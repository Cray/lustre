#!/bin/bash

# vim:expandtab:shiftwidth=4:softtabstop=4:tabstop=4:

# this is an alternative FD for stdout, to be used especially when we are
# taking stdout from a function as it's return value.  i.e. foo=$(bar)
# this is a workaround until a version of bash where we can put xtrace
# on a specific FD
exec 3>&1; STDOUT=3

#set -x
xtrace="+x"
if [[ $SHELLOPTS = *xtrace* ]]; then
    xtrace="-x"
fi
shopt -s extdebug

# Assume that lbuild's support files can be found in the same
# canonicalized path as this very script.
LBUILD_SCRIPT=$(readlink -f ${0})
LBUILD_DIR=${LBUILD_DIR:-$(dirname ${LBUILD_SCRIPT})}

# include the exit_traps library
. ${LBUILD_DIR}/exit_traps.sh
. ${LBUILD_DIR}/funcs.sh

# our children should die when we do
push_exit_trap "kill -INT -$$ || true" kill_children

# increment this if you have made a change that should force a new kernel
# to build built
#BUILD_GEN=1
#BUILD_GEN=2	# bz19952: remove -lustre tag from kernel RPM names
#BUILD_GEN=3	# bz19975: enable the building of src.rpms by default
#BUILD_GEN=4	# bz22281: use the git hash in the kernel extra version
#BUILD_GEN=5	# TT-107: don't cache the BUILD dir
BUILD_GEN=6	# TT-1092: don't cache the BUILD dir, to rebuild external OFED

TOPDIR=$PWD

KERNELDIR=
LINUX=
LUSTRE=
RELEASE=false
# XXX - some recent hacking has pretty much neutered this option.
#       search through this file for "-bb" and see how many places
#       simply don't account for this option
DO_SRC=true
DOWNLOAD=true
CANONICAL_TARGET=
TARGET=
TARGET_ARCH="$(uname -m)"
# change default behavior to only build for the current arch
TARGET_ARCHS="$TARGET_ARCH"
TARGET_ARCHS_ALL="$TARGET_ARCH"
[ "$TARGET_ARCH" = "i686" ] && TARGET_ARCHS_ALL="i686 i586 i386"
CONFIGURE_FLAGS=
EXTERNAL_PATCHES=
EXTRA_VERSION=
STAGEDIR=
TMPDIR=${TMPDIR:-"/var/tmp"}
TIMESTAMP=
# this is a dir to try reuse old kernel RPMs in (although, it seems to be
# unused in any real manner
REUSERPM=
# this is the dir that should be used to store reuse products
REUSEBUILD=
# should cached products be used or force rebuilding?
USE_BUILD_CACHE=true
# what does this do exactly?  does it imply no kernel build?
NORPM=false
IOKITRPM=true
OSDLDISKFSRPM=true
OSDZFSRPM=false
SMPTYPES="smp bigsmp default ''"
PATCHLESS=false
XEN=false
LINUXOBJ=
DISTRO=
KERNELTREE=
# default to not adding -lustre- into the kernel RPM package names
KERNEL_LUSTRE_NAMING=false
# default not use kabi check.
USE_KABI=false

# patchless build
KERNELRPMSBASE=
RPMSMPTYPE=

# from target file
SERIES=
BASE_ARCHS=
BIGMEM_ARCHS=
BOOT_ARCHS=
JENSEN_ARCHS=
SMP_ARCHS=
BIGSMP_ARCHS=
PSERIES64_ARCHS=
UP_ARCHS=

# not in the target file any more
CONFIG=

# build the lustre-tests rpm?
LUSTRE_TESTS=true

DATE=$(date)

RPMBUILD=

export CC=${CC:-gcc}

# Readlink is not present on some older distributions: emulate it.
readlink() {
    local path=$1 ll

    if [ -L "$path" ]; then
        ll="$(LC_ALL=C ls -l "$path" 2> /dev/null)" &&
        echo "${ll/* -> }"
    else
        return 1
    fi
}

usage() {
    cat <<EOF
Usage: ${0##*/} [OPTION]... [-- <lustre configure options>]

  --external-patches=EXTERNAL_PATCHES
    Directory similar to lustre/lustre/kernel_patches/ that lbuild should
    look for seres and config files in before looking in the lustre
    tree.

  --extraversion=EXTRAVERSION
    Text to use for the rpm release and kernel extraversion.

  --timestamp=TIMESTAMP
    Date of building lustre in format YYYYMMDDhhmmss

  --reuserpm=DIR
    Try to reuse old kernel RPMs from DIR

  --reusebuild=DIR
    Try to reuse old kernel builds from DIR

  --kernelrpm=DIR
    Path to distro kernel RPM collection

  --ccache
    Use ccache

  --norpm
    Do not build RPMs (compile only mode)

  --patchless
    Build lustre client only

  --distro=DISTRO
    Which distro using. Autodetect by default

  --kerneldir=KERNELDIR
    Directory containing Linux source tarballs referenced by target
    files.

  --kerneltree=KERNELTREE
    Directory containing dirs with Linux source tarballs referenced by target
    files. Dir names in format kernel version ('2.6.9', etc.)

  --linux=LINUX --with-linux=LINUX
    Directory of Linux kernel sources.  When this option is used, only
    Lustre modules and userspace are built.

  --lustre=LUSTRE
    Path to an existing lustre source tarball to use.

  --nodownload
    Do not try to download a kernel from downloads.lustre.org

  --nosrc
    Do not build a .src.rpm, a full kernel patch, or a patched kernel
    tarball.

  --ofed-version
    Version of external OFED to build with lustre

  --mlnx-version
    Version of external Mellanox OFED to build with lustre

  --ofed-src
    Tarball for either Mellanox or OFED. Tarball must follow below format
    OFED: OFED-<ofed-version>.tgz
    Mellanox: MLNX_OFED_SRC-<mlnx-version>.tgz
    It must be placed under KERNELTREE directory

  --ldiskfs
    Build with ldiskfs support. (Deprecated, always true)

  --noiokit
    Do not build lustre-iokit RPM. Now true by default

  --publish
    Unused.

  --release
    Specifies that the files generated do not include timestamps, and
    that this is an official release.

  --src
    Build a .src.rpm, a full kernel patch, and a patched kernel tarball.

  --stage=DIR
    Directory used to stage packages for release.  RPMs will be placed
    more or less in DIR/<target>-<arch>, and the tarball will be
    placed in DIR.

  --target=TARGET
    The name of the target to build.  The available targets are listed
    below.

  --target-archs=TARGET_ARCHS
    A (space delimited) list of architectures to build.  By default,
    all of the archs supported by the TARGET will be built, in
    addition to a .src.rpm.  This option can limit those, for machines
    that can only build certain archs or if you only want a certain
    arch built (for testing, or a one-off kernel).

    Also note that by using a non-"base" arch (eg, i386) only kernels
    will be built - there will be no lustre-lite-utils package.

  --xen
    Builds a Xen domX kernel.

  --set-value
    Sets a variable to a given value.

EOF

#   list_targets

    fatal "$1" "$2"
}

# canonicalize a relative path to a file
canon_filepath() {
    local PATH="$1"

    if [ ! -f "$PATH" ]; then
        return 1
    fi

    local FILE=${PATH##*/}
    local DIR=${PATH%/*}

    echo $(canon_path "$DIR")/$FILE
    return 0
}

# canonicalize a relative path to a dir
canon_path() {
    local PATH="$1"

    if [ ! -d "$PATH" ]; then
        return 1
    fi

    pushd "$PATH" >/dev/null || return 1
    local CANONPATH=$PWD
    popd >/dev/null

    echo "$CANONPATH"
    return 0
}

check_options() {

    if [ -z "$LUSTRE" -o ! -r "$LUSTRE" ]; then
        usage 1 "Could not find Lustre source tarball '$LUSTRE'."
    fi

    if [ -n "${OFED_SRC}" ]; then
        [ -z "${OFED_VERSION}" -a -z "${MLNX_VERSION}" ] &&
            usage 1 "Need to provide version for file ${OFED_SRC}."
    fi
    if [ -n "${OFED_VERSION}" -a -n "${MLNX_VERSION}" ]; then
        usage 1 "Can not accept multiple version of OFED"
    fi

    if [ -z "$DISTRO" ] ; then
        DISTRO=$(autodetect_distro)
        # remove minor version only for rhel and oel
        [[ $DISTRO =~ "el-" ]] && DISTRO=${DISTRO%%.*}
        # remove separator
        DISTRO=${DISTRO/-/}
    fi

    if [ -z "$LINUX" ]; then
        [ "$KERNELDIR" -o "$KERNELTREE" ] || \
            usage 1 "A kernel directory must be specified with --kerneldir or --kerneltree."

        [ -d "$KERNELDIR" -o -d "$KERNELTREE" ] || \
            usage 1 "$KERNELDIR and $KERNELTREE are not a directory."

        [ "$TARGET" ] || TARGET=$(autodetect_target "$DISTRO")
#       TARGET_FILE="$TOPDIR/lustre/kernel_patches/targets/$TARGET.target"
#       [ -r "$TARGET_FILE" ] || \
#               usage 1 "Target '$TARGET' was not found."
    fi

    case $TARGET in
        2.6-rhel6)
            CANONICAL_TARGET="rhel6"
            ;;
        2.6-rhel5)
            CANONICAL_TARGET="rhel5"
            ;;
        2.6-rhel4)
            CANONICAL_TARGET="rhel-2.6"
            ;;
        2.6-suse)
            CANONICAL_TARGET="sles-2.6"
            ;;
        2.6-sles10)
            CANONICAL_TARGET="sles10-2.6"
            ;;
        2.6-sles11 | 3.0-sles11)
            CANONICAL_TARGET="sles11"
            ;;
        2.6-oel5)
            CANONICAL_TARGET="oel5"
            ;;
        hp_pnnl-2.4)
            CANONICAL_TARGET="hp-pnnl-2.4"
            ;;
        2.6-vanilla \
            | suse-2.4.21-2 \
            | rh-2.4 \
            | rhel-2.4 \
            | sles-2.4 \
            | 2.6-patchless)
                CANONICAL_TARGET="$TARGET"
                ;;
    esac

    local timestampnodig=$(echo $TIMESTAMP | sed -e s/[0-9]*//g)
    [ "$timestampnodig" = "" ] || TIMESTAMP=$(date -d "$DATE" "+%Y%m%d%H%M%S")
    local timestamplength="${#TIMESTAMP}"
    if [ $timestamplength -eq 12 ]; then
        TIMESTAMP="${TIMESTAMP}00"
    elif [ $timestamplength -ne 14 ]; then
        TIMESTAMP=$(date -d "$DATE" "+%Y%m%d%H%M%S")
    fi

    RPMBUILD=$(which rpmbuild 2>/dev/null | head -1)
    if [ ! "$RPMBUILD" -o "$RPMBUILD" == "" ]; then
        RPMBUILD=$(which rpm 2>/dev/null | head -1)
        if [ ! "$RPMBUILD" -o "$RPMBUILD" == "" ]; then
            usage 1 "Could not find binary for making rpms (tried rpmbuild and rpm)."
        fi
    fi

    if [ -n "$CCACHE" ]; then
        which "$DISTCC" &>/dev/null && export DISTCC RPM_BUILD_NCPUS

        if which "$CCACHE" &>/dev/null; then
            local ccache=$(which "$CCACHE")
            local bindir="$TOPDIR/bin"

            if [ ! -d $bindir ]; then
                mkdir -p $bindir || fatal 1 "error trying to create $bindir"
            else
                rm ${bindir}/* > /dev/null 2>&1 || true
            fi
            ln -s "$ccache" ${bindir}/ccache
            ln -s "$ccache" ${bindir}/cc
            ln -s "$ccache" ${bindir}/$CC
            export PATH=$bindir:$PATH
            export CCACHE && export CC="ccache $CC"
            # zero the cache so we can see how effective we are being with it
            echo -n "ccache "
            ccache -z

            # get some ccache stats when we are done
            push_exit_trap '[ -n "$CCACHE" ] && ccache -s' "ccache_summary"
            # should remove the ccache trap if lbuild is interrupted
            trap 'echo "Received an INT TERM or HUP signal, terminating."; delete_exit_trap "ccache_summary"; exit 1' INT TERM HUP
        fi
    fi

    return 0

}

# compare two versions $1 and $2. if $1 < $2, return 0 otherwise return 1.
compare_version () {
    [[ $1 == $2 ]] && return 1
    local IFS=.
    local i val1=(${1%%-*}) val2=($2)

    # padding zero to val1 if it needs
    for ((i=${#val1[@]}; i<${#val2[@]}; i++)); do
        val1[i]=0
    done
    for ((i=0; i<${#val1[@]}; i++)); do
        [[ -z ${val2[i]} ]] && return 1

        if [[ ${val1[i]} < ${val2[i]} ]]; then
            return 0
        elif [[ ${val1[i]} > ${val2[i]} ]]; then
            return 1
        fi
    done
}

uniqify() {

    echo $(echo "$*" | xargs -n 1 | sort -u)

}

fetch_url() {
    local url="$1"
    local target="$2"

    local rc=0
    if which wget >/dev/null 2>&1; then
        if ! wget -nv "$url" -O "$target"; then
            rc=${PIPESTATUS[0]}
        fi
    elif which curl >/dev/null 2>&1; then
        if ! curl -L -s -o "$target" "$url"; then
            rc=${PIPESTATUS[0]}
        fi
    else
        fatal 1 "Could not find either wget or curl to fetch URLs."
    fi

    return $rc

}

download_srpm() {
    local target=$1
    local srpm=$2
    local force="${3:-false}"

    if $force || [ ! -r "$KERNELDIR/$srpm" ] ||
       [ ! -s "$KERNELDIR/$srpm" ]; then
        if $DOWNLOAD; then
            local location="http://downloads.lustre.org/public/kernels/$target/old"
            # get the location from a distro specific method if it exists
            if type -p kernel_srpm_location; then
                location=$(kernel_srpm_location)
            fi
            echo "Downloading $location/$srpm..."
            if ! fetch_url "$location/$srpm" "$KERNELDIR/$srpm" 2>&1 ||
               [ ! -s "$KERNELDIR/$srpm" ]; then
                rm -f $KERNELDIR/$srpm
                # punt to a distro specific method if it exists
                if ! type -p download_srpm-$DISTRO; then
                    fatal 1 "Could not download target $target's kernel SRPM $srpm from $location."
                else
                    if ! download_srpm-$DISTRO "$target" "$srpm" "$force"; then
                        fatal 1 "Could not download target $target's kernel SRPM $srpm using download_srpm-$DISTRO."
                    fi
                fi
            fi
        else
            fatal 1 "$srpm not found in directory $KERNELDIR."
        fi
    fi

}

download_file() {
    local from="$1"
    local to="$2"
    local force="$3"

    local file=${from##*/}

    if [ -d $to ]; then
        to="$to/$file"
    fi

    local semaphore="$to-downloading"

    is_downloading() {
        if [ ! -f $semaphore ]; then
            return 1
        fi

        # make sure the download has not been aborted
        local now=$(date +%s)
        local file_mtime=$(stat -c %Y "$to")
        local staleness=$((now - file_mtime))
        # let's assume an active download will write at least once a minute
        if [ $staleness -gt 60 ]; then
            return 1
        fi

        return 0
    }

    is_downloaded() {
        # if the semaphore file exists, the file is either still downloading
        # or a download was aborted and we cannot trust the target file
        if [ -f $semaphore ]; then
            return 1
        fi

        if ! is_downloading && [ -r "$to" ] && [ -s "$to" ]; then
            return 0
        fi

        return 1
    }

    if $force || ! is_downloaded; then
        if is_downloading; then
            echo "Somebody else is downloading $from..."
            while is_downloading; do
                echo "Waiting for $to to finish downloading"
                sleep 60
            done
            if is_downloaded; then
                return 0
            else
                echo "The download we were waiting for seems to have been aborted"
            fi

        fi

        if $DOWNLOAD; then
            echo "Downloading $from..."
            # flag others so they don't try to download also
            push_exit_trap "rm -f $to $semaphore" "download"
            touch $semaphore
            if ! fetch_url "$from" "$to" || [ ! -s "$to" ]; then
                # the trap will remove the files via the fatal below
                fatal 1 "Could not download ${to##*/} from ${from%/*}/."
            fi
            rm -f $semaphore
            delete_exit_trap "download"
        else
            fatal 1 "${to##*/} not found in directory ${to%/*}."
        fi
    fi

    return 0

}

download_ofed() {
    local force="${1:-false}"

    if [ -z "$OFED_VERSION" -o "$OFED_VERSION" = "inkernel" ]; then
        return 0
    fi
    #if a src tarball has been given in the command line, we use it
    #The format of the tarball must be OFED-${OFED_VERSION}.tgz
    [ -n "${OFED_SRC}" ] && return 0

    local OFED_BASE_VERSION=$OFED_VERSION
    if [[ $OFED_VERSION = *.*.*.* ]]; then
        OFED_BASE_VERSION=${OFED_VERSION%.*}
    fi

    local location="http://www.openfabrics.org/downloads/OFED/ofed-${OFED_BASE_VERSION}/"

    if [[ $OFED_VERSION = *-[rR][cC][0-9] ]]; then
        local Mmv
        Mmv=${OFED_VERSION%%-[rR][cC][0-9]}
        location="http://www.openfabrics.org/downloads/OFED/ofed-${Mmv}/"
    fi

    if [[ $OFED_VERSION = daily-* ]]; then
        local Mmv daily
        OFED_VERSION=${OFED_VERSION/daily-/}
        Mmv=${OFED_VERSION%%-*}
        daily=${OFED_VERSION##$Mmv-}
        location="http://www.openfabrics.org/downloads/OFED/ofed-${Mmv}-daily/"
        # find the filename for the version for the date specified
        OFED_VERSION=$(curl -s "$location" | sed -nre "/${daily}-/s/.*href=\"OFED-(${Mmv//./\\.}-${daily}-[0-9]{4,4}).tgz.*$/\1/p" | tail -1)
        if [ -z "$OFED_VERSION" ]; then
            fatal 1 "Could not determine the filename of the OFED snapshot for ${daily}"
        fi
    fi

    local file="OFED-${OFED_VERSION}.tgz"
    download_file "$location/$file" "$KERNELTREE" "$force"

}

parse_mpss_info() {
    local file="$1"
    local build="$2"
    local distro="$3"

    [ -r "$file" ] || fatal 1 "Could not find MPSS info file"

    # convert to MPSS distro naming
    distro=${distro/sles/suse}
    distro_name=${distro%%-*}

    # extract links from MPSS info file
    local urls=$(cat "$file" | \
        tr -d '\t\r\n' | sed -e 's?\(</[a-zA-Z]*>\)?\1\n?g' | \
        grep '.intel.com/' | \
        sed -e 's/^.*[hH][rR][eE][fF]="\([^>"]\+\)".*$/\1/g' | \
        grep '.tar')
    local res2=""
    local res3=""
    for url in $urls; do
        local ver2=""
        local ver3=""
        # Try to match with MPSS 3.x or 3.x.x distro package
        if [[ $url =~ mpss-[0-9].[0-9](.[0-9]*)?-$distro.tar ]]; then
            ver3=${url##*mpss-}
            ver3=${ver3%%-$distro.tar}
        # Try to match with MPSS 3.x or 3.x.x source package
        elif [[ $url =~ mpss-src-[0-9].[0-9](.[0-9]*)?.tar ]]; then
            ver3=${url##*mpss-src-}
            ver3=${ver3%%.tar}
        # Try to match with MPSS 3.x or 3.x.x cross compiler package
        elif [[ $url =~ mpss-[0-9].[0-9](.[0-9]*)?-k1om.tar ]]; then
            ver3=${url##*mpss-}
            ver3=${ver3%%-k1om.tar}
        # Try to match with MPSS 2.1.x source package
        elif [[ $url =~ _src-[0-9].[0-9].[0-9]*-[0-9]*_$distro_name.tar ]]; then
            ver2=${url##*_src-}
            ver2=${ver2%%_$distro_name.tar}
        fi

        if [ -n "$ver3" ]; then
            # Check for MPSS 3.x or MPSS 3.x.x
            if [[ $ver3 =~ [0-9].[0-9].[0-9]* ]]; then
                ver3="${ver3}-0"
            else
                ver3="${ver3}.0-0"
            fi
            if [ -z "$build" ]; then
                res3="$ver3"
            elif [ "$build" = "$ver3" ]; then
                res3="$res3 $url"
            fi
        elif [ -n "$ver2" ]; then
            if [ -z "$build" ]; then
                res2="$ver2"
            elif [ "$build" = "$ver2" ]; then
                res2="$res2 $url"
            fi
        fi

    done

    if [ -z "$build" ]; then
        # return a last version of MPSS
        if [ -n "$res3" ]; then
            echo "$res3"
        else
            echo "$res2"
        fi
    elif [ "${build%%.*}" = "3" ]; then
        local ver=${build%%-*}
        local bid=${build##*-}
        if [ $bid -eq 0 ]; then
            # return URLs from MPSS info file
            echo "$res3"
        else
            # Check for MPSS 3.x or MPSS 3.x.x
            if [ ${ver##*.} -eq 0 ]; then
                ver=${ver%.*}
            fi
            # return URLs from internal site with MPSS builds
            # kernel sources:
            echo "${MPSS_BUILDS:-"http://mic-bld.pdx.intel.com/release"}/$ver/$bid/release/knightscorner/package/mpss-src-$ver.tar"
            # kernel configs:
            echo "${MPSS_BUILDS:-"http://mic-bld.pdx.intel.com/release"}/$ver/$bid/release/knightscorner/package/mpss-$ver-k1om.tar"
            # OFED headers:
            echo "${MPSS_BUILDS:-"http://mic-bld.pdx.intel.com/release"}/$ver/$bid/release/knightscorner/package/mpss-$ver-$distro.tar"
        fi
    else
        # return URLs from MPSS info file
        echo "$res2"
    fi
}

# Get public information about last releases of
# Intel Manycore Platform Software Stack (MPSS)
download_mpss_info() {
    local file="$1"
    local force="${2:-true}"
    local url=${MPSS_URL:-"http://software.intel.com/en-us/articles/intel-manycore-platform-software-stack-mpss"}

    download_file "$url" "$file" "$force"
}

download_mpss() {
    local file="$1"
    local force="${2:-false}"
    local urls=$(parse_mpss_info "$file" ${MPSS_VERSION} ${MPSS_DISTRO})

    [ -z "$urls" ] && fatal 1 "Could not determine the URLs of MPSS $MPSS_VERSION"

    # force re-download if build number is zero
    [[ $MPSS_VERSION = [0-9].[0-9].[0-9]*-0 ]] && force=true

    local url
    local i=0
    for url in $urls; do
        file="$KERNELTREE/mpss_src-${MPSS_VERSION}-${MPSS_DISTRO}-part$i.tar"
        download_file "$url" "$file" "$force"
        i=$((i+1))
    done
}

load_target() {

    EXTRA_VERSION_save="$EXTRA_VERSION"
    for patchesdir in "$EXTERNAL_PATCHES" \
                      "$TOPDIR/lustre/lustre/kernel_patches"; do
        TARGET_FILE="$patchesdir/targets/$TARGET.target"
        [ -r "$TARGET_FILE" ] && break
    done
    [ -r "$TARGET_FILE" ] || fatal 1 "Target $TARGET was not found."

    echo "Loading target config file $TARGET.target..."

    # if the caller specified an OFED_VERSION it should override whatever
    # the target file specifies
    local env_OFED_VERSION="$OFED_VERSION"

    . "$TARGET_FILE"

    if [ -n "$env_OFED_VERSION" ]; then
        OFED_VERSION="$env_OFED_VERSION"
    fi

    # doesn't make any sense to build OFED for xen domX's
    if $XEN; then
        OFED_VERSION=""
    fi

    # XXX - set_rpm_smp_type is an ugly undeterministic hack.  it needs to
    #       go away and the target just specify the $RPMSMPTYPE
    [ -z "$RPMSMPTYPE" ] && set_rpm_smp_type

    # CC might have been overwriten in TARGET_FILE
    if [[ $CC != ccache\ * ]] && which "$CCACHE" &>/dev/null; then
        export CCACHE && export CC="ccache $CC"
    fi

    if [ ! "$KERNELTREE" = "" ] && [ -d "$KERNELTREE" ]; then
        KERNELDIR="$KERNELTREE/${lnxmaj}"
        [ -d "$KERNELDIR" ] || mkdir "$KERNELDIR"
    fi

    # verify the series is available
    if [ "$SERIES" ]; then
        for series in $SERIES; do
            for patchesdir in "$EXTERNAL_PATCHES" "$TOPDIR/lustre/lustre/kernel_patches"; do
                [ -r "$patchesdir/series/$series" ] && continue 2
            done
            fatal 1 "Target $TARGET's series $SERIES could not be found.\nSearched:\n\t$EXTERNAL_PATCHES/series\n\t$TOPDIR/lustre/lustre/kernel_patches/series."
        done
    fi

    # set the location of the .config file
    local XENPOSTFIX=""
    if $XEN; then
        XENPOSTFIX="-xen"
    fi

    if [ -f $TOPDIR/lustre/lustre/kernel_patches/kernel_configs/kernel-$lnxmaj-$TARGET-$TARGET_ARCH.config ]; then
        CONFIG_FILE="$TOPDIR/lustre/lustre/kernel_patches/kernel_configs/kernel-$lnxmaj-$TARGET$XENPOSTFIX-$TARGET_ARCH.config"
    fi

    local lnxrelnew=${lnxrel//-/_}

    # remember the EXTRA_VERSION before we diddle it here
    # XXX - we really should not diddle with any values read in from the
    #       target file.  if we want to modify a value, we should create
    #       a new variable.
    PRISTINE_EXTRA_VERSION=$EXTRA_VERSION

    if ! $PATCHLESS && [ ! -f "$CONFIG_FILE" ]; then
        fatal 1 "Config file for target $TARGET missing from $TOPDIR/lustre/lustre/kernel_patches/kernel_configs/."
    fi

    if [ "$EXTRA_VERSION_save" ]; then
        EXTRA_VERSION="$EXTRA_VERSION_save"
    elif ! $RELEASE; then
        # if there is no patch series, then this is not a lustre specific
        # kernel.  don't make it look like one
        if $PATCHLESS || [ -n "$SERIES" ]; then
            EXTRA_VERSION=$(echo $EXTRA_VERSION | sed -e "s/\(.*_lustre\)\..*/\1/")
            if ! $PATCHLESS && [ -n "$BUILDID" ]; then
                EXTRA_VERSION="${EXTRA_VERSION}.${BUILDID}"
            fi
        fi
    fi
    # EXTRA_VERSION=${EXTRA_VERSION//-/_}

    ALL_ARCHS="$BASE_ARCHS $BIGMEM_ARCHS $BOOT_ARCHS $JENSEN_ARCHS $SMP_ARCHS $BIGSMP_ARCHS $PSERIES64_ARCHS $UP_ARCHS"

    BUILD_ARCHS=
    for arch in $(uniqify "$ALL_ARCHS"); do
        if [ -z "$TARGET_ARCHS" ] ||
           [[ \ $TARGET_ARCHS\  = *\ $arch\ * ]]; then
            BUILD_ARCHS="$BUILD_ARCHS $arch"
        fi
    done
    [ "$BUILD_ARCHS" ] || usage 1 "No available target archs to build."
    echo "Building for: $BUILD_ARCHS"
}

tarflags() {
    local file="$1"

    case "$file" in
        '')
            fatal 1 "tarflags(): File name argument missing."
            ;;
        *.tar.gz | *.tgz)
            echo 'zxf'
            ;;
        *.tar.bz2)
            echo 'jxf'
            ;;
        *.tar)
            echo 'xf'
            ;;
        *)
            fatal 1 "tarflags(): Unrecognized tar extension in file: $1"
            ;;
    esac

}

untar() {
    local tarfile="$1"
    shift
    local extractfile="$@"

    echo "Untarring ${tarfile##*/}..."
    tar $(tarflags "$tarfile") "$tarfile" $extractfile

}

unpack_mlnx() {
    local mlnx_distro=$(autodetect_distro)
    mlnx_distro=${mlnx_distro/-/}
    local mlnx_filename="MLNX_OFED_LINUX-${MLNX_VERSION}-${mlnx_distro}-${TARGET_ARCH}"

    #if a src tarball has been given in the command line, we use it
    #The format of the directory after untar MUST be in MLNX_OFED_SRC-${MNLX_VERSION}
    if [ -n "${OFED_SRC}" ]; then
        if ! untar "$KERNELTREE/${OFED_SRC}"; then
            return 1
        fi
    else
        # it's not important what distro we get the tarball since we only interest in the src
        if ! untar "$KERNELTREE/${mlnx_filename}.tgz"; then
            return 1
        fi
        # we need to untar again to get the src since it's being wrapped inside the tarball
        if ! untar "${mlnx_filename}/src/MLNX_OFED_SRC-${MLNX_VERSION}.tgz"; then
            return 1
        fi
    fi
    [ -d OFED ] || ln -sf MLNX_OFED_SRC-[0-9].[0-9]* OFED
}

unpack_ofed() {

    if ! untar "$KERNELTREE/OFED-${OFED_VERSION}.tgz"; then
        return 1
    fi
    [ -d OFED ] || ln -sf OFED-[0-9].[0-9]* OFED

}

unpack_lustre() {

    untar "$LUSTRE" || fatal 1 "Error unpacking Lustre tarball"
    [ -d lustre ] || ln -sf lustre-[0-9].[0-9]* lustre

}

unpack_mpss() {

    [ -d mpss ] && return 0

    if [ "${MPSS_VERSION%%.*}" = "3" ]; then
        local ver=${MPSS_VERSION%%-*}
        local file
        local i
        # Check for MPSS 3.x or MPSS 3.x.x
        if [ ${ver##*.} -eq 0 ]; then
            ver=${ver%.*}
        fi
        for i in $(seq 0 9); do
            file="$KERNELTREE/mpss_src-${MPSS_VERSION}-${MPSS_DISTRO}-part$i.tar"
            if [ -r "$file" ]; then
                untar "$file" \
                    "mpss-$ver/*/linux-*.tar.bz2" \
                    "mpss-$ver/*/kernel-dev-*.rpm" \
                    "mpss-$ver/*/ofed-driver-*-devel-*.rpm"
            fi
        done
        # Extract kernel configs
        file=$(find mpss-$ver -type f -path "*/kernel-dev-*.rpm")
        if ! rpm2cpio "$file" | cpio -idm; then
            echo "Error extracting MPSS kernel configs"
            return 1
        fi
        # Unpack kernel sources
        file=$(find mpss-$ver -type f -path "*/linux-*.tar.bz2")
        if ! untar "$file"; then
            echo "Error unpacking MPSS kernel sources"
            return 1
        fi
        # Extract OFED headers
        file=$(find mpss-$ver -type f -path "*/ofed-driver-*-devel-*.rpm")
        if ! rpm2cpio "$file" | cpio -idm; then
            echo "Error extracting MPSS OFED headers"
            return 1
        fi
        # Remove unpacked archives to save space
        rm -rf mpss-$ver
        # Make link to MPSS kernel sources
        ln -sf linux-* mpss
    else
        local dir="mpss-${MPSS_VERSION}-${MPSS_DISTRO%%-*}"

        mkdir $dir || return 255
        pushd $dir >/dev/null || return 255
        if ! untar "$KERNELTREE/mpss_src-${MPSS_VERSION}-${MPSS_DISTRO}-part0.tar" "*/gpl/*full_src*"; then
            popd >/dev/null
            rm -rf $dir
            echo "Error unpacking MPSS tarball 1"
            return 1
        fi
        local file=$(find . -type f -path "*/gpl/*full_src*")
        if ! untar "$file"; then
            popd >/dev/null
            rm -rf $dir
            echo "Error unpacking MPSS tarball 2"
            return 1
        fi
        popd >/dev/null
        ln -sf $dir mpss
    fi

}

do_patch_linux() {

    local do_patch=${1:-true}

    FULL_PATCH="$PWD/lustre-kernel-${TARGET}-${EXTRA_VERSION}.patch"
    [ -f "$FULL_PATCH" ] && rm -f "$FULL_PATCH"
    $do_patch && pushd linux >/dev/null
    for series in $SERIES; do
        echo -n "Applying series $series:"
        for patchesdir in "$EXTERNAL_PATCHES" "$TOPDIR/lustre/lustre/kernel_patches"; do
            [ -r "$patchesdir/series/$series" ] || continue
            SERIES_FILE="$patchesdir/series/$series"
            for patch in $(<"$SERIES_FILE"); do
                echo -n " $patch"
                PATCH_FILE="$patchesdir/patches/$patch"
                [ -r "$PATCH_FILE" ] || \
                    fatal 1 "Patch $patch does not exist in Lustre tree."
                cat "$PATCH_FILE" >> "$FULL_PATCH" || {
                    rm -f $FULL_PATCH
                    fatal 1 "Error adding patch $patch to full patch."
                }
                if $do_patch; then
                    patch -s -p1 < "$PATCH_FILE" 2>&1 || {
                        rm -f $FULL_PATCH
                        fatal 1 "Error applying patch $patch."
                    }
                fi
            done
            break
        done
        echo
    done
    $do_patch && popd >/dev/null
    echo "Full patch has been saved in ${FULL_PATCH##*/}."

}

build_lustre() {
    local linux="$1"
    local linuxobj="$2"

    cp "$LUSTRE" SOURCES

    pushd lustre >/dev/null

    echo "Building Lustre RPMs for: $BUILD_ARCHS..."
    local targets arch
    for arch in $BUILD_ARCHS; do
        targets="--target $arch $targets"
    done

    local confoptions=""

    if $PATCHLESS; then
        confoptions="$confoptions --disable-server"
    fi

    local rpmbuildopt='-tb'
    if $NORPM; then
        rpmbuildopt='-tc'
        echo NORPM mode. Only compiling.
    fi

    # If server we now build the spl and zfs modules against the lustre kernel.
    # These are required prior to the building of lustre server. Client does
    # not require spl/zfs. Use !PATCHLESS to indicate server which follows the
    # line above so is at least consistant.
    if [ $PATCHLESS == false ] && [ "x$ZFSNOTSUPPORTED" == "x" ]; then
        if ! build_spl_zfs; then
            popd >/dev/null # pushd lustre
            return 255
        fi
    fi

    if $PATCHLESS; then
        RPMBUILD_DEFS="$RPMBUILD_DEFS --without servers"
        if [ -n "$CROSS_SUFFIX" ]; then
            RPMBUILD_DEFS="$RPMBUILD_DEFS --define \"lustre_name lustre-client$CROSS_SUFFIX\""
        fi
    fi

    # ditto for the lustre-tests boolean
    if ! $LUSTRE_TESTS; then
        RPMBUILD_DEFS="$RPMBUILD_DEFS --without lustre_tests"
    fi

    if ! $IOKITRPM; then
        RPMBUILD_DEFS="$RPMBUILD_DEFS --without lustre_iokit"
    fi

    local osd_zfs=""
    if $OSDZFSRPM; then
        osd_zfs="yes"
    fi

    local osd_ldiskfs=""
    if $OSDLDISKFSRPM; then
        osd_ldiskfs="yes"
    fi

    RPMBUILD_DEFS="$RPMBUILD_DEFS ${FIND_REQUIRES:+--define \"__find_requires $FIND_REQUIRES\"}"
    RPMBUILD_DEFS="$RPMBUILD_DEFS --define \"configure_args $confoptions ${CONFIGURE_FLAGS}\""
    RPMBUILD_DEFS="$RPMBUILD_DEFS --define \"kdir $linux\""
    RPMBUILD_DEFS="$RPMBUILD_DEFS ${linuxobj:+--define \"kobjdir $linuxobj\"}"
    RPMBUILD_DEFS="$RPMBUILD_DEFS --define \"_tmppath $TMPDIR\""
    RPMBUILD_DEFS="$RPMBUILD_DEFS --define \"_topdir $TOPDIR\""

    eval $RPMBUILD $targets $rpmbuildopt "$LUSTRE" $RPMBUILD_DEFS \
        ${osd_zfs:+--with zfs} \
        ${osd_ldiskfs:+--with ldiskfs} 2>&1 || \
        fatal 1 "Error building rpms for $BUILD_ARCHS."

    if $DO_SRC; then
        if ! eval $RPMBUILD -ts "$LUSTRE" $RPMBUILD_DEFS 2>&1; then
            popd >/dev/null
            return 255
        fi
    fi
    popd >/dev/null

}

###
# build_spl_zfs
#
# Fetch spl/zfs from the git repo and prepare for lustre build
#
# Overrides:
#   SPLZFSGITREPO - URI of directory where spl.git and zfs.git are located
#   SPLZFSTAG     - Tag to checkout of clone repositories
#   SPLZFSVER     - Version to checkout of both (format zfs/spl-$SPLZFSVER)
#
# return 0 if successful, else 255
build_spl_zfs() {
    # make sure the RPM build environment is set up
    pushd $TOPDIR
    create_rpmbuild_dirs
    popd

    # The spl/zfs spec files expect RPM_BUILD_ROOT to point to the root of the
    # destination for the rpms
    export RPM_BUILD_ROOT=$TOPDIR
    SPLZFSVER=${SPLZFSVER:-0.6.2}
    SPLZFSTAG=${SPLZFSTAG:-upstream-master}

    # The files expect a kver to be set to the kernel version .
    local kver=$(find_linux_release)

    # build and install the spl and zfs (and -devel) RPMs for lustre to use
    local pkg
    for pkg in spl zfs; do

        local rpmpkg

        [ "$pkg" == "zfs" ] && spldir="$(ls -d $TOPDIR/usr/src/spl-*/|tail -1)"

        # need to fetch the repo in order to build it.
        # default to github but allow override
        git clone ${SPLZFSGITREPO:-"https://github.com/zfsonlinux"}/$pkg.git $pkg 2>&1

        pushd $pkg || return 255
	if [ -n "$SPLZFSTAG" ]; then
	    git checkout $SPLZFSTAG
	else
	    git checkout -b lbuild $pkg-$SPLZFSVER
	fi

	# This differentiates between older zfs versions
	if [ -f $pkg-modules.spec.in ]; then
	    rpmpkg=$pkg-modules
	    specdir=.
	    speclist="$pkg.spec $rpmpkg.spec"
	else
            rpmpkg=kmod-$pkg-devel
	    specdir=rpm/generic
	    speclist="$pkg.spec $pkg-kmod.spec $pkg-dkms.spec"
	fi

	sh autogen.sh || return 255

        if  ! ./configure --with-linux=${LINUX} --with-linux-obj=${LINUXOBJ:-$LINUX} \
                          ${spldir:+--with-spl="${spldir}"} 2>&1 ||
            ! make dist 2>&1; then
            popd
            return 255
        fi
        popd

        ln -f $pkg/$pkg-*.tar.gz $TOPDIR/SOURCES ||
           error "failed to link $pkg/$pkg-*.tar.gz into $TOPDIR/SOURCES"
	if [ -f $pkg/scripts/kmodtool ]; then
	    ln -f $pkg/scripts/kmodtool $TOPDIR/SOURCES/
	fi

	local rpmb
	if $DO_SRC; then
	    rpmb=-ba
	else
	    rpmb=-bb
	fi

	# set search dir for our own kmodtool to find correct
	# directories
	export KERNELSOURCE=$(dirname ${LINUX})
	# Manually build rpms
	for spec in $speclist; do
	    echo "Building RPMs from $pkg/$specdir/$spec"
            if ! $RPMBUILD $rpmb $pkg/$specdir/$spec \
		--nodeps -v \
		--define "require_kdir ${LINUX}" \
		${LINUXOBJ:+--define "require_kobj ${LINUXOBJ}"} \
		${spldir:+--define "require_spldir ${spldir}"} \
		--define "kver $kver" \
		--define "kernels $kver" \
		--define "_tmppath /var/tmp" \
		--define "kernelbuildroot $TOPDIR/reused" \
		--define "_topdir $TOPDIR" 2>&1; then
		return 255
            fi
	done

#	$DO_SRC && mv $pkg*.src.rpm $TOPDIR/SRPMS/
#	mv $pkg*.noarch.rpm $TOPDIR/RPMS/noarch/
#	mv *$pkg*.$TARGET_ARCH.rpm $TOPDIR/RPMS/$(basearch $TARGET_ARCH)/

        # We have built the rpms for the package. Now we need to extract the
        # contained files so we can build further things against them
        local rpms=$(ls -1 $TOPDIR/RPMS/*/$rpmpkg-*.rpm)

        # cpio only extract to pwd so we need to go there.
        pushd $TOPDIR
	local rpm
	for rpm in $rpms; do
            rpm2cpio $rpm | cpio -id
	done

        if [ "$pkg" == "zfs" ]; then
            mkdir -p $TOPDIR/zfsdevel
            pushd $TOPDIR/zfsdevel
            # We also need to extract zfs-devel rpm
            local devel_rpm=$(ls -1 $TOPDIR/RPMS/*/$pkg-devel-*.rpm)
            rpm2cpio $devel_rpm | cpio -id
            popd
            CONFIGURE_FLAGS="--with-$pkg-devel=$TOPDIR/zfsdevel ${CONFIGURE_FLAGS}"
        fi
        popd

        CONFIGURE_FLAGS="--with-$pkg=$(ls -d $TOPDIR/usr/src/$pkg-*/|tail -1) ${CONFIGURE_FLAGS}"
        CONFIGURE_FLAGS="--with-$pkg-obj=$(ls -d $TOPDIR/usr/src/$pkg-*/$kver*|tail -1) ${CONFIGURE_FLAGS}"
    done

    OSDZFSRPM=true

    return 0
}

prepare_mpss() {

    pushd mpss >/dev/null || return 255
    if [ "${MPSS_VERSION%%.*}" = "3" ]; then
        cp -f ../boot/config-* .config
        if ! make ARCH=k1om silentoldconfig ; then
            popd >/dev/null
            return 1
        fi
        if ! make ARCH=k1om modules_prepare ; then
            popd >/dev/null
            return 1
        fi
        cp -f ../boot/Module.symvers-* Module.symvers
    else
        if ! make defconfig-miclinux; then
            popd >/dev/null
            return 1
        fi
        if ! make -C card/kernel ARCH=k1om modules_prepare ; then
            popd >/dev/null
            return 1
        fi
    fi
    popd >/dev/null

}

stage() {

    [ "$STAGEDIR" ] || return 0

    for arch in $BUILD_ARCHS; do
        rpmdir="${STAGEDIR}/${CANONICAL_TARGET}-${arch}"
        echo "${0##*/}: Copying RPMs into ${rpmdir}"
        mkdir -p "${rpmdir}"
        cp -v RPMS/${arch}/*.rpm "${rpmdir}"
        if [ -d RPMS/noarch ]; then
            cp -v RPMS/noarch/*.rpm "${rpmdir}"
        fi
    done

    cp -v "$LUSTRE" "$STAGEDIR"

}

set_rpm_smp_type() {

    local infact_arch="${TARGET_ARCH}"

    RPMSMPTYPE=""
    [ "$infact_arch" == "i586" ] && infact_arch="i686"

    local smp_type
    for smp_type in $SMP_ARCHS; do
        [ $infact_arch == $smp_type ] && RPMSMPTYPE=smp && break
    done

    for smp_type in $BIGSMP_ARCHS; do
        [ $infact_arch == $smp_type ] && RPMSMPTYPE=bigsmp && break
    done

    for smp_type in $PPC64_ARCHS; do
        [ $infact_arch == $smp_type ] && RPMSMPTYPE=ppc64 && break
    done

    for smp_type in $DEFAULT_ARCHS; do
        [ $infact_arch == $smp_type ] && RPMSMPTYPE=default && break
    done

}

# This function takes a linux include tree and digs out the linux release
# from it. It is never called directly, only called from the distro
# specific function find_linux_release() in lbuild-{rhel,sles}.
_find_linux_release() {
    local SRC="$1"
    local LINUXRELEASEHEADER=""

    LINUXRELEASEHEADER=$SRC/include/linux/version.h
    if [ -s $SRC/include/generated/utsrelease.h ]; then
        LINUXRELEASEHEADER=$SRC/include/generated/utsrelease.h
    elif [ -s $SRC/include/linux/utsrelease.h ]; then
        LINUXRELEASEHEADER=$SRC/include/linux/utsrelease.h
    fi

    if [ ! -s $LINUXRELEASEHEADER ]; then
        fatal 1 "could not find UTS_RELEASE"
    fi

    sed -ne 's/#define UTS_RELEASE "\(.*\)"$/\1/p' $LINUXRELEASEHEADER
}

# unpack kernel(/source/devel) RPM
#
# This function and it's setting of $LINUX and $LINUXOBJ is a total hack that
# needs to completely refactored.  It completely ingores that $BUILD_ARCHS may
# contain a list of arches for which rpmbuild commands (including the one for
# lustre itself)
unpack_linux_devel_rpm() {
    local kernelrpm="${1}"

    [ -f "$kernelrpm" ] || return 255
    [ -d $TOPDIR/reused ] || mkdir $TOPDIR/reused || return 255

    pushd $TOPDIR/reused &>/dev/null || return 255

    if ! rpm2cpio < "$kernelrpm" | cpio -id > /dev/null 2>&1; then
        return 255
    fi

    # call a distro specific hook, if available
    if type -p unpack_linux_devel_rpm-$DISTRO; then
        if ! unpack_linux_devel_rpm-$DISTRO "$kernelrpm"; then
            return 255
        fi
    fi

    popd &>/dev/null

    find_linux_devel_paths $TOPDIR/reused

    return 0

}

build_kernel_ib() {
    local linux="$1"
    local kib_prefix="$2"
    local kib_rpm="$3"
    local o2ib_version="${4}"

    # build kernel-ib{,-devel}/compat-rdma{,-devel}
    local K_SRC="K_SRC"
    # ofed 1.3 had a bug in the rpm spec
    if [ "$o2ib_version" = "1.3" ]; then
        K_SRC="KSRC"
    fi

    local OFED_CORE="--with-core-mod --with-ipoib-mod --with-user_mad-mod --with-user_access-mod --with-addr_trans-mod"
    local OFED_HARDWARE="--with-mthca-mod --with-mlx4-mod --with-mlx4_en-mod --with-cxgb3-mod --with-nes-mod"

    if compare_version $o2ib_version 3.0; then
	OFED_CORE="$OFED_CORE --with-madeye-mod --with-rds-mod"
    else
	OFED_HARDWARE="$OFED_HARDWARE --with-cxgb4-mod"
    fi

    # some I/B drivers are architecture dependent and kernel-ib's configure
    # does not figure it out for us ~sigh~
    case "$TARGET_ARCH" in
        ppc64)
            OFED_HARDWARE="$OFED_HARDWARE --with-ehca-mod"
            ;;
    esac
    # we're no longer shipping the OFED iSCSI target
    #OFED_ISCSI="--with-srp-mod --with-srp-target-mod"
    OFED_ISCSI="--with-srp-mod"
    ## ISER module has no backport support as of OFED 1.5 (i.e. only builds on
    ##kernels >= 2.6.30)
    #if [[ $OFED_VERSION = 1.[0-4]* ]]; then
    #   OFED_ISCSI="$OFED_ISCSI --with-iser-mod"
    #fi

    # assume we are just rebuilding the SRPM
    local BUILD_TYPE=${BUILD_TYPE:-"--rebuild"}
    local SOURCE="${TOPDIR}/OFED/SRPMS/${kib_prefix}-*.src.rpm"

    # but switch to building from the SPEC if we need to apply patches
    if ls ${TOPDIR}/lustre/contrib/patches/ofed/* >/dev/null; then
        BUILD_TYPE="-bb"
        rpm --define "_topdir ${TOPDIR}" -ivh $SOURCE
        SOURCE="${TOPDIR}/SPECS/${kib_prefix}.spec"
        local file ed_fragment1 ed_fragment2 n=1
        for file in $(ls ${TOPDIR}/lustre/contrib/patches/ofed/*.patch); do
            ed_fragment1="$ed_fragment1
Patch$n: ${file%%*/}"
            ed_fragment2="$ed_fragment2
%patch$n -p0"
            cp $file ${TOPDIR}/SOURCES
            let n=$n+1
        done
        for file in $(ls ${TOPDIR}/lustre/contrib/patches/ofed/*.ed); do
            # Only apply the ed-scripts that should be used for the canonical target
            # ed-files in ${TOPDIR}/lustre/contrib/patches/ofed/ have to follow the naming
            # convention
            # <two-digits>-<descriptive-name>:<canonical_target_1>: ...:<canonical_target_N>.ed
            # To apply the same change to multiple canonical target simply specify
            # a list of colon separated canoncial target names in the file name.
            echo "$file" | grep -q -e ":${CANONICAL_TARGET}:" \
                                   -e ":${CANONICAL_TARGET}.ed$"
            if [ $? -eq 0 ] ; then
                ed_fragment3="$ed_fragment3
$(cat $file)"
                let n=$n+1
            fi
        done

        if [ $n -gt 1 ]; then
            ed $SOURCE <<EOF
/^Source: /a
$ed_fragment1
.
/^%setup /a
$ed_fragment2
.
$ed_fragment3
wq
EOF
        fi
    fi

    local linuxrelease=$(find_linux_release)
    if compare_version $o2ib_version 3.0; then
        local OFA_KERNEL_RELEASE=$(echo -n ${linuxrelease} | sed -e 's/-/_/g')
    fi
    if ! $RPMBUILD $BUILD_TYPE --define 'build_kernel_ib 1' --define 'build_kernel_ib_devel 1' \
                  ${FIND_REQUIRES:+--define "__find_requires $FIND_REQUIRES"} \
                  --define "_topdir ${TOPDIR}" --target ${TARGET_ARCH} \
                  --define "KVERSION ${linuxrelease}" \
                  --define "$K_SRC ${linux}" \
                  ${OFA_KERNEL_RELEASE:+--define "_release $OFA_KERNEL_RELEASE"} \
                  --define "configure_options --without-quilt $OFED_CORE $OFED_HARDWARE $OFED_ISCSI" \
                  ${SOURCE} 2>&1; then
        fatal 1 "Error building ${kib_rpm}"
    fi

}

store_for_reuse() {
    local articles="$1"
    local module="$2"
    local location="$3"
    local signature="$4"
    local use_links="$5"

    local linkflag=""
    if $use_links; then
        linkflag="l"
    fi

    local default_iface=$(/sbin/ip route get 192.1.1.1 | sed -ne 's/.* dev \(.*\)  * src .*/\1/p')
    if [ -z "$default_iface" ]; then
        fatal 1 "Failed to determine the default route interface"
    fi
    local unique_id=$(/sbin/ip addr show dev $default_iface | sed -ne '/ inet /s/ *inet \(.*\)\/.*/\1/p' | head -1)
    if [ -z "$unique_id" ]; then
        fatal 1 "Failed to determine a unique id from interface $default_interface"
    fi

    local finallocation="$location"/"$signature"/"$module"
    location="$location"/"$signature-${unique_id}"/"$module"
    mkdir -p "$location"
    # the cleanup script removes any directory that doesn't have a
    # .lastused, so let's try to prevent that as soon as we can
    # this solution still slightly racy with the cleanup script
    # but the race is a lot tighter now
    touch -t 197001010000 "$location/.lastused"
    ## use eval/echo here to make sure shell expansions are performed
    #if ! cp -a${linkflag} $(eval echo $articles) "$location"; then
    local article
    for article in $(eval echo $articles); do
        if ! cp -a${linkflag} "$article" "$location"; then
            error "Failed to copy \"$article\" to \"$location\" in store_for_reuse()"
            # rename the cache location so that it's not cached
            # product, but is around for analysis
            mv "$location"{,-bad-$(date +%s)} ||
                error "failed to clean up a failed cache attempt" \
                      "in \"$location\" -- manual cleanup will be" \
                      "necessary"
            return 1
        fi
    done

    # flag the cache as complete (i.e. in case lbuild was previously
    # interrupted while caching)
    touch "$location/.lastused"

    # put the temporary location into the final location
    # (last one wins)
    mkdir -p "${finallocation%/*}"
    mv "$location" "$finallocation"
    rmdir "${location%/*}"
    return 0

}

reuse() {
    local module="$1"
    local dest="$2"
    local use_links="${3:-false}"
    local signature="$4"

    if [ -n "$REUSEBUILD" ] && [ -d "$REUSEBUILD/$signature/$module" ]; then
        if [ ! -f "$REUSEBUILD/$signature/$module/.lastused" ]; then
            # the .lastused flag is populated at the end of the caching to
            # signal that the caching was completed.  if that flag is not
            # there, then the cache is invalid (and should be removed in fact)
            mv "$REUSEBUILD/$signature/$module"{,-bad-$(date +%s)} ||
                fatal 1 "failed to clean up a bad cache in location $REUSEBUILD/$signature/$module\" -- manual cleanup will be necessary"
            return 1
        fi

        # so that we know how stale this entry is
        touch $REUSEBUILD/$signature/$module/.lastused

        if $use_links; then
            if ls $REUSEBUILD/$signature/$module/* >/dev/null 2>&1; then
                cp -al $REUSEBUILD/$signature/$module/* $dest/
            fi
        else
            # copying is pretty heavy
            # cp -a $REUSEBUILD/$signature/$module/* $dest/
            # do some creative symlinking instead
            local dir
            for dir in BUILD SRPMS SPECS; do
                if ls $REUSEBUILD/$signature/$module/$dir/* >/dev/null 2>&1; then
                    ln -s $REUSEBUILD/$signature/$module/$dir/* $dest/$dir
                fi
            done
            # sources have to be copied by file because we need SOURCES to
            # be a dir we can write into
# could overrun ls's arg list here
            #ls $REUSEBUILD/$signature/$module/SOURCES/* |
            find $REUSEBUILD/$signature/$module/SOURCES/ -type f |
                xargs ln -t $dest/SOURCES -s

            # same for RPMS/* dirs
# could overrun ls's arg list here
            #ls $REUSEBUILD/$signature/$module/RPMS/$TARGET_ARCH/* |
            local dir
            for dir in $REUSEBUILD/$signature/$module/RPMS/*; do
                mkdir -p $dest/RPMS/${dir##*/}
                find $dir -type f |
                  xargs ln -t $dest/RPMS/${dir##*/} -s
            done
        fi
        return 0
    else
        return 1
    fi
}

basearch() {
    local arch="$1"

    if [[ $arch = i[3456]86 ]]; then
        echo "i386"
    else
        echo "$arch"
    fi

}

build_kernel_with_srpm() {
    local outfd=$1

    if [ -z "$outfd" ] || [ $outfd = 1 ]; then
        fatal 1 "You must supply a file descriptor to ${FUNCNAME[0]} and it cannot be 1"
    fi

    # need to generate the patch for this target
    do_patch_linux false >&${outfd}    # sets global $FULL_PATCH (yeah, yuck)

    # get an md5sum of the kernel patch + config for reuse check
    # XXX really, there needs to be a signature and a CONFIG_FILE per arch
    #     in BUILD_ARCHS
    local release_str
    if $RELEASE; then
        local release_str="RELEASE=$RELEASE\n"
    fi

    if $USE_BUILD_CACHE && [ -n "$REUSEBUILD" ]; then
        local REUSE_SIGNATURE=$({ echo -en $release_str;
                                  echo $BUILD_GEN;
                                  cat $CONFIG_FILE $TARGET_FILE $FULL_PATCH;
                                  cat $LBUILD_DIR/lbuild $LBUILD_DIR/lbuild-${DISTRO}; } |
                                md5sum | cut -d" " -f1)
        # see if we can link to the reuse pool
        # XXX - hrm.  i'm not convinced this doesn't belong in the reuse
        #       "library"
        local CAN_LINK_FOR_REUSE=false
        touch $REUSEBUILD/$$
        if cp -al $REUSEBUILD/$$ $TOPDIR/ 2>/dev/null; then
            CAN_LINK_FOR_REUSE=true
        fi
        rm $REUSEBUILD/$$
    fi

    # the extra version string to use for the kernel (which might be a reused
    # kernel, remember)
    local kernel_extra_version=""
    if ! $USE_BUILD_CACHE || ! reuse kernel "$TOPDIR" "$CAN_LINK_FOR_REUSE" \
                                   "$REUSE_SIGNATURE"; then
        # nothing cached, build from scratch
        if [ ! -r "$KERNELDIR/$KERNEL_SRPM" ]; then
            echo "Downloading kernel SRPM" >&${outfd}
            download_srpm "$CANONICAL_TARGET" "$KERNEL_SRPM" >&${outfd}
        fi

        if ! rpm -ivh $KERNELDIR/$KERNEL_SRPM \
                  --define "_topdir $TOPDIR" >&${outfd} 2>&1; then
            # should we clean this up or leave it for analysis?
            #rm -rf $RPMTOPDIR
            fatal 1 "Error installing kernel SRPM."
        fi

        # put the Lustre kernel patch into the RPM build tree
        cp $FULL_PATCH $TOPDIR/SOURCES/linux-${lnxmaj}-lustre.patch
        prepare_and_build_srpm >&${outfd} ||
            fatal 1 "failed to prepare_and_build_srpm"

        if [ -z "$REUSE_SIGNATURE" ]; then
            echo "No reuse signature was caculated so not storing the built kernel" >&${outfd}
        else
            # store the resulting kernel RPM build tree for future use
            echo "Storing the built kernel for future reuse" >&${outfd}
            if ! store_for_reuse "$TOPDIR/{SPECS,SOURCES,SRPMS,RPMS}" \
                                 "kernel" "$REUSEBUILD" "$REUSE_SIGNATURE" \
                                 "$CAN_LINK_FOR_REUSE"; then
                error "Failed to store kernel RPMS for reuse"
                echo "unknown" >&${outfd}
                return 1
            fi
        fi
    fi  # build reuse

    # figure out the EXTRA_VERSION of the kernel we built or are re-using
    local KERNEL_RPM
    if ! KERNEL_RPM=$(find_rpm "$TOPDIR/RPMS/$TARGET_ARCH/" provides "^kernel(-default)? ="); then
        fatal 1 "Failed to find a kernel RPM in $TOPDIR/RPMS/$TARGET_ARCH/"
    fi
    kernel_extra_version=$(rpm -q --queryformat "%{RELEASE}" -p $TOPDIR/RPMS/$TARGET_ARCH/$KERNEL_RPM)

    # should now have the following RPMs
    # $TOPDIR/RPMS/$arch/kernel-lustre-2.6.18-53.1.21.el5_lustre.1.6.5.1.$arch.rpm
    # $TOPDIR/RPMS/$arch/kernel-lustre-devel-2.6.18-53.1.21.el5_lustre.1.6.5.1.$arch.rpm
    # $TOPDIR/RPMS/$arch/kernel-lustre-headers-2.6.18-53.1.21.el5_lustre.1.6.5.1.$arch.rpm
    # $TOPDIR/RPMS/$arch/kernel-lustre-debuginfo-common-2.6.18-53.1.21.el5_lustre.1.6.5.1.$arch.rpm
    # $TOPDIR/RPMS/$arch/kernel-lustre-debuginfo-2.6.18-53.1.21.el5_lustre.1.6.5.1.$arch.rpm

    echo $kernel_extra_version
    return 0

}

# build OFED
# globals used:
#    TOPDIR
#    REUSEBUILD, USE_BUILD_CACHE
#    CONFIGURE_FLAGS

build_ofed() {
    local linux="$1"
    local o2ib_version="$2"
    local kib_prefix
    local kib_rpm

    # if an ofed version is given, then it means use OFED proper,
    # not any vendor specific "inkernel" version
    if [ -z "$o2ib_version" ]; then
        return 0
    fi

    if [ "$o2ib_version" = "inkernel" ]; then
        # see if there is a distro specific override for this and use
        # that if it exists
        # XXX we need to better integrate a distro specific override with
        #     the rest of this function so that all of the reuse cache
        #     stuff is leveraged given that 80% of this function is reuse
        if type -p build_ofed-${DISTRO}; then
            local o2ib_location
            o2ib_location=$(build_ofed-${DISTRO} ${STDOUT})
            local rc=${PIPESTATUS[0]}
            CONFIGURE_FLAGS="--with-o2ib=${o2ib_location} ${CONFIGURE_FLAGS}"
            return $rc
        else
            return 0
        fi
    elif compare_version $o2ib_version 3.0; then
        kib_prefix="ofa_kernel"
        kib_rpm="kernel-ib"
    else
        kib_prefix="compat-rdma"
        kib_rpm="compat-rdma"
    fi

    # build kernel-ib/compat-rdma
    if $USE_BUILD_CACHE && [ -n "$REUSEBUILD" ]; then
        local REUSE_SIGNATURE=$({ echo "$o2ib_version";
                                  echo "$(find_linux_release;
                                  echo "$BUILD_GEN")";
                                  cat "${linux}/include/linux/autoconf.h";
                                  cat "$LBUILD_DIR/lbuild" ;
                                  cat "$LBUILD_DIR/lbuild-${DISTRO}"; } |
                                md5sum | cut -d" " -f1)
        # see if we can link to the reuse pool
        # XXX - hrm.  i'm not convinced this doesn't belong in the reuse
        #       "library"
        local CAN_LINK_FOR_REUSE=false
        touch $REUSEBUILD/$$
        if cp -al $REUSEBUILD/$$ $TOPDIR/; then
            CAN_LINK_FOR_REUSE=true
        fi
        rm $REUSEBUILD/$$
    fi

    if ! $USE_BUILD_CACHE || ! reuse ofed "$TOPDIR" "$CAN_LINK_FOR_REUSE" \
                                   "$REUSE_SIGNATURE"; then
        if [ -n "$REUSE_SIGNATURE" ]; then
            # stash away the existing built articles for a moment
            mkdir bak
            mv {BUILD,{S,}RPMS,S{OURCE,PEC}S} bak
            function mv_back {
                pushd bak
                find . | cpio -pudlm ..
                popd
                rm -rf bak
            }
            create_rpmbuild_dirs
        fi
        # build it
        build_kernel_ib "${linux}" "${kib_prefix}" "${kib_rpm}" "${o2ib_version}"

        if [ -z "$REUSE_SIGNATURE" ]; then
            echo "No reuse signature was caculated so not storing the built ofed"
        else
            # store the resulting RPM build tree for future use
            echo "Storing the built ofed for future reuse"
            if ! store_for_reuse "$TOPDIR/{SPECS,SOURCES,BUILD,SRPMS,RPMS}" \
                                 "ofed" "$REUSEBUILD" "$REUSE_SIGNATURE" \
                                 "$CAN_LINK_FOR_REUSE"; then
                error "Failed to store OFED RPMS for reuse"
                mv_back
                return 1
            fi
            # put the stuff we stashed away back
            mv_back
        fi
    fi

    pushd "$TOPDIR" >/dev/null
    rm -rf ${kib_rpm}-devel
    mkdir ${kib_rpm}-devel
    cd ${kib_rpm}-devel

    # the actual ofed RPMs don't have the -rc$n or -$date string appened that
    # might be present on the file
    #local linuxrelease=$(find_linux_release)
    #ofed_version=$(echo $ofed_version |
    #               sed -re 's/-(20[0-9]{6,6}-[0-9]{4,4}|rc[0-9]*)$//')
    # FIXME
    # OFED version will have 'hyphen' for minor release. (e.g. 3.5-1, instead
    # of 3.5.1) compat-rdma and compat-rdma-devel could have same version
    # number, but currectly not. Once OFED fix this in the future release, we
    # can remove following filter.
    #ofed_version=$(echo $ofed_version |
    #               sed -re 's/-([0-9]*-[rR][cC][0-9]*)$//')
<<<<<<< HEAD

    # there should be only one *-devel kernel in the BUILD/RPMS directory,
    # we don't need to specify ofed_version
=======
    #local rpm=$(ls $TOPDIR/RPMS/*/${kib_rpm}-devel-${ofed_version}-${linuxrelease//-/_}.*.rpm)
    # I dont' know why we have gone through the trouble to filter out the name
    # of the rpm there should only be one ${kib_rpm}-devel built
>>>>>>> 2bad1015
    local rpm=$(ls $TOPDIR/RPMS/*/${kib_rpm}-devel-*.rpm)
    if ! rpm2cpio < $rpm | cpio -id; then
        fatal 1 "could not unpack the ${kib_rpm}-devel rpm."
    fi
    CONFIGURE_FLAGS="--with-o2ib=$(pwd)/usr/src/${kib_prefix} ${CONFIGURE_FLAGS}"
    popd >/dev/null

}

build_with_srpm() {
    local ofed_version=${OFED_VERSION}

    if ! $PATCHLESS; then
        local kernel_extra_version
        if ! kernel_extra_version=$(build_kernel_with_srpm ${STDOUT}); then
            fatal 1 "Failed to build the kernel from it's SRPM"
        fi

        for arch in $BUILD_ARCHS; do
            local kernel_devel_rpm
            if ! kernel_devel_rpm=$(find_rpm "$TOPDIR/RPMS/$arch/" provides "^$(devel_kernel_name $KERNEL_LUSTRE_NAMING) ="); then
                fatal 1 "Failed to find a kernel development RPM in $TOPDIR/RPMS/$arch/"
            fi

            # install the -devel RPM in preparation for modules builds
            if ! lnxrel="$kernel_extra_version" unpack_linux_devel_rpm \
                           "$TOPDIR/RPMS/$arch/$kernel_devel_rpm"; then
                fatal 1 "Could not find the Linux tree in $TOPDIR/RPMS/$arch/$kernel_devel_rpm"
            fi
        done
    else
        # need to find and unpack the vendor's own kernel-devel for patchless
        # client build
        local kernelrpm
        if ! kernelrpm=$(find_linux_rpm "-$DEVEL_KERNEL_TYPE"); then
            fatal 1 "Could not find the kernel-$DEVEL_KERNEL_TYPE RPM in ${KERNELRPMSBASE}/${lnxmaj}/${DISTRO}"
        fi
        if ! lnxrel="$lnxrel" unpack_linux_devel_rpm "$kernelrpm" "-"; then
            fatal 1 "Could not find the Linux tree in $kernelrpm"
        fi
    fi

    # ~sigh~  have to make copies of and modify some of the rpm
    # infrastructure files so that find-requires can find our unpacked
    # kernel-devel artifacts
    cp $RPM_HELPERS_DIR/{symset-table,find-requires{,.ksyms}} .
    FIND_REQUIRES="$(pwd)/find-requires"
    chmod 755 {symset-table,find-requires{,.ksyms}}
    local tmp="$(pwd)"
    tmp="${tmp//\//\\/}"
    ed find-requires <<EOF
1a
set -x
.
/|.*find-requires.ksyms/s/|/| bash -x/
g/ [^ ]*\/\(find-requires\.ksyms\)/s// $tmp\/\1/g
wq
EOF
    ed find-requires.ksyms <<EOF
1a
set -x
.
g/\/.*\/\(symset-table\)/s//$tmp\/\1/g
wq
EOF
    ed symset-table <<EOF
1a
set -x
.
g/\(\/boot\/\)/s//$tmp\/reused\1/g
g/\(\/usr\/src\/kernels\/\)/s//$tmp\/reused\1/g
wq
EOF

    [ -n "${MLNX_VERSION}" ] && ofed_version=${MLNX_VERSION}
    build_ofed "${LINUXOBJ:-$LINUX}" "$ofed_version" ||
        fatal 1 "error building OFED"

    # now build Lustre
    if build_lustre "$LINUX" "$LINUXOBJ"; then
        # the build worked.  resolve any symlinked files (i.e. from reuse)
        # in RPMS/$arch to real files so that that that huge mess of
        # complication known as LTS can copy them yet somewhere else.
        # is it any wonder this whole process is so damn so?  anyone ever
        # heard of hardlinks?  it's this cool new thing that allows you save
        # tons of time and space by creating... well you can go read about
        # them if you have not heard about them yet.
        # can i say how much the implemenation of all of this really impedes
        # RPM reuse?
        local dir
        for dir in RPMS/*; do
            pushd $dir
            for file in $(ls); do
                if [ -h $file ]; then
                    cp $file foo
                    mv foo $file
                fi
            done
            popd
        done
        # also, for i?86, make sure all of the RPMs are in RPMS/$TARGET_ARCH
        # as that's where LTS expects to find them
        for dir in RPMS/*; do
            if [ $dir = RPMS/$TARGET_ARCH ]; then
                continue
            fi
            pushd $dir
            local files=$(ls)
            if [ -n "$files" ]; then
                cp -al $files ../$TARGET_ARCH
            fi
            popd
        done
    else
        return 1
    fi

}

create_rpmbuild_dirs() {

    [ -d RPMS ] || mkdir RPMS
    for arch in $BUILD_ARCHS; do
        if [[ $arch = i?86 ]]; then
            # some stupidity in the sles11 kernel spec requires an RPMS/i386
            # even if the target arch is i686
            [ -d RPMS/i386 ] || mkdir RPMS/i386
        fi
        [ -d RPMS/$arch ] || mkdir RPMS/$arch
    done
    [ -d RPMS/noarch ] || mkdir RPMS/noarch
    [ -d BUILD ] || mkdir BUILD
    [ -d SOURCES ] || mkdir SOURCES
    [ -d SPECS ] || mkdir SPECS
    [ -d SRPMS ] || mkdir SRPMS

}

new_list() {

    echo ""

}

add_list() {
    local list="$1"
    local item="$2"

    echo "$list $item"

}

is_list_member() {
    local list="$1"
    local item="$2"

    [[ $list\  == *\ $item\ * ]]

}

#########################################################################
# Generate a backtrace through the call stack.
#
# Input: None
# Output: None
#########################################################################
backtrace() {
    local strip=${1:-1}

    local funcname="" sourcefile="" lineno="" n

    echo "Call stack: (most recent first)"
    for (( n = $strip ; n < ${#FUNCNAME[@]} ; ++n )) ; do
        funcname=${FUNCNAME[$n - 1]}
        sourcefile=$(basename ${BASH_SOURCE[$n]})
        lineno=${BASH_LINENO[$n - 1]}
        if [ $n = 1 ]; then
            let lineno-=11
        fi
        # Display function arguments
        if [[ ! -z "${BASH_ARGV[@]}" ]]; then
            local args newarg j p=0
            for (( j = ${BASH_ARGC[$n - 1]}; j > 0; j-- )); do
                newarg=${BASH_ARGV[$j + $p - 1]}
                args="${args:+${args} }'${newarg}'"
            done
            let p+=${BASH_ARGC[$n - 1]}
        fi
        echo "  ${funcname} ${args:+${args} }at ${sourcefile}:${lineno}"
    done

    echo
    echo "BEGIN BACKTRACE"

    #echo ${BASH_LINENO[*]}
    #echo ${BASH_SOURCE[*]}
    #echo ${FUNCNAME[*]}
    local i=$((${#FUNCNAME[@]} - 1))
    while [ $i -ge 0 ]; do
        local lineno=${BASH_LINENO[$i]}
        if [ $i = 0 ]; then
            let lineno-=11
        fi
        local SOURCELINE="${BASH_SOURCE[$i + 1]}:${lineno}"
        # Can't figure out how to get function args from other frames...
        local FUNCTION="${FUNCNAME[$i]}()"
        echo "$SOURCELINE:$FUNCTION"
        i=$((i - 1))
    done

    echo "END BACKTRACE"

    echo $BACKTRACE

}

seen_list=$(new_list)
trap 'set +x;
echo "An unexpected error has occurred at ${BASH_SOURCE[0]##*/}:$((LINENO-1)).
Unfortunately the above line number in the message may or may not be correct,
but details have been send to the lbuild maintainer.  Attempting to continue."; (echo "Untrapped error"
echo
# have we seen this one
echo "checking seen list for ${BASH_SOURCE[0]}:${BASH_LINENO[0]}"

if is_list_member "$seen_list" "${BASH_SOURCE[0]}:${BASH_LINENO[0]}"; then
  echo "seen this one already"
else
  seen_list=$(add_list "$seen_list" "${BASH_SOURCE[0]}:${BASH_LINENO[0]}")
fi
backtrace
) ; set $xtrace' ERR
set -E

[ -r ~/.lbuildrc ] && . ~/.lbuildrc

options=$(getopt -o D:h -l kerneltree:,distro:,kernelrpm:,reusebuild:,patchless,ldiskfs,ccache,reuse:,norpm,disable-datestamp,external-patches:,timestamp:,extraversion:,kerneldir:,linux:,lustre:,nodownload,nosrc,noiokit,ofed-version:,mlnx-version:,ofed-src:,mpss-version:,publish,release,set-value:,src,stage:,tag:,target:,target-archs:,with-linux:,xen -- "$@")

if [ $? != 0 ]; then
    usage 1
fi

eval set -- "$options"

while [ "$1" ]; do
    case "$1" in
        '')
            usage 1
            ;;
        --ccache)
            CCACHE='ccache'
            shift
            ;;
        -D)
            DATE=$2
            shift 2
            ;;
        --external-patches)
            EXTERNAL_PATCHES=$2
            shift 2
            ;;
        --extraversion)
            EXTRA_VERSION=$2
            shift 2
            ;;
        --help | -h)
            usage 0
            ;;
        --kerneldir)
            KERNELDIR=$2
            shift 2
            ;;
        --kerneltree)
            if ! KERNELTREE=$(canon_path "$2"); then
                fatal 1 "Could not determine the canonical location of $2"
            fi
            shift 2
            ;;
        --linux | --with-linux)
            if ! LINUX=$(canon_path "$2"); then
                fatal 1 "Could not determine the canonical location of $2"
            fi
            shift 2
            ;;
        --distro)
            DISTRO=$2
            shift 2
            ;;
        --reuserpm)
            REUSERPM=$2
            shift 2
            ;;
        --reusebuild)
            if ! REUSEBUILD=$(canon_path "$2"); then
                fatal 1 "Could not determine the canonical location of $2"
            fi
            shift 2
            ;;
        --norpm)
            NORPM=true
            shift
            ;;
        --ldiskfs)
	    echo "WARNING: \"--ldiskfs\" is deprecated" > 2
            shift
            ;;
        --noiokit)
            IOKITRPM=false
            shift
            ;;
        --patchless)
            PATCHLESS=true
            shift
            ;;
        --kernelrpm)
            if ! KERNELRPMSBASE=$(canon_path "$2"); then
                fatal 1 "Could not determine the canonical location of $2"
            fi
            shift 2
            ;;
        --timestamp)
            TIMESTAMP=$2
            shift 2
            ;;
        --lustre)
            if ! LUSTRE=$(canon_filepath "$2"); then
                fatal 1 "Could not determine the canonical location of $2"
            fi
            shift 2
            ;;
        --nodownload)
            DOWNLOAD=false
            shift 1
            ;;
        --nosrc)
            DO_SRC=false
            shift 1
            ;;
        --ofed-version)
            OFED_VERSION="$2"
            shift 2
            ;;
        --mlnx-version)
            MLNX_VERSION="$2"
            shift 2
            ;;
        --ofed-src)
            OFED_SRC="$2"
            shift 2
            ;;
        --mpss-version)
            MPSS_VERSION="$2"
            shift 2
            ;;
        --publish)
            shift
            ;;
        --release)
            RELEASE=true
            shift
            ;;
        --src)
            DO_SRC=true
            shift 1
            ;;
        --stage)
            STAGEDIR=$2
            shift 2
            ;;
        --tag)
            shift 2
            echo "WARNING: \"--tag\" is deprecated" > 2
            ;;
        --target)
            TARGET=$2
            shift 2
            ;;
        --target-archs)
            TARGET_ARCHS=$2
            shift 2
            ;;
        --xen)
            XEN=true
            shift
            ;;
        --set-value)
            eval $2
            shift 2
            ;;
        --)
            shift
            # there are actually some lustre configure flags that we need to
            # handle ourselves (but we still give them to configure)
            if [[ \ $@\  == *\ --disable-tests\ * ]]; then
                LUSTRE_TESTS=false
            fi
            CONFIGURE_FLAGS=$@
            CONFIGURE_FLAGS="$CONFIGURE_FLAGS --enable-liblustre --enable-liblustre-tests"
            break
            ;;
        *)
            usage 1 "Unrecognized option: $1"
            ;;
    esac
done

check_options

unpack_lustre

# XXX - should we _always_ get the buildid from the META file?  what are the
# other (i.e. non-lustre-tarball use cases of lbuild)?
BUILDID=$(sed -ne '/^BUILDID =/s/.*= *//p' lustre/META)
VERSION=$(sed -ne '/^VERSION =/s/.*= *//p' lustre/META)

load_target

if [ -n "$MLNX_VERSION" ]; then
    # Don't build OFED at all since it's explicitly built Mellanox
    OFED_VERSION=""
    unpack_mlnx || fatal 1 "Error unpacking MLNX tarball"
fi

if [ -n "$OFED_VERSION" -a "$OFED_VERSION" != "inkernel" ]; then
    download_ofed
    unpack_ofed || fatal 1 "Error unpacking OFED tarball"
fi

if [ -n "$MPSS_VERSION" ]; then
    [ -z "$MPSS_DISTRO" ] && MPSS_DISTRO=$(autodetect_distro)

    MPSS_INFO=$(mktemp -u mpss-info-XXXXXXXXXX.html)
    download_mpss_info "$MPSS_INFO"

    if [ "$MPSS_VERSION" = "last" ]; then
        MPSS_VERSION=$(parse_mpss_info "$MPSS_INFO" "" ${MPSS_DISTRO})
        [ -z "$MPSS_VERSION" ] && fatal 1 "Could not determine the last MPSS version"
    elif [[ $MPSS_VERSION != [0-9].[0-9].[0-9]*-[0-9]* ]]; then
        fatal 1 "Incorrect MPSS version $MPSS_VERSION"
    fi

    download_mpss "$MPSS_INFO"
    [ -r "$MPSS_INFO" ] && rm -f "$MPSS_INFO"
    echo "Building with MPSS $MPSS_VERSION"
    unpack_mpss  || fatal 1 "Error unpacking MPSS tarballs"
    prepare_mpss || fatal 1 "Error preparing MPSS for kernel modules build"

    if [ -z "$MPSS_OFED" ]; then
        MPSS_OFED=$(find $PWD -type f -path "*/ofed-driver-*/Module.symvers")
        if [ -n "$MPSS_OFED" ]; then
            MPSS_OFED="--with-o2ib=$(dirname $MPSS_OFED)"
        else
            MPSS_OFED="--without-o2ib"
        fi
    fi

    # disable unsupported parts:
    PATCHLESS=true
    IOKITRPM=false
    LDISKFSRPM=false
    ZFSNOTSUPPORTED="yes"

    # define variables for cross compilation:
    CROSS_SUFFIX="-mic"
    if [ "${MPSS_VERSION%%.*}" = "3" ]; then
        CC_TARGET_ARCH=k1om-mpss-linux
        LINUX="$TOPDIR/mpss"
    else
        CC_TARGET_ARCH=x86_64-k1om-linux
        LINUX="$TOPDIR/mpss/card/kernel"
        RPMBUILD_DEFS="$RPMBUILD_DEFS --define \"cross_requires intel-mic-gpl = ${MPSS_VERSION%%-*}\""
    fi
    CONFIGURE_FLAGS="$CONFIGURE_FLAGS $MPSS_OFED --host=$CC_TARGET_ARCH --build=x86_64-pc-linux"
    RPMBUILD_DEFS="$RPMBUILD_DEFS --define \"post_script build/gen_filelist.sh\""
    RPMBUILD_DEFS="$RPMBUILD_DEFS --define \"make_args ARCH=k1om CROSS_COMPILE=${CC_TARGET_ARCH}-\""
    RPMBUILD_DEFS="$RPMBUILD_DEFS --define \"cross_path ${CROSS_PATH:=/opt/lustre/${VERSION}/${CC_TARGET_ARCH}}\""
    RPMBUILD_DEFS="$RPMBUILD_DEFS --define \"rootdir %{cross_path}\""
    RPMBUILD_DEFS="$RPMBUILD_DEFS --define \"_prefix %{cross_path}/usr\""
    RPMBUILD_DEFS="$RPMBUILD_DEFS --define \"_mandir %{_prefix}/share/man\""
    RPMBUILD_DEFS="$RPMBUILD_DEFS --define \"_sysconfdir %{cross_path}/etc\""
    RPMBUILD_DEFS="$RPMBUILD_DEFS --define \"kmoddir extra\""

    # redefine CC for proper ./configure during rpmbuild
    export CC=${CC_TARGET_ARCH}-gcc
fi

# make sure the RPM build environment is set up
create_rpmbuild_dirs

# if an unpacked kernel source tree was given on the command line
# just build lustre with it (nothing distro kernel specific here)
if [ -n "$LINUX" ]; then
    build_ofed "${LINUXOBJ:-$LINUX}" "$OFED_VERSION" ||
        fatal 1 "error building OFED"
    build_lustre "$LINUX" "$LINUXOBJ"
else
    if [ ! -f "${LBUILD_DIR}/lbuild-$DISTRO" ]; then
        fatal 1 "${LBUILD_DIR}/lbuild-$DISTRO not found"
    fi
    source ${LBUILD_DIR}/lbuild-$DISTRO
    build_with_srpm || fatal 1 "Failed to build_with_srpm"
fi

stage<|MERGE_RESOLUTION|>--- conflicted
+++ resolved
@@ -1768,15 +1768,9 @@
     # can remove following filter.
     #ofed_version=$(echo $ofed_version |
     #               sed -re 's/-([0-9]*-[rR][cC][0-9]*)$//')
-<<<<<<< HEAD
-
-    # there should be only one *-devel kernel in the BUILD/RPMS directory,
-    # we don't need to specify ofed_version
-=======
     #local rpm=$(ls $TOPDIR/RPMS/*/${kib_rpm}-devel-${ofed_version}-${linuxrelease//-/_}.*.rpm)
     # I dont' know why we have gone through the trouble to filter out the name
     # of the rpm there should only be one ${kib_rpm}-devel built
->>>>>>> 2bad1015
     local rpm=$(ls $TOPDIR/RPMS/*/${kib_rpm}-devel-*.rpm)
     if ! rpm2cpio < $rpm | cpio -id; then
         fatal 1 "could not unpack the ${kib_rpm}-devel rpm."
