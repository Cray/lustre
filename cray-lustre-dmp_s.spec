--- conflicted
+++ resolved
@@ -44,16 +44,6 @@
 
 %build
 echo "LUSTRE_VERSION = %{_tag}" > LUSTRE-VERSION-FILE
-<<<<<<< HEAD
-# LUSTRE_VERS used in ko versioning.
-%define version_path %(basename %url)
-%define date %(date +%%F-%%R)
-%define lustre_version %{branch}-%{release}-%{build_user}-%{version_path}-%{date}
-
-export LUSTRE_VERS=%{lustre_version}
-export SVN_CODE_REV=%{_version}-${LUSTRE_VERS}
-=======
->>>>>>> 30d2e53e
 
 if [ "%reconfigure" == "1" -o ! -x %_builddir/%{source_name}/configure ];then
         chmod +x autogen.sh
