--- conflicted
+++ resolved
@@ -46,10 +46,6 @@
 
 %build
 echo "LUSTRE_VERSION = %{_tag}" > LUSTRE-VERSION-FILE
-<<<<<<< HEAD
-# LUSTRE_VERS used in ko versioning.
-=======
->>>>>>> 30d2e53e
 %define version_path %(basename %url)
 %define date %(date +%%F-%%R)
 %define lustre_version %{_version}-%{branch}-%{release}-%{build_user}-%{version_path}-%{date}
@@ -62,11 +58,6 @@
 sed -i '1iSUBDIRS := . @LIBCFS_SUBDIR@ lnet \nDIST_SUBDIRS := @LIBCFS_SUBDIR@ lnet' autoMakefile.am 
 
 [ -f Makefile.in ] && sed -i '/lustre/d' Makefile.in 
-<<<<<<< HEAD
-export LUSTRE_VERS=%{lustre_version}
-export SVN_CODE_REV=%{_version}-${LUSTRE_VERS}
-=======
->>>>>>> 30d2e53e
 
 if [ "%reconfigure" == "1" -o ! -x %_builddir/%{source_name}/configure ];then
     chmod +x autogen.sh
@@ -102,12 +93,9 @@
 popd
 
 %install
-<<<<<<< HEAD
-=======
 # Sets internal kgnilnd build version
 export SVN_CODE_REV=%{lustre_version}
 
->>>>>>> 30d2e53e
 # don't use %makeinstall for compute node RPMS - it needlessly puts things into 
 #  /opt/cray/,.....
 
