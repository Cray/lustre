--- conflicted
+++ resolved
@@ -19,16 +19,6 @@
 Details    : If blocks per group is less than blocksize*8, set rest of the
 	     bitmap to 1.
 
-<<<<<<< HEAD
-=======
-Severity   : normal
-Frequency  : only for filesystems larger than 8TB
-Bugzilla   : 16101
-Description: ldiskfs BUG ldiskfs_mb_use_best_found()
-Details    : The ldiskfs mballoc3 code was using a __u16 to store the group
-	     number, but with 8TB+ filesystems there are more than 65536
-	     groups, causing an oops.
-
 Severity   : enhancement
 Bugzilla   : 10555
 Description: Add a FIEMAP(FIle Extent MAP) ioctl for ldiskfs
@@ -36,7 +26,6 @@
              extent information of a file. It can be used to map logical blocks
              in a file to physical blocks in the block device.
 
->>>>>>> 7bfe2fbd
 -------------------------------------------------------------------------------
 
 04-26-2008  Sun Microsystems, Inc.
