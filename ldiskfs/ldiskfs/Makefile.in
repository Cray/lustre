--- conflicted
+++ resolved
@@ -1,8 +1,6 @@
 default: all
 
 MODULES := ldiskfs
-
-@QUOTA_TRUE@MODULES += quotafmt_test
 
 # copy makefile over to not break patches
 ext3_extra := $(wildcard @LINUX@/fs/ext3/Makefile)
@@ -11,29 +9,13 @@
 linux_headers := $(wildcard @LINUX@/include/linux/ext3*.h)
 
 ext3_sources := $(filter-out %.mod.c,$(wildcard @LINUX@/fs/ext3/*.c))
-<<<<<<< HEAD
-new_sources := iopen.c iopen.h extents.c mballoc.c \
-               iam.c iam_lfix.c iam_lvar.c iam_htree.c iam-uapi.c
-new_headers := ext3_extents.h
-=======
 new_sources := iopen.c iopen.h extents.c mballoc.c group.h fiemap.h
 new_headers := ext3_extents.h 
->>>>>>> 70eca9ed
 ldiskfs_patched_sources := $(notdir $(ext3_sources) $(ext3_headers)) $(new_sources) $(new_headers)
 ldiskfs_sources := $(ldiskfs_patched_sources)
 
-quotafmt_sources := lustre_quota_fmt.c
-quotafmt_headers := lustre_quota_fmt.h
-@QUOTA_TRUE@ldiskfs_sources += $(quotafmt_sources) $(quotafmt_headers)
-
 ldiskfs-objs := $(filter %.o,$(ldiskfs_sources:.c=.o))
 
-<<<<<<< HEAD
-@QUOTA_TRUE@quotafmt-objs := quotafmt_test.o
-
-EXTRA_PRE_CFLAGS := -I@LINUX@/fs -I@LUSTRE@ -I@LUSTRE@/ldiskfs
-=======
 EXTRA_PRE_CFLAGS := -I@LINUX@/fs -I@LDISKFSDIR@
->>>>>>> 70eca9ed
 
 @INCLUDE_RULES@