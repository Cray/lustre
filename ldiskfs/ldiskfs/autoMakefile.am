modulefs_DATA = ldiskfs$(KMODEXT)

ldiskfs_linux_headers := $(addprefix linux/,$(subst @BACKFS@,ldiskfs,$(notdir $(linux_headers))))

$(filter %.c,$(ldiskfs_patched_sources)): sources $(ldiskfs_linux_headers) $(filter %.h,$(ldiskfs_patched_sources))

ldiskfs_sed_flags = \
	-e "s/dx_hash_info/@BACKFS@_dx_hash_info/g" \
	-e "s/dir_private_info/@BACKFS@_dir_private_info/g" \
	-e "s/DX_HASH/@BACKFSU@_DX_HASH/g" \
	-e "s/\<reserve_window/@BACKFS@_reserve_window/g" \
	-e "s/\<rsv_window_add/@BACKFS@_rsv_window_add/g" \
	-e "s/@BACKFSU@/LDISKFS/g" -e "s/@BACKFS@/ldiskfs/g"

%.c: linux-stage/fs/@BACKFS@/%.c
	sed $(strip $(ldiskfs_sed_flags)) $< > $@

%.h: linux-stage/fs/@BACKFS@/%.h
	sed $(strip $(ldiskfs_sed_flags)) $< > $@

linux/ldiskfs%.h: linux-stage/include/linux/@BACKFS@%.h
	sed $(strip $(ldiskfs_sed_flags)) $< > $@

series := @top_srcdir@/kernel_patches/series/ldiskfs-$(LDISKFS_SERIES)
patches := @top_srcdir@/kernel_patches/patches

sources: $(backfs_sources) $(backfs_headers) $(linux_headers) $(series)
	rm -rf linux-stage linux sources $(ldiskfs_SOURCES)
	mkdir -p linux-stage/fs/@BACKFS@ linux-stage/include/linux
	cp $(backfs_sources) $(backfs_headers) $(backfs_extra) linux-stage/fs/@BACKFS@
	if test -n "$(linux_headers)" ; then \
		cp $(linux_headers) linux-stage/include/linux; \
	fi
if USE_QUILT
	ln -s ../$(patches) linux-stage/patches
	ln -s ../$(series) linux-stage/series
	cd linux-stage && quilt push -a -q
else
	@echo -n "Applying @BACKFS@ patches:"
	@cd linux-stage && for i in $$(<../$(series)) ; do \
		echo -n " $$i" ; \
		patch -s -p1 < ../$(patches)/$$i || exit 1 ; \
	done
	@echo
endif
	mkdir linux
	@echo -n "Replacing '@BACKFS@' with 'ldiskfs':"
	for i in $(notdir $(backfs_headers) $(backfs_sources)) $(new_sources) ; do \
		echo -n " $$i" ; \
		sed $(strip $(ldiskfs_sed_flags)) \
			linux-stage/fs/@BACKFS@/$$i > $$i ; \
<<<<<<< HEAD
	done
	for i in $(subst @BACKFS@,,$(notdir $(backfs_headers))) ; do \
		if test -f "@BACKFS@$$i" ; then \
			echo -n " @BACKFS@$$i" ; \
			mv @BACKFS@$$i ldiskfs$$i ; \
		fi ; \
	done
=======
	done
	for i in $(subst @BACKFS@,,$(notdir $(backfs_headers))) ; do \
		if test -f "@BACKFS@$$i" ; then \
			echo -n " @BACKFS@$$i" ; \
			mv @BACKFS@$$i ldiskfs$$i ; \
		fi ; \
	done
>>>>>>> 979784ac
	for i in $(subst @BACKFS@,,$(notdir $(linux_headers) $(new_headers))) ; do \
		echo -n " @BACKFS@$$i" ; \
		sed $(strip $(ldiskfs_sed_flags)) \
			linux-stage/include/linux/@BACKFS@$$i \
			> linux/ldiskfs$$i ; \
	done
<<<<<<< HEAD
	sed $(strip $(ldiskfs_sed_flags)) \
        linux-stage/include/linux/dynlocks.h \
        > linux/dynlocks.h


=======
>>>>>>> 979784ac
	@echo
	touch sources

foo-check:
	@echo "ldiskfs_sources: $(ldiskfs_sources)"
	@echo "ldiskfs_SOURCES: $(ldiskfs_SOURCES)"
	@echo "ldiskfs_headers: $(ldiskfs_headers)"
	@echo "ldiskfs_objects: $(ldiskfs_objects)"
	@echo "ldiskfs_OBJECTS: $(ldiskfs_OBJECTS)"
	@echo "ldiskfs_LDADD: $(ldiskfs_LDADD)"

MOSTLYCLEANFILES := @MOSTLYCLEANFILES@ 
CLEANFILES = sources $(notdir $(linux_headers) $(backfs_headers) $(backfs_sources) $(new_sources) $(new_headers))

clean: clean-am
	rm -rf linux linux-stage ldiskfs*.h<|MERGE_RESOLUTION|>--- conflicted
+++ resolved
@@ -49,7 +49,6 @@
 		echo -n " $$i" ; \
 		sed $(strip $(ldiskfs_sed_flags)) \
 			linux-stage/fs/@BACKFS@/$$i > $$i ; \
-<<<<<<< HEAD
 	done
 	for i in $(subst @BACKFS@,,$(notdir $(backfs_headers))) ; do \
 		if test -f "@BACKFS@$$i" ; then \
@@ -57,29 +56,12 @@
 			mv @BACKFS@$$i ldiskfs$$i ; \
 		fi ; \
 	done
-=======
-	done
-	for i in $(subst @BACKFS@,,$(notdir $(backfs_headers))) ; do \
-		if test -f "@BACKFS@$$i" ; then \
-			echo -n " @BACKFS@$$i" ; \
-			mv @BACKFS@$$i ldiskfs$$i ; \
-		fi ; \
-	done
->>>>>>> 979784ac
 	for i in $(subst @BACKFS@,,$(notdir $(linux_headers) $(new_headers))) ; do \
 		echo -n " @BACKFS@$$i" ; \
 		sed $(strip $(ldiskfs_sed_flags)) \
 			linux-stage/include/linux/@BACKFS@$$i \
 			> linux/ldiskfs$$i ; \
 	done
-<<<<<<< HEAD
-	sed $(strip $(ldiskfs_sed_flags)) \
-        linux-stage/include/linux/dynlocks.h \
-        > linux/dynlocks.h
-
-
-=======
->>>>>>> 979784ac
 	@echo
 	touch sources
 
