--- conflicted
+++ resolved
@@ -14,13 +14,9 @@
 	-e "s/DX_HASH/EXT3_DX_HASH/g" \
 	-e "s/reserve_window/ext3_reserve_window/g" \
 	-e "s/rsv_window_add/ext3_rsv_window_add/g" \
-<<<<<<< HEAD
-	-e "s/EXT3/LDISKFS/g" -e "s/ext3/ldiskfs/g"
-=======
 	-e "s/EXT3/LDISKFS/g" \
 	-e "s/ext3/ldiskfs/g" \
 	-e "s/Ext3/Ldiskfs/g"
->>>>>>> 960a4356
 
 %.c: linux-stage/fs/ext3/%.c
 	sed $(strip $(ldiskfs_sed_flags)) $< > $@
@@ -84,11 +80,8 @@
 
 MOSTLYCLEANFILES := @MOSTLYCLEANFILES@ 
 CLEANFILES = sources $(notdir $(linux_headers) $(ext3_headers) $(ext3_sources) $(new_sources) $(new_headers))
-<<<<<<< HEAD
-=======
 
 EXTRA_DIST := lustre_quota_fmt.c lustre_quota_fmt.h quotafmt_test.c
->>>>>>> 960a4356
 
 clean: clean-am
 	rm -rf linux linux-stage