--- conflicted
+++ resolved
@@ -70,9 +70,6 @@
 
 %package modules
 Summary: Kernel Lustre modules for Linux %{kversion}
-<<<<<<< HEAD
-Requires: kernel = %{kversion}
-=======
 # for SLES11, we need nothing here
 # for SLES10, we need (where %{flavor} is, i.e. smp):
 %if %sles10
@@ -84,7 +81,6 @@
 Requires: kernel = %{krequires}
 %endif
 %endif
->>>>>>> 1d13781b
 %if ! %{is_client}
 Requires: lustre-backend-fs
 %endif
