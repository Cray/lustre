--- conflicted
+++ resolved
@@ -100,13 +100,10 @@
 	build/Makefile 			\
 	build/Rules.in			\
 	build/gen_filelist.sh		\
-<<<<<<< HEAD
 	config.h.in			\
-	undef.h
-=======
+	undef.h				\
 	lustre-dkms_pre-build.sh	\
 	lustre-dkms_post-build.sh
->>>>>>> 0df3e8e9
 
 rpm-local:
 	@(if test -z "$(RPMBUILD)"; then \
