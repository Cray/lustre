--- conflicted
+++ resolved
@@ -1,25 +1,8 @@
-<<<<<<< HEAD
-SUBDIRS := @LDISKFS_SUBDIR@ @SPL_SUBDIR@ @ZFS_SUBDIR@ . @LIBSYSIO_SUBDIR@ @SNMP_SUBDIR@ @LUSTREIOKIT_SUBDIR@ @LIBCFS_SUBDIR@ lnet lustre
-=======
 SUBDIRS := @LDISKFS_SUBDIR@ . @LIBSYSIO_SUBDIR@ @SNMP_SUBDIR@ @LUSTREIOKIT_SUBDIR@ @LIBCFS_SUBDIR@ lnet lustre
->>>>>>> 979784ac
 DIST_SUBDIRS := @SNMP_DIST_SUBDIR@ libsysio ldiskfs @LUSTREIOKIT_SUBDIR@ @LIBCFS_SUBDIR@ lnet lustre 
 SOURCES_SUBDIRS := @LDISKFS_SUBDIR@ @LIBCFS_SUBDIR@ lnet lustre
 RPM_SUBDIRS := @LDISKFS_SUBDIR@ @LUSTREIOKIT_SUBDIR@
 if LDISKFS_ENABLED
-<<<<<<< HEAD
-if !LDISKFS_IN_KERNEL
-EXTRA_SOURCES := @SYMVERFILE@
-endif
-endif
-
-include build/autoMakefile.am.toplevel
-
-EXTRA_DIST += config.h.in debian/*
-
-if LDISKFS_ENABLED
-if !LDISKFS_IN_KERNEL
-=======
 EXTRA_SOURCES := @SYMVERFILE@
 endif
 
@@ -28,27 +11,17 @@
 EXTRA_DIST += config.h.in
 
 if LDISKFS_ENABLED
->>>>>>> 979784ac
 @SYMVERFILE@: @LDISKFS_DIR@/@SYMVERFILE@
 	touch @SYMVERFILE@
 	-grep -v ldiskfs @SYMVERFILE@ > @SYMVERFILE@.old
 	cat @SYMVERFILE@.old @LDISKFS_DIR@/@SYMVERFILE@ > @SYMVERFILE@
 endif
-<<<<<<< HEAD
-endif
-=======
->>>>>>> 979784ac
 
 CSTK=/tmp/checkstack
 CSTKO=/tmp/checkstack.orig
 
 checkstack:
 	[ -f ${CSTK} -a ! -s ${CSTKO} ] && mv -f ${CSTK} ${CSTKO} || true
-<<<<<<< HEAD
-	{ for MOD in $$(find . -name "*.ko"); do			     \
-		objdump -d $$MOD | perl build/checkstack.pl;                 \
-	  done } | grep -v " bug " | sort -nr | uniq > ${CSTK}
-=======
 	{ for i in lustre/* lnet/* libcfs/*; do					     \
 		MOD=$$i/`basename $$i`;					     \
 		if [ $$i = "lustre/llite" ]; then MOD=$$i/lustre; fi;        \
@@ -60,7 +33,6 @@
 		[ -f $$MOD.ko ] && MOD=$$MOD.ko || MOD=$$MOD.o;		     \
 		[ -f $$MOD ] && objdump -d $$MOD | perl build/checkstack.pl; \
 	  done } | sort -nr > ${CSTK}
->>>>>>> 979784ac
 	[ -f ${CSTKO} ] && ! diff -u ${CSTKO} ${CSTK} || head -30 ${CSTK}
 
 checkstack-update:
