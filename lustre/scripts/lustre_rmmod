#!/bin/sh
#
# remove all lustre modules.  Won't succeed if they're in use, or if you
# manually did a 'lctl network up'.
###############################################################################

FSTYPE=${1:-ldiskfs}

<<<<<<< HEAD
TMP=${TMP:-/tmp}
LUSTRE=${LUSTRE:-$(cd $(dirname $0)/..; echo $PWD)}
LCTL=${LCTL:-"$LUSTRE/utils/lctl"}
[ ! -f "$LCTL" ] && export LCTL=$(which lctl 2> /dev/null)

RMMOD=rmmod
if [ `uname -r | cut -c 3` -eq 4 ]; then
    RMMOD="modprobe -r"
fi

unload_dep_module() {
    # libcfs                107852  17 llite_lloop,lustre,obdfilter,ost,...
    local MODULE=$1
    local DEPS=$(lsmod | awk '($1 == "'$MODULE'") { print $4 }' | tr ',' ' ')
    for SUBMOD in $DEPS; do
        unload_dep_module $SUBMOD
    done
    [ "$MODULE" = "libcfs" ] && $LCTL dk $TMP/debug || true
    $RMMOD $MODULE || true
}

lsmod | grep libcfs > /dev/null && $LCTL dl
lsmod | grep $FSTYPE && unload_dep_module $FSTYPE
unload_dep_module libcfs

MODULES=$($LCTL modules | awk '{ print $2 }')
if [ -n "$MODULES" ]; then
    echo "Modules still loaded: "
    echo $MODULES
    exit 1
fi
exit 0
=======
case `uname -r` in
2.4.*) RMMOD="modprobe -r";;
*) RMMOD="rmmod";;
esac

lctl modules | awk '{ print $2 }' | xargs $RMMOD >/dev/null 2>&1
# do it again, in case we tried to unload the lnd's too early
lctl modules | awk '{ print $2 }' | xargs $RMMOD >/dev/null 2>&1
# third times the charm
lsmod | grep lnet > /dev/null && lctl modules | awk '{ print $2 }' | xargs $RMMOD
>>>>>>> d5360e75
<|MERGE_RESOLUTION|>--- conflicted
+++ resolved
@@ -4,42 +4,9 @@
 # manually did a 'lctl network up'.
 ###############################################################################
 
-FSTYPE=${1:-ldiskfs}
+SRCDIR=`dirname $0`
+PATH=$PWD/$SRCDIR:$SRCDIR:$SRCDIR/../utils:$PATH
 
-<<<<<<< HEAD
-TMP=${TMP:-/tmp}
-LUSTRE=${LUSTRE:-$(cd $(dirname $0)/..; echo $PWD)}
-LCTL=${LCTL:-"$LUSTRE/utils/lctl"}
-[ ! -f "$LCTL" ] && export LCTL=$(which lctl 2> /dev/null)
-
-RMMOD=rmmod
-if [ `uname -r | cut -c 3` -eq 4 ]; then
-    RMMOD="modprobe -r"
-fi
-
-unload_dep_module() {
-    # libcfs                107852  17 llite_lloop,lustre,obdfilter,ost,...
-    local MODULE=$1
-    local DEPS=$(lsmod | awk '($1 == "'$MODULE'") { print $4 }' | tr ',' ' ')
-    for SUBMOD in $DEPS; do
-        unload_dep_module $SUBMOD
-    done
-    [ "$MODULE" = "libcfs" ] && $LCTL dk $TMP/debug || true
-    $RMMOD $MODULE || true
-}
-
-lsmod | grep libcfs > /dev/null && $LCTL dl
-lsmod | grep $FSTYPE && unload_dep_module $FSTYPE
-unload_dep_module libcfs
-
-MODULES=$($LCTL modules | awk '{ print $2 }')
-if [ -n "$MODULES" ]; then
-    echo "Modules still loaded: "
-    echo $MODULES
-    exit 1
-fi
-exit 0
-=======
 case `uname -r` in
 2.4.*) RMMOD="modprobe -r";;
 *) RMMOD="rmmod";;
@@ -50,4 +17,3 @@
 lctl modules | awk '{ print $2 }' | xargs $RMMOD >/dev/null 2>&1
 # third times the charm
 lsmod | grep lnet > /dev/null && lctl modules | awk '{ print $2 }' | xargs $RMMOD
->>>>>>> d5360e75
