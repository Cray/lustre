--- conflicted
+++ resolved
@@ -54,7 +54,6 @@
 # define list_for_each_safe_rcu  list_for_each_safe
 # define rcu_read_lock()         spin_lock(&bucket->lock)
 # define rcu_read_unlock()       spin_unlock(&bucket->lock)
-# define list_for_each_entry_rcu list_for_each_entry
 #endif /* ifndef HAVE_RCU */
 
 static __u64 handle_base;
@@ -162,7 +161,7 @@
 void *class_handle2object(__u64 cookie)
 {
         struct handle_bucket *bucket;
-        struct portals_handle *h;
+        struct list_head *tmp;
         void *retval = NULL;
         ENTRY;
 
@@ -173,7 +172,9 @@
         bucket = handle_hash + (cookie & HANDLE_HASH_MASK);
 
         rcu_read_lock();
-        list_for_each_entry_rcu(h, &bucket->head, h_link) {
+        list_for_each_rcu(tmp, &bucket->head) {
+                struct portals_handle *h;
+                h = list_entry(tmp, struct portals_handle, h_link);
                 if (h->h_cookie != cookie)
                         continue;
 
@@ -206,8 +207,6 @@
 int class_handle_init(void)
 {
         struct handle_bucket *bucket;
-        struct timeval tv;
-        int seed[2];
 
         LASSERT(handle_hash == NULL);
 
@@ -222,14 +221,6 @@
                 spin_lock_init(&bucket->lock);
         }
 
-<<<<<<< HEAD
-        /** bug 21430: add randomness to the initial base */
-        ll_get_random_bytes(seed, sizeof(seed));
-        do_gettimeofday(&tv);
-        ll_srand(tv.tv_sec ^ seed[0], tv.tv_usec ^ seed[1]);
-
-=======
->>>>>>> d5360e75
         ll_get_random_bytes(&handle_base, sizeof(handle_base));
         LASSERT(handle_base != 0ULL);
 
@@ -241,9 +232,12 @@
         int i;
 
         for (i = 0; i < HANDLE_HASH_SIZE; i++) {
-                struct portals_handle *h;
+                struct list_head *tmp, *pos;
                 spin_lock(&handle_hash[i].lock);
-                list_for_each_entry_rcu(h, &(handle_hash[i].head), h_link) {
+                list_for_each_safe_rcu(tmp, pos, &(handle_hash[i].head)) {
+                        struct portals_handle *h;
+                        h = list_entry(tmp, struct portals_handle, h_link);
+
                         CERROR("force clean handle "LPX64" addr %p addref %p\n",
                                h->h_cookie, h, h->h_addref);
 
