--- conflicted
+++ resolved
@@ -161,7 +161,7 @@
         llh->llh_hdr.lrh_type = LLOG_HDR_MAGIC;
         llh->llh_hdr.lrh_len = llh->llh_tail.lrt_len = LLOG_CHUNK_SIZE;
         llh->llh_hdr.lrh_index = llh->llh_tail.lrt_index = 0;
-        llh->llh_timestamp = cfs_time_current_sec();
+        llh->llh_timestamp = CURRENT_SECONDS;
         if (uuid)
                 memcpy(&llh->llh_tgtuuid, uuid, sizeof(llh->llh_tgtuuid));
         llh->llh_bitmap_offset = offsetof(typeof(*llh),llh_bitmap);
@@ -276,11 +276,7 @@
 
                         CDEBUG(D_OTHER, "after swabbing, type=%#x idx=%d\n",
                                rec->lrh_type, rec->lrh_index);
-<<<<<<< HEAD
-                        
-=======
-
->>>>>>> 7bbcc3c5
+
                         if (rec->lrh_index == 0)
                                 GOTO(out, 0); /* no more records */
 
@@ -297,12 +293,12 @@
                                 continue;
                         }
 
-                        CDEBUG(D_OTHER, 
+                        CDEBUG(D_OTHER,
                                "lrh_index: %d lrh_len: %d (%d remains)\n",
                                rec->lrh_index, rec->lrh_len,
                                (int)(buf + LLOG_CHUNK_SIZE - (char *)rec));
 
-                        loghandle->lgh_cur_idx = rec->lrh_index;
+                        loghandle->lgh_cur_idx    = rec->lrh_index;
                         loghandle->lgh_cur_offset = (char *)rec - (char *)buf +
                                                     last_offset;
 
