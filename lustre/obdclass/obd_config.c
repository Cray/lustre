--- conflicted
+++ resolved
@@ -54,8 +54,9 @@
 #include <lustre_param.h>
 #include <class_hash.h>
 
-extern struct lustre_hash_operations uuid_hash_operations;
-extern struct lustre_hash_operations nid_hash_operations;
+static lustre_hash_ops_t uuid_hash_ops;
+static lustre_hash_ops_t nid_hash_ops;
+static lustre_hash_ops_t nid_stat_hash_ops;
 
 /*********** string parsing utils *********/
 
@@ -64,15 +65,15 @@
 {
         char *ptr;
 
-        if (!buf) 
+        if (!buf)
                 return 1;
 
-        if ((ptr = strstr(buf, key)) == NULL) 
+        if ((ptr = strstr(buf, key)) == NULL)
                 return 1;
 
-        if (valp) 
+        if (valp)
                 *valp = ptr + strlen(key);
-        
+
         return 0;
 }
 
@@ -80,19 +81,19 @@
    valp points to first char after key. */
 int class_match_param(char *buf, char *key, char **valp)
 {
-        if (!buf) 
+        if (!buf)
                 return 1;
 
-        if (memcmp(buf, key, strlen(key)) != 0) 
+        if (memcmp(buf, key, strlen(key)) != 0)
                 return 1;
 
-        if (valp) 
+        if (valp)
                 *valp = buf + strlen(key);
-        
+
         return 0;
 }
 
-/* 0 is good nid, 
+/* 0 is good nid,
    1 not found
    < 0 error
    endh is set to next separator */
@@ -100,16 +101,16 @@
 {
         char tmp, *endp;
 
-        if (!buf) 
+        if (!buf)
                 return 1;
-        while (*buf == ',' || *buf == ':') 
+        while (*buf == ',' || *buf == ':')
                 buf++;
-        if (*buf == ' ' || *buf == '/' || *buf == '\0') 
+        if (*buf == ' ' || *buf == '/' || *buf == '\0')
                 return 1;
 
         /* nid separators or end of nids */
         endp = strpbrk(buf, ",: /");
-        if (endp == NULL) 
+        if (endp == NULL)
                 endp = buf + strlen(buf);
 
         tmp = *endp;
@@ -122,7 +123,7 @@
         }
         *endp = tmp;
 
-        if (endh) 
+        if (endh)
                 *endh = endp;
         CDEBUG(D_INFO, "Nid %s\n", libcfs_nid2str(*nid));
         return 0;
@@ -196,11 +197,11 @@
         }
         LASSERTF(obd != NULL, "Cannot get obd device %s of type %s\n",
                  name, typename);
-        LASSERTF(obd->obd_magic == OBD_DEVICE_MAGIC, 
+        LASSERTF(obd->obd_magic == OBD_DEVICE_MAGIC,
                  "obd %p obd_magic %08X != %08X\n",
                  obd, obd->obd_magic, OBD_DEVICE_MAGIC);
-        LASSERTF(strncmp(obd->obd_name, name, strlen(name)) == 0, "%p obd_name %s != %s\n",
-                 obd, obd->obd_name, name);
+        LASSERTF(strncmp(obd->obd_name, name, strlen(name)) == 0,
+                 "%p obd_name %s != %s\n", obd, obd->obd_name, name);
 
         rwlock_init(&obd->obd_pool_lock);
         obd->obd_pool_limit = 0;
@@ -224,20 +225,11 @@
         spin_lock_init(&obd->obd_processing_task_lock);
         cfs_waitq_init(&obd->obd_next_transno_waitq);
         cfs_waitq_init(&obd->obd_evict_inprogress_waitq);
-<<<<<<< HEAD
         cfs_waitq_init(&obd->obd_llog_waitq);
+        init_mutex(&obd->obd_llog_alloc);
+        init_mutex(&obd->obd_llog_cat_process);
         CFS_INIT_LIST_HEAD(&obd->obd_recovery_queue);
         CFS_INIT_LIST_HEAD(&obd->obd_delayed_reply_queue);
-=======
-        CFS_INIT_LIST_HEAD(&obd->obd_req_replay_queue);
-        CFS_INIT_LIST_HEAD(&obd->obd_lock_replay_queue);
-        CFS_INIT_LIST_HEAD(&obd->obd_final_req_queue);
-
-        llog_group_init(&obd->obd_olg, FILTER_GROUP_LLOG);
-
-        spin_lock_init(&obd->obd_uncommitted_replies_lock);
-        CFS_INIT_LIST_HEAD(&obd->obd_uncommitted_replies);
->>>>>>> 7df8d1be
 
         len = strlen(uuid);
         if (len >= sizeof(obd->obd_uuid)) {
@@ -258,8 +250,6 @@
         spin_lock(&obd->obd_dev_lock);
         atomic_set(&obd->obd_refcount, 1);
         spin_unlock(&obd->obd_dev_lock);
-        lu_ref_init(&obd->obd_reference);
-        lu_ref_add(&obd->obd_reference, "attach", obd);
 
         obd->obd_attached = 1;
         CDEBUG(D_IOCTL, "OBD: dev %d attached type %s with refcount %d\n",
@@ -279,9 +269,11 @@
         ENTRY;
 
         LASSERT(obd != NULL);
-        LASSERTF(obd == class_num2obd(obd->obd_minor), "obd %p != obd_devs[%d] %p\n", 
+        LASSERTF(obd == class_num2obd(obd->obd_minor),
+                 "obd %p != obd_devs[%d] %p\n",
                  obd, obd->obd_minor, class_num2obd(obd->obd_minor));
-        LASSERTF(obd->obd_magic == OBD_DEVICE_MAGIC, "obd %p obd_magic %08x != %08x\n", 
+        LASSERTF(obd->obd_magic == OBD_DEVICE_MAGIC,
+                 "obd %p obd_magic %08x != %08x\n",
                  obd, obd->obd_magic, OBD_DEVICE_MAGIC);
 
         /* have we attached a type to this device? */
@@ -307,46 +299,25 @@
         /* just leave this on forever.  I can't use obd_set_up here because
            other fns check that status, and we're not actually set up yet. */
         obd->obd_starting = 1;
+        obd->obd_uuid_hash = NULL;
+        obd->obd_nid_hash = NULL;
+        obd->obd_nid_stats_hash = NULL;
         spin_unlock(&obd->obd_dev_lock);
 
-<<<<<<< HEAD
-        /* create an uuid-export hash body */
-        err = lustre_hash_init(&obd->obd_uuid_hash_body, "UUID_HASH",
-                               128, &uuid_hash_operations);
-        if (err)
-                GOTO(err_hash, err);
-
-        /* create a nid-export hash body */
-        err = lustre_hash_init(&obd->obd_nid_hash_body, "NID_HASH",
-                               128, &nid_hash_operations);
-        if (err)
-                GOTO(err_hash, err);
-
-        /* create a nid-stats hash body */
-        err = lustre_hash_init(&obd->obd_nid_stats_hash_body, "NID_STATS",
-                               128, &nid_stat_hash_operations);
-        if (err)
-                GOTO(err_hash, err);
-
-
-        exp = class_new_export(obd, &obd->obd_uuid);
-        if (IS_ERR(exp))
-                RETURN(PTR_ERR(exp));
-=======
         /* create an uuid-export lustre hash */
-        obd->obd_uuid_hash = lustre_hash_init("UUID_HASH", 128, 128,
+        obd->obd_uuid_hash = lustre_hash_init("UUID_HASH", 7, 7,
                                               &uuid_hash_ops, 0);
         if (!obd->obd_uuid_hash)
                 GOTO(err_hash, err = -ENOMEM);
- 
+
         /* create a nid-export lustre hash */
-        obd->obd_nid_hash = lustre_hash_init("NID_HASH", 128, 128,
+        obd->obd_nid_hash = lustre_hash_init("NID_HASH", 7, 7,
                                              &nid_hash_ops, 0);
         if (!obd->obd_nid_hash)
                 GOTO(err_hash, err = -ENOMEM);
- 
+
         /* create a nid-stats lustre hash */
-        obd->obd_nid_stats_hash = lustre_hash_init("NID_STATS", 128, 128,
+        obd->obd_nid_stats_hash = lustre_hash_init("NID_STATS", 7, 7,
                                                    &nid_stat_hash_ops, 0);
         if (!obd->obd_nid_stats_hash)
                 GOTO(err_hash, err = -ENOMEM);
@@ -355,7 +326,6 @@
         if (IS_ERR(exp))
                 GOTO(err_hash, err = PTR_ERR(exp));
 
->>>>>>> 7df8d1be
         obd->obd_self_export = exp;
         list_del_init(&exp->exp_obd_chain_timed);
         class_export_put(exp);
@@ -367,7 +337,7 @@
         obd->obd_set_up = 1;
         spin_lock(&obd->obd_dev_lock);
         /* cleanup drops this */
-        class_incref(obd, "setup", obd);
+        class_incref(obd);
         spin_unlock(&obd->obd_dev_lock);
 
         CDEBUG(D_IOCTL, "finished setup of obd %s (uuid %s)\n",
@@ -378,11 +348,6 @@
         class_unlink_export(obd->obd_self_export);
         obd->obd_self_export = NULL;
 err_hash:
-<<<<<<< HEAD
-        lustre_hash_exit(&obd->obd_uuid_hash_body);
-        lustre_hash_exit(&obd->obd_nid_hash_body);
-        lustre_hash_exit(&obd->obd_nid_stats_hash_body);
-=======
         if (obd->obd_uuid_hash) {
                 lustre_hash_exit(obd->obd_uuid_hash);
                 obd->obd_uuid_hash = NULL;
@@ -395,7 +360,6 @@
                 lustre_hash_exit(obd->obd_nid_stats_hash);
                 obd->obd_nid_stats_hash = NULL;
         }
->>>>>>> 7df8d1be
         obd->obd_starting = 0;
         CERROR("setup %s failed (%d)\n", obd->obd_name, err);
         return err;
@@ -422,7 +386,7 @@
         CDEBUG(D_IOCTL, "detach on obd %s (uuid %s)\n",
                obd->obd_name, obd->obd_uuid.uuid);
 
-        class_decref(obd, "attach", obd);
+        class_decref(obd);
 
         /* not strictly necessary, but cleans up eagerly */
         obd_zombie_impexp_cull();
@@ -485,20 +449,16 @@
                                 obd->obd_force = 1;
                                 break;
                         case 'A':
-                                LCONSOLE_WARN("Failing over %s\n", 
+                                LCONSOLE_WARN("Failing over %s\n",
                                               obd->obd_name);
                                 obd->obd_fail = 1;
                                 obd->obd_no_transno = 1;
                                 obd->obd_no_recov = 1;
-                                if (OBP(obd, iocontrol)) {
-                                        obd_iocontrol(OBD_IOC_SYNC,
-                                                      obd->obd_self_export,
-                                                      0, NULL, NULL);
-                                 /* Set the obd readonly if we can */
+                                /* Set the obd readonly if we can */
+                                if (OBP(obd, iocontrol))
                                         obd_iocontrol(OBD_IOC_SET_READONLY,
                                                       obd->obd_self_export,
                                                       0, NULL, NULL);
-                                }
                                 break;
                         default:
                                 CERROR("unrecognised flag '%c'\n",
@@ -509,7 +469,7 @@
         /* The three references that should be remaining are the
          * obd_self_export and the attach and setup references. */
         if (atomic_read(&obd->obd_refcount) > 3) {
-#if 0           /* We should never fail to cleanup with mountconf */ 
+#if 0           /* We should never fail to cleanup with mountconf */
                 if (!(obd->obd_fail || obd->obd_force)) {
                         CERROR("OBD %s is still busy with %d references\n"
                                "You should stop active file system users,"
@@ -521,7 +481,7 @@
                         RETURN(-EBUSY);
                 }
 #endif
-                /* refcounf - 3 might be the number of real exports 
+                /* refcounf - 3 might be the number of real exports
                    (excluding self export). But class_incref is called
                    by other things as well, so don't count on it. */
                 CDEBUG(D_IOCTL, "%s: forcing exports to disconnect: %d\n",
@@ -533,13 +493,13 @@
         LASSERT(obd->obd_self_export);
 
         /* destroy an uuid-export hash body */
-        lustre_hash_exit(&obd->obd_uuid_hash_body);
+        lustre_hash_exit(obd->obd_uuid_hash);
 
         /* destroy a nid-export hash body */
-        lustre_hash_exit(&obd->obd_nid_hash_body);
+        lustre_hash_exit(obd->obd_nid_hash);
 
         /* destroy a nid-stats hash body */
-        lustre_hash_exit(&obd->obd_nid_stats_hash_body);
+        lustre_hash_exit(obd->obd_nid_stats_hash);
 
         /* Precleanup stage 1, we must make sure all exports (other than the
            self-export) get destroyed. */
@@ -547,16 +507,14 @@
         if (err)
                 CERROR("Precleanup %s returned %d\n",
                        obd->obd_name, err);
-        class_decref(obd, "setup", obd);
+        class_decref(obd);
         obd->obd_set_up = 0;
 
         RETURN(0);
 }
 
-struct obd_device *class_incref(struct obd_device *obd,
-                                const char *scope, const void *source)
-{
-        lu_ref_add_atomic(&obd->obd_reference, scope, source);
+struct obd_device *class_incref(struct obd_device *obd)
+{
         atomic_inc(&obd->obd_refcount);
         CDEBUG(D_INFO, "incref %s (%p) now %d\n", obd->obd_name, obd,
                atomic_read(&obd->obd_refcount));
@@ -564,7 +522,7 @@
         return obd;
 }
 
-void class_decref(struct obd_device *obd, const char *scope, const void *source)
+void class_decref(struct obd_device *obd)
 {
         int err;
         int refs;
@@ -573,7 +531,6 @@
         atomic_dec(&obd->obd_refcount);
         refs = atomic_read(&obd->obd_refcount);
         spin_unlock(&obd->obd_dev_lock);
-        lu_ref_del(&obd->obd_reference, scope, source);
 
         CDEBUG(D_INFO, "Decref %s (%p) now %d\n", obd->obd_name, obd, refs);
 
@@ -590,9 +547,7 @@
                                obd->obd_name, err);
 
                 spin_lock(&obd->obd_self_export->exp_lock);
-                obd->obd_self_export->exp_flags |=
-                        (obd->obd_fail ? OBD_OPT_FAILOVER : 0) |
-                        (obd->obd_force ? OBD_OPT_FORCE : 0);
+                obd->obd_self_export->exp_flags |= exp_flags_from_obd(obd);
                 spin_unlock(&obd->obd_self_export->exp_lock);
 
                 /* note that we'll recurse into class_decref again */
@@ -633,7 +588,7 @@
                 RETURN(-EINVAL);
         }
         if (strcmp(obd->obd_type->typ_name, LUSTRE_MDC_NAME) &&
-            strcmp(obd->obd_type->typ_name, LUSTRE_OSC_NAME) && 
+            strcmp(obd->obd_type->typ_name, LUSTRE_OSC_NAME) &&
             strcmp(obd->obd_type->typ_name, LUSTRE_MGC_NAME)) {
                 CERROR("can't add connection on non-client dev\n");
                 RETURN(-EINVAL);
@@ -679,29 +634,6 @@
         rc = obd_del_conn(imp, &uuid);
 
         RETURN(rc);
-}
-
-struct sptlrpc_conf_log_hdr {
-        __u32   scl_max;
-        __u32   scl_nrule;
-};
-
-static int class_sptlrpc_conf(struct obd_device *obd, struct lustre_cfg *lcfg)
-{
-        struct sptlrpc_conf_log_hdr *log;
-
-        log = lustre_cfg_buf(lcfg, 1);
-        if (log == NULL || lcfg->lcfg_buflens[1] < sizeof(*log)) {
-                CERROR("missing data in sptlrpc config record\n");
-                return 0;
-        }
-
-        /* don't care endian */
-        if (log->scl_nrule != 0)
-                CWARN("Please notify your sysadmin to remove all "
-                      "sptlrpc rules on MGS\n");
-
-        return 0;
 }
 
 CFS_LIST_HEAD(lustre_profile_list);
@@ -763,7 +695,7 @@
                 OBD_FREE(lprof->lp_osc, osclen);
         if (lprof->lp_profile)
                 OBD_FREE(lprof->lp_profile, proflen);
-        OBD_FREE(lprof, sizeof(*lprof));        
+        OBD_FREE(lprof, sizeof(*lprof));
         RETURN(err);
 }
 
@@ -884,7 +816,7 @@
         }
         case LCFG_PARAM: {
                 /* llite has no obd */
-                if ((class_match_param(lustre_cfg_string(lcfg, 1), 
+                if ((class_match_param(lustre_cfg_string(lcfg, 1),
                                        PARAM_LLITE, 0) == 0) &&
                     client_process_config) {
                         err = (*client_process_config)(lcfg);
@@ -928,13 +860,6 @@
                 err = class_del_conn(obd, lcfg);
                 GOTO(out, err = 0);
         }
-<<<<<<< HEAD
-        case LCFG_SPTLRPC_CONF: {
-                err = class_sptlrpc_conf(obd, lcfg);
-                GOTO(out, err = 0);
-        }
-=======
->>>>>>> 7df8d1be
         case LCFG_POOL_NEW: {
                 err = obd_pool_new(obd, lustre_cfg_string(lcfg, 2));
                 GOTO(out, err = 0);
@@ -965,14 +890,14 @@
         }
 out:
         if ((err < 0) && !(lcfg->lcfg_command & LCFG_REQUIRED)) {
-                CWARN("Ignoring error %d on optional command %#x\n", err, 
+                CWARN("Ignoring error %d on optional command %#x\n", err,
                       lcfg->lcfg_command);
                 err = 0;
         }
         return err;
 }
 
-int class_process_proc_param(char *prefix, struct lprocfs_vars *lvars, 
+int class_process_proc_param(char *prefix, struct lprocfs_vars *lvars,
                              struct lustre_cfg *lcfg, void *data)
 {
 #ifdef __KERNEL__
@@ -997,14 +922,9 @@
                 class_match_param(key, prefix, &key);
                 sval = strchr(key, '=');
                 if (!sval || (*(sval + 1) == 0)) {
-<<<<<<< HEAD
                         CERROR("Can't parse param %s\n", key);
                         rc = -EINVAL;
                         /* continue parsing other params */
-=======
-                        CERROR("Can't parse param %s (missing '=')\n", key);
-                        /* rc = -EINVAL; continue parsing other params */
->>>>>>> 7df8d1be
                         continue;
                 }
                 sval++;
@@ -1025,30 +945,26 @@
                                                                vallen, data);
                                         set_fs(oldfs);
                                 }
-                                if (rc < 0) 
-                                        CERROR("writing proc entry %s err %d\n", 
+                                if (rc < 0)
+                                        CERROR("writing proc entry %s err %d\n",
                                                var->name, rc);
                                 break;
                         }
                         j++;
-                }    
+                }
                 if (!matched) {
-                        /* If the prefix doesn't match, return error so we
-                           can pass it down the stack */
-                        if (strnchr(key, keylen, '.'))
-                            RETURN(-ENOSYS);
                         CERROR("%s: unknown param %s\n",
                                (char *)lustre_cfg_string(lcfg, 0), key);
                         /* rc = -EINVAL;	continue parsing other params */
                 } else {
-                        LCONSOLE_INFO("%s.%.*s: set parameter %.*s=%s\n", 
-                                      (char *)lustre_cfg_string(lcfg, 0),
+                        LCONSOLE_INFO("%s.%.*s: set parameter %.*s=%s\n",
+                                      lustre_cfg_string(lcfg, 0),
                                       (int)strlen(prefix) - 1, prefix,
                                       (int)(sval - key - 1), key, sval);
                 }
         }
-        
-        if (rc > 0) 
+
+        if (rc > 0)
                 rc = 0;
         RETURN(rc);
 #else
@@ -1075,7 +991,7 @@
         char *cfg_buf = (char*) (rec + 1);
         int rc = 0;
         ENTRY;
-        
+
         //class_config_dump_handler(handle, rec, data);
 
         switch (rec->lrh_type) {
@@ -1106,12 +1022,12 @@
                         if (marker->cm_flags & CM_START) {
                                 /* all previous flags off */
                                 clli->cfg_flags = CFG_F_MARKER;
-                                if (marker->cm_flags & CM_SKIP) { 
+                                if (marker->cm_flags & CM_SKIP) {
                                         clli->cfg_flags |= CFG_F_SKIP;
                                         CDEBUG(D_CONFIG, "SKIP #%d\n",
                                                marker->cm_step);
                                 } else if ((marker->cm_flags & CM_EXCLUDE) ||
-                                           lustre_check_exclusion(clli->cfg_sb, 
+                                           lustre_check_exclusion(clli->cfg_sb,
                                                           marker->cm_tgtname)) {
                                         clli->cfg_flags |= CFG_F_EXCLUDE;
                                         CDEBUG(D_CONFIG, "EXCLUDE %d\n",
@@ -1121,12 +1037,12 @@
                                 clli->cfg_flags = 0;
                         }
                 }
-                /* A config command without a start marker before it is 
+                /* A config command without a start marker before it is
                    illegal (post 146) */
                 if (!(clli->cfg_flags & CFG_F_COMPAT146) &&
-                    !(clli->cfg_flags & CFG_F_MARKER) && 
+                    !(clli->cfg_flags & CFG_F_MARKER) &&
                     (lcfg->lcfg_command != LCFG_MARKER)) {
-                        CWARN("Config not inside markers, ignoring! (%#x)\n", 
+                        CWARN("Config not inside markers, ignoring! (%#x)\n",
                               clli->cfg_flags);
                         clli->cfg_flags |= CFG_F_SKIP;
                 }
@@ -1159,14 +1075,14 @@
                         }
                 }
 
-                if ((clli->cfg_flags & CFG_F_EXCLUDE) && 
+                if ((clli->cfg_flags & CFG_F_EXCLUDE) &&
                     (lcfg->lcfg_command == LCFG_LOV_ADD_OBD))
                         /* Add inactive instead */
                         lcfg->lcfg_command = LCFG_LOV_ADD_INA;
 
                 lustre_cfg_bufs_init(&bufs, lcfg);
 
-                if (clli && clli->cfg_instance && 
+                if (clli && clli->cfg_instance &&
                     LUSTRE_CFG_BUFLEN(lcfg, 0) > 0){
                         inst = 1;
                         inst_len = LUSTRE_CFG_BUFLEN(lcfg, 0) +
@@ -1178,13 +1094,13 @@
                                 lustre_cfg_string(lcfg, 0),
                                 clli->cfg_instance);
                         lustre_cfg_bufs_set_string(&bufs, 0, inst_name);
-                        CDEBUG(D_CONFIG, "cmd %x, instance name: %s\n", 
+                        CDEBUG(D_CONFIG, "cmd %x, instance name: %s\n",
                                lcfg->lcfg_command, inst_name);
                 }
 
                 /* we override the llog's uuid for clients, to insure they
                 are unique */
-                if (clli && clli->cfg_instance && 
+                if (clli && clli->cfg_instance &&
                     lcfg->lcfg_command == LCFG_ATTACH) {
                         lustre_cfg_bufs_set_string(&bufs, 2,
                                                    clli->cfg_uuid.uuid);
@@ -1256,7 +1172,7 @@
 
         rc = llog_process(llh, class_config_llog_handler, cfg, &cd);
 
-        CDEBUG(D_CONFIG, "Processed log %s gen %d-%d (rc=%d)\n", name, 
+        CDEBUG(D_CONFIG, "Processed log %s gen %d-%d (rc=%d)\n", name,
                cd.lpcd_first_idx + 1, cd.lpcd_last_idx, rc);
         if (cfg)
                 cfg->cfg_last_idx = cd.lpcd_last_idx;
@@ -1311,7 +1227,7 @@
                 if (lcfg->lcfg_command == LCFG_MARKER) {
                         struct cfg_marker *marker = lustre_cfg_buf(lcfg, 1);
                         ptr += snprintf(ptr, end-ptr, "marker=%d(%#x)%s '%s'",
-                                        marker->cm_step, marker->cm_flags, 
+                                        marker->cm_step, marker->cm_flags,
                                         marker->cm_tgtname, marker->cm_comment);
                 } else {
                         for (i = 0; i <  lcfg->lcfg_bufcount; i++) {
@@ -1397,4 +1313,189 @@
 out:
         lustre_cfg_free(lcfg);
         RETURN(rc);
-}+}
+
+/*
+ * uuid<->export lustre hash operations
+ */
+
+static unsigned
+uuid_hash(lustre_hash_t *lh,  void *key, unsigned mask)
+{
+        return lh_djb2_hash(((struct obd_uuid *)key)->uuid,
+                            sizeof(((struct obd_uuid *)key)->uuid), mask);
+}
+
+static void *
+uuid_key(struct hlist_node *hnode)
+{
+        struct obd_export *exp;
+
+        exp = hlist_entry(hnode, struct obd_export, exp_uuid_hash);
+
+        RETURN(&exp->exp_client_uuid);
+}
+
+/*
+ * NOTE: It is impossible to find an export that is in failed
+ *       state with this function
+ */
+static int
+uuid_compare(void *key, struct hlist_node *hnode)
+{
+        struct obd_export *exp;
+
+        LASSERT(key);
+        exp = hlist_entry(hnode, struct obd_export, exp_uuid_hash);
+
+        RETURN(obd_uuid_equals((struct obd_uuid *)key,&exp->exp_client_uuid) &&
+               !exp->exp_failed);
+}
+
+static void *
+uuid_export_get(struct hlist_node *hnode)
+{
+        struct obd_export *exp;
+
+        exp = hlist_entry(hnode, struct obd_export, exp_uuid_hash);
+        class_export_get(exp);
+
+        RETURN(exp);
+}
+
+static void *
+uuid_export_put(struct hlist_node *hnode)
+{
+        struct obd_export *exp;
+
+        exp = hlist_entry(hnode, struct obd_export, exp_uuid_hash);
+        class_export_put(exp);
+
+        RETURN(exp);
+}
+
+static lustre_hash_ops_t uuid_hash_ops = {
+        .lh_hash    = uuid_hash,
+        .lh_key     = uuid_key,
+        .lh_compare = uuid_compare,
+        .lh_get     = uuid_export_get,
+        .lh_put     = uuid_export_put,
+};
+
+
+/*
+ * nid<->export hash operations
+ */
+
+static unsigned
+nid_hash(lustre_hash_t *lh,  void *key, unsigned mask)
+{
+        return lh_djb2_hash(key, sizeof(lnet_nid_t), mask);
+}
+
+static void *
+nid_key(struct hlist_node *hnode)
+{
+        struct obd_export *exp;
+
+        exp = hlist_entry(hnode, struct obd_export, exp_nid_hash);
+
+        RETURN(&exp->exp_connection->c_peer.nid);
+}
+
+/*
+ * NOTE: It is impossible to find an export that is in failed
+ *       state with this function
+ */
+static int
+nid_compare(void *key, struct hlist_node *hnode)
+{
+        struct obd_export *exp;
+
+        LASSERT(key);
+        exp = hlist_entry(hnode, struct obd_export, exp_nid_hash);
+
+        RETURN(exp->exp_connection->c_peer.nid == *(lnet_nid_t *)key &&
+               !exp->exp_failed);
+}
+
+static void *
+nid_export_get(struct hlist_node *hnode)
+{
+        struct obd_export *exp;
+
+        exp = hlist_entry(hnode, struct obd_export, exp_nid_hash);
+        class_export_get(exp);
+
+        RETURN(exp);
+}
+
+static void *
+nid_export_put(struct hlist_node *hnode)
+{
+        struct obd_export *exp;
+
+        exp = hlist_entry(hnode, struct obd_export, exp_nid_hash);
+        class_export_put(exp);
+
+        RETURN(exp);
+}
+
+static lustre_hash_ops_t nid_hash_ops = {
+        .lh_hash    = nid_hash,
+        .lh_key     = nid_key,
+        .lh_compare = nid_compare,
+        .lh_get     = nid_export_get,
+        .lh_put     = nid_export_put,
+};
+
+
+/*
+ * nid<->nidstats hash operations
+ */
+
+static void *
+nidstats_key(struct hlist_node *hnode)
+{
+        struct nid_stat *ns;
+
+        ns = hlist_entry(hnode, struct nid_stat, nid_hash);
+
+        RETURN(&ns->nid);
+}
+
+static int
+nidstats_compare(void *key, struct hlist_node *hnode)
+{
+        RETURN(*(lnet_nid_t *)nidstats_key(hnode) == *(lnet_nid_t *)key);
+}
+
+static void *
+nidstats_get(struct hlist_node *hnode)
+{
+        struct nid_stat *ns;
+
+        ns = hlist_entry(hnode, struct nid_stat, nid_hash);
+        ns->nid_exp_ref_count++;
+
+        RETURN(ns);
+}
+
+static void *
+nidstats_put(struct hlist_node *hnode)
+{
+        struct nid_stat *ns;
+
+        ns = hlist_entry(hnode, struct nid_stat, nid_hash);
+        ns->nid_exp_ref_count--;
+
+        RETURN(ns);
+}
+
+static lustre_hash_ops_t nid_stat_hash_ops = {
+        .lh_hash    = nid_hash,
+        .lh_key     = nidstats_key,
+        .lh_compare = nidstats_compare,
+        .lh_get     = nidstats_get,
+        .lh_put     = nidstats_put,
+};