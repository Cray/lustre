--- conflicted
+++ resolved
@@ -225,22 +225,11 @@
         spin_lock_init(&obd->obd_processing_task_lock);
         cfs_waitq_init(&obd->obd_next_transno_waitq);
         cfs_waitq_init(&obd->obd_evict_inprogress_waitq);
-<<<<<<< HEAD
         cfs_waitq_init(&obd->obd_llog_waitq);
         init_mutex(&obd->obd_llog_alloc);
         init_mutex(&obd->obd_llog_cat_process);
         CFS_INIT_LIST_HEAD(&obd->obd_recovery_queue);
         CFS_INIT_LIST_HEAD(&obd->obd_delayed_reply_queue);
-=======
-        CFS_INIT_LIST_HEAD(&obd->obd_req_replay_queue);
-        CFS_INIT_LIST_HEAD(&obd->obd_lock_replay_queue);
-        CFS_INIT_LIST_HEAD(&obd->obd_final_req_queue);
-
-        llog_group_init(&obd->obd_olg, FILTER_GROUP_LLOG);
-
-        spin_lock_init(&obd->obd_uncommitted_replies_lock);
-        CFS_INIT_LIST_HEAD(&obd->obd_uncommitted_replies);
->>>>>>> 7df8d1be
 
         len = strlen(uuid);
         if (len >= sizeof(obd->obd_uuid)) {
@@ -261,8 +250,6 @@
         spin_lock(&obd->obd_dev_lock);
         atomic_set(&obd->obd_refcount, 1);
         spin_unlock(&obd->obd_dev_lock);
-        lu_ref_init(&obd->obd_reference);
-        lu_ref_add(&obd->obd_reference, "attach", obd);
 
         obd->obd_attached = 1;
         CDEBUG(D_IOCTL, "OBD: dev %d attached type %s with refcount %d\n",
@@ -318,27 +305,19 @@
         spin_unlock(&obd->obd_dev_lock);
 
         /* create an uuid-export lustre hash */
-        obd->obd_uuid_hash = lustre_hash_init("UUID_HASH", 128, 128,
+        obd->obd_uuid_hash = lustre_hash_init("UUID_HASH", 7, 7,
                                               &uuid_hash_ops, 0);
         if (!obd->obd_uuid_hash)
                 GOTO(err_hash, err = -ENOMEM);
-<<<<<<< HEAD
-
-=======
- 
->>>>>>> 7df8d1be
+
         /* create a nid-export lustre hash */
-        obd->obd_nid_hash = lustre_hash_init("NID_HASH", 128, 128,
+        obd->obd_nid_hash = lustre_hash_init("NID_HASH", 7, 7,
                                              &nid_hash_ops, 0);
         if (!obd->obd_nid_hash)
                 GOTO(err_hash, err = -ENOMEM);
-<<<<<<< HEAD
-
-=======
- 
->>>>>>> 7df8d1be
+
         /* create a nid-stats lustre hash */
-        obd->obd_nid_stats_hash = lustre_hash_init("NID_STATS", 128, 128,
+        obd->obd_nid_stats_hash = lustre_hash_init("NID_STATS", 7, 7,
                                                    &nid_stat_hash_ops, 0);
         if (!obd->obd_nid_stats_hash)
                 GOTO(err_hash, err = -ENOMEM);
@@ -358,7 +337,7 @@
         obd->obd_set_up = 1;
         spin_lock(&obd->obd_dev_lock);
         /* cleanup drops this */
-        class_incref(obd, "setup", obd);
+        class_incref(obd);
         spin_unlock(&obd->obd_dev_lock);
 
         CDEBUG(D_IOCTL, "finished setup of obd %s (uuid %s)\n",
@@ -407,7 +386,7 @@
         CDEBUG(D_IOCTL, "detach on obd %s (uuid %s)\n",
                obd->obd_name, obd->obd_uuid.uuid);
 
-        class_decref(obd, "attach", obd);
+        class_decref(obd);
 
         /* not strictly necessary, but cleans up eagerly */
         obd_zombie_impexp_cull();
@@ -475,15 +454,11 @@
                                 obd->obd_fail = 1;
                                 obd->obd_no_transno = 1;
                                 obd->obd_no_recov = 1;
-                                if (OBP(obd, iocontrol)) {
-                                        obd_iocontrol(OBD_IOC_SYNC,
-                                                      obd->obd_self_export,
-                                                      0, NULL, NULL);
-                                 /* Set the obd readonly if we can */
+                                /* Set the obd readonly if we can */
+                                if (OBP(obd, iocontrol))
                                         obd_iocontrol(OBD_IOC_SET_READONLY,
                                                       obd->obd_self_export,
                                                       0, NULL, NULL);
-                                }
                                 break;
                         default:
                                 CERROR("unrecognised flag '%c'\n",
@@ -532,16 +507,14 @@
         if (err)
                 CERROR("Precleanup %s returned %d\n",
                        obd->obd_name, err);
-        class_decref(obd, "setup", obd);
+        class_decref(obd);
         obd->obd_set_up = 0;
 
         RETURN(0);
 }
 
-struct obd_device *class_incref(struct obd_device *obd,
-                                const char *scope, const void *source)
-{
-        lu_ref_add_atomic(&obd->obd_reference, scope, source);
+struct obd_device *class_incref(struct obd_device *obd)
+{
         atomic_inc(&obd->obd_refcount);
         CDEBUG(D_INFO, "incref %s (%p) now %d\n", obd->obd_name, obd,
                atomic_read(&obd->obd_refcount));
@@ -549,7 +522,7 @@
         return obd;
 }
 
-void class_decref(struct obd_device *obd, const char *scope, const void *source)
+void class_decref(struct obd_device *obd)
 {
         int err;
         int refs;
@@ -558,7 +531,6 @@
         atomic_dec(&obd->obd_refcount);
         refs = atomic_read(&obd->obd_refcount);
         spin_unlock(&obd->obd_dev_lock);
-        lu_ref_del(&obd->obd_reference, scope, source);
 
         CDEBUG(D_INFO, "Decref %s (%p) now %d\n", obd->obd_name, obd, refs);
 
@@ -950,14 +922,9 @@
                 class_match_param(key, prefix, &key);
                 sval = strchr(key, '=');
                 if (!sval || (*(sval + 1) == 0)) {
-<<<<<<< HEAD
                         CERROR("Can't parse param %s\n", key);
                         rc = -EINVAL;
                         /* continue parsing other params */
-=======
-                        CERROR("Can't parse param %s (missing '=')\n", key);
-                        /* rc = -EINVAL; continue parsing other params */
->>>>>>> 7df8d1be
                         continue;
                 }
                 sval++;
@@ -986,10 +953,6 @@
                         j++;
                 }
                 if (!matched) {
-                        /* If the prefix doesn't match, return error so we
-                           can pass it down the stack */
-                        if (strnchr(key, keylen, '.'))
-                            RETURN(-ENOSYS);
                         CERROR("%s: unknown param %s\n",
                                (char *)lustre_cfg_string(lcfg, 0), key);
                         /* rc = -EINVAL;	continue parsing other params */
