--- conflicted
+++ resolved
@@ -47,15 +47,15 @@
 #include <obd_class.h>
 #include <obd.h>
 #endif
-#include <lustre_disk.h>
 #include <lustre_log.h>
 #include <lprocfs_status.h>
 #include <libcfs/list.h>
 #include <lustre_param.h>
 #include <class_hash.h>
 
-extern struct lustre_hash_operations uuid_hash_operations;
-extern struct lustre_hash_operations nid_hash_operations;
+static lustre_hash_ops_t uuid_hash_ops;
+static lustre_hash_ops_t nid_hash_ops;
+static lustre_hash_ops_t nid_stat_hash_ops;
 
 /*********** string parsing utils *********/
 
@@ -207,7 +207,6 @@
         obd->obd_pool_slv = 0;
 
         CFS_INIT_LIST_HEAD(&obd->obd_exports);
-        CFS_INIT_LIST_HEAD(&obd->obd_delayed_exports);
         CFS_INIT_LIST_HEAD(&obd->obd_exports_timed);
         CFS_INIT_LIST_HEAD(&obd->obd_nid_stats);
         spin_lock_init(&obd->obd_nid_lock);
@@ -225,10 +224,6 @@
         cfs_waitq_init(&obd->obd_next_transno_waitq);
         cfs_waitq_init(&obd->obd_evict_inprogress_waitq);
         cfs_waitq_init(&obd->obd_llog_waitq);
-<<<<<<< HEAD
-        CFS_INIT_LIST_HEAD(&obd->obd_recovery_queue);
-        CFS_INIT_LIST_HEAD(&obd->obd_delayed_reply_queue);
-=======
         init_mutex(&obd->obd_llog_alloc);
         init_mutex(&obd->obd_llog_cat_process);
         CFS_INIT_LIST_HEAD(&obd->obd_recovery_queue);
@@ -236,7 +231,6 @@
 
         spin_lock_init(&obd->obd_uncommitted_replies_lock);
         CFS_INIT_LIST_HEAD(&obd->obd_uncommitted_replies);
->>>>>>> 03b71240
 
         len = strlen(uuid);
         if (len >= sizeof(obd->obd_uuid)) {
@@ -304,32 +298,11 @@
         /* just leave this on forever.  I can't use obd_set_up here because
            other fns check that status, and we're not actually set up yet. */
         obd->obd_starting = 1;
+        obd->obd_uuid_hash = NULL;
+        obd->obd_nid_hash = NULL;
+        obd->obd_nid_stats_hash = NULL;
         spin_unlock(&obd->obd_dev_lock);
 
-<<<<<<< HEAD
-        /* create an uuid-export hash body */
-        err = lustre_hash_init(&obd->obd_uuid_hash_body, "UUID_HASH",
-                               128, &uuid_hash_operations);
-        if (err)
-                GOTO(err_hash, err);
-
-        /* create a nid-export hash body */
-        err = lustre_hash_init(&obd->obd_nid_hash_body, "NID_HASH",
-                               128, &nid_hash_operations);
-        if (err)
-                GOTO(err_hash, err);
-
-        /* create a nid-stats hash body */
-        err = lustre_hash_init(&obd->obd_nid_stats_hash_body, "NID_STATS",
-                               128, &nid_stat_hash_operations);
-        if (err)
-                GOTO(err_hash, err);
-
-
-        exp = class_new_export(obd, &obd->obd_uuid);
-        if (IS_ERR(exp))
-                RETURN(PTR_ERR(exp));
-=======
         /* create an uuid-export lustre hash */
         obd->obd_uuid_hash = lustre_hash_init("UUID_HASH", 7, 7,
                                               &uuid_hash_ops, 0);
@@ -352,7 +325,6 @@
         if (IS_ERR(exp))
                 GOTO(err_hash, err = PTR_ERR(exp));
 
->>>>>>> 03b71240
         obd->obd_self_export = exp;
         list_del_init(&exp->exp_obd_chain_timed);
         class_export_put(exp);
@@ -375,11 +347,6 @@
         class_unlink_export(obd->obd_self_export);
         obd->obd_self_export = NULL;
 err_hash:
-<<<<<<< HEAD
-        lustre_hash_exit(&obd->obd_uuid_hash_body);
-        lustre_hash_exit(&obd->obd_nid_hash_body);
-        lustre_hash_exit(&obd->obd_nid_stats_hash_body);
-=======
         if (obd->obd_uuid_hash) {
                 lustre_hash_exit(obd->obd_uuid_hash);
                 obd->obd_uuid_hash = NULL;
@@ -392,7 +359,6 @@
                 lustre_hash_exit(obd->obd_nid_stats_hash);
                 obd->obd_nid_stats_hash = NULL;
         }
->>>>>>> 03b71240
         obd->obd_starting = 0;
         CERROR("setup %s failed (%d)\n", obd->obd_name, err);
         return err;
@@ -526,13 +492,13 @@
         LASSERT(obd->obd_self_export);
 
         /* destroy an uuid-export hash body */
-        lustre_hash_exit(&obd->obd_uuid_hash_body);
+        lustre_hash_exit(obd->obd_uuid_hash);
 
         /* destroy a nid-export hash body */
-        lustre_hash_exit(&obd->obd_nid_hash_body);
+        lustre_hash_exit(obd->obd_nid_hash);
 
         /* destroy a nid-stats hash body */
-        lustre_hash_exit(&obd->obd_nid_stats_hash_body);
+        lustre_hash_exit(obd->obd_nid_stats_hash);
 
         /* Precleanup stage 1, we must make sure all exports (other than the
            self-export) get destroyed. */
@@ -667,29 +633,6 @@
         rc = obd_del_conn(imp, &uuid);
 
         RETURN(rc);
-}
-
-struct sptlrpc_conf_log_hdr {
-        __u32   scl_max;
-        __u32   scl_nrule;
-};
-
-static int class_sptlrpc_conf(struct obd_device *obd, struct lustre_cfg *lcfg)
-{
-        struct sptlrpc_conf_log_hdr *log;
-
-        log = lustre_cfg_buf(lcfg, 1);
-        if (log == NULL || lcfg->lcfg_buflens[1] < sizeof(*log)) {
-                CERROR("missing data in sptlrpc config record\n");
-                return 0;
-        }
-
-        /* don't care endian */
-        if (log->scl_nrule != 0)
-                CWARN("Please notify your sysadmin to remove all "
-                      "sptlrpc rules on MGS\n");
-
-        return 0;
 }
 
 CFS_LIST_HEAD(lustre_profile_list);
@@ -916,32 +859,6 @@
                 err = class_del_conn(obd, lcfg);
                 GOTO(out, err = 0);
         }
-        case LCFG_SPTLRPC_CONF: {
-                err = class_sptlrpc_conf(obd, lcfg);
-                GOTO(out, err = 0);
-        }
-        case LCFG_POOL_NEW: {
-                err = obd_pool_new(obd, lustre_cfg_string(lcfg, 2));
-                GOTO(out, err = 0);
-                break;
-        }
-        case LCFG_POOL_ADD: {
-                err = obd_pool_add(obd, lustre_cfg_string(lcfg, 2),
-                                   lustre_cfg_string(lcfg, 3));
-                GOTO(out, err = 0);
-                break;
-        }
-        case LCFG_POOL_REM: {
-                err = obd_pool_rem(obd, lustre_cfg_string(lcfg, 2),
-                                   lustre_cfg_string(lcfg, 3));
-                GOTO(out, err = 0);
-                break;
-        }
-        case LCFG_POOL_DEL: {
-                err = obd_pool_del(obd, lustre_cfg_string(lcfg, 2));
-                GOTO(out, err = 0);
-                break;
-        }
         default: {
                 err = obd_process_config(obd, sizeof(*lcfg), lcfg);
                 GOTO(out, err);
@@ -969,7 +886,7 @@
         ENTRY;
 
         if (lcfg->lcfg_command != LCFG_PARAM) {
-                CERROR("Unknown command: %x\n", lcfg->lcfg_command);
+                CERROR("Unknown command: %d\n", lcfg->lcfg_command);
                 RETURN(-EINVAL);
         }
 
@@ -1115,29 +1032,6 @@
                         break;
                 }
 
-<<<<<<< HEAD
-                /**
-                 * For interop mode between 1.8 and 2.0:
-                 * skip "lmv" configuration which exists since 2.0.
-                 */
-                {
-                        char *devname = lustre_cfg_string(lcfg, 0);
-                        char *typename = lustre_cfg_string(lcfg, 1);
-
-                        if (devname)
-                                devname += strlen(devname) - strlen("clilmv");
-
-                        if ((lcfg->lcfg_command == LCFG_ATTACH && typename &&
-                             strcmp(typename, "lmv") == 0) ||
-                            (devname && strcmp(devname, "clilmv") == 0)) {
-                                CWARN("skipping 'lmv' config: cmd=%x,%s:%s\n",
-                                       lcfg->lcfg_command, devname, typename);
-                                GOTO(out, rc = 0);
-                        }
-                }
-
-=======
->>>>>>> 03b71240
                 if ((clli->cfg_flags & CFG_F_EXCLUDE) && 
                     (lcfg->lcfg_command == LCFG_LOV_ADD_OBD))
                         /* Add inactive instead */
@@ -1376,4 +1270,189 @@
 out:
         lustre_cfg_free(lcfg);
         RETURN(rc);
-}+}
+
+/*
+ * uuid<->export lustre hash operations
+ */
+
+static unsigned
+uuid_hash(lustre_hash_t *lh,  void *key, unsigned mask)
+{
+        return lh_djb2_hash(((struct obd_uuid *)key)->uuid,
+                            sizeof(((struct obd_uuid *)key)->uuid), mask);
+}
+
+static void *
+uuid_key(struct hlist_node *hnode)
+{
+        struct obd_export *exp;
+
+        exp = hlist_entry(hnode, struct obd_export, exp_uuid_hash);
+
+        RETURN(&exp->exp_client_uuid);
+}
+
+/*
+ * NOTE: It is impossible to find an export that is in failed
+ *       state with this function
+ */
+static int
+uuid_compare(void *key, struct hlist_node *hnode)
+{
+        struct obd_export *exp;
+
+        LASSERT(key);
+        exp = hlist_entry(hnode, struct obd_export, exp_uuid_hash);
+
+        RETURN(obd_uuid_equals((struct obd_uuid *)key,&exp->exp_client_uuid) &&
+               !exp->exp_failed);
+}
+
+static void *
+uuid_export_get(struct hlist_node *hnode)
+{
+        struct obd_export *exp;
+
+        exp = hlist_entry(hnode, struct obd_export, exp_uuid_hash);
+        class_export_get(exp);
+
+        RETURN(exp);
+}
+
+static void *
+uuid_export_put(struct hlist_node *hnode)
+{
+        struct obd_export *exp;
+
+        exp = hlist_entry(hnode, struct obd_export, exp_uuid_hash);
+        class_export_put(exp);
+
+        RETURN(exp);
+}
+
+static lustre_hash_ops_t uuid_hash_ops = {
+        .lh_hash    = uuid_hash,
+        .lh_key     = uuid_key,
+        .lh_compare = uuid_compare,
+        .lh_get     = uuid_export_get,
+        .lh_put     = uuid_export_put,
+};
+
+
+/*
+ * nid<->export hash operations
+ */
+
+static unsigned
+nid_hash(lustre_hash_t *lh,  void *key, unsigned mask)
+{
+        return lh_djb2_hash(key, sizeof(lnet_nid_t), mask);
+}
+
+static void *
+nid_key(struct hlist_node *hnode)
+{
+        struct obd_export *exp;
+
+        exp = hlist_entry(hnode, struct obd_export, exp_nid_hash);
+
+        RETURN(&exp->exp_connection->c_peer.nid);
+}
+
+/*
+ * NOTE: It is impossible to find an export that is in failed
+ *       state with this function
+ */
+static int
+nid_compare(void *key, struct hlist_node *hnode)
+{
+        struct obd_export *exp;
+
+        LASSERT(key);
+        exp = hlist_entry(hnode, struct obd_export, exp_nid_hash);
+
+        RETURN(exp->exp_connection->c_peer.nid == *(lnet_nid_t *)key &&
+               !exp->exp_failed);
+}
+
+static void *
+nid_export_get(struct hlist_node *hnode)
+{
+        struct obd_export *exp;
+
+        exp = hlist_entry(hnode, struct obd_export, exp_nid_hash);
+        class_export_get(exp);
+
+        RETURN(exp);
+}
+
+static void *
+nid_export_put(struct hlist_node *hnode)
+{
+        struct obd_export *exp;
+
+        exp = hlist_entry(hnode, struct obd_export, exp_nid_hash);
+        class_export_put(exp);
+
+        RETURN(exp);
+}
+
+static lustre_hash_ops_t nid_hash_ops = {
+        .lh_hash    = nid_hash,
+        .lh_key     = nid_key,
+        .lh_compare = nid_compare,
+        .lh_get     = nid_export_get,
+        .lh_put     = nid_export_put,
+};
+
+
+/*
+ * nid<->nidstats hash operations
+ */
+
+static void *
+nidstats_key(struct hlist_node *hnode)
+{
+        struct nid_stat *ns;
+
+        ns = hlist_entry(hnode, struct nid_stat, nid_hash);
+
+        RETURN(&ns->nid);
+}
+
+static int
+nidstats_compare(void *key, struct hlist_node *hnode)
+{
+        RETURN(*(lnet_nid_t *)nidstats_key(hnode) == *(lnet_nid_t *)key);
+}
+
+static void *
+nidstats_get(struct hlist_node *hnode)
+{
+        struct nid_stat *ns;
+
+        ns = hlist_entry(hnode, struct nid_stat, nid_hash);
+        ns->nid_exp_ref_count++;
+
+        RETURN(ns);
+}
+
+static void *
+nidstats_put(struct hlist_node *hnode)
+{
+        struct nid_stat *ns;
+
+        ns = hlist_entry(hnode, struct nid_stat, nid_hash);
+        ns->nid_exp_ref_count--;
+
+        RETURN(ns);
+}
+
+static lustre_hash_ops_t nid_stat_hash_ops = {
+        .lh_hash    = nid_hash,
+        .lh_key     = nidstats_key,
+        .lh_compare = nidstats_compare,
+        .lh_get     = nidstats_get,
+        .lh_put     = nidstats_put,
+};