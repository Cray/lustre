--- conflicted
+++ resolved
@@ -117,11 +117,7 @@
 void dump_lsm(int level, struct lov_stripe_md *lsm)
 {
         CDEBUG(level, "lsm %p, objid "LPX64", maxbytes "LPX64", magic 0x%08X, "
-<<<<<<< HEAD
-               "stripe_size %u, stripe_count %u pool "POOLNAMEF"\n", lsm,
-=======
                "stripe_size %u, stripe_count %u pool "LOV_POOLNAMEF"\n", lsm,
->>>>>>> 7df8d1be
                lsm->lsm_object_id, lsm->lsm_maxbytes, lsm->lsm_magic,
                lsm->lsm_stripe_size, lsm->lsm_stripe_count,
                lsm->lsm_pool_name);
