--- conflicted
+++ resolved
@@ -47,7 +47,6 @@
 #include <obd_class.h>
 #include <lprocfs_status.h>
 #include <class_hash.h>
-#include <lustre_export.h>
 
 extern struct list_head obd_types;
 spinlock_t obd_types_lock;
@@ -677,7 +676,6 @@
                 ptlrpc_put_connection_superhack(exp->exp_connection);
 
         LASSERT(list_empty(&exp->exp_outstanding_replies));
-        LASSERT(list_empty(&exp->exp_uncommitted_replies));
         LASSERT(list_empty(&exp->exp_req_replay_queue));
         LASSERT(list_empty(&exp->exp_queued_rpc));
         obd_destroy_export(exp);
@@ -705,8 +703,6 @@
         atomic_set(&export->exp_rpc_count, 0);
         export->exp_obd = obd;
         CFS_INIT_LIST_HEAD(&export->exp_outstanding_replies);
-        spin_lock_init(&export->exp_uncommitted_replies_lock);
-        CFS_INIT_LIST_HEAD(&export->exp_uncommitted_replies);
         CFS_INIT_LIST_HEAD(&export->exp_req_replay_queue);
         CFS_INIT_LIST_HEAD(&export->exp_queued_rpc);
         CFS_INIT_LIST_HEAD(&export->exp_handle.h_link);
@@ -720,17 +716,6 @@
         obd_init_export(export);
 
         if (!obd_uuid_equals(cluuid, &obd->obd_uuid)) {
-<<<<<<< HEAD
-               rc = lustre_hash_additem_unique(obd->obd_uuid_hash_body, cluuid,
-                                               &export->exp_uuid_hash);
-               if (rc != 0) {
-                       CWARN("%s: denying duplicate export for %s\n",
-                             obd->obd_name, cluuid->uuid);
-                       class_handle_unhash(&export->exp_handle);
-                       OBD_FREE_PTR(export);
-                       return ERR_PTR(-EALREADY);
-               }
-=======
                 rc = lustre_hash_add_unique(obd->obd_uuid_hash, cluuid,
                                             &export->exp_uuid_hash);
                 if (rc != 0) {
@@ -740,7 +725,6 @@
                         OBD_FREE_PTR(export);
                         return ERR_PTR(-EALREADY);
                 }
->>>>>>> 03b71240
         }
 
         spin_lock(&obd->obd_dev_lock);
@@ -762,21 +746,16 @@
 
         spin_lock(&exp->exp_obd->obd_dev_lock);
         /* delete an uuid-export hashitem from hashtables */
-        if (!hlist_unhashed(&exp->exp_uuid_hash)) {
-                lustre_hash_delitem(exp->exp_obd->obd_uuid_hash_body,
-                                    &exp->exp_client_uuid, &exp->exp_uuid_hash);
-        }
+        if (!hlist_unhashed(&exp->exp_uuid_hash))
+                lustre_hash_del(exp->exp_obd->obd_uuid_hash,
+                                &exp->exp_client_uuid,
+                                &exp->exp_uuid_hash);
+
         list_del_init(&exp->exp_obd_chain);
         list_del_init(&exp->exp_obd_chain_timed);
         exp->exp_obd->obd_num_exports--;
         spin_unlock(&exp->exp_obd->obd_dev_lock);
-        /* Keep these counter valid always */
-        spin_lock_bh(&exp->exp_obd->obd_processing_task_lock);
-        if (exp->exp_delayed)
-                exp->exp_obd->obd_delayed_clients--;
-        else
-                exp->exp_obd->obd_recoverable_clients--;
-        spin_unlock_bh(&exp->exp_obd->obd_processing_task_lock);
+
         class_export_put(exp);
 }
 EXPORT_SYMBOL(class_unlink_export);
@@ -889,13 +868,6 @@
         class_handle_hash(&imp->imp_handle, import_handle_addref);
         init_imp_at(&imp->imp_at);
 
-<<<<<<< HEAD
-/* b1_8 supports both v1 & v2. but HEAD only supports v2.
- * So let's use v2.
- */
-#define HAVE_DEFAULT_V2_CONNECT 1
-=======
->>>>>>> 03b71240
 #ifdef HAVE_DEFAULT_V2_CONNECT
         /* the default magic is V2, will be used in connect RPC, and
          * then adjusted according to the flags in request/reply. */
@@ -970,10 +942,11 @@
         already_disconnected = export->exp_disconnected;
         export->exp_disconnected = 1;
 
-        if (!hlist_unhashed(&export->exp_nid_hash)) {
-                lustre_hash_delitem(export->exp_obd->obd_nid_hash_body,
-                                    &export->exp_connection->c_peer.nid, &export->exp_nid_hash);
-        }
+        if (!hlist_unhashed(&export->exp_nid_hash))
+                lustre_hash_del(export->exp_obd->obd_nid_hash,
+                                &export->exp_connection->c_peer.nid,
+                                &export->exp_nid_hash);
+
         spin_unlock(&export->exp_lock);
 
         /* class_cleanup(), abort_recovery(), and class_fail_export()
@@ -1036,8 +1009,6 @@
                        exp->exp_obd->obd_name, obd_export_nid2str(exp),
                        exp, exp->exp_last_request_time);
                 rc = obd_disconnect(fake_exp);
-                CDEBUG(D_HA, "disconnected export at %s (%p): rc %d\n",
-                       obd_export_nid2str(exp), exp, rc);
                 class_export_put(exp);
         }
         EXIT;
@@ -1049,32 +1020,22 @@
         ENTRY;
 
         /* Move all of the exports from obd_exports to a work list, en masse. */
-        CFS_INIT_LIST_HEAD(&work_list);
         spin_lock(&obd->obd_dev_lock);
-        list_splice_init(&obd->obd_delayed_exports, &work_list);
-        list_splice_init(&obd->obd_exports, &work_list);
+        list_add(&work_list, &obd->obd_exports);
+        list_del_init(&obd->obd_exports);
         spin_unlock(&obd->obd_dev_lock);
 
         CDEBUG(D_HA, "OBD device %d (%p) has exports, "
                "disconnecting them\n", obd->obd_minor, obd);
-<<<<<<< HEAD
-        class_disconnect_export_list(&work_list, get_exp_flags_from_obd(obd));
-=======
         class_disconnect_export_list(&work_list, exp_flags_from_obd(obd));
->>>>>>> 03b71240
         EXIT;
 }
 EXPORT_SYMBOL(class_disconnect_exports);
 
-<<<<<<< HEAD
-/* Remove exports that have not completed recovery. */
-void class_disconnect_stale_exports(struct obd_device *obd)
-=======
 /* Remove exports that have not completed recovery.
  */
 void class_disconnect_stale_exports(struct obd_device *obd,
                                     enum obd_option flags)
->>>>>>> 03b71240
 {
         struct list_head work_list;
         struct list_head *pos, *n;
@@ -1087,12 +1048,8 @@
         list_for_each_safe(pos, n, &obd->obd_exports) {
                 exp = list_entry(pos, struct obd_export, exp_obd_chain);
                 if (exp->exp_replay_needed) {
-<<<<<<< HEAD
-                        list_move(&exp->exp_obd_chain, &work_list);
-=======
                         list_del(&exp->exp_obd_chain);
                         list_add(&exp->exp_obd_chain, &work_list);
->>>>>>> 03b71240
                         cnt++;
                 }
         }
@@ -1100,110 +1057,10 @@
 
         CDEBUG(D_ERROR, "%s: disconnecting %d stale clients\n",
                obd->obd_name, cnt);
-<<<<<<< HEAD
-        class_disconnect_export_list(&work_list, get_exp_flags_from_obd(obd));
-=======
         class_disconnect_export_list(&work_list, flags);
->>>>>>> 03b71240
         EXIT;
 }
 EXPORT_SYMBOL(class_disconnect_stale_exports);
-
-void class_disconnect_expired_exports(struct obd_device *obd)
-{
-        struct list_head expired_list;
-        struct obd_export *exp, *n;
-        int cnt = 0;
-        ENTRY;
-
-        CFS_INIT_LIST_HEAD(&expired_list);
-        spin_lock(&obd->obd_dev_lock);
-        list_for_each_entry_safe(exp, n, &obd->obd_delayed_exports,
-                                 exp_obd_chain) {
-                if (exp_expired(exp, obd->u.obt.obt_stale_export_age)) {
-                        list_move(&exp->exp_obd_chain, &expired_list);
-                        cnt++;
-                }
-        }
-        spin_unlock(&obd->obd_dev_lock);
-
-        if (cnt == 0)
-                return;
-
-        CDEBUG(D_ERROR, "%s: disconnecting %d expired exports\n",
-               obd->obd_name, cnt);
-        class_disconnect_export_list(&expired_list, get_exp_flags_from_obd(obd));
-
-        EXIT;
-}
-EXPORT_SYMBOL(class_disconnect_expired_exports);
-
-void class_set_export_delayed(struct obd_export *exp)
-{
-        struct obd_device *obd = class_exp2obd(exp);
-
-        LASSERT(!exp->exp_delayed);
-        spin_lock(&exp->exp_lock);
-        exp->exp_delayed = 1;
-        spin_unlock(&exp->exp_lock);
-
-        /* no need to ping delayed exports */
-        spin_lock(&obd->obd_dev_lock);
-        list_del_init(&exp->exp_obd_chain_timed);
-        list_move_tail(&exp->exp_obd_chain, &obd->obd_delayed_exports);
-        spin_unlock(&obd->obd_dev_lock);
-
-        LASSERT(obd->obd_recoverable_clients > 0);
-
-        spin_lock_bh(&obd->obd_processing_task_lock);
-        obd->obd_delayed_clients++;
-        obd->obd_recoverable_clients--;
-        spin_unlock_bh(&obd->obd_processing_task_lock);
-
-        CDEBUG(D_HA, "%s: set client %s as delayed\n",
-               obd->obd_name, exp->exp_client_uuid.uuid);
-}
-EXPORT_SYMBOL(class_set_export_delayed);
-
-/*
- * Manage exports that have not completed recovery.
- */
-void class_handle_stale_exports(struct obd_device *obd)
-{
-        struct list_head delay_list, evict_list;
-        struct obd_export *exp, *n;
-        ENTRY;
-
-        CFS_INIT_LIST_HEAD(&delay_list);
-        CFS_INIT_LIST_HEAD(&evict_list);
-        spin_lock(&obd->obd_dev_lock);
-        list_for_each_entry_safe(exp, n, &obd->obd_exports, exp_obd_chain) {
-                LASSERT(!exp->exp_delayed);
-                /* clients finished recovery */
-                if (!exp->exp_replay_needed)
-                        continue;
-                /* connected non-vbr clients are evicted */
-                if (exp->exp_in_recovery && !exp_connect_vbr(exp)) {
-                        list_move_tail(&exp->exp_obd_chain, &evict_list);
-                        continue;
-                }
-                if (obd->obd_version_recov || !exp->exp_in_recovery)
-                        list_move_tail(&exp->exp_obd_chain, &delay_list);
-        }
-        spin_unlock(&obd->obd_dev_lock);
-
-        list_for_each_entry_safe(exp, n, &delay_list, exp_obd_chain) {
-                class_set_export_delayed(exp);
-                exp->exp_last_request_time = cfs_time_current_sec();
-        }
-        LASSERT(list_empty(&delay_list));
-
-        /* evict clients without VBR support */
-        class_disconnect_export_list(&evict_list, get_exp_flags_from_obd(obd));
-
-        EXIT;
-}
-EXPORT_SYMBOL(class_handle_stale_exports);
 
 int oig_init(struct obd_io_group **oig_out)
 {
@@ -1396,12 +1253,7 @@
         lnet_nid_t nid_key = libcfs_str2nid(nid);
 
         do {
-<<<<<<< HEAD
-                doomed_exp = lustre_hash_get_object_by_key(obd->obd_nid_hash_body,
-                                                           &nid_key);
-=======
                 doomed_exp = lustre_hash_lookup(obd->obd_nid_hash, &nid_key);
->>>>>>> 03b71240
 
                 if (doomed_exp == NULL)
                         break;
@@ -1429,22 +1281,16 @@
 int obd_export_evict_by_uuid(struct obd_device *obd, char *uuid)
 {
         struct obd_export *doomed_exp = NULL;
-        struct obd_uuid doomed;
+        struct obd_uuid doomed_uuid;
         int exports_evicted = 0;
 
-<<<<<<< HEAD
-        obd_str2uuid(&doomed, uuid);
-        if(obd_uuid_equals(&doomed, &obd->obd_uuid)) {
-=======
         obd_str2uuid(&doomed_uuid, uuid);
         if(obd_uuid_equals(&doomed_uuid, &obd->obd_uuid)) {
->>>>>>> 03b71240
                 CERROR("%s: can't evict myself\n", obd->obd_name);
                 return exports_evicted;
         }
 
-        doomed_exp = lustre_hash_get_object_by_key(obd->obd_uuid_hash_body,
-                                                   &doomed);
+        doomed_exp = lustre_hash_lookup(obd->obd_uuid_hash, &doomed_uuid);
 
         if (doomed_exp == NULL) {
                 CERROR("%s: can't disconnect %s: no exports found\n",
