/* -*- mode: c; c-basic-offset: 8; indent-tabs-mode: nil; -*-
 * vim:expandtab:shiftwidth=8:tabstop=8:
 *
 * GPL HEADER START
 *
 * DO NOT ALTER OR REMOVE COPYRIGHT NOTICES OR THIS FILE HEADER.
 *
 * This program is free software; you can redistribute it and/or modify
 * it under the terms of the GNU General Public License version 2 only,
 * as published by the Free Software Foundation.
 *
 * This program is distributed in the hope that it will be useful, but
 * WITHOUT ANY WARRANTY; without even the implied warranty of
 * MERCHANTABILITY or FITNESS FOR A PARTICULAR PURPOSE.  See the GNU
 * General Public License version 2 for more details (a copy is included
 * in the LICENSE file that accompanied this code).
 *
 * You should have received a copy of the GNU General Public License
 * version 2 along with this program; If not, see
 * http://www.sun.com/software/products/lustre/docs/GPLv2.pdf
 *
 * Please contact Sun Microsystems, Inc., 4150 Network Circle, Santa Clara,
 * CA 95054 USA or visit www.sun.com if you need additional information or
 * have any questions.
 *
 * GPL HEADER END
 */
/*
 * Copyright  2008 Sun Microsystems, Inc. All rights reserved
 * Use is subject to license terms.
 */
/*
 * This file is part of Lustre, http://www.lustre.org/
 * Lustre is a trademark of Sun Microsystems, Inc.
 */

#define DEBUG_SUBSYSTEM S_LOG

#ifndef EXPORT_SYMTAB
#define EXPORT_SYMTAB
#endif

#ifndef __KERNEL__
#include <liblustre.h>
#endif

#include <obd_class.h>
#include <lustre_log.h>
#include <libcfs/list.h>
#include "llog_internal.h"

/* helper functions for calling the llog obd methods */
static struct llog_ctxt* llog_new_ctxt(struct obd_device *obd)
{
        struct llog_ctxt *ctxt;

        OBD_ALLOC(ctxt, sizeof(*ctxt));
        if (!ctxt)
                return NULL;

        ctxt->loc_obd = obd;
        ctxt->loc_flags = LLOG_CTXT_FLAG_UNINITIALIZED;
        atomic_set(&ctxt->loc_refcount, 1);

        return ctxt;
}

static void llog_ctxt_destroy(struct llog_ctxt *ctxt)
{
        if (ctxt->loc_exp)
                class_export_put(ctxt->loc_exp);
        if (ctxt->loc_imp) {
                class_import_put(ctxt->loc_imp);
                ctxt->loc_imp = NULL;
        }
        LASSERT(ctxt->loc_llcd == NULL);
        OBD_FREE(ctxt, sizeof(*ctxt));
        return;
}

int __llog_ctxt_put(struct llog_ctxt *ctxt)
{
        struct obd_device *obd;
        int rc = 0;

        obd = ctxt->loc_obd;
        spin_lock(&obd->obd_dev_lock);
        if (!atomic_dec_and_test(&ctxt->loc_refcount)) {
                spin_unlock(&obd->obd_dev_lock);
                return rc;
        }
        obd->obd_llog_ctxt[ctxt->loc_idx] = NULL;
        spin_unlock(&obd->obd_dev_lock);

        LASSERTF(obd->obd_starting == 1 || 
                 obd->obd_stopping == 1 || obd->obd_set_up == 0,
                 "wrong obd state: %d/%d/%d\n", !!obd->obd_starting, 
                 !!obd->obd_stopping, !!obd->obd_set_up);

        /* cleanup the llog ctxt here */
        if (CTXTP(ctxt, cleanup))
                rc = CTXTP(ctxt, cleanup)(ctxt);
 
        llog_ctxt_destroy(ctxt);
        wake_up(&obd->obd_llog_waitq);
        return rc;
}
EXPORT_SYMBOL(__llog_ctxt_put);
 
int llog_cleanup(struct llog_ctxt *ctxt)
{
        struct l_wait_info lwi = LWI_INTR(LWI_ON_SIGNAL_NOOP, NULL);
<<<<<<< HEAD
        struct obd_device *obd;
=======
        struct obd_device *obd = ctxt->loc_obd;
>>>>>>> d5360e75
        int rc, idx;
        ENTRY;

        if (!ctxt) {
                CERROR("No ctxt\n");
                RETURN(-ENODEV);
        }
        obd = ctxt->loc_obd;

        /*banlance the ctxt get when calling llog_cleanup */
        llog_ctxt_put(ctxt);

        /* sync with other llog ctxt user thread */
        spin_lock(&obd->obd_dev_lock);

        /* obd->obd_starting is needed for the case of cleanup
         * in error case while obd is starting up. */
        LASSERTF(obd->obd_starting == 1 || 
                 obd->obd_stopping == 1 || obd->obd_set_up == 0,
                 "wrong obd state: %d/%d/%d\n", !!obd->obd_starting, 
                 !!obd->obd_stopping, !!obd->obd_set_up);

        spin_unlock(&obd->obd_dev_lock);

        idx = ctxt->loc_idx;
        /*try to free the ctxt */
        rc = __llog_ctxt_put(ctxt);
        if (rc)
                CERROR("Error %d while cleaning up ctxt %p\n", 
                       rc, ctxt);

        l_wait_event(obd->obd_llog_waitq, llog_ctxt_null(obd, idx), &lwi);

        RETURN(rc);
}
EXPORT_SYMBOL(llog_cleanup);

int llog_setup(struct obd_device *obd, int index, struct obd_device *disk_obd,
               int count, struct llog_logid *logid, struct llog_operations *op)
{
        int rc = 0;
        struct llog_ctxt *ctxt, *old_ctxt;
        ENTRY;

        if (index < 0 || index >= LLOG_MAX_CTXTS)
                RETURN(-EFAULT);

<<<<<<< HEAD
=======
        /* someone can call lov_llog_init with NULL uuid - this can produce
         * parallel enter to this function */
        mutex_down(&obd->obd_llog_alloc);
        ctxt = llog_get_context(obd, index);
        if (ctxt) {
                /* mds_lov_update_mds might call here multiple times. So if the
                   llog is already set up then don't to do it again. */
                CDEBUG(D_CONFIG, "obd %s ctxt %d already set up\n",
                       obd->obd_name, index);
                LASSERT(ctxt->loc_obd == obd);
                LASSERT(ctxt->loc_exp == disk_obd->obd_self_export);
                LASSERT(ctxt->loc_logops == op);
                llog_ctxt_put(ctxt);
                GOTO(out, rc = 0);
        }

>>>>>>> d5360e75
        ctxt = llog_new_ctxt(obd);
        if (!ctxt)
                GOTO(out, rc = -ENOMEM);

<<<<<<< HEAD
=======
        obd->obd_llog_ctxt[index] = ctxt;
>>>>>>> d5360e75
        ctxt->loc_exp = class_export_get(disk_obd->obd_self_export);
        ctxt->loc_idx = index;
        ctxt->loc_logops = op;
        ctxt->loc_flags = LLOG_CTXT_FLAG_UNINITIALIZED;
        sema_init(&ctxt->loc_sem, 1);

<<<<<<< HEAD
        /* sync with other llog ctxt user thread */
        spin_lock(&obd->obd_dev_lock);
        old_ctxt = obd->obd_llog_ctxt[index];
        if (old_ctxt) {
                /* mds_lov_update_mds might call here multiple times. So if the
                   llog is already set up then don't to do it again. */
                CDEBUG(D_CONFIG, "obd %s ctxt %d already set up\n",
                       obd->obd_name, index);
                LASSERT(old_ctxt->loc_obd == obd);
                LASSERT(old_ctxt->loc_exp == disk_obd->obd_self_export);
                LASSERT(old_ctxt->loc_logops == op);
                spin_unlock(&obd->obd_dev_lock);

                llog_ctxt_destroy(ctxt);
                ctxt = old_ctxt;
                GOTO(out, rc = 0);
        }

        obd->obd_llog_ctxt[index] = ctxt;
        spin_unlock(&obd->obd_dev_lock);

        if (OBD_FAIL_CHECK(OBD_FAIL_OBD_LLOG_SETUP)) {
                rc = -EOPNOTSUPP;
        } else {
                if (op->lop_setup)
                        rc = op->lop_setup(obd, index, disk_obd, count, logid);
        }

=======
        if (OBD_FAIL_CHECK(OBD_FAIL_OBD_LLOG_SETUP)) {
                rc = -EOPNOTSUPP;
        } else {
                if (op->lop_setup)
                        rc = op->lop_setup(obd, index, disk_obd, count, logid);
        }

>>>>>>> d5360e75
        if (rc) {
                CERROR("obd %s ctxt %d lop_setup=%p failed %d\n",
                       obd->obd_name, index, op->lop_setup, rc);
                llog_ctxt_put(ctxt);
        } else {
                CDEBUG(D_CONFIG, "obd %s ctxt %d is initialized\n",
                       obd->obd_name, index);
                ctxt->loc_flags &= ~LLOG_CTXT_FLAG_UNINITIALIZED;
        }
out:
        mutex_up(&obd->obd_llog_alloc);
        RETURN(rc);
}
EXPORT_SYMBOL(llog_setup);

int llog_sync(struct llog_ctxt *ctxt, struct obd_export *exp)
{
        int rc = 0;
        ENTRY;

        if (!ctxt)
                RETURN(0);

        if (CTXTP(ctxt, sync))
                rc = CTXTP(ctxt, sync)(ctxt, exp);

        RETURN(rc);
}
EXPORT_SYMBOL(llog_sync);

int llog_add(struct llog_ctxt *ctxt, struct llog_rec_hdr *rec,
             struct lov_stripe_md *lsm, struct llog_cookie *logcookies,
             int numcookies)
{
        int raised, rc;
        ENTRY;

        if (!ctxt) {
                CERROR("No ctxt\n");
                RETURN(-ENODEV);
        }
<<<<<<< HEAD

        if (ctxt->loc_flags & LLOG_CTXT_FLAG_UNINITIALIZED)
                RETURN(-ENXIO);

=======
        
>>>>>>> d5360e75
        CTXT_CHECK_OP(ctxt, add, -EOPNOTSUPP);
        raised = cfs_cap_raised(CFS_CAP_SYS_RESOURCE);
        if (!raised)
                cfs_cap_raise(CFS_CAP_SYS_RESOURCE);
        rc = CTXTP(ctxt, add)(ctxt, rec, lsm, logcookies, numcookies);
        if (!raised)
                cfs_cap_lower(CFS_CAP_SYS_RESOURCE);
        RETURN(rc);
}
EXPORT_SYMBOL(llog_add);

int llog_cancel(struct llog_ctxt *ctxt, struct lov_stripe_md *lsm,
                int count, struct llog_cookie *cookies, int flags)
{
        int rc;
        ENTRY;

        if (!ctxt) {
                CERROR("No ctxt\n");
                RETURN(-ENODEV);
        }
        
        CTXT_CHECK_OP(ctxt, cancel, -EOPNOTSUPP);
        rc = CTXTP(ctxt, cancel)(ctxt, lsm, count, cookies, flags);
        RETURN(rc);
}
EXPORT_SYMBOL(llog_cancel);

/* callback func for llog_process in llog_obd_origin_setup */
static int cat_cancel_cb(struct llog_handle *cathandle,
                          struct llog_rec_hdr *rec, void *data)
{
        struct llog_logid_rec *lir = (struct llog_logid_rec *)rec;
        struct llog_handle *loghandle;
        struct llog_log_hdr *llh;
        int rc, index;
        ENTRY;

        if (rec->lrh_type != LLOG_LOGID_MAGIC) {
                CERROR("invalid record in catalog\n");
                RETURN(-EINVAL);
        }
        CDEBUG(D_HA, "processing log "LPX64":%x at index %u of catalog "
               LPX64"\n", lir->lid_id.lgl_oid, lir->lid_id.lgl_ogen,
               rec->lrh_index, cathandle->lgh_id.lgl_oid);

        rc = llog_cat_id2handle(cathandle, &loghandle, &lir->lid_id);
        if (rc) {
                CERROR("Cannot find handle for log "LPX64"\n",
                       lir->lid_id.lgl_oid);
                RETURN(rc);
        }

        llh = loghandle->lgh_hdr;
        if ((llh->llh_flags & LLOG_F_ZAP_WHEN_EMPTY) &&
            (llh->llh_count == 1)) {
                rc = llog_destroy(loghandle);
                if (rc)
                        CERROR("failure destroying log in postsetup: %d\n", rc);

                index = loghandle->u.phd.phd_cookie.lgc_index;
                llog_free_handle(loghandle);

                LASSERT(index);
                llog_cat_set_first_idx(cathandle, index);
                rc = llog_cancel_rec(cathandle, index);
                if (rc == 0)
                        CDEBUG(D_HA, "cancel log "LPX64":%x at index %u of "
                               "catalog "LPX64"\n", lir->lid_id.lgl_oid,
                               lir->lid_id.lgl_ogen, rec->lrh_index,
                               cathandle->lgh_id.lgl_oid);
        }

        RETURN(rc);
}

/* lop_setup method for filter/osc */
// XXX how to set exports
int llog_obd_origin_setup(struct obd_device *obd, int index,
                          struct obd_device *disk_obd, int count,
                          struct llog_logid *logid)
{
        struct llog_ctxt *ctxt;
        struct llog_handle *handle;
        struct lvfs_run_ctxt *saved = NULL;
        int rc;
        ENTRY;

        if (count == 0)
                RETURN(0);

        OBD_SLAB_ALLOC_PTR(saved, obd_lvfs_ctxt_cache);
        if (saved == NULL)
                RETURN(-ENOMEM);

        LASSERT(count == 1);

        ctxt = llog_get_context(obd, index);
        LASSERT(ctxt);
        llog_gen_init(ctxt);

        if (logid->lgl_oid)
                rc = llog_create(ctxt, &handle, logid, NULL);
        else {
                rc = llog_create(ctxt, &handle, NULL, NULL);
                if (!rc)
                        *logid = handle->lgh_id;
        }
        if (rc)
                GOTO(out, rc);

        ctxt->loc_handle = handle;
        push_ctxt(saved, &disk_obd->obd_lvfs_ctxt, NULL);
        rc = llog_init_handle(handle, LLOG_F_IS_CAT, NULL);
        pop_ctxt(saved, &disk_obd->obd_lvfs_ctxt, NULL);
        if (rc)
                GOTO(out, rc);

        rc = llog_process(handle, (llog_cb_t)cat_cancel_cb, NULL, NULL);
        if (rc)
                CERROR("llog_process with cat_cancel_cb failed: %d\n", rc);
out:
        llog_ctxt_put(ctxt);
        OBD_SLAB_FREE_PTR(saved, obd_lvfs_ctxt_cache);
        RETURN(rc);
}
EXPORT_SYMBOL(llog_obd_origin_setup);

int llog_obd_origin_cleanup(struct llog_ctxt *ctxt)
{
        struct llog_handle *cathandle, *n, *loghandle;
        struct llog_log_hdr *llh;
        int rc, index;
        ENTRY;

        if (!ctxt)
                RETURN(0);

        cathandle = ctxt->loc_handle;
        if (cathandle) {
                list_for_each_entry_safe(loghandle, n,
                                         &cathandle->u.chd.chd_head,
                                         u.phd.phd_entry) {
                        llh = loghandle->lgh_hdr;
                        if ((llh->llh_flags &
                                LLOG_F_ZAP_WHEN_EMPTY) &&
                            (llh->llh_count == 1)) {
                                rc = llog_destroy(loghandle);
                                if (rc)
                                        CERROR("failure destroying log during "
                                               "cleanup: %d\n", rc);

                                index = loghandle->u.phd.phd_cookie.lgc_index;
                                llog_free_handle(loghandle);

                                LASSERT(index);
                                llog_cat_set_first_idx(cathandle, index);
                                rc = llog_cancel_rec(cathandle, index);
                                if (rc == 0)
                                        CDEBUG(D_RPCTRACE, "cancel plain log at"
                                               "index %u of catalog "LPX64"\n",
                                               index,cathandle->lgh_id.lgl_oid);
                        }
                }
                llog_cat_put(ctxt->loc_handle);
        }
        RETURN(0);
}
EXPORT_SYMBOL(llog_obd_origin_cleanup);

/* add for obdfilter/sz and mds/unlink */
int llog_obd_origin_add(struct llog_ctxt *ctxt,
                        struct llog_rec_hdr *rec, struct lov_stripe_md *lsm,
                        struct llog_cookie *logcookies, int numcookies)
{
        struct llog_handle *cathandle;
        int rc;
        ENTRY;

        cathandle = ctxt->loc_handle;
        LASSERT(cathandle != NULL);
        rc = llog_cat_add_rec(cathandle, rec, logcookies, NULL);
        if (rc != 1)
                CERROR("write one catalog record failed: %d\n", rc);
        RETURN(rc);
}
EXPORT_SYMBOL(llog_obd_origin_add);

<<<<<<< HEAD
int obd_llog_init(struct obd_device *obd, struct obd_device *disk_obd,
                  int *index)
=======
int llog_cat_initialize(struct obd_device *obd, int idx,
                        struct obd_uuid *uuid)
{
        struct llog_catid idarray;
        char name[32] = CATLIST;
        int rc;
        ENTRY;

        mutex_down(&obd->obd_llog_cat_process);
        rc = llog_get_cat_list(obd, obd, name, idx, 1, &idarray);
        if (rc) {
                CERROR("rc: %d\n", rc);
                GOTO(out, rc);
        }

        CDEBUG(D_INFO, "%s: Init llog for %s/%d - catid "LPX64"/"LPX64":%x\n",
               obd->obd_name, uuid->uuid, idx, idarray.lci_logid.lgl_oid,
               idarray.lci_logid.lgl_ogr, idarray.lci_logid.lgl_ogen);

        rc = obd_llog_init(obd, obd, 1, &idarray, uuid);
        if (rc) {
                CERROR("rc: %d\n", rc);
                GOTO(out, rc);
        }

        rc = llog_put_cat_list(obd, obd, name, idx, 1, &idarray);
        if (rc) {
                CERROR("rc: %d\n", rc);
                GOTO(out, rc);
        }

 out:
        mutex_up(&obd->obd_llog_cat_process);

        RETURN(rc);
}
EXPORT_SYMBOL(llog_cat_initialize);

int obd_llog_init(struct obd_device *obd, struct obd_device *disk_obd,
                  int count, struct llog_catid *logid, struct obd_uuid *uuid)
>>>>>>> d5360e75
{
        int rc;
        ENTRY;
        OBD_CHECK_OP(obd, llog_init, 0);
        OBD_COUNTER_INCREMENT(obd, llog_init);

<<<<<<< HEAD
        rc = OBP(obd, llog_init)(obd, disk_obd, index);
=======
        rc = OBP(obd, llog_init)(obd, disk_obd, count, logid, uuid);
>>>>>>> d5360e75
        RETURN(rc);
}
EXPORT_SYMBOL(obd_llog_init);

int obd_llog_finish(struct obd_device *obd, int count)
{
        int rc;
        ENTRY;
        OBD_CHECK_OP(obd, llog_finish, 0);
        OBD_COUNTER_INCREMENT(obd, llog_finish);

        rc = OBP(obd, llog_finish)(obd, count);
        RETURN(rc);
}
EXPORT_SYMBOL(obd_llog_finish);<|MERGE_RESOLUTION|>--- conflicted
+++ resolved
@@ -110,11 +110,7 @@
 int llog_cleanup(struct llog_ctxt *ctxt)
 {
         struct l_wait_info lwi = LWI_INTR(LWI_ON_SIGNAL_NOOP, NULL);
-<<<<<<< HEAD
-        struct obd_device *obd;
-=======
         struct obd_device *obd = ctxt->loc_obd;
->>>>>>> d5360e75
         int rc, idx;
         ENTRY;
 
@@ -122,7 +118,6 @@
                 CERROR("No ctxt\n");
                 RETURN(-ENODEV);
         }
-        obd = ctxt->loc_obd;
 
         /*banlance the ctxt get when calling llog_cleanup */
         llog_ctxt_put(ctxt);
@@ -156,14 +151,12 @@
                int count, struct llog_logid *logid, struct llog_operations *op)
 {
         int rc = 0;
-        struct llog_ctxt *ctxt, *old_ctxt;
+        struct llog_ctxt *ctxt;
         ENTRY;
 
         if (index < 0 || index >= LLOG_MAX_CTXTS)
                 RETURN(-EFAULT);
 
-<<<<<<< HEAD
-=======
         /* someone can call lov_llog_init with NULL uuid - this can produce
          * parallel enter to this function */
         mutex_down(&obd->obd_llog_alloc);
@@ -180,42 +173,15 @@
                 GOTO(out, rc = 0);
         }
 
->>>>>>> d5360e75
         ctxt = llog_new_ctxt(obd);
         if (!ctxt)
                 GOTO(out, rc = -ENOMEM);
 
-<<<<<<< HEAD
-=======
         obd->obd_llog_ctxt[index] = ctxt;
->>>>>>> d5360e75
         ctxt->loc_exp = class_export_get(disk_obd->obd_self_export);
         ctxt->loc_idx = index;
         ctxt->loc_logops = op;
-        ctxt->loc_flags = LLOG_CTXT_FLAG_UNINITIALIZED;
         sema_init(&ctxt->loc_sem, 1);
-
-<<<<<<< HEAD
-        /* sync with other llog ctxt user thread */
-        spin_lock(&obd->obd_dev_lock);
-        old_ctxt = obd->obd_llog_ctxt[index];
-        if (old_ctxt) {
-                /* mds_lov_update_mds might call here multiple times. So if the
-                   llog is already set up then don't to do it again. */
-                CDEBUG(D_CONFIG, "obd %s ctxt %d already set up\n",
-                       obd->obd_name, index);
-                LASSERT(old_ctxt->loc_obd == obd);
-                LASSERT(old_ctxt->loc_exp == disk_obd->obd_self_export);
-                LASSERT(old_ctxt->loc_logops == op);
-                spin_unlock(&obd->obd_dev_lock);
-
-                llog_ctxt_destroy(ctxt);
-                ctxt = old_ctxt;
-                GOTO(out, rc = 0);
-        }
-
-        obd->obd_llog_ctxt[index] = ctxt;
-        spin_unlock(&obd->obd_dev_lock);
 
         if (OBD_FAIL_CHECK(OBD_FAIL_OBD_LLOG_SETUP)) {
                 rc = -EOPNOTSUPP;
@@ -224,15 +190,6 @@
                         rc = op->lop_setup(obd, index, disk_obd, count, logid);
         }
 
-=======
-        if (OBD_FAIL_CHECK(OBD_FAIL_OBD_LLOG_SETUP)) {
-                rc = -EOPNOTSUPP;
-        } else {
-                if (op->lop_setup)
-                        rc = op->lop_setup(obd, index, disk_obd, count, logid);
-        }
-
->>>>>>> d5360e75
         if (rc) {
                 CERROR("obd %s ctxt %d lop_setup=%p failed %d\n",
                        obd->obd_name, index, op->lop_setup, rc);
@@ -274,14 +231,7 @@
                 CERROR("No ctxt\n");
                 RETURN(-ENODEV);
         }
-<<<<<<< HEAD
-
-        if (ctxt->loc_flags & LLOG_CTXT_FLAG_UNINITIALIZED)
-                RETURN(-ENXIO);
-
-=======
         
->>>>>>> d5360e75
         CTXT_CHECK_OP(ctxt, add, -EOPNOTSUPP);
         raised = cfs_cap_raised(CFS_CAP_SYS_RESOURCE);
         if (!raised)
@@ -470,10 +420,6 @@
 }
 EXPORT_SYMBOL(llog_obd_origin_add);
 
-<<<<<<< HEAD
-int obd_llog_init(struct obd_device *obd, struct obd_device *disk_obd,
-                  int *index)
-=======
 int llog_cat_initialize(struct obd_device *obd, int idx,
                         struct obd_uuid *uuid)
 {
@@ -514,18 +460,13 @@
 
 int obd_llog_init(struct obd_device *obd, struct obd_device *disk_obd,
                   int count, struct llog_catid *logid, struct obd_uuid *uuid)
->>>>>>> d5360e75
 {
         int rc;
         ENTRY;
         OBD_CHECK_OP(obd, llog_init, 0);
         OBD_COUNTER_INCREMENT(obd, llog_init);
 
-<<<<<<< HEAD
-        rc = OBP(obd, llog_init)(obd, disk_obd, index);
-=======
         rc = OBP(obd, llog_init)(obd, disk_obd, count, logid, uuid);
->>>>>>> d5360e75
         RETURN(rc);
 }
 EXPORT_SYMBOL(obd_llog_init);
