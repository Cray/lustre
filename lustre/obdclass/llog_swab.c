--- conflicted
+++ resolved
@@ -99,17 +99,6 @@
 }
 EXPORT_SYMBOL(lustre_swab_ll_fid);
 
-<<<<<<< HEAD
-void lustre_swab_lu_fid(struct lu_fid *fid)
-{
-        __swab64s(&fid->f_seq);
-        __swab32s(&fid->f_oid);
-        __swab32s(&fid->f_ver);
-}
-EXPORT_SYMBOL(lustre_swab_lu_fid);
-
-=======
->>>>>>> 03b71240
 void lustre_swab_llog_rec(struct llog_rec_hdr *rec, struct llog_rec_tail *tail)
 {
         __swab32s(&rec->lrh_len);
