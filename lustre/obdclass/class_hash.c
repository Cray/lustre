--- conflicted
+++ resolved
@@ -55,34 +55,6 @@
 
 #include <class_hash.h>
 
-static void
-lh_read_lock(lustre_hash_t *lh)
-{
-        if ((lh->lh_flags & LH_REHASH) != 0)
-                read_lock(&lh->lh_rwlock);
-}
-
-static void
-lh_read_unlock(lustre_hash_t *lh)
-{
-        if ((lh->lh_flags & LH_REHASH) != 0)
-                read_unlock(&lh->lh_rwlock);
-}
-
-static void
-lh_write_lock(lustre_hash_t *lh)
-{
-        if ((lh->lh_flags & LH_REHASH) != 0)
-                write_lock(&lh->lh_rwlock);
-}
-
-static void
-lh_write_unlock(lustre_hash_t *lh)
-{
-        if ((lh->lh_flags & LH_REHASH) != 0)
-                write_unlock(&lh->lh_rwlock);
-}
-
 /**
  * Initialize new lustre hash, where:
  * @name     - Descriptive hash name
@@ -107,7 +79,7 @@
         LASSERT(max_bits >= cur_bits);
         LASSERT(max_bits < 31);
 
-        LIBCFS_ALLOC_PTR(lh);
+        OBD_ALLOC_PTR(lh);
         if (!lh)
                 RETURN(NULL);
 
@@ -126,28 +98,20 @@
         lh->lh_max_theta = 1 << (LH_THETA_BITS + 1);
         lh->lh_ops = ops;
         lh->lh_flags = flags;
-        if (cur_bits != max_bits && (lh->lh_flags & LH_REHASH) == 0)
-                CWARN("Rehash is disabled, ignore max_bits %d\n", max_bits);
 
         /* theta * 1000 */
         __lustre_hash_set_theta(lh, 500, 2000);
 
-        LIBCFS_ALLOC(lh->lh_buckets, sizeof(*lh->lh_buckets) << lh->lh_cur_bits);
+        OBD_VMALLOC(lh->lh_buckets, sizeof(*lh->lh_buckets) << lh->lh_cur_bits);
         if (!lh->lh_buckets) {
-                LIBCFS_FREE_PTR(lh);
+                OBD_FREE_PTR(lh);
                 RETURN(NULL);
         }
 
         for (i = 0; i <= lh->lh_cur_mask; i++) {
-                LIBCFS_ALLOC(lh->lh_buckets[i], sizeof(lustre_hash_bucket_t));
-                if (lh->lh_buckets[i] == NULL) {
-                        lustre_hash_exit(lh);
-                        return NULL;
-                }
-
-                INIT_HLIST_HEAD(&lh->lh_buckets[i]->lhb_head);
-                rwlock_init(&lh->lh_buckets[i]->lhb_rwlock);
-                atomic_set(&lh->lh_buckets[i]->lhb_count, 0);
+                INIT_HLIST_HEAD(&lh->lh_buckets[i].lhb_head);
+                rwlock_init(&lh->lh_buckets[i].lhb_rwlock);
+                atomic_set(&lh->lh_buckets[i].lhb_count, 0);
         }
 
         return lh;
@@ -168,12 +132,9 @@
 
         LASSERT(lh != NULL);
 
-        lh_write_lock(lh);
+        write_lock(&lh->lh_rwlock);
 
         lh_for_each_bucket(lh, lhb, i) {
-                if (lhb == NULL)
-                        continue;
-
                 write_lock(&lhb->lhb_rwlock);
                 hlist_for_each_safe(hnode, pos, &(lhb->lhb_head)) {
                         __lustre_hash_bucket_validate(lh, lhb, hnode);
@@ -184,19 +145,13 @@
                 LASSERT(hlist_empty(&(lhb->lhb_head)));
                 LASSERT(atomic_read(&lhb->lhb_count) == 0);
                 write_unlock(&lhb->lhb_rwlock);
-                LIBCFS_FREE_PTR(lhb);
         }
 
         LASSERT(atomic_read(&lh->lh_count) == 0);
-        lh_write_unlock(lh);
-
-<<<<<<< HEAD
-        LIBCFS_FREE(lh->lh_buckets, sizeof(*lh->lh_buckets) << lh->lh_cur_bits);
-        LIBCFS_FREE_PTR(lh);
-=======
+        write_unlock(&lh->lh_rwlock);
+
         OBD_VFREE(lh->lh_buckets, sizeof(*lh->lh_buckets) << lh->lh_cur_bits);
         OBD_FREE_PTR(lh);
->>>>>>> 979784ac
         EXIT;
 }
 EXPORT_SYMBOL(lustre_hash_exit);
@@ -233,9 +188,9 @@
 
         __lustre_hash_key_validate(lh, key, hnode);
 
-        lh_read_lock(lh);
+        read_lock(&lh->lh_rwlock);
         i = lh_hash(lh, key, lh->lh_cur_mask);
-        lhb = lh->lh_buckets[i];
+        lhb = &lh->lh_buckets[i];
         LASSERT(i <= lh->lh_cur_mask);
         LASSERT(hlist_unhashed(hnode));
 
@@ -244,7 +199,7 @@
         write_unlock(&lhb->lhb_rwlock);
 
         bits = lustre_hash_rehash_bits(lh);
-        lh_read_unlock(lh);
+        read_unlock(&lh->lh_rwlock);
         if (bits)
                 lustre_hash_rehash(lh, bits);
 
@@ -264,9 +219,9 @@
 
         __lustre_hash_key_validate(lh, key, hnode);
 
-        lh_read_lock(lh);
+        read_lock(&lh->lh_rwlock);
         i = lh_hash(lh, key, lh->lh_cur_mask);
-        lhb = lh->lh_buckets[i];
+        lhb = &lh->lh_buckets[i];
         LASSERT(i <= lh->lh_cur_mask);
         LASSERT(hlist_unhashed(hnode));
 
@@ -280,7 +235,7 @@
                 bits = lustre_hash_rehash_bits(lh);
         }
         write_unlock(&lhb->lhb_rwlock);
-        lh_read_unlock(lh);
+        read_unlock(&lh->lh_rwlock);
         if (bits)
                 lustre_hash_rehash(lh, bits);
 
@@ -345,16 +300,16 @@
 
         __lustre_hash_key_validate(lh, key, hnode);
 
-        lh_read_lock(lh);
+        read_lock(&lh->lh_rwlock);
         i = lh_hash(lh, key, lh->lh_cur_mask);
-        lhb = lh->lh_buckets[i];
+        lhb = &lh->lh_buckets[i];
         LASSERT(i <= lh->lh_cur_mask);
         LASSERT(!hlist_unhashed(hnode));
 
         write_lock(&lhb->lhb_rwlock);
         obj = __lustre_hash_bucket_del(lh, lhb, hnode);
         write_unlock(&lhb->lhb_rwlock);
-        lh_read_unlock(lh);
+        read_unlock(&lh->lh_rwlock);
 
         RETURN(obj);
 }
@@ -375,9 +330,9 @@
         void                 *obj = NULL;
         ENTRY;
 
-        lh_read_lock(lh);
+        read_lock(&lh->lh_rwlock);
         i = lh_hash(lh, key, lh->lh_cur_mask);
-        lhb = lh->lh_buckets[i];
+        lhb = &lh->lh_buckets[i];
         LASSERT(i <= lh->lh_cur_mask);
 
         write_lock(&lhb->lhb_rwlock);
@@ -386,7 +341,7 @@
                 obj = __lustre_hash_bucket_del(lh, lhb, hnode);
 
         write_unlock(&lhb->lhb_rwlock);
-        lh_read_unlock(lh);
+        read_unlock(&lh->lh_rwlock);
 
         RETURN(obj);
 }
@@ -409,9 +364,9 @@
         void                 *obj = NULL;
         ENTRY;
 
-        lh_read_lock(lh);
+        read_lock(&lh->lh_rwlock);
         i = lh_hash(lh, key, lh->lh_cur_mask);
-        lhb = lh->lh_buckets[i];
+        lhb = &lh->lh_buckets[i];
         LASSERT(i <= lh->lh_cur_mask);
 
         read_lock(&lhb->lhb_rwlock);
@@ -420,7 +375,7 @@
                 obj = lh_get(lh, hnode);
 
         read_unlock(&lhb->lhb_rwlock);
-        lh_read_unlock(lh);
+        read_unlock(&lh->lh_rwlock);
 
         RETURN(obj);
 }
@@ -442,7 +397,7 @@
         int                   i;
         ENTRY;
 
-        lh_read_lock(lh);
+        read_lock(&lh->lh_rwlock);
         lh_for_each_bucket(lh, lhb, i) {
                 read_lock(&lhb->lhb_rwlock);
                 hlist_for_each(hnode, &(lhb->lhb_head)) {
@@ -453,7 +408,7 @@
                 }
                 read_unlock(&lhb->lhb_rwlock);
         }
-        lh_read_unlock(lh);
+        read_unlock(&lh->lh_rwlock);
 
         EXIT;
 }
@@ -479,7 +434,7 @@
         int                   i;
         ENTRY;
 
-        lh_read_lock(lh);
+        read_lock(&lh->lh_rwlock);
         lh_for_each_bucket(lh, lhb, i) {
                 read_lock(&lhb->lhb_rwlock);
                 hlist_for_each_safe(hnode, pos, &(lhb->lhb_head)) {
@@ -492,7 +447,7 @@
                 }
                 read_unlock(&lhb->lhb_rwlock);
         }
-        lh_read_unlock(lh);
+        read_unlock(&lh->lh_rwlock);
         EXIT;
 }
 EXPORT_SYMBOL(lustre_hash_for_each_safe);
@@ -518,7 +473,7 @@
         ENTRY;
 
 restart:
-        lh_read_lock(lh);
+        read_lock(&lh->lh_rwlock);
         lh_for_each_bucket(lh, lhb, i) {
                 write_lock(&lhb->lhb_rwlock);
                 while (!hlist_empty(&lhb->lhb_head)) {
@@ -526,15 +481,14 @@
                         __lustre_hash_bucket_validate(lh, lhb, hnode);
                         obj = lh_get(lh, hnode);
                         write_unlock(&lhb->lhb_rwlock);
-                        lh_read_unlock(lh);
+                        read_unlock(&lh->lh_rwlock);
                         func(obj, data);
                         (void)lh_put(lh, hnode);
-                        cfs_cond_resched();
                         goto restart;
                 }
                 write_unlock(&lhb->lhb_rwlock);
         }
-        lh_read_unlock(lh);
+        read_unlock(&lh->lh_rwlock);
         EXIT;
 }
 EXPORT_SYMBOL(lustre_hash_for_each_empty);
@@ -556,9 +510,9 @@
         unsigned              i;
         ENTRY;
 
-        lh_read_lock(lh);
+        read_lock(&lh->lh_rwlock);
         i = lh_hash(lh, key, lh->lh_cur_mask);
-        lhb = lh->lh_buckets[i];
+        lhb = &lh->lh_buckets[i];
         LASSERT(i <= lh->lh_cur_mask);
 
         read_lock(&lhb->lhb_rwlock);
@@ -573,7 +527,7 @@
         }
 
         read_unlock(&lhb->lhb_rwlock);
-        lh_read_unlock(lh);
+        read_unlock(&lh->lh_rwlock);
 
         EXIT;
 }
@@ -595,8 +549,8 @@
 {
         struct hlist_node     *hnode;
         struct hlist_node     *pos;
-        lustre_hash_bucket_t **lh_buckets;
-        lustre_hash_bucket_t **rehash_buckets;
+        lustre_hash_bucket_t  *lh_buckets;
+        lustre_hash_bucket_t  *rehash_buckets;
         lustre_hash_bucket_t  *lh_lhb;
         lustre_hash_bucket_t  *rehash_lhb;
         int                    i;
@@ -604,29 +558,23 @@
         int                    lh_mask;
         int                    lh_bits;
         int                    mask = (1 << bits) - 1;
-        int                    rc = 0;
         void                  *key;
         ENTRY;
 
         LASSERT(!in_interrupt());
         LASSERT(mask > 0);
-        LASSERT((lh->lh_flags & LH_REHASH) != 0);
-
-        LIBCFS_ALLOC(rehash_buckets, sizeof(*rehash_buckets) << bits);
+
+        OBD_VMALLOC(rehash_buckets, sizeof(*rehash_buckets) << bits);
         if (!rehash_buckets)
                 RETURN(-ENOMEM);
 
         for (i = 0; i <= mask; i++) {
-                LIBCFS_ALLOC(rehash_buckets[i], sizeof(*rehash_buckets[i]));
-                if (rehash_buckets[i] == NULL)
-                        GOTO(free, rc = -ENOMEM);
-
-                INIT_HLIST_HEAD(&rehash_buckets[i]->lhb_head);
-                rwlock_init(&rehash_buckets[i]->lhb_rwlock);
-                atomic_set(&rehash_buckets[i]->lhb_count, 0);
-        }
-
-        lh_write_lock(lh);
+                INIT_HLIST_HEAD(&rehash_buckets[i].lhb_head);
+                rwlock_init(&rehash_buckets[i].lhb_rwlock);
+                atomic_set(&rehash_buckets[i].lhb_count, 0);
+        }
+
+        write_lock(&lh->lh_rwlock);
 
         /*
          * Early return for multiple concurrent racing callers,
@@ -634,8 +582,9 @@
          */
         theta = __lustre_hash_theta(lh);
         if ((theta >= lh->lh_min_theta) && (theta <= lh->lh_max_theta)) {
-                lh_write_unlock(lh);
-                GOTO(free, rc = -EALREADY);
+                OBD_VFREE(rehash_buckets, sizeof(*rehash_buckets) << bits);
+                write_unlock(&lh->lh_rwlock);
+                RETURN(-EALREADY);
         }
 
         lh_bits = lh->lh_cur_bits;
@@ -648,7 +597,7 @@
         atomic_inc(&lh->lh_rehash_count);
 
         for (i = 0; i <= lh_mask; i++) {
-                lh_lhb = lh_buckets[i];
+                lh_lhb = &lh_buckets[i];
 
                 write_lock(&lh_lhb->lhb_rwlock);
                 hlist_for_each_safe(hnode, pos, &(lh_lhb->lhb_head)) {
@@ -671,7 +620,7 @@
                         /*
                          * Add to rehash bucket, ops->lh_key must be defined.
                          */
-                        rehash_lhb = rehash_buckets[lh_hash(lh, key, mask)];
+                        rehash_lhb = &rehash_buckets[lh_hash(lh, key, mask)];
                         hlist_add_head(hnode, &(rehash_lhb->lhb_head));
                         atomic_inc(&rehash_lhb->lhb_count);
                 }
@@ -681,16 +630,10 @@
                 write_unlock(&lh_lhb->lhb_rwlock);
         }
 
-        lh_write_unlock(lh);
-        rehash_buckets = lh_buckets;
-        i = (1 << lh_bits);
-        bits = lh_bits;
-free:
-        while (i-- > 0)
-                LIBCFS_FREE(rehash_buckets[i], sizeof(*rehash_buckets[i]));
-        LIBCFS_FREE(rehash_buckets, sizeof(*rehash_buckets) << bits);
-
-        RETURN(rc);
+        OBD_VFREE(lh_buckets, sizeof(*lh_buckets) << lh_bits);
+        write_unlock(&lh->lh_rwlock);
+
+        RETURN(0);
 }
 EXPORT_SYMBOL(lustre_hash_rehash);
 
@@ -715,14 +658,14 @@
         __lustre_hash_key_validate(lh, new_key, hnode);
         LASSERT(!hlist_unhashed(hnode));
 
-        lh_read_lock(lh);
+        read_lock(&lh->lh_rwlock);
 
         i = lh_hash(lh, old_key, lh->lh_cur_mask);
-        old_lhb = lh->lh_buckets[i];
+        old_lhb = &lh->lh_buckets[i];
         LASSERT(i <= lh->lh_cur_mask);
 
         j = lh_hash(lh, new_key, lh->lh_cur_mask);
-        new_lhb = lh->lh_buckets[j];
+        new_lhb = &lh->lh_buckets[j];
         LASSERT(j <= lh->lh_cur_mask);
 
         if (i < j) { /* write_lock ordering */
@@ -749,7 +692,7 @@
 
         write_unlock(&new_lhb->lhb_rwlock);
         write_unlock(&old_lhb->lhb_rwlock);
-        lh_read_unlock(lh);
+        read_unlock(&lh->lh_rwlock);
 
         EXIT;
 }
@@ -775,7 +718,7 @@
         if (str == NULL || size == 0)
                 return 0;
 
-        lh_read_lock(lh);
+        read_lock(&lh->lh_rwlock);
         theta = __lustre_hash_theta(lh);
 
         c += snprintf(str + c, size - c, "%-*s ",
@@ -818,7 +761,7 @@
                 c += snprintf(str + c, size - c, "%d%c",  dist[i],
                               (i == 7) ? '\n' : '/');
 
-        lh_read_unlock(lh);
+        read_unlock(&lh->lh_rwlock);
 
         return c;
 }
