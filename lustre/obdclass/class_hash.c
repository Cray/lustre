--- conflicted
+++ resolved
@@ -55,34 +55,6 @@
 
 #include <class_hash.h>
 
-static void
-lh_read_lock(lustre_hash_t *lh)
-{
-        if ((lh->lh_flags & LH_REHASH) != 0)
-                read_lock(&lh->lh_rwlock);
-}
-
-static void
-lh_read_unlock(lustre_hash_t *lh)
-{
-        if ((lh->lh_flags & LH_REHASH) != 0)
-                read_unlock(&lh->lh_rwlock);
-}
-
-static void
-lh_write_lock(lustre_hash_t *lh)
-{
-        if ((lh->lh_flags & LH_REHASH) != 0)
-                write_lock(&lh->lh_rwlock);
-}
-
-static void
-lh_write_unlock(lustre_hash_t *lh)
-{
-        if ((lh->lh_flags & LH_REHASH) != 0)
-                write_unlock(&lh->lh_rwlock);
-}
-
 /**
  * Initialize new lustre hash, where:
  * @name     - Descriptive hash name
@@ -106,18 +78,12 @@
         LASSERT(cur_bits > 0);
         LASSERT(max_bits >= cur_bits);
         LASSERT(max_bits < 31);
-<<<<<<< HEAD
-
-        LIBCFS_ALLOC_PTR(lh);
-=======
   
         OBD_ALLOC_PTR(lh);
->>>>>>> d5360e75
         if (!lh)
                 RETURN(NULL);
   
         strncpy(lh->lh_name, name, sizeof(lh->lh_name));
-        lh->lh_name[sizeof(lh->lh_name) - 1] = '\0';
         atomic_set(&lh->lh_rehash_count, 0);
         atomic_set(&lh->lh_count, 0);
         rwlock_init(&lh->lh_rwlock);
@@ -131,40 +97,20 @@
         lh->lh_max_theta = 1 << (LH_THETA_BITS + 1);
         lh->lh_ops = ops;
         lh->lh_flags = flags;
-        if (cur_bits != max_bits && (lh->lh_flags & LH_REHASH) == 0)
-                CWARN("Rehash is disabled, ignore max_bits %d\n", max_bits);
 
         /* theta * 1000 */
         __lustre_hash_set_theta(lh, 500, 2000);
 
-<<<<<<< HEAD
-        LIBCFS_ALLOC(lh->lh_buckets, sizeof(*lh->lh_buckets) << lh->lh_cur_bits);
-=======
         OBD_VMALLOC(lh->lh_buckets, sizeof(*lh->lh_buckets) << lh->lh_cur_bits);
->>>>>>> d5360e75
         if (!lh->lh_buckets) {
-                LIBCFS_FREE_PTR(lh);
+                OBD_FREE_PTR(lh);
                 RETURN(NULL);
         }
-<<<<<<< HEAD
-
-        for (i = 0; i <= lh->lh_cur_mask; i++) {
-                LIBCFS_ALLOC(lh->lh_buckets[i], sizeof(lustre_hash_bucket_t));
-                if (lh->lh_buckets[i] == NULL) {
-                        lustre_hash_exit(lh);
-                        return NULL;
-                }
-
-                INIT_HLIST_HEAD(&lh->lh_buckets[i]->lhb_head);
-                rwlock_init(&lh->lh_buckets[i]->lhb_rwlock);
-                atomic_set(&lh->lh_buckets[i]->lhb_count, 0);
-=======
   
         for (i = 0; i <= lh->lh_cur_mask; i++) {
                 INIT_HLIST_HEAD(&lh->lh_buckets[i].lhb_head);
                 rwlock_init(&lh->lh_buckets[i].lhb_rwlock);
                 atomic_set(&lh->lh_buckets[i].lhb_count, 0);
->>>>>>> d5360e75
         }
   
         return lh;
@@ -184,19 +130,10 @@
         ENTRY;
 
         LASSERT(lh != NULL);
-<<<<<<< HEAD
-
-        lh_write_lock(lh);
-
-=======
   
         write_lock(&lh->lh_rwlock);
   
->>>>>>> d5360e75
         lh_for_each_bucket(lh, lhb, i) {
-                if (lhb == NULL)
-                        continue;
-
                 write_lock(&lhb->lhb_rwlock);
                 hlist_for_each_safe(hnode, pos, &(lhb->lhb_head)) {
                         __lustre_hash_bucket_validate(lh, lhb, hnode);
@@ -207,23 +144,13 @@
                 LASSERT(hlist_empty(&(lhb->lhb_head)));
                 LASSERT(atomic_read(&lhb->lhb_count) == 0);
                 write_unlock(&lhb->lhb_rwlock);
-                LIBCFS_FREE_PTR(lhb);
-        }
-<<<<<<< HEAD
-
-        LASSERT(atomic_read(&lh->lh_count) == 0);
-        lh_write_unlock(lh);
-
-        LIBCFS_FREE(lh->lh_buckets, sizeof(*lh->lh_buckets) << lh->lh_cur_bits);
-        LIBCFS_FREE_PTR(lh);
-=======
+        }
   
         OBD_VFREE(lh->lh_buckets, sizeof(*lh->lh_buckets) << lh->lh_cur_bits);
         LASSERT(atomic_read(&lh->lh_count) == 0);
         write_unlock(&lh->lh_rwlock);
   
         OBD_FREE_PTR(lh);
->>>>>>> d5360e75
         EXIT;
 }
 EXPORT_SYMBOL(lustre_hash_exit);
@@ -233,11 +160,7 @@
         if (!(lh->lh_flags & LH_REHASH))
                 return 0;
 
-<<<<<<< HEAD
-        /* XXX: need to handle case with max_theta != 2.0
-=======
         /* XXX: need to handle case with max_theta != 2.0 
->>>>>>> d5360e75
          *      and the case with min_theta != 0.5 */
         if ((lh->lh_cur_bits < lh->lh_max_bits) &&
             (__lustre_hash_theta(lh) > lh->lh_max_theta))
@@ -264,15 +187,9 @@
   
         __lustre_hash_key_validate(lh, key, hnode);
 
-<<<<<<< HEAD
-        lh_read_lock(lh);
-        i = lh_hash(lh, key, lh->lh_cur_mask);
-        lhb = lh->lh_buckets[i];
-=======
         read_lock(&lh->lh_rwlock);
         i = lh_hash(lh, key, lh->lh_cur_mask);
         lhb = &lh->lh_buckets[i];
->>>>>>> d5360e75
         LASSERT(i <= lh->lh_cur_mask);
         LASSERT(hlist_unhashed(hnode));
 
@@ -281,17 +198,10 @@
         write_unlock(&lhb->lhb_rwlock);
 
         bits = lustre_hash_rehash_bits(lh);
-<<<<<<< HEAD
-        lh_read_unlock(lh);
+        read_unlock(&lh->lh_rwlock);
         if (bits)
                 lustre_hash_rehash(lh, bits);
-
-=======
-        read_unlock(&lh->lh_rwlock);
-        if (bits)
-                lustre_hash_rehash(lh, bits);
-  
->>>>>>> d5360e75
+  
         EXIT;
 }
 EXPORT_SYMBOL(lustre_hash_add);
@@ -307,17 +217,10 @@
         ENTRY;
   
         __lustre_hash_key_validate(lh, key, hnode);
-<<<<<<< HEAD
-
-        lh_read_lock(lh);
-        i = lh_hash(lh, key, lh->lh_cur_mask);
-        lhb = lh->lh_buckets[i];
-=======
   
         read_lock(&lh->lh_rwlock);
         i = lh_hash(lh, key, lh->lh_cur_mask);
         lhb = &lh->lh_buckets[i];
->>>>>>> d5360e75
         LASSERT(i <= lh->lh_cur_mask);
         LASSERT(hlist_unhashed(hnode));
 
@@ -331,17 +234,10 @@
                 bits = lustre_hash_rehash_bits(lh);
         }
         write_unlock(&lhb->lhb_rwlock);
-<<<<<<< HEAD
-        lh_read_unlock(lh);
+        read_unlock(&lh->lh_rwlock);
         if (bits)
                 lustre_hash_rehash(lh, bits);
-
-=======
-        read_unlock(&lh->lh_rwlock);
-        if (bits)
-                lustre_hash_rehash(lh, bits);
-  
->>>>>>> d5360e75
+  
         RETURN(ehnode);
 }
   
@@ -402,30 +298,18 @@
         ENTRY;
   
         __lustre_hash_key_validate(lh, key, hnode);
-<<<<<<< HEAD
-
-        lh_read_lock(lh);
-        i = lh_hash(lh, key, lh->lh_cur_mask);
-        lhb = lh->lh_buckets[i];
-=======
   
         read_lock(&lh->lh_rwlock);
         i = lh_hash(lh, key, lh->lh_cur_mask);
         lhb = &lh->lh_buckets[i];
->>>>>>> d5360e75
         LASSERT(i <= lh->lh_cur_mask);
         LASSERT(!hlist_unhashed(hnode));
 
         write_lock(&lhb->lhb_rwlock);
         obj = __lustre_hash_bucket_del(lh, lhb, hnode);
         write_unlock(&lhb->lhb_rwlock);
-<<<<<<< HEAD
-        lh_read_unlock(lh);
-
-=======
-        read_unlock(&lh->lh_rwlock);
-  
->>>>>>> d5360e75
+        read_unlock(&lh->lh_rwlock);
+  
         RETURN(obj);
 }
 EXPORT_SYMBOL(lustre_hash_del);
@@ -444,17 +328,10 @@
         unsigned              i;
         void                 *obj = NULL;
         ENTRY;
-<<<<<<< HEAD
-
-        lh_read_lock(lh);
-        i = lh_hash(lh, key, lh->lh_cur_mask);
-        lhb = lh->lh_buckets[i];
-=======
   
         read_lock(&lh->lh_rwlock);
         i = lh_hash(lh, key, lh->lh_cur_mask);
         lhb = &lh->lh_buckets[i];
->>>>>>> d5360e75
         LASSERT(i <= lh->lh_cur_mask);
 
         write_lock(&lhb->lhb_rwlock);
@@ -463,13 +340,8 @@
                 obj = __lustre_hash_bucket_del(lh, lhb, hnode);
 
         write_unlock(&lhb->lhb_rwlock);
-<<<<<<< HEAD
-        lh_read_unlock(lh);
-
-=======
-        read_unlock(&lh->lh_rwlock);
-  
->>>>>>> d5360e75
+        read_unlock(&lh->lh_rwlock);
+  
         RETURN(obj);
 }
 EXPORT_SYMBOL(lustre_hash_del_key);
@@ -490,17 +362,10 @@
         unsigned              i;
         void                 *obj = NULL;
         ENTRY;
-<<<<<<< HEAD
-
-        lh_read_lock(lh);
-        i = lh_hash(lh, key, lh->lh_cur_mask);
-        lhb = lh->lh_buckets[i];
-=======
   
         read_lock(&lh->lh_rwlock);
         i = lh_hash(lh, key, lh->lh_cur_mask);
         lhb = &lh->lh_buckets[i];
->>>>>>> d5360e75
         LASSERT(i <= lh->lh_cur_mask);
 
         read_lock(&lhb->lhb_rwlock);
@@ -509,13 +374,8 @@
                 obj = lh_get(lh, hnode);
   
         read_unlock(&lhb->lhb_rwlock);
-<<<<<<< HEAD
-        lh_read_unlock(lh);
-
-=======
-        read_unlock(&lh->lh_rwlock);
-  
->>>>>>> d5360e75
+        read_unlock(&lh->lh_rwlock);
+  
         RETURN(obj);
 }
 EXPORT_SYMBOL(lustre_hash_lookup);
@@ -535,13 +395,8 @@
         void                 *obj;
         int                   i;
         ENTRY;
-<<<<<<< HEAD
-
-        lh_read_lock(lh);
-=======
-  
-        read_lock(&lh->lh_rwlock);
->>>>>>> d5360e75
+  
+        read_lock(&lh->lh_rwlock);
         lh_for_each_bucket(lh, lhb, i) {
                 read_lock(&lhb->lhb_rwlock);
                 hlist_for_each(hnode, &(lhb->lhb_head)) {
@@ -552,7 +407,7 @@
                 }
                 read_unlock(&lhb->lhb_rwlock);
         }
-        lh_read_unlock(lh);
+        read_unlock(&lh->lh_rwlock);
 
         EXIT;
 }
@@ -577,13 +432,8 @@
         void                 *obj;
         int                   i;
         ENTRY;
-<<<<<<< HEAD
-
-        lh_read_lock(lh);
-=======
-  
-        read_lock(&lh->lh_rwlock);
->>>>>>> d5360e75
+  
+        read_lock(&lh->lh_rwlock);
         lh_for_each_bucket(lh, lhb, i) {
                 read_lock(&lhb->lhb_rwlock);
                 hlist_for_each_safe(hnode, pos, &(lhb->lhb_head)) {
@@ -596,7 +446,7 @@
                 }
                 read_unlock(&lhb->lhb_rwlock);
         }
-        lh_read_unlock(lh);
+        read_unlock(&lh->lh_rwlock);
         EXIT;
 }
 EXPORT_SYMBOL(lustre_hash_for_each_safe);
@@ -622,7 +472,7 @@
         ENTRY;
   
 restart:
-        lh_read_lock(lh);
+        read_lock(&lh->lh_rwlock);
         lh_for_each_bucket(lh, lhb, i) {
                 write_lock(&lhb->lhb_rwlock);
                 while (!hlist_empty(&lhb->lhb_head)) {
@@ -630,15 +480,14 @@
                         __lustre_hash_bucket_validate(lh, lhb, hnode);
                         obj = lh_get(lh, hnode);
                         write_unlock(&lhb->lhb_rwlock);
-                        lh_read_unlock(lh);
+                        read_unlock(&lh->lh_rwlock);
                         func(obj, data);
                         (void)lh_put(lh, hnode);
-                        cfs_cond_resched();
                         goto restart;
                 }
                 write_unlock(&lhb->lhb_rwlock);
         }
-        lh_read_unlock(lh);
+        read_unlock(&lh->lh_rwlock);
         EXIT;
 }
 EXPORT_SYMBOL(lustre_hash_for_each_empty);
@@ -659,21 +508,12 @@
         lustre_hash_bucket_t *lhb;
         unsigned              i;
         ENTRY;
-<<<<<<< HEAD
-
-        lh_read_lock(lh);
-        i = lh_hash(lh, key, lh->lh_cur_mask);
-        lhb = lh->lh_buckets[i];
-        LASSERT(i <= lh->lh_cur_mask);
-
-=======
   
         read_lock(&lh->lh_rwlock);
         i = lh_hash(lh, key, lh->lh_cur_mask);
         lhb = &lh->lh_buckets[i];
         LASSERT(i <= lh->lh_cur_mask);
   
->>>>>>> d5360e75
         read_lock(&lhb->lhb_rwlock);
         hlist_for_each(hnode, &(lhb->lhb_head)) {
                 __lustre_hash_bucket_validate(lh, lhb, hnode);
@@ -686,13 +526,8 @@
         }
   
         read_unlock(&lhb->lhb_rwlock);
-<<<<<<< HEAD
-        lh_read_unlock(lh);
-
-=======
-        read_unlock(&lh->lh_rwlock);
-  
->>>>>>> d5360e75
+        read_unlock(&lh->lh_rwlock);
+  
         EXIT;
 }
 EXPORT_SYMBOL(lustre_hash_for_each_key);
@@ -713,8 +548,8 @@
 {
         struct hlist_node     *hnode;
         struct hlist_node     *pos;
-        lustre_hash_bucket_t **lh_buckets;
-        lustre_hash_bucket_t **rehash_buckets;
+        lustre_hash_bucket_t  *lh_buckets;
+        lustre_hash_bucket_t  *rehash_buckets;
         lustre_hash_bucket_t  *lh_lhb;
         lustre_hash_bucket_t  *rehash_lhb;
         int                    i;
@@ -722,31 +557,6 @@
         int                    lh_mask;
         int                    lh_bits;
         int                    mask = (1 << bits) - 1;
-<<<<<<< HEAD
-        int                    rc = 0;
-        void                  *key;
-        ENTRY;
-
-        LASSERT(!in_interrupt());
-        LASSERT(mask > 0);
-        LASSERT((lh->lh_flags & LH_REHASH) != 0);
-
-        LIBCFS_ALLOC(rehash_buckets, sizeof(*rehash_buckets) << bits);
-        if (!rehash_buckets)
-                RETURN(-ENOMEM);
-
-        for (i = 0; i <= mask; i++) {
-                LIBCFS_ALLOC(rehash_buckets[i], sizeof(*rehash_buckets[i]));
-                if (rehash_buckets[i] == NULL)
-                        GOTO(free, rc = -ENOMEM);
-
-                INIT_HLIST_HEAD(&rehash_buckets[i]->lhb_head);
-                rwlock_init(&rehash_buckets[i]->lhb_rwlock);
-                atomic_set(&rehash_buckets[i]->lhb_count, 0);
-        }
-
-        lh_write_lock(lh);
-=======
         void                  *key;
         ENTRY;
   
@@ -764,7 +574,6 @@
         }
   
         write_lock(&lh->lh_rwlock);
->>>>>>> d5360e75
 
         /* 
          * Early return for multiple concurrent racing callers,
@@ -772,37 +581,22 @@
          */
         theta = __lustre_hash_theta(lh);
         if ((theta >= lh->lh_min_theta) && (theta <= lh->lh_max_theta)) {
-<<<<<<< HEAD
-                lh_write_unlock(lh);
-                GOTO(free, rc = -EALREADY);
-        }
-
+                OBD_VFREE(rehash_buckets, sizeof(*rehash_buckets) << bits);
+                write_unlock(&lh->lh_rwlock);
+                RETURN(-EALREADY);
+        }
+  
         lh_bits = lh->lh_cur_bits;
         lh_buckets = lh->lh_buckets;
         lh_mask = (1 << lh_bits) - 1;
-
-=======
-                OBD_VFREE(rehash_buckets, sizeof(*rehash_buckets) << bits);
-                write_unlock(&lh->lh_rwlock);
-                RETURN(-EALREADY);
-        }
-  
-        lh_bits = lh->lh_cur_bits;
-        lh_buckets = lh->lh_buckets;
-        lh_mask = (1 << lh_bits) - 1;
-  
->>>>>>> d5360e75
+  
         lh->lh_cur_bits = bits;
         lh->lh_cur_mask = (1 << bits) - 1;
         lh->lh_buckets = rehash_buckets;
         atomic_inc(&lh->lh_rehash_count);
 
         for (i = 0; i <= lh_mask; i++) {
-<<<<<<< HEAD
-                lh_lhb = lh_buckets[i];
-=======
                 lh_lhb = &lh_buckets[i];
->>>>>>> d5360e75
 
                 write_lock(&lh_lhb->lhb_rwlock);
                 hlist_for_each_safe(hnode, pos, &(lh_lhb->lhb_head)) {
@@ -825,11 +619,7 @@
                         /* 
                          * Add to rehash bucket, ops->lh_key must be defined. 
                          */
-<<<<<<< HEAD
-                        rehash_lhb = rehash_buckets[lh_hash(lh, key, mask)];
-=======
                         rehash_lhb = &rehash_buckets[lh_hash(lh, key, mask)];
->>>>>>> d5360e75
                         hlist_add_head(hnode, &(rehash_lhb->lhb_head));
                         atomic_inc(&rehash_lhb->lhb_count);
                 }
@@ -838,25 +628,11 @@
                 LASSERT(atomic_read(&lh_lhb->lhb_count) == 0);
                 write_unlock(&lh_lhb->lhb_rwlock);
         }
-<<<<<<< HEAD
-
-        lh_write_unlock(lh);
-        rehash_buckets = lh_buckets;
-        i = (1 << lh_bits);
-        bits = lh_bits;
-free:
-        while (i-- > 0)
-                LIBCFS_FREE(rehash_buckets[i], sizeof(*rehash_buckets[i]));
-        LIBCFS_FREE(rehash_buckets, sizeof(*rehash_buckets) << bits);
-
-        RETURN(rc);
-=======
   
         OBD_VFREE(lh_buckets, sizeof(*lh_buckets) << lh_bits);
         write_unlock(&lh->lh_rwlock);
   
         RETURN(0);
->>>>>>> d5360e75
 }
 EXPORT_SYMBOL(lustre_hash_rehash);
   
@@ -880,17 +656,6 @@
   
         __lustre_hash_key_validate(lh, new_key, hnode);
         LASSERT(!hlist_unhashed(hnode));
-<<<<<<< HEAD
-
-        lh_read_lock(lh);
-
-        i = lh_hash(lh, old_key, lh->lh_cur_mask);
-        old_lhb = lh->lh_buckets[i];
-        LASSERT(i <= lh->lh_cur_mask);
-
-        j = lh_hash(lh, new_key, lh->lh_cur_mask);
-        new_lhb = lh->lh_buckets[j];
-=======
   
         read_lock(&lh->lh_rwlock);
   
@@ -900,7 +665,6 @@
 
         j = lh_hash(lh, new_key, lh->lh_cur_mask);
         new_lhb = &lh->lh_buckets[j];
->>>>>>> d5360e75
         LASSERT(j <= lh->lh_cur_mask);
 
         if (i < j) { /* write_lock ordering */
@@ -927,13 +691,8 @@
 
         write_unlock(&new_lhb->lhb_rwlock);
         write_unlock(&old_lhb->lhb_rwlock);
-<<<<<<< HEAD
-        lh_read_unlock(lh);
-
-=======
-        read_unlock(&lh->lh_rwlock);
-  
->>>>>>> d5360e75
+        read_unlock(&lh->lh_rwlock);
+  
         EXIT;
 }
 EXPORT_SYMBOL(lustre_hash_rehash_key);
@@ -941,7 +700,7 @@
 int lustre_hash_debug_header(char *str, int size)
 {
         return snprintf(str, size,
-                 "%-*s%6s%6s%6s%6s%6s%6s%6s%7s%6s%s\n", LUSTRE_MAX_HASH_NAME,
+                 "%-36s%6s%6s%6s%6s%6s%6s%6s%7s%6s%s\n",
                  "name", "cur", "min", "max", "theta", "t-min", "t-max",
                  "flags", "rehash", "count", " distribution");
 }
@@ -958,15 +717,10 @@
         if (str == NULL || size == 0)
                 return 0;
 
-        lh_read_lock(lh);
+        read_lock(&lh->lh_rwlock);
         theta = __lustre_hash_theta(lh);
 
-<<<<<<< HEAD
-        c += snprintf(str + c, size - c, "%-*s ",
-                      LUSTRE_MAX_HASH_NAME, lh->lh_name);
-=======
         c += snprintf(str + c, size - c, "%-36s ", lh->lh_name);
->>>>>>> d5360e75
         c += snprintf(str + c, size - c, "%5d ",  1 << lh->lh_cur_bits);
         c += snprintf(str + c, size - c, "%5d ",  1 << lh->lh_min_bits);
         c += snprintf(str + c, size - c, "%5d ",  1 << lh->lh_max_bits);
@@ -1004,15 +758,9 @@
         for (i = 0; i < 8; i++)
                 c += snprintf(str + c, size - c, "%d%c",  dist[i],
                               (i == 7) ? '\n' : '/');
-<<<<<<< HEAD
-
-        lh_read_unlock(lh);
-
-=======
-  
-        read_unlock(&lh->lh_rwlock);
-  
->>>>>>> d5360e75
+  
+        read_unlock(&lh->lh_rwlock);
+  
         return c;
 }
 EXPORT_SYMBOL(lustre_hash_debug_str);