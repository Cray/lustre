/* -*- mode: c; c-basic-offset: 8; indent-tabs-mode: nil; -*-
 * vim:expandtab:shiftwidth=8:tabstop=8:
 *
 * GPL HEADER START
 *
 * DO NOT ALTER OR REMOVE COPYRIGHT NOTICES OR THIS FILE HEADER.
 *
 * This program is free software; you can redistribute it and/or modify
 * it under the terms of the GNU General Public License version 2 only,
 * as published by the Free Software Foundation.
 *
 * This program is distributed in the hope that it will be useful, but
 * WITHOUT ANY WARRANTY; without even the implied warranty of
 * MERCHANTABILITY or FITNESS FOR A PARTICULAR PURPOSE.  See the GNU
 * General Public License version 2 for more details (a copy is included
 * in the LICENSE file that accompanied this code).
 *
 * You should have received a copy of the GNU General Public License
 * version 2 along with this program; If not, see
 * http://www.sun.com/software/products/lustre/docs/GPLv2.pdf
 *
 * Please contact Sun Microsystems, Inc., 4150 Network Circle, Santa Clara,
 * CA 95054 USA or visit www.sun.com if you need additional information or
 * have any questions.
 *
 * GPL HEADER END
 */
/*
 * Copyright  2008 Sun Microsystems, Inc. All rights reserved
 * Use is subject to license terms.
 */
/*
 * This file is part of Lustre, http://www.lustre.org/
 * Lustre is a trademark of Sun Microsystems, Inc.
 *
 * lustre/obdclass/lprocfs_status.c
 *
 * Author: Hariharan Thantry <thantry@users.sourceforge.net>
 */

#ifndef EXPORT_SYMTAB
# define EXPORT_SYMTAB
#endif
#define DEBUG_SUBSYSTEM S_CLASS

#ifndef __KERNEL__
# include <liblustre.h>
#endif

#include <obd_class.h>
#include <lprocfs_status.h>
#include <lustre_fsfilt.h>

#if defined(LPROCFS)

#define MAX_STRING_SIZE 128

/* for bug 10866, global variable */
DECLARE_RWSEM(_lprocfs_lock);
EXPORT_SYMBOL(_lprocfs_lock);

int lprocfs_seq_release(struct inode *inode, struct file *file)
{
        LPROCFS_EXIT();
        return seq_release(inode, file);
}
EXPORT_SYMBOL(lprocfs_seq_release);

struct proc_dir_entry *lprocfs_srch(struct proc_dir_entry *head,
                                    const char *name)
{
        struct proc_dir_entry *temp;

        if (head == NULL)
                return NULL;

        LPROCFS_ENTRY();
        temp = head->subdir;
        while (temp != NULL) {
                if (strcmp(temp->name, name) == 0) {
                        LPROCFS_EXIT();
                        return temp;
                }

                temp = temp->next;
        }
        LPROCFS_EXIT();
        return NULL;
}

/* lprocfs API calls */

/* Function that emulates snprintf but also has the side effect of advancing
   the page pointer for the next write into the buffer, incrementing the total
   length written to the buffer, and decrementing the size left in the
   buffer. */
static int lprocfs_obd_snprintf(char **page, int end, int *len,
                                const char *format, ...)
{
        va_list list;
        int n;

        if (*len >= end)
                return 0;

        va_start(list, format);
        n = vsnprintf(*page, end - *len, format, list);
        va_end(list);

        *page += n; *len += n;
        return n;
}

cfs_proc_dir_entry_t *lprocfs_add_simple(struct proc_dir_entry *root,
                                        char *name,
                                        read_proc_t *read_proc,
                                        write_proc_t *write_proc,
                                        void *data,
                                        struct file_operations *fops)
{
        cfs_proc_dir_entry_t *proc;
        mode_t mode = 0;

        if (root == NULL || name == NULL)
                return ERR_PTR(-EINVAL);
        if (read_proc)
                mode = 0444;
        if (write_proc)
                mode |= 0200;
        if (fops)
                mode = 0644;
        proc = create_proc_entry(name, mode, root);
        if (!proc) {
                CERROR("LprocFS: No memory to create /proc entry %s", name);
                return ERR_PTR(-ENOMEM);
        }
        proc->read_proc = read_proc;
        proc->write_proc = write_proc;
        proc->data = data;
        proc->proc_fops = fops;
        return proc;
}

<<<<<<< HEAD

static ssize_t lprocfs_fops_read(struct file *f, char __user *buf, size_t size, loff_t *ppos)
=======
static ssize_t lprocfs_fops_read(struct file *f, char __user *buf, size_t size,
                                 loff_t *ppos)
>>>>>>> 03b71240
{
        struct proc_dir_entry *dp = PDE(f->f_dentry->d_inode);
        char *page, *start = NULL;
        int rc = 0, eof = 1, count;

        if (*ppos >= PAGE_SIZE)
                return 0;

        page = (char *)__get_free_page(GFP_KERNEL);
        if (page == NULL)
                return -ENOMEM;

        LPROCFS_ENTRY();
        OBD_FAIL_TIMEOUT(OBD_FAIL_LPROC_REMOVE, 10);
        if (!dp->deleted && dp->read_proc)
                rc = dp->read_proc(page, &start, *ppos, PAGE_SIZE,
                        &eof, dp->data);
        LPROCFS_EXIT();
        if (rc <= 0)
                goto out;

        /* for lustre proc read, the read count must be less than PAGE_SIZE */
        LASSERT(eof == 1);

        if (start == NULL) {
                rc -= *ppos;
                if (rc < 0)
                        rc = 0;
                if (rc == 0)
                        goto out;
                start = page + *ppos;
        } else if (start < page) {
                start = page;
        }

        count = (rc < size) ? rc : size;
        if (copy_to_user(buf, start, count)) {
                rc = -EFAULT;
                goto out;
        }
        *ppos += count;

out:
        free_page((unsigned long)page);
        return rc;
}

static ssize_t lprocfs_fops_write(struct file *f, const char __user *buf,
                                  size_t size, loff_t *ppos)
{
        struct proc_dir_entry *dp = PDE(f->f_dentry->d_inode);
        int rc = -EIO;

        LPROCFS_ENTRY();
        if (!dp->deleted && dp->write_proc)
                rc = dp->write_proc(f, buf, size, dp->data);
        LPROCFS_EXIT();
        return rc;
}

static struct file_operations lprocfs_generic_fops = {
        .owner = THIS_MODULE,
        .read = lprocfs_fops_read,
        .write = lprocfs_fops_write,
};

int lprocfs_evict_client_open(struct inode *inode, struct file *f)
{
        struct proc_dir_entry *dp = PDE(f->f_dentry->d_inode);
        struct obd_device *obd = dp->data;

        atomic_inc(&obd->obd_evict_inprogress);

        return 0;
}

int lprocfs_evict_client_release(struct inode *inode, struct file *f)
{
        struct proc_dir_entry *dp = PDE(f->f_dentry->d_inode);
        struct obd_device *obd = dp->data;

        atomic_dec(&obd->obd_evict_inprogress);
        wake_up(&obd->obd_evict_inprogress_waitq);

        return 0;
}

struct file_operations lprocfs_evict_client_fops = {
        .owner = THIS_MODULE,
        .read = lprocfs_fops_read,
        .write = lprocfs_fops_write,
        .open = lprocfs_evict_client_open,
        .release = lprocfs_evict_client_release,
};
EXPORT_SYMBOL(lprocfs_evict_client_fops);

/**
 * Add /proc entrys.
 *
 * \param root [in]  The parent proc entry on which new entry will be added.
 * \param list [in]  Array of proc entries to be added.
 * \param data [in]  The argument to be passed when entries read/write routines
 *                   are called through /proc file.
 *
 * \retval 0   on success
 *         < 0 on error
 */
int lprocfs_add_vars(struct proc_dir_entry *root, struct lprocfs_vars *list,
                     void *data)
{
        if (root == NULL || list == NULL)
                return -EINVAL;

        while (list->name != NULL) {
                struct proc_dir_entry *cur_root, *proc;
                char *pathcopy, *cur, *next, pathbuf[64];
                int pathsize = strlen(list->name) + 1;

                proc = NULL;
                cur_root = root;

                /* need copy of path for strsep */
                if (strlen(list->name) > sizeof(pathbuf) - 1) {
                        OBD_ALLOC(pathcopy, pathsize);
                        if (pathcopy == NULL)
                                return -ENOMEM;
                } else {
                        pathcopy = pathbuf;
                }

                next = pathcopy;
                strcpy(pathcopy, list->name);

                while (cur_root != NULL && (cur = strsep(&next, "/"))) {
                        if (*cur =='\0') /* skip double/trailing "/" */
                                continue;

                        proc = lprocfs_srch(cur_root, cur);
                        CDEBUG(D_OTHER, "cur_root=%s, cur=%s, next=%s, (%s)\n",
                               cur_root->name, cur, next,
                               (proc ? "exists" : "new"));
                        if (next != NULL) {
                                cur_root = (proc ? proc :
                                            proc_mkdir(cur, cur_root));
                        } else if (proc == NULL) {
                                mode_t mode = 0;
                                if (list->proc_mode != 0000) {
                                        mode = list->proc_mode;
                                } else {
                                        if (list->read_fptr)
                                                mode = 0444;
                                        if (list->write_fptr)
                                                mode |= 0200;
                                }
                                proc = create_proc_entry(cur, mode, cur_root);
                        }
                }

                if (pathcopy != pathbuf)
                        OBD_FREE(pathcopy, pathsize);

                if (cur_root == NULL || proc == NULL) {
                        CERROR("LprocFS: No memory to create /proc entry %s",
                               list->name);
                        return -ENOMEM;
                }

                if (list->fops)
                        proc->proc_fops = list->fops;
                else
                        proc->proc_fops = &lprocfs_generic_fops;
                proc->read_proc = list->read_fptr;
                proc->write_proc = list->write_fptr;
                proc->data = (list->data ? list->data : data);
                list++;
        }
        return 0;
}

void lprocfs_remove(struct proc_dir_entry **rooth)
{
        struct proc_dir_entry *root = *rooth;
        struct proc_dir_entry *temp = root;
        struct proc_dir_entry *rm_entry;
        struct proc_dir_entry *parent;

        if (!root)
                return;
        *rooth = NULL;

        parent = root->parent;
        LASSERT(parent != NULL);
        LPROCFS_ENTRY(); /* search vs remove race */

        while (1) {
                while (temp->subdir != NULL)
                        temp = temp->subdir;

                rm_entry = temp;
                temp = temp->parent;

                /* Memory corruption once caused this to fail, and
                   without this LASSERT we would loop here forever. */
                LASSERTF(strlen(rm_entry->name) == rm_entry->namelen,
                         "0x%p  %s/%s len %d\n", rm_entry, temp->name,
                         rm_entry->name, (int)strlen(rm_entry->name));

                /* Now, the rm_entry->deleted flags is protected
                 * by _lprocfs_lock. */
                rm_entry->data = NULL;
                remove_proc_entry(rm_entry->name, temp);
                if (temp == parent)
                        break;
        }
<<<<<<< HEAD
        LPROCFS_EXIT();
=======
        LPROCFS_WRITE_EXIT();
>>>>>>> 03b71240
}

struct proc_dir_entry *lprocfs_register(const char *name,
                                        struct proc_dir_entry *parent,
                                        struct lprocfs_vars *list, void *data)
{
        struct proc_dir_entry *newchild;

        newchild = lprocfs_srch(parent, name);
        if (newchild != NULL) {
                CERROR(" Lproc: Attempting to register %s more than once \n",
                       name);
                return ERR_PTR(-EALREADY);
        }

        newchild = proc_mkdir(name, parent);
        if (newchild != NULL && list != NULL) {
                int rc = lprocfs_add_vars(newchild, list, data);
                if (rc) {
                        lprocfs_remove(&newchild);
                        return ERR_PTR(rc);
                }
        }
        return newchild;
}

/* Generic callbacks */
int lprocfs_rd_uint(char *page, char **start, off_t off,
                    int count, int *eof, void *data)
{
        unsigned int *temp = (unsigned int *)data;
        return snprintf(page, count, "%u\n", *temp);
}

int lprocfs_wr_uint(struct file *file, const char *buffer,
                    unsigned long count, void *data)
{
        unsigned *p = data;
        char dummy[MAX_STRING_SIZE + 1] = { '\0' }, *end;
        unsigned long tmp;

        if (count >= sizeof(dummy) || count == 0)
                return -EINVAL;

        if (copy_from_user(dummy, buffer, count))
                return -EFAULT;

        tmp = simple_strtoul(dummy, &end, 0);
        if (dummy == end)
                return -EINVAL;

        *p = (unsigned int)tmp;
        return count;
}

int lprocfs_rd_u64(char *page, char **start, off_t off,
                   int count, int *eof, void *data)
{
        LASSERT(data != NULL);
        *eof = 1;
        return snprintf(page, count, LPU64"\n", *(__u64 *)data);
}

int lprocfs_rd_atomic(char *page, char **start, off_t off,
                   int count, int *eof, void *data)
{
        atomic_t *atom = (atomic_t *)data;
        LASSERT(atom != NULL);
        *eof = 1;
        return snprintf(page, count, "%d\n", atomic_read(atom));
}

int lprocfs_wr_atomic(struct file *file, const char *buffer,
                      unsigned long count, void *data)
{
        atomic_t *atm = data;
        int val = 0;
        int rc;

        rc = lprocfs_write_helper(buffer, count, &val);
        if (rc < 0)
                return rc;

        if (val <= 0)
                return -ERANGE;

        atomic_set(atm, val);
        return count;
}

int lprocfs_rd_uuid(char *page, char **start, off_t off, int count,
                    int *eof, void *data)
{
        struct obd_device *obd = (struct obd_device*)data;

        LASSERT(obd != NULL);
        *eof = 1;
        return snprintf(page, count, "%s\n", obd->obd_uuid.uuid);
}

int lprocfs_rd_name(char *page, char **start, off_t off, int count,
                    int *eof, void* data)
{
        struct obd_device *dev = (struct obd_device *)data;

        LASSERT(dev != NULL);
        LASSERT(dev->obd_name != NULL);
        *eof = 1;
        return snprintf(page, count, "%s\n", dev->obd_name);
}

int lprocfs_rd_fstype(char *page, char **start, off_t off, int count, int *eof,
                      void *data)
{
        struct obd_device *obd = (struct obd_device *)data;

        LASSERT(obd != NULL);
        LASSERT(obd->obd_fsops != NULL);
        LASSERT(obd->obd_fsops->fs_type != NULL);
        return snprintf(page, count, "%s\n", obd->obd_fsops->fs_type);
}

int lprocfs_rd_blksize(char *page, char **start, off_t off, int count,
                       int *eof, void *data)
{
        struct obd_statfs osfs;
        int rc = obd_statfs(data, &osfs, cfs_time_current_64() - HZ,
                            OBD_STATFS_NODELAY);
        if (!rc) {
                *eof = 1;
                rc = snprintf(page, count, "%u\n", osfs.os_bsize);
        }
        return rc;
}

int lprocfs_rd_kbytestotal(char *page, char **start, off_t off, int count,
                           int *eof, void *data)
{
        struct obd_statfs osfs;
        int rc = obd_statfs(data, &osfs, cfs_time_current_64() - HZ,
                            OBD_STATFS_NODELAY);
        if (!rc) {
                __u32 blk_size = osfs.os_bsize >> 10;
                __u64 result = osfs.os_blocks;

                while (blk_size >>= 1)
                        result <<= 1;

                *eof = 1;
                rc = snprintf(page, count, LPU64"\n", result);
        }
        return rc;
}

int lprocfs_rd_kbytesfree(char *page, char **start, off_t off, int count,
                          int *eof, void *data)
{
        struct obd_statfs osfs;
        int rc = obd_statfs(data, &osfs, cfs_time_current_64() - HZ,
                            OBD_STATFS_NODELAY);
        if (!rc) {
                __u32 blk_size = osfs.os_bsize >> 10;
                __u64 result = osfs.os_bfree;

                while (blk_size >>= 1)
                        result <<= 1;

                *eof = 1;
                rc = snprintf(page, count, LPU64"\n", result);
        }
        return rc;
}

int lprocfs_rd_kbytesavail(char *page, char **start, off_t off, int count,
                           int *eof, void *data)
{
        struct obd_statfs osfs;
        int rc = obd_statfs(data, &osfs, cfs_time_current_64() - HZ,
                            OBD_STATFS_NODELAY);
        if (!rc) {
                __u32 blk_size = osfs.os_bsize >> 10;
                __u64 result = osfs.os_bavail;

                while (blk_size >>= 1)
                        result <<= 1;

                *eof = 1;
                rc = snprintf(page, count, LPU64"\n", result);
        }
        return rc;
}

int lprocfs_rd_filestotal(char *page, char **start, off_t off, int count,
                          int *eof, void *data)
{
        struct obd_statfs osfs;
        int rc = obd_statfs(data, &osfs, cfs_time_current_64() - HZ,
                            OBD_STATFS_NODELAY);
        if (!rc) {
                *eof = 1;
                rc = snprintf(page, count, LPU64"\n", osfs.os_files);
        }

        return rc;
}

int lprocfs_rd_filesfree(char *page, char **start, off_t off, int count,
                         int *eof, void *data)
{
        struct obd_statfs osfs;
        int rc = obd_statfs(data, &osfs, cfs_time_current_64() - HZ,
                            OBD_STATFS_NODELAY);
        if (!rc) {
                *eof = 1;
                rc = snprintf(page, count, LPU64"\n", osfs.os_ffree);
        }
        return rc;
}

int lprocfs_rd_server_uuid(char *page, char **start, off_t off, int count,
                           int *eof, void *data)
{
        struct obd_device *obd = (struct obd_device *)data;
        struct obd_import *imp;
        char *imp_state_name = NULL;
        int rc = 0;

        LASSERT(obd != NULL);
        LPROCFS_CLIMP_CHECK(obd);
        imp = obd->u.cli.cl_import;
        imp_state_name = ptlrpc_import_state_name(imp->imp_state);
        *eof = 1;
        rc = snprintf(page, count, "%s\t%s%s\n",
                        obd2cli_tgt(obd), imp_state_name,
                        imp->imp_deactive ? "\tDEACTIVATED" : "");

        LPROCFS_CLIMP_EXIT(obd);
        return rc;
}

int lprocfs_rd_conn_uuid(char *page, char **start, off_t off, int count,
                         int *eof,  void *data)
{
        struct obd_device *obd = (struct obd_device*)data;
        struct ptlrpc_connection *conn;
        int rc = 0;

        LASSERT(obd != NULL);
        LPROCFS_CLIMP_CHECK(obd);
        conn = obd->u.cli.cl_import->imp_connection;
        LASSERT(conn != NULL);
        *eof = 1;
        rc = snprintf(page, count, "%s\n", conn->c_remote_uuid.uuid);

        LPROCFS_CLIMP_EXIT(obd);
        return rc;
}

#define flag2str(flag) \
        if (imp->imp_##flag && max - len > 0) \
                len += snprintf(str + len, max - len, " " #flag);

/**
 * Append a space separated list of current set flags to str.
 */
static int obd_import_flags2str(struct obd_import *imp, char *str,
                                          int max)
{
        int len = 0;

        if (imp->imp_obd->obd_no_recov)
                len += snprintf(str, max - len, " no_recov");

        flag2str(invalid);
        flag2str(deactive);
        flag2str(replayable);
        flag2str(pingable);
        flag2str(recon_bk);
        flag2str(last_recon);
        return len;
}
#undef flags2str

int lprocfs_rd_import(char *page, char **start, off_t off, int count,
                      int *eof, void *data)
{
        struct obd_device *obd = (struct obd_device *)data;
        struct obd_import *imp;
        char *imp_state_name = NULL;
        int rc = 0;

        LASSERT(obd != NULL);
        LPROCFS_CLIMP_CHECK(obd);
        imp = obd->u.cli.cl_import;
        imp_state_name = ptlrpc_import_state_name(imp->imp_state);
        *eof = 1;

        rc = snprintf(page, count,
                      "import: %s\n"
                      "    target: %s@%s\n"
                      "    state: %s\n"
                      "    inflight: %u\n"
                      "    unregistering: %u\n"
                      "    conn_cnt: %u\n"
                      "    generation: %u\n"
                      "    inval_cnt: %u\n"
                      "    last_replay_transno: "LPU64"\n"
                      "    peer_committed_transno: "LPU64"\n"
                      "    last_trasno_checked: "LPU64"\n"
                      "    flags:",
                      obd->obd_name,
                      obd2cli_tgt(obd), imp->imp_connection->c_remote_uuid.uuid,
                      imp_state_name,
                      atomic_read(&imp->imp_inflight),
                      atomic_read(&imp->imp_unregistering),
                      imp->imp_conn_cnt,
                      imp->imp_generation,
                      atomic_read(&imp->imp_inval_count),
                      imp->imp_last_replay_transno,
                      imp->imp_peer_committed_transno,
                      imp->imp_last_transno_checked);
        rc += obd_import_flags2str(imp, page + rc, count - rc);
        rc += snprintf(page+rc, count - rc, "\n");
        LPROCFS_CLIMP_EXIT(obd);
        return rc;
}

int lprocfs_at_hist_helper(char *page, int count, int rc,
                           struct adaptive_timeout *at)
{
        int i;
        for (i = 0; i < AT_BINS; i++)
                rc += snprintf(page + rc, count - rc, "%3u ", at->at_hist[i]);
        rc += snprintf(page + rc, count - rc, "\n");
        return rc;
}

/* See also ptlrpc_lprocfs_rd_timeouts */
int lprocfs_rd_timeouts(char *page, char **start, off_t off, int count,
                        int *eof, void *data)
{
        struct obd_device *obd = (struct obd_device *)data;
        struct obd_import *imp;
        unsigned int cur, worst;
        time_t now, worstt;
        struct dhms ts;
        int i, rc = 0;

        LASSERT(obd != NULL);
        LPROCFS_CLIMP_CHECK(obd);
        imp = obd->u.cli.cl_import;
        *eof = 1;

        now = cfs_time_current_sec();

        /* Some network health info for kicks */
        s2dhms(&ts, now - imp->imp_last_reply_time);
        rc += snprintf(page + rc, count - rc,
                       "%-10s : %ld, "DHMS_FMT" ago\n",
                       "last reply", imp->imp_last_reply_time, DHMS_VARS(&ts));

        cur = at_get(&imp->imp_at.iat_net_latency);
        worst = imp->imp_at.iat_net_latency.at_worst_ever;
        worstt = imp->imp_at.iat_net_latency.at_worst_time;
        s2dhms(&ts, now - worstt);
        rc += snprintf(page + rc, count - rc,
                       "%-10s : cur %3u  worst %3u (at %ld, "DHMS_FMT" ago) ",
                       "network", cur, worst, worstt, DHMS_VARS(&ts));
        rc = lprocfs_at_hist_helper(page, count, rc,
                                    &imp->imp_at.iat_net_latency);

        for(i = 0; i < IMP_AT_MAX_PORTALS; i++) {
                if (imp->imp_at.iat_portal[i] == 0)
                        break;
                cur = at_get(&imp->imp_at.iat_service_estimate[i]);
                worst = imp->imp_at.iat_service_estimate[i].at_worst_ever;
                worstt = imp->imp_at.iat_service_estimate[i].at_worst_time;
                s2dhms(&ts, now - worstt);
                rc += snprintf(page + rc, count - rc,
                               "portal %-2d  : cur %3u  worst %3u (at %ld, "
                               DHMS_FMT" ago) ", imp->imp_at.iat_portal[i],
                               cur, worst, worstt, DHMS_VARS(&ts));
                rc = lprocfs_at_hist_helper(page, count, rc,
                                          &imp->imp_at.iat_service_estimate[i]);
        }

        LPROCFS_CLIMP_EXIT(obd);
        return rc;
}

/* see OBD_CONNECT_* */
static const char *obd_connect_names[] = {
        "read_only",
        "lov_index",
        "unused",
        "write_grant",
        "server_lock",
        "version",
        "request_portal",
        "acl",
        "xattr",
        "create_on_write",
        "truncate_lock",
        "initial_transno",
        "inode_bit_locks",
        "join_file",
        "getattr_by_fid",
        "no_oh_for_devices",
        "local_1.8_client",
        "remote_1.8_client",
        "max_byte_per_rpc",
        "64bit_qdata",
        "fid_capability",
        "oss_capability",
        "early_lock_cancel",
        "size_on_mds",
        "adaptive_timeout",
        "lru_resize",
        "mds_mds_connection",
        "real_conn",
        "change_qunit_size",
        "alt_checksum_algorithm",
        "fid_is_enabled",
        "version_recovery",
        "pools",
        NULL
};

int lprocfs_rd_connect_flags(char *page, char **start, off_t off,
                             int count, int *eof, void *data)
{
        struct obd_device *obd = data;
        __u64 mask = 1, flags;
        int i, ret = 0;

        LPROCFS_CLIMP_CHECK(obd);
        flags = obd->u.cli.cl_import->imp_connect_data.ocd_connect_flags;
        ret = snprintf(page, count, "flags="LPX64"\n", flags);
        for (i = 0; obd_connect_names[i] != NULL; i++, mask <<= 1) {
                if (flags & mask)
                        ret += snprintf(page + ret, count - ret, "%s\n",
                                        obd_connect_names[i]);
        }
        if (flags & ~(mask - 1))
                ret += snprintf(page + ret, count - ret,
                                "unknown flags "LPX64"\n", flags & ~(mask - 1));

        LPROCFS_CLIMP_EXIT(obd);
        return ret;
}
EXPORT_SYMBOL(lprocfs_rd_connect_flags);

int lprocfs_rd_num_exports(char *page, char **start, off_t off, int count,
                           int *eof,  void *data)
{
        struct obd_device *obd = (struct obd_device*)data;

        LASSERT(obd != NULL);
        *eof = 1;
        return snprintf(page, count, "%u\n", obd->obd_num_exports);
}

int lprocfs_rd_numrefs(char *page, char **start, off_t off, int count,
                       int *eof, void *data)
{
        struct obd_type *class = (struct obd_type*) data;

        LASSERT(class != NULL);
        *eof = 1;
        return snprintf(page, count, "%d\n", class->typ_refcnt);
}

int lprocfs_obd_setup(struct obd_device *obd, struct lprocfs_vars *list)
{
        int rc = 0;

        LASSERT(obd != NULL);
        LASSERT(obd->obd_magic == OBD_DEVICE_MAGIC);
        LASSERT(obd->obd_type->typ_procroot != NULL);

        obd->obd_proc_entry = lprocfs_register(obd->obd_name,
                                               obd->obd_type->typ_procroot,
                                               list, obd);
        if (IS_ERR(obd->obd_proc_entry)) {
                rc = PTR_ERR(obd->obd_proc_entry);
                CERROR("error %d setting up lprocfs for %s\n",rc,obd->obd_name);
                obd->obd_proc_entry = NULL;
        }
        return rc;
}

int lprocfs_obd_cleanup(struct obd_device *obd)
{
        if (!obd)
                return -EINVAL;
        if (obd->obd_proc_exports_entry) {
                /* Should be no exports left */
                LASSERT(obd->obd_proc_exports_entry->subdir == NULL);
                lprocfs_remove(&obd->obd_proc_exports_entry);
        }
        lprocfs_remove(&obd->obd_proc_entry);
        return 0;
}

static void lprocfs_free_client_stats(struct nid_stat *client_stat)
{
        CDEBUG(D_CONFIG, "stat %p - data %p/%p/%p\n", client_stat,
               client_stat->nid_proc, client_stat->nid_stats,
               client_stat->nid_brw_stats);

        LASSERTF(client_stat->nid_exp_ref_count == 0, "count %d\n",
                 client_stat->nid_exp_ref_count);

        hlist_del_init(&client_stat->nid_hash);

        if (client_stat->nid_proc)
                lprocfs_remove(&client_stat->nid_proc);

        if (client_stat->nid_stats)
                lprocfs_free_stats(&client_stat->nid_stats);

        if (client_stat->nid_brw_stats)
                OBD_FREE_PTR(client_stat->nid_brw_stats);

        if (client_stat->nid_ldlm_stats)
                lprocfs_free_stats(&client_stat->nid_ldlm_stats);

<<<<<<< HEAD
        if (client_stat->nid_ldlm_stats)
                lprocfs_free_stats(&client_stat->nid_ldlm_stats);

        OBD_FREE(client_stat, sizeof(*client_stat));
=======
        OBD_FREE_PTR(client_stat);
>>>>>>> 03b71240
        return;

}

void lprocfs_free_per_client_stats(struct obd_device *obd)
{
        struct nid_stat *stat;
        ENTRY;

        /* we need extra list - because hash_exit called to early */
        /* not need locking because all clients is died */
        while(!list_empty(&obd->obd_nid_stats)) {
                stat = list_entry(obd->obd_nid_stats.next,
                                  struct nid_stat, nid_list);
                list_del_init(&stat->nid_list);
                lprocfs_free_client_stats(stat);
        }

        EXIT;
}

struct lprocfs_stats *lprocfs_alloc_stats(unsigned int num,
                                          enum lprocfs_stats_flags flags)
{
        struct lprocfs_stats *stats;
        unsigned int percpusize;
        unsigned int i, j;
        unsigned int num_cpu;

        if (num == 0)
                return NULL;

        if (flags & LPROCFS_STATS_FLAG_NOPERCPU)
                num_cpu = 1;
        else
                num_cpu = num_possible_cpus();

        OBD_ALLOC(stats, offsetof(typeof(*stats), ls_percpu[num_cpu]));
        if (stats == NULL)
                return NULL;

        if (flags & LPROCFS_STATS_FLAG_NOPERCPU) {
                stats->ls_flags = flags;
                spin_lock_init(&stats->ls_lock);
                /* Use this lock only if there are no percpu areas */
        } else {
                stats->ls_flags = 0;
        }

        percpusize = offsetof(struct lprocfs_percpu, lp_cntr[num]);
        if (num_cpu > 1)
                percpusize = L1_CACHE_ALIGN(percpusize);

        for (i = 0; i < num_cpu; i++) {
                OBD_ALLOC(stats->ls_percpu[i], percpusize);
                if (stats->ls_percpu[i] == NULL) {
                        for (j = 0; j < i; j++) {
                                OBD_FREE(stats->ls_percpu[j], percpusize);
                                stats->ls_percpu[j] = NULL;
                        }
                        break;
                }
        }
        if (stats->ls_percpu[0] == NULL) {
                OBD_FREE(stats, offsetof(typeof(*stats),
                                         ls_percpu[num_cpu]));
                return NULL;
        }

        stats->ls_num = num;
        return stats;
}

void lprocfs_free_stats(struct lprocfs_stats **statsh)
{
        struct lprocfs_stats *stats = *statsh;
        unsigned int num_cpu;
        unsigned int percpusize;
        unsigned int i;

        if (!stats || (stats->ls_num == 0))
                return;
        *statsh = NULL;
        if (stats->ls_flags & LPROCFS_STATS_FLAG_NOPERCPU)
                num_cpu = 1;
        else
                num_cpu = num_possible_cpus();

        percpusize = offsetof(struct lprocfs_percpu, lp_cntr[stats->ls_num]);
        if (num_cpu > 1)
                percpusize = L1_CACHE_ALIGN(percpusize);
        for (i = 0; i < num_cpu; i++)
                OBD_FREE(stats->ls_percpu[i], percpusize);
        OBD_FREE(stats, offsetof(typeof(*stats), ls_percpu[num_cpu]));
}

void lprocfs_clear_stats(struct lprocfs_stats *stats)
{
        struct lprocfs_counter *percpu_cntr;
        int i, j;
        unsigned int num_cpu;

        num_cpu = lprocfs_stats_lock(stats, LPROCFS_GET_NUM_CPU);

        for (i = 0; i < num_cpu; i++) {
                for (j = 0; j < stats->ls_num; j++) {
                        percpu_cntr = &(stats->ls_percpu[i])->lp_cntr[j];
                        atomic_inc(&percpu_cntr->lc_cntl.la_entry);
                        percpu_cntr->lc_count = 0;
                        percpu_cntr->lc_sum = 0;
                        percpu_cntr->lc_min = LC_MIN_INIT;
                        percpu_cntr->lc_max = 0;
                        percpu_cntr->lc_sumsquare = 0;
                        atomic_inc(&percpu_cntr->lc_cntl.la_exit);
                }
        }

        lprocfs_stats_unlock(stats);
}

static ssize_t lprocfs_stats_seq_write(struct file *file, const char *buf,
                                       size_t len, loff_t *off)
{
        struct seq_file *seq = file->private_data;
        struct lprocfs_stats *stats = seq->private;

        lprocfs_clear_stats(stats);

        return len;
}

static void *lprocfs_stats_seq_start(struct seq_file *p, loff_t *pos)
{
        struct lprocfs_stats *stats = p->private;
        /* return 1st cpu location */
        return (*pos >= stats->ls_num) ? NULL :
                &(stats->ls_percpu[0]->lp_cntr[*pos]);
}

static void lprocfs_stats_seq_stop(struct seq_file *p, void *v)
{
}

static void *lprocfs_stats_seq_next(struct seq_file *p, void *v, loff_t *pos)
{
        struct lprocfs_stats *stats = p->private;
        ++*pos;
        return (*pos >= stats->ls_num) ? NULL :
                &(stats->ls_percpu[0]->lp_cntr[*pos]);
}

/* seq file export of one lprocfs counter */
static int lprocfs_stats_seq_show(struct seq_file *p, void *v)
{
       struct lprocfs_stats *stats = p->private;
       struct lprocfs_counter  *cntr = v;
       struct lprocfs_counter  t, ret = { .lc_min = LC_MIN_INIT };
       int i, idx, rc = 0;
       unsigned int num_cpu;

       if (cntr == &(stats->ls_percpu[0])->lp_cntr[0]) {
               struct timeval now;
               do_gettimeofday(&now);
               rc = seq_printf(p, "%-25s %lu.%lu secs.usecs\n",
                               "snapshot_time", now.tv_sec, now.tv_usec);
               if (rc < 0)
                       return rc;
       }
       idx = cntr - &(stats->ls_percpu[0])->lp_cntr[0];

       if (stats->ls_flags & LPROCFS_STATS_FLAG_NOPERCPU)
               num_cpu = 1;
       else
               num_cpu = num_possible_cpus();

       for (i = 0; i < num_cpu; i++) {
               struct lprocfs_counter *percpu_cntr =
                       &(stats->ls_percpu[i])->lp_cntr[idx];
               int centry;

               do {
                       centry = atomic_read(&percpu_cntr->lc_cntl.la_entry);
                       t.lc_count = percpu_cntr->lc_count;
                       t.lc_sum = percpu_cntr->lc_sum;
                       t.lc_min = percpu_cntr->lc_min;
                       t.lc_max = percpu_cntr->lc_max;
                       t.lc_sumsquare = percpu_cntr->lc_sumsquare;
               } while (centry != atomic_read(&percpu_cntr->lc_cntl.la_entry) &&
                        centry != atomic_read(&percpu_cntr->lc_cntl.la_exit));
               ret.lc_count += t.lc_count;
               ret.lc_sum += t.lc_sum;
               if (t.lc_min < ret.lc_min)
                       ret.lc_min = t.lc_min;
               if (t.lc_max > ret.lc_max)
                       ret.lc_max = t.lc_max;
               ret.lc_sumsquare += t.lc_sumsquare;
       }

       if (ret.lc_count == 0)
               goto out;

       rc = seq_printf(p, "%-25s "LPD64" samples [%s]", cntr->lc_name,
                       ret.lc_count, cntr->lc_units);
       if (rc < 0)
               goto out;

       if ((cntr->lc_config & LPROCFS_CNTR_AVGMINMAX) && (ret.lc_count > 0)) {
               rc = seq_printf(p, " "LPD64" "LPD64" "LPD64,
                               ret.lc_min, ret.lc_max, ret.lc_sum);
               if (rc < 0)
                       goto out;
               if (cntr->lc_config & LPROCFS_CNTR_STDDEV)
                       rc = seq_printf(p, " "LPD64, ret.lc_sumsquare);
               if (rc < 0)
                       goto out;
       }
       rc = seq_printf(p, "\n");
 out:
       return (rc < 0) ? rc : 0;
}

struct seq_operations lprocfs_stats_seq_sops = {
        start: lprocfs_stats_seq_start,
        stop:  lprocfs_stats_seq_stop,
        next:  lprocfs_stats_seq_next,
        show:  lprocfs_stats_seq_show,
};

static int lprocfs_stats_seq_open(struct inode *inode, struct file *file)
{
        struct proc_dir_entry *dp = PDE(inode);
        struct seq_file *seq;
        int rc;

        LPROCFS_ENTRY_AND_CHECK(dp);
        rc = seq_open(file, &lprocfs_stats_seq_sops);
        if (rc) {
                LPROCFS_EXIT();
                return rc;
        }

        seq = file->private_data;
        seq->private = dp->data;
        return 0;
}

struct file_operations lprocfs_stats_seq_fops = {
        .owner   = THIS_MODULE,
        .open    = lprocfs_stats_seq_open,
        .read    = seq_read,
        .write   = lprocfs_stats_seq_write,
        .llseek  = seq_lseek,
        .release = lprocfs_seq_release,
};

int lprocfs_register_stats(struct proc_dir_entry *root, const char *name,
                           struct lprocfs_stats *stats)
{
        struct proc_dir_entry *entry;
        LASSERT(root != NULL);

        entry = create_proc_entry(name, 0644, root);
        if (entry == NULL)
                return -ENOMEM;
        entry->proc_fops = &lprocfs_stats_seq_fops;
        entry->data = (void *)stats;
        return 0;
}

void lprocfs_counter_init(struct lprocfs_stats *stats, int index,
                          unsigned conf, const char *name, const char *units)
{
        struct lprocfs_counter *c;
        int i;
        unsigned int num_cpu;

        LASSERT(stats != NULL);

        num_cpu = lprocfs_stats_lock(stats, LPROCFS_GET_NUM_CPU);

        for (i = 0; i < num_cpu; i++) {
                c = &(stats->ls_percpu[i]->lp_cntr[index]);
                c->lc_config = conf;
                c->lc_count = 0;
                c->lc_sum = 0;
                c->lc_min = LC_MIN_INIT;
                c->lc_max = 0;
                c->lc_name = name;
                c->lc_units = units;
        }

        lprocfs_stats_unlock(stats);
}
EXPORT_SYMBOL(lprocfs_counter_init);

#define LPROCFS_OBD_OP_INIT(base, stats, op)                               \
do {                                                                       \
        unsigned int coffset = base + OBD_COUNTER_OFFSET(op);              \
        LASSERT(coffset < stats->ls_num);                                  \
        lprocfs_counter_init(stats, coffset, 0, #op, "reqs");              \
} while (0)

void lprocfs_init_ops_stats(int num_private_stats, struct lprocfs_stats *stats)
{
        LPROCFS_OBD_OP_INIT(num_private_stats, stats, iocontrol);
        LPROCFS_OBD_OP_INIT(num_private_stats, stats, get_info);
        LPROCFS_OBD_OP_INIT(num_private_stats, stats, set_info_async);
        LPROCFS_OBD_OP_INIT(num_private_stats, stats, attach);
        LPROCFS_OBD_OP_INIT(num_private_stats, stats, detach);
        LPROCFS_OBD_OP_INIT(num_private_stats, stats, setup);
        LPROCFS_OBD_OP_INIT(num_private_stats, stats, precleanup);
        LPROCFS_OBD_OP_INIT(num_private_stats, stats, cleanup);
        LPROCFS_OBD_OP_INIT(num_private_stats, stats, process_config);
        LPROCFS_OBD_OP_INIT(num_private_stats, stats, postrecov);
        LPROCFS_OBD_OP_INIT(num_private_stats, stats, add_conn);
        LPROCFS_OBD_OP_INIT(num_private_stats, stats, del_conn);
        LPROCFS_OBD_OP_INIT(num_private_stats, stats, connect);
        LPROCFS_OBD_OP_INIT(num_private_stats, stats, reconnect);
        LPROCFS_OBD_OP_INIT(num_private_stats, stats, disconnect);
<<<<<<< HEAD
        LPROCFS_OBD_OP_INIT(num_private_stats, stats, fid_init);
        LPROCFS_OBD_OP_INIT(num_private_stats, stats, fid_fini);
=======
>>>>>>> 03b71240
        LPROCFS_OBD_OP_INIT(num_private_stats, stats, statfs);
        LPROCFS_OBD_OP_INIT(num_private_stats, stats, statfs_async);
        LPROCFS_OBD_OP_INIT(num_private_stats, stats, packmd);
        LPROCFS_OBD_OP_INIT(num_private_stats, stats, unpackmd);
        LPROCFS_OBD_OP_INIT(num_private_stats, stats, checkmd);
        LPROCFS_OBD_OP_INIT(num_private_stats, stats, preallocate);
        LPROCFS_OBD_OP_INIT(num_private_stats, stats, precreate);
        LPROCFS_OBD_OP_INIT(num_private_stats, stats, create);
        LPROCFS_OBD_OP_INIT(num_private_stats, stats, destroy);
        LPROCFS_OBD_OP_INIT(num_private_stats, stats, setattr);
        LPROCFS_OBD_OP_INIT(num_private_stats, stats, setattr_async);
        LPROCFS_OBD_OP_INIT(num_private_stats, stats, getattr);
        LPROCFS_OBD_OP_INIT(num_private_stats, stats, getattr_async);
        LPROCFS_OBD_OP_INIT(num_private_stats, stats, brw);
        LPROCFS_OBD_OP_INIT(num_private_stats, stats, brw_async);
        LPROCFS_OBD_OP_INIT(num_private_stats, stats, prep_async_page);
        LPROCFS_OBD_OP_INIT(num_private_stats, stats, reget_short_lock);
        LPROCFS_OBD_OP_INIT(num_private_stats, stats, release_short_lock);
        LPROCFS_OBD_OP_INIT(num_private_stats, stats, queue_async_io);
        LPROCFS_OBD_OP_INIT(num_private_stats, stats, queue_group_io);
        LPROCFS_OBD_OP_INIT(num_private_stats, stats, trigger_group_io);
        LPROCFS_OBD_OP_INIT(num_private_stats, stats, set_async_flags);
        LPROCFS_OBD_OP_INIT(num_private_stats, stats, teardown_async_page);
        LPROCFS_OBD_OP_INIT(num_private_stats, stats, merge_lvb);
        LPROCFS_OBD_OP_INIT(num_private_stats, stats, adjust_kms);
        LPROCFS_OBD_OP_INIT(num_private_stats, stats, punch);
        LPROCFS_OBD_OP_INIT(num_private_stats, stats, sync);
        LPROCFS_OBD_OP_INIT(num_private_stats, stats, migrate);
        LPROCFS_OBD_OP_INIT(num_private_stats, stats, copy);
        LPROCFS_OBD_OP_INIT(num_private_stats, stats, iterate);
        LPROCFS_OBD_OP_INIT(num_private_stats, stats, preprw);
        LPROCFS_OBD_OP_INIT(num_private_stats, stats, commitrw);
        LPROCFS_OBD_OP_INIT(num_private_stats, stats, enqueue);
        LPROCFS_OBD_OP_INIT(num_private_stats, stats, match);
        LPROCFS_OBD_OP_INIT(num_private_stats, stats, change_cbdata);
        LPROCFS_OBD_OP_INIT(num_private_stats, stats, cancel);
        LPROCFS_OBD_OP_INIT(num_private_stats, stats, cancel_unused);
        LPROCFS_OBD_OP_INIT(num_private_stats, stats, join_lru);
        LPROCFS_OBD_OP_INIT(num_private_stats, stats, init_export);
        LPROCFS_OBD_OP_INIT(num_private_stats, stats, destroy_export);
        LPROCFS_OBD_OP_INIT(num_private_stats, stats, extent_calc);
        LPROCFS_OBD_OP_INIT(num_private_stats, stats, llog_init);
        LPROCFS_OBD_OP_INIT(num_private_stats, stats, llog_finish);
        LPROCFS_OBD_OP_INIT(num_private_stats, stats, pin);
        LPROCFS_OBD_OP_INIT(num_private_stats, stats, unpin);
        LPROCFS_OBD_OP_INIT(num_private_stats, stats, import_event);
        LPROCFS_OBD_OP_INIT(num_private_stats, stats, notify);
        LPROCFS_OBD_OP_INIT(num_private_stats, stats, health_check);
        LPROCFS_OBD_OP_INIT(num_private_stats, stats, quotacheck);
        LPROCFS_OBD_OP_INIT(num_private_stats, stats, quotactl);
        LPROCFS_OBD_OP_INIT(num_private_stats, stats, quota_adjust_qunit);
        LPROCFS_OBD_OP_INIT(num_private_stats, stats, ping);
        LPROCFS_OBD_OP_INIT(num_private_stats, stats, register_page_removal_cb);
        LPROCFS_OBD_OP_INIT(num_private_stats,stats,unregister_page_removal_cb);
        LPROCFS_OBD_OP_INIT(num_private_stats, stats, register_lock_cancel_cb);
        LPROCFS_OBD_OP_INIT(num_private_stats, stats,unregister_lock_cancel_cb);
        LPROCFS_OBD_OP_INIT(num_private_stats, stats, pool_new);
        LPROCFS_OBD_OP_INIT(num_private_stats, stats, pool_rem);
        LPROCFS_OBD_OP_INIT(num_private_stats, stats, pool_add);
        LPROCFS_OBD_OP_INIT(num_private_stats, stats, pool_del);
}

void lprocfs_init_ldlm_stats(struct lprocfs_stats *ldlm_stats)
{
        lprocfs_counter_init(ldlm_stats,
                             LDLM_ENQUEUE - LDLM_FIRST_OPC,
                             0, "ldlm_enqueue", "reqs");
        lprocfs_counter_init(ldlm_stats,
                             LDLM_CONVERT - LDLM_FIRST_OPC,
                             0, "ldlm_convert", "reqs");
        lprocfs_counter_init(ldlm_stats,
                             LDLM_CANCEL - LDLM_FIRST_OPC,
                             0, "ldlm_cancel", "reqs");
        lprocfs_counter_init(ldlm_stats,
                             LDLM_BL_CALLBACK - LDLM_FIRST_OPC,
                             0, "ldlm_bl_callback", "reqs");
        lprocfs_counter_init(ldlm_stats,
                             LDLM_CP_CALLBACK - LDLM_FIRST_OPC,
                             0, "ldlm_cp_callback", "reqs");
        lprocfs_counter_init(ldlm_stats,
                             LDLM_GL_CALLBACK - LDLM_FIRST_OPC,
                             0, "ldlm_gl_callback", "reqs");
}

void lprocfs_init_ldlm_stats(struct lprocfs_stats *ldlm_stats)
{
        lprocfs_counter_init(ldlm_stats,
                             LDLM_ENQUEUE - LDLM_FIRST_OPC,
                             0, "ldlm_enqueue", "reqs");
        lprocfs_counter_init(ldlm_stats,
                             LDLM_CONVERT - LDLM_FIRST_OPC,
                             0, "ldlm_convert", "reqs");
        lprocfs_counter_init(ldlm_stats,
                             LDLM_CANCEL - LDLM_FIRST_OPC,
                             0, "ldlm_cancel", "reqs");
        lprocfs_counter_init(ldlm_stats,
                             LDLM_BL_CALLBACK - LDLM_FIRST_OPC,
                             0, "ldlm_bl_callback", "reqs");
        lprocfs_counter_init(ldlm_stats,
                             LDLM_CP_CALLBACK - LDLM_FIRST_OPC,
                             0, "ldlm_cp_callback", "reqs");
        lprocfs_counter_init(ldlm_stats,
                             LDLM_GL_CALLBACK - LDLM_FIRST_OPC,
                             0, "ldlm_gl_callback", "reqs");
}

int lprocfs_alloc_obd_stats(struct obd_device *obd, unsigned num_private_stats)
{
        struct lprocfs_stats *stats;
        unsigned int num_stats;
        int rc, i;

        LASSERT(obd->obd_stats == NULL);
        LASSERT(obd->obd_proc_entry != NULL);
        LASSERT(obd->obd_cntr_base == 0);

        num_stats = ((int)sizeof(*obd->obd_type->typ_ops) / sizeof(void *)) +
                num_private_stats - 1 /* o_owner */;
        stats = lprocfs_alloc_stats(num_stats, 0);
        if (stats == NULL)
                return -ENOMEM;

        lprocfs_init_ops_stats(num_private_stats, stats);

        for (i = num_private_stats; i < num_stats; i++) {
                /* If this LBUGs, it is likely that an obd
                 * operation was added to struct obd_ops in
                 * <obd.h>, and that the corresponding line item
                 * LPROCFS_OBD_OP_INIT(.., .., opname)
                 * is missing from the list above. */
                LASSERTF(stats->ls_percpu[0]->lp_cntr[i].lc_name != NULL,
                         "Missing obd_stat initializer obd_op "
                         "operation at offset %d.\n", i - num_private_stats);
        }
        rc = lprocfs_register_stats(obd->obd_proc_entry, "stats", stats);
        if (rc < 0) {
                lprocfs_free_stats(&stats);
        } else {
                obd->obd_stats  = stats;
                obd->obd_cntr_base = num_private_stats;
        }
        return rc;
}

void lprocfs_free_obd_stats(struct obd_device *obd)
{
        if (obd->obd_stats)
                lprocfs_free_stats(&obd->obd_stats);
}

int lprocfs_exp_rd_nid(char *page, char **start, off_t off, int count,
                         int *eof,  void *data)
{
        struct obd_export *exp = (struct obd_export*)data;
        LASSERT(exp != NULL);
        *eof = 1;
        return snprintf(page, count, "%s\n", obd_export_nid2str(exp));
}

struct exp_uuid_cb_data {
        char                   *page;
        int                     count;
        int                    *eof;
        int                    *len;
};

static void
lprocfs_exp_rd_cb_data_init(struct exp_uuid_cb_data *cb_data, char *page,
                            int count, int *eof, int *len)
{
        cb_data->page = page;
        cb_data->count = count;
        cb_data->eof = eof;
        cb_data->len = len;
}

void lprocfs_exp_print_uuid(void *obj, void *cb_data)
{
        struct obd_export *exp = (struct obd_export *)obj;
        struct exp_uuid_cb_data *data = (struct exp_uuid_cb_data *)cb_data;

        if (exp->exp_nid_stats)
                *data->len += snprintf((data->page + *data->len),
                                       data->count, "%s\n",
                                       obd_uuid2str(&exp->exp_client_uuid));
}

int lprocfs_exp_rd_uuid(char *page, char **start, off_t off, int count,
                        int *eof,  void *data)
{
        struct nid_stat *stats = (struct nid_stat *)data;
        struct exp_uuid_cb_data cb_data;
        struct obd_device *obd = stats->nid_obd;
        int len = 0;

        *eof = 1;
        page[0] = '\0';
<<<<<<< HEAD
        LASSERT(obd != NULL);

        cb_data.page = page;
        cb_data.count = count;
        cb_data.eof = eof;
        cb_data.len = &len;
        lustre_hash_bucket_iterate(obd->obd_nid_hash_body,
                                   &stats->nid, lprocfs_exp_print_uuid,
                                   &cb_data);
=======
        lprocfs_exp_rd_cb_data_init(&cb_data, page, count, eof, &len);
        lustre_hash_for_each_key(obd->obd_nid_hash, &stats->nid,
                                 lprocfs_exp_print_uuid, &cb_data);
>>>>>>> 03b71240
        return (*cb_data.len);
}

void lprocfs_exp_print_hash(void *obj, void *cb_data)
{
        struct obd_export *exp = (struct obd_export *)obj;
        struct exp_uuid_cb_data *data = (struct exp_uuid_cb_data *)cb_data;
        lustre_hash_t *lh;

        lh = exp->exp_lock_hash;
        if (lh) {
                if (!*data->len)
                        *data->len += lustre_hash_debug_header(data->page,
                                                               data->count);

                *data->len += lustre_hash_debug_str(lh, data->page +
                                                    *data->len,
                                                    data->count);
     }
}

int lprocfs_exp_rd_hash(char *page, char **start, off_t off, int count,
                     int *eof,  void *data)
{
        struct nid_stat *stats = (struct nid_stat *)data;
        struct exp_uuid_cb_data cb_data;
        struct obd_device *obd = stats->nid_obd;
        int len = 0;

        *eof = 1;
        page[0] = '\0';
        lprocfs_exp_rd_cb_data_init(&cb_data, page, count, eof, &len);
        lustre_hash_for_each_key(obd->obd_nid_hash, &stats->nid,
                                 lprocfs_exp_print_hash, &cb_data);
        return (*cb_data.len);
}

int lprocfs_nid_stats_clear_read(char *page, char **start, off_t off,
                                        int count, int *eof,  void *data)
{
        *eof = 1;
        return snprintf(page, count, "%s\n",
                        "Write into this file to clear all nid stats and "
                        "stale nid entries");
}
EXPORT_SYMBOL(lprocfs_nid_stats_clear_read);

void lprocfs_nid_stats_clear_write_cb(void *obj, void *data)
{
        struct nid_stat *stat = obj;
        int i;
        ENTRY;
        /* object has only hash + iterate_all references.
         * add/delete blocked by hash bucket lock */
        CDEBUG(D_INFO,"refcnt %d\n", stat->nid_exp_ref_count);
        if (stat->nid_exp_ref_count == 2) {
                hlist_del_init(&stat->nid_hash);
                stat->nid_exp_ref_count--;
                spin_lock(&stat->nid_obd->obd_nid_lock);
                list_move(&stat->nid_list, data);
                spin_unlock(&stat->nid_obd->obd_nid_lock);
                EXIT;
                return;
        }
        /* we has reference to object - only clear data*/
        if (stat->nid_stats)
                lprocfs_clear_stats(stat->nid_stats);

        if (stat->nid_brw_stats) {
                for (i = 0; i < BRW_LAST; i++)
                        lprocfs_oh_clear(&stat->nid_brw_stats->hist[i]);
        }
        EXIT;
        return;
}


int lprocfs_nid_stats_clear_write(struct file *file, const char *buffer,
                                         unsigned long count, void *data)
{
        struct obd_device *obd = (struct obd_device *)data;
        struct nid_stat *client_stat;
        CFS_LIST_HEAD(free_list);

        lustre_hash_iterate_all(obd->obd_nid_stats_hash_body,
                                lprocfs_nid_stats_clear_write_cb, &free_list);

        while (!list_empty(&free_list)) {
                client_stat = list_entry(free_list.next, struct nid_stat,
                                         nid_list);
                list_del_init(&client_stat->nid_list);
                lprocfs_free_client_stats(client_stat);
        }

        return count;
}
EXPORT_SYMBOL(lprocfs_nid_stats_clear_write);

int lprocfs_exp_setup(struct obd_export *exp, lnet_nid_t *nid, int *newnid)
{
        struct nid_stat *new_stat, *old_stat;
        struct nid_stat_uuid *new_ns_uuid;
        struct obd_device *obd;
        int rc = 0;
<<<<<<< HEAD
        struct nid_stat *tmp, *tmp1;
        struct nid_stat_uuid *cursor, *tmp_ns_uuid;
        struct obd_device *obd;
        cfs_proc_dir_entry_t *entry;
=======
>>>>>>> 03b71240
        ENTRY;

        *newnid = 0;

        if (!exp || !exp->exp_obd || !exp->exp_obd->obd_proc_exports_entry ||
            !exp->exp_obd->obd_nid_stats_hash_body)
                RETURN(-EINVAL);

<<<<<<< HEAD
        /* not test against zero because eric say:
         * You may only test nid against another nid, or LNET_NID_ANY.  Anything else is
         * nonsense.*/
=======
	/* not test against zero because eric say:
	 * You may only test nid against another nid, or LNET_NID_ANY.
         * Anything else is nonsense.*/
>>>>>>> 03b71240
        if (!nid || *nid == LNET_NID_ANY)
                RETURN(0);

        obd = exp->exp_obd;

        CDEBUG(D_CONFIG, "using hash %p\n", obd->obd_nid_stats_hash_body);

<<<<<<< HEAD
        OBD_ALLOC_PTR(tmp);
        if (tmp == NULL)
                RETURN(-ENOMEM);

        OBD_ALLOC(tmp_ns_uuid, sizeof(struct nid_stat_uuid));
        if (tmp_ns_uuid == NULL) {
                OBD_FREE(tmp, sizeof(struct nid_stat));
                RETURN(-ENOMEM);
        }
        CFS_INIT_LIST_HEAD(&tmp_ns_uuid->ns_uuid_list);
        strncpy(tmp_ns_uuid->ns_uuid.uuid, exp->exp_client_uuid.uuid,
                sizeof(struct obd_uuid));

        CFS_INIT_LIST_HEAD(&tmp->nid_uuid_list);
        tmp->nid = *nid;
        tmp->nid_obd = exp->exp_obd;
        tmp->nid_exp_ref_count = 1; /* need live in hash after destroy export */

       /* protect competitive add to list, not need locking on destroy */
        spin_lock(&obd->obd_nid_lock);
        list_add(&tmp->nid_list, &obd->obd_nid_stats);
        spin_unlock(&obd->obd_nid_lock);

        tmp1 = lustre_hash_findadd_unique(obd->obd_nid_stats_hash_body, nid,
                                          &tmp->nid_hash);
=======
        OBD_ALLOC_PTR(new_stat);
        if (new_stat == NULL)
                RETURN(-ENOMEM);

        OBD_ALLOC_PTR(new_ns_uuid);
        if (new_ns_uuid == NULL) {
                OBD_FREE_PTR(new_stat);
                RETURN(-ENOMEM);
        }
        CFS_INIT_LIST_HEAD(&new_ns_uuid->ns_uuid_list);
        strncpy(new_ns_uuid->ns_uuid.uuid, exp->exp_client_uuid.uuid,
                sizeof(struct obd_uuid));

        CFS_INIT_LIST_HEAD(&new_stat->nid_uuid_list);
        new_stat->nid = *nid;
        new_stat->nid_obd = exp->exp_obd;
        /* need live in hash after destroy export */
        new_stat->nid_exp_ref_count = 1;

        old_stat = lustre_hash_findadd_unique(obd->obd_nid_stats_hash,
                                              nid, &new_stat->nid_hash);
>>>>>>> 03b71240
        CDEBUG(D_INFO, "Found stats %p for nid %s - ref %d\n",
               old_stat, libcfs_nid2str(*nid), new_stat->nid_exp_ref_count);

        /* Return -EALREADY here so that we know that the /proc
         * entry already has been created */
        if (old_stat != new_stat) {
                struct nid_stat_uuid *tmp_uuid;
                int found = 0;

                exp->exp_nid_stats = old_stat;

                /* We need to decrement the refcount if the uuid was
                 * already in our list */
                spin_lock(&obd->obd_nid_lock);
                list_for_each_entry(tmp_uuid, &old_stat->nid_uuid_list,
                                    ns_uuid_list) {
                        if (tmp_uuid && obd_uuid_equals(&tmp_uuid->ns_uuid,
                                                        &exp->exp_client_uuid)){
                                found = 1;
                                --old_stat->nid_exp_ref_count;
                                break;
                        }
                }

<<<<<<< HEAD
        /* Return -EALREADY here so that we know that the /proc
         * entry already has been created */
        if (tmp1 != tmp) {
                int found = 0;

                exp->exp_nid_stats = tmp1;

                /* We need to decrement the refcount if the uuid was
                 * already in our list */
                spin_lock(&obd->obd_nid_lock);
                list_for_each_entry(cursor,
                                    &tmp1->nid_uuid_list,
                                    ns_uuid_list) {
                        if (cursor && obd_uuid_equals(&cursor->ns_uuid,
                                                      &exp->exp_client_uuid)) {
                                found = 1;
                                --tmp1->nid_exp_ref_count;
                                break;
                        }
                }

                if (!found)
                        list_add(&tmp_ns_uuid->ns_uuid_list,
                                 &tmp1->nid_uuid_list);
=======
                if (!found)
                        list_add(&new_ns_uuid->ns_uuid_list,
                                 &old_stat->nid_uuid_list);
                else
                        OBD_FREE_PTR(new_ns_uuid);
>>>>>>> 03b71240
                spin_unlock(&obd->obd_nid_lock);

                GOTO(destroy_new, rc = -EALREADY);
        }
        /* not found - create */
<<<<<<< HEAD
        tmp->nid_proc = proc_mkdir(libcfs_nid2str(*nid),
                                   obd->obd_proc_exports_entry);
        if (!tmp->nid_proc) {
                CERROR("Error making export directory for"
                       " nid %s\n", libcfs_nid2str(*nid));
                lustre_hash_delitem(obd->obd_nid_stats_hash_body, nid,
                                    &tmp->nid_hash);
                GOTO(destroy_new, rc = -ENOMEM);
=======
        new_stat->nid_proc = proc_mkdir(libcfs_nid2str(*nid),
                                        obd->obd_proc_exports_entry);
        if (!new_stat->nid_proc) {
                CERROR("Error making export directory for"
                       " nid %s\n", libcfs_nid2str(*nid));
                GOTO(destroy_new_ns, rc = -ENOMEM);
>>>>>>> 03b71240
        }

        /* Add in uuid to our nid_stats list */
        spin_lock(&obd->obd_nid_lock);
<<<<<<< HEAD
        list_add(&tmp_ns_uuid->ns_uuid_list, &tmp->nid_uuid_list);
        spin_unlock(&obd->obd_nid_lock);

        entry = lprocfs_add_simple(tmp->nid_proc, "uuid",
                                   lprocfs_exp_rd_uuid, NULL, tmp, NULL);
        if (IS_ERR(entry)) {
                CWARN("Error adding the uuid file\n");
                rc = PTR_ERR(entry);
=======
        list_add(&new_ns_uuid->ns_uuid_list, &new_stat->nid_uuid_list);
        spin_unlock(&obd->obd_nid_lock);

        rc = lprocfs_add_simple(new_stat->nid_proc, "uuid",
                                lprocfs_exp_rd_uuid, NULL, new_stat);
        if (rc) {
                CWARN("Error adding the uuid file\n");
                GOTO(destroy_new_ns, rc);
>>>>>>> 03b71240
        }

        rc = lprocfs_add_simple(new_stat->nid_proc, "hash",
                                lprocfs_exp_rd_hash, NULL, new_stat);
        if (rc) {
                CWARN("Error adding the hash file\n");
                lprocfs_remove(&new_stat->nid_proc);
                GOTO(destroy_new_ns, rc);
        }

        exp->exp_nid_stats = new_stat;
        *newnid = 1;
        /* protect competitive add to list, not need locking on destroy */
        spin_lock(&obd->obd_nid_lock);
        list_add(&new_stat->nid_list, &obd->obd_nid_stats);
        spin_unlock(&obd->obd_nid_lock);

        RETURN(rc);

destroy_new_ns:
        lustre_hash_del(obd->obd_nid_stats_hash, nid, &new_stat->nid_hash);
        OBD_FREE_PTR(new_ns_uuid);

destroy_new:
<<<<<<< HEAD
        spin_lock(&obd->obd_nid_lock);
        list_del(&tmp->nid_list);
        spin_unlock(&obd->obd_nid_lock);
        OBD_FREE_PTR(tmp);
=======
        OBD_FREE_PTR(new_stat);
>>>>>>> 03b71240
        RETURN(rc);
}

int lprocfs_exp_cleanup(struct obd_export *exp)
{
        struct nid_stat *stat = exp->exp_nid_stats;
        struct nid_stat_uuid *cursor, *tmp;
        int found = 0;

        if(!stat || !exp->exp_obd)
                RETURN(0);

        spin_lock(&exp->exp_obd->obd_nid_lock);
        list_for_each_entry_safe(cursor, tmp,
                                 &stat->nid_uuid_list,
                                 ns_uuid_list) {
                if (cursor && obd_uuid_equals(&cursor->ns_uuid,
                                              &exp->exp_client_uuid)) {
                        found = 1;
                        list_del(&cursor->ns_uuid_list);
<<<<<<< HEAD
                        OBD_FREE(cursor, sizeof(struct nid_stat_uuid));
=======
                        OBD_FREE_PTR(cursor);
                        --stat->nid_exp_ref_count;
                        CDEBUG(D_INFO, "Put stat %p - %d\n", stat,
                               stat->nid_exp_ref_count);
>>>>>>> 03b71240
                        break;
                }
        }
        spin_unlock(&exp->exp_obd->obd_nid_lock);
        if (!found)
                CERROR("obd_export's client uuid %s are not found in its "
                       "nid_stats list\n", exp->exp_client_uuid.uuid);
<<<<<<< HEAD

        stat->nid_exp_ref_count--;
        CDEBUG(D_INFO, "Put stat %p - %d\n", stat, stat->nid_exp_ref_count);
=======
>>>>>>> 03b71240

        exp->exp_nid_stats = NULL;
        lprocfs_free_stats(&exp->exp_ops_stats);

        return 0;
}

int lprocfs_write_helper(const char *buffer, unsigned long count,
                         int *val)
{
        return lprocfs_write_frac_helper(buffer, count, val, 1);
}

int lprocfs_write_frac_helper(const char *buffer, unsigned long count,
                              int *val, int mult)
{
        char kernbuf[20], *end, *pbuf;

        if (count > (sizeof(kernbuf) - 1))
                return -EINVAL;

        if (copy_from_user(kernbuf, buffer, count))
                return -EFAULT;

        kernbuf[count] = '\0';
        pbuf = kernbuf;
        if (*pbuf == '-') {
                mult = -mult;
                pbuf++;
        }

        *val = (int)simple_strtoul(pbuf, &end, 10) * mult;
        if (pbuf == end)
                return -EINVAL;

        if (end != NULL && *end == '.') {
                int temp_val, pow = 1;
                int i;

                pbuf = end + 1;
                if (strlen(pbuf) > 5)
                        pbuf[5] = '\0'; /*only allow 5bits fractional*/

                temp_val = (int)simple_strtoul(pbuf, &end, 10) * mult;

                if (pbuf < end) {
                        for (i = 0; i < (end - pbuf); i++)
                                pow *= 10;

                        *val += temp_val / pow;
                }
        }
        return 0;
}

int lprocfs_read_frac_helper(char *buffer, unsigned long count, long val,
                             int mult)
{
        long decimal_val, frac_val;
        int prtn;

        if (count < 10)
                return -EINVAL;

        decimal_val = val / mult;
        prtn = snprintf(buffer, count, "%ld", decimal_val);
        frac_val = val % mult;

        if (prtn < (count - 4) && frac_val > 0) {
                long temp_frac;
                int i, temp_mult = 1, frac_bits = 0;

                temp_frac = frac_val * 10;
                buffer[prtn++] = '.';
                while (frac_bits < 2 && (temp_frac / mult) < 1 ) {
                        /*only reserved 2bits fraction*/
                        buffer[prtn++] ='0';
                        temp_frac *= 10;
                        frac_bits++;
                }
                /*
                  Need to think these cases :
                        1. #echo x.00 > /proc/xxx       output result : x
                        2. #echo x.0x > /proc/xxx       output result : x.0x
                        3. #echo x.x0 > /proc/xxx       output result : x.x
                        4. #echo x.xx > /proc/xxx       output result : x.xx
                        Only reserved 2bits fraction.
                 */
                for (i = 0; i < (5 - prtn); i++)
                        temp_mult *= 10;

                frac_bits = min((int)count - prtn, 3 - frac_bits);
                prtn += snprintf(buffer + prtn, frac_bits, "%ld",
                                 frac_val * temp_mult / mult);

                prtn--;
                while(buffer[prtn] < '1' || buffer[prtn] > '9') {
                        prtn--;
                        if (buffer[prtn] == '.') {
                                prtn--;
                                break;
                        }
                }
                prtn++;
        }
        buffer[prtn++] ='\n';
        return prtn;
}

int lprocfs_write_u64_helper(const char *buffer, unsigned long count,__u64 *val)
{
        return lprocfs_write_frac_u64_helper(buffer, count, val, 1);
}

int lprocfs_write_frac_u64_helper(const char *buffer, unsigned long count,
                              __u64 *val, int mult)
{
        char kernbuf[22], *end, *pbuf;
        __u64 whole, frac = 0, units;
        unsigned frac_d = 1;

        if (count > (sizeof(kernbuf) - 1))
                return -EINVAL;

        if (copy_from_user(kernbuf, buffer, count))
                return -EFAULT;

        kernbuf[count] = '\0';
        pbuf = kernbuf;
        if (*pbuf == '-') {
                mult = -mult;
                pbuf++;
        }

        whole = simple_strtoull(pbuf, &end, 10);
        if (pbuf == end)
                return -EINVAL;

        if (end != NULL && *end == '.') {
                int i;
                pbuf = end + 1;

                /* need to limit frac_d to a __u32 */
                if (strlen(pbuf) > 10)
                        pbuf[10] = '\0';

                frac = simple_strtoull(pbuf, &end, 10);
                /* count decimal places */
                for (i = 0; i < (end - pbuf); i++)
                        frac_d *= 10;
        }

        units = 1;
        switch(*end) {
        case 'p': case 'P':
                units <<= 10;
        case 't': case 'T':
                units <<= 10;
        case 'g': case 'G':
                units <<= 10;
        case 'm': case 'M':
                units <<= 10;
        case 'k': case 'K':
                units <<= 10;
        }
        /* Specified units override the multiplier */
        if (units)
                mult = mult < 0 ? -units : units;

        frac *= mult;
        do_div(frac, frac_d);
        *val = whole * mult + frac;
        return 0;
}

int lprocfs_seq_create(cfs_proc_dir_entry_t *parent,
                       char *name, mode_t mode,
                       struct file_operations *seq_fops, void *data)
{
        struct proc_dir_entry *entry;
        ENTRY;

        entry = create_proc_entry(name, mode, parent);
        if (entry == NULL)
                RETURN(-ENOMEM);
        entry->proc_fops = seq_fops;
        entry->data = data;

        RETURN(0);
}
EXPORT_SYMBOL(lprocfs_seq_create);

__inline__ int lprocfs_obd_seq_create(struct obd_device *dev, char *name,
                                      mode_t mode,
                                      struct file_operations *seq_fops,
                                      void *data)
{
        return (lprocfs_seq_create(dev->obd_proc_entry, name,
                                   mode, seq_fops, data));
}
EXPORT_SYMBOL(lprocfs_obd_seq_create);

void lprocfs_oh_tally(struct obd_histogram *oh, unsigned int value)
{
        if (value >= OBD_HIST_MAX)
                value = OBD_HIST_MAX - 1;

        spin_lock(&oh->oh_lock);
        oh->oh_buckets[value]++;
        spin_unlock(&oh->oh_lock);
}
EXPORT_SYMBOL(lprocfs_oh_tally);

void lprocfs_oh_tally_log2(struct obd_histogram *oh, unsigned int value)
{
        unsigned int val;

        for (val = 0; ((1 << val) < value) && (val <= OBD_HIST_MAX); val++)
                ;

        lprocfs_oh_tally(oh, val);
}
EXPORT_SYMBOL(lprocfs_oh_tally_log2);

unsigned long lprocfs_oh_sum(struct obd_histogram *oh)
{
        unsigned long ret = 0;
        int i;

        for (i = 0; i < OBD_HIST_MAX; i++)
                ret +=  oh->oh_buckets[i];
        return ret;
}
EXPORT_SYMBOL(lprocfs_oh_sum);

void lprocfs_oh_clear(struct obd_histogram *oh)
{
        spin_lock(&oh->oh_lock);
        memset(oh->oh_buckets, 0, sizeof(oh->oh_buckets));
        spin_unlock(&oh->oh_lock);
}
EXPORT_SYMBOL(lprocfs_oh_clear);

int lprocfs_obd_rd_recovery_status(char *page, char **start, off_t off,
                                   int count, int *eof, void *data)
{
        struct obd_device *obd = data;
        int len = 0, size;

        LASSERT(obd != NULL);
        LASSERT(count >= 0);

        /* Set start of user data returned to
           page + off since the user may have
           requested to read much smaller than
           what we need to read */
        *start = page + off;

        /* We know we are allocated a page here.
           Also we know that this function will
           not need to write more than a page
           so we can truncate at CFS_PAGE_SIZE.  */
        size = min(count + (int)off + 1, (int)CFS_PAGE_SIZE);

        /* Initialize the page */
        memset(page, 0, size);

        if (lprocfs_obd_snprintf(&page, size, &len, "status: ") <= 0)
                goto out;
        if (obd->obd_max_recoverable_clients == 0) {
                if (lprocfs_obd_snprintf(&page, size, &len, "INACTIVE\n") <= 0)
                        goto out;

                goto fclose;
        }

        /* sampled unlocked, but really... */
        if (obd->obd_recovering == 0) {
                if (lprocfs_obd_snprintf(&page, size, &len, "COMPLETE\n") <= 0)
                        goto out;
                if (lprocfs_obd_snprintf(&page, size, &len,
                                         "recovery_start: %lu\n",
                                         obd->obd_recovery_start) <= 0)
                        goto out;
                if (lprocfs_obd_snprintf(&page, size, &len,
                                         "recovery_duration: %lu\n",
                                         obd->obd_recovery_end -
                                         obd->obd_recovery_start) <= 0)
                        goto out;
                if (lprocfs_obd_snprintf(&page, size, &len,"delayed_clients: %d/%d\n",
                                         obd->obd_delayed_clients,
                                         obd->obd_max_recoverable_clients) <= 0)
                        goto out;
                /* Number of clients that have completed recovery */
                if (lprocfs_obd_snprintf(&page, size, &len,
                                         "completed_clients: %d/%d\n",
                                         obd->obd_max_recoverable_clients -
                                         obd->obd_recoverable_clients -
                                         obd->obd_delayed_clients,
                                         obd->obd_max_recoverable_clients) <= 0)
                        goto out;
                if (lprocfs_obd_snprintf(&page, size, &len,
                                         "replayed_requests: %d\n",
                                         obd->obd_replayed_requests) <= 0)
                        goto out;
                if (lprocfs_obd_snprintf(&page, size, &len,
                                         "last_transno: "LPD64"\n",
                                         obd->obd_next_recovery_transno - 1)<=0)
                        goto out;
                goto fclose;
        }

        if (lprocfs_obd_snprintf(&page, size, &len, "RECOVERING\n") <= 0)
                goto out;
        if (lprocfs_obd_snprintf(&page, size, &len, "recovery_start: %lu\n",
                                 obd->obd_recovery_start) <= 0)
                goto out;
        if (lprocfs_obd_snprintf(&page, size, &len, "time_remaining: %lu\n",
                           cfs_time_current_sec() >= obd->obd_recovery_end ? 0 :
                           obd->obd_recovery_end - cfs_time_current_sec()) <= 0)
                goto out;
        if (lprocfs_obd_snprintf(&page, size, &len,"connected_clients: %d/%d\n",
                                 obd->obd_connected_clients,
                                 obd->obd_max_recoverable_clients) <= 0)
                goto out;
        if (lprocfs_obd_snprintf(&page, size, &len,"delayed_clients: %d/%d\n",
                                 obd->obd_delayed_clients,
                                 obd->obd_max_recoverable_clients) <= 0)
                goto out;
        /* Number of clients that have completed recovery */
        if (lprocfs_obd_snprintf(&page, size, &len,"completed_clients: %d/%d\n",
                                 obd->obd_max_recoverable_clients -
                                 obd->obd_recoverable_clients -
                                 obd->obd_delayed_clients,
                                 obd->obd_max_recoverable_clients) <= 0)
                goto out;
        if (lprocfs_obd_snprintf(&page, size, &len,"replayed_requests: %d/??\n",
                                 obd->obd_replayed_requests) <= 0)
                goto out;
        if (lprocfs_obd_snprintf(&page, size, &len, "queued_requests: %d\n",
                                 obd->obd_requests_queued_for_recovery) <= 0)
                goto out;
        if (lprocfs_obd_snprintf(&page, size, &len, "next_transno: "LPD64"\n",
                                 obd->obd_next_recovery_transno) <= 0)
                goto out;

fclose:
        *eof = 1;
out:
        return min(count, len - (int)off);
}
EXPORT_SYMBOL(lprocfs_obd_rd_recovery_status);

<<<<<<< HEAD
=======
int lprocfs_obd_rd_hash(char *page, char **start, off_t off,
                        int count, int *eof, void *data)
{
        struct obd_device *obd = data;
        int c = 0;

        if (obd == NULL)
                return 0;

        c += lustre_hash_debug_header(page, count);
        c += lustre_hash_debug_str(obd->obd_uuid_hash, page + c, count - c);
        c += lustre_hash_debug_str(obd->obd_nid_hash, page + c, count - c);
        c += lustre_hash_debug_str(obd->obd_nid_stats_hash, page+c, count-c);

        return c;
}
EXPORT_SYMBOL(lprocfs_obd_rd_hash);

>>>>>>> 03b71240
#ifdef CRAY_XT3
int lprocfs_obd_rd_recovery_maxtime(char *page, char **start, off_t off,
                                    int count, int *eof, void *data)
{
        struct obd_device *obd = (struct obd_device *)data;
        LASSERT(obd != NULL);

        return snprintf(page, count, "%lu\n",
                        obd->obd_recovery_max_time);
}
EXPORT_SYMBOL(lprocfs_obd_rd_recovery_maxtime);

int lprocfs_obd_wr_recovery_maxtime(struct file *file, const char *buffer,
                                    unsigned long count, void *data)
{
        struct obd_device *obd = (struct obd_device *)data;
        int val, rc;
        LASSERT(obd != NULL);

        rc = lprocfs_write_helper(buffer, count, &val);
        if (rc)
                return rc;

        obd->obd_recovery_max_time = val;
        return count;
}
EXPORT_SYMBOL(lprocfs_obd_wr_recovery_maxtime);
#endif /* CRAY_XT3 */
<<<<<<< HEAD

int lprocfs_obd_rd_stale_export_age(char *page, char **start, off_t off,
                                    int count, int *eof, void *data)
{
        struct obd_device *obd = (struct obd_device *)data;
        LASSERT(obd != NULL);

        return snprintf(page, count, "%u\n",
                        obd->u.obt.obt_stale_export_age);
}
EXPORT_SYMBOL(lprocfs_obd_rd_stale_export_age);

int lprocfs_obd_wr_stale_export_age(struct file *file, const char *buffer,
                                    unsigned long count, void *data)
{
        struct obd_device *obd = (struct obd_device *)data;
        int val, rc;
        LASSERT(obd != NULL);

        rc = lprocfs_write_helper(buffer, count, &val);
        if (rc)
                return rc;

        obd->u.obt.obt_stale_export_age = val;
        return count;
}
EXPORT_SYMBOL(lprocfs_obd_wr_stale_export_age);

static int obd_stale_exports_seq_show(struct seq_file *seq, void *v)
{
        struct obd_device *obd = seq->private;
        struct obd_export *exp;

        spin_lock(&obd->obd_dev_lock);
        list_for_each_entry(exp, &obd->obd_delayed_exports,
                            exp_obd_chain) {
                seq_printf(seq, "%s: %ld seconds ago%s\n",
                           obd_uuid2str(&exp->exp_client_uuid),
                           cfs_time_current_sec() - exp->exp_last_request_time,
                           exp_expired(exp, obd->u.obt.obt_stale_export_age) ?
                                       " [EXPIRED]" : "");
        }
        spin_unlock(&obd->obd_dev_lock);
        return 0;
}

LPROC_SEQ_FOPS_RO(obd_stale_exports);

int lprocfs_obd_attach_stale_exports(struct obd_device *dev)
{
        return lprocfs_obd_seq_create(dev, "stale_exports", 0444,
                                      &obd_stale_exports_fops, dev);
}
EXPORT_SYMBOL(lprocfs_obd_attach_stale_exports);

int lprocfs_obd_wr_flush_stale_exports(struct file *file, const char *buffer,
                                       unsigned long count, void *data)
{
        struct obd_device *obd = (struct obd_device *)data;
        int val, rc;
        LASSERT(obd != NULL);

        rc = lprocfs_write_helper(buffer, count, &val);
        if (rc)
                return rc;

        class_disconnect_expired_exports(obd);
        return count;
}
EXPORT_SYMBOL(lprocfs_obd_wr_flush_stale_exports);

=======
>>>>>>> 03b71240

EXPORT_SYMBOL(lprocfs_register);
EXPORT_SYMBOL(lprocfs_srch);
EXPORT_SYMBOL(lprocfs_remove);
EXPORT_SYMBOL(lprocfs_add_vars);
EXPORT_SYMBOL(lprocfs_obd_setup);
EXPORT_SYMBOL(lprocfs_obd_cleanup);
EXPORT_SYMBOL(lprocfs_add_simple);
EXPORT_SYMBOL(lprocfs_free_per_client_stats);
EXPORT_SYMBOL(lprocfs_alloc_stats);
EXPORT_SYMBOL(lprocfs_free_stats);
EXPORT_SYMBOL(lprocfs_clear_stats);
EXPORT_SYMBOL(lprocfs_register_stats);
EXPORT_SYMBOL(lprocfs_init_ops_stats);
EXPORT_SYMBOL(lprocfs_init_ldlm_stats);
EXPORT_SYMBOL(lprocfs_alloc_obd_stats);
EXPORT_SYMBOL(lprocfs_free_obd_stats);
EXPORT_SYMBOL(lprocfs_exp_setup);
EXPORT_SYMBOL(lprocfs_exp_cleanup);

EXPORT_SYMBOL(lprocfs_rd_u64);
EXPORT_SYMBOL(lprocfs_rd_atomic);
EXPORT_SYMBOL(lprocfs_wr_atomic);
EXPORT_SYMBOL(lprocfs_rd_uint);
EXPORT_SYMBOL(lprocfs_wr_uint);
EXPORT_SYMBOL(lprocfs_rd_uuid);
EXPORT_SYMBOL(lprocfs_rd_name);
EXPORT_SYMBOL(lprocfs_rd_fstype);
EXPORT_SYMBOL(lprocfs_rd_server_uuid);
EXPORT_SYMBOL(lprocfs_rd_conn_uuid);
EXPORT_SYMBOL(lprocfs_rd_num_exports);
EXPORT_SYMBOL(lprocfs_rd_numrefs);
EXPORT_SYMBOL(lprocfs_at_hist_helper);
EXPORT_SYMBOL(lprocfs_rd_import);
EXPORT_SYMBOL(lprocfs_rd_timeouts);
EXPORT_SYMBOL(lprocfs_rd_blksize);
EXPORT_SYMBOL(lprocfs_rd_kbytestotal);
EXPORT_SYMBOL(lprocfs_rd_kbytesfree);
EXPORT_SYMBOL(lprocfs_rd_kbytesavail);
EXPORT_SYMBOL(lprocfs_rd_filestotal);
EXPORT_SYMBOL(lprocfs_rd_filesfree);

EXPORT_SYMBOL(lprocfs_write_helper);
EXPORT_SYMBOL(lprocfs_write_frac_helper);
EXPORT_SYMBOL(lprocfs_read_frac_helper);
EXPORT_SYMBOL(lprocfs_write_u64_helper);
EXPORT_SYMBOL(lprocfs_write_frac_u64_helper);
#endif /* LPROCFS*/<|MERGE_RESOLUTION|>--- conflicted
+++ resolved
@@ -111,43 +111,32 @@
         return n;
 }
 
-cfs_proc_dir_entry_t *lprocfs_add_simple(struct proc_dir_entry *root,
-                                        char *name,
-                                        read_proc_t *read_proc,
-                                        write_proc_t *write_proc,
-                                        void *data,
-                                        struct file_operations *fops)
-{
-        cfs_proc_dir_entry_t *proc;
+int lprocfs_add_simple(struct proc_dir_entry *root, char *name,
+                       read_proc_t *read_proc, write_proc_t *write_proc,
+                       void *data)
+{
+        struct proc_dir_entry *proc;
         mode_t mode = 0;
 
         if (root == NULL || name == NULL)
-                return ERR_PTR(-EINVAL);
+                return -EINVAL;
         if (read_proc)
                 mode = 0444;
         if (write_proc)
                 mode |= 0200;
-        if (fops)
-                mode = 0644;
         proc = create_proc_entry(name, mode, root);
         if (!proc) {
                 CERROR("LprocFS: No memory to create /proc entry %s", name);
-                return ERR_PTR(-ENOMEM);
+                return -ENOMEM;
         }
         proc->read_proc = read_proc;
         proc->write_proc = write_proc;
         proc->data = data;
-        proc->proc_fops = fops;
-        return proc;
-}
-
-<<<<<<< HEAD
-
-static ssize_t lprocfs_fops_read(struct file *f, char __user *buf, size_t size, loff_t *ppos)
-=======
+        return 0;
+}
+
 static ssize_t lprocfs_fops_read(struct file *f, char __user *buf, size_t size,
                                  loff_t *ppos)
->>>>>>> 03b71240
 {
         struct proc_dir_entry *dp = PDE(f->f_dentry->d_inode);
         char *page, *start = NULL;
@@ -340,7 +329,7 @@
 
         parent = root->parent;
         LASSERT(parent != NULL);
-        LPROCFS_ENTRY(); /* search vs remove race */
+        LPROCFS_WRITE_ENTRY(); /* search vs remove race */
 
         while (1) {
                 while (temp->subdir != NULL)
@@ -362,11 +351,7 @@
                 if (temp == parent)
                         break;
         }
-<<<<<<< HEAD
-        LPROCFS_EXIT();
-=======
         LPROCFS_WRITE_EXIT();
->>>>>>> 03b71240
 }
 
 struct proc_dir_entry *lprocfs_register(const char *name,
@@ -757,7 +742,6 @@
         return rc;
 }
 
-/* see OBD_CONNECT_* */
 static const char *obd_connect_names[] = {
         "read_only",
         "lov_index",
@@ -894,14 +878,7 @@
         if (client_stat->nid_ldlm_stats)
                 lprocfs_free_stats(&client_stat->nid_ldlm_stats);
 
-<<<<<<< HEAD
-        if (client_stat->nid_ldlm_stats)
-                lprocfs_free_stats(&client_stat->nid_ldlm_stats);
-
-        OBD_FREE(client_stat, sizeof(*client_stat));
-=======
         OBD_FREE_PTR(client_stat);
->>>>>>> 03b71240
         return;
 
 }
@@ -1221,11 +1198,6 @@
         LPROCFS_OBD_OP_INIT(num_private_stats, stats, connect);
         LPROCFS_OBD_OP_INIT(num_private_stats, stats, reconnect);
         LPROCFS_OBD_OP_INIT(num_private_stats, stats, disconnect);
-<<<<<<< HEAD
-        LPROCFS_OBD_OP_INIT(num_private_stats, stats, fid_init);
-        LPROCFS_OBD_OP_INIT(num_private_stats, stats, fid_fini);
-=======
->>>>>>> 03b71240
         LPROCFS_OBD_OP_INIT(num_private_stats, stats, statfs);
         LPROCFS_OBD_OP_INIT(num_private_stats, stats, statfs_async);
         LPROCFS_OBD_OP_INIT(num_private_stats, stats, packmd);
@@ -1282,10 +1254,6 @@
         LPROCFS_OBD_OP_INIT(num_private_stats,stats,unregister_page_removal_cb);
         LPROCFS_OBD_OP_INIT(num_private_stats, stats, register_lock_cancel_cb);
         LPROCFS_OBD_OP_INIT(num_private_stats, stats,unregister_lock_cancel_cb);
-        LPROCFS_OBD_OP_INIT(num_private_stats, stats, pool_new);
-        LPROCFS_OBD_OP_INIT(num_private_stats, stats, pool_rem);
-        LPROCFS_OBD_OP_INIT(num_private_stats, stats, pool_add);
-        LPROCFS_OBD_OP_INIT(num_private_stats, stats, pool_del);
 }
 
 void lprocfs_init_ldlm_stats(struct lprocfs_stats *ldlm_stats)
@@ -1310,28 +1278,6 @@
                              0, "ldlm_gl_callback", "reqs");
 }
 
-void lprocfs_init_ldlm_stats(struct lprocfs_stats *ldlm_stats)
-{
-        lprocfs_counter_init(ldlm_stats,
-                             LDLM_ENQUEUE - LDLM_FIRST_OPC,
-                             0, "ldlm_enqueue", "reqs");
-        lprocfs_counter_init(ldlm_stats,
-                             LDLM_CONVERT - LDLM_FIRST_OPC,
-                             0, "ldlm_convert", "reqs");
-        lprocfs_counter_init(ldlm_stats,
-                             LDLM_CANCEL - LDLM_FIRST_OPC,
-                             0, "ldlm_cancel", "reqs");
-        lprocfs_counter_init(ldlm_stats,
-                             LDLM_BL_CALLBACK - LDLM_FIRST_OPC,
-                             0, "ldlm_bl_callback", "reqs");
-        lprocfs_counter_init(ldlm_stats,
-                             LDLM_CP_CALLBACK - LDLM_FIRST_OPC,
-                             0, "ldlm_cp_callback", "reqs");
-        lprocfs_counter_init(ldlm_stats,
-                             LDLM_GL_CALLBACK - LDLM_FIRST_OPC,
-                             0, "ldlm_gl_callback", "reqs");
-}
-
 int lprocfs_alloc_obd_stats(struct obd_device *obd, unsigned num_private_stats)
 {
         struct lprocfs_stats *stats;
@@ -1423,21 +1369,9 @@
 
         *eof = 1;
         page[0] = '\0';
-<<<<<<< HEAD
-        LASSERT(obd != NULL);
-
-        cb_data.page = page;
-        cb_data.count = count;
-        cb_data.eof = eof;
-        cb_data.len = &len;
-        lustre_hash_bucket_iterate(obd->obd_nid_hash_body,
-                                   &stats->nid, lprocfs_exp_print_uuid,
-                                   &cb_data);
-=======
         lprocfs_exp_rd_cb_data_init(&cb_data, page, count, eof, &len);
         lustre_hash_for_each_key(obd->obd_nid_hash, &stats->nid,
                                  lprocfs_exp_print_uuid, &cb_data);
->>>>>>> 03b71240
         return (*cb_data.len);
 }
 
@@ -1489,7 +1423,7 @@
 {
         struct nid_stat *stat = obj;
         int i;
-        ENTRY;
+
         /* object has only hash + iterate_all references.
          * add/delete blocked by hash bucket lock */
         CDEBUG(D_INFO,"refcnt %d\n", stat->nid_exp_ref_count);
@@ -1497,8 +1431,9 @@
                 hlist_del_init(&stat->nid_hash);
                 stat->nid_exp_ref_count--;
                 spin_lock(&stat->nid_obd->obd_nid_lock);
-                list_move(&stat->nid_list, data);
+                list_del_init(&stat->nid_list);
                 spin_unlock(&stat->nid_obd->obd_nid_lock);
+                list_add(&stat->nid_list, data);
                 EXIT;
                 return;
         }
@@ -1514,7 +1449,6 @@
         return;
 }
 
-
 int lprocfs_nid_stats_clear_write(struct file *file, const char *buffer,
                                          unsigned long count, void *data)
 {
@@ -1522,8 +1456,8 @@
         struct nid_stat *client_stat;
         CFS_LIST_HEAD(free_list);
 
-        lustre_hash_iterate_all(obd->obd_nid_stats_hash_body,
-                                lprocfs_nid_stats_clear_write_cb, &free_list);
+        lustre_hash_for_each(obd->obd_nid_stats_hash,
+                             lprocfs_nid_stats_clear_write_cb, &free_list);
 
         while (!list_empty(&free_list)) {
                 client_stat = list_entry(free_list.next, struct nid_stat,
@@ -1542,64 +1476,24 @@
         struct nid_stat_uuid *new_ns_uuid;
         struct obd_device *obd;
         int rc = 0;
-<<<<<<< HEAD
-        struct nid_stat *tmp, *tmp1;
-        struct nid_stat_uuid *cursor, *tmp_ns_uuid;
-        struct obd_device *obd;
-        cfs_proc_dir_entry_t *entry;
-=======
->>>>>>> 03b71240
         ENTRY;
 
         *newnid = 0;
 
         if (!exp || !exp->exp_obd || !exp->exp_obd->obd_proc_exports_entry ||
-            !exp->exp_obd->obd_nid_stats_hash_body)
+            !exp->exp_obd->obd_nid_stats_hash)
                 RETURN(-EINVAL);
 
-<<<<<<< HEAD
-        /* not test against zero because eric say:
-         * You may only test nid against another nid, or LNET_NID_ANY.  Anything else is
-         * nonsense.*/
-=======
 	/* not test against zero because eric say:
 	 * You may only test nid against another nid, or LNET_NID_ANY.
          * Anything else is nonsense.*/
->>>>>>> 03b71240
         if (!nid || *nid == LNET_NID_ANY)
                 RETURN(0);
 
         obd = exp->exp_obd;
 
-        CDEBUG(D_CONFIG, "using hash %p\n", obd->obd_nid_stats_hash_body);
-
-<<<<<<< HEAD
-        OBD_ALLOC_PTR(tmp);
-        if (tmp == NULL)
-                RETURN(-ENOMEM);
-
-        OBD_ALLOC(tmp_ns_uuid, sizeof(struct nid_stat_uuid));
-        if (tmp_ns_uuid == NULL) {
-                OBD_FREE(tmp, sizeof(struct nid_stat));
-                RETURN(-ENOMEM);
-        }
-        CFS_INIT_LIST_HEAD(&tmp_ns_uuid->ns_uuid_list);
-        strncpy(tmp_ns_uuid->ns_uuid.uuid, exp->exp_client_uuid.uuid,
-                sizeof(struct obd_uuid));
-
-        CFS_INIT_LIST_HEAD(&tmp->nid_uuid_list);
-        tmp->nid = *nid;
-        tmp->nid_obd = exp->exp_obd;
-        tmp->nid_exp_ref_count = 1; /* need live in hash after destroy export */
-
-       /* protect competitive add to list, not need locking on destroy */
-        spin_lock(&obd->obd_nid_lock);
-        list_add(&tmp->nid_list, &obd->obd_nid_stats);
-        spin_unlock(&obd->obd_nid_lock);
-
-        tmp1 = lustre_hash_findadd_unique(obd->obd_nid_stats_hash_body, nid,
-                                          &tmp->nid_hash);
-=======
+        CDEBUG(D_CONFIG, "using hash %p\n", obd->obd_nid_stats_hash);
+
         OBD_ALLOC_PTR(new_stat);
         if (new_stat == NULL)
                 RETURN(-ENOMEM);
@@ -1621,7 +1515,6 @@
 
         old_stat = lustre_hash_findadd_unique(obd->obd_nid_stats_hash,
                                               nid, &new_stat->nid_hash);
->>>>>>> 03b71240
         CDEBUG(D_INFO, "Found stats %p for nid %s - ref %d\n",
                old_stat, libcfs_nid2str(*nid), new_stat->nid_exp_ref_count);
 
@@ -1646,74 +1539,26 @@
                         }
                 }
 
-<<<<<<< HEAD
-        /* Return -EALREADY here so that we know that the /proc
-         * entry already has been created */
-        if (tmp1 != tmp) {
-                int found = 0;
-
-                exp->exp_nid_stats = tmp1;
-
-                /* We need to decrement the refcount if the uuid was
-                 * already in our list */
-                spin_lock(&obd->obd_nid_lock);
-                list_for_each_entry(cursor,
-                                    &tmp1->nid_uuid_list,
-                                    ns_uuid_list) {
-                        if (cursor && obd_uuid_equals(&cursor->ns_uuid,
-                                                      &exp->exp_client_uuid)) {
-                                found = 1;
-                                --tmp1->nid_exp_ref_count;
-                                break;
-                        }
-                }
-
-                if (!found)
-                        list_add(&tmp_ns_uuid->ns_uuid_list,
-                                 &tmp1->nid_uuid_list);
-=======
                 if (!found)
                         list_add(&new_ns_uuid->ns_uuid_list,
                                  &old_stat->nid_uuid_list);
                 else
                         OBD_FREE_PTR(new_ns_uuid);
->>>>>>> 03b71240
                 spin_unlock(&obd->obd_nid_lock);
 
                 GOTO(destroy_new, rc = -EALREADY);
         }
         /* not found - create */
-<<<<<<< HEAD
-        tmp->nid_proc = proc_mkdir(libcfs_nid2str(*nid),
-                                   obd->obd_proc_exports_entry);
-        if (!tmp->nid_proc) {
-                CERROR("Error making export directory for"
-                       " nid %s\n", libcfs_nid2str(*nid));
-                lustre_hash_delitem(obd->obd_nid_stats_hash_body, nid,
-                                    &tmp->nid_hash);
-                GOTO(destroy_new, rc = -ENOMEM);
-=======
         new_stat->nid_proc = proc_mkdir(libcfs_nid2str(*nid),
                                         obd->obd_proc_exports_entry);
         if (!new_stat->nid_proc) {
                 CERROR("Error making export directory for"
                        " nid %s\n", libcfs_nid2str(*nid));
                 GOTO(destroy_new_ns, rc = -ENOMEM);
->>>>>>> 03b71240
         }
 
         /* Add in uuid to our nid_stats list */
         spin_lock(&obd->obd_nid_lock);
-<<<<<<< HEAD
-        list_add(&tmp_ns_uuid->ns_uuid_list, &tmp->nid_uuid_list);
-        spin_unlock(&obd->obd_nid_lock);
-
-        entry = lprocfs_add_simple(tmp->nid_proc, "uuid",
-                                   lprocfs_exp_rd_uuid, NULL, tmp, NULL);
-        if (IS_ERR(entry)) {
-                CWARN("Error adding the uuid file\n");
-                rc = PTR_ERR(entry);
-=======
         list_add(&new_ns_uuid->ns_uuid_list, &new_stat->nid_uuid_list);
         spin_unlock(&obd->obd_nid_lock);
 
@@ -1722,7 +1567,6 @@
         if (rc) {
                 CWARN("Error adding the uuid file\n");
                 GOTO(destroy_new_ns, rc);
->>>>>>> 03b71240
         }
 
         rc = lprocfs_add_simple(new_stat->nid_proc, "hash",
@@ -1747,14 +1591,7 @@
         OBD_FREE_PTR(new_ns_uuid);
 
 destroy_new:
-<<<<<<< HEAD
-        spin_lock(&obd->obd_nid_lock);
-        list_del(&tmp->nid_list);
-        spin_unlock(&obd->obd_nid_lock);
-        OBD_FREE_PTR(tmp);
-=======
         OBD_FREE_PTR(new_stat);
->>>>>>> 03b71240
         RETURN(rc);
 }
 
@@ -1775,14 +1612,10 @@
                                               &exp->exp_client_uuid)) {
                         found = 1;
                         list_del(&cursor->ns_uuid_list);
-<<<<<<< HEAD
-                        OBD_FREE(cursor, sizeof(struct nid_stat_uuid));
-=======
                         OBD_FREE_PTR(cursor);
                         --stat->nid_exp_ref_count;
                         CDEBUG(D_INFO, "Put stat %p - %d\n", stat,
                                stat->nid_exp_ref_count);
->>>>>>> 03b71240
                         break;
                 }
         }
@@ -1790,12 +1623,6 @@
         if (!found)
                 CERROR("obd_export's client uuid %s are not found in its "
                        "nid_stats list\n", exp->exp_client_uuid.uuid);
-<<<<<<< HEAD
-
-        stat->nid_exp_ref_count--;
-        CDEBUG(D_INFO, "Put stat %p - %d\n", stat, stat->nid_exp_ref_count);
-=======
->>>>>>> 03b71240
 
         exp->exp_nid_stats = NULL;
         lprocfs_free_stats(&exp->exp_ops_stats);
@@ -2085,16 +1912,11 @@
                                          obd->obd_recovery_end -
                                          obd->obd_recovery_start) <= 0)
                         goto out;
-                if (lprocfs_obd_snprintf(&page, size, &len,"delayed_clients: %d/%d\n",
-                                         obd->obd_delayed_clients,
-                                         obd->obd_max_recoverable_clients) <= 0)
-                        goto out;
                 /* Number of clients that have completed recovery */
                 if (lprocfs_obd_snprintf(&page, size, &len,
                                          "completed_clients: %d/%d\n",
                                          obd->obd_max_recoverable_clients -
-                                         obd->obd_recoverable_clients -
-                                         obd->obd_delayed_clients,
+                                         obd->obd_recoverable_clients,
                                          obd->obd_max_recoverable_clients) <= 0)
                         goto out;
                 if (lprocfs_obd_snprintf(&page, size, &len,
@@ -2121,15 +1943,10 @@
                                  obd->obd_connected_clients,
                                  obd->obd_max_recoverable_clients) <= 0)
                 goto out;
-        if (lprocfs_obd_snprintf(&page, size, &len,"delayed_clients: %d/%d\n",
-                                 obd->obd_delayed_clients,
-                                 obd->obd_max_recoverable_clients) <= 0)
-                goto out;
         /* Number of clients that have completed recovery */
         if (lprocfs_obd_snprintf(&page, size, &len,"completed_clients: %d/%d\n",
                                  obd->obd_max_recoverable_clients -
-                                 obd->obd_recoverable_clients -
-                                 obd->obd_delayed_clients,
+                                 obd->obd_recoverable_clients,
                                  obd->obd_max_recoverable_clients) <= 0)
                 goto out;
         if (lprocfs_obd_snprintf(&page, size, &len,"replayed_requests: %d/??\n",
@@ -2149,8 +1966,6 @@
 }
 EXPORT_SYMBOL(lprocfs_obd_rd_recovery_status);
 
-<<<<<<< HEAD
-=======
 int lprocfs_obd_rd_hash(char *page, char **start, off_t off,
                         int count, int *eof, void *data)
 {
@@ -2169,7 +1984,6 @@
 }
 EXPORT_SYMBOL(lprocfs_obd_rd_hash);
 
->>>>>>> 03b71240
 #ifdef CRAY_XT3
 int lprocfs_obd_rd_recovery_maxtime(char *page, char **start, off_t off,
                                     int count, int *eof, void *data)
@@ -2198,80 +2012,6 @@
 }
 EXPORT_SYMBOL(lprocfs_obd_wr_recovery_maxtime);
 #endif /* CRAY_XT3 */
-<<<<<<< HEAD
-
-int lprocfs_obd_rd_stale_export_age(char *page, char **start, off_t off,
-                                    int count, int *eof, void *data)
-{
-        struct obd_device *obd = (struct obd_device *)data;
-        LASSERT(obd != NULL);
-
-        return snprintf(page, count, "%u\n",
-                        obd->u.obt.obt_stale_export_age);
-}
-EXPORT_SYMBOL(lprocfs_obd_rd_stale_export_age);
-
-int lprocfs_obd_wr_stale_export_age(struct file *file, const char *buffer,
-                                    unsigned long count, void *data)
-{
-        struct obd_device *obd = (struct obd_device *)data;
-        int val, rc;
-        LASSERT(obd != NULL);
-
-        rc = lprocfs_write_helper(buffer, count, &val);
-        if (rc)
-                return rc;
-
-        obd->u.obt.obt_stale_export_age = val;
-        return count;
-}
-EXPORT_SYMBOL(lprocfs_obd_wr_stale_export_age);
-
-static int obd_stale_exports_seq_show(struct seq_file *seq, void *v)
-{
-        struct obd_device *obd = seq->private;
-        struct obd_export *exp;
-
-        spin_lock(&obd->obd_dev_lock);
-        list_for_each_entry(exp, &obd->obd_delayed_exports,
-                            exp_obd_chain) {
-                seq_printf(seq, "%s: %ld seconds ago%s\n",
-                           obd_uuid2str(&exp->exp_client_uuid),
-                           cfs_time_current_sec() - exp->exp_last_request_time,
-                           exp_expired(exp, obd->u.obt.obt_stale_export_age) ?
-                                       " [EXPIRED]" : "");
-        }
-        spin_unlock(&obd->obd_dev_lock);
-        return 0;
-}
-
-LPROC_SEQ_FOPS_RO(obd_stale_exports);
-
-int lprocfs_obd_attach_stale_exports(struct obd_device *dev)
-{
-        return lprocfs_obd_seq_create(dev, "stale_exports", 0444,
-                                      &obd_stale_exports_fops, dev);
-}
-EXPORT_SYMBOL(lprocfs_obd_attach_stale_exports);
-
-int lprocfs_obd_wr_flush_stale_exports(struct file *file, const char *buffer,
-                                       unsigned long count, void *data)
-{
-        struct obd_device *obd = (struct obd_device *)data;
-        int val, rc;
-        LASSERT(obd != NULL);
-
-        rc = lprocfs_write_helper(buffer, count, &val);
-        if (rc)
-                return rc;
-
-        class_disconnect_expired_exports(obd);
-        return count;
-}
-EXPORT_SYMBOL(lprocfs_obd_wr_flush_stale_exports);
-
-=======
->>>>>>> 03b71240
 
 EXPORT_SYMBOL(lprocfs_register);
 EXPORT_SYMBOL(lprocfs_srch);
