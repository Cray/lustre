/* -*- mode: c; c-basic-offset: 8; indent-tabs-mode: nil; -*-
 * vim:expandtab:shiftwidth=8:tabstop=8:
 *
 * GPL HEADER START
 *
 * DO NOT ALTER OR REMOVE COPYRIGHT NOTICES OR THIS FILE HEADER.
 *
 * This program is free software; you can redistribute it and/or modify
 * it under the terms of the GNU General Public License version 2 only,
 * as published by the Free Software Foundation.
 *
 * This program is distributed in the hope that it will be useful, but
 * WITHOUT ANY WARRANTY; without even the implied warranty of
 * MERCHANTABILITY or FITNESS FOR A PARTICULAR PURPOSE.  See the GNU
 * General Public License version 2 for more details (a copy is included
 * in the LICENSE file that accompanied this code).
 *
 * You should have received a copy of the GNU General Public License
 * version 2 along with this program; If not, see
 * http://www.sun.com/software/products/lustre/docs/GPLv2.pdf
 *
 * Please contact Sun Microsystems, Inc., 4150 Network Circle, Santa Clara,
 * CA 95054 USA or visit www.sun.com if you need additional information or
 * have any questions.
 *
 * GPL HEADER END
 */
/*
 * Copyright  2008 Sun Microsystems, Inc. All rights reserved
 * Use is subject to license terms.
 */
/*
 * This file is part of Lustre, http://www.lustre.org/
 * Lustre is a trademark of Sun Microsystems, Inc.
 *
 * lustre/obdclass/lprocfs_status.c
 *
 * Author: Hariharan Thantry <thantry@users.sourceforge.net>
 */

#ifndef EXPORT_SYMTAB
# define EXPORT_SYMTAB
#endif
#define DEBUG_SUBSYSTEM S_CLASS

#ifndef __KERNEL__
# include <liblustre.h>
#endif

#include <obd_class.h>
#include <lprocfs_status.h>
#include <lustre_fsfilt.h>

#if defined(LPROCFS)

#define MAX_STRING_SIZE 128

/* for bug 10866, global variable */
DECLARE_RWSEM(_lprocfs_lock);
EXPORT_SYMBOL(_lprocfs_lock);

int lprocfs_seq_release(struct inode *inode, struct file *file)
{
        LPROCFS_EXIT();
        return seq_release(inode, file);
}
EXPORT_SYMBOL(lprocfs_seq_release);

struct proc_dir_entry *lprocfs_srch(struct proc_dir_entry *head,
                                    const char *name)
{
        struct proc_dir_entry *temp;

        if (head == NULL)
                return NULL;

        LPROCFS_ENTRY();
        temp = head->subdir;
        while (temp != NULL) {
                if (strcmp(temp->name, name) == 0) {
                        LPROCFS_EXIT();
                        return temp;
                }

                temp = temp->next;
        }
        LPROCFS_EXIT();
        return NULL;
}

/* lprocfs API calls */

/* Function that emulates snprintf but also has the side effect of advancing
   the page pointer for the next write into the buffer, incrementing the total
   length written to the buffer, and decrementing the size left in the
   buffer. */
static int lprocfs_obd_snprintf(char **page, int end, int *len,
                                const char *format, ...)
{
        va_list list;
        int n;

        if (*len >= end)
                return 0;

        va_start(list, format);
        n = vsnprintf(*page, end - *len, format, list);
        va_end(list);

        *page += n; *len += n;
        return n;
}

cfs_proc_dir_entry_t *lprocfs_add_simple(struct proc_dir_entry *root,
                                        char *name,
                                        read_proc_t *read_proc,
                                        write_proc_t *write_proc,
                                        void *data,
                                        struct file_operations *fops)
{
        cfs_proc_dir_entry_t *proc;
        mode_t mode = 0;

        if (root == NULL || name == NULL)
                return ERR_PTR(-EINVAL);
        if (read_proc)
                mode = 0444;
        if (write_proc)
                mode |= 0200;
        if (fops)
                mode = 0644;
        proc = create_proc_entry(name, mode, root);
        if (!proc) {
                CERROR("LprocFS: No memory to create /proc entry %s", name);
                return ERR_PTR(-ENOMEM);
        }
        proc->read_proc = read_proc;
        proc->write_proc = write_proc;
        proc->data = data;
        if (fops)
                proc->proc_fops = fops;
        return proc;
}

static ssize_t lprocfs_fops_read(struct file *f, char __user *buf, size_t size,
                                 loff_t *ppos)
{
        struct proc_dir_entry *dp = PDE(f->f_dentry->d_inode);
        char *page, *start = NULL;
        int rc = 0, eof = 1, count;

        if (*ppos >= PAGE_SIZE)
                return 0;

        page = (char *)__get_free_page(GFP_KERNEL);
        if (page == NULL)
                return -ENOMEM;

        LPROCFS_ENTRY();
        OBD_FAIL_TIMEOUT(OBD_FAIL_LPROC_REMOVE, 10);
        if (!dp->deleted && dp->read_proc)
<<<<<<< HEAD
                rc = dp->read_proc(page, &start, *ppos, PAGE_SIZE,
                        &eof, dp->data);
=======
                rc = dp->read_proc(page, &start, *ppos, CFS_PAGE_SIZE,
                                   &eof, dp->data);
>>>>>>> 7df8d1be
        LPROCFS_EXIT();
        if (rc <= 0)
                goto out;

        /* for lustre proc read, the read count must be less than PAGE_SIZE */
        LASSERT(eof == 1);

        if (start == NULL) {
                rc -= *ppos;
                if (rc < 0)
                        rc = 0;
                if (rc == 0)
                        goto out;
                start = page + *ppos;
        } else if (start < page) {
                start = page;
        }

        count = (rc < size) ? rc : size;
        if (copy_to_user(buf, start, count)) {
                rc = -EFAULT;
                goto out;
        }
        *ppos += count;

out:
        free_page((unsigned long)page);
        return rc;
}

static ssize_t lprocfs_fops_write(struct file *f, const char __user *buf,
                                  size_t size, loff_t *ppos)
{
        struct proc_dir_entry *dp = PDE(f->f_dentry->d_inode);
        int rc = -EIO;

        LPROCFS_ENTRY();
        if (!dp->deleted && dp->write_proc)
                rc = dp->write_proc(f, buf, size, dp->data);
        LPROCFS_EXIT();
        return rc;
}

static struct file_operations lprocfs_generic_fops = {
        .owner = THIS_MODULE,
        .read = lprocfs_fops_read,
        .write = lprocfs_fops_write,
};

int lprocfs_evict_client_open(struct inode *inode, struct file *f)
{
        struct proc_dir_entry *dp = PDE(f->f_dentry->d_inode);
        struct obd_device *obd = dp->data;

        atomic_inc(&obd->obd_evict_inprogress);

        return 0;
}

int lprocfs_evict_client_release(struct inode *inode, struct file *f)
{
        struct proc_dir_entry *dp = PDE(f->f_dentry->d_inode);
        struct obd_device *obd = dp->data;

        atomic_dec(&obd->obd_evict_inprogress);
        wake_up(&obd->obd_evict_inprogress_waitq);

        return 0;
}

struct file_operations lprocfs_evict_client_fops = {
        .owner = THIS_MODULE,
        .read = lprocfs_fops_read,
        .write = lprocfs_fops_write,
        .open = lprocfs_evict_client_open,
        .release = lprocfs_evict_client_release,
};
EXPORT_SYMBOL(lprocfs_evict_client_fops);

/**
 * Add /proc entries.
 *
 * \param root [in]  The parent proc entry on which new entry will be added.
 * \param list [in]  Array of proc entries to be added.
 * \param data [in]  The argument to be passed when entries read/write routines
 *                   are called through /proc file.
 *
 * \retval 0   on success
 *         < 0 on error
 */
int lprocfs_add_vars(struct proc_dir_entry *root, struct lprocfs_vars *list,
                     void *data)
{
        if (root == NULL || list == NULL)
                return -EINVAL;

        while (list->name != NULL) {
                struct proc_dir_entry *cur_root, *proc;
                char *pathcopy, *cur, *next, pathbuf[64];
                int pathsize = strlen(list->name) + 1;

                proc = NULL;
                cur_root = root;

                /* need copy of path for strsep */
                if (strlen(list->name) > sizeof(pathbuf) - 1) {
                        OBD_ALLOC(pathcopy, pathsize);
                        if (pathcopy == NULL)
                                return -ENOMEM;
                } else {
                        pathcopy = pathbuf;
                }

                next = pathcopy;
                strcpy(pathcopy, list->name);

                while (cur_root != NULL && (cur = strsep(&next, "/"))) {
                        if (*cur =='\0') /* skip double/trailing "/" */
                                continue;

                        proc = lprocfs_srch(cur_root, cur);
                        CDEBUG(D_OTHER, "cur_root=%s, cur=%s, next=%s, (%s)\n",
                               cur_root->name, cur, next,
                               (proc ? "exists" : "new"));
                        if (next != NULL) {
                                cur_root = (proc ? proc :
                                            proc_mkdir(cur, cur_root));
                        } else if (proc == NULL) {
                                mode_t mode = 0;
                                if (list->proc_mode != 0000) {
                                        mode = list->proc_mode;
                                } else {
                                        if (list->read_fptr)
                                                mode = 0444;
                                        if (list->write_fptr)
                                                mode |= 0200;
                                }
                                proc = create_proc_entry(cur, mode, cur_root);
                        }
                }

                if (pathcopy != pathbuf)
                        OBD_FREE(pathcopy, pathsize);

                if (cur_root == NULL || proc == NULL) {
                        CERROR("LprocFS: No memory to create /proc entry %s",
                               list->name);
                        return -ENOMEM;
                }

                if (list->fops)
                        proc->proc_fops = list->fops;
                else
                        proc->proc_fops = &lprocfs_generic_fops;
                proc->read_proc = list->read_fptr;
                proc->write_proc = list->write_fptr;
                proc->data = (list->data ? list->data : data);
                list++;
        }
        return 0;
}

void lprocfs_remove(struct proc_dir_entry **rooth)
{
        struct proc_dir_entry *root = *rooth;
        struct proc_dir_entry *temp = root;
        struct proc_dir_entry *rm_entry;
        struct proc_dir_entry *parent;

        if (!root)
                return;
        *rooth = NULL;

        parent = root->parent;
        LASSERT(parent != NULL);
        LPROCFS_WRITE_ENTRY(); /* search vs remove race */

        while (1) {
                while (temp->subdir != NULL)
                        temp = temp->subdir;

                rm_entry = temp;
                temp = temp->parent;

                /* Memory corruption once caused this to fail, and
                   without this LASSERT we would loop here forever. */
                LASSERTF(strlen(rm_entry->name) == rm_entry->namelen,
                         "0x%p  %s/%s len %d\n", rm_entry, temp->name,
                         rm_entry->name, (int)strlen(rm_entry->name));

                /* Now, the rm_entry->deleted flags is protected
                 * by _lprocfs_lock. */
                rm_entry->data = NULL;
                remove_proc_entry(rm_entry->name, temp);
                if (temp == parent)
                        break;
        }
        LPROCFS_WRITE_EXIT();
}

struct proc_dir_entry *lprocfs_register(const char *name,
                                        struct proc_dir_entry *parent,
                                        struct lprocfs_vars *list, void *data)
{
        struct proc_dir_entry *newchild;

        newchild = lprocfs_srch(parent, name);
        if (newchild != NULL) {
                CERROR(" Lproc: Attempting to register %s more than once \n",
                       name);
                return ERR_PTR(-EALREADY);
        }

        newchild = proc_mkdir(name, parent);
        if (newchild != NULL && list != NULL) {
                int rc = lprocfs_add_vars(newchild, list, data);
                if (rc) {
                        lprocfs_remove(&newchild);
                        return ERR_PTR(rc);
                }
        }
        return newchild;
}

/* Generic callbacks */
int lprocfs_rd_uint(char *page, char **start, off_t off,
                    int count, int *eof, void *data)
{
        unsigned int *temp = data;
        return snprintf(page, count, "%u\n", *temp);
}

int lprocfs_wr_uint(struct file *file, const char *buffer,
                    unsigned long count, void *data)
{
        unsigned *p = data;
        char dummy[MAX_STRING_SIZE + 1] = { '\0' }, *end;
        unsigned long tmp;

        if (count >= sizeof(dummy) || count == 0)
                return -EINVAL;

        if (copy_from_user(dummy, buffer, count))
                return -EFAULT;

        tmp = simple_strtoul(dummy, &end, 0);
        if (dummy == end)
                return -EINVAL;

        *p = (unsigned int)tmp;
        return count;
}

int lprocfs_rd_u64(char *page, char **start, off_t off,
                   int count, int *eof, void *data)
{
        LASSERT(data != NULL);
        *eof = 1;
        return snprintf(page, count, LPU64"\n", *(__u64 *)data);
}

int lprocfs_rd_atomic(char *page, char **start, off_t off,
                   int count, int *eof, void *data)
{
        atomic_t *atom = data;
        LASSERT(atom != NULL);
        *eof = 1;
        return snprintf(page, count, "%d\n", atomic_read(atom));
}

int lprocfs_wr_atomic(struct file *file, const char *buffer,
                      unsigned long count, void *data)
{
        atomic_t *atm = data;
        int val = 0;
        int rc;

        rc = lprocfs_write_helper(buffer, count, &val);
        if (rc < 0)
                return rc;

        if (val <= 0)
                return -ERANGE;

        atomic_set(atm, val);
        return count;
}

int lprocfs_rd_uuid(char *page, char **start, off_t off, int count,
                    int *eof, void *data)
{
        struct obd_device *obd = data;

        LASSERT(obd != NULL);
        *eof = 1;
        return snprintf(page, count, "%s\n", obd->obd_uuid.uuid);
}

int lprocfs_rd_name(char *page, char **start, off_t off, int count,
                    int *eof, void *data)
{
        struct obd_device *dev = data;

        LASSERT(dev != NULL);
        LASSERT(dev->obd_name != NULL);
        *eof = 1;
        return snprintf(page, count, "%s\n", dev->obd_name);
}

int lprocfs_rd_fstype(char *page, char **start, off_t off, int count, int *eof,
                      void *data)
{
        struct obd_device *obd = data;

        LASSERT(obd != NULL);
        LASSERT(obd->obd_fsops != NULL);
        LASSERT(obd->obd_fsops->fs_type != NULL);
        return snprintf(page, count, "%s\n", obd->obd_fsops->fs_type);
}

int lprocfs_rd_blksize(char *page, char **start, off_t off, int count,
                       int *eof, void *data)
{
        struct obd_statfs osfs;
        int rc = obd_statfs(data, &osfs, cfs_time_current_64() - HZ,
                            OBD_STATFS_NODELAY);
        if (!rc) {
                *eof = 1;
                rc = snprintf(page, count, "%u\n", osfs.os_bsize);
        }
        return rc;
}

int lprocfs_rd_kbytestotal(char *page, char **start, off_t off, int count,
                           int *eof, void *data)
{
        struct obd_statfs osfs;
        int rc = obd_statfs(data, &osfs, cfs_time_current_64() - HZ,
                            OBD_STATFS_NODELAY);
        if (!rc) {
                __u32 blk_size = osfs.os_bsize >> 10;
                __u64 result = osfs.os_blocks;

                while (blk_size >>= 1)
                        result <<= 1;

                *eof = 1;
                rc = snprintf(page, count, LPU64"\n", result);
        }
        return rc;
}

int lprocfs_rd_kbytesfree(char *page, char **start, off_t off, int count,
                          int *eof, void *data)
{
        struct obd_statfs osfs;
        int rc = obd_statfs(data, &osfs, cfs_time_current_64() - HZ,
                            OBD_STATFS_NODELAY);
        if (!rc) {
                __u32 blk_size = osfs.os_bsize >> 10;
                __u64 result = osfs.os_bfree;

                while (blk_size >>= 1)
                        result <<= 1;

                *eof = 1;
                rc = snprintf(page, count, LPU64"\n", result);
        }
        return rc;
}

int lprocfs_rd_kbytesavail(char *page, char **start, off_t off, int count,
                           int *eof, void *data)
{
        struct obd_statfs osfs;
        int rc = obd_statfs(data, &osfs, cfs_time_current_64() - HZ,
                            OBD_STATFS_NODELAY);
        if (!rc) {
                __u32 blk_size = osfs.os_bsize >> 10;
                __u64 result = osfs.os_bavail;

                while (blk_size >>= 1)
                        result <<= 1;

                *eof = 1;
                rc = snprintf(page, count, LPU64"\n", result);
        }
        return rc;
}

int lprocfs_rd_filestotal(char *page, char **start, off_t off, int count,
                          int *eof, void *data)
{
        struct obd_statfs osfs;
        int rc = obd_statfs(data, &osfs, cfs_time_current_64() - HZ,
                            OBD_STATFS_NODELAY);
        if (!rc) {
                *eof = 1;
                rc = snprintf(page, count, LPU64"\n", osfs.os_files);
        }

        return rc;
}

int lprocfs_rd_filesfree(char *page, char **start, off_t off, int count,
                         int *eof, void *data)
{
        struct obd_statfs osfs;
        int rc = obd_statfs(data, &osfs, cfs_time_current_64() - HZ,
                            OBD_STATFS_NODELAY);
        if (!rc) {
                *eof = 1;
                rc = snprintf(page, count, LPU64"\n", osfs.os_ffree);
        }
        return rc;
}

int lprocfs_rd_server_uuid(char *page, char **start, off_t off, int count,
                           int *eof, void *data)
{
        struct obd_device *obd = data;
        struct obd_import *imp;
        char *imp_state_name = NULL;
        int rc = 0;

        LASSERT(obd != NULL);
        LPROCFS_CLIMP_CHECK(obd);
        imp = obd->u.cli.cl_import;
        imp_state_name = ptlrpc_import_state_name(imp->imp_state);
        *eof = 1;
        rc = snprintf(page, count, "%s\t%s%s\n",
                        obd2cli_tgt(obd), imp_state_name,
                        imp->imp_deactive ? "\tDEACTIVATED" : "");

        LPROCFS_CLIMP_EXIT(obd);
        return rc;
}

int lprocfs_rd_conn_uuid(char *page, char **start, off_t off, int count,
                         int *eof,  void *data)
{
        struct obd_device *obd = data;
        struct ptlrpc_connection *conn;
        int rc = 0;

        LASSERT(obd != NULL);
        LPROCFS_CLIMP_CHECK(obd);
        conn = obd->u.cli.cl_import->imp_connection;
        LASSERT(conn != NULL);
        *eof = 1;
        rc = snprintf(page, count, "%s\n", conn->c_remote_uuid.uuid);

        LPROCFS_CLIMP_EXIT(obd);
        return rc;
}

#define flag2str(flag) \
        if (imp->imp_##flag && max - len > 0) \
                len += snprintf(str + len, max - len, " " #flag);

/**
 * Append a space separated list of current set flags to str.
 */
static int obd_import_flags2str(struct obd_import *imp, char *str,
                                          int max)
{
        int len = 0;

        if (imp->imp_obd->obd_no_recov)
                len += snprintf(str, max - len, " no_recov");

        flag2str(invalid);
        flag2str(deactive);
        flag2str(replayable);
        flag2str(pingable);
        flag2str(recon_bk);
        flag2str(last_recon);
        return len;
}
#undef flags2str

int lprocfs_rd_import(char *page, char **start, off_t off, int count,
                      int *eof, void *data)
{
        struct obd_device *obd = (struct obd_device *)data;
        struct obd_import *imp;
        char *imp_state_name = NULL;
        int rc = 0;

        LASSERT(obd != NULL);
        LPROCFS_CLIMP_CHECK(obd);
        imp = obd->u.cli.cl_import;
        imp_state_name = ptlrpc_import_state_name(imp->imp_state);
        *eof = 1;

        rc = snprintf(page, count,
                      "import: %s\n"
                      "    target: %s@%s\n"
                      "    state: %s\n"
                      "    inflight: %u\n"
<<<<<<< HEAD
=======
                      "    unregistering: %u\n"
>>>>>>> 7df8d1be
                      "    conn_cnt: %u\n"
                      "    generation: %u\n"
                      "    inval_cnt: %u\n"
                      "    last_replay_transno: "LPU64"\n"
                      "    peer_committed_transno: "LPU64"\n"
                      "    last_trasno_checked: "LPU64"\n"
                      "    flags:",
                      obd->obd_name,
                      obd2cli_tgt(obd), imp->imp_connection->c_remote_uuid.uuid,
                      imp_state_name,
                      atomic_read(&imp->imp_inflight),
<<<<<<< HEAD
=======
                      atomic_read(&imp->imp_unregistering),
>>>>>>> 7df8d1be
                      imp->imp_conn_cnt,
                      imp->imp_generation,
                      atomic_read(&imp->imp_inval_count),
                      imp->imp_last_replay_transno,
                      imp->imp_peer_committed_transno,
                      imp->imp_last_transno_checked);
        rc += obd_import_flags2str(imp, page + rc, count - rc);
        rc += snprintf(page+rc, count - rc, "\n");
        LPROCFS_CLIMP_EXIT(obd);
        return rc;
}

int lprocfs_at_hist_helper(char *page, int count, int rc,
                           struct adaptive_timeout *at)
{
        int i;
        for (i = 0; i < AT_BINS; i++)
                rc += snprintf(page + rc, count - rc, "%3u ", at->at_hist[i]);
        rc += snprintf(page + rc, count - rc, "\n");
        return rc;
}

/* See also ptlrpc_lprocfs_rd_timeouts */
int lprocfs_rd_timeouts(char *page, char **start, off_t off, int count,
                        int *eof, void *data)
{
        struct obd_device *obd = (struct obd_device *)data;
        struct obd_import *imp;
        unsigned int cur, worst;
        time_t now, worstt;
        struct dhms ts;
        int i, rc = 0;

        LASSERT(obd != NULL);
        LPROCFS_CLIMP_CHECK(obd);
        imp = obd->u.cli.cl_import;
        *eof = 1;

        now = cfs_time_current_sec();

        /* Some network health info for kicks */
        s2dhms(&ts, now - imp->imp_last_reply_time);
        rc += snprintf(page + rc, count - rc,
                       "%-10s : %ld, "DHMS_FMT" ago\n",
                       "last reply", imp->imp_last_reply_time, DHMS_VARS(&ts));

        cur = at_get(&imp->imp_at.iat_net_latency);
        worst = imp->imp_at.iat_net_latency.at_worst_ever;
        worstt = imp->imp_at.iat_net_latency.at_worst_time;
        s2dhms(&ts, now - worstt);
        rc += snprintf(page + rc, count - rc,
                       "%-10s : cur %3u  worst %3u (at %ld, "DHMS_FMT" ago) ",
                       "network", cur, worst, worstt, DHMS_VARS(&ts));
        rc = lprocfs_at_hist_helper(page, count, rc,
                                    &imp->imp_at.iat_net_latency);

        for(i = 0; i < IMP_AT_MAX_PORTALS; i++) {
                if (imp->imp_at.iat_portal[i] == 0)
                        break;
                cur = at_get(&imp->imp_at.iat_service_estimate[i]);
                worst = imp->imp_at.iat_service_estimate[i].at_worst_ever;
                worstt = imp->imp_at.iat_service_estimate[i].at_worst_time;
                s2dhms(&ts, now - worstt);
                rc += snprintf(page + rc, count - rc,
                               "portal %-2d  : cur %3u  worst %3u (at %ld, "
                               DHMS_FMT" ago) ", imp->imp_at.iat_portal[i],
                               cur, worst, worstt, DHMS_VARS(&ts));
                rc = lprocfs_at_hist_helper(page, count, rc,
                                          &imp->imp_at.iat_service_estimate[i]);
        }

        LPROCFS_CLIMP_EXIT(obd);
        return rc;
}

/* see OBD_CONNECT_* */
static const char *obd_connect_names[] = {
        "read_only",
        "lov_index",
        "unused",
        "write_grant",
        "server_lock",
        "version",
        "request_portal",
        "acl",
        "xattr",
        "create_on_write",
        "truncate_lock",
        "initial_transno",
        "inode_bit_locks",
        "join_file",
        "getattr_by_fid",
        "no_oh_for_devices",
        "local_1.8_client",
        "remote_1.8_client",
        "max_byte_per_rpc",
        "64bit_qdata",
        "fid_capability",
        "oss_capability",
        "early_lock_cancel",
        "size_on_mds",
        "adaptive_timeout",
        "lru_resize",
        "mds_mds_connection",
        "real_conn",
        "change_qunit_size",
        "alt_checksum_algorithm",
        "fid_is_enabled",
        "version_recovery",
        "pools",
        NULL
};

int lprocfs_rd_connect_flags(char *page, char **start, off_t off,
                             int count, int *eof, void *data)
{
        struct obd_device *obd = data;
        __u64 mask = 1, flags;
        int i, ret = 0;

        LPROCFS_CLIMP_CHECK(obd);
        flags = obd->u.cli.cl_import->imp_connect_data.ocd_connect_flags;
        ret = snprintf(page, count, "flags="LPX64"\n", flags);
        for (i = 0; obd_connect_names[i] != NULL; i++, mask <<= 1) {
                if (flags & mask)
                        ret += snprintf(page + ret, count - ret, "%s\n",
                                        obd_connect_names[i]);
        }
        if (flags & ~(mask - 1))
                ret += snprintf(page + ret, count - ret,
                                "unknown flags "LPX64"\n", flags & ~(mask - 1));

        LPROCFS_CLIMP_EXIT(obd);
        return ret;
}
EXPORT_SYMBOL(lprocfs_rd_connect_flags);

int lprocfs_rd_num_exports(char *page, char **start, off_t off, int count,
                           int *eof,  void *data)
{
        struct obd_device *obd = data;

        LASSERT(obd != NULL);
        *eof = 1;
        return snprintf(page, count, "%u\n", obd->obd_num_exports);
}

int lprocfs_rd_numrefs(char *page, char **start, off_t off, int count,
                       int *eof, void *data)
{
        struct obd_type *class = (struct obd_type*) data;

        LASSERT(class != NULL);
        *eof = 1;
        return snprintf(page, count, "%d\n", class->typ_refcnt);
}

int lprocfs_obd_setup(struct obd_device *obd, struct lprocfs_vars *list)
{
        int rc = 0;

        LASSERT(obd != NULL);
        LASSERT(obd->obd_magic == OBD_DEVICE_MAGIC);
        LASSERT(obd->obd_type->typ_procroot != NULL);

        obd->obd_proc_entry = lprocfs_register(obd->obd_name,
                                               obd->obd_type->typ_procroot,
                                               list, obd);
        if (IS_ERR(obd->obd_proc_entry)) {
                rc = PTR_ERR(obd->obd_proc_entry);
                CERROR("error %d setting up lprocfs for %s\n",rc,obd->obd_name);
                obd->obd_proc_entry = NULL;
        }
        return rc;
}

int lprocfs_obd_cleanup(struct obd_device *obd)
{
        if (!obd)
                return -EINVAL;
        if (obd->obd_proc_exports_entry) {
                /* Should be no exports left */
                LASSERT(obd->obd_proc_exports_entry->subdir == NULL);
                lprocfs_remove(&obd->obd_proc_exports_entry);
        }
        lprocfs_remove(&obd->obd_proc_entry);
        return 0;
}

static void lprocfs_free_client_stats(struct nid_stat *client_stat)
{
        CDEBUG(D_CONFIG, "stat %p - data %p/%p/%p\n", client_stat,
               client_stat->nid_proc, client_stat->nid_stats,
               client_stat->nid_brw_stats);

        LASSERTF(client_stat->nid_exp_ref_count == 0, "count %d\n",
                 client_stat->nid_exp_ref_count);

        hlist_del_init(&client_stat->nid_hash);

        if (client_stat->nid_proc)
                lprocfs_remove(&client_stat->nid_proc);

        if (client_stat->nid_stats)
                lprocfs_free_stats(&client_stat->nid_stats);

        if (client_stat->nid_brw_stats)
                OBD_FREE_PTR(client_stat->nid_brw_stats);

        if (client_stat->nid_ldlm_stats)
                lprocfs_free_stats(&client_stat->nid_ldlm_stats);

        OBD_FREE_PTR(client_stat);
        return;

}

void lprocfs_free_per_client_stats(struct obd_device *obd)
{
        struct nid_stat *stat;
        ENTRY;

        /* we need extra list - because hash_exit called to early */
        /* not need locking because all clients is died */
        while(!list_empty(&obd->obd_nid_stats)) {
                stat = list_entry(obd->obd_nid_stats.next,
                                  struct nid_stat, nid_list);
                list_del_init(&stat->nid_list);
                lprocfs_free_client_stats(stat);
        }

        EXIT;
}

struct lprocfs_stats *lprocfs_alloc_stats(unsigned int num,
                                          enum lprocfs_stats_flags flags)
{
        struct lprocfs_stats *stats;
        unsigned int percpusize;
        unsigned int i, j;
        unsigned int num_cpu;

        if (num == 0)
                return NULL;

        if (flags & LPROCFS_STATS_FLAG_NOPERCPU)
                num_cpu = 1;
        else
                num_cpu = num_possible_cpus();

        OBD_ALLOC(stats, offsetof(typeof(*stats), ls_percpu[num_cpu]));
        if (stats == NULL)
                return NULL;

        if (flags & LPROCFS_STATS_FLAG_NOPERCPU) {
                stats->ls_flags = flags;
                spin_lock_init(&stats->ls_lock);
                /* Use this lock only if there are no percpu areas */
        } else {
                stats->ls_flags = 0;
        }

        percpusize = offsetof(struct lprocfs_percpu, lp_cntr[num]);
        if (num_cpu > 1)
                percpusize = L1_CACHE_ALIGN(percpusize);

        for (i = 0; i < num_cpu; i++) {
                OBD_ALLOC(stats->ls_percpu[i], percpusize);
                if (stats->ls_percpu[i] == NULL) {
                        for (j = 0; j < i; j++) {
                                OBD_FREE(stats->ls_percpu[j], percpusize);
                                stats->ls_percpu[j] = NULL;
                        }
                        break;
                }
        }
        if (stats->ls_percpu[0] == NULL) {
                OBD_FREE(stats, offsetof(typeof(*stats),
                                         ls_percpu[num_cpu]));
                return NULL;
        }

        stats->ls_num = num;
        return stats;
}

void lprocfs_free_stats(struct lprocfs_stats **statsh)
{
        struct lprocfs_stats *stats = *statsh;
        unsigned int num_cpu;
        unsigned int percpusize;
        unsigned int i;

        if (!stats || (stats->ls_num == 0))
                return;
        *statsh = NULL;
        if (stats->ls_flags & LPROCFS_STATS_FLAG_NOPERCPU)
                num_cpu = 1;
        else
                num_cpu = num_possible_cpus();

        percpusize = offsetof(struct lprocfs_percpu, lp_cntr[stats->ls_num]);
        if (num_cpu > 1)
                percpusize = L1_CACHE_ALIGN(percpusize);
        for (i = 0; i < num_cpu; i++)
                OBD_FREE(stats->ls_percpu[i], percpusize);
        OBD_FREE(stats, offsetof(typeof(*stats), ls_percpu[num_cpu]));
}

void lprocfs_clear_stats(struct lprocfs_stats *stats)
{
        struct lprocfs_counter *percpu_cntr;
        int i, j;
        unsigned int num_cpu;

        num_cpu = lprocfs_stats_lock(stats, LPROCFS_GET_NUM_CPU);

        for (i = 0; i < num_cpu; i++) {
                for (j = 0; j < stats->ls_num; j++) {
                        percpu_cntr = &(stats->ls_percpu[i])->lp_cntr[j];
                        atomic_inc(&percpu_cntr->lc_cntl.la_entry);
                        percpu_cntr->lc_count = 0;
                        percpu_cntr->lc_sum = 0;
                        percpu_cntr->lc_min = LC_MIN_INIT;
                        percpu_cntr->lc_max = 0;
                        percpu_cntr->lc_sumsquare = 0;
                        atomic_inc(&percpu_cntr->lc_cntl.la_exit);
                }
        }

        lprocfs_stats_unlock(stats);
}

static ssize_t lprocfs_stats_seq_write(struct file *file, const char *buf,
                                       size_t len, loff_t *off)
{
        struct seq_file *seq = file->private_data;
        struct lprocfs_stats *stats = seq->private;

        lprocfs_clear_stats(stats);

        return len;
}

static void *lprocfs_stats_seq_start(struct seq_file *p, loff_t *pos)
{
        struct lprocfs_stats *stats = p->private;
        /* return 1st cpu location */
        return (*pos >= stats->ls_num) ? NULL :
                &(stats->ls_percpu[0]->lp_cntr[*pos]);
}

static void lprocfs_stats_seq_stop(struct seq_file *p, void *v)
{
}

static void *lprocfs_stats_seq_next(struct seq_file *p, void *v, loff_t *pos)
{
        struct lprocfs_stats *stats = p->private;
        ++*pos;
        return (*pos >= stats->ls_num) ? NULL :
                &(stats->ls_percpu[0]->lp_cntr[*pos]);
}

/* seq file export of one lprocfs counter */
static int lprocfs_stats_seq_show(struct seq_file *p, void *v)
{
       struct lprocfs_stats *stats = p->private;
       struct lprocfs_counter  *cntr = v;
       struct lprocfs_counter  t, ret = { .lc_min = LC_MIN_INIT };
       int i, idx, rc = 0;
       unsigned int num_cpu;

       if (cntr == &(stats->ls_percpu[0])->lp_cntr[0]) {
               struct timeval now;
               do_gettimeofday(&now);
               rc = seq_printf(p, "%-25s %lu.%lu secs.usecs\n",
                               "snapshot_time", now.tv_sec, now.tv_usec);
               if (rc < 0)
                       return rc;
       }
       idx = cntr - &(stats->ls_percpu[0])->lp_cntr[0];

       if (stats->ls_flags & LPROCFS_STATS_FLAG_NOPERCPU)
               num_cpu = 1;
       else
               num_cpu = num_possible_cpus();

       for (i = 0; i < num_cpu; i++) {
               struct lprocfs_counter *percpu_cntr =
                       &(stats->ls_percpu[i])->lp_cntr[idx];
               int centry;

               do {
                       centry = atomic_read(&percpu_cntr->lc_cntl.la_entry);
                       t.lc_count = percpu_cntr->lc_count;
                       t.lc_sum = percpu_cntr->lc_sum;
                       t.lc_min = percpu_cntr->lc_min;
                       t.lc_max = percpu_cntr->lc_max;
                       t.lc_sumsquare = percpu_cntr->lc_sumsquare;
               } while (centry != atomic_read(&percpu_cntr->lc_cntl.la_entry) &&
                        centry != atomic_read(&percpu_cntr->lc_cntl.la_exit));
               ret.lc_count += t.lc_count;
               ret.lc_sum += t.lc_sum;
               if (t.lc_min < ret.lc_min)
                       ret.lc_min = t.lc_min;
               if (t.lc_max > ret.lc_max)
                       ret.lc_max = t.lc_max;
               ret.lc_sumsquare += t.lc_sumsquare;
       }

       if (ret.lc_count == 0)
               goto out;

       rc = seq_printf(p, "%-25s "LPD64" samples [%s]", cntr->lc_name,
                       ret.lc_count, cntr->lc_units);
       if (rc < 0)
               goto out;

       if ((cntr->lc_config & LPROCFS_CNTR_AVGMINMAX) && (ret.lc_count > 0)) {
               rc = seq_printf(p, " "LPD64" "LPD64" "LPD64,
                               ret.lc_min, ret.lc_max, ret.lc_sum);
               if (rc < 0)
                       goto out;
               if (cntr->lc_config & LPROCFS_CNTR_STDDEV)
                       rc = seq_printf(p, " "LPD64, ret.lc_sumsquare);
               if (rc < 0)
                       goto out;
       }
       rc = seq_printf(p, "\n");
 out:
       return (rc < 0) ? rc : 0;
}

struct seq_operations lprocfs_stats_seq_sops = {
        start: lprocfs_stats_seq_start,
        stop:  lprocfs_stats_seq_stop,
        next:  lprocfs_stats_seq_next,
        show:  lprocfs_stats_seq_show,
};

static int lprocfs_stats_seq_open(struct inode *inode, struct file *file)
{
        struct proc_dir_entry *dp = PDE(inode);
        struct seq_file *seq;
        int rc;

        LPROCFS_ENTRY_AND_CHECK(dp);
        rc = seq_open(file, &lprocfs_stats_seq_sops);
        if (rc) {
                LPROCFS_EXIT();
                return rc;
        }

        seq = file->private_data;
        seq->private = dp->data;
        return 0;
}

struct file_operations lprocfs_stats_seq_fops = {
        .owner   = THIS_MODULE,
        .open    = lprocfs_stats_seq_open,
        .read    = seq_read,
        .write   = lprocfs_stats_seq_write,
        .llseek  = seq_lseek,
        .release = lprocfs_seq_release,
};

int lprocfs_register_stats(struct proc_dir_entry *root, const char *name,
                           struct lprocfs_stats *stats)
{
        struct proc_dir_entry *entry;
        LASSERT(root != NULL);

        entry = create_proc_entry(name, 0644, root);
        if (entry == NULL)
                return -ENOMEM;
        entry->proc_fops = &lprocfs_stats_seq_fops;
        entry->data = stats;
        return 0;
}

void lprocfs_counter_init(struct lprocfs_stats *stats, int index,
                          unsigned conf, const char *name, const char *units)
{
        struct lprocfs_counter *c;
        int i;
        unsigned int num_cpu;

        LASSERT(stats != NULL);

        num_cpu = lprocfs_stats_lock(stats, LPROCFS_GET_NUM_CPU);

        for (i = 0; i < num_cpu; i++) {
                c = &(stats->ls_percpu[i]->lp_cntr[index]);
                c->lc_config = conf;
                c->lc_count = 0;
                c->lc_sum = 0;
                c->lc_min = LC_MIN_INIT;
                c->lc_max = 0;
                c->lc_name = name;
                c->lc_units = units;
        }

        lprocfs_stats_unlock(stats);
}
EXPORT_SYMBOL(lprocfs_counter_init);

#define LPROCFS_OBD_OP_INIT(base, stats, op)                               \
do {                                                                       \
        unsigned int coffset = base + OBD_COUNTER_OFFSET(op);              \
        LASSERT(coffset < stats->ls_num);                                  \
        lprocfs_counter_init(stats, coffset, 0, #op, "reqs");              \
} while (0)

void lprocfs_init_ops_stats(int num_private_stats, struct lprocfs_stats *stats)
{
        LPROCFS_OBD_OP_INIT(num_private_stats, stats, iocontrol);
        LPROCFS_OBD_OP_INIT(num_private_stats, stats, get_info);
        LPROCFS_OBD_OP_INIT(num_private_stats, stats, set_info_async);
        LPROCFS_OBD_OP_INIT(num_private_stats, stats, attach);
        LPROCFS_OBD_OP_INIT(num_private_stats, stats, detach);
        LPROCFS_OBD_OP_INIT(num_private_stats, stats, setup);
        LPROCFS_OBD_OP_INIT(num_private_stats, stats, precleanup);
        LPROCFS_OBD_OP_INIT(num_private_stats, stats, cleanup);
        LPROCFS_OBD_OP_INIT(num_private_stats, stats, process_config);
        LPROCFS_OBD_OP_INIT(num_private_stats, stats, postrecov);
        LPROCFS_OBD_OP_INIT(num_private_stats, stats, add_conn);
        LPROCFS_OBD_OP_INIT(num_private_stats, stats, del_conn);
        LPROCFS_OBD_OP_INIT(num_private_stats, stats, connect);
        LPROCFS_OBD_OP_INIT(num_private_stats, stats, reconnect);
        LPROCFS_OBD_OP_INIT(num_private_stats, stats, disconnect);
        LPROCFS_OBD_OP_INIT(num_private_stats, stats, fid_init);
        LPROCFS_OBD_OP_INIT(num_private_stats, stats, fid_fini);
        LPROCFS_OBD_OP_INIT(num_private_stats, stats, statfs);
        LPROCFS_OBD_OP_INIT(num_private_stats, stats, statfs_async);
        LPROCFS_OBD_OP_INIT(num_private_stats, stats, packmd);
        LPROCFS_OBD_OP_INIT(num_private_stats, stats, unpackmd);
        LPROCFS_OBD_OP_INIT(num_private_stats, stats, checkmd);
        LPROCFS_OBD_OP_INIT(num_private_stats, stats, preallocate);
        LPROCFS_OBD_OP_INIT(num_private_stats, stats, precreate);
        LPROCFS_OBD_OP_INIT(num_private_stats, stats, create);
        LPROCFS_OBD_OP_INIT(num_private_stats, stats, destroy);
        LPROCFS_OBD_OP_INIT(num_private_stats, stats, setattr);
        LPROCFS_OBD_OP_INIT(num_private_stats, stats, setattr_async);
        LPROCFS_OBD_OP_INIT(num_private_stats, stats, getattr);
        LPROCFS_OBD_OP_INIT(num_private_stats, stats, getattr_async);
        LPROCFS_OBD_OP_INIT(num_private_stats, stats, brw);
        LPROCFS_OBD_OP_INIT(num_private_stats, stats, merge_lvb);
        LPROCFS_OBD_OP_INIT(num_private_stats, stats, update_lvb);
        LPROCFS_OBD_OP_INIT(num_private_stats, stats, adjust_kms);
        LPROCFS_OBD_OP_INIT(num_private_stats, stats, punch);
        LPROCFS_OBD_OP_INIT(num_private_stats, stats, sync);
        LPROCFS_OBD_OP_INIT(num_private_stats, stats, migrate);
        LPROCFS_OBD_OP_INIT(num_private_stats, stats, copy);
        LPROCFS_OBD_OP_INIT(num_private_stats, stats, iterate);
        LPROCFS_OBD_OP_INIT(num_private_stats, stats, preprw);
        LPROCFS_OBD_OP_INIT(num_private_stats, stats, commitrw);
        LPROCFS_OBD_OP_INIT(num_private_stats, stats, enqueue);
        LPROCFS_OBD_OP_INIT(num_private_stats, stats, change_cbdata);
        LPROCFS_OBD_OP_INIT(num_private_stats, stats, cancel);
        LPROCFS_OBD_OP_INIT(num_private_stats, stats, cancel_unused);
        LPROCFS_OBD_OP_INIT(num_private_stats, stats, init_export);
        LPROCFS_OBD_OP_INIT(num_private_stats, stats, destroy_export);
        LPROCFS_OBD_OP_INIT(num_private_stats, stats, extent_calc);
        LPROCFS_OBD_OP_INIT(num_private_stats, stats, llog_init);
        LPROCFS_OBD_OP_INIT(num_private_stats, stats, llog_finish);
        LPROCFS_OBD_OP_INIT(num_private_stats, stats, pin);
        LPROCFS_OBD_OP_INIT(num_private_stats, stats, unpin);
        LPROCFS_OBD_OP_INIT(num_private_stats, stats, import_event);
        LPROCFS_OBD_OP_INIT(num_private_stats, stats, notify);
        LPROCFS_OBD_OP_INIT(num_private_stats, stats, health_check);
        LPROCFS_OBD_OP_INIT(num_private_stats, stats, quotacheck);
        LPROCFS_OBD_OP_INIT(num_private_stats, stats, quotactl);
        LPROCFS_OBD_OP_INIT(num_private_stats, stats, quota_adjust_qunit);
        LPROCFS_OBD_OP_INIT(num_private_stats, stats, ping);
        LPROCFS_OBD_OP_INIT(num_private_stats, stats, pool_new);
        LPROCFS_OBD_OP_INIT(num_private_stats, stats, pool_rem);
        LPROCFS_OBD_OP_INIT(num_private_stats, stats, pool_add);
        LPROCFS_OBD_OP_INIT(num_private_stats, stats, pool_del);
}

void lprocfs_init_ldlm_stats(struct lprocfs_stats *ldlm_stats)
{
        lprocfs_counter_init(ldlm_stats,
                             LDLM_ENQUEUE - LDLM_FIRST_OPC,
                             0, "ldlm_enqueue", "reqs");
        lprocfs_counter_init(ldlm_stats,
                             LDLM_CONVERT - LDLM_FIRST_OPC,
                             0, "ldlm_convert", "reqs");
        lprocfs_counter_init(ldlm_stats,
                             LDLM_CANCEL - LDLM_FIRST_OPC,
                             0, "ldlm_cancel", "reqs");
        lprocfs_counter_init(ldlm_stats,
                             LDLM_BL_CALLBACK - LDLM_FIRST_OPC,
                             0, "ldlm_bl_callback", "reqs");
        lprocfs_counter_init(ldlm_stats,
                             LDLM_CP_CALLBACK - LDLM_FIRST_OPC,
                             0, "ldlm_cp_callback", "reqs");
        lprocfs_counter_init(ldlm_stats,
                             LDLM_GL_CALLBACK - LDLM_FIRST_OPC,
                             0, "ldlm_gl_callback", "reqs");
}

int lprocfs_alloc_obd_stats(struct obd_device *obd, unsigned num_private_stats)
{
        struct lprocfs_stats *stats;
        unsigned int num_stats;
        int rc, i;

        LASSERT(obd->obd_stats == NULL);
        LASSERT(obd->obd_proc_entry != NULL);
        LASSERT(obd->obd_cntr_base == 0);

        num_stats = ((int)sizeof(*obd->obd_type->typ_ops) / sizeof(void *)) +
                num_private_stats - 1 /* o_owner */;
        stats = lprocfs_alloc_stats(num_stats, 0);
        if (stats == NULL)
                return -ENOMEM;

        lprocfs_init_ops_stats(num_private_stats, stats);

        for (i = num_private_stats; i < num_stats; i++) {
                /* If this LBUGs, it is likely that an obd
                 * operation was added to struct obd_ops in
                 * <obd.h>, and that the corresponding line item
                 * LPROCFS_OBD_OP_INIT(.., .., opname)
                 * is missing from the list above. */
                LASSERTF(stats->ls_percpu[0]->lp_cntr[i].lc_name != NULL,
                         "Missing obd_stat initializer obd_op "
                         "operation at offset %d.\n", i - num_private_stats);
        }
        rc = lprocfs_register_stats(obd->obd_proc_entry, "stats", stats);
        if (rc < 0) {
                lprocfs_free_stats(&stats);
        } else {
                obd->obd_stats  = stats;
                obd->obd_cntr_base = num_private_stats;
        }
        return rc;
}

void lprocfs_free_obd_stats(struct obd_device *obd)
{
        if (obd->obd_stats)
                lprocfs_free_stats(&obd->obd_stats);
}

<<<<<<< HEAD
=======
#define LPROCFS_MD_OP_INIT(base, stats, op)                             \
do {                                                                    \
        unsigned int coffset = base + MD_COUNTER_OFFSET(op);            \
        LASSERT(coffset < stats->ls_num);                               \
        lprocfs_counter_init(stats, coffset, 0, #op, "reqs");           \
} while (0)

int lprocfs_alloc_md_stats(struct obd_device *obd,
                           unsigned num_private_stats)
{
        struct lprocfs_stats *stats;
        unsigned int num_stats;
        int rc, i;

        LASSERT(obd->md_stats == NULL);
        LASSERT(obd->obd_proc_entry != NULL);
        LASSERT(obd->md_cntr_base == 0);

        num_stats = 1 + MD_COUNTER_OFFSET(revalidate_lock) +
                    num_private_stats;
        stats = lprocfs_alloc_stats(num_stats, 0);
        if (stats == NULL)
                return -ENOMEM;

        LPROCFS_MD_OP_INIT(num_private_stats, stats, getstatus);
        LPROCFS_MD_OP_INIT(num_private_stats, stats, change_cbdata);
        LPROCFS_MD_OP_INIT(num_private_stats, stats, close);
        LPROCFS_MD_OP_INIT(num_private_stats, stats, create);
        LPROCFS_MD_OP_INIT(num_private_stats, stats, done_writing);
        LPROCFS_MD_OP_INIT(num_private_stats, stats, enqueue);
        LPROCFS_MD_OP_INIT(num_private_stats, stats, getattr);
        LPROCFS_MD_OP_INIT(num_private_stats, stats, getattr_name);
        LPROCFS_MD_OP_INIT(num_private_stats, stats, intent_lock);
        LPROCFS_MD_OP_INIT(num_private_stats, stats, link);
        LPROCFS_MD_OP_INIT(num_private_stats, stats, rename);
        LPROCFS_MD_OP_INIT(num_private_stats, stats, is_subdir);
        LPROCFS_MD_OP_INIT(num_private_stats, stats, setattr);
        LPROCFS_MD_OP_INIT(num_private_stats, stats, sync);
        LPROCFS_MD_OP_INIT(num_private_stats, stats, readpage);
        LPROCFS_MD_OP_INIT(num_private_stats, stats, unlink);
        LPROCFS_MD_OP_INIT(num_private_stats, stats, setxattr);
        LPROCFS_MD_OP_INIT(num_private_stats, stats, getxattr);
        LPROCFS_MD_OP_INIT(num_private_stats, stats, init_ea_size);
        LPROCFS_MD_OP_INIT(num_private_stats, stats, get_lustre_md);
        LPROCFS_MD_OP_INIT(num_private_stats, stats, free_lustre_md);
        LPROCFS_MD_OP_INIT(num_private_stats, stats, set_open_replay_data);
        LPROCFS_MD_OP_INIT(num_private_stats, stats, clear_open_replay_data);
        LPROCFS_MD_OP_INIT(num_private_stats, stats, set_lock_data);
        LPROCFS_MD_OP_INIT(num_private_stats, stats, lock_match);
        LPROCFS_MD_OP_INIT(num_private_stats, stats, cancel_unused);
        LPROCFS_MD_OP_INIT(num_private_stats, stats, renew_capa);
        LPROCFS_MD_OP_INIT(num_private_stats, stats, get_remote_perm);
        LPROCFS_MD_OP_INIT(num_private_stats, stats, intent_getattr_async);
        LPROCFS_MD_OP_INIT(num_private_stats, stats, revalidate_lock);

        for (i = num_private_stats; i < num_stats; i++) {
                if (stats->ls_percpu[0]->lp_cntr[i].lc_name == NULL) {
                        CERROR("Missing md_stat initializer md_op "
                               "operation at offset %d. Aborting.\n",
                               i - num_private_stats);
                        LBUG();
                }
        }
        rc = lprocfs_register_stats(obd->obd_proc_entry, "stats", stats);
        if (rc < 0) {
                lprocfs_free_stats(&stats);
        } else {
                obd->md_stats  = stats;
                obd->md_cntr_base = num_private_stats;
        }
        return rc;
}

void lprocfs_free_md_stats(struct obd_device *obd)
{
        struct lprocfs_stats *stats = obd->md_stats;

        if (stats != NULL) {
                obd->md_stats = NULL;
                obd->md_cntr_base = 0;
                lprocfs_free_stats(&stats);
        }
}

void lprocfs_init_ldlm_stats(struct lprocfs_stats *ldlm_stats)
{
        lprocfs_counter_init(ldlm_stats,
                             LDLM_ENQUEUE - LDLM_FIRST_OPC,
                             0, "ldlm_enqueue", "reqs");
        lprocfs_counter_init(ldlm_stats,
                             LDLM_CONVERT - LDLM_FIRST_OPC,
                             0, "ldlm_convert", "reqs");
        lprocfs_counter_init(ldlm_stats,
                             LDLM_CANCEL - LDLM_FIRST_OPC,
                             0, "ldlm_cancel", "reqs");
        lprocfs_counter_init(ldlm_stats,
                             LDLM_BL_CALLBACK - LDLM_FIRST_OPC,
                             0, "ldlm_bl_callback", "reqs");
        lprocfs_counter_init(ldlm_stats,
                             LDLM_CP_CALLBACK - LDLM_FIRST_OPC,
                             0, "ldlm_cp_callback", "reqs");
        lprocfs_counter_init(ldlm_stats,
                             LDLM_GL_CALLBACK - LDLM_FIRST_OPC,
                             0, "ldlm_gl_callback", "reqs");
}

>>>>>>> 7df8d1be
int lprocfs_exp_rd_nid(char *page, char **start, off_t off, int count,
                         int *eof,  void *data)
{
        struct obd_export *exp = data;
        LASSERT(exp != NULL);
        *eof = 1;
        return snprintf(page, count, "%s\n", obd_export_nid2str(exp));
}

struct exp_uuid_cb_data {
        char                   *page;
        int                     count;
        int                    *eof;
        int                    *len;
};

static void
lprocfs_exp_rd_cb_data_init(struct exp_uuid_cb_data *cb_data, char *page,
                            int count, int *eof, int *len)
{
        cb_data->page = page;
        cb_data->count = count;
        cb_data->eof = eof;
        cb_data->len = len;
}

void lprocfs_exp_print_uuid(void *obj, void *cb_data)
{
        struct obd_export *exp = (struct obd_export *)obj;
        struct exp_uuid_cb_data *data = (struct exp_uuid_cb_data *)cb_data;

        if (exp->exp_nid_stats)
                *data->len += snprintf((data->page + *data->len),
                                       data->count, "%s\n",
                                       obd_uuid2str(&exp->exp_client_uuid));
}

int lprocfs_exp_rd_uuid(char *page, char **start, off_t off, int count,
                        int *eof,  void *data)
{
        struct nid_stat *stats = (struct nid_stat *)data;
        struct exp_uuid_cb_data cb_data;
        struct obd_device *obd = stats->nid_obd;
        int len = 0;

        *eof = 1;
        page[0] = '\0';
        lprocfs_exp_rd_cb_data_init(&cb_data, page, count, eof, &len);
        lustre_hash_for_each_key(obd->obd_nid_hash, &stats->nid,
                                 lprocfs_exp_print_uuid, &cb_data);
        return (*cb_data.len);
}

void lprocfs_exp_print_hash(void *obj, void *cb_data)
{
        struct obd_export *exp = (struct obd_export *)obj;
        struct exp_uuid_cb_data *data = (struct exp_uuid_cb_data *)cb_data;
        lustre_hash_t *lh;

        lh = exp->exp_lock_hash;
        if (lh) {
                if (!*data->len)
                        *data->len += lustre_hash_debug_header(data->page,
                                                               data->count);

                *data->len += lustre_hash_debug_str(lh, data->page +
                                                    *data->len,
                                                    data->count);
     }
}

int lprocfs_exp_rd_hash(char *page, char **start, off_t off, int count,
                     int *eof,  void *data)
{
        struct nid_stat *stats = (struct nid_stat *)data;
        struct exp_uuid_cb_data cb_data;
        struct obd_device *obd = stats->nid_obd;
        int len = 0;

        *eof = 1;
        page[0] = '\0';
        lprocfs_exp_rd_cb_data_init(&cb_data, page, count, eof, &len);
        lustre_hash_for_each_key(obd->obd_nid_hash, &stats->nid,
                                 lprocfs_exp_print_hash, &cb_data);
        return (*cb_data.len);
}

int lprocfs_nid_stats_clear_read(char *page, char **start, off_t off,
                                        int count, int *eof,  void *data)
{
        *eof = 1;
        return snprintf(page, count, "%s\n",
                        "Write into this file to clear all nid stats and "
                        "stale nid entries");
}
EXPORT_SYMBOL(lprocfs_nid_stats_clear_read);

void lprocfs_nid_stats_clear_write_cb(void *obj, void *data)
{
        struct nid_stat *stat = obj;
        int i;
        ENTRY;
        /* object has only hash + iterate_all references.
         * add/delete blocked by hash bucket lock */
        CDEBUG(D_INFO,"refcnt %d\n", stat->nid_exp_ref_count);
        if (stat->nid_exp_ref_count == 2) {
                hlist_del_init(&stat->nid_hash);
                stat->nid_exp_ref_count--;
                spin_lock(&stat->nid_obd->obd_nid_lock);
                list_move(&stat->nid_list, data);
                spin_unlock(&stat->nid_obd->obd_nid_lock);
                EXIT;
                return;
        }
        /* we has reference to object - only clear data*/
        if (stat->nid_stats)
                lprocfs_clear_stats(stat->nid_stats);

        if (stat->nid_brw_stats) {
                for (i = 0; i < BRW_LAST; i++)
                        lprocfs_oh_clear(&stat->nid_brw_stats->hist[i]);
        }
        EXIT;
        return;
}

int lprocfs_nid_stats_clear_write(struct file *file, const char *buffer,
                                         unsigned long count, void *data)
{
        struct obd_device *obd = (struct obd_device *)data;
        struct nid_stat *client_stat;
        CFS_LIST_HEAD(free_list);

        lustre_hash_for_each(obd->obd_nid_stats_hash,
                             lprocfs_nid_stats_clear_write_cb, &free_list);

        while (!list_empty(&free_list)) {
                client_stat = list_entry(free_list.next, struct nid_stat,
                                         nid_list);
                list_del_init(&client_stat->nid_list);
                lprocfs_free_client_stats(client_stat);
        }

        return count;
}
EXPORT_SYMBOL(lprocfs_nid_stats_clear_write);

int lprocfs_exp_setup(struct obd_export *exp, lnet_nid_t *nid, int *newnid)
{
        int rc = 0;
        struct nid_stat *new_stat, *old_stat;
        struct nid_stat_uuid *cursor, *new_ns_uuid;
        struct obd_device *obd;
        cfs_proc_dir_entry_t *entry;
        ENTRY;

        *newnid = 0;

        if (!exp || !exp->exp_obd || !exp->exp_obd->obd_proc_exports_entry ||
            !exp->exp_obd->obd_nid_stats_hash)
                RETURN(-EINVAL);

        /* not test against zero because eric say:
	 * You may only test nid against another nid, or LNET_NID_ANY.
         * Anything else is nonsense.*/
        if (!nid || *nid == LNET_NID_ANY)
                RETURN(0);

        obd = exp->exp_obd;

        CDEBUG(D_CONFIG, "using hash %p\n", obd->obd_nid_stats_hash);

        OBD_ALLOC_PTR(new_stat);
        if (new_stat == NULL)
                RETURN(-ENOMEM);

        OBD_ALLOC_PTR(new_ns_uuid);
        if (new_ns_uuid == NULL) {
                OBD_FREE_PTR(new_stat);
                RETURN(-ENOMEM);
        }
        CFS_INIT_LIST_HEAD(&new_ns_uuid->ns_uuid_list);
        strncpy(new_ns_uuid->ns_uuid.uuid, exp->exp_client_uuid.uuid,
                sizeof(struct obd_uuid));

        CFS_INIT_LIST_HEAD(&new_stat->nid_uuid_list);
<<<<<<< HEAD
        new_stat->nid = *nid;
        new_stat->nid_obd = exp->exp_obd;
        /* need live in hash after destroy export */
        new_stat->nid_exp_ref_count = 1;
=======
        new_stat->nid               = *nid;
        new_stat->nid_obd           = exp->exp_obd;
        new_stat->nid_exp_ref_count = 1; /* live in hash after destroy export */
>>>>>>> 7df8d1be

        old_stat = lustre_hash_findadd_unique(obd->obd_nid_stats_hash,
                                          nid, &new_stat->nid_hash);
        CDEBUG(D_INFO, "Found stats %p for nid %s - ref %d\n",
               old_stat, libcfs_nid2str(*nid), new_stat->nid_exp_ref_count);

        /* Return -EALREADY here so that we know that the /proc
         * entry already has been created */
        if (old_stat != new_stat) {
                int found = 0;

                exp->exp_nid_stats = old_stat;

                /* We need to decrement the refcount if the uuid was
                 * already in our list */
                spin_lock(&obd->obd_nid_lock);
                list_for_each_entry(cursor,
                                    &old_stat->nid_uuid_list,
                                    ns_uuid_list) {
                        if (cursor && obd_uuid_equals(&cursor->ns_uuid,
                                                      &exp->exp_client_uuid)) {
                                found = 1;
                                --old_stat->nid_exp_ref_count;
                                break;
                        }
                }

                if (!found)
                        list_add(&new_ns_uuid->ns_uuid_list,
                                 &old_stat->nid_uuid_list);
                else
                        OBD_FREE_PTR(new_ns_uuid);

                spin_unlock(&obd->obd_nid_lock);

                GOTO(destroy_new, rc = -EALREADY);
        }
        /* not found - create */
<<<<<<< HEAD
        new_stat->nid_proc = proc_mkdir(libcfs_nid2str(*nid),
                                   obd->obd_proc_exports_entry);
        if (!new_stat->nid_proc) {
                CERROR("Error making export directory for"
                       " nid %s\n", libcfs_nid2str(*nid));
=======
        new_stat->nid_proc = lprocfs_register(libcfs_nid2str(*nid),
                                              obd->obd_proc_exports_entry,
                                              NULL, NULL);
        if (new_stat->nid_proc == NULL) {
                CERROR("Error making export directory for nid %s\n",
                       libcfs_nid2str(*nid));
>>>>>>> 7df8d1be
                GOTO(destroy_new_ns, rc = -ENOMEM);
        }

        /* Add in uuid to our nid_stats list */
        spin_lock(&obd->obd_nid_lock);
        list_add(&new_ns_uuid->ns_uuid_list, &new_stat->nid_uuid_list);
        spin_unlock(&obd->obd_nid_lock);

        entry = lprocfs_add_simple(new_stat->nid_proc, "uuid",
                                   lprocfs_exp_rd_uuid, NULL, new_stat, NULL);
        if (IS_ERR(entry)) {
                CWARN("Error adding the uuid file\n");
                rc = PTR_ERR(entry);
                GOTO(destroy_new_ns, rc);
        }

        entry = lprocfs_add_simple(new_stat->nid_proc, "hash",
                                lprocfs_exp_rd_hash, NULL, new_stat, NULL);
        if (IS_ERR(entry)) {
                CWARN("Error adding the hash file\n");
                lprocfs_remove(&new_stat->nid_proc);
                rc = PTR_ERR(entry);
<<<<<<< HEAD
                lprocfs_remove(&new_stat->nid_proc);
=======
>>>>>>> 7df8d1be
                GOTO(destroy_new_ns, rc);
        }

        exp->exp_nid_stats = new_stat;
        *newnid = 1;
        /* protect competitive add to list, not need locking on destroy */
        spin_lock(&obd->obd_nid_lock);
        list_add(&new_stat->nid_list, &obd->obd_nid_stats);
        spin_unlock(&obd->obd_nid_lock);

        RETURN(rc);

destroy_new_ns:
        lustre_hash_del(obd->obd_nid_stats_hash, nid, &new_stat->nid_hash);
        OBD_FREE_PTR(new_ns_uuid);

destroy_new:
        OBD_FREE_PTR(new_stat);
        RETURN(rc);
}

int lprocfs_exp_cleanup(struct obd_export *exp)
{
        struct nid_stat *stat = exp->exp_nid_stats;
        struct nid_stat_uuid *cursor, *tmp;
        int found = 0;

        if(!stat || !exp->exp_obd)
                RETURN(0);

        spin_lock(&exp->exp_obd->obd_nid_lock);
        list_for_each_entry_safe(cursor, tmp,
                                 &stat->nid_uuid_list,
                                 ns_uuid_list) {
                if (cursor && obd_uuid_equals(&cursor->ns_uuid,
                                              &exp->exp_client_uuid)) {
                        found = 1;
                        list_del(&cursor->ns_uuid_list);
                        OBD_FREE_PTR(cursor);
                        --stat->nid_exp_ref_count;
                        CDEBUG(D_INFO, "Put stat %p - %d\n", stat,
                               stat->nid_exp_ref_count);
                        break;
                }
        }
        spin_unlock(&exp->exp_obd->obd_nid_lock);
        if (!found)
                CERROR("obd_export's client uuid %s are not found in its "
                       "nid_stats list\n", exp->exp_client_uuid.uuid);

        exp->exp_nid_stats = NULL;
        lprocfs_free_stats(&exp->exp_ops_stats);

        return 0;
}

int lprocfs_write_helper(const char *buffer, unsigned long count,
                         int *val)
{
        return lprocfs_write_frac_helper(buffer, count, val, 1);
}

int lprocfs_write_frac_helper(const char *buffer, unsigned long count,
                              int *val, int mult)
{
        char kernbuf[20], *end, *pbuf;

        if (count > (sizeof(kernbuf) - 1))
                return -EINVAL;

        if (copy_from_user(kernbuf, buffer, count))
                return -EFAULT;

        kernbuf[count] = '\0';
        pbuf = kernbuf;
        if (*pbuf == '-') {
                mult = -mult;
                pbuf++;
        }

        *val = (int)simple_strtoul(pbuf, &end, 10) * mult;
        if (pbuf == end)
                return -EINVAL;

        if (end != NULL && *end == '.') {
                int temp_val, pow = 1;
                int i;

                pbuf = end + 1;
                if (strlen(pbuf) > 5)
                        pbuf[5] = '\0'; /*only allow 5bits fractional*/

                temp_val = (int)simple_strtoul(pbuf, &end, 10) * mult;

                if (pbuf < end) {
                        for (i = 0; i < (end - pbuf); i++)
                                pow *= 10;

                        *val += temp_val / pow;
                }
        }
        return 0;
}

int lprocfs_read_frac_helper(char *buffer, unsigned long count, long val,
                             int mult)
{
        long decimal_val, frac_val;
        int prtn;

        if (count < 10)
                return -EINVAL;

        decimal_val = val / mult;
        prtn = snprintf(buffer, count, "%ld", decimal_val);
        frac_val = val % mult;

        if (prtn < (count - 4) && frac_val > 0) {
                long temp_frac;
                int i, temp_mult = 1, frac_bits = 0;

                temp_frac = frac_val * 10;
                buffer[prtn++] = '.';
                while (frac_bits < 2 && (temp_frac / mult) < 1 ) {
<<<<<<< HEAD
                        /*only reserved 2bits fraction*/
=======
                        /* only reserved 2 bits fraction */
>>>>>>> 7df8d1be
                        buffer[prtn++] ='0';
                        temp_frac *= 10;
                        frac_bits++;
                }
                /*
                 * Need to think these cases :
                 *      1. #echo x.00 > /proc/xxx       output result : x
                 *      2. #echo x.0x > /proc/xxx       output result : x.0x
                 *      3. #echo x.x0 > /proc/xxx       output result : x.x
                 *      4. #echo x.xx > /proc/xxx       output result : x.xx
                 *      Only reserved 2 bits fraction.
                 */
                for (i = 0; i < (5 - prtn); i++)
                        temp_mult *= 10;

                frac_bits = min((int)count - prtn, 3 - frac_bits);
                prtn += snprintf(buffer + prtn, frac_bits, "%ld",
                                 frac_val * temp_mult / mult);

                prtn--;
                while(buffer[prtn] < '1' || buffer[prtn] > '9') {
                        prtn--;
                        if (buffer[prtn] == '.') {
                                prtn--;
                                break;
                        }
                }
                prtn++;
        }
        buffer[prtn++] ='\n';
        return prtn;
}

int lprocfs_write_u64_helper(const char *buffer, unsigned long count,__u64 *val)
{
        return lprocfs_write_frac_u64_helper(buffer, count, val, 1);
}

int lprocfs_write_frac_u64_helper(const char *buffer, unsigned long count,
                              __u64 *val, int mult)
{
        char kernbuf[22], *end, *pbuf;
        __u64 whole, frac = 0, units;
        unsigned frac_d = 1;

        if (count > (sizeof(kernbuf) - 1))
                return -EINVAL;

        if (copy_from_user(kernbuf, buffer, count))
                return -EFAULT;

        kernbuf[count] = '\0';
        pbuf = kernbuf;
        if (*pbuf == '-') {
                mult = -mult;
                pbuf++;
        }

        whole = simple_strtoull(pbuf, &end, 10);
        if (pbuf == end)
                return -EINVAL;

        if (end != NULL && *end == '.') {
                int i;
                pbuf = end + 1;

                /* need to limit frac_d to a __u32 */
                if (strlen(pbuf) > 10)
                        pbuf[10] = '\0';

                frac = simple_strtoull(pbuf, &end, 10);
                /* count decimal places */
                for (i = 0; i < (end - pbuf); i++)
                        frac_d *= 10;
        }

        units = 1;
        switch(*end) {
        case 'p': case 'P':
                units <<= 10;
        case 't': case 'T':
                units <<= 10;
        case 'g': case 'G':
                units <<= 10;
        case 'm': case 'M':
                units <<= 10;
        case 'k': case 'K':
                units <<= 10;
        }
        /* Specified units override the multiplier */
        if (units)
                mult = mult < 0 ? -units : units;

        frac *= mult;
        do_div(frac, frac_d);
        *val = whole * mult + frac;
        return 0;
}

int lprocfs_seq_create(cfs_proc_dir_entry_t *parent, char *name, mode_t mode,
                       struct file_operations *seq_fops, void *data)
{
        struct proc_dir_entry *entry;
        ENTRY;

        entry = create_proc_entry(name, mode, parent);
        if (entry == NULL)
                RETURN(-ENOMEM);
        entry->proc_fops = seq_fops;
        entry->data = data;

        RETURN(0);
}
EXPORT_SYMBOL(lprocfs_seq_create);

__inline__ int lprocfs_obd_seq_create(struct obd_device *dev, char *name,
                                      mode_t mode,
                                      struct file_operations *seq_fops,
                                      void *data)
{
        return (lprocfs_seq_create(dev->obd_proc_entry, name,
                                   mode, seq_fops, data));
}
EXPORT_SYMBOL(lprocfs_obd_seq_create);

void lprocfs_oh_tally(struct obd_histogram *oh, unsigned int value)
{
        if (value >= OBD_HIST_MAX)
                value = OBD_HIST_MAX - 1;

        spin_lock(&oh->oh_lock);
        oh->oh_buckets[value]++;
        spin_unlock(&oh->oh_lock);
}
EXPORT_SYMBOL(lprocfs_oh_tally);

void lprocfs_oh_tally_log2(struct obd_histogram *oh, unsigned int value)
{
        unsigned int val;

        for (val = 0; ((1 << val) < value) && (val <= OBD_HIST_MAX); val++)
                ;

        lprocfs_oh_tally(oh, val);
}
EXPORT_SYMBOL(lprocfs_oh_tally_log2);

unsigned long lprocfs_oh_sum(struct obd_histogram *oh)
{
        unsigned long ret = 0;
        int i;

        for (i = 0; i < OBD_HIST_MAX; i++)
                ret +=  oh->oh_buckets[i];
        return ret;
}
EXPORT_SYMBOL(lprocfs_oh_sum);

void lprocfs_oh_clear(struct obd_histogram *oh)
{
        spin_lock(&oh->oh_lock);
        memset(oh->oh_buckets, 0, sizeof(oh->oh_buckets));
        spin_unlock(&oh->oh_lock);
}
EXPORT_SYMBOL(lprocfs_oh_clear);

int lprocfs_obd_rd_recovery_status(char *page, char **start, off_t off,
                                   int count, int *eof, void *data)
{
        struct obd_device *obd = data;
        int len = 0, size;

        LASSERT(obd != NULL);
        LASSERT(count >= 0);

        /* Set start of user data returned to
           page + off since the user may have
           requested to read much smaller than
           what we need to read */
        *start = page + off;

        /* We know we are allocated a page here.
           Also we know that this function will
           not need to write more than a page
           so we can truncate at CFS_PAGE_SIZE.  */
        size = min(count + (int)off + 1, (int)CFS_PAGE_SIZE);

        /* Initialize the page */
        memset(page, 0, size);

        if (lprocfs_obd_snprintf(&page, size, &len, "status: ") <= 0)
                goto out;
        if (obd->obd_max_recoverable_clients == 0) {
                if (lprocfs_obd_snprintf(&page, size, &len, "INACTIVE\n") <= 0)
                        goto out;

                goto fclose;
        }

        /* sampled unlocked, but really... */
        if (obd->obd_recovering == 0) {
                if (lprocfs_obd_snprintf(&page, size, &len, "COMPLETE\n") <= 0)
                        goto out;
                if (lprocfs_obd_snprintf(&page, size, &len,
                                         "recovery_start: %lu\n",
                                         obd->obd_recovery_start) <= 0)
                        goto out;
                if (lprocfs_obd_snprintf(&page, size, &len,
                                         "recovery_duration: %lu\n",
                                         obd->obd_recovery_end -
                                         obd->obd_recovery_start) <= 0)
                        goto out;
                if (lprocfs_obd_snprintf(&page, size, &len,
                                         "delayed_clients: %d/%d\n",
                                         obd->obd_delayed_clients,
                                         obd->obd_max_recoverable_clients) <= 0)
                        goto out;
                /* Number of clients that have completed recovery */
                if (lprocfs_obd_snprintf(&page, size, &len,
                                         "completed_clients: %d/%d\n",
                                         obd->obd_max_recoverable_clients -
                                         obd->obd_recoverable_clients -
                                         obd->obd_delayed_clients,
                                         obd->obd_max_recoverable_clients) <= 0)
                        goto out;
                if (lprocfs_obd_snprintf(&page, size, &len,
                                         "replayed_requests: %d\n",
                                         obd->obd_replayed_requests) <= 0)
                        goto out;
                if (lprocfs_obd_snprintf(&page, size, &len,
                                         "last_transno: "LPD64"\n",
                                         obd->obd_next_recovery_transno - 1)<=0)
                        goto out;
                goto fclose;
        }

        if (lprocfs_obd_snprintf(&page, size, &len, "RECOVERING\n") <= 0)
                goto out;
        if (lprocfs_obd_snprintf(&page, size, &len, "recovery_start: %lu\n",
                                 obd->obd_recovery_start) <= 0)
                goto out;
        if (lprocfs_obd_snprintf(&page, size, &len, "time_remaining: %lu\n",
                           cfs_time_current_sec() >= obd->obd_recovery_end ? 0 :
                           obd->obd_recovery_end - cfs_time_current_sec()) <= 0)
                goto out;
        if (lprocfs_obd_snprintf(&page, size, &len,"connected_clients: %d/%d\n",
                                 obd->obd_connected_clients,
                                 obd->obd_max_recoverable_clients) <= 0)
                goto out;
        if (lprocfs_obd_snprintf(&page, size, &len,"delayed_clients: %d/%d\n",
                                 obd->obd_delayed_clients,
                                 obd->obd_max_recoverable_clients) <= 0)
                goto out;
        /* Number of clients that have completed recovery */
        if (lprocfs_obd_snprintf(&page, size, &len,"completed_clients: %d/%d\n",
                                 obd->obd_max_recoverable_clients -
                                 obd->obd_recoverable_clients -
                                 obd->obd_delayed_clients,
                                 obd->obd_max_recoverable_clients) <= 0)
                goto out;
        if (lprocfs_obd_snprintf(&page, size, &len,"replayed_requests: %d/??\n",
                                 obd->obd_replayed_requests) <= 0)
                goto out;
        if (lprocfs_obd_snprintf(&page, size, &len, "queued_requests: %d\n",
                                 obd->obd_requests_queued_for_recovery) <= 0)
                goto out;
        if (lprocfs_obd_snprintf(&page, size, &len, "next_transno: "LPD64"\n",
                                 obd->obd_next_recovery_transno) <= 0)
                goto out;

fclose:
        *eof = 1;
out:
        return min(count, len - (int)off);
}
EXPORT_SYMBOL(lprocfs_obd_rd_recovery_status);

int lprocfs_obd_rd_hash(char *page, char **start, off_t off,
                        int count, int *eof, void *data)
{
        struct obd_device *obd = data;
        int c = 0;

        if (obd == NULL)
                return 0;

        c += lustre_hash_debug_header(page, count);
        c += lustre_hash_debug_str(obd->obd_uuid_hash, page + c, count - c);
        c += lustre_hash_debug_str(obd->obd_nid_hash, page + c, count - c);
        c += lustre_hash_debug_str(obd->obd_nid_stats_hash, page+c, count-c);

        return c;
}
EXPORT_SYMBOL(lprocfs_obd_rd_hash);

#ifdef CRAY_XT3
int lprocfs_obd_rd_recovery_maxtime(char *page, char **start, off_t off,
                                    int count, int *eof, void *data)
{
        struct obd_device *obd = data;
        LASSERT(obd != NULL);

        return snprintf(page, count, "%lu\n", obd->obd_recovery_max_time);
}
EXPORT_SYMBOL(lprocfs_obd_rd_recovery_maxtime);

int lprocfs_obd_wr_recovery_maxtime(struct file *file, const char *buffer,
                                    unsigned long count, void *data)
{
        struct obd_device *obd = data;
        int val, rc;
        LASSERT(obd != NULL);

        rc = lprocfs_write_helper(buffer, count, &val);
        if (rc)
                return rc;

        obd->obd_recovery_max_time = val;
        return count;
}
EXPORT_SYMBOL(lprocfs_obd_wr_recovery_maxtime);
#endif /* CRAY_XT3 */

int lprocfs_obd_rd_stale_export_age(char *page, char **start, off_t off,
                                    int count, int *eof, void *data)
{
        struct obd_device *obd = (struct obd_device *)data;
        LASSERT(obd != NULL);

        return snprintf(page, count, "%u\n",
                        obd->u.obt.obt_stale_export_age);
}
EXPORT_SYMBOL(lprocfs_obd_rd_stale_export_age);

int lprocfs_obd_wr_stale_export_age(struct file *file, const char *buffer,
                                    unsigned long count, void *data)
{
        struct obd_device *obd = (struct obd_device *)data;
        int val, rc;
        LASSERT(obd != NULL);

        rc = lprocfs_write_helper(buffer, count, &val);
        if (rc)
                return rc;

        target_trans_table_recalc(obd, val);
        obd->u.obt.obt_stale_export_age = val;
        return count;
}
EXPORT_SYMBOL(lprocfs_obd_wr_stale_export_age);

static int obd_stale_exports_seq_show(struct seq_file *seq, void *v)
{
        struct obd_device *obd = seq->private;
        struct obd_export *exp;

        spin_lock(&obd->obd_dev_lock);
        list_for_each_entry(exp, &obd->obd_delayed_exports,
                            exp_obd_chain) {
                seq_printf(seq, "%s: %ld seconds ago%s\n",
                           obd_uuid2str(&exp->exp_client_uuid),
                           cfs_time_current_sec() - exp->exp_last_request_time,
                           exp_expired(exp, obd->u.obt.obt_stale_export_age) ?
                                       " [EXPIRED]" : "");
        }
        spin_unlock(&obd->obd_dev_lock);
        return 0;
}

LPROC_SEQ_FOPS_RO(obd_stale_exports);

int lprocfs_obd_attach_stale_exports(struct obd_device *dev)
{
        return lprocfs_obd_seq_create(dev, "stale_exports", 0444,
                                      &obd_stale_exports_fops, dev);
}
EXPORT_SYMBOL(lprocfs_obd_attach_stale_exports);

int lprocfs_obd_wr_flush_stale_exports(struct file *file, const char *buffer,
                                       unsigned long count, void *data)
{
        struct obd_device *obd = (struct obd_device *)data;
        int val, rc;
        LASSERT(obd != NULL);

        rc = lprocfs_write_helper(buffer, count, &val);
        if (rc)
                return rc;

        class_disconnect_expired_exports(obd);
        return count;
}
EXPORT_SYMBOL(lprocfs_obd_wr_flush_stale_exports);

EXPORT_SYMBOL(lprocfs_register);
EXPORT_SYMBOL(lprocfs_srch);
EXPORT_SYMBOL(lprocfs_remove);
EXPORT_SYMBOL(lprocfs_add_vars);
EXPORT_SYMBOL(lprocfs_obd_setup);
EXPORT_SYMBOL(lprocfs_obd_cleanup);
EXPORT_SYMBOL(lprocfs_add_simple);
EXPORT_SYMBOL(lprocfs_free_per_client_stats);
EXPORT_SYMBOL(lprocfs_alloc_stats);
EXPORT_SYMBOL(lprocfs_free_stats);
EXPORT_SYMBOL(lprocfs_clear_stats);
EXPORT_SYMBOL(lprocfs_register_stats);
EXPORT_SYMBOL(lprocfs_init_ops_stats);
EXPORT_SYMBOL(lprocfs_init_ldlm_stats);
EXPORT_SYMBOL(lprocfs_alloc_obd_stats);
EXPORT_SYMBOL(lprocfs_free_obd_stats);
EXPORT_SYMBOL(lprocfs_exp_setup);
EXPORT_SYMBOL(lprocfs_exp_cleanup);

EXPORT_SYMBOL(lprocfs_rd_u64);
EXPORT_SYMBOL(lprocfs_rd_atomic);
EXPORT_SYMBOL(lprocfs_wr_atomic);
EXPORT_SYMBOL(lprocfs_rd_uint);
EXPORT_SYMBOL(lprocfs_wr_uint);
EXPORT_SYMBOL(lprocfs_rd_uuid);
EXPORT_SYMBOL(lprocfs_rd_name);
EXPORT_SYMBOL(lprocfs_rd_fstype);
EXPORT_SYMBOL(lprocfs_rd_server_uuid);
EXPORT_SYMBOL(lprocfs_rd_conn_uuid);
EXPORT_SYMBOL(lprocfs_rd_num_exports);
EXPORT_SYMBOL(lprocfs_rd_numrefs);
EXPORT_SYMBOL(lprocfs_at_hist_helper);
EXPORT_SYMBOL(lprocfs_rd_import);
EXPORT_SYMBOL(lprocfs_rd_timeouts);
EXPORT_SYMBOL(lprocfs_rd_blksize);
EXPORT_SYMBOL(lprocfs_rd_kbytestotal);
EXPORT_SYMBOL(lprocfs_rd_kbytesfree);
EXPORT_SYMBOL(lprocfs_rd_kbytesavail);
EXPORT_SYMBOL(lprocfs_rd_filestotal);
EXPORT_SYMBOL(lprocfs_rd_filesfree);

EXPORT_SYMBOL(lprocfs_write_helper);
EXPORT_SYMBOL(lprocfs_write_frac_helper);
EXPORT_SYMBOL(lprocfs_read_frac_helper);
EXPORT_SYMBOL(lprocfs_write_u64_helper);
EXPORT_SYMBOL(lprocfs_write_frac_u64_helper);
#endif /* LPROCFS*/<|MERGE_RESOLUTION|>--- conflicted
+++ resolved
@@ -159,13 +159,8 @@
         LPROCFS_ENTRY();
         OBD_FAIL_TIMEOUT(OBD_FAIL_LPROC_REMOVE, 10);
         if (!dp->deleted && dp->read_proc)
-<<<<<<< HEAD
                 rc = dp->read_proc(page, &start, *ppos, PAGE_SIZE,
                         &eof, dp->data);
-=======
-                rc = dp->read_proc(page, &start, *ppos, CFS_PAGE_SIZE,
-                                   &eof, dp->data);
->>>>>>> 7df8d1be
         LPROCFS_EXIT();
         if (rc <= 0)
                 goto out;
@@ -246,7 +241,7 @@
 EXPORT_SYMBOL(lprocfs_evict_client_fops);
 
 /**
- * Add /proc entries.
+ * Add /proc entrys.
  *
  * \param root [in]  The parent proc entry on which new entry will be added.
  * \param list [in]  Array of proc entries to be added.
@@ -394,7 +389,7 @@
 int lprocfs_rd_uint(char *page, char **start, off_t off,
                     int count, int *eof, void *data)
 {
-        unsigned int *temp = data;
+        unsigned int *temp = (unsigned int *)data;
         return snprintf(page, count, "%u\n", *temp);
 }
 
@@ -430,7 +425,7 @@
 int lprocfs_rd_atomic(char *page, char **start, off_t off,
                    int count, int *eof, void *data)
 {
-        atomic_t *atom = data;
+        atomic_t *atom = (atomic_t *)data;
         LASSERT(atom != NULL);
         *eof = 1;
         return snprintf(page, count, "%d\n", atomic_read(atom));
@@ -457,7 +452,7 @@
 int lprocfs_rd_uuid(char *page, char **start, off_t off, int count,
                     int *eof, void *data)
 {
-        struct obd_device *obd = data;
+        struct obd_device *obd = (struct obd_device*)data;
 
         LASSERT(obd != NULL);
         *eof = 1;
@@ -465,9 +460,9 @@
 }
 
 int lprocfs_rd_name(char *page, char **start, off_t off, int count,
-                    int *eof, void *data)
-{
-        struct obd_device *dev = data;
+                    int *eof, void* data)
+{
+        struct obd_device *dev = (struct obd_device *)data;
 
         LASSERT(dev != NULL);
         LASSERT(dev->obd_name != NULL);
@@ -478,7 +473,7 @@
 int lprocfs_rd_fstype(char *page, char **start, off_t off, int count, int *eof,
                       void *data)
 {
-        struct obd_device *obd = data;
+        struct obd_device *obd = (struct obd_device *)data;
 
         LASSERT(obd != NULL);
         LASSERT(obd->obd_fsops != NULL);
@@ -586,7 +581,7 @@
 int lprocfs_rd_server_uuid(char *page, char **start, off_t off, int count,
                            int *eof, void *data)
 {
-        struct obd_device *obd = data;
+        struct obd_device *obd = (struct obd_device *)data;
         struct obd_import *imp;
         char *imp_state_name = NULL;
         int rc = 0;
@@ -607,7 +602,7 @@
 int lprocfs_rd_conn_uuid(char *page, char **start, off_t off, int count,
                          int *eof,  void *data)
 {
-        struct obd_device *obd = data;
+        struct obd_device *obd = (struct obd_device*)data;
         struct ptlrpc_connection *conn;
         int rc = 0;
 
@@ -666,10 +661,7 @@
                       "    target: %s@%s\n"
                       "    state: %s\n"
                       "    inflight: %u\n"
-<<<<<<< HEAD
-=======
                       "    unregistering: %u\n"
->>>>>>> 7df8d1be
                       "    conn_cnt: %u\n"
                       "    generation: %u\n"
                       "    inval_cnt: %u\n"
@@ -681,10 +673,7 @@
                       obd2cli_tgt(obd), imp->imp_connection->c_remote_uuid.uuid,
                       imp_state_name,
                       atomic_read(&imp->imp_inflight),
-<<<<<<< HEAD
-=======
                       atomic_read(&imp->imp_unregistering),
->>>>>>> 7df8d1be
                       imp->imp_conn_cnt,
                       imp->imp_generation,
                       atomic_read(&imp->imp_inval_count),
@@ -825,7 +814,7 @@
 int lprocfs_rd_num_exports(char *page, char **start, off_t off, int count,
                            int *eof,  void *data)
 {
-        struct obd_device *obd = data;
+        struct obd_device *obd = (struct obd_device*)data;
 
         LASSERT(obd != NULL);
         *eof = 1;
@@ -1163,7 +1152,7 @@
         if (entry == NULL)
                 return -ENOMEM;
         entry->proc_fops = &lprocfs_stats_seq_fops;
-        entry->data = stats;
+        entry->data = (void *)stats;
         return 0;
 }
 
@@ -1233,6 +1222,15 @@
         LPROCFS_OBD_OP_INIT(num_private_stats, stats, getattr);
         LPROCFS_OBD_OP_INIT(num_private_stats, stats, getattr_async);
         LPROCFS_OBD_OP_INIT(num_private_stats, stats, brw);
+        LPROCFS_OBD_OP_INIT(num_private_stats, stats, brw_async);
+        LPROCFS_OBD_OP_INIT(num_private_stats, stats, prep_async_page);
+        LPROCFS_OBD_OP_INIT(num_private_stats, stats, reget_short_lock);
+        LPROCFS_OBD_OP_INIT(num_private_stats, stats, release_short_lock);
+        LPROCFS_OBD_OP_INIT(num_private_stats, stats, queue_async_io);
+        LPROCFS_OBD_OP_INIT(num_private_stats, stats, queue_group_io);
+        LPROCFS_OBD_OP_INIT(num_private_stats, stats, trigger_group_io);
+        LPROCFS_OBD_OP_INIT(num_private_stats, stats, set_async_flags);
+        LPROCFS_OBD_OP_INIT(num_private_stats, stats, teardown_async_page);
         LPROCFS_OBD_OP_INIT(num_private_stats, stats, merge_lvb);
         LPROCFS_OBD_OP_INIT(num_private_stats, stats, update_lvb);
         LPROCFS_OBD_OP_INIT(num_private_stats, stats, adjust_kms);
@@ -1244,9 +1242,11 @@
         LPROCFS_OBD_OP_INIT(num_private_stats, stats, preprw);
         LPROCFS_OBD_OP_INIT(num_private_stats, stats, commitrw);
         LPROCFS_OBD_OP_INIT(num_private_stats, stats, enqueue);
+        LPROCFS_OBD_OP_INIT(num_private_stats, stats, match);
         LPROCFS_OBD_OP_INIT(num_private_stats, stats, change_cbdata);
         LPROCFS_OBD_OP_INIT(num_private_stats, stats, cancel);
         LPROCFS_OBD_OP_INIT(num_private_stats, stats, cancel_unused);
+        LPROCFS_OBD_OP_INIT(num_private_stats, stats, join_lru);
         LPROCFS_OBD_OP_INIT(num_private_stats, stats, init_export);
         LPROCFS_OBD_OP_INIT(num_private_stats, stats, destroy_export);
         LPROCFS_OBD_OP_INIT(num_private_stats, stats, extent_calc);
@@ -1261,6 +1261,10 @@
         LPROCFS_OBD_OP_INIT(num_private_stats, stats, quotactl);
         LPROCFS_OBD_OP_INIT(num_private_stats, stats, quota_adjust_qunit);
         LPROCFS_OBD_OP_INIT(num_private_stats, stats, ping);
+        LPROCFS_OBD_OP_INIT(num_private_stats, stats, register_page_removal_cb);
+        LPROCFS_OBD_OP_INIT(num_private_stats,stats,unregister_page_removal_cb);
+        LPROCFS_OBD_OP_INIT(num_private_stats, stats, register_lock_cancel_cb);
+        LPROCFS_OBD_OP_INIT(num_private_stats, stats,unregister_lock_cancel_cb);
         LPROCFS_OBD_OP_INIT(num_private_stats, stats, pool_new);
         LPROCFS_OBD_OP_INIT(num_private_stats, stats, pool_rem);
         LPROCFS_OBD_OP_INIT(num_private_stats, stats, pool_add);
@@ -1333,119 +1337,10 @@
                 lprocfs_free_stats(&obd->obd_stats);
 }
 
-<<<<<<< HEAD
-=======
-#define LPROCFS_MD_OP_INIT(base, stats, op)                             \
-do {                                                                    \
-        unsigned int coffset = base + MD_COUNTER_OFFSET(op);            \
-        LASSERT(coffset < stats->ls_num);                               \
-        lprocfs_counter_init(stats, coffset, 0, #op, "reqs");           \
-} while (0)
-
-int lprocfs_alloc_md_stats(struct obd_device *obd,
-                           unsigned num_private_stats)
-{
-        struct lprocfs_stats *stats;
-        unsigned int num_stats;
-        int rc, i;
-
-        LASSERT(obd->md_stats == NULL);
-        LASSERT(obd->obd_proc_entry != NULL);
-        LASSERT(obd->md_cntr_base == 0);
-
-        num_stats = 1 + MD_COUNTER_OFFSET(revalidate_lock) +
-                    num_private_stats;
-        stats = lprocfs_alloc_stats(num_stats, 0);
-        if (stats == NULL)
-                return -ENOMEM;
-
-        LPROCFS_MD_OP_INIT(num_private_stats, stats, getstatus);
-        LPROCFS_MD_OP_INIT(num_private_stats, stats, change_cbdata);
-        LPROCFS_MD_OP_INIT(num_private_stats, stats, close);
-        LPROCFS_MD_OP_INIT(num_private_stats, stats, create);
-        LPROCFS_MD_OP_INIT(num_private_stats, stats, done_writing);
-        LPROCFS_MD_OP_INIT(num_private_stats, stats, enqueue);
-        LPROCFS_MD_OP_INIT(num_private_stats, stats, getattr);
-        LPROCFS_MD_OP_INIT(num_private_stats, stats, getattr_name);
-        LPROCFS_MD_OP_INIT(num_private_stats, stats, intent_lock);
-        LPROCFS_MD_OP_INIT(num_private_stats, stats, link);
-        LPROCFS_MD_OP_INIT(num_private_stats, stats, rename);
-        LPROCFS_MD_OP_INIT(num_private_stats, stats, is_subdir);
-        LPROCFS_MD_OP_INIT(num_private_stats, stats, setattr);
-        LPROCFS_MD_OP_INIT(num_private_stats, stats, sync);
-        LPROCFS_MD_OP_INIT(num_private_stats, stats, readpage);
-        LPROCFS_MD_OP_INIT(num_private_stats, stats, unlink);
-        LPROCFS_MD_OP_INIT(num_private_stats, stats, setxattr);
-        LPROCFS_MD_OP_INIT(num_private_stats, stats, getxattr);
-        LPROCFS_MD_OP_INIT(num_private_stats, stats, init_ea_size);
-        LPROCFS_MD_OP_INIT(num_private_stats, stats, get_lustre_md);
-        LPROCFS_MD_OP_INIT(num_private_stats, stats, free_lustre_md);
-        LPROCFS_MD_OP_INIT(num_private_stats, stats, set_open_replay_data);
-        LPROCFS_MD_OP_INIT(num_private_stats, stats, clear_open_replay_data);
-        LPROCFS_MD_OP_INIT(num_private_stats, stats, set_lock_data);
-        LPROCFS_MD_OP_INIT(num_private_stats, stats, lock_match);
-        LPROCFS_MD_OP_INIT(num_private_stats, stats, cancel_unused);
-        LPROCFS_MD_OP_INIT(num_private_stats, stats, renew_capa);
-        LPROCFS_MD_OP_INIT(num_private_stats, stats, get_remote_perm);
-        LPROCFS_MD_OP_INIT(num_private_stats, stats, intent_getattr_async);
-        LPROCFS_MD_OP_INIT(num_private_stats, stats, revalidate_lock);
-
-        for (i = num_private_stats; i < num_stats; i++) {
-                if (stats->ls_percpu[0]->lp_cntr[i].lc_name == NULL) {
-                        CERROR("Missing md_stat initializer md_op "
-                               "operation at offset %d. Aborting.\n",
-                               i - num_private_stats);
-                        LBUG();
-                }
-        }
-        rc = lprocfs_register_stats(obd->obd_proc_entry, "stats", stats);
-        if (rc < 0) {
-                lprocfs_free_stats(&stats);
-        } else {
-                obd->md_stats  = stats;
-                obd->md_cntr_base = num_private_stats;
-        }
-        return rc;
-}
-
-void lprocfs_free_md_stats(struct obd_device *obd)
-{
-        struct lprocfs_stats *stats = obd->md_stats;
-
-        if (stats != NULL) {
-                obd->md_stats = NULL;
-                obd->md_cntr_base = 0;
-                lprocfs_free_stats(&stats);
-        }
-}
-
-void lprocfs_init_ldlm_stats(struct lprocfs_stats *ldlm_stats)
-{
-        lprocfs_counter_init(ldlm_stats,
-                             LDLM_ENQUEUE - LDLM_FIRST_OPC,
-                             0, "ldlm_enqueue", "reqs");
-        lprocfs_counter_init(ldlm_stats,
-                             LDLM_CONVERT - LDLM_FIRST_OPC,
-                             0, "ldlm_convert", "reqs");
-        lprocfs_counter_init(ldlm_stats,
-                             LDLM_CANCEL - LDLM_FIRST_OPC,
-                             0, "ldlm_cancel", "reqs");
-        lprocfs_counter_init(ldlm_stats,
-                             LDLM_BL_CALLBACK - LDLM_FIRST_OPC,
-                             0, "ldlm_bl_callback", "reqs");
-        lprocfs_counter_init(ldlm_stats,
-                             LDLM_CP_CALLBACK - LDLM_FIRST_OPC,
-                             0, "ldlm_cp_callback", "reqs");
-        lprocfs_counter_init(ldlm_stats,
-                             LDLM_GL_CALLBACK - LDLM_FIRST_OPC,
-                             0, "ldlm_gl_callback", "reqs");
-}
-
->>>>>>> 7df8d1be
 int lprocfs_exp_rd_nid(char *page, char **start, off_t off, int count,
                          int *eof,  void *data)
 {
-        struct obd_export *exp = data;
+        struct obd_export *exp = (struct obd_export*)data;
         LASSERT(exp != NULL);
         *eof = 1;
         return snprintf(page, count, "%s\n", obd_export_nid2str(exp));
@@ -1628,16 +1523,10 @@
                 sizeof(struct obd_uuid));
 
         CFS_INIT_LIST_HEAD(&new_stat->nid_uuid_list);
-<<<<<<< HEAD
         new_stat->nid = *nid;
         new_stat->nid_obd = exp->exp_obd;
         /* need live in hash after destroy export */
         new_stat->nid_exp_ref_count = 1;
-=======
-        new_stat->nid               = *nid;
-        new_stat->nid_obd           = exp->exp_obd;
-        new_stat->nid_exp_ref_count = 1; /* live in hash after destroy export */
->>>>>>> 7df8d1be
 
         old_stat = lustre_hash_findadd_unique(obd->obd_nid_stats_hash,
                                           nid, &new_stat->nid_hash);
@@ -1676,20 +1565,11 @@
                 GOTO(destroy_new, rc = -EALREADY);
         }
         /* not found - create */
-<<<<<<< HEAD
         new_stat->nid_proc = proc_mkdir(libcfs_nid2str(*nid),
                                    obd->obd_proc_exports_entry);
         if (!new_stat->nid_proc) {
                 CERROR("Error making export directory for"
                        " nid %s\n", libcfs_nid2str(*nid));
-=======
-        new_stat->nid_proc = lprocfs_register(libcfs_nid2str(*nid),
-                                              obd->obd_proc_exports_entry,
-                                              NULL, NULL);
-        if (new_stat->nid_proc == NULL) {
-                CERROR("Error making export directory for nid %s\n",
-                       libcfs_nid2str(*nid));
->>>>>>> 7df8d1be
                 GOTO(destroy_new_ns, rc = -ENOMEM);
         }
 
@@ -1710,12 +1590,8 @@
                                 lprocfs_exp_rd_hash, NULL, new_stat, NULL);
         if (IS_ERR(entry)) {
                 CWARN("Error adding the hash file\n");
+                rc = PTR_ERR(entry);
                 lprocfs_remove(&new_stat->nid_proc);
-                rc = PTR_ERR(entry);
-<<<<<<< HEAD
-                lprocfs_remove(&new_stat->nid_proc);
-=======
->>>>>>> 7df8d1be
                 GOTO(destroy_new_ns, rc);
         }
 
@@ -1840,29 +1716,24 @@
                 temp_frac = frac_val * 10;
                 buffer[prtn++] = '.';
                 while (frac_bits < 2 && (temp_frac / mult) < 1 ) {
-<<<<<<< HEAD
                         /*only reserved 2bits fraction*/
-=======
-                        /* only reserved 2 bits fraction */
->>>>>>> 7df8d1be
                         buffer[prtn++] ='0';
                         temp_frac *= 10;
                         frac_bits++;
                 }
                 /*
-                 * Need to think these cases :
-                 *      1. #echo x.00 > /proc/xxx       output result : x
-                 *      2. #echo x.0x > /proc/xxx       output result : x.0x
-                 *      3. #echo x.x0 > /proc/xxx       output result : x.x
-                 *      4. #echo x.xx > /proc/xxx       output result : x.xx
-                 *      Only reserved 2 bits fraction.
+                  Need to think these cases :
+                        1. #echo x.00 > /proc/xxx       output result : x
+                        2. #echo x.0x > /proc/xxx       output result : x.0x
+                        3. #echo x.x0 > /proc/xxx       output result : x.x
+                        4. #echo x.xx > /proc/xxx       output result : x.xx
+                        Only reserved 2bits fraction.
                  */
                 for (i = 0; i < (5 - prtn); i++)
                         temp_mult *= 10;
 
                 frac_bits = min((int)count - prtn, 3 - frac_bits);
-                prtn += snprintf(buffer + prtn, frac_bits, "%ld",
-                                 frac_val * temp_mult / mult);
+                prtn += snprintf(buffer + prtn, frac_bits, "%ld", frac_val * temp_mult / mult);
 
                 prtn--;
                 while(buffer[prtn] < '1' || buffer[prtn] > '9') {
@@ -1944,7 +1815,8 @@
         return 0;
 }
 
-int lprocfs_seq_create(cfs_proc_dir_entry_t *parent, char *name, mode_t mode,
+int lprocfs_seq_create(cfs_proc_dir_entry_t *parent,
+                       char *name, mode_t mode,
                        struct file_operations *seq_fops, void *data)
 {
         struct proc_dir_entry *entry;
@@ -2144,17 +2016,18 @@
 int lprocfs_obd_rd_recovery_maxtime(char *page, char **start, off_t off,
                                     int count, int *eof, void *data)
 {
-        struct obd_device *obd = data;
+        struct obd_device *obd = (struct obd_device *)data;
         LASSERT(obd != NULL);
 
-        return snprintf(page, count, "%lu\n", obd->obd_recovery_max_time);
+        return snprintf(page, count, "%lu\n",
+                        obd->obd_recovery_max_time);
 }
 EXPORT_SYMBOL(lprocfs_obd_rd_recovery_maxtime);
 
 int lprocfs_obd_wr_recovery_maxtime(struct file *file, const char *buffer,
                                     unsigned long count, void *data)
 {
-        struct obd_device *obd = data;
+        struct obd_device *obd = (struct obd_device *)data;
         int val, rc;
         LASSERT(obd != NULL);
 
