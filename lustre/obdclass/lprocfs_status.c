--- conflicted
+++ resolved
@@ -112,19 +112,11 @@
 }
 
 cfs_proc_dir_entry_t *lprocfs_add_simple(struct proc_dir_entry *root,
-<<<<<<< HEAD
                                         char *name,
                                         read_proc_t *read_proc,
                                         write_proc_t *write_proc,
                                         void *data,
                                         struct file_operations *fops)
-=======
-                                         char *name,
-                                         read_proc_t *read_proc,
-                                         write_proc_t *write_proc,
-                                         void *data,
-                                         struct file_operations *fops)
->>>>>>> 69782ac3
 {
         cfs_proc_dir_entry_t *proc;
         mode_t mode = 0;
@@ -145,17 +137,13 @@
         proc->read_proc = read_proc;
         proc->write_proc = write_proc;
         proc->data = data;
-<<<<<<< HEAD
-        proc->proc_fops = fops;
-=======
         if (fops)
                 proc->proc_fops = fops;
->>>>>>> 69782ac3
         return proc;
 }
 
-
-static ssize_t lprocfs_fops_read(struct file *f, char __user *buf, size_t size, loff_t *ppos)
+static ssize_t lprocfs_fops_read(struct file *f, char __user *buf, size_t size,
+                                 loff_t *ppos)
 {
         struct proc_dir_entry *dp = PDE(f->f_dentry->d_inode);
         char *page, *start = NULL;
@@ -171,13 +159,8 @@
         LPROCFS_ENTRY();
         OBD_FAIL_TIMEOUT(OBD_FAIL_LPROC_REMOVE, 10);
         if (!dp->deleted && dp->read_proc)
-<<<<<<< HEAD
                 rc = dp->read_proc(page, &start, *ppos, PAGE_SIZE,
                         &eof, dp->data);
-=======
-                rc = dp->read_proc(page, &start, *ppos, CFS_PAGE_SIZE,
-                                   &eof, dp->data);
->>>>>>> 69782ac3
         LPROCFS_EXIT();
         if (rc <= 0)
                 goto out;
@@ -258,7 +241,7 @@
 EXPORT_SYMBOL(lprocfs_evict_client_fops);
 
 /**
- * Add /proc entries.
+ * Add /proc entrys.
  *
  * \param root [in]  The parent proc entry on which new entry will be added.
  * \param list [in]  Array of proc entries to be added.
@@ -353,7 +336,7 @@
 
         parent = root->parent;
         LASSERT(parent != NULL);
-        LPROCFS_ENTRY(); /* search vs remove race */
+        LPROCFS_WRITE_ENTRY(); /* search vs remove race */
 
         while (1) {
                 while (temp->subdir != NULL)
@@ -375,7 +358,7 @@
                 if (temp == parent)
                         break;
         }
-        LPROCFS_EXIT();
+        LPROCFS_WRITE_EXIT();
 }
 
 struct proc_dir_entry *lprocfs_register(const char *name,
@@ -406,7 +389,7 @@
 int lprocfs_rd_uint(char *page, char **start, off_t off,
                     int count, int *eof, void *data)
 {
-        unsigned int *temp = data;
+        unsigned int *temp = (unsigned int *)data;
         return snprintf(page, count, "%u\n", *temp);
 }
 
@@ -442,7 +425,7 @@
 int lprocfs_rd_atomic(char *page, char **start, off_t off,
                    int count, int *eof, void *data)
 {
-        atomic_t *atom = data;
+        atomic_t *atom = (atomic_t *)data;
         LASSERT(atom != NULL);
         *eof = 1;
         return snprintf(page, count, "%d\n", atomic_read(atom));
@@ -469,7 +452,7 @@
 int lprocfs_rd_uuid(char *page, char **start, off_t off, int count,
                     int *eof, void *data)
 {
-        struct obd_device *obd = data;
+        struct obd_device *obd = (struct obd_device*)data;
 
         LASSERT(obd != NULL);
         *eof = 1;
@@ -477,9 +460,9 @@
 }
 
 int lprocfs_rd_name(char *page, char **start, off_t off, int count,
-                    int *eof, void *data)
-{
-        struct obd_device *dev = data;
+                    int *eof, void* data)
+{
+        struct obd_device *dev = (struct obd_device *)data;
 
         LASSERT(dev != NULL);
         LASSERT(dev->obd_name != NULL);
@@ -490,7 +473,7 @@
 int lprocfs_rd_fstype(char *page, char **start, off_t off, int count, int *eof,
                       void *data)
 {
-        struct obd_device *obd = data;
+        struct obd_device *obd = (struct obd_device *)data;
 
         LASSERT(obd != NULL);
         LASSERT(obd->obd_fsops != NULL);
@@ -598,7 +581,7 @@
 int lprocfs_rd_server_uuid(char *page, char **start, off_t off, int count,
                            int *eof, void *data)
 {
-        struct obd_device *obd = data;
+        struct obd_device *obd = (struct obd_device *)data;
         struct obd_import *imp;
         char *imp_state_name = NULL;
         int rc = 0;
@@ -619,7 +602,7 @@
 int lprocfs_rd_conn_uuid(char *page, char **start, off_t off, int count,
                          int *eof,  void *data)
 {
-        struct obd_device *obd = data;
+        struct obd_device *obd = (struct obd_device*)data;
         struct ptlrpc_connection *conn;
         int rc = 0;
 
@@ -829,7 +812,7 @@
 int lprocfs_rd_num_exports(char *page, char **start, off_t off, int count,
                            int *eof,  void *data)
 {
-        struct obd_device *obd = data;
+        struct obd_device *obd = (struct obd_device*)data;
 
         LASSERT(obd != NULL);
         *eof = 1;
@@ -901,11 +884,7 @@
         if (client_stat->nid_ldlm_stats)
                 lprocfs_free_stats(&client_stat->nid_ldlm_stats);
 
-<<<<<<< HEAD
-        OBD_FREE(client_stat, sizeof(*client_stat));
-=======
         OBD_FREE_PTR(client_stat);
->>>>>>> 69782ac3
         return;
 
 }
@@ -1171,7 +1150,7 @@
         if (entry == NULL)
                 return -ENOMEM;
         entry->proc_fops = &lprocfs_stats_seq_fops;
-        entry->data = stats;
+        entry->data = (void *)stats;
         return 0;
 }
 
@@ -1251,6 +1230,7 @@
         LPROCFS_OBD_OP_INIT(num_private_stats, stats, set_async_flags);
         LPROCFS_OBD_OP_INIT(num_private_stats, stats, teardown_async_page);
         LPROCFS_OBD_OP_INIT(num_private_stats, stats, merge_lvb);
+        LPROCFS_OBD_OP_INIT(num_private_stats, stats, update_lvb);
         LPROCFS_OBD_OP_INIT(num_private_stats, stats, adjust_kms);
         LPROCFS_OBD_OP_INIT(num_private_stats, stats, punch);
         LPROCFS_OBD_OP_INIT(num_private_stats, stats, sync);
@@ -1264,6 +1244,7 @@
         LPROCFS_OBD_OP_INIT(num_private_stats, stats, change_cbdata);
         LPROCFS_OBD_OP_INIT(num_private_stats, stats, cancel);
         LPROCFS_OBD_OP_INIT(num_private_stats, stats, cancel_unused);
+        LPROCFS_OBD_OP_INIT(num_private_stats, stats, join_lru);
         LPROCFS_OBD_OP_INIT(num_private_stats, stats, init_export);
         LPROCFS_OBD_OP_INIT(num_private_stats, stats, destroy_export);
         LPROCFS_OBD_OP_INIT(num_private_stats, stats, extent_calc);
@@ -1286,7 +1267,6 @@
         LPROCFS_OBD_OP_INIT(num_private_stats, stats, pool_rem);
         LPROCFS_OBD_OP_INIT(num_private_stats, stats, pool_add);
         LPROCFS_OBD_OP_INIT(num_private_stats, stats, pool_del);
-<<<<<<< HEAD
 }
 
 void lprocfs_init_ldlm_stats(struct lprocfs_stats *ldlm_stats)
@@ -1309,8 +1289,6 @@
         lprocfs_counter_init(ldlm_stats,
                              LDLM_GL_CALLBACK - LDLM_FIRST_OPC,
                              0, "ldlm_gl_callback", "reqs");
-=======
->>>>>>> 69782ac3
 }
 
 int lprocfs_alloc_obd_stats(struct obd_device *obd, unsigned num_private_stats)
@@ -1357,119 +1335,10 @@
                 lprocfs_free_stats(&obd->obd_stats);
 }
 
-<<<<<<< HEAD
-=======
-#define LPROCFS_MD_OP_INIT(base, stats, op)                             \
-do {                                                                    \
-        unsigned int coffset = base + MD_COUNTER_OFFSET(op);            \
-        LASSERT(coffset < stats->ls_num);                               \
-        lprocfs_counter_init(stats, coffset, 0, #op, "reqs");           \
-} while (0)
-
-int lprocfs_alloc_md_stats(struct obd_device *obd,
-                           unsigned num_private_stats)
-{
-        struct lprocfs_stats *stats;
-        unsigned int num_stats;
-        int rc, i;
-
-        LASSERT(obd->md_stats == NULL);
-        LASSERT(obd->obd_proc_entry != NULL);
-        LASSERT(obd->md_cntr_base == 0);
-
-        num_stats = 1 + MD_COUNTER_OFFSET(revalidate_lock) +
-                    num_private_stats;
-        stats = lprocfs_alloc_stats(num_stats, 0);
-        if (stats == NULL)
-                return -ENOMEM;
-
-        LPROCFS_MD_OP_INIT(num_private_stats, stats, getstatus);
-        LPROCFS_MD_OP_INIT(num_private_stats, stats, change_cbdata);
-        LPROCFS_MD_OP_INIT(num_private_stats, stats, close);
-        LPROCFS_MD_OP_INIT(num_private_stats, stats, create);
-        LPROCFS_MD_OP_INIT(num_private_stats, stats, done_writing);
-        LPROCFS_MD_OP_INIT(num_private_stats, stats, enqueue);
-        LPROCFS_MD_OP_INIT(num_private_stats, stats, getattr);
-        LPROCFS_MD_OP_INIT(num_private_stats, stats, getattr_name);
-        LPROCFS_MD_OP_INIT(num_private_stats, stats, intent_lock);
-        LPROCFS_MD_OP_INIT(num_private_stats, stats, link);
-        LPROCFS_MD_OP_INIT(num_private_stats, stats, rename);
-        LPROCFS_MD_OP_INIT(num_private_stats, stats, is_subdir);
-        LPROCFS_MD_OP_INIT(num_private_stats, stats, setattr);
-        LPROCFS_MD_OP_INIT(num_private_stats, stats, sync);
-        LPROCFS_MD_OP_INIT(num_private_stats, stats, readpage);
-        LPROCFS_MD_OP_INIT(num_private_stats, stats, unlink);
-        LPROCFS_MD_OP_INIT(num_private_stats, stats, setxattr);
-        LPROCFS_MD_OP_INIT(num_private_stats, stats, getxattr);
-        LPROCFS_MD_OP_INIT(num_private_stats, stats, init_ea_size);
-        LPROCFS_MD_OP_INIT(num_private_stats, stats, get_lustre_md);
-        LPROCFS_MD_OP_INIT(num_private_stats, stats, free_lustre_md);
-        LPROCFS_MD_OP_INIT(num_private_stats, stats, set_open_replay_data);
-        LPROCFS_MD_OP_INIT(num_private_stats, stats, clear_open_replay_data);
-        LPROCFS_MD_OP_INIT(num_private_stats, stats, set_lock_data);
-        LPROCFS_MD_OP_INIT(num_private_stats, stats, lock_match);
-        LPROCFS_MD_OP_INIT(num_private_stats, stats, cancel_unused);
-        LPROCFS_MD_OP_INIT(num_private_stats, stats, renew_capa);
-        LPROCFS_MD_OP_INIT(num_private_stats, stats, get_remote_perm);
-        LPROCFS_MD_OP_INIT(num_private_stats, stats, intent_getattr_async);
-        LPROCFS_MD_OP_INIT(num_private_stats, stats, revalidate_lock);
-
-        for (i = num_private_stats; i < num_stats; i++) {
-                if (stats->ls_percpu[0]->lp_cntr[i].lc_name == NULL) {
-                        CERROR("Missing md_stat initializer md_op "
-                               "operation at offset %d. Aborting.\n",
-                               i - num_private_stats);
-                        LBUG();
-                }
-        }
-        rc = lprocfs_register_stats(obd->obd_proc_entry, "stats", stats);
-        if (rc < 0) {
-                lprocfs_free_stats(&stats);
-        } else {
-                obd->md_stats  = stats;
-                obd->md_cntr_base = num_private_stats;
-        }
-        return rc;
-}
-
-void lprocfs_free_md_stats(struct obd_device *obd)
-{
-        struct lprocfs_stats *stats = obd->md_stats;
-
-        if (stats != NULL) {
-                obd->md_stats = NULL;
-                obd->md_cntr_base = 0;
-                lprocfs_free_stats(&stats);
-        }
-}
-
-void lprocfs_init_ldlm_stats(struct lprocfs_stats *ldlm_stats)
-{
-        lprocfs_counter_init(ldlm_stats,
-                             LDLM_ENQUEUE - LDLM_FIRST_OPC,
-                             0, "ldlm_enqueue", "reqs");
-        lprocfs_counter_init(ldlm_stats,
-                             LDLM_CONVERT - LDLM_FIRST_OPC,
-                             0, "ldlm_convert", "reqs");
-        lprocfs_counter_init(ldlm_stats,
-                             LDLM_CANCEL - LDLM_FIRST_OPC,
-                             0, "ldlm_cancel", "reqs");
-        lprocfs_counter_init(ldlm_stats,
-                             LDLM_BL_CALLBACK - LDLM_FIRST_OPC,
-                             0, "ldlm_bl_callback", "reqs");
-        lprocfs_counter_init(ldlm_stats,
-                             LDLM_CP_CALLBACK - LDLM_FIRST_OPC,
-                             0, "ldlm_cp_callback", "reqs");
-        lprocfs_counter_init(ldlm_stats,
-                             LDLM_GL_CALLBACK - LDLM_FIRST_OPC,
-                             0, "ldlm_gl_callback", "reqs");
-}
-
->>>>>>> 69782ac3
 int lprocfs_exp_rd_nid(char *page, char **start, off_t off, int count,
                          int *eof,  void *data)
 {
-        struct obd_export *exp = data;
+        struct obd_export *exp = (struct obd_export*)data;
         LASSERT(exp != NULL);
         *eof = 1;
         return snprintf(page, count, "%s\n", obd_export_nid2str(exp));
@@ -1513,29 +1382,17 @@
 
         *eof = 1;
         page[0] = '\0';
-<<<<<<< HEAD
-        LASSERT(obd != NULL);
-
-        cb_data.page = page;
-        cb_data.count = count;
-        cb_data.eof = eof;
-        cb_data.len = &len;
-        lustre_hash_bucket_iterate(obd->obd_nid_hash_body,
-                                   &stats->nid, lprocfs_exp_print_uuid,
-                                   &cb_data);
-=======
         lprocfs_exp_rd_cb_data_init(&cb_data, page, count, eof, &len);
         lustre_hash_for_each_key(obd->obd_nid_hash, &stats->nid,
                                  lprocfs_exp_print_uuid, &cb_data);
->>>>>>> 69782ac3
         return (*cb_data.len);
 }
 
 void lprocfs_exp_print_hash(void *obj, void *cb_data)
 {
-        struct exp_uuid_cb_data *data = cb_data;
-        struct obd_export       *exp = obj;
-        lustre_hash_t           *lh;
+        struct obd_export *exp = (struct obd_export *)obj;
+        struct exp_uuid_cb_data *data = (struct exp_uuid_cb_data *)cb_data;
+        lustre_hash_t *lh;
 
         lh = exp->exp_lock_hash;
         if (lh) {
@@ -1543,13 +1400,14 @@
                         *data->len += lustre_hash_debug_header(data->page,
                                                                data->count);
 
-                *data->len += lustre_hash_debug_str(lh, data->page + *data->len,
+                *data->len += lustre_hash_debug_str(lh, data->page +
+                                                    *data->len,
                                                     data->count);
-        }
+     }
 }
 
 int lprocfs_exp_rd_hash(char *page, char **start, off_t off, int count,
-                        int *eof,  void *data)
+                     int *eof,  void *data)
 {
         struct nid_stat *stats = (struct nid_stat *)data;
         struct exp_uuid_cb_data cb_data;
@@ -1559,7 +1417,6 @@
         *eof = 1;
         page[0] = '\0';
         lprocfs_exp_rd_cb_data_init(&cb_data, page, count, eof, &len);
-
         lustre_hash_for_each_key(obd->obd_nid_hash, &stats->nid,
                                  lprocfs_exp_print_hash, &cb_data);
         return (*cb_data.len);
@@ -1604,7 +1461,6 @@
         return;
 }
 
-
 int lprocfs_nid_stats_clear_write(struct file *file, const char *buffer,
                                          unsigned long count, void *data)
 {
@@ -1612,8 +1468,8 @@
         struct nid_stat *client_stat;
         CFS_LIST_HEAD(free_list);
 
-        lustre_hash_iterate_all(obd->obd_nid_stats_hash_body,
-                                lprocfs_nid_stats_clear_write_cb, &free_list);
+        lustre_hash_for_each(obd->obd_nid_stats_hash,
+                             lprocfs_nid_stats_clear_write_cb, &free_list);
 
         while (!list_empty(&free_list)) {
                 client_stat = list_entry(free_list.next, struct nid_stat,
@@ -1628,61 +1484,29 @@
 
 int lprocfs_exp_setup(struct obd_export *exp, lnet_nid_t *nid, int *newnid)
 {
-<<<<<<< HEAD
         int rc = 0;
-        struct nid_stat *tmp, *tmp1;
-        struct nid_stat_uuid *cursor, *tmp_ns_uuid;
+        struct nid_stat *new_stat, *old_stat;
+        struct nid_stat_uuid *cursor, *new_ns_uuid;
         struct obd_device *obd;
         cfs_proc_dir_entry_t *entry;
-=======
-        struct nid_stat *new_stat, *old_stat;
-        struct nid_stat_uuid *new_ns_uuid;
-        struct obd_device *obd = NULL;
-        cfs_proc_dir_entry_t *entry;
-        int rc = 0;
->>>>>>> 69782ac3
         ENTRY;
 
         *newnid = 0;
 
         if (!exp || !exp->exp_obd || !exp->exp_obd->obd_proc_exports_entry ||
-            !exp->exp_obd->obd_nid_stats_hash_body)
+            !exp->exp_obd->obd_nid_stats_hash)
                 RETURN(-EINVAL);
 
         /* not test against zero because eric say:
-<<<<<<< HEAD
-         * You may only test nid against another nid, or LNET_NID_ANY.  Anything else is
-         * nonsense.*/
-=======
-         * You may only test nid against another nid, or LNET_NID_ANY.
+	 * You may only test nid against another nid, or LNET_NID_ANY.
          * Anything else is nonsense.*/
->>>>>>> 69782ac3
         if (!nid || *nid == LNET_NID_ANY)
                 RETURN(0);
 
         obd = exp->exp_obd;
 
-        CDEBUG(D_CONFIG, "using hash %p\n", obd->obd_nid_stats_hash_body);
-
-<<<<<<< HEAD
-        OBD_ALLOC_PTR(tmp);
-        if (tmp == NULL)
-                RETURN(-ENOMEM);
-
-        OBD_ALLOC(tmp_ns_uuid, sizeof(struct nid_stat_uuid));
-        if (tmp_ns_uuid == NULL) {
-                OBD_FREE(tmp, sizeof(struct nid_stat));
-                RETURN(-ENOMEM);
-        }
-        CFS_INIT_LIST_HEAD(&tmp_ns_uuid->ns_uuid_list);
-        strncpy(tmp_ns_uuid->ns_uuid.uuid, exp->exp_client_uuid.uuid,
-                sizeof(struct obd_uuid));
-
-        CFS_INIT_LIST_HEAD(&tmp->nid_uuid_list);
-        tmp->nid = *nid;
-        tmp->nid_obd = exp->exp_obd;
-        tmp->nid_exp_ref_count = 1; /* need live in hash after destroy export */
-=======
+        CDEBUG(D_CONFIG, "using hash %p\n", obd->obd_nid_stats_hash);
+
         OBD_ALLOC_PTR(new_stat);
         if (new_stat == NULL)
                 RETURN(-ENOMEM);
@@ -1695,131 +1519,77 @@
         CFS_INIT_LIST_HEAD(&new_ns_uuid->ns_uuid_list);
         strncpy(new_ns_uuid->ns_uuid.uuid, exp->exp_client_uuid.uuid,
                 sizeof(struct obd_uuid));
->>>>>>> 69782ac3
 
         CFS_INIT_LIST_HEAD(&new_stat->nid_uuid_list);
-        new_stat->nid               = *nid;
-        new_stat->nid_obd           = exp->exp_obd;
-        new_stat->nid_exp_ref_count = 1; /* live in hash after destroy export */
-
-<<<<<<< HEAD
-        tmp1 = lustre_hash_findadd_unique(obd->obd_nid_stats_hash_body, nid,
-                                          &tmp->nid_hash);
-=======
+        new_stat->nid = *nid;
+        new_stat->nid_obd = exp->exp_obd;
+        /* need live in hash after destroy export */
+        new_stat->nid_exp_ref_count = 1;
+
         old_stat = lustre_hash_findadd_unique(obd->obd_nid_stats_hash,
-                                              nid, &new_stat->nid_hash);
->>>>>>> 69782ac3
+                                          nid, &new_stat->nid_hash);
         CDEBUG(D_INFO, "Found stats %p for nid %s - ref %d\n",
                old_stat, libcfs_nid2str(*nid), new_stat->nid_exp_ref_count);
 
         /* Return -EALREADY here so that we know that the /proc
          * entry already has been created */
         if (old_stat != new_stat) {
-                struct nid_stat_uuid *tmp_uuid;
                 int found = 0;
 
                 exp->exp_nid_stats = old_stat;
+
                 /* We need to decrement the refcount if the uuid was
                  * already in our list */
                 spin_lock(&obd->obd_nid_lock);
-                list_for_each_entry(tmp_uuid, &old_stat->nid_uuid_list,
+                list_for_each_entry(cursor,
+                                    &old_stat->nid_uuid_list,
                                     ns_uuid_list) {
-                        if (tmp_uuid && obd_uuid_equals(&tmp_uuid->ns_uuid,
-                                                        &exp->exp_client_uuid)){
+                        if (cursor && obd_uuid_equals(&cursor->ns_uuid,
+                                                      &exp->exp_client_uuid)) {
                                 found = 1;
                                 --old_stat->nid_exp_ref_count;
                                 break;
                         }
                 }
 
-<<<<<<< HEAD
-        /* Return -EALREADY here so that we know that the /proc
-         * entry already has been created */
-        if (tmp1 != tmp) {
-                int found = 0;
-
-                exp->exp_nid_stats = tmp1;
-
-                /* We need to decrement the refcount if the uuid was
-                 * already in our list */
-                spin_lock(&obd->obd_nid_lock);
-                list_for_each_entry(cursor,
-                                    &tmp1->nid_uuid_list,
-                                    ns_uuid_list) {
-                        if (cursor && obd_uuid_equals(&cursor->ns_uuid,
-                                                      &exp->exp_client_uuid)) {
-                                found = 1;
-                                --tmp1->nid_exp_ref_count;
-                                break;
-                        }
-                }
-
-                if (!found)
-                        list_add(&tmp_ns_uuid->ns_uuid_list,
-                                 &tmp1->nid_uuid_list);
-=======
                 if (!found)
                         list_add(&new_ns_uuid->ns_uuid_list,
                                  &old_stat->nid_uuid_list);
                 else
                         OBD_FREE_PTR(new_ns_uuid);
 
->>>>>>> 69782ac3
                 spin_unlock(&obd->obd_nid_lock);
 
                 GOTO(destroy_new, rc = -EALREADY);
         }
         /* not found - create */
-<<<<<<< HEAD
-        tmp->nid_proc = proc_mkdir(libcfs_nid2str(*nid),
+        new_stat->nid_proc = proc_mkdir(libcfs_nid2str(*nid),
                                    obd->obd_proc_exports_entry);
-        if (!tmp->nid_proc) {
+        if (!new_stat->nid_proc) {
                 CERROR("Error making export directory for"
                        " nid %s\n", libcfs_nid2str(*nid));
-                lustre_hash_delitem(obd->obd_nid_stats_hash_body, nid,
-                                    &tmp->nid_hash);
-                GOTO(destroy_new, rc = -ENOMEM);
-=======
-        new_stat->nid_proc = lprocfs_register(libcfs_nid2str(*nid),
-                                              obd->obd_proc_exports_entry,
-                                              NULL, NULL);
-        if (new_stat->nid_proc == NULL) {
-                CERROR("Error making export directory for nid %s\n",
-                       libcfs_nid2str(*nid));
                 GOTO(destroy_new_ns, rc = -ENOMEM);
->>>>>>> 69782ac3
         }
 
         /* Add in uuid to our nid_stats list */
         spin_lock(&obd->obd_nid_lock);
-<<<<<<< HEAD
-        list_add(&tmp_ns_uuid->ns_uuid_list, &tmp->nid_uuid_list);
+        list_add(&new_ns_uuid->ns_uuid_list, &new_stat->nid_uuid_list);
         spin_unlock(&obd->obd_nid_lock);
 
-        entry = lprocfs_add_simple(tmp->nid_proc, "uuid",
-                                   lprocfs_exp_rd_uuid, NULL, tmp, NULL);
+        entry = lprocfs_add_simple(new_stat->nid_proc, "uuid",
+                                   lprocfs_exp_rd_uuid, NULL, new_stat, NULL);
         if (IS_ERR(entry)) {
                 CWARN("Error adding the uuid file\n");
                 rc = PTR_ERR(entry);
-=======
-        list_add(&new_ns_uuid->ns_uuid_list, &new_stat->nid_uuid_list);
-        spin_unlock(&obd->obd_nid_lock);
-
-        entry = lprocfs_add_simple(new_stat->nid_proc, "uuid",
-                                   lprocfs_exp_rd_uuid, NULL, new_stat, NULL);
-        if (IS_ERR(entry)) {
-                CWARN("Error adding the NID stats file\n");
-                rc = PTR_ERR(entry);
                 GOTO(destroy_new_ns, rc);
->>>>>>> 69782ac3
         }
 
         entry = lprocfs_add_simple(new_stat->nid_proc, "hash",
-                                   lprocfs_exp_rd_hash, NULL, new_stat, NULL);
+                                lprocfs_exp_rd_hash, NULL, new_stat, NULL);
         if (IS_ERR(entry)) {
                 CWARN("Error adding the hash file\n");
+                rc = PTR_ERR(entry);
                 lprocfs_remove(&new_stat->nid_proc);
-                rc = PTR_ERR(entry);
                 GOTO(destroy_new_ns, rc);
         }
 
@@ -1837,14 +1607,7 @@
         OBD_FREE_PTR(new_ns_uuid);
 
 destroy_new:
-<<<<<<< HEAD
-        spin_lock(&obd->obd_nid_lock);
-        list_del(&tmp->nid_list);
-        spin_unlock(&obd->obd_nid_lock);
-        OBD_FREE_PTR(tmp);
-=======
         OBD_FREE_PTR(new_stat);
->>>>>>> 69782ac3
         RETURN(rc);
 }
 
@@ -1865,14 +1628,10 @@
                                               &exp->exp_client_uuid)) {
                         found = 1;
                         list_del(&cursor->ns_uuid_list);
-<<<<<<< HEAD
-                        OBD_FREE(cursor, sizeof(struct nid_stat_uuid));
-=======
                         OBD_FREE_PTR(cursor);
                         --stat->nid_exp_ref_count;
                         CDEBUG(D_INFO, "Put stat %p - %d\n", stat,
                                stat->nid_exp_ref_count);
->>>>>>> 69782ac3
                         break;
                 }
         }
@@ -1880,18 +1639,9 @@
         if (!found)
                 CERROR("obd_export's client uuid %s are not found in its "
                        "nid_stats list\n", exp->exp_client_uuid.uuid);
-<<<<<<< HEAD
-
-        stat->nid_exp_ref_count--;
-        CDEBUG(D_INFO, "Put stat %p - %d\n", stat, stat->nid_exp_ref_count);
 
         exp->exp_nid_stats = NULL;
         lprocfs_free_stats(&exp->exp_ops_stats);
-=======
-
-        exp->exp_nid_stats = NULL;
-        lprocfs_free_md_stats(exp->exp_obd);
->>>>>>> 69782ac3
 
         return 0;
 }
@@ -1964,34 +1714,24 @@
                 temp_frac = frac_val * 10;
                 buffer[prtn++] = '.';
                 while (frac_bits < 2 && (temp_frac / mult) < 1 ) {
-                        /* only reserved 2 bits fraction */
+                        /*only reserved 2bits fraction*/
                         buffer[prtn++] ='0';
                         temp_frac *= 10;
                         frac_bits++;
                 }
                 /*
-<<<<<<< HEAD
                   Need to think these cases :
                         1. #echo x.00 > /proc/xxx       output result : x
                         2. #echo x.0x > /proc/xxx       output result : x.0x
                         3. #echo x.x0 > /proc/xxx       output result : x.x
                         4. #echo x.xx > /proc/xxx       output result : x.xx
                         Only reserved 2bits fraction.
-=======
-                 * Need to think these cases :
-                 *      1. #echo x.00 > /proc/xxx       output result : x
-                 *      2. #echo x.0x > /proc/xxx       output result : x.0x
-                 *      3. #echo x.x0 > /proc/xxx       output result : x.x
-                 *      4. #echo x.xx > /proc/xxx       output result : x.xx
-                 *      Only reserved 2 bits fraction.
->>>>>>> 69782ac3
                  */
                 for (i = 0; i < (5 - prtn); i++)
                         temp_mult *= 10;
 
                 frac_bits = min((int)count - prtn, 3 - frac_bits);
-                prtn += snprintf(buffer + prtn, frac_bits, "%ld",
-                                 frac_val * temp_mult / mult);
+                prtn += snprintf(buffer + prtn, frac_bits, "%ld", frac_val * temp_mult / mult);
 
                 prtn--;
                 while(buffer[prtn] < '1' || buffer[prtn] > '9') {
@@ -2073,12 +1813,8 @@
         return 0;
 }
 
-<<<<<<< HEAD
 int lprocfs_seq_create(cfs_proc_dir_entry_t *parent,
                        char *name, mode_t mode,
-=======
-int lprocfs_seq_create(cfs_proc_dir_entry_t *parent, char *name, mode_t mode,
->>>>>>> 69782ac3
                        struct file_operations *seq_fops, void *data)
 {
         struct proc_dir_entry *entry;
@@ -2191,7 +1927,8 @@
                                          obd->obd_recovery_end -
                                          obd->obd_recovery_start) <= 0)
                         goto out;
-                if (lprocfs_obd_snprintf(&page, size, &len,"delayed_clients: %d/%d\n",
+                if (lprocfs_obd_snprintf(&page, size, &len,
+                                         "delayed_clients: %d/%d\n",
                                          obd->obd_delayed_clients,
                                          obd->obd_max_recoverable_clients) <= 0)
                         goto out;
@@ -2244,10 +1981,6 @@
         if (lprocfs_obd_snprintf(&page, size, &len, "queued_requests: %d\n",
                                  obd->obd_requests_queued_for_recovery) <= 0)
                 goto out;
-<<<<<<< HEAD
-=======
-
->>>>>>> 69782ac3
         if (lprocfs_obd_snprintf(&page, size, &len, "next_transno: "LPD64"\n",
                                  obd->obd_next_recovery_transno) <= 0)
                 goto out;
@@ -2259,26 +1992,40 @@
 }
 EXPORT_SYMBOL(lprocfs_obd_rd_recovery_status);
 
+int lprocfs_obd_rd_hash(char *page, char **start, off_t off,
+                        int count, int *eof, void *data)
+{
+        struct obd_device *obd = data;
+        int c = 0;
+
+        if (obd == NULL)
+                return 0;
+
+        c += lustre_hash_debug_header(page, count);
+        c += lustre_hash_debug_str(obd->obd_uuid_hash, page + c, count - c);
+        c += lustre_hash_debug_str(obd->obd_nid_hash, page + c, count - c);
+        c += lustre_hash_debug_str(obd->obd_nid_stats_hash, page+c, count-c);
+
+        return c;
+}
+EXPORT_SYMBOL(lprocfs_obd_rd_hash);
+
 #ifdef CRAY_XT3
 int lprocfs_obd_rd_recovery_maxtime(char *page, char **start, off_t off,
                                     int count, int *eof, void *data)
 {
-        struct obd_device *obd = data;
+        struct obd_device *obd = (struct obd_device *)data;
         LASSERT(obd != NULL);
 
-<<<<<<< HEAD
         return snprintf(page, count, "%lu\n",
                         obd->obd_recovery_max_time);
-=======
-        return snprintf(page, count, "%lu\n", obd->obd_recovery_max_time);
->>>>>>> 69782ac3
 }
 EXPORT_SYMBOL(lprocfs_obd_rd_recovery_maxtime);
 
 int lprocfs_obd_wr_recovery_maxtime(struct file *file, const char *buffer,
                                     unsigned long count, void *data)
 {
-        struct obd_device *obd = data;
+        struct obd_device *obd = (struct obd_device *)data;
         int val, rc;
         LASSERT(obd != NULL);
 
@@ -2314,6 +2061,7 @@
         if (rc)
                 return rc;
 
+        target_trans_table_recalc(obd, val);
         obd->u.obt.obt_stale_export_age = val;
         return count;
 }
@@ -2361,7 +2109,6 @@
         return count;
 }
 EXPORT_SYMBOL(lprocfs_obd_wr_flush_stale_exports);
-
 
 EXPORT_SYMBOL(lprocfs_register);
 EXPORT_SYMBOL(lprocfs_srch);
@@ -2378,7 +2125,6 @@
 EXPORT_SYMBOL(lprocfs_init_ops_stats);
 EXPORT_SYMBOL(lprocfs_init_ldlm_stats);
 EXPORT_SYMBOL(lprocfs_alloc_obd_stats);
-EXPORT_SYMBOL(lprocfs_alloc_md_stats);
 EXPORT_SYMBOL(lprocfs_free_obd_stats);
 EXPORT_SYMBOL(lprocfs_exp_setup);
 EXPORT_SYMBOL(lprocfs_exp_cleanup);
