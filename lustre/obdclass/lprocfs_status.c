/* -*- mode: c; c-basic-offset: 8; indent-tabs-mode: nil; -*-
 * vim:expandtab:shiftwidth=8:tabstop=8:
 *
 * GPL HEADER START
 *
 * DO NOT ALTER OR REMOVE COPYRIGHT NOTICES OR THIS FILE HEADER.
 *
 * This program is free software; you can redistribute it and/or modify
 * it under the terms of the GNU General Public License version 2 only,
 * as published by the Free Software Foundation.
 *
 * This program is distributed in the hope that it will be useful, but
 * WITHOUT ANY WARRANTY; without even the implied warranty of
 * MERCHANTABILITY or FITNESS FOR A PARTICULAR PURPOSE.  See the GNU
 * General Public License version 2 for more details (a copy is included
 * in the LICENSE file that accompanied this code).
 *
 * You should have received a copy of the GNU General Public License
 * version 2 along with this program; If not, see
 * http://www.sun.com/software/products/lustre/docs/GPLv2.pdf
 *
 * Please contact Sun Microsystems, Inc., 4150 Network Circle, Santa Clara,
 * CA 95054 USA or visit www.sun.com if you need additional information or
 * have any questions.
 *
 * GPL HEADER END
 */
/*
 * Copyright  2008 Sun Microsystems, Inc. All rights reserved
 * Use is subject to license terms.
 */
/*
 * This file is part of Lustre, http://www.lustre.org/
 * Lustre is a trademark of Sun Microsystems, Inc.
 *
 * lustre/obdclass/lprocfs_status.c
 *
 * Author: Hariharan Thantry <thantry@users.sourceforge.net>
 */

#ifndef EXPORT_SYMTAB
# define EXPORT_SYMTAB
#endif
#define DEBUG_SUBSYSTEM S_CLASS

#ifndef __KERNEL__
# include <liblustre.h>
#endif

#include <obd_class.h>
#include <lprocfs_status.h>
#include <lustre_fsfilt.h>

#if defined(LPROCFS)

#define MAX_STRING_SIZE 128

/* for bug 10866, global variable */
DECLARE_RWSEM(_lprocfs_lock);
EXPORT_SYMBOL(_lprocfs_lock);

int lprocfs_seq_release(struct inode *inode, struct file *file)
{
        LPROCFS_EXIT();
        return seq_release(inode, file);
}
EXPORT_SYMBOL(lprocfs_seq_release);

struct proc_dir_entry *lprocfs_srch(struct proc_dir_entry *head,
                                    const char *name)
{
        struct proc_dir_entry *temp;

        if (head == NULL)
                return NULL;

<<<<<<< HEAD
        LPROCFS_SRCH_ENTRY();
=======
        LPROCFS_ENTRY();
>>>>>>> d5360e75
        temp = head->subdir;
        while (temp != NULL) {
                if (strcmp(temp->name, name) == 0) {
                        LPROCFS_SRCH_EXIT();
                        return temp;
                }

                temp = temp->next;
        }
        LPROCFS_SRCH_EXIT();
        return NULL;
}

/* lprocfs API calls */

/* Function that emulates snprintf but also has the side effect of advancing
   the page pointer for the next write into the buffer, incrementing the total
   length written to the buffer, and decrementing the size left in the
   buffer. */
static int lprocfs_obd_snprintf(char **page, int end, int *len,
                                const char *format, ...)
{
        va_list list;
        int n;

        if (*len >= end)
                return 0;

        va_start(list, format);
        n = vsnprintf(*page, end - *len, format, list);
        va_end(list);

        *page += n; *len += n;
        return n;
}

cfs_proc_dir_entry_t *lprocfs_add_simple(struct proc_dir_entry *root,
                                        char *name,
                                        read_proc_t *read_proc,
                                        write_proc_t *write_proc,
                                        void *data,
                                        struct file_operations *fops)
{
        cfs_proc_dir_entry_t *proc;
        mode_t mode = 0;

        if (root == NULL || name == NULL)
                return ERR_PTR(-EINVAL);
        if (read_proc)
                mode = 0444;
        if (write_proc)
                mode |= 0200;
        if (fops)
                mode = 0644;
        proc = create_proc_entry(name, mode, root);
        if (!proc) {
                CERROR("LprocFS: No memory to create /proc entry %s", name);
                return ERR_PTR(-ENOMEM);
        }
        proc->read_proc = read_proc;
        proc->write_proc = write_proc;
        proc->data = data;
        if (fops)
                proc->proc_fops = fops;
        return proc;
}

static ssize_t lprocfs_fops_read(struct file *f, char __user *buf, size_t size,
                                 loff_t *ppos)
{
        struct proc_dir_entry *dp = PDE(f->f_dentry->d_inode);
        char *page, *start = NULL;
        int rc = 0, eof = 1, count;

        if (*ppos >= PAGE_SIZE)
                return 0;

        page = (char *)__get_free_page(GFP_KERNEL);
        if (page == NULL)
                return -ENOMEM;

        LPROCFS_ENTRY();
        OBD_FAIL_TIMEOUT(OBD_FAIL_LPROC_REMOVE, 10);
<<<<<<< HEAD
        if (!LPROCFS_CHECK_DELETED(dp) && dp->read_proc)
=======
        if (!dp->deleted && dp->read_proc)
>>>>>>> d5360e75
                rc = dp->read_proc(page, &start, *ppos, PAGE_SIZE,
                        &eof, dp->data);
        LPROCFS_EXIT();
        if (rc <= 0)
                goto out;

        /* for lustre proc read, the read count must be less than PAGE_SIZE */
        LASSERT(eof == 1);

        if (start == NULL) {
                rc -= *ppos;
                if (rc < 0)
                        rc = 0;
                if (rc == 0)
                        goto out;
                start = page + *ppos;
        } else if (start < page) {
                start = page;
        }

        count = (rc < size) ? rc : size;
        if (copy_to_user(buf, start, count)) {
                rc = -EFAULT;
                goto out;
        }
        *ppos += count;

out:
        free_page((unsigned long)page);
        return rc;
}

static ssize_t lprocfs_fops_write(struct file *f, const char __user *buf,
                                  size_t size, loff_t *ppos)
{
        struct proc_dir_entry *dp = PDE(f->f_dentry->d_inode);
        int rc = -EIO;

        LPROCFS_ENTRY();
        if (!LPROCFS_CHECK_DELETED(dp) && dp->write_proc)
                rc = dp->write_proc(f, buf, size, dp->data);
        LPROCFS_EXIT();
        return rc;
}

static struct file_operations lprocfs_generic_fops = {
        .owner = THIS_MODULE,
        .read = lprocfs_fops_read,
        .write = lprocfs_fops_write,
};

int lprocfs_evict_client_open(struct inode *inode, struct file *f)
{
        struct proc_dir_entry *dp = PDE(f->f_dentry->d_inode);
        struct obd_device *obd = dp->data;

        atomic_inc(&obd->obd_evict_inprogress);

        return 0;
}

int lprocfs_evict_client_release(struct inode *inode, struct file *f)
{
        struct proc_dir_entry *dp = PDE(f->f_dentry->d_inode);
        struct obd_device *obd = dp->data;

        atomic_dec(&obd->obd_evict_inprogress);
        wake_up(&obd->obd_evict_inprogress_waitq);

        return 0;
}

struct file_operations lprocfs_evict_client_fops = {
        .owner = THIS_MODULE,
        .read = lprocfs_fops_read,
        .write = lprocfs_fops_write,
        .open = lprocfs_evict_client_open,
        .release = lprocfs_evict_client_release,
};
EXPORT_SYMBOL(lprocfs_evict_client_fops);

/**
 * Add /proc entrys.
 *
 * \param root [in]  The parent proc entry on which new entry will be added.
 * \param list [in]  Array of proc entries to be added.
 * \param data [in]  The argument to be passed when entries read/write routines
 *                   are called through /proc file.
 *
 * \retval 0   on success
 *         < 0 on error
 */
int lprocfs_add_vars(struct proc_dir_entry *root, struct lprocfs_vars *list,
                     void *data)
{
        if (root == NULL || list == NULL)
                return -EINVAL;

        while (list->name != NULL) {
                struct proc_dir_entry *cur_root, *proc;
                char *pathcopy, *cur, *next, pathbuf[64];
                int pathsize = strlen(list->name) + 1;

                proc = NULL;
                cur_root = root;

                /* need copy of path for strsep */
                if (strlen(list->name) > sizeof(pathbuf) - 1) {
                        OBD_ALLOC(pathcopy, pathsize);
                        if (pathcopy == NULL)
                                return -ENOMEM;
                } else {
                        pathcopy = pathbuf;
                }

                next = pathcopy;
                strcpy(pathcopy, list->name);

                while (cur_root != NULL && (cur = strsep(&next, "/"))) {
                        if (*cur =='\0') /* skip double/trailing "/" */
                                continue;

                        proc = lprocfs_srch(cur_root, cur);
                        CDEBUG(D_OTHER, "cur_root=%s, cur=%s, next=%s, (%s)\n",
                               cur_root->name, cur, next,
                               (proc ? "exists" : "new"));
                        if (next != NULL) {
                                cur_root = (proc ? proc :
                                            proc_mkdir(cur, cur_root));
                        } else if (proc == NULL) {
                                mode_t mode = 0;
                                if (list->proc_mode != 0000) {
                                        mode = list->proc_mode;
                                } else {
                                        if (list->read_fptr)
                                                mode = 0444;
                                        if (list->write_fptr)
                                                mode |= 0200;
                                }
                                proc = create_proc_entry(cur, mode, cur_root);
                        }
                }

                if (pathcopy != pathbuf)
                        OBD_FREE(pathcopy, pathsize);

                if (cur_root == NULL || proc == NULL) {
                        CERROR("LprocFS: No memory to create /proc entry %s",
                               list->name);
                        return -ENOMEM;
                }

                if (list->fops)
                        proc->proc_fops = list->fops;
                else
                        proc->proc_fops = &lprocfs_generic_fops;
                proc->read_proc = list->read_fptr;
                proc->write_proc = list->write_fptr;
                proc->data = (list->data ? list->data : data);
                list++;
        }
        return 0;
}

void lprocfs_remove(struct proc_dir_entry **rooth)
{
        struct proc_dir_entry *root = *rooth;
        struct proc_dir_entry *temp = root;
        struct proc_dir_entry *rm_entry;
        struct proc_dir_entry *parent;

        if (!root)
                return;
        *rooth = NULL;

        parent = root->parent;
        LASSERT(parent != NULL);
        LPROCFS_WRITE_ENTRY(); /* search vs remove race */

        while (1) {
                while (temp->subdir != NULL)
                        temp = temp->subdir;

                rm_entry = temp;
                temp = temp->parent;

                /* Memory corruption once caused this to fail, and
                   without this LASSERT we would loop here forever. */
                LASSERTF(strlen(rm_entry->name) == rm_entry->namelen,
                         "0x%p  %s/%s len %d\n", rm_entry, temp->name,
                         rm_entry->name, (int)strlen(rm_entry->name));

#ifdef HAVE_PROCFS_USERS
                /* if procfs uses user count to synchronize deletion of
                 * proc entry, there is no protection for rm_entry->data,
                 * then lprocfs_fops_read and lprocfs_fops_write maybe
                 * call proc_dir_entry->read_proc (or write_proc) with
                 * proc_dir_entry->data == NULL, then cause kernel Oops.
                 * see bug19706 for detailed information */

                /* procfs won't free rm_entry->data if it isn't a LINK,
                 * and Lustre won't use rm_entry->data if it is a LINK */
                if (S_ISLNK(rm_entry->mode))
                        rm_entry->data = NULL;
#else
                /* Now, the rm_entry->deleted flags is protected
                 * by _lprocfs_lock. */
                rm_entry->data = NULL;
#endif
                remove_proc_entry(rm_entry->name, temp);
                if (temp == parent)
                        break;
        }
        LPROCFS_WRITE_EXIT();
}

struct proc_dir_entry *lprocfs_register(const char *name,
                                        struct proc_dir_entry *parent,
                                        struct lprocfs_vars *list, void *data)
{
        struct proc_dir_entry *newchild;

        newchild = lprocfs_srch(parent, name);
        if (newchild != NULL) {
                CERROR(" Lproc: Attempting to register %s more than once \n",
                       name);
                return ERR_PTR(-EALREADY);
        }

        newchild = proc_mkdir(name, parent);
        if (newchild != NULL && list != NULL) {
                int rc = lprocfs_add_vars(newchild, list, data);
                if (rc) {
                        lprocfs_remove(&newchild);
                        return ERR_PTR(rc);
                }
        }
        return newchild;
}

/* Generic callbacks */
int lprocfs_rd_uint(char *page, char **start, off_t off,
                    int count, int *eof, void *data)
{
        unsigned int *temp = (unsigned int *)data;
        return snprintf(page, count, "%u\n", *temp);
}

int lprocfs_wr_uint(struct file *file, const char *buffer,
                    unsigned long count, void *data)
{
        unsigned *p = data;
        char dummy[MAX_STRING_SIZE + 1] = { '\0' }, *end;
        unsigned long tmp;

        if (count >= sizeof(dummy) || count == 0)
                return -EINVAL;

        if (copy_from_user(dummy, buffer, count))
                return -EFAULT;

        tmp = simple_strtoul(dummy, &end, 0);
        if (dummy == end)
                return -EINVAL;

        *p = (unsigned int)tmp;
        return count;
}

int lprocfs_rd_u64(char *page, char **start, off_t off,
                   int count, int *eof, void *data)
{
        LASSERT(data != NULL);
        *eof = 1;
        return snprintf(page, count, LPU64"\n", *(__u64 *)data);
}

int lprocfs_rd_atomic(char *page, char **start, off_t off,
                   int count, int *eof, void *data)
{
        atomic_t *atom = (atomic_t *)data;
        LASSERT(atom != NULL);
        *eof = 1;
        return snprintf(page, count, "%d\n", atomic_read(atom));
}

int lprocfs_wr_atomic(struct file *file, const char *buffer,
                      unsigned long count, void *data)
{
        atomic_t *atm = data;
        int val = 0;
        int rc;

        rc = lprocfs_write_helper(buffer, count, &val);
        if (rc < 0)
                return rc;

        if (val <= 0)
                return -ERANGE;

        atomic_set(atm, val);
        return count;
}

int lprocfs_rd_uuid(char *page, char **start, off_t off, int count,
                    int *eof, void *data)
{
        struct obd_device *obd = (struct obd_device*)data;

        LASSERT(obd != NULL);
        *eof = 1;
        return snprintf(page, count, "%s\n", obd->obd_uuid.uuid);
}

int lprocfs_rd_name(char *page, char **start, off_t off, int count,
                    int *eof, void* data)
{
        struct obd_device *dev = (struct obd_device *)data;

        LASSERT(dev != NULL);
        LASSERT(dev->obd_name != NULL);
        *eof = 1;
        return snprintf(page, count, "%s\n", dev->obd_name);
}

int lprocfs_rd_fstype(char *page, char **start, off_t off, int count, int *eof,
                      void *data)
{
        struct obd_device *obd = (struct obd_device *)data;

        LASSERT(obd != NULL);
        LASSERT(obd->obd_fsops != NULL);
        LASSERT(obd->obd_fsops->fs_type != NULL);
        return snprintf(page, count, "%s\n", obd->obd_fsops->fs_type);
}

int lprocfs_rd_blksize(char *page, char **start, off_t off, int count,
                       int *eof, void *data)
{
        struct obd_statfs osfs;
        int rc = obd_statfs(data, &osfs,
                            cfs_time_shift_64(-OBD_STATFS_CACHE_SECONDS),
                            OBD_STATFS_NODELAY);
        if (!rc) {
                *eof = 1;
                rc = snprintf(page, count, "%u\n", osfs.os_bsize);
        }
        return rc;
}

int lprocfs_rd_kbytestotal(char *page, char **start, off_t off, int count,
                           int *eof, void *data)
{
        struct obd_statfs osfs;
        int rc = obd_statfs(data, &osfs,
                            cfs_time_shift_64(-OBD_STATFS_CACHE_SECONDS),
                            OBD_STATFS_NODELAY);
        if (!rc) {
                __u32 blk_size = osfs.os_bsize >> 10;
                __u64 result = osfs.os_blocks;

                while (blk_size >>= 1)
                        result <<= 1;

                *eof = 1;
                rc = snprintf(page, count, LPU64"\n", result);
        }
        return rc;
}

int lprocfs_rd_kbytesfree(char *page, char **start, off_t off, int count,
                          int *eof, void *data)
{
        struct obd_statfs osfs;
        int rc = obd_statfs(data, &osfs,
                            cfs_time_shift_64(-OBD_STATFS_CACHE_SECONDS),
                            OBD_STATFS_NODELAY);
        if (!rc) {
                __u32 blk_size = osfs.os_bsize >> 10;
                __u64 result = osfs.os_bfree;

                while (blk_size >>= 1)
                        result <<= 1;

                *eof = 1;
                rc = snprintf(page, count, LPU64"\n", result);
        }
        return rc;
}

int lprocfs_rd_kbytesavail(char *page, char **start, off_t off, int count,
                           int *eof, void *data)
{
        struct obd_statfs osfs;
        int rc = obd_statfs(data, &osfs,
                            cfs_time_shift_64(-OBD_STATFS_CACHE_SECONDS),
                            OBD_STATFS_NODELAY);
        if (!rc) {
                __u32 blk_size = osfs.os_bsize >> 10;
                __u64 result = osfs.os_bavail;

                while (blk_size >>= 1)
                        result <<= 1;

                *eof = 1;
                rc = snprintf(page, count, LPU64"\n", result);
        }
        return rc;
}

int lprocfs_rd_filestotal(char *page, char **start, off_t off, int count,
                          int *eof, void *data)
{
        struct obd_statfs osfs;
        int rc = obd_statfs(data, &osfs,
                            cfs_time_shift_64(-OBD_STATFS_CACHE_SECONDS),
                            OBD_STATFS_NODELAY);
        if (!rc) {
                *eof = 1;
                rc = snprintf(page, count, LPU64"\n", osfs.os_files);
        }

        return rc;
}

int lprocfs_rd_filesfree(char *page, char **start, off_t off, int count,
                         int *eof, void *data)
{
        struct obd_statfs osfs;
        int rc = obd_statfs(data, &osfs,
                            cfs_time_shift_64(-OBD_STATFS_CACHE_SECONDS),
                            OBD_STATFS_NODELAY);
        if (!rc) {
                *eof = 1;
                rc = snprintf(page, count, LPU64"\n", osfs.os_ffree);
        }
        return rc;
}

int lprocfs_rd_server_uuid(char *page, char **start, off_t off, int count,
                           int *eof, void *data)
{
        struct obd_device *obd = (struct obd_device *)data;
        struct obd_import *imp;
        char *imp_state_name = NULL;
        int rc = 0;

        LASSERT(obd != NULL);
        LPROCFS_CLIMP_CHECK(obd);
        imp = obd->u.cli.cl_import;
        imp_state_name = ptlrpc_import_state_name(imp->imp_state);
        *eof = 1;
        rc = snprintf(page, count, "%s\t%s%s\n",
                        obd2cli_tgt(obd), imp_state_name,
                        imp->imp_deactive ? "\tDEACTIVATED" : "");

        LPROCFS_CLIMP_EXIT(obd);
        return rc;
}

int lprocfs_rd_conn_uuid(char *page, char **start, off_t off, int count,
                         int *eof,  void *data)
{
        struct obd_device *obd = (struct obd_device*)data;
        struct ptlrpc_connection *conn;
        int rc = 0;

        LASSERT(obd != NULL);
        LPROCFS_CLIMP_CHECK(obd);
        conn = obd->u.cli.cl_import->imp_connection;
        LASSERT(conn != NULL);
        *eof = 1;
        rc = snprintf(page, count, "%s\n", conn->c_remote_uuid.uuid);

        LPROCFS_CLIMP_EXIT(obd);
        return rc;
}

/** add up per-cpu counters */
void lprocfs_stats_collect(struct lprocfs_stats *stats, int idx,
                           struct lprocfs_counter *cnt)
{
        unsigned int num_cpu;
        struct lprocfs_counter t;
        struct lprocfs_counter *percpu_cntr;
        int centry, i;

        memset(cnt, 0, sizeof(*cnt));

        if (stats == NULL) {
                /* set count to 1 to avoid divide-by-zero errs in callers */
                cnt->lc_count = 1;
                return;
        }

        cnt->lc_min = LC_MIN_INIT;

        if (stats->ls_flags & LPROCFS_STATS_FLAG_NOPERCPU)
                num_cpu = 1;
        else
                num_cpu = num_possible_cpus();

        for (i = 0; i < num_cpu; i++) {
                percpu_cntr = &(stats->ls_percpu[i])->lp_cntr[idx];

                do {
                        centry = atomic_read(&percpu_cntr->lc_cntl.la_entry);
                        t.lc_count = percpu_cntr->lc_count;
                        t.lc_sum = percpu_cntr->lc_sum;
                        t.lc_min = percpu_cntr->lc_min;
                        t.lc_max = percpu_cntr->lc_max;
                        t.lc_sumsquare = percpu_cntr->lc_sumsquare;
                } while (centry != atomic_read(&percpu_cntr->lc_cntl.la_entry) &&
                         centry != atomic_read(&percpu_cntr->lc_cntl.la_exit));
                cnt->lc_count += t.lc_count;
                cnt->lc_sum += t.lc_sum;
                if (t.lc_min < cnt->lc_min)
                        cnt->lc_min = t.lc_min;
                if (t.lc_max > cnt->lc_max)
                        cnt->lc_max = t.lc_max;
                cnt->lc_sumsquare += t.lc_sumsquare;
        }

        cnt->lc_units = stats->ls_percpu[0]->lp_cntr[idx].lc_units;
}

/**
 * Append a space separated list of current set flags to str.
 */
#define flag2str(flag) \
        if (imp->imp_##flag && max - len > 0) \
             len += snprintf(str + len, max - len, "%s" #flag, len ? ", " : "");
static int obd_import_flags2str(struct obd_import *imp, char *str, int max)
{
        int len = 0;

        if (imp->imp_obd->obd_no_recov)
                len += snprintf(str, max - len, " no_recov");

        flag2str(invalid);
        flag2str(deactive);
        flag2str(replayable);
        flag2str(pingable);
        flag2str(recon_bk);
        flag2str(last_recon);
        return len;
}
#undef flags2str

static const char *obd_connect_names[] = {
        "read_only",
        "lov_index",
        "unused",
        "write_grant",
        "server_lock",
        "version",
        "request_portal",
        "acl",
        "xattr",
        "create_on_write",
        "truncate_lock",
        "initial_transno",
        "inode_bit_locks",
        "join_file",
        "getattr_by_fid",
        "no_oh_for_devices",
        "local_client",
        "remote_client",
        "max_byte_per_rpc",
        "64bit_qdata",
        "mds_capability",
        "oss_capability",
        "early_lock_cancel",
        "size_on_mds",
        "adaptive_timeouts",
        "lru_resize",
        "mds_mds_connection",
        "real_conn",
        "change_qunit_size",
        "alt_checksum_algorithm",
        "fid_is_enabled",
        "version_recovery",
        "pools",
        "grant_shrink",
        "skip_orphan",
        NULL
};

static int obd_connect_flags2str(char *page, int count, __u64 flags, char *sep)
{
        __u64 mask = 1;
        int i, ret = 0;

        for (i = 0; obd_connect_names[i] != NULL; i++, mask <<= 1) {
                if (flags & mask)
                        ret += snprintf(page + ret, count - ret, "%s%s",
                                        ret ? sep : "", obd_connect_names[i]);
        }
        if (flags & ~(mask - 1))
                ret += snprintf(page + ret, count - ret,
                                "%sunknown flags "LPX64,
                                ret ? sep : "", flags & ~(mask - 1));
        return ret;
}

int lprocfs_rd_import(char *page, char **start, off_t off, int count,
                      int *eof, void *data)
{
        struct lprocfs_counter ret;
        struct obd_device *obd = (struct obd_device *)data;
        struct obd_import *imp;
        int i, j, k, rw = 0;

        LASSERT(obd != NULL);
        LPROCFS_CLIMP_CHECK(obd);
        imp = obd->u.cli.cl_import;
        *eof = 1;

        i = snprintf(page, count,
                     "import:\n"
                     "    name: %s\n"
                     "    target: %s\n"
                     "    current_connection: %s\n"
                     "    state: %s\n"
                     "    connect_flags: [",
                     obd->obd_name,
                     obd2cli_tgt(obd),
                     imp->imp_connection->c_remote_uuid.uuid,
                     ptlrpc_import_state_name(imp->imp_state));
        i += obd_connect_flags2str(page + i, count - i,
                                   imp->imp_connect_data.ocd_connect_flags,
                                   ", ");
        i += snprintf(page + i, count - i,
                      "]\n"
                      "    import_flags: [");
        i += obd_import_flags2str(imp, page + i, count - i);

        i += snprintf(page + i, count - i,
                      "]\n"
                      "    connection:\n"
                      "       connection_attempts: %u\n"
                      "       generation: %u\n"
                      "       in-progress_invalidations: %u\n",
                      imp->imp_conn_cnt,
                      imp->imp_generation,
                      atomic_read(&imp->imp_inval_count));

        lprocfs_stats_collect(obd->obd_svc_stats, PTLRPC_REQWAIT_CNTR, &ret);
        do_div(ret.lc_sum, ret.lc_count);
        i += snprintf(page + i, count - i,
                      "    rpcs:\n"
                      "       inflight: %u\n"
                      "       unregistering: %u\n"
                      "       timeouts: %u\n"
                      "       avg_waittime: "LPU64" %s\n",
                      atomic_read(&imp->imp_inflight),
                      atomic_read(&imp->imp_unregistering),
                      atomic_read(&imp->imp_timeouts),
                      ret.lc_sum, ret.lc_units);

        k = 0;
        for(j = 0; j < IMP_AT_MAX_PORTALS; j++) {
                if (imp->imp_at.iat_portal[j] == 0)
                        break;
                k = max_t(unsigned int, k,
                          at_get(&imp->imp_at.iat_service_estimate[j]));
        }
        i += snprintf(page + i, count - i,
                      "    service_estimates:\n"
                      "       services: %u sec\n"
                      "       network: %u sec\n",
                      k,
                      at_get(&imp->imp_at.iat_net_latency));

        i += snprintf(page + i, count - i,
                      "    transactions:\n"
                      "       last_replay: "LPU64"\n"
                      "       peer_committed: "LPU64"\n"
                      "       last_checked: "LPU64"\n",
                      imp->imp_last_replay_transno,
                      imp->imp_peer_committed_transno,
                      imp->imp_last_transno_checked);

        /* avg data rates */
        for (rw = 0; rw <= 1; rw++) {
                lprocfs_stats_collect(obd->obd_svc_stats,
                                      PTLRPC_LAST_CNTR + BRW_READ_BYTES + rw,
                                      &ret);
                if (ret.lc_sum > 0) {
                        do_div(ret.lc_sum, ret.lc_count);
                        i += snprintf(page + i, count - i,
                                      "    %s_data_averages:\n"
                                      "       bytes_per_rpc: "LPU64"\n",
                                      rw ? "write" : "read",
                                      ret.lc_sum);
                }
                k = (int)ret.lc_sum;
                j = opcode_offset(OST_READ + rw) + EXTRA_MAX_OPCODES;
                lprocfs_stats_collect(obd->obd_svc_stats, j, &ret);
                if (ret.lc_sum > 0) {
                        do_div(ret.lc_sum, ret.lc_count);
                        i += snprintf(page + i, count - i,
                                      "       %s_per_rpc: "LPU64"\n",
                                      ret.lc_units, ret.lc_sum);
                        j = (int)ret.lc_sum;
                        if (j > 0)
                                i += snprintf(page + i, count - i,
                                              "       MB_per_sec: %u.%.02u\n",
                                              k / j, (100 * k / j) % 100);
                }
        }

        LPROCFS_CLIMP_EXIT(obd);
        return i;
}

int lprocfs_rd_state(char *page, char **start, off_t off, int count,
                      int *eof, void *data)
{
        struct obd_device *obd = (struct obd_device *)data;
        struct obd_import *imp;
        int i, j, k;

        LASSERT(obd != NULL);
        LPROCFS_CLIMP_CHECK(obd);
        imp = obd->u.cli.cl_import;
        *eof = 1;

        i = snprintf(page, count, "current_state: %s\n",
                     ptlrpc_import_state_name(imp->imp_state));
        i += snprintf(page + i, count - i,
                      "state_history:\n");
        k = imp->imp_state_hist_idx;
        for (j = 0; j < IMP_STATE_HIST_LEN; j++) {
                struct import_state_hist *ish =
                        &imp->imp_state_hist[(k + j) % IMP_STATE_HIST_LEN];
                if (ish->ish_state == 0)
                        continue;
                i += snprintf(page + i, count - i, " - ["CFS_TIME_T", %s]\n",
                              ish->ish_time,
                              ptlrpc_import_state_name(ish->ish_state));
        }

        LPROCFS_CLIMP_EXIT(obd);
        return i;
}

int lprocfs_at_hist_helper(char *page, int count, int rc,
                           struct adaptive_timeout *at)
{
        int i;
        for (i = 0; i < AT_BINS; i++)
                rc += snprintf(page + rc, count - rc, "%3u ", at->at_hist[i]);
        rc += snprintf(page + rc, count - rc, "\n");
        return rc;
}

int lprocfs_rd_quota_resend_count(char *page, char **start, off_t off,
                                  int count, int *eof, void *data)
{
        struct obd_device *obd = data;

        return snprintf(page, count, "%u\n",
                        atomic_read(&obd->u.cli.cl_quota_resends));
}

int lprocfs_wr_quota_resend_count(struct file *file, const char *buffer,
                                  unsigned long count, void *data)
{
        struct obd_device *obd = data;
        int val, rc;

        rc = lprocfs_write_helper(buffer, count, &val);
        if (rc)
                return rc;

        if (val < 0)
               return -EINVAL;

        atomic_set(&obd->u.cli.cl_quota_resends, val);

        return count;
}

/* See also ptlrpc_lprocfs_rd_timeouts */
int lprocfs_rd_timeouts(char *page, char **start, off_t off, int count,
                        int *eof, void *data)
{
        struct obd_device *obd = (struct obd_device *)data;
        struct obd_import *imp;
        unsigned int cur, worst;
        time_t now, worstt;
        struct dhms ts;
        int i, rc = 0;

        LASSERT(obd != NULL);
        LPROCFS_CLIMP_CHECK(obd);
        imp = obd->u.cli.cl_import;
        *eof = 1;

        now = cfs_time_current_sec();

        /* Some network health info for kicks */
        s2dhms(&ts, now - imp->imp_last_reply_time);
        rc += snprintf(page + rc, count - rc,
                       "%-10s : %ld, "DHMS_FMT" ago\n",
                       "last reply", imp->imp_last_reply_time, DHMS_VARS(&ts));

        cur = at_get(&imp->imp_at.iat_net_latency);
        worst = imp->imp_at.iat_net_latency.at_worst_ever;
        worstt = imp->imp_at.iat_net_latency.at_worst_time;
        s2dhms(&ts, now - worstt);
        rc += snprintf(page + rc, count - rc,
                       "%-10s : cur %3u  worst %3u (at %ld, "DHMS_FMT" ago) ",
                       "network", cur, worst, worstt, DHMS_VARS(&ts));
        rc = lprocfs_at_hist_helper(page, count, rc,
                                    &imp->imp_at.iat_net_latency);

        for(i = 0; i < IMP_AT_MAX_PORTALS; i++) {
                if (imp->imp_at.iat_portal[i] == 0)
                        break;
                cur = at_get(&imp->imp_at.iat_service_estimate[i]);
                worst = imp->imp_at.iat_service_estimate[i].at_worst_ever;
                worstt = imp->imp_at.iat_service_estimate[i].at_worst_time;
                s2dhms(&ts, now - worstt);
                rc += snprintf(page + rc, count - rc,
                               "portal %-2d  : cur %3u  worst %3u (at %ld, "
                               DHMS_FMT" ago) ", imp->imp_at.iat_portal[i],
                               cur, worst, worstt, DHMS_VARS(&ts));
                rc = lprocfs_at_hist_helper(page, count, rc,
                                          &imp->imp_at.iat_service_estimate[i]);
        }

        LPROCFS_CLIMP_EXIT(obd);
        return rc;
}

<<<<<<< HEAD
=======
/* see OBD_CONNECT_* */
static const char *obd_connect_names[] = {
        "read_only",
        "lov_index",
        "unused",
        "write_grant",
        "server_lock",
        "version",
        "request_portal",
        "acl",
        "xattr",
        "create_on_write",
        "truncate_lock",
        "initial_transno",
        "inode_bit_locks",
        "join_file",
        "getattr_by_fid",
        "no_oh_for_devices",
        "local_1.8_client",
        "remote_1.8_client",
        "max_byte_per_rpc",
        "64bit_qdata",
        "fid_capability",
        "oss_capability",
        "early_lock_cancel",
        "size_on_mds",
        "adaptive_timeout",
        "lru_resize",
        "mds_mds_connection",
        "real_conn",
        "change_qunit_size",
        "alt_checksum_algorithm",
        "fid_is_enabled",
        "version_recovery",
        "pools",
        NULL
};

>>>>>>> d5360e75
int lprocfs_rd_connect_flags(char *page, char **start, off_t off,
                             int count, int *eof, void *data)
{
        struct obd_device *obd = data;
        __u64 flags;
        int ret = 0;

        LPROCFS_CLIMP_CHECK(obd);
        flags = obd->u.cli.cl_import->imp_connect_data.ocd_connect_flags;
        ret = snprintf(page, count, "flags="LPX64"\n", flags);
        ret += obd_connect_flags2str(page + ret, count - ret, flags, "\n");
        ret += snprintf(page + ret, count - ret, "\n");
        LPROCFS_CLIMP_EXIT(obd);
        return ret;
}
EXPORT_SYMBOL(lprocfs_rd_connect_flags);

int lprocfs_rd_num_exports(char *page, char **start, off_t off, int count,
                           int *eof,  void *data)
{
        struct obd_device *obd = (struct obd_device*)data;

        LASSERT(obd != NULL);
        *eof = 1;
        return snprintf(page, count, "%u\n", obd->obd_num_exports);
}

int lprocfs_rd_numrefs(char *page, char **start, off_t off, int count,
                       int *eof, void *data)
{
        struct obd_type *class = (struct obd_type*) data;

        LASSERT(class != NULL);
        *eof = 1;
        return snprintf(page, count, "%d\n", class->typ_refcnt);
}

int lprocfs_obd_setup(struct obd_device *obd, struct lprocfs_vars *list)
{
        int rc = 0;

        LASSERT(obd != NULL);
        LASSERT(obd->obd_magic == OBD_DEVICE_MAGIC);
        LASSERT(obd->obd_type->typ_procroot != NULL);

        obd->obd_proc_entry = lprocfs_register(obd->obd_name,
                                               obd->obd_type->typ_procroot,
                                               list, obd);
        if (IS_ERR(obd->obd_proc_entry)) {
                rc = PTR_ERR(obd->obd_proc_entry);
                CERROR("error %d setting up lprocfs for %s\n",rc,obd->obd_name);
                obd->obd_proc_entry = NULL;
        }
        return rc;
}

int lprocfs_obd_cleanup(struct obd_device *obd)
{
        if (!obd)
                return -EINVAL;
        if (obd->obd_proc_exports_entry) {
                /* Should be no exports left */
                LASSERT(obd->obd_proc_exports_entry->subdir == NULL);
                lprocfs_remove(&obd->obd_proc_exports_entry);
        }
        lprocfs_remove(&obd->obd_proc_entry);
        return 0;
}

static void lprocfs_free_client_stats(struct nid_stat *client_stat)
{
        CDEBUG(D_CONFIG, "stat %p - data %p/%p/%p\n", client_stat,
               client_stat->nid_proc, client_stat->nid_stats,
               client_stat->nid_brw_stats);

        LASSERTF(atomic_read(&client_stat->nid_exp_ref_count) == 0,
                 "count %d\n", atomic_read(&client_stat->nid_exp_ref_count));

        hlist_del_init(&client_stat->nid_hash);

        if (client_stat->nid_proc)
                lprocfs_remove(&client_stat->nid_proc);

        if (client_stat->nid_stats)
                lprocfs_free_stats(&client_stat->nid_stats);

        if (client_stat->nid_brw_stats)
                OBD_FREE_PTR(client_stat->nid_brw_stats);

        if (client_stat->nid_ldlm_stats)
                lprocfs_free_stats(&client_stat->nid_ldlm_stats);

        OBD_FREE_PTR(client_stat);
        return;

}

void lprocfs_free_per_client_stats(struct obd_device *obd)
{
        struct nid_stat *stat;
        ENTRY;

        /* we need extra list - because hash_exit called to early */
        /* not need locking because all clients is died */
        while(!list_empty(&obd->obd_nid_stats)) {
                stat = list_entry(obd->obd_nid_stats.next,
                                  struct nid_stat, nid_list);
                list_del_init(&stat->nid_list);
                lprocfs_free_client_stats(stat);
        }

        EXIT;
}

struct lprocfs_stats *lprocfs_alloc_stats(unsigned int num,
                                          enum lprocfs_stats_flags flags)
{
        struct lprocfs_stats *stats;
        unsigned int percpusize;
        unsigned int i, j;
        unsigned int num_cpu;

        if (num == 0)
                return NULL;

        if (flags & LPROCFS_STATS_FLAG_NOPERCPU)
                num_cpu = 1;
        else
                num_cpu = num_possible_cpus();

        OBD_ALLOC(stats, offsetof(typeof(*stats), ls_percpu[num_cpu]));
        if (stats == NULL)
                return NULL;

        if (flags & LPROCFS_STATS_FLAG_NOPERCPU) {
                stats->ls_flags = flags;
                spin_lock_init(&stats->ls_lock);
                /* Use this lock only if there are no percpu areas */
        } else {
                stats->ls_flags = 0;
        }

        percpusize = offsetof(struct lprocfs_percpu, lp_cntr[num]);
        if (num_cpu > 1)
                percpusize = L1_CACHE_ALIGN(percpusize);

        for (i = 0; i < num_cpu; i++) {
                OBD_ALLOC(stats->ls_percpu[i], percpusize);
                if (stats->ls_percpu[i] == NULL) {
                        for (j = 0; j < i; j++) {
                                OBD_FREE(stats->ls_percpu[j], percpusize);
                                stats->ls_percpu[j] = NULL;
                        }
                        break;
                }
        }
        if (stats->ls_percpu[0] == NULL) {
                OBD_FREE(stats, offsetof(typeof(*stats),
                                         ls_percpu[num_cpu]));
                return NULL;
        }

        stats->ls_num = num;
        return stats;
}

void lprocfs_free_stats(struct lprocfs_stats **statsh)
{
        struct lprocfs_stats *stats = *statsh;
        unsigned int num_cpu;
        unsigned int percpusize;
        unsigned int i;

        if (!stats || (stats->ls_num == 0))
                return;
        *statsh = NULL;
        if (stats->ls_flags & LPROCFS_STATS_FLAG_NOPERCPU)
                num_cpu = 1;
        else
                num_cpu = num_possible_cpus();

        percpusize = offsetof(struct lprocfs_percpu, lp_cntr[stats->ls_num]);
        if (num_cpu > 1)
                percpusize = L1_CACHE_ALIGN(percpusize);
        for (i = 0; i < num_cpu; i++)
                OBD_FREE(stats->ls_percpu[i], percpusize);
        OBD_FREE(stats, offsetof(typeof(*stats), ls_percpu[num_cpu]));
}

void lprocfs_clear_stats(struct lprocfs_stats *stats)
{
        struct lprocfs_counter *percpu_cntr;
        int i, j;
        unsigned int num_cpu;

        num_cpu = lprocfs_stats_lock(stats, LPROCFS_GET_NUM_CPU);

        for (i = 0; i < num_cpu; i++) {
                for (j = 0; j < stats->ls_num; j++) {
                        percpu_cntr = &(stats->ls_percpu[i])->lp_cntr[j];
                        atomic_inc(&percpu_cntr->lc_cntl.la_entry);
                        percpu_cntr->lc_count = 0;
                        percpu_cntr->lc_sum = 0;
                        percpu_cntr->lc_min = LC_MIN_INIT;
                        percpu_cntr->lc_max = 0;
                        percpu_cntr->lc_sumsquare = 0;
                        atomic_inc(&percpu_cntr->lc_cntl.la_exit);
                }
        }

        lprocfs_stats_unlock(stats);
}

static ssize_t lprocfs_stats_seq_write(struct file *file, const char *buf,
                                       size_t len, loff_t *off)
{
        struct seq_file *seq = file->private_data;
        struct lprocfs_stats *stats = seq->private;

        lprocfs_clear_stats(stats);

        return len;
}

static void *lprocfs_stats_seq_start(struct seq_file *p, loff_t *pos)
{
        struct lprocfs_stats *stats = p->private;
        /* return 1st cpu location */
        return (*pos >= stats->ls_num) ? NULL :
                &(stats->ls_percpu[0]->lp_cntr[*pos]);
}

static void lprocfs_stats_seq_stop(struct seq_file *p, void *v)
{
}

static void *lprocfs_stats_seq_next(struct seq_file *p, void *v, loff_t *pos)
{
        struct lprocfs_stats *stats = p->private;
        ++*pos;
        return (*pos >= stats->ls_num) ? NULL :
                &(stats->ls_percpu[0]->lp_cntr[*pos]);
}

/* seq file export of one lprocfs counter */
static int lprocfs_stats_seq_show(struct seq_file *p, void *v)
{
       struct lprocfs_stats *stats = p->private;
       struct lprocfs_counter  *cntr = v;
       struct lprocfs_counter ret;
       int idx, rc = 0;

       if (cntr == &(stats->ls_percpu[0])->lp_cntr[0]) {
               struct timeval now;
               do_gettimeofday(&now);
               rc = seq_printf(p, "%-25s %lu.%lu secs.usecs\n",
                               "snapshot_time", now.tv_sec, now.tv_usec);
               if (rc < 0)
                       return rc;
       }
       idx = cntr - &(stats->ls_percpu[0])->lp_cntr[0];

       lprocfs_stats_collect(stats, idx, &ret);

       if (ret.lc_count == 0)
               goto out;

       rc = seq_printf(p, "%-25s "LPD64" samples [%s]", cntr->lc_name,
                       ret.lc_count, cntr->lc_units);

       if (rc < 0)
               goto out;

       if ((cntr->lc_config & LPROCFS_CNTR_AVGMINMAX) && (ret.lc_count > 0)) {
               rc = seq_printf(p, " "LPD64" "LPD64" "LPD64,
                               ret.lc_min, ret.lc_max, ret.lc_sum);
               if (rc < 0)
                       goto out;
               if (cntr->lc_config & LPROCFS_CNTR_STDDEV)
                       rc = seq_printf(p, " "LPD64, ret.lc_sumsquare);
               if (rc < 0)
                       goto out;
       }
       rc = seq_printf(p, "\n");
 out:
       return (rc < 0) ? rc : 0;
}

struct seq_operations lprocfs_stats_seq_sops = {
        start: lprocfs_stats_seq_start,
        stop:  lprocfs_stats_seq_stop,
        next:  lprocfs_stats_seq_next,
        show:  lprocfs_stats_seq_show,
};

static int lprocfs_stats_seq_open(struct inode *inode, struct file *file)
{
        struct proc_dir_entry *dp = PDE(inode);
        struct seq_file *seq;
        int rc;

        LPROCFS_ENTRY_AND_CHECK(dp);
        rc = seq_open(file, &lprocfs_stats_seq_sops);
        if (rc) {
                LPROCFS_EXIT();
                return rc;
        }

        seq = file->private_data;
        seq->private = dp->data;
        return 0;
}

struct file_operations lprocfs_stats_seq_fops = {
        .owner   = THIS_MODULE,
        .open    = lprocfs_stats_seq_open,
        .read    = seq_read,
        .write   = lprocfs_stats_seq_write,
        .llseek  = seq_lseek,
        .release = lprocfs_seq_release,
};

int lprocfs_register_stats(struct proc_dir_entry *root, const char *name,
                           struct lprocfs_stats *stats)
{
        struct proc_dir_entry *entry;
        LASSERT(root != NULL);

        entry = create_proc_entry(name, 0644, root);
        if (entry == NULL)
                return -ENOMEM;
        entry->proc_fops = &lprocfs_stats_seq_fops;
        entry->data = (void *)stats;
        return 0;
}

void lprocfs_counter_init(struct lprocfs_stats *stats, int index,
                          unsigned conf, const char *name, const char *units)
{
        struct lprocfs_counter *c;
        int i;
        unsigned int num_cpu;

        LASSERT(stats != NULL);

        num_cpu = lprocfs_stats_lock(stats, LPROCFS_GET_NUM_CPU);

        for (i = 0; i < num_cpu; i++) {
                c = &(stats->ls_percpu[i]->lp_cntr[index]);
                c->lc_config = conf;
                c->lc_count = 0;
                c->lc_sum = 0;
                c->lc_min = LC_MIN_INIT;
                c->lc_max = 0;
                c->lc_name = name;
                c->lc_units = units;
        }

        lprocfs_stats_unlock(stats);
}
EXPORT_SYMBOL(lprocfs_counter_init);

#define LPROCFS_OBD_OP_INIT(base, stats, op)                               \
do {                                                                       \
        unsigned int coffset = base + OBD_COUNTER_OFFSET(op);              \
        LASSERT(coffset < stats->ls_num);                                  \
        lprocfs_counter_init(stats, coffset, 0, #op, "reqs");              \
} while (0)

void lprocfs_init_ops_stats(int num_private_stats, struct lprocfs_stats *stats)
{
        LPROCFS_OBD_OP_INIT(num_private_stats, stats, iocontrol);
        LPROCFS_OBD_OP_INIT(num_private_stats, stats, get_info);
        LPROCFS_OBD_OP_INIT(num_private_stats, stats, set_info_async);
        LPROCFS_OBD_OP_INIT(num_private_stats, stats, attach);
        LPROCFS_OBD_OP_INIT(num_private_stats, stats, detach);
        LPROCFS_OBD_OP_INIT(num_private_stats, stats, setup);
        LPROCFS_OBD_OP_INIT(num_private_stats, stats, precleanup);
        LPROCFS_OBD_OP_INIT(num_private_stats, stats, cleanup);
        LPROCFS_OBD_OP_INIT(num_private_stats, stats, process_config);
        LPROCFS_OBD_OP_INIT(num_private_stats, stats, postrecov);
        LPROCFS_OBD_OP_INIT(num_private_stats, stats, add_conn);
        LPROCFS_OBD_OP_INIT(num_private_stats, stats, del_conn);
        LPROCFS_OBD_OP_INIT(num_private_stats, stats, connect);
        LPROCFS_OBD_OP_INIT(num_private_stats, stats, reconnect);
        LPROCFS_OBD_OP_INIT(num_private_stats, stats, disconnect);
        LPROCFS_OBD_OP_INIT(num_private_stats, stats, fid_init);
        LPROCFS_OBD_OP_INIT(num_private_stats, stats, fid_fini);
        LPROCFS_OBD_OP_INIT(num_private_stats, stats, statfs);
        LPROCFS_OBD_OP_INIT(num_private_stats, stats, statfs_async);
        LPROCFS_OBD_OP_INIT(num_private_stats, stats, packmd);
        LPROCFS_OBD_OP_INIT(num_private_stats, stats, unpackmd);
        LPROCFS_OBD_OP_INIT(num_private_stats, stats, checkmd);
        LPROCFS_OBD_OP_INIT(num_private_stats, stats, preallocate);
        LPROCFS_OBD_OP_INIT(num_private_stats, stats, precreate);
        LPROCFS_OBD_OP_INIT(num_private_stats, stats, create);
        LPROCFS_OBD_OP_INIT(num_private_stats, stats, create_async);
        LPROCFS_OBD_OP_INIT(num_private_stats, stats, destroy);
        LPROCFS_OBD_OP_INIT(num_private_stats, stats, setattr);
        LPROCFS_OBD_OP_INIT(num_private_stats, stats, setattr_async);
        LPROCFS_OBD_OP_INIT(num_private_stats, stats, getattr);
        LPROCFS_OBD_OP_INIT(num_private_stats, stats, getattr_async);
        LPROCFS_OBD_OP_INIT(num_private_stats, stats, brw);
        LPROCFS_OBD_OP_INIT(num_private_stats, stats, brw_async);
        LPROCFS_OBD_OP_INIT(num_private_stats, stats, prep_async_page);
<<<<<<< HEAD
        LPROCFS_OBD_OP_INIT(num_private_stats, stats, get_lock);
=======
        LPROCFS_OBD_OP_INIT(num_private_stats, stats, reget_short_lock);
        LPROCFS_OBD_OP_INIT(num_private_stats, stats, release_short_lock);
>>>>>>> d5360e75
        LPROCFS_OBD_OP_INIT(num_private_stats, stats, queue_async_io);
        LPROCFS_OBD_OP_INIT(num_private_stats, stats, queue_group_io);
        LPROCFS_OBD_OP_INIT(num_private_stats, stats, trigger_group_io);
        LPROCFS_OBD_OP_INIT(num_private_stats, stats, set_async_flags);
        LPROCFS_OBD_OP_INIT(num_private_stats, stats, teardown_async_page);
        LPROCFS_OBD_OP_INIT(num_private_stats, stats, merge_lvb);
        LPROCFS_OBD_OP_INIT(num_private_stats, stats, update_lvb);
        LPROCFS_OBD_OP_INIT(num_private_stats, stats, adjust_kms);
        LPROCFS_OBD_OP_INIT(num_private_stats, stats, punch);
        LPROCFS_OBD_OP_INIT(num_private_stats, stats, sync);
        LPROCFS_OBD_OP_INIT(num_private_stats, stats, migrate);
        LPROCFS_OBD_OP_INIT(num_private_stats, stats, copy);
        LPROCFS_OBD_OP_INIT(num_private_stats, stats, iterate);
        LPROCFS_OBD_OP_INIT(num_private_stats, stats, preprw);
        LPROCFS_OBD_OP_INIT(num_private_stats, stats, commitrw);
        LPROCFS_OBD_OP_INIT(num_private_stats, stats, enqueue);
        LPROCFS_OBD_OP_INIT(num_private_stats, stats, match);
        LPROCFS_OBD_OP_INIT(num_private_stats, stats, change_cbdata);
        LPROCFS_OBD_OP_INIT(num_private_stats, stats, cancel);
        LPROCFS_OBD_OP_INIT(num_private_stats, stats, cancel_unused);
        LPROCFS_OBD_OP_INIT(num_private_stats, stats, join_lru);
        LPROCFS_OBD_OP_INIT(num_private_stats, stats, init_export);
        LPROCFS_OBD_OP_INIT(num_private_stats, stats, destroy_export);
        LPROCFS_OBD_OP_INIT(num_private_stats, stats, extent_calc);
        LPROCFS_OBD_OP_INIT(num_private_stats, stats, llog_init);
        LPROCFS_OBD_OP_INIT(num_private_stats, stats, llog_finish);
        LPROCFS_OBD_OP_INIT(num_private_stats, stats, pin);
        LPROCFS_OBD_OP_INIT(num_private_stats, stats, unpin);
        LPROCFS_OBD_OP_INIT(num_private_stats, stats, import_event);
        LPROCFS_OBD_OP_INIT(num_private_stats, stats, notify);
        LPROCFS_OBD_OP_INIT(num_private_stats, stats, health_check);
        LPROCFS_OBD_OP_INIT(num_private_stats, stats, quotacheck);
        LPROCFS_OBD_OP_INIT(num_private_stats, stats, quotactl);
        LPROCFS_OBD_OP_INIT(num_private_stats, stats, quota_adjust_qunit);
        LPROCFS_OBD_OP_INIT(num_private_stats, stats, ping);
        LPROCFS_OBD_OP_INIT(num_private_stats, stats, register_page_removal_cb);
        LPROCFS_OBD_OP_INIT(num_private_stats,stats,unregister_page_removal_cb);
        LPROCFS_OBD_OP_INIT(num_private_stats, stats, register_lock_cancel_cb);
        LPROCFS_OBD_OP_INIT(num_private_stats, stats,unregister_lock_cancel_cb);
        LPROCFS_OBD_OP_INIT(num_private_stats, stats, pool_new);
        LPROCFS_OBD_OP_INIT(num_private_stats, stats, pool_rem);
        LPROCFS_OBD_OP_INIT(num_private_stats, stats, pool_add);
        LPROCFS_OBD_OP_INIT(num_private_stats, stats, pool_del);
        LPROCFS_OBD_OP_INIT(num_private_stats, stats, getref);
        LPROCFS_OBD_OP_INIT(num_private_stats, stats, putref);
}

void lprocfs_init_ldlm_stats(struct lprocfs_stats *ldlm_stats)
{
        lprocfs_counter_init(ldlm_stats,
                             LDLM_ENQUEUE - LDLM_FIRST_OPC,
                             0, "ldlm_enqueue", "reqs");
        lprocfs_counter_init(ldlm_stats,
                             LDLM_CONVERT - LDLM_FIRST_OPC,
                             0, "ldlm_convert", "reqs");
        lprocfs_counter_init(ldlm_stats,
                             LDLM_CANCEL - LDLM_FIRST_OPC,
                             0, "ldlm_cancel", "reqs");
        lprocfs_counter_init(ldlm_stats,
                             LDLM_BL_CALLBACK - LDLM_FIRST_OPC,
                             0, "ldlm_bl_callback", "reqs");
        lprocfs_counter_init(ldlm_stats,
                             LDLM_CP_CALLBACK - LDLM_FIRST_OPC,
                             0, "ldlm_cp_callback", "reqs");
        lprocfs_counter_init(ldlm_stats,
                             LDLM_GL_CALLBACK - LDLM_FIRST_OPC,
                             0, "ldlm_gl_callback", "reqs");
}

void lprocfs_init_ldlm_stats(struct lprocfs_stats *ldlm_stats)
{
        lprocfs_counter_init(ldlm_stats,
                             LDLM_ENQUEUE - LDLM_FIRST_OPC,
                             0, "ldlm_enqueue", "reqs");
        lprocfs_counter_init(ldlm_stats,
                             LDLM_CONVERT - LDLM_FIRST_OPC,
                             0, "ldlm_convert", "reqs");
        lprocfs_counter_init(ldlm_stats,
                             LDLM_CANCEL - LDLM_FIRST_OPC,
                             0, "ldlm_cancel", "reqs");
        lprocfs_counter_init(ldlm_stats,
                             LDLM_BL_CALLBACK - LDLM_FIRST_OPC,
                             0, "ldlm_bl_callback", "reqs");
        lprocfs_counter_init(ldlm_stats,
                             LDLM_CP_CALLBACK - LDLM_FIRST_OPC,
                             0, "ldlm_cp_callback", "reqs");
        lprocfs_counter_init(ldlm_stats,
                             LDLM_GL_CALLBACK - LDLM_FIRST_OPC,
                             0, "ldlm_gl_callback", "reqs");
}

int lprocfs_alloc_obd_stats(struct obd_device *obd, unsigned num_private_stats)
{
        struct lprocfs_stats *stats;
        unsigned int num_stats;
        int rc, i;

        LASSERT(obd->obd_stats == NULL);
        LASSERT(obd->obd_proc_entry != NULL);
        LASSERT(obd->obd_cntr_base == 0);

        num_stats = ((int)sizeof(*obd->obd_type->typ_ops) / sizeof(void *)) +
                num_private_stats - 1 /* o_owner */;
        stats = lprocfs_alloc_stats(num_stats, 0);
        if (stats == NULL)
                return -ENOMEM;

        lprocfs_init_ops_stats(num_private_stats, stats);

        for (i = num_private_stats; i < num_stats; i++) {
                /* If this LBUGs, it is likely that an obd
                 * operation was added to struct obd_ops in
                 * <obd.h>, and that the corresponding line item
                 * LPROCFS_OBD_OP_INIT(.., .., opname)
                 * is missing from the list above. */
                LASSERTF(stats->ls_percpu[0]->lp_cntr[i].lc_name != NULL,
                         "Missing obd_stat initializer obd_op "
                         "operation at offset %d.\n", i - num_private_stats);
        }
        rc = lprocfs_register_stats(obd->obd_proc_entry, "stats", stats);
        if (rc < 0) {
                lprocfs_free_stats(&stats);
        } else {
                obd->obd_stats  = stats;
                obd->obd_cntr_base = num_private_stats;
        }
        return rc;
}

void lprocfs_free_obd_stats(struct obd_device *obd)
{
        if (obd->obd_stats)
                lprocfs_free_stats(&obd->obd_stats);
}

int lprocfs_exp_rd_nid(char *page, char **start, off_t off, int count,
                         int *eof,  void *data)
{
        struct obd_export *exp = (struct obd_export*)data;
        LASSERT(exp != NULL);
        *eof = 1;
        return snprintf(page, count, "%s\n", obd_export_nid2str(exp));
}

struct exp_uuid_cb_data {
        char                   *page;
        int                     count;
        int                    *eof;
        int                    *len;
};

static void
lprocfs_exp_rd_cb_data_init(struct exp_uuid_cb_data *cb_data, char *page,
                            int count, int *eof, int *len)
{
        cb_data->page = page;
        cb_data->count = count;
        cb_data->eof = eof;
        cb_data->len = len;
}

void lprocfs_exp_print_uuid(void *obj, void *cb_data)
{
        struct obd_export *exp = (struct obd_export *)obj;
        struct exp_uuid_cb_data *data = (struct exp_uuid_cb_data *)cb_data;

        if (exp->exp_nid_stats)
                *data->len += snprintf((data->page + *data->len),
                                       data->count, "%s\n",
                                       obd_uuid2str(&exp->exp_client_uuid));
}

int lprocfs_exp_rd_uuid(char *page, char **start, off_t off, int count,
                        int *eof,  void *data)
{
        struct nid_stat *stats = (struct nid_stat *)data;
        struct exp_uuid_cb_data cb_data;
        struct obd_device *obd = stats->nid_obd;
        int len = 0;

        *eof = 1;
        page[0] = '\0';
        lprocfs_exp_rd_cb_data_init(&cb_data, page, count, eof, &len);
        lustre_hash_for_each_key(obd->obd_nid_hash, &stats->nid,
                                 lprocfs_exp_print_uuid, &cb_data);
        return (*cb_data.len);
}

void lprocfs_exp_print_hash(void *obj, void *cb_data)
{
        struct obd_export *exp = (struct obd_export *)obj;
        struct exp_uuid_cb_data *data = (struct exp_uuid_cb_data *)cb_data;
        lustre_hash_t *lh;

        lh = exp->exp_lock_hash;
        if (lh) {
                if (!*data->len)
                        *data->len += lustre_hash_debug_header(data->page,
                                                               data->count);

                *data->len += lustre_hash_debug_str(lh, data->page +
                                                    *data->len,
                                                    data->count);
     }
}

int lprocfs_exp_rd_hash(char *page, char **start, off_t off, int count,
                     int *eof,  void *data)
{
        struct nid_stat *stats = (struct nid_stat *)data;
        struct exp_uuid_cb_data cb_data;
        struct obd_device *obd = stats->nid_obd;
        int len = 0;

        *eof = 1;
        page[0] = '\0';
        lprocfs_exp_rd_cb_data_init(&cb_data, page, count, eof, &len);
        lustre_hash_for_each_key(obd->obd_nid_hash, &stats->nid,
                                 lprocfs_exp_print_hash, &cb_data);
        return (*cb_data.len);
}

int lprocfs_nid_stats_clear_read(char *page, char **start, off_t off,
                                        int count, int *eof,  void *data)
{
        *eof = 1;
        return snprintf(page, count, "%s\n",
                        "Write into this file to clear all nid stats and "
                        "stale nid entries");
}
EXPORT_SYMBOL(lprocfs_nid_stats_clear_read);

void lprocfs_nid_stats_clear_write_cb(void *obj, void *data)
{
        struct nid_stat *stat = obj;
        int i;
        ENTRY;
        /* object has only hash + iterate_all references.
         * add/delete blocked by hash bucket lock */
        CDEBUG(D_INFO,"refcnt %d\n", atomic_read(&stat->nid_exp_ref_count));
        if (atomic_read(&stat->nid_exp_ref_count) == 2) {
                hlist_del_init(&stat->nid_hash);
                nidstat_putref(stat);
                spin_lock(&stat->nid_obd->obd_nid_lock);
                list_move(&stat->nid_list, data);
                spin_unlock(&stat->nid_obd->obd_nid_lock);
                EXIT;
                return;
        }
        /* we has reference to object - only clear data*/
        if (stat->nid_stats)
                lprocfs_clear_stats(stat->nid_stats);

        if (stat->nid_brw_stats) {
                for (i = 0; i < BRW_LAST; i++)
                        lprocfs_oh_clear(&stat->nid_brw_stats->hist[i]);
        }
        EXIT;
        return;
}

int lprocfs_nid_stats_clear_write(struct file *file, const char *buffer,
                                         unsigned long count, void *data)
{
        struct obd_device *obd = (struct obd_device *)data;
        struct nid_stat *client_stat;
        CFS_LIST_HEAD(free_list);

        lustre_hash_for_each(obd->obd_nid_stats_hash,
                             lprocfs_nid_stats_clear_write_cb, &free_list);

        while (!list_empty(&free_list)) {
                client_stat = list_entry(free_list.next, struct nid_stat,
                                         nid_list);
                list_del_init(&client_stat->nid_list);
                lprocfs_free_client_stats(client_stat);
        }

        return count;
}
EXPORT_SYMBOL(lprocfs_nid_stats_clear_write);

int lprocfs_exp_setup(struct obd_export *exp, lnet_nid_t *nid, int reconnect,
                      int *newnid)
{
        int rc = 0;
        struct nid_stat *new_stat, *old_stat;
<<<<<<< HEAD
        struct obd_device *obd;
        cfs_proc_dir_entry_t *entry;
        char *buffer = NULL;
=======
        struct nid_stat_uuid *cursor, *new_ns_uuid;
        struct obd_device *obd;
        cfs_proc_dir_entry_t *entry;
>>>>>>> d5360e75
        ENTRY;

        *newnid = 0;

        if (!exp || !exp->exp_obd || !exp->exp_obd->obd_proc_exports_entry ||
            !exp->exp_obd->obd_nid_stats_hash)
                RETURN(-EINVAL);

        /* not test against zero because eric say:
         * You may only test nid against another nid, or LNET_NID_ANY.
         * Anything else is nonsense.*/
        if (!nid || *nid == LNET_NID_ANY)
                RETURN(0);

        obd = exp->exp_obd;

        CDEBUG(D_CONFIG, "using hash %p\n", obd->obd_nid_stats_hash);

        OBD_ALLOC_PTR(new_stat);
        if (new_stat == NULL)
                RETURN(-ENOMEM);

<<<<<<< HEAD
        new_stat->nid = *nid;
        new_stat->nid_obd = exp->exp_obd;
        /* we need set default refcount to 1 to balance obd_disconnect() */
        atomic_set(&new_stat->nid_exp_ref_count, 1);
=======
        OBD_ALLOC_PTR(new_ns_uuid);
        if (new_ns_uuid == NULL) {
                OBD_FREE_PTR(new_stat);
                RETURN(-ENOMEM);
        }
        CFS_INIT_LIST_HEAD(&new_ns_uuid->ns_uuid_list);
        strncpy(new_ns_uuid->ns_uuid.uuid, exp->exp_client_uuid.uuid,
                sizeof(struct obd_uuid));

        CFS_INIT_LIST_HEAD(&new_stat->nid_uuid_list);
        new_stat->nid = *nid;
        new_stat->nid_obd = exp->exp_obd;
        /* need live in hash after destroy export */
        new_stat->nid_exp_ref_count = 1;
>>>>>>> d5360e75

        old_stat = lustre_hash_findadd_unique(obd->obd_nid_stats_hash,
                                          nid, &new_stat->nid_hash);
        CDEBUG(D_INFO, "Found stats %p for nid %s - ref %d\n",
               old_stat, libcfs_nid2str(*nid),
               atomic_read(&new_stat->nid_exp_ref_count));

        /* Return -EALREADY here so that we know that the /proc
         * entry already has been created */
        if (old_stat != new_stat) {
<<<<<<< HEAD
                /* if this reconnect to live export from diffrent nid, we need
                 * to release old stats because disconnect will be never called.
                 * */
                if (reconnect && exp->exp_nid_stats)
                        nidstat_putref(exp->exp_nid_stats);

                exp->exp_nid_stats = old_stat;
=======
                int found = 0;

                exp->exp_nid_stats = old_stat;

                /* We need to decrement the refcount if the uuid was
                 * already in our list */
                spin_lock(&obd->obd_nid_lock);
                list_for_each_entry(cursor,
                                    &old_stat->nid_uuid_list,
                                    ns_uuid_list) {
                        if (cursor && obd_uuid_equals(&cursor->ns_uuid,
                                                      &exp->exp_client_uuid)) {
                                found = 1;
                                --old_stat->nid_exp_ref_count;
                                break;
                        }
                }

                if (!found)
                        list_add(&new_ns_uuid->ns_uuid_list,
                                 &old_stat->nid_uuid_list);
                else
                        OBD_FREE_PTR(new_ns_uuid);

                spin_unlock(&obd->obd_nid_lock);

>>>>>>> d5360e75
                GOTO(destroy_new, rc = -EALREADY);
        }

        /* not found - create */
<<<<<<< HEAD
        OBD_ALLOC(buffer, LNET_NIDSTR_SIZE);
        if (buffer == NULL)
=======
        new_stat->nid_proc = proc_mkdir(libcfs_nid2str(*nid),
                                   obd->obd_proc_exports_entry);
        if (!new_stat->nid_proc) {
                CERROR("Error making export directory for"
                       " nid %s\n", libcfs_nid2str(*nid));
>>>>>>> d5360e75
                GOTO(destroy_new_ns, rc = -ENOMEM);

        memcpy(buffer, libcfs_nid2str(*nid), LNET_NIDSTR_SIZE);
        new_stat->nid_proc = proc_mkdir(buffer, obd->obd_proc_exports_entry);
        OBD_FREE(buffer, LNET_NIDSTR_SIZE);

        if (!new_stat->nid_proc) {
                CERROR("Error making export directory for"
                       " nid %s\n", libcfs_nid2str(*nid));
                GOTO(destroy_new_ns, rc = -ENOMEM);
        }

        entry = lprocfs_add_simple(new_stat->nid_proc, "uuid",
                                   lprocfs_exp_rd_uuid, NULL, new_stat, NULL);
        if (IS_ERR(entry)) {
                CWARN("Error adding the uuid file\n");
                rc = PTR_ERR(entry);
                GOTO(destroy_new_ns, rc);
        }

        entry = lprocfs_add_simple(new_stat->nid_proc, "hash",
                                lprocfs_exp_rd_hash, NULL, new_stat, NULL);
        if (IS_ERR(entry)) {
                CWARN("Error adding the hash file\n");
                rc = PTR_ERR(entry);
                GOTO(destroy_new_ns, rc);
        }

        exp->exp_nid_stats = new_stat;
        *newnid = 1;
        /* protect competitive add to list, not need locking on destroy */
        spin_lock(&obd->obd_nid_lock);
        list_add(&new_stat->nid_list, &obd->obd_nid_stats);
        spin_unlock(&obd->obd_nid_lock);

        RETURN(rc);

destroy_new_ns:
        if (new_stat->nid_proc != NULL)
                lprocfs_remove(&new_stat->nid_proc);
        lustre_hash_del(obd->obd_nid_stats_hash, nid, &new_stat->nid_hash);

destroy_new:
        nidstat_putref(new_stat);
        OBD_FREE_PTR(new_stat);
        RETURN(rc);
}

int lprocfs_exp_cleanup(struct obd_export *exp)
{
        struct nid_stat *stat = exp->exp_nid_stats;

        if(!stat || !exp->exp_obd)
                RETURN(0);

        nidstat_putref(exp->exp_nid_stats);
        exp->exp_nid_stats = NULL;
        lprocfs_free_stats(&exp->exp_ops_stats);

        return 0;
}

int lprocfs_write_helper(const char *buffer, unsigned long count,
                         int *val)
{
        return lprocfs_write_frac_helper(buffer, count, val, 1);
}

int lprocfs_write_frac_helper(const char *buffer, unsigned long count,
                              int *val, int mult)
{
        char kernbuf[20], *end, *pbuf;

        if (count > (sizeof(kernbuf) - 1))
                return -EINVAL;

        if (copy_from_user(kernbuf, buffer, count))
                return -EFAULT;

        kernbuf[count] = '\0';
        pbuf = kernbuf;
        if (*pbuf == '-') {
                mult = -mult;
                pbuf++;
        }

        *val = (int)simple_strtoul(pbuf, &end, 10) * mult;
        if (pbuf == end)
                return -EINVAL;

        if (end != NULL && *end == '.') {
                int temp_val, pow = 1;
                int i;

                pbuf = end + 1;
                if (strlen(pbuf) > 5)
                        pbuf[5] = '\0'; /*only allow 5bits fractional*/

                temp_val = (int)simple_strtoul(pbuf, &end, 10) * mult;

                if (pbuf < end) {
                        for (i = 0; i < (end - pbuf); i++)
                                pow *= 10;

                        *val += temp_val / pow;
                }
        }
        return 0;
}

int lprocfs_read_frac_helper(char *buffer, unsigned long count, long val,
                             int mult)
{
        long decimal_val, frac_val;
        int prtn;

        if (count < 10)
                return -EINVAL;

        decimal_val = val / mult;
        prtn = snprintf(buffer, count, "%ld", decimal_val);
        frac_val = val % mult;

        if (prtn < (count - 4) && frac_val > 0) {
                long temp_frac;
                int i, temp_mult = 1, frac_bits = 0;

                temp_frac = frac_val * 10;
                buffer[prtn++] = '.';
                while (frac_bits < 2 && (temp_frac / mult) < 1 ) {
                        /*only reserved 2bits fraction*/
                        buffer[prtn++] ='0';
                        temp_frac *= 10;
                        frac_bits++;
                }
                /*
                  Need to think these cases :
                        1. #echo x.00 > /proc/xxx       output result : x
                        2. #echo x.0x > /proc/xxx       output result : x.0x
                        3. #echo x.x0 > /proc/xxx       output result : x.x
                        4. #echo x.xx > /proc/xxx       output result : x.xx
                        Only reserved 2bits fraction.
                 */
                for (i = 0; i < (5 - prtn); i++)
                        temp_mult *= 10;

                frac_bits = min((int)count - prtn, 3 - frac_bits);
                prtn += snprintf(buffer + prtn, frac_bits, "%ld", frac_val * temp_mult / mult);

                prtn--;
                while(buffer[prtn] < '1' || buffer[prtn] > '9') {
                        prtn--;
                        if (buffer[prtn] == '.') {
                                prtn--;
                                break;
                        }
                }
                prtn++;
        }
        buffer[prtn++] ='\n';
        return prtn;
}

int lprocfs_write_u64_helper(const char *buffer, unsigned long count,__u64 *val)
{
        return lprocfs_write_frac_u64_helper(buffer, count, val, 1);
}

int lprocfs_write_frac_u64_helper(const char *buffer, unsigned long count,
                              __u64 *val, int mult)
{
        char kernbuf[22], *end, *pbuf;
        __u64 whole, frac = 0, units;
        unsigned frac_d = 1;

        if (count > (sizeof(kernbuf) - 1))
                return -EINVAL;

        if (copy_from_user(kernbuf, buffer, count))
                return -EFAULT;

        kernbuf[count] = '\0';
        pbuf = kernbuf;
        if (*pbuf == '-') {
                mult = -mult;
                pbuf++;
        }

        whole = simple_strtoull(pbuf, &end, 10);
        if (pbuf == end)
                return -EINVAL;

        if (end != NULL && *end == '.') {
                int i;
                pbuf = end + 1;

                /* need to limit frac_d to a __u32 */
                if (strlen(pbuf) > 10)
                        pbuf[10] = '\0';

                frac = simple_strtoull(pbuf, &end, 10);
                /* count decimal places */
                for (i = 0; i < (end - pbuf); i++)
                        frac_d *= 10;
        }

        units = 1;
        switch(*end) {
        case 'p': case 'P':
                units <<= 10;
        case 't': case 'T':
                units <<= 10;
        case 'g': case 'G':
                units <<= 10;
        case 'm': case 'M':
                units <<= 10;
        case 'k': case 'K':
                units <<= 10;
        }
        /* Specified units override the multiplier */
        if (units)
                mult = mult < 0 ? -units : units;

        frac *= mult;
        do_div(frac, frac_d);
        *val = whole * mult + frac;
        return 0;
}

int lprocfs_seq_create(cfs_proc_dir_entry_t *parent,
                       char *name, mode_t mode,
                       struct file_operations *seq_fops, void *data)
{
        struct proc_dir_entry *entry;
        ENTRY;

        entry = create_proc_entry(name, mode, parent);
        if (entry == NULL)
                RETURN(-ENOMEM);
        entry->proc_fops = seq_fops;
        entry->data = data;

        RETURN(0);
}
EXPORT_SYMBOL(lprocfs_seq_create);

__inline__ int lprocfs_obd_seq_create(struct obd_device *dev, char *name,
                                      mode_t mode,
                                      struct file_operations *seq_fops,
                                      void *data)
{
        return (lprocfs_seq_create(dev->obd_proc_entry, name,
                                   mode, seq_fops, data));
}
EXPORT_SYMBOL(lprocfs_obd_seq_create);

void lprocfs_oh_tally(struct obd_histogram *oh, unsigned int value)
{
        if (value >= OBD_HIST_MAX)
                value = OBD_HIST_MAX - 1;

        spin_lock(&oh->oh_lock);
        oh->oh_buckets[value]++;
        spin_unlock(&oh->oh_lock);
}
EXPORT_SYMBOL(lprocfs_oh_tally);

void lprocfs_oh_tally_log2(struct obd_histogram *oh, unsigned int value)
{
        unsigned int val;

        for (val = 0; ((1 << val) < value) && (val <= OBD_HIST_MAX); val++)
                ;

        lprocfs_oh_tally(oh, val);
}
EXPORT_SYMBOL(lprocfs_oh_tally_log2);

unsigned long lprocfs_oh_sum(struct obd_histogram *oh)
{
        unsigned long ret = 0;
        int i;

        for (i = 0; i < OBD_HIST_MAX; i++)
                ret +=  oh->oh_buckets[i];
        return ret;
}
EXPORT_SYMBOL(lprocfs_oh_sum);

void lprocfs_oh_clear(struct obd_histogram *oh)
{
        spin_lock(&oh->oh_lock);
        memset(oh->oh_buckets, 0, sizeof(oh->oh_buckets));
        spin_unlock(&oh->oh_lock);
}
EXPORT_SYMBOL(lprocfs_oh_clear);

int lprocfs_obd_rd_recovery_status(char *page, char **start, off_t off,
                                   int count, int *eof, void *data)
{
        struct obd_device *obd = data;
        int len = 0, size;

        LASSERT(obd != NULL);
        LASSERT(count >= 0);

        /* Set start of user data returned to
           page + off since the user may have
           requested to read much smaller than
           what we need to read */
        *start = page + off;

        /* We know we are allocated a page here.
           Also we know that this function will
           not need to write more than a page
           so we can truncate at CFS_PAGE_SIZE.  */
        size = min(count + (int)off + 1, (int)CFS_PAGE_SIZE);

        /* Initialize the page */
        memset(page, 0, size);

        if (lprocfs_obd_snprintf(&page, size, &len, "status: ") <= 0)
                goto out;
        if (obd->obd_max_recoverable_clients == 0) {
                if (lprocfs_obd_snprintf(&page, size, &len, "INACTIVE\n") <= 0)
                        goto out;

                goto fclose;
        }

        /* sampled unlocked, but really... */
        if (obd->obd_recovering == 0) {
                if (lprocfs_obd_snprintf(&page, size, &len, "COMPLETE\n") <= 0)
                        goto out;
                if (lprocfs_obd_snprintf(&page, size, &len,
                                         "recovery_start: %lu\n",
                                         obd->obd_recovery_start) <= 0)
                        goto out;
                if (lprocfs_obd_snprintf(&page, size, &len,
                                         "recovery_duration: %lu\n",
                                         obd->obd_recovery_end -
                                         obd->obd_recovery_start) <= 0)
                        goto out;
                if (lprocfs_obd_snprintf(&page, size, &len,
                                         "delayed_clients: %d/%d\n",
                                         obd->obd_delayed_clients,
                                         obd->obd_max_recoverable_clients) <= 0)
                        goto out;
                /* Number of clients that have completed recovery */
                if (lprocfs_obd_snprintf(&page, size, &len,
                                         "completed_clients: %d/%d\n",
                                         obd->obd_max_recoverable_clients -
                                         obd->obd_recoverable_clients -
<<<<<<< HEAD
                                         obd->obd_delayed_clients -
                                         obd->obd_stale_clients,
=======
                                         obd->obd_delayed_clients,
>>>>>>> d5360e75
                                         obd->obd_max_recoverable_clients) <= 0)
                        goto out;
                if (lprocfs_obd_snprintf(&page, size, &len,
                                         "replayed_requests: %d\n",
                                         obd->obd_replayed_requests) <= 0)
                        goto out;
                if (lprocfs_obd_snprintf(&page, size, &len,
                                         "last_transno: "LPD64"\n",
                                         obd->obd_next_recovery_transno - 1)<=0)
                        goto out;
                goto fclose;
        }

        if (lprocfs_obd_snprintf(&page, size, &len, "RECOVERING\n") <= 0)
                goto out;
        if (lprocfs_obd_snprintf(&page, size, &len, "recovery_start: %lu\n",
                                 obd->obd_recovery_start) <= 0)
                goto out;
        if (lprocfs_obd_snprintf(&page, size, &len, "time_remaining: %lu\n",
                           cfs_time_current_sec() >= obd->obd_recovery_end ? 0 :
                           obd->obd_recovery_end - cfs_time_current_sec()) <= 0)
                goto out;
        if (lprocfs_obd_snprintf(&page, size, &len,"connected_clients: %d/%d\n",
                                 obd->obd_connected_clients,
                                 obd->obd_max_recoverable_clients) <= 0)
                goto out;
        if (lprocfs_obd_snprintf(&page, size, &len,"delayed_clients: %d/%d\n",
                                 obd->obd_delayed_clients,
                                 obd->obd_max_recoverable_clients) <= 0)
                goto out;
        /* Number of clients that have completed recovery */
        if (lprocfs_obd_snprintf(&page, size, &len,"completed_clients: %d/%d\n",
                                 obd->obd_max_recoverable_clients -
                                 obd->obd_recoverable_clients -
                                 obd->obd_delayed_clients,
                                 obd->obd_max_recoverable_clients) <= 0)
                goto out;
        if (lprocfs_obd_snprintf(&page, size, &len,"replayed_requests: %d/??\n",
                                 obd->obd_replayed_requests) <= 0)
                goto out;
        if (lprocfs_obd_snprintf(&page, size, &len, "queued_requests: %d\n",
                                 obd->obd_requests_queued_for_recovery) <= 0)
                goto out;
        if (lprocfs_obd_snprintf(&page, size, &len, "next_transno: "LPD64"\n",
                                 obd->obd_next_recovery_transno) <= 0)
                goto out;

fclose:
        *eof = 1;
out:
        return min(count, len - (int)off);
}
EXPORT_SYMBOL(lprocfs_obd_rd_recovery_status);

int lprocfs_obd_rd_hash(char *page, char **start, off_t off,
                        int count, int *eof, void *data)
<<<<<<< HEAD
{
        struct obd_device *obd = data;
        int c = 0;

        if (obd == NULL)
                return 0;

        c += lustre_hash_debug_header(page, count);
        c += lustre_hash_debug_str(obd->obd_uuid_hash, page + c, count - c);
        c += lustre_hash_debug_str(obd->obd_nid_hash, page + c, count - c);
        c += lustre_hash_debug_str(obd->obd_nid_stats_hash, page+c, count-c);

        return c;
}
EXPORT_SYMBOL(lprocfs_obd_rd_hash);

int lprocfs_obd_rd_recovery_time_soft(char *page, char **start, off_t off,
                                      int count, int *eof, void *data)
{
        struct obd_device *obd = (struct obd_device *)data;
        LASSERT(obd != NULL);

        return snprintf(page, count, "%d\n",
                        obd->obd_recovery_timeout);
}
EXPORT_SYMBOL(lprocfs_obd_rd_recovery_time_soft);

int lprocfs_obd_wr_recovery_time_soft(struct file *file, const char *buffer,
                                      unsigned long count, void *data)
{
        struct obd_device *obd = (struct obd_device *)data;
        int val, rc;
        LASSERT(obd != NULL);

        rc = lprocfs_write_helper(buffer, count, &val);
        if (rc)
                return rc;

        obd->obd_recovery_timeout = val;
        return count;
=======
{
        struct obd_device *obd = data;
        int c = 0;

        if (obd == NULL)
                return 0;

        c += lustre_hash_debug_header(page, count);
        c += lustre_hash_debug_str(obd->obd_uuid_hash, page + c, count - c);
        c += lustre_hash_debug_str(obd->obd_nid_hash, page + c, count - c);
        c += lustre_hash_debug_str(obd->obd_nid_stats_hash, page+c, count-c);

        return c;
}
EXPORT_SYMBOL(lprocfs_obd_rd_hash);

#ifdef CRAY_XT3
int lprocfs_obd_rd_recovery_maxtime(char *page, char **start, off_t off,
                                    int count, int *eof, void *data)
{
        struct obd_device *obd = (struct obd_device *)data;
        LASSERT(obd != NULL);

        return snprintf(page, count, "%lu\n",
                        obd->obd_recovery_max_time);
>>>>>>> d5360e75
}
EXPORT_SYMBOL(lprocfs_obd_wr_recovery_time_soft);

int lprocfs_obd_rd_recovery_time_hard(char *page, char **start, off_t off,
                                      int count, int *eof, void *data)
{
        struct obd_device *obd = (struct obd_device *)data;
        LASSERT(obd != NULL);

        return snprintf(page, count, "%lu\n",
                        obd->obd_recovery_time_hard);
}
EXPORT_SYMBOL(lprocfs_obd_rd_recovery_time_hard);

int lprocfs_obd_wr_recovery_time_hard(struct file *file, const char *buffer,
                                      unsigned long count, void *data)
{
        struct obd_device *obd = (struct obd_device *)data;
        int val, rc;
        LASSERT(obd != NULL);

        rc = lprocfs_write_helper(buffer, count, &val);
        if (rc)
                return rc;

        obd->obd_recovery_time_hard = val;
        return count;
}
EXPORT_SYMBOL(lprocfs_obd_wr_recovery_time_hard);

#ifdef HAVE_DELAYED_RECOVERY
int lprocfs_obd_rd_stale_export_age(char *page, char **start, off_t off,
                                    int count, int *eof, void *data)
{
        struct obd_device *obd = (struct obd_device *)data;
        LASSERT(obd != NULL);

        return snprintf(page, count, "%u\n",
                        obd->u.obt.obt_stale_export_age);
}
EXPORT_SYMBOL(lprocfs_obd_rd_stale_export_age);

int lprocfs_obd_wr_stale_export_age(struct file *file, const char *buffer,
                                    unsigned long count, void *data)
{
        struct obd_device *obd = (struct obd_device *)data;
        int val, rc;
        LASSERT(obd != NULL);

        rc = lprocfs_write_helper(buffer, count, &val);
        if (rc)
                return rc;

        target_trans_table_recalc(obd, val);
        obd->u.obt.obt_stale_export_age = val;
        return count;
}
<<<<<<< HEAD
=======
EXPORT_SYMBOL(lprocfs_obd_wr_recovery_maxtime);
#endif /* CRAY_XT3 */

#ifdef HAVE_DELAYED_RECOVERY
int lprocfs_obd_rd_stale_export_age(char *page, char **start, off_t off,
                                    int count, int *eof, void *data)
{
        struct obd_device *obd = (struct obd_device *)data;
        LASSERT(obd != NULL);

        return snprintf(page, count, "%u\n",
                        obd->u.obt.obt_stale_export_age);
}
EXPORT_SYMBOL(lprocfs_obd_rd_stale_export_age);

int lprocfs_obd_wr_stale_export_age(struct file *file, const char *buffer,
                                    unsigned long count, void *data)
{
        struct obd_device *obd = (struct obd_device *)data;
        int val, rc;
        LASSERT(obd != NULL);

        rc = lprocfs_write_helper(buffer, count, &val);
        if (rc)
                return rc;

        target_trans_table_recalc(obd, val);
        obd->u.obt.obt_stale_export_age = val;
        return count;
}
>>>>>>> d5360e75
EXPORT_SYMBOL(lprocfs_obd_wr_stale_export_age);

static int obd_stale_exports_seq_show(struct seq_file *seq, void *v)
{
        struct obd_device *obd = seq->private;
        struct obd_export *exp;

        spin_lock(&obd->obd_dev_lock);
        list_for_each_entry(exp, &obd->obd_delayed_exports,
                            exp_obd_chain) {
                seq_printf(seq, "%s: %ld seconds ago%s\n",
                           obd_uuid2str(&exp->exp_client_uuid),
                           cfs_time_current_sec() - exp->exp_last_request_time,
                           exp_expired(exp, obd->u.obt.obt_stale_export_age) ?
                                       " [EXPIRED]" : "");
        }
        spin_unlock(&obd->obd_dev_lock);
        return 0;
}

LPROC_SEQ_FOPS_RO(obd_stale_exports);

int lprocfs_obd_attach_stale_exports(struct obd_device *dev)
{
        return lprocfs_obd_seq_create(dev, "stale_exports", 0444,
                                      &obd_stale_exports_fops, dev);
}
EXPORT_SYMBOL(lprocfs_obd_attach_stale_exports);

int lprocfs_obd_wr_flush_stale_exports(struct file *file, const char *buffer,
                                       unsigned long count, void *data)
{
        struct obd_device *obd = (struct obd_device *)data;
        int val, rc;
        LASSERT(obd != NULL);

        rc = lprocfs_write_helper(buffer, count, &val);
        if (rc)
                return rc;

        class_disconnect_expired_exports(obd);
        return count;
}
EXPORT_SYMBOL(lprocfs_obd_wr_flush_stale_exports);
#endif

EXPORT_SYMBOL(lprocfs_register);
EXPORT_SYMBOL(lprocfs_srch);
EXPORT_SYMBOL(lprocfs_remove);
EXPORT_SYMBOL(lprocfs_add_vars);
EXPORT_SYMBOL(lprocfs_obd_setup);
EXPORT_SYMBOL(lprocfs_obd_cleanup);
EXPORT_SYMBOL(lprocfs_add_simple);
EXPORT_SYMBOL(lprocfs_free_per_client_stats);
EXPORT_SYMBOL(lprocfs_alloc_stats);
EXPORT_SYMBOL(lprocfs_free_stats);
EXPORT_SYMBOL(lprocfs_clear_stats);
EXPORT_SYMBOL(lprocfs_register_stats);
EXPORT_SYMBOL(lprocfs_init_ops_stats);
EXPORT_SYMBOL(lprocfs_init_ldlm_stats);
EXPORT_SYMBOL(lprocfs_alloc_obd_stats);
EXPORT_SYMBOL(lprocfs_free_obd_stats);
EXPORT_SYMBOL(lprocfs_exp_setup);
EXPORT_SYMBOL(lprocfs_exp_cleanup);

EXPORT_SYMBOL(lprocfs_rd_u64);
EXPORT_SYMBOL(lprocfs_rd_atomic);
EXPORT_SYMBOL(lprocfs_wr_atomic);
EXPORT_SYMBOL(lprocfs_rd_uint);
EXPORT_SYMBOL(lprocfs_wr_uint);
EXPORT_SYMBOL(lprocfs_rd_uuid);
EXPORT_SYMBOL(lprocfs_rd_name);
EXPORT_SYMBOL(lprocfs_rd_fstype);
EXPORT_SYMBOL(lprocfs_rd_server_uuid);
EXPORT_SYMBOL(lprocfs_rd_conn_uuid);
EXPORT_SYMBOL(lprocfs_rd_num_exports);
EXPORT_SYMBOL(lprocfs_rd_numrefs);
EXPORT_SYMBOL(lprocfs_at_hist_helper);
EXPORT_SYMBOL(lprocfs_rd_import);
EXPORT_SYMBOL(lprocfs_rd_state);
EXPORT_SYMBOL(lprocfs_rd_timeouts);
EXPORT_SYMBOL(lprocfs_rd_blksize);
EXPORT_SYMBOL(lprocfs_rd_kbytestotal);
EXPORT_SYMBOL(lprocfs_rd_kbytesfree);
EXPORT_SYMBOL(lprocfs_rd_kbytesavail);
EXPORT_SYMBOL(lprocfs_rd_filestotal);
EXPORT_SYMBOL(lprocfs_rd_filesfree);
EXPORT_SYMBOL(lprocfs_rd_quota_resend_count);
EXPORT_SYMBOL(lprocfs_wr_quota_resend_count);

EXPORT_SYMBOL(lprocfs_write_helper);
EXPORT_SYMBOL(lprocfs_write_frac_helper);
EXPORT_SYMBOL(lprocfs_read_frac_helper);
EXPORT_SYMBOL(lprocfs_write_u64_helper);
EXPORT_SYMBOL(lprocfs_write_frac_u64_helper);
EXPORT_SYMBOL(lprocfs_stats_collect);
#endif /* LPROCFS*/<|MERGE_RESOLUTION|>--- conflicted
+++ resolved
@@ -74,21 +74,17 @@
         if (head == NULL)
                 return NULL;
 
-<<<<<<< HEAD
-        LPROCFS_SRCH_ENTRY();
-=======
         LPROCFS_ENTRY();
->>>>>>> d5360e75
         temp = head->subdir;
         while (temp != NULL) {
                 if (strcmp(temp->name, name) == 0) {
-                        LPROCFS_SRCH_EXIT();
+                        LPROCFS_EXIT();
                         return temp;
                 }
 
                 temp = temp->next;
         }
-        LPROCFS_SRCH_EXIT();
+        LPROCFS_EXIT();
         return NULL;
 }
 
@@ -162,11 +158,7 @@
 
         LPROCFS_ENTRY();
         OBD_FAIL_TIMEOUT(OBD_FAIL_LPROC_REMOVE, 10);
-<<<<<<< HEAD
-        if (!LPROCFS_CHECK_DELETED(dp) && dp->read_proc)
-=======
         if (!dp->deleted && dp->read_proc)
->>>>>>> d5360e75
                 rc = dp->read_proc(page, &start, *ppos, PAGE_SIZE,
                         &eof, dp->data);
         LPROCFS_EXIT();
@@ -206,7 +198,7 @@
         int rc = -EIO;
 
         LPROCFS_ENTRY();
-        if (!LPROCFS_CHECK_DELETED(dp) && dp->write_proc)
+        if (!dp->deleted && dp->write_proc)
                 rc = dp->write_proc(f, buf, size, dp->data);
         LPROCFS_EXIT();
         return rc;
@@ -359,23 +351,9 @@
                          "0x%p  %s/%s len %d\n", rm_entry, temp->name,
                          rm_entry->name, (int)strlen(rm_entry->name));
 
-#ifdef HAVE_PROCFS_USERS
-                /* if procfs uses user count to synchronize deletion of
-                 * proc entry, there is no protection for rm_entry->data,
-                 * then lprocfs_fops_read and lprocfs_fops_write maybe
-                 * call proc_dir_entry->read_proc (or write_proc) with
-                 * proc_dir_entry->data == NULL, then cause kernel Oops.
-                 * see bug19706 for detailed information */
-
-                /* procfs won't free rm_entry->data if it isn't a LINK,
-                 * and Lustre won't use rm_entry->data if it is a LINK */
-                if (S_ISLNK(rm_entry->mode))
-                        rm_entry->data = NULL;
-#else
                 /* Now, the rm_entry->deleted flags is protected
                  * by _lprocfs_lock. */
                 rm_entry->data = NULL;
-#endif
                 remove_proc_entry(rm_entry->name, temp);
                 if (temp == parent)
                         break;
@@ -507,8 +485,7 @@
                        int *eof, void *data)
 {
         struct obd_statfs osfs;
-        int rc = obd_statfs(data, &osfs,
-                            cfs_time_shift_64(-OBD_STATFS_CACHE_SECONDS),
+        int rc = obd_statfs(data, &osfs, cfs_time_current_64() - HZ,
                             OBD_STATFS_NODELAY);
         if (!rc) {
                 *eof = 1;
@@ -521,8 +498,7 @@
                            int *eof, void *data)
 {
         struct obd_statfs osfs;
-        int rc = obd_statfs(data, &osfs,
-                            cfs_time_shift_64(-OBD_STATFS_CACHE_SECONDS),
+        int rc = obd_statfs(data, &osfs, cfs_time_current_64() - HZ,
                             OBD_STATFS_NODELAY);
         if (!rc) {
                 __u32 blk_size = osfs.os_bsize >> 10;
@@ -541,8 +517,7 @@
                           int *eof, void *data)
 {
         struct obd_statfs osfs;
-        int rc = obd_statfs(data, &osfs,
-                            cfs_time_shift_64(-OBD_STATFS_CACHE_SECONDS),
+        int rc = obd_statfs(data, &osfs, cfs_time_current_64() - HZ,
                             OBD_STATFS_NODELAY);
         if (!rc) {
                 __u32 blk_size = osfs.os_bsize >> 10;
@@ -561,8 +536,7 @@
                            int *eof, void *data)
 {
         struct obd_statfs osfs;
-        int rc = obd_statfs(data, &osfs,
-                            cfs_time_shift_64(-OBD_STATFS_CACHE_SECONDS),
+        int rc = obd_statfs(data, &osfs, cfs_time_current_64() - HZ,
                             OBD_STATFS_NODELAY);
         if (!rc) {
                 __u32 blk_size = osfs.os_bsize >> 10;
@@ -581,8 +555,7 @@
                           int *eof, void *data)
 {
         struct obd_statfs osfs;
-        int rc = obd_statfs(data, &osfs,
-                            cfs_time_shift_64(-OBD_STATFS_CACHE_SECONDS),
+        int rc = obd_statfs(data, &osfs, cfs_time_current_64() - HZ,
                             OBD_STATFS_NODELAY);
         if (!rc) {
                 *eof = 1;
@@ -596,8 +569,7 @@
                          int *eof, void *data)
 {
         struct obd_statfs osfs;
-        int rc = obd_statfs(data, &osfs,
-                            cfs_time_shift_64(-OBD_STATFS_CACHE_SECONDS),
+        int rc = obd_statfs(data, &osfs, cfs_time_current_64() - HZ,
                             OBD_STATFS_NODELAY);
         if (!rc) {
                 *eof = 1;
@@ -645,61 +617,15 @@
         return rc;
 }
 
-/** add up per-cpu counters */
-void lprocfs_stats_collect(struct lprocfs_stats *stats, int idx,
-                           struct lprocfs_counter *cnt)
-{
-        unsigned int num_cpu;
-        struct lprocfs_counter t;
-        struct lprocfs_counter *percpu_cntr;
-        int centry, i;
-
-        memset(cnt, 0, sizeof(*cnt));
-
-        if (stats == NULL) {
-                /* set count to 1 to avoid divide-by-zero errs in callers */
-                cnt->lc_count = 1;
-                return;
-        }
-
-        cnt->lc_min = LC_MIN_INIT;
-
-        if (stats->ls_flags & LPROCFS_STATS_FLAG_NOPERCPU)
-                num_cpu = 1;
-        else
-                num_cpu = num_possible_cpus();
-
-        for (i = 0; i < num_cpu; i++) {
-                percpu_cntr = &(stats->ls_percpu[i])->lp_cntr[idx];
-
-                do {
-                        centry = atomic_read(&percpu_cntr->lc_cntl.la_entry);
-                        t.lc_count = percpu_cntr->lc_count;
-                        t.lc_sum = percpu_cntr->lc_sum;
-                        t.lc_min = percpu_cntr->lc_min;
-                        t.lc_max = percpu_cntr->lc_max;
-                        t.lc_sumsquare = percpu_cntr->lc_sumsquare;
-                } while (centry != atomic_read(&percpu_cntr->lc_cntl.la_entry) &&
-                         centry != atomic_read(&percpu_cntr->lc_cntl.la_exit));
-                cnt->lc_count += t.lc_count;
-                cnt->lc_sum += t.lc_sum;
-                if (t.lc_min < cnt->lc_min)
-                        cnt->lc_min = t.lc_min;
-                if (t.lc_max > cnt->lc_max)
-                        cnt->lc_max = t.lc_max;
-                cnt->lc_sumsquare += t.lc_sumsquare;
-        }
-
-        cnt->lc_units = stats->ls_percpu[0]->lp_cntr[idx].lc_units;
-}
+#define flag2str(flag) \
+        if (imp->imp_##flag && max - len > 0) \
+                len += snprintf(str + len, max - len, " " #flag);
 
 /**
  * Append a space separated list of current set flags to str.
  */
-#define flag2str(flag) \
-        if (imp->imp_##flag && max - len > 0) \
-             len += snprintf(str + len, max - len, "%s" #flag, len ? ", " : "");
-static int obd_import_flags2str(struct obd_import *imp, char *str, int max)
+static int obd_import_flags2str(struct obd_import *imp, char *str,
+                                          int max)
 {
         int len = 0;
 
@@ -716,202 +642,48 @@
 }
 #undef flags2str
 
-static const char *obd_connect_names[] = {
-        "read_only",
-        "lov_index",
-        "unused",
-        "write_grant",
-        "server_lock",
-        "version",
-        "request_portal",
-        "acl",
-        "xattr",
-        "create_on_write",
-        "truncate_lock",
-        "initial_transno",
-        "inode_bit_locks",
-        "join_file",
-        "getattr_by_fid",
-        "no_oh_for_devices",
-        "local_client",
-        "remote_client",
-        "max_byte_per_rpc",
-        "64bit_qdata",
-        "mds_capability",
-        "oss_capability",
-        "early_lock_cancel",
-        "size_on_mds",
-        "adaptive_timeouts",
-        "lru_resize",
-        "mds_mds_connection",
-        "real_conn",
-        "change_qunit_size",
-        "alt_checksum_algorithm",
-        "fid_is_enabled",
-        "version_recovery",
-        "pools",
-        "grant_shrink",
-        "skip_orphan",
-        NULL
-};
-
-static int obd_connect_flags2str(char *page, int count, __u64 flags, char *sep)
-{
-        __u64 mask = 1;
-        int i, ret = 0;
-
-        for (i = 0; obd_connect_names[i] != NULL; i++, mask <<= 1) {
-                if (flags & mask)
-                        ret += snprintf(page + ret, count - ret, "%s%s",
-                                        ret ? sep : "", obd_connect_names[i]);
-        }
-        if (flags & ~(mask - 1))
-                ret += snprintf(page + ret, count - ret,
-                                "%sunknown flags "LPX64,
-                                ret ? sep : "", flags & ~(mask - 1));
-        return ret;
-}
-
 int lprocfs_rd_import(char *page, char **start, off_t off, int count,
                       int *eof, void *data)
 {
-        struct lprocfs_counter ret;
         struct obd_device *obd = (struct obd_device *)data;
         struct obd_import *imp;
-        int i, j, k, rw = 0;
+        char *imp_state_name = NULL;
+        int rc = 0;
 
         LASSERT(obd != NULL);
         LPROCFS_CLIMP_CHECK(obd);
         imp = obd->u.cli.cl_import;
+        imp_state_name = ptlrpc_import_state_name(imp->imp_state);
         *eof = 1;
 
-        i = snprintf(page, count,
-                     "import:\n"
-                     "    name: %s\n"
-                     "    target: %s\n"
-                     "    current_connection: %s\n"
-                     "    state: %s\n"
-                     "    connect_flags: [",
-                     obd->obd_name,
-                     obd2cli_tgt(obd),
-                     imp->imp_connection->c_remote_uuid.uuid,
-                     ptlrpc_import_state_name(imp->imp_state));
-        i += obd_connect_flags2str(page + i, count - i,
-                                   imp->imp_connect_data.ocd_connect_flags,
-                                   ", ");
-        i += snprintf(page + i, count - i,
-                      "]\n"
-                      "    import_flags: [");
-        i += obd_import_flags2str(imp, page + i, count - i);
-
-        i += snprintf(page + i, count - i,
-                      "]\n"
-                      "    connection:\n"
-                      "       connection_attempts: %u\n"
-                      "       generation: %u\n"
-                      "       in-progress_invalidations: %u\n",
+        rc = snprintf(page, count,
+                      "import: %s\n"
+                      "    target: %s@%s\n"
+                      "    state: %s\n"
+                      "    inflight: %u\n"
+                      "    unregistering: %u\n"
+                      "    conn_cnt: %u\n"
+                      "    generation: %u\n"
+                      "    inval_cnt: %u\n"
+                      "    last_replay_transno: "LPU64"\n"
+                      "    peer_committed_transno: "LPU64"\n"
+                      "    last_trasno_checked: "LPU64"\n"
+                      "    flags:",
+                      obd->obd_name,
+                      obd2cli_tgt(obd), imp->imp_connection->c_remote_uuid.uuid,
+                      imp_state_name,
+                      atomic_read(&imp->imp_inflight),
+                      atomic_read(&imp->imp_unregistering),
                       imp->imp_conn_cnt,
                       imp->imp_generation,
-                      atomic_read(&imp->imp_inval_count));
-
-        lprocfs_stats_collect(obd->obd_svc_stats, PTLRPC_REQWAIT_CNTR, &ret);
-        do_div(ret.lc_sum, ret.lc_count);
-        i += snprintf(page + i, count - i,
-                      "    rpcs:\n"
-                      "       inflight: %u\n"
-                      "       unregistering: %u\n"
-                      "       timeouts: %u\n"
-                      "       avg_waittime: "LPU64" %s\n",
-                      atomic_read(&imp->imp_inflight),
-                      atomic_read(&imp->imp_unregistering),
-                      atomic_read(&imp->imp_timeouts),
-                      ret.lc_sum, ret.lc_units);
-
-        k = 0;
-        for(j = 0; j < IMP_AT_MAX_PORTALS; j++) {
-                if (imp->imp_at.iat_portal[j] == 0)
-                        break;
-                k = max_t(unsigned int, k,
-                          at_get(&imp->imp_at.iat_service_estimate[j]));
-        }
-        i += snprintf(page + i, count - i,
-                      "    service_estimates:\n"
-                      "       services: %u sec\n"
-                      "       network: %u sec\n",
-                      k,
-                      at_get(&imp->imp_at.iat_net_latency));
-
-        i += snprintf(page + i, count - i,
-                      "    transactions:\n"
-                      "       last_replay: "LPU64"\n"
-                      "       peer_committed: "LPU64"\n"
-                      "       last_checked: "LPU64"\n",
+                      atomic_read(&imp->imp_inval_count),
                       imp->imp_last_replay_transno,
                       imp->imp_peer_committed_transno,
                       imp->imp_last_transno_checked);
-
-        /* avg data rates */
-        for (rw = 0; rw <= 1; rw++) {
-                lprocfs_stats_collect(obd->obd_svc_stats,
-                                      PTLRPC_LAST_CNTR + BRW_READ_BYTES + rw,
-                                      &ret);
-                if (ret.lc_sum > 0) {
-                        do_div(ret.lc_sum, ret.lc_count);
-                        i += snprintf(page + i, count - i,
-                                      "    %s_data_averages:\n"
-                                      "       bytes_per_rpc: "LPU64"\n",
-                                      rw ? "write" : "read",
-                                      ret.lc_sum);
-                }
-                k = (int)ret.lc_sum;
-                j = opcode_offset(OST_READ + rw) + EXTRA_MAX_OPCODES;
-                lprocfs_stats_collect(obd->obd_svc_stats, j, &ret);
-                if (ret.lc_sum > 0) {
-                        do_div(ret.lc_sum, ret.lc_count);
-                        i += snprintf(page + i, count - i,
-                                      "       %s_per_rpc: "LPU64"\n",
-                                      ret.lc_units, ret.lc_sum);
-                        j = (int)ret.lc_sum;
-                        if (j > 0)
-                                i += snprintf(page + i, count - i,
-                                              "       MB_per_sec: %u.%.02u\n",
-                                              k / j, (100 * k / j) % 100);
-                }
-        }
-
+        rc += obd_import_flags2str(imp, page + rc, count - rc);
+        rc += snprintf(page+rc, count - rc, "\n");
         LPROCFS_CLIMP_EXIT(obd);
-        return i;
-}
-
-int lprocfs_rd_state(char *page, char **start, off_t off, int count,
-                      int *eof, void *data)
-{
-        struct obd_device *obd = (struct obd_device *)data;
-        struct obd_import *imp;
-        int i, j, k;
-
-        LASSERT(obd != NULL);
-        LPROCFS_CLIMP_CHECK(obd);
-        imp = obd->u.cli.cl_import;
-        *eof = 1;
-
-        i = snprintf(page, count, "current_state: %s\n",
-                     ptlrpc_import_state_name(imp->imp_state));
-        i += snprintf(page + i, count - i,
-                      "state_history:\n");
-        k = imp->imp_state_hist_idx;
-        for (j = 0; j < IMP_STATE_HIST_LEN; j++) {
-                struct import_state_hist *ish =
-                        &imp->imp_state_hist[(k + j) % IMP_STATE_HIST_LEN];
-                if (ish->ish_state == 0)
-                        continue;
-                i += snprintf(page + i, count - i, " - ["CFS_TIME_T", %s]\n",
-                              ish->ish_time,
-                              ptlrpc_import_state_name(ish->ish_state));
-        }
-
-        LPROCFS_CLIMP_EXIT(obd);
-        return i;
+        return rc;
 }
 
 int lprocfs_at_hist_helper(char *page, int count, int rc,
@@ -922,33 +694,6 @@
                 rc += snprintf(page + rc, count - rc, "%3u ", at->at_hist[i]);
         rc += snprintf(page + rc, count - rc, "\n");
         return rc;
-}
-
-int lprocfs_rd_quota_resend_count(char *page, char **start, off_t off,
-                                  int count, int *eof, void *data)
-{
-        struct obd_device *obd = data;
-
-        return snprintf(page, count, "%u\n",
-                        atomic_read(&obd->u.cli.cl_quota_resends));
-}
-
-int lprocfs_wr_quota_resend_count(struct file *file, const char *buffer,
-                                  unsigned long count, void *data)
-{
-        struct obd_device *obd = data;
-        int val, rc;
-
-        rc = lprocfs_write_helper(buffer, count, &val);
-        if (rc)
-                return rc;
-
-        if (val < 0)
-               return -EINVAL;
-
-        atomic_set(&obd->u.cli.cl_quota_resends, val);
-
-        return count;
 }
 
 /* See also ptlrpc_lprocfs_rd_timeouts */
@@ -1004,8 +749,6 @@
         return rc;
 }
 
-<<<<<<< HEAD
-=======
 /* see OBD_CONNECT_* */
 static const char *obd_connect_names[] = {
         "read_only",
@@ -1044,19 +787,25 @@
         NULL
 };
 
->>>>>>> d5360e75
 int lprocfs_rd_connect_flags(char *page, char **start, off_t off,
                              int count, int *eof, void *data)
 {
         struct obd_device *obd = data;
-        __u64 flags;
-        int ret = 0;
+        __u64 mask = 1, flags;
+        int i, ret = 0;
 
         LPROCFS_CLIMP_CHECK(obd);
         flags = obd->u.cli.cl_import->imp_connect_data.ocd_connect_flags;
         ret = snprintf(page, count, "flags="LPX64"\n", flags);
-        ret += obd_connect_flags2str(page + ret, count - ret, flags, "\n");
-        ret += snprintf(page + ret, count - ret, "\n");
+        for (i = 0; obd_connect_names[i] != NULL; i++, mask <<= 1) {
+                if (flags & mask)
+                        ret += snprintf(page + ret, count - ret, "%s\n",
+                                        obd_connect_names[i]);
+        }
+        if (flags & ~(mask - 1))
+                ret += snprintf(page + ret, count - ret,
+                                "unknown flags "LPX64"\n", flags & ~(mask - 1));
+
         LPROCFS_CLIMP_EXIT(obd);
         return ret;
 }
@@ -1120,8 +869,8 @@
                client_stat->nid_proc, client_stat->nid_stats,
                client_stat->nid_brw_stats);
 
-        LASSERTF(atomic_read(&client_stat->nid_exp_ref_count) == 0,
-                 "count %d\n", atomic_read(&client_stat->nid_exp_ref_count));
+        LASSERTF(client_stat->nid_exp_ref_count == 0, "count %d\n",
+                 client_stat->nid_exp_ref_count);
 
         hlist_del_init(&client_stat->nid_hash);
 
@@ -1294,8 +1043,9 @@
 {
        struct lprocfs_stats *stats = p->private;
        struct lprocfs_counter  *cntr = v;
-       struct lprocfs_counter ret;
-       int idx, rc = 0;
+       struct lprocfs_counter  t, ret = { .lc_min = LC_MIN_INIT };
+       int i, idx, rc = 0;
+       unsigned int num_cpu;
 
        if (cntr == &(stats->ls_percpu[0])->lp_cntr[0]) {
                struct timeval now;
@@ -1307,14 +1057,39 @@
        }
        idx = cntr - &(stats->ls_percpu[0])->lp_cntr[0];
 
-       lprocfs_stats_collect(stats, idx, &ret);
+       if (stats->ls_flags & LPROCFS_STATS_FLAG_NOPERCPU)
+               num_cpu = 1;
+       else
+               num_cpu = num_possible_cpus();
+
+       for (i = 0; i < num_cpu; i++) {
+               struct lprocfs_counter *percpu_cntr =
+                       &(stats->ls_percpu[i])->lp_cntr[idx];
+               int centry;
+
+               do {
+                       centry = atomic_read(&percpu_cntr->lc_cntl.la_entry);
+                       t.lc_count = percpu_cntr->lc_count;
+                       t.lc_sum = percpu_cntr->lc_sum;
+                       t.lc_min = percpu_cntr->lc_min;
+                       t.lc_max = percpu_cntr->lc_max;
+                       t.lc_sumsquare = percpu_cntr->lc_sumsquare;
+               } while (centry != atomic_read(&percpu_cntr->lc_cntl.la_entry) &&
+                        centry != atomic_read(&percpu_cntr->lc_cntl.la_exit));
+               ret.lc_count += t.lc_count;
+               ret.lc_sum += t.lc_sum;
+               if (t.lc_min < ret.lc_min)
+                       ret.lc_min = t.lc_min;
+               if (t.lc_max > ret.lc_max)
+                       ret.lc_max = t.lc_max;
+               ret.lc_sumsquare += t.lc_sumsquare;
+       }
 
        if (ret.lc_count == 0)
                goto out;
 
        rc = seq_printf(p, "%-25s "LPD64" samples [%s]", cntr->lc_name,
                        ret.lc_count, cntr->lc_units);
-
        if (rc < 0)
                goto out;
 
@@ -1441,7 +1216,6 @@
         LPROCFS_OBD_OP_INIT(num_private_stats, stats, preallocate);
         LPROCFS_OBD_OP_INIT(num_private_stats, stats, precreate);
         LPROCFS_OBD_OP_INIT(num_private_stats, stats, create);
-        LPROCFS_OBD_OP_INIT(num_private_stats, stats, create_async);
         LPROCFS_OBD_OP_INIT(num_private_stats, stats, destroy);
         LPROCFS_OBD_OP_INIT(num_private_stats, stats, setattr);
         LPROCFS_OBD_OP_INIT(num_private_stats, stats, setattr_async);
@@ -1450,12 +1224,8 @@
         LPROCFS_OBD_OP_INIT(num_private_stats, stats, brw);
         LPROCFS_OBD_OP_INIT(num_private_stats, stats, brw_async);
         LPROCFS_OBD_OP_INIT(num_private_stats, stats, prep_async_page);
-<<<<<<< HEAD
-        LPROCFS_OBD_OP_INIT(num_private_stats, stats, get_lock);
-=======
         LPROCFS_OBD_OP_INIT(num_private_stats, stats, reget_short_lock);
         LPROCFS_OBD_OP_INIT(num_private_stats, stats, release_short_lock);
->>>>>>> d5360e75
         LPROCFS_OBD_OP_INIT(num_private_stats, stats, queue_async_io);
         LPROCFS_OBD_OP_INIT(num_private_stats, stats, queue_group_io);
         LPROCFS_OBD_OP_INIT(num_private_stats, stats, trigger_group_io);
@@ -1499,8 +1269,6 @@
         LPROCFS_OBD_OP_INIT(num_private_stats, stats, pool_rem);
         LPROCFS_OBD_OP_INIT(num_private_stats, stats, pool_add);
         LPROCFS_OBD_OP_INIT(num_private_stats, stats, pool_del);
-        LPROCFS_OBD_OP_INIT(num_private_stats, stats, getref);
-        LPROCFS_OBD_OP_INIT(num_private_stats, stats, putref);
 }
 
 void lprocfs_init_ldlm_stats(struct lprocfs_stats *ldlm_stats)
@@ -1525,28 +1293,6 @@
                              0, "ldlm_gl_callback", "reqs");
 }
 
-void lprocfs_init_ldlm_stats(struct lprocfs_stats *ldlm_stats)
-{
-        lprocfs_counter_init(ldlm_stats,
-                             LDLM_ENQUEUE - LDLM_FIRST_OPC,
-                             0, "ldlm_enqueue", "reqs");
-        lprocfs_counter_init(ldlm_stats,
-                             LDLM_CONVERT - LDLM_FIRST_OPC,
-                             0, "ldlm_convert", "reqs");
-        lprocfs_counter_init(ldlm_stats,
-                             LDLM_CANCEL - LDLM_FIRST_OPC,
-                             0, "ldlm_cancel", "reqs");
-        lprocfs_counter_init(ldlm_stats,
-                             LDLM_BL_CALLBACK - LDLM_FIRST_OPC,
-                             0, "ldlm_bl_callback", "reqs");
-        lprocfs_counter_init(ldlm_stats,
-                             LDLM_CP_CALLBACK - LDLM_FIRST_OPC,
-                             0, "ldlm_cp_callback", "reqs");
-        lprocfs_counter_init(ldlm_stats,
-                             LDLM_GL_CALLBACK - LDLM_FIRST_OPC,
-                             0, "ldlm_gl_callback", "reqs");
-}
-
 int lprocfs_alloc_obd_stats(struct obd_device *obd, unsigned num_private_stats)
 {
         struct lprocfs_stats *stats;
@@ -1695,10 +1441,10 @@
         ENTRY;
         /* object has only hash + iterate_all references.
          * add/delete blocked by hash bucket lock */
-        CDEBUG(D_INFO,"refcnt %d\n", atomic_read(&stat->nid_exp_ref_count));
-        if (atomic_read(&stat->nid_exp_ref_count) == 2) {
+        CDEBUG(D_INFO,"refcnt %d\n", stat->nid_exp_ref_count);
+        if (stat->nid_exp_ref_count == 2) {
                 hlist_del_init(&stat->nid_hash);
-                nidstat_putref(stat);
+                stat->nid_exp_ref_count--;
                 spin_lock(&stat->nid_obd->obd_nid_lock);
                 list_move(&stat->nid_list, data);
                 spin_unlock(&stat->nid_obd->obd_nid_lock);
@@ -1738,20 +1484,13 @@
 }
 EXPORT_SYMBOL(lprocfs_nid_stats_clear_write);
 
-int lprocfs_exp_setup(struct obd_export *exp, lnet_nid_t *nid, int reconnect,
-                      int *newnid)
+int lprocfs_exp_setup(struct obd_export *exp, lnet_nid_t *nid, int *newnid)
 {
         int rc = 0;
         struct nid_stat *new_stat, *old_stat;
-<<<<<<< HEAD
-        struct obd_device *obd;
-        cfs_proc_dir_entry_t *entry;
-        char *buffer = NULL;
-=======
         struct nid_stat_uuid *cursor, *new_ns_uuid;
         struct obd_device *obd;
         cfs_proc_dir_entry_t *entry;
->>>>>>> d5360e75
         ENTRY;
 
         *newnid = 0;
@@ -1774,12 +1513,6 @@
         if (new_stat == NULL)
                 RETURN(-ENOMEM);
 
-<<<<<<< HEAD
-        new_stat->nid = *nid;
-        new_stat->nid_obd = exp->exp_obd;
-        /* we need set default refcount to 1 to balance obd_disconnect() */
-        atomic_set(&new_stat->nid_exp_ref_count, 1);
-=======
         OBD_ALLOC_PTR(new_ns_uuid);
         if (new_ns_uuid == NULL) {
                 OBD_FREE_PTR(new_stat);
@@ -1794,26 +1527,15 @@
         new_stat->nid_obd = exp->exp_obd;
         /* need live in hash after destroy export */
         new_stat->nid_exp_ref_count = 1;
->>>>>>> d5360e75
 
         old_stat = lustre_hash_findadd_unique(obd->obd_nid_stats_hash,
                                           nid, &new_stat->nid_hash);
         CDEBUG(D_INFO, "Found stats %p for nid %s - ref %d\n",
-               old_stat, libcfs_nid2str(*nid),
-               atomic_read(&new_stat->nid_exp_ref_count));
+               old_stat, libcfs_nid2str(*nid), new_stat->nid_exp_ref_count);
 
         /* Return -EALREADY here so that we know that the /proc
          * entry already has been created */
         if (old_stat != new_stat) {
-<<<<<<< HEAD
-                /* if this reconnect to live export from diffrent nid, we need
-                 * to release old stats because disconnect will be never called.
-                 * */
-                if (reconnect && exp->exp_nid_stats)
-                        nidstat_putref(exp->exp_nid_stats);
-
-                exp->exp_nid_stats = old_stat;
-=======
                 int found = 0;
 
                 exp->exp_nid_stats = old_stat;
@@ -1840,32 +1562,21 @@
 
                 spin_unlock(&obd->obd_nid_lock);
 
->>>>>>> d5360e75
                 GOTO(destroy_new, rc = -EALREADY);
         }
-
         /* not found - create */
-<<<<<<< HEAD
-        OBD_ALLOC(buffer, LNET_NIDSTR_SIZE);
-        if (buffer == NULL)
-=======
         new_stat->nid_proc = proc_mkdir(libcfs_nid2str(*nid),
                                    obd->obd_proc_exports_entry);
         if (!new_stat->nid_proc) {
                 CERROR("Error making export directory for"
                        " nid %s\n", libcfs_nid2str(*nid));
->>>>>>> d5360e75
                 GOTO(destroy_new_ns, rc = -ENOMEM);
-
-        memcpy(buffer, libcfs_nid2str(*nid), LNET_NIDSTR_SIZE);
-        new_stat->nid_proc = proc_mkdir(buffer, obd->obd_proc_exports_entry);
-        OBD_FREE(buffer, LNET_NIDSTR_SIZE);
-
-        if (!new_stat->nid_proc) {
-                CERROR("Error making export directory for"
-                       " nid %s\n", libcfs_nid2str(*nid));
-                GOTO(destroy_new_ns, rc = -ENOMEM);
-        }
+        }
+
+        /* Add in uuid to our nid_stats list */
+        spin_lock(&obd->obd_nid_lock);
+        list_add(&new_ns_uuid->ns_uuid_list, &new_stat->nid_uuid_list);
+        spin_unlock(&obd->obd_nid_lock);
 
         entry = lprocfs_add_simple(new_stat->nid_proc, "uuid",
                                    lprocfs_exp_rd_uuid, NULL, new_stat, NULL);
@@ -1896,9 +1607,9 @@
         if (new_stat->nid_proc != NULL)
                 lprocfs_remove(&new_stat->nid_proc);
         lustre_hash_del(obd->obd_nid_stats_hash, nid, &new_stat->nid_hash);
+        OBD_FREE_PTR(new_ns_uuid);
 
 destroy_new:
-        nidstat_putref(new_stat);
         OBD_FREE_PTR(new_stat);
         RETURN(rc);
 }
@@ -1906,11 +1617,32 @@
 int lprocfs_exp_cleanup(struct obd_export *exp)
 {
         struct nid_stat *stat = exp->exp_nid_stats;
+        struct nid_stat_uuid *cursor, *tmp;
+        int found = 0;
 
         if(!stat || !exp->exp_obd)
                 RETURN(0);
 
-        nidstat_putref(exp->exp_nid_stats);
+        spin_lock(&exp->exp_obd->obd_nid_lock);
+        list_for_each_entry_safe(cursor, tmp,
+                                 &stat->nid_uuid_list,
+                                 ns_uuid_list) {
+                if (cursor && obd_uuid_equals(&cursor->ns_uuid,
+                                              &exp->exp_client_uuid)) {
+                        found = 1;
+                        list_del(&cursor->ns_uuid_list);
+                        OBD_FREE_PTR(cursor);
+                        --stat->nid_exp_ref_count;
+                        CDEBUG(D_INFO, "Put stat %p - %d\n", stat,
+                               stat->nid_exp_ref_count);
+                        break;
+                }
+        }
+        spin_unlock(&exp->exp_obd->obd_nid_lock);
+        if (!found)
+                CERROR("obd_export's client uuid %s are not found in its "
+                       "nid_stats list\n", exp->exp_client_uuid.uuid);
+
         exp->exp_nid_stats = NULL;
         lprocfs_free_stats(&exp->exp_ops_stats);
 
@@ -2208,12 +1940,7 @@
                                          "completed_clients: %d/%d\n",
                                          obd->obd_max_recoverable_clients -
                                          obd->obd_recoverable_clients -
-<<<<<<< HEAD
-                                         obd->obd_delayed_clients -
-                                         obd->obd_stale_clients,
-=======
                                          obd->obd_delayed_clients,
->>>>>>> d5360e75
                                          obd->obd_max_recoverable_clients) <= 0)
                         goto out;
                 if (lprocfs_obd_snprintf(&page, size, &len,
@@ -2270,7 +1997,6 @@
 
 int lprocfs_obd_rd_hash(char *page, char **start, off_t off,
                         int count, int *eof, void *data)
-<<<<<<< HEAD
 {
         struct obd_device *obd = data;
         int c = 0;
@@ -2287,19 +2013,20 @@
 }
 EXPORT_SYMBOL(lprocfs_obd_rd_hash);
 
-int lprocfs_obd_rd_recovery_time_soft(char *page, char **start, off_t off,
-                                      int count, int *eof, void *data)
+#ifdef CRAY_XT3
+int lprocfs_obd_rd_recovery_maxtime(char *page, char **start, off_t off,
+                                    int count, int *eof, void *data)
 {
         struct obd_device *obd = (struct obd_device *)data;
         LASSERT(obd != NULL);
 
-        return snprintf(page, count, "%d\n",
-                        obd->obd_recovery_timeout);
-}
-EXPORT_SYMBOL(lprocfs_obd_rd_recovery_time_soft);
-
-int lprocfs_obd_wr_recovery_time_soft(struct file *file, const char *buffer,
-                                      unsigned long count, void *data)
+        return snprintf(page, count, "%lu\n",
+                        obd->obd_recovery_max_time);
+}
+EXPORT_SYMBOL(lprocfs_obd_rd_recovery_maxtime);
+
+int lprocfs_obd_wr_recovery_maxtime(struct file *file, const char *buffer,
+                                    unsigned long count, void *data)
 {
         struct obd_device *obd = (struct obd_device *)data;
         int val, rc;
@@ -2309,51 +2036,26 @@
         if (rc)
                 return rc;
 
-        obd->obd_recovery_timeout = val;
+        obd->obd_recovery_max_time = val;
         return count;
-=======
-{
-        struct obd_device *obd = data;
-        int c = 0;
-
-        if (obd == NULL)
-                return 0;
-
-        c += lustre_hash_debug_header(page, count);
-        c += lustre_hash_debug_str(obd->obd_uuid_hash, page + c, count - c);
-        c += lustre_hash_debug_str(obd->obd_nid_hash, page + c, count - c);
-        c += lustre_hash_debug_str(obd->obd_nid_stats_hash, page+c, count-c);
-
-        return c;
-}
-EXPORT_SYMBOL(lprocfs_obd_rd_hash);
-
-#ifdef CRAY_XT3
-int lprocfs_obd_rd_recovery_maxtime(char *page, char **start, off_t off,
+}
+EXPORT_SYMBOL(lprocfs_obd_wr_recovery_maxtime);
+#endif /* CRAY_XT3 */
+
+#ifdef HAVE_DELAYED_RECOVERY
+int lprocfs_obd_rd_stale_export_age(char *page, char **start, off_t off,
                                     int count, int *eof, void *data)
 {
         struct obd_device *obd = (struct obd_device *)data;
         LASSERT(obd != NULL);
 
-        return snprintf(page, count, "%lu\n",
-                        obd->obd_recovery_max_time);
->>>>>>> d5360e75
-}
-EXPORT_SYMBOL(lprocfs_obd_wr_recovery_time_soft);
-
-int lprocfs_obd_rd_recovery_time_hard(char *page, char **start, off_t off,
-                                      int count, int *eof, void *data)
-{
-        struct obd_device *obd = (struct obd_device *)data;
-        LASSERT(obd != NULL);
-
-        return snprintf(page, count, "%lu\n",
-                        obd->obd_recovery_time_hard);
-}
-EXPORT_SYMBOL(lprocfs_obd_rd_recovery_time_hard);
-
-int lprocfs_obd_wr_recovery_time_hard(struct file *file, const char *buffer,
-                                      unsigned long count, void *data)
+        return snprintf(page, count, "%u\n",
+                        obd->u.obt.obt_stale_export_age);
+}
+EXPORT_SYMBOL(lprocfs_obd_rd_stale_export_age);
+
+int lprocfs_obd_wr_stale_export_age(struct file *file, const char *buffer,
+                                    unsigned long count, void *data)
 {
         struct obd_device *obd = (struct obd_device *)data;
         int val, rc;
@@ -2363,71 +2065,10 @@
         if (rc)
                 return rc;
 
-        obd->obd_recovery_time_hard = val;
-        return count;
-}
-EXPORT_SYMBOL(lprocfs_obd_wr_recovery_time_hard);
-
-#ifdef HAVE_DELAYED_RECOVERY
-int lprocfs_obd_rd_stale_export_age(char *page, char **start, off_t off,
-                                    int count, int *eof, void *data)
-{
-        struct obd_device *obd = (struct obd_device *)data;
-        LASSERT(obd != NULL);
-
-        return snprintf(page, count, "%u\n",
-                        obd->u.obt.obt_stale_export_age);
-}
-EXPORT_SYMBOL(lprocfs_obd_rd_stale_export_age);
-
-int lprocfs_obd_wr_stale_export_age(struct file *file, const char *buffer,
-                                    unsigned long count, void *data)
-{
-        struct obd_device *obd = (struct obd_device *)data;
-        int val, rc;
-        LASSERT(obd != NULL);
-
-        rc = lprocfs_write_helper(buffer, count, &val);
-        if (rc)
-                return rc;
-
         target_trans_table_recalc(obd, val);
         obd->u.obt.obt_stale_export_age = val;
         return count;
 }
-<<<<<<< HEAD
-=======
-EXPORT_SYMBOL(lprocfs_obd_wr_recovery_maxtime);
-#endif /* CRAY_XT3 */
-
-#ifdef HAVE_DELAYED_RECOVERY
-int lprocfs_obd_rd_stale_export_age(char *page, char **start, off_t off,
-                                    int count, int *eof, void *data)
-{
-        struct obd_device *obd = (struct obd_device *)data;
-        LASSERT(obd != NULL);
-
-        return snprintf(page, count, "%u\n",
-                        obd->u.obt.obt_stale_export_age);
-}
-EXPORT_SYMBOL(lprocfs_obd_rd_stale_export_age);
-
-int lprocfs_obd_wr_stale_export_age(struct file *file, const char *buffer,
-                                    unsigned long count, void *data)
-{
-        struct obd_device *obd = (struct obd_device *)data;
-        int val, rc;
-        LASSERT(obd != NULL);
-
-        rc = lprocfs_write_helper(buffer, count, &val);
-        if (rc)
-                return rc;
-
-        target_trans_table_recalc(obd, val);
-        obd->u.obt.obt_stale_export_age = val;
-        return count;
-}
->>>>>>> d5360e75
 EXPORT_SYMBOL(lprocfs_obd_wr_stale_export_age);
 
 static int obd_stale_exports_seq_show(struct seq_file *seq, void *v)
@@ -2507,7 +2148,6 @@
 EXPORT_SYMBOL(lprocfs_rd_numrefs);
 EXPORT_SYMBOL(lprocfs_at_hist_helper);
 EXPORT_SYMBOL(lprocfs_rd_import);
-EXPORT_SYMBOL(lprocfs_rd_state);
 EXPORT_SYMBOL(lprocfs_rd_timeouts);
 EXPORT_SYMBOL(lprocfs_rd_blksize);
 EXPORT_SYMBOL(lprocfs_rd_kbytestotal);
@@ -2515,13 +2155,10 @@
 EXPORT_SYMBOL(lprocfs_rd_kbytesavail);
 EXPORT_SYMBOL(lprocfs_rd_filestotal);
 EXPORT_SYMBOL(lprocfs_rd_filesfree);
-EXPORT_SYMBOL(lprocfs_rd_quota_resend_count);
-EXPORT_SYMBOL(lprocfs_wr_quota_resend_count);
 
 EXPORT_SYMBOL(lprocfs_write_helper);
 EXPORT_SYMBOL(lprocfs_write_frac_helper);
 EXPORT_SYMBOL(lprocfs_read_frac_helper);
 EXPORT_SYMBOL(lprocfs_write_u64_helper);
 EXPORT_SYMBOL(lprocfs_write_frac_u64_helper);
-EXPORT_SYMBOL(lprocfs_stats_collect);
 #endif /* LPROCFS*/