/* -*- mode: c; c-basic-offset: 8; indent-tabs-mode: nil; -*-
 * vim:expandtab:shiftwidth=8:tabstop=8:
 *
 * GPL HEADER START
 *
 * DO NOT ALTER OR REMOVE COPYRIGHT NOTICES OR THIS FILE HEADER.
 *
 * This program is free software; you can redistribute it and/or modify
 * it under the terms of the GNU General Public License version 2 only,
 * as published by the Free Software Foundation.
 *
 * This program is distributed in the hope that it will be useful, but
 * WITHOUT ANY WARRANTY; without even the implied warranty of
 * MERCHANTABILITY or FITNESS FOR A PARTICULAR PURPOSE.  See the GNU
 * General Public License version 2 for more details (a copy is included
 * in the LICENSE file that accompanied this code).
 *
 * You should have received a copy of the GNU General Public License
 * version 2 along with this program; If not, see
 * http://www.sun.com/software/products/lustre/docs/GPLv2.pdf
 *
 * Please contact Sun Microsystems, Inc., 4150 Network Circle, Santa Clara,
 * CA 95054 USA or visit www.sun.com if you need additional information or
 * have any questions.
 *
 * GPL HEADER END
 */
/*
 * Copyright  2008 Sun Microsystems, Inc. All rights reserved
 * Use is subject to license terms.
 */
/*
 * This file is part of Lustre, http://www.lustre.org/
 * Lustre is a trademark of Sun Microsystems, Inc.
 */

#include <linux/module.h>
#include <linux/autoconf.h>
#include <linux/sysctl.h>
#include <linux/sched.h>
#include <linux/mm.h>
#include <linux/sysctl.h>
#include <linux/version.h>
#if (LINUX_VERSION_CODE < KERNEL_VERSION(2,5,0))
#include <linux/swapctl.h>
#endif
#include <linux/proc_fs.h>
#include <linux/slab.h>
#include <linux/stat.h>
#include <linux/ctype.h>
#include <asm/bitops.h>
#include <asm/uaccess.h>
#include <linux/utsname.h>

#define DEBUG_SUBSYSTEM S_CLASS

#include <obd_support.h>
#include <lprocfs_status.h>

cfs_sysctl_table_header_t *obd_table_header = NULL;

#define OBD_SYSCTL 300

enum {
        OBD_FAIL_LOC = 1,       /* control test failures instrumentation */
        OBD_FAIL_VAL,           /* userdata for fail loc */
        OBD_TIMEOUT,            /* RPC timeout before recovery/intr */
        OBD_DUMP_ON_TIMEOUT,    /* dump kernel debug log upon eviction */
        OBD_MEMUSED,            /* bytes currently OBD_ALLOCated */
        OBD_PAGESUSED,          /* pages currently OBD_PAGE_ALLOCated */
        OBD_MAXMEMUSED,         /* maximum bytes OBD_ALLOCated concurrently */
        OBD_MAXPAGESUSED,       /* maximum pages OBD_PAGE_ALLOCated concurrently */
        OBD_SYNCFILTER,         /* XXX temporary, as we play with sync osts.. */
        OBD_LDLM_TIMEOUT,       /* LDLM timeout for ASTs before client eviction */
        OBD_DUMP_ON_EVICTION,   /* dump kernel debug log upon eviction */
        OBD_DEBUG_PEER_ON_TIMEOUT, /* dump peer debug when RPC times out */
        OBD_ALLOC_FAIL_RATE,    /* memory allocation random failure rate */
        OBD_MAX_DIRTY_PAGES,    /* maximum dirty pages */
};

int LL_PROC_PROTO(proc_fail_loc)
{
        int rc;
        int old_fail_loc = obd_fail_loc;

        rc = ll_proc_dointvec(table, write, filp, buffer, lenp, ppos);
        if (old_fail_loc != obd_fail_loc)
                wake_up(&obd_race_waitq);
        return rc;
}

int LL_PROC_PROTO(proc_set_timeout)
{
        int rc;

        rc = ll_proc_dointvec(table, write, filp, buffer, lenp, ppos);
        if (ldlm_timeout >= obd_timeout)
                ldlm_timeout = max(obd_timeout / 3, 1U);
        return rc;
}

int LL_PROC_PROTO(proc_max_dirty_pages_in_mb)
{
        int rc = 0;

        if (!table->data || !table->maxlen || !*lenp || (*ppos && !write)) {
                *lenp = 0;
                return 0;
        }
        if (write) {
                rc = lprocfs_write_frac_helper(buffer, *lenp,
                                               (unsigned int*)table->data,
                                               1 << (20 - CFS_PAGE_SHIFT));
                /* Don't allow them to let dirty pages exceed 90% of system memory,
                 * and set a hard minimum of 4MB. */
                if (obd_max_dirty_pages > ((num_physpages / 10) * 9)) {
                        CERROR("Refusing to set max dirty pages to %u, which "
                               "is more than 90%% of available RAM; setting to %lu\n",
                               obd_max_dirty_pages, ((num_physpages / 10) * 9));
                        obd_max_dirty_pages = ((num_physpages / 10) * 9);
                } else if (obd_max_dirty_pages < 4 << (20 - CFS_PAGE_SHIFT)) {
                        obd_max_dirty_pages = 4 << (20 - CFS_PAGE_SHIFT);
                }
        } else {
                char buf[21];
                int len;

                len = lprocfs_read_frac_helper(buf, sizeof(buf),
                                               *(unsigned int*)table->data,
                                               1 << (20 - CFS_PAGE_SHIFT));
                if (len > *lenp)
                        len = *lenp;
                buf[len] = '\0';
                if (copy_to_user(buffer, buf, len))
                        return -EFAULT;
                *lenp = len;
        }
        *ppos += *lenp;
        return rc;
}

#ifdef RANDOM_FAIL_ALLOC
int LL_PROC_PROTO(proc_alloc_fail_rate)
{
        int rc = 0;
        DECLARE_LL_PROC_PPOS_DECL;

        if (!table->data || !table->maxlen || !*lenp || (*ppos && !write)) {
                *lenp = 0;
                return 0;
        }
        if (write) {
                rc = lprocfs_write_frac_helper(buffer, *lenp,
                                               (unsigned int*)table->data,
                                               OBD_ALLOC_FAIL_MULT);
        } else {
                char buf[21];
                int  len;

                len = lprocfs_read_frac_helper(buf, sizeof(buf),
                                               *(unsigned int*)table->data,
                                               OBD_ALLOC_FAIL_MULT);
                if (len > *lenp)
                        len = *lenp;
                buf[len] = '\0';
                if (copy_to_user(buffer, buf, len))
                        return -EFAULT;
                *lenp = len;
        }
        *ppos += *lenp;
        return rc;
}
#endif

int LL_PROC_PROTO(proc_memory_alloc)
{
        char buf[22];
        int len;
        DECLARE_LL_PROC_PPOS_DECL;

        if (!*lenp || (*ppos && !write)) {
                *lenp = 0;
                return 0;
        }
        if (write)
                return -EINVAL;

        len = snprintf(buf, sizeof(buf), LPU64"\n", obd_memory_sum());
        if (len > *lenp)
                len = *lenp;
        buf[len] = '\0';
        if (copy_to_user(buffer, buf, len))
                return -EFAULT;
        *lenp = len;
        *ppos += *lenp;
        return 0;
}

int LL_PROC_PROTO(proc_pages_alloc)
{
        char buf[22];
        int len;
        DECLARE_LL_PROC_PPOS_DECL;

        if (!*lenp || (*ppos && !write)) {
                *lenp = 0;
                return 0;
        }
        if (write)
                return -EINVAL;

        len = snprintf(buf, sizeof(buf), LPU64"\n", obd_pages_sum());
        if (len > *lenp)
                len = *lenp;
        buf[len] = '\0';
        if (copy_to_user(buffer, buf, len))
                return -EFAULT;
        *lenp = len;
        *ppos += *lenp;
        return 0;
}

int LL_PROC_PROTO(proc_mem_max)
{
        char buf[22];
        int len;
        DECLARE_LL_PROC_PPOS_DECL;

        if (!*lenp || (*ppos && !write)) {
                *lenp = 0;
                return 0;
        }
        if (write)
                return -EINVAL;

        len = snprintf(buf, sizeof(buf), LPU64"\n", obd_memory_max());
        if (len > *lenp)
                len = *lenp;
        buf[len] = '\0';
        if (copy_to_user(buffer, buf, len))
                return -EFAULT;
        *lenp = len;
        *ppos += *lenp;
        return 0;
}

int LL_PROC_PROTO(proc_pages_max)
{
        char buf[22];
        int len;
        DECLARE_LL_PROC_PPOS_DECL;

        if (!*lenp || (*ppos && !write)) {
                *lenp = 0;
                return 0;
        }
        if (write)
                return -EINVAL;

        len = snprintf(buf, sizeof(buf), LPU64"\n", obd_pages_max());
        if (len > *lenp)
                len = *lenp;
        buf[len] = '\0';
        if (copy_to_user(buffer, buf, len))
                return -EFAULT;
        *lenp = len;
        *ppos += *lenp;
        return 0;
}

<<<<<<< HEAD
=======
int LL_PROC_PROTO(proc_max_dirty_pages_in_mb)
{
        int rc = 0;
        DECLARE_LL_PROC_PPOS_DECL;

        if (!table->data || !table->maxlen || !*lenp || (*ppos && !write)) {
                *lenp = 0;
                return 0;
        }
        if (write) {
                rc = lprocfs_write_frac_helper(buffer, *lenp,
                                               (unsigned int*)table->data,
                                               1 << (20 - CFS_PAGE_SHIFT));
                /* Don't allow them to let dirty pages exceed 90% of system memory,
                 * and set a hard minimum of 4MB. */
                if (obd_max_dirty_pages > ((num_physpages / 10) * 9)) {
                        CERROR("Refusing to set max dirty pages to %u, which "
                               "is more than 90%% of available RAM; setting to %lu\n",
                               obd_max_dirty_pages, ((num_physpages / 10) * 9));
                        obd_max_dirty_pages = ((num_physpages / 10) * 9);
                } else if (obd_max_dirty_pages < 4 << (20 - CFS_PAGE_SHIFT)) {
                        obd_max_dirty_pages = 4 << (20 - CFS_PAGE_SHIFT);
                }
        } else {
                char buf[21];
                int len;

                len = lprocfs_read_frac_helper(buf, sizeof(buf),
                                               *(unsigned int*)table->data,
                                               1 << (20 - CFS_PAGE_SHIFT));
                if (len > *lenp)
                        len = *lenp;
                buf[len] = '\0';
                if (copy_to_user(buffer, buf, len))
                        return -EFAULT;
                *lenp = len;
        }
        *ppos += *lenp;
        return rc;
}

#ifdef RANDOM_FAIL_ALLOC
int LL_PROC_PROTO(proc_alloc_fail_rate)
{
        int rc          = 0;
        DECLARE_LL_PROC_PPOS_DECL;

        if (!table->data || !table->maxlen || !*lenp || (*ppos && !write)) {
                *lenp = 0;
                return 0;
        }
        if (write) {
                rc = lprocfs_write_frac_helper(buffer, *lenp,
                                               (unsigned int*)table->data,
                                               OBD_ALLOC_FAIL_MULT);
        } else {
                char buf[21];
                int  len;

                len = lprocfs_read_frac_helper(buf, 21,
                                               *(unsigned int*)table->data,
                                               OBD_ALLOC_FAIL_MULT);
                if (len > *lenp)
                        len = *lenp;
                buf[len] = '\0';
                if (copy_to_user(buffer, buf, len))
                        return -EFAULT;
                *lenp = len;
        }
        *ppos += *lenp;
        return rc;
}
#endif

>>>>>>> 7bfe2fbd
static cfs_sysctl_table_t obd_table[] = {
        {
                .ctl_name = OBD_FAIL_LOC,
                .procname = "fail_loc",
                .data     = &obd_fail_loc,
                .maxlen   = sizeof(int),
                .mode     = 0644,
                .proc_handler = &proc_fail_loc
        },
        {
                .ctl_name = OBD_FAIL_VAL,
                .procname = "fail_val",
                .data     = &obd_fail_val,
                .maxlen   = sizeof(int),
                .mode     = 0644,
                .proc_handler = &proc_dointvec
        },
        {
                .ctl_name = OBD_TIMEOUT,
                .procname = "timeout",
                .data     = &obd_timeout,
                .maxlen   = sizeof(int),
                .mode     = 0644,
                .proc_handler = &proc_set_timeout
        },
        {
                .ctl_name = OBD_DEBUG_PEER_ON_TIMEOUT,
                .procname = "debug_peer_on_timeout",
                .data     = &obd_debug_peer_on_timeout,
                .maxlen   = sizeof(int),
                .mode     = 0644,
                .proc_handler = &proc_dointvec
        },
        {
                .ctl_name = OBD_DUMP_ON_TIMEOUT,
                .procname = "dump_on_timeout",
                .data     = &obd_dump_on_timeout,
                .maxlen   = sizeof(int),
                .mode     = 0644,
                .proc_handler = &proc_dointvec
        },
        {
                .ctl_name = OBD_DUMP_ON_EVICTION,
                .procname = "dump_on_eviction",
                .data     = &obd_dump_on_eviction,
                .maxlen   = sizeof(int),
                .mode     = 0644,
                .proc_handler = &proc_dointvec
        },
        {
                .ctl_name = OBD_MEMUSED,
                .procname = "memused",
                .data     = NULL,
                .maxlen   = 0,
                .mode     = 0444,
                .proc_handler = &proc_memory_alloc
        },
        {
                .ctl_name = OBD_PAGESUSED,
                .procname = "pagesused",
                .data     = NULL,
                .maxlen   = 0,
                .mode     = 0444,
                .proc_handler = &proc_pages_alloc
        },
        {
                .ctl_name = OBD_MAXMEMUSED,
                .procname = "memused_max",
                .data     = NULL,
                .maxlen   = 0,
                .mode     = 0444,
                .proc_handler = &proc_mem_max
        },
        {
                .ctl_name = OBD_MAXPAGESUSED,
                .procname = "pagesused_max",
                .data     = NULL,
                .maxlen   = 0,
                .mode     = 0444,
                .proc_handler = &proc_pages_max
        },
        {
                .ctl_name = OBD_LDLM_TIMEOUT,
                .procname = "ldlm_timeout",
                .data     = &ldlm_timeout,
                .maxlen   = sizeof(int),
                .mode     = 0644,
                .proc_handler = &proc_set_timeout
        },
#ifdef RANDOM_FAIL_ALLOC
        {
                .ctl_name = OBD_ALLOC_FAIL_RATE,
                .procname = "alloc_fail_rate",
                .data     = &obd_alloc_fail_rate,
                .maxlen   = sizeof(int),
                .mode     = 0644,
                .proc_handler = &proc_alloc_fail_rate
        },
#endif
        {
                .ctl_name = OBD_MAX_DIRTY_PAGES,
                .procname = "max_dirty_mb",
                .data     = &obd_max_dirty_pages,
                .maxlen   = sizeof(int),
                .mode     = 0644,
                .proc_handler = &proc_max_dirty_pages_in_mb
        },
        { 0 }
};

static cfs_sysctl_table_t parent_table[] = {
       {
               .ctl_name = OBD_SYSCTL,
               .procname = "lustre",
               .data     = NULL,
               .maxlen   = 0,
               .mode     = 0555,
               .child    = obd_table
       },
       {0}
};

void obd_sysctl_init (void)
{
#ifdef CONFIG_SYSCTL
        if ( !obd_table_header )
                obd_table_header = cfs_register_sysctl_table(parent_table, 0);
#endif
}

void obd_sysctl_clean (void)
{
#ifdef CONFIG_SYSCTL
        if ( obd_table_header )
                cfs_unregister_sysctl_table(obd_table_header);
        obd_table_header = NULL;
#endif
}<|MERGE_RESOLUTION|>--- conflicted
+++ resolved
@@ -102,6 +102,7 @@
 int LL_PROC_PROTO(proc_max_dirty_pages_in_mb)
 {
         int rc = 0;
+        DECLARE_LL_PROC_PPOS_DECL;
 
         if (!table->data || !table->maxlen || !*lenp || (*ppos && !write)) {
                 *lenp = 0;
@@ -268,83 +269,6 @@
         return 0;
 }
 
-<<<<<<< HEAD
-=======
-int LL_PROC_PROTO(proc_max_dirty_pages_in_mb)
-{
-        int rc = 0;
-        DECLARE_LL_PROC_PPOS_DECL;
-
-        if (!table->data || !table->maxlen || !*lenp || (*ppos && !write)) {
-                *lenp = 0;
-                return 0;
-        }
-        if (write) {
-                rc = lprocfs_write_frac_helper(buffer, *lenp,
-                                               (unsigned int*)table->data,
-                                               1 << (20 - CFS_PAGE_SHIFT));
-                /* Don't allow them to let dirty pages exceed 90% of system memory,
-                 * and set a hard minimum of 4MB. */
-                if (obd_max_dirty_pages > ((num_physpages / 10) * 9)) {
-                        CERROR("Refusing to set max dirty pages to %u, which "
-                               "is more than 90%% of available RAM; setting to %lu\n",
-                               obd_max_dirty_pages, ((num_physpages / 10) * 9));
-                        obd_max_dirty_pages = ((num_physpages / 10) * 9);
-                } else if (obd_max_dirty_pages < 4 << (20 - CFS_PAGE_SHIFT)) {
-                        obd_max_dirty_pages = 4 << (20 - CFS_PAGE_SHIFT);
-                }
-        } else {
-                char buf[21];
-                int len;
-
-                len = lprocfs_read_frac_helper(buf, sizeof(buf),
-                                               *(unsigned int*)table->data,
-                                               1 << (20 - CFS_PAGE_SHIFT));
-                if (len > *lenp)
-                        len = *lenp;
-                buf[len] = '\0';
-                if (copy_to_user(buffer, buf, len))
-                        return -EFAULT;
-                *lenp = len;
-        }
-        *ppos += *lenp;
-        return rc;
-}
-
-#ifdef RANDOM_FAIL_ALLOC
-int LL_PROC_PROTO(proc_alloc_fail_rate)
-{
-        int rc          = 0;
-        DECLARE_LL_PROC_PPOS_DECL;
-
-        if (!table->data || !table->maxlen || !*lenp || (*ppos && !write)) {
-                *lenp = 0;
-                return 0;
-        }
-        if (write) {
-                rc = lprocfs_write_frac_helper(buffer, *lenp,
-                                               (unsigned int*)table->data,
-                                               OBD_ALLOC_FAIL_MULT);
-        } else {
-                char buf[21];
-                int  len;
-
-                len = lprocfs_read_frac_helper(buf, 21,
-                                               *(unsigned int*)table->data,
-                                               OBD_ALLOC_FAIL_MULT);
-                if (len > *lenp)
-                        len = *lenp;
-                buf[len] = '\0';
-                if (copy_to_user(buffer, buf, len))
-                        return -EFAULT;
-                *lenp = len;
-        }
-        *ppos += *lenp;
-        return rc;
-}
-#endif
-
->>>>>>> 7bfe2fbd
 static cfs_sysctl_table_t obd_table[] = {
         {
                 .ctl_name = OBD_FAIL_LOC,
