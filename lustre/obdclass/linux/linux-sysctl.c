--- conflicted
+++ resolved
@@ -56,9 +56,7 @@
 
 cfs_sysctl_table_header_t *obd_table_header = NULL;
 
-#ifndef HAVE_SYSCTL_UNNUMBERED
-
-#define CTL_LUSTRE      300
+#define OBD_SYSCTL 300
 
 enum {
         OBD_FAIL_LOC = 1,       /* control test failures instrumentation */
@@ -75,34 +73,7 @@
         OBD_DEBUG_PEER_ON_TIMEOUT, /* dump peer debug when RPC times out */
         OBD_ALLOC_FAIL_RATE,    /* memory allocation random failure rate */
         OBD_MAX_DIRTY_PAGES,    /* maximum dirty pages */
-        OBD_AT_MIN,             /* Adaptive timeouts params */
-        OBD_AT_MAX,
-        OBD_AT_EXTRA,
-        OBD_AT_EARLY_MARGIN,
-        OBD_AT_HISTORY,
 };
-#else
-#define CTL_LUSTRE              CTL_UNNUMBERED
-#define OBD_FAIL_LOC            CTL_UNNUMBERED
-#define OBD_FAIL_VAL            CTL_UNNUMBERED
-#define OBD_TIMEOUT             CTL_UNNUMBERED
-#define OBD_DUMP_ON_TIMEOUT     CTL_UNNUMBERED
-#define OBD_MEMUSED             CTL_UNNUMBERED
-#define OBD_PAGESUSED           CTL_UNNUMBERED
-#define OBD_MAXMEMUSED          CTL_UNNUMBERED
-#define OBD_MAXPAGESUSED        CTL_UNNUMBERED
-#define OBD_SYNCFILTER          CTL_UNNUMBERED
-#define OBD_LDLM_TIMEOUT        CTL_UNNUMBERED
-#define OBD_DUMP_ON_EVICTION    CTL_UNNUMBERED
-#define OBD_DEBUG_PEER_ON_TIMEOUT CTL_UNNUMBERED
-#define OBD_ALLOC_FAIL_RATE     CTL_UNNUMBERED
-#define OBD_MAX_DIRTY_PAGES     CTL_UNNUMBERED
-#define OBD_AT_MIN              CTL_UNNUMBERED
-#define OBD_AT_MAX              CTL_UNNUMBERED
-#define OBD_AT_EXTRA            CTL_UNNUMBERED
-#define OBD_AT_EARLY_MARGIN     CTL_UNNUMBERED
-#define OBD_AT_HISTORY          CTL_UNNUMBERED
-#endif
 
 int LL_PROC_PROTO(proc_fail_loc)
 {
@@ -149,12 +120,7 @@
                         obd_max_dirty_pages = 4 << (20 - CFS_PAGE_SHIFT);
                 }
         } else {
-<<<<<<< HEAD
-                char buf[22];
-                struct ctl_table dummy;
-=======
                 char buf[21];
->>>>>>> d5360e75
                 int len;
 
                 len = lprocfs_read_frac_helper(buf, sizeof(buf),
@@ -163,17 +129,7 @@
                 if (len > *lenp)
                         len = *lenp;
                 buf[len] = '\0';
-<<<<<<< HEAD
-
-                dummy = *table;
-                dummy.data = buf;
-                dummy.maxlen = sizeof(buf);
-
-                rc = ll_proc_dostring(&dummy,write,filp,buffer,lenp, ppos);
-                if (rc)
-=======
                 if (copy_to_user(buffer, buf, len))
->>>>>>> d5360e75
                         return -EFAULT;
                 *lenp = len;
         }
@@ -196,12 +152,7 @@
                                                (unsigned int*)table->data,
                                                OBD_ALLOC_FAIL_MULT);
         } else {
-<<<<<<< HEAD
-                char buf[22];
-                struct ctl_table dummy;
-=======
                 char buf[21];
->>>>>>> d5360e75
                 int  len;
 
                 len = lprocfs_read_frac_helper(buf, sizeof(buf),
@@ -210,16 +161,7 @@
                 if (len > *lenp)
                         len = *lenp;
                 buf[len] = '\0';
-<<<<<<< HEAD
-                dummy = *table;
-                dummy.data = buf;
-                dummy.maxlen = sizeof(buf);
-
-                rc = ll_proc_dostring(&dummy,write,filp,buffer,lenp, ppos);
-                if(rc)
-=======
                 if (copy_to_user(buffer, buf, len))
->>>>>>> d5360e75
                         return -EFAULT;
                 *lenp = len;
         }
@@ -230,7 +172,6 @@
 
 int LL_PROC_PROTO(proc_memory_alloc)
 {
-        struct ctl_table dummy;
         char buf[22];
         int len;
         DECLARE_LL_PROC_PPOS_DECL;
@@ -246,17 +187,15 @@
         if (len > *lenp)
                 len = *lenp;
         buf[len] = '\0';
-
-        dummy = *table;
-        dummy.data = buf;
-        dummy.maxlen = sizeof(buf);
-
-        return ll_proc_dostring(&dummy,write,filp,buffer,lenp, ppos);
+        if (copy_to_user(buffer, buf, len))
+                return -EFAULT;
+        *lenp = len;
+        *ppos += *lenp;
+        return 0;
 }
 
 int LL_PROC_PROTO(proc_pages_alloc)
 {
-        struct ctl_table dummy;
         char buf[22];
         int len;
         DECLARE_LL_PROC_PPOS_DECL;
@@ -272,17 +211,15 @@
         if (len > *lenp)
                 len = *lenp;
         buf[len] = '\0';
-
-        dummy = *table;
-        dummy.data = buf;
-        dummy.maxlen = sizeof(buf);
-
-        return ll_proc_dostring(&dummy,write,filp,buffer,lenp, ppos);
+        if (copy_to_user(buffer, buf, len))
+                return -EFAULT;
+        *lenp = len;
+        *ppos += *lenp;
+        return 0;
 }
 
 int LL_PROC_PROTO(proc_mem_max)
 {
-        struct ctl_table dummy;
         char buf[22];
         int len;
         DECLARE_LL_PROC_PPOS_DECL;
@@ -298,19 +235,17 @@
         if (len > *lenp)
                 len = *lenp;
         buf[len] = '\0';
-
-        dummy = *table;
-        dummy.data = buf;
-        dummy.maxlen = sizeof(buf);
-
-        return ll_proc_dostring(&dummy,write,filp,buffer,lenp, ppos);
+        if (copy_to_user(buffer, buf, len))
+                return -EFAULT;
+        *lenp = len;
+        *ppos += *lenp;
+        return 0;
 }
 
 int LL_PROC_PROTO(proc_pages_max)
 {
         char buf[22];
         int len;
-        struct ctl_table dummy;
         DECLARE_LL_PROC_PPOS_DECL;
 
         if (!*lenp || (*ppos && !write)) {
@@ -319,43 +254,18 @@
         }
         if (write)
                 return -EINVAL;
-         dummy = *table;
-         dummy.data = buf;
-         dummy.maxlen = sizeof(buf);
-         len = snprintf(buf, sizeof(buf), LPU64,
-                        obd_pages_max());
-
-         if (len > *lenp)
-                 len = *lenp;
-         buf[len] = '\0';
-
-         return ll_proc_dostring(&dummy,write,filp,buffer,lenp, ppos);
-}
-
-<<<<<<< HEAD
-int LL_PROC_PROTO(proc_at_min)
-{
-        return ll_proc_dointvec(table, write, filp, buffer, lenp, ppos);
-}
-int LL_PROC_PROTO(proc_at_max)
-{
-        return ll_proc_dointvec(table, write, filp, buffer, lenp, ppos);
-}
-int LL_PROC_PROTO(proc_at_extra)
-{
-        return ll_proc_dointvec(table, write, filp, buffer, lenp, ppos);
-}
-int LL_PROC_PROTO(proc_at_early_margin)
-{
-        return ll_proc_dointvec(table, write, filp, buffer, lenp, ppos);
-}
-int LL_PROC_PROTO(proc_at_history)
-{
-        return ll_proc_dointvec(table, write, filp, buffer, lenp, ppos);
-}
-
-=======
->>>>>>> d5360e75
+
+        len = snprintf(buf, sizeof(buf), LPU64"\n", obd_pages_max());
+        if (len > *lenp)
+                len = *lenp;
+        buf[len] = '\0';
+        if (copy_to_user(buffer, buf, len))
+                return -EFAULT;
+        *lenp = len;
+        *ppos += *lenp;
+        return 0;
+}
+
 static cfs_sysctl_table_t obd_table[] = {
         {
                 .ctl_name = OBD_FAIL_LOC,
@@ -371,8 +281,7 @@
                 .data     = &obd_fail_val,
                 .maxlen   = sizeof(int),
                 .mode     = 0644,
-                .proc_handler = &proc_dointvec,
-                .strategy = &sysctl_intvec,
+                .proc_handler = &proc_dointvec
         },
         {
                 .ctl_name = OBD_TIMEOUT,
@@ -388,7 +297,7 @@
                 .data     = &obd_debug_peer_on_timeout,
                 .maxlen   = sizeof(int),
                 .mode     = 0644,
-                .proc_handler = &proc_dointvec,
+                .proc_handler = &proc_dointvec
         },
         {
                 .ctl_name = OBD_DUMP_ON_TIMEOUT,
@@ -396,7 +305,7 @@
                 .data     = &obd_dump_on_timeout,
                 .maxlen   = sizeof(int),
                 .mode     = 0644,
-                .proc_handler = &proc_dointvec,
+                .proc_handler = &proc_dointvec
         },
         {
                 .ctl_name = OBD_DUMP_ON_EVICTION,
@@ -404,7 +313,7 @@
                 .data     = &obd_dump_on_eviction,
                 .maxlen   = sizeof(int),
                 .mode     = 0644,
-                .proc_handler = &proc_dointvec,
+                .proc_handler = &proc_dointvec
         },
         {
                 .ctl_name = OBD_MEMUSED,
@@ -412,7 +321,7 @@
                 .data     = NULL,
                 .maxlen   = 0,
                 .mode     = 0444,
-                .proc_handler = &proc_memory_alloc,
+                .proc_handler = &proc_memory_alloc
         },
         {
                 .ctl_name = OBD_PAGESUSED,
@@ -420,7 +329,7 @@
                 .data     = NULL,
                 .maxlen   = 0,
                 .mode     = 0444,
-                .proc_handler = &proc_pages_alloc,
+                .proc_handler = &proc_pages_alloc
         },
         {
                 .ctl_name = OBD_MAXMEMUSED,
@@ -428,7 +337,7 @@
                 .data     = NULL,
                 .maxlen   = 0,
                 .mode     = 0444,
-                .proc_handler = &proc_mem_max,
+                .proc_handler = &proc_mem_max
         },
         {
                 .ctl_name = OBD_MAXPAGESUSED,
@@ -436,7 +345,7 @@
                 .data     = NULL,
                 .maxlen   = 0,
                 .mode     = 0444,
-                .proc_handler = &proc_pages_max,
+                .proc_handler = &proc_pages_max
         },
         {
                 .ctl_name = OBD_LDLM_TIMEOUT,
@@ -464,56 +373,12 @@
                 .mode     = 0644,
                 .proc_handler = &proc_max_dirty_pages_in_mb
         },
-        {
-                .ctl_name = OBD_AT_MIN,
-                .procname = "at_min",
-                .data     = &at_min,
-                .maxlen   = sizeof(int),
-                .mode     = 0644,
-                .proc_handler = &proc_at_min
-        },
-        {
-                .ctl_name = OBD_AT_MAX,
-                .procname = "at_max",
-                .data     = &at_max,
-                .maxlen   = sizeof(int),
-                .mode     = 0644,
-                .proc_handler = &proc_at_max
-        },
-        {
-                .ctl_name = OBD_AT_EXTRA,
-                .procname = "at_extra",
-                .data     = &at_extra,
-                .maxlen   = sizeof(int),
-                .mode     = 0644,
-                .proc_handler = &proc_at_extra
-        },
-        {
-                .ctl_name = OBD_AT_EARLY_MARGIN,
-                .procname = "at_early_margin",
-                .data     = &at_early_margin,
-                .maxlen   = sizeof(int),
-                .mode     = 0644,
-                .proc_handler = &proc_at_early_margin
-        },
-        {
-                .ctl_name = OBD_AT_HISTORY,
-                .procname = "at_history",
-                .data     = &at_history,
-                .maxlen   = sizeof(int),
-                .mode     = 0644,
-                .proc_handler = &proc_at_history
-        },
         { 0 }
 };
 
 static cfs_sysctl_table_t parent_table[] = {
        {
-<<<<<<< HEAD
-               .ctl_name = CTL_LUSTRE,
-=======
                .ctl_name = OBD_SYSCTL,
->>>>>>> d5360e75
                .procname = "lustre",
                .data     = NULL,
                .maxlen   = 0,
