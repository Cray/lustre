/* -*- mode: c; c-basic-offset: 8; indent-tabs-mode: nil; -*-
 * vim:expandtab:shiftwidth=8:tabstop=8:
 *
 * GPL HEADER START
 *
 * DO NOT ALTER OR REMOVE COPYRIGHT NOTICES OR THIS FILE HEADER.
 *
 * This program is free software; you can redistribute it and/or modify
 * it under the terms of the GNU General Public License version 2 only,
 * as published by the Free Software Foundation.
 *
 * This program is distributed in the hope that it will be useful, but
 * WITHOUT ANY WARRANTY; without even the implied warranty of
 * MERCHANTABILITY or FITNESS FOR A PARTICULAR PURPOSE.  See the GNU
 * General Public License version 2 for more details (a copy is included
 * in the LICENSE file that accompanied this code).
 *
 * You should have received a copy of the GNU General Public License
 * version 2 along with this program; If not, see
 * http://www.sun.com/software/products/lustre/docs/GPLv2.pdf
 *
 * Please contact Sun Microsystems, Inc., 4150 Network Circle, Santa Clara,
 * CA 95054 USA or visit www.sun.com if you need additional information or
 * have any questions.
 *
 * GPL HEADER END
 */
/*
 * Copyright  2008 Sun Microsystems, Inc. All rights reserved
 * Use is subject to license terms.
 */
/*
 * This file is part of Lustre, http://www.lustre.org/
 * Lustre is a trademark of Sun Microsystems, Inc.
 *
 * lustre/obdclass/linux/linux-obdo.c
 *
 * Object Devices Class Driver
 * These are the only exported functions, they provide some generic
 * infrastructure for managing object devices
 */

#define DEBUG_SUBSYSTEM S_CLASS
#ifndef EXPORT_SYMTAB
# define EXPORT_SYMTAB
#endif

#ifndef __KERNEL__
#include <liblustre.h>
#else
#include <linux/module.h>
#include <obd_class.h>
#include <lustre/lustre_idl.h>
#endif

#ifdef __KERNEL__
#include <linux/fs.h>
#include <linux/pagemap.h> /* for PAGE_CACHE_SIZE */

void obdo_from_iattr(struct obdo *oa, struct iattr *attr, unsigned int ia_valid)
{
        if (ia_valid & ATTR_ATIME) {
                oa->o_atime = LTIME_S(attr->ia_atime);
                oa->o_valid |= OBD_MD_FLATIME;
        }
        if (ia_valid & ATTR_MTIME) {
                oa->o_mtime = LTIME_S(attr->ia_mtime);
                oa->o_valid |= OBD_MD_FLMTIME;
        }
        if (ia_valid & ATTR_CTIME) {
                oa->o_ctime = LTIME_S(attr->ia_ctime);
                oa->o_valid |= OBD_MD_FLCTIME;
        }
        if (ia_valid & ATTR_SIZE) {
                oa->o_size = attr->ia_size;
                oa->o_valid |= OBD_MD_FLSIZE;
        }
        if (ia_valid & ATTR_MODE) {
                oa->o_mode = attr->ia_mode;
                oa->o_valid |= OBD_MD_FLTYPE | OBD_MD_FLMODE;
<<<<<<< HEAD
                if (!in_group_p(oa->o_gid) && !capable(CAP_FSETID))
=======
                if (!in_group_p(oa->o_gid) && !cfs_capable(CFS_CAP_FSETID))
>>>>>>> 03b71240
                        oa->o_mode &= ~S_ISGID;
        }
        if (ia_valid & ATTR_UID) {
                oa->o_uid = attr->ia_uid;
                oa->o_valid |= OBD_MD_FLUID;
        }
        if (ia_valid & ATTR_GID) {
                oa->o_gid = attr->ia_gid;
                oa->o_valid |= OBD_MD_FLGID;
        }
}
EXPORT_SYMBOL(obdo_from_iattr);

void iattr_from_obdo(struct iattr *attr, struct obdo *oa, obd_flag valid)
{
        valid &= oa->o_valid;

        if (valid & (OBD_MD_FLCTIME | OBD_MD_FLMTIME))
                CDEBUG(D_INODE, "valid "LPX64", new time "LPU64"/"LPU64"\n",
                       oa->o_valid, oa->o_mtime, oa->o_ctime);

        attr->ia_valid = 0;
        if (valid & OBD_MD_FLATIME) {
                LTIME_S(attr->ia_atime) = oa->o_atime;
                attr->ia_valid |= ATTR_ATIME;
        }
        if (valid & OBD_MD_FLMTIME) {
                LTIME_S(attr->ia_mtime) = oa->o_mtime;
                attr->ia_valid |= ATTR_MTIME;
        }
        if (valid & OBD_MD_FLCTIME) {
                LTIME_S(attr->ia_ctime) = oa->o_ctime;
                attr->ia_valid |= ATTR_CTIME;
        }
        if (valid & OBD_MD_FLSIZE) {
                attr->ia_size = oa->o_size;
                attr->ia_valid |= ATTR_SIZE;
        }
#if 0   /* you shouldn't be able to change a file's type with setattr */
        if (valid & OBD_MD_FLTYPE) {
                attr->ia_mode = (attr->ia_mode & ~S_IFMT)|(oa->o_mode & S_IFMT);
                attr->ia_valid |= ATTR_MODE;
        }
#endif
        if (valid & OBD_MD_FLMODE) {
                attr->ia_mode = (attr->ia_mode & S_IFMT)|(oa->o_mode & ~S_IFMT);
                attr->ia_valid |= ATTR_MODE;
<<<<<<< HEAD
                if (!in_group_p(oa->o_gid) && !capable(CAP_FSETID))
=======
                if (!in_group_p(oa->o_gid) && !cfs_capable(CFS_CAP_FSETID))
>>>>>>> 03b71240
                        attr->ia_mode &= ~S_ISGID;
        }
        if (valid & OBD_MD_FLUID) {
                attr->ia_uid = oa->o_uid;
                attr->ia_valid |= ATTR_UID;
        }
        if (valid & OBD_MD_FLGID) {
                attr->ia_gid = oa->o_gid;
                attr->ia_valid |= ATTR_GID;
        }
}
EXPORT_SYMBOL(iattr_from_obdo);

/* WARNING: the file systems must take care not to tinker with
   attributes they don't manage (such as blocks). */
void obdo_from_inode(struct obdo *dst, struct inode *src, obd_flag valid)
{
        obd_flag newvalid = 0;

        if (valid & (OBD_MD_FLCTIME | OBD_MD_FLMTIME))
                CDEBUG(D_INODE, "valid %x, new time %lu/%lu\n",
                       valid, LTIME_S(src->i_mtime), 
                       LTIME_S(src->i_ctime));

        if (valid & OBD_MD_FLATIME) {
                dst->o_atime = LTIME_S(src->i_atime);
                newvalid |= OBD_MD_FLATIME;
        }
        if (valid & OBD_MD_FLMTIME) {
                dst->o_mtime = LTIME_S(src->i_mtime);
                newvalid |= OBD_MD_FLMTIME;
        }
        if (valid & OBD_MD_FLCTIME) {
                dst->o_ctime = LTIME_S(src->i_ctime);
                newvalid |= OBD_MD_FLCTIME;
        }
        if (valid & OBD_MD_FLSIZE) {
                dst->o_size = i_size_read(src);
                newvalid |= OBD_MD_FLSIZE;
        }
        if (valid & OBD_MD_FLBLOCKS) {  /* allocation of space (x512 bytes) */
                dst->o_blocks = src->i_blocks;
                newvalid |= OBD_MD_FLBLOCKS;
        }
        if (valid & OBD_MD_FLBLKSZ) {   /* optimal block size */
                dst->o_blksize = 1<<src->i_blkbits;
                newvalid |= OBD_MD_FLBLKSZ;
        }
        if (valid & OBD_MD_FLTYPE) {
                dst->o_mode = (dst->o_mode & S_IALLUGO)|(src->i_mode & S_IFMT);
                newvalid |= OBD_MD_FLTYPE;
        }
        if (valid & OBD_MD_FLMODE) {
                dst->o_mode = (dst->o_mode & S_IFMT)|(src->i_mode & S_IALLUGO);
                newvalid |= OBD_MD_FLMODE;
        }
        if (valid & OBD_MD_FLUID) {
                dst->o_uid = src->i_uid;
                newvalid |= OBD_MD_FLUID;
        }
        if (valid & OBD_MD_FLGID) {
                dst->o_gid = src->i_gid;
                newvalid |= OBD_MD_FLGID;
        }
        if (valid & OBD_MD_FLFLAGS) {
                dst->o_flags = src->i_flags;
                newvalid |= OBD_MD_FLFLAGS;
        }
        if (valid & OBD_MD_FLGENER) {
                dst->o_generation = src->i_generation;
                newvalid |= OBD_MD_FLGENER;
        }
        if (valid & OBD_MD_FLFID) {
                dst->o_fid = src->i_ino;
                newvalid |= OBD_MD_FLFID;
        }

        dst->o_valid |= newvalid;
}
EXPORT_SYMBOL(obdo_from_inode);

void obdo_refresh_inode(struct inode *dst, struct obdo *src, obd_flag valid)
{
        valid &= src->o_valid;

        if (valid & (OBD_MD_FLCTIME | OBD_MD_FLMTIME))
                CDEBUG(D_INODE,
                       "valid "LPX64", cur time %lu/%lu, new "LPU64"/"LPU64"\n",
                       src->o_valid, LTIME_S(dst->i_mtime),
                       LTIME_S(dst->i_ctime), src->o_mtime, src->o_ctime);

        if (valid & OBD_MD_FLATIME && src->o_atime > LTIME_S(dst->i_atime))
                LTIME_S(dst->i_atime) = src->o_atime;

        /* mtime is always updated with ctime, but can be set in past.
           As write and utime(2) may happen within 1 second, and utime's
           mtime has a priority over write's one, leave mtime from mds 
           for the same ctimes. */
        if (valid & OBD_MD_FLCTIME && src->o_ctime > LTIME_S(dst->i_ctime)) {
                LTIME_S(dst->i_ctime) = src->o_ctime;
                if (valid & OBD_MD_FLMTIME)
                        LTIME_S(dst->i_mtime) = src->o_mtime;
        }
        if (valid & OBD_MD_FLSIZE)
                i_size_write(dst, src->o_size);
        /* optimum IO size */
        if (valid & OBD_MD_FLBLKSZ && src->o_blksize > (1<<dst->i_blkbits)) {
                dst->i_blkbits = ffs(src->o_blksize)-1;
#ifdef HAVE_INODE_BLKSIZE
                dst->i_blksize = src->o_blksize;
#endif
        }

        if (dst->i_blkbits < CFS_PAGE_SHIFT) {
#ifdef HAVE_INODE_BLKSIZE
                dst->i_blksize = CFS_PAGE_SIZE;
#endif
                dst->i_blkbits = CFS_PAGE_SHIFT;
        }

        /* allocation of space */
        if (valid & OBD_MD_FLBLOCKS && src->o_blocks > dst->i_blocks)
                dst->i_blocks = src->o_blocks;
}
EXPORT_SYMBOL(obdo_refresh_inode);

void obdo_to_inode(struct inode *dst, struct obdo *src, obd_flag valid)
{
        valid &= src->o_valid;

        if (valid & (OBD_MD_FLCTIME | OBD_MD_FLMTIME))
                CDEBUG(D_INODE,
                       "valid "LPX64", cur time %lu/%lu, new "LPU64"/"LPU64"\n",
                       src->o_valid, LTIME_S(dst->i_mtime),
                       LTIME_S(dst->i_ctime), src->o_mtime, src->o_ctime);

        if (valid & OBD_MD_FLATIME)
                LTIME_S(dst->i_atime) = src->o_atime;
        if (valid & OBD_MD_FLMTIME)
                LTIME_S(dst->i_mtime) = src->o_mtime;
        if (valid & OBD_MD_FLCTIME && src->o_ctime > LTIME_S(dst->i_ctime))
                LTIME_S(dst->i_ctime) = src->o_ctime;
        if (valid & OBD_MD_FLSIZE)
                i_size_write(dst, src->o_size);
        if (valid & OBD_MD_FLBLOCKS) { /* allocation of space */
                dst->i_blocks = src->o_blocks;
                if (dst->i_blocks < src->o_blocks) /* overflow */
                        dst->i_blocks = -1;

        }
        if (valid & OBD_MD_FLBLKSZ) {
                dst->i_blkbits = ffs(src->o_blksize)-1;
#ifdef HAVE_INODE_BLKSIZE
                dst->i_blksize = src->o_blksize;
#endif
        }
        if (valid & OBD_MD_FLTYPE)
                dst->i_mode = (dst->i_mode & ~S_IFMT) | (src->o_mode & S_IFMT);
        if (valid & OBD_MD_FLMODE)
                dst->i_mode = (dst->i_mode & S_IFMT) | (src->o_mode & ~S_IFMT);
        if (valid & OBD_MD_FLUID)
                dst->i_uid = src->o_uid;
        if (valid & OBD_MD_FLGID)
                dst->i_gid = src->o_gid;
        if (valid & OBD_MD_FLFLAGS)
                dst->i_flags = src->o_flags;
        if (valid & OBD_MD_FLGENER)
                dst->i_generation = src->o_generation;
}
EXPORT_SYMBOL(obdo_to_inode);
#endif<|MERGE_RESOLUTION|>--- conflicted
+++ resolved
@@ -78,11 +78,7 @@
         if (ia_valid & ATTR_MODE) {
                 oa->o_mode = attr->ia_mode;
                 oa->o_valid |= OBD_MD_FLTYPE | OBD_MD_FLMODE;
-<<<<<<< HEAD
-                if (!in_group_p(oa->o_gid) && !capable(CAP_FSETID))
-=======
                 if (!in_group_p(oa->o_gid) && !cfs_capable(CFS_CAP_FSETID))
->>>>>>> 03b71240
                         oa->o_mode &= ~S_ISGID;
         }
         if (ia_valid & ATTR_UID) {
@@ -130,11 +126,7 @@
         if (valid & OBD_MD_FLMODE) {
                 attr->ia_mode = (attr->ia_mode & S_IFMT)|(oa->o_mode & ~S_IFMT);
                 attr->ia_valid |= ATTR_MODE;
-<<<<<<< HEAD
-                if (!in_group_p(oa->o_gid) && !capable(CAP_FSETID))
-=======
                 if (!in_group_p(oa->o_gid) && !cfs_capable(CFS_CAP_FSETID))
->>>>>>> 03b71240
                         attr->ia_mode &= ~S_ISGID;
         }
         if (valid & OBD_MD_FLUID) {
