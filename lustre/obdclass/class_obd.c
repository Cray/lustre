--- conflicted
+++ resolved
@@ -68,7 +68,6 @@
 unsigned int ldlm_timeout = LDLM_TIMEOUT_DEFAULT; /* seconds */
 unsigned int obd_max_dirty_pages = 256;
 atomic_t obd_dirty_pages;
-atomic_t obd_dirty_transit_pages;
 
 cfs_waitq_t obd_race_waitq;
 int obd_race_state;
@@ -78,6 +77,11 @@
 {
         CWARN("obd_fail_loc = %x\n", obd_fail_loc);
         return obd_fail_loc;
+}
+
+void obd_set_fail_loc(unsigned int fl)
+{
+        obd_fail_loc = fl;
 }
 
 /*  opening /dev/obd */
@@ -385,7 +389,6 @@
 EXPORT_SYMBOL(ldlm_timeout);
 EXPORT_SYMBOL(obd_max_dirty_pages);
 EXPORT_SYMBOL(obd_dirty_pages);
-EXPORT_SYMBOL(obd_dirty_transit_pages);
 EXPORT_SYMBOL(ptlrpc_put_connection_superhack);
 
 EXPORT_SYMBOL(proc_lustre_root);
@@ -568,7 +571,7 @@
                 return err;
         }
 
-        /* This struct is already zeroed for us (static global) */
+        /* This struct is already zerod for us (static global) */
         for (i = 0; i < class_devno_max(); i++)
                 obd_devs[i] = NULL;
 
@@ -583,12 +586,6 @@
         err = obd_init_caches();
         if (err)
                 return err;
-<<<<<<< HEAD
-=======
-        err = lu_global_init();
-        if (err)
-                return err;
->>>>>>> 7df8d1be
 #ifdef __KERNEL__
         err = class_procfs_init();
         if (err)
@@ -641,18 +638,11 @@
         cfs_mem_cache_destroy(obd_lvfs_ctxt_cache);
 
         lprocfs_free_stats(&obd_memory);
-<<<<<<< HEAD
-        CDEBUG((memory_leaked | pages_leaked) ? D_ERROR : D_INFO,
-               "obd_memory max: "LPU64", leaked: "LPU64" "
-               "obd_memory_pages max: "LPU64", leaked: "LPU64"\n",
-               memory_max, memory_leaked,
-=======
         CDEBUG((memory_leaked) ? D_ERROR : D_INFO,
                "obd_memory max: "LPU64", leaked: "LPU64"\n",
                memory_max, memory_leaked);
         CDEBUG((pages_leaked) ? D_ERROR : D_INFO,
                "obd_memory_pages max: "LPU64", leaked: "LPU64"\n",
->>>>>>> 7df8d1be
                pages_max, pages_leaked);
 
         EXIT;
