--- conflicted
+++ resolved
@@ -328,9 +328,7 @@
                 }
                 CDEBUG(D_HA, "%s: disabling committed-transno notification\n",
                        obd->obd_name);
-                spin_lock_bh(&obd->obd_processing_task_lock);
                 obd->obd_no_transno = 1;
-                spin_unlock_bh(&obd->obd_processing_task_lock);
                 GOTO(out, err = 0);
         }
 
@@ -500,11 +498,7 @@
                 ret = -EINVAL;
         }
         if ((u64val & ~CFS_PAGE_MASK) >= CFS_PAGE_SIZE) {
-<<<<<<< HEAD
-                CWARN("mask failed: u64val "LPU64" >= %lu\n", u64val,
-=======
                 CWARN("mask failed: u64val "LPU64" >= %lu\n", u64val, 
->>>>>>> 03b71240
                       (unsigned long)CFS_PAGE_SIZE);
                 ret = -EINVAL;
         }
@@ -531,8 +525,8 @@
 #endif
 
         LCONSOLE_INFO("OBD class driver, http://www.lustre.org/\n");
-        LCONSOLE_INFO("    Lustre Version: "LUSTRE_VERSION_STRING"\n");
-        LCONSOLE_INFO("    Build Version: "BUILD_VERSION"\n");
+        LCONSOLE_INFO("        Lustre Version: "LUSTRE_VERSION_STRING"\n");
+        LCONSOLE_INFO("        Build Version: "BUILD_VERSION"\n");
 
         spin_lock_init(&obd_types_lock);
         cfs_waitq_init(&obd_race_waitq);
@@ -642,18 +636,11 @@
         cfs_mem_cache_destroy(obd_lvfs_ctxt_cache);
 
         lprocfs_free_stats(&obd_memory);
-<<<<<<< HEAD
-        CDEBUG((memory_leaked | pages_leaked) ? D_ERROR : D_INFO,
-               "obd_memory max: "LPU64", leaked: "LPU64" "
-               "obd_memory_pages max: "LPU64", leaked: "LPU64"\n",
-               memory_max, memory_leaked,
-=======
         CDEBUG((memory_leaked) ? D_ERROR : D_INFO,
                "obd_memory max: "LPU64", leaked: "LPU64"\n",
                memory_max, memory_leaked);
         CDEBUG((pages_leaked) ? D_ERROR : D_INFO,
                "obd_memory_pages max: "LPU64", leaked: "LPU64"\n",
->>>>>>> 03b71240
                pages_max, pages_leaked);
 
         EXIT;
