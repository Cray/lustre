/*
 * GPL HEADER START
 *
 * DO NOT ALTER OR REMOVE COPYRIGHT NOTICES OR THIS FILE HEADER.
 *
 * This program is free software; you can redistribute it and/or modify
 * it under the terms of the GNU General Public License version 2 only,
 * as published by the Free Software Foundation.
 *
 * This program is distributed in the hope that it will be useful, but
 * WITHOUT ANY WARRANTY; without even the implied warranty of
 * MERCHANTABILITY or FITNESS FOR A PARTICULAR PURPOSE.  See the GNU
 * General Public License version 2 for more details (a copy is included
 * in the LICENSE file that accompanied this code).
 *
 * You should have received a copy of the GNU General Public License
 * version 2 along with this program; If not, see
 * http://www.sun.com/software/products/lustre/docs/GPLv2.pdf
 *
 * Please contact Sun Microsystems, Inc., 4150 Network Circle, Santa Clara,
 * CA 95054 USA or visit www.sun.com if you need additional information or
 * have any questions.
 *
 * GPL HEADER END
 */
/*
 * Copyright (c) 1999, 2010, Oracle and/or its affiliates. All rights reserved.
 * Use is subject to license terms.
 *
 * Copyright (c) 2011, 2014, Intel Corporation.
 */
/*
 * This file is part of Lustre, http://www.lustre.org/
 * Lustre is a trademark of Sun Microsystems, Inc.
 */

#define DEBUG_SUBSYSTEM S_CLASS
#include <asm/atomic.h>

#include <obd_support.h>
#include <obd_class.h>
#include <lnet/lnetctl.h>
#include <lustre_debug.h>
#include <lprocfs_status.h>
#include <lustre_ver.h>
#include <libcfs/list.h>
#include <cl_object.h>
#ifdef HAVE_SERVER_SUPPORT
# include <dt_object.h>
# include <md_object.h>
#endif /* HAVE_SERVER_SUPPORT */
#include <lustre_ioctl.h>
#include "llog_internal.h"


struct obd_device *obd_devs[MAX_OBD_DEVICES];
struct list_head obd_types;
DEFINE_RWLOCK(obd_dev_lock);

#ifdef CONFIG_PROC_FS
static __u64 obd_max_pages;
static __u64 obd_max_alloc;
#else
__u64 obd_max_pages;
__u64 obd_max_alloc;
#endif

static DEFINE_SPINLOCK(obd_updatemax_lock);

/* The following are visible and mutable through /proc/sys/lustre/. */
unsigned int obd_alloc_fail_rate = 0;
EXPORT_SYMBOL(obd_alloc_fail_rate);
unsigned int obd_debug_peer_on_timeout;
EXPORT_SYMBOL(obd_debug_peer_on_timeout);
unsigned int obd_dump_on_timeout;
EXPORT_SYMBOL(obd_dump_on_timeout);
unsigned int obd_dump_on_eviction;
EXPORT_SYMBOL(obd_dump_on_eviction);
unsigned int obd_lbug_on_eviction;
EXPORT_SYMBOL(obd_lbug_on_eviction);
unsigned long obd_max_dirty_pages;
EXPORT_SYMBOL(obd_max_dirty_pages);
atomic_long_t obd_dirty_pages;
EXPORT_SYMBOL(obd_dirty_pages);
unsigned int obd_timeout = OBD_TIMEOUT_DEFAULT;   /* seconds */
EXPORT_SYMBOL(obd_timeout);
unsigned int ldlm_timeout = LDLM_TIMEOUT_DEFAULT; /* seconds */
EXPORT_SYMBOL(ldlm_timeout);
unsigned int obd_timeout_set;
EXPORT_SYMBOL(obd_timeout_set);
unsigned int ldlm_timeout_set;
EXPORT_SYMBOL(ldlm_timeout_set);
/* bulk transfer timeout, give up after 100s by default */
unsigned int bulk_timeout = 100; /* seconds */
EXPORT_SYMBOL(bulk_timeout);
/* Adaptive timeout defs here instead of ptlrpc module for /proc/sys/ access */
#if defined(CONFIG_CRAY_ARIES)
/* For Aries, use Aries Timer project data */
#include <aries/aries_timeouts_gpl.h>
unsigned int at_min = TIMEOUT_SECS(TO_Lustre_adaptive_timeout);
#elif defined(CONFIG_CRAY_GEMINI)
unsigned int at_min = 70;
#else
unsigned int at_min = 0;
#endif  /* CONFIG_CRAY_ARIES && CONFIG_CRAY_GEMINI */
EXPORT_SYMBOL(at_min);
unsigned int at_max = 600;
EXPORT_SYMBOL(at_max);
unsigned int at_history = 600;
EXPORT_SYMBOL(at_history);
int at_early_margin = 5;
EXPORT_SYMBOL(at_early_margin);
int at_extra = 30;
EXPORT_SYMBOL(at_extra);

atomic_long_t obd_dirty_transit_pages;
EXPORT_SYMBOL(obd_dirty_transit_pages);

char obd_jobid_var[JOBSTATS_JOBID_VAR_MAX_LEN + 1] = JOBSTATS_DISABLE;

#ifdef CONFIG_PROC_FS
struct lprocfs_stats *obd_memory = NULL;
EXPORT_SYMBOL(obd_memory);
#endif

char obd_jobid_node[LUSTRE_JOBID_SIZE + 1];

/* Get jobid of current process by reading the environment variable
 * stored in between the "env_start" & "env_end" of task struct.
 *
 * TODO:
 * It's better to cache the jobid for later use if there is any
 * efficient way, the cl_env code probably could be reused for this
 * purpose.
 *
 * If some job scheduler doesn't store jobid in the "env_start/end",
 * then an upcall could be issued here to get the jobid by utilizing
 * the userspace tools/api. Then, the jobid must be cached.
 */
int lustre_get_jobid(char *jobid)
{
	int jobid_len = LUSTRE_JOBID_SIZE;
	char tmp_jobid[LUSTRE_JOBID_SIZE] = { 0 };
	int rc = 0;
	ENTRY;

	/* Jobstats isn't enabled */
	if (strcmp(obd_jobid_var, JOBSTATS_DISABLE) == 0)
		GOTO(out, rc = 0);
	

	/* Whole node dedicated to single job */
	if (strcmp(obd_jobid_var, JOBSTATS_NODELOCAL) == 0) {
		memcpy(jobid, obd_jobid_node, LUSTRE_JOBID_SIZE);
		RETURN(0);
	}

	/* Use process name + fsuid as jobid */
	if (strcmp(obd_jobid_var, JOBSTATS_PROCNAME_UID) == 0) {
		snprintf(tmp_jobid, LUSTRE_JOBID_SIZE, "%s.%u",
			 current_comm(),
			 from_kuid(&init_user_ns, current_fsuid()));
		GOTO(out, rc = 0);
	}

	rc = cfs_get_environ(obd_jobid_var, tmp_jobid, &jobid_len);
	if (rc) {
		if (rc == -EOVERFLOW) {
			/* For the PBS_JOBID and LOADL_STEP_ID keys (which are
			 * variable length strings instead of just numbers), it
			 * might make sense to keep the unique parts for JobID,
			 * instead of just returning an error.  That means a
			 * larger temp buffer for cfs_get_environ(), then
			 * truncating the string at some separator to fit into
			 * the specified jobid_len.  Fix later if needed. */
			static bool printed;
			if (unlikely(!printed)) {
				LCONSOLE_ERROR_MSG(0x16b, "%s value too large "
						   "for JobID buffer (%d)\n",
						   obd_jobid_var, jobid_len);
				printed = true;
			}
		} else {
			CDEBUG((rc == -ENOENT || rc == -EINVAL ||
				rc == -EDEADLK) ? D_INFO : D_ERROR,
			       "Get jobid for (%s) failed: rc = %d\n",
			       obd_jobid_var, rc);
		}
	}

out:
	if (rc != 0)
		RETURN(rc);

	/* Only replace the job ID if it changed. */
	if (strcmp(jobid, tmp_jobid) != 0)
		memcpy(jobid, tmp_jobid, jobid_len);

	RETURN(0);
}
EXPORT_SYMBOL(lustre_get_jobid);

int obd_alloc_fail(const void *ptr, const char *name, const char *type,
		   size_t size, const char *file, int line)
{
	if (ptr == NULL ||
	    (cfs_rand() & OBD_ALLOC_FAIL_MASK) < obd_alloc_fail_rate) {
		CERROR("%s%salloc of %s ("LPU64" bytes) failed at %s:%d\n",
		       ptr ? "force " :"", type, name, (__u64)size, file,
		       line);
		CERROR(LPU64" total bytes and "LPU64" total pages "
		       "("LPU64" bytes) allocated by Lustre, "
		       "%d total bytes by LNET\n",
		       obd_memory_sum(),
		       obd_pages_sum() << PAGE_CACHE_SHIFT,
		       obd_pages_sum(),
			atomic_read(&libcfs_kmemory));
		return 1;
	}
	return 0;
}
EXPORT_SYMBOL(obd_alloc_fail);

static int class_resolve_dev_name(__u32 len, const char *name)
{
        int rc;
        int dev;

        ENTRY;
        if (!len || !name) {
                CERROR("No name passed,!\n");
                GOTO(out, rc = -EINVAL);
        }
        if (name[len - 1] != 0) {
                CERROR("Name not nul terminated!\n");
                GOTO(out, rc = -EINVAL);
        }

        CDEBUG(D_IOCTL, "device name %s\n", name);
        dev = class_name2dev(name);
        if (dev == -1) {
                CDEBUG(D_IOCTL, "No device for name %s!\n", name);
                GOTO(out, rc = -EINVAL);
        }

        CDEBUG(D_IOCTL, "device name %s, dev %d\n", name, dev);
        rc = dev;

out:
        RETURN(rc);
}

int class_handle_ioctl(unsigned int cmd, unsigned long arg)
{
        char *buf = NULL;
        struct obd_ioctl_data *data;
        struct libcfs_debug_ioctl_data *debug_data;
        struct obd_device *obd = NULL;
        int err = 0, len = 0;
        ENTRY;

        /* only for debugging */
        if (cmd == LIBCFS_IOC_DEBUG_MASK) {
                debug_data = (struct libcfs_debug_ioctl_data*)arg;
                libcfs_subsystem_debug = debug_data->subs;
                libcfs_debug = debug_data->debug;
                return 0;
        }

        CDEBUG(D_IOCTL, "cmd = %x\n", cmd);
	if (obd_ioctl_getdata(&buf, &len, (void __user *)arg)) {
                CERROR("OBD ioctl: data error\n");
                RETURN(-EINVAL);
        }
        data = (struct obd_ioctl_data *)buf;

        switch (cmd) {
        case OBD_IOC_PROCESS_CFG: {
                struct lustre_cfg *lcfg;

                if (!data->ioc_plen1 || !data->ioc_pbuf1) {
                        CERROR("No config buffer passed!\n");
                        GOTO(out, err = -EINVAL);
                }
                OBD_ALLOC(lcfg, data->ioc_plen1);
                if (lcfg == NULL)
                        GOTO(out, err = -ENOMEM);
		err = copy_from_user(lcfg, data->ioc_pbuf1,
                                         data->ioc_plen1);
                if (!err)
                        err = lustre_cfg_sanity_check(lcfg, data->ioc_plen1);
                if (!err)
                        err = class_process_config(lcfg);

                OBD_FREE(lcfg, data->ioc_plen1);
                GOTO(out, err);
        }

	case OBD_GET_VERSION:
		if (!data->ioc_inlbuf1) {
			CERROR("No buffer passed in ioctl\n");
			GOTO(out, err = -EINVAL);
		}

		if (strlen(LUSTRE_VERSION_STRING) + 1 > data->ioc_inllen1) {
			CERROR("ioctl buffer too small to hold version\n");
			GOTO(out, err = -EINVAL);
		}

		memcpy(data->ioc_bulk, LUSTRE_VERSION_STRING,
		       strlen(LUSTRE_VERSION_STRING) + 1);

		err = obd_ioctl_popdata((void __user *)arg, data, len);
		if (err)
			err = -EFAULT;
		GOTO(out, err);

        case OBD_IOC_NAME2DEV: {
                /* Resolve a device name.  This does not change the
                 * currently selected device.
                 */
                int dev;

                dev = class_resolve_dev_name(data->ioc_inllen1,
                                             data->ioc_inlbuf1);
                data->ioc_dev = dev;
                if (dev < 0)
                        GOTO(out, err = -EINVAL);

		err = obd_ioctl_popdata((void __user *)arg, data,
					sizeof(*data));
                if (err)
                        err = -EFAULT;
                GOTO(out, err);
        }

        case OBD_IOC_UUID2DEV: {
                /* Resolve a device uuid.  This does not change the
                 * currently selected device.
                 */
                int dev;
                struct obd_uuid uuid;

                if (!data->ioc_inllen1 || !data->ioc_inlbuf1) {
                        CERROR("No UUID passed!\n");
                        GOTO(out, err = -EINVAL);
                }
                if (data->ioc_inlbuf1[data->ioc_inllen1 - 1] != 0) {
                        CERROR("UUID not NUL terminated!\n");
                        GOTO(out, err = -EINVAL);
                }

                CDEBUG(D_IOCTL, "device name %s\n", data->ioc_inlbuf1);
                obd_str2uuid(&uuid, data->ioc_inlbuf1);
                dev = class_uuid2dev(&uuid);
                data->ioc_dev = dev;
                if (dev == -1) {
                        CDEBUG(D_IOCTL, "No device for UUID %s!\n",
                               data->ioc_inlbuf1);
                        GOTO(out, err = -EINVAL);
                }

                CDEBUG(D_IOCTL, "device name %s, dev %d\n", data->ioc_inlbuf1,
                       dev);
		err = obd_ioctl_popdata((void __user *)arg, data,
					sizeof(*data));
                if (err)
                        err = -EFAULT;
                GOTO(out, err);
        }

        case OBD_IOC_GETDEVICE: {
                int     index = data->ioc_count;
                char    *status, *str;

                if (!data->ioc_inlbuf1) {
                        CERROR("No buffer passed in ioctl\n");
                        GOTO(out, err = -EINVAL);
                }
                if (data->ioc_inllen1 < 128) {
                        CERROR("ioctl buffer too small to hold version\n");
                        GOTO(out, err = -EINVAL);
                }

		read_lock(&obd_dev_lock);
		obd = class_num2obd(index);
		if (obd)
			class_incref(obd, __FUNCTION__, current);
		read_unlock(&obd_dev_lock);
                if (!obd)
                        GOTO(out, err = -ENOENT);

                if (obd->obd_stopping)
                        status = "ST";
                else if (obd->obd_set_up)
                        status = "UP";
                else if (obd->obd_attached)
                        status = "AT";
                else
                        status = "--";
                str = (char *)data->ioc_bulk;
                snprintf(str, len - sizeof(*data), "%3d %s %s %s %s %d",
                         (int)index, status, obd->obd_type->typ_name,
                         obd->obd_name, obd->obd_uuid.uuid,
			 atomic_read(&obd->obd_refcount));
		err = obd_ioctl_popdata((void __user *)arg, data, len);

                GOTO(out, err = 0);
        }

        }

        if (data->ioc_dev == OBD_DEV_BY_DEVNAME) {
                if (data->ioc_inllen4 <= 0 || data->ioc_inlbuf4 == NULL)
                        GOTO(out, err = -EINVAL);
                if (strnlen(data->ioc_inlbuf4, MAX_OBD_NAME) >= MAX_OBD_NAME)
                        GOTO(out, err = -EINVAL);
		read_lock(&obd_dev_lock);
		obd = class_name2obd(data->ioc_inlbuf4);
		if (obd)
			class_incref(obd, __FUNCTION__, current);
		read_unlock(&obd_dev_lock);
	} else if (data->ioc_dev < class_devno_max()) {
		read_lock(&obd_dev_lock);
		obd = class_num2obd(data->ioc_dev);
		if (obd)
			class_incref(obd, __FUNCTION__, current);
		read_unlock(&obd_dev_lock);
        } else {
                CERROR("OBD ioctl: No device\n");
                GOTO(out, err = -EINVAL);
        }

        if (obd == NULL) {
                CERROR("OBD ioctl : No Device %d\n", data->ioc_dev);
                GOTO(out, err = -EINVAL);
        }
        LASSERT(obd->obd_magic == OBD_DEVICE_MAGIC);

        if (!obd->obd_set_up || obd->obd_stopping) {
                CERROR("OBD ioctl: device not setup %d \n", data->ioc_dev);
                GOTO(out, err = -EINVAL);
        }

        switch(cmd) {
        case OBD_IOC_NO_TRANSNO: {
                if (!obd->obd_attached) {
                        CERROR("Device %d not attached\n", obd->obd_minor);
                        GOTO(out, err = -ENODEV);
                }
                CDEBUG(D_HA, "%s: disabling committed-transno notification\n",
                       obd->obd_name);
                obd->obd_no_transno = 1;
                GOTO(out, err = 0);
        }

        default: {
                err = obd_iocontrol(cmd, obd->obd_self_export, len, data, NULL);
                if (err)
                        GOTO(out, err);

		err = obd_ioctl_popdata((void __user *)arg, data, len);
                if (err)
                        err = -EFAULT;
                GOTO(out, err);
        }
        }

 out:
	if (obd)
		class_decref(obd, __FUNCTION__, current);
        if (buf)
                obd_ioctl_freedata(buf, len);
        RETURN(err);
} /* class_handle_ioctl */

#define OBD_INIT_CHECK
#ifdef OBD_INIT_CHECK
static int obd_init_checks(void)
{
        __u64 u64val, div64val;
        char buf[64];
        int len, ret = 0;

        CDEBUG(D_INFO, "LPU64=%s, LPD64=%s, LPX64=%s\n", LPU64, LPD64, LPX64);

        CDEBUG(D_INFO, "OBD_OBJECT_EOF = "LPX64"\n", (__u64)OBD_OBJECT_EOF);

        u64val = OBD_OBJECT_EOF;
        CDEBUG(D_INFO, "u64val OBD_OBJECT_EOF = "LPX64"\n", u64val);
        if (u64val != OBD_OBJECT_EOF) {
                CERROR("__u64 "LPX64"(%d) != 0xffffffffffffffff\n",
                       u64val, (int)sizeof(u64val));
                ret = -EINVAL;
        }
        len = snprintf(buf, sizeof(buf), LPX64, u64val);
        if (len != 18) {
                CWARN("LPX64 wrong length! strlen(%s)=%d != 18\n", buf, len);
                ret = -EINVAL;
        }

        div64val = OBD_OBJECT_EOF;
        CDEBUG(D_INFO, "u64val OBD_OBJECT_EOF = "LPX64"\n", u64val);
        if (u64val != OBD_OBJECT_EOF) {
                CERROR("__u64 "LPX64"(%d) != 0xffffffffffffffff\n",
                       u64val, (int)sizeof(u64val));
                ret = -EOVERFLOW;
        }
        if (u64val >> 8 != OBD_OBJECT_EOF >> 8) {
                CERROR("__u64 "LPX64"(%d) != 0xffffffffffffffff\n",
                       u64val, (int)sizeof(u64val));
                return -EOVERFLOW;
        }
        if (do_div(div64val, 256) != (u64val & 255)) {
                CERROR("do_div("LPX64",256) != "LPU64"\n", u64val, u64val &255);
                return -EOVERFLOW;
        }
        if (u64val >> 8 != div64val) {
                CERROR("do_div("LPX64",256) "LPU64" != "LPU64"\n",
                       u64val, div64val, u64val >> 8);
                return -EOVERFLOW;
        }
        len = snprintf(buf, sizeof(buf), LPX64, u64val);
        if (len != 18) {
                CWARN("LPX64 wrong length! strlen(%s)=%d != 18\n", buf, len);
                ret = -EINVAL;
        }
        len = snprintf(buf, sizeof(buf), LPU64, u64val);
        if (len != 20) {
                CWARN("LPU64 wrong length! strlen(%s)=%d != 20\n", buf, len);
                ret = -EINVAL;
        }
        len = snprintf(buf, sizeof(buf), LPD64, u64val);
        if (len != 2) {
                CWARN("LPD64 wrong length! strlen(%s)=%d != 2\n", buf, len);
                ret = -EINVAL;
        }
	if ((u64val & ~CFS_PAGE_MASK) >= PAGE_CACHE_SIZE) {
                CWARN("mask failed: u64val "LPU64" >= "LPU64"\n", u64val,
		      (__u64)PAGE_CACHE_SIZE);
                ret = -EINVAL;
        }

        return ret;
}
#else
#define obd_init_checks() do {} while(0)
#endif

static int __init init_obdclass(void)
{
	int i, err;

        for (i = CAPA_SITE_CLIENT; i < CAPA_SITE_MAX; i++)
		INIT_LIST_HEAD(&capa_list[i]);

<<<<<<< HEAD
	LCONSOLE_INFO("Lustre: Build Version: "BUILD_VERSION"\n");
=======
	spin_lock_init(&obd_stale_export_lock);
	INIT_LIST_HEAD(&obd_stale_exports);
	atomic_set(&obd_stale_export_num, 0);

	LCONSOLE_INFO("Lustre: Build Version: "LUSTRE_VERSION_STRING"\n");
>>>>>>> 1d0c43d8

	spin_lock_init(&obd_types_lock);
	obd_zombie_impexp_init();
#ifdef CONFIG_PROC_FS
	obd_memory = lprocfs_alloc_stats(OBD_STATS_NUM,
					 LPROCFS_STATS_FLAG_NONE |
					 LPROCFS_STATS_FLAG_IRQ_SAFE);
	if (obd_memory == NULL) {
		CERROR("kmalloc of 'obd_memory' failed\n");
		RETURN(-ENOMEM);
	}

	lprocfs_counter_init(obd_memory, OBD_MEMORY_STAT,
			     LPROCFS_CNTR_AVGMINMAX,
			     "memused", "bytes");
	lprocfs_counter_init(obd_memory, OBD_MEMORY_PAGES_STAT,
			     LPROCFS_CNTR_AVGMINMAX,
			     "pagesused", "pages");
#endif
	err = obd_init_checks();
	if (err == -EOVERFLOW)
		return err;

	class_init_uuidlist();
	err = class_handle_init();
	if (err)
		return err;

	INIT_LIST_HEAD(&obd_types);

	err = misc_register(&obd_psdev);
	if (err) {
		CERROR("cannot register %d err %d\n", OBD_DEV_MINOR, err);
		return err;
	}

	/* This struct is already zeroed for us (static global) */
	for (i = 0; i < class_devno_max(); i++)
		obd_devs[i] = NULL;

	/* Default the dirty page cache cap to 1/2 of system memory.
	 * For clients with less memory, a larger fraction is needed
	 * for other purposes (mostly for BGL). */
	if (totalram_pages <= 512 << (20 - PAGE_CACHE_SHIFT))
		obd_max_dirty_pages = totalram_pages / 4;
	else
		obd_max_dirty_pages = totalram_pages / 2;

	err = obd_init_caches();
	if (err)
		return err;
	err = class_procfs_init();
	if (err)
		return err;

	err = lu_global_init();
	if (err)
		return err;

	err = lu_capainfo_init();
	if (err)
		return err;

	err = cl_global_init();
	if (err != 0)
		return err;

#ifdef HAVE_SERVER_SUPPORT
	err = dt_global_init();
	if (err != 0)
		return err;

	err = lu_ucred_global_init();
	if (err != 0)
		return err;
#endif /* HAVE_SERVER_SUPPORT */

	err = llog_info_init();
	if (err)
		return err;

	err = lustre_register_fs();

	return err;
}

void obd_update_maxusage(void)
{
	__u64 max1, max2;

	max1 = obd_pages_sum();
	max2 = obd_memory_sum();

	spin_lock(&obd_updatemax_lock);
	if (max1 > obd_max_pages)
		obd_max_pages = max1;
	if (max2 > obd_max_alloc)
		obd_max_alloc = max2;
	spin_unlock(&obd_updatemax_lock);
}
EXPORT_SYMBOL(obd_update_maxusage);

#ifdef CONFIG_PROC_FS
__u64 obd_memory_max(void)
{
	__u64 ret;

	spin_lock(&obd_updatemax_lock);
	ret = obd_max_alloc;
	spin_unlock(&obd_updatemax_lock);

	return ret;
}

__u64 obd_pages_max(void)
{
	__u64 ret;

	spin_lock(&obd_updatemax_lock);
	ret = obd_max_pages;
	spin_unlock(&obd_updatemax_lock);

	return ret;
}
#endif /* CONFIG_PROC_FS */

/* liblustre doesn't call cleanup_obdclass, apparently.  we carry on in this
 * ifdef to the end of the file to cover module and versioning goo.*/
static void cleanup_obdclass(void)
{
        __u64 memory_leaked, pages_leaked;
        __u64 memory_max, pages_max;
        ENTRY;

        lustre_unregister_fs();

	misc_deregister(&obd_psdev);
	llog_info_fini();
#ifdef HAVE_SERVER_SUPPORT
	lu_ucred_global_fini();
	dt_global_fini();
#endif /* HAVE_SERVER_SUPPORT */
	cl_global_fini();
	lu_capainfo_fini();
	lu_global_fini();

        obd_cleanup_caches();
        obd_sysctl_clean();

        class_procfs_clean();

        class_handle_cleanup();
        class_exit_uuidlist();
        obd_zombie_impexp_stop();
	LASSERT(list_empty(&obd_stale_exports));

        memory_leaked = obd_memory_sum();
        pages_leaked = obd_pages_sum();

        memory_max = obd_memory_max();
        pages_max = obd_pages_max();

        lprocfs_free_stats(&obd_memory);
        CDEBUG((memory_leaked) ? D_ERROR : D_INFO,
               "obd_memory max: "LPU64", leaked: "LPU64"\n",
               memory_max, memory_leaked);
        CDEBUG((pages_leaked) ? D_ERROR : D_INFO,
               "obd_memory_pages max: "LPU64", leaked: "LPU64"\n",
               pages_max, pages_leaked);

        EXIT;
}

MODULE_AUTHOR("OpenSFS, Inc. <http://www.lustre.org/>");
MODULE_DESCRIPTION("Lustre Class Driver");
MODULE_VERSION(LUSTRE_VERSION_STRING);
MODULE_LICENSE("GPL");

cfs_module(obdclass, LUSTRE_VERSION_STRING, init_obdclass, cleanup_obdclass);<|MERGE_RESOLUTION|>--- conflicted
+++ resolved
@@ -554,15 +554,11 @@
         for (i = CAPA_SITE_CLIENT; i < CAPA_SITE_MAX; i++)
 		INIT_LIST_HEAD(&capa_list[i]);
 
-<<<<<<< HEAD
-	LCONSOLE_INFO("Lustre: Build Version: "BUILD_VERSION"\n");
-=======
 	spin_lock_init(&obd_stale_export_lock);
 	INIT_LIST_HEAD(&obd_stale_exports);
 	atomic_set(&obd_stale_export_num, 0);
 
 	LCONSOLE_INFO("Lustre: Build Version: "LUSTRE_VERSION_STRING"\n");
->>>>>>> 1d0c43d8
 
 	spin_lock_init(&obd_types_lock);
 	obd_zombie_impexp_init();
