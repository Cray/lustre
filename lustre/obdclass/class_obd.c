--- conflicted
+++ resolved
@@ -489,13 +489,8 @@
                 ret = -EINVAL;
         }
         if ((u64val & ~CFS_PAGE_MASK) >= CFS_PAGE_SIZE) {
-<<<<<<< HEAD
                 CWARN("mask failed: u64val "LPU64" >= %lu\n", u64val, 
-                      CFS_PAGE_SIZE);
-=======
-                CWARN("mask failed: u64val "LPU64" >= "LPU64"\n", u64val,
-                      (__u64)CFS_PAGE_SIZE);
->>>>>>> 7bbcc3c5
+                      (unsigned long)CFS_PAGE_SIZE);
                 ret = -EINVAL;
         }
 
