--- conflicted
+++ resolved
@@ -84,11 +84,7 @@
 
         if (OBD_FAIL_CHECK_ONCE(OBD_FAIL_MDS_LLOG_CREATE_FAILED))
                 RETURN(ERR_PTR(-ENOSPC));
-<<<<<<< HEAD
-        
-=======
-
->>>>>>> 03b71240
+
         rc = llog_create(cathandle->lgh_ctxt, &loghandle, NULL, NULL);
         if (rc)
                 RETURN(ERR_PTR(rc));
