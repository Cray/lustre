/* -*- mode: c; c-basic-offset: 8; indent-tabs-mode: nil; -*-
 * vim:expandtab:shiftwidth=8:tabstop=8:
 *
 * GPL HEADER START
 *
 * DO NOT ALTER OR REMOVE COPYRIGHT NOTICES OR THIS FILE HEADER.
 *
 * This program is free software; you can redistribute it and/or modify
 * it under the terms of the GNU General Public License version 2 only,
 * as published by the Free Software Foundation.
 *
 * This program is distributed in the hope that it will be useful, but
 * WITHOUT ANY WARRANTY; without even the implied warranty of
 * MERCHANTABILITY or FITNESS FOR A PARTICULAR PURPOSE.  See the GNU
 * General Public License version 2 for more details (a copy is included
 * in the LICENSE file that accompanied this code).
 *
 * You should have received a copy of the GNU General Public License
 * version 2 along with this program; If not, see
 * http://www.sun.com/software/products/lustre/docs/GPLv2.pdf
 *
 * Please contact Sun Microsystems, Inc., 4150 Network Circle, Santa Clara,
 * CA 95054 USA or visit www.sun.com if you need additional information or
 * have any questions.
 *
 * GPL HEADER END
 */
/*
 * Copyright  2008 Sun Microsystems, Inc. All rights reserved
 * Use is subject to license terms.
 */
/*
 * This file is part of Lustre, http://www.lustre.org/
 * Lustre is a trademark of Sun Microsystems, Inc.
 *
 * lustre/obdclass/llog_cat.c
 *
 * OST<->MDS recovery logging infrastructure.
 *
 * Invariants in implementation:
 * - we do not share logs among different OST<->MDS connections, so that
 *   if an OST or MDS fails it need only look at log(s) relevant to itself
 *
 * Author: Andreas Dilger <adilger@clusterfs.com>
 */

#define DEBUG_SUBSYSTEM S_LOG

#ifndef EXPORT_SYMTAB
#define EXPORT_SYMTAB
#endif

#ifndef __KERNEL__
#include <liblustre.h>
#endif

#include <obd_class.h>
#include <lustre_log.h>
#include <libcfs/list.h>

/* Create a new log handle and add it to the open list.
 * This log handle will be closed when all of the records in it are removed.
 *
 * Assumes caller has already pushed us into the kernel context and is locking.
 */
static struct llog_handle *llog_cat_new_log(struct llog_handle *cathandle)
{
        struct llog_handle *loghandle;
        struct llog_log_hdr *llh;
        struct llog_logid_rec rec = { { 0 }, };
        int rc, index, bitmap_size;
        ENTRY;

        llh = cathandle->lgh_hdr;
        bitmap_size = LLOG_BITMAP_SIZE(llh);

        index = (cathandle->lgh_last_idx + 1) % bitmap_size;

        /* maximum number of available slots in catlog is bitmap_size - 2 */
        if (llh->llh_cat_idx == index) {
                CERROR("no free catalog slots for log...\n");
                RETURN(ERR_PTR(-ENOSPC));
        }

        if (OBD_FAIL_CHECK_ONCE(OBD_FAIL_MDS_LLOG_CREATE_FAILED))
                RETURN(ERR_PTR(-ENOSPC));
<<<<<<< HEAD
        
=======

>>>>>>> 7df8d1be
        rc = llog_create(cathandle->lgh_ctxt, &loghandle, NULL, NULL);
        if (rc)
                RETURN(ERR_PTR(rc));

        rc = llog_init_handle(loghandle,
                              LLOG_F_IS_PLAIN | LLOG_F_ZAP_WHEN_EMPTY,
                              &cathandle->lgh_hdr->llh_tgtuuid);
        if (rc)
                GOTO(out_destroy, rc);
        if (index == 0)
                index = 1;
        if (ext2_set_bit(index, llh->llh_bitmap)) {
                CERROR("argh, index %u already set in log bitmap?\n",
                       index);
                LBUG(); /* should never happen */
        }
        cathandle->lgh_last_idx = index;
        llh->llh_count++;
        llh->llh_tail.lrt_index = index;

        CDEBUG(D_RPCTRACE,"new recovery log "LPX64":%x for index %u of catalog "
               LPX64"\n", loghandle->lgh_id.lgl_oid, loghandle->lgh_id.lgl_ogen,
               index, cathandle->lgh_id.lgl_oid);
        /* build the record for this log in the catalog */
        rec.lid_hdr.lrh_len = sizeof(rec);
        rec.lid_hdr.lrh_index = index;
        rec.lid_hdr.lrh_type = LLOG_LOGID_MAGIC;
        rec.lid_id = loghandle->lgh_id;
        rec.lid_tail.lrt_len = sizeof(rec);
        rec.lid_tail.lrt_index = index;

        /* update the catalog: header and record */
        rc = llog_write_rec(cathandle, &rec.lid_hdr,
                            &loghandle->u.phd.phd_cookie, 1, NULL, index);
        if (rc < 0) {
                GOTO(out_destroy, rc);
        }

        loghandle->lgh_hdr->llh_cat_idx = index;
        cathandle->u.chd.chd_current_log = loghandle;
        LASSERT(list_empty(&loghandle->u.phd.phd_entry));
        list_add_tail(&loghandle->u.phd.phd_entry, &cathandle->u.chd.chd_head);

out_destroy:
        if (rc < 0)
                llog_destroy(loghandle);

        RETURN(loghandle);
}

/* Open an existent log handle and add it to the open list.
 * This log handle will be closed when all of the records in it are removed.
 *
 * Assumes caller has already pushed us into the kernel context and is locking.
 * We return a lock on the handle to ensure nobody yanks it from us.
 */
int llog_cat_id2handle(struct llog_handle *cathandle, struct llog_handle **res,
                       struct llog_logid *logid)
{
        struct llog_handle *loghandle;
        int rc = 0;
        ENTRY;

        if (cathandle == NULL)
                RETURN(-EBADF);

        list_for_each_entry(loghandle, &cathandle->u.chd.chd_head,
                            u.phd.phd_entry) {
                struct llog_logid *cgl = &loghandle->lgh_id;
                if (cgl->lgl_oid == logid->lgl_oid) {
                        if (cgl->lgl_ogen != logid->lgl_ogen) {
                                CERROR("log "LPX64" generation %x != %x\n",
                                       logid->lgl_oid, cgl->lgl_ogen,
                                       logid->lgl_ogen);
                                continue;
                        }
                        loghandle->u.phd.phd_cat_handle = cathandle;
                        GOTO(out, rc = 0);
                }
        }

        rc = llog_create(cathandle->lgh_ctxt, &loghandle, logid, NULL);
        if (rc) {
                CERROR("error opening log id "LPX64":%x: rc %d\n",
                       logid->lgl_oid, logid->lgl_ogen, rc);
        } else {
                rc = llog_init_handle(loghandle, LLOG_F_IS_PLAIN, NULL);
                if (!rc) {
                        list_add(&loghandle->u.phd.phd_entry,
                                 &cathandle->u.chd.chd_head);
                }
        }
        if (!rc) {
                loghandle->u.phd.phd_cat_handle = cathandle;
                loghandle->u.phd.phd_cookie.lgc_lgl = cathandle->lgh_id;
                loghandle->u.phd.phd_cookie.lgc_index =
                        loghandle->lgh_hdr->llh_cat_idx;
        }

out:
        *res = loghandle;
        RETURN(rc);
}

int llog_cat_put(struct llog_handle *cathandle)
{
        struct llog_handle *loghandle, *n;
        int rc;
        ENTRY;

        list_for_each_entry_safe(loghandle, n, &cathandle->u.chd.chd_head,
                                 u.phd.phd_entry) {
                int err = llog_close(loghandle);
                if (err)
                        CERROR("error closing loghandle\n");
        }
        rc = llog_close(cathandle);
        RETURN(rc);
}
EXPORT_SYMBOL(llog_cat_put);

/**
 * lockdep markers for nested struct llog_handle::lgh_lock locking.
 */
enum {
        LLOGH_CAT,
        LLOGH_LOG
};

/** Return the currently active log handle.  If the current log handle doesn't
 * have enough space left for the current record, start a new one.
 *
 * If reclen is 0, we only want to know what the currently active log is,
 * otherwise we get a lock on this log so nobody can steal our space.
 *
 * Assumes caller has already pushed us into the kernel context and is locking.
 *
 * NOTE: loghandle is write-locked upon successful return
 */
static struct llog_handle *llog_cat_current_log(struct llog_handle *cathandle,
                                                int create)
{
        struct llog_handle *loghandle = NULL;
        ENTRY;

        down_read_nested(&cathandle->lgh_lock, LLOGH_CAT);
        loghandle = cathandle->u.chd.chd_current_log;
        if (loghandle) {
                struct llog_log_hdr *llh = loghandle->lgh_hdr;
                down_write_nested(&loghandle->lgh_lock, LLOGH_LOG);
                if (loghandle->lgh_last_idx < LLOG_BITMAP_SIZE(llh) - 1) {
                        up_read(&cathandle->lgh_lock);
                        RETURN(loghandle);
                } else {
                        up_write(&loghandle->lgh_lock);
                }
        }
        if (!create) {
                if (loghandle)
                        down_write(&loghandle->lgh_lock);
                up_read(&cathandle->lgh_lock);
                RETURN(loghandle);
        }
        up_read(&cathandle->lgh_lock);

        /* time to create new log */

        /* first, we have to make sure the state hasn't changed */
        down_write_nested(&cathandle->lgh_lock, LLOGH_CAT);
        loghandle = cathandle->u.chd.chd_current_log;
        if (loghandle) {
                struct llog_log_hdr *llh = loghandle->lgh_hdr;
                down_write_nested(&loghandle->lgh_lock, LLOGH_LOG);
                if (loghandle->lgh_last_idx < LLOG_BITMAP_SIZE(llh) - 1) {
                        up_write(&cathandle->lgh_lock);
                        RETURN(loghandle);
                } else {
                        up_write(&loghandle->lgh_lock);
                }
        }

        CDEBUG(D_INODE, "creating new log\n");
        loghandle = llog_cat_new_log(cathandle);
        if (!IS_ERR(loghandle))
                down_write_nested(&loghandle->lgh_lock, LLOGH_LOG);
        up_write(&cathandle->lgh_lock);
        RETURN(loghandle);
}

/* Add a single record to the recovery log(s) using a catalog
 * Returns as llog_write_record
 *
 * Assumes caller has already pushed us into the kernel context.
 */
int llog_cat_add_rec(struct llog_handle *cathandle, struct llog_rec_hdr *rec,
                     struct llog_cookie *reccookie, void *buf)
{
        struct llog_handle *loghandle;
        int rc;
        ENTRY;

        LASSERT(rec->lrh_len <= LLOG_CHUNK_SIZE);
        loghandle = llog_cat_current_log(cathandle, 1);
        if (IS_ERR(loghandle))
                RETURN(PTR_ERR(loghandle));
        /* loghandle is already locked by llog_cat_current_log() for us */
        rc = llog_write_rec(loghandle, rec, reccookie, 1, buf, -1);
        up_write(&loghandle->lgh_lock);
        if (rc == -ENOSPC) {
                /* to create a new plain log */
                loghandle = llog_cat_current_log(cathandle, 1);
                if (IS_ERR(loghandle))
                        RETURN(PTR_ERR(loghandle));
                rc = llog_write_rec(loghandle, rec, reccookie, 1, buf, -1);
                up_write(&loghandle->lgh_lock);
        }

        RETURN(rc);
}
EXPORT_SYMBOL(llog_cat_add_rec);

/* For each cookie in the cookie array, we clear the log in-use bit and either:
 * - the log is empty, so mark it free in the catalog header and delete it
 * - the log is not empty, just write out the log header
 *
 * The cookies may be in different log files, so we need to get new logs
 * each time.
 *
 * Assumes caller has already pushed us into the kernel context.
 */
int llog_cat_cancel_records(struct llog_handle *cathandle, int count,
                            struct llog_cookie *cookies)
{
        int i, index, rc = 0;
        ENTRY;

        down_write_nested(&cathandle->lgh_lock, LLOGH_CAT);
        for (i = 0; i < count; i++, cookies++) {
                struct llog_handle *loghandle;
                struct llog_logid *lgl = &cookies->lgc_lgl;

                rc = llog_cat_id2handle(cathandle, &loghandle, lgl);
                if (rc) {
                        CERROR("Cannot find log "LPX64"\n", lgl->lgl_oid);
                        break;
                }

                down_write_nested(&loghandle->lgh_lock, LLOGH_LOG);
                rc = llog_cancel_rec(loghandle, cookies->lgc_index);
                up_write(&loghandle->lgh_lock);

                if (rc == 1) {          /* log has been destroyed */
                        index = loghandle->u.phd.phd_cookie.lgc_index;
                        if (cathandle->u.chd.chd_current_log == loghandle)
                                cathandle->u.chd.chd_current_log = NULL;
                        llog_free_handle(loghandle);

                        LASSERT(index);
                        llog_cat_set_first_idx(cathandle, index);
                        rc = llog_cancel_rec(cathandle, index);
                        if (rc == 0)
                                CDEBUG(D_RPCTRACE,"cancel plain log at index %u"
                                       " of catalog "LPX64"\n",
                                       index, cathandle->lgh_id.lgl_oid);
                }
        }
        up_write(&cathandle->lgh_lock);

        RETURN(rc);
}
EXPORT_SYMBOL(llog_cat_cancel_records);

int llog_cat_process_cb(struct llog_handle *cat_llh, struct llog_rec_hdr *rec,
                        void *data)
{
        struct llog_process_data *d = data;
        struct llog_logid_rec *lir = (struct llog_logid_rec *)rec;
        struct llog_handle *llh;
        int rc;

        ENTRY;
        if (rec->lrh_type != LLOG_LOGID_MAGIC) {
                CERROR("invalid record in catalog\n");
                RETURN(-EINVAL);
        }
        CDEBUG(D_HA, "processing log "LPX64":%x at index %u of catalog "
               LPX64"\n", lir->lid_id.lgl_oid, lir->lid_id.lgl_ogen,
               rec->lrh_index, cat_llh->lgh_id.lgl_oid);

        rc = llog_cat_id2handle(cat_llh, &llh, &lir->lid_id);
        if (rc) {
                CERROR("Cannot find handle for log "LPX64"\n",
                       lir->lid_id.lgl_oid);
                RETURN(rc);
        }

        rc = llog_process(llh, d->lpd_cb, d->lpd_data, NULL);
        RETURN(rc);
}

int llog_cat_process(struct llog_handle *cat_llh, llog_cb_t cb, void *data)
{
        struct llog_process_data d;
        struct llog_process_cat_data cd;
        struct llog_log_hdr *llh = cat_llh->lgh_hdr;
        int rc;
        ENTRY;

        LASSERT(llh->llh_flags & LLOG_F_IS_CAT);
        d.lpd_data = data;
        d.lpd_cb = cb;

        if (llh->llh_cat_idx > cat_llh->lgh_last_idx) {
                CWARN("catlog "LPX64" crosses index zero\n",
                      cat_llh->lgh_id.lgl_oid);

                cd.lpcd_first_idx = llh->llh_cat_idx;
                cd.lpcd_last_idx = 0;
                rc = llog_process(cat_llh, llog_cat_process_cb, &d, &cd);
                if (rc != 0)
                        RETURN(rc);

                cd.lpcd_first_idx = 0;
                cd.lpcd_last_idx = cat_llh->lgh_last_idx;
                rc = llog_process(cat_llh, llog_cat_process_cb, &d, &cd);
        } else {
                rc = llog_process(cat_llh, llog_cat_process_cb, &d, NULL);
        }

        RETURN(rc);
}
EXPORT_SYMBOL(llog_cat_process);

#ifdef __KERNEL__
int llog_cat_process_thread(void *data)
{
        struct llog_process_cat_args *args = data;
        struct llog_ctxt *ctxt = args->lpca_ctxt;
        struct llog_handle *llh = NULL;
        void  *cb = args->lpca_cb;
        struct llog_logid logid;
        int rc;
        ENTRY;

        cfs_daemonize_ctxt("ll_log_process");

        logid = *(struct llog_logid *)(args->lpca_arg);
        rc = llog_create(ctxt, &llh, &logid, NULL);
        if (rc) {
                CERROR("llog_create() failed %d\n", rc);
                GOTO(out, rc);
        }
        rc = llog_init_handle(llh, LLOG_F_IS_CAT, NULL);
        if (rc) {
                CERROR("llog_init_handle failed %d\n", rc);
                GOTO(release_llh, rc);
        }

        if (cb) {
                rc = llog_cat_process(llh, (llog_cb_t)cb, NULL);
                if (rc != LLOG_PROC_BREAK && rc != 0)
                        CERROR("llog_cat_process() failed %d\n", rc);
        } else {
                CWARN("No callback function for recovery\n");
        }

        /*
         * Make sure that all cached data is sent.
         */
        llog_sync(ctxt, NULL);
        GOTO(release_llh, rc);
release_llh:
        rc = llog_cat_put(llh);
        if (rc)
                CERROR("llog_cat_put() failed %d\n", rc);
out:
        llog_ctxt_put(ctxt);
        OBD_FREE_PTR(args);
        return rc;
}
EXPORT_SYMBOL(llog_cat_process_thread);
#endif

static int llog_cat_reverse_process_cb(struct llog_handle *cat_llh,
                                       struct llog_rec_hdr *rec, void *data)
{
        struct llog_process_data *d = data;
        struct llog_logid_rec *lir = (struct llog_logid_rec *)rec;
        struct llog_handle *llh;
        int rc;

        if (le32_to_cpu(rec->lrh_type) != LLOG_LOGID_MAGIC) {
                CERROR("invalid record in catalog\n");
                RETURN(-EINVAL);
        }
        CDEBUG(D_HA, "processing log "LPX64":%x at index %u of catalog "
               LPX64"\n", lir->lid_id.lgl_oid, lir->lid_id.lgl_ogen,
               le32_to_cpu(rec->lrh_index), cat_llh->lgh_id.lgl_oid);

        rc = llog_cat_id2handle(cat_llh, &llh, &lir->lid_id);
        if (rc) {
                CERROR("Cannot find handle for log "LPX64"\n",
                       lir->lid_id.lgl_oid);
                RETURN(rc);
        }

        rc = llog_reverse_process(llh, d->lpd_cb, d->lpd_data, NULL);
        RETURN(rc);
}

int llog_cat_reverse_process(struct llog_handle *cat_llh,
                             llog_cb_t cb, void *data)
{
        struct llog_process_data d;
        struct llog_process_cat_data cd;
        struct llog_log_hdr *llh = cat_llh->lgh_hdr;
        int rc;
        ENTRY;

        LASSERT(llh->llh_flags & LLOG_F_IS_CAT);
        d.lpd_data = data;
        d.lpd_cb = cb;

        if (llh->llh_cat_idx > cat_llh->lgh_last_idx) {
                CWARN("catalog "LPX64" crosses index zero\n",
                      cat_llh->lgh_id.lgl_oid);

                cd.lpcd_first_idx = 0;
                cd.lpcd_last_idx = cat_llh->lgh_last_idx;
                rc = llog_reverse_process(cat_llh, llog_cat_reverse_process_cb,
                                          &d, &cd);
                if (rc != 0)
                        RETURN(rc);

                cd.lpcd_first_idx = le32_to_cpu(llh->llh_cat_idx);
                cd.lpcd_last_idx = 0;
                rc = llog_reverse_process(cat_llh, llog_cat_reverse_process_cb,
                                          &d, &cd);
        } else {
                rc = llog_reverse_process(cat_llh, llog_cat_reverse_process_cb,
                                          &d, NULL);
        }

        RETURN(rc);
}
EXPORT_SYMBOL(llog_cat_reverse_process);

int llog_cat_set_first_idx(struct llog_handle *cathandle, int index)
{
        struct llog_log_hdr *llh = cathandle->lgh_hdr;
        int i, bitmap_size, idx;
        ENTRY;

        bitmap_size = LLOG_BITMAP_SIZE(llh);
        if (llh->llh_cat_idx == (index - 1)) {
                idx = llh->llh_cat_idx + 1;
                llh->llh_cat_idx = idx;
                if (idx == cathandle->lgh_last_idx)
                        goto out;
                for (i = (index + 1) % bitmap_size;
                     i != cathandle->lgh_last_idx;
                     i = (i + 1) % bitmap_size) {
                        if (!ext2_test_bit(i, llh->llh_bitmap)) {
                                idx = llh->llh_cat_idx + 1;
                                llh->llh_cat_idx = idx;
                        } else if (i == 0) {
                                llh->llh_cat_idx = 0;
                        } else {
                                break;
                        }
                }
out:
                CDEBUG(D_RPCTRACE, "set catlog "LPX64" first idx %u\n",
                       cathandle->lgh_id.lgl_oid, llh->llh_cat_idx);
        }

        RETURN(0);
}<|MERGE_RESOLUTION|>--- conflicted
+++ resolved
@@ -84,11 +84,7 @@
 
         if (OBD_FAIL_CHECK_ONCE(OBD_FAIL_MDS_LLOG_CREATE_FAILED))
                 RETURN(ERR_PTR(-ENOSPC));
-<<<<<<< HEAD
-        
-=======
-
->>>>>>> 7df8d1be
+
         rc = llog_create(cathandle->lgh_ctxt, &loghandle, NULL, NULL);
         if (rc)
                 RETURN(ERR_PTR(rc));
@@ -184,7 +180,7 @@
         if (!rc) {
                 loghandle->u.phd.phd_cat_handle = cathandle;
                 loghandle->u.phd.phd_cookie.lgc_lgl = cathandle->lgh_id;
-                loghandle->u.phd.phd_cookie.lgc_index =
+                loghandle->u.phd.phd_cookie.lgc_index = 
                         loghandle->lgh_hdr->llh_cat_idx;
         }
 
@@ -210,15 +206,7 @@
 }
 EXPORT_SYMBOL(llog_cat_put);
 
-/**
- * lockdep markers for nested struct llog_handle::lgh_lock locking.
- */
-enum {
-        LLOGH_CAT,
-        LLOGH_LOG
-};
-
-/** Return the currently active log handle.  If the current log handle doesn't
+/* Return the currently active log handle.  If the current log handle doesn't
  * have enough space left for the current record, start a new one.
  *
  * If reclen is 0, we only want to know what the currently active log is,
@@ -234,11 +222,11 @@
         struct llog_handle *loghandle = NULL;
         ENTRY;
 
-        down_read_nested(&cathandle->lgh_lock, LLOGH_CAT);
+        down_read(&cathandle->lgh_lock);
         loghandle = cathandle->u.chd.chd_current_log;
         if (loghandle) {
                 struct llog_log_hdr *llh = loghandle->lgh_hdr;
-                down_write_nested(&loghandle->lgh_lock, LLOGH_LOG);
+                down_write(&loghandle->lgh_lock);
                 if (loghandle->lgh_last_idx < LLOG_BITMAP_SIZE(llh) - 1) {
                         up_read(&cathandle->lgh_lock);
                         RETURN(loghandle);
@@ -257,11 +245,11 @@
         /* time to create new log */
 
         /* first, we have to make sure the state hasn't changed */
-        down_write_nested(&cathandle->lgh_lock, LLOGH_CAT);
+        down_write(&cathandle->lgh_lock);
         loghandle = cathandle->u.chd.chd_current_log;
         if (loghandle) {
                 struct llog_log_hdr *llh = loghandle->lgh_hdr;
-                down_write_nested(&loghandle->lgh_lock, LLOGH_LOG);
+                down_write(&loghandle->lgh_lock);
                 if (loghandle->lgh_last_idx < LLOG_BITMAP_SIZE(llh) - 1) {
                         up_write(&cathandle->lgh_lock);
                         RETURN(loghandle);
@@ -273,7 +261,7 @@
         CDEBUG(D_INODE, "creating new log\n");
         loghandle = llog_cat_new_log(cathandle);
         if (!IS_ERR(loghandle))
-                down_write_nested(&loghandle->lgh_lock, LLOGH_LOG);
+                down_write(&loghandle->lgh_lock);
         up_write(&cathandle->lgh_lock);
         RETURN(loghandle);
 }
@@ -325,7 +313,7 @@
         int i, index, rc = 0;
         ENTRY;
 
-        down_write_nested(&cathandle->lgh_lock, LLOGH_CAT);
+        down_write(&cathandle->lgh_lock);
         for (i = 0; i < count; i++, cookies++) {
                 struct llog_handle *loghandle;
                 struct llog_logid *lgl = &cookies->lgc_lgl;
@@ -336,7 +324,7 @@
                         break;
                 }
 
-                down_write_nested(&loghandle->lgh_lock, LLOGH_LOG);
+                down_write(&loghandle->lgh_lock);
                 rc = llog_cancel_rec(loghandle, cookies->lgc_index);
                 up_write(&loghandle->lgh_lock);
 
@@ -455,8 +443,8 @@
                 CWARN("No callback function for recovery\n");
         }
 
-        /*
-         * Make sure that all cached data is sent.
+        /* 
+         * Make sure that all cached data is sent. 
          */
         llog_sync(ctxt, NULL);
         GOTO(release_llh, rc);
