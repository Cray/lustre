/* -*- mode: c; c-basic-offset: 8; indent-tabs-mode: nil; -*-
 * vim:expandtab:shiftwidth=8:tabstop=8:
 *
 * GPL HEADER START
 *
 * DO NOT ALTER OR REMOVE COPYRIGHT NOTICES OR THIS FILE HEADER.
 *
 * This program is free software; you can redistribute it and/or modify
 * it under the terms of the GNU General Public License version 2 only,
 * as published by the Free Software Foundation.
 *
 * This program is distributed in the hope that it will be useful, but
 * WITHOUT ANY WARRANTY; without even the implied warranty of
 * MERCHANTABILITY or FITNESS FOR A PARTICULAR PURPOSE.  See the GNU
 * General Public License version 2 for more details (a copy is included
 * in the LICENSE file that accompanied this code).
 *
 * You should have received a copy of the GNU General Public License
 * version 2 along with this program; If not, see
 * http://www.sun.com/software/products/lustre/docs/GPLv2.pdf
 *
 * Please contact Sun Microsystems, Inc., 4150 Network Circle, Santa Clara,
 * CA 95054 USA or visit www.sun.com if you need additional information or
 * have any questions.
 *
 * GPL HEADER END
 */
/*
 * Copyright  2008 Sun Microsystems, Inc. All rights reserved
 * Use is subject to license terms.
 */
/*
 * This file is part of Lustre, http://www.lustre.org/
 * Lustre is a trademark of Sun Microsystems, Inc.
 */
#define DEBUG_SUBSYSTEM S_CLASS

#include <linux/version.h>
#if (LINUX_VERSION_CODE >= KERNEL_VERSION(2,5,0))
#include <asm/statfs.h>
#endif
#include <obd.h>
#include <obd_class.h>
#include <lprocfs_status.h>
#include "mgs_internal.h"


#ifdef LPROCFS

static int lprocfs_mgs_rd_mntdev(char *page, char **start, off_t off, int count,
                                 int *eof, void *data)
{
        struct obd_device* obd = (struct obd_device *)data;

        LASSERT(obd != NULL);
        LASSERT(obd->u.mgs.mgs_vfsmnt->mnt_devname);
        *eof = 1;

        return snprintf(page, count, "%s\n",obd->u.mgs.mgs_vfsmnt->mnt_devname);
}

static int mgs_fs_seq_show(struct seq_file *seq, void *v)
{
        struct obd_device *obd = seq->private;
        struct mgs_obd *mgs = &obd->u.mgs;
        struct list_head dentry_list;
        struct l_linux_dirent *dirent, *n;
        int rc, len;
        ENTRY;

        LASSERT(obd != NULL);
        rc = class_dentry_readdir(obd, mgs->mgs_configs_dir,
                                  mgs->mgs_vfsmnt, &dentry_list);
        if (rc) {
                CERROR("Can't read config dir\n");
                RETURN(rc);
        }
        list_for_each_entry_safe(dirent, n, &dentry_list, lld_list) {
                list_del(&dirent->lld_list);
                len = strlen(dirent->lld_name);
                if ((len > 7) && (strncmp(dirent->lld_name + len - 7, "-client",
                                          len) == 0)) {
                        seq_printf(seq, "%.*s\n", len - 7, dirent->lld_name);
                }
                OBD_FREE(dirent, sizeof(*dirent));
        }

        RETURN(0);
}

LPROC_SEQ_FOPS_RO(mgs_fs);

int lproc_mgs_setup(struct obd_device *obd)
{
        struct mgs_obd *mgs = &obd->u.mgs;
        int rc;

        rc = lprocfs_obd_seq_create(obd, "filesystems", 0444,
                                    &mgs_fs_fops, obd);
        mgs->mgs_proc_live = proc_mkdir("live", obd->obd_proc_entry);
        obd->obd_proc_exports_entry = proc_mkdir("exports",
                                                 obd->obd_proc_entry);

        return rc;
}

int lproc_mgs_cleanup(struct obd_device *obd)
{
        struct mgs_obd *mgs;

        if (!obd)
                return -EINVAL;

        mgs = &obd->u.mgs;
        if (mgs->mgs_proc_live) {
                /* Should be no live entries */
                LASSERT(mgs->mgs_proc_live->subdir == NULL);
                lprocfs_remove(&mgs->mgs_proc_live);
                mgs->mgs_proc_live = NULL;
        }
        lprocfs_free_per_client_stats(obd);
        lprocfs_free_obd_stats(obd);

        return lprocfs_obd_cleanup(obd);
}

<<<<<<< HEAD
static int mgs_live_seq_show(struct seq_file *seq, void *v) 
=======
static void seq_show_srpc_rule(struct seq_file *seq, const char *tgtname,
                               struct sptlrpc_rule_set *rset)
{
        struct sptlrpc_rule    *r;
        char                    dirbuf[10];
        char                    flvrbuf[40];
        char                   *net;
        int                     i;

        for (i = 0; i < rset->srs_nrule; i++) {
                r = &rset->srs_rules[i];

                if (r->sr_netid == LNET_NIDNET(LNET_NID_ANY))
                        net = "default";
                else
                        net = libcfs_net2str(r->sr_netid);

                if (r->sr_from == LUSTRE_SP_ANY && r->sr_to == LUSTRE_SP_ANY)
                        dirbuf[0] = '\0';
                else
                        snprintf(dirbuf, sizeof(dirbuf), ".%s2%s",
                                 sptlrpc_part2name(r->sr_from),
                                 sptlrpc_part2name(r->sr_to));

                sptlrpc_flavor2name(&r->sr_flvr, flvrbuf, sizeof(flvrbuf));
                seq_printf(seq, "%s.srpc.flavor.%s%s=%s\n", tgtname,
                           net, dirbuf, flvrbuf);
        }
}

static int mgs_live_seq_show(struct seq_file *seq, void *v)
>>>>>>> 69782ac3
{
        struct fs_db *fsdb = seq->private;
        int i;

        down(&fsdb->fsdb_sem);

        seq_printf(seq, "fsname: %s\n", fsdb->fsdb_name);
        seq_printf(seq, "flags: %#x     gen: %d\n",
                   fsdb->fsdb_flags, fsdb->fsdb_gen);
        for (i = 0; i < INDEX_MAP_SIZE * 8; i++)
                 if (test_bit(i, fsdb->fsdb_mdt_index_map))
                         seq_printf(seq, "%s-MDT%04x\n", fsdb->fsdb_name, i);
        for (i = 0; i < INDEX_MAP_SIZE * 8; i++)
                 if (test_bit(i, fsdb->fsdb_ost_index_map))
                         seq_printf(seq, "%s-OST%04x\n", fsdb->fsdb_name, i);

        up(&fsdb->fsdb_sem);
        return 0;
}

LPROC_SEQ_FOPS_RO(mgs_live);

int lproc_mgs_add_live(struct obd_device *obd, struct fs_db *fsdb)
{
        struct mgs_obd *mgs = &obd->u.mgs;
        int rc;

        if (!mgs->mgs_proc_live)
                return 0;
        rc = lprocfs_seq_create(mgs->mgs_proc_live, fsdb->fsdb_name, 0444,
                                &mgs_live_fops, fsdb);

        return 0;
}

int lproc_mgs_del_live(struct obd_device *obd, struct fs_db *fsdb)
{
        struct mgs_obd *mgs = &obd->u.mgs;

        if (!mgs->mgs_proc_live)
                return 0;
        remove_proc_entry(fsdb->fsdb_name, mgs->mgs_proc_live);
        return 0;
}

struct lprocfs_vars lprocfs_mgs_obd_vars[] = {
        { "uuid",            lprocfs_rd_uuid,        0, 0 },
        { "fstype",          lprocfs_rd_fstype,      0, 0 },
        { "mntdev",          lprocfs_mgs_rd_mntdev,  0, 0 },
        { "num_exports",     lprocfs_rd_num_exports, 0, 0 },
        { "evict_client",    0, lprocfs_wr_evict_client, 0 },
        { 0 }
};

struct lprocfs_vars lprocfs_mgs_module_vars[] = {
        { 0 }
};

void mgs_counter_incr(struct obd_export *exp, int opcode)
{
        lprocfs_counter_incr(exp->exp_obd->obd_stats, opcode);
        lprocfs_counter_incr(exp->exp_ops_stats, opcode);
}

void mgs_stats_counter_init(struct lprocfs_stats *stats)
{
        lprocfs_counter_init(stats, LPROC_MGS_CONNECT, 0, "connect", "reqs");
        lprocfs_counter_init(stats, LPROC_MGS_DISCONNECT, 0, "disconnect",
                             "reqs");
        lprocfs_counter_init(stats, LPROC_MGS_EXCEPTION, 0, "exception",
                             "reqs");
        lprocfs_counter_init(stats, LPROC_MGS_TARGET_REG, 0, "tgtreg", "reqs");
        lprocfs_counter_init(stats, LPROC_MGS_TARGET_DEL, 0, "tgtdel", "reqs");
}

void lprocfs_mgs_init_vars(struct lprocfs_static_vars *lvars)
{
    lvars->module_vars  = lprocfs_mgs_module_vars;
    lvars->obd_vars     = lprocfs_mgs_obd_vars;
}
#endif<|MERGE_RESOLUTION|>--- conflicted
+++ resolved
@@ -124,55 +124,21 @@
         return lprocfs_obd_cleanup(obd);
 }
 
-<<<<<<< HEAD
 static int mgs_live_seq_show(struct seq_file *seq, void *v) 
-=======
-static void seq_show_srpc_rule(struct seq_file *seq, const char *tgtname,
-                               struct sptlrpc_rule_set *rset)
-{
-        struct sptlrpc_rule    *r;
-        char                    dirbuf[10];
-        char                    flvrbuf[40];
-        char                   *net;
-        int                     i;
-
-        for (i = 0; i < rset->srs_nrule; i++) {
-                r = &rset->srs_rules[i];
-
-                if (r->sr_netid == LNET_NIDNET(LNET_NID_ANY))
-                        net = "default";
-                else
-                        net = libcfs_net2str(r->sr_netid);
-
-                if (r->sr_from == LUSTRE_SP_ANY && r->sr_to == LUSTRE_SP_ANY)
-                        dirbuf[0] = '\0';
-                else
-                        snprintf(dirbuf, sizeof(dirbuf), ".%s2%s",
-                                 sptlrpc_part2name(r->sr_from),
-                                 sptlrpc_part2name(r->sr_to));
-
-                sptlrpc_flavor2name(&r->sr_flvr, flvrbuf, sizeof(flvrbuf));
-                seq_printf(seq, "%s.srpc.flavor.%s%s=%s\n", tgtname,
-                           net, dirbuf, flvrbuf);
-        }
-}
-
-static int mgs_live_seq_show(struct seq_file *seq, void *v)
->>>>>>> 69782ac3
 {
         struct fs_db *fsdb = seq->private;
         int i;
-
+        
         down(&fsdb->fsdb_sem);
 
         seq_printf(seq, "fsname: %s\n", fsdb->fsdb_name);
-        seq_printf(seq, "flags: %#x     gen: %d\n",
+        seq_printf(seq, "flags: %#x     gen: %d\n", 
                    fsdb->fsdb_flags, fsdb->fsdb_gen);
         for (i = 0; i < INDEX_MAP_SIZE * 8; i++)
-                 if (test_bit(i, fsdb->fsdb_mdt_index_map))
+                 if (test_bit(i, fsdb->fsdb_mdt_index_map)) 
                          seq_printf(seq, "%s-MDT%04x\n", fsdb->fsdb_name, i);
         for (i = 0; i < INDEX_MAP_SIZE * 8; i++)
-                 if (test_bit(i, fsdb->fsdb_ost_index_map))
+                 if (test_bit(i, fsdb->fsdb_ost_index_map)) 
                          seq_printf(seq, "%s-OST%04x\n", fsdb->fsdb_name, i);
 
         up(&fsdb->fsdb_sem);
@@ -186,9 +152,9 @@
         struct mgs_obd *mgs = &obd->u.mgs;
         int rc;
 
-        if (!mgs->mgs_proc_live)
+        if (!mgs->mgs_proc_live) 
                 return 0;
-        rc = lprocfs_seq_create(mgs->mgs_proc_live, fsdb->fsdb_name, 0444,
+        rc = lprocfs_seq_create(mgs->mgs_proc_live, fsdb->fsdb_name, 0444, 
                                 &mgs_live_fops, fsdb);
 
         return 0;
@@ -198,7 +164,7 @@
 {
         struct mgs_obd *mgs = &obd->u.mgs;
 
-        if (!mgs->mgs_proc_live)
+        if (!mgs->mgs_proc_live) 
                 return 0;
         remove_proc_entry(fsdb->fsdb_name, mgs->mgs_proc_live);
         return 0;
@@ -209,6 +175,7 @@
         { "fstype",          lprocfs_rd_fstype,      0, 0 },
         { "mntdev",          lprocfs_mgs_rd_mntdev,  0, 0 },
         { "num_exports",     lprocfs_rd_num_exports, 0, 0 },
+        { "hash_stats",      lprocfs_obd_rd_hash,    0, 0 },
         { "evict_client",    0, lprocfs_wr_evict_client, 0 },
         { 0 }
 };
