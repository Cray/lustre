--- conflicted
+++ resolved
@@ -86,14 +86,9 @@
                  char *poolname, char *fsname, char *ostname);
 
 /* mgs_fs.c */
-<<<<<<< HEAD
-int mgs_export_stats_init(struct obd_device *obd, struct obd_export *exp,
-                          int reconnect, void *localdata);
-=======
 int mgs_client_add(struct obd_device *obd,
                    struct obd_export *exp,
                    void *localdata);
->>>>>>> d5360e75
 int mgs_client_free(struct obd_export *exp);
 int mgs_fs_setup(struct obd_device *obd, struct vfsmount *mnt);
 int mgs_fs_cleanup(struct obd_device *obddev);
