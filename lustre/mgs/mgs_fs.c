/* -*- mode: c; c-basic-offset: 8; indent-tabs-mode: nil; -*-
 * vim:expandtab:shiftwidth=8:tabstop=8:
 *
 * GPL HEADER START
 *
 * DO NOT ALTER OR REMOVE COPYRIGHT NOTICES OR THIS FILE HEADER.
 *
 * This program is free software; you can redistribute it and/or modify
 * it under the terms of the GNU General Public License version 2 only,
 * as published by the Free Software Foundation.
 *
 * This program is distributed in the hope that it will be useful, but
 * WITHOUT ANY WARRANTY; without even the implied warranty of
 * MERCHANTABILITY or FITNESS FOR A PARTICULAR PURPOSE.  See the GNU
 * General Public License version 2 for more details (a copy is included
 * in the LICENSE file that accompanied this code).
 *
 * You should have received a copy of the GNU General Public License
 * version 2 along with this program; If not, see
 * http://www.sun.com/software/products/lustre/docs/GPLv2.pdf
 *
 * Please contact Sun Microsystems, Inc., 4150 Network Circle, Santa Clara,
 * CA 95054 USA or visit www.sun.com if you need additional information or
 * have any questions.
 *
 * GPL HEADER END
 */
/*
 * Copyright  2008 Sun Microsystems, Inc. All rights reserved
 * Use is subject to license terms.
 */
/*
 * This file is part of Lustre, http://www.lustre.org/
 * Lustre is a trademark of Sun Microsystems, Inc.
 *
 * lustre/mgs/mgs_fs.c
 *
 * Lustre Management Server (MGS) filesystem interface code
 *
 * Author: Nathan Rutman <nathan@clusterfs.com>
 */

#ifndef EXPORT_SYMTAB
# define EXPORT_SYMTAB
#endif
#define DEBUG_SUBSYSTEM S_MGS

#include <linux/module.h>
#include <linux/kmod.h>
#include <linux/version.h>
#include <linux/sched.h>
#if (LINUX_VERSION_CODE >= KERNEL_VERSION(2,5,0))
#include <linux/mount.h>
#endif
#include <obd_class.h>
#include <obd_support.h>
#include <lustre_disk.h>
#include <lustre_lib.h>
#include <lustre_fsfilt.h>
#include <libcfs/list.h>
#include "mgs_internal.h"

<<<<<<< HEAD

static int mgs_export_stats_init(struct obd_device *obd,
                                 struct obd_export *exp,
                                 void *localdata)
{
        lnet_nid_t *client_nid = localdata;
        int rc, num_stats, newnid = 0;
=======
static int mgs_export_stats_init(struct obd_device *obd, struct obd_export *exp,
                                 void *localdata)
{
        lnet_nid_t *client_nid = localdata;
        int rc, newnid;
>>>>>>> 7df8d1be

        rc = lprocfs_exp_setup(exp, client_nid, &newnid);
        if (rc) {
                /* Mask error for already created
                 * /proc entries */
                if (rc == -EALREADY)
                        rc = 0;
                return rc;
        }

<<<<<<< HEAD
        if (newnid) {
                num_stats = (sizeof(*obd->obd_type->typ_ops) / sizeof(void *)) +
                             LPROC_MGS_LAST - 1;
                exp->exp_ops_stats = lprocfs_alloc_stats(num_stats,
                                                         LPROCFS_STATS_FLAG_NOPERCPU);
                if (exp->exp_ops_stats == NULL)
                        return -ENOMEM;
                lprocfs_init_ops_stats(LPROC_MGS_LAST, exp->exp_ops_stats);
                mgs_stats_counter_init(exp->exp_ops_stats);
                lprocfs_register_stats(exp->exp_nid_stats->nid_proc, "stats", exp->exp_ops_stats);

                /* Always add in ldlm_stats */
                exp->exp_nid_stats->nid_ldlm_stats = lprocfs_alloc_stats(LDLM_LAST_OPC -
                                                                         LDLM_FIRST_OPC, 0);
                if (exp->exp_nid_stats->nid_ldlm_stats == NULL)
                        return -ENOMEM;

                lprocfs_init_ldlm_stats(exp->exp_nid_stats->nid_ldlm_stats);

                rc = lprocfs_register_stats(exp->exp_nid_stats->nid_proc, "ldlm_stats",
                                            exp->exp_nid_stats->nid_ldlm_stats);
        }

        return 0;
}

/* Add client export data to the MGS.  This data is currently NOT stored on
 * disk in the last_rcvd file or anywhere else.  In the event of a MGS
 * crash all connections are treated as new connections.
 */
int mgs_client_add(struct obd_device *obd,
                   struct obd_export *exp,
=======
        if ((obd->md_stats == NULL) &&
            (rc = lprocfs_alloc_md_stats(obd, LPROC_MGS_LAST)))
                return rc;
        if (newnid) {
                /* Always add in ldlm_stats */
                exp->exp_nid_stats->nid_ldlm_stats =
                        lprocfs_alloc_stats(LDLM_LAST_OPC - LDLM_FIRST_OPC, 0);
                if (exp->exp_nid_stats->nid_ldlm_stats == NULL)
                        return -ENOMEM;
                lprocfs_init_ldlm_stats(exp->exp_nid_stats->nid_ldlm_stats);
                rc = lprocfs_register_stats(exp->exp_nid_stats->nid_proc,
                                            "ldlm_stats",
                                            exp->exp_nid_stats->nid_ldlm_stats);
        }
        return rc;
}

/**
 * Add client export data to the MGS.  This data is currently NOT stored on
 * disk in the last_rcvd file or anywhere else.  In the event of a MGS
 * crash all connections are treated as new connections.
 */
int mgs_client_add(struct obd_device *obd, struct obd_export *exp,
>>>>>>> 7df8d1be
                   void *localdata)
{
        return mgs_export_stats_init(obd, exp, localdata);
}

/* Remove client export data from the MGS */
int mgs_client_free(struct obd_export *exp)
{
<<<<<<< HEAD
        return 0; 
=======
        return 0;
>>>>>>> 7df8d1be
}

/* Same as mds_fid2dentry */
/* Look up an entry by inode number. */
/* this function ONLY returns valid dget'd dentries with an initialized inode
   or errors */
static struct dentry *mgs_fid2dentry(struct mgs_obd *mgs, struct ll_fid *fid)
{
        char fid_name[32];
        unsigned long ino = fid->id;
        __u32 generation = fid->generation;
        struct inode *inode;
        struct dentry *result;

        CDEBUG(D_DENTRY, "--> mgs_fid2dentry: ino/gen %lu/%u, sb %p\n",
               ino, generation, mgs->mgs_sb);

        if (ino == 0)
                RETURN(ERR_PTR(-ESTALE));

<<<<<<< HEAD
        snprintf(fid_name, sizeof(fid_name), "0x%lx", ino);

        /* under ext3 this is neither supposed to return bad inodes
           nor NULL inodes. */
=======
        snprintf(fid_name, sizeof(fid_name), "0x%lx", (unsigned long)ino);

        /* under ext3 this is neither supposed to return bad inodes nor NULL
           inodes. */
>>>>>>> 7df8d1be
        result = ll_lookup_one_len(fid_name, mgs->mgs_fid_de, strlen(fid_name));
        if (IS_ERR(result))
                RETURN(result);

        inode = result->d_inode;
        if (!inode)
                RETURN(ERR_PTR(-ENOENT));

        if (inode->i_generation == 0 || inode->i_nlink == 0) {
                LCONSOLE_WARN("Found inode with zero generation or link -- this"
                              " may indicate disk corruption (inode: %lu, link:"
                              " %lu, count: %d)\n", inode->i_ino,
                              (unsigned long)inode->i_nlink,
                              atomic_read(&inode->i_count));
                l_dput(result);
                RETURN(ERR_PTR(-ENOENT));
        }

        if (generation && inode->i_generation != generation) {
                /* we didn't find the right inode.. */
                CDEBUG(D_INODE, "found wrong generation: inode %lu, link: %lu, "
                       "count: %d, generation %u/%u\n", inode->i_ino,
                       (unsigned long)inode->i_nlink,
                       atomic_read(&inode->i_count), inode->i_generation,
                       generation);
                l_dput(result);
                RETURN(ERR_PTR(-ENOENT));
        }

        RETURN(result);
}

static struct dentry *mgs_lvfs_fid2dentry(__u64 id, __u32 gen, __u64 gr,
                                          void *data)
{
        struct obd_device *obd = data;
        struct ll_fid fid;
        fid.id = id;
        fid.generation = gen;
        return mgs_fid2dentry(&obd->u.mgs, &fid);
}

struct lvfs_callback_ops mgs_lvfs_ops = {
        l_fid2dentry:     mgs_lvfs_fid2dentry,
};

int mgs_fs_setup(struct obd_device *obd, struct vfsmount *mnt)
{
        struct mgs_obd *mgs = &obd->u.mgs;
        struct lvfs_run_ctxt saved;
        struct dentry *dentry;
        int rc;
        ENTRY;

        /* FIXME what's this?  Do I need it? */
        rc = cleanup_group_info();
        if (rc)
                RETURN(rc);

        mgs->mgs_vfsmnt = mnt;
        mgs->mgs_sb = mnt->mnt_root->d_inode->i_sb;

        rc = fsfilt_setup(obd, mgs->mgs_sb);
        if (rc)
                CWARN("fail to set fsfilter options\n");

        OBD_SET_CTXT_MAGIC(&obd->obd_lvfs_ctxt);
        obd->obd_lvfs_ctxt.pwdmnt = mnt;
        obd->obd_lvfs_ctxt.pwd = mnt->mnt_root;
        obd->obd_lvfs_ctxt.fs = get_ds();
        obd->obd_lvfs_ctxt.cb_ops = mgs_lvfs_ops;

        push_ctxt(&saved, &obd->obd_lvfs_ctxt, NULL);

        /* Setup the configs dir */
        dentry = simple_mkdir(current->fs->pwd, mnt, MOUNT_CONFIGS_DIR, 0777, 1);
        if (IS_ERR(dentry)) {
                rc = PTR_ERR(dentry);
                CERROR("cannot create %s directory: rc = %d\n",
                       MOUNT_CONFIGS_DIR, rc);
                GOTO(err_pop, rc);
        }
        mgs->mgs_configs_dir = dentry;

        /* Need the iopen dir for fid2dentry, required by
           LLOG_ORIGIN_HANDLE_READ_HEADER */
        dentry = lookup_one_len("__iopen__", current->fs->pwd,
                                strlen("__iopen__"));
        if (IS_ERR(dentry)) {
                rc = PTR_ERR(dentry);
                CERROR("cannot lookup __iopen__ directory: rc = %d\n", rc);
                GOTO(err_configs, rc);
        }
        mgs->mgs_fid_de = dentry;
        if (!dentry->d_inode || is_bad_inode(dentry->d_inode)) {
                rc = -ENOENT;
                CERROR("__iopen__ directory has no inode? rc = %d\n", rc);
                GOTO(err_fid, rc);
        }

err_pop:
        pop_ctxt(&saved, &obd->obd_lvfs_ctxt, NULL);
        return rc;
err_fid:
        dput(mgs->mgs_fid_de);
err_configs:
        dput(mgs->mgs_configs_dir);
        goto err_pop;
}

int mgs_fs_cleanup(struct obd_device *obd)
{
        struct mgs_obd *mgs = &obd->u.mgs;
        struct lvfs_run_ctxt saved;
        int rc = 0;

        class_disconnect_exports(obd); /* cleans up client info too */

        push_ctxt(&saved, &obd->obd_lvfs_ctxt, NULL);

        if (mgs->mgs_configs_dir) {
                /*CERROR("configs dir dcount=%d\n",
                       atomic_read(&mgs->mgs_configs_dir->d_count));*/
                l_dput(mgs->mgs_configs_dir);
                mgs->mgs_configs_dir = NULL;
        }

        shrink_dcache_parent(mgs->mgs_fid_de);
        /*CERROR("fid dir dcount=%d\n",
               atomic_read(&mgs->mgs_fid_de->d_count));*/
        dput(mgs->mgs_fid_de);

        pop_ctxt(&saved, &obd->obd_lvfs_ctxt, NULL);

        return rc;
}<|MERGE_RESOLUTION|>--- conflicted
+++ resolved
@@ -49,9 +49,7 @@
 #include <linux/kmod.h>
 #include <linux/version.h>
 #include <linux/sched.h>
-#if (LINUX_VERSION_CODE >= KERNEL_VERSION(2,5,0))
 #include <linux/mount.h>
-#endif
 #include <obd_class.h>
 #include <obd_support.h>
 #include <lustre_disk.h>
@@ -60,7 +58,6 @@
 #include <libcfs/list.h>
 #include "mgs_internal.h"
 
-<<<<<<< HEAD
 
 static int mgs_export_stats_init(struct obd_device *obd,
                                  struct obd_export *exp,
@@ -68,13 +65,6 @@
 {
         lnet_nid_t *client_nid = localdata;
         int rc, num_stats, newnid = 0;
-=======
-static int mgs_export_stats_init(struct obd_device *obd, struct obd_export *exp,
-                                 void *localdata)
-{
-        lnet_nid_t *client_nid = localdata;
-        int rc, newnid;
->>>>>>> 7df8d1be
 
         rc = lprocfs_exp_setup(exp, client_nid, &newnid);
         if (rc) {
@@ -85,7 +75,6 @@
                 return rc;
         }
 
-<<<<<<< HEAD
         if (newnid) {
                 num_stats = (sizeof(*obd->obd_type->typ_ops) / sizeof(void *)) +
                              LPROC_MGS_LAST - 1;
@@ -118,31 +107,6 @@
  */
 int mgs_client_add(struct obd_device *obd,
                    struct obd_export *exp,
-=======
-        if ((obd->md_stats == NULL) &&
-            (rc = lprocfs_alloc_md_stats(obd, LPROC_MGS_LAST)))
-                return rc;
-        if (newnid) {
-                /* Always add in ldlm_stats */
-                exp->exp_nid_stats->nid_ldlm_stats =
-                        lprocfs_alloc_stats(LDLM_LAST_OPC - LDLM_FIRST_OPC, 0);
-                if (exp->exp_nid_stats->nid_ldlm_stats == NULL)
-                        return -ENOMEM;
-                lprocfs_init_ldlm_stats(exp->exp_nid_stats->nid_ldlm_stats);
-                rc = lprocfs_register_stats(exp->exp_nid_stats->nid_proc,
-                                            "ldlm_stats",
-                                            exp->exp_nid_stats->nid_ldlm_stats);
-        }
-        return rc;
-}
-
-/**
- * Add client export data to the MGS.  This data is currently NOT stored on
- * disk in the last_rcvd file or anywhere else.  In the event of a MGS
- * crash all connections are treated as new connections.
- */
-int mgs_client_add(struct obd_device *obd, struct obd_export *exp,
->>>>>>> 7df8d1be
                    void *localdata)
 {
         return mgs_export_stats_init(obd, exp, localdata);
@@ -151,11 +115,7 @@
 /* Remove client export data from the MGS */
 int mgs_client_free(struct obd_export *exp)
 {
-<<<<<<< HEAD
         return 0; 
-=======
-        return 0;
->>>>>>> 7df8d1be
 }
 
 /* Same as mds_fid2dentry */
@@ -176,17 +136,10 @@
         if (ino == 0)
                 RETURN(ERR_PTR(-ESTALE));
 
-<<<<<<< HEAD
         snprintf(fid_name, sizeof(fid_name), "0x%lx", ino);
 
         /* under ext3 this is neither supposed to return bad inodes
            nor NULL inodes. */
-=======
-        snprintf(fid_name, sizeof(fid_name), "0x%lx", (unsigned long)ino);
-
-        /* under ext3 this is neither supposed to return bad inodes nor NULL
-           inodes. */
->>>>>>> 7df8d1be
         result = ll_lookup_one_len(fid_name, mgs->mgs_fid_de, strlen(fid_name));
         if (IS_ERR(result))
                 RETURN(result);
