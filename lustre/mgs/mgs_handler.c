/* -*- mode: c; c-basic-offset: 8; indent-tabs-mode: nil; -*-
 * vim:expandtab:shiftwidth=8:tabstop=8:
 *
 * GPL HEADER START
 *
 * DO NOT ALTER OR REMOVE COPYRIGHT NOTICES OR THIS FILE HEADER.
 *
 * This program is free software; you can redistribute it and/or modify
 * it under the terms of the GNU General Public License version 2 only,
 * as published by the Free Software Foundation.
 *
 * This program is distributed in the hope that it will be useful, but
 * WITHOUT ANY WARRANTY; without even the implied warranty of
 * MERCHANTABILITY or FITNESS FOR A PARTICULAR PURPOSE.  See the GNU
 * General Public License version 2 for more details (a copy is included
 * in the LICENSE file that accompanied this code).
 *
 * You should have received a copy of the GNU General Public License
 * version 2 along with this program; If not, see
 * http://www.sun.com/software/products/lustre/docs/GPLv2.pdf
 *
 * Please contact Sun Microsystems, Inc., 4150 Network Circle, Santa Clara,
 * CA 95054 USA or visit www.sun.com if you need additional information or
 * have any questions.
 *
 * GPL HEADER END
 */
/*
 * Copyright  2008 Sun Microsystems, Inc. All rights reserved
 * Use is subject to license terms.
 */
/*
 * This file is part of Lustre, http://www.lustre.org/
 * Lustre is a trademark of Sun Microsystems, Inc.
 *
 * lustre/mgs/mgs_handler.c
 *
 * Author: Nathan Rutman <nathan@clusterfs.com>
 */

#ifndef EXPORT_SYMTAB
# define EXPORT_SYMTAB
#endif
#define DEBUG_SUBSYSTEM S_MGS
#define D_MGS D_CONFIG/*|D_WARNING*/

#ifdef __KERNEL__
# include <linux/module.h>
# include <linux/pagemap.h>
# include <linux/miscdevice.h>
# include <linux/init.h>
#else
# include <liblustre.h>
#endif

#include <obd_class.h>
#include <lustre_dlm.h>
#include <lprocfs_status.h>
#include <lustre_fsfilt.h>
#include <lustre_disk.h>
#include "mgs_internal.h"


/* Establish a connection to the MGS.*/
static int mgs_connect(struct lustre_handle *conn, struct obd_device *obd,
                       struct obd_uuid *cluuid, struct obd_connect_data *data,
                       void *localdata)
{
        struct obd_export *exp;
        int rc;
        ENTRY;

        if (!conn || !obd || !cluuid)
                RETURN(-EINVAL);

        rc = class_connect(conn, obd, cluuid);
        if (rc)
                RETURN(rc);
        exp = class_conn2export(conn);
        LASSERT(exp);

        mgs_counter_incr(exp, LPROC_MGS_CONNECT);

        if (data != NULL) {
                data->ocd_connect_flags &= MGS_CONNECT_SUPPORTED;
                exp->exp_connect_flags = data->ocd_connect_flags;
                data->ocd_version = LUSTRE_VERSION_CODE;
        }

        rc = mgs_client_add(obd, exp, localdata);

        if (rc) {
                class_disconnect(exp);
        } else {
                class_export_put(exp);
        }

        RETURN(rc);
}

static int mgs_reconnect(struct obd_export *exp, struct obd_device *obd,
                         struct obd_uuid *cluuid, struct obd_connect_data *data,
                         void *localdata)
{
        ENTRY;

        if (exp == NULL || obd == NULL || cluuid == NULL)
                RETURN(-EINVAL);

        mgs_counter_incr(exp, LPROC_MGS_CONNECT);

        if (data != NULL) {
                data->ocd_connect_flags &= MGS_CONNECT_SUPPORTED;
                exp->exp_connect_flags = data->ocd_connect_flags;
                data->ocd_version = LUSTRE_VERSION_CODE;
        }

        RETURN(0);
}

static int mgs_disconnect(struct obd_export *exp)
{
        int rc;
        ENTRY;

        LASSERT(exp);

        class_export_get(exp);
        mgs_counter_incr(exp, LPROC_MGS_DISCONNECT);

        /* Disconnect early so that clients can't keep using export */
        rc = class_disconnect(exp);
        ldlm_cancel_locks_for_export(exp);

        lprocfs_exp_cleanup(exp);

        /* complete all outstanding replies */
        spin_lock(&exp->exp_lock);
        while (!list_empty(&exp->exp_outstanding_replies)) {
                struct ptlrpc_reply_state *rs =
                        list_entry(exp->exp_outstanding_replies.next,
                                   struct ptlrpc_reply_state, rs_exp_list);
                struct ptlrpc_service *svc = rs->rs_service;

                spin_lock(&svc->srv_lock);
                list_del_init(&rs->rs_exp_list);
                ptlrpc_schedule_difficult_reply(rs);
                spin_unlock(&svc->srv_lock);
        }
        spin_unlock(&exp->exp_lock);

        class_export_put(exp);
        RETURN(rc);
}

static int mgs_cleanup(struct obd_device *obd);
static int mgs_handle(struct ptlrpc_request *req);

/* Start the MGS obd */
static int mgs_setup(struct obd_device *obd, obd_count len, void *buf)
{
        struct lprocfs_static_vars lvars;
        struct mgs_obd *mgs = &obd->u.mgs;
        struct lustre_mount_info *lmi;
        struct lustre_sb_info *lsi;
        struct vfsmount *mnt;
        int rc = 0;
        ENTRY;

        CDEBUG(D_CONFIG, "Starting MGS\n");

        /* Find our disk */
        lmi = server_get_mount(obd->obd_name);
        if (!lmi)
                RETURN(rc = -EINVAL);

        mnt = lmi->lmi_mnt;
        lsi = s2lsi(lmi->lmi_sb);
        obd->obd_fsops = fsfilt_get_ops(MT_STR(lsi->lsi_ldd));
        if (IS_ERR(obd->obd_fsops))
                GOTO(err_put, rc = PTR_ERR(obd->obd_fsops));

        /* namespace for mgs llog */
        obd->obd_namespace = ldlm_namespace_new(obd, "MGS", LDLM_NAMESPACE_SERVER,
                                                LDLM_NAMESPACE_MODEST);
        if (obd->obd_namespace == NULL)
                GOTO(err_ops, rc = -ENOMEM);

        /* ldlm setup */
        ptlrpc_init_client(LDLM_CB_REQUEST_PORTAL, LDLM_CB_REPLY_PORTAL,
                           "mgs_ldlm_client", &obd->obd_ldlm_client);

        LASSERT(!lvfs_check_rdonly(lvfs_sbdev(mnt->mnt_sb)));

        rc = mgs_fs_setup(obd, mnt);
        if (rc) {
                CERROR("%s: MGS filesystem method init failed: rc = %d\n",
                       obd->obd_name, rc);
                GOTO(err_ns, rc);
        }

        rc = llog_setup(obd, LLOG_CONFIG_ORIG_CTXT, obd, 0, NULL,
                        &llog_lvfs_ops);
        if (rc)
                GOTO(err_fs, rc);

        /* No recovery for MGC's */
        obd->obd_replayable = 0;

        /* Internal mgs setup */
        mgs_init_fsdb_list(obd);
        sema_init(&mgs->mgs_sem, 1);

        /* Start the service threads */
        mgs->mgs_service =
                ptlrpc_init_svc(MGS_NBUFS, MGS_BUFSIZE, MGS_MAXREQSIZE,
                                MGS_MAXREPSIZE, MGS_REQUEST_PORTAL,
                                MGC_REPLY_PORTAL, 2000,
                                mgs_handle, LUSTRE_MGS_NAME,
                                obd->obd_proc_entry, NULL,
                                MGS_THREADS_AUTO_MIN, MGS_THREADS_AUTO_MAX,
                                "ll_mgs");

        if (!mgs->mgs_service) {
                CERROR("failed to start service\n");
                GOTO(err_fs, rc = -ENOMEM);
        }

        rc = ptlrpc_start_threads(obd, mgs->mgs_service);
        if (rc)
                GOTO(err_thread, rc);

        /* Setup proc */
        lprocfs_mgs_init_vars(&lvars);
        if (lprocfs_obd_setup(obd, lvars.obd_vars) == 0) {
                lproc_mgs_setup(obd);
        }

        ping_evictor_start();

        LCONSOLE_INFO("MGS %s started\n", obd->obd_name);

        RETURN(0);

err_thread:
        ptlrpc_unregister_service(mgs->mgs_service);
err_fs:
        /* No extra cleanup needed for llog_init_commit_thread() */
        mgs_fs_cleanup(obd);
err_ns:
        ldlm_namespace_free(obd->obd_namespace, NULL, 0);
        obd->obd_namespace = NULL;
err_ops:
        fsfilt_put_ops(obd->obd_fsops);
err_put:
        server_put_mount(obd->obd_name, mnt);
        mgs->mgs_sb = 0;
        return rc;
}

static int mgs_precleanup(struct obd_device *obd, enum obd_cleanup_stage stage)
{
        int rc = 0;
        ENTRY;

        switch (stage) {
        case OBD_CLEANUP_EARLY:
        case OBD_CLEANUP_EXPORTS:
                break;
        case OBD_CLEANUP_SELF_EXP:
                llog_cleanup(llog_get_context(obd, LLOG_CONFIG_ORIG_CTXT));
                rc = obd_llog_finish(obd, 0);
                break;
        case OBD_CLEANUP_OBD:
                break;
        }
        RETURN(rc);
}

static int mgs_cleanup(struct obd_device *obd)
{
        struct mgs_obd *mgs = &obd->u.mgs;
        ENTRY;

        if (mgs->mgs_sb == NULL)
                RETURN(0);

        ping_evictor_stop();

        ptlrpc_unregister_service(mgs->mgs_service);

        mgs_cleanup_fsdb_list(obd);
        lproc_mgs_cleanup(obd);
        mgs_fs_cleanup(obd);

        server_put_mount(obd->obd_name, mgs->mgs_vfsmnt);
        mgs->mgs_sb = NULL;

        ldlm_namespace_free(obd->obd_namespace, NULL, 1);
        obd->obd_namespace = NULL;
        fsfilt_put_ops(obd->obd_fsops);

        LCONSOLE_INFO("%s has stopped.\n", obd->obd_name);
        RETURN(0);
}

/* similar to filter_prepare_destroy */
static int mgs_get_cfg_lock(struct obd_device *obd, char *fsname,
                            struct lustre_handle *lockh)
{
        struct ldlm_res_id res_id;
        int rc, flags = 0;
        ENTRY;

        rc = mgc_fsname2resid(fsname, &res_id);
        if (!rc)
                rc = ldlm_cli_enqueue_local(obd->obd_namespace, &res_id,
                                            LDLM_PLAIN, NULL, LCK_EX,
                                            &flags, ldlm_blocking_ast,
                                            ldlm_completion_ast, NULL,
                                            fsname, 0, NULL, lockh);
        if (rc)
                CERROR("can't take cfg lock for %s (%d)\n", fsname, rc);

        RETURN(rc);
}

static int mgs_put_cfg_lock(struct lustre_handle *lockh)
{
        ENTRY;
        ldlm_lock_decref(lockh, LCK_EX);
        RETURN(0);
}

static void mgs_revoke_lock(struct obd_device *obd, char *fsname,
                            struct lustre_handle *lockh)
{
        int lockrc;

        if (fsname[0]) {
                lockrc = mgs_get_cfg_lock(obd, fsname, lockh);
                if (lockrc != ELDLM_OK)
                        CERROR("lock error %d for fs %s\n", lockrc,
                               fsname);
                else
                        mgs_put_cfg_lock(lockh);
        }
}

/* rc=0 means ok
      1 means update
     <0 means error */
static int mgs_check_target(struct obd_device *obd, struct mgs_target_info *mti)
{
        int rc;
        ENTRY;

        rc = mgs_check_index(obd, mti);
        if (rc == 0) {
                LCONSOLE_ERROR_MSG(0x13b, "%s claims to have registered, but "
                                  "this MGS does not know about it.  Assuming "
                                  "writeconf.\n", mti->mti_svname);
                mti->mti_flags |= LDD_F_WRITECONF;
                rc = 1;
        } else if (rc == -1) {
                LCONSOLE_ERROR_MSG(0x13c, "Client log %s-client has "
                                   "disappeared! Regenerating all logs.\n",
                                   mti->mti_fsname);
                mti->mti_flags |= LDD_F_WRITECONF;
                rc = 1;
        } else {
                /* Index is correctly marked as used */

                /* If the logs don't contain the mti_nids then add
                   them as failover nids */
                rc = mgs_check_failnid(obd, mti);
        }

        RETURN(rc);
}

/* Called whenever a target starts up.  Flags indicate first connect, etc. */
static int mgs_handle_target_reg(struct ptlrpc_request *req)
{
        struct obd_device *obd = req->rq_export->exp_obd;
        struct lustre_handle lockh;
        struct mgs_target_info *mti, *rep_mti;
        int rep_size[] = { sizeof(struct ptlrpc_body), sizeof(*mti) };
        int rc = 0, lockrc;
        ENTRY;

        mgs_counter_incr(req->rq_export, LPROC_MGS_TARGET_REG);

        mti = lustre_swab_reqbuf(req, REQ_REC_OFF, sizeof(*mti),
                                 lustre_swab_mgs_target_info);

        if (!(mti->mti_flags & (LDD_F_WRITECONF | LDD_F_UPGRADE14 |
                                LDD_F_UPDATE))) {
                /* We're just here as a startup ping. */
                CDEBUG(D_MGS, "Server %s is running on %s\n",
                       mti->mti_svname, obd_export_nid2str(req->rq_export));
                rc = mgs_check_target(obd, mti);
                /* above will set appropriate mti flags */
                if (rc <= 0)
                        /* Nothing wrong, or fatal error */
                        GOTO(out_nolock, rc);
        }

        /* Revoke the config lock to make sure nobody is reading. */
        /* Although actually I think it should be alright if
           someone was reading while we were updating the logs - if we
           revoke at the end they will just update from where they left off. */
        lockrc = mgs_get_cfg_lock(obd, mti->mti_fsname, &lockh);
        if (lockrc != ELDLM_OK) {
                LCONSOLE_ERROR_MSG(0x13d, "%s: Can't signal other nodes to "
                                   "update their configuration (%d). Updating "
                                   "local logs anyhow; you might have to "
                                   "manually restart other nodes to get the "
                                   "latest configuration.\n",
                                   obd->obd_name, lockrc);
        }

        OBD_FAIL_TIMEOUT(OBD_FAIL_MGS_PAUSE_TARGET_REG, 10);

        /* Log writing contention is handled by the fsdb_sem */

        if (mti->mti_flags & LDD_F_WRITECONF) {
                if (mti->mti_flags & LDD_F_SV_TYPE_MDT) {
                        rc = mgs_erase_logs(obd, mti->mti_fsname);
                        LCONSOLE_WARN("%s: Logs for fs %s were removed by user "
                                      "request.  All servers must be restarted "
                                      "in order to regenerate the logs."
                                      "\n", obd->obd_name, mti->mti_fsname);
                } else if (mti->mti_flags & LDD_F_SV_TYPE_OST) {
                        rc = mgs_erase_log(obd, mti->mti_svname);
                        LCONSOLE_WARN("%s: Regenerating %s log by user "
                                      "request.\n",
                                      obd->obd_name, mti->mti_svname);
                }
                mti->mti_flags |= LDD_F_UPDATE;
                /* Erased logs means start from scratch. */
                mti->mti_flags &= ~LDD_F_UPGRADE14;
        }

        /* COMPAT_146 */
        if (mti->mti_flags & LDD_F_UPGRADE14) {
                rc = mgs_upgrade_sv_14(obd, mti);
                if (rc) {
                        CERROR("Can't upgrade from 1.4 (%d)\n", rc);
                        GOTO(out, rc);
                }

                /* We're good to go */
                mti->mti_flags |= LDD_F_UPDATE;
        }
        /* end COMPAT_146 */

        if (mti->mti_flags & LDD_F_UPDATE) {
                CDEBUG(D_MGS, "updating %s, index=%d\n", mti->mti_svname,
                       mti->mti_stripe_index);

                /* create or update the target log
                   and update the client/mdt logs */
                rc = mgs_write_log_target(obd, mti);
                if (rc) {
                        CERROR("Failed to write %s log (%d)\n",
                               mti->mti_svname, rc);
                        GOTO(out, rc);
                }

                mti->mti_flags &= ~(LDD_F_VIRGIN | LDD_F_UPDATE |
                                    LDD_F_NEED_INDEX | LDD_F_WRITECONF |
                                    LDD_F_UPGRADE14);
                mti->mti_flags |= LDD_F_REWRITE_LDD;
        }

out:
        /* done with log update */
        if (lockrc == ELDLM_OK)
                mgs_put_cfg_lock(&lockh);
out_nolock:
        CDEBUG(D_MGS, "replying with %s, index=%d, rc=%d\n", mti->mti_svname,
               mti->mti_stripe_index, rc);
        lustre_pack_reply(req, 2, rep_size, NULL);
        /* send back the whole mti in the reply */
        rep_mti = lustre_msg_buf(req->rq_repmsg, REPLY_REC_OFF,
                                 sizeof(*rep_mti));
        memcpy(rep_mti, mti, sizeof(*rep_mti));

        /* Flush logs to disk */
        fsfilt_sync(obd, obd->u.mgs.mgs_sb);
        RETURN(rc);
}

static int mgs_set_info_rpc(struct ptlrpc_request *req)
{
        struct obd_device *obd = req->rq_export->exp_obd;
        struct mgs_send_param *msp, *rep_msp;
        struct lustre_handle lockh;
<<<<<<< HEAD
        int rep_size[] = { sizeof(struct ptlrpc_body), sizeof(*msp) };
=======
>>>>>>> ce18b2ca
        int rc;
        struct lustre_cfg_bufs bufs;
        struct lustre_cfg *lcfg;
        char fsname[MTI_NAME_MAXLEN];
        ENTRY;

        msp = lustre_swab_reqbuf(req, REQ_REC_OFF, sizeof(*msp), NULL);

        /* Construct lustre_cfg structure to pass to function mgs_setparam */
        lustre_cfg_bufs_reset(&bufs, NULL);
        lustre_cfg_bufs_set_string(&bufs, 1, msp->mgs_param);
        lcfg = lustre_cfg_new(LCFG_PARAM, &bufs);
        rc = mgs_setparam(obd, lcfg, fsname);
        if (rc) {
                CERROR("Error %d in setting the parameter %s for fs %s\n",
                       rc, msp->mgs_param, fsname);
                RETURN(rc);
        }

        /* request for update */
        mgs_revoke_lock(obd, fsname, &lockh);

        lustre_cfg_free(lcfg);

        lustre_pack_reply(req, 2, rep_size, NULL);
        rep_msp = lustre_msg_buf(req->rq_repmsg, REPLY_REC_OFF,
                                 sizeof(*rep_msp));
        memcpy(rep_msp, msp, sizeof(*rep_msp));

        RETURN(rc);
}

/* Called whenever a target cleans up. */
/* XXX - Currently unused */
static int mgs_handle_target_del(struct ptlrpc_request *req)
{
        ENTRY;
        mgs_counter_incr(req->rq_export, LPROC_MGS_TARGET_DEL);
        RETURN(0);
}

/* XXX - Currently unused */
static int mgs_handle_exception(struct ptlrpc_request *req)
{
        ENTRY;
        mgs_counter_incr(req->rq_export, LPROC_MGS_EXCEPTION);
        RETURN(0);
}

int mgs_handle(struct ptlrpc_request *req)
{
        int fail = OBD_FAIL_MGS_ALL_REPLY_NET;
        int opc, rc = 0;
        ENTRY;

        OBD_FAIL_TIMEOUT_MS(OBD_FAIL_MGS_PAUSE_REQ, obd_fail_val);
        OBD_FAIL_RETURN(OBD_FAIL_MGS_ALL_REQUEST_NET, 0);

        LASSERT(current->journal_info == NULL);
        opc = lustre_msg_get_opc(req->rq_reqmsg);
        if (opc != MGS_CONNECT) {
                if (req->rq_export == NULL) {
                        CERROR("lustre_mgs: operation %d on unconnected MGS\n",
                               opc);
                        req->rq_status = -ENOTCONN;
                        GOTO(out, rc = -ENOTCONN);
                }
        }

        switch (opc) {
        case MGS_CONNECT:
                DEBUG_REQ(D_MGS, req, "connect");
                rc = target_handle_connect(req, mgs_handle);
                if (!rc && (lustre_msg_get_conn_cnt(req->rq_reqmsg) > 1))
                        /* Make clients trying to reconnect after a MGS restart
                           happy; also requires obd_replayable */
                        lustre_msg_add_op_flags(req->rq_repmsg,
                                                MSG_CONNECT_RECONNECT);
                break;
        case MGS_DISCONNECT:
                DEBUG_REQ(D_MGS, req, "disconnect");
                rc = target_handle_disconnect(req);
                req->rq_status = rc;            /* superfluous? */
                break;
        case MGS_EXCEPTION:
                DEBUG_REQ(D_MGS, req, "exception");
                rc = mgs_handle_exception(req);
                break;
        case MGS_TARGET_REG:
                DEBUG_REQ(D_MGS, req, "target add");
                rc = mgs_handle_target_reg(req);
                break;
        case MGS_TARGET_DEL:
                DEBUG_REQ(D_MGS, req, "target del");
                rc = mgs_handle_target_del(req);
                break;
        case MGS_SET_INFO:
                rc = mgs_set_info_rpc(req);
                break;

        case LDLM_ENQUEUE:
                DEBUG_REQ(D_MGS, req, "enqueue");
                rc = ldlm_handle_enqueue(req, ldlm_server_completion_ast,
                                         ldlm_server_blocking_ast, NULL);
                break;
        case LDLM_BL_CALLBACK:
        case LDLM_CP_CALLBACK:
                DEBUG_REQ(D_MGS, req, "callback");
                CERROR("callbacks should not happen on MGS\n");
                LBUG();
                break;

        case OBD_PING:
                DEBUG_REQ(D_INFO, req, "ping");
                rc = target_handle_ping(req);
                break;
        case OBD_LOG_CANCEL:
                DEBUG_REQ(D_MGS, req, "log cancel");
                rc = -ENOTSUPP; /* la la la */
                break;

        case LLOG_ORIGIN_HANDLE_CREATE:
                DEBUG_REQ(D_MGS, req, "llog_init");
                rc = llog_origin_handle_create(req);
                break;
        case LLOG_ORIGIN_HANDLE_NEXT_BLOCK:
                DEBUG_REQ(D_MGS, req, "llog next block");
                rc = llog_origin_handle_next_block(req);
                break;
        case LLOG_ORIGIN_HANDLE_READ_HEADER:
                DEBUG_REQ(D_MGS, req, "llog read header");
                rc = llog_origin_handle_read_header(req);
                break;
        case LLOG_ORIGIN_HANDLE_CLOSE:
                DEBUG_REQ(D_MGS, req, "llog close");
                rc = llog_origin_handle_close(req);
                break;
        case LLOG_CATINFO:
                DEBUG_REQ(D_MGS, req, "llog catinfo");
                rc = llog_catinfo(req);
                break;
        default:
                req->rq_status = -ENOTSUPP;
                rc = ptlrpc_error(req);
                RETURN(rc);
        }

        LASSERT(current->journal_info == NULL);

        if (rc)
                CERROR("MGS handle cmd=%d rc=%d\n", opc, rc);

 out:
        target_send_reply(req, rc, fail);
        RETURN(0);
}

static inline int mgs_init_export(struct obd_export *exp)
{
        return ldlm_init_export(exp);
}

static inline int mgs_destroy_export(struct obd_export *exp)
{
        ENTRY;

        target_destroy_export(exp);
        mgs_client_free(exp);
<<<<<<< HEAD
=======
        ldlm_destroy_export(exp);

        RETURN(0);
}

static int mgs_extract_fs_pool(char * arg, char *fsname, char *poolname)
{
        char *ptr;

        ENTRY;
        for (ptr = arg;  (*ptr != '\0') && (*ptr != '.'); ptr++ ) {
                *fsname = *ptr;
                fsname++;
        }
        if (*ptr == '\0')
                return -EINVAL;
        *fsname = '\0';
        ptr++;
        strcpy(poolname, ptr);
>>>>>>> ce18b2ca

        RETURN(0);
}

<<<<<<< HEAD
static int mgs_extract_fs_pool(char * arg, char *fsname, char *poolname)
{
        char *ptr;

        ENTRY;
        for (ptr = arg;  (*ptr != '\0') && (*ptr != '.'); ptr++ ) {
                *fsname = *ptr;
                fsname++;
        }
        if (*ptr == '\0')
                return -EINVAL;
        *fsname = '\0';
        ptr++;
        strcpy(poolname, ptr);

        RETURN(0);
}

static int mgs_iocontrol_pool(struct obd_device *obd, 
=======
static int mgs_iocontrol_pool(struct obd_device *obd,
>>>>>>> ce18b2ca
                              struct obd_ioctl_data *data)
{
        int rc;
        struct lustre_handle lockh;
        struct lustre_cfg *lcfg = NULL;
        struct llog_rec_hdr rec;
        char *fsname = NULL;
        char *poolname = NULL;
        ENTRY;

        OBD_ALLOC(fsname, MTI_NAME_MAXLEN);
        if (fsname == NULL)
                RETURN(-ENOMEM);

<<<<<<< HEAD
        OBD_ALLOC(poolname, MAXPOOLNAME + 1);
=======
        OBD_ALLOC(poolname, LOV_MAXPOOLNAME + 1);
>>>>>>> ce18b2ca
        if (poolname == NULL) {
                rc = -ENOMEM;
                GOTO(out_pool, rc);
        }
        rec.lrh_len = llog_data_len(data->ioc_plen1);

        if (data->ioc_type == LUSTRE_CFG_TYPE) {
                rec.lrh_type = OBD_CFG_REC;
        } else {
                CERROR("unknown cfg record type:%d \n", data->ioc_type);
                rc = -EINVAL;
                GOTO(out_pool, rc);
        }

        if (data->ioc_plen1 > CFS_PAGE_SIZE) {
                rc = -E2BIG;
                GOTO(out_pool, rc);
        }

        OBD_ALLOC(lcfg, data->ioc_plen1);
        if (lcfg == NULL) {
                rc = -ENOMEM;
                GOTO(out_pool, rc);
        }
        rc = copy_from_user(lcfg, data->ioc_pbuf1, data->ioc_plen1);
        if (rc)
                GOTO(out_pool, rc);

        if (lcfg->lcfg_bufcount < 2) {
                rc = -EINVAL;
                GOTO(out_pool, rc);
        }

        /* first arg is always <fsname>.<poolname> */
        mgs_extract_fs_pool(lustre_cfg_string(lcfg, 1), fsname,
                            poolname);

        switch (lcfg->lcfg_command) {
        case LCFG_POOL_NEW: {
                if (lcfg->lcfg_bufcount != 2)
                        RETURN(-EINVAL);
                rc = mgs_pool_cmd(obd, LCFG_POOL_NEW, fsname,
                                  poolname, NULL);
                break;
        }
        case LCFG_POOL_ADD: {
                if (lcfg->lcfg_bufcount != 3)
                        RETURN(-EINVAL);
                rc = mgs_pool_cmd(obd, LCFG_POOL_ADD, fsname, poolname,
                                  lustre_cfg_string(lcfg, 2));
                break;
        }
        case LCFG_POOL_REM: {
                if (lcfg->lcfg_bufcount != 3)
                        RETURN(-EINVAL);
                rc = mgs_pool_cmd(obd, LCFG_POOL_REM, fsname, poolname,
                                  lustre_cfg_string(lcfg, 2));
                break;
        }
        case LCFG_POOL_DEL: {
                if (lcfg->lcfg_bufcount != 2)
                        RETURN(-EINVAL);
                rc = mgs_pool_cmd(obd, LCFG_POOL_DEL, fsname,
                                  poolname, NULL);
                break;
        }
        default: {
                 rc = -EINVAL;
                 GOTO(out_pool, rc);
        }
        }

        if (rc) {
                CERROR("OBD_IOC_POOL err %d, cmd %X for pool %s.%s\n",
                       rc, lcfg->lcfg_command, fsname, poolname);
                GOTO(out_pool, rc);
        }

        /* request for update */
        mgs_revoke_lock(obd, fsname, &lockh);

out_pool:
        if (lcfg != NULL)
                OBD_FREE(lcfg, data->ioc_plen1);

        if (fsname != NULL)
                OBD_FREE(fsname, MTI_NAME_MAXLEN);

        if (poolname != NULL)
<<<<<<< HEAD
                OBD_FREE(poolname, MAXPOOLNAME + 1);
=======
                OBD_FREE(poolname, LOV_MAXPOOLNAME + 1);
>>>>>>> ce18b2ca

        RETURN(rc);
}

/* from mdt_iocontrol */
int mgs_iocontrol(unsigned int cmd, struct obd_export *exp, int len,
                  void *karg, void *uarg)
{
        struct obd_device *obd = exp->exp_obd;
        struct obd_ioctl_data *data = karg;
        struct lvfs_run_ctxt saved;
        int rc = 0;

        ENTRY;
        CDEBUG(D_IOCTL, "handling ioctl cmd %#x\n", cmd);

        switch (cmd) {

        case OBD_IOC_PARAM: {
                struct lustre_handle lockh;
                struct lustre_cfg *lcfg;
                struct llog_rec_hdr rec;
                char fsname[MTI_NAME_MAXLEN];

                rec.lrh_len = llog_data_len(data->ioc_plen1);

                if (data->ioc_type == LUSTRE_CFG_TYPE) {
                        rec.lrh_type = OBD_CFG_REC;
                } else {
                        CERROR("unknown cfg record type:%d \n", data->ioc_type);
                        RETURN(-EINVAL);
                }

                OBD_ALLOC(lcfg, data->ioc_plen1);
                if (lcfg == NULL)
                        RETURN(-ENOMEM);
                rc = copy_from_user(lcfg, data->ioc_pbuf1, data->ioc_plen1);
                if (rc)
                        GOTO(out_free, rc);

                if (lcfg->lcfg_bufcount < 1)
                        GOTO(out_free, rc = -EINVAL);

                rc = mgs_setparam(obd, lcfg, fsname);
                if (rc) {
                        CERROR("setparam err %d\n", rc);
                        GOTO(out_free, rc);
                }

                /* Revoke lock so everyone updates.  Should be alright if
                   someone was already reading while we were updating the logs,
                   so we don't really need to hold the lock while we're
                   writing (above). */
                mgs_revoke_lock(obd, fsname, &lockh);

out_free:
                OBD_FREE(lcfg, data->ioc_plen1);
                RETURN(rc);
        }

        case OBD_IOC_POOL: {
                RETURN(mgs_iocontrol_pool(obd, data));
        }

        case OBD_IOC_DUMP_LOG: {
                struct llog_ctxt *ctxt =
                        llog_get_context(obd, LLOG_CONFIG_ORIG_CTXT);
                push_ctxt(&saved, &obd->obd_lvfs_ctxt, NULL);
                rc = class_config_dump_llog(ctxt, data->ioc_inlbuf1, NULL);
                pop_ctxt(&saved, &obd->obd_lvfs_ctxt, NULL);
                llog_ctxt_put(ctxt);
                if (rc)
                        RETURN(rc);

                RETURN(rc);
        }

        case OBD_IOC_LLOG_CHECK:
        case OBD_IOC_LLOG_INFO:
        case OBD_IOC_LLOG_PRINT: {
                struct llog_ctxt *ctxt =
                        llog_get_context(obd, LLOG_CONFIG_ORIG_CTXT);

                push_ctxt(&saved, &ctxt->loc_exp->exp_obd->obd_lvfs_ctxt, NULL);
                rc = llog_ioctl(ctxt, cmd, data);
                pop_ctxt(&saved, &ctxt->loc_exp->exp_obd->obd_lvfs_ctxt, NULL);
                llog_ctxt_put(ctxt);

                RETURN(rc);
        }

        default:
                CDEBUG(D_INFO, "unknown command %x\n", cmd);
                RETURN(-EINVAL);
        }
        RETURN(0);
}

/* use obd ops to offer management infrastructure */
static struct obd_ops mgs_obd_ops = {
        .o_owner           = THIS_MODULE,
        .o_connect         = mgs_connect,
        .o_reconnect       = mgs_reconnect,
        .o_disconnect      = mgs_disconnect,
        .o_setup           = mgs_setup,
        .o_precleanup      = mgs_precleanup,
        .o_cleanup         = mgs_cleanup,
        .o_init_export     = mgs_init_export,
        .o_destroy_export  = mgs_destroy_export,
        .o_iocontrol       = mgs_iocontrol,
};

static int __init mgs_init(void)
{
        struct lprocfs_static_vars lvars;

        lprocfs_mgs_init_vars(&lvars);
        class_register_type(&mgs_obd_ops, lvars.module_vars, LUSTRE_MGS_NAME);

        return 0;
}

static void /*__exit*/ mgs_exit(void)
{
        class_unregister_type(LUSTRE_MGS_NAME);
}

MODULE_AUTHOR("Sun Microsystems, Inc. <http://www.lustre.org/>");
MODULE_DESCRIPTION("Lustre  Management Server (MGS)");
MODULE_LICENSE("GPL");

module_init(mgs_init);
module_exit(mgs_exit);<|MERGE_RESOLUTION|>--- conflicted
+++ resolved
@@ -497,10 +497,7 @@
         struct obd_device *obd = req->rq_export->exp_obd;
         struct mgs_send_param *msp, *rep_msp;
         struct lustre_handle lockh;
-<<<<<<< HEAD
         int rep_size[] = { sizeof(struct ptlrpc_body), sizeof(*msp) };
-=======
->>>>>>> ce18b2ca
         int rc;
         struct lustre_cfg_bufs bufs;
         struct lustre_cfg *lcfg;
@@ -668,10 +665,8 @@
         ENTRY;
 
         target_destroy_export(exp);
+        ldlm_destroy_export(exp);
         mgs_client_free(exp);
-<<<<<<< HEAD
-=======
-        ldlm_destroy_export(exp);
 
         RETURN(0);
 }
@@ -690,34 +685,11 @@
         *fsname = '\0';
         ptr++;
         strcpy(poolname, ptr);
->>>>>>> ce18b2ca
 
         RETURN(0);
 }
 
-<<<<<<< HEAD
-static int mgs_extract_fs_pool(char * arg, char *fsname, char *poolname)
-{
-        char *ptr;
-
-        ENTRY;
-        for (ptr = arg;  (*ptr != '\0') && (*ptr != '.'); ptr++ ) {
-                *fsname = *ptr;
-                fsname++;
-        }
-        if (*ptr == '\0')
-                return -EINVAL;
-        *fsname = '\0';
-        ptr++;
-        strcpy(poolname, ptr);
-
-        RETURN(0);
-}
-
 static int mgs_iocontrol_pool(struct obd_device *obd, 
-=======
-static int mgs_iocontrol_pool(struct obd_device *obd,
->>>>>>> ce18b2ca
                               struct obd_ioctl_data *data)
 {
         int rc;
@@ -732,11 +704,7 @@
         if (fsname == NULL)
                 RETURN(-ENOMEM);
 
-<<<<<<< HEAD
-        OBD_ALLOC(poolname, MAXPOOLNAME + 1);
-=======
         OBD_ALLOC(poolname, LOV_MAXPOOLNAME + 1);
->>>>>>> ce18b2ca
         if (poolname == NULL) {
                 rc = -ENOMEM;
                 GOTO(out_pool, rc);
@@ -826,11 +794,7 @@
                 OBD_FREE(fsname, MTI_NAME_MAXLEN);
 
         if (poolname != NULL)
-<<<<<<< HEAD
-                OBD_FREE(poolname, MAXPOOLNAME + 1);
-=======
                 OBD_FREE(poolname, LOV_MAXPOOLNAME + 1);
->>>>>>> ce18b2ca
 
         RETURN(rc);
 }
