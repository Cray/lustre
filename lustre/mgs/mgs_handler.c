/* -*- mode: c; c-basic-offset: 8; indent-tabs-mode: nil; -*-
 * vim:expandtab:shiftwidth=8:tabstop=8:
 *
 * GPL HEADER START
 *
 * DO NOT ALTER OR REMOVE COPYRIGHT NOTICES OR THIS FILE HEADER.
 *
 * This program is free software; you can redistribute it and/or modify
 * it under the terms of the GNU General Public License version 2 only,
 * as published by the Free Software Foundation.
 *
 * This program is distributed in the hope that it will be useful, but
 * WITHOUT ANY WARRANTY; without even the implied warranty of
 * MERCHANTABILITY or FITNESS FOR A PARTICULAR PURPOSE.  See the GNU
 * General Public License version 2 for more details (a copy is included
 * in the LICENSE file that accompanied this code).
 *
 * You should have received a copy of the GNU General Public License
 * version 2 along with this program; If not, see
 * http://www.sun.com/software/products/lustre/docs/GPLv2.pdf
 *
 * Please contact Sun Microsystems, Inc., 4150 Network Circle, Santa Clara,
 * CA 95054 USA or visit www.sun.com if you need additional information or
 * have any questions.
 *
 * GPL HEADER END
 */
/*
 * Copyright  2008 Sun Microsystems, Inc. All rights reserved
 * Use is subject to license terms.
 */
/*
 * This file is part of Lustre, http://www.lustre.org/
 * Lustre is a trademark of Sun Microsystems, Inc.
 *
 * lustre/mgs/mgs_handler.c
 *
 * Author: Nathan Rutman <nathan@clusterfs.com>
 */

#ifndef EXPORT_SYMTAB
# define EXPORT_SYMTAB
#endif
#define DEBUG_SUBSYSTEM S_MGS
#define D_MGS D_CONFIG/*|D_WARNING*/

#ifdef __KERNEL__
# include <linux/module.h>
# include <linux/pagemap.h>
# include <linux/miscdevice.h>
# include <linux/init.h>
#else
# include <liblustre.h>
#endif

#include <obd_class.h>
#include <lustre_dlm.h>
#include <lprocfs_status.h>
#include <lustre_fsfilt.h>
#include <lustre_disk.h>
#include "mgs_internal.h"


/* Establish a connection to the MGS.*/
static int mgs_connect(struct lustre_handle *conn, struct obd_device *obd,
                       struct obd_uuid *cluuid, struct obd_connect_data *data,
                       void *localdata)
{
        struct obd_export *exp;
        int rc;
        ENTRY;

        if (!conn || !obd || !cluuid)
                RETURN(-EINVAL);

        rc = class_connect(conn, obd, cluuid);
        if (rc)
                RETURN(rc);
        exp = class_conn2export(conn);
        LASSERT(exp);

        mgs_counter_incr(exp, LPROC_MGS_CONNECT);

        if (data != NULL) {
                data->ocd_connect_flags &= MGS_CONNECT_SUPPORTED;
                exp->exp_connect_flags = data->ocd_connect_flags;
                data->ocd_version = LUSTRE_VERSION_CODE;
        }

        rc = mgs_client_add(obd, exp, localdata);

        if (rc) {
                class_disconnect(exp);
        } else {
                class_export_put(exp);
        }

        RETURN(rc);
}

static int mgs_reconnect(struct obd_export *exp, struct obd_device *obd,
                         struct obd_uuid *cluuid, struct obd_connect_data *data,
                         void *localdata)
{
        ENTRY;

        if (exp == NULL || obd == NULL || cluuid == NULL)
                RETURN(-EINVAL);

        mgs_counter_incr(exp, LPROC_MGS_CONNECT);

        if (data != NULL) {
                data->ocd_connect_flags &= MGS_CONNECT_SUPPORTED;
                exp->exp_connect_flags = data->ocd_connect_flags;
                data->ocd_version = LUSTRE_VERSION_CODE;
        }

        RETURN(0);
}

static int mgs_disconnect(struct obd_export *exp)
{
        int rc;
        ENTRY;

        LASSERT(exp);

        class_export_get(exp);
        mgs_counter_incr(exp, LPROC_MGS_DISCONNECT);

        /* Disconnect early so that clients can't keep using export */
        rc = class_disconnect(exp);
        ldlm_cancel_locks_for_export(exp);

        lprocfs_exp_cleanup(exp);

        /* complete all outstanding replies */
        spin_lock(&exp->exp_lock);
        while (!list_empty(&exp->exp_outstanding_replies)) {
                struct ptlrpc_reply_state *rs =
                        list_entry(exp->exp_outstanding_replies.next,
                                   struct ptlrpc_reply_state, rs_exp_list);
                struct ptlrpc_service *svc = rs->rs_service;

                spin_lock(&svc->srv_lock);
                list_del_init(&rs->rs_exp_list);
                ptlrpc_schedule_difficult_reply(rs);
                spin_unlock(&svc->srv_lock);
        }
        spin_unlock(&exp->exp_lock);

        class_export_put(exp);
        RETURN(rc);
}

static int mgs_cleanup(struct obd_device *obd);
static int mgs_handle(struct ptlrpc_request *req);

/* Start the MGS obd */
static int mgs_setup(struct obd_device *obd, obd_count len, void *buf)
{
        struct lprocfs_static_vars lvars;
        struct mgs_obd *mgs = &obd->u.mgs;
        struct lustre_mount_info *lmi;
        struct lustre_sb_info *lsi;
        struct vfsmount *mnt;
        int rc = 0;
        ENTRY;

        CDEBUG(D_CONFIG, "Starting MGS\n");

        /* Find our disk */
        lmi = server_get_mount(obd->obd_name);
        if (!lmi)
                RETURN(rc = -EINVAL);

        mnt = lmi->lmi_mnt;
        lsi = s2lsi(lmi->lmi_sb);
        obd->obd_fsops = fsfilt_get_ops(MT_STR(lsi->lsi_ldd));
        if (IS_ERR(obd->obd_fsops))
                GOTO(err_put, rc = PTR_ERR(obd->obd_fsops));

        /* namespace for mgs llog */
        obd->obd_namespace = ldlm_namespace_new(obd, "MGS", LDLM_NAMESPACE_SERVER,
                                                LDLM_NAMESPACE_MODEST);
        if (obd->obd_namespace == NULL)
                GOTO(err_ops, rc = -ENOMEM);

        /* ldlm setup */
        ptlrpc_init_client(LDLM_CB_REQUEST_PORTAL, LDLM_CB_REPLY_PORTAL,
                           "mgs_ldlm_client", &obd->obd_ldlm_client);

        LASSERT(!lvfs_check_rdonly(lvfs_sbdev(mnt->mnt_sb)));

        rc = mgs_fs_setup(obd, mnt);
        if (rc) {
                CERROR("%s: MGS filesystem method init failed: rc = %d\n",
                       obd->obd_name, rc);
                GOTO(err_ns, rc);
        }

        rc = llog_setup(obd, LLOG_CONFIG_ORIG_CTXT, obd, 0, NULL,
                        &llog_lvfs_ops);
        if (rc)
                GOTO(err_fs, rc);

        /* No recovery for MGC's */
        obd->obd_replayable = 0;

        /* Internal mgs setup */
        mgs_init_fsdb_list(obd);
        sema_init(&mgs->mgs_sem, 1);

        /* Start the service threads */
        mgs->mgs_service =
                ptlrpc_init_svc(MGS_NBUFS, MGS_BUFSIZE, MGS_MAXREQSIZE,
                                MGS_MAXREPSIZE, MGS_REQUEST_PORTAL,
                                MGC_REPLY_PORTAL, 2000,
                                mgs_handle, LUSTRE_MGS_NAME,
                                obd->obd_proc_entry, NULL,
                                MGS_THREADS_AUTO_MIN, MGS_THREADS_AUTO_MAX,
                                "ll_mgs");

        if (!mgs->mgs_service) {
                CERROR("failed to start service\n");
                GOTO(err_fs, rc = -ENOMEM);
        }

        rc = ptlrpc_start_threads(obd, mgs->mgs_service);
        if (rc)
                GOTO(err_thread, rc);

        /* Setup proc */
        lprocfs_mgs_init_vars(&lvars);
        if (lprocfs_obd_setup(obd, lvars.obd_vars) == 0) {
                lproc_mgs_setup(obd);
        }

        ping_evictor_start();

        LCONSOLE_INFO("MGS %s started\n", obd->obd_name);

        RETURN(0);

err_thread:
        ptlrpc_unregister_service(mgs->mgs_service);
err_fs:
        /* No extra cleanup needed for llog_init_commit_thread() */
        mgs_fs_cleanup(obd);
err_ns:
        ldlm_namespace_free(obd->obd_namespace, NULL, 0);
        obd->obd_namespace = NULL;
err_ops:
        fsfilt_put_ops(obd->obd_fsops);
err_put:
        server_put_mount(obd->obd_name, mnt);
        mgs->mgs_sb = 0;
        return rc;
}

static int mgs_precleanup(struct obd_device *obd, enum obd_cleanup_stage stage)
{
        int rc = 0;
        ENTRY;

        switch (stage) {
        case OBD_CLEANUP_EARLY:
        case OBD_CLEANUP_EXPORTS:
                break;
        case OBD_CLEANUP_SELF_EXP:
                llog_cleanup(llog_get_context(obd, LLOG_CONFIG_ORIG_CTXT));
                rc = obd_llog_finish(obd, 0);
                break;
        case OBD_CLEANUP_OBD:
                break;
        }
        RETURN(rc);
}

static int mgs_cleanup(struct obd_device *obd)
{
        struct mgs_obd *mgs = &obd->u.mgs;
        ENTRY;

        if (mgs->mgs_sb == NULL)
                RETURN(0);

        ping_evictor_stop();

        ptlrpc_unregister_service(mgs->mgs_service);

        mgs_cleanup_fsdb_list(obd);
        lproc_mgs_cleanup(obd);
        mgs_fs_cleanup(obd);

        server_put_mount(obd->obd_name, mgs->mgs_vfsmnt);
        mgs->mgs_sb = NULL;

        ldlm_namespace_free(obd->obd_namespace, NULL, 1);
        obd->obd_namespace = NULL;
        fsfilt_put_ops(obd->obd_fsops);

        LCONSOLE_INFO("%s has stopped.\n", obd->obd_name);
        RETURN(0);
}

/* similar to filter_prepare_destroy */
static int mgs_get_cfg_lock(struct obd_device *obd, char *fsname,
                            struct lustre_handle *lockh)
{
        struct ldlm_res_id res_id;
        int rc, flags = 0;
        ENTRY;

        rc = mgc_fsname2resid(fsname, &res_id);
        if (!rc)
                rc = ldlm_cli_enqueue_local(obd->obd_namespace, &res_id,
                                            LDLM_PLAIN, NULL, LCK_EX,
                                            &flags, ldlm_blocking_ast,
                                            ldlm_completion_ast, NULL,
                                            fsname, 0, NULL, lockh);
        if (rc)
                CERROR("can't take cfg lock for %s (%d)\n", fsname, rc);

        RETURN(rc);
}

static int mgs_put_cfg_lock(struct lustre_handle *lockh)
{
        ENTRY;
        ldlm_lock_decref(lockh, LCK_EX);
        RETURN(0);
}

static void mgs_revoke_lock(struct obd_device *obd, char *fsname,
                            struct lustre_handle *lockh)
{
        int lockrc;

        if (fsname[0]) {
                lockrc = mgs_get_cfg_lock(obd, fsname, lockh);
                if (lockrc != ELDLM_OK)
                        CERROR("lock error %d for fs %s\n", lockrc,
                               fsname);
                else
                        mgs_put_cfg_lock(lockh);
        }
}

/* rc=0 means ok
      1 means update
     <0 means error */
static int mgs_check_target(struct obd_device *obd, struct mgs_target_info *mti)
{
        int rc;
        ENTRY;

        rc = mgs_check_index(obd, mti);
        if (rc == 0) {
                LCONSOLE_ERROR_MSG(0x13b, "%s claims to have registered, but "
                                  "this MGS does not know about it.  Assuming "
                                  "writeconf.\n", mti->mti_svname);
                mti->mti_flags |= LDD_F_WRITECONF;
                rc = 1;
        } else if (rc == -1) {
                LCONSOLE_ERROR_MSG(0x13c, "Client log %s-client has "
                                   "disappeared! Regenerating all logs.\n",
                                   mti->mti_fsname);
                mti->mti_flags |= LDD_F_WRITECONF;
                rc = 1;
        } else {
                /* Index is correctly marked as used */

                /* If the logs don't contain the mti_nids then add
                   them as failover nids */
                rc = mgs_check_failnid(obd, mti);
        }

        RETURN(rc);
}

/* Called whenever a target starts up.  Flags indicate first connect, etc. */
static int mgs_handle_target_reg(struct ptlrpc_request *req)
{
        struct obd_device *obd = req->rq_export->exp_obd;
        struct lustre_handle lockh;
        struct mgs_target_info *mti, *rep_mti;
        int rep_size[] = { sizeof(struct ptlrpc_body), sizeof(*mti) };
        int rc = 0, lockrc;
        ENTRY;

        mgs_counter_incr(req->rq_export, LPROC_MGS_TARGET_REG);

        mti = lustre_swab_reqbuf(req, REQ_REC_OFF, sizeof(*mti),
                                 lustre_swab_mgs_target_info);

        if (!(mti->mti_flags & (LDD_F_WRITECONF | LDD_F_UPGRADE14 |
                                LDD_F_UPDATE))) {
                /* We're just here as a startup ping. */
                CDEBUG(D_MGS, "Server %s is running on %s\n",
                       mti->mti_svname, obd_export_nid2str(req->rq_export));
                rc = mgs_check_target(obd, mti);
                /* above will set appropriate mti flags */
                if (rc <= 0)
                        /* Nothing wrong, or fatal error */
                        GOTO(out_nolock, rc);
        }

        /* Revoke the config lock to make sure nobody is reading. */
        /* Although actually I think it should be alright if
           someone was reading while we were updating the logs - if we
           revoke at the end they will just update from where they left off. */
        lockrc = mgs_get_cfg_lock(obd, mti->mti_fsname, &lockh);
        if (lockrc != ELDLM_OK) {
                LCONSOLE_ERROR_MSG(0x13d, "%s: Can't signal other nodes to "
                                   "update their configuration (%d). Updating "
                                   "local logs anyhow; you might have to "
                                   "manually restart other nodes to get the "
                                   "latest configuration.\n",
                                   obd->obd_name, lockrc);
        }

        OBD_FAIL_TIMEOUT(OBD_FAIL_MGS_PAUSE_TARGET_REG, 10);

        /* Log writing contention is handled by the fsdb_sem */

        if (mti->mti_flags & LDD_F_WRITECONF) {
                if (mti->mti_flags & LDD_F_SV_TYPE_MDT) {
                        rc = mgs_erase_logs(obd, mti->mti_fsname);
                        LCONSOLE_WARN("%s: Logs for fs %s were removed by user "
                                      "request.  All servers must be restarted "
                                      "in order to regenerate the logs."
                                      "\n", obd->obd_name, mti->mti_fsname);
                } else if (mti->mti_flags & LDD_F_SV_TYPE_OST) {
                        rc = mgs_erase_log(obd, mti->mti_svname);
                        LCONSOLE_WARN("%s: Regenerating %s log by user "
                                      "request.\n",
                                      obd->obd_name, mti->mti_svname);
                }
                mti->mti_flags |= LDD_F_UPDATE;
                /* Erased logs means start from scratch. */
                mti->mti_flags &= ~LDD_F_UPGRADE14;
        }

        /* COMPAT_146 */
        if (mti->mti_flags & LDD_F_UPGRADE14) {
                rc = mgs_upgrade_sv_14(obd, mti);
                if (rc) {
                        CERROR("Can't upgrade from 1.4 (%d)\n", rc);
                        GOTO(out, rc);
                }

                /* We're good to go */
                mti->mti_flags |= LDD_F_UPDATE;
        }
        /* end COMPAT_146 */

        if (mti->mti_flags & LDD_F_UPDATE) {
                CDEBUG(D_MGS, "updating %s, index=%d\n", mti->mti_svname,
                       mti->mti_stripe_index);

                /* create or update the target log
                   and update the client/mdt logs */
                rc = mgs_write_log_target(obd, mti);
                if (rc) {
                        CERROR("Failed to write %s log (%d)\n",
                               mti->mti_svname, rc);
                        GOTO(out, rc);
                }

                mti->mti_flags &= ~(LDD_F_VIRGIN | LDD_F_UPDATE |
                                    LDD_F_NEED_INDEX | LDD_F_WRITECONF |
                                    LDD_F_UPGRADE14);
                mti->mti_flags |= LDD_F_REWRITE_LDD;
        }

out:
        /* done with log update */
        if (lockrc == ELDLM_OK)
                mgs_put_cfg_lock(&lockh);
out_nolock:
        CDEBUG(D_MGS, "replying with %s, index=%d, rc=%d\n", mti->mti_svname,
               mti->mti_stripe_index, rc);
        lustre_pack_reply(req, 2, rep_size, NULL);
        /* send back the whole mti in the reply */
        rep_mti = lustre_msg_buf(req->rq_repmsg, REPLY_REC_OFF,
                                 sizeof(*rep_mti));
        memcpy(rep_mti, mti, sizeof(*rep_mti));

        /* Flush logs to disk */
        fsfilt_sync(obd, obd->u.mgs.mgs_sb);
        RETURN(rc);
}

static int mgs_set_info_rpc(struct ptlrpc_request *req)
{
        struct obd_device *obd = req->rq_export->exp_obd;
        struct mgs_send_param *msp, *rep_msp;
        struct lustre_handle lockh;
<<<<<<< HEAD
        int rep_size[] = { sizeof(struct ptlrpc_body), sizeof(*msp) };
=======
>>>>>>> 863a3da6
        int rc;
        struct lustre_cfg_bufs bufs;
        struct lustre_cfg *lcfg;
        char fsname[MTI_NAME_MAXLEN];
        ENTRY;

        msp = lustre_swab_reqbuf(req, REQ_REC_OFF, sizeof(*msp), NULL);

        /* Construct lustre_cfg structure to pass to function mgs_setparam */
        lustre_cfg_bufs_reset(&bufs, NULL);
        lustre_cfg_bufs_set_string(&bufs, 1, msp->mgs_param);
        lcfg = lustre_cfg_new(LCFG_PARAM, &bufs);
        rc = mgs_setparam(obd, lcfg, fsname);
        if (rc) {
                CERROR("Error %d in setting the parameter %s for fs %s\n",
                       rc, msp->mgs_param, fsname);
                RETURN(rc);
        }

        /* request for update */
        mgs_revoke_lock(obd, fsname, &lockh);

        lustre_cfg_free(lcfg);

        lustre_pack_reply(req, 2, rep_size, NULL);
        rep_msp = lustre_msg_buf(req->rq_repmsg, REPLY_REC_OFF,
                                 sizeof(*rep_msp));
        memcpy(rep_msp, msp, sizeof(*rep_msp));

        RETURN(rc);
}

/* Called whenever a target cleans up. */
/* XXX - Currently unused */
static int mgs_handle_target_del(struct ptlrpc_request *req)
{
        ENTRY;
        mgs_counter_incr(req->rq_export, LPROC_MGS_TARGET_DEL);
        RETURN(0);
}

/* XXX - Currently unused */
static int mgs_handle_exception(struct ptlrpc_request *req)
{
        ENTRY;
        mgs_counter_incr(req->rq_export, LPROC_MGS_EXCEPTION);
        RETURN(0);
}

int mgs_handle(struct ptlrpc_request *req)
{
        int fail = OBD_FAIL_MGS_ALL_REPLY_NET;
        int opc, rc = 0;
        ENTRY;

        OBD_FAIL_TIMEOUT_MS(OBD_FAIL_MGS_PAUSE_REQ, obd_fail_val);
        OBD_FAIL_RETURN(OBD_FAIL_MGS_ALL_REQUEST_NET, 0);

        LASSERT(current->journal_info == NULL);
        opc = lustre_msg_get_opc(req->rq_reqmsg);
        if (opc != MGS_CONNECT) {
                if (req->rq_export == NULL) {
                        CERROR("lustre_mgs: operation %d on unconnected MGS\n",
                               opc);
                        req->rq_status = -ENOTCONN;
                        GOTO(out, rc = -ENOTCONN);
                }
        }

        switch (opc) {
        case MGS_CONNECT:
                DEBUG_REQ(D_MGS, req, "connect");
                rc = target_handle_connect(req, mgs_handle);
                if (!rc && (lustre_msg_get_conn_cnt(req->rq_reqmsg) > 1))
                        /* Make clients trying to reconnect after a MGS restart
                           happy; also requires obd_replayable */
                        lustre_msg_add_op_flags(req->rq_repmsg,
                                                MSG_CONNECT_RECONNECT);
                break;
        case MGS_DISCONNECT:
                DEBUG_REQ(D_MGS, req, "disconnect");
                rc = target_handle_disconnect(req);
                req->rq_status = rc;            /* superfluous? */
                break;
        case MGS_EXCEPTION:
                DEBUG_REQ(D_MGS, req, "exception");
                rc = mgs_handle_exception(req);
                break;
        case MGS_TARGET_REG:
                DEBUG_REQ(D_MGS, req, "target add");
                rc = mgs_handle_target_reg(req);
                break;
        case MGS_TARGET_DEL:
                DEBUG_REQ(D_MGS, req, "target del");
                rc = mgs_handle_target_del(req);
                break;
        case MGS_SET_INFO:
                rc = mgs_set_info_rpc(req);
                break;

        case LDLM_ENQUEUE:
                DEBUG_REQ(D_MGS, req, "enqueue");
                rc = ldlm_handle_enqueue(req, ldlm_server_completion_ast,
                                         ldlm_server_blocking_ast, NULL);
                break;
        case LDLM_BL_CALLBACK:
        case LDLM_CP_CALLBACK:
                DEBUG_REQ(D_MGS, req, "callback");
                CERROR("callbacks should not happen on MGS\n");
                LBUG();
                break;

        case OBD_PING:
                DEBUG_REQ(D_INFO, req, "ping");
                rc = target_handle_ping(req);
                break;
        case OBD_LOG_CANCEL:
                DEBUG_REQ(D_MGS, req, "log cancel");
                rc = -ENOTSUPP; /* la la la */
                break;

        case LLOG_ORIGIN_HANDLE_CREATE:
                DEBUG_REQ(D_MGS, req, "llog_init");
                rc = llog_origin_handle_create(req);
                break;
        case LLOG_ORIGIN_HANDLE_NEXT_BLOCK:
                DEBUG_REQ(D_MGS, req, "llog next block");
                rc = llog_origin_handle_next_block(req);
                break;
        case LLOG_ORIGIN_HANDLE_READ_HEADER:
                DEBUG_REQ(D_MGS, req, "llog read header");
                rc = llog_origin_handle_read_header(req);
                break;
        case LLOG_ORIGIN_HANDLE_CLOSE:
                DEBUG_REQ(D_MGS, req, "llog close");
                rc = llog_origin_handle_close(req);
                break;
        case LLOG_CATINFO:
                DEBUG_REQ(D_MGS, req, "llog catinfo");
                rc = llog_catinfo(req);
                break;
        default:
                req->rq_status = -ENOTSUPP;
                rc = ptlrpc_error(req);
                RETURN(rc);
        }

        LASSERT(current->journal_info == NULL);

        if (rc)
                CERROR("MGS handle cmd=%d rc=%d\n", opc, rc);

 out:
        target_send_reply(req, rc, fail);
        RETURN(0);
}

static inline int mgs_init_export(struct obd_export *exp)
{
        return ldlm_init_export(exp);
}

static inline int mgs_destroy_export(struct obd_export *exp)
{
        ENTRY;

        target_destroy_export(exp);
        mgs_client_free(exp);
<<<<<<< HEAD
=======
        ldlm_destroy_export(exp);

        RETURN(0);
}

static int mgs_extract_fs_pool(char * arg, char *fsname, char *poolname)
{
        char *ptr;

        ENTRY;
        for (ptr = arg;  (*ptr != '\0') && (*ptr != '.'); ptr++ ) {
                *fsname = *ptr;
                fsname++;
        }
        if (*ptr == '\0')
                return -EINVAL;
        *fsname = '\0';
        ptr++;
        strcpy(poolname, ptr);
>>>>>>> 863a3da6

        RETURN(0);
}

<<<<<<< HEAD
static int mgs_extract_fs_pool(char * arg, char *fsname, char *poolname)
{
        char *ptr;

        ENTRY;
        for (ptr = arg;  (*ptr != '\0') && (*ptr != '.'); ptr++ ) {
                *fsname = *ptr;
                fsname++;
        }
        if (*ptr == '\0')
                return -EINVAL;
        *fsname = '\0';
        ptr++;
        strcpy(poolname, ptr);

        RETURN(0);
}

static int mgs_iocontrol_pool(struct obd_device *obd, 
=======
static int mgs_iocontrol_pool(struct obd_device *obd,
>>>>>>> 863a3da6
                              struct obd_ioctl_data *data)
{
        int rc;
        struct lustre_handle lockh;
        struct lustre_cfg *lcfg = NULL;
        struct llog_rec_hdr rec;
        char *fsname = NULL;
        char *poolname = NULL;
        ENTRY;

        OBD_ALLOC(fsname, MTI_NAME_MAXLEN);
        if (fsname == NULL)
                RETURN(-ENOMEM);

        OBD_ALLOC(poolname, MAXPOOLNAME + 1);
        if (poolname == NULL) {
                rc = -ENOMEM;
                GOTO(out_pool, rc);
        }
        rec.lrh_len = llog_data_len(data->ioc_plen1);

        if (data->ioc_type == LUSTRE_CFG_TYPE) {
                rec.lrh_type = OBD_CFG_REC;
        } else {
                CERROR("unknown cfg record type:%d \n", data->ioc_type);
                rc = -EINVAL;
                GOTO(out_pool, rc);
        }

        if (data->ioc_plen1 > CFS_PAGE_SIZE) {
                rc = -E2BIG;
                GOTO(out_pool, rc);
        }

        OBD_ALLOC(lcfg, data->ioc_plen1);
        if (lcfg == NULL) {
                rc = -ENOMEM;
                GOTO(out_pool, rc);
        }
        rc = copy_from_user(lcfg, data->ioc_pbuf1, data->ioc_plen1);
        if (rc)
                GOTO(out_pool, rc);

        if (lcfg->lcfg_bufcount < 2) {
                rc = -EINVAL;
                GOTO(out_pool, rc);
        }

        /* first arg is always <fsname>.<poolname> */
        mgs_extract_fs_pool(lustre_cfg_string(lcfg, 1), fsname,
                            poolname);

        switch (lcfg->lcfg_command) {
        case LCFG_POOL_NEW: {
                if (lcfg->lcfg_bufcount != 2)
                        RETURN(-EINVAL);
                rc = mgs_pool_cmd(obd, LCFG_POOL_NEW, fsname,
                                  poolname, NULL);
                break;
        }
        case LCFG_POOL_ADD: {
                if (lcfg->lcfg_bufcount != 3)
                        RETURN(-EINVAL);
                rc = mgs_pool_cmd(obd, LCFG_POOL_ADD, fsname, poolname,
                                  lustre_cfg_string(lcfg, 2));
                break;
        }
        case LCFG_POOL_REM: {
                if (lcfg->lcfg_bufcount != 3)
                        RETURN(-EINVAL);
                rc = mgs_pool_cmd(obd, LCFG_POOL_REM, fsname, poolname,
                                  lustre_cfg_string(lcfg, 2));
                break;
        }
        case LCFG_POOL_DEL: {
                if (lcfg->lcfg_bufcount != 2)
                        RETURN(-EINVAL);
                rc = mgs_pool_cmd(obd, LCFG_POOL_DEL, fsname,
                                  poolname, NULL);
                break;
        }
        default: {
                 rc = -EINVAL;
                 GOTO(out_pool, rc);
        }
        }

        if (rc) {
                CERROR("OBD_IOC_POOL err %d, cmd %X for pool %s.%s\n",
                       rc, lcfg->lcfg_command, fsname, poolname);
                GOTO(out_pool, rc);
        }

        /* request for update */
        mgs_revoke_lock(obd, fsname, &lockh);

out_pool:
        if (lcfg != NULL)
                OBD_FREE(lcfg, data->ioc_plen1);

        if (fsname != NULL)
                OBD_FREE(fsname, MTI_NAME_MAXLEN);

        if (poolname != NULL)
                OBD_FREE(poolname, MAXPOOLNAME + 1);

        RETURN(rc);
}

/* from mdt_iocontrol */
int mgs_iocontrol(unsigned int cmd, struct obd_export *exp, int len,
                  void *karg, void *uarg)
{
        struct obd_device *obd = exp->exp_obd;
        struct obd_ioctl_data *data = karg;
        struct lvfs_run_ctxt saved;
        int rc = 0;

        ENTRY;
        CDEBUG(D_IOCTL, "handling ioctl cmd %#x\n", cmd);

        switch (cmd) {

        case OBD_IOC_PARAM: {
                struct lustre_handle lockh;
                struct lustre_cfg *lcfg;
                struct llog_rec_hdr rec;
                char fsname[MTI_NAME_MAXLEN];

                rec.lrh_len = llog_data_len(data->ioc_plen1);

                if (data->ioc_type == LUSTRE_CFG_TYPE) {
                        rec.lrh_type = OBD_CFG_REC;
                } else {
                        CERROR("unknown cfg record type:%d \n", data->ioc_type);
                        RETURN(-EINVAL);
                }

                OBD_ALLOC(lcfg, data->ioc_plen1);
                if (lcfg == NULL)
                        RETURN(-ENOMEM);
                rc = copy_from_user(lcfg, data->ioc_pbuf1, data->ioc_plen1);
                if (rc)
                        GOTO(out_free, rc);

                if (lcfg->lcfg_bufcount < 1)
                        GOTO(out_free, rc = -EINVAL);

                rc = mgs_setparam(obd, lcfg, fsname);
                if (rc) {
                        CERROR("setparam err %d\n", rc);
                        GOTO(out_free, rc);
                }

                /* Revoke lock so everyone updates.  Should be alright if
                   someone was already reading while we were updating the logs,
                   so we don't really need to hold the lock while we're
                   writing (above). */
                mgs_revoke_lock(obd, fsname, &lockh);

out_free:
                OBD_FREE(lcfg, data->ioc_plen1);
                RETURN(rc);
        }

        case OBD_IOC_POOL: {
                RETURN(mgs_iocontrol_pool(obd, data));
        }

        case OBD_IOC_DUMP_LOG: {
                struct llog_ctxt *ctxt =
                        llog_get_context(obd, LLOG_CONFIG_ORIG_CTXT);
                push_ctxt(&saved, &obd->obd_lvfs_ctxt, NULL);
                rc = class_config_dump_llog(ctxt, data->ioc_inlbuf1, NULL);
                pop_ctxt(&saved, &obd->obd_lvfs_ctxt, NULL);
                llog_ctxt_put(ctxt);
                if (rc)
                        RETURN(rc);

                RETURN(rc);
        }

        case OBD_IOC_LLOG_CHECK:
        case OBD_IOC_LLOG_INFO:
        case OBD_IOC_LLOG_PRINT: {
                struct llog_ctxt *ctxt =
                        llog_get_context(obd, LLOG_CONFIG_ORIG_CTXT);

                push_ctxt(&saved, &ctxt->loc_exp->exp_obd->obd_lvfs_ctxt, NULL);
                rc = llog_ioctl(ctxt, cmd, data);
                pop_ctxt(&saved, &ctxt->loc_exp->exp_obd->obd_lvfs_ctxt, NULL);
                llog_ctxt_put(ctxt);

                RETURN(rc);
        }

        default:
                CDEBUG(D_INFO, "unknown command %x\n", cmd);
                RETURN(-EINVAL);
        }
        RETURN(0);
}

/* use obd ops to offer management infrastructure */
static struct obd_ops mgs_obd_ops = {
        .o_owner           = THIS_MODULE,
        .o_connect         = mgs_connect,
        .o_reconnect       = mgs_reconnect,
        .o_disconnect      = mgs_disconnect,
        .o_setup           = mgs_setup,
        .o_precleanup      = mgs_precleanup,
        .o_cleanup         = mgs_cleanup,
        .o_init_export     = mgs_init_export,
        .o_destroy_export  = mgs_destroy_export,
        .o_iocontrol       = mgs_iocontrol,
};

static int __init mgs_init(void)
{
        struct lprocfs_static_vars lvars;

        lprocfs_mgs_init_vars(&lvars);
        class_register_type(&mgs_obd_ops, lvars.module_vars, LUSTRE_MGS_NAME);

        return 0;
}

static void /*__exit*/ mgs_exit(void)
{
        class_unregister_type(LUSTRE_MGS_NAME);
}

MODULE_AUTHOR("Sun Microsystems, Inc. <http://www.lustre.org/>");
MODULE_DESCRIPTION("Lustre  Management Server (MGS)");
MODULE_LICENSE("GPL");

module_init(mgs_init);
module_exit(mgs_exit);<|MERGE_RESOLUTION|>--- conflicted
+++ resolved
@@ -497,10 +497,7 @@
         struct obd_device *obd = req->rq_export->exp_obd;
         struct mgs_send_param *msp, *rep_msp;
         struct lustre_handle lockh;
-<<<<<<< HEAD
         int rep_size[] = { sizeof(struct ptlrpc_body), sizeof(*msp) };
-=======
->>>>>>> 863a3da6
         int rc;
         struct lustre_cfg_bufs bufs;
         struct lustre_cfg *lcfg;
@@ -668,10 +665,8 @@
         ENTRY;
 
         target_destroy_export(exp);
+        ldlm_destroy_export(exp);
         mgs_client_free(exp);
-<<<<<<< HEAD
-=======
-        ldlm_destroy_export(exp);
 
         RETURN(0);
 }
@@ -690,34 +685,11 @@
         *fsname = '\0';
         ptr++;
         strcpy(poolname, ptr);
->>>>>>> 863a3da6
 
         RETURN(0);
 }
 
-<<<<<<< HEAD
-static int mgs_extract_fs_pool(char * arg, char *fsname, char *poolname)
-{
-        char *ptr;
-
-        ENTRY;
-        for (ptr = arg;  (*ptr != '\0') && (*ptr != '.'); ptr++ ) {
-                *fsname = *ptr;
-                fsname++;
-        }
-        if (*ptr == '\0')
-                return -EINVAL;
-        *fsname = '\0';
-        ptr++;
-        strcpy(poolname, ptr);
-
-        RETURN(0);
-}
-
 static int mgs_iocontrol_pool(struct obd_device *obd, 
-=======
-static int mgs_iocontrol_pool(struct obd_device *obd,
->>>>>>> 863a3da6
                               struct obd_ioctl_data *data)
 {
         int rc;
