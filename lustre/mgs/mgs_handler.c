/* -*- mode: c; c-basic-offset: 8; indent-tabs-mode: nil; -*-
 * vim:expandtab:shiftwidth=8:tabstop=8:
 *
 *  lustre/mgs/mgs_handler.c
 *  Lustre Management Server (mgs) request handler
 *
 *  Copyright (C) 2006 Cluster File Systems, Inc.
 *   Author: Nathan Rutman <nathan@clusterfs.com>
 *
 *   This file is part of Lustre, http://www.lustre.org.
 *
 *   Lustre is free software; you can redistribute it and/or
 *   modify it under the terms of version 2 of the GNU General Public
 *   License as published by the Free Software Foundation.
 *
 *   Lustre is distributed in the hope that it will be useful,
 *   but WITHOUT ANY WARRANTY; without even the implied warranty of
 *   MERCHANTABILITY or FITNESS FOR A PARTICULAR PURPOSE.  See the
 *   GNU General Public License for more details.
 *
 *   You should have received a copy of the GNU General Public License
 *   along with Lustre; if not, write to the Free Software
 *   Foundation, Inc., 675 Mass Ave, Cambridge, MA 02139, USA.
 */

#ifndef EXPORT_SYMTAB
# define EXPORT_SYMTAB
#endif
#define DEBUG_SUBSYSTEM S_MGS
#define D_MGS D_CONFIG/*|D_WARNING*/

#ifdef __KERNEL__
# include <linux/module.h>
# include <linux/pagemap.h>
# include <linux/miscdevice.h>
# include <linux/init.h>
#else
# include <liblustre.h>
#endif

#include <obd_class.h>
#include <lustre_dlm.h>
#include <lprocfs_status.h>
#include <lustre_fsfilt.h>
#include <lustre_commit_confd.h>
#include <lustre_disk.h>
#include "mgs_internal.h"


/* Establish a connection to the MGS.*/
<<<<<<< HEAD
static int mgs_connect(struct lustre_handle *conn, struct obd_device *obd,
=======
static int mgs_connect(const struct lu_env *env,
                       struct lustre_handle *conn, struct obd_device *obd,
>>>>>>> 7bbcc3c5
                       struct obd_uuid *cluuid, struct obd_connect_data *data,
                       void *localdata)
{
        struct obd_export *exp;
        int rc;
        ENTRY;

        if (!conn || !obd || !cluuid)
                RETURN(-EINVAL);

        rc = class_connect(conn, obd, cluuid);
        if (rc)
                RETURN(rc);
        exp = class_conn2export(conn);
        LASSERT(exp);

        mgs_counter_incr(exp, LPROC_MGS_CONNECT);

        if (data != NULL) {
                data->ocd_connect_flags &= MGS_CONNECT_SUPPORTED;
                exp->exp_connect_flags = data->ocd_connect_flags;
                data->ocd_version = LUSTRE_VERSION_CODE;
        }

        rc = mgs_client_add(obd, exp);

        if (rc) {
                class_disconnect(exp);
        } else {
                class_export_put(exp);
        }

        RETURN(rc);
}

static int mgs_disconnect(struct obd_export *exp)
{
        int rc;
        ENTRY;

        LASSERT(exp);

        class_export_get(exp);
        mgs_counter_incr(exp, LPROC_MGS_DISCONNECT);

        /* Disconnect early so that clients can't keep using export */
        rc = class_disconnect(exp);
        ldlm_cancel_locks_for_export(exp);

        /* complete all outstanding replies */
        spin_lock(&exp->exp_lock);
        while (!list_empty(&exp->exp_outstanding_replies)) {
                struct ptlrpc_reply_state *rs =
                        list_entry(exp->exp_outstanding_replies.next,
                                   struct ptlrpc_reply_state, rs_exp_list);
                struct ptlrpc_service *svc = rs->rs_service;

                spin_lock(&svc->srv_lock);
                list_del_init(&rs->rs_exp_list);
                ptlrpc_schedule_difficult_reply(rs);
                spin_unlock(&svc->srv_lock);
        }
        spin_unlock(&exp->exp_lock);

        class_export_put(exp);
        RETURN(rc);
}

static int mgs_cleanup(struct obd_device *obd);
static int mgs_handle(struct ptlrpc_request *req);

/* Start the MGS obd */
static int mgs_setup(struct obd_device *obd, obd_count len, void *buf)
{
        struct lprocfs_static_vars lvars;
        struct mgs_obd *mgs = &obd->u.mgs;
        struct lustre_mount_info *lmi;
        struct lustre_sb_info *lsi;
        struct vfsmount *mnt;
        int rc = 0;
        ENTRY;

        CDEBUG(D_CONFIG, "Starting MGS\n");

        /* Find our disk */
        lmi = server_get_mount(obd->obd_name);
        if (!lmi) 
                RETURN(rc = -EINVAL);

        mnt = lmi->lmi_mnt;
        lsi = s2lsi(lmi->lmi_sb);
        obd->obd_fsops = fsfilt_get_ops(MT_STR(lsi->lsi_ldd));
        if (IS_ERR(obd->obd_fsops))
                GOTO(err_put, rc = PTR_ERR(obd->obd_fsops));

        /* namespace for mgs llog */
<<<<<<< HEAD
        obd->obd_namespace = ldlm_namespace_new("MGS", LDLM_NAMESPACE_SERVER, 
=======
        obd->obd_namespace = ldlm_namespace_new(obd ,"MGS", LDLM_NAMESPACE_SERVER,
>>>>>>> 7bbcc3c5
                                                LDLM_NAMESPACE_MODEST);
        if (obd->obd_namespace == NULL)
                GOTO(err_ops, rc = -ENOMEM);

        /* ldlm setup */
        ptlrpc_init_client(LDLM_CB_REQUEST_PORTAL, LDLM_CB_REPLY_PORTAL,
                           "mgs_ldlm_client", &obd->obd_ldlm_client);

        LASSERT(!lvfs_check_rdonly(lvfs_sbdev(mnt->mnt_sb)));

        rc = mgs_fs_setup(obd, mnt);
        if (rc) {
                CERROR("%s: MGS filesystem method init failed: rc = %d\n",
                       obd->obd_name, rc);
                GOTO(err_ns, rc);
        }

        rc = llog_setup(obd, LLOG_CONFIG_ORIG_CTXT, obd, 0, NULL,
                        &llog_lvfs_ops);
        if (rc)
                GOTO(err_fs, rc);

        /* No recovery for MGC's */
        obd->obd_replayable = 0;

        /* Internal mgs setup */
        mgs_init_fsdb_list(obd);
        sema_init(&mgs->mgs_sem, 1);

        /* Start the service threads */
        mgs->mgs_service =
                ptlrpc_init_svc(MGS_NBUFS, MGS_BUFSIZE, MGS_MAXREQSIZE,
                                MGS_MAXREPSIZE, MGS_REQUEST_PORTAL,
                                MGC_REPLY_PORTAL, 2000,
                                mgs_handle, LUSTRE_MGS_NAME,
                                obd->obd_proc_entry, NULL,
                                MGS_THREADS_AUTO_MIN, MGS_THREADS_AUTO_MAX,
                                "ll_mgs");

        if (!mgs->mgs_service) {
                CERROR("failed to start service\n");
                GOTO(err_fs, rc = -ENOMEM);
        }

        rc = ptlrpc_start_threads(obd, mgs->mgs_service);
        if (rc)
                GOTO(err_thread, rc);

        /* Setup proc */
        lprocfs_mgs_init_vars(&lvars);
        if (lprocfs_obd_setup(obd, lvars.obd_vars) == 0) {
                lproc_mgs_setup(obd);
        }

        ping_evictor_start();

        LCONSOLE_INFO("MGS %s started\n", obd->obd_name);

        RETURN(0);

err_thread:
        ptlrpc_unregister_service(mgs->mgs_service);
err_fs:
        /* No extra cleanup needed for llog_init_commit_thread() */
        mgs_fs_cleanup(obd);
err_ns:
        ldlm_namespace_free(obd->obd_namespace, NULL, 0);
        obd->obd_namespace = NULL;
err_ops:
        fsfilt_put_ops(obd->obd_fsops);
err_put:
        server_put_mount(obd->obd_name, mnt);
        mgs->mgs_sb = 0;
        return rc;
}

static int mgs_precleanup(struct obd_device *obd, enum obd_cleanup_stage stage)
{
        int rc = 0;
        ENTRY;

        switch (stage) {
        case OBD_CLEANUP_EARLY:
        case OBD_CLEANUP_EXPORTS:
                break;
        case OBD_CLEANUP_SELF_EXP:
                llog_cleanup(llog_get_context(obd, LLOG_CONFIG_ORIG_CTXT));
                rc = obd_llog_finish(obd, 0);
                break;
        case OBD_CLEANUP_OBD:
                break;
        }
        RETURN(rc);
}

/**
 * Performs cleanup procedures for passed \a obd given it is mgs obd.
 */
static int mgs_cleanup(struct obd_device *obd)
{
        struct mgs_obd *mgs = &obd->u.mgs;
        ENTRY;

        if (mgs->mgs_sb == NULL)
                RETURN(0);
        
        ping_evictor_stop();

        ptlrpc_unregister_service(mgs->mgs_service);

        mgs_cleanup_fsdb_list(obd);
        lproc_mgs_cleanup(obd);
        mgs_fs_cleanup(obd);

        server_put_mount(obd->obd_name, mgs->mgs_vfsmnt);
        mgs->mgs_sb = NULL;

<<<<<<< HEAD
        /* Free the namespace in it's own thread, so that if the 
           ldlm_cancel_handler put the last mgs obd ref, we won't 
           deadlock here. */
        cfs_kernel_thread(mgs_ldlm_nsfree, obd->obd_namespace, 
                          CLONE_VM | CLONE_FILES);
=======
        ldlm_namespace_free(obd->obd_namespace, NULL, 1);
        obd->obd_namespace = NULL;
>>>>>>> 7bbcc3c5

        fsfilt_put_ops(obd->obd_fsops);

        LCONSOLE_INFO("%s has stopped.\n", obd->obd_name);
        RETURN(0);
}

/* similar to filter_prepare_destroy */
static int mgs_get_cfg_lock(struct obd_device *obd, char *fsname,
                            struct lustre_handle *lockh)
{
        struct ldlm_res_id res_id;
        int rc, flags = 0;
        ENTRY;

        rc = mgc_fsname2resid(fsname, &res_id);
        if (!rc) 
                rc = ldlm_cli_enqueue_local(obd->obd_namespace, &res_id,
                                            LDLM_PLAIN, NULL, LCK_EX,
                                            &flags, ldlm_blocking_ast,
                                            ldlm_completion_ast, NULL,
                                            fsname, 0, NULL, lockh);
        if (rc) 
                CERROR("can't take cfg lock for %s (%d)\n", fsname, rc);
        
        RETURN(rc);
}

static int mgs_put_cfg_lock(struct lustre_handle *lockh)
{
        ENTRY;
        ldlm_lock_decref(lockh, LCK_EX);
        RETURN(0);
}

/* rc=0 means ok
      1 means update
     <0 means error */
static int mgs_check_target(struct obd_device *obd, struct mgs_target_info *mti)
{
        int rc;
        ENTRY;

        rc = mgs_check_index(obd, mti);
        if (rc == 0) {
                LCONSOLE_ERROR_MSG(0x13b, "%s claims to have registered, but "
                                  "this MGS does not know about it.  Assuming "
                                  "writeconf.\n", mti->mti_svname);
                mti->mti_flags |= LDD_F_WRITECONF;
                rc = 1;
        } else if (rc == -1) {
                LCONSOLE_ERROR_MSG(0x13c, "Client log %s-client has "
                                   "disappeared! Regenerating all logs.\n",
                                   mti->mti_fsname);
                mti->mti_flags |= LDD_F_WRITECONF;
                rc = 1;
        } else {
                /* Index is correctly marked as used */

                /* If the logs don't contain the mti_nids then add 
                   them as failover nids */
                rc = mgs_check_failnid(obd, mti);
        }

        RETURN(rc);
}

/* Called whenever a target starts up.  Flags indicate first connect, etc. */
static int mgs_handle_target_reg(struct ptlrpc_request *req)
{    
        struct obd_device *obd = req->rq_export->exp_obd;
        struct lustre_handle lockh;
        struct mgs_target_info *mti, *rep_mti;
        int rep_size[] = { sizeof(struct ptlrpc_body), sizeof(*mti) };
        int rc = 0, lockrc;
        ENTRY;

        mgs_counter_incr(req->rq_export, LPROC_MGS_TARGET_REG);

        mti = lustre_swab_reqbuf(req, REQ_REC_OFF, sizeof(*mti),
                                 lustre_swab_mgs_target_info);
        
        if (!(mti->mti_flags & (LDD_F_WRITECONF | LDD_F_UPGRADE14 |
                                LDD_F_UPDATE))) {
                /* We're just here as a startup ping. */
                CDEBUG(D_MGS, "Server %s is running on %s\n",
                       mti->mti_svname, obd_export_nid2str(req->rq_export));
                rc = mgs_check_target(obd, mti);
                /* above will set appropriate mti flags */
                if (rc <= 0) 
                        /* Nothing wrong, or fatal error */
                        GOTO(out_nolock, rc);
        }

        /* Revoke the config lock to make sure nobody is reading. */
        /* Although actually I think it should be alright if
           someone was reading while we were updating the logs - if we 
           revoke at the end they will just update from where they left off. */
        lockrc = mgs_get_cfg_lock(obd, mti->mti_fsname, &lockh);
        if (lockrc != ELDLM_OK) {
                LCONSOLE_ERROR_MSG(0x13d, "%s: Can't signal other nodes to "
                                   "update their configuration (%d). Updating "
                                   "local logs anyhow; you might have to "
                                   "manually restart other nodes to get the "
                                   "latest configuration.\n",
                                   obd->obd_name, lockrc);
        }

        OBD_FAIL_TIMEOUT(OBD_FAIL_MGS_PAUSE_TARGET_REG, 10);

        /* Log writing contention is handled by the fsdb_sem */

        if (mti->mti_flags & LDD_F_WRITECONF) {
                if (mti->mti_flags & LDD_F_SV_TYPE_MDT) {
                        rc = mgs_erase_logs(obd, mti->mti_fsname);
                        LCONSOLE_WARN("%s: Logs for fs %s were removed by user "
                                      "request.  All servers must be restarted "
                                      "in order to regenerate the logs."
                                      "\n", obd->obd_name, mti->mti_fsname);
                } else if (mti->mti_flags & LDD_F_SV_TYPE_OST) {
                        rc = mgs_erase_log(obd, mti->mti_svname);
                        LCONSOLE_WARN("%s: Regenerating %s log by user "
                                      "request.\n",
                                      obd->obd_name, mti->mti_svname);
                }
                mti->mti_flags |= LDD_F_UPDATE;
                /* Erased logs means start from scratch. */
                mti->mti_flags &= ~LDD_F_UPGRADE14; 
        }

        /* COMPAT_146 */
        if (mti->mti_flags & LDD_F_UPGRADE14) {
                rc = mgs_upgrade_sv_14(obd, mti);
                if (rc) {
                        CERROR("Can't upgrade from 1.4 (%d)\n", rc);
                        GOTO(out, rc);
                }
                
                /* We're good to go */
                mti->mti_flags |= LDD_F_UPDATE;
        }
        /* end COMPAT_146 */

        if (mti->mti_flags & LDD_F_UPDATE) {
                CDEBUG(D_MGS, "updating %s, index=%d\n", mti->mti_svname, 
                       mti->mti_stripe_index);
                
                /* create or update the target log 
                   and update the client/mdt logs */
                rc = mgs_write_log_target(obd, mti);
                if (rc) {
                        CERROR("Failed to write %s log (%d)\n", 
                               mti->mti_svname, rc);
                        GOTO(out, rc);
                }

                mti->mti_flags &= ~(LDD_F_VIRGIN | LDD_F_UPDATE | 
                                    LDD_F_NEED_INDEX | LDD_F_WRITECONF |
                                    LDD_F_UPGRADE14);
                mti->mti_flags |= LDD_F_REWRITE_LDD;
        }

out:
        /* done with log update */
        if (lockrc == ELDLM_OK)
                mgs_put_cfg_lock(&lockh);
out_nolock:
        CDEBUG(D_MGS, "replying with %s, index=%d, rc=%d\n", mti->mti_svname, 
               mti->mti_stripe_index, rc);
        lustre_pack_reply(req, 2, rep_size, NULL); 
        /* send back the whole mti in the reply */
        rep_mti = lustre_msg_buf(req->rq_repmsg, REPLY_REC_OFF,
                                 sizeof(*rep_mti));
        memcpy(rep_mti, mti, sizeof(*rep_mti));

        /* Flush logs to disk */
        fsfilt_sync(obd, obd->u.mgs.mgs_sb);
        RETURN(rc);
}

static int mgs_set_info_rpc(struct ptlrpc_request *req)
{
        struct obd_device *obd = req->rq_export->exp_obd;
        struct mgs_send_param *msp, *rep_msp;
        struct lustre_handle lockh;
        int rep_size[] = { sizeof(struct ptlrpc_body), sizeof(*msp) };
        int lockrc, rc;
        struct lustre_cfg_bufs bufs;
        struct lustre_cfg *lcfg;
        char fsname[MTI_NAME_MAXLEN];
        ENTRY;

        msp = lustre_swab_reqbuf(req, REQ_REC_OFF, sizeof(*msp), NULL);

        /* Construct lustre_cfg structure to pass to function mgs_setparam */
        lustre_cfg_bufs_reset(&bufs, NULL);
        lustre_cfg_bufs_set_string(&bufs, 1, msp->mgs_param);
        lcfg = lustre_cfg_new(LCFG_PARAM, &bufs);
        rc = mgs_setparam(obd, lcfg, fsname);
        if (rc) {
                CERROR("Error %d in setting the parameter %s for fs %s\n",
                       rc, msp->mgs_param, fsname);
                RETURN(rc);
        }

        /* Revoke lock so everyone updates.  Should be alright if
         * someone was already reading while we were updating the logs,
         * so we don't really need to hold the lock while we're
         * writing.
         */
        if (fsname[0]) {
                lockrc = mgs_get_cfg_lock(obd, fsname, &lockh);
                if (lockrc != ELDLM_OK)
                        CERROR("lock error %d for fs %s\n", lockrc,
                               fsname);
                else
                        mgs_put_cfg_lock(&lockh);
        }
        lustre_cfg_free(lcfg);

        lustre_pack_reply(req, 2, rep_size, NULL);
        rep_msp = lustre_msg_buf(req->rq_repmsg, REPLY_REC_OFF,
                                 sizeof(*rep_msp));
        memcpy(rep_msp, msp, sizeof(*rep_msp));

        RETURN(rc);
}

/* Called whenever a target cleans up. */
/* XXX - Currently unused */
static int mgs_handle_target_del(struct ptlrpc_request *req)
{
        ENTRY;
        mgs_counter_incr(req->rq_export, LPROC_MGS_TARGET_DEL);
        RETURN(0);
}

/* XXX - Currently unused */
static int mgs_handle_exception(struct ptlrpc_request *req)
{
        ENTRY;
        mgs_counter_incr(req->rq_export, LPROC_MGS_EXCEPTION);
        RETURN(0);
}

int mgs_handle(struct ptlrpc_request *req)
{
        int fail = OBD_FAIL_MGS_ALL_REPLY_NET;
        int opc, rc = 0;
        ENTRY;

        OBD_FAIL_TIMEOUT_MS(OBD_FAIL_MGS_PAUSE_REQ, obd_fail_val);
        OBD_FAIL_RETURN(OBD_FAIL_MGS_ALL_REQUEST_NET, 0);

        LASSERT(current->journal_info == NULL);
        opc = lustre_msg_get_opc(req->rq_reqmsg);
        if (opc != MGS_CONNECT) {
                if (req->rq_export == NULL) {
                        CERROR("lustre_mgs: operation %d on unconnected MGS\n",
                               opc);
                        req->rq_status = -ENOTCONN;
                        GOTO(out, rc = -ENOTCONN);
                }
        }

        switch (opc) {
        case MGS_CONNECT:
                DEBUG_REQ(D_MGS, req, "connect");
                rc = target_handle_connect(req, mgs_handle);
                if (!rc && (lustre_msg_get_conn_cnt(req->rq_reqmsg) > 1))
                        /* Make clients trying to reconnect after a MGS restart
                           happy; also requires obd_replayable */
                        lustre_msg_add_op_flags(req->rq_repmsg,
                                                MSG_CONNECT_RECONNECT);
                break;
        case MGS_DISCONNECT:
                DEBUG_REQ(D_MGS, req, "disconnect");
                rc = target_handle_disconnect(req);
                req->rq_status = rc;            /* superfluous? */
                break;
        case MGS_EXCEPTION:
                DEBUG_REQ(D_MGS, req, "exception");
                rc = mgs_handle_exception(req);
                break;
        case MGS_TARGET_REG:
                DEBUG_REQ(D_MGS, req, "target add");
                rc = mgs_handle_target_reg(req);
                break;
        case MGS_TARGET_DEL:
                DEBUG_REQ(D_MGS, req, "target del");
                rc = mgs_handle_target_del(req);
                break;
        case MGS_SET_INFO:
                rc = mgs_set_info_rpc(req);
                break;

        case LDLM_ENQUEUE:
                DEBUG_REQ(D_MGS, req, "enqueue");
                rc = ldlm_handle_enqueue(req, ldlm_server_completion_ast,
                                         ldlm_server_blocking_ast, NULL);
                break;
        case LDLM_BL_CALLBACK:
        case LDLM_CP_CALLBACK:
                DEBUG_REQ(D_MGS, req, "callback");
                CERROR("callbacks should not happen on MGS\n");
                LBUG();
                break;

        case OBD_PING:
                DEBUG_REQ(D_INFO, req, "ping");
                rc = target_handle_ping(req);
                break;
        case OBD_LOG_CANCEL:
                DEBUG_REQ(D_MGS, req, "log cancel");
                rc = -ENOTSUPP; /* la la la */
                break;

        case LLOG_ORIGIN_HANDLE_CREATE:
                DEBUG_REQ(D_MGS, req, "llog_init");
                rc = llog_origin_handle_create(req);
                break;
        case LLOG_ORIGIN_HANDLE_NEXT_BLOCK:
                DEBUG_REQ(D_MGS, req, "llog next block");
                rc = llog_origin_handle_next_block(req);
                break;
        case LLOG_ORIGIN_HANDLE_READ_HEADER:
                DEBUG_REQ(D_MGS, req, "llog read header");
                rc = llog_origin_handle_read_header(req);
                break;
        case LLOG_ORIGIN_HANDLE_CLOSE:
                DEBUG_REQ(D_MGS, req, "llog close");
                rc = llog_origin_handle_close(req);
                break;
        case LLOG_CATINFO:
                DEBUG_REQ(D_MGS, req, "llog catinfo");
                rc = llog_catinfo(req);
                break;
        default:
                req->rq_status = -ENOTSUPP;
                rc = ptlrpc_error(req);
                RETURN(rc);
        }

        LASSERT(current->journal_info == NULL);
        
        if (rc) 
                CERROR("MGS handle cmd=%d rc=%d\n", opc, rc);

 out:
        target_send_reply(req, rc, fail);
        RETURN(0);
}

static inline int mgs_destroy_export(struct obd_export *exp)
{
        ENTRY;

        target_destroy_export(exp);
        mgs_client_free(exp);

        RETURN(0);
}

/* from mdt_iocontrol */
int mgs_iocontrol(unsigned int cmd, struct obd_export *exp, int len,
                  void *karg, void *uarg)
{
        struct obd_device *obd = exp->exp_obd;
        struct obd_ioctl_data *data = karg;
        struct lvfs_run_ctxt saved;
        int rc = 0;

        ENTRY;
        CDEBUG(D_IOCTL, "handling ioctl cmd %#x\n", cmd);

        switch (cmd) {

        case OBD_IOC_PARAM: {
                struct lustre_handle lockh;
                struct lustre_cfg *lcfg;
                struct llog_rec_hdr rec;
                char fsname[MTI_NAME_MAXLEN];
                int lockrc;

                rec.lrh_len = llog_data_len(data->ioc_plen1);

                if (data->ioc_type == LUSTRE_CFG_TYPE) {
                        rec.lrh_type = OBD_CFG_REC;
                } else {
                        CERROR("unknown cfg record type:%d \n", data->ioc_type);
                        RETURN(-EINVAL);
                }

                OBD_ALLOC(lcfg, data->ioc_plen1);
                if (lcfg == NULL)
                        RETURN(-ENOMEM);
                rc = copy_from_user(lcfg, data->ioc_pbuf1, data->ioc_plen1);
                if (rc) 
                        GOTO(out_free, rc);

                if (lcfg->lcfg_bufcount < 1)
                        GOTO(out_free, rc = -EINVAL);

                rc = mgs_setparam(obd, lcfg, fsname);
                if (rc) {
                        CERROR("setparam err %d\n", rc);
                        GOTO(out_free, rc);
                }

                /* Revoke lock so everyone updates.  Should be alright if
                   someone was already reading while we were updating the logs,
                   so we don't really need to hold the lock while we're
                   writing (above). */
                if (fsname[0]) {
                        lockrc = mgs_get_cfg_lock(obd, fsname, &lockh);
                        if (lockrc != ELDLM_OK) 
                                CERROR("lock error %d for fs %s\n", lockrc, 
                                       fsname);
                        else
                                mgs_put_cfg_lock(&lockh);
                }

out_free:
                OBD_FREE(lcfg, data->ioc_plen1);
                RETURN(rc);
        }

        case OBD_IOC_DUMP_LOG: {
                struct llog_ctxt *ctxt =
                        llog_get_context(obd, LLOG_CONFIG_ORIG_CTXT);
                push_ctxt(&saved, &obd->obd_lvfs_ctxt, NULL);
                rc = class_config_dump_llog(ctxt, data->ioc_inlbuf1, NULL);
                pop_ctxt(&saved, &obd->obd_lvfs_ctxt, NULL);
                llog_ctxt_put(ctxt);
                if (rc)
                        RETURN(rc);

                RETURN(rc);
        }

        case OBD_IOC_LLOG_CHECK:
        case OBD_IOC_LLOG_INFO:
        case OBD_IOC_LLOG_PRINT: {
                struct llog_ctxt *ctxt =
                        llog_get_context(obd, LLOG_CONFIG_ORIG_CTXT);

                push_ctxt(&saved, &ctxt->loc_exp->exp_obd->obd_lvfs_ctxt, NULL);
                rc = llog_ioctl(ctxt, cmd, data);
                pop_ctxt(&saved, &ctxt->loc_exp->exp_obd->obd_lvfs_ctxt, NULL);
                llog_ctxt_put(ctxt);

                RETURN(rc);
        }

        default:
                CDEBUG(D_INFO, "unknown command %x\n", cmd);
                RETURN(-EINVAL);
        }
        RETURN(0);
}

/* use obd ops to offer management infrastructure */
static struct obd_ops mgs_obd_ops = {
        .o_owner           = THIS_MODULE,
        .o_connect         = mgs_connect,
        .o_disconnect      = mgs_disconnect,
        .o_setup           = mgs_setup,
        .o_precleanup      = mgs_precleanup,
        .o_cleanup         = mgs_cleanup,
        .o_destroy_export  = mgs_destroy_export,
        .o_iocontrol       = mgs_iocontrol,
};

static int __init mgs_init(void)
{
        struct lprocfs_static_vars lvars;

        lprocfs_mgs_init_vars(&lvars);
        class_register_type(&mgs_obd_ops, lvars.module_vars, LUSTRE_MGS_NAME);

        return 0;
}

static void /*__exit*/ mgs_exit(void)
{
        class_unregister_type(LUSTRE_MGS_NAME);
}

MODULE_AUTHOR("Cluster File Systems, Inc. <info@clusterfs.com>");
MODULE_DESCRIPTION("Lustre  Management Server (MGS)");
MODULE_LICENSE("GPL");

module_init(mgs_init);
module_exit(mgs_exit);<|MERGE_RESOLUTION|>--- conflicted
+++ resolved
@@ -48,12 +48,7 @@
 
 
 /* Establish a connection to the MGS.*/
-<<<<<<< HEAD
 static int mgs_connect(struct lustre_handle *conn, struct obd_device *obd,
-=======
-static int mgs_connect(const struct lu_env *env,
-                       struct lustre_handle *conn, struct obd_device *obd,
->>>>>>> 7bbcc3c5
                        struct obd_uuid *cluuid, struct obd_connect_data *data,
                        void *localdata)
 {
@@ -150,11 +145,7 @@
                 GOTO(err_put, rc = PTR_ERR(obd->obd_fsops));
 
         /* namespace for mgs llog */
-<<<<<<< HEAD
-        obd->obd_namespace = ldlm_namespace_new("MGS", LDLM_NAMESPACE_SERVER, 
-=======
-        obd->obd_namespace = ldlm_namespace_new(obd ,"MGS", LDLM_NAMESPACE_SERVER,
->>>>>>> 7bbcc3c5
+        obd->obd_namespace = ldlm_namespace_new(obd, "MGS", LDLM_NAMESPACE_SERVER, 
                                                 LDLM_NAMESPACE_MODEST);
         if (obd->obd_namespace == NULL)
                 GOTO(err_ops, rc = -ENOMEM);
@@ -250,9 +241,6 @@
         RETURN(rc);
 }
 
-/**
- * Performs cleanup procedures for passed \a obd given it is mgs obd.
- */
 static int mgs_cleanup(struct obd_device *obd)
 {
         struct mgs_obd *mgs = &obd->u.mgs;
@@ -272,17 +260,8 @@
         server_put_mount(obd->obd_name, mgs->mgs_vfsmnt);
         mgs->mgs_sb = NULL;
 
-<<<<<<< HEAD
-        /* Free the namespace in it's own thread, so that if the 
-           ldlm_cancel_handler put the last mgs obd ref, we won't 
-           deadlock here. */
-        cfs_kernel_thread(mgs_ldlm_nsfree, obd->obd_namespace, 
-                          CLONE_VM | CLONE_FILES);
-=======
         ldlm_namespace_free(obd->obd_namespace, NULL, 1);
         obd->obd_namespace = NULL;
->>>>>>> 7bbcc3c5
-
         fsfilt_put_ops(obd->obd_fsops);
 
         LCONSOLE_INFO("%s has stopped.\n", obd->obd_name);
