/* -*- mode: c; c-basic-offset: 8; indent-tabs-mode: nil; -*-
 * vim:expandtab:shiftwidth=8:tabstop=8:
 *
 * GPL HEADER START
 *
 * DO NOT ALTER OR REMOVE COPYRIGHT NOTICES OR THIS FILE HEADER.
 *
 * This program is free software; you can redistribute it and/or modify
 * it under the terms of the GNU General Public License version 2 only,
 * as published by the Free Software Foundation.
 *
 * This program is distributed in the hope that it will be useful, but
 * WITHOUT ANY WARRANTY; without even the implied warranty of
 * MERCHANTABILITY or FITNESS FOR A PARTICULAR PURPOSE.  See the GNU
 * General Public License version 2 for more details (a copy is included
 * in the LICENSE file that accompanied this code).
 *
 * You should have received a copy of the GNU General Public License
 * version 2 along with this program; If not, see
 * http://www.sun.com/software/products/lustre/docs/GPLv2.pdf
 *
 * Please contact Sun Microsystems, Inc., 4150 Network Circle, Santa Clara,
 * CA 95054 USA or visit www.sun.com if you need additional information or
 * have any questions.
 *
 * GPL HEADER END
 */
/*
 * Copyright  2008 Sun Microsystems, Inc. All rights reserved
 * Use is subject to license terms.
 */
/*
 * This file is part of Lustre, http://www.lustre.org/
 * Lustre is a trademark of Sun Microsystems, Inc.
 *
 * lustre/mgs/mgs_handler.c
 *
 * Author: Nathan Rutman <nathan@clusterfs.com>
 */

#ifndef EXPORT_SYMTAB
# define EXPORT_SYMTAB
#endif
#define DEBUG_SUBSYSTEM S_MGS
#define D_MGS D_CONFIG/*|D_WARNING*/

#ifdef __KERNEL__
# include <linux/module.h>
# include <linux/pagemap.h>
# include <linux/miscdevice.h>
# include <linux/init.h>
#else
# include <liblustre.h>
#endif

#include <obd_class.h>
#include <lustre_dlm.h>
#include <lprocfs_status.h>
#include <lustre_fsfilt.h>
#include <lustre_disk.h>
#include "mgs_internal.h"


/* Establish a connection to the MGS.*/
static int mgs_connect(struct lustre_handle *conn, struct obd_device *obd,
                       struct obd_uuid *cluuid, struct obd_connect_data *data,
                       void *localdata)
{
        struct obd_export *exp;
        int rc;
        ENTRY;

        if (!conn || !obd || !cluuid)
                RETURN(-EINVAL);

        rc = class_connect(conn, obd, cluuid);
        if (rc)
                RETURN(rc);
        exp = class_conn2export(conn);
        LASSERT(exp);

        mgs_counter_incr(exp, LPROC_MGS_CONNECT);

        if (data != NULL) {
                data->ocd_connect_flags &= MGS_CONNECT_SUPPORTED;
                exp->exp_connect_flags = data->ocd_connect_flags;
                data->ocd_version = LUSTRE_VERSION_CODE;
        }

        rc = mgs_client_add(obd, exp, localdata);

        if (rc) {
                class_disconnect(exp);
        } else {
                class_export_put(exp);
        }

        RETURN(rc);
}

<<<<<<< HEAD
static int mgs_reconnect(struct obd_export *exp, struct obd_device *obd,
=======
static int mgs_reconnect(const struct lu_env *env,
                         struct obd_export *exp, struct obd_device *obd,
>>>>>>> 7df8d1be
                         struct obd_uuid *cluuid, struct obd_connect_data *data,
                         void *localdata)
{
        ENTRY;

        if (exp == NULL || obd == NULL || cluuid == NULL)
                RETURN(-EINVAL);

        mgs_counter_incr(exp, LPROC_MGS_CONNECT);

        if (data != NULL) {
                data->ocd_connect_flags &= MGS_CONNECT_SUPPORTED;
                exp->exp_connect_flags = data->ocd_connect_flags;
                data->ocd_version = LUSTRE_VERSION_CODE;
        }

        RETURN(0);
}

static int mgs_disconnect(struct obd_export *exp)
{
        int rc;
        ENTRY;

        LASSERT(exp);

        class_export_get(exp);
        mgs_counter_incr(exp, LPROC_MGS_DISCONNECT);

        /* Disconnect early so that clients can't keep using export */
        rc = class_disconnect(exp);
        ldlm_cancel_locks_for_export(exp);

        lprocfs_exp_cleanup(exp);

        /* complete all outstanding replies */
        spin_lock(&exp->exp_lock);
        while (!list_empty(&exp->exp_outstanding_replies)) {
                struct ptlrpc_reply_state *rs =
                        list_entry(exp->exp_outstanding_replies.next,
                                   struct ptlrpc_reply_state, rs_exp_list);
                struct ptlrpc_service *svc = rs->rs_service;

                spin_lock(&svc->srv_lock);
                list_del_init(&rs->rs_exp_list);
                ptlrpc_schedule_difficult_reply(rs);
                spin_unlock(&svc->srv_lock);
        }
        spin_unlock(&exp->exp_lock);

        class_export_put(exp);
        RETURN(rc);
}

static int mgs_cleanup(struct obd_device *obd);
static int mgs_handle(struct ptlrpc_request *req);

/* Start the MGS obd */
static int mgs_setup(struct obd_device *obd, obd_count len, void *buf)
{
        struct lprocfs_static_vars lvars;
        struct mgs_obd *mgs = &obd->u.mgs;
        struct lustre_mount_info *lmi;
        struct lustre_sb_info *lsi;
        struct vfsmount *mnt;
        int rc = 0;
        ENTRY;

        CDEBUG(D_CONFIG, "Starting MGS\n");

        /* Find our disk */
        lmi = server_get_mount(obd->obd_name);
        if (!lmi)
                RETURN(rc = -EINVAL);

        mnt = lmi->lmi_mnt;
        lsi = s2lsi(lmi->lmi_sb);
        obd->obd_fsops = fsfilt_get_ops(MT_STR(lsi->lsi_ldd));
        if (IS_ERR(obd->obd_fsops))
                GOTO(err_put, rc = PTR_ERR(obd->obd_fsops));

        /* namespace for mgs llog */
        obd->obd_namespace = ldlm_namespace_new(obd, "MGS", LDLM_NAMESPACE_SERVER,
                                                LDLM_NAMESPACE_MODEST);
        if (obd->obd_namespace == NULL)
                GOTO(err_ops, rc = -ENOMEM);

        /* ldlm setup */
        ptlrpc_init_client(LDLM_CB_REQUEST_PORTAL, LDLM_CB_REPLY_PORTAL,
                           "mgs_ldlm_client", &obd->obd_ldlm_client);

        LASSERT(!lvfs_check_rdonly(lvfs_sbdev(mnt->mnt_sb)));

        rc = mgs_fs_setup(obd, mnt);
        if (rc) {
                CERROR("%s: MGS filesystem method init failed: rc = %d\n",
                       obd->obd_name, rc);
                GOTO(err_ns, rc);
        }

        rc = llog_setup(obd, LLOG_CONFIG_ORIG_CTXT, obd, 0, NULL,
                        &llog_lvfs_ops);
        if (rc)
                GOTO(err_fs, rc);

        /* No recovery for MGC's */
        obd->obd_replayable = 0;

        /* Internal mgs setup */
        mgs_init_fsdb_list(obd);
        sema_init(&mgs->mgs_sem, 1);

        /* Start the service threads */
        mgs->mgs_service =
                ptlrpc_init_svc(MGS_NBUFS, MGS_BUFSIZE, MGS_MAXREQSIZE,
                                MGS_MAXREPSIZE, MGS_REQUEST_PORTAL,
                                MGC_REPLY_PORTAL, 2000,
                                mgs_handle, LUSTRE_MGS_NAME,
                                obd->obd_proc_entry, NULL,
                                MGS_THREADS_AUTO_MIN, MGS_THREADS_AUTO_MAX,
                                "ll_mgs");

        if (!mgs->mgs_service) {
                CERROR("failed to start service\n");
                GOTO(err_fs, rc = -ENOMEM);
        }

        rc = ptlrpc_start_threads(obd, mgs->mgs_service);
        if (rc)
                GOTO(err_thread, rc);

        /* Setup proc */
        lprocfs_mgs_init_vars(&lvars);
        if (lprocfs_obd_setup(obd, lvars.obd_vars) == 0) {
                lproc_mgs_setup(obd);
        }

        ping_evictor_start();

        LCONSOLE_INFO("MGS %s started\n", obd->obd_name);

        RETURN(0);

err_thread:
        ptlrpc_unregister_service(mgs->mgs_service);
err_fs:
        /* No extra cleanup needed for llog_init_commit_thread() */
        mgs_fs_cleanup(obd);
err_ns:
        ldlm_namespace_free(obd->obd_namespace, NULL, 0);
        obd->obd_namespace = NULL;
err_ops:
        fsfilt_put_ops(obd->obd_fsops);
err_put:
        server_put_mount(obd->obd_name, mnt);
        mgs->mgs_sb = 0;
        return rc;
}

static int mgs_precleanup(struct obd_device *obd, enum obd_cleanup_stage stage)
{
        int rc = 0;
        ENTRY;

        switch (stage) {
        case OBD_CLEANUP_EARLY:
        case OBD_CLEANUP_EXPORTS:
                break;
        case OBD_CLEANUP_SELF_EXP:
                llog_cleanup(llog_get_context(obd, LLOG_CONFIG_ORIG_CTXT));
                rc = obd_llog_finish(obd, 0);
                break;
        case OBD_CLEANUP_OBD:
                break;
        }
        RETURN(rc);
}

static int mgs_cleanup(struct obd_device *obd)
{
        struct mgs_obd *mgs = &obd->u.mgs;
        ENTRY;

        if (mgs->mgs_sb == NULL)
                RETURN(0);

        ping_evictor_stop();

        ptlrpc_unregister_service(mgs->mgs_service);

        mgs_cleanup_fsdb_list(obd);
        lproc_mgs_cleanup(obd);
        mgs_fs_cleanup(obd);

        server_put_mount(obd->obd_name, mgs->mgs_vfsmnt);
        mgs->mgs_sb = NULL;

        ldlm_namespace_free(obd->obd_namespace, NULL, 1);
        obd->obd_namespace = NULL;
        fsfilt_put_ops(obd->obd_fsops);

        LCONSOLE_INFO("%s has stopped.\n", obd->obd_name);
        RETURN(0);
}

/* similar to filter_prepare_destroy */
static int mgs_get_cfg_lock(struct obd_device *obd, char *fsname,
                            struct lustre_handle *lockh)
{
        struct ldlm_res_id res_id;
        int rc, flags = 0;
        ENTRY;

        rc = mgc_fsname2resid(fsname, &res_id);
        if (!rc)
                rc = ldlm_cli_enqueue_local(obd->obd_namespace, &res_id,
                                            LDLM_PLAIN, NULL, LCK_EX,
                                            &flags, ldlm_blocking_ast,
                                            ldlm_completion_ast, NULL,
                                            fsname, 0, NULL, NULL, lockh);
        if (rc)
                CERROR("can't take cfg lock for %s (%d)\n", fsname, rc);

        RETURN(rc);
}

static int mgs_put_cfg_lock(struct lustre_handle *lockh)
{
        ENTRY;
        ldlm_lock_decref(lockh, LCK_EX);
        RETURN(0);
}

static void mgs_revoke_lock(struct obd_device *obd, char *fsname,
                            struct lustre_handle *lockh)
{
        int lockrc;

        if (fsname[0]) {
                lockrc = mgs_get_cfg_lock(obd, fsname, lockh);
                if (lockrc != ELDLM_OK)
                        CERROR("lock error %d for fs %s\n", lockrc,
                               fsname);
                else
                        mgs_put_cfg_lock(lockh);
        }
}

/* rc=0 means ok
      1 means update
     <0 means error */
static int mgs_check_target(struct obd_device *obd, struct mgs_target_info *mti)
{
        int rc;
        ENTRY;

        rc = mgs_check_index(obd, mti);
        if (rc == 0) {
                LCONSOLE_ERROR_MSG(0x13b, "%s claims to have registered, but "
<<<<<<< HEAD
                                  "this MGS does not know about it.  Assuming "
                                  "writeconf.\n", mti->mti_svname);
                mti->mti_flags |= LDD_F_WRITECONF;
                rc = 1;
=======
                                   "this MGS does not know about it, preventing "
                                   "registration.\n", mti->mti_svname);
                rc = -ENOENT;
>>>>>>> 7df8d1be
        } else if (rc == -1) {
                LCONSOLE_ERROR_MSG(0x13c, "Client log %s-client has "
                                   "disappeared! Regenerating all logs.\n",
                                   mti->mti_fsname);
                mti->mti_flags |= LDD_F_WRITECONF;
                rc = 1;
        } else {
                /* Index is correctly marked as used */

                /* If the logs don't contain the mti_nids then add
                   them as failover nids */
                rc = mgs_check_failnid(obd, mti);
        }

        RETURN(rc);
}

/* Called whenever a target starts up.  Flags indicate first connect, etc. */
static int mgs_handle_target_reg(struct ptlrpc_request *req)
{
        struct obd_device *obd = req->rq_export->exp_obd;
        struct lustre_handle lockh;
        struct mgs_target_info *mti, *rep_mti;
        int rep_size[] = { sizeof(struct ptlrpc_body), sizeof(*mti) };
        int rc = 0, lockrc;
        ENTRY;

        mgs_counter_incr(req->rq_export, LPROC_MGS_TARGET_REG);

        mti = lustre_swab_reqbuf(req, REQ_REC_OFF, sizeof(*mti),
                                 lustre_swab_mgs_target_info);

        if (!(mti->mti_flags & (LDD_F_WRITECONF | LDD_F_UPGRADE14 |
                                LDD_F_UPDATE))) {
                /* We're just here as a startup ping. */
                CDEBUG(D_MGS, "Server %s is running on %s\n",
                       mti->mti_svname, obd_export_nid2str(req->rq_export));
                rc = mgs_check_target(obd, mti);
                /* above will set appropriate mti flags */
                if (rc <= 0)
                        /* Nothing wrong, or fatal error */
                        GOTO(out_nolock, rc);
        }

        /* Revoke the config lock to make sure nobody is reading. */
        /* Although actually I think it should be alright if
           someone was reading while we were updating the logs - if we
           revoke at the end they will just update from where they left off. */
        lockrc = mgs_get_cfg_lock(obd, mti->mti_fsname, &lockh);
        if (lockrc != ELDLM_OK) {
                LCONSOLE_ERROR_MSG(0x13d, "%s: Can't signal other nodes to "
                                   "update their configuration (%d). Updating "
                                   "local logs anyhow; you might have to "
                                   "manually restart other nodes to get the "
                                   "latest configuration.\n",
                                   obd->obd_name, lockrc);
        }

        OBD_FAIL_TIMEOUT(OBD_FAIL_MGS_PAUSE_TARGET_REG, 10);

        /* Log writing contention is handled by the fsdb_sem */

        if (mti->mti_flags & LDD_F_WRITECONF) {
                if (mti->mti_flags & LDD_F_SV_TYPE_MDT) {
                        rc = mgs_erase_logs(obd, mti->mti_fsname);
                        LCONSOLE_WARN("%s: Logs for fs %s were removed by user "
                                      "request.  All servers must be restarted "
                                      "in order to regenerate the logs."
                                      "\n", obd->obd_name, mti->mti_fsname);
                } else if (mti->mti_flags & LDD_F_SV_TYPE_OST) {
                        rc = mgs_erase_log(obd, mti->mti_svname);
                        LCONSOLE_WARN("%s: Regenerating %s log by user "
                                      "request.\n",
                                      obd->obd_name, mti->mti_svname);
                }
                mti->mti_flags |= LDD_F_UPDATE;
                /* Erased logs means start from scratch. */
                mti->mti_flags &= ~LDD_F_UPGRADE14;
        }

        /* COMPAT_146 */
        if (mti->mti_flags & LDD_F_UPGRADE14) {
                rc = mgs_upgrade_sv_14(obd, mti);
                if (rc) {
                        CERROR("Can't upgrade from 1.4 (%d)\n", rc);
                        GOTO(out, rc);
                }

                /* We're good to go */
                mti->mti_flags |= LDD_F_UPDATE;
        }
        /* end COMPAT_146 */

        if (mti->mti_flags & LDD_F_UPDATE) {
                CDEBUG(D_MGS, "updating %s, index=%d\n", mti->mti_svname,
                       mti->mti_stripe_index);

                /* create or update the target log
                   and update the client/mdt logs */
                rc = mgs_write_log_target(obd, mti);
                if (rc) {
                        CERROR("Failed to write %s log (%d)\n",
                               mti->mti_svname, rc);
                        GOTO(out, rc);
                }

                mti->mti_flags &= ~(LDD_F_VIRGIN | LDD_F_UPDATE |
                                    LDD_F_NEED_INDEX | LDD_F_WRITECONF |
                                    LDD_F_UPGRADE14);
                mti->mti_flags |= LDD_F_REWRITE_LDD;
        }

out:
        /* done with log update */
        if (lockrc == ELDLM_OK)
                mgs_put_cfg_lock(&lockh);
out_nolock:
        CDEBUG(D_MGS, "replying with %s, index=%d, rc=%d\n", mti->mti_svname,
               mti->mti_stripe_index, rc);
        lustre_pack_reply(req, 2, rep_size, NULL);
        /* send back the whole mti in the reply */
        rep_mti = lustre_msg_buf(req->rq_repmsg, REPLY_REC_OFF,
                                 sizeof(*rep_mti));
        memcpy(rep_mti, mti, sizeof(*rep_mti));

        /* Flush logs to disk */
        fsfilt_sync(obd, obd->u.mgs.mgs_sb);
        RETURN(rc);
}

static int mgs_set_info_rpc(struct ptlrpc_request *req)
{
        struct obd_device *obd = req->rq_export->exp_obd;
        struct mgs_send_param *msp, *rep_msp;
        struct lustre_handle lockh;
<<<<<<< HEAD
        int rep_size[] = { sizeof(struct ptlrpc_body), sizeof(*msp) };
=======
>>>>>>> 7df8d1be
        int rc;
        struct lustre_cfg_bufs bufs;
        struct lustre_cfg *lcfg;
        char fsname[MTI_NAME_MAXLEN];
        ENTRY;

        msp = lustre_swab_reqbuf(req, REQ_REC_OFF, sizeof(*msp), NULL);

        /* Construct lustre_cfg structure to pass to function mgs_setparam */
        lustre_cfg_bufs_reset(&bufs, NULL);
        lustre_cfg_bufs_set_string(&bufs, 1, msp->mgs_param);
        lcfg = lustre_cfg_new(LCFG_PARAM, &bufs);
        rc = mgs_setparam(obd, lcfg, fsname);
        if (rc) {
                CERROR("Error %d in setting the parameter %s for fs %s\n",
                       rc, msp->mgs_param, fsname);
                RETURN(rc);
        }

        /* request for update */
        mgs_revoke_lock(obd, fsname, &lockh);

        lustre_cfg_free(lcfg);

        lustre_pack_reply(req, 2, rep_size, NULL);
        rep_msp = lustre_msg_buf(req->rq_repmsg, REPLY_REC_OFF,
                                 sizeof(*rep_msp));
        memcpy(rep_msp, msp, sizeof(*rep_msp));

        RETURN(rc);
}

/* Called whenever a target cleans up. */
/* XXX - Currently unused */
static int mgs_handle_target_del(struct ptlrpc_request *req)
{
        ENTRY;
        mgs_counter_incr(req->rq_export, LPROC_MGS_TARGET_DEL);
        RETURN(0);
}

/* XXX - Currently unused */
static int mgs_handle_exception(struct ptlrpc_request *req)
{
        ENTRY;
        mgs_counter_incr(req->rq_export, LPROC_MGS_EXCEPTION);
        RETURN(0);
}

int mgs_handle(struct ptlrpc_request *req)
{
        int fail = OBD_FAIL_MGS_ALL_REPLY_NET;
        int opc, rc = 0;
        ENTRY;

        OBD_FAIL_TIMEOUT_MS(OBD_FAIL_MGS_PAUSE_REQ, obd_fail_val);
        OBD_FAIL_RETURN(OBD_FAIL_MGS_ALL_REQUEST_NET, 0);

        LASSERT(current->journal_info == NULL);
        opc = lustre_msg_get_opc(req->rq_reqmsg);
        if (opc != MGS_CONNECT) {
                if (req->rq_export == NULL) {
                        CERROR("lustre_mgs: operation %d on unconnected MGS\n",
                               opc);
                        req->rq_status = -ENOTCONN;
                        GOTO(out, rc = -ENOTCONN);
                }
        }

        switch (opc) {
        case MGS_CONNECT:
                DEBUG_REQ(D_MGS, req, "connect");
                rc = target_handle_connect(req, mgs_handle);
                if (!rc && (lustre_msg_get_conn_cnt(req->rq_reqmsg) > 1))
                        /* Make clients trying to reconnect after a MGS restart
                           happy; also requires obd_replayable */
                        lustre_msg_add_op_flags(req->rq_repmsg,
                                                MSG_CONNECT_RECONNECT);
                break;
        case MGS_DISCONNECT:
                DEBUG_REQ(D_MGS, req, "disconnect");
                rc = target_handle_disconnect(req);
                req->rq_status = rc;            /* superfluous? */
                break;
        case MGS_EXCEPTION:
                DEBUG_REQ(D_MGS, req, "exception");
                rc = mgs_handle_exception(req);
                break;
        case MGS_TARGET_REG:
                DEBUG_REQ(D_MGS, req, "target add");
                rc = mgs_handle_target_reg(req);
                break;
        case MGS_TARGET_DEL:
                DEBUG_REQ(D_MGS, req, "target del");
                rc = mgs_handle_target_del(req);
                break;
        case MGS_SET_INFO:
                rc = mgs_set_info_rpc(req);
                break;

        case LDLM_ENQUEUE:
                DEBUG_REQ(D_MGS, req, "enqueue");
                rc = ldlm_handle_enqueue(req, ldlm_server_completion_ast,
                                         ldlm_server_blocking_ast, NULL);
                break;
        case LDLM_BL_CALLBACK:
        case LDLM_CP_CALLBACK:
                DEBUG_REQ(D_MGS, req, "callback");
                CERROR("callbacks should not happen on MGS\n");
                LBUG();
                break;

        case OBD_PING:
                DEBUG_REQ(D_INFO, req, "ping");
                rc = target_handle_ping(req);
                break;
        case OBD_LOG_CANCEL:
                DEBUG_REQ(D_MGS, req, "log cancel");
                rc = -ENOTSUPP; /* la la la */
                break;

        case LLOG_ORIGIN_HANDLE_CREATE:
                DEBUG_REQ(D_MGS, req, "llog_init");
                rc = llog_origin_handle_create(req);
                break;
        case LLOG_ORIGIN_HANDLE_NEXT_BLOCK:
                DEBUG_REQ(D_MGS, req, "llog next block");
                rc = llog_origin_handle_next_block(req);
                break;
        case LLOG_ORIGIN_HANDLE_READ_HEADER:
                DEBUG_REQ(D_MGS, req, "llog read header");
                rc = llog_origin_handle_read_header(req);
                break;
        case LLOG_ORIGIN_HANDLE_CLOSE:
                DEBUG_REQ(D_MGS, req, "llog close");
                rc = llog_origin_handle_close(req);
                break;
        case LLOG_CATINFO:
                DEBUG_REQ(D_MGS, req, "llog catinfo");
                rc = llog_catinfo(req);
                break;
        default:
                req->rq_status = -ENOTSUPP;
                rc = ptlrpc_error(req);
                RETURN(rc);
        }

        LASSERT(current->journal_info == NULL);

        if (rc)
                CERROR("MGS handle cmd=%d rc=%d\n", opc, rc);

 out:
        target_send_reply(req, rc, fail);
        RETURN(0);
}

static inline int mgs_init_export(struct obd_export *exp)
{
        return ldlm_init_export(exp);
}

static inline int mgs_destroy_export(struct obd_export *exp)
{
        ENTRY;

        target_destroy_export(exp);
        mgs_client_free(exp);
<<<<<<< HEAD
=======
        ldlm_destroy_export(exp);
>>>>>>> 7df8d1be

        RETURN(0);
}

static int mgs_extract_fs_pool(char * arg, char *fsname, char *poolname)
{
        char *ptr;

        ENTRY;
        for (ptr = arg;  (*ptr != '\0') && (*ptr != '.'); ptr++ ) {
                *fsname = *ptr;
                fsname++;
        }
        if (*ptr == '\0')
                return -EINVAL;
        *fsname = '\0';
        ptr++;
        strcpy(poolname, ptr);

        RETURN(0);
}

<<<<<<< HEAD
static int mgs_iocontrol_pool(struct obd_device *obd, 
=======
static int mgs_iocontrol_pool(struct obd_device *obd,
>>>>>>> 7df8d1be
                              struct obd_ioctl_data *data)
{
        int rc;
        struct lustre_handle lockh;
        struct lustre_cfg *lcfg = NULL;
        struct llog_rec_hdr rec;
        char *fsname = NULL;
        char *poolname = NULL;
        ENTRY;

        OBD_ALLOC(fsname, MTI_NAME_MAXLEN);
        if (fsname == NULL)
                RETURN(-ENOMEM);

<<<<<<< HEAD
        OBD_ALLOC(poolname, MAXPOOLNAME + 1);
=======
        OBD_ALLOC(poolname, LOV_MAXPOOLNAME + 1);
>>>>>>> 7df8d1be
        if (poolname == NULL) {
                rc = -ENOMEM;
                GOTO(out_pool, rc);
        }
        rec.lrh_len = llog_data_len(data->ioc_plen1);

        if (data->ioc_type == LUSTRE_CFG_TYPE) {
                rec.lrh_type = OBD_CFG_REC;
        } else {
                CERROR("unknown cfg record type:%d \n", data->ioc_type);
                rc = -EINVAL;
                GOTO(out_pool, rc);
        }

        if (data->ioc_plen1 > CFS_PAGE_SIZE) {
                rc = -E2BIG;
                GOTO(out_pool, rc);
        }

        OBD_ALLOC(lcfg, data->ioc_plen1);
<<<<<<< HEAD
        if (lcfg == NULL) {
                rc = -ENOMEM;
                GOTO(out_pool, rc);
        }
        rc = copy_from_user(lcfg, data->ioc_pbuf1, data->ioc_plen1);
        if (rc)
                GOTO(out_pool, rc);

        if (lcfg->lcfg_bufcount < 2) {
                rc = -EINVAL;
                GOTO(out_pool, rc);
=======
        if (lcfg == NULL)
                GOTO(out_pool, rc = -ENOMEM);

        if (copy_from_user(lcfg, data->ioc_pbuf1, data->ioc_plen1))
                GOTO(out_pool, rc = -EFAULT);

        if (lcfg->lcfg_bufcount < 2) {
                GOTO(out_pool, rc = -EFAULT);
>>>>>>> 7df8d1be
        }

        /* first arg is always <fsname>.<poolname> */
        mgs_extract_fs_pool(lustre_cfg_string(lcfg, 1), fsname,
                            poolname);

        switch (lcfg->lcfg_command) {
        case LCFG_POOL_NEW: {
                if (lcfg->lcfg_bufcount != 2)
                        RETURN(-EINVAL);
                rc = mgs_pool_cmd(obd, LCFG_POOL_NEW, fsname,
                                  poolname, NULL);
                break;
        }
        case LCFG_POOL_ADD: {
                if (lcfg->lcfg_bufcount != 3)
                        RETURN(-EINVAL);
                rc = mgs_pool_cmd(obd, LCFG_POOL_ADD, fsname, poolname,
                                  lustre_cfg_string(lcfg, 2));
                break;
        }
        case LCFG_POOL_REM: {
                if (lcfg->lcfg_bufcount != 3)
                        RETURN(-EINVAL);
                rc = mgs_pool_cmd(obd, LCFG_POOL_REM, fsname, poolname,
                                  lustre_cfg_string(lcfg, 2));
                break;
        }
        case LCFG_POOL_DEL: {
                if (lcfg->lcfg_bufcount != 2)
                        RETURN(-EINVAL);
                rc = mgs_pool_cmd(obd, LCFG_POOL_DEL, fsname,
                                  poolname, NULL);
                break;
        }
        default: {
                 rc = -EINVAL;
                 GOTO(out_pool, rc);
        }
        }

        if (rc) {
                CERROR("OBD_IOC_POOL err %d, cmd %X for pool %s.%s\n",
                       rc, lcfg->lcfg_command, fsname, poolname);
                GOTO(out_pool, rc);
        }

        /* request for update */
        mgs_revoke_lock(obd, fsname, &lockh);

out_pool:
        if (lcfg != NULL)
                OBD_FREE(lcfg, data->ioc_plen1);

        if (fsname != NULL)
                OBD_FREE(fsname, MTI_NAME_MAXLEN);

        if (poolname != NULL)
<<<<<<< HEAD
                OBD_FREE(poolname, MAXPOOLNAME + 1);
=======
                OBD_FREE(poolname, LOV_MAXPOOLNAME + 1);
>>>>>>> 7df8d1be

        RETURN(rc);
}

/* from mdt_iocontrol */
int mgs_iocontrol(unsigned int cmd, struct obd_export *exp, int len,
                  void *karg, void *uarg)
{
        struct obd_device *obd = exp->exp_obd;
        struct obd_ioctl_data *data = karg;
        struct lvfs_run_ctxt saved;
        int rc = 0;

        ENTRY;
        CDEBUG(D_IOCTL, "handling ioctl cmd %#x\n", cmd);

        switch (cmd) {

        case OBD_IOC_PARAM: {
                struct lustre_handle lockh;
                struct lustre_cfg *lcfg;
                struct llog_rec_hdr rec;
                char fsname[MTI_NAME_MAXLEN];

                rec.lrh_len = llog_data_len(data->ioc_plen1);

                if (data->ioc_type == LUSTRE_CFG_TYPE) {
                        rec.lrh_type = OBD_CFG_REC;
                } else {
                        CERROR("unknown cfg record type:%d \n", data->ioc_type);
                        RETURN(-EINVAL);
                }

                OBD_ALLOC(lcfg, data->ioc_plen1);
                if (lcfg == NULL)
                        RETURN(-ENOMEM);
                if (copy_from_user(lcfg, data->ioc_pbuf1, data->ioc_plen1))
                        GOTO(out_free, rc = -EFAULT);

                if (lcfg->lcfg_bufcount < 1)
                        GOTO(out_free, rc = -EINVAL);

                rc = mgs_setparam(obd, lcfg, fsname);
                if (rc) {
                        CERROR("setparam err %d\n", rc);
                        GOTO(out_free, rc);
                }

                /* Revoke lock so everyone updates.  Should be alright if
                   someone was already reading while we were updating the logs,
                   so we don't really need to hold the lock while we're
                   writing (above). */
                mgs_revoke_lock(obd, fsname, &lockh);

out_free:
                OBD_FREE(lcfg, data->ioc_plen1);
                RETURN(rc);
        }

        case OBD_IOC_POOL: {
                RETURN(mgs_iocontrol_pool(obd, data));
        }

        case OBD_IOC_DUMP_LOG: {
                struct llog_ctxt *ctxt =
                        llog_get_context(obd, LLOG_CONFIG_ORIG_CTXT);
                push_ctxt(&saved, &obd->obd_lvfs_ctxt, NULL);
                rc = class_config_dump_llog(ctxt, data->ioc_inlbuf1, NULL);
                pop_ctxt(&saved, &obd->obd_lvfs_ctxt, NULL);
                llog_ctxt_put(ctxt);
                if (rc)
                        RETURN(rc);

                RETURN(rc);
        }

        case OBD_IOC_LLOG_CHECK:
        case OBD_IOC_LLOG_INFO:
        case OBD_IOC_LLOG_PRINT: {
                struct llog_ctxt *ctxt =
                        llog_get_context(obd, LLOG_CONFIG_ORIG_CTXT);

                push_ctxt(&saved, &ctxt->loc_exp->exp_obd->obd_lvfs_ctxt, NULL);
                rc = llog_ioctl(ctxt, cmd, data);
                pop_ctxt(&saved, &ctxt->loc_exp->exp_obd->obd_lvfs_ctxt, NULL);
                llog_ctxt_put(ctxt);

                RETURN(rc);
        }

        default:
                CDEBUG(D_INFO, "unknown command %x\n", cmd);
                RETURN(-EINVAL);
        }
        RETURN(0);
}

/* use obd ops to offer management infrastructure */
static struct obd_ops mgs_obd_ops = {
        .o_owner           = THIS_MODULE,
        .o_connect         = mgs_connect,
        .o_reconnect       = mgs_reconnect,
        .o_disconnect      = mgs_disconnect,
        .o_setup           = mgs_setup,
        .o_precleanup      = mgs_precleanup,
        .o_cleanup         = mgs_cleanup,
        .o_init_export     = mgs_init_export,
        .o_destroy_export  = mgs_destroy_export,
        .o_iocontrol       = mgs_iocontrol,
};

static int __init mgs_init(void)
{
        struct lprocfs_static_vars lvars;

        lprocfs_mgs_init_vars(&lvars);
        class_register_type(&mgs_obd_ops, lvars.module_vars, LUSTRE_MGS_NAME);

        return 0;
}

static void /*__exit*/ mgs_exit(void)
{
        class_unregister_type(LUSTRE_MGS_NAME);
}

MODULE_AUTHOR("Sun Microsystems, Inc. <http://www.lustre.org/>");
MODULE_DESCRIPTION("Lustre  Management Server (MGS)");
MODULE_LICENSE("GPL");

module_init(mgs_init);
module_exit(mgs_exit);<|MERGE_RESOLUTION|>--- conflicted
+++ resolved
@@ -98,12 +98,7 @@
         RETURN(rc);
 }
 
-<<<<<<< HEAD
 static int mgs_reconnect(struct obd_export *exp, struct obd_device *obd,
-=======
-static int mgs_reconnect(const struct lu_env *env,
-                         struct obd_export *exp, struct obd_device *obd,
->>>>>>> 7df8d1be
                          struct obd_uuid *cluuid, struct obd_connect_data *data,
                          void *localdata)
 {
@@ -168,6 +163,7 @@
         struct mgs_obd *mgs = &obd->u.mgs;
         struct lustre_mount_info *lmi;
         struct lustre_sb_info *lsi;
+        struct llog_ctxt *ctxt;
         struct vfsmount *mnt;
         int rc = 0;
         ENTRY;
@@ -228,7 +224,7 @@
 
         if (!mgs->mgs_service) {
                 CERROR("failed to start service\n");
-                GOTO(err_fs, rc = -ENOMEM);
+                GOTO(err_llog, rc = -ENOMEM);
         }
 
         rc = ptlrpc_start_threads(obd, mgs->mgs_service);
@@ -249,6 +245,10 @@
 
 err_thread:
         ptlrpc_unregister_service(mgs->mgs_service);
+err_llog:
+        ctxt = llog_get_context(obd, LLOG_CONFIG_ORIG_CTXT);
+        if (ctxt)
+                llog_cleanup(ctxt);
 err_fs:
         /* No extra cleanup needed for llog_init_commit_thread() */
         mgs_fs_cleanup(obd);
@@ -323,7 +323,7 @@
                                             LDLM_PLAIN, NULL, LCK_EX,
                                             &flags, ldlm_blocking_ast,
                                             ldlm_completion_ast, NULL,
-                                            fsname, 0, NULL, NULL, lockh);
+                                            fsname, 0, NULL, lockh);
         if (rc)
                 CERROR("can't take cfg lock for %s (%d)\n", fsname, rc);
 
@@ -363,16 +363,9 @@
         rc = mgs_check_index(obd, mti);
         if (rc == 0) {
                 LCONSOLE_ERROR_MSG(0x13b, "%s claims to have registered, but "
-<<<<<<< HEAD
-                                  "this MGS does not know about it.  Assuming "
-                                  "writeconf.\n", mti->mti_svname);
-                mti->mti_flags |= LDD_F_WRITECONF;
-                rc = 1;
-=======
-                                   "this MGS does not know about it, preventing "
-                                   "registration.\n", mti->mti_svname);
+                                  "this MGS does not know about it, preventing "
+                                  "registration.\n", mti->mti_svname);
                 rc = -ENOENT;
->>>>>>> 7df8d1be
         } else if (rc == -1) {
                 LCONSOLE_ERROR_MSG(0x13c, "Client log %s-client has "
                                    "disappeared! Regenerating all logs.\n",
@@ -508,10 +501,7 @@
         struct obd_device *obd = req->rq_export->exp_obd;
         struct mgs_send_param *msp, *rep_msp;
         struct lustre_handle lockh;
-<<<<<<< HEAD
         int rep_size[] = { sizeof(struct ptlrpc_body), sizeof(*msp) };
-=======
->>>>>>> 7df8d1be
         int rc;
         struct lustre_cfg_bufs bufs;
         struct lustre_cfg *lcfg;
@@ -679,11 +669,8 @@
         ENTRY;
 
         target_destroy_export(exp);
+        ldlm_destroy_export(exp);
         mgs_client_free(exp);
-<<<<<<< HEAD
-=======
-        ldlm_destroy_export(exp);
->>>>>>> 7df8d1be
 
         RETURN(0);
 }
@@ -706,11 +693,7 @@
         RETURN(0);
 }
 
-<<<<<<< HEAD
-static int mgs_iocontrol_pool(struct obd_device *obd, 
-=======
 static int mgs_iocontrol_pool(struct obd_device *obd,
->>>>>>> 7df8d1be
                               struct obd_ioctl_data *data)
 {
         int rc;
@@ -725,11 +708,7 @@
         if (fsname == NULL)
                 RETURN(-ENOMEM);
 
-<<<<<<< HEAD
-        OBD_ALLOC(poolname, MAXPOOLNAME + 1);
-=======
         OBD_ALLOC(poolname, LOV_MAXPOOLNAME + 1);
->>>>>>> 7df8d1be
         if (poolname == NULL) {
                 rc = -ENOMEM;
                 GOTO(out_pool, rc);
@@ -750,7 +729,6 @@
         }
 
         OBD_ALLOC(lcfg, data->ioc_plen1);
-<<<<<<< HEAD
         if (lcfg == NULL) {
                 rc = -ENOMEM;
                 GOTO(out_pool, rc);
@@ -762,16 +740,6 @@
         if (lcfg->lcfg_bufcount < 2) {
                 rc = -EINVAL;
                 GOTO(out_pool, rc);
-=======
-        if (lcfg == NULL)
-                GOTO(out_pool, rc = -ENOMEM);
-
-        if (copy_from_user(lcfg, data->ioc_pbuf1, data->ioc_plen1))
-                GOTO(out_pool, rc = -EFAULT);
-
-        if (lcfg->lcfg_bufcount < 2) {
-                GOTO(out_pool, rc = -EFAULT);
->>>>>>> 7df8d1be
         }
 
         /* first arg is always <fsname>.<poolname> */
@@ -830,11 +798,7 @@
                 OBD_FREE(fsname, MTI_NAME_MAXLEN);
 
         if (poolname != NULL)
-<<<<<<< HEAD
-                OBD_FREE(poolname, MAXPOOLNAME + 1);
-=======
                 OBD_FREE(poolname, LOV_MAXPOOLNAME + 1);
->>>>>>> 7df8d1be
 
         RETURN(rc);
 }
@@ -871,8 +835,9 @@
                 OBD_ALLOC(lcfg, data->ioc_plen1);
                 if (lcfg == NULL)
                         RETURN(-ENOMEM);
-                if (copy_from_user(lcfg, data->ioc_pbuf1, data->ioc_plen1))
-                        GOTO(out_free, rc = -EFAULT);
+                rc = copy_from_user(lcfg, data->ioc_pbuf1, data->ioc_plen1);
+                if (rc)
+                        GOTO(out_free, rc);
 
                 if (lcfg->lcfg_bufcount < 1)
                         GOTO(out_free, rc = -EINVAL);
