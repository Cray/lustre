/* -*- mode: c; c-basic-offset: 8; indent-tabs-mode: nil; -*-
 * vim:expandtab:shiftwidth=8:tabstop=8:
 *
 * GPL HEADER START
 *
 * DO NOT ALTER OR REMOVE COPYRIGHT NOTICES OR THIS FILE HEADER.
 *
 * This program is free software; you can redistribute it and/or modify
 * it under the terms of the GNU General Public License version 2 only,
 * as published by the Free Software Foundation.
 *
 * This program is distributed in the hope that it will be useful, but
 * WITHOUT ANY WARRANTY; without even the implied warranty of
 * MERCHANTABILITY or FITNESS FOR A PARTICULAR PURPOSE.  See the GNU
 * General Public License version 2 for more details (a copy is included
 * in the LICENSE file that accompanied this code).
 *
 * You should have received a copy of the GNU General Public License
 * version 2 along with this program; If not, see
 * http://www.sun.com/software/products/lustre/docs/GPLv2.pdf
 *
 * Please contact Sun Microsystems, Inc., 4150 Network Circle, Santa Clara,
 * CA 95054 USA or visit www.sun.com if you need additional information or
 * have any questions.
 *
 * GPL HEADER END
 */
/*
 * Copyright  2008 Sun Microsystems, Inc. All rights reserved
 * Use is subject to license terms.
 */
/*
 * This file is part of Lustre, http://www.lustre.org/
 * Lustre is a trademark of Sun Microsystems, Inc.
 *
 * lustre/mgs/mgs_handler.c
 *
 * Author: Nathan Rutman <nathan@clusterfs.com>
 */

#ifndef EXPORT_SYMTAB
# define EXPORT_SYMTAB
#endif
#define DEBUG_SUBSYSTEM S_MGS
#define D_MGS D_CONFIG/*|D_WARNING*/

#ifdef __KERNEL__
# include <linux/module.h>
# include <linux/pagemap.h>
# include <linux/miscdevice.h>
# include <linux/init.h>
#else
# include <liblustre.h>
#endif

#include <obd_class.h>
#include <lustre_dlm.h>
#include <lprocfs_status.h>
#include <lustre_fsfilt.h>
#include <lustre_disk.h>
#include "mgs_internal.h"


/* Establish a connection to the MGS.*/
static int mgs_connect(struct lustre_handle *conn, struct obd_device *obd,
                       struct obd_uuid *cluuid, struct obd_connect_data *data,
                       void *localdata)
{
        struct obd_export *exp;
        int rc;
        ENTRY;

        if (!conn || !obd || !cluuid)
                RETURN(-EINVAL);

        rc = class_connect(conn, obd, cluuid);
        if (rc)
                RETURN(rc);
        exp = class_conn2export(conn);
        LASSERT(exp);

        mgs_counter_incr(exp, LPROC_MGS_CONNECT);

        if (data != NULL) {
                data->ocd_connect_flags &= MGS_CONNECT_SUPPORTED;
                exp->exp_connect_flags = data->ocd_connect_flags;
                data->ocd_version = LUSTRE_VERSION_CODE;
        }

        rc = mgs_client_add(obd, exp, localdata);

        if (rc) {
                class_disconnect(exp);
        } else {
                class_export_put(exp);
        }

        RETURN(rc);
}

static int mgs_reconnect(struct obd_export *exp, struct obd_device *obd,
                         struct obd_uuid *cluuid, struct obd_connect_data *data,
                         void *localdata)
{
        ENTRY;

        if (exp == NULL || obd == NULL || cluuid == NULL)
                RETURN(-EINVAL);

        mgs_counter_incr(exp, LPROC_MGS_CONNECT);

        if (data != NULL) {
                data->ocd_connect_flags &= MGS_CONNECT_SUPPORTED;
                exp->exp_connect_flags = data->ocd_connect_flags;
                data->ocd_version = LUSTRE_VERSION_CODE;
        }

        RETURN(0);
}

static int mgs_disconnect(struct obd_export *exp)
{
        int rc;
        ENTRY;

        LASSERT(exp);

        class_export_get(exp);
        mgs_counter_incr(exp, LPROC_MGS_DISCONNECT);

        /* Disconnect early so that clients can't keep using export */
        rc = class_disconnect(exp);
        ldlm_cancel_locks_for_export(exp);

        lprocfs_exp_cleanup(exp);

        /* complete all outstanding replies */
        spin_lock(&exp->exp_lock);
        while (!list_empty(&exp->exp_outstanding_replies)) {
                struct ptlrpc_reply_state *rs =
                        list_entry(exp->exp_outstanding_replies.next,
                                   struct ptlrpc_reply_state, rs_exp_list);
                struct ptlrpc_service *svc = rs->rs_service;

                spin_lock(&svc->srv_lock);
                list_del_init(&rs->rs_exp_list);
                ptlrpc_schedule_difficult_reply(rs);
                spin_unlock(&svc->srv_lock);
        }
        spin_unlock(&exp->exp_lock);

        class_export_put(exp);
        RETURN(rc);
}

static int mgs_cleanup(struct obd_device *obd);
static int mgs_handle(struct ptlrpc_request *req);

/* Start the MGS obd */
static int mgs_setup(struct obd_device *obd, obd_count len, void *buf)
{
        struct lprocfs_static_vars lvars;
        struct mgs_obd *mgs = &obd->u.mgs;
        struct lustre_mount_info *lmi;
        struct lustre_sb_info *lsi;
        struct llog_ctxt *ctxt;
        struct vfsmount *mnt;
        int rc = 0;
        ENTRY;

        CDEBUG(D_CONFIG, "Starting MGS\n");

        /* Find our disk */
        lmi = server_get_mount(obd->obd_name);
        if (!lmi)
                RETURN(rc = -EINVAL);

        mnt = lmi->lmi_mnt;
        lsi = s2lsi(lmi->lmi_sb);
        obd->obd_fsops = fsfilt_get_ops(MT_STR(lsi->lsi_ldd));
        if (IS_ERR(obd->obd_fsops))
                GOTO(err_put, rc = PTR_ERR(obd->obd_fsops));

        /* namespace for mgs llog */
        obd->obd_namespace = ldlm_namespace_new(obd, "MGS", LDLM_NAMESPACE_SERVER,
                                                LDLM_NAMESPACE_MODEST);
        if (obd->obd_namespace == NULL)
                GOTO(err_ops, rc = -ENOMEM);

        /* ldlm setup */
        ptlrpc_init_client(LDLM_CB_REQUEST_PORTAL, LDLM_CB_REPLY_PORTAL,
                           "mgs_ldlm_client", &obd->obd_ldlm_client);

        LASSERT(!lvfs_check_rdonly(lvfs_sbdev(mnt->mnt_sb)));

        rc = mgs_fs_setup(obd, mnt);
        if (rc) {
                CERROR("%s: MGS filesystem method init failed: rc = %d\n",
                       obd->obd_name, rc);
                GOTO(err_ns, rc);
        }

        rc = llog_setup(obd, LLOG_CONFIG_ORIG_CTXT, obd, 0, NULL,
                        &llog_lvfs_ops);
        if (rc)
                GOTO(err_fs, rc);

        /* No recovery for MGC's */
        obd->obd_replayable = 0;

        /* Internal mgs setup */
        mgs_init_fsdb_list(obd);
        sema_init(&mgs->mgs_sem, 1);

        /* Start the service threads */
        mgs->mgs_service =
                ptlrpc_init_svc(MGS_NBUFS, MGS_BUFSIZE, MGS_MAXREQSIZE,
                                MGS_MAXREPSIZE, MGS_REQUEST_PORTAL,
                                MGC_REPLY_PORTAL, 2000,
                                mgs_handle, LUSTRE_MGS_NAME,
                                obd->obd_proc_entry, NULL,
                                MGS_THREADS_AUTO_MIN, MGS_THREADS_AUTO_MAX,
<<<<<<< HEAD
                                "ll_mgs");
=======
                                "ll_mgs", NULL);
>>>>>>> 03b71240

        if (!mgs->mgs_service) {
                CERROR("failed to start service\n");
                GOTO(err_fs, rc = -ENOMEM);
        }

        rc = ptlrpc_start_threads(obd, mgs->mgs_service);
        if (rc)
                GOTO(err_thread, rc);

        /* Setup proc */
        lprocfs_mgs_init_vars(&lvars);
        if (lprocfs_obd_setup(obd, lvars.obd_vars) == 0) {
                lproc_mgs_setup(obd);
        }

        ping_evictor_start();

        LCONSOLE_INFO("MGS %s started\n", obd->obd_name);

        RETURN(0);

err_thread:
        ptlrpc_unregister_service(mgs->mgs_service);
<<<<<<< HEAD
=======
err_llog:
        ctxt = llog_get_context(obd, LLOG_CONFIG_ORIG_CTXT);
        if (ctxt)
                llog_cleanup(ctxt);
>>>>>>> 03b71240
err_fs:
        /* No extra cleanup needed for llog_init_commit_thread() */
        mgs_fs_cleanup(obd);
err_ns:
        ldlm_namespace_free(obd->obd_namespace, NULL, 0);
        obd->obd_namespace = NULL;
err_ops:
        fsfilt_put_ops(obd->obd_fsops);
err_put:
        server_put_mount(obd->obd_name, mnt);
        mgs->mgs_sb = 0;
        return rc;
}

static int mgs_precleanup(struct obd_device *obd, enum obd_cleanup_stage stage)
{
        int rc = 0;
        ENTRY;

        switch (stage) {
        case OBD_CLEANUP_EARLY:
        case OBD_CLEANUP_EXPORTS:
                break;
        case OBD_CLEANUP_SELF_EXP:
                llog_cleanup(llog_get_context(obd, LLOG_CONFIG_ORIG_CTXT));
                rc = obd_llog_finish(obd, 0);
                break;
        case OBD_CLEANUP_OBD:
                break;
        }
        RETURN(rc);
}

static int mgs_cleanup(struct obd_device *obd)
{
        struct mgs_obd *mgs = &obd->u.mgs;
        ENTRY;

        if (mgs->mgs_sb == NULL)
                RETURN(0);

        ping_evictor_stop();

        ptlrpc_unregister_service(mgs->mgs_service);

        mgs_cleanup_fsdb_list(obd);
        lproc_mgs_cleanup(obd);
        mgs_fs_cleanup(obd);

        server_put_mount(obd->obd_name, mgs->mgs_vfsmnt);
        mgs->mgs_sb = NULL;

        ldlm_namespace_free(obd->obd_namespace, NULL, 1);
        obd->obd_namespace = NULL;
        fsfilt_put_ops(obd->obd_fsops);

        LCONSOLE_INFO("%s has stopped.\n", obd->obd_name);
        RETURN(0);
}

/* similar to filter_prepare_destroy */
static int mgs_get_cfg_lock(struct obd_device *obd, char *fsname,
                            struct lustre_handle *lockh)
{
        struct ldlm_res_id res_id;
        int rc, flags = 0;
        ENTRY;

        rc = mgc_fsname2resid(fsname, &res_id);
        if (!rc)
                rc = ldlm_cli_enqueue_local(obd->obd_namespace, &res_id,
                                            LDLM_PLAIN, NULL, LCK_EX,
                                            &flags, ldlm_blocking_ast,
                                            ldlm_completion_ast, NULL,
                                            fsname, 0, NULL, lockh);
        if (rc)
                CERROR("can't take cfg lock for %s (%d)\n", fsname, rc);

        RETURN(rc);
}

static int mgs_put_cfg_lock(struct lustre_handle *lockh)
{
        ENTRY;
        ldlm_lock_decref(lockh, LCK_EX);
        RETURN(0);
}

static void mgs_revoke_lock(struct obd_device *obd, char *fsname,
                            struct lustre_handle *lockh)
{
        int lockrc;

        if (fsname[0]) {
                lockrc = mgs_get_cfg_lock(obd, fsname, lockh);
                if (lockrc != ELDLM_OK)
                        CERROR("lock error %d for fs %s\n", lockrc,
                               fsname);
                else
                        mgs_put_cfg_lock(lockh);
        }
}

/* rc=0 means ok
      1 means update
     <0 means error */
static int mgs_check_target(struct obd_device *obd, struct mgs_target_info *mti)
{
        int rc;
        ENTRY;

        rc = mgs_check_index(obd, mti);
        if (rc == 0) {
                LCONSOLE_ERROR_MSG(0x13b, "%s claims to have registered, but "
<<<<<<< HEAD
                                  "this MGS does not know about it.  Assuming "
                                  "writeconf.\n", mti->mti_svname);
                mti->mti_flags |= LDD_F_WRITECONF;
                rc = 1;
=======
                                  "this MGS does not know about it, preventing "
                                  "registration.\n", mti->mti_svname);
                rc = -ENOENT;
>>>>>>> 03b71240
        } else if (rc == -1) {
                LCONSOLE_ERROR_MSG(0x13c, "Client log %s-client has "
                                   "disappeared! Regenerating all logs.\n",
                                   mti->mti_fsname);
                mti->mti_flags |= LDD_F_WRITECONF;
                rc = 1;
        } else {
                /* Index is correctly marked as used */

                /* If the logs don't contain the mti_nids then add
                   them as failover nids */
                rc = mgs_check_failnid(obd, mti);
        }

        RETURN(rc);
}

/* Called whenever a target starts up.  Flags indicate first connect, etc. */
static int mgs_handle_target_reg(struct ptlrpc_request *req)
{
        struct obd_device *obd = req->rq_export->exp_obd;
        struct lustre_handle lockh;
        struct mgs_target_info *mti, *rep_mti;
        int rep_size[] = { sizeof(struct ptlrpc_body), sizeof(*mti) };
        int rc = 0, lockrc;
        ENTRY;

        mgs_counter_incr(req->rq_export, LPROC_MGS_TARGET_REG);

        mti = lustre_swab_reqbuf(req, REQ_REC_OFF, sizeof(*mti),
                                 lustre_swab_mgs_target_info);

        if (!(mti->mti_flags & (LDD_F_WRITECONF | LDD_F_UPGRADE14 |
                                LDD_F_UPDATE))) {
                /* We're just here as a startup ping. */
                CDEBUG(D_MGS, "Server %s is running on %s\n",
                       mti->mti_svname, obd_export_nid2str(req->rq_export));
                rc = mgs_check_target(obd, mti);
                /* above will set appropriate mti flags */
                if (rc <= 0)
                        /* Nothing wrong, or fatal error */
                        GOTO(out_nolock, rc);
        }

        /* Revoke the config lock to make sure nobody is reading. */
        /* Although actually I think it should be alright if
           someone was reading while we were updating the logs - if we
           revoke at the end they will just update from where they left off. */
        lockrc = mgs_get_cfg_lock(obd, mti->mti_fsname, &lockh);
        if (lockrc != ELDLM_OK) {
                LCONSOLE_ERROR_MSG(0x13d, "%s: Can't signal other nodes to "
                                   "update their configuration (%d). Updating "
                                   "local logs anyhow; you might have to "
                                   "manually restart other nodes to get the "
                                   "latest configuration.\n",
                                   obd->obd_name, lockrc);
        }

        OBD_FAIL_TIMEOUT(OBD_FAIL_MGS_PAUSE_TARGET_REG, 10);

        /* Log writing contention is handled by the fsdb_sem */

        if (mti->mti_flags & LDD_F_WRITECONF) {
                if (mti->mti_flags & LDD_F_SV_TYPE_MDT) {
                        rc = mgs_erase_logs(obd, mti->mti_fsname);
                        LCONSOLE_WARN("%s: Logs for fs %s were removed by user "
                                      "request.  All servers must be restarted "
                                      "in order to regenerate the logs."
                                      "\n", obd->obd_name, mti->mti_fsname);
                } else if (mti->mti_flags & LDD_F_SV_TYPE_OST) {
                        rc = mgs_erase_log(obd, mti->mti_svname);
                        LCONSOLE_WARN("%s: Regenerating %s log by user "
                                      "request.\n",
                                      obd->obd_name, mti->mti_svname);
                }
                mti->mti_flags |= LDD_F_UPDATE;
                /* Erased logs means start from scratch. */
                mti->mti_flags &= ~LDD_F_UPGRADE14;
        }

        /* COMPAT_146 */
        if (mti->mti_flags & LDD_F_UPGRADE14) {
                rc = mgs_upgrade_sv_14(obd, mti);
                if (rc) {
                        CERROR("Can't upgrade from 1.4 (%d)\n", rc);
                        GOTO(out, rc);
                }

                /* We're good to go */
                mti->mti_flags |= LDD_F_UPDATE;
        }
        /* end COMPAT_146 */

        if (mti->mti_flags & LDD_F_UPDATE) {
                CDEBUG(D_MGS, "updating %s, index=%d\n", mti->mti_svname,
                       mti->mti_stripe_index);

                /* create or update the target log
                   and update the client/mdt logs */
                rc = mgs_write_log_target(obd, mti);
                if (rc) {
                        CERROR("Failed to write %s log (%d)\n",
                               mti->mti_svname, rc);
                        GOTO(out, rc);
                }

                mti->mti_flags &= ~(LDD_F_VIRGIN | LDD_F_UPDATE |
                                    LDD_F_NEED_INDEX | LDD_F_WRITECONF |
                                    LDD_F_UPGRADE14);
                mti->mti_flags |= LDD_F_REWRITE_LDD;
        }

out:
        /* done with log update */
        if (lockrc == ELDLM_OK)
                mgs_put_cfg_lock(&lockh);
out_nolock:
        CDEBUG(D_MGS, "replying with %s, index=%d, rc=%d\n", mti->mti_svname,
               mti->mti_stripe_index, rc);
        lustre_pack_reply(req, 2, rep_size, NULL);
        /* send back the whole mti in the reply */
        rep_mti = lustre_msg_buf(req->rq_repmsg, REPLY_REC_OFF,
                                 sizeof(*rep_mti));
        memcpy(rep_mti, mti, sizeof(*rep_mti));

        /* Flush logs to disk */
        fsfilt_sync(obd, obd->u.mgs.mgs_sb);
        RETURN(rc);
}

static int mgs_set_info_rpc(struct ptlrpc_request *req)
{
        struct obd_device *obd = req->rq_export->exp_obd;
        struct mgs_send_param *msp, *rep_msp;
        struct lustre_handle lockh;
        int rep_size[] = { sizeof(struct ptlrpc_body), sizeof(*msp) };
<<<<<<< HEAD
        int rc;
=======
        int lockrc, rc;
>>>>>>> 03b71240
        struct lustre_cfg_bufs bufs;
        struct lustre_cfg *lcfg;
        char fsname[MTI_NAME_MAXLEN];
        ENTRY;

        msp = lustre_swab_reqbuf(req, REQ_REC_OFF, sizeof(*msp), NULL);

        /* Construct lustre_cfg structure to pass to function mgs_setparam */
        lustre_cfg_bufs_reset(&bufs, NULL);
        lustre_cfg_bufs_set_string(&bufs, 1, msp->mgs_param);
        lcfg = lustre_cfg_new(LCFG_PARAM, &bufs);
        rc = mgs_setparam(obd, lcfg, fsname);
        if (rc) {
                CERROR("Error %d in setting the parameter %s for fs %s\n",
                       rc, msp->mgs_param, fsname);
                RETURN(rc);
        }

        /* request for update */
        mgs_revoke_lock(obd, fsname, &lockh);

        lustre_cfg_free(lcfg);

        lustre_pack_reply(req, 2, rep_size, NULL);
        rep_msp = lustre_msg_buf(req->rq_repmsg, REPLY_REC_OFF,
                                 sizeof(*rep_msp));
        memcpy(rep_msp, msp, sizeof(*rep_msp));

        RETURN(rc);
}

/* Called whenever a target cleans up. */
/* XXX - Currently unused */
static int mgs_handle_target_del(struct ptlrpc_request *req)
{
        ENTRY;
        mgs_counter_incr(req->rq_export, LPROC_MGS_TARGET_DEL);
        RETURN(0);
}

/* XXX - Currently unused */
static int mgs_handle_exception(struct ptlrpc_request *req)
{
        ENTRY;
        mgs_counter_incr(req->rq_export, LPROC_MGS_EXCEPTION);
        RETURN(0);
}

int mgs_handle(struct ptlrpc_request *req)
{
        int fail = OBD_FAIL_MGS_ALL_REPLY_NET;
        int opc, rc = 0;
        ENTRY;

        OBD_FAIL_TIMEOUT_MS(OBD_FAIL_MGS_PAUSE_REQ, obd_fail_val);
        OBD_FAIL_RETURN(OBD_FAIL_MGS_ALL_REQUEST_NET, 0);

        LASSERT(current->journal_info == NULL);
        opc = lustre_msg_get_opc(req->rq_reqmsg);
        if (opc != MGS_CONNECT) {
                if (req->rq_export == NULL) {
                        CERROR("lustre_mgs: operation %d on unconnected MGS\n",
                               opc);
                        req->rq_status = -ENOTCONN;
                        GOTO(out, rc = -ENOTCONN);
                }
        }

        switch (opc) {
        case MGS_CONNECT:
                DEBUG_REQ(D_MGS, req, "connect");
                rc = target_handle_connect(req, mgs_handle);
                if (!rc && (lustre_msg_get_conn_cnt(req->rq_reqmsg) > 1))
                        /* Make clients trying to reconnect after a MGS restart
                           happy; also requires obd_replayable */
                        lustre_msg_add_op_flags(req->rq_repmsg,
                                                MSG_CONNECT_RECONNECT);
                break;
        case MGS_DISCONNECT:
                DEBUG_REQ(D_MGS, req, "disconnect");
                rc = target_handle_disconnect(req);
                req->rq_status = rc;            /* superfluous? */
                break;
        case MGS_EXCEPTION:
                DEBUG_REQ(D_MGS, req, "exception");
                rc = mgs_handle_exception(req);
                break;
        case MGS_TARGET_REG:
                DEBUG_REQ(D_MGS, req, "target add");
                rc = mgs_handle_target_reg(req);
                break;
        case MGS_TARGET_DEL:
                DEBUG_REQ(D_MGS, req, "target del");
                rc = mgs_handle_target_del(req);
                break;
        case MGS_SET_INFO:
                rc = mgs_set_info_rpc(req);
                break;

        case LDLM_ENQUEUE:
                DEBUG_REQ(D_MGS, req, "enqueue");
                rc = ldlm_handle_enqueue(req, ldlm_server_completion_ast,
                                         ldlm_server_blocking_ast, NULL);
                break;
        case LDLM_BL_CALLBACK:
        case LDLM_CP_CALLBACK:
                DEBUG_REQ(D_MGS, req, "callback");
                CERROR("callbacks should not happen on MGS\n");
                LBUG();
                break;

        case OBD_PING:
                DEBUG_REQ(D_INFO, req, "ping");
                rc = target_handle_ping(req);
                break;
        case OBD_LOG_CANCEL:
                DEBUG_REQ(D_MGS, req, "log cancel");
                rc = -ENOTSUPP; /* la la la */
                break;

        case LLOG_ORIGIN_HANDLE_CREATE:
                DEBUG_REQ(D_MGS, req, "llog_init");
                rc = llog_origin_handle_create(req);
                break;
        case LLOG_ORIGIN_HANDLE_NEXT_BLOCK:
                DEBUG_REQ(D_MGS, req, "llog next block");
                rc = llog_origin_handle_next_block(req);
                break;
        case LLOG_ORIGIN_HANDLE_READ_HEADER:
                DEBUG_REQ(D_MGS, req, "llog read header");
                rc = llog_origin_handle_read_header(req);
                break;
        case LLOG_ORIGIN_HANDLE_CLOSE:
                DEBUG_REQ(D_MGS, req, "llog close");
                rc = llog_origin_handle_close(req);
                break;
        case LLOG_CATINFO:
                DEBUG_REQ(D_MGS, req, "llog catinfo");
                rc = llog_catinfo(req);
                break;
        default:
                req->rq_status = -ENOTSUPP;
                rc = ptlrpc_error(req);
                RETURN(rc);
        }

        LASSERT(current->journal_info == NULL);

        if (rc)
                CERROR("MGS handle cmd=%d rc=%d\n", opc, rc);

 out:
        target_send_reply(req, rc, fail);
        RETURN(0);
}

static inline int mgs_init_export(struct obd_export *exp)
{
        return ldlm_init_export(exp);
}

static inline int mgs_destroy_export(struct obd_export *exp)
{
        ENTRY;

        target_destroy_export(exp);
<<<<<<< HEAD
=======
        ldlm_destroy_export(exp);
>>>>>>> 03b71240
        mgs_client_free(exp);

        RETURN(0);
}

static int mgs_extract_fs_pool(char * arg, char *fsname, char *poolname)
{
        char *ptr;

        ENTRY;
        for (ptr = arg;  (*ptr != '\0') && (*ptr != '.'); ptr++ ) {
                *fsname = *ptr;
                fsname++;
        }
        if (*ptr == '\0')
                return -EINVAL;
        *fsname = '\0';
        ptr++;
        strcpy(poolname, ptr);

        RETURN(0);
}

static int mgs_iocontrol_pool(struct obd_device *obd, 
                              struct obd_ioctl_data *data)
{
        int rc;
        struct lustre_handle lockh;
        struct lustre_cfg *lcfg = NULL;
        struct llog_rec_hdr rec;
        char *fsname = NULL;
        char *poolname = NULL;
        ENTRY;

        OBD_ALLOC(fsname, MTI_NAME_MAXLEN);
        if (fsname == NULL)
                RETURN(-ENOMEM);

        OBD_ALLOC(poolname, MAXPOOLNAME + 1);
        if (poolname == NULL) {
                rc = -ENOMEM;
                GOTO(out_pool, rc);
        }
        rec.lrh_len = llog_data_len(data->ioc_plen1);

        if (data->ioc_type == LUSTRE_CFG_TYPE) {
                rec.lrh_type = OBD_CFG_REC;
        } else {
                CERROR("unknown cfg record type:%d \n", data->ioc_type);
                rc = -EINVAL;
                GOTO(out_pool, rc);
        }

        if (data->ioc_plen1 > CFS_PAGE_SIZE) {
                rc = -E2BIG;
                GOTO(out_pool, rc);
        }

        OBD_ALLOC(lcfg, data->ioc_plen1);
        if (lcfg == NULL) {
                rc = -ENOMEM;
                GOTO(out_pool, rc);
        }
        rc = copy_from_user(lcfg, data->ioc_pbuf1, data->ioc_plen1);
        if (rc)
                GOTO(out_pool, rc);

        if (lcfg->lcfg_bufcount < 2) {
                rc = -EINVAL;
                GOTO(out_pool, rc);
        }

        /* first arg is always <fsname>.<poolname> */
        mgs_extract_fs_pool(lustre_cfg_string(lcfg, 1), fsname,
                            poolname);

        switch (lcfg->lcfg_command) {
        case LCFG_POOL_NEW: {
                if (lcfg->lcfg_bufcount != 2)
                        RETURN(-EINVAL);
                rc = mgs_pool_cmd(obd, LCFG_POOL_NEW, fsname,
                                  poolname, NULL);
                break;
        }
        case LCFG_POOL_ADD: {
                if (lcfg->lcfg_bufcount != 3)
                        RETURN(-EINVAL);
                rc = mgs_pool_cmd(obd, LCFG_POOL_ADD, fsname, poolname,
                                  lustre_cfg_string(lcfg, 2));
                break;
        }
        case LCFG_POOL_REM: {
                if (lcfg->lcfg_bufcount != 3)
                        RETURN(-EINVAL);
                rc = mgs_pool_cmd(obd, LCFG_POOL_REM, fsname, poolname,
                                  lustre_cfg_string(lcfg, 2));
                break;
        }
        case LCFG_POOL_DEL: {
                if (lcfg->lcfg_bufcount != 2)
                        RETURN(-EINVAL);
                rc = mgs_pool_cmd(obd, LCFG_POOL_DEL, fsname,
                                  poolname, NULL);
                break;
        }
        default: {
                 rc = -EINVAL;
                 GOTO(out_pool, rc);
        }
        }

        if (rc) {
                CERROR("OBD_IOC_POOL err %d, cmd %X for pool %s.%s\n",
                       rc, lcfg->lcfg_command, fsname, poolname);
                GOTO(out_pool, rc);
        }

        /* request for update */
        mgs_revoke_lock(obd, fsname, &lockh);

out_pool:
        if (lcfg != NULL)
                OBD_FREE(lcfg, data->ioc_plen1);

        if (fsname != NULL)
                OBD_FREE(fsname, MTI_NAME_MAXLEN);

        if (poolname != NULL)
                OBD_FREE(poolname, MAXPOOLNAME + 1);

        RETURN(rc);
}

/* from mdt_iocontrol */
int mgs_iocontrol(unsigned int cmd, struct obd_export *exp, int len,
                  void *karg, void *uarg)
{
        struct obd_device *obd = exp->exp_obd;
        struct obd_ioctl_data *data = karg;
        struct lvfs_run_ctxt saved;
        int rc = 0;

        ENTRY;
        CDEBUG(D_IOCTL, "handling ioctl cmd %#x\n", cmd);

        switch (cmd) {

        case OBD_IOC_PARAM: {
                struct lustre_handle lockh;
                struct lustre_cfg *lcfg;
                struct llog_rec_hdr rec;
                char fsname[MTI_NAME_MAXLEN];

                rec.lrh_len = llog_data_len(data->ioc_plen1);

                if (data->ioc_type == LUSTRE_CFG_TYPE) {
                        rec.lrh_type = OBD_CFG_REC;
                } else {
                        CERROR("unknown cfg record type:%d \n", data->ioc_type);
                        RETURN(-EINVAL);
                }

                OBD_ALLOC(lcfg, data->ioc_plen1);
                if (lcfg == NULL)
                        RETURN(-ENOMEM);
                rc = copy_from_user(lcfg, data->ioc_pbuf1, data->ioc_plen1);
                if (rc)
                        GOTO(out_free, rc);

                if (lcfg->lcfg_bufcount < 1)
                        GOTO(out_free, rc = -EINVAL);

                rc = mgs_setparam(obd, lcfg, fsname);
                if (rc) {
                        CERROR("setparam err %d\n", rc);
                        GOTO(out_free, rc);
                }

                /* Revoke lock so everyone updates.  Should be alright if
                   someone was already reading while we were updating the logs,
                   so we don't really need to hold the lock while we're
                   writing (above). */
                mgs_revoke_lock(obd, fsname, &lockh);

out_free:
                OBD_FREE(lcfg, data->ioc_plen1);
                RETURN(rc);
        }

        case OBD_IOC_POOL: {
                RETURN(mgs_iocontrol_pool(obd, data));
        }

        case OBD_IOC_DUMP_LOG: {
                struct llog_ctxt *ctxt =
                        llog_get_context(obd, LLOG_CONFIG_ORIG_CTXT);
                push_ctxt(&saved, &obd->obd_lvfs_ctxt, NULL);
                rc = class_config_dump_llog(ctxt, data->ioc_inlbuf1, NULL);
                pop_ctxt(&saved, &obd->obd_lvfs_ctxt, NULL);
                llog_ctxt_put(ctxt);
                if (rc)
                        RETURN(rc);

                RETURN(rc);
        }

        case OBD_IOC_LLOG_CHECK:
        case OBD_IOC_LLOG_INFO:
        case OBD_IOC_LLOG_PRINT: {
                struct llog_ctxt *ctxt =
                        llog_get_context(obd, LLOG_CONFIG_ORIG_CTXT);

                push_ctxt(&saved, &ctxt->loc_exp->exp_obd->obd_lvfs_ctxt, NULL);
                rc = llog_ioctl(ctxt, cmd, data);
                pop_ctxt(&saved, &ctxt->loc_exp->exp_obd->obd_lvfs_ctxt, NULL);
                llog_ctxt_put(ctxt);

                RETURN(rc);
        }

        default:
                CDEBUG(D_INFO, "unknown command %x\n", cmd);
                RETURN(-EINVAL);
        }
        RETURN(0);
}

/* use obd ops to offer management infrastructure */
static struct obd_ops mgs_obd_ops = {
        .o_owner           = THIS_MODULE,
        .o_connect         = mgs_connect,
        .o_reconnect       = mgs_reconnect,
        .o_disconnect      = mgs_disconnect,
        .o_setup           = mgs_setup,
        .o_precleanup      = mgs_precleanup,
        .o_cleanup         = mgs_cleanup,
        .o_init_export     = mgs_init_export,
        .o_destroy_export  = mgs_destroy_export,
        .o_iocontrol       = mgs_iocontrol,
};

static int __init mgs_init(void)
{
        struct lprocfs_static_vars lvars;

        lprocfs_mgs_init_vars(&lvars);
        class_register_type(&mgs_obd_ops, lvars.module_vars, LUSTRE_MGS_NAME);

        return 0;
}

static void /*__exit*/ mgs_exit(void)
{
        class_unregister_type(LUSTRE_MGS_NAME);
}

MODULE_AUTHOR("Sun Microsystems, Inc. <http://www.lustre.org/>");
MODULE_DESCRIPTION("Lustre  Management Server (MGS)");
MODULE_LICENSE("GPL");

module_init(mgs_init);
module_exit(mgs_exit);<|MERGE_RESOLUTION|>--- conflicted
+++ resolved
@@ -220,15 +220,11 @@
                                 mgs_handle, LUSTRE_MGS_NAME,
                                 obd->obd_proc_entry, NULL,
                                 MGS_THREADS_AUTO_MIN, MGS_THREADS_AUTO_MAX,
-<<<<<<< HEAD
-                                "ll_mgs");
-=======
                                 "ll_mgs", NULL);
->>>>>>> 03b71240
 
         if (!mgs->mgs_service) {
                 CERROR("failed to start service\n");
-                GOTO(err_fs, rc = -ENOMEM);
+                GOTO(err_llog, rc = -ENOMEM);
         }
 
         rc = ptlrpc_start_threads(obd, mgs->mgs_service);
@@ -249,13 +245,10 @@
 
 err_thread:
         ptlrpc_unregister_service(mgs->mgs_service);
-<<<<<<< HEAD
-=======
 err_llog:
         ctxt = llog_get_context(obd, LLOG_CONFIG_ORIG_CTXT);
         if (ctxt)
                 llog_cleanup(ctxt);
->>>>>>> 03b71240
 err_fs:
         /* No extra cleanup needed for llog_init_commit_thread() */
         mgs_fs_cleanup(obd);
@@ -344,21 +337,6 @@
         RETURN(0);
 }
 
-static void mgs_revoke_lock(struct obd_device *obd, char *fsname,
-                            struct lustre_handle *lockh)
-{
-        int lockrc;
-
-        if (fsname[0]) {
-                lockrc = mgs_get_cfg_lock(obd, fsname, lockh);
-                if (lockrc != ELDLM_OK)
-                        CERROR("lock error %d for fs %s\n", lockrc,
-                               fsname);
-                else
-                        mgs_put_cfg_lock(lockh);
-        }
-}
-
 /* rc=0 means ok
       1 means update
      <0 means error */
@@ -370,16 +348,9 @@
         rc = mgs_check_index(obd, mti);
         if (rc == 0) {
                 LCONSOLE_ERROR_MSG(0x13b, "%s claims to have registered, but "
-<<<<<<< HEAD
-                                  "this MGS does not know about it.  Assuming "
-                                  "writeconf.\n", mti->mti_svname);
-                mti->mti_flags |= LDD_F_WRITECONF;
-                rc = 1;
-=======
                                   "this MGS does not know about it, preventing "
                                   "registration.\n", mti->mti_svname);
                 rc = -ENOENT;
->>>>>>> 03b71240
         } else if (rc == -1) {
                 LCONSOLE_ERROR_MSG(0x13c, "Client log %s-client has "
                                    "disappeared! Regenerating all logs.\n",
@@ -516,11 +487,7 @@
         struct mgs_send_param *msp, *rep_msp;
         struct lustre_handle lockh;
         int rep_size[] = { sizeof(struct ptlrpc_body), sizeof(*msp) };
-<<<<<<< HEAD
-        int rc;
-=======
         int lockrc, rc;
->>>>>>> 03b71240
         struct lustre_cfg_bufs bufs;
         struct lustre_cfg *lcfg;
         char fsname[MTI_NAME_MAXLEN];
@@ -539,9 +506,19 @@
                 RETURN(rc);
         }
 
-        /* request for update */
-        mgs_revoke_lock(obd, fsname, &lockh);
-
+        /* Revoke lock so everyone updates.  Should be alright if
+         * someone was already reading while we were updating the logs,
+         * so we don't really need to hold the lock while we're
+         * writing.
+         */
+        if (fsname[0]) {
+                lockrc = mgs_get_cfg_lock(obd, fsname, &lockh);
+                if (lockrc != ELDLM_OK)
+                        CERROR("lock error %d for fs %s\n", lockrc,
+                               fsname);
+                else
+                        mgs_put_cfg_lock(&lockh);
+        }
         lustre_cfg_free(lcfg);
 
         lustre_pack_reply(req, 2, rep_size, NULL);
@@ -687,141 +664,10 @@
         ENTRY;
 
         target_destroy_export(exp);
-<<<<<<< HEAD
-=======
         ldlm_destroy_export(exp);
->>>>>>> 03b71240
         mgs_client_free(exp);
 
         RETURN(0);
-}
-
-static int mgs_extract_fs_pool(char * arg, char *fsname, char *poolname)
-{
-        char *ptr;
-
-        ENTRY;
-        for (ptr = arg;  (*ptr != '\0') && (*ptr != '.'); ptr++ ) {
-                *fsname = *ptr;
-                fsname++;
-        }
-        if (*ptr == '\0')
-                return -EINVAL;
-        *fsname = '\0';
-        ptr++;
-        strcpy(poolname, ptr);
-
-        RETURN(0);
-}
-
-static int mgs_iocontrol_pool(struct obd_device *obd, 
-                              struct obd_ioctl_data *data)
-{
-        int rc;
-        struct lustre_handle lockh;
-        struct lustre_cfg *lcfg = NULL;
-        struct llog_rec_hdr rec;
-        char *fsname = NULL;
-        char *poolname = NULL;
-        ENTRY;
-
-        OBD_ALLOC(fsname, MTI_NAME_MAXLEN);
-        if (fsname == NULL)
-                RETURN(-ENOMEM);
-
-        OBD_ALLOC(poolname, MAXPOOLNAME + 1);
-        if (poolname == NULL) {
-                rc = -ENOMEM;
-                GOTO(out_pool, rc);
-        }
-        rec.lrh_len = llog_data_len(data->ioc_plen1);
-
-        if (data->ioc_type == LUSTRE_CFG_TYPE) {
-                rec.lrh_type = OBD_CFG_REC;
-        } else {
-                CERROR("unknown cfg record type:%d \n", data->ioc_type);
-                rc = -EINVAL;
-                GOTO(out_pool, rc);
-        }
-
-        if (data->ioc_plen1 > CFS_PAGE_SIZE) {
-                rc = -E2BIG;
-                GOTO(out_pool, rc);
-        }
-
-        OBD_ALLOC(lcfg, data->ioc_plen1);
-        if (lcfg == NULL) {
-                rc = -ENOMEM;
-                GOTO(out_pool, rc);
-        }
-        rc = copy_from_user(lcfg, data->ioc_pbuf1, data->ioc_plen1);
-        if (rc)
-                GOTO(out_pool, rc);
-
-        if (lcfg->lcfg_bufcount < 2) {
-                rc = -EINVAL;
-                GOTO(out_pool, rc);
-        }
-
-        /* first arg is always <fsname>.<poolname> */
-        mgs_extract_fs_pool(lustre_cfg_string(lcfg, 1), fsname,
-                            poolname);
-
-        switch (lcfg->lcfg_command) {
-        case LCFG_POOL_NEW: {
-                if (lcfg->lcfg_bufcount != 2)
-                        RETURN(-EINVAL);
-                rc = mgs_pool_cmd(obd, LCFG_POOL_NEW, fsname,
-                                  poolname, NULL);
-                break;
-        }
-        case LCFG_POOL_ADD: {
-                if (lcfg->lcfg_bufcount != 3)
-                        RETURN(-EINVAL);
-                rc = mgs_pool_cmd(obd, LCFG_POOL_ADD, fsname, poolname,
-                                  lustre_cfg_string(lcfg, 2));
-                break;
-        }
-        case LCFG_POOL_REM: {
-                if (lcfg->lcfg_bufcount != 3)
-                        RETURN(-EINVAL);
-                rc = mgs_pool_cmd(obd, LCFG_POOL_REM, fsname, poolname,
-                                  lustre_cfg_string(lcfg, 2));
-                break;
-        }
-        case LCFG_POOL_DEL: {
-                if (lcfg->lcfg_bufcount != 2)
-                        RETURN(-EINVAL);
-                rc = mgs_pool_cmd(obd, LCFG_POOL_DEL, fsname,
-                                  poolname, NULL);
-                break;
-        }
-        default: {
-                 rc = -EINVAL;
-                 GOTO(out_pool, rc);
-        }
-        }
-
-        if (rc) {
-                CERROR("OBD_IOC_POOL err %d, cmd %X for pool %s.%s\n",
-                       rc, lcfg->lcfg_command, fsname, poolname);
-                GOTO(out_pool, rc);
-        }
-
-        /* request for update */
-        mgs_revoke_lock(obd, fsname, &lockh);
-
-out_pool:
-        if (lcfg != NULL)
-                OBD_FREE(lcfg, data->ioc_plen1);
-
-        if (fsname != NULL)
-                OBD_FREE(fsname, MTI_NAME_MAXLEN);
-
-        if (poolname != NULL)
-                OBD_FREE(poolname, MAXPOOLNAME + 1);
-
-        RETURN(rc);
 }
 
 /* from mdt_iocontrol */
@@ -843,6 +689,7 @@
                 struct lustre_cfg *lcfg;
                 struct llog_rec_hdr rec;
                 char fsname[MTI_NAME_MAXLEN];
+                int lockrc;
 
                 rec.lrh_len = llog_data_len(data->ioc_plen1);
 
@@ -873,15 +720,18 @@
                    someone was already reading while we were updating the logs,
                    so we don't really need to hold the lock while we're
                    writing (above). */
-                mgs_revoke_lock(obd, fsname, &lockh);
+                if (fsname[0]) {
+                        lockrc = mgs_get_cfg_lock(obd, fsname, &lockh);
+                        if (lockrc != ELDLM_OK)
+                                CERROR("lock error %d for fs %s\n", lockrc,
+                                       fsname);
+                        else
+                                mgs_put_cfg_lock(&lockh);
+                }
 
 out_free:
                 OBD_FREE(lcfg, data->ioc_plen1);
                 RETURN(rc);
-        }
-
-        case OBD_IOC_POOL: {
-                RETURN(mgs_iocontrol_pool(obd, data));
         }
 
         case OBD_IOC_DUMP_LOG: {
