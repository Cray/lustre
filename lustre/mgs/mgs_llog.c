/* -*- mode: c; c-basic-offset: 8; indent-tabs-mode: nil; -*-
 * vim:expandtab:shiftwidth=8:tabstop=8:
 *
 * GPL HEADER START
 *
 * DO NOT ALTER OR REMOVE COPYRIGHT NOTICES OR THIS FILE HEADER.
 *
 * This program is free software; you can redistribute it and/or modify
 * it under the terms of the GNU General Public License version 2 only,
 * as published by the Free Software Foundation.
 *
 * This program is distributed in the hope that it will be useful, but
 * WITHOUT ANY WARRANTY; without even the implied warranty of
 * MERCHANTABILITY or FITNESS FOR A PARTICULAR PURPOSE.  See the GNU
 * General Public License version 2 for more details (a copy is included
 * in the LICENSE file that accompanied this code).
 *
 * You should have received a copy of the GNU General Public License
 * version 2 along with this program; If not, see
 * http://www.sun.com/software/products/lustre/docs/GPLv2.pdf
 *
 * Please contact Sun Microsystems, Inc., 4150 Network Circle, Santa Clara,
 * CA 95054 USA or visit www.sun.com if you need additional information or
 * have any questions.
 *
 * GPL HEADER END
 */
/*
 * Copyright  2008 Sun Microsystems, Inc. All rights reserved
 * Use is subject to license terms.
 */
/*
 * This file is part of Lustre, http://www.lustre.org/
 * Lustre is a trademark of Sun Microsystems, Inc.
 *
 * lustre/mgs/mgs_llog.c
 *
 * Lustre Management Server (mgs) config llog creation
 *
 * Author: Nathan Rutman <nathan@clusterfs.com>
 */

#ifndef EXPORT_SYMTAB
#define EXPORT_SYMTAB
#endif
#define DEBUG_SUBSYSTEM S_MGS
#define D_MGS D_CONFIG /*|D_WARNING*/

#ifdef __KERNEL__
#include <linux/module.h>
#include <linux/pagemap.h>
#include <linux/fs.h>
#endif

#include <obd.h>
#include <obd_lov.h>
#include <obd_class.h>
#include <lustre_log.h>
#include <obd_ost.h>
#include <libcfs/list.h>
#include <linux/lvfs.h>
#include <lustre_fsfilt.h>
#include <lustre_disk.h>
#include <lustre_param.h>
#include "mgs_internal.h"

/******************** Class functions *********************/

/* Caller must list_del and OBD_FREE each dentry from the list */
int class_dentry_readdir(struct obd_device *obd, struct dentry *dir,
<<<<<<< HEAD
                         struct vfsmount *inmnt,
                         struct list_head *dentry_list)
{
=======
                         struct vfsmount *inmnt, 
                         struct list_head *dentry_list){
>>>>>>> d5360e75
        /* see mds_cleanup_pending */
        struct lvfs_run_ctxt saved;
        struct file *file;
        struct dentry *dentry;
        struct vfsmount *mnt;
        int rc = 0;
        ENTRY;

        push_ctxt(&saved, &obd->obd_lvfs_ctxt, NULL);
        dentry = dget(dir);
        if (IS_ERR(dentry))
                GOTO(out_pop, rc = PTR_ERR(dentry));
        mnt = mntget(inmnt);
        if (IS_ERR(mnt)) {
                l_dput(dentry);
                GOTO(out_pop, rc = PTR_ERR(mnt));
        }

        file = dentry_open(dentry, mnt, O_RDONLY);
        if (IS_ERR(file))
                /* dentry_open_it() drops the dentry, mnt refs */
                GOTO(out_pop, rc = PTR_ERR(file));

        INIT_LIST_HEAD(dentry_list);
        rc = l_readdir(file, dentry_list);
        filp_close(file, 0);
        /*  filp_close->fput() drops the dentry, mnt refs */

out_pop:
        pop_ctxt(&saved, &obd->obd_lvfs_ctxt, NULL);
        RETURN(rc);
}

/******************** DB functions *********************/

static inline int name_create(char **newname, char *prefix, char *suffix)
{
        LASSERT(newname);
        OBD_ALLOC(*newname, strlen(prefix) + strlen(suffix) + 1);
        if (!*newname) 
                return -ENOMEM;
        sprintf(*newname, "%s%s", prefix, suffix);
        return 0;
}

static inline void name_destroy(char **name)
{        
        if (*name)
                OBD_FREE(*name, strlen(*name) + 1);
        *name = NULL;
}

/* from the (client) config log, figure out:
        1. which ost's/mdt's are configured (by index)
        2. what the last config step is
        3. COMPAT_146 lov name
        4. COMPAT_146 mdt lov name
        5. COMPAT_146 mdc name 
*/
/* It might be better to have a separate db file, instead of parsing the info
   out of the client log.  This is slow and potentially error-prone. */
static int mgs_fsdb_handler(struct llog_handle *llh, struct llog_rec_hdr *rec, 
                            void *data)
{
        struct fs_db *fsdb = (struct fs_db *)data;
        int cfg_len = rec->lrh_len;
        char *cfg_buf = (char*) (rec + 1);
        struct lustre_cfg *lcfg;
        __u32 index;
        int rc = 0;
        ENTRY;

        if (rec->lrh_type != OBD_CFG_REC) {
                CERROR("unhandled lrh_type: %#x\n", rec->lrh_type);
                RETURN(-EINVAL);
        }

        rc = lustre_cfg_sanity_check(cfg_buf, cfg_len);
        if (rc) {
                CERROR("Insane cfg\n");
                RETURN(rc);
        }

        lcfg = (struct lustre_cfg *)cfg_buf;

        CDEBUG(D_INFO, "cmd %x %s %s\n", lcfg->lcfg_command, 
               lustre_cfg_string(lcfg, 0), lustre_cfg_string(lcfg, 1));

        /* Figure out ost indicies */ 
        /* lov_modify_tgts add 0:lov1  1:ost1_UUID  2(index):0  3(gen):1 */
        if (lcfg->lcfg_command == LCFG_LOV_ADD_OBD ||
            lcfg->lcfg_command == LCFG_LOV_DEL_OBD) {
                index = simple_strtoul(lustre_cfg_string(lcfg, 2),
                                       NULL, 10);
                CDEBUG(D_MGS, "OST index for %s is %u (%s)\n",
                       lustre_cfg_string(lcfg, 1), index, 
                       lustre_cfg_string(lcfg, 2));
                set_bit(index, fsdb->fsdb_ost_index_map);
        }
        
        /* Figure out mdt indicies */
        /* attach   0:MDC_uml1_mdsA_MNT_client  1:mdc  2:1d834_MNT_client_03f */
        if ((lcfg->lcfg_command == LCFG_ATTACH) &&
            (strcmp(lustre_cfg_string(lcfg, 1), LUSTRE_MDC_NAME) == 0)) {
                rc = server_name2index(lustre_cfg_string(lcfg, 0),
                                       &index, NULL);
                if (rc != LDD_F_SV_TYPE_MDT) {
                        CWARN("Unparsable MDC name %s, assuming index 0\n",
                              lustre_cfg_string(lcfg, 0));
                        index = 0;
                }
                rc = 0;
                CDEBUG(D_MGS, "MDT index is %u\n", index);
                set_bit(index, fsdb->fsdb_mdt_index_map);
        }

        /* COMPAT_146 */
        /* figure out the old LOV name. fsdb_gen = 0 means old log */
        /* #01 L attach 0:lov_mdsA 1:lov 2:cdbe9_lov_mdsA_dc8cf7f3bb */
        if ((fsdb->fsdb_gen == 0) && (lcfg->lcfg_command == LCFG_ATTACH) &&
            (strcmp(lustre_cfg_string(lcfg, 1), LUSTRE_LOV_NAME) == 0)) {
                fsdb->fsdb_flags |= FSDB_OLDLOG14;
                name_destroy(&fsdb->fsdb_clilov);
                rc = name_create(&fsdb->fsdb_clilov, 
                                 lustre_cfg_string(lcfg, 0), "");
                if (rc) 
                        RETURN(rc);
                CDEBUG(D_MGS, "client lov name is %s\n", fsdb->fsdb_clilov);
        }

        /* figure out the old MDT lov name from the MDT uuid */
        if ((fsdb->fsdb_gen == 0) && (lcfg->lcfg_command == LCFG_SETUP) &&
            (strncmp(lustre_cfg_string(lcfg, 0), "MDC_", 4) == 0)) {
                char *ptr;
                fsdb->fsdb_flags |= FSDB_OLDLOG14;
                ptr = strstr(lustre_cfg_string(lcfg, 1), "_UUID");
                if (!ptr) {
                        CERROR("Can't parse MDT uuid %s\n", 
                               lustre_cfg_string(lcfg, 1));
                        RETURN(-EINVAL);
                }
                *ptr = '\0';
                name_destroy(&fsdb->fsdb_mdtlov);
                rc = name_create(&fsdb->fsdb_mdtlov, 
                                 "lov_", lustre_cfg_string(lcfg, 1));
                if (rc) 
                        RETURN(rc);
                name_destroy(&fsdb->fsdb_mdc);
                rc = name_create(&fsdb->fsdb_mdc, 
                                 lustre_cfg_string(lcfg, 0), "");
                if (rc) 
                        RETURN(rc);
                CDEBUG(D_MGS, "MDT lov name is %s\n", fsdb->fsdb_mdtlov);
        }
        /* end COMPAT_146 */

        /* Keep track of the latest marker step */
        if (lcfg->lcfg_command == LCFG_MARKER) {
                struct cfg_marker *marker;
                marker = lustre_cfg_buf(lcfg, 1);
                fsdb->fsdb_gen = max(fsdb->fsdb_gen, marker->cm_step);
        }

        RETURN(rc);
}

static int mgs_get_fsdb_from_llog(struct obd_device *obd, struct fs_db *fsdb)
{
        char *logname;
        struct llog_handle *loghandle;
        struct lvfs_run_ctxt saved;
        struct llog_ctxt *ctxt;
        int rc, rc2;
        ENTRY;

        ctxt = llog_get_context(obd, LLOG_CONFIG_ORIG_CTXT);
        LASSERT(ctxt != NULL);
        name_create(&logname, fsdb->fsdb_name, "-client");
        down(&fsdb->fsdb_sem);
        push_ctxt(&saved, &obd->obd_lvfs_ctxt, NULL);
        rc = llog_create(ctxt, &loghandle, NULL, logname);
        if (rc)
                GOTO(out_pop, rc);

        rc = llog_init_handle(loghandle, LLOG_F_IS_PLAIN, NULL);
        if (rc)
                GOTO(out_close, rc);

        if (llog_get_size(loghandle) <= 1)
                fsdb->fsdb_flags |= FSDB_LOG_EMPTY;

        rc = llog_process(loghandle, mgs_fsdb_handler, (void *)fsdb, NULL);
        CDEBUG(D_INFO, "get_db = %d\n", rc);
out_close:
        rc2 = llog_close(loghandle);
        if (!rc)
                rc = rc2;
out_pop:
        llog_ctxt_put(ctxt);
        pop_ctxt(&saved, &obd->obd_lvfs_ctxt, NULL);
        up(&fsdb->fsdb_sem);
        name_destroy(&logname);

        RETURN(rc);
}

static struct fs_db *mgs_find_fsdb(struct obd_device *obd, char *fsname)
{
        struct mgs_obd *mgs = &obd->u.mgs;
        struct fs_db *fsdb;
        struct list_head *tmp;

        list_for_each(tmp, &mgs->mgs_fs_db_list) {
                fsdb = list_entry(tmp, struct fs_db, fsdb_list);
                if (strcmp(fsdb->fsdb_name, fsname) == 0)
                        return fsdb;
        }
        return NULL;
}

/* caller must hold the mgs->mgs_fs_db_lock */
static struct fs_db *mgs_new_fsdb(struct obd_device *obd, char *fsname)
{
        struct mgs_obd *mgs = &obd->u.mgs;
        struct fs_db *fsdb;
        int rc;
        ENTRY;
        
        OBD_ALLOC_PTR(fsdb);
        if (!fsdb) 
                RETURN(NULL);

        OBD_ALLOC(fsdb->fsdb_ost_index_map, INDEX_MAP_SIZE);
        OBD_ALLOC(fsdb->fsdb_mdt_index_map, INDEX_MAP_SIZE);
        if (!fsdb->fsdb_ost_index_map || !fsdb->fsdb_mdt_index_map) {
                CERROR("No memory for index maps\n");
                GOTO(err, 0);
        }
        
        strncpy(fsdb->fsdb_name, fsname, sizeof(fsdb->fsdb_name));
        fsdb->fsdb_name[sizeof(fsdb->fsdb_name) - 1] = 0;
        rc = name_create(&fsdb->fsdb_mdtlov, fsname, "-mdtlov");
<<<<<<< HEAD
        if (rc)
                GOTO(err, rc);
        rc = name_create(&fsdb->fsdb_clilov, fsname, "-clilov");
        if (rc)
=======
        if (rc) 
                GOTO(err, rc);
        rc = name_create(&fsdb->fsdb_clilov, fsname, "-clilov");
        if (rc) 
>>>>>>> d5360e75
                GOTO(err, rc);

        sema_init(&fsdb->fsdb_sem, 1);
        list_add(&fsdb->fsdb_list, &mgs->mgs_fs_db_list);
        lproc_mgs_add_live(obd, fsdb);

        RETURN(fsdb);
err:
        if (fsdb->fsdb_ost_index_map) 
                OBD_FREE(fsdb->fsdb_ost_index_map, INDEX_MAP_SIZE);
        if (fsdb->fsdb_mdt_index_map) 
                OBD_FREE(fsdb->fsdb_mdt_index_map, INDEX_MAP_SIZE);
<<<<<<< HEAD
        name_destroy(&fsdb->fsdb_clilov);
        name_destroy(&fsdb->fsdb_mdtlov);
=======
        name_destroy(&fsdb->fsdb_clilov); 
        name_destroy(&fsdb->fsdb_mdtlov); 
>>>>>>> d5360e75
        OBD_FREE_PTR(fsdb);
        RETURN(NULL);
}

static void mgs_free_fsdb(struct obd_device *obd, struct fs_db *fsdb)
{
        /* wait for anyone with the sem */
        down(&fsdb->fsdb_sem);
        lproc_mgs_del_live(obd, fsdb);
        list_del(&fsdb->fsdb_list);
        OBD_FREE(fsdb->fsdb_ost_index_map, INDEX_MAP_SIZE);
        OBD_FREE(fsdb->fsdb_mdt_index_map, INDEX_MAP_SIZE);
<<<<<<< HEAD
        name_destroy(&fsdb->fsdb_clilov);
        name_destroy(&fsdb->fsdb_mdtlov);
        name_destroy(&fsdb->fsdb_mdc);
=======
        name_destroy(&fsdb->fsdb_clilov); 
        name_destroy(&fsdb->fsdb_mdtlov); 
        name_destroy(&fsdb->fsdb_mdc); 
>>>>>>> d5360e75
        OBD_FREE_PTR(fsdb);
}

int mgs_init_fsdb_list(struct obd_device *obd)
{
        struct mgs_obd *mgs = &obd->u.mgs;
        INIT_LIST_HEAD(&mgs->mgs_fs_db_list);
        return 0;
}

int mgs_cleanup_fsdb_list(struct obd_device *obd)
{
        struct mgs_obd *mgs = &obd->u.mgs;
        struct fs_db *fsdb;
        struct list_head *tmp, *tmp2;
        down(&mgs->mgs_sem);
        list_for_each_safe(tmp, tmp2, &mgs->mgs_fs_db_list) {
                fsdb = list_entry(tmp, struct fs_db, fsdb_list);
                mgs_free_fsdb(obd, fsdb);
        }
        up(&mgs->mgs_sem);
        return 0;
}

<<<<<<< HEAD
static int mgs_find_or_make_fsdb(struct obd_device *obd, char *name,
                                 struct fs_db **dbh)
=======
static int mgs_find_or_make_fsdb(struct obd_device *obd, char *name, 
                               struct fs_db **dbh)
>>>>>>> d5360e75
{
        struct mgs_obd *mgs = &obd->u.mgs;
        struct fs_db *fsdb;
        int rc = 0;

        down(&mgs->mgs_sem);
        fsdb = mgs_find_fsdb(obd, name);
        if (fsdb) {
                up(&mgs->mgs_sem);
                *dbh = fsdb;
                return 0;
        }

        CDEBUG(D_MGS, "Creating new db\n");
        fsdb = mgs_new_fsdb(obd, name);
        up(&mgs->mgs_sem);
        if (!fsdb) 
                return -ENOMEM;

        /* populate the db from the client llog */
        rc = mgs_get_fsdb_from_llog(obd, fsdb);
        if (rc) {
                CERROR("Can't get db from client log %d\n", rc);
                mgs_free_fsdb(obd, fsdb);
                return rc;
        }

        *dbh = fsdb;
        
        return 0;
}

/* 1 = index in use
   0 = index unused 
   -1= empty client log */
int mgs_check_index(struct obd_device *obd, struct mgs_target_info *mti)
{
        struct fs_db *fsdb;
        void *imap;
        int rc = 0;
        ENTRY;

        LASSERT(!(mti->mti_flags & LDD_F_NEED_INDEX));

        rc = mgs_find_or_make_fsdb(obd, mti->mti_fsname, &fsdb); 
        if (rc) {
                CERROR("Can't get db for %s\n", mti->mti_fsname);
                RETURN(rc);
        }

        if (fsdb->fsdb_flags & FSDB_LOG_EMPTY) 
                RETURN(-1);

        if (mti->mti_flags & LDD_F_SV_TYPE_OST) 
                imap = fsdb->fsdb_ost_index_map;
        else if (mti->mti_flags & LDD_F_SV_TYPE_MDT) 
                imap = fsdb->fsdb_mdt_index_map;
        else
                RETURN(-EINVAL);

        if (test_bit(mti->mti_stripe_index, imap)) 
                RETURN(1);
        RETURN(0);
}

static __inline__ int next_index(void *index_map, int map_len)
{
        int i;
        for (i = 0; i < map_len * 8; i++)
                 if (!test_bit(i, index_map)) {
                         return i;
                 }
        CERROR("max index %d exceeded.\n", i);
        return -1;
}

/* Return codes:
        0  newly marked as in use
        <0 err
        +EALREADY for update of an old index */
static int mgs_set_index(struct fs_db *fsdb, struct mgs_target_info *mti)
{
        void *imap;
        int rc = 0;
        ENTRY;

<<<<<<< HEAD
        if (mti->mti_flags & LDD_F_SV_TYPE_OST)
=======
        rc = mgs_find_or_make_fsdb(obd, mti->mti_fsname, &fsdb); 
        if (rc) {
                CERROR("Can't get db for %s\n", mti->mti_fsname);
                RETURN(rc);
        }

        if (mti->mti_flags & LDD_F_SV_TYPE_OST) 
>>>>>>> d5360e75
                imap = fsdb->fsdb_ost_index_map;
        else if (mti->mti_flags & LDD_F_SV_TYPE_MDT) 
                imap = fsdb->fsdb_mdt_index_map;
        else
                RETURN(-EINVAL);

        if (mti->mti_flags & LDD_F_NEED_INDEX) {
                rc = next_index(imap, INDEX_MAP_SIZE);
                if (rc == -1)
                        RETURN(-ERANGE);
                mti->mti_stripe_index = rc;
        }

        /* Remove after CMD */
<<<<<<< HEAD
        if ((mti->mti_flags & LDD_F_SV_TYPE_MDT) &&
=======
        if ((mti->mti_flags & LDD_F_SV_TYPE_MDT) && 
>>>>>>> d5360e75
            (mti->mti_stripe_index > 0)) {
                LCONSOLE_ERROR_MSG(0x13e, "MDT index must = 0 (until Clustered "
                                   "MetaData feature is ready.)\n");
                mti->mti_stripe_index = 0;
        }

        if (mti->mti_stripe_index >= INDEX_MAP_SIZE * 8) {
                LCONSOLE_ERROR_MSG(0x13f, "Server %s requested index %d, but the"
<<<<<<< HEAD
                                   "max index is %d.\n",
=======
                                   "max index is %d.\n", 
>>>>>>> d5360e75
                                   mti->mti_svname, mti->mti_stripe_index,
                                   INDEX_MAP_SIZE * 8);
                RETURN(-ERANGE);
        }

        if (test_bit(mti->mti_stripe_index, imap)) {
                if ((mti->mti_flags & LDD_F_VIRGIN) &&
                    !(mti->mti_flags & LDD_F_WRITECONF)) {
                        LCONSOLE_ERROR_MSG(0x140, "Server %s requested index "
                                           "%d, but that index is already in "
                                           "use. Use --writeconf to force\n",
                                           mti->mti_svname,
                                           mti->mti_stripe_index);
                        RETURN(-EADDRINUSE);
                } else {
                        CDEBUG(D_MGS, "Server %s updating index %d\n",
                               mti->mti_svname, mti->mti_stripe_index);
                        RETURN(EALREADY);
                }
        }

        set_bit(mti->mti_stripe_index, imap);
        fsdb->fsdb_flags &= ~FSDB_LOG_EMPTY;
        server_make_name(mti->mti_flags, mti->mti_stripe_index,
                         mti->mti_fsname, mti->mti_svname);

        CDEBUG(D_MGS, "Set index for %s to %d\n", mti->mti_svname, 
               mti->mti_stripe_index);

        RETURN(0);
}

struct mgs_modify_lookup {
        struct cfg_marker mml_marker;
        int               mml_modified;
};

static int mgs_modify_handler(struct llog_handle *llh, struct llog_rec_hdr *rec, 
                              void *data)
{
        struct mgs_modify_lookup *mml = (struct mgs_modify_lookup *)data;
        struct cfg_marker *marker;
        struct lustre_cfg *lcfg = (struct lustre_cfg *)(rec + 1);
        int cfg_len = rec->lrh_len - sizeof(struct llog_rec_hdr) - 
                sizeof(struct llog_rec_tail);
        int rc;
        ENTRY;

        if (rec->lrh_type != OBD_CFG_REC) {
                CERROR("unhandled lrh_type: %#x\n", rec->lrh_type);
                RETURN(-EINVAL);
        }

        rc = lustre_cfg_sanity_check(lcfg, cfg_len);
        if (rc) {
                CERROR("Insane cfg\n");
                RETURN(rc);
        }

        /* We only care about markers */
        if (lcfg->lcfg_command != LCFG_MARKER)
                RETURN(0); 
        
        marker = lustre_cfg_buf(lcfg, 1);
        if ((strcmp(mml->mml_marker.cm_comment, marker->cm_comment) == 0) && 
            (strcmp(mml->mml_marker.cm_tgtname, marker->cm_tgtname) == 0) &&
            !(marker->cm_flags & CM_SKIP)) {
                /* Found a non-skipped marker match */
                CDEBUG(D_MGS, "Changing rec %u marker %d %x->%x: %s %s\n",
                       rec->lrh_index, marker->cm_step, 
                       marker->cm_flags, mml->mml_marker.cm_flags,
                       marker->cm_tgtname, marker->cm_comment);
                /* Overwrite the old marker llog entry */
                marker->cm_flags &= ~CM_EXCLUDE; /* in case we're unexcluding */
                marker->cm_flags |= mml->mml_marker.cm_flags;
                marker->cm_canceltime = mml->mml_marker.cm_canceltime;
                /* Header and tail are added back to lrh_len in 
                   llog_lvfs_write_rec */
                rec->lrh_len = cfg_len; 
                rc = llog_write_rec(llh, rec, NULL, 0, (void *)lcfg, 
                                    rec->lrh_index);
                if (!rc) 
                         mml->mml_modified++;
        }

        RETURN(rc);
}

/* Modify an existing config log record (for CM_SKIP or CM_EXCLUDE) */
static int mgs_modify(struct obd_device *obd, struct fs_db *fsdb,
                      struct mgs_target_info *mti, char *logname, 
                      char *devname, char *comment, int flags)
{
        struct llog_handle *loghandle;
        struct lvfs_run_ctxt saved;
        struct llog_ctxt *ctxt;
        struct mgs_modify_lookup *mml;
        int rc, rc2;
        ENTRY;

        CDEBUG(D_MGS, "modify %s/%s/%s\n", logname, devname, comment);

        push_ctxt(&saved, &obd->obd_lvfs_ctxt, NULL);
       
        ctxt = llog_get_context(obd, LLOG_CONFIG_ORIG_CTXT);
        LASSERT(ctxt != NULL);
        rc = llog_create(ctxt, &loghandle, NULL, logname);
        if (rc)
                GOTO(out_pop, rc);

        rc = llog_init_handle(loghandle, LLOG_F_IS_PLAIN, NULL);
        if (rc)
                GOTO(out_close, rc);

        if (llog_get_size(loghandle) <= 1)
                GOTO(out_close, rc = 0);

        OBD_ALLOC_PTR(mml);
        if (!mml) 
                GOTO(out_close, rc = -ENOMEM);
        strcpy(mml->mml_marker.cm_comment, comment);
        strcpy(mml->mml_marker.cm_tgtname, devname);
        /* Modify mostly means cancel */
        mml->mml_marker.cm_flags = flags;
        mml->mml_marker.cm_canceltime = flags ? cfs_time_current_sec() : 0;
        mml->mml_modified = 0;
        rc = llog_process(loghandle, mgs_modify_handler, (void *)mml, NULL);
        if (!rc && !mml->mml_modified) 
                rc = -ENODEV;
        OBD_FREE_PTR(mml);

out_close:
        rc2 = llog_close(loghandle);
        if (!rc)
                rc = rc2;
out_pop:
        llog_ctxt_put(ctxt);
        pop_ctxt(&saved, &obd->obd_lvfs_ctxt, NULL);
        if (rc && rc != -ENODEV) 
                CERROR("modify %s/%s failed %d\n",
                       mti->mti_svname, comment, rc);

        RETURN(rc);
}

<<<<<<< HEAD

=======
                           
>>>>>>> d5360e75
/******************** config log recording functions *********************/

static int record_lcfg(struct obd_device *obd, struct llog_handle *llh,
                         struct lustre_cfg *lcfg)
{
        struct lvfs_run_ctxt   saved;
        struct llog_rec_hdr    rec;
        int buflen, rc;

        if (!lcfg || !llh) 
                return -ENOMEM;

        LASSERT(llh->lgh_ctxt);        

        buflen = lustre_cfg_len(lcfg->lcfg_bufcount,
                                lcfg->lcfg_buflens);
        rec.lrh_len = llog_data_len(buflen);
        rec.lrh_type = OBD_CFG_REC;
        push_ctxt(&saved, &obd->obd_lvfs_ctxt, NULL);
        /* idx = -1 means append */
        rc = llog_write_rec(llh, &rec, NULL, 0, (void *)lcfg, -1);
        pop_ctxt(&saved, &obd->obd_lvfs_ctxt, NULL);
        if (rc) 
                CERROR("failed %d\n", rc);
        return rc;
}

static int record_base(struct obd_device *obd, struct llog_handle *llh,
                     char *cfgname, lnet_nid_t nid, int cmd,
                     char *s1, char *s2, char *s3, char *s4)
{
        struct lustre_cfg_bufs bufs;
        struct lustre_cfg     *lcfg;
        int rc;
               
        CDEBUG(D_MGS, "lcfg %s %#x %s %s %s %s\n", cfgname,
               cmd, s1, s2, s3, s4); 

        lustre_cfg_bufs_reset(&bufs, cfgname);
        if (s1) 
                lustre_cfg_bufs_set_string(&bufs, 1, s1);
        if (s2) 
                lustre_cfg_bufs_set_string(&bufs, 2, s2);
        if (s3) 
                lustre_cfg_bufs_set_string(&bufs, 3, s3);
        if (s4) 
                lustre_cfg_bufs_set_string(&bufs, 4, s4);

        lcfg = lustre_cfg_new(cmd, &bufs);
        if (!lcfg) 
                return -ENOMEM;
        lcfg->lcfg_nid = nid;

        rc = record_lcfg(obd, llh, lcfg);
        
        lustre_cfg_free(lcfg);
        
        if (rc) {
                CERROR("error %d: lcfg %s %#x %s %s %s %s\n", rc, cfgname,
                       cmd, s1, s2, s3, s4); 
        }
        return(rc);
}


<<<<<<< HEAD
static inline int record_add_uuid(struct obd_device *obd,
                                  struct llog_handle *llh,
=======
static inline int record_add_uuid(struct obd_device *obd, 
                                  struct llog_handle *llh, 
>>>>>>> d5360e75
                                  __u64 nid, char *uuid)
{
        return record_base(obd,llh,NULL,nid,LCFG_ADD_UUID,uuid,0,0,0);

}

static inline int record_add_conn(struct obd_device *obd, 
                                  struct llog_handle *llh,
                                  char *devname,
                                  char *uuid)
{
        return record_base(obd,llh,devname,0,LCFG_ADD_CONN,uuid,0,0,0);
}

static inline int record_attach(struct obd_device *obd, struct llog_handle *llh,
                                char *devname, char *type, char *uuid)
{
        return record_base(obd,llh,devname,0,LCFG_ATTACH,type,uuid,0,0);
}

static inline int record_setup(struct obd_device *obd, struct llog_handle *llh,
                               char *devname, 
                               char *s1, char *s2, char *s3, char *s4)
{
        return record_base(obd,llh,devname,0,LCFG_SETUP,s1,s2,s3,s4);
}

static int record_lov_setup(struct obd_device *obd, struct llog_handle *llh,
                            char *devname, struct lov_desc *desc)
{
        struct lustre_cfg_bufs bufs;
        struct lustre_cfg *lcfg;
        int rc;

        lustre_cfg_bufs_reset(&bufs, devname);
        lustre_cfg_bufs_set(&bufs, 1, desc, sizeof(*desc));
        lcfg = lustre_cfg_new(LCFG_SETUP, &bufs);
        if (!lcfg) 
                return -ENOMEM;
        rc = record_lcfg(obd, llh, lcfg);

        lustre_cfg_free(lcfg);
        return rc;
}

static inline int record_lov_add(struct obd_device *obd,
                                 struct llog_handle *llh,
                                 char *lov_name, char *ost_uuid,
                                 char *index, char *gen)
{
        return record_base(obd,llh,lov_name,0,LCFG_LOV_ADD_OBD,
                           ost_uuid,index,gen,0);
}                                  

static inline int record_mount_opt(struct obd_device *obd, 
                                   struct llog_handle *llh,
                                   char *profile, char *lov_name,
                                   char *mdc_name)
{
        return record_base(obd,llh,NULL,0,LCFG_MOUNTOPT,
                           profile,lov_name,mdc_name,0);
}                

static int record_marker(struct obd_device *obd, struct llog_handle *llh,
                         struct fs_db *fsdb, __u32 flags,
                         char *tgtname, char *comment)
{
        struct cfg_marker marker;
        struct lustre_cfg_bufs bufs;
        struct lustre_cfg *lcfg;
        int rc;

        if (flags & CM_START) 
                fsdb->fsdb_gen++;
        marker.cm_step = fsdb->fsdb_gen;
        marker.cm_flags = flags;
        marker.cm_vers = LUSTRE_VERSION_CODE;
        strncpy(marker.cm_tgtname, tgtname, sizeof(marker.cm_tgtname)); 
        strncpy(marker.cm_comment, comment, sizeof(marker.cm_comment)); 
        marker.cm_createtime = cfs_time_current_sec();
        marker.cm_canceltime = 0;
        lustre_cfg_bufs_reset(&bufs, NULL);
        lustre_cfg_bufs_set(&bufs, 1, &marker, sizeof(marker));
        lcfg = lustre_cfg_new(LCFG_MARKER, &bufs);
        if (!lcfg) 
                return -ENOMEM;
        rc = record_lcfg(obd, llh, lcfg);

        lustre_cfg_free(lcfg);
        return rc;
}

static int record_start_log(struct obd_device *obd, 
                            struct llog_handle **llh, char *name)
{
        static struct obd_uuid cfg_uuid = { .uuid = "config_uuid" };
        struct lvfs_run_ctxt saved;
        struct llog_ctxt *ctxt;
        int rc = 0;
        
        if (*llh) 
                GOTO(out, rc = -EBUSY);

        ctxt = llog_get_context(obd, LLOG_CONFIG_ORIG_CTXT);
        if (!ctxt)
                GOTO(out, rc = -ENODEV);
        
        push_ctxt(&saved, &obd->obd_lvfs_ctxt, NULL);
        rc = llog_create(ctxt, llh, NULL, name);
        if (rc == 0)
                llog_init_handle(*llh, LLOG_F_IS_PLAIN, &cfg_uuid);
        else
                *llh = NULL;

        pop_ctxt(&saved, &obd->obd_lvfs_ctxt, NULL);
        llog_ctxt_put(ctxt);

out:
        if (rc) {
                CERROR("Can't start log %s: %d\n", name, rc);
        }
        RETURN(rc);
}

static int record_end_log(struct obd_device *obd, struct llog_handle **llh)
{
        struct lvfs_run_ctxt saved;
        int rc = 0;

        push_ctxt(&saved, &obd->obd_lvfs_ctxt, NULL);
        
        rc = llog_close(*llh);
        *llh = NULL;
        
        pop_ctxt(&saved, &obd->obd_lvfs_ctxt, NULL);
        RETURN(rc);
}

static int mgs_log_is_empty(struct obd_device *obd, char *name)
{
        struct lvfs_run_ctxt saved;
        struct llog_handle *llh;
        struct llog_ctxt *ctxt;
        int rc = 0;

        ctxt = llog_get_context(obd, LLOG_CONFIG_ORIG_CTXT);
        LASSERT(ctxt != NULL);
        push_ctxt(&saved, &obd->obd_lvfs_ctxt, NULL);
        rc = llog_create(ctxt, &llh, NULL, name);
        if (rc == 0) {
                llog_init_handle(llh, LLOG_F_IS_PLAIN, NULL);
                rc = llog_get_size(llh);
                llog_close(llh);
        }
        pop_ctxt(&saved, &obd->obd_lvfs_ctxt, NULL);
        llog_ctxt_put(ctxt);
        /* header is record 1 */
        return(rc <= 1);
}

/******************** config "macros" *********************/

/* write an lcfg directly into a log (with markers) */
static int mgs_write_log_direct(struct obd_device *obd, struct fs_db *fsdb,
                                char *logname, struct lustre_cfg *lcfg, 
                                char *devname, char *comment)
{
        struct llog_handle *llh = NULL;
        int rc;
        ENTRY;

        if (!lcfg) 
                RETURN(-ENOMEM);

        rc = record_start_log(obd, &llh, logname);
        if (rc) 
                RETURN(rc);
        
        /* FIXME These should be a single journal transaction */
        rc = record_marker(obd, llh, fsdb, CM_START, devname, comment); 
        
        rc = record_lcfg(obd, llh, lcfg);

        rc = record_marker(obd, llh, fsdb, CM_END, devname, comment); 
        rc = record_end_log(obd, &llh);
        
        RETURN(rc);
}

/* write the lcfg in all logs for the given fs */
int mgs_write_log_direct_all(struct obd_device *obd, struct fs_db *fsdb,
                             struct mgs_target_info *mti, 
                             struct lustre_cfg *lcfg,
                             char *devname, char *comment)
{
        struct mgs_obd *mgs = &obd->u.mgs;
        struct list_head dentry_list;
        struct l_linux_dirent *dirent, *n;
        char *fsname = mti->mti_fsname;
        char *logname;
        int rc = 0, len = strlen(fsname);
        ENTRY;
        
        /* We need to set params for any future logs 
           as well. FIXME Append this file to every new log. 
           Actually, we should store as params (text), not llogs.  Or
           in a database. */
        name_create(&logname, fsname, "-params");
        if (mgs_log_is_empty(obd, logname)) {
                struct llog_handle *llh = NULL;
                rc = record_start_log(obd, &llh, logname);
                record_end_log(obd, &llh);
        }
        name_destroy(&logname);
        if (rc) 
                RETURN(rc);

        /* Find all the logs in the CONFIGS directory */
        rc = class_dentry_readdir(obd, mgs->mgs_configs_dir,
                                  mgs->mgs_vfsmnt, &dentry_list);
        if (rc) {
                CERROR("Can't read %s dir\n", MOUNT_CONFIGS_DIR);
                RETURN(rc);
        }
                                                                                
        /* Could use fsdb index maps instead of directory listing */
        list_for_each_entry_safe(dirent, n, &dentry_list, lld_list) {
                list_del(&dirent->lld_list);
                if (strncmp(fsname, dirent->lld_name, len) == 0) {
                        CDEBUG(D_MGS, "Changing log %s\n", dirent->lld_name);
                        /* Erase any old settings of this same parameter */
                        mgs_modify(obd, fsdb, mti, dirent->lld_name, devname, 
                                   comment, CM_SKIP);
                        /* Write the new one */
                        rc = mgs_write_log_direct(obd, fsdb, dirent->lld_name,
                                                  lcfg, devname, comment);
                        if (rc)
                                CERROR("err %d writing log %s\n", rc, 
                                       dirent->lld_name);
                }
                OBD_FREE(dirent, sizeof(*dirent));
        }
<<<<<<< HEAD

=======
        
>>>>>>> d5360e75
        RETURN(rc);
}

/* lov is the first thing in the mdt and client logs */
static int mgs_write_log_lov(struct obd_device *obd, struct fs_db *fsdb, 
                             struct mgs_target_info *mti,
                             char *logname, char *lovname)
{
        struct llog_handle *llh = NULL;
        struct lov_desc *lovdesc;
        char *uuid;
        int rc = 0;
        ENTRY;

        CDEBUG(D_MGS, "Writing log %s\n", logname);

        /*
        #01 L attach   0:lov_mdsA  1:lov  2:71ccb_lov_mdsA_19f961a9e1
        #02 L lov_setup 0:lov_mdsA 1:(struct lov_desc)
              uuid=lov1_UUID, stripe count=1, size=1048576, offset=0, pattern=0
        */

        /* FIXME just make lov_setup accept empty desc (put uuid in buf 2) */
        OBD_ALLOC(lovdesc, sizeof(*lovdesc));
        if (lovdesc == NULL)
                RETURN(-ENOMEM);
        lovdesc->ld_magic = LOV_DESC_MAGIC;
        lovdesc->ld_tgt_count = 0;
        /* Defaults.  Can be changed later by lcfg config_param */ 
        lovdesc->ld_default_stripe_count = 1;
        lovdesc->ld_pattern = LOV_PATTERN_RAID0;
        lovdesc->ld_default_stripe_size = 1024 * 1024;
        lovdesc->ld_default_stripe_offset = 0;
        lovdesc->ld_qos_maxage = QOS_DEFAULT_MAXAGE;
        sprintf((char*)lovdesc->ld_uuid.uuid, "%s_UUID", lovname);
        /* can these be the same? */
        uuid = (char *)lovdesc->ld_uuid.uuid;

        /* This should always be the first entry in a log.
        rc = mgs_clear_log(obd, logname); */
        rc = record_start_log(obd, &llh, logname);
        if (rc) 
                GOTO(out, rc);
        /* FIXME these should be a single journal transaction */
        rc = record_marker(obd, llh, fsdb, CM_START, lovname, "lov setup"); 
        rc = record_attach(obd, llh, lovname, "lov", uuid);
        rc = record_lov_setup(obd, llh, lovname, lovdesc);
        rc = record_marker(obd, llh, fsdb, CM_END, lovname, "lov setup"); 
        rc = record_end_log(obd, &llh);
<<<<<<< HEAD
out:
=======
out:        
>>>>>>> d5360e75
        OBD_FREE(lovdesc, sizeof(*lovdesc));
        RETURN(rc);
}

/* add failnids to open log */
static int mgs_write_log_failnids(struct obd_device *obd,
                                  struct mgs_target_info *mti,
                                  struct llog_handle *llh,
                                  char *cliname)
{
        char *failnodeuuid = NULL;
        char *ptr = mti->mti_params;
        lnet_nid_t nid;
        int rc = 0;

        /*
        #03 L add_uuid  nid=uml1@tcp(0x20000c0a80201) nal=90 0:  1:uml1_UUID
        #04 L add_uuid  nid=1@elan(0x1000000000001)   nal=90 0:  1:uml1_UUID
        #05 L setup    0:OSC_uml1_ost1_mdsA  1:ost1_UUID  2:uml1_UUID
        #06 L add_uuid  nid=uml2@tcp(0x20000c0a80202) nal=90 0:  1:uml2_UUID
        #0x L add_uuid  nid=2@elan(0x1000000000002)   nal=90 0:  1:uml2_UUID
        #07 L add_conn 0:OSC_uml1_ost1_mdsA  1:uml2_UUID
        */

        /* Pull failnid info out of params string */
        while (class_find_param(ptr, PARAM_FAILNODE, &ptr) == 0) {
                while (class_parse_nid(ptr, &nid, &ptr) == 0) {
                        if (failnodeuuid == NULL) {
                                /* We don't know the failover node name, 
                                   so just use the first nid as the uuid */
                                rc = name_create(&failnodeuuid,
                                                 libcfs_nid2str(nid), "");
                                if (rc) 
                                        return rc;
                        }
                        CDEBUG(D_MGS, "add nid %s for failover uuid %s, "
                               "client %s\n", libcfs_nid2str(nid),
                               failnodeuuid, cliname);
                        rc = record_add_uuid(obd, llh, nid, failnodeuuid);
                }
                if (failnodeuuid) {
                        rc = record_add_conn(obd, llh, cliname, failnodeuuid);
                        name_destroy(&failnodeuuid);
                        failnodeuuid = NULL;
                }
        }

        return rc;
}

static int mgs_write_log_mdt(struct obd_device *obd, struct fs_db *fsdb,
                             struct mgs_target_info *mti)
{
        struct llog_handle *llh = NULL;
        char *cliname, *mdcname, *nodeuuid, *mdcuuid;
        int rc, i, first_log = 0;
        ENTRY;

        CDEBUG(D_MGS, "writing new mdt %s\n", mti->mti_svname);
<<<<<<< HEAD

=======
        
>>>>>>> d5360e75
        if (mti->mti_uuid[0] == '\0') {
                /* Make up our own uuid */
                snprintf(mti->mti_uuid, sizeof(mti->mti_uuid),
                         "%s_UUID", mti->mti_svname);
        }
<<<<<<< HEAD

        /* Append mdt info to mdt log */
        if (mgs_log_is_empty(obd, mti->mti_svname)) {
                /* This is the first time for all logs for this fs,
                   since any ost should have already started the mdt log. */
                first_log++;
                rc = mgs_write_log_lov(obd, fsdb, mti, mti->mti_svname,
                                       fsdb->fsdb_mdtlov);
        }
        /* else there's already some ost entries in the mdt log. */

        /* We added the lov, maybe some osc's, now for the mdt.
           We might add more ost's after this. Note that during the parsing
           of this log, this is when the mdt will start. (This was not
           formerly part of the old mds log, it was directly executed by
           lconf.) */
        /*
        mount_option 0:  1:mdsA  2:lov_mdsA
        attach mds mdsA mdsA_UUID
        setup /dev/loop2 ldiskfs mdsA errors=remount-ro,user_xattr
        */
        rc = record_start_log(obd, &llh, mti->mti_svname);
        if (rc)
                RETURN(rc);
        /* FIXME this whole fn should be a single journal transaction */
        rc = record_marker(obd, llh, fsdb, CM_START, mti->mti_svname,"add mdt");
        rc = record_mount_opt(obd, llh, mti->mti_svname, fsdb->fsdb_mdtlov, 0);
        rc = record_attach(obd, llh, mti->mti_svname, LUSTRE_MDS_NAME,
                           mti->mti_uuid);
        rc = record_setup(obd, llh, mti->mti_svname,
                          mti->mti_uuid /* Ignored. Compatible with future. */,
                          "0" /* MDT Index, default to zero. */,
                          mti->mti_svname,
                          0 /* options */);
        rc = record_marker(obd, llh, fsdb, CM_END, mti->mti_svname, "add mdt");
        rc = record_end_log(obd, &llh);

        /* Append the mdt info to the client log */
        name_create(&cliname, mti->mti_fsname, "-client");
        if (first_log) {
                /* Start client log */
                rc = mgs_write_log_lov(obd, fsdb, mti, cliname,
                                       fsdb->fsdb_clilov);
        }

        name_create(&nodeuuid, libcfs_nid2str(mti->mti_nids[0]),/*"_UUID"*/"");
        name_create(&mdcname, mti->mti_svname, "-mdc");
        name_create(&mdcuuid, mdcname, "_UUID");
        /*
=======

        /* Append mdt info to mdt log */
        if (mgs_log_is_empty(obd, mti->mti_svname)) {
                /* This is the first time for all logs for this fs, 
                   since any ost should have already started the mdt log. */
                first_log++;
                rc = mgs_write_log_lov(obd, fsdb, mti, mti->mti_svname,
                                       fsdb->fsdb_mdtlov);
        } 
        /* else there's already some ost entries in the mdt log. */

        /* We added the lov, maybe some osc's, now for the mdt.
           We might add more ost's after this. Note that during the parsing
           of this log, this is when the mdt will start. (This was not 
           formerly part of the old mds log, it was directly executed by
           lconf.) */ 
        /*
        mount_option 0:  1:mdsA  2:lov_mdsA
        attach mds mdsA mdsA_UUID
        setup /dev/loop2 ldiskfs mdsA errors=remount-ro,user_xattr
        */
        rc = record_start_log(obd, &llh, mti->mti_svname);
        if (rc) 
                RETURN(rc);
        /* FIXME this whole fn should be a single journal transaction */
        rc = record_marker(obd, llh, fsdb, CM_START, mti->mti_svname,"add mdt"); 
        rc = record_mount_opt(obd, llh, mti->mti_svname, fsdb->fsdb_mdtlov, 0);
        rc = record_attach(obd, llh, mti->mti_svname, LUSTRE_MDS_NAME, 
                           mti->mti_uuid);
        rc = record_setup(obd, llh, mti->mti_svname,
                          mti->mti_uuid /* Ignored. Compatible with future. */,
                          "0" /* MDT Index, default to zero. */,
                          mti->mti_svname,
                          0 /* options */);
        rc = record_marker(obd, llh, fsdb, CM_END, mti->mti_svname, "add mdt"); 
        rc = record_end_log(obd, &llh);

        /* Append the mdt info to the client log */
        name_create(&cliname, mti->mti_fsname, "-client");
        if (first_log) { 
                /* Start client log */
                rc = mgs_write_log_lov(obd, fsdb, mti, cliname,
                                       fsdb->fsdb_clilov);
        }

        name_create(&nodeuuid, libcfs_nid2str(mti->mti_nids[0]),/*"_UUID"*/"");
        name_create(&mdcname, mti->mti_svname, "-mdc");
        name_create(&mdcuuid, mdcname, "_UUID");
        /* 
>>>>>>> d5360e75
        #09 L add_uuid nid=uml1@tcp(0x20000c0a80201) 0:  1:uml1_UUID
        #10 L attach   0:MDC_uml1_mdsA_MNT_client  1:mdc  2:1d834_MNT_client_03f
        #11 L setup    0:MDC_uml1_mdsA_MNT_client  1:mdsA_UUID  2:uml1_UUID
        #12 L add_uuid nid=uml2@tcp(0x20000c0a80202) 0:  1:uml2_UUID
        #13 L add_conn 0:MDC_uml1_mdsA_MNT_client  1:uml2_UUID
        #14 L mount_option 0:  1:client  2:lov1  3:MDC_uml1_mdsA_MNT_client
        */
        rc = record_start_log(obd, &llh, cliname);
<<<<<<< HEAD
        if (rc)
=======
        if (rc) 
>>>>>>> d5360e75
                GOTO(out, rc);
        rc = record_marker(obd, llh, fsdb, CM_START, mti->mti_svname,"add mdc");
        /* COMPAT_146 */
        if (fsdb->fsdb_flags & FSDB_OLDLOG14) {
<<<<<<< HEAD
                /* Old client log already has MDC entry, but needs mount opt
                   for new client name (lustre-client) */
                /* FIXME Old MDT log already has an old mount opt
=======
                /* Old client log already has MDC entry, but needs mount opt 
                   for new client name (lustre-client) */
                /* FIXME Old MDT log already has an old mount opt 
>>>>>>> d5360e75
                   which we should remove (currently handled by
                   class_del_profiles()) */
                rc = record_mount_opt(obd, llh, cliname, fsdb->fsdb_clilov,
                                      fsdb->fsdb_mdc);
<<<<<<< HEAD
                /* Only add failnids with --writeconf
=======
                /* Only add failnids with --writeconf 
>>>>>>> d5360e75
                rc = mgs_write_log_failnids(obd, mti, llh, fsdb->fsdb_mdc);
                */
                /* end COMPAT_146 */
        } else {
                for (i = 0; i < mti->mti_nid_count; i++) {
                        CDEBUG(D_MGS, "add nid %s\n",
                               libcfs_nid2str(mti->mti_nids[i]));
                        rc = record_add_uuid(obd, llh, mti->mti_nids[i],
                                             nodeuuid);
                }
                rc = record_attach(obd, llh, mdcname, LUSTRE_MDC_NAME, mdcuuid);
                rc = record_setup(obd, llh, mdcname, mti->mti_uuid,nodeuuid,
                                  0, 0);
                rc = mgs_write_log_failnids(obd, mti, llh, mdcname);
                rc = record_mount_opt(obd, llh, cliname, fsdb->fsdb_clilov,
                                      mdcname);
        }
<<<<<<< HEAD
        rc = record_marker(obd, llh, fsdb, CM_END, mti->mti_svname, "add mdc");
=======
        rc = record_marker(obd, llh, fsdb, CM_END, mti->mti_svname, "add mdc"); 
>>>>>>> d5360e75
        rc = record_end_log(obd, &llh);
out:
        name_destroy(&mdcuuid);
        name_destroy(&mdcname);
        name_destroy(&nodeuuid);
        name_destroy(&cliname);
        RETURN(rc);
}

/* Add the ost info to the client/mdt lov */
static int mgs_write_log_osc(struct obd_device *obd, struct fs_db *fsdb,
                             struct mgs_target_info *mti,
                             char *logname, char *lovname, int flags)
{
        struct llog_handle *llh = NULL;
        char *nodeuuid, *oscname, *oscuuid, *lovuuid;
        char index[5];
        int i, rc;

        if (mgs_log_is_empty(obd, logname)) {
                /* The first item in the log must be the lov, so we have
                   somewhere to add our osc. */
                rc = mgs_write_log_lov(obd, fsdb, mti, logname, lovname);
        }
  
        CDEBUG(D_MGS, "adding osc for %s to log %s\n",
               mti->mti_svname, logname);

        CDEBUG(D_MGS, "adding osc for %s to log %s\n",
               mti->mti_svname, logname);

        name_create(&nodeuuid, libcfs_nid2str(mti->mti_nids[0]), "");
        name_create(&oscname, mti->mti_svname, "-osc");
        name_create(&oscuuid, oscname, "_UUID");
        name_create(&lovuuid, lovname, "_UUID");

        /*
        #03 L add_uuid nid=uml1@tcp(0x20000c0a80201) 0:  1:uml1_UUID
        multihomed (#4)
        #04 L add_uuid  nid=1@elan(0x1000000000001)  nal=90 0:  1:uml1_UUID
        #04 L attach   0:OSC_uml1_ost1_MNT_client  1:osc  2:89070_lov1_a41dff51a
        #05 L setup    0:OSC_uml1_ost1_MNT_client  1:ost1_UUID  2:uml1_UUID
        failover (#6,7)
        #06 L add_uuid nid=uml2@tcp(0x20000c0a80202) 0:  1:uml2_UUID
        #07 L add_conn 0:OSC_uml1_ost1_MNT_client  1:uml2_UUID
        #08 L lov_modify_tgts add 0:lov1  1:ost1_UUID  2(index):0  3(gen):1
        */
        rc = record_start_log(obd, &llh, logname);
        if (rc) 
                GOTO(out, rc);
        /* FIXME these should be a single journal transaction */
        rc = record_marker(obd, llh, fsdb, CM_START | flags, mti->mti_svname,
                           "add osc"); 
        for (i = 0; i < mti->mti_nid_count; i++) {
                CDEBUG(D_MGS, "add nid %s\n", libcfs_nid2str(mti->mti_nids[i]));
                rc = record_add_uuid(obd, llh, mti->mti_nids[i], nodeuuid);
        }
        rc = record_attach(obd, llh, oscname, LUSTRE_OSC_NAME, lovuuid);
        rc = record_setup(obd, llh, oscname, mti->mti_uuid, nodeuuid, 0, 0);
        rc = mgs_write_log_failnids(obd, mti, llh, oscname);
        snprintf(index, sizeof(index), "%d", mti->mti_stripe_index);
        rc = record_lov_add(obd, llh, lovname, mti->mti_uuid, index, "1");
        rc = record_marker(obd, llh, fsdb, CM_END | flags, mti->mti_svname,
                           "add osc"); 
        rc = record_end_log(obd, &llh);
out:        
        name_destroy(&lovuuid);
        name_destroy(&oscuuid);
        name_destroy(&oscname);
        name_destroy(&nodeuuid);
        return rc;
}

static int mgs_write_log_ost(struct obd_device *obd, struct fs_db *fsdb,
                             struct mgs_target_info *mti)
<<<<<<< HEAD
{
        struct llog_handle *llh = NULL;
        char *logname;
        char *ptr = mti->mti_params;
        int rc, flags = 0, failout = 0;
        ENTRY;

        CDEBUG(D_MGS, "writing new ost %s\n", mti->mti_svname);

        /* The ost startup log */

        /* If the ost log already exists, that means that someone reformatted
           the ost and it called target_add again. */
        if (!mgs_log_is_empty(obd, mti->mti_svname)) {
                LCONSOLE_ERROR_MSG(0x141, "The config log for %s already "
                                   "exists, yet the server claims it never "
                                   "registered. It may have been reformatted, "
                                   "or the index changed. writeconf the MDT to "
                                   "regenerate all logs.\n", mti->mti_svname);
                RETURN(-EALREADY);
        }
        /*
        attach obdfilter ost1 ost1_UUID
        setup /dev/loop2 ldiskfs f|n errors=remount-ro,user_xattr
        */
        if (class_find_param(ptr, PARAM_FAILMODE, &ptr) == 0)
                failout = (strncmp(ptr, "failout", 7) == 0);
        rc = record_start_log(obd, &llh, mti->mti_svname);
        if (rc)
                RETURN(rc);
        /* FIXME these should be a single journal transaction */
        rc = record_marker(obd, llh, fsdb, CM_START, mti->mti_svname,"add ost");
        if (*mti->mti_uuid == '\0')
                snprintf(mti->mti_uuid, sizeof(mti->mti_uuid),
                         "%s_UUID", mti->mti_svname);
        rc = record_attach(obd, llh, mti->mti_svname,
                           "obdfilter"/*LUSTRE_OST_NAME*/, mti->mti_uuid);
        rc = record_setup(obd, llh, mti->mti_svname,
                          "dev"/*ignored*/, "type"/*ignored*/,
                          failout ? "n" : "f", 0/*options*/);
        rc = record_marker(obd, llh, fsdb, CM_END, mti->mti_svname, "add ost");
        rc = record_end_log(obd, &llh);

        /* We also have to update the other logs where this osc is part of
           the lov */

        if (fsdb->fsdb_flags & FSDB_OLDLOG14) {
                /* If we're upgrading, the old mdt log already has our
                   entry. Let's do a fake one for fun. */
                /* Note that we can't add any new failnids, since we don't
                   know the old osc names. */
                flags = CM_SKIP | CM_UPGRADE146;
        } else if ((mti->mti_flags & LDD_F_UPDATE) != LDD_F_UPDATE) {
                /* If the update flag isn't set, don't really update
                   client/mdt logs. */
                flags |= CM_SKIP;
                LCONSOLE_WARN("Client log for %s was not updated; writeconf "
                              "the MDT first to regenerate it.\n",
                              mti->mti_svname);
        }

        /* Append ost info to mdt log */
        /* FIXME add to all MDT logs for CMD */
        /* FIXME need real MDT name, but MDT may not have registered yet! */
        name_create(&logname, mti->mti_fsname, "-MDT0000");
        rc = mgs_write_log_osc(obd, fsdb, mti, logname, fsdb->fsdb_mdtlov,
                               flags);
        name_destroy(&logname);

        /* Append ost info to the client log */
        name_create(&logname, mti->mti_fsname, "-client");
        rc = mgs_write_log_osc(obd, fsdb, mti, logname, fsdb->fsdb_clilov,
                               flags);
        name_destroy(&logname);

        RETURN(rc);
}

/* Add additional failnids to an existing log.
   The mdc/osc must have been added to logs first */
/* tcp nids must be in dotted-quad ascii -
   we can't resolve hostnames from the kernel. */
static int mgs_write_log_add_failnid(struct obd_device *obd, struct fs_db *fsdb,
                                     struct mgs_target_info *mti)
{
        char *logname, *cliname;
        struct llog_handle *llh = NULL;
        int rc;
=======
{
        struct llog_handle *llh = NULL;
        char *logname;
        char *ptr = mti->mti_params;
        int rc, flags = 0, failout = 0;
>>>>>>> d5360e75
        ENTRY;
        
        CDEBUG(D_MGS, "writing new ost %s\n", mti->mti_svname);

<<<<<<< HEAD
        /* FIXME how do we delete a failnid? Currently --writeconf is the
           only way.  Maybe make --erase-params pass a flag to really
=======
        /* The ost startup log */

        /* If the ost log already exists, that means that someone reformatted
           the ost and it called target_add again. */
        if (!mgs_log_is_empty(obd, mti->mti_svname)) {
                LCONSOLE_ERROR_MSG(0x141, "The config log for %s already "
                                   "exists, yet the server claims it never "
                                   "registered. It may have been reformatted, "
                                   "or the index changed. writeconf the MDT to "
                                   "regenerate all logs.\n", mti->mti_svname);
                RETURN(-EALREADY);
        }
        /*
        attach obdfilter ost1 ost1_UUID
        setup /dev/loop2 ldiskfs f|n errors=remount-ro,user_xattr
        */
        if (class_find_param(ptr, PARAM_FAILMODE, &ptr) == 0) 
                failout = (strncmp(ptr, "failout", 7) == 0);
        rc = record_start_log(obd, &llh, mti->mti_svname);
        if (rc) 
                RETURN(rc);
        /* FIXME these should be a single journal transaction */
        rc = record_marker(obd, llh, fsdb, CM_START, mti->mti_svname,"add ost"); 
        if (*mti->mti_uuid == '\0') 
                snprintf(mti->mti_uuid, sizeof(mti->mti_uuid),
                         "%s_UUID", mti->mti_svname);
        rc = record_attach(obd, llh, mti->mti_svname,
                           "obdfilter"/*LUSTRE_OST_NAME*/, mti->mti_uuid);
        rc = record_setup(obd, llh, mti->mti_svname,
                          "dev"/*ignored*/, "type"/*ignored*/,
                          failout ? "n" : "f", 0/*options*/);
        rc = record_marker(obd, llh, fsdb, CM_END, mti->mti_svname, "add ost"); 
        rc = record_end_log(obd, &llh);

        /* We also have to update the other logs where this osc is part of 
           the lov */

        if (fsdb->fsdb_flags & FSDB_OLDLOG14) {
                /* If we're upgrading, the old mdt log already has our
                   entry. Let's do a fake one for fun. */
                /* Note that we can't add any new failnids, since we don't
                   know the old osc names. */
                flags = CM_SKIP | CM_UPGRADE146;
        } else if ((mti->mti_flags & LDD_F_UPDATE) != LDD_F_UPDATE) {
                /* If the update flag isn't set, don't really update
                   client/mdt logs. */
                flags |= CM_SKIP;
                LCONSOLE_WARN("Client log for %s was not updated; writeconf "
                              "the MDT first to regenerate it.\n",
                              mti->mti_svname);
        }
        
        /* Append ost info to mdt log */
        /* FIXME add to all MDT logs for CMD */
        /* FIXME need real MDT name, but MDT may not have registered yet! */
        name_create(&logname, mti->mti_fsname, "-MDT0000");
        rc = mgs_write_log_osc(obd, fsdb, mti, logname, fsdb->fsdb_mdtlov,
                               flags);
        name_destroy(&logname);
        
        /* Append ost info to the client log */
        name_create(&logname, mti->mti_fsname, "-client");
        rc = mgs_write_log_osc(obd, fsdb, mti, logname, fsdb->fsdb_clilov, 
                               flags);
        name_destroy(&logname);
        
        RETURN(rc);
}

/* Add additional failnids to an existing log.  
   The mdc/osc must have been added to logs first */
/* tcp nids must be in dotted-quad ascii -
   we can't resolve hostnames from the kernel. */
static int mgs_write_log_add_failnid(struct obd_device *obd, struct fs_db *fsdb,
                                     struct mgs_target_info *mti)
{
        char *logname, *cliname;
        struct llog_handle *llh = NULL;
        int rc;
        ENTRY;

        /* FIXME how do we delete a failnid? Currently --writeconf is the
           only way.  Maybe make --erase-params pass a flag to really 
>>>>>>> d5360e75
           erase all params from logs - except it can't erase the failnids
           given when a target first registers, since they aren't processed
           as params... */

        /* Verify that we know about this target */
        if (mgs_log_is_empty(obd, mti->mti_svname)) {
                LCONSOLE_ERROR_MSG(0x142, "The target %s has not registered "
                                   "yet. It must be started before failnids can"
                                   " be added.\n", mti->mti_svname);
                RETURN(-ENOENT);
        }

        /* Create mdc/osc client name (e.g. lustre-OST0001-osc) */
        if (mti->mti_flags & LDD_F_SV_TYPE_MDT) {
<<<<<<< HEAD
                /* COMPAT_146 */
                if (fsdb->fsdb_mdc)
                        name_create(&cliname, fsdb->fsdb_mdc, "");
                else
=======
                /* COMPAT_146 */ 
                if (fsdb->fsdb_mdc)
                        name_create(&cliname, fsdb->fsdb_mdc, "");
                else 
>>>>>>> d5360e75
                        name_create(&cliname, mti->mti_svname, "-mdc");
        } else if (mti->mti_flags & LDD_F_SV_TYPE_OST) {
                /* COMPAT_146 */
                if (fsdb->fsdb_flags & FSDB_OLDLOG14) {
                        LCONSOLE_ERROR_MSG(0x143, "Failover NIDs cannot be "
                                           "added to upgraded client logs for "
                                           "%s. Consider updating the "
<<<<<<< HEAD
                                           "configuration with --writeconf.\n",
=======
                                           "configuration with --writeconf.\n", 
>>>>>>> d5360e75
                                           mti->mti_svname);
                        RETURN(-EINVAL);
                }
                name_create(&cliname, mti->mti_svname, "-osc");
        } else {
                RETURN(-EINVAL);
        }
<<<<<<< HEAD

        /* Add failover nids to client log */
        name_create(&logname, mti->mti_fsname, "-client");
        rc = record_start_log(obd, &llh, logname);
        if (!rc) {
=======
        
        /* Add failover nids to client log */
        name_create(&logname, mti->mti_fsname, "-client");
        rc = record_start_log(obd, &llh, logname);
        if (!rc) { 
>>>>>>> d5360e75
                /* FIXME this fn should be a single journal transaction */
                rc = record_marker(obd, llh, fsdb, CM_START, mti->mti_svname,
                                   "add failnid");
                rc = mgs_write_log_failnids(obd, mti, llh, cliname);
                rc = record_marker(obd, llh, fsdb, CM_END, mti->mti_svname,
<<<<<<< HEAD
                                   "add failnid");
=======
                                   "add failnid"); 
>>>>>>> d5360e75
                rc = record_end_log(obd, &llh);
        }
        name_destroy(&logname);

        if (mti->mti_flags & LDD_F_SV_TYPE_OST) {
                /* Add OST failover nids to the MDT log as well */
                name_create(&logname, mti->mti_fsname, "-MDT0000");
                rc = record_start_log(obd, &llh, logname);
                if (!rc) {
<<<<<<< HEAD
                        rc = record_marker(obd, llh, fsdb, CM_START,
                                           mti->mti_svname, "add failnid");
                        rc = mgs_write_log_failnids(obd, mti, llh, cliname);
                        rc = record_marker(obd, llh, fsdb, CM_END,
                                           mti->mti_svname, "add failnid");
=======
                        rc = record_marker(obd, llh, fsdb, CM_START, 
                                           mti->mti_svname, "add failnid");
                        rc = mgs_write_log_failnids(obd, mti, llh, cliname);
                        rc = record_marker(obd, llh, fsdb, CM_END, 
                                           mti->mti_svname, "add failnid"); 
>>>>>>> d5360e75
                        rc = record_end_log(obd, &llh);
                }
                name_destroy(&logname);
        }

        name_destroy(&cliname);
        RETURN(rc);
}

<<<<<<< HEAD
static int mgs_wlp_lcfg(struct obd_device *obd, struct fs_db *fsdb,
=======
static int mgs_wlp_lcfg(struct obd_device *obd, struct fs_db *fsdb, 
>>>>>>> d5360e75
                        struct mgs_target_info *mti,
                        char *logname, struct lustre_cfg_bufs *bufs,
                        char *tgtname, char *ptr)
{
        char comment[MTI_NAME_MAXLEN];
        char *tmp;
        struct lustre_cfg *lcfg;
        int rc;
<<<<<<< HEAD

=======
        
>>>>>>> d5360e75
        /* Erase any old settings of this same parameter */
        memcpy(comment, ptr, MTI_NAME_MAXLEN);
        comment[MTI_NAME_MAXLEN - 1] = 0;
        /* But don't try to match the value. */
        if ((tmp = strchr(comment, '=')))
            *tmp = 0;
        /* FIXME we should skip settings that are the same as old values */
        rc = mgs_modify(obd, fsdb, mti, logname, tgtname, comment, CM_SKIP);
        LCONSOLE_INFO("%sing parameter %s.%s in log %s\n", rc ?
                      "Sett" : "Modify", tgtname, comment, logname);
<<<<<<< HEAD

        lustre_cfg_bufs_reset(bufs, tgtname);
        lustre_cfg_bufs_set_string(bufs, 1, ptr);
        lcfg = lustre_cfg_new(LCFG_PARAM, bufs);
        if (!lcfg)
                return -ENOMEM;
        rc = mgs_write_log_direct(obd, fsdb, logname, lcfg, tgtname, comment);
        lustre_cfg_free(lcfg);
        return rc;
}

/* write global variable settings into log */
static int mgs_write_log_sys(struct obd_device *obd, struct fs_db *fsdb,
                             struct mgs_target_info *mti, char *sys, char *ptr)
{
        struct lustre_cfg_bufs bufs;
        struct lustre_cfg *lcfg;
        char *tmp;
        int cmd, val;
        int rc;

        if (class_match_param(ptr, PARAM_TIMEOUT, &tmp) == 0)
                cmd = LCFG_SET_TIMEOUT;
        else if (class_match_param(ptr, PARAM_LDLM_TIMEOUT, &tmp) == 0)
                cmd = LCFG_SET_LDLM_TIMEOUT;
        /* Check for known params here so we can return error to lctl */
        else if ((class_match_param(ptr, PARAM_AT_MIN, &tmp) == 0)
                 || (class_match_param(ptr, PARAM_AT_MAX, &tmp) == 0)
                 || (class_match_param(ptr, PARAM_AT_EXTRA, &tmp) == 0)
                 || (class_match_param(ptr, PARAM_AT_EARLY_MARGIN, &tmp) == 0)
                 || (class_match_param(ptr, PARAM_AT_HISTORY, &tmp) == 0))
                cmd = LCFG_PARAM;
        else
                return -EINVAL;

        val = simple_strtoul(tmp, NULL, 0);
        CDEBUG(D_MGS, "global %s = %d\n", ptr, val);

        lustre_cfg_bufs_reset(&bufs, NULL);
        lustre_cfg_bufs_set_string(&bufs, 1, sys);
        lcfg = lustre_cfg_new(cmd, &bufs);
        lcfg->lcfg_num = val;
        /* modify all servers and clients */
        rc = mgs_write_log_direct_all(obd, fsdb, mti, lcfg, mti->mti_fsname,
                                      ptr);
=======

        lustre_cfg_bufs_reset(bufs, tgtname);
        lustre_cfg_bufs_set_string(bufs, 1, ptr);
        lcfg = lustre_cfg_new(LCFG_PARAM, bufs);
        if (!lcfg) 
                return -ENOMEM;
        rc = mgs_write_log_direct(obd, fsdb, logname, lcfg, tgtname, comment);
>>>>>>> d5360e75
        lustre_cfg_free(lcfg);
        return rc;
}

static int mgs_write_log_params(struct obd_device *obd, struct fs_db *fsdb,
                                struct mgs_target_info *mti)
{
        struct lustre_cfg_bufs bufs;
        char *logname;
        char *ptr = mti->mti_params;
        char *endptr, *tmp;
        int rc = 0;
        ENTRY;

        if (!mti->mti_params) 
                RETURN(0);

        /* For various parameter settings, we have to figure out which logs
           care about them (e.g. both mdt and client for lov settings) */
        while (ptr) {
                while (*ptr == ' ') 
                        ptr++;
                if (*ptr == '\0')
                        break;
                endptr = strchr(ptr, ' ');
                if (endptr) 
                        *endptr = '\0';
                CDEBUG(D_MGS, "next param '%s'\n", ptr);

<<<<<<< HEAD
                /* The params are stored in MOUNT_DATA_FILE and modified
                   via tunefs.lustre */

                /* Processed in lustre_start_mgc */
                if (class_match_param(ptr, PARAM_MGSNODE, NULL) == 0)
=======
                /* The params are stored in MOUNT_DATA_FILE and modified 
                   via tunefs.lustre */

                /* Processed in lustre_start_mgc */
                if (class_match_param(ptr, PARAM_MGSNODE, NULL) == 0) 
>>>>>>> d5360e75
                        goto end_while;

                /* Processed in mgs_write_log_ost */
                if (class_match_param(ptr, PARAM_FAILMODE, NULL) == 0) {
                        if (mti->mti_flags & LDD_F_PARAM) {
                                LCONSOLE_ERROR_MSG(0x169, "%s can only be "
                                                   "changed with tunefs.lustre "
                                                   "and --writeconf\n", ptr);
                                rc = -EPERM;
                        }
                        goto end_while;
                }

                if (class_match_param(ptr, PARAM_FAILNODE, NULL) == 0) {
                        /* Add a failover nidlist */
                        rc = 0;
                        /* We already processed failovers params for new
                           targets in mgs_write_log_target */
                        if (mti->mti_flags & LDD_F_PARAM) {
                                CDEBUG(D_MGS, "Adding failnode\n");
                                rc = mgs_write_log_add_failnid(obd, fsdb, mti);
                        }
                        goto end_while;
                }

<<<<<<< HEAD
                if (class_match_param(ptr, PARAM_SYS, &tmp) == 0) {
                        rc = mgs_write_log_sys(obd, fsdb, mti, ptr, tmp);
                        goto end_while;
                }

                if (class_match_param(ptr, PARAM_OSC""PARAM_ACTIVE, &tmp) == 0){
=======
                if (class_match_param(ptr, PARAM_SYS_TIMEOUT, &tmp) == 0) {
                        /* Change obd timeout */
                        int timeout;
                        timeout = simple_strtoul(tmp, NULL, 0);

                        CDEBUG(D_MGS, "obd timeout %d\n", timeout);
                        
                        lustre_cfg_bufs_reset(&bufs, NULL);
                        lcfg = lustre_cfg_new(LCFG_SET_TIMEOUT, &bufs);
                        lcfg->lcfg_num = timeout;
                        /* modify all servers and clients */
                        rc = mgs_write_log_direct_all(obd, fsdb, mti, lcfg,
                                                      mti->mti_fsname,
                                                      "timeout"); 
                        lustre_cfg_free(lcfg);
                        goto end_while;
                }

                if (class_match_param(ptr, PARAM_OSC""PARAM_ACTIVE, &tmp) == 0){ 
>>>>>>> d5360e75
                        /* active=0 means off, anything else means on */
                        int flag = (*tmp == '0') ? CM_EXCLUDE : 0;
                        if (!(mti->mti_flags & LDD_F_SV_TYPE_OST)) {
                                LCONSOLE_ERROR_MSG(0x144, "%s: Only OSCs can be"
<<<<<<< HEAD
                                                   " (de)activated.\n",
=======
                                                   " (de)activated.\n", 
>>>>>>> d5360e75
                                                   mti->mti_svname);
                                rc = -EINVAL;
                                goto end_while;
                        }
                        LCONSOLE_WARN("Permanently %sactivating %s\n",
                                      flag ? "de": "re", mti->mti_svname);
                        /* Modify clilov */
                        name_create(&logname, mti->mti_fsname, "-client");
                        rc = mgs_modify(obd, fsdb, mti, logname, 
                                        mti->mti_svname, "add osc", flag);
                        name_destroy(&logname);
                        if (rc) 
                                goto active_err;
                        /* Modify mdtlov */
                        /* FIXME add to all MDT logs for CMD */
                        name_create(&logname, mti->mti_fsname, "-MDT0000");
<<<<<<< HEAD
                        rc = mgs_modify(obd, fsdb, mti, logname,
=======
                        rc = mgs_modify(obd, fsdb, mti, logname, 
>>>>>>> d5360e75
                                        mti->mti_svname, "add osc", flag);
                        name_destroy(&logname);
active_err:
                        if (rc) {
                                LCONSOLE_ERROR_MSG(0x145, "Couldn't find %s in "
                                                  "log (%d). No permanent "
                                                  "changes were made to the "
<<<<<<< HEAD
                                                  "config log.\n",
                                                  mti->mti_svname, rc);
                                if (fsdb->fsdb_flags & FSDB_OLDLOG14)
=======
                                                  "config log.\n", 
                                                  mti->mti_svname, rc);
                                if (fsdb->fsdb_flags & FSDB_OLDLOG14) 
>>>>>>> d5360e75
                                        LCONSOLE_ERROR_MSG(0x146, "This may be "
                                        "because the log is in the old 1.4 "
                                        "style. Consider --writeconf to "
                                        "update the logs.\n");
                                goto end_while;
                        }
                        /* Fall through to osc proc for deactivating 
                           live OSC on running MDT / clients. */
                }

                /* Below here, let obd's XXX_process_config methods handle it */

                /* All lov. in proc */
                if (class_match_param(ptr, PARAM_LOV, NULL) == 0) {
                        CDEBUG(D_MGS, "lov param %s\n", ptr);
                        if (!(mti->mti_flags & LDD_F_SV_TYPE_MDT)) {
                                LCONSOLE_ERROR_MSG(0x147, "LOV params must be "
                                                   "set on the MDT, not %s. "
                                                   "Ignoring.\n", 
                                                   mti->mti_svname);
                                rc = 0;
                                goto end_while;
                        }

                        /* Modify mdtlov */
                        if (mgs_log_is_empty(obd, mti->mti_svname)) {
                                rc = -ENODEV;
                                goto end_while;
                        }
<<<<<<< HEAD
                        rc = mgs_wlp_lcfg(obd, fsdb, mti, mti->mti_svname,
                                          &bufs, fsdb->fsdb_mdtlov, ptr);
                        if (rc)
=======
                        rc = mgs_wlp_lcfg(obd, fsdb, mti, mti->mti_svname, 
                                          &bufs, fsdb->fsdb_mdtlov, ptr);
                        if (rc) 
>>>>>>> d5360e75
                                goto end_while;

                        /* Modify clilov */
                        name_create(&logname, mti->mti_fsname, "-client");
                        rc = mgs_wlp_lcfg(obd, fsdb, mti, logname, &bufs,
                                          fsdb->fsdb_clilov, ptr);
                        name_destroy(&logname);
                        goto end_while;
                }

                /* All osc., mdc., llite. params in proc */
                if ((class_match_param(ptr, PARAM_OSC, NULL) == 0) || 
                    (class_match_param(ptr, PARAM_MDC, NULL) == 0) || 
                    (class_match_param(ptr, PARAM_LLITE, NULL) == 0)) {
                        char *cname;
                        if (memcmp(ptr, PARAM_LLITE, strlen(PARAM_LLITE)) == 0){
                                name_create(&cname, mti->mti_fsname, "-client");
                        /* Add the client type to match the obdname 
                           in class_config_llog_handler */
                        } else if (mti->mti_flags & LDD_F_SV_TYPE_MDT) {
                                /* COMPAT_146 */
                                if (fsdb->fsdb_mdc)
                                        name_create(&cname, fsdb->fsdb_mdc, "");
                                else
                                        name_create(&cname, mti->mti_svname, 
                                                    "-mdc");
                        } else if (mti->mti_flags & LDD_F_SV_TYPE_OST) {
                                /* COMPAT_146 */
                                if (fsdb->fsdb_flags & FSDB_OLDLOG14) {
                                      LCONSOLE_ERROR_MSG(0x148, "Upgraded client"
                                           " logs for %s cannot be modified. "
                                           "Consider updating the "
                                           "configuration with --writeconf\n",
                                           mti->mti_svname);
                                        /* We don't know the names of all the
                                           old oscs*/
                                        rc = -EINVAL;
                                        goto end_while;
                                }
                                name_create(&cname, mti->mti_svname, "-osc");
                        } else {       
                                rc = -EINVAL;
                                goto end_while;
                        }

                        CDEBUG(D_MGS, "%.3s param %s\n", ptr, ptr + 4);
                        
                        /* Modify client */
                        name_create(&logname, mti->mti_fsname, "-client");
                        rc = mgs_wlp_lcfg(obd, fsdb, mti, logname, &bufs, 
                                          cname, ptr);
                        name_destroy(&logname);
<<<<<<< HEAD

=======
                        
>>>>>>> d5360e75
                        /* osc params affect the MDT as well */
                        if (mti->mti_flags & LDD_F_SV_TYPE_OST) {
                                /* FIXME add to all MDT logs for CMD */
                                name_create(&logname, mti->mti_fsname,
                                            "-MDT0000");
                                if (!mgs_log_is_empty(obd, logname))
                                        rc = mgs_wlp_lcfg(obd, fsdb, mti,
<<<<<<< HEAD
                                                          logname, &bufs,
=======
                                                          logname, &bufs, 
>>>>>>> d5360e75
                                                          cname, ptr);
                                name_destroy(&logname);
                        }
                        name_destroy(&cname);
                        goto end_while;
                }

                /* All mdt., ost. params in proc */
<<<<<<< HEAD
                if ((class_match_param(ptr, PARAM_MDT, NULL) == 0) ||
=======
                if ((class_match_param(ptr, PARAM_MDT, NULL) == 0) || 
>>>>>>> d5360e75
                    (class_match_param(ptr, PARAM_OST, NULL) == 0)) {
                        CDEBUG(D_MGS, "%.3s param %s\n", ptr, ptr + 4);
                        if (mgs_log_is_empty(obd, mti->mti_svname)) {
                                rc = -ENODEV;
                                goto end_while;
                        }
                        rc = mgs_wlp_lcfg(obd, fsdb, mti, mti->mti_svname,
                                          &bufs, mti->mti_svname, ptr);
                        goto end_while;
                }

                LCONSOLE_WARN("Ignoring unrecognized param '%s'\n", ptr);

end_while:
                if (rc) {
                        CERROR("err %d on param '%s\n", rc, ptr);
                        break;
                }
                
                if (!endptr)
                        /* last param */
                        break;
                 
                *endptr = ' ';
                ptr = endptr + 1;
        }

        RETURN(rc);
}

int mgs_check_failnid(struct obd_device *obd, struct mgs_target_info *mti)
{
        /* Not implementing automatic failover nid addition at this time. */
        return 0;
#if 0
        struct fs_db *fsdb;
        int rc;
        ENTRY;

        rc = mgs_find_or_make_fsdb(obd, fsname, &fsdb); 
        if (rc) 
                RETURN(rc);

        if (mgs_log_is_empty(obd, mti->mti_svname)) 
                /* should never happen */
                RETURN(-ENOENT);

        CDEBUG(D_MGS, "Checking for new failnids for %s\n", mti->mti_svname);

        /* FIXME We can just check mti->params to see if we're already in
           the failover list.  Modify mti->params for rewriting back at 
           server_register_target(). */
        
        down(&fsdb->fsdb_sem);
        rc = mgs_write_log_add_failnid(obd, fsdb, mti);
        up(&fsdb->fsdb_sem);

        RETURN(rc);
#endif
}

int mgs_write_log_target(struct obd_device *obd,
                         struct mgs_target_info *mti)
{
        struct fs_db *fsdb;
        int rc;
        ENTRY;

        rc = mgs_find_or_make_fsdb(obd, mti->mti_fsname, &fsdb);
        if (rc) {
                CERROR("Can't get db for %s\n", mti->mti_fsname);
                RETURN(rc);
        }

        down(&fsdb->fsdb_sem);

        /* set/check the new target index */
        rc = mgs_set_index(fsdb, mti);
        if (rc < 0) {
                CERROR("Can't get index (%d)\n", rc);
                GOTO(out_up, rc);
        }
        /* COMPAT_146 */
        if (mti->mti_flags & LDD_F_UPGRADE14) {
                if (rc == EALREADY) {
                        LCONSOLE_INFO("Found index %d for %s 1.4 log, "
                                      "upgrading\n", mti->mti_stripe_index, 
                                      mti->mti_svname);
                } else {
                        LCONSOLE_ERROR_MSG(0x149, "Failed to find %s in the old"
                                           " client log. Apparently it is not "
                                           "part of this filesystem, or the old"
                                           " log is wrong.\nUse 'writeconf' on "
                                           "the MDT to force log regeneration."
                                           "\n", mti->mti_svname);
                        /* Not in client log?  Upgrade anyhow...*/
                        /* Argument against upgrading: reformat MDT,
                           upgrade OST, then OST will start but will be SKIPped
                           in client logs.  Maybe error now is better. */
                        /* RETURN(-EINVAL); */
                }
                /* end COMPAT_146 */
        } else {
                if (rc == EALREADY) {
<<<<<<< HEAD
                        /* This might be a params update, or a
                           local writeconf. (For "full" writeconf, the client
                           log won't have an entry for this target, so we
                           won't get here.) */
                        LCONSOLE_WARN("Found index %d for %s, updating log\n",
=======
                        /* This might be a params update, or a 
                           local writeconf. (For "full" writeconf, the client
                           log won't have an entry for this target, so we 
                           won't get here.) */
                        LCONSOLE_WARN("Found index %d for %s, updating log\n", 
>>>>>>> d5360e75
                                      mti->mti_stripe_index, mti->mti_svname);
                        /* We would like to mark old log sections as invalid 
                           and add new log sections in the client and mdt logs.
                           But if we add new sections, then live clients will
                           get repeat setup instructions for already running
                           osc's. So don't update the client/mdt logs. */
                        mti->mti_flags &= ~LDD_F_UPDATE;
                }
        }

<<<<<<< HEAD
        if (mti->mti_flags &
=======
        rc = mgs_find_or_make_fsdb(obd, mti->mti_fsname, &fsdb); 
        if (rc) {
                CERROR("Can't get db for %s\n", mti->mti_fsname);
                RETURN(rc);
        }

        down(&fsdb->fsdb_sem);

        if (mti->mti_flags & 
>>>>>>> d5360e75
            (LDD_F_VIRGIN | LDD_F_UPGRADE14 | LDD_F_WRITECONF)) {
                /* Generate a log from scratch */
                if (mti->mti_flags & LDD_F_SV_TYPE_MDT) {
                        rc = mgs_write_log_mdt(obd, fsdb, mti);
                } else if (mti->mti_flags & LDD_F_SV_TYPE_OST) {
                        rc = mgs_write_log_ost(obd, fsdb, mti);
                } else {
                        CERROR("Unknown target type %#x, can't create log for "
                               "%s\n", mti->mti_flags, mti->mti_svname);
                }
                if (rc) {
                        CERROR("Can't write logs for %s (%d)\n",
                               mti->mti_svname, rc);
                        GOTO(out_up, rc);
                }
        } else {
                /* Just update the params from tunefs in mgs_write_log_params */
                CDEBUG(D_MGS, "Update params for %s\n", mti->mti_svname);
                mti->mti_flags |= LDD_F_PARAM;
        }
        
        rc = mgs_write_log_params(obd, fsdb, mti);

out_up:
        up(&fsdb->fsdb_sem);
        RETURN(rc);
}

/* COMPAT_146 */
/* verify that we can handle the old config logs */ 
int mgs_upgrade_sv_14(struct obd_device *obd, struct mgs_target_info *mti)
{
        struct fs_db *fsdb;
        int rc = 0;
        ENTRY;

        /* Create ost log normally, as servers register.  Servers 
           register with their old uuids (from last_rcvd), so old
           (MDT and client) logs should work.
         - new MDT won't know about old OSTs, only the ones that have 
           registered, so we need the old MDT log to get the LOV right 
           in order for old clients to work. 
         - Old clients connect to the MDT, not the MGS, for their logs, and 
           will therefore receive the old client log from the MDT /LOGS dir. 
         - Old clients can continue to use and connect to old or new OSTs
         - New clients will contact the MGS for their log 
        */

        LCONSOLE_INFO("upgrading server %s from pre-1.6\n", mti->mti_svname); 
        server_mti_print("upgrade", mti);
        
        rc = mgs_find_or_make_fsdb(obd, mti->mti_fsname, &fsdb);
        if (rc) 
                RETURN(rc);
        
        if (fsdb->fsdb_flags & FSDB_LOG_EMPTY) {
                LCONSOLE_ERROR_MSG(0x14a, "The old client log %s-client is "
                                   "missing.  Was tunefs.lustre successful?\n",
                                   mti->mti_fsname);
                RETURN(-ENOENT);
        }

        if (fsdb->fsdb_gen == 0) {
                /* There were no markers in the client log, meaning we have 
                   not updated the logs for this fs */
                CDEBUG(D_MGS, "found old, unupdated client log\n");
        }

        if (mti->mti_flags & LDD_F_SV_TYPE_MDT) {
                if (mgs_log_is_empty(obd, mti->mti_svname)) {
                        LCONSOLE_ERROR_MSG(0x14b, "The old MDT log %s is "
                                           "missing. Was tunefs.lustre "
                                           "successful?\n",
                                           mti->mti_svname);
                        RETURN(-ENOENT);
                }

                /* We're starting with an old uuid.  Assume old name for lov
                   as well since the lov entry already exists in the log. */
                CDEBUG(D_MGS, "old mds uuid %s\n", mti->mti_uuid);
                if (strncmp(mti->mti_uuid, fsdb->fsdb_mdtlov + 4, 
                            strlen(fsdb->fsdb_mdtlov) - 4) != 0) {
                        CERROR("old mds uuid %s doesn't match log %s (%s)\n",
                               mti->mti_uuid, fsdb->fsdb_mdtlov, 
                               fsdb->fsdb_mdtlov + 4);
                        RETURN(-EINVAL);
                }
        }

        if (!(fsdb->fsdb_flags & FSDB_OLDLOG14)) {
                LCONSOLE_ERROR_MSG(0x14c, "%s-client is supposedly an old log, "
                                   "but no old LOV or MDT was found. Consider "
                                   "updating the configuration with "
                                   "--writeconf.\n", mti->mti_fsname);
        }

        RETURN(rc);
}
/* end COMPAT_146 */

int mgs_erase_log(struct obd_device *obd, char *name)
{
        struct lvfs_run_ctxt saved;
        struct llog_ctxt *ctxt;
        struct llog_handle *llh;
        int rc = 0;

        ctxt = llog_get_context(obd, LLOG_CONFIG_ORIG_CTXT);
        LASSERT(ctxt != NULL);

        push_ctxt(&saved, &obd->obd_lvfs_ctxt, NULL);
        rc = llog_create(ctxt, &llh, NULL, name);
        if (rc == 0) {
                llog_init_handle(llh, LLOG_F_IS_PLAIN, NULL);
                rc = llog_destroy(llh);
                llog_free_handle(llh);
        }
        pop_ctxt(&saved, &obd->obd_lvfs_ctxt, NULL);
        llog_ctxt_put(ctxt);

        if (rc)
                CERROR("failed to clear log %s: %d\n", name, rc);

        return(rc);
}

/* erase all logs for the given fs */
int mgs_erase_logs(struct obd_device *obd, char *fsname)
{
        struct mgs_obd *mgs = &obd->u.mgs;
        static struct fs_db *fsdb;
        struct list_head dentry_list;
        struct l_linux_dirent *dirent, *n;
        int rc, len = strlen(fsname);
        ENTRY;
        
        /* Find all the logs in the CONFIGS directory */
        rc = class_dentry_readdir(obd, mgs->mgs_configs_dir,
                                  mgs->mgs_vfsmnt, &dentry_list);
        if (rc) {
                CERROR("Can't read %s dir\n", MOUNT_CONFIGS_DIR);
                RETURN(rc);
        }
                                                                                
        down(&mgs->mgs_sem);
        
        /* Delete the fs db */
        fsdb = mgs_find_fsdb(obd, fsname);
        if (fsdb) 
                mgs_free_fsdb(obd, fsdb);

        list_for_each_entry_safe(dirent, n, &dentry_list, lld_list) {
                list_del(&dirent->lld_list);
                if (strncmp(fsname, dirent->lld_name, len) == 0) {
                        CDEBUG(D_MGS, "Removing log %s\n", dirent->lld_name);
                        mgs_erase_log(obd, dirent->lld_name);
                }
                OBD_FREE(dirent, sizeof(*dirent));
        }
        
        up(&mgs->mgs_sem);

        RETURN(rc);
}

/* from llog_swab */
static void print_lustre_cfg(struct lustre_cfg *lcfg)
{
        int i;
        ENTRY;

        CDEBUG(D_MGS, "lustre_cfg: %p\n", lcfg);
        CDEBUG(D_MGS, "\tlcfg->lcfg_version: %#x\n", lcfg->lcfg_version);

        CDEBUG(D_MGS, "\tlcfg->lcfg_command: %#x\n", lcfg->lcfg_command);
        CDEBUG(D_MGS, "\tlcfg->lcfg_num: %#x\n", lcfg->lcfg_num);
        CDEBUG(D_MGS, "\tlcfg->lcfg_flags: %#x\n", lcfg->lcfg_flags);
        CDEBUG(D_MGS, "\tlcfg->lcfg_nid: %s\n", libcfs_nid2str(lcfg->lcfg_nid));

        CDEBUG(D_MGS, "\tlcfg->lcfg_bufcount: %d\n", lcfg->lcfg_bufcount);
        if (lcfg->lcfg_bufcount < LUSTRE_CFG_MAX_BUFCOUNT)
                for (i = 0; i < lcfg->lcfg_bufcount; i++) {
                        CDEBUG(D_MGS, "\tlcfg->lcfg_buflens[%d]: %d %s\n",
                               i, lcfg->lcfg_buflens[i], 
                               lustre_cfg_string(lcfg, i));
                }
        EXIT;
}

/* Set a permanent (config log) param for a target or fs */
int mgs_setparam(struct obd_device *obd, struct lustre_cfg *lcfg, char *fsname)
{
        struct fs_db *fsdb;
        struct mgs_target_info *mti;
        char *devname, *param;
        char *ptr, *tmp;
        __u32 index;
        int rc = 0;
        ENTRY;

        print_lustre_cfg(lcfg);
        
        /* lustre, lustre-mdtlov, lustre-client, lustre-MDT0000 */
        devname = lustre_cfg_string(lcfg, 0);
        param = lustre_cfg_string(lcfg, 1);
        if (!devname) {
                /* Assume device name embedded in param:
                   lustre-OST0000.osc.max_dirty_mb=32 */
                ptr = strchr(param, '.');
                if (ptr) {
                        devname = param;
                        *ptr = 0;
                        param = ptr + 1;
                }
        }
        if (!devname) {
                LCONSOLE_ERROR_MSG(0x14d, "No target specified: %s\n", param);
                RETURN(-ENOSYS);
        }

        /* Extract fsname */
        ptr = strrchr(devname, '-');
        memset(fsname, 0, MTI_NAME_MAXLEN);
        if (ptr && (server_name2index(ptr, &index, NULL) >= 0)) {
                /* param related to llite isn't allowed to set by OST or MDT */
                if (strncmp(param, PARAM_LLITE, sizeof(PARAM_LLITE)) == 0)
                        RETURN(-EINVAL);

                strncpy(fsname, devname, ptr - devname);
        } else {
                /* assume devname is the fsname */
                strncpy(fsname, devname, MTI_NAME_MAXLEN);
        }
        fsname[MTI_NAME_MAXLEN - 1] = 0;
        CDEBUG(D_MGS, "setparam on fs %s device %s\n", fsname, devname);

        rc = mgs_find_or_make_fsdb(obd, fsname, &fsdb); 
        if (rc) 
                RETURN(rc);
        if (fsdb->fsdb_flags & FSDB_LOG_EMPTY) {
                CERROR("No filesystem targets for %s.  cfg_device from lctl "
                       "is '%s'\n", fsname, devname);
                mgs_free_fsdb(obd, fsdb);
                RETURN(-EINVAL);
        }

        /* Create a fake mti to hold everything */
        OBD_ALLOC_PTR(mti);
        if (!mti) 
                GOTO(out, rc = -ENOMEM);
        strncpy(mti->mti_fsname, fsname, MTI_NAME_MAXLEN);
        strncpy(mti->mti_svname, devname, MTI_NAME_MAXLEN);
        strncpy(mti->mti_params, param, sizeof(mti->mti_params));
        rc = server_name2index(mti->mti_svname, &mti->mti_stripe_index, &tmp);
        if (rc < 0) 
                /* Not a valid server; may be only fsname */
                rc = 0;
        else
                /* Strip -osc or -mdc suffix from svname */
                if (server_make_name(rc, mti->mti_stripe_index, mti->mti_fsname, 
                                     mti->mti_svname)) 
                        GOTO(out, rc = -EINVAL);

        mti->mti_flags = rc | LDD_F_PARAM;

        down(&fsdb->fsdb_sem);
        rc = mgs_write_log_params(obd, fsdb, mti); 
        up(&fsdb->fsdb_sem);

out:
        OBD_FREE_PTR(mti);
        RETURN(rc);
}


static int mgs_write_log_pool(struct obd_device *obd, char *logname, struct fs_db *fsdb,
                       char *lovname,
                       enum lcfg_command_type cmd,
                       char *poolname, char *fsname,
                       char *ostname, char *comment)
{
        struct llog_handle *llh = NULL;
        int rc;

        rc = record_start_log(obd, &llh, logname);
        if (rc)
                RETURN(rc);
        rc = record_marker(obd, llh, fsdb, CM_START, lovname, comment);
        record_base(obd, llh, lovname, 0, cmd, poolname, fsname, ostname, 0);
        rc = record_marker(obd, llh, fsdb, CM_END, lovname, comment);
        rc = record_end_log(obd, &llh);

        return(rc);
}

int mgs_pool_cmd(struct obd_device *obd, enum lcfg_command_type cmd,
                 char *fsname, char *poolname, char *ostname)
{
        struct fs_db *fsdb;
        char mdt_index[16];
        char *lovname;
        char *logname;
        char *label, *canceled_label = NULL;
        int label_sz;
        struct mgs_target_info *mti;
        int rc;
        ENTRY;

        rc = mgs_find_or_make_fsdb(obd, fsname, &fsdb);
        if (rc) {
                CERROR("Can't get db for %s\n", fsname);
                RETURN(rc);
        }
        if (fsdb->fsdb_flags & FSDB_LOG_EMPTY) {
                CERROR("%s is not defined\n", fsname);
                mgs_free_fsdb(obd, fsdb);
                RETURN(-EINVAL);
        }

        label_sz = 10 + strlen(fsname) + strlen(poolname);

        /* check if ostname match fsname */
        if (ostname != NULL) {
                char *ptr;

                ptr = strrchr(ostname, '-');
                if ((ptr == NULL) ||
                    (strncmp(fsname, ostname, ptr-ostname) != 0))
                        RETURN(-EINVAL);
                label_sz += strlen(ostname);
        }

        OBD_ALLOC(label, label_sz);
        if (label == NULL)
                RETURN(-ENOMEM);

        switch(cmd) {
        case LCFG_POOL_NEW: {
                sprintf(label,
                        "new %s.%s", fsname, poolname);
                break;
        }
        case LCFG_POOL_ADD: {
                sprintf(label,
                        "add %s.%s.%s", fsname, poolname, ostname);
                break;
        }
        case LCFG_POOL_REM: {
                OBD_ALLOC(canceled_label, label_sz);
                if (canceled_label == NULL)
                         RETURN(-ENOMEM);
                sprintf(label,
                        "rem %s.%s.%s", fsname, poolname, ostname);
                sprintf(canceled_label,
                        "add %s.%s.%s", fsname, poolname, ostname);
                break;
        }
        case LCFG_POOL_DEL: {
                OBD_ALLOC(canceled_label, label_sz);
                if (canceled_label == NULL)
                         RETURN(-ENOMEM);
                sprintf(label,
                        "del %s.%s", fsname, poolname);
                sprintf(canceled_label,
                        "new %s.%s", fsname, poolname);
                break;
        }
        default: {
                break;
        }
        }

        down(&fsdb->fsdb_sem);

        sprintf(mdt_index, "-MDT%04x", 0);
        name_create(&logname, fsname, mdt_index);
        name_create(&lovname, fsdb->fsdb_mdtlov, "");

        mti = NULL;
        if (canceled_label != NULL) {
                OBD_ALLOC(mti, sizeof(*mti));
                if (mti != NULL) {
                        strcpy(mti->mti_svname, "lov pool");
                        mgs_modify(obd, fsdb, mti, logname, lovname,
                                   canceled_label, CM_SKIP);
                }
        }

        mgs_write_log_pool(obd, logname, fsdb, lovname,
                           cmd, fsname, poolname, ostname, label);
        name_destroy(&logname);

        name_create(&logname, fsname, "-client");
        if (canceled_label != NULL) {
                mgs_modify(obd, fsdb, mti, logname, lovname,
                           canceled_label, CM_SKIP);
        }
        mgs_write_log_pool(obd, logname, fsdb, fsdb->fsdb_clilov,
                           cmd, fsname, poolname, ostname, label);
        name_destroy(&logname);
        name_destroy(&lovname);

        up(&fsdb->fsdb_sem);

        OBD_FREE(label, label_sz);
        if (canceled_label != NULL)
                OBD_FREE(canceled_label, label_sz);

        if (mti != NULL)
                OBD_FREE(mti, sizeof(*mti));

        RETURN(rc);
}

#if 0
/******************** unused *********************/
static int mgs_backup_llog(struct obd_device *obd, char* fsname)
{
        struct file *filp, *bak_filp;
        struct lvfs_run_ctxt saved;
        char *logname, *buf;
        loff_t soff = 0 , doff = 0;
        int count = 4096, len;
        int rc = 0;

        OBD_ALLOC(logname, PATH_MAX);
        if (logname == NULL)
                return -ENOMEM;

        OBD_ALLOC(buf, count);
        if (!buf)
                GOTO(out , rc = -ENOMEM);

        len = snprintf(logname, PATH_MAX, "%s/%s.bak",
                       MOUNT_CONFIGS_DIR, fsname);

        if (len >= PATH_MAX - 1) {
                GOTO(out, -ENAMETOOLONG);
        } 

        push_ctxt(&saved, &obd->obd_lvfs_ctxt, NULL);
                
        bak_filp = l_filp_open(logname, O_RDWR|O_CREAT|O_TRUNC, 0660);
        if (IS_ERR(bak_filp)) {
                rc = PTR_ERR(bak_filp);
                CERROR("backup logfile open %s: %d\n", logname, rc);
                GOTO(pop, rc);
        }
        sprintf(logname, "%s/%s", MOUNT_CONFIGS_DIR, fsname);
        filp = l_filp_open(logname, O_RDONLY, 0);
        if (IS_ERR(filp)) {
                rc = PTR_ERR(filp);
                CERROR("logfile open %s: %d\n", logname, rc);
                GOTO(close1f, rc);
        }

        while ((rc = lustre_fread(filp, buf, count, &soff)) > 0) {
                rc = lustre_fwrite(bak_filp, buf, count, &doff);
                break;
        }

        filp_close(filp, 0);
close1f:
        filp_close(bak_filp, 0);
pop:
        pop_ctxt(&saved, &obd->obd_lvfs_ctxt, NULL);
out:
        if (buf)
                OBD_FREE(buf, count);
        OBD_FREE(logname, PATH_MAX);
        return rc;
}



#endif<|MERGE_RESOLUTION|>--- conflicted
+++ resolved
@@ -68,14 +68,8 @@
 
 /* Caller must list_del and OBD_FREE each dentry from the list */
 int class_dentry_readdir(struct obd_device *obd, struct dentry *dir,
-<<<<<<< HEAD
-                         struct vfsmount *inmnt,
-                         struct list_head *dentry_list)
-{
-=======
                          struct vfsmount *inmnt, 
                          struct list_head *dentry_list){
->>>>>>> d5360e75
         /* see mds_cleanup_pending */
         struct lvfs_run_ctxt saved;
         struct file *file;
@@ -318,17 +312,10 @@
         strncpy(fsdb->fsdb_name, fsname, sizeof(fsdb->fsdb_name));
         fsdb->fsdb_name[sizeof(fsdb->fsdb_name) - 1] = 0;
         rc = name_create(&fsdb->fsdb_mdtlov, fsname, "-mdtlov");
-<<<<<<< HEAD
-        if (rc)
-                GOTO(err, rc);
-        rc = name_create(&fsdb->fsdb_clilov, fsname, "-clilov");
-        if (rc)
-=======
         if (rc) 
                 GOTO(err, rc);
         rc = name_create(&fsdb->fsdb_clilov, fsname, "-clilov");
         if (rc) 
->>>>>>> d5360e75
                 GOTO(err, rc);
 
         sema_init(&fsdb->fsdb_sem, 1);
@@ -341,13 +328,8 @@
                 OBD_FREE(fsdb->fsdb_ost_index_map, INDEX_MAP_SIZE);
         if (fsdb->fsdb_mdt_index_map) 
                 OBD_FREE(fsdb->fsdb_mdt_index_map, INDEX_MAP_SIZE);
-<<<<<<< HEAD
-        name_destroy(&fsdb->fsdb_clilov);
-        name_destroy(&fsdb->fsdb_mdtlov);
-=======
         name_destroy(&fsdb->fsdb_clilov); 
         name_destroy(&fsdb->fsdb_mdtlov); 
->>>>>>> d5360e75
         OBD_FREE_PTR(fsdb);
         RETURN(NULL);
 }
@@ -360,15 +342,9 @@
         list_del(&fsdb->fsdb_list);
         OBD_FREE(fsdb->fsdb_ost_index_map, INDEX_MAP_SIZE);
         OBD_FREE(fsdb->fsdb_mdt_index_map, INDEX_MAP_SIZE);
-<<<<<<< HEAD
-        name_destroy(&fsdb->fsdb_clilov);
-        name_destroy(&fsdb->fsdb_mdtlov);
-        name_destroy(&fsdb->fsdb_mdc);
-=======
         name_destroy(&fsdb->fsdb_clilov); 
         name_destroy(&fsdb->fsdb_mdtlov); 
         name_destroy(&fsdb->fsdb_mdc); 
->>>>>>> d5360e75
         OBD_FREE_PTR(fsdb);
 }
 
@@ -393,13 +369,8 @@
         return 0;
 }
 
-<<<<<<< HEAD
-static int mgs_find_or_make_fsdb(struct obd_device *obd, char *name,
-                                 struct fs_db **dbh)
-=======
 static int mgs_find_or_make_fsdb(struct obd_device *obd, char *name, 
                                struct fs_db **dbh)
->>>>>>> d5360e75
 {
         struct mgs_obd *mgs = &obd->u.mgs;
         struct fs_db *fsdb;
@@ -480,15 +451,13 @@
         0  newly marked as in use
         <0 err
         +EALREADY for update of an old index */
-static int mgs_set_index(struct fs_db *fsdb, struct mgs_target_info *mti)
-{
+int mgs_set_index(struct obd_device *obd, struct mgs_target_info *mti)
+{
+        struct fs_db *fsdb;
         void *imap;
         int rc = 0;
         ENTRY;
 
-<<<<<<< HEAD
-        if (mti->mti_flags & LDD_F_SV_TYPE_OST)
-=======
         rc = mgs_find_or_make_fsdb(obd, mti->mti_fsname, &fsdb); 
         if (rc) {
                 CERROR("Can't get db for %s\n", mti->mti_fsname);
@@ -496,7 +465,6 @@
         }
 
         if (mti->mti_flags & LDD_F_SV_TYPE_OST) 
->>>>>>> d5360e75
                 imap = fsdb->fsdb_ost_index_map;
         else if (mti->mti_flags & LDD_F_SV_TYPE_MDT) 
                 imap = fsdb->fsdb_mdt_index_map;
@@ -511,11 +479,7 @@
         }
 
         /* Remove after CMD */
-<<<<<<< HEAD
-        if ((mti->mti_flags & LDD_F_SV_TYPE_MDT) &&
-=======
         if ((mti->mti_flags & LDD_F_SV_TYPE_MDT) && 
->>>>>>> d5360e75
             (mti->mti_stripe_index > 0)) {
                 LCONSOLE_ERROR_MSG(0x13e, "MDT index must = 0 (until Clustered "
                                    "MetaData feature is ready.)\n");
@@ -524,11 +488,7 @@
 
         if (mti->mti_stripe_index >= INDEX_MAP_SIZE * 8) {
                 LCONSOLE_ERROR_MSG(0x13f, "Server %s requested index %d, but the"
-<<<<<<< HEAD
-                                   "max index is %d.\n",
-=======
                                    "max index is %d.\n", 
->>>>>>> d5360e75
                                    mti->mti_svname, mti->mti_stripe_index,
                                    INDEX_MAP_SIZE * 8);
                 RETURN(-ERANGE);
@@ -674,11 +634,7 @@
         RETURN(rc);
 }
 
-<<<<<<< HEAD
-
-=======
                            
->>>>>>> d5360e75
 /******************** config log recording functions *********************/
 
 static int record_lcfg(struct obd_device *obd, struct llog_handle *llh,
@@ -744,13 +700,8 @@
 }
 
 
-<<<<<<< HEAD
-static inline int record_add_uuid(struct obd_device *obd,
-                                  struct llog_handle *llh,
-=======
 static inline int record_add_uuid(struct obd_device *obd, 
                                   struct llog_handle *llh, 
->>>>>>> d5360e75
                                   __u64 nid, char *uuid)
 {
         return record_base(obd,llh,NULL,nid,LCFG_ADD_UUID,uuid,0,0,0);
@@ -993,11 +944,7 @@
                 }
                 OBD_FREE(dirent, sizeof(*dirent));
         }
-<<<<<<< HEAD
-
-=======
-        
->>>>>>> d5360e75
+        
         RETURN(rc);
 }
 
@@ -1047,11 +994,7 @@
         rc = record_lov_setup(obd, llh, lovname, lovdesc);
         rc = record_marker(obd, llh, fsdb, CM_END, lovname, "lov setup"); 
         rc = record_end_log(obd, &llh);
-<<<<<<< HEAD
-out:
-=======
 out:        
->>>>>>> d5360e75
         OBD_FREE(lovdesc, sizeof(*lovdesc));
         RETURN(rc);
 }
@@ -1111,67 +1054,12 @@
         ENTRY;
 
         CDEBUG(D_MGS, "writing new mdt %s\n", mti->mti_svname);
-<<<<<<< HEAD
-
-=======
-        
->>>>>>> d5360e75
+        
         if (mti->mti_uuid[0] == '\0') {
                 /* Make up our own uuid */
                 snprintf(mti->mti_uuid, sizeof(mti->mti_uuid),
                          "%s_UUID", mti->mti_svname);
         }
-<<<<<<< HEAD
-
-        /* Append mdt info to mdt log */
-        if (mgs_log_is_empty(obd, mti->mti_svname)) {
-                /* This is the first time for all logs for this fs,
-                   since any ost should have already started the mdt log. */
-                first_log++;
-                rc = mgs_write_log_lov(obd, fsdb, mti, mti->mti_svname,
-                                       fsdb->fsdb_mdtlov);
-        }
-        /* else there's already some ost entries in the mdt log. */
-
-        /* We added the lov, maybe some osc's, now for the mdt.
-           We might add more ost's after this. Note that during the parsing
-           of this log, this is when the mdt will start. (This was not
-           formerly part of the old mds log, it was directly executed by
-           lconf.) */
-        /*
-        mount_option 0:  1:mdsA  2:lov_mdsA
-        attach mds mdsA mdsA_UUID
-        setup /dev/loop2 ldiskfs mdsA errors=remount-ro,user_xattr
-        */
-        rc = record_start_log(obd, &llh, mti->mti_svname);
-        if (rc)
-                RETURN(rc);
-        /* FIXME this whole fn should be a single journal transaction */
-        rc = record_marker(obd, llh, fsdb, CM_START, mti->mti_svname,"add mdt");
-        rc = record_mount_opt(obd, llh, mti->mti_svname, fsdb->fsdb_mdtlov, 0);
-        rc = record_attach(obd, llh, mti->mti_svname, LUSTRE_MDS_NAME,
-                           mti->mti_uuid);
-        rc = record_setup(obd, llh, mti->mti_svname,
-                          mti->mti_uuid /* Ignored. Compatible with future. */,
-                          "0" /* MDT Index, default to zero. */,
-                          mti->mti_svname,
-                          0 /* options */);
-        rc = record_marker(obd, llh, fsdb, CM_END, mti->mti_svname, "add mdt");
-        rc = record_end_log(obd, &llh);
-
-        /* Append the mdt info to the client log */
-        name_create(&cliname, mti->mti_fsname, "-client");
-        if (first_log) {
-                /* Start client log */
-                rc = mgs_write_log_lov(obd, fsdb, mti, cliname,
-                                       fsdb->fsdb_clilov);
-        }
-
-        name_create(&nodeuuid, libcfs_nid2str(mti->mti_nids[0]),/*"_UUID"*/"");
-        name_create(&mdcname, mti->mti_svname, "-mdc");
-        name_create(&mdcuuid, mdcname, "_UUID");
-        /*
-=======
 
         /* Append mdt info to mdt log */
         if (mgs_log_is_empty(obd, mti->mti_svname)) {
@@ -1221,7 +1109,6 @@
         name_create(&mdcname, mti->mti_svname, "-mdc");
         name_create(&mdcuuid, mdcname, "_UUID");
         /* 
->>>>>>> d5360e75
         #09 L add_uuid nid=uml1@tcp(0x20000c0a80201) 0:  1:uml1_UUID
         #10 L attach   0:MDC_uml1_mdsA_MNT_client  1:mdc  2:1d834_MNT_client_03f
         #11 L setup    0:MDC_uml1_mdsA_MNT_client  1:mdsA_UUID  2:uml1_UUID
@@ -1230,33 +1117,19 @@
         #14 L mount_option 0:  1:client  2:lov1  3:MDC_uml1_mdsA_MNT_client
         */
         rc = record_start_log(obd, &llh, cliname);
-<<<<<<< HEAD
-        if (rc)
-=======
         if (rc) 
->>>>>>> d5360e75
                 GOTO(out, rc);
         rc = record_marker(obd, llh, fsdb, CM_START, mti->mti_svname,"add mdc");
         /* COMPAT_146 */
         if (fsdb->fsdb_flags & FSDB_OLDLOG14) {
-<<<<<<< HEAD
-                /* Old client log already has MDC entry, but needs mount opt
-                   for new client name (lustre-client) */
-                /* FIXME Old MDT log already has an old mount opt
-=======
                 /* Old client log already has MDC entry, but needs mount opt 
                    for new client name (lustre-client) */
                 /* FIXME Old MDT log already has an old mount opt 
->>>>>>> d5360e75
                    which we should remove (currently handled by
                    class_del_profiles()) */
                 rc = record_mount_opt(obd, llh, cliname, fsdb->fsdb_clilov,
                                       fsdb->fsdb_mdc);
-<<<<<<< HEAD
-                /* Only add failnids with --writeconf
-=======
                 /* Only add failnids with --writeconf 
->>>>>>> d5360e75
                 rc = mgs_write_log_failnids(obd, mti, llh, fsdb->fsdb_mdc);
                 */
                 /* end COMPAT_146 */
@@ -1274,11 +1147,7 @@
                 rc = record_mount_opt(obd, llh, cliname, fsdb->fsdb_clilov,
                                       mdcname);
         }
-<<<<<<< HEAD
-        rc = record_marker(obd, llh, fsdb, CM_END, mti->mti_svname, "add mdc");
-=======
         rc = record_marker(obd, llh, fsdb, CM_END, mti->mti_svname, "add mdc"); 
->>>>>>> d5360e75
         rc = record_end_log(obd, &llh);
 out:
         name_destroy(&mdcuuid);
@@ -1304,9 +1173,6 @@
                 rc = mgs_write_log_lov(obd, fsdb, mti, logname, lovname);
         }
   
-        CDEBUG(D_MGS, "adding osc for %s to log %s\n",
-               mti->mti_svname, logname);
-
         CDEBUG(D_MGS, "adding osc for %s to log %s\n",
                mti->mti_svname, logname);
 
@@ -1354,110 +1220,15 @@
 
 static int mgs_write_log_ost(struct obd_device *obd, struct fs_db *fsdb,
                              struct mgs_target_info *mti)
-<<<<<<< HEAD
 {
         struct llog_handle *llh = NULL;
         char *logname;
         char *ptr = mti->mti_params;
         int rc, flags = 0, failout = 0;
         ENTRY;
-
+        
         CDEBUG(D_MGS, "writing new ost %s\n", mti->mti_svname);
 
-        /* The ost startup log */
-
-        /* If the ost log already exists, that means that someone reformatted
-           the ost and it called target_add again. */
-        if (!mgs_log_is_empty(obd, mti->mti_svname)) {
-                LCONSOLE_ERROR_MSG(0x141, "The config log for %s already "
-                                   "exists, yet the server claims it never "
-                                   "registered. It may have been reformatted, "
-                                   "or the index changed. writeconf the MDT to "
-                                   "regenerate all logs.\n", mti->mti_svname);
-                RETURN(-EALREADY);
-        }
-        /*
-        attach obdfilter ost1 ost1_UUID
-        setup /dev/loop2 ldiskfs f|n errors=remount-ro,user_xattr
-        */
-        if (class_find_param(ptr, PARAM_FAILMODE, &ptr) == 0)
-                failout = (strncmp(ptr, "failout", 7) == 0);
-        rc = record_start_log(obd, &llh, mti->mti_svname);
-        if (rc)
-                RETURN(rc);
-        /* FIXME these should be a single journal transaction */
-        rc = record_marker(obd, llh, fsdb, CM_START, mti->mti_svname,"add ost");
-        if (*mti->mti_uuid == '\0')
-                snprintf(mti->mti_uuid, sizeof(mti->mti_uuid),
-                         "%s_UUID", mti->mti_svname);
-        rc = record_attach(obd, llh, mti->mti_svname,
-                           "obdfilter"/*LUSTRE_OST_NAME*/, mti->mti_uuid);
-        rc = record_setup(obd, llh, mti->mti_svname,
-                          "dev"/*ignored*/, "type"/*ignored*/,
-                          failout ? "n" : "f", 0/*options*/);
-        rc = record_marker(obd, llh, fsdb, CM_END, mti->mti_svname, "add ost");
-        rc = record_end_log(obd, &llh);
-
-        /* We also have to update the other logs where this osc is part of
-           the lov */
-
-        if (fsdb->fsdb_flags & FSDB_OLDLOG14) {
-                /* If we're upgrading, the old mdt log already has our
-                   entry. Let's do a fake one for fun. */
-                /* Note that we can't add any new failnids, since we don't
-                   know the old osc names. */
-                flags = CM_SKIP | CM_UPGRADE146;
-        } else if ((mti->mti_flags & LDD_F_UPDATE) != LDD_F_UPDATE) {
-                /* If the update flag isn't set, don't really update
-                   client/mdt logs. */
-                flags |= CM_SKIP;
-                LCONSOLE_WARN("Client log for %s was not updated; writeconf "
-                              "the MDT first to regenerate it.\n",
-                              mti->mti_svname);
-        }
-
-        /* Append ost info to mdt log */
-        /* FIXME add to all MDT logs for CMD */
-        /* FIXME need real MDT name, but MDT may not have registered yet! */
-        name_create(&logname, mti->mti_fsname, "-MDT0000");
-        rc = mgs_write_log_osc(obd, fsdb, mti, logname, fsdb->fsdb_mdtlov,
-                               flags);
-        name_destroy(&logname);
-
-        /* Append ost info to the client log */
-        name_create(&logname, mti->mti_fsname, "-client");
-        rc = mgs_write_log_osc(obd, fsdb, mti, logname, fsdb->fsdb_clilov,
-                               flags);
-        name_destroy(&logname);
-
-        RETURN(rc);
-}
-
-/* Add additional failnids to an existing log.
-   The mdc/osc must have been added to logs first */
-/* tcp nids must be in dotted-quad ascii -
-   we can't resolve hostnames from the kernel. */
-static int mgs_write_log_add_failnid(struct obd_device *obd, struct fs_db *fsdb,
-                                     struct mgs_target_info *mti)
-{
-        char *logname, *cliname;
-        struct llog_handle *llh = NULL;
-        int rc;
-=======
-{
-        struct llog_handle *llh = NULL;
-        char *logname;
-        char *ptr = mti->mti_params;
-        int rc, flags = 0, failout = 0;
->>>>>>> d5360e75
-        ENTRY;
-        
-        CDEBUG(D_MGS, "writing new ost %s\n", mti->mti_svname);
-
-<<<<<<< HEAD
-        /* FIXME how do we delete a failnid? Currently --writeconf is the
-           only way.  Maybe make --erase-params pass a flag to really
-=======
         /* The ost startup log */
 
         /* If the ost log already exists, that means that someone reformatted
@@ -1541,7 +1312,6 @@
 
         /* FIXME how do we delete a failnid? Currently --writeconf is the
            only way.  Maybe make --erase-params pass a flag to really 
->>>>>>> d5360e75
            erase all params from logs - except it can't erase the failnids
            given when a target first registers, since they aren't processed
            as params... */
@@ -1556,17 +1326,10 @@
 
         /* Create mdc/osc client name (e.g. lustre-OST0001-osc) */
         if (mti->mti_flags & LDD_F_SV_TYPE_MDT) {
-<<<<<<< HEAD
-                /* COMPAT_146 */
-                if (fsdb->fsdb_mdc)
-                        name_create(&cliname, fsdb->fsdb_mdc, "");
-                else
-=======
                 /* COMPAT_146 */ 
                 if (fsdb->fsdb_mdc)
                         name_create(&cliname, fsdb->fsdb_mdc, "");
                 else 
->>>>>>> d5360e75
                         name_create(&cliname, mti->mti_svname, "-mdc");
         } else if (mti->mti_flags & LDD_F_SV_TYPE_OST) {
                 /* COMPAT_146 */
@@ -1574,11 +1337,7 @@
                         LCONSOLE_ERROR_MSG(0x143, "Failover NIDs cannot be "
                                            "added to upgraded client logs for "
                                            "%s. Consider updating the "
-<<<<<<< HEAD
-                                           "configuration with --writeconf.\n",
-=======
                                            "configuration with --writeconf.\n", 
->>>>>>> d5360e75
                                            mti->mti_svname);
                         RETURN(-EINVAL);
                 }
@@ -1586,29 +1345,17 @@
         } else {
                 RETURN(-EINVAL);
         }
-<<<<<<< HEAD
-
-        /* Add failover nids to client log */
-        name_create(&logname, mti->mti_fsname, "-client");
-        rc = record_start_log(obd, &llh, logname);
-        if (!rc) {
-=======
         
         /* Add failover nids to client log */
         name_create(&logname, mti->mti_fsname, "-client");
         rc = record_start_log(obd, &llh, logname);
         if (!rc) { 
->>>>>>> d5360e75
                 /* FIXME this fn should be a single journal transaction */
                 rc = record_marker(obd, llh, fsdb, CM_START, mti->mti_svname,
                                    "add failnid");
                 rc = mgs_write_log_failnids(obd, mti, llh, cliname);
                 rc = record_marker(obd, llh, fsdb, CM_END, mti->mti_svname,
-<<<<<<< HEAD
-                                   "add failnid");
-=======
                                    "add failnid"); 
->>>>>>> d5360e75
                 rc = record_end_log(obd, &llh);
         }
         name_destroy(&logname);
@@ -1618,19 +1365,11 @@
                 name_create(&logname, mti->mti_fsname, "-MDT0000");
                 rc = record_start_log(obd, &llh, logname);
                 if (!rc) {
-<<<<<<< HEAD
-                        rc = record_marker(obd, llh, fsdb, CM_START,
-                                           mti->mti_svname, "add failnid");
-                        rc = mgs_write_log_failnids(obd, mti, llh, cliname);
-                        rc = record_marker(obd, llh, fsdb, CM_END,
-                                           mti->mti_svname, "add failnid");
-=======
                         rc = record_marker(obd, llh, fsdb, CM_START, 
                                            mti->mti_svname, "add failnid");
                         rc = mgs_write_log_failnids(obd, mti, llh, cliname);
                         rc = record_marker(obd, llh, fsdb, CM_END, 
                                            mti->mti_svname, "add failnid"); 
->>>>>>> d5360e75
                         rc = record_end_log(obd, &llh);
                 }
                 name_destroy(&logname);
@@ -1640,11 +1379,7 @@
         RETURN(rc);
 }
 
-<<<<<<< HEAD
-static int mgs_wlp_lcfg(struct obd_device *obd, struct fs_db *fsdb,
-=======
 static int mgs_wlp_lcfg(struct obd_device *obd, struct fs_db *fsdb, 
->>>>>>> d5360e75
                         struct mgs_target_info *mti,
                         char *logname, struct lustre_cfg_bufs *bufs,
                         char *tgtname, char *ptr)
@@ -1653,11 +1388,7 @@
         char *tmp;
         struct lustre_cfg *lcfg;
         int rc;
-<<<<<<< HEAD
-
-=======
-        
->>>>>>> d5360e75
+        
         /* Erase any old settings of this same parameter */
         memcpy(comment, ptr, MTI_NAME_MAXLEN);
         comment[MTI_NAME_MAXLEN - 1] = 0;
@@ -1668,53 +1399,6 @@
         rc = mgs_modify(obd, fsdb, mti, logname, tgtname, comment, CM_SKIP);
         LCONSOLE_INFO("%sing parameter %s.%s in log %s\n", rc ?
                       "Sett" : "Modify", tgtname, comment, logname);
-<<<<<<< HEAD
-
-        lustre_cfg_bufs_reset(bufs, tgtname);
-        lustre_cfg_bufs_set_string(bufs, 1, ptr);
-        lcfg = lustre_cfg_new(LCFG_PARAM, bufs);
-        if (!lcfg)
-                return -ENOMEM;
-        rc = mgs_write_log_direct(obd, fsdb, logname, lcfg, tgtname, comment);
-        lustre_cfg_free(lcfg);
-        return rc;
-}
-
-/* write global variable settings into log */
-static int mgs_write_log_sys(struct obd_device *obd, struct fs_db *fsdb,
-                             struct mgs_target_info *mti, char *sys, char *ptr)
-{
-        struct lustre_cfg_bufs bufs;
-        struct lustre_cfg *lcfg;
-        char *tmp;
-        int cmd, val;
-        int rc;
-
-        if (class_match_param(ptr, PARAM_TIMEOUT, &tmp) == 0)
-                cmd = LCFG_SET_TIMEOUT;
-        else if (class_match_param(ptr, PARAM_LDLM_TIMEOUT, &tmp) == 0)
-                cmd = LCFG_SET_LDLM_TIMEOUT;
-        /* Check for known params here so we can return error to lctl */
-        else if ((class_match_param(ptr, PARAM_AT_MIN, &tmp) == 0)
-                 || (class_match_param(ptr, PARAM_AT_MAX, &tmp) == 0)
-                 || (class_match_param(ptr, PARAM_AT_EXTRA, &tmp) == 0)
-                 || (class_match_param(ptr, PARAM_AT_EARLY_MARGIN, &tmp) == 0)
-                 || (class_match_param(ptr, PARAM_AT_HISTORY, &tmp) == 0))
-                cmd = LCFG_PARAM;
-        else
-                return -EINVAL;
-
-        val = simple_strtoul(tmp, NULL, 0);
-        CDEBUG(D_MGS, "global %s = %d\n", ptr, val);
-
-        lustre_cfg_bufs_reset(&bufs, NULL);
-        lustre_cfg_bufs_set_string(&bufs, 1, sys);
-        lcfg = lustre_cfg_new(cmd, &bufs);
-        lcfg->lcfg_num = val;
-        /* modify all servers and clients */
-        rc = mgs_write_log_direct_all(obd, fsdb, mti, lcfg, mti->mti_fsname,
-                                      ptr);
-=======
 
         lustre_cfg_bufs_reset(bufs, tgtname);
         lustre_cfg_bufs_set_string(bufs, 1, ptr);
@@ -1722,7 +1406,6 @@
         if (!lcfg) 
                 return -ENOMEM;
         rc = mgs_write_log_direct(obd, fsdb, logname, lcfg, tgtname, comment);
->>>>>>> d5360e75
         lustre_cfg_free(lcfg);
         return rc;
 }
@@ -1731,6 +1414,7 @@
                                 struct mgs_target_info *mti)
 {
         struct lustre_cfg_bufs bufs;
+        struct lustre_cfg *lcfg;
         char *logname;
         char *ptr = mti->mti_params;
         char *endptr, *tmp;
@@ -1752,19 +1436,11 @@
                         *endptr = '\0';
                 CDEBUG(D_MGS, "next param '%s'\n", ptr);
 
-<<<<<<< HEAD
-                /* The params are stored in MOUNT_DATA_FILE and modified
-                   via tunefs.lustre */
-
-                /* Processed in lustre_start_mgc */
-                if (class_match_param(ptr, PARAM_MGSNODE, NULL) == 0)
-=======
                 /* The params are stored in MOUNT_DATA_FILE and modified 
                    via tunefs.lustre */
 
                 /* Processed in lustre_start_mgc */
                 if (class_match_param(ptr, PARAM_MGSNODE, NULL) == 0) 
->>>>>>> d5360e75
                         goto end_while;
 
                 /* Processed in mgs_write_log_ost */
@@ -1790,14 +1466,6 @@
                         goto end_while;
                 }
 
-<<<<<<< HEAD
-                if (class_match_param(ptr, PARAM_SYS, &tmp) == 0) {
-                        rc = mgs_write_log_sys(obd, fsdb, mti, ptr, tmp);
-                        goto end_while;
-                }
-
-                if (class_match_param(ptr, PARAM_OSC""PARAM_ACTIVE, &tmp) == 0){
-=======
                 if (class_match_param(ptr, PARAM_SYS_TIMEOUT, &tmp) == 0) {
                         /* Change obd timeout */
                         int timeout;
@@ -1817,16 +1485,11 @@
                 }
 
                 if (class_match_param(ptr, PARAM_OSC""PARAM_ACTIVE, &tmp) == 0){ 
->>>>>>> d5360e75
                         /* active=0 means off, anything else means on */
                         int flag = (*tmp == '0') ? CM_EXCLUDE : 0;
                         if (!(mti->mti_flags & LDD_F_SV_TYPE_OST)) {
                                 LCONSOLE_ERROR_MSG(0x144, "%s: Only OSCs can be"
-<<<<<<< HEAD
-                                                   " (de)activated.\n",
-=======
                                                    " (de)activated.\n", 
->>>>>>> d5360e75
                                                    mti->mti_svname);
                                 rc = -EINVAL;
                                 goto end_while;
@@ -1843,11 +1506,7 @@
                         /* Modify mdtlov */
                         /* FIXME add to all MDT logs for CMD */
                         name_create(&logname, mti->mti_fsname, "-MDT0000");
-<<<<<<< HEAD
-                        rc = mgs_modify(obd, fsdb, mti, logname,
-=======
                         rc = mgs_modify(obd, fsdb, mti, logname, 
->>>>>>> d5360e75
                                         mti->mti_svname, "add osc", flag);
                         name_destroy(&logname);
 active_err:
@@ -1855,15 +1514,9 @@
                                 LCONSOLE_ERROR_MSG(0x145, "Couldn't find %s in "
                                                   "log (%d). No permanent "
                                                   "changes were made to the "
-<<<<<<< HEAD
-                                                  "config log.\n",
-                                                  mti->mti_svname, rc);
-                                if (fsdb->fsdb_flags & FSDB_OLDLOG14)
-=======
                                                   "config log.\n", 
                                                   mti->mti_svname, rc);
                                 if (fsdb->fsdb_flags & FSDB_OLDLOG14) 
->>>>>>> d5360e75
                                         LCONSOLE_ERROR_MSG(0x146, "This may be "
                                         "because the log is in the old 1.4 "
                                         "style. Consider --writeconf to "
@@ -1893,15 +1546,9 @@
                                 rc = -ENODEV;
                                 goto end_while;
                         }
-<<<<<<< HEAD
-                        rc = mgs_wlp_lcfg(obd, fsdb, mti, mti->mti_svname,
-                                          &bufs, fsdb->fsdb_mdtlov, ptr);
-                        if (rc)
-=======
                         rc = mgs_wlp_lcfg(obd, fsdb, mti, mti->mti_svname, 
                                           &bufs, fsdb->fsdb_mdtlov, ptr);
                         if (rc) 
->>>>>>> d5360e75
                                 goto end_while;
 
                         /* Modify clilov */
@@ -1917,7 +1564,7 @@
                     (class_match_param(ptr, PARAM_MDC, NULL) == 0) || 
                     (class_match_param(ptr, PARAM_LLITE, NULL) == 0)) {
                         char *cname;
-                        if (memcmp(ptr, PARAM_LLITE, strlen(PARAM_LLITE)) == 0){
+                        if (memcmp(ptr, PARAM_LLITE, strlen(PARAM_LLITE)) == 0) {
                                 name_create(&cname, mti->mti_fsname, "-client");
                         /* Add the client type to match the obdname 
                            in class_config_llog_handler */
@@ -1954,11 +1601,7 @@
                         rc = mgs_wlp_lcfg(obd, fsdb, mti, logname, &bufs, 
                                           cname, ptr);
                         name_destroy(&logname);
-<<<<<<< HEAD
-
-=======
                         
->>>>>>> d5360e75
                         /* osc params affect the MDT as well */
                         if (mti->mti_flags & LDD_F_SV_TYPE_OST) {
                                 /* FIXME add to all MDT logs for CMD */
@@ -1966,11 +1609,7 @@
                                             "-MDT0000");
                                 if (!mgs_log_is_empty(obd, logname))
                                         rc = mgs_wlp_lcfg(obd, fsdb, mti,
-<<<<<<< HEAD
-                                                          logname, &bufs,
-=======
                                                           logname, &bufs, 
->>>>>>> d5360e75
                                                           cname, ptr);
                                 name_destroy(&logname);
                         }
@@ -1979,11 +1618,7 @@
                 }
 
                 /* All mdt., ost. params in proc */
-<<<<<<< HEAD
-                if ((class_match_param(ptr, PARAM_MDT, NULL) == 0) ||
-=======
                 if ((class_match_param(ptr, PARAM_MDT, NULL) == 0) || 
->>>>>>> d5360e75
                     (class_match_param(ptr, PARAM_OST, NULL) == 0)) {
                         CDEBUG(D_MGS, "%.3s param %s\n", ptr, ptr + 4);
                         if (mgs_log_is_empty(obd, mti->mti_svname)) {
@@ -2049,22 +1684,14 @@
                          struct mgs_target_info *mti)
 {
         struct fs_db *fsdb;
-        int rc;
+        int rc = -EINVAL;
         ENTRY;
 
-        rc = mgs_find_or_make_fsdb(obd, mti->mti_fsname, &fsdb);
-        if (rc) {
-                CERROR("Can't get db for %s\n", mti->mti_fsname);
-                RETURN(rc);
-        }
-
-        down(&fsdb->fsdb_sem);
-
         /* set/check the new target index */
-        rc = mgs_set_index(fsdb, mti);
+        rc = mgs_set_index(obd, mti);
         if (rc < 0) {
                 CERROR("Can't get index (%d)\n", rc);
-                GOTO(out_up, rc);
+                RETURN(rc);
         }
         /* COMPAT_146 */
         if (mti->mti_flags & LDD_F_UPGRADE14) {
@@ -2088,19 +1715,11 @@
                 /* end COMPAT_146 */
         } else {
                 if (rc == EALREADY) {
-<<<<<<< HEAD
-                        /* This might be a params update, or a
-                           local writeconf. (For "full" writeconf, the client
-                           log won't have an entry for this target, so we
-                           won't get here.) */
-                        LCONSOLE_WARN("Found index %d for %s, updating log\n",
-=======
                         /* This might be a params update, or a 
                            local writeconf. (For "full" writeconf, the client
                            log won't have an entry for this target, so we 
                            won't get here.) */
                         LCONSOLE_WARN("Found index %d for %s, updating log\n", 
->>>>>>> d5360e75
                                       mti->mti_stripe_index, mti->mti_svname);
                         /* We would like to mark old log sections as invalid 
                            and add new log sections in the client and mdt logs.
@@ -2111,9 +1730,6 @@
                 }
         }
 
-<<<<<<< HEAD
-        if (mti->mti_flags &
-=======
         rc = mgs_find_or_make_fsdb(obd, mti->mti_fsname, &fsdb); 
         if (rc) {
                 CERROR("Can't get db for %s\n", mti->mti_fsname);
@@ -2123,7 +1739,6 @@
         down(&fsdb->fsdb_sem);
 
         if (mti->mti_flags & 
->>>>>>> d5360e75
             (LDD_F_VIRGIN | LDD_F_UPGRADE14 | LDD_F_WRITECONF)) {
                 /* Generate a log from scratch */
                 if (mti->mti_flags & LDD_F_SV_TYPE_MDT) {
