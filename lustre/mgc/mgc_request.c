/* -*- mode: c; c-basic-offset: 8; indent-tabs-mode: nil; -*-
 * vim:expandtab:shiftwidth=8:tabstop=8:
 *
 * GPL HEADER START
 *
 * DO NOT ALTER OR REMOVE COPYRIGHT NOTICES OR THIS FILE HEADER.
 *
 * This program is free software; you can redistribute it and/or modify
 * it under the terms of the GNU General Public License version 2 only,
 * as published by the Free Software Foundation.
 *
 * This program is distributed in the hope that it will be useful, but
 * WITHOUT ANY WARRANTY; without even the implied warranty of
 * MERCHANTABILITY or FITNESS FOR A PARTICULAR PURPOSE.  See the GNU
 * General Public License version 2 for more details (a copy is included
 * in the LICENSE file that accompanied this code).
 *
 * You should have received a copy of the GNU General Public License
 * version 2 along with this program; If not, see
 * http://www.sun.com/software/products/lustre/docs/GPLv2.pdf
 *
 * Please contact Sun Microsystems, Inc., 4150 Network Circle, Santa Clara,
 * CA 95054 USA or visit www.sun.com if you need additional information or
 * have any questions.
 *
 * GPL HEADER END
 */
/*
 * Copyright  2008 Sun Microsystems, Inc. All rights reserved
 * Use is subject to license terms.
 */
/*
 * This file is part of Lustre, http://www.lustre.org/
 * Lustre is a trademark of Sun Microsystems, Inc.
 *
 * lustre/mgc/mgc_request.c
 *
 * Author: Nathan Rutman <nathan@clusterfs.com>
 */

#ifndef EXPORT_SYMTAB
# define EXPORT_SYMTAB
#endif
#define DEBUG_SUBSYSTEM S_MGC
#define D_MGC D_CONFIG /*|D_WARNING*/

#ifdef __KERNEL__
# include <linux/module.h>
# include <linux/pagemap.h>
# include <linux/miscdevice.h>
# include <linux/init.h>
#else
# include <liblustre.h>
#endif

#include <obd_class.h>
#include <lustre_dlm.h>
#include <lprocfs_status.h>
#include <lustre_log.h>
#include <lustre_fsfilt.h>
#include <lustre_disk.h>
#include "mgc_internal.h"

static int mgc_name2resid(char *name, int len, struct ldlm_res_id *res_id)
{
        __u64 resname = 0;

        if (len > 8) {
                CERROR("name too long: %s\n", name);
                return -EINVAL;
        }
        if (len <= 0) {
                CERROR("missing name: %s\n", name);
                return -EINVAL;
        }
        memcpy(&resname, name, len);

        memset(res_id, 0, sizeof(*res_id));

        /* Always use the same endianness for the resid */
        res_id->name[0] = cpu_to_le64(resname);
        CDEBUG(D_MGC, "log %s to resid "LPX64"/"LPX64" (%.8s)\n", name,
               res_id->name[0], res_id->name[1], (char *)&res_id->name[0]);
        return 0;
}

int mgc_fsname2resid(char *fsname, struct ldlm_res_id *res_id)
{
        /* fsname is at most 8 chars long, maybe contain "-".
         * e.g. "lustre", "SUN-000" */
        return mgc_name2resid(fsname, strlen(fsname), res_id);
}
EXPORT_SYMBOL(mgc_fsname2resid);

int mgc_logname2resid(char *logname, struct ldlm_res_id *res_id)
{
        char *name_end;
        int len;

        /* logname consists of "fsname-nodetype".
         * e.g. "lustre-MDT0001", "SUN-000-client" */
        name_end = strrchr(logname, '-');
        LASSERT(name_end);
        len = name_end - logname;
        return mgc_name2resid(logname, len, res_id);
}


/********************** config llog list **********************/
static struct list_head config_llog_list = LIST_HEAD_INIT(config_llog_list);
static spinlock_t       config_list_lock = SPIN_LOCK_UNLOCKED;

/* Take a reference to a config log */
static int config_log_get(struct config_llog_data *cld)
{
        ENTRY;
        if (cld->cld_stopping)
                RETURN(1);
        atomic_inc(&cld->cld_refcount);
        CDEBUG(D_INFO, "log %s refs %d\n", cld->cld_logname,
               atomic_read(&cld->cld_refcount));
        RETURN(0);
}

/* Drop a reference to a config log.  When no longer referenced, 
   we can free the config log data */
static void config_log_put(struct config_llog_data *cld)
{
        ENTRY;
        CDEBUG(D_INFO, "log %s refs %d\n", cld->cld_logname,
               atomic_read(&cld->cld_refcount));
        if (atomic_dec_and_test(&cld->cld_refcount)) {
                CDEBUG(D_MGC, "dropping config log %s\n", cld->cld_logname);
                class_export_put(cld->cld_mgcexp);
                spin_lock(&config_list_lock);
                list_del(&cld->cld_list_chain);
                spin_unlock(&config_list_lock);
                OBD_FREE(cld->cld_logname, strlen(cld->cld_logname) + 1);
                if (cld->cld_cfg.cfg_instance != NULL)
                        OBD_FREE(cld->cld_cfg.cfg_instance, 
                                 strlen(cld->cld_cfg.cfg_instance) + 1);
                OBD_FREE(cld, sizeof(*cld));
        }
        EXIT;
}

/* Find a config log by name */
<<<<<<< HEAD
static struct config_llog_data *config_log_find(char *logname, 
=======
static struct config_llog_data *config_log_find(char *logname,
>>>>>>> 7df8d1be
                                               struct config_llog_instance *cfg)
{
        struct list_head *tmp;
        struct config_llog_data *cld;
        char *logid = logname;
        int match_instance = 0;
        ENTRY;

        if (cfg && cfg->cfg_instance) {
                match_instance++;
                logid = cfg->cfg_instance;
        }
        if (!logid) {
                CERROR("No log specified\n");
                RETURN(ERR_PTR(-EINVAL));
        }

        spin_lock(&config_list_lock);
        list_for_each(tmp, &config_llog_list) {
                cld = list_entry(tmp, struct config_llog_data, cld_list_chain);
                if (match_instance && cld->cld_cfg.cfg_instance && 
                    strcmp(logid, cld->cld_cfg.cfg_instance) == 0)
                        goto out_found;
                if (!match_instance &&  
                    strcmp(logid, cld->cld_logname) == 0)
                        goto out_found;
        }
        spin_unlock(&config_list_lock);

        CDEBUG(D_CONFIG, "can't get log %s\n", logid);
        RETURN(ERR_PTR(-ENOENT));
out_found:
        atomic_inc(&cld->cld_refcount);
        spin_unlock(&config_list_lock);
        RETURN(cld);
}

/* Add this log to our list of active logs. 
   We have one active log per "mount" - client instance or servername.
   Each instance may be at a different point in the log. */
static int config_log_add(char *logname, struct config_llog_instance *cfg,
                          struct super_block *sb)
{
        struct config_llog_data *cld;
        struct lustre_sb_info *lsi = s2lsi(sb);
        int rc;
        ENTRY;

        CDEBUG(D_MGC, "adding config log %s:%s\n", logname, cfg->cfg_instance);
        
        OBD_ALLOC(cld, sizeof(*cld));
        if (!cld) 
                RETURN(-ENOMEM);
        OBD_ALLOC(cld->cld_logname, strlen(logname) + 1);
        if (!cld->cld_logname) { 
                OBD_FREE(cld, sizeof(*cld));
                RETURN(-ENOMEM);
        }
        strcpy(cld->cld_logname, logname);
        cld->cld_cfg = *cfg;
        cld->cld_cfg.cfg_last_idx = 0;
        cld->cld_cfg.cfg_flags = 0;
        cld->cld_cfg.cfg_sb = sb;
        atomic_set(&cld->cld_refcount, 1);
        
        /* Keep the mgc around until we are done */
        cld->cld_mgcexp = class_export_get(lsi->lsi_mgc->obd_self_export);
        
        if (cfg->cfg_instance != NULL) {
                OBD_ALLOC(cld->cld_cfg.cfg_instance, 
                          strlen(cfg->cfg_instance) + 1);
                strcpy(cld->cld_cfg.cfg_instance, cfg->cfg_instance);
        }
        rc = mgc_logname2resid(logname, &cld->cld_resid);
        spin_lock(&config_list_lock);
        list_add(&cld->cld_list_chain, &config_llog_list);
        spin_unlock(&config_list_lock);

        if (rc) {
                config_log_put(cld);
                RETURN(rc);
        }
        
        RETURN(rc);
}

DECLARE_MUTEX(llog_process_lock);

/* Stop watching for updates on this log. */
static int config_log_end(char *logname, struct config_llog_instance *cfg)
{       
        struct config_llog_data *cld;
        int rc = 0;
        ENTRY;
                                       
        cld = config_log_find(logname, cfg);
        if (IS_ERR(cld)) 
                RETURN(PTR_ERR(cld));
        /* drop the ref from the find */
        config_log_put(cld);

        down(&llog_process_lock);
        cld->cld_stopping = 1;
        up(&llog_process_lock);

        /* drop the start ref */
        config_log_put(cld);
        CDEBUG(D_MGC, "end config log %s (%d)\n", logname ? logname : "client",
               rc);
        RETURN(rc);
}

/* reenqueue any lost locks */
#define RQ_RUNNING 0x1
#define RQ_NOW     0x2
#define RQ_LATER   0x4
#define RQ_STOP    0x8
static int rq_state = 0;
static cfs_waitq_t rq_waitq;

static int mgc_process_log(struct obd_device *mgc,
                           struct config_llog_data *cld);

static int mgc_requeue_thread(void *data)
{
        struct l_wait_info lwi_now, lwi_later;
        struct config_llog_data *cld, *n;
        char name[] = "ll_cfg_requeue";
        int rc = 0;
        ENTRY;
        
        ptlrpc_daemonize(name);

        CDEBUG(D_MGC, "Starting requeue thread\n");

        lwi_later = LWI_TIMEOUT(60 * HZ, NULL, NULL);
        l_wait_event(rq_waitq, rq_state & (RQ_NOW | RQ_STOP), &lwi_later);

        /* Keep trying failed locks periodically */
        spin_lock(&config_list_lock);
        while (rq_state & (RQ_NOW | RQ_LATER)) {
                /* Any new or requeued lostlocks will change the state */
                rq_state &= ~(RQ_NOW | RQ_LATER);
                spin_unlock(&config_list_lock);

                /* Always wait a few seconds to allow the server who
                   caused the lock revocation to finish its setup, plus some
                   random so everyone doesn't try to reconnect at once. */
                lwi_now = LWI_TIMEOUT(3 * HZ + (ll_rand() & 0xff) * (HZ / 100),
                                      NULL, NULL);
                l_wait_event(rq_waitq, rq_state & RQ_STOP, &lwi_now);

                spin_lock(&config_list_lock);
                list_for_each_entry_safe(cld, n, &config_llog_list,
                                         cld_list_chain) {
                        spin_unlock(&config_list_lock);
<<<<<<< HEAD
                        
=======
>>>>>>> 7df8d1be
                        if (cld->cld_lostlock) {
                                CDEBUG(D_MGC, "updating log %s\n",
                                       cld->cld_logname);
                                cld->cld_lostlock = 0;
                                rc = mgc_process_log(cld->cld_mgcexp->exp_obd,
                                                     cld);
<<<<<<< HEAD
                                /* Whether we enqueued again or not in 
                                   mgc_process_log, we're done with the ref 
                                   from the old enqueue */        
=======
                                /* Whether we enqueued again or not in
                                   mgc_process_log, we're done with the ref
                                   from the old enqueue */
>>>>>>> 7df8d1be
                                config_log_put(cld);
                        }

                        spin_lock(&config_list_lock);
                }
                spin_unlock(&config_list_lock);

                /* Wait a bit to see if anyone else needs a requeue */
                l_wait_event(rq_waitq, rq_state & (RQ_NOW | RQ_STOP),
                             &lwi_later);
                spin_lock(&config_list_lock);
        }
        /* spinlock and while guarantee RQ_NOW and RQ_LATER are not set */
        rq_state &= ~RQ_RUNNING;
        spin_unlock(&config_list_lock);

        CDEBUG(D_MGC, "Ending requeue thread\n");
        RETURN(rc);
}

/* Add a cld to the list to requeue.  Start the requeue thread if needed.
   We are responsible for dropping the config log reference from here on out. */
static int mgc_requeue_add(struct config_llog_data *cld, int later)
{
        int rc = 0;

        CDEBUG(D_INFO, "log %s: requeue (l=%d r=%d sp=%d st=%x)\n",
               cld->cld_logname, later, atomic_read(&cld->cld_refcount),
               cld->cld_stopping, rq_state);
        
        /* Hold lock for rq_state */
        spin_lock(&config_list_lock);

        if (cld->cld_stopping || (rq_state & RQ_STOP)) {
                spin_unlock(&config_list_lock);
                config_log_put(cld);
                RETURN(0);
        }

        cld->cld_lostlock = 1;

        if (!(rq_state & RQ_RUNNING)) {
                LASSERT(rq_state == 0);
                rq_state = RQ_RUNNING | (later ? RQ_LATER : RQ_NOW);
                spin_unlock(&config_list_lock);
                rc = cfs_kernel_thread(mgc_requeue_thread, 0,
                                       CLONE_VM | CLONE_FILES);
                if (rc < 0) {
                        CERROR("log %s: cannot start requeue thread (%d),"
                               "no more log updates!\n", cld->cld_logname, rc);
                        /* Drop the ref, since the rq thread won't */
                        cld->cld_lostlock = 0;
                        config_log_put(cld);
                        rq_state = 0;
                        RETURN(rc);
                }
        } else {
                rq_state |= later ? RQ_LATER : RQ_NOW;
                spin_unlock(&config_list_lock);
                cfs_waitq_signal(&rq_waitq);
        }

        RETURN(0);
}

/********************** class fns **********************/

static int mgc_fs_setup(struct obd_device *obd, struct super_block *sb, 
                        struct vfsmount *mnt)
{
        struct lvfs_run_ctxt saved;
        struct lustre_sb_info *lsi = s2lsi(sb);
        struct client_obd *cli = &obd->u.cli;
        struct dentry *dentry;
        char *label;
        int err = 0;
        ENTRY;

        LASSERT(lsi);
        LASSERT(lsi->lsi_srv_mnt == mnt);

        /* The mgc fs exclusion sem. Only one fs can be setup at a time. */
        down(&cli->cl_mgc_sem);

        cleanup_group_info();

        obd->obd_fsops = fsfilt_get_ops(MT_STR(lsi->lsi_ldd));
        if (IS_ERR(obd->obd_fsops)) {
                up(&cli->cl_mgc_sem);
                CERROR("No fstype %s rc=%ld\n", MT_STR(lsi->lsi_ldd), 
                       PTR_ERR(obd->obd_fsops));
                RETURN(PTR_ERR(obd->obd_fsops));
        }

        cli->cl_mgc_vfsmnt = mnt;
        fsfilt_setup(obd, mnt->mnt_sb);

        OBD_SET_CTXT_MAGIC(&obd->obd_lvfs_ctxt);
        obd->obd_lvfs_ctxt.pwdmnt = mnt;
        obd->obd_lvfs_ctxt.pwd = mnt->mnt_root;
        obd->obd_lvfs_ctxt.fs = get_ds();

        push_ctxt(&saved, &obd->obd_lvfs_ctxt, NULL);
        dentry = lookup_one_len(MOUNT_CONFIGS_DIR, current->fs->pwd,
                                strlen(MOUNT_CONFIGS_DIR));
        pop_ctxt(&saved, &obd->obd_lvfs_ctxt, NULL);
        if (IS_ERR(dentry)) {
                err = PTR_ERR(dentry);
                CERROR("cannot lookup %s directory: rc = %d\n", 
                       MOUNT_CONFIGS_DIR, err);
                GOTO(err_ops, err);
        }
        cli->cl_mgc_configs_dir = dentry;

        /* We take an obd ref to insure that we can't get to mgc_cleanup
           without calling mgc_fs_cleanup first. */
        class_incref(obd, "mgc_fs", obd);

        label = fsfilt_get_label(obd, mnt->mnt_sb);
        if (label)
                CDEBUG(D_MGC, "MGC using disk labelled=%s\n", label);

        /* We keep the cl_mgc_sem until mgc_fs_cleanup */
        RETURN(0);

err_ops:        
        fsfilt_put_ops(obd->obd_fsops);
        obd->obd_fsops = NULL;
        cli->cl_mgc_vfsmnt = NULL;
        up(&cli->cl_mgc_sem);
        RETURN(err);
}

static int mgc_fs_cleanup(struct obd_device *obd)
{
        struct client_obd *cli = &obd->u.cli;
        int rc = 0;
        ENTRY;

        LASSERT(cli->cl_mgc_vfsmnt != NULL);

        if (cli->cl_mgc_configs_dir != NULL) {
                struct lvfs_run_ctxt saved;
                push_ctxt(&saved, &obd->obd_lvfs_ctxt, NULL);
                l_dput(cli->cl_mgc_configs_dir);
                cli->cl_mgc_configs_dir = NULL; 
                pop_ctxt(&saved, &obd->obd_lvfs_ctxt, NULL);
                class_decref(obd, "mgc_fs", obd);
        }

        cli->cl_mgc_vfsmnt = NULL;
        if (obd->obd_fsops) 
                fsfilt_put_ops(obd->obd_fsops);
        
        up(&cli->cl_mgc_sem);

        RETURN(rc);
}

static atomic_t mgc_count = ATOMIC_INIT(0);
static int mgc_precleanup(struct obd_device *obd, enum obd_cleanup_stage stage)
{
        int rc = 0;
        ENTRY;

        switch (stage) {
        case OBD_CLEANUP_EARLY: 
                break;
        case OBD_CLEANUP_EXPORTS:
                if (atomic_dec_and_test(&mgc_count)) {
                        /* Kick the requeue waitq - cld's should all be
                           stopping */
                        spin_lock(&config_list_lock);
                        rq_state |= RQ_STOP;
                        spin_unlock(&config_list_lock);
                        cfs_waitq_signal(&rq_waitq);
                }
                rc = obd_llog_finish(obd, 0);
                if (rc != 0)
                        CERROR("failed to cleanup llogging subsystems\n");
                break;
        case OBD_CLEANUP_SELF_EXP:
                break;
        case OBD_CLEANUP_OBD:
                break;
        }
        RETURN(rc);
}

static int mgc_cleanup(struct obd_device *obd)
{
        struct client_obd *cli = &obd->u.cli;
        int rc;
        ENTRY;

        LASSERT(cli->cl_mgc_vfsmnt == NULL);
        
        /* COMPAT_146 - old config logs may have added profiles we don't 
           know about */
        if (obd->obd_type->typ_refcnt <= 1) 
                /* Only for the last mgc */
                class_del_profiles();

        lprocfs_obd_cleanup(obd);
        ptlrpcd_decref();

        rc = client_obd_cleanup(obd);
        RETURN(rc);
}

static int mgc_setup(struct obd_device *obd, obd_count len, void *buf)
{
        struct lprocfs_static_vars lvars;
        int rc;
        ENTRY;

        ptlrpcd_addref();

        rc = client_obd_setup(obd, len, buf);
        if (rc)
                GOTO(err_decref, rc);

        rc = obd_llog_init(obd, obd, 0, NULL, NULL);
        if (rc) {
                CERROR("failed to setup llogging subsystems\n");
                GOTO(err_cleanup, rc);
        }

        lprocfs_mgc_init_vars(&lvars);
        lprocfs_obd_setup(obd, lvars.obd_vars);

        spin_lock(&config_list_lock);
        atomic_inc(&mgc_count);
        if (atomic_read(&mgc_count) == 1) {
                rq_state &= ~RQ_STOP;
                cfs_waitq_init(&rq_waitq);
        }
        spin_unlock(&config_list_lock);
        
        RETURN(rc);

err_cleanup:
        client_obd_cleanup(obd);
err_decref:
        ptlrpcd_decref();
        RETURN(rc);
}

/* based on ll_mdc_blocking_ast */
static int mgc_blocking_ast(struct ldlm_lock *lock, struct ldlm_lock_desc *desc,
                            void *data, int flag)
{
        struct lustre_handle lockh;
        struct config_llog_data *cld = (struct config_llog_data *)data;
        int rc = 0;
        ENTRY;

        switch (flag) {
        case LDLM_CB_BLOCKING:
                /* mgs wants the lock, give it up... */
                LDLM_DEBUG(lock, "MGC blocking CB");
                ldlm_lock2handle(lock, &lockh);
                rc = ldlm_cli_cancel(&lockh);
                break;
        case LDLM_CB_CANCELING: {
                /* We've given up the lock, prepare ourselves to update. */
                LDLM_DEBUG(lock, "MGC cancel CB");
                
                CDEBUG(D_MGC, "Lock res "LPX64" (%.8s)\n",
                       lock->l_resource->lr_name.name[0], 
                       (char *)&lock->l_resource->lr_name.name[0]);
                
                if (!cld) {
                        CERROR("missing data, won't requeue\n");
                        break;
                }
                /* Are we done with this log? */
                if (cld->cld_stopping) {
                        CDEBUG(D_MGC, "log %s: stopping, won't requeue\n",
                               cld->cld_logname);
                        config_log_put(cld);
                        break;
                }
                /* Make sure not to re-enqueue when the mgc is stopping
                   (we get called from client_disconnect_export) */
                if (!lock->l_conn_export ||
                    !lock->l_conn_export->exp_obd->u.cli.cl_conn_count) {
                        CDEBUG(D_MGC, "log %s: disconnecting, won't requeue\n",
                               cld->cld_logname);
                        config_log_put(cld);
                        break;
                }
                /* Did we fail to get the lock? */
                if (lock->l_req_mode != lock->l_granted_mode) {
                        CDEBUG(D_MGC, "log %s: original grant failed, will "
                               "requeue later\n", cld->cld_logname);
                        /* Try to re-enqueue later */
                        rc = mgc_requeue_add(cld, 1);
                        break;
                }
                /* Re-enqueue now */
                rc = mgc_requeue_add(cld, 0);
                break;
        }
        default:
                LBUG();
        }


        if (rc) {
                CERROR("%s CB failed %d:\n", flag == LDLM_CB_BLOCKING ? 
                       "blocking" : "cancel", rc);
                LDLM_ERROR(lock, "MGC ast");
        }
        RETURN(rc);
}

/* Take a config lock so we can get cancel notifications */
static int mgc_enqueue(struct obd_export *exp, struct lov_stripe_md *lsm,
                       __u32 type, ldlm_policy_data_t *policy, __u32 mode,
                       int *flags, void *bl_cb, void *cp_cb, void *gl_cb,
                       void *data, __u32 lvb_len, void *lvb_swabber,
                       struct lustre_handle *lockh)
{                       
        struct config_llog_data *cld = (struct config_llog_data *)data;
        struct ldlm_enqueue_info einfo = { type, mode, mgc_blocking_ast,
                         ldlm_completion_ast, NULL, NULL, data};

        int rc;
        ENTRY;

        CDEBUG(D_MGC, "Enqueue for %s (res "LPX64")\n", cld->cld_logname,
               cld->cld_resid.name[0]);
                
        /* We can only drop this config log ref when we drop the lock */
        if (config_log_get(cld))
                RETURN(ELDLM_LOCK_ABORTED);

        /* We need a callback for every lockholder, so don't try to
           ldlm_lock_match (see rev 1.1.2.11.2.47) */

        rc = ldlm_cli_enqueue(exp, NULL, &einfo, cld->cld_resid,
                              NULL, flags, NULL, 0, NULL, lockh, 0);
        /* A failed enqueue should still call the mgc_blocking_ast,
           where it will be requeued if needed ("grant failed"). */

        RETURN(rc);
}

static int mgc_cancel(struct obd_export *exp, struct lov_stripe_md *md,
                      __u32 mode, struct lustre_handle *lockh)
{
        ENTRY;

        ldlm_lock_decref(lockh, mode);

        RETURN(0);
}

#if 0
static int mgc_iocontrol(unsigned int cmd, struct obd_export *exp, int len,
                         void *karg, void *uarg)
{
        struct obd_device *obd = exp->exp_obd;
        struct obd_ioctl_data *data = karg;
        struct llog_ctxt *ctxt;
        struct lvfs_run_ctxt saved;
        int rc;
        ENTRY;

#if (LINUX_VERSION_CODE < KERNEL_VERSION(2,5,0))
        MOD_INC_USE_COUNT;
#else
        if (!try_module_get(THIS_MODULE)) {
                CERROR("Can't get module. Is it alive?");
                return -EINVAL;
        }
#endif
        switch (cmd) {
        /* REPLicator context */
        case OBD_IOC_PARSE: {
                CERROR("MGC parsing llog %s\n", data->ioc_inlbuf1);
                ctxt = llog_get_context(exp->exp_obd, LLOG_CONFIG_REPL_CTXT);
                rc = class_config_parse_llog(ctxt, data->ioc_inlbuf1, NULL);
                GOTO(out, rc);
        }
#ifdef __KERNEL__
        case OBD_IOC_LLOG_INFO:
        case OBD_IOC_LLOG_PRINT: {
                ctxt = llog_get_context(obd, LLOG_CONFIG_REPL_CTXT);
                rc = llog_ioctl(ctxt, cmd, data);

                GOTO(out, rc);
        }
#endif
        /* ORIGinator context */
        case OBD_IOC_DUMP_LOG: {
                ctxt = llog_get_context(obd, LLOG_CONFIG_ORIG_CTXT);
                push_ctxt(&saved, &obd->obd_lvfs_ctxt, NULL);
                rc = class_config_dump_llog(ctxt, data->ioc_inlbuf1, NULL);
                pop_ctxt(&saved, &obd->obd_lvfs_ctxt, NULL);
                if (rc)
                        RETURN(rc);

                GOTO(out, rc);
        }
        default:
                CERROR("mgc_ioctl(): unrecognised ioctl %#x\n", cmd);
                GOTO(out, rc = -ENOTTY);
        }
out:
#if (LINUX_VERSION_CODE < KERNEL_VERSION(2,5,0))
        MOD_DEC_USE_COUNT;
#else
        module_put(THIS_MODULE);
#endif

        return rc;
}
#endif

/* Send target_reg message to MGS */
static int mgc_target_register(struct obd_export *exp,
                               struct mgs_target_info *mti)
{
        struct ptlrpc_request *req;
        struct mgs_target_info *req_mti, *rep_mti;
        int size[] = { sizeof(struct ptlrpc_body), sizeof(*req_mti) };
        int rep_size[] = { sizeof(struct ptlrpc_body), sizeof(*mti) };
        int rc;
        ENTRY;

        req = ptlrpc_prep_req(class_exp2cliimp(exp), LUSTRE_MGS_VERSION,
                              MGS_TARGET_REG, 2, size, NULL);
        if (!req)
                RETURN(-ENOMEM);

        req_mti = lustre_msg_buf(req->rq_reqmsg, REQ_REC_OFF, sizeof(*req_mti));
        if (!req_mti) 
                RETURN(-ENOMEM);
        memcpy(req_mti, mti, sizeof(*req_mti));

        ptlrpc_req_set_repsize(req, 2, rep_size);

        CDEBUG(D_MGC, "register %s\n", mti->mti_svname);
        
        rc = ptlrpc_queue_wait(req);
        if (!rc) {
                rep_mti = lustre_swab_repbuf(req, REPLY_REC_OFF,
                                             sizeof(*rep_mti),
                                             lustre_swab_mgs_target_info);
                memcpy(mti, rep_mti, sizeof(*rep_mti));
                CDEBUG(D_MGC, "register %s got index = %d\n",
                       mti->mti_svname, mti->mti_stripe_index);
        }
        ptlrpc_req_finished(req);

        RETURN(rc);
}

/* Send parameter to MGS*/
static int mgc_set_mgs_param(struct obd_export *exp,
                             struct mgs_send_param *msp)
{
        struct ptlrpc_request *req;
        struct mgs_send_param *req_msp, *rep_msp;
        int size[] = { sizeof(struct ptlrpc_body), sizeof(*req_msp) };
        __u32 rep_size[] = { sizeof(struct ptlrpc_body), sizeof(*msp) };
        int rc;
        ENTRY;

        req = ptlrpc_prep_req(class_exp2cliimp(exp), LUSTRE_MGS_VERSION,
                              MGS_SET_INFO, 2, size, NULL);
        if (!req)
                RETURN(-ENOMEM);

        req_msp = lustre_msg_buf(req->rq_reqmsg, REQ_REC_OFF, sizeof(*req_msp));
        if (!req_msp)
                RETURN(-ENOMEM);

        memcpy(req_msp, msp, sizeof(*req_msp));
        ptlrpc_req_set_repsize(req, 2, rep_size);
        rc = ptlrpc_queue_wait(req);
        if (!rc) {
                rep_msp = lustre_swab_repbuf(req, REPLY_REC_OFF,
                                             sizeof(*rep_msp), NULL);
                memcpy(msp, rep_msp, sizeof(*rep_msp));
        }

        ptlrpc_req_finished(req);

        RETURN(rc);
}

int mgc_set_info_async(struct obd_export *exp, obd_count keylen,
                       void *key, obd_count vallen, void *val, 
                       struct ptlrpc_request_set *set)
{
        struct obd_import *imp = class_exp2cliimp(exp);
        int rc = -EINVAL;
        ENTRY;

        /* Try to "recover" the initial connection; i.e. retry */
        if (KEY_IS(KEY_INIT_RECOV)) {
                if (vallen != sizeof(int))
                        RETURN(-EINVAL);
                spin_lock(&imp->imp_lock);
                imp->imp_initial_recov = *(int *)val;
                spin_unlock(&imp->imp_lock);
                CDEBUG(D_HA, "%s: set imp_initial_recov = %d\n",
                       exp->exp_obd->obd_name, imp->imp_initial_recov);
                RETURN(0);
        }
        /* Turn off initial_recov after we try all backup servers once */
        if (KEY_IS(KEY_INIT_RECOV_BACKUP)) {
                int value;
                if (vallen != sizeof(int))
                        RETURN(-EINVAL);
                value = *(int *)val;
                spin_lock(&imp->imp_lock);
                imp->imp_initial_recov_bk = value > 0;
                /* Even after the initial connection, give up all comms if 
                   nobody answers the first time. */
                imp->imp_recon_bk = 1;
                spin_unlock(&imp->imp_lock);
                CDEBUG(D_MGC, "InitRecov %s %d/%d:d%d:i%d:r%d:or%d:%s\n", 
                       imp->imp_obd->obd_name, value, imp->imp_initial_recov,
                       imp->imp_deactive, imp->imp_invalid, 
                       imp->imp_replayable, imp->imp_obd->obd_replayable,
                       ptlrpc_import_state_name(imp->imp_state));
                /* Resurrect if we previously died */
                if (imp->imp_invalid || value > 1) 
                        ptlrpc_reconnect_import(imp);
                RETURN(0);
        }
        /* FIXME move this to mgc_process_config */
        if (KEY_IS(KEY_REGISTER_TARGET)) {
                struct mgs_target_info *mti;
                if (vallen != sizeof(struct mgs_target_info))
                        RETURN(-EINVAL);
                mti = (struct mgs_target_info *)val;
                CDEBUG(D_MGC, "register_target %s %#x\n",
                       mti->mti_svname, mti->mti_flags);
                rc =  mgc_target_register(exp, mti);
                RETURN(rc);
        }
        if (KEY_IS(KEY_SET_FS)) {
                struct super_block *sb = (struct super_block *)val;
                struct lustre_sb_info *lsi;
                if (vallen != sizeof(struct super_block))
                        RETURN(-EINVAL);
                lsi = s2lsi(sb);
                rc = mgc_fs_setup(exp->exp_obd, sb, lsi->lsi_srv_mnt);
                if (rc) {
                        CERROR("set_fs got %d\n", rc);
                }
                RETURN(rc);
        }
        if (KEY_IS(KEY_CLEAR_FS)) {
                if (vallen != 0)
                        RETURN(-EINVAL);
                rc = mgc_fs_cleanup(exp->exp_obd);
                if (rc) {
                        CERROR("clear_fs got %d\n", rc);
                }
                RETURN(rc);
        }
        if (KEY_IS(KEY_SET_INFO)) {
                struct mgs_send_param *msp;

                msp = (struct mgs_send_param *)val;
                rc =  mgc_set_mgs_param(exp, msp);
                RETURN(rc);
        }

        RETURN(rc);
}

static int mgc_import_event(struct obd_device *obd,
                            struct obd_import *imp,
                            enum obd_import_event event)
{
        int rc = 0;

        LASSERT(imp->imp_obd == obd);
        CDEBUG(D_MGC, "import event %#x\n", event);

        switch (event) {
        case IMP_EVENT_DISCON:
                break;
        case IMP_EVENT_INACTIVE:
                break;
        case IMP_EVENT_INVALIDATE: {
                struct ldlm_namespace *ns = obd->obd_namespace;
                ldlm_namespace_cleanup(ns, LDLM_FL_LOCAL_ONLY);
                break;
        }
        case IMP_EVENT_ACTIVE:
                LCONSOLE_WARN("%s: Reactivating import\n", obd->obd_name);
                /* Clearing obd_no_recov allows us to continue pinging */
                obd->obd_no_recov = 0;
                break;
        case IMP_EVENT_OCD:
                break;
        default:
                CERROR("Unknown import event %#x\n", event);
                LBUG();
        }
        RETURN(rc);
}

static int mgc_llog_init(struct obd_device *obd, struct obd_device *tgt,
                         int count, struct llog_catid *logid,
                         struct obd_uuid *uuid)
{
        struct llog_ctxt *ctxt;
        int rc;
        ENTRY;

        rc = llog_setup(obd, LLOG_CONFIG_ORIG_CTXT, tgt, 0, NULL,
                        &llog_lvfs_ops);
        if (rc)
                RETURN(rc);

        rc = llog_setup(obd, LLOG_CONFIG_REPL_CTXT, tgt, 0, NULL,
                        &llog_client_ops);
        if (rc == 0) {
                ctxt = llog_get_context(obd, LLOG_CONFIG_REPL_CTXT);
                llog_initiator_connect(ctxt);
                llog_ctxt_put(ctxt);
        } else {
                ctxt = llog_get_context(obd, LLOG_CONFIG_ORIG_CTXT);
                if (ctxt)
                        llog_cleanup(ctxt);
        }

        RETURN(rc);
}

static int mgc_llog_finish(struct obd_device *obd, int count)
{
        int rc;
        ENTRY;

        rc = llog_cleanup(llog_get_context(obd, LLOG_CONFIG_REPL_CTXT));
        rc = llog_cleanup(llog_get_context(obd, LLOG_CONFIG_ORIG_CTXT));

        RETURN(rc);
}

/* identical to mgs_log_is_empty */
static int mgc_llog_is_empty(struct obd_device *obd, struct llog_ctxt *ctxt,
                            char *name)
{
        struct lvfs_run_ctxt saved;
        struct llog_handle *llh;
        int rc = 0;

        push_ctxt(&saved, &obd->obd_lvfs_ctxt, NULL);
        rc = llog_create(ctxt, &llh, NULL, name);
        if (rc == 0) {
                llog_init_handle(llh, LLOG_F_IS_PLAIN, NULL);
                rc = llog_get_size(llh);
                llog_close(llh);
        }
        pop_ctxt(&saved, &obd->obd_lvfs_ctxt, NULL);
        /* header is record 1 */
        return(rc <= 1);
}

static int mgc_copy_handler(struct llog_handle *llh, struct llog_rec_hdr *rec, 
                            void *data)
{
        struct llog_rec_hdr local_rec = *rec;
        struct llog_handle *local_llh = (struct llog_handle *)data;
        char *cfg_buf = (char*) (rec + 1);
        struct lustre_cfg *lcfg;
        int rc = 0;
        ENTRY;

        /* Append all records */
        local_rec.lrh_len -= sizeof(*rec) + sizeof(struct llog_rec_tail);
        rc = llog_write_rec(local_llh, &local_rec, NULL, 0, 
                            (void *)cfg_buf, -1);

        lcfg = (struct lustre_cfg *)cfg_buf;
        CDEBUG(D_INFO, "idx=%d, rc=%d, len=%d, cmd %x %s %s\n", 
               rec->lrh_index, rc, rec->lrh_len, lcfg->lcfg_command, 
               lustre_cfg_string(lcfg, 0), lustre_cfg_string(lcfg, 1));

        RETURN(rc);
}

/* Copy a remote log locally */
static int mgc_copy_llog(struct obd_device *obd, struct llog_ctxt *rctxt,
                         struct llog_ctxt *lctxt, char *logname)
{
        struct llog_handle *local_llh, *remote_llh;
        struct obd_uuid *uuid;
        char *temp_log;
        int rc, rc2;
        ENTRY;

        /* Write new log to a temp name, then vfs_rename over logname
           upon successful completion. */

        OBD_ALLOC(temp_log, strlen(logname) + 1);
        if (!temp_log)
                RETURN(-ENOMEM);
        sprintf(temp_log, "%sT", logname);

        /* Make sure there's no old temp log */
        rc = llog_create(lctxt, &local_llh, NULL, temp_log);
        if (rc)
                GOTO(out, rc);
        rc = llog_init_handle(local_llh, LLOG_F_IS_PLAIN, NULL);
        if (rc)
                GOTO(out, rc);
        rc = llog_destroy(local_llh);
        llog_free_handle(local_llh);
        if (rc)
                GOTO(out, rc);

        /* open local log */
        rc = llog_create(lctxt, &local_llh, NULL, temp_log);
        if (rc)
                GOTO(out, rc);

        /* set the log header uuid for fun */
        OBD_ALLOC_PTR(uuid);
        obd_str2uuid(uuid, logname);
        rc = llog_init_handle(local_llh, LLOG_F_IS_PLAIN, uuid);
        OBD_FREE_PTR(uuid);
        if (rc)
                GOTO(out_closel, rc);

        /* open remote log */
        rc = llog_create(rctxt, &remote_llh, NULL, logname);
        if (rc)
                GOTO(out_closel, rc);
        rc = llog_init_handle(remote_llh, LLOG_F_IS_PLAIN, NULL);
        if (rc)
                GOTO(out_closer, rc);

        /* Copy remote log */
        rc = llog_process(remote_llh, mgc_copy_handler,(void *)local_llh, NULL);

out_closer:
        rc2 = llog_close(remote_llh);
        if (!rc)
                rc = rc2;
out_closel:
        rc2 = llog_close(local_llh);
        if (!rc)
                rc = rc2;

        /* We've copied the remote log to the local temp log, now
           replace the old local log with the temp log. */
        if (!rc) {
                struct client_obd *cli = &obd->u.cli;
                LASSERT(cli);
                LASSERT(cli->cl_mgc_configs_dir);
                rc = lustre_rename(cli->cl_mgc_configs_dir, cli->cl_mgc_vfsmnt,
                                   temp_log, logname);
        }
        CDEBUG(D_MGC, "Copied remote log %s (%d)\n", logname, rc);
out:
        if (rc)
                CERROR("Failed to copy remote log %s (%d)\n", logname, rc);
        OBD_FREE(temp_log, strlen(logname) + 1);
        RETURN(rc);
}

/* Get a config log from the MGS and process it.
   This func is called for both clients and servers. */
static int mgc_process_log(struct obd_device *mgc, 
                           struct config_llog_data *cld)
{
        struct llog_ctxt *ctxt, *lctxt;
        struct lustre_handle lockh;
        struct client_obd *cli = &mgc->u.cli;
        struct lvfs_run_ctxt saved;
        struct lustre_sb_info *lsi;
        int rc = 0, rcl, flags = 0, must_pop = 0;
        ENTRY;

        if (!cld || !cld->cld_cfg.cfg_sb) {
                /* This should never happen */
                CERROR("Missing cld, aborting log update\n");
                RETURN(-EINVAL);
        }
<<<<<<< HEAD
        if (cld->cld_stopping) 
=======

        /* I don't want mutliple processes running process_log at once --
           sounds like badness.  It actually might be fine, as long as
           we're not trying to update from the same log
           simultaneously (in which case we should use a per-log sem.) */
        down(&llog_process_lock);

        if (cld->cld_stopping) {
                up(&llog_process_lock);
>>>>>>> 7df8d1be
                RETURN(0);
        }

        OBD_FAIL_TIMEOUT(OBD_FAIL_MGC_PAUSE_PROCESS_LOG, 20);

        lsi = s2lsi(cld->cld_cfg.cfg_sb);

        CDEBUG(D_MGC, "Process log %s:%s from %d\n", cld->cld_logname, 
               cld->cld_cfg.cfg_instance, cld->cld_cfg.cfg_last_idx + 1);

        ctxt = llog_get_context(mgc, LLOG_CONFIG_REPL_CTXT);
        if (!ctxt) {
                CERROR("missing llog context\n");
                up(&llog_process_lock);
                RETURN(-EINVAL);
        }

<<<<<<< HEAD
        /* I don't want mutliple processes running process_log at once -- 
           sounds like badness.  It actually might be fine, as long as 
           we're not trying to update from the same log
           simultaneously (in which case we should use a per-log sem.) */
        down(&llog_process_lock);

=======
>>>>>>> 7df8d1be
        /* Get the cfg lock on the llog */
        rcl = mgc_enqueue(mgc->u.cli.cl_mgc_mgsexp, NULL, LDLM_PLAIN, NULL, 
                          LCK_CR, &flags, NULL, NULL, NULL, 
                          cld, 0, NULL, &lockh);
        if (rcl) 
                CDEBUG(D_MGC, "Can't get cfg lock: %d\n", rcl);
        
        lctxt = llog_get_context(mgc, LLOG_CONFIG_ORIG_CTXT);

        /* Copy the setup log locally if we can. Don't mess around if we're 
           running an MGS though (logs are already local). */
        if (lctxt && lsi && (lsi->lsi_flags & LSI_SERVER) && 
            (lsi->lsi_srv_mnt == cli->cl_mgc_vfsmnt) &&
            !IS_MGS(lsi->lsi_ldd)) {
                push_ctxt(&saved, &mgc->obd_lvfs_ctxt, NULL);
                must_pop++;
                if (rcl == 0) 
                        /* Only try to copy log if we have the lock. */
                        rc = mgc_copy_llog(mgc, ctxt, lctxt, cld->cld_logname);
                if (rcl || rc) {
                        if (mgc_llog_is_empty(mgc, lctxt, cld->cld_logname)) {
                                LCONSOLE_ERROR_MSG(0x13a, "Failed to get MGS "
                                                   "log %s and no local copy."
                                                   "\n", cld->cld_logname);
                                GOTO(out_pop, rc = -ENOTCONN);
                        }
                        CDEBUG(D_MGC, "Failed to get MGS log %s, using local "
                               "copy for now, will try to update later.\n",
                               cld->cld_logname);
                }
                /* Now, whether we copied or not, start using the local llog.
                   If we failed to copy, we'll start using whatever the old 
                   log has. */
                llog_ctxt_put(ctxt);
                ctxt = lctxt;
        }

        /* logname and instance info should be the same, so use our 
           copy of the instance for the update.  The cfg_last_idx will
           be updated here. */
        rc = class_config_parse_llog(ctxt, cld->cld_logname, &cld->cld_cfg);
 
out_pop:
        llog_ctxt_put(ctxt);
        if (ctxt != lctxt)
                llog_ctxt_put(lctxt);
        if (must_pop) 
                pop_ctxt(&saved, &mgc->obd_lvfs_ctxt, NULL);

        /* Now drop the lock so MGS can revoke it */ 
        if (!rcl) {
                rcl = mgc_cancel(mgc->u.cli.cl_mgc_mgsexp, NULL, 
                                 LCK_CR, &lockh);
                if (rcl) 
                        CERROR("Can't drop cfg lock: %d\n", rcl);
        }
        
        CDEBUG(D_MGC, "%s: configuration from log '%s' %sed (%d).\n",
               mgc->obd_name, cld->cld_logname, rc ? "fail" : "succeed", rc);

        up(&llog_process_lock);
        
        RETURN(rc);
}

static int mgc_process_config(struct obd_device *obd, obd_count len, void *buf)
{
        struct lustre_cfg *lcfg = buf;
        int cmd;
        int rc = 0;
        ENTRY;

        switch(cmd = lcfg->lcfg_command) {
        case LCFG_LOV_ADD_OBD: {
                /* Add any new target, not just osts */
                struct mgs_target_info *mti;

                if (LUSTRE_CFG_BUFLEN(lcfg, 1) != 
                    sizeof(struct mgs_target_info))
                        GOTO(out, rc = -EINVAL);

                mti = (struct mgs_target_info *)lustre_cfg_buf(lcfg, 1);
                CDEBUG(D_MGC, "add_target %s %#x\n",    
                       mti->mti_svname, mti->mti_flags);
                rc = mgc_target_register(obd->u.cli.cl_mgc_mgsexp, mti);
                break;
        }
        case LCFG_LOV_DEL_OBD:
                /* Remove target from the fs? */  
                /* FIXME */
                CERROR("lov_del_obd unimplemented\n");
                rc = -ENOSYS;
                break;
        case LCFG_LOG_START: {
                struct config_llog_data *cld;
                struct config_llog_instance *cfg;
                struct super_block *sb;
                char *logname = lustre_cfg_string(lcfg, 1);
                cfg = (struct config_llog_instance *)lustre_cfg_buf(lcfg, 2);
                sb = *(struct super_block **)lustre_cfg_buf(lcfg, 3);
                
                CDEBUG(D_MGC, "parse_log %s from %d\n", logname, 
                       cfg->cfg_last_idx);

                /* We're only called through here on the initial mount */
                rc = config_log_add(logname, cfg, sb);
                if (rc) 
                        break;
                cld = config_log_find(logname, cfg);
                if (IS_ERR(cld)) {
                        rc = PTR_ERR(cld);
                        break;
                }
                
                /* COMPAT_146 */
                /* FIXME only set this for old logs!  Right now this forces
                   us to always skip the "inside markers" check */
                cld->cld_cfg.cfg_flags |= CFG_F_COMPAT146;
                
                rc = mgc_process_log(obd, cld);
                config_log_put(cld);
                
                break;       
        }
        case LCFG_LOG_END: {
                struct config_llog_instance *cfg = NULL;
                char *logname = lustre_cfg_string(lcfg, 1);
                if (lcfg->lcfg_bufcount >= 2)
                        cfg = (struct config_llog_instance *)lustre_cfg_buf(
                                lcfg, 2);
                rc = config_log_end(logname, cfg);
                break;
        }
        default: {
                CERROR("Unknown command: %d\n", lcfg->lcfg_command);
                GOTO(out, rc = -EINVAL);

        }
        }
out:
        RETURN(rc);
}

struct obd_ops mgc_obd_ops = {
        .o_owner        = THIS_MODULE,
        .o_setup        = mgc_setup,
        .o_precleanup   = mgc_precleanup,
        .o_cleanup      = mgc_cleanup,
        .o_add_conn     = client_import_add_conn,
        .o_del_conn     = client_import_del_conn,
        .o_connect      = client_connect_import,
        .o_disconnect   = client_disconnect_export,
        //.o_enqueue      = mgc_enqueue,
        .o_cancel       = mgc_cancel,
        //.o_iocontrol    = mgc_iocontrol,
        .o_set_info_async = mgc_set_info_async,
        .o_import_event = mgc_import_event,
        .o_llog_init    = mgc_llog_init,
        .o_llog_finish  = mgc_llog_finish,
        .o_process_config = mgc_process_config,
};

int __init mgc_init(void)
{
        return class_register_type(&mgc_obd_ops, NULL, LUSTRE_MGC_NAME);
}

#ifdef __KERNEL__
static void /*__exit*/ mgc_exit(void)
{
        class_unregister_type(LUSTRE_MGC_NAME);
}

MODULE_AUTHOR("Sun Microsystems, Inc. <http://www.lustre.org/>");
MODULE_DESCRIPTION("Lustre Management Client");
MODULE_LICENSE("GPL");

module_init(mgc_init);
module_exit(mgc_exit);
#endif<|MERGE_RESOLUTION|>--- conflicted
+++ resolved
@@ -145,11 +145,7 @@
 }
 
 /* Find a config log by name */
-<<<<<<< HEAD
 static struct config_llog_data *config_log_find(char *logname, 
-=======
-static struct config_llog_data *config_log_find(char *logname,
->>>>>>> 7df8d1be
                                                struct config_llog_instance *cfg)
 {
         struct list_head *tmp;
@@ -227,7 +223,7 @@
         spin_lock(&config_list_lock);
         list_add(&cld->cld_list_chain, &config_llog_list);
         spin_unlock(&config_list_lock);
-
+        
         if (rc) {
                 config_log_put(cld);
                 RETURN(rc);
@@ -270,7 +266,7 @@
 static int rq_state = 0;
 static cfs_waitq_t rq_waitq;
 
-static int mgc_process_log(struct obd_device *mgc,
+static int mgc_process_log(struct obd_device *mgc, 
                            struct config_llog_data *cld);
 
 static int mgc_requeue_thread(void *data)
@@ -282,7 +278,7 @@
         ENTRY;
         
         ptlrpc_daemonize(name);
-
+        
         CDEBUG(D_MGC, "Starting requeue thread\n");
 
         lwi_later = LWI_TIMEOUT(60 * HZ, NULL, NULL);
@@ -292,46 +288,37 @@
         spin_lock(&config_list_lock);
         while (rq_state & (RQ_NOW | RQ_LATER)) {
                 /* Any new or requeued lostlocks will change the state */
-                rq_state &= ~(RQ_NOW | RQ_LATER);
+                rq_state &= ~(RQ_NOW | RQ_LATER); 
                 spin_unlock(&config_list_lock);
 
-                /* Always wait a few seconds to allow the server who
+                /* Always wait a few seconds to allow the server who 
                    caused the lock revocation to finish its setup, plus some
                    random so everyone doesn't try to reconnect at once. */
                 lwi_now = LWI_TIMEOUT(3 * HZ + (ll_rand() & 0xff) * (HZ / 100),
                                       NULL, NULL);
                 l_wait_event(rq_waitq, rq_state & RQ_STOP, &lwi_now);
-
+                
                 spin_lock(&config_list_lock);
                 list_for_each_entry_safe(cld, n, &config_llog_list,
                                          cld_list_chain) {
                         spin_unlock(&config_list_lock);
-<<<<<<< HEAD
                         
-=======
->>>>>>> 7df8d1be
                         if (cld->cld_lostlock) {
-                                CDEBUG(D_MGC, "updating log %s\n",
+                                CDEBUG(D_MGC, "updating log %s\n", 
                                        cld->cld_logname);
                                 cld->cld_lostlock = 0;
                                 rc = mgc_process_log(cld->cld_mgcexp->exp_obd,
                                                      cld);
-<<<<<<< HEAD
                                 /* Whether we enqueued again or not in 
                                    mgc_process_log, we're done with the ref 
                                    from the old enqueue */        
-=======
-                                /* Whether we enqueued again or not in
-                                   mgc_process_log, we're done with the ref
-                                   from the old enqueue */
->>>>>>> 7df8d1be
                                 config_log_put(cld);
                         }
 
                         spin_lock(&config_list_lock);
                 }
                 spin_unlock(&config_list_lock);
-
+                
                 /* Wait a bit to see if anyone else needs a requeue */
                 l_wait_event(rq_waitq, rq_state & (RQ_NOW | RQ_STOP),
                              &lwi_later);
@@ -340,7 +327,7 @@
         /* spinlock and while guarantee RQ_NOW and RQ_LATER are not set */
         rq_state &= ~RQ_RUNNING;
         spin_unlock(&config_list_lock);
-
+        
         CDEBUG(D_MGC, "Ending requeue thread\n");
         RETURN(rc);
 }
@@ -351,10 +338,10 @@
 {
         int rc = 0;
 
-        CDEBUG(D_INFO, "log %s: requeue (l=%d r=%d sp=%d st=%x)\n",
+        CDEBUG(D_INFO, "log %s: requeue (l=%d r=%d sp=%d st=%x)\n", 
                cld->cld_logname, later, atomic_read(&cld->cld_refcount),
                cld->cld_stopping, rq_state);
-        
+
         /* Hold lock for rq_state */
         spin_lock(&config_list_lock);
 
@@ -441,7 +428,7 @@
 
         /* We take an obd ref to insure that we can't get to mgc_cleanup
            without calling mgc_fs_cleanup first. */
-        class_incref(obd, "mgc_fs", obd);
+        class_incref(obd);
 
         label = fsfilt_get_label(obd, mnt->mnt_sb);
         if (label)
@@ -472,7 +459,7 @@
                 l_dput(cli->cl_mgc_configs_dir);
                 cli->cl_mgc_configs_dir = NULL; 
                 pop_ctxt(&saved, &obd->obd_lvfs_ctxt, NULL);
-                class_decref(obd, "mgc_fs", obd);
+                class_decref(obd);
         }
 
         cli->cl_mgc_vfsmnt = NULL;
@@ -495,7 +482,7 @@
                 break;
         case OBD_CLEANUP_EXPORTS:
                 if (atomic_dec_and_test(&mgc_count)) {
-                        /* Kick the requeue waitq - cld's should all be
+                        /* Kick the requeue waitq - cld's should all be 
                            stopping */
                         spin_lock(&config_list_lock);
                         rq_state |= RQ_STOP;
@@ -603,9 +590,9 @@
                 }
                 /* Are we done with this log? */
                 if (cld->cld_stopping) {
-                        CDEBUG(D_MGC, "log %s: stopping, won't requeue\n",
+                        CDEBUG(D_MGC, "log %s: stopping, won't requeue\n", 
                                cld->cld_logname);
-                        config_log_put(cld);
+                        config_log_put(cld);    
                         break;
                 }
                 /* Make sure not to re-enqueue when the mgc is stopping
@@ -614,7 +601,7 @@
                     !lock->l_conn_export->exp_obd->u.cli.cl_conn_count) {
                         CDEBUG(D_MGC, "log %s: disconnecting, won't requeue\n",
                                cld->cld_logname);
-                        config_log_put(cld);
+                        config_log_put(cld);    
                         break;
                 }
                 /* Did we fail to get the lock? */
@@ -651,7 +638,7 @@
 {                       
         struct config_llog_data *cld = (struct config_llog_data *)data;
         struct ldlm_enqueue_info einfo = { type, mode, mgc_blocking_ast,
-                         ldlm_completion_ast, NULL, NULL, data};
+                ldlm_completion_ast, NULL, data};
 
         int rc;
         ENTRY;
@@ -668,8 +655,8 @@
 
         rc = ldlm_cli_enqueue(exp, NULL, &einfo, cld->cld_resid,
                               NULL, flags, NULL, 0, NULL, lockh, 0);
-        /* A failed enqueue should still call the mgc_blocking_ast,
-           where it will be requeued if needed ("grant failed"). */
+        /* A failed enqueue should still call the mgc_blocking_ast, 
+           where it will be requeued if needed ("grant failed"). */ 
 
         RETURN(rc);
 }
@@ -695,14 +682,10 @@
         int rc;
         ENTRY;
 
-#if (LINUX_VERSION_CODE < KERNEL_VERSION(2,5,0))
-        MOD_INC_USE_COUNT;
-#else
         if (!try_module_get(THIS_MODULE)) {
                 CERROR("Can't get module. Is it alive?");
                 return -EINVAL;
         }
-#endif
         switch (cmd) {
         /* REPLicator context */
         case OBD_IOC_PARSE: {
@@ -736,11 +719,7 @@
                 GOTO(out, rc = -ENOTTY);
         }
 out:
-#if (LINUX_VERSION_CODE < KERNEL_VERSION(2,5,0))
-        MOD_DEC_USE_COUNT;
-#else
         module_put(THIS_MODULE);
-#endif
 
         return rc;
 }
@@ -1032,7 +1011,7 @@
            upon successful completion. */
 
         OBD_ALLOC(temp_log, strlen(logname) + 1);
-        if (!temp_log)
+        if (!temp_log) 
                 RETURN(-ENOMEM);
         sprintf(temp_log, "%sT", logname);
 
@@ -1041,7 +1020,7 @@
         if (rc)
                 GOTO(out, rc);
         rc = llog_init_handle(local_llh, LLOG_F_IS_PLAIN, NULL);
-        if (rc)
+        if (rc) 
                 GOTO(out, rc);
         rc = llog_destroy(local_llh);
         llog_free_handle(local_llh);
@@ -1116,19 +1095,15 @@
                 CERROR("Missing cld, aborting log update\n");
                 RETURN(-EINVAL);
         }
-<<<<<<< HEAD
-        if (cld->cld_stopping) 
-=======
-
-        /* I don't want mutliple processes running process_log at once --
-           sounds like badness.  It actually might be fine, as long as
+
+        /* I don't want mutliple processes running process_log at once -- 
+           sounds like badness.  It actually might be fine, as long as 
            we're not trying to update from the same log
            simultaneously (in which case we should use a per-log sem.) */
         down(&llog_process_lock);
 
         if (cld->cld_stopping) {
                 up(&llog_process_lock);
->>>>>>> 7df8d1be
                 RETURN(0);
         }
 
@@ -1146,15 +1121,6 @@
                 RETURN(-EINVAL);
         }
 
-<<<<<<< HEAD
-        /* I don't want mutliple processes running process_log at once -- 
-           sounds like badness.  It actually might be fine, as long as 
-           we're not trying to update from the same log
-           simultaneously (in which case we should use a per-log sem.) */
-        down(&llog_process_lock);
-
-=======
->>>>>>> 7df8d1be
         /* Get the cfg lock on the llog */
         rcl = mgc_enqueue(mgc->u.cli.cl_mgc_mgsexp, NULL, LDLM_PLAIN, NULL, 
                           LCK_CR, &flags, NULL, NULL, NULL, 
@@ -1182,7 +1148,7 @@
                                 GOTO(out_pop, rc = -ENOTCONN);
                         }
                         CDEBUG(D_MGC, "Failed to get MGS log %s, using local "
-                               "copy for now, will try to update later.\n",
+                                      "copy for now, will try to update later.\n",
                                cld->cld_logname);
                 }
                 /* Now, whether we copied or not, start using the local llog.
