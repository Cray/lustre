/* -*- mode: c; c-basic-offset: 8; indent-tabs-mode: nil; -*-
 * vim:expandtab:shiftwidth=8:tabstop=8:
 *
 * GPL HEADER START
 *
 * DO NOT ALTER OR REMOVE COPYRIGHT NOTICES OR THIS FILE HEADER.
 *
 * This program is free software; you can redistribute it and/or modify
 * it under the terms of the GNU General Public License version 2 only,
 * as published by the Free Software Foundation.
 *
 * This program is distributed in the hope that it will be useful, but
 * WITHOUT ANY WARRANTY; without even the implied warranty of
 * MERCHANTABILITY or FITNESS FOR A PARTICULAR PURPOSE.  See the GNU
 * General Public License version 2 for more details (a copy is included
 * in the LICENSE file that accompanied this code).
 *
 * You should have received a copy of the GNU General Public License
 * version 2 along with this program; If not, see
 * http://www.sun.com/software/products/lustre/docs/GPLv2.pdf
 *
 * Please contact Sun Microsystems, Inc., 4150 Network Circle, Santa Clara,
 * CA 95054 USA or visit www.sun.com if you need additional information or
 * have any questions.
 *
 * GPL HEADER END
 */
/*
 * Copyright  2008 Sun Microsystems, Inc. All rights reserved
 * Use is subject to license terms.
 */
/*
 * This file is part of Lustre, http://www.lustre.org/
 * Lustre is a trademark of Sun Microsystems, Inc.
 *
 * lustre/mgc/libmgc.c
 *
 * Lustre Management Client
 * Author: Nathan Rutman <nathan@clusterfs.com>
 */

/* Minimal MGC for liblustre: only used to read the config log from the MGS
   at setup time, no updates. */

#ifndef EXPORT_SYMTAB
# define EXPORT_SYMTAB
#endif
#define DEBUG_SUBSYSTEM S_MGC

#include <liblustre.h>

#include <obd_class.h>
#include <lustre_dlm.h>
#include <lustre_log.h>
#include <lustre_fsfilt.h>
#include <lustre_disk.h>

static int mgc_setup(struct obd_device *obd, obd_count len, void *buf)
{
        int rc;
        ENTRY;

        ptlrpcd_addref();

        rc = client_obd_setup(obd, len, buf);
        if (rc)
                GOTO(err_decref, rc);

        rc = obd_llog_init(obd, obd, NULL);
        if (rc) {
                CERROR("failed to setup llogging subsystems\n");
                GOTO(err_cleanup, rc);
        }

        RETURN(rc);

err_cleanup:
        client_obd_cleanup(obd);
err_decref:
        ptlrpcd_decref();
        RETURN(rc);
}

static int mgc_precleanup(struct obd_device *obd, enum obd_cleanup_stage stage)
{
        int rc = 0;
        ENTRY;

        switch (stage) {
        case OBD_CLEANUP_EARLY:
        case OBD_CLEANUP_EXPORTS:
                /* client import will not have been cleaned. */
                down_write(&obd->u.cli.cl_sem);
                if (obd->u.cli.cl_import) {
                        struct obd_import *imp;
                        imp = obd->u.cli.cl_import;
                        CERROR("client import never connected\n");
                        class_destroy_import(imp);
                        obd->u.cli.cl_import = NULL;
                }
                up_write(&obd->u.cli.cl_sem);

                rc = obd_llog_finish(obd, 0);
                if (rc != 0)
                        CERROR("failed to cleanup llogging subsystems\n");
                break;
        case OBD_CLEANUP_SELF_EXP:
                break;
        case OBD_CLEANUP_OBD:
                break;
        }
        RETURN(rc);
}

static int mgc_cleanup(struct obd_device *obd)
{
        struct client_obd *cli = &obd->u.cli;
        int rc;
        ENTRY;

        LASSERT(cli->cl_mgc_vfsmnt == NULL);

        ptlrpcd_decref();

        rc = client_obd_cleanup(obd);
        RETURN(rc);
}

<<<<<<< HEAD
static int mgc_llog_init(struct obd_device *obd, struct obd_device *disk_obd,
                         int *index)
=======
static int mgc_llog_init(struct obd_device *obd, struct obd_device *tgt,
                         int count, struct llog_catid *logid,
                         struct obd_uuid *uuid)
>>>>>>> 979784ac
{
        struct llog_ctxt *ctxt;
        int rc;
        ENTRY;

        rc = llog_setup(obd, LLOG_CONFIG_REPL_CTXT, disk_obd, 0, NULL,
                        &llog_client_ops);
        if (rc == 0) {
                ctxt = llog_get_context(obd, LLOG_CONFIG_REPL_CTXT);
                llog_initiator_connect(ctxt);
                llog_ctxt_put(ctxt);
        }

        RETURN(rc);
}

static int mgc_llog_finish(struct obd_device *obd, int count)
{
        int rc;
        ENTRY;

        rc = llog_cleanup(llog_get_context(obd, LLOG_CONFIG_REPL_CTXT));

        RETURN(rc);
}

struct obd_ops mgc_obd_ops = {
        .o_owner        = THIS_MODULE,
        .o_setup        = mgc_setup,
        .o_precleanup   = mgc_precleanup,
        .o_cleanup      = mgc_cleanup,
        .o_add_conn     = client_import_add_conn,
        .o_del_conn     = client_import_del_conn,
        .o_connect      = client_connect_import,
        .o_disconnect   = client_disconnect_export,
        .o_llog_init    = mgc_llog_init,
        .o_llog_finish  = mgc_llog_finish,
};

int __init mgc_init(void)
{
        return class_register_type(&mgc_obd_ops, NULL, LUSTRE_MGC_NAME);
}<|MERGE_RESOLUTION|>--- conflicted
+++ resolved
@@ -66,7 +66,7 @@
         if (rc)
                 GOTO(err_decref, rc);
 
-        rc = obd_llog_init(obd, obd, NULL);
+        rc = obd_llog_init(obd, obd, 0, NULL, NULL);
         if (rc) {
                 CERROR("failed to setup llogging subsystems\n");
                 GOTO(err_cleanup, rc);
@@ -126,20 +126,15 @@
         RETURN(rc);
 }
 
-<<<<<<< HEAD
-static int mgc_llog_init(struct obd_device *obd, struct obd_device *disk_obd,
-                         int *index)
-=======
 static int mgc_llog_init(struct obd_device *obd, struct obd_device *tgt,
                          int count, struct llog_catid *logid,
                          struct obd_uuid *uuid)
->>>>>>> 979784ac
 {
         struct llog_ctxt *ctxt;
         int rc;
         ENTRY;
 
-        rc = llog_setup(obd, LLOG_CONFIG_REPL_CTXT, disk_obd, 0, NULL,
+        rc = llog_setup(obd, LLOG_CONFIG_REPL_CTXT, tgt, 0, NULL,
                         &llog_client_ops);
         if (rc == 0) {
                 ctxt = llog_get_context(obd, LLOG_CONFIG_REPL_CTXT);
