/* -*- mode: c; c-basic-offset: 8; indent-tabs-mode: nil; -*-
 * vim:expandtab:shiftwidth=8:tabstop=8:
 *
 * GPL HEADER START
 *
 * DO NOT ALTER OR REMOVE COPYRIGHT NOTICES OR THIS FILE HEADER.
 *
 * This program is free software; you can redistribute it and/or modify
 * it under the terms of the GNU General Public License version 2 only,
 * as published by the Free Software Foundation.
 *
 * This program is distributed in the hope that it will be useful, but
 * WITHOUT ANY WARRANTY; without even the implied warranty of
 * MERCHANTABILITY or FITNESS FOR A PARTICULAR PURPOSE.  See the GNU
 * General Public License version 2 for more details (a copy is included
 * in the LICENSE file that accompanied this code).
 *
 * You should have received a copy of the GNU General Public License
 * version 2 along with this program; If not, see
 * http://www.sun.com/software/products/lustre/docs/GPLv2.pdf
 *
 * Please contact Sun Microsystems, Inc., 4150 Network Circle, Santa Clara,
 * CA 95054 USA or visit www.sun.com if you need additional information or
 * have any questions.
 *
 * GPL HEADER END
 */
/*
 * Copyright  2008 Sun Microsystems, Inc. All rights reserved
 * Use is subject to license terms.
 */
/*
 * This file is part of Lustre, http://www.lustre.org/
 * Lustre is a trademark of Sun Microsystems, Inc.
 */
 /* Interpret configuration llogs */


#include <stdio.h>
#include <sys/types.h>
#include <sys/stat.h>
#include <fcntl.h>

#include <time.h>
#include <liblustre.h>
#include <lustre/lustre_idl.h>

int llog_pack_buffer(int fd, struct llog_log_hdr **llog_buf,
                     struct llog_rec_hdr ***recs, int *recs_number);

void print_llog_header(struct llog_log_hdr *llog_buf);
void print_records(struct llog_rec_hdr **recs_buf,int rec_number);
void llog_unpack_buffer(int fd, struct llog_log_hdr *llog_buf,
                        struct llog_rec_hdr **recs_buf);

#define CANCELLED 0x678

#define PTL_CMD_BASE 100
char* portals_command[17]=
{
        "REGISTER_PEER_FD",
        "CLOSE_CONNECTION",
        "REGISTER_MYNID",
        "PUSH_CONNECTION",
        "GET_CONN",
        "DEL_PEER",
        "ADD_PEER",
        "GET_PEER",
        "GET_TXDESC",
        "ADD_ROUTE",
        "DEL_ROUTE",
        "GET_ROUTE",
        "NOTIFY_ROUTER",
        "ADD_INTERFACE",
        "DEL_INTERFACE",
        "GET_INTERFACE",
        ""
};

int main(int argc, char **argv)
{
        int rc = 0;
        int fd, rec_number;
        struct llog_log_hdr *llog_buf = NULL;
        struct llog_rec_hdr **recs_buf = NULL;

        setlinebuf(stdout);

        if(argc != 2 ){
                printf("Usage: llog_reader filename\n");
                return -1;
        }

        fd = open(argv[1],O_RDONLY);
        if (fd < 0){
                printf("Could not open the file %s\n", argv[1]);
                goto out;
        }
        rc = llog_pack_buffer(fd, &llog_buf, &recs_buf, &rec_number);
        if (rc < 0) {
                printf("Could not pack buffer; rc=%d\n", rc);
                goto out_fd;
        }

        print_llog_header(llog_buf);
        print_records(recs_buf,rec_number);
        llog_unpack_buffer(fd,llog_buf,recs_buf);
out_fd:
        close(fd);
out:
        return rc;
}



int llog_pack_buffer(int fd, struct llog_log_hdr **llog,
                     struct llog_rec_hdr ***recs,
                     int *recs_number)
{
        int rc = 0, recs_num,rd;
        off_t file_size;
        struct stat st;
        char *file_buf=NULL, *recs_buf=NULL;
        struct llog_rec_hdr **recs_pr=NULL;
        char *ptr=NULL;
        int i;

        rc = fstat(fd,&st);
        if (rc < 0){
                printf("Get file stat error.\n");
                goto out;
        }
        file_size = st.st_size;

        file_buf = malloc(file_size);
        if (file_buf == NULL){
                printf("Memory Alloc for file_buf error.\n");
                rc = -ENOMEM;
                goto out;
        }
        *llog = (struct llog_log_hdr*)file_buf;

        rd = read(fd,file_buf,file_size);
        if (rd < file_size){
                printf("Read file error.\n");
                rc = -EIO; /*FIXME*/
                goto clear_file_buf;
        }

        /* the llog header not countable here.*/
        recs_num = le32_to_cpu((*llog)->llh_count)-1;

        recs_buf = malloc(recs_num * sizeof(struct llog_rec_hdr *));
        if (recs_buf == NULL){
                printf("Memory Alloc for recs_buf error.\n");
                rc = -ENOMEM;
                goto clear_file_buf;
        }
        recs_pr = (struct llog_rec_hdr **)recs_buf;

        ptr = file_buf + le32_to_cpu((*llog)->llh_hdr.lrh_len);
        i = 0;

        while (i < recs_num){
                struct llog_rec_hdr *cur_rec = (struct llog_rec_hdr*)ptr;
                int idx = le32_to_cpu(cur_rec->lrh_index);
                recs_pr[i] = cur_rec;

                if (ext2_test_bit(idx, (*llog)->llh_bitmap)) {
                        if (le32_to_cpu(cur_rec->lrh_type) != OBD_CFG_REC) 
                                printf("rec #%d type=%x len=%u\n", idx,
                                       cur_rec->lrh_type, cur_rec->lrh_len);
                } else {
                        printf("Bit %d of %d not set\n", idx, recs_num);
                        cur_rec->padding = CANCELLED;
                        /* The header counts only set records */
                        i--;
                }
                
                ptr += le32_to_cpu(cur_rec->lrh_len);
                if ((ptr - file_buf) > file_size) {
                        printf("The log is corrupt (too big at %d)\n", i);
                        rc = -EINVAL;
                        goto clear_recs_buf;
                }
                i++;
        }

        *recs = recs_pr;
        *recs_number = recs_num;

out:
        return rc;

clear_recs_buf:
        free(recs_buf);

clear_file_buf:
        free(file_buf);

        *llog=NULL;
        goto out;
}

void llog_unpack_buffer(int fd, struct llog_log_hdr *llog_buf,
                        struct llog_rec_hdr **recs_buf)
{
        free(llog_buf);
        free(recs_buf);
        return;
}

void print_llog_header(struct llog_log_hdr *llog_buf)
{
        time_t t;

        printf("Header size : %u\n",
                le32_to_cpu(llog_buf->llh_hdr.lrh_len));

        t = le64_to_cpu(llog_buf->llh_timestamp);
        printf("Time : %s", ctime(&t));

        printf("Number of records: %u\n",
               le32_to_cpu(llog_buf->llh_count)-1);

        printf("Target uuid : %s \n",
               (char *)(&llog_buf->llh_tgtuuid));

        /* Add the other info you want to view here */

        printf("-----------------------\n");
        return;
}

static void print_1_cfg(struct lustre_cfg *lcfg)
{
        int i;

        if (lcfg->lcfg_nid)
                printf("nid=%s("LPX64")  ", libcfs_nid2str(lcfg->lcfg_nid),
                       lcfg->lcfg_nid);
        if (lcfg->lcfg_nal)
                printf("nal=%d ", lcfg->lcfg_nal);
        for (i = 0; i <  lcfg->lcfg_bufcount; i++)
                printf("%d:%.*s  ", i, lcfg->lcfg_buflens[i],
                       (char*)lustre_cfg_buf(lcfg, i));
        return;
}


static void print_setup_cfg(struct lustre_cfg *lcfg)
{
        struct lov_desc *desc;

        if ((lcfg->lcfg_bufcount == 2) &&
            (lcfg->lcfg_buflens[1] == sizeof(*desc))) {
                printf("lov_setup ");
                printf("0:%s  ", lustre_cfg_string(lcfg, 0));
                printf("1:(struct lov_desc)\n");
                desc = (struct lov_desc*)(lustre_cfg_string(lcfg, 1));
                printf("\t\tuuid=%s  ", (char*)desc->ld_uuid.uuid);
                printf("stripe:cnt=%u ", desc->ld_default_stripe_count);
                printf("size="LPU64" ", desc->ld_default_stripe_size);
                printf("offset="LPU64" ", desc->ld_default_stripe_offset);
                printf("pattern=%#x", desc->ld_pattern);
        } else {
                printf("setup     ");
                print_1_cfg(lcfg);
        }
        return;
}

void print_lustre_cfg(struct lustre_cfg *lcfg, int *skip)
{
        enum lcfg_command_type cmd = le32_to_cpu(lcfg->lcfg_command);

        if (*skip > 0)
                printf("SKIP ");

        switch(cmd){
        case(LCFG_ATTACH):{
                printf("attach    ");
                print_1_cfg(lcfg);
                break;
        }
        case(LCFG_SETUP):{
                print_setup_cfg(lcfg);
                break;
        }
        case(LCFG_DETACH):{
                printf("detach    ");
                print_1_cfg(lcfg);
                break;
        }
        case(LCFG_CLEANUP):{
                printf("cleanup   ");
                print_1_cfg(lcfg);
                break;
        }
        case(LCFG_ADD_UUID):{
                printf("add_uuid  ");
                print_1_cfg(lcfg);
                break;
        }
        case(LCFG_DEL_UUID):{
                printf("del_uuid  ");
                print_1_cfg(lcfg);
                break;
        }
        case(LCFG_ADD_CONN):{
                printf("add_conn  ");
                print_1_cfg(lcfg);
                break;
        }
        case(LCFG_DEL_CONN):{
                printf("del_conn  ");
                print_1_cfg(lcfg);
                break;
        }
        case(LCFG_LOV_ADD_OBD):{
                printf("lov_modify_tgts add ");
                print_1_cfg(lcfg);
                break;
        }
        case(LCFG_LOV_DEL_OBD):{
                printf("lov_modify_tgts del ");
                print_1_cfg(lcfg);
                break;
        }
        case(LCFG_MOUNTOPT):{
                printf("mount_option ");
                print_1_cfg(lcfg);
                break;
        }
        case(LCFG_DEL_MOUNTOPT):{
                printf("del_mount_option ");
                print_1_cfg(lcfg);
                break;
        }
        case(LCFG_SET_TIMEOUT):{
                printf("set_timeout=%d ", lcfg->lcfg_num);
                print_1_cfg(lcfg);
                break;
        }
        case(LCFG_SET_UPCALL):{
                printf("set_lustre_upcall ");
                print_1_cfg(lcfg);
                break;
        }
        case(LCFG_PARAM):{
                printf("param ");
                print_1_cfg(lcfg);
                break;
        }
        case(LCFG_MARKER):{
                struct cfg_marker *marker = lustre_cfg_buf(lcfg, 1);
                char createtime[26], canceltime[26] = "";
<<<<<<< HEAD
=======
                time_t time_tmp;

>>>>>>> 03b71240
                if (marker->cm_flags & CM_SKIP) {
                        if (marker->cm_flags & CM_START) {
                                printf("SKIP START ");
                                (*skip)++;
                        } else {
                                printf(     "END   ");
                                *skip = 0;
                        }
                }

                if (marker->cm_flags & CM_EXCLUDE) {
                        if (marker->cm_flags & CM_START) 
                                printf("EXCLUDE START ");
                        else
                                printf("EXCLUDE END   ");
                }

                /* Handle overflow of 32-bit time_t gracefully.
                 * The copy to time_tmp is needed in any case to
                 * keep the pointer happy, even on 64-bit systems. */
                time_tmp = marker->cm_createtime;
                if (time_tmp == marker->cm_createtime) {
                        ctime_r(&time_tmp, createtime);
                        createtime[strlen(createtime) - 1] = 0;
                } else {
                        strcpy(createtime, "in the distant future");
                }

                if (marker->cm_canceltime) {
                        /* Like cm_createtime, we try to handle overflow of
                         * 32-bit time_t gracefully. The copy to time_tmp
                         * is also needed on 64-bit systems to keep the
                         * pointer happy, see bug 16771 */
                        time_tmp = marker->cm_canceltime;
                        if (time_tmp == marker->cm_canceltime) {
                                ctime_r(&time_tmp, canceltime);
                                canceltime[strlen(canceltime) - 1] = 0;
                        } else {
                                strcpy(canceltime, "in the distant future");
                        }
                }

                printf("marker %3d (flags=%#04x, v%d.%d.%d.%d) %-15s '%s' %s-%s",
                       marker->cm_step, marker->cm_flags,
                       OBD_OCD_VERSION_MAJOR(marker->cm_vers),
                       OBD_OCD_VERSION_MINOR(marker->cm_vers),
                       OBD_OCD_VERSION_PATCH(marker->cm_vers),
                       OBD_OCD_VERSION_FIX(marker->cm_vers),
                       marker->cm_tgtname, marker->cm_comment,
                       createtime, canceltime);
                break;
        }
        case(LCFG_POOL_NEW):{
                printf("pool new ");
                print_1_cfg(lcfg);
                break;
        }
        case(LCFG_POOL_ADD):{
                printf("pool add ");
                print_1_cfg(lcfg);
                break;
        }
        case(LCFG_POOL_REM):{
                printf("pool remove ");
                print_1_cfg(lcfg);
                break;
        }
        case(LCFG_POOL_DEL):{
                printf("pool destroy ");
                print_1_cfg(lcfg);
                break;
        }
        default:
                printf("unsupported cmd_code = %x\n",cmd);
        }
        printf("\n");
        return;
}

void print_records(struct llog_rec_hdr **recs, int rec_number)
{
        __u32 lopt;
        int i, skip = 0;
        
        for(i = 0; i < rec_number; i++) {
                printf("#%.2d (%.3d)", le32_to_cpu(recs[i]->lrh_index),
                       le32_to_cpu(recs[i]->lrh_len));

                lopt = le32_to_cpu(recs[i]->lrh_type);

                if (recs[i]->padding == CANCELLED) 
                        printf("NOT SET ");
            
                if (lopt == OBD_CFG_REC) {
                        struct lustre_cfg *lcfg;
                        lcfg = (struct lustre_cfg *)((char*)(recs[i]) +
                                                     sizeof(struct llog_rec_hdr));
                        print_lustre_cfg(lcfg, &skip);
                } else if (lopt == LLOG_PAD_MAGIC) {
                        printf("padding\n");
                } else
                        printf("unknown type %x\n", lopt);

        }
}<|MERGE_RESOLUTION|>--- conflicted
+++ resolved
@@ -355,11 +355,8 @@
         case(LCFG_MARKER):{
                 struct cfg_marker *marker = lustre_cfg_buf(lcfg, 1);
                 char createtime[26], canceltime[26] = "";
-<<<<<<< HEAD
-=======
                 time_t time_tmp;
 
->>>>>>> 03b71240
                 if (marker->cm_flags & CM_SKIP) {
                         if (marker->cm_flags & CM_START) {
                                 printf("SKIP START ");
@@ -412,26 +409,6 @@
                        createtime, canceltime);
                 break;
         }
-        case(LCFG_POOL_NEW):{
-                printf("pool new ");
-                print_1_cfg(lcfg);
-                break;
-        }
-        case(LCFG_POOL_ADD):{
-                printf("pool add ");
-                print_1_cfg(lcfg);
-                break;
-        }
-        case(LCFG_POOL_REM):{
-                printf("pool remove ");
-                print_1_cfg(lcfg);
-                break;
-        }
-        case(LCFG_POOL_DEL):{
-                printf("pool destroy ");
-                print_1_cfg(lcfg);
-                break;
-        }
         default:
                 printf("unsupported cmd_code = %x\n",cmd);
         }
