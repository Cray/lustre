--- conflicted
+++ resolved
@@ -355,11 +355,8 @@
         case(LCFG_MARKER):{
                 struct cfg_marker *marker = lustre_cfg_buf(lcfg, 1);
                 char createtime[26], canceltime[26] = "";
-<<<<<<< HEAD
-=======
                 time_t time_tmp;
 
->>>>>>> 7df8d1be
                 if (marker->cm_flags & CM_SKIP) {
                         if (marker->cm_flags & CM_START) {
                                 printf("SKIP START ");
