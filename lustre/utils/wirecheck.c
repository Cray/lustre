/* -*- mode: c; c-basic-offset: 8; indent-tabs-mode: nil; -*-
 * vim:expandtab:shiftwidth=8:tabstop=8:
 *
 * GPL HEADER START
 *
 * DO NOT ALTER OR REMOVE COPYRIGHT NOTICES OR THIS FILE HEADER.
 *
 * This program is free software; you can redistribute it and/or modify
 * it under the terms of the GNU General Public License version 2 only,
 * as published by the Free Software Foundation.
 *
 * This program is distributed in the hope that it will be useful, but
 * WITHOUT ANY WARRANTY; without even the implied warranty of
 * MERCHANTABILITY or FITNESS FOR A PARTICULAR PURPOSE.  See the GNU
 * General Public License version 2 for more details (a copy is included
 * in the LICENSE file that accompanied this code).
 *
 * You should have received a copy of the GNU General Public License
 * version 2 along with this program; If not, see
 * http://www.sun.com/software/products/lustre/docs/GPLv2.pdf
 *
 * Please contact Sun Microsystems, Inc., 4150 Network Circle, Santa Clara,
 * CA 95054 USA or visit www.sun.com if you need additional information or
 * have any questions.
 *
 * GPL HEADER END
 */
/*
 * Copyright  2008 Sun Microsystems, Inc. All rights reserved
 * Use is subject to license terms.
 */
/*
 * This file is part of Lustre, http://www.lustre.org/
 * Lustre is a trademark of Sun Microsystems, Inc.
 */

#include <stdio.h>
#include <sys/types.h>
#include <sys/wait.h>
#include <liblustre.h>
#include <lustre_lib.h>
#include <lustre/lustre_idl.h>
#include <lustre_disk.h>

#define BLANK_LINE()                                            \
do {                                                            \
        printf("\n");                                           \
} while(0)

#define COMMENT(c)                                              \
do {                                                            \
        printf("        /* "c" */\n");                          \
} while(0)

#define STRINGIFY(a) #a


#define CHECK_CDEFINE(a)                                        \
        printf("        CLASSERT("#a" == "STRINGIFY(a) ");\n")

#define CHECK_CVALUE(a)                                         \
        printf("        CLASSERT("#a" == %lld);\n", (long long)a)

#define CHECK_DEFINE(a)                                         \
do {                                                            \
        printf("        LASSERTF("#a" == "STRINGIFY(a)          \
               ",\" found %%lld\\n\",\n                 "       \
               "(long long)"#a");\n");   \
} while(0)

#define CHECK_VALUE(a)                                          \
do {                                                            \
        printf("        LASSERTF("#a                            \
               " == %lld, \" found %%lld\\n\",\n                 "\
               "(long long)"#a");\n", (long long)a);            \
} while(0)

#define CHECK_VALUE_64(a)                                       \
do {                                                            \
        printf("        LASSERTF("#a                            \
               " == %lldULL, \" found %%lld\\n\",\n                 "\
               "(long long)"#a");\n", (long long)a);            \
} while(0)

#define CHECK_MEMBER_OFFSET(s,m)                                \
do {                                                            \
        CHECK_VALUE((int)offsetof(struct s, m));                \
} while(0)

#define CHECK_MEMBER_OFFSET_TYPEDEF(s,m)                        \
do {                                                            \
        CHECK_VALUE((int)offsetof(s, m));                       \
} while(0)

#define CHECK_MEMBER_SIZEOF(s,m)                                \
do {                                                            \
        CHECK_VALUE((int)sizeof(((struct s *)0)->m));           \
} while(0)

#define CHECK_MEMBER_SIZEOF_TYPEDEF(s,m)                        \
do {                                                            \
        CHECK_VALUE((int)sizeof(((s *)0)->m));                  \
} while(0)

#define CHECK_MEMBER(s,m)                                       \
do {                                                            \
        CHECK_MEMBER_OFFSET(s, m);                              \
        CHECK_MEMBER_SIZEOF(s, m);                              \
} while(0)

#define CHECK_MEMBER_TYPEDEF(s,m)                               \
do {                                                            \
        CHECK_MEMBER_OFFSET_TYPEDEF(s, m);                      \
        CHECK_MEMBER_SIZEOF_TYPEDEF(s, m);                      \
} while(0)

#define CHECK_STRUCT(s)                                         \
do {                                                            \
        COMMENT("Checks for struct "#s);                        \
                CHECK_VALUE((int)sizeof(struct s));             \
} while(0)

#define CHECK_STRUCT_TYPEDEF(s)                                 \
do {                                                            \
        COMMENT("Checks for type "#s);                          \
                CHECK_VALUE((int)sizeof(s));                    \
} while(0)

static void
check_lustre_handle(void)
{
        BLANK_LINE();
        CHECK_STRUCT(lustre_handle);
        CHECK_MEMBER(lustre_handle, cookie);
}

void
check_lustre_msg_v1(void)
{
        BLANK_LINE();
        CHECK_STRUCT(lustre_msg_v1);
        CHECK_MEMBER(lustre_msg_v1, lm_handle);
        CHECK_MEMBER(lustre_msg_v1, lm_magic);
        CHECK_MEMBER(lustre_msg_v1, lm_type);
        CHECK_MEMBER(lustre_msg_v1, lm_version);
        CHECK_MEMBER(lustre_msg_v1, lm_opc);
        CHECK_MEMBER(lustre_msg_v1, lm_last_xid);
        CHECK_MEMBER(lustre_msg_v1, lm_last_committed);
        CHECK_MEMBER(lustre_msg_v1, lm_transno);
        CHECK_MEMBER(lustre_msg_v1, lm_status);
        CHECK_MEMBER(lustre_msg_v1, lm_flags);
        CHECK_MEMBER(lustre_msg_v1, lm_conn_cnt);
        CHECK_MEMBER(lustre_msg_v1, lm_bufcount);
        CHECK_MEMBER(lustre_msg_v1, lm_buflens[0]);
}

void
check_lustre_msg_v2(void)
{
        BLANK_LINE();
        CHECK_STRUCT(lustre_msg_v2);
        CHECK_MEMBER(lustre_msg_v2, lm_bufcount);
        CHECK_MEMBER(lustre_msg_v2, lm_secflvr);
        CHECK_MEMBER(lustre_msg_v2, lm_magic);
        CHECK_MEMBER(lustre_msg_v2, lm_repsize);
        CHECK_MEMBER(lustre_msg_v2, lm_cksum);
        CHECK_MEMBER(lustre_msg_v2, lm_flags);
        CHECK_MEMBER(lustre_msg_v2, lm_padding_2);
        CHECK_MEMBER(lustre_msg_v2, lm_padding_3);
        CHECK_MEMBER(lustre_msg_v2, lm_buflens[0]);
}

void
check_ptlrpc_body(void)
{
        BLANK_LINE();
        CHECK_STRUCT(ptlrpc_body);
        CHECK_MEMBER(ptlrpc_body, pb_handle);
        CHECK_MEMBER(ptlrpc_body, pb_type);
        CHECK_MEMBER(ptlrpc_body, pb_version);
        CHECK_MEMBER(ptlrpc_body, pb_opc);
        CHECK_MEMBER(ptlrpc_body, pb_status);
        CHECK_MEMBER(ptlrpc_body, pb_last_xid);
        CHECK_MEMBER(ptlrpc_body, pb_last_seen);
        CHECK_MEMBER(ptlrpc_body, pb_last_committed);
        CHECK_MEMBER(ptlrpc_body, pb_transno);
        CHECK_MEMBER(ptlrpc_body, pb_flags);
        CHECK_MEMBER(ptlrpc_body, pb_op_flags);
        CHECK_MEMBER(ptlrpc_body, pb_conn_cnt);
        CHECK_MEMBER(ptlrpc_body, pb_timeout);
        CHECK_MEMBER(ptlrpc_body, pb_service_time);
        CHECK_MEMBER(ptlrpc_body, pb_slv);
        CHECK_MEMBER(ptlrpc_body, pb_limit);
        CHECK_MEMBER(ptlrpc_body, pb_pre_versions);
        CHECK_MEMBER(ptlrpc_body, pb_padding);
}

static void check_obd_connect_data(void)
{
        BLANK_LINE();
        CHECK_STRUCT(obd_connect_data);
        CHECK_MEMBER(obd_connect_data, ocd_connect_flags);
        CHECK_MEMBER(obd_connect_data, ocd_version);
        CHECK_MEMBER(obd_connect_data, ocd_grant);
        CHECK_MEMBER(obd_connect_data, ocd_index);
        CHECK_MEMBER(obd_connect_data, ocd_brw_size);
        CHECK_MEMBER(obd_connect_data, ocd_ibits_known);
        CHECK_MEMBER(obd_connect_data, ocd_nllu);
        CHECK_MEMBER(obd_connect_data, ocd_nllg);
        CHECK_MEMBER(obd_connect_data, ocd_transno);
        CHECK_MEMBER(obd_connect_data, ocd_group);
        CHECK_MEMBER(obd_connect_data, ocd_cksum_types);
        CHECK_MEMBER(obd_connect_data, padding1);
        CHECK_MEMBER(obd_connect_data, padding2);

        CHECK_CDEFINE(OBD_CONNECT_RDONLY);
        CHECK_CDEFINE(OBD_CONNECT_INDEX);
        CHECK_CDEFINE(OBD_CONNECT_GRANT);
        CHECK_CDEFINE(OBD_CONNECT_SRVLOCK);
        CHECK_CDEFINE(OBD_CONNECT_VERSION);
        CHECK_CDEFINE(OBD_CONNECT_REQPORTAL);
        CHECK_CDEFINE(OBD_CONNECT_ACL);
        CHECK_CDEFINE(OBD_CONNECT_XATTR);
        CHECK_CDEFINE(OBD_CONNECT_CROW);
        CHECK_CDEFINE(OBD_CONNECT_TRUNCLOCK);
        CHECK_CDEFINE(OBD_CONNECT_TRANSNO);
        CHECK_CDEFINE(OBD_CONNECT_IBITS);
        CHECK_CDEFINE(OBD_CONNECT_JOIN);
        CHECK_CDEFINE(OBD_CONNECT_ATTRFID);
        CHECK_CDEFINE(OBD_CONNECT_NODEVOH);
        CHECK_CDEFINE(OBD_CONNECT_LCL_CLIENT);
        CHECK_CDEFINE(OBD_CONNECT_RMT_CLIENT);
        CHECK_CDEFINE(OBD_CONNECT_BRW_SIZE);
        CHECK_CDEFINE(OBD_CONNECT_QUOTA64);
        CHECK_CDEFINE(OBD_CONNECT_MDS_CAPA);
        CHECK_CDEFINE(OBD_CONNECT_OSS_CAPA);
        CHECK_CDEFINE(OBD_CONNECT_CANCELSET);
        CHECK_CDEFINE(OBD_CONNECT_SOM);
        CHECK_CDEFINE(OBD_CONNECT_AT);
        CHECK_CDEFINE(OBD_CONNECT_LRU_RESIZE);
        CHECK_CDEFINE(OBD_CONNECT_MDS_MDS);
        CHECK_CDEFINE(OBD_CONNECT_REAL);
<<<<<<< HEAD
        CHECK_CDEFINE(OBD_CONNECT_FID);
        CHECK_CDEFINE(OBD_CONNECT_CKSUM);
        CHECK_CDEFINE(OBD_CONNECT_VBR);
=======
        CHECK_CDEFINE(OBD_CONNECT_CKSUM);
>>>>>>> 03b71240
}

static void
check_obdo(void)
{
        BLANK_LINE();
        CHECK_STRUCT(obdo);
        CHECK_MEMBER(obdo, o_valid);
        CHECK_MEMBER(obdo, o_id);
        CHECK_MEMBER(obdo, o_gr);
        CHECK_MEMBER(obdo, o_fid);
        CHECK_MEMBER(obdo, o_size);
        CHECK_MEMBER(obdo, o_mtime);
        CHECK_MEMBER(obdo, o_atime);
        CHECK_MEMBER(obdo, o_ctime);
        CHECK_MEMBER(obdo, o_blocks);
        CHECK_MEMBER(obdo, o_grant);
        CHECK_MEMBER(obdo, o_blksize);
        CHECK_MEMBER(obdo, o_mode);
        CHECK_MEMBER(obdo, o_uid);
        CHECK_MEMBER(obdo, o_gid);
        CHECK_MEMBER(obdo, o_flags);
        CHECK_MEMBER(obdo, o_nlink);
        CHECK_MEMBER(obdo, o_generation);
        CHECK_MEMBER(obdo, o_misc);
        CHECK_MEMBER(obdo, o_easize);
        CHECK_MEMBER(obdo, o_mds);
        CHECK_MEMBER(obdo, o_stripe_idx);
        CHECK_MEMBER(obdo, o_padding_1);
        CHECK_MEMBER(obdo, o_handle);
        CHECK_MEMBER(obdo, o_lcookie);
        CHECK_MEMBER(obdo, o_padding_2);
        CHECK_MEMBER(obdo, o_padding_3);
        CHECK_MEMBER(obdo, o_padding_4);
        CHECK_MEMBER(obdo, o_padding_5);
        CHECK_MEMBER(obdo, o_padding_6);

        CHECK_CDEFINE(OBD_MD_FLID);
        CHECK_CDEFINE(OBD_MD_FLATIME);
        CHECK_CDEFINE(OBD_MD_FLMTIME);
        CHECK_CDEFINE(OBD_MD_FLCTIME);
        CHECK_CDEFINE(OBD_MD_FLSIZE);
        CHECK_CDEFINE(OBD_MD_FLBLOCKS);
        CHECK_CDEFINE(OBD_MD_FLBLKSZ);
        CHECK_CDEFINE(OBD_MD_FLMODE);
        CHECK_CDEFINE(OBD_MD_FLTYPE);
        CHECK_CDEFINE(OBD_MD_FLUID);
        CHECK_CDEFINE(OBD_MD_FLGID);
        CHECK_CDEFINE(OBD_MD_FLFLAGS);
        CHECK_CDEFINE(OBD_MD_FLNLINK);
        CHECK_CDEFINE(OBD_MD_FLGENER);
        CHECK_CDEFINE(OBD_MD_FLRDEV);
        CHECK_CDEFINE(OBD_MD_FLEASIZE);
        CHECK_CDEFINE(OBD_MD_LINKNAME);
        CHECK_CDEFINE(OBD_MD_FLHANDLE);
        CHECK_CDEFINE(OBD_MD_FLCKSUM);
        CHECK_CDEFINE(OBD_MD_FLQOS);
        CHECK_CDEFINE(OBD_MD_FLCOOKIE);
        CHECK_CDEFINE(OBD_MD_FLGROUP);
        CHECK_CDEFINE(OBD_MD_FLFID);
        CHECK_CDEFINE(OBD_MD_FLEPOCH);
        CHECK_CDEFINE(OBD_MD_FLGRANT);
        CHECK_CDEFINE(OBD_MD_FLDIREA);
        CHECK_CDEFINE(OBD_MD_FLUSRQUOTA);
        CHECK_CDEFINE(OBD_MD_FLGRPQUOTA);
        CHECK_CDEFINE(OBD_MD_FLMODEASIZE);
        CHECK_CDEFINE(OBD_MD_MDS);
        CHECK_CDEFINE(OBD_MD_REINT);
        CHECK_CDEFINE(OBD_MD_FLXATTR);
        CHECK_CDEFINE(OBD_MD_FLXATTRLS);
        CHECK_CDEFINE(OBD_MD_FLXATTRRM);
        CHECK_CDEFINE(OBD_MD_FLACL);

        CHECK_CDEFINE(OBD_FL_INLINEDATA);
        CHECK_CDEFINE(OBD_FL_OBDMDEXISTS);
        CHECK_CDEFINE(OBD_FL_DELORPHAN);
        CHECK_CDEFINE(OBD_FL_NORPC);
        CHECK_CDEFINE(OBD_FL_IDONLY);
        CHECK_CDEFINE(OBD_FL_RECREATE_OBJS);
        CHECK_CDEFINE(OBD_FL_DEBUG_CHECK);
        CHECK_CDEFINE(OBD_FL_NO_USRQUOTA);
        CHECK_CDEFINE(OBD_FL_NO_GRPQUOTA);
        CHECK_CDEFINE(OBD_FL_CREATE_CROW);
        CHECK_CDEFINE(OBD_FL_TRUNCLOCK);
        CHECK_CDEFINE(OBD_FL_CKSUM_CRC32);
        CHECK_CDEFINE(OBD_FL_CKSUM_ADLER);
        CHECK_CVALUE(OBD_CKSUM_CRC32);
        CHECK_CVALUE(OBD_CKSUM_ADLER);
}

static void
check_lov_mds_md_v1(void)
{
        BLANK_LINE();
        CHECK_STRUCT(lov_mds_md_v1);
        CHECK_MEMBER(lov_mds_md_v1, lmm_magic);
        CHECK_MEMBER(lov_mds_md_v1, lmm_pattern);
        CHECK_MEMBER(lov_mds_md_v1, lmm_object_id);
        CHECK_MEMBER(lov_mds_md_v1, lmm_object_gr);
        CHECK_MEMBER(lov_mds_md_v1, lmm_stripe_size);
        CHECK_MEMBER(lov_mds_md_v1, lmm_stripe_count);
        CHECK_MEMBER(lov_mds_md_v1, lmm_objects);

        BLANK_LINE();
        CHECK_STRUCT(lov_ost_data_v1);
        CHECK_MEMBER(lov_ost_data_v1, l_object_id);
        CHECK_MEMBER(lov_ost_data_v1, l_object_gr);
        CHECK_MEMBER(lov_ost_data_v1, l_ost_gen);
        CHECK_MEMBER(lov_ost_data_v1, l_ost_idx);

        CHECK_CDEFINE(LOV_MAGIC_V1);
        CHECK_CDEFINE(LOV_MAGIC_JOIN);

        CHECK_VALUE(LOV_PATTERN_RAID0);
        CHECK_VALUE(LOV_PATTERN_RAID1);
}

static void
check_lov_mds_md_join(void)
{
        BLANK_LINE();
        CHECK_STRUCT(lov_mds_md_join);
        CHECK_MEMBER(lov_mds_md_join, lmmj_md);
        CHECK_MEMBER(lov_mds_md_join, lmmj_array_id);
        CHECK_MEMBER(lov_mds_md_join, lmmj_extent_count);
}

static void
check_lov_mds_md_v3(void)
{
        BLANK_LINE();
        CHECK_STRUCT(lov_mds_md_v3);
        CHECK_MEMBER(lov_mds_md_v3, lmm_magic);
        CHECK_MEMBER(lov_mds_md_v3, lmm_pattern);
        CHECK_MEMBER(lov_mds_md_v3, lmm_object_id);
        CHECK_MEMBER(lov_mds_md_v3, lmm_object_gr);
        CHECK_MEMBER(lov_mds_md_v3, lmm_stripe_size);
        CHECK_MEMBER(lov_mds_md_v3, lmm_stripe_count);
        CHECK_MEMBER(lov_mds_md_v3, lmm_pool_name);
        CHECK_MEMBER(lov_mds_md_v3, lmm_objects);

        BLANK_LINE();
        CHECK_STRUCT(lov_ost_data_v1);
        CHECK_MEMBER(lov_ost_data_v1, l_object_id);
        CHECK_MEMBER(lov_ost_data_v1, l_object_gr);
        CHECK_MEMBER(lov_ost_data_v1, l_ost_gen);
        CHECK_MEMBER(lov_ost_data_v1, l_ost_idx);

        CHECK_CDEFINE(LOV_MAGIC_V3);

        CHECK_VALUE(LOV_PATTERN_RAID0);
        CHECK_VALUE(LOV_PATTERN_RAID1);
}

static void
check_obd_statfs(void)
{
        BLANK_LINE();
        CHECK_STRUCT(obd_statfs);
        CHECK_MEMBER(obd_statfs, os_type);
        CHECK_MEMBER(obd_statfs, os_blocks);
        CHECK_MEMBER(obd_statfs, os_bfree);
        CHECK_MEMBER(obd_statfs, os_bavail);
        CHECK_MEMBER(obd_statfs, os_ffree);
        CHECK_MEMBER(obd_statfs, os_fsid);
        CHECK_MEMBER(obd_statfs, os_bsize);
        CHECK_MEMBER(obd_statfs, os_namelen);
        CHECK_MEMBER(obd_statfs, os_state);
        CHECK_MEMBER(obd_statfs, os_spare1);
        CHECK_MEMBER(obd_statfs, os_spare2);
        CHECK_MEMBER(obd_statfs, os_spare3);
        CHECK_MEMBER(obd_statfs, os_spare4);
        CHECK_MEMBER(obd_statfs, os_spare5);
        CHECK_MEMBER(obd_statfs, os_spare6);
        CHECK_MEMBER(obd_statfs, os_spare7);
        CHECK_MEMBER(obd_statfs, os_spare8);
        CHECK_MEMBER(obd_statfs, os_spare9);
}

static void
check_obd_ioobj(void)
{
        BLANK_LINE();
        CHECK_STRUCT(obd_ioobj);
        CHECK_MEMBER(obd_ioobj, ioo_id);
        CHECK_MEMBER(obd_ioobj, ioo_gr);
        CHECK_MEMBER(obd_ioobj, ioo_type);
        CHECK_MEMBER(obd_ioobj, ioo_bufcnt);
}

static void
check_obd_quotactl(void)
{
        BLANK_LINE();
        CHECK_STRUCT(obd_quotactl);
        CHECK_MEMBER(obd_quotactl, qc_cmd);
        CHECK_MEMBER(obd_quotactl, qc_type);
        CHECK_MEMBER(obd_quotactl, qc_id);
        CHECK_MEMBER(obd_quotactl, qc_stat);
        CHECK_MEMBER(obd_quotactl, qc_dqinfo);
        CHECK_MEMBER(obd_quotactl, qc_dqblk);

        BLANK_LINE();
        CHECK_STRUCT(obd_dqinfo);
        CHECK_MEMBER(obd_dqinfo, dqi_bgrace);
        CHECK_MEMBER(obd_dqinfo, dqi_igrace);
        CHECK_MEMBER(obd_dqinfo, dqi_flags);
        CHECK_MEMBER(obd_dqinfo, dqi_valid);

        BLANK_LINE();
        CHECK_STRUCT(obd_dqblk);
        CHECK_MEMBER(obd_dqblk, dqb_bhardlimit);
        CHECK_MEMBER(obd_dqblk, dqb_bsoftlimit);
        CHECK_MEMBER(obd_dqblk, dqb_curspace);
        CHECK_MEMBER(obd_dqblk, dqb_ihardlimit);
        CHECK_MEMBER(obd_dqblk, dqb_isoftlimit);
        CHECK_MEMBER(obd_dqblk, dqb_curinodes);
        CHECK_MEMBER(obd_dqblk, dqb_btime);
        CHECK_MEMBER(obd_dqblk, dqb_itime);
        CHECK_MEMBER(obd_dqblk, dqb_valid);
        CHECK_MEMBER(obd_dqblk, padding);

        CHECK_DEFINE(Q_QUOTACHECK);
        CHECK_DEFINE(Q_INITQUOTA);
        CHECK_DEFINE(Q_GETOINFO);
        CHECK_DEFINE(Q_GETOQUOTA);
}

static void
check_niobuf_remote(void)
{
        BLANK_LINE();
        CHECK_STRUCT(niobuf_remote);
        CHECK_MEMBER(niobuf_remote, offset);
        CHECK_MEMBER(niobuf_remote, len);
        CHECK_MEMBER(niobuf_remote, flags);

        CHECK_VALUE(OBD_BRW_READ);
        CHECK_VALUE(OBD_BRW_WRITE);
        CHECK_VALUE(OBD_BRW_SYNC);
        CHECK_VALUE(OBD_BRW_FROM_GRANT);
        CHECK_VALUE(OBD_BRW_NOQUOTA);
}

static void
check_ost_body(void)
{
        BLANK_LINE();
        CHECK_STRUCT(ost_body);
        CHECK_MEMBER(ost_body, oa);
}

static void
check_ll_fid(void)
{
        BLANK_LINE();
        CHECK_STRUCT(ll_fid);
        CHECK_MEMBER(ll_fid, id);
        CHECK_MEMBER(ll_fid, generation);
        CHECK_MEMBER(ll_fid, f_type);
}

static void
check_mds_status_req(void)
{
        BLANK_LINE();
        CHECK_STRUCT(mds_status_req);
        CHECK_MEMBER(mds_status_req, flags);
        CHECK_MEMBER(mds_status_req, repbuf);
}

static void
check_mds_body(void)
{
        BLANK_LINE();
        CHECK_STRUCT(mds_body);
        CHECK_MEMBER(mds_body, fid1);
        CHECK_MEMBER(mds_body, fid2);
        CHECK_MEMBER(mds_body, handle);
        CHECK_MEMBER(mds_body, size);
        CHECK_MEMBER(mds_body, blocks);
        CHECK_MEMBER(mds_body, io_epoch);
        CHECK_MEMBER(mds_body, ino);
        CHECK_MEMBER(mds_body, valid);
        CHECK_MEMBER(mds_body, fsuid);
        CHECK_MEMBER(mds_body, fsgid);
        CHECK_MEMBER(mds_body, capability);
        CHECK_MEMBER(mds_body, mode);
        CHECK_MEMBER(mds_body, uid);
        CHECK_MEMBER(mds_body, gid);
        CHECK_MEMBER(mds_body, mtime);
        CHECK_MEMBER(mds_body, ctime);
        CHECK_MEMBER(mds_body, atime);
        CHECK_MEMBER(mds_body, flags);
        CHECK_MEMBER(mds_body, rdev);
        CHECK_MEMBER(mds_body, nlink);
        CHECK_MEMBER(mds_body, generation);
        CHECK_MEMBER(mds_body, suppgid);
        CHECK_MEMBER(mds_body, eadatasize);
        CHECK_MEMBER(mds_body, aclsize);
        CHECK_MEMBER(mds_body, max_mdsize);
        CHECK_MEMBER(mds_body, max_cookiesize);
        CHECK_MEMBER(mds_body, padding_4);

        CHECK_VALUE(FMODE_READ);
        CHECK_VALUE(FMODE_WRITE);
        CHECK_VALUE(MDS_FMODE_EXEC);

        CHECK_CDEFINE(MDS_OPEN_CREAT);
        CHECK_CDEFINE(MDS_OPEN_EXCL);
        CHECK_CDEFINE(MDS_OPEN_TRUNC);
        CHECK_CDEFINE(MDS_OPEN_APPEND);
        CHECK_CDEFINE(MDS_OPEN_SYNC);
        CHECK_CDEFINE(MDS_OPEN_DIRECTORY);
        CHECK_CDEFINE(MDS_OPEN_DELAY_CREATE);
        CHECK_CDEFINE(MDS_OPEN_OWNEROVERRIDE);
        CHECK_CDEFINE(MDS_OPEN_JOIN_FILE);
        CHECK_CDEFINE(MDS_OPEN_HAS_EA);
        CHECK_CDEFINE(MDS_OPEN_HAS_OBJS);

        /* these should be identical to their EXT3_*_FL counterparts, and
         * are redefined only to avoid dragging in ext3_fs.h */
        CHECK_CDEFINE(MDS_SYNC_FL);
        CHECK_CDEFINE(MDS_IMMUTABLE_FL);
        CHECK_CDEFINE(MDS_APPEND_FL);
        CHECK_CDEFINE(MDS_NOATIME_FL);
        CHECK_CDEFINE(MDS_DIRSYNC_FL);
        CHECK_CDEFINE(MDS_BFLAG_EXT_FLAGS);

        CHECK_CDEFINE(MDS_INODELOCK_LOOKUP);
        CHECK_CDEFINE(MDS_INODELOCK_UPDATE);
        CHECK_CDEFINE(MDS_INODELOCK_OPEN);
}

static void
check_mds_rec_setattr(void)
{
        BLANK_LINE();
        CHECK_STRUCT(mds_rec_setattr);
        CHECK_MEMBER(mds_rec_setattr, sa_opcode);
        CHECK_MEMBER(mds_rec_setattr, sa_fsuid);
        CHECK_MEMBER(mds_rec_setattr, sa_fsgid);
        CHECK_MEMBER(mds_rec_setattr, sa_cap);
        CHECK_MEMBER(mds_rec_setattr, sa_suppgid);
        CHECK_MEMBER(mds_rec_setattr, sa_mode);
        CHECK_MEMBER(mds_rec_setattr, sa_fid);
        CHECK_MEMBER(mds_rec_setattr, sa_valid);
        CHECK_MEMBER(mds_rec_setattr, sa_size);
        CHECK_MEMBER(mds_rec_setattr, sa_mtime);
        CHECK_MEMBER(mds_rec_setattr, sa_atime);
        CHECK_MEMBER(mds_rec_setattr, sa_ctime);
        CHECK_MEMBER(mds_rec_setattr, sa_uid);
        CHECK_MEMBER(mds_rec_setattr, sa_gid);
        CHECK_MEMBER(mds_rec_setattr, sa_attr_flags);
        CHECK_CDEFINE(MDS_ATTR_MODE);
        CHECK_CDEFINE(MDS_ATTR_UID);
        CHECK_CDEFINE(MDS_ATTR_GID);
        CHECK_CDEFINE(MDS_ATTR_SIZE);
        CHECK_CDEFINE(MDS_ATTR_ATIME);
        CHECK_CDEFINE(MDS_ATTR_MTIME);
        CHECK_CDEFINE(MDS_ATTR_CTIME);
        CHECK_CDEFINE(MDS_ATTR_ATIME_SET);
        CHECK_CDEFINE(MDS_ATTR_MTIME_SET);
        CHECK_CDEFINE(MDS_ATTR_FORCE);
        CHECK_CDEFINE(MDS_ATTR_ATTR_FLAG);
        CHECK_CDEFINE(MDS_ATTR_KILL_SUID);
        CHECK_CDEFINE(MDS_ATTR_KILL_SGID);
        CHECK_CDEFINE(MDS_ATTR_CTIME_SET);
        CHECK_CDEFINE(MDS_ATTR_FROM_OPEN);
}

static void
check_mds_rec_create(void)
{
        BLANK_LINE();
        CHECK_STRUCT(mds_rec_create);
        CHECK_MEMBER(mds_rec_create, cr_opcode);
        CHECK_MEMBER(mds_rec_create, cr_fsuid);
        CHECK_MEMBER(mds_rec_create, cr_fsgid);
        CHECK_MEMBER(mds_rec_create, cr_cap);
        CHECK_MEMBER(mds_rec_create, cr_flags);
        CHECK_MEMBER(mds_rec_create, cr_mode);
        CHECK_MEMBER(mds_rec_create, cr_fid);
        CHECK_MEMBER(mds_rec_create, cr_replayfid);
        CHECK_MEMBER(mds_rec_create, cr_time);
        CHECK_MEMBER(mds_rec_create, cr_rdev);
        CHECK_MEMBER(mds_rec_create, cr_suppgid);
}

static void
check_mds_rec_link(void)
{
        BLANK_LINE();
        CHECK_STRUCT(mds_rec_link);
        CHECK_MEMBER(mds_rec_link, lk_opcode);
        CHECK_MEMBER(mds_rec_link, lk_fsuid);
        CHECK_MEMBER(mds_rec_link, lk_fsgid);
        CHECK_MEMBER(mds_rec_link, lk_cap);
        CHECK_MEMBER(mds_rec_link, lk_suppgid1);
        CHECK_MEMBER(mds_rec_link, lk_suppgid2);
        CHECK_MEMBER(mds_rec_link, lk_fid1);
        CHECK_MEMBER(mds_rec_link, lk_fid2);
        CHECK_MEMBER(mds_rec_link, lk_time);
}

static void
check_mds_rec_unlink(void)
{
        BLANK_LINE();
        CHECK_STRUCT(mds_rec_unlink);
        CHECK_MEMBER(mds_rec_unlink, ul_opcode);
        CHECK_MEMBER(mds_rec_unlink, ul_fsuid);
        CHECK_MEMBER(mds_rec_unlink, ul_fsgid);
        CHECK_MEMBER(mds_rec_unlink, ul_cap);
        CHECK_MEMBER(mds_rec_unlink, ul_suppgid);
        CHECK_MEMBER(mds_rec_unlink, ul_mode);
        CHECK_MEMBER(mds_rec_unlink, ul_fid1);
        CHECK_MEMBER(mds_rec_unlink, ul_fid2);
        CHECK_MEMBER(mds_rec_unlink, ul_time);
}

static void
check_mds_rec_rename(void)
{
        BLANK_LINE();
        CHECK_STRUCT(mds_rec_rename);
        CHECK_MEMBER(mds_rec_rename, rn_opcode);
        CHECK_MEMBER(mds_rec_rename, rn_fsuid);
        CHECK_MEMBER(mds_rec_rename, rn_fsgid);
        CHECK_MEMBER(mds_rec_rename, rn_cap);
        CHECK_MEMBER(mds_rec_rename, rn_suppgid1);
        CHECK_MEMBER(mds_rec_rename, rn_suppgid2);
        CHECK_MEMBER(mds_rec_rename, rn_fid1);
        CHECK_MEMBER(mds_rec_rename, rn_fid2);
        CHECK_MEMBER(mds_rec_rename, rn_time);
}

static void
check_mds_rec_join(void)
{
        BLANK_LINE();
        CHECK_STRUCT(mds_rec_join);
        CHECK_MEMBER(mds_rec_join, jr_fid);
        CHECK_MEMBER(mds_rec_join, jr_headsize);
}

static void
check_lov_desc(void)
{
        BLANK_LINE();
        CHECK_STRUCT(lov_desc);
        CHECK_MEMBER(lov_desc, ld_tgt_count);
        CHECK_MEMBER(lov_desc, ld_active_tgt_count);
        CHECK_MEMBER(lov_desc, ld_default_stripe_count);
        CHECK_MEMBER(lov_desc, ld_pattern);
        CHECK_MEMBER(lov_desc, ld_default_stripe_size);
        CHECK_MEMBER(lov_desc, ld_default_stripe_offset);
        CHECK_MEMBER(lov_desc, ld_qos_maxage);
        CHECK_MEMBER(lov_desc, ld_padding_1);
        CHECK_MEMBER(lov_desc, ld_padding_2);
        CHECK_MEMBER(lov_desc, ld_uuid);
}

static void
check_ldlm_res_id(void)
{
        BLANK_LINE();
        CHECK_STRUCT(ldlm_res_id);
        CHECK_MEMBER(ldlm_res_id, name[RES_NAME_SIZE]);
}

static void
check_ldlm_extent(void)
{
        BLANK_LINE();
        CHECK_STRUCT(ldlm_extent);
        CHECK_MEMBER(ldlm_extent, start);
        CHECK_MEMBER(ldlm_extent, end);
        CHECK_MEMBER(ldlm_extent, gid);
}

static void
check_ldlm_inodebits(void)
{
        BLANK_LINE();
        CHECK_STRUCT(ldlm_inodebits);
        CHECK_MEMBER(ldlm_inodebits, bits);
}

static void
check_ldlm_flock(void)
{
        BLANK_LINE();
        CHECK_STRUCT(ldlm_flock);
        CHECK_MEMBER(ldlm_flock, start);
        CHECK_MEMBER(ldlm_flock, end);
        CHECK_MEMBER(ldlm_flock, blocking_pid);
        CHECK_MEMBER(ldlm_flock, pid);
}

static void
check_ldlm_intent(void)
{
        BLANK_LINE();
        CHECK_STRUCT(ldlm_intent);
        CHECK_MEMBER(ldlm_intent, opc);
}

static void
check_ldlm_resource_desc(void)
{
        BLANK_LINE();
        CHECK_STRUCT(ldlm_resource_desc);
        CHECK_MEMBER(ldlm_resource_desc, lr_type);
        CHECK_MEMBER(ldlm_resource_desc, lr_padding);
        CHECK_MEMBER(ldlm_resource_desc, lr_name);
}

static void
check_ldlm_lock_desc(void)
{
        BLANK_LINE();
        CHECK_STRUCT(ldlm_lock_desc);
        CHECK_MEMBER(ldlm_lock_desc, l_resource);
        CHECK_MEMBER(ldlm_lock_desc, l_req_mode);
        CHECK_MEMBER(ldlm_lock_desc, l_granted_mode);
        CHECK_MEMBER(ldlm_lock_desc, l_policy_data);
}

static void
check_ldlm_request(void)
{
        BLANK_LINE();
        CHECK_STRUCT(ldlm_request);
        CHECK_MEMBER(ldlm_request, lock_flags);
        CHECK_MEMBER(ldlm_request, lock_count);
        CHECK_MEMBER(ldlm_request, lock_desc);
        CHECK_MEMBER(ldlm_request, lock_handle);
}

static void
check_ldlm_reply(void)
{
        BLANK_LINE();
        CHECK_STRUCT(ldlm_reply);
        CHECK_MEMBER(ldlm_reply, lock_flags);
        CHECK_MEMBER(ldlm_reply, lock_padding);
        CHECK_MEMBER(ldlm_reply, lock_desc);
        CHECK_MEMBER(ldlm_reply, lock_handle);
        CHECK_MEMBER(ldlm_reply, lock_policy_res1);
        CHECK_MEMBER(ldlm_reply, lock_policy_res2);
}

static void
check_ldlm_lvb(void)
{
        BLANK_LINE();
        CHECK_STRUCT(ost_lvb);
        CHECK_MEMBER(ost_lvb, lvb_size);
        CHECK_MEMBER(ost_lvb, lvb_mtime);
        CHECK_MEMBER(ost_lvb, lvb_atime);
        CHECK_MEMBER(ost_lvb, lvb_ctime);
        CHECK_MEMBER(ost_lvb, lvb_blocks);
}

static void
check_cfg_marker(void)
{
        BLANK_LINE();
        CHECK_STRUCT(cfg_marker);
        CHECK_MEMBER(cfg_marker, cm_step);
        CHECK_MEMBER(cfg_marker, cm_flags);
        CHECK_MEMBER(cfg_marker, cm_vers);
        CHECK_MEMBER(cfg_marker, cm_createtime);
        CHECK_MEMBER(cfg_marker, cm_canceltime);
        CHECK_MEMBER(cfg_marker, cm_tgtname);
        CHECK_MEMBER(cfg_marker, cm_comment);
}

static void
check_llog_logid(void)
{
        BLANK_LINE();
        CHECK_STRUCT(llog_logid);
        CHECK_MEMBER(llog_logid, lgl_oid);
        CHECK_MEMBER(llog_logid, lgl_ogr);
        CHECK_MEMBER(llog_logid, lgl_ogen);

        CHECK_CVALUE(OST_SZ_REC);
        CHECK_CVALUE(OST_RAID1_REC);
        CHECK_CVALUE(MDS_UNLINK_REC);
        CHECK_CVALUE(MDS_SETATTR_REC);
        CHECK_CVALUE(OBD_CFG_REC);
        CHECK_CVALUE(PTL_CFG_REC);
        CHECK_CVALUE(LLOG_GEN_REC);
        CHECK_CVALUE(LLOG_JOIN_REC);
        CHECK_CVALUE(LLOG_HDR_MAGIC);
        CHECK_CVALUE(LLOG_LOGID_MAGIC);
}

static void
check_llog_catid(void)
{
        BLANK_LINE();
        CHECK_STRUCT(llog_catid);
        CHECK_MEMBER(llog_catid, lci_logid);
        CHECK_MEMBER(llog_catid, lci_padding1);
        CHECK_MEMBER(llog_catid, lci_padding2);
        CHECK_MEMBER(llog_catid, lci_padding3);
}

static void
check_llog_rec_hdr(void)
{
        BLANK_LINE();
        CHECK_STRUCT(llog_rec_hdr);
        CHECK_MEMBER(llog_rec_hdr, lrh_len);
        CHECK_MEMBER(llog_rec_hdr, lrh_index);
        CHECK_MEMBER(llog_rec_hdr, lrh_type);
        CHECK_MEMBER(llog_rec_hdr, padding);
}

static void
check_llog_rec_tail(void)
{
        BLANK_LINE();
        CHECK_STRUCT(llog_rec_tail);
        CHECK_MEMBER(llog_rec_tail, lrt_len);
        CHECK_MEMBER(llog_rec_tail, lrt_index);
}

static void
check_llog_logid_rec(void)
{
        BLANK_LINE();
        CHECK_STRUCT(llog_logid_rec);
        CHECK_MEMBER(llog_logid_rec, lid_hdr);
        CHECK_MEMBER(llog_logid_rec, lid_id);
        CHECK_MEMBER(llog_logid_rec, padding1);
        CHECK_MEMBER(llog_logid_rec, padding2);
        CHECK_MEMBER(llog_logid_rec, padding3);
        CHECK_MEMBER(llog_logid_rec, padding4);
        CHECK_MEMBER(llog_logid_rec, padding5);
        CHECK_MEMBER(llog_logid_rec, lid_tail);
}

static void
check_llog_create_rec(void)
{
        BLANK_LINE();
        CHECK_STRUCT(llog_create_rec);
        CHECK_MEMBER(llog_create_rec, lcr_hdr);
        CHECK_MEMBER(llog_create_rec, lcr_fid);
        CHECK_MEMBER(llog_create_rec, lcr_oid);
        CHECK_MEMBER(llog_create_rec, lcr_ogen);
        CHECK_MEMBER(llog_create_rec, padding);
}

static void
check_llog_orphan_rec(void)
{
        BLANK_LINE();
        CHECK_STRUCT(llog_orphan_rec);
        CHECK_MEMBER(llog_orphan_rec, lor_hdr);
        CHECK_MEMBER(llog_orphan_rec, lor_oid);
        CHECK_MEMBER(llog_orphan_rec, lor_ogen);
        CHECK_MEMBER(llog_orphan_rec, padding);
        CHECK_MEMBER(llog_orphan_rec, lor_tail);
}

static void
check_llog_unlink_rec(void)
{
        BLANK_LINE();
        CHECK_STRUCT(llog_unlink_rec);
        CHECK_MEMBER(llog_unlink_rec, lur_hdr);
        CHECK_MEMBER(llog_unlink_rec, lur_oid);
        CHECK_MEMBER(llog_unlink_rec, lur_ogen);
        CHECK_MEMBER(llog_unlink_rec, padding);
        CHECK_MEMBER(llog_unlink_rec, lur_tail);
}

static void
check_llog_setattr_rec(void)
{
        BLANK_LINE();
        CHECK_STRUCT(llog_setattr_rec);
        CHECK_MEMBER(llog_setattr_rec, lsr_hdr);
        CHECK_MEMBER(llog_setattr_rec, lsr_oid);
        CHECK_MEMBER(llog_setattr_rec, lsr_ogen);
        CHECK_MEMBER(llog_setattr_rec, lsr_uid);
        CHECK_MEMBER(llog_setattr_rec, lsr_gid);
        CHECK_MEMBER(llog_setattr_rec, padding);
        CHECK_MEMBER(llog_setattr_rec, lsr_tail);
}

static void
check_llog_size_change_rec(void)
{
        BLANK_LINE();
        CHECK_STRUCT(llog_size_change_rec);
        CHECK_MEMBER(llog_size_change_rec, lsc_hdr);
        CHECK_MEMBER(llog_size_change_rec, lsc_fid);
        CHECK_MEMBER(llog_size_change_rec, lsc_io_epoch);
        CHECK_MEMBER(llog_size_change_rec, padding);
        CHECK_MEMBER(llog_size_change_rec, lsc_tail);
}

static void
check_llog_gen(void)
{
        BLANK_LINE();
        CHECK_STRUCT(llog_gen);
        CHECK_MEMBER(llog_gen, mnt_cnt);
        CHECK_MEMBER(llog_gen, conn_cnt);
}

static void
check_llog_gen_rec(void)
{
        BLANK_LINE();
        CHECK_STRUCT(llog_gen_rec);
        CHECK_MEMBER(llog_gen_rec, lgr_hdr);
        CHECK_MEMBER(llog_gen_rec, lgr_gen);
        CHECK_MEMBER(llog_gen_rec, lgr_tail);
}

static void
check_llog_log_hdr(void)
{
        BLANK_LINE();
        CHECK_STRUCT(llog_log_hdr);
        CHECK_MEMBER(llog_log_hdr, llh_hdr);
        CHECK_MEMBER(llog_log_hdr, llh_timestamp);
        CHECK_MEMBER(llog_log_hdr, llh_count);
        CHECK_MEMBER(llog_log_hdr, llh_bitmap_offset);
        CHECK_MEMBER(llog_log_hdr, llh_size);
        CHECK_MEMBER(llog_log_hdr, llh_flags);
        CHECK_MEMBER(llog_log_hdr, llh_cat_idx);
        CHECK_MEMBER(llog_log_hdr, llh_tgtuuid);
        CHECK_MEMBER(llog_log_hdr, llh_reserved);
        CHECK_MEMBER(llog_log_hdr, llh_bitmap);
        CHECK_MEMBER(llog_log_hdr, llh_tail);
}

static void
check_llog_cookie(void)
{
        BLANK_LINE();
        CHECK_STRUCT(llog_cookie);
        CHECK_MEMBER(llog_cookie, lgc_lgl);
        CHECK_MEMBER(llog_cookie, lgc_subsys);
        CHECK_MEMBER(llog_cookie, lgc_index);
        CHECK_MEMBER(llog_cookie, lgc_padding);
}

static void
check_llogd_body(void)
{
        BLANK_LINE();
        CHECK_STRUCT(llogd_body);
        CHECK_MEMBER(llogd_body, lgd_logid);
        CHECK_MEMBER(llogd_body, lgd_ctxt_idx);
        CHECK_MEMBER(llogd_body, lgd_llh_flags);
        CHECK_MEMBER(llogd_body, lgd_index);
        CHECK_MEMBER(llogd_body, lgd_saved_index);
        CHECK_MEMBER(llogd_body, lgd_len);
        CHECK_MEMBER(llogd_body, lgd_cur_offset);

        CHECK_CVALUE(LLOG_ORIGIN_HANDLE_CREATE);
        CHECK_CVALUE(LLOG_ORIGIN_HANDLE_NEXT_BLOCK);
        CHECK_CVALUE(LLOG_ORIGIN_HANDLE_READ_HEADER);
        CHECK_CVALUE(LLOG_ORIGIN_HANDLE_WRITE_REC);
        CHECK_CVALUE(LLOG_ORIGIN_HANDLE_CLOSE);
        CHECK_CVALUE(LLOG_ORIGIN_CONNECT);
        CHECK_CVALUE(LLOG_CATINFO);
        CHECK_CVALUE(LLOG_ORIGIN_HANDLE_PREV_BLOCK);
        CHECK_CVALUE(LLOG_ORIGIN_HANDLE_DESTROY);
}

static void
check_llogd_conn_body(void)
{
        BLANK_LINE();
        CHECK_STRUCT(llogd_conn_body);
        CHECK_MEMBER(llogd_conn_body, lgdc_gen);
        CHECK_MEMBER(llogd_conn_body, lgdc_logid);
        CHECK_MEMBER(llogd_conn_body, lgdc_ctxt_idx);
}

static void
check_mds_extent_desc(void)
{
        BLANK_LINE();
        CHECK_STRUCT(mds_extent_desc);
        CHECK_MEMBER(mds_extent_desc, med_start);
        CHECK_MEMBER(mds_extent_desc, med_len);
        CHECK_MEMBER(mds_extent_desc, med_lmm);
}

static void
check_llog_array_rec(void)
{
        BLANK_LINE();
        CHECK_STRUCT(llog_array_rec);
        CHECK_MEMBER(llog_array_rec, lmr_hdr);
        CHECK_MEMBER(llog_array_rec, lmr_med);
        CHECK_MEMBER(llog_array_rec, lmr_tail);
}

static void
check_qunit_data(void)
{
        BLANK_LINE();
        CHECK_STRUCT(qunit_data);
        CHECK_MEMBER(qunit_data, qd_id);
        CHECK_MEMBER(qunit_data, qd_flags);
        CHECK_MEMBER(qunit_data, qd_count);
        CHECK_MEMBER(qunit_data, qd_qunit);
        CHECK_MEMBER(qunit_data, padding );
<<<<<<< HEAD
=======
}

static void
check_qunit_data_old2(void)
{
        BLANK_LINE();
        CHECK_STRUCT(qunit_data_old2);
        CHECK_MEMBER(qunit_data_old2, qd_id);
        CHECK_MEMBER(qunit_data_old2, qd_flags);
        CHECK_MEMBER(qunit_data_old2, qd_count);
>>>>>>> 03b71240
}

static void
check_qunit_data_old2(void)
{
        BLANK_LINE();
        CHECK_STRUCT(qunit_data_old2);
        CHECK_MEMBER(qunit_data_old2, qd_id);
        CHECK_MEMBER(qunit_data_old2, qd_flags);
        CHECK_MEMBER(qunit_data_old2, qd_count);
}

static void
check_mgs_target_info(void)
{
        BLANK_LINE();
        CHECK_STRUCT(mgs_target_info);
        CHECK_MEMBER(mgs_target_info, mti_lustre_ver);
        CHECK_MEMBER(mgs_target_info, mti_stripe_index);
        CHECK_MEMBER(mgs_target_info, mti_config_ver);
        CHECK_MEMBER(mgs_target_info, mti_flags);
        CHECK_MEMBER(mgs_target_info, mti_nid_count);
        CHECK_MEMBER(mgs_target_info, mti_fsname);
        CHECK_MEMBER(mgs_target_info, mti_svname);
        CHECK_MEMBER(mgs_target_info, mti_uuid);
        CHECK_MEMBER(mgs_target_info, mti_nids);
        CHECK_MEMBER(mgs_target_info, mti_params);
}

static void
check_lustre_disk_data(void)
{
        BLANK_LINE();
        CHECK_STRUCT(lustre_disk_data);
        CHECK_MEMBER(lustre_disk_data, ldd_magic);
        CHECK_MEMBER(lustre_disk_data, ldd_feature_compat);
        CHECK_MEMBER(lustre_disk_data, ldd_feature_rocompat);
        CHECK_MEMBER(lustre_disk_data, ldd_feature_incompat);
        CHECK_MEMBER(lustre_disk_data, ldd_config_ver);
        CHECK_MEMBER(lustre_disk_data, ldd_flags);
        CHECK_MEMBER(lustre_disk_data, ldd_svindex);
        CHECK_MEMBER(lustre_disk_data, ldd_mount_type);
        CHECK_MEMBER(lustre_disk_data, ldd_fsname);
        CHECK_MEMBER(lustre_disk_data, ldd_svname);
        CHECK_MEMBER(lustre_disk_data, ldd_uuid);
        CHECK_MEMBER(lustre_disk_data, ldd_userdata);
        CHECK_MEMBER(lustre_disk_data, ldd_mount_opts);
        CHECK_MEMBER(lustre_disk_data, ldd_params);
}

static void
check_posix_acl_xattr_entry(void)
{
        BLANK_LINE();
        CHECK_STRUCT_TYPEDEF(posix_acl_xattr_entry);
        CHECK_MEMBER_TYPEDEF(posix_acl_xattr_entry, e_tag);
        CHECK_MEMBER_TYPEDEF(posix_acl_xattr_entry, e_perm);
        CHECK_MEMBER_TYPEDEF(posix_acl_xattr_entry, e_id);
}

static void
check_posix_acl_xattr_header(void)
{
        BLANK_LINE();
        CHECK_STRUCT_TYPEDEF(posix_acl_xattr_header);
        CHECK_MEMBER_TYPEDEF(posix_acl_xattr_header, a_version);
        CHECK_MEMBER_TYPEDEF(posix_acl_xattr_header, a_entries);
}

static void
check_quota_adjust_qunit(void)
{
        BLANK_LINE();
        CHECK_STRUCT(quota_adjust_qunit);
        CHECK_MEMBER(quota_adjust_qunit, qaq_flags);
        CHECK_MEMBER(quota_adjust_qunit, qaq_id);
        CHECK_MEMBER(quota_adjust_qunit, qaq_bunit_sz);
        CHECK_MEMBER(quota_adjust_qunit, qaq_iunit_sz);
}

static void
check_ll_user_fiemap(void)
{
        BLANK_LINE();
        CHECK_STRUCT(ll_user_fiemap);
        CHECK_MEMBER(ll_user_fiemap, fm_start);
        CHECK_MEMBER(ll_user_fiemap, fm_length);
        CHECK_MEMBER(ll_user_fiemap, fm_flags);
        CHECK_MEMBER(ll_user_fiemap, fm_mapped_extents);
        CHECK_MEMBER(ll_user_fiemap, fm_extent_count);
        CHECK_MEMBER(ll_user_fiemap, fm_reserved);
        CHECK_MEMBER(ll_user_fiemap, fm_extents);

        CHECK_CDEFINE(FIEMAP_FLAG_SYNC);
        CHECK_CDEFINE(FIEMAP_FLAG_XATTR);
        CHECK_CDEFINE(FIEMAP_FLAG_DEVICE_ORDER);
}

static void
check_ll_fiemap_extent(void)
{
        BLANK_LINE();
        CHECK_STRUCT(ll_fiemap_extent);
        CHECK_MEMBER(ll_fiemap_extent, fe_logical);
        CHECK_MEMBER(ll_fiemap_extent, fe_physical);
        CHECK_MEMBER(ll_fiemap_extent, fe_length);
        CHECK_MEMBER(ll_fiemap_extent, fe_flags);
        CHECK_MEMBER(ll_fiemap_extent, fe_device);

        CHECK_CDEFINE(FIEMAP_EXTENT_LAST);
        CHECK_CDEFINE(FIEMAP_EXTENT_UNKNOWN);
        CHECK_CDEFINE(FIEMAP_EXTENT_DELALLOC);
        CHECK_CDEFINE(FIEMAP_EXTENT_NO_DIRECT);
        CHECK_CDEFINE(FIEMAP_EXTENT_SECONDARY);
        CHECK_CDEFINE(FIEMAP_EXTENT_NET);
        CHECK_CDEFINE(FIEMAP_EXTENT_DATA_COMPRESSED);
        CHECK_CDEFINE(FIEMAP_EXTENT_DATA_ENCRYPTED);
        CHECK_CDEFINE(FIEMAP_EXTENT_NOT_ALIGNED);
        CHECK_CDEFINE(FIEMAP_EXTENT_DATA_INLINE);
        CHECK_CDEFINE(FIEMAP_EXTENT_DATA_TAIL);
        CHECK_CDEFINE(FIEMAP_EXTENT_UNWRITTEN);
        CHECK_CDEFINE(FIEMAP_EXTENT_MERGED);
}

static void
system_string (char *cmdline, char *str, int len)
{
        int   fds[2];
        int   rc;
        pid_t pid;

        rc = pipe(fds);
        if (rc != 0)
                abort();

        pid = fork();
        if (pid == 0) {
                /* child */
                int   fd = fileno(stdout);

                rc = dup2(fds[1], fd);
                if (rc != fd)
                        abort();

                exit(system(cmdline));
                /* notreached */
        } else if ((int)pid < 0) {
                abort();
        } else {
                FILE *f = fdopen(fds[0], "r");

                if (f == NULL)
                        abort();

                close(fds[1]);

                if (fgets(str, len, f) == NULL)
                        abort();

                if (waitpid(pid, &rc, 0) != pid)
                        abort();

                if (!WIFEXITED(rc) || WEXITSTATUS(rc) != 0)
                        abort();

                if (strnlen(str, len) == len)
                        str[len - 1] = 0;

                if (str[strlen(str) - 1] == '\n')
                        str[strlen(str) - 1] = 0;

                fclose(f);
        }
}

int
main(int argc, char **argv)
{
        char unameinfo[80];
        char gccinfo[80];

        system_string("uname -a", unameinfo, sizeof(unameinfo));
        system_string(CC " -v 2>&1 | tail -1", gccinfo, sizeof(gccinfo));

        printf ("void lustre_assert_wire_constants(void)\n"
                "{\n"
                "        /* Wire protocol assertions generated by 'wirecheck'\n"
                "         * (make -C lustre/utils newwiretest)\n"
                "         * running on %s\n"
                "         * with %s */\n"
                "\n", unameinfo, gccinfo);

        BLANK_LINE ();

        COMMENT("Constants...");
        CHECK_DEFINE(LUSTRE_MSG_MAGIC_V1);
        CHECK_DEFINE(LUSTRE_MSG_MAGIC_V2);
        CHECK_DEFINE(PTLRPC_MSG_VERSION);
        CHECK_VALUE(MSGHDR_AT_SUPPORT);

        CHECK_VALUE(PTL_RPC_MSG_REQUEST);
        CHECK_VALUE(PTL_RPC_MSG_ERR);
        CHECK_VALUE(PTL_RPC_MSG_REPLY);

        CHECK_VALUE(MSG_LAST_REPLAY);
        CHECK_VALUE(MSG_RESENT);
        CHECK_VALUE(MSG_REPLAY);

        CHECK_VALUE(MSG_CONNECT_RECOVERING);
        CHECK_VALUE(MSG_CONNECT_RECONNECT);
        CHECK_VALUE(MSG_CONNECT_REPLAYABLE);

        CHECK_VALUE(OST_REPLY);
        CHECK_VALUE(OST_GETATTR);
        CHECK_VALUE(OST_SETATTR);
        CHECK_VALUE(OST_READ);
        CHECK_VALUE(OST_WRITE);
        CHECK_VALUE(OST_CREATE);
        CHECK_VALUE(OST_DESTROY);
        CHECK_VALUE(OST_GET_INFO);
        CHECK_VALUE(OST_CONNECT);
        CHECK_VALUE(OST_DISCONNECT);
        CHECK_VALUE(OST_PUNCH);
        CHECK_VALUE(OST_OPEN);
        CHECK_VALUE(OST_CLOSE);
        CHECK_VALUE(OST_STATFS);
        CHECK_VALUE(OST_SYNC);
        CHECK_VALUE(OST_QUOTACHECK);
        CHECK_VALUE(OST_QUOTACTL);
        CHECK_VALUE(OST_QUOTA_ADJUST_QUNIT);
        CHECK_VALUE(OST_LAST_OPC);

        CHECK_DEFINE(OBD_OBJECT_EOF);

        CHECK_VALUE(MDS_GETATTR);
        CHECK_VALUE(MDS_GETATTR_NAME);
        CHECK_VALUE(MDS_CLOSE);
        CHECK_VALUE(MDS_REINT);
        CHECK_VALUE(MDS_READPAGE);
        CHECK_VALUE(MDS_CONNECT);
        CHECK_VALUE(MDS_DISCONNECT);
        CHECK_VALUE(MDS_GETSTATUS);
        CHECK_VALUE(MDS_STATFS);
        CHECK_VALUE(MDS_PIN);
        CHECK_VALUE(MDS_UNPIN);
        CHECK_VALUE(MDS_SYNC);
        CHECK_VALUE(MDS_DONE_WRITING);
        CHECK_VALUE(MDS_SET_INFO);
        CHECK_VALUE(MDS_QUOTACHECK);
        CHECK_VALUE(MDS_QUOTACTL);
        CHECK_VALUE(MDS_LAST_OPC);

        CHECK_VALUE(REINT_SETATTR);
        CHECK_VALUE(REINT_CREATE);
        CHECK_VALUE(REINT_LINK);
        CHECK_VALUE(REINT_UNLINK);
        CHECK_VALUE(REINT_RENAME);
        CHECK_VALUE(REINT_OPEN);
        CHECK_VALUE(REINT_SETXATTR);
        CHECK_VALUE(REINT_MAX);

        CHECK_VALUE(MGS_CONNECT);
        CHECK_VALUE(MGS_DISCONNECT);
        CHECK_VALUE(MGS_EXCEPTION);
        CHECK_VALUE(MGS_TARGET_REG);
        CHECK_VALUE(MGS_TARGET_DEL);
        CHECK_VALUE(MGS_SET_INFO);

        CHECK_VALUE(DISP_IT_EXECD);
        CHECK_VALUE(DISP_LOOKUP_EXECD);
        CHECK_VALUE(DISP_LOOKUP_NEG);
        CHECK_VALUE(DISP_LOOKUP_POS);
        CHECK_VALUE(DISP_OPEN_CREATE);
        CHECK_VALUE(DISP_OPEN_OPEN);

        CHECK_VALUE(MDS_STATUS_CONN);
        CHECK_VALUE(MDS_STATUS_LOV);

        CHECK_VALUE(LDLM_ENQUEUE);
        CHECK_VALUE(LDLM_CONVERT);
        CHECK_VALUE(LDLM_CANCEL);
        CHECK_VALUE(LDLM_BL_CALLBACK);
        CHECK_VALUE(LDLM_CP_CALLBACK);
        CHECK_VALUE(LDLM_GL_CALLBACK);
        CHECK_VALUE(LDLM_LAST_OPC);

        CHECK_VALUE(LCK_EX);
        CHECK_VALUE(LCK_PW);
        CHECK_VALUE(LCK_PR);
        CHECK_VALUE(LCK_CW);
        CHECK_VALUE(LCK_CR);
        CHECK_VALUE(LCK_NL);
        CHECK_VALUE(LCK_GROUP);
        CHECK_VALUE(LCK_MAXMODE);
        CHECK_VALUE(LCK_MODE_NUM);

        CHECK_CVALUE(LDLM_PLAIN);
        CHECK_CVALUE(LDLM_EXTENT);
        CHECK_CVALUE(LDLM_FLOCK);
        CHECK_CVALUE(LDLM_IBITS);

        CHECK_VALUE(OBD_PING);
        CHECK_VALUE(OBD_LOG_CANCEL);
        CHECK_VALUE(OBD_QC_CALLBACK);
        CHECK_VALUE(OBD_LAST_OPC);

        CHECK_VALUE(QUOTA_DQACQ);
        CHECK_VALUE(QUOTA_DQREL);

        CHECK_VALUE(MGS_CONNECT);
        CHECK_VALUE(MGS_DISCONNECT);
        CHECK_VALUE(MGS_EXCEPTION);
        CHECK_VALUE(MGS_TARGET_REG);
        CHECK_VALUE(MGS_TARGET_DEL);
        CHECK_VALUE(MGS_SET_INFO);

        COMMENT("Sizes and Offsets");
        BLANK_LINE();
        CHECK_STRUCT(obd_uuid);
        check_lustre_handle();
        check_lustre_msg_v1();
        check_lustre_msg_v2();
        printf("        LASSERT(offsetof(struct lustre_msg_v1, lm_magic) == "
               "offsetof(struct lustre_msg_v2, lm_magic));\n");
        check_ptlrpc_body();
        check_obd_connect_data();
        check_obdo();
        check_lov_mds_md_v1();
        check_lov_mds_md_v3();
        check_lov_mds_md_join();
        check_obd_statfs();
        check_obd_ioobj();
        check_obd_quotactl();
        check_niobuf_remote();
        check_ost_body();
        check_ll_fid();
        check_mds_status_req();
        check_mds_body();
        check_mds_rec_setattr();
        check_mds_rec_create();
        check_mds_rec_link();
        check_mds_rec_unlink();
        check_mds_rec_rename();
        check_mds_rec_join();
        check_lov_desc();
        check_ldlm_res_id();
        check_ldlm_extent();
        check_ldlm_flock();
        check_ldlm_inodebits();
        check_ldlm_intent();
        check_ldlm_resource_desc();
        check_ldlm_lock_desc();
        check_ldlm_request();
        check_ldlm_reply();
        check_ldlm_lvb();
        check_cfg_marker();
        check_llog_logid();
        check_llog_catid();
        check_llog_rec_hdr();
        check_llog_rec_tail();
        check_llog_logid_rec();
        check_llog_create_rec();
        check_llog_orphan_rec();
        check_llog_unlink_rec();
        check_llog_setattr_rec();
        check_llog_size_change_rec();
        check_llog_gen();
        check_llog_gen_rec();
        check_llog_log_hdr();
        check_llog_cookie();
        check_llogd_body();
        check_llogd_conn_body();
        check_llog_array_rec();
        check_mds_extent_desc();
        check_qunit_data();
        check_qunit_data_old2();
<<<<<<< HEAD
=======
        check_qunit_data_old();
>>>>>>> 03b71240
        check_quota_adjust_qunit();
        check_mgs_target_info();
        check_lustre_disk_data();
        check_ll_user_fiemap();
        check_ll_fiemap_extent();
        printf("#if defined(LIBLUSTRE_POSIX_ACL) && defined(CONFIG_FS_POSIX_ACL)\n");
#ifndef LIBLUSTRE_POSIX_ACL
#error build generator without LIBLUSTRE_POSIX_ACL defined - produce wrong check code.
#endif
        check_posix_acl_xattr_entry();
        check_posix_acl_xattr_header();
        printf("#endif\n");


        printf("}\n\n");

        return(0);
}<|MERGE_RESOLUTION|>--- conflicted
+++ resolved
@@ -191,8 +191,6 @@
         CHECK_MEMBER(ptlrpc_body, pb_service_time);
         CHECK_MEMBER(ptlrpc_body, pb_slv);
         CHECK_MEMBER(ptlrpc_body, pb_limit);
-        CHECK_MEMBER(ptlrpc_body, pb_pre_versions);
-        CHECK_MEMBER(ptlrpc_body, pb_padding);
 }
 
 static void check_obd_connect_data(void)
@@ -240,13 +238,7 @@
         CHECK_CDEFINE(OBD_CONNECT_LRU_RESIZE);
         CHECK_CDEFINE(OBD_CONNECT_MDS_MDS);
         CHECK_CDEFINE(OBD_CONNECT_REAL);
-<<<<<<< HEAD
-        CHECK_CDEFINE(OBD_CONNECT_FID);
         CHECK_CDEFINE(OBD_CONNECT_CKSUM);
-        CHECK_CDEFINE(OBD_CONNECT_VBR);
-=======
-        CHECK_CDEFINE(OBD_CONNECT_CKSUM);
->>>>>>> 03b71240
 }
 
 static void
@@ -375,33 +367,6 @@
 }
 
 static void
-check_lov_mds_md_v3(void)
-{
-        BLANK_LINE();
-        CHECK_STRUCT(lov_mds_md_v3);
-        CHECK_MEMBER(lov_mds_md_v3, lmm_magic);
-        CHECK_MEMBER(lov_mds_md_v3, lmm_pattern);
-        CHECK_MEMBER(lov_mds_md_v3, lmm_object_id);
-        CHECK_MEMBER(lov_mds_md_v3, lmm_object_gr);
-        CHECK_MEMBER(lov_mds_md_v3, lmm_stripe_size);
-        CHECK_MEMBER(lov_mds_md_v3, lmm_stripe_count);
-        CHECK_MEMBER(lov_mds_md_v3, lmm_pool_name);
-        CHECK_MEMBER(lov_mds_md_v3, lmm_objects);
-
-        BLANK_LINE();
-        CHECK_STRUCT(lov_ost_data_v1);
-        CHECK_MEMBER(lov_ost_data_v1, l_object_id);
-        CHECK_MEMBER(lov_ost_data_v1, l_object_gr);
-        CHECK_MEMBER(lov_ost_data_v1, l_ost_gen);
-        CHECK_MEMBER(lov_ost_data_v1, l_ost_idx);
-
-        CHECK_CDEFINE(LOV_MAGIC_V3);
-
-        CHECK_VALUE(LOV_PATTERN_RAID0);
-        CHECK_VALUE(LOV_PATTERN_RAID1);
-}
-
-static void
 check_obd_statfs(void)
 {
         BLANK_LINE();
@@ -1067,8 +1032,6 @@
         CHECK_MEMBER(qunit_data, qd_count);
         CHECK_MEMBER(qunit_data, qd_qunit);
         CHECK_MEMBER(qunit_data, padding );
-<<<<<<< HEAD
-=======
 }
 
 static void
@@ -1079,17 +1042,17 @@
         CHECK_MEMBER(qunit_data_old2, qd_id);
         CHECK_MEMBER(qunit_data_old2, qd_flags);
         CHECK_MEMBER(qunit_data_old2, qd_count);
->>>>>>> 03b71240
-}
-
-static void
-check_qunit_data_old2(void)
-{
-        BLANK_LINE();
-        CHECK_STRUCT(qunit_data_old2);
-        CHECK_MEMBER(qunit_data_old2, qd_id);
-        CHECK_MEMBER(qunit_data_old2, qd_flags);
-        CHECK_MEMBER(qunit_data_old2, qd_count);
+}
+
+static void
+check_qunit_data_old(void)
+{
+        BLANK_LINE();
+        CHECK_STRUCT(qunit_data_old);
+        CHECK_MEMBER(qunit_data_old, qd_id);
+        CHECK_MEMBER(qunit_data_old, qd_type);
+        CHECK_MEMBER(qunit_data_old, qd_count);
+        CHECK_MEMBER(qunit_data_old, qd_isblk);
 }
 
 static void
@@ -1338,7 +1301,6 @@
         CHECK_VALUE(REINT_UNLINK);
         CHECK_VALUE(REINT_RENAME);
         CHECK_VALUE(REINT_OPEN);
-        CHECK_VALUE(REINT_SETXATTR);
         CHECK_VALUE(REINT_MAX);
 
         CHECK_VALUE(MGS_CONNECT);
@@ -1391,7 +1353,7 @@
 
         CHECK_VALUE(MGS_CONNECT);
         CHECK_VALUE(MGS_DISCONNECT);
-        CHECK_VALUE(MGS_EXCEPTION);
+        CHECK_VALUE(MGS_EXCEPTION);   
         CHECK_VALUE(MGS_TARGET_REG);
         CHECK_VALUE(MGS_TARGET_DEL);
         CHECK_VALUE(MGS_SET_INFO);
@@ -1408,7 +1370,6 @@
         check_obd_connect_data();
         check_obdo();
         check_lov_mds_md_v1();
-        check_lov_mds_md_v3();
         check_lov_mds_md_join();
         check_obd_statfs();
         check_obd_ioobj();
@@ -1456,10 +1417,7 @@
         check_mds_extent_desc();
         check_qunit_data();
         check_qunit_data_old2();
-<<<<<<< HEAD
-=======
         check_qunit_data_old();
->>>>>>> 03b71240
         check_quota_adjust_qunit();
         check_mgs_target_info();
         check_lustre_disk_data();
