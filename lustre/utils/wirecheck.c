--- conflicted
+++ resolved
@@ -125,11 +125,6 @@
         CHECK_MEMBER(obdo, o_misc);
         CHECK_MEMBER(obdo, o_easize);
         CHECK_MEMBER(obdo, o_mds);
-<<<<<<< HEAD
-=======
-        CHECK_MEMBER(obdo, o_mds);
-        CHECK_MEMBER(obdo, o_fsuid);
->>>>>>> 5702f13f
         CHECK_MEMBER(obdo, o_inline);
 
         CHECK_VALUE(OBD_INLINESZ);
@@ -275,6 +270,7 @@
         CHECK_VALUE(OBD_BRW_WRITE);
         CHECK_VALUE(OBD_BRW_SYNC);
         CHECK_VALUE(OBD_BRW_FROM_GRANT);
+        CHECK_VALUE(OBD_BRW_NOQUOTA);
 }
 
 void
@@ -753,7 +749,6 @@
 }
 
 void
-<<<<<<< HEAD
 check_qunit_data(void)
 {
         BLANK_LINE();
@@ -762,31 +757,6 @@
         CHECK_MEMBER(qunit_data, qd_type);
         CHECK_MEMBER(qunit_data, qd_count);
         CHECK_MEMBER(qunit_data, qd_isblk);
-=======
-check_lustre_capa(void)
-{
-        BLANK_LINE();
-        CHECK_STRUCT(lustre_capa);
-        CHECK_MEMBER(lustre_capa, lc_uid);
-        CHECK_MEMBER(lustre_capa, lc_op);
-        CHECK_MEMBER(lustre_capa, lc_ino);
-        CHECK_MEMBER(lustre_capa, lc_mdsid);
-        CHECK_MEMBER(lustre_capa, lc_keyid);
-        CHECK_MEMBER(lustre_capa, lc_expiry);
-        CHECK_MEMBER(lustre_capa, lc_flags);
-        CHECK_MEMBER(lustre_capa, lc_hmac);
-}
-
-void
-check_lustre_capa_key(void)
-{
-        BLANK_LINE();
-        CHECK_STRUCT(lustre_capa_key);
-        CHECK_MEMBER(lustre_capa_key, lk_mdsid);
-        CHECK_MEMBER(lustre_capa_key, lk_keyid);
-        CHECK_MEMBER(lustre_capa_key, lk_expiry);
-        CHECK_MEMBER(lustre_capa_key, lk_key);
->>>>>>> 5702f13f
 }
 
 void
@@ -910,14 +880,9 @@
         CHECK_VALUE(MDS_UNPIN);
         CHECK_VALUE(MDS_SYNC);
         CHECK_VALUE(MDS_DONE_WRITING);
-<<<<<<< HEAD
         CHECK_VALUE(MDS_SET_INFO);
         CHECK_VALUE(MDS_QUOTACHECK);
         CHECK_VALUE(MDS_QUOTACTL);
-=======
-        CHECK_VALUE(MDS_ACCESS_CHECK);
-        CHECK_VALUE(MDS_PARSE_ID);
->>>>>>> 5702f13f
         CHECK_VALUE(MDS_LAST_OPC);
 
         CHECK_VALUE(REINT_SETATTR);
@@ -1021,12 +986,7 @@
         check_llog_cookie();
         check_llogd_body();
         check_llogd_conn_body();
-<<<<<<< HEAD
         check_qunit_data();
-=======
-        check_lustre_capa();
-        check_lustre_capa_key();
->>>>>>> 5702f13f
 
         printf("}\n\n");
 
