# Administration utilities Makefile

AM_CFLAGS=$(LLCFLAGS)
AM_CPPFLAGS=$(LLCPPFLAGS) -DLUSTRE_UTILS=1
AM_LDFLAGS := -L$(top_builddir)/lnet/utils

LIBPTLCTL := $(top_builddir)/lnet/utils/libptlctl.a

sbin_scripts = lrun 
bin_scripts = llstat llobdstat plot-llstat

if UTILS
noinst_PROGRAMS = obdio obdbarrier
EXTRA_PROGRAMS = wirecheck
# mount only finds helpers in /sbin
rootsbin_PROGRAMS = mount.lustre
sbin_PROGRAMS = mkfs.lustre tunefs.lustre lctl wiretest \
	l_getgroups llverfs llverdev llog_reader ll_recover_lost_found_objs \
<<<<<<< HEAD
	lr_reader ltrack_stats lshowmount ll_decode_filter_fid
=======
	lr_reader ltrack_stats lshowmount
>>>>>>> d5360e75
if LIBPTHREAD
sbin_PROGRAMS += loadgen
endif
bin_PROGRAMS = lfs
bin_SCRIPTS = $(bin_scripts)
sbin_SCRIPTS = $(sbin_scripts)
endif # UTILS

lib_LIBRARIES = liblustreapi.a

lctl_SOURCES = parser.c obd.c lustre_cfg.c lctl.c parser.h obdctl.h platform.h
lctl_LDADD := $(LIBREADLINE) liblustreapi.a $(LIBPTLCTL)
lctl_DEPENDENCIES := $(LIBPTLCTL) liblustreapi.a

lfs_SOURCES = lfs.c parser.c lustre_cfg.c obd.c
lfs_LDADD := $(LIBREADLINE) liblustreapi.a $(LIBPTLCTL)
lfs_DEPENDENCIES := $(LIBPTLCTL) liblustreapi.a 

loadgen_SOURCES = loadgen.c lustre_cfg.c obd.c
loadgen_LDADD := $(LIBREADLINE) liblustreapi.a $(LIBPTLCTL) $(PTHREAD_LIBS)
loadgen_DEPENDENCIES := $(LIBPTLCTL) liblustreapi.a

<<<<<<< HEAD
lshowmount_SOURCES    = lshowmount.c nidlist.c nidlist.h
=======
lshowmount_SOURCES    = lshowmount.h lshowmount.c hash.c hash.h \
			thread.c thread.h hostlist.c hostlist.h
>>>>>>> d5360e75

if EXT2FS_DEVEL
EXT2FSLIB = -lext2fs
E2PLIB = -le2p
else
E2PLIB = 
EXT2FSLIB =
endif

if BLKID
BLKIDLIB = -lblkid
else
BLKIDLIB =
endif

llverfs_LDADD := $(EXT2FSLIB) $(E2PLIB)

llverdev_LDADD := $(EXT2FSLIB) $(BLKIDLIB)

liblustreapi_a_SOURCES = liblustreapi.c

wirecheck_SOURCES = wirecheck.c
wirecheck_CPPFLAGS = -DCC="\"$(CC)\""

wiretest_SOURCES = wiretest.c

obdio_SOURCES = obdio.c obdiolib.c obdiolib.h
obdbarrier_SOURCES = obdbarrier.c obdiolib.c obdiolib.h

llog_reader_SOURCES = llog_reader.c
llog_reader_LDADD := $(LIBPTLCTL)
llog_reader_DEPENDENCIES := $(LIBPTLCTL)

ll_recover_lost_found_objs_SOURCES = ll_recover_lost_found_objs.c
ll_recover_lost_found_objs_LDADD := $(LIBPTLCTL)
ll_recover_lost_found_objs_DEPENDENCIES := $(LIBPTLCTL)

lr_reader_SOURCES = lr_reader.c

mount_lustre_SOURCES = mount_lustre.c mount_utils.c mount_utils.h
mount_lustre_LDADD := $(LIBPTLCTL)
mount_lustre_DEPENDENCIES := $(LIBPTLCTL)

mkfs_lustre_SOURCES = mkfs_lustre.c mount_utils.c mount_utils.h
mkfs_lustre_CPPFLAGS = -UTUNEFS $(AM_CPPFLAGS)
mkfs_lustre_LDADD := $(LIBPTLCTL)
mkfs_lustre_DEPENDENCIES := $(LIBPTLCTL)

tunefs_lustre_SOURCES = $(mkfs_lustre_SOURCES)
tunefs_lustre_CPPFLAGS = -DTUNEFS $(AM_CPPFLAGS)
tunefs_lustre_LDADD := $(mkfs_lustre_LDADD)
tunefs_lustre_DEPENDENCIES := $(mkfs_lustre_DEPENDENCIES)

ltrack_stats_SOURCES = ltrack_stats.c

EXTRA_DIST = $(sbin_scripts) $(bin_scripts)

# NOTE: this should only be run on i386.
newwiretest: wirehdr.c wirecheck
	cp wirehdr.c wiretest.c
	LANG=C ./wirecheck >> wiretest.c
	cp ../ptlrpc/wirehdr.c ../ptlrpc/wiretest.c
	LANG=C ./wirecheck >> ../ptlrpc/wiretest.c
<|MERGE_RESOLUTION|>--- conflicted
+++ resolved
@@ -16,11 +16,7 @@
 rootsbin_PROGRAMS = mount.lustre
 sbin_PROGRAMS = mkfs.lustre tunefs.lustre lctl wiretest \
 	l_getgroups llverfs llverdev llog_reader ll_recover_lost_found_objs \
-<<<<<<< HEAD
-	lr_reader ltrack_stats lshowmount ll_decode_filter_fid
-=======
 	lr_reader ltrack_stats lshowmount
->>>>>>> d5360e75
 if LIBPTHREAD
 sbin_PROGRAMS += loadgen
 endif
@@ -43,12 +39,8 @@
 loadgen_LDADD := $(LIBREADLINE) liblustreapi.a $(LIBPTLCTL) $(PTHREAD_LIBS)
 loadgen_DEPENDENCIES := $(LIBPTLCTL) liblustreapi.a
 
-<<<<<<< HEAD
-lshowmount_SOURCES    = lshowmount.c nidlist.c nidlist.h
-=======
 lshowmount_SOURCES    = lshowmount.h lshowmount.c hash.c hash.h \
 			thread.c thread.h hostlist.c hostlist.h
->>>>>>> d5360e75
 
 if EXT2FS_DEVEL
 EXT2FSLIB = -lext2fs
