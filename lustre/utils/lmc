#!/usr/bin/env python
# Copyright (C) 2002 Cluster File Systems, Inc.
# Author: Robert Read <rread@clusterfs.com>

#   This file is part of Lustre, http://www.lustre.org.
#
#   Lustre is free software; you can redistribute it and/or
#   modify it under the terms of version 2 of the GNU General Public
#   License as published by the Free Software Foundation.
#
#   Lustre is distributed in the hope that it will be useful,
#   but WITHOUT ANY WARRANTY; without even the implied warranty of
#   MERCHANTABILITY or FITNESS FOR A PARTICULAR PURPOSE.  See the
#   GNU General Public License for more details.
#
#   You should have received a copy of the GNU General Public License
#   along with Lustre; if not, write to the Free Software
#   Foundation, Inc., 675 Mass Ave, Cambridge, MA 02139, USA.
#

"""
lmc - lustre configuration data manager

  See the man page, or the Lustre Operations Manual, for documentation on lmc.

"""

import sys, os, getopt, string, exceptions, re
import xml.dom.minidom

def printDoc(doc, stream=sys.stdout):
    try:
        from xml.dom.ext import PrettyPrint
        PrettyPrint(doc, stream)
    except ImportError:
        stream.write(doc.toxml())
        stream.write("\n")
    

PYMOD_DIR = ["/usr/lib/lustre/python", "/usr/lib64/lustre/python"]

def development_mode():
    base = os.path.dirname(sys.argv[0])
    if os.access(base+"/Makefile.am", os.R_OK):
        return 1
    return 0

if not development_mode():
    sys.path.extend(PYMOD_DIR)

import Lustre

DEFAULT_PORT = 988 
DEFAULT_STRIPE_SZ = 1048576
DEFAULT_STRIPE_CNT = 1
DEFAULT_STRIPE_PATTERN = 0
UUID_MAX_LENGTH = 31

def reference():
    print """usage: lmc --add object [object parameters]

Object creation command summary:

--add node
  --node node_name
  --timeout num
  --upcall path
  --lustre_upcall path
  --portals_upcall path
  --ptldebug debug_level
  --subsystem subsystem_name

--add net
  --node node_name
  --nid nid
  --cluster_id 
  --nettype tcp|elan|gm|openib|iib|vib|ra
  --hostaddr ip[/netmask]
  --port port
  --tcpbuf size
  --irq_affinity 0|1
  --router

--add filesystem
  --filesystem fs_name
  --gks gks_name

--add mds
  --node node_name
  --mds mds_name
  --dev path
  --fstype ldiskfs|ext3
  --size size
  --nspath
  --journal_size size
  --inode_size size
  --mdsuuid uuid
  --mkfsoptions options
  --mountfsoptions options
<<<<<<< HEAD
=======
  --root_squash uid:gid
  --no_root_squash ptl_nid 
  --mds_mds_sec flavor
  --mds_oss_sec flavor
  --mds_deny_sec flavor[,flavor[...]]
  --filesystem filesystem name
>>>>>>> 5702f13f

--add lov
  --lov lov_name
  --mds mds_name
  --lmv lmv_name
  --aware one or few mds/lmv names separated by comma
  --stripe_sz num
  --stripe_cnt num
  --stripe_pattern num

--add ost
  --node node_name
  --ost ost_name 
  --failout
  --failover
  --lov lov_name 
  --dev path
  --size size
  --fstype ldiskfs|ext3
  --journal_size size
  --inode_size size
  --osdtype obdecho|obdfilter
  --ostuuid uuid
  --mkfsoptions options
  --mountfsoptions options
<<<<<<< HEAD
 
=======
  --nspath
  --ost_deny_sec flavor[,flavor[...]]
  --filesystem filesystem name
 
--delete ost
  --ost ost_name
  --migrate
  
--deactivate ost
  --node node_name
  --ost ost_name

>>>>>>> 5702f13f
--add mtpt  - Mountpoint
  --node node_name
  --path /mnt/point
  --mds mds_name
  --ost ost_name OR --lov lov_name
  --clientoptions options

--add route
  --node nodename
  --router
  --gw nid
  --gateway_cluster_id nid
  --target_cluster_id nid
  --lo nid
  --hi nid

--add echo_client
  --node nodename

--add mgmt  - Management/monitoring service
  --node node_name
  --mgmt mgmt_service_name
<<<<<<< HEAD
=======

--add lmv
  --lmv lmv_name

--add cobd
  --node node_name
  --master_obd obd_name
  --cache_obd obd_name

--add cmobd
  --node node_name
  --master_obd obd_name
  --cache_obd obd_name

--add gks
  --gks gks_name  

--commit - Close a configuration version, and start a new one
>>>>>>> 5702f13f
"""

PARAM = Lustre.Options.PARAM
PARAMLIST = Lustre.Options.PARAMLIST
lmc_options = [
    # lmc input/output options
    ('reference', "Print short reference for commands."), 
    ('verbose,v', "Print system commands as they are run."),
    ('merge,m', "Append to the specified config file.", PARAM),
    ('output,o', "Write XML configuration into given output file. Overwrite existing content.", PARAM),
    ('input,i', "", PARAM),
    ('batch', "Used to execute lmc commands in batch mode.", PARAM),

    # commands
    ('add', "", PARAM),
    
    # node options
    ('node', "Add a new node in the cluster configuration.", PARAM),
    ('timeout', "Set timeout to initiate recovery.", PARAM),
    ('upcall', "Set both lustre and portals upcall scripts.", PARAM),
    ('lustre_upcall', "Set location of lustre upcall script.", PARAM),
    ('portals_upcall', "Set location of portals upcall script.", PARAM),
    ('ptldebug', "Set the portals debug level",  PARAM),
    ('subsystem', "Specify which Lustre subsystems have debug output recorded in the log",  PARAM),

    # network 
    ('nettype', "Specify the network type. This can be tcp/elan/gm/openib/iib/vib/ra.", PARAM),
    ('nid', "Give the network ID, e.g ElanID/IP Address as used by portals.", PARAM),
    ('port', "Optional argument to specify the TCP port number.", PARAM, DEFAULT_PORT),
    ('hostaddr', "Optional argument to specify the host address.", PARAMLIST),
    ('cluster_id', "Specify the cluster ID", PARAM, "0"),

    # routes
    ('route', "Add a new route for the cluster.", PARAM),
    ('router', "Optional flag to mark a node as router."),
    ('gw', "Specify the nid of the gateway for a route.", PARAM),
    ('gateway_cluster_id', "", PARAM, "0"),
    ('target_cluster_id', "", PARAM, "0"),
    ('lo', "For a range route, this is the low value nid.", PARAM),
    ('hi', "For a range route, this is a hi value nid.", PARAM,""),

    # servers: mds and ost
    ('mds', "Specify MDS name.", PARAM),
    ('ost', "Specify the OST name.", PARAM,""),
    ('osdtype', "This could obdfilter or obdecho.", PARAM, "obdfilter"),
    ('failout', "Disable failover support on OST"),
    ('failover', "Enable failover support on OST"),
    ('group', "", PARAM),
    ('dev', "Path of the device on local system.", PARAM,""),
    ('size', "Specify the size of the device if needed.", PARAM,"0"),
    ('journal_size', "Specify new journal size for underlying ext3 file system.", PARAM,"0"),
    ('inode_size', "Specify new inode size for underlying ext3 file system.", PARAM,"0"),
    ('fstype', "Optional argument to specify the filesystem type.", PARAM, "ext3"),
    ('mkfsoptions', "Optional argument to mkfs.", PARAM, ""),
    ('mountfsoptions', "Optional argument to mount fs.", PARAM, ""),
    ('ostuuid', "Optional argument to specify OST UUID", PARAM,""),
    ('mdsuuid', "Optional argument to specify MDS UUID", PARAM,""),
    ('nspath', "Local mount point of server namespace.", PARAM,""),
<<<<<<< HEAD
=======
    ('mds_mds_sec', "Specify the secure flavor for connection from this mds to other mds.", PARAM, ""),
    ('mds_oss_sec', "Specify the secure flavor for connection from this mds to ost.", PARAM, ""),
    ('mds_deny_sec', "Specify the secure flavor which is denied from remote to this mds.", PARAM, ""),
    ('ost_deny_sec', "Specify the secure flavor which is denied from remote to this ost.", PARAM, ""),
    ('filesystem', "Specify the filesystem name device belong to.", PARAM, ""),
>>>>>>> 5702f13f
    ('format', ""),

    # clients: mountpoint and echo
    ('echo_client', "", PARAM),
    ('path', "Specify the mountpoint for Lustre.", PARAM),
    ('filesystem', "Lustre filesystem name", PARAM,""),
    ('clientoptions', "Specify the options for Lustre, such as async.", PARAM, ""),

    # lov
    ('lov', "Specify LOV name.", PARAM,""),
<<<<<<< HEAD
    ('stripe_sz', "Specify the stripe size in bytes.", PARAM, DEFAULT_STRIPE_SZ),
    ('stripe_cnt', "Specify the number of OSTs each file should be striped on.", PARAM, DEFAULT_STRIPE_CNT),
    ('stripe_pattern', "Specify the stripe pattern. RAID 0 is the only one currently supported.", PARAM, 0),

    # cobd
    ('real_obd', "Specify the real device for the cache obd system.", PARAM),
    ('cache_obd', "Specify the cache device for the cache obd system.", PARAM),

    ('mgmt', "Specify management/monitoring service name.", PARAM, ""),
=======
    ('mds/lmv', "Specify MDS/LMV name using this LOV.", PARAM,""),
    ('aware', "Specify MDS/LMV aware of this LOV.", PARAM,""),
    ('index', "Specify index for OBD in LOV target table.", PARAM),
    ('stripe_sz', "Specify the stripe size in bytes.", PARAM),
    ('stripe_cnt', "Specify the number of OSTs each file should be striped on.", PARAM, 0),
    ('stripe_pattern', "Specify the stripe pattern. RAID 0 is the only one currently supported.", PARAM, 0),

    # cobd
    ('master_obd', "Specify the real device for the cache obd system.", PARAM),
    ('cache_obd', "Specify the cache device for the cache obd system.", PARAM),
    ('cobd', "Specify COBD name", PARAM),

    # cmobd
    ('master_obd', "Specify the master device for the cmobd system.", PARAM),
    ('cache_obd',  "Specify the cache device for the cmobd obd system.", PARAM),
    ('cmobd',      "Specify COBD name", PARAM),

    ('mgmt', "Specify management/monitoring service name.", PARAM, ""),

    # lmv
    ('lmv', "Specify LMV name.", PARAM,""),
    
    #gks name
    ('gks', "Specify gks name.", PARAM,""),

>>>>>>> 5702f13f
    ]

def error(*args):
    msg = string.join(map(str,args))
    raise OptionError("Error: " +  msg)

def panic(cmd, msg):
    print "! " + cmd
    print msg
    sys.exit(1)

    
def warning(*args):
    msg = string.join(map(str,args))
    print "Warning: ", msg
    
#
# manage names and uuids
# need to initialize this by walking tree to ensure
# no duplicate names or uuids are created.
# this are just place holders for now.
# consider changing this to be like OBD-dev-host
def new_name(base):
    ctr = 2
    ret = base
    while names.has_key(ret):
        ret = "%s_%d" % (base, ctr)
        ctr = 1 + ctr
    names[ret] = 1
    return ret

def new_uuid(name):
    ctr = 2
    ret = "%s_UUID" % (name)
    if len(ret) > UUID_MAX_LENGTH:
        ret = ret[-UUID_MAX_LENGTH:]
    while uuids.has_key(ret):
        ret = "%s_UUID_%d" % (name, ctr)
        ctr = 1 + ctr
        if len(ret) > UUID_MAX_LENGTH:
            ret = ret[-UUID_MAX_LENGTH:]
    uuids[ret] = 1
    return ret


ldlm_name = 'ldlm'
ldlm_uuid = 'ldlm_UUID'

def new_lustre(dom):
    """Create a new empty lustre document"""
    # adding ldlm here is a bit of a hack, but one is enough.
    str = """<lustre version="%s">
    <ldlm name="%s" uuid="%s"/>
    </lustre>""" % (Lustre.CONFIG_VERSION, ldlm_name, ldlm_uuid)
    return dom.parseString(str)

names = {}
uuids = {}

def init_names(doc):
    """initialize auto-name generation tables"""
    global names, uuids
    # get all elements that contain a name attribute
    for n in doc.childNodes:
        if n.nodeType == n.ELEMENT_NODE:
            if getName(n):
                names[getName(n)] = 1
                uuids[getUUID(n)] = 1
            init_names(n)

def get_format_flag(options):
    if options.format:
        return 'yes'
    return 'no'

############################################################
# Build config objects using DOM
#
class GenConfig:
    doc = None
    dom = None
    def __init__(self, doc):
        self.doc = doc

    def ref(self, type, uuid):
        """ generate <[type]_ref uuidref="[uuid]"/> """
        tag = "%s_ref" % (type)
        ref = self.doc.createElement(tag)
        ref.setAttribute("uuidref", uuid)
        return ref
    
    def newService(self, tag, name, uuid):
        """ create a new  service elmement, which requires name and uuid attributes """
        new = self.doc.createElement(tag)
        new.setAttribute("uuid", uuid);
        new.setAttribute("name", name);
        return new
    
    def addText(self, node, str):
        txt = self.doc.createTextNode(str)
        node.appendChild(txt)

    def addElement(self, node, tag, str=None):
        """ create a new element and add it as a child to node. If str is passed,
            a text node is created for the new element"""
        new = self.doc.createElement(tag)
        if str:
            self.addText(new, str)
        node.appendChild(new)
        return new

    def network(self, name, uuid, nid, cluster_id, net, hostaddr="",
                port=0):
        """create <network> node"""
        network = self.newService("network", name, uuid)
        network.setAttribute("nettype", net);
        self.addElement(network, "nid", nid)
        self.addElement(network, "clusterid", cluster_id)
        for host in  hostaddr:
            self.addElement(network, "hostaddr", host)
        if port:
            self.addElement(network, "port", "%d" %(port))
            
        return network

    def routetbl(self, name, uuid):
        """create <routetbl> node"""
        rtbl = self.newService("routetbl", name, uuid)
        return rtbl
        
    def route(self, gw_net_type, gw, gw_cluster_id, tgt_cluster_id, lo, hi):
        """ create one entry for the route table """
        ref = self.doc.createElement('route')
        ref.setAttribute("type", gw_net_type)
        ref.setAttribute("gw", gw)
        ref.setAttribute("gwclusterid", gw_cluster_id)
        ref.setAttribute("tgtclusterid", tgt_cluster_id)
        ref.setAttribute("lo", lo)
        if hi:
            ref.setAttribute("hi", hi)
        return ref
    
    def profile(self, name, uuid):
        """ create a host """
        profile = self.newService("profile", name, uuid)
        return profile

    def node(self, name, uuid, prof_uuid):
        """ create a host """
        node = self.newService("node", name, uuid)
        node.appendChild(self.ref("profile", prof_uuid))
        return node

    def ldlm(self, name, uuid):
        """ create a ldlm """
        ldlm = self.newService("ldlm", name, uuid)
        return ldlm

    def osd(self, name, uuid, fstype, osdtype, devname, format, ost_uuid,
            node_uuid, dev_size=0, journal_size=0, inode_size=0, nspath="", 
<<<<<<< HEAD
            mkfsoptions="", mountfsoptions=""):
=======
            mkfsoptions="", mountfsoptions="", backfstype="", backdevname="",
            deny_sec="", fs_uuid=""):
>>>>>>> 5702f13f
        osd = self.newService("osd", name, uuid)
        osd.setAttribute('osdtype', osdtype)
        osd.appendChild(self.ref("target", ost_uuid))
        osd.appendChild(self.ref("node", node_uuid))
<<<<<<< HEAD
        if fstype:
=======

        if devname:
            osd.appendChild(self.dev(devname)) 
	if fstype:
>>>>>>> 5702f13f
            self.addElement(osd, "fstype", fstype)
        if devname:
            dev = self.addElement(osd, "devpath", devname)
            self.addElement(osd, "autoformat", format)
            if dev_size:
                self.addElement(osd, "devsize", "%s" % (dev_size))
            if journal_size:
                self.addElement(osd, "journalsize", "%s" % (journal_size))
            if inode_size:
                self.addElement(osd, "inodesize", "%s" % (inode_size))
            if mkfsoptions:
                self.addElement(osd, "mkfsoptions", mkfsoptions)
            if mountfsoptions:
                self.addElement(osd, "mountfsoptions", mountfsoptions)
<<<<<<< HEAD
=======
            if deny_sec:
                self.addElement(osd, "deny_sec", deny_sec)
            if fs_uuid:
    		osd.appendChild(self.ref("filesystem", fs_uuid))
>>>>>>> 5702f13f
        if nspath:
            self.addElement(osd, "nspath", nspath)
        return osd

    def cobd(self, name, uuid, real_uuid, cache_uuid):
        cobd = self.newService("cobd", name, uuid)
        cobd.appendChild(self.ref("realobd",real_uuid))
        cobd.appendChild(self.ref("cacheobd",cache_uuid))
        return cobd

    def ost(self, name, uuid, osd_uuid, group=""):
        ost = self.newService("ost", name, uuid)
        ost.appendChild(self.ref("active", osd_uuid))
        if group:
            self.addElement(ost, "group", group)
        return ost

    def oss(self, name, uuid):
        oss = self.newService("oss", name, uuid)
        return oss

    def lov(self, name, uuid, mds_uuid, stripe_sz, stripe_cnt, pattern):
        lov = self.newService("lov", name, uuid)
        lov.appendChild(self.ref("mds", mds_uuid))
        lov.setAttribute("stripesize", str(stripe_sz))
        lov.setAttribute("stripecount", str(stripe_cnt))
        lov.setAttribute("stripepattern", str(pattern))
        return lov

    def lovconfig(self, name, uuid, lov_uuid):
        lovconfig = self.newService("lovconfig", name, uuid)
        lovconfig.appendChild(self.ref("lov", lov_uuid))
        return lovconfig

<<<<<<< HEAD
    def mds(self, name, uuid, mdd_uuid, group=""):
=======
    def lmv_tgt(self, mdt_uuid):
        tgt = self.doc.createElement('lmv_tgt')
        tgt.setAttribute("uuidref", mdt_uuid)
        return tgt

    def lmv(self, name, uuid):
        lmv = self.newService("lmv", name, uuid)
        return lmv

    def gks(self, name, uuid, gkd_uuid):
        gks = self.newService("gks", name, uuid)
        gks.appendChild(self.ref("active", gkd_uuid))
        return gks 

    def gkd(self, name, uuid, node_uuid, gks_uuid):
        gkd = self.newService("gkd", name, uuid)
        gkd.appendChild(self.ref("node", node_uuid))
        gkd.appendChild(self.ref("target", gks_uuid))
	return gkd
    
    def mds(self, name, uuid, mdd_uuid, group="", lmv=""):
>>>>>>> 5702f13f
        mds = self.newService("mds", name, uuid)
        mds.appendChild(self.ref("active",mdd_uuid))
        if group:
            self.addElement(mds, "group", group)
        return mds

    def mdsdev(self, name, uuid, fstype, devname, format, node_uuid,
               mds_uuid, dev_size=0, journal_size=0, inode_size=256,
<<<<<<< HEAD
               nspath="", mkfsoptions="", mountfsoptions=""):
=======
               nspath="", mkfsoptions="", mountfsoptions="", backfstype="", 
               backdevname="",lmv_uuid="", root_squash="", no_root_squash="",
               mds_sec="", oss_sec="", deny_sec="", fs_uuid=""):
>>>>>>> 5702f13f
        mdd = self.newService("mdsdev", name, uuid)
        self.addElement(mdd, "fstype", fstype)
        dev = self.addElement(mdd, "devpath", devname)
        self.addElement(mdd, "autoformat", format)
        if dev_size:
                self.addElement(mdd, "devsize", "%s" % (dev_size))
        if journal_size:
            self.addElement(mdd, "journalsize", "%s" % (journal_size))
        if inode_size:
            self.addElement(mdd, "inodesize", "%s" % (inode_size))
        if nspath:
            self.addElement(mdd, "nspath", nspath)
        if mkfsoptions:
            self.addElement(mdd, "mkfsoptions", mkfsoptions)
        if mountfsoptions:
            self.addElement(mdd, "mountfsoptions", mountfsoptions)
<<<<<<< HEAD

        mdd.appendChild(self.ref("node", node_uuid))
        mdd.appendChild(self.ref("target", mds_uuid))
=======
        if root_squash:
            self.addElement(mdd, "root_squash", root_squash)
        if no_root_squash:
            self.addElement(mdd, "no_root_squash", no_root_squash)
        if mds_sec:
            self.addElement(mdd, "mds_sec", mds_sec)
        if oss_sec:
            self.addElement(mdd, "oss_sec", oss_sec)
        if deny_sec:
            self.addElement(mdd, "deny_sec", deny_sec)
        if fs_uuid:
    	    mdd.appendChild(self.ref("filesystem", fs_uuid))
        mdd.appendChild(self.ref("node", node_uuid))
        mdd.appendChild(self.ref("target", mds_uuid))
	
	dev = self.dev(devname)
	if dev != None:
	    mdd.appendChild(dev)

	if lmv_uuid:
            mdd.appendChild(self.ref("lmv", lmv_uuid))

>>>>>>> 5702f13f
        return mdd

    def mgmt(self, mgmt_name, mgmt_uuid, node_uuid):
        mgmt = self.newService("mgmt", mgmt_name, mgmt_uuid)
        mgmt.appendChild(self.ref("node", node_uuid))
        # Placeholder until mgmt-service failover.
        mgmt.appendChild(self.ref("active", mgmt_uuid))
        return mgmt

    def mountpoint(self, name, uuid, fs_uuid, path, clientoptions):
        mtpt = self.newService("mountpoint", name, uuid)
        mtpt.appendChild(self.ref("filesystem", fs_uuid))
        self.addElement(mtpt, "path", path)
        if clientoptions:
            self.addElement(mtpt, "clientoptions", clientoptions)
        return mtpt

    def filesystem(self, name, uuid, mds_uuid, obd_uuid, mgmt_uuid, gks_uuid):
        fs = self.newService("filesystem", name, uuid)
	
	if mds_uuid:
    	    fs.appendChild(self.ref("mds", mds_uuid))
	if obd_uuid:
    	    fs.appendChild(self.ref("obd", obd_uuid))
	if gks_uuid:
	    fs.appendChild(self.ref("gks", gks_uuid))
        if mgmt_uuid:
            fs.appendChild(self.ref("mgmt", mgmt_uuid))
        return fs
        
    def echo_client(self, name, uuid, osc_uuid):
        ec = self.newService("echoclient", name, uuid)
        ec.appendChild(self.ref("obd", osc_uuid))
        return ec

<<<<<<< HEAD
=======
    def update(self, version):
        new = self.doc.createElement("update")
        new.setAttribute("version", version)
        return new

    def info(self):
        new = self.doc.createElement("info")
        return new

    def lov_add(self, lov, ost, index, gen):
        new = self.doc.createElement("lov_add")
        new.setAttribute("lov_uuidref", lov)
        new.setAttribute("ost_uuidref", ost)
        new.setAttribute("index", index)
        new.setAttribute("generation", gen)
        return new

    def lov_delete(self, lov, ost, index, gen, options):
        if options.delete:
            new = self.doc.createElement("lov_delete")
        else:
            new = self.doc.createElement("lov_deactivate")
        new.setAttribute("lov_uuidref", lov)
        new.setAttribute("ost_uuidref", ost)
        new.setAttribute("index", index)
        new.setAttribute("generation", gen)
        return new

>>>>>>> 5702f13f
############################################################
# Utilities to query a DOM tree
# Using this functions we can treat use config information
# directly as a database.
def getName(n):
    return n.getAttribute('name')

def getUUID(node):
    return node.getAttribute('uuid')

<<<<<<< HEAD
=======
def findLastUpdate(lustre):
    node = None
    version = 0
    for n in lustre.childNodes:
        if n.nodeType == n.ELEMENT_NODE:
            if n.nodeName != 'update':
                continue
            tmp = int(n.getAttribute('version'))
            if not tmp:
                error('malformed XML: update tag without a version attribute')
            if tmp != version + 1:
                error('malformed XML: expecting update record '+str(version + 1)+', found '+str(tmp)+'.')
            version = tmp
            node = n
    return node

def addUpdate(gen, lustre, node):
    update = findLastUpdate(lustre)
    if not update:
        return
    update.appendChild(node)
>>>>>>> 5702f13f

def findByName(lustre, name, tag = ""):
    for n in lustre.childNodes:
        if n.nodeType == n.ELEMENT_NODE:
            if tag and n.nodeName != tag:
                continue
            if getName(n) == name:
                return n
            else:
                n = findByName(n, name)
                if n: return n
    return None


def lookup(node, uuid):
    for n in node.childNodes:
        if n.nodeType == n.ELEMENT_NODE:
            if getUUID(n) == uuid:
                return n
            else:
                n = lookup(n, uuid)
                if n: return n
    return None


def name2uuid(lustre, name, tag="",  fatal=1):
    ret = findByName(lustre, name, tag)
    if not ret:
        if fatal:
            error('name2uuid:', '"'+name+'"', tag, 'element not found.')
        else:
            return ""
    return getUUID(ret)
<<<<<<< HEAD
    
def lookup_filesystem(lustre, mds_uuid, ost_uuid):
=======

def lookup_filesystem(lustre, fs_name):
>>>>>>> 5702f13f
    for n in lustre.childNodes:
        if n.nodeType == n.ELEMENT_NODE and n.nodeName == 'filesystem':
            if getName(n) == fs_name:
                return getUUID(n)
    return None

# XXX: assumes only one network element per node. will fix this
# as soon as support for routers is added
def get_net_uuid(lustre, node_name):
    """ get a network uuid for a node_name """
    node = findByName(lustre, node_name, "node")
    if not node:
        error ('get_net_uuid:', '"'+node_name+'"', "node element not found.")
    net = node.getElementsByTagName('network')
    if net:
        return getUUID(net[0])
    return None

<<<<<<< HEAD

def lov_add_obd(gen, lov, osc_uuid):
    lov.appendChild(gen.ref("obd", osc_uuid))
                            
=======
def lov_mod_obd(gen, lustre, lov, tgt, osc_uuid, options):
    tgt.setAttribute('uuidref', osc_uuid)
    gener = int(tgt.getAttribute('generation'))
    if not options.migrate:
        gener = str(int(gener) + 1)
    tgt.setAttribute('generation', str(gener))
    tgt.setAttribute('active', '1')
    lov_index = int(tgt.getAttribute('index'))
    add_rec = gen.lov_add(getUUID(lov), osc_uuid, str(lov_index), str(gener))
    addUpdate(gen, lustre, add_rec)
    return

def lov_add_osc(gen, lustre, lov, osc_uuid, options):
    lov_name = getName(lov)
    lov_uuid = getUUID(lov)
    if options.index:
        lov_index = get_option_int(options, 'index')
        for tgt in lov.getElementsByTagName('lov_tgt'):
            if str(lov_index) == tgt.getAttribute('index'):
                uuidref = tgt.getAttribute('uuidref')
                if uuidref != '':
                    raise OptionError("%s --index %d is still in use: %s" %
                                      (lov_name, lov_index, uuidref))
                lov_mod_obd(gen, lustre, lov, tgt, osc_uuid, options)
                return
    else:
         lov_index = 0
         for tgt in lov.getElementsByTagName('lov_tgt'):
             uuidref = tgt.getAttribute('uuidref')
             tmp = int(tgt.getAttribute('index'))
             own_lov_uuid = tgt.getAttribute('lov_uuid')
	     if lov_uuid != own_lov_uuid:
	        continue
             if uuidref == '':
                 lov_mod_obd(gen, lustre, lov, tgt, osc_uuid, options)
                 return
     	     lov_index = lov_index + 1

    lov.appendChild(gen.lov_tgt(osc_uuid, lov_uuid, str(lov_index), '1'))
    addrec = gen.lov_add(lov_uuid, osc_uuid, str(lov_index), '1')
    addUpdate(gen, lustre, addrec)

def lov_del_osc(gen, lustre, lov, osc_uuid, options):
    lov_name = getName(lov)
    if options.index:
        lov_index = get_option_int(options, 'index')
        for tgt in lov.getElementsByTagName('lov_tgt'):
            index = tgt.getAttribute('index')
            if index == lov_index:
                uuidref = tgt.getAttribute('uuidref')
                if uuidref != osc_uuid:
                    raise OptionError("%s --index %d contains %s, not %s" %
                                      (lov_name, lov_index, osc_uuid, uuidref))
                if options.delete:
                    tgt.setAttribute('uuidref', '')

                gener = tgt.getAttribute('generation')
                if not options.migrate:
                    # bump the generation just in case...
                    gener = str(int(gener) + 1)

                tgt.setAttribute('active', '0')
                tgt.setAttribute('generation', gener)
                return None
        raise OptionError("%s --index %d not in use by %s." %
                          (lov_name, lov_index, osc_uuid))

    for tgt in lov.getElementsByTagName('lov_tgt'):
        uuidref = tgt.getAttribute('uuidref')
        if uuidref == osc_uuid:
            index = tgt.getAttribute('index')
            gener = tgt.getAttribute('generation')
            delete_rec = gen.lov_delete(getUUID(lov), osc_uuid, index, gener,
                                        options)
            addUpdate(gen, lustre, delete_rec)

            if options.delete:
                tgt.setAttribute('uuidref', '')
            if not options.migrate:
                gener = str(int(gener) + 1)
            tgt.setAttribute('active', '0')
            tgt.setAttribute('generation', gener)

def lmv_add_obd(gen, lmv, mdc_uuid):
    lmv.appendChild(gen.lmv_tgt(mdc_uuid))

>>>>>>> 5702f13f
def ref_exists(profile, uuid):
    elist = profile.childNodes
    for e in elist:
        if e.nodeType == e.ELEMENT_NODE:
            ref = e.getAttribute('uuidref')
            if ref == uuid:
                return 1
    return 0
        
# ensure that uuid is not already in the profile
# return true if uuid is added
def node_add_profile(gen, node, ref, uuid):
    refname = "%s_ref" % "profile"
    ret = node.getElementsByTagName(refname)
    if not ret:
        error('node has no profile ref:', node)
    prof_uuid = ret[0].getAttribute('uuidref')
    profile = lookup(node.parentNode, prof_uuid)
    if not profile:
        error("no profile found:", prof_uuid)
    if ref_exists(profile, uuid):
        return 0
    profile.appendChild(gen.ref(ref, uuid))
    return 1
    
def get_attr(dom_node, attr, default=""):
    v = dom_node.getAttribute(attr)
    if v:
        return v
    return default

############################################################
# Top level commands
#
def set_node_options(gen, node, options):
    if options.router:
        node.setAttribute('router', '1')
    if options.timeout:
        gen.addElement(node, "timeout", get_option(options, 'timeout'))
    if options.upcall:
        default_upcall =  get_option(options, 'upcall')
    else:
        default_upcall = ''
    if default_upcall or options.lustre_upcall:
        if options.lustre_upcall:
            gen.addElement(node, 'lustreUpcall', options.lustre_upcall)
        else: 
            gen.addElement(node, 'lustreUpcall', default_upcall)
    if default_upcall or options.portals_upcall:
        if options.portals_upcall:
            gen.addElement(node, 'portalsUpcall', options.portals_upcall)
        else:
            gen.addElement(node, 'portalsUpcall', default_upcall)
    if options.ptldebug:
        gen.addElement(node, "ptldebug", get_option(options, 'ptldebug'))
    if options.subsystem:
        gen.addElement(node, "subsystem", get_option(options, 'subsystem'))
    return node

def do_add_node(gen, lustre,  options, node_name):
    uuid = new_uuid(node_name)
    prof_name = new_name("PROFILE_" + node_name)
    prof_uuid = new_uuid(prof_name)
    profile = gen.profile(prof_name, prof_uuid)
    node = gen.node(node_name, uuid, prof_uuid)
    lustre.appendChild(node)
    lustre.appendChild(profile)

    node_add_profile(gen, node, 'ldlm', ldlm_uuid)
    set_node_options(gen, node, options)
    return node

<<<<<<< HEAD
    
=======
>>>>>>> 5702f13f
def add_node(gen, lustre, options):
    """ create a node with a network config """

    node_name = get_option(options, 'node')
    ret = findByName(lustre, node_name, "node")
    if ret:
        print "Node:", node_name, "exists."
        return
    do_add_node(gen, lustre, options, node_name)


def add_net(gen, lustre, options):
    """ create a node with a network config """

    node_name = get_option(options, 'node')
    nid = get_option(options, 'nid')
    cluster_id = get_option(options, 'cluster_id')
    hostaddr = get_option(options, 'hostaddr')
    net_type = get_option(options, 'nettype')

    if net_type in ('tcp','openib','ra'):
        port = get_option_int(options, 'port')
    elif net_type in ('elan','gm','iib','vib','lo','cray_kern_nal'):
        port = 0
    else:
        print "Unknown net_type: ", net_type
        sys.exit(2)

    ret = findByName(lustre, node_name, "node")
    if not ret:
        node = do_add_node(gen, lustre, options, node_name)
    else:
        node = ret
        set_node_options(gen, node, options)

    net_name = new_name('NET_'+ node_name +'_'+ net_type)
    net_uuid = new_uuid(net_name)
    node.appendChild(gen.network(net_name, net_uuid, nid, cluster_id, net_type,
                                 hostaddr, port))
    node_add_profile(gen, node, "network", net_uuid)


def add_route(gen, lustre, options):
    """ create a node with a network config """

    node_name = get_option(options, 'node')
    gw_net_type = get_option(options, 'nettype')
    gw = get_option(options, 'gw')
    gw_cluster_id = get_option(options, 'gateway_cluster_id')
    tgt_cluster_id = get_option(options, 'target_cluster_id')
    lo = get_option(options, 'lo')
    hi = get_option(options, 'hi')
    if not hi:
        hi = lo

    node = findByName(lustre, node_name, "node")
    if not node:
        error (node_name, " not found.")
    
    rlist = node.getElementsByTagName('routetbl')
    if len(rlist) > 0:
        rtbl = rlist[0]
    else:
        rtbl_name = new_name("RTBL_" + node_name)
        rtbl_uuid = new_uuid(rtbl_name)
        rtbl = gen.routetbl(rtbl_name, rtbl_uuid)
        node.appendChild(rtbl)
        node_add_profile(gen, node, "routetbl", rtbl_uuid)
    rtbl.appendChild(gen.route(gw_net_type, gw, gw_cluster_id, tgt_cluster_id,
                               lo, hi))
 
def add_gks(gen, lustre, options):
    """ create a gks """
    node_name = get_option(options, 'node')
    gks_name = get_option(options, 'gks')
    if not gks_name:
        gks_name = new_name('GKS_'+ node_name)
    
    gkd_name = new_name("GKD_" + gks_name + "_" + node_name)
    gkd_uuid = new_uuid(gkd_name)
    
    gks_uuid = name2uuid(lustre, gks_name, 'gks', fatal=0)

    if not gks_uuid:
        gks_uuid = new_uuid(gks_name)
        gks = gen.gks(gks_name, gks_uuid, gkd_uuid)
        lustre.appendChild(gks)
    else:
        gks = lookup(lustre, gks_uuid)

    # add gkd profile
    node_uuid = name2uuid(lustre, node_name, 'node')
    node = findByName(lustre, node_name, "node")
    node_add_profile(gen, node, "gkd", gkd_uuid)
    net_uuid = get_net_uuid(lustre, node_name)
    if not net_uuid:
        error("NODE: ", node_name, "not found")

    gkd = gen.gkd(gkd_name, gkd_uuid, node_uuid, gks_uuid)
    lustre.appendChild(gkd)



def add_mds(gen, lustre, options):
    node_name = get_option(options, 'node')
    mds_name = get_option(options, 'mds')
    mdd_name = new_name("MDD_" + mds_name +"_" + node_name)
    mdd_uuid = new_uuid(mdd_name)

    mds_uuid = name2uuid(lustre, mds_name, 'mds', fatal=0)
    if not mds_uuid:
        mds_uuid = get_option(options, 'mdsuuid')
        if mds_uuid:
            if lookup(lustre, mds_uuid):
                error("Duplicate MDS UUID:", mds_uuid)
        else:
            mds_uuid = new_uuid(mds_name)

        mds = gen.mds(mds_name, mds_uuid, mdd_uuid, options.group)
        lustre.appendChild(mds)
    else:
        mds = lookup(lustre, mds_uuid)
    if options.failover:
        mds.setAttribute('failover', "1")
    if options.failout:
        mds.setAttribute('failover,',"0")

    devname = get_option(options, 'dev')
    size = get_option(options, 'size')
    fstype = get_option(options, 'fstype')
    journal_size = get_option(options, 'journal_size')
    inode_size = get_option(options, 'inode_size')
    nspath = get_option(options, 'nspath')
    mkfsoptions = get_option(options, 'mkfsoptions')
    mountfsoptions = get_option(options, 'mountfsoptions')
<<<<<<< HEAD
=======
    root_squash = get_option(options, 'root_squash')
    no_root_squash = get_option(options, 'no_root_squash')
    mds_sec = get_option(options, 'mds_mds_sec')
    oss_sec = get_option(options, 'mds_oss_sec')
    deny_sec = get_option(options, 'mds_deny_sec')
    fs_name = get_option(options, 'filesystem')
>>>>>>> 5702f13f

    node_uuid = name2uuid(lustre, node_name, 'node')

    node = findByName(lustre, node_name, "node")
    node_add_profile(gen, node, "mdsdev", mdd_uuid)
    net_uuid = get_net_uuid(lustre, node_name)
    if not net_uuid:
        error("NODE: ", node_name, "not found")

<<<<<<< HEAD
    mdd = gen.mdsdev(mdd_name, mdd_uuid, fstype, devname,
                     get_format_flag(options), node_uuid, mds_uuid,
                     size, journal_size, inode_size, nspath, mkfsoptions,
                     mountfsoptions)
    lustre.appendChild(mdd)
                   
=======
    if lmv_name:
        mds.appendChild(gen.ref("lmv", lmv_uuid))

    if fs_name != "":
	fs_uuid = name2uuid(lustre, fs_name, 'filesystem', fatal=1)
    else:
	fs_uuid = ""
    
    mdd = gen.mdsdev(mdd_name, mdd_uuid, fstype, devname,
                     get_format_flag(options), node_uuid, mds_uuid,
                     size, journal_size, inode_size, nspath, mkfsoptions, 
                     mountfsoptions, backfstype, backdevname,lmv_uuid, 
		     root_squash, no_root_squash, mds_sec, oss_sec, deny_sec, 
		     fs_uuid)
    lustre.appendChild(mdd)
>>>>>>> 5702f13f

def add_mgmt(gen, lustre, options):
    node_name = get_option(options, 'node')
    node_uuid = name2uuid(lustre, node_name, 'node')
    mgmt_name = get_option(options, 'mgmt')
    if not mgmt_name:
        mgmt_name = new_name('MGMT_' + node_name)
    mgmt_uuid = name2uuid(lustre, mgmt_name, 'mgmt', fatal=0)
    if not mgmt_uuid:
        mgmt_uuid = new_uuid(mgmt_name)
        mgmt = gen.mgmt(mgmt_name, mgmt_uuid, node_uuid)
        lustre.appendChild(mgmt)
    else:
        mgmt = lookup(lustre, mgmt_uuid)

    node = findByName(lustre, node_name, "node")
    node_add_profile(gen, node, 'mgmt', mgmt_uuid)

def add_ost(gen, lustre, options):
    node_name = get_option(options, 'node')
    lovname = get_option(options, 'lov')
    osdtype = get_option(options, 'osdtype')

    node_uuid = name2uuid(lustre, node_name, 'node')

    if osdtype == 'obdecho':
        fstype = ''
        devname = ''
        size = 0
        fstype = ''
        journal_size = ''
        inode_size = ''
        mkfsoptions = ''
        mountfsoptions = ''
    else:
        devname = get_option(options, 'dev') # can be unset for bluearcs
        size = get_option(options, 'size')
        fstype = get_option(options, 'fstype')
        journal_size = get_option(options, 'journal_size')
        inode_size = get_option(options, 'inode_size')
        mkfsoptions = get_option(options, 'mkfsoptions')
        mountfsoptions = get_option(options, 'mountfsoptions')
<<<<<<< HEAD
        
=======
        deny_sec = get_option(options, 'ost_deny_sec')

    fs_name = get_option(options, 'filesystem')
>>>>>>> 5702f13f
    nspath = get_option(options, 'nspath')

    ostname = get_option(options, 'ost')
    if not ostname:
        ostname = new_name('OST_'+ node_name)

    osdname = new_name("OSD_" + ostname + "_" + node_name)
    osd_uuid = new_uuid(osdname)

    ost_uuid = name2uuid(lustre, ostname, 'ost', fatal=0)
    if not ost_uuid:
        ost_uuid = get_option(options, 'ostuuid')
        if ost_uuid:
            if lookup(lustre, ost_uuid):
                error("Duplicate OST UUID:", ost_uuid)
        else:
            ost_uuid = new_uuid(ostname)

        ost = gen.ost(ostname, ost_uuid, osd_uuid, options.group)
        lustre.appendChild(ost)
        if lovname:
            lov = findByName(lustre, lovname, "lov")
            if not lov:
                error('add_ost:', '"'+lovname+'"', "lov element not found.")
            lov_add_obd(gen, lov, ost_uuid)
    else:
        ost = lookup(lustre, ost_uuid)

<<<<<<< HEAD
    if options.failover:
        ost.setAttribute('failover', "1")
    if options.failout:
        ost.setAttribute('failover', "0")
    

    osd = gen.osd(osdname, osd_uuid, fstype, osdtype, devname,
                  get_format_flag(options), ost_uuid, node_uuid, size,
                  journal_size, inode_size, nspath, mkfsoptions,
                  mountfsoptions)
=======
    if lovname:
        lov = findByName(lustre, lovname, "lov")
        if not lov:
            error('add_ost:', '"'+lovname+'"', "lov element not found.")
        lov_add_osc(gen, lustre, lov, ost_uuid, options)

    if options.failover:
        ost.setAttribute('failover', "1")

    if fs_name != "":
	fs_uuid = name2uuid(lustre, fs_name, 'filesystem', fatal=1)
    else:
	fs_uuid = ""
	
    osd = gen.osd(osdname, osd_uuid, fstype, osdtype, devname,
                  get_format_flag(options), ost_uuid, node_uuid, size,
                  journal_size, inode_size, nspath, mkfsoptions, 
                  mountfsoptions, backfstype, backdevname, deny_sec, 
		  fs_uuid)
>>>>>>> 5702f13f

    node = findByName(lustre, node_name, "node")
    node_add_profile(gen, node, 'osd', osd_uuid)
    lustre.appendChild(osd)

<<<<<<< HEAD
                   
=======
def del_ost(gen, lustre, options):
    ostname = get_option(options, 'ost')
    if not ostname:
        raise OptionError("del_ost: --ost requires a <ost name>")
    ost = findByName(lustre, ostname, "ost")
    if not ost:
        error('del_ost: ', 'Unable to find ', ostname)
    ost_uuid = name2uuid(lustre, ostname, fatal=0)
    if not ost_uuid:
        error('del_ost: ', 'Unable to find uuid for ', ostname)
    lovname = get_option(options, 'lov')
    if lovname:
        lov = findByName(lustre, lovname, "lov")
        if not lov:
            error('del_ost:', '"'+lovname+'"', "lov element not found.")
        lov_del_osc(gen, lustre, lov, ost_uuid, options)
        # if the user specified a speficic LOV don't delete the OST itself
        return

    # remove OSD references from all LOVs
    for lov in lustre.getElementsByTagName('lov'):
        lov_del_osc(gen, lustre, lov, ost_uuid, options)

    info = gen.info()

    # move the OST description to the update record
    lustre.removeChild(ost)
    info.appendChild(ost)

    active_ref = ost.getElementsByTagName('active_ref')
    if not active_ref:
        error('ost has no osd ref:', ostname)

    # move the OSD description to the update record
    osd_uuid = active_ref[0].getAttribute('uuidref')
    osd = lookup(lustre, osd_uuid)
    lustre.removeChild(osd)
    info.appendChild(osd)

    # make a copy of the OSS description in the update record
    # XXX - should check to make sure one doesn't already exist.
    node_ref = osd.getElementsByTagName('node_ref')
    if not node_ref:
        error('osd has no node ref:', ostname)
    node_uuid = node_ref[0].getAttribute('uuidref')
    node = lookup(lustre, node_uuid)
    if not node:
        error('unable to locate node for node ref:', node_uuid)

    node_rec = node.cloneNode(1)
    info.appendChild(node_rec)

    prof_ref = node.getElementsByTagName('profile_ref')
    if not prof_ref:
        error('node has no profile ref:', node)
    profile_uuid = prof_ref[0].getAttribute('uuidref')

    # make a copy of the OSS's profile in the update record
    # XXX - should check to make sure one doesn't already exist.
    profile = lookup(lustre, profile_uuid)
    profile_rec = profile.cloneNode(1)
    info.appendChild(profile_rec)

    # delete all references to this OSD in the OSS's current profile
    for osd_ref in profile.getElementsByTagName('osd_ref'):
        if osd_uuid == osd_ref.getAttribute('uuidref'):
            profile.removeChild(osd_ref)

    # XXX - We should cleanup the node and profile elements if they
    #       no longer serve a purpose.
    addUpdate(gen, lustre, info)

def add_cmobd(gen, lustre, options):
    node_name = get_option(options, 'node')
    name = get_option(options, 'cmobd')
    uuid = new_uuid(name)

    master_name = get_option(options, 'master_obd')
    cache_name = get_option(options, 'cache_obd')

    master_uuid = name2uuid(lustre, master_name, tag='lov', fatal=0)
    cache_uuid = name2uuid(lustre, cache_name, tag='lov', fatal=0)

    if not master_uuid or not cache_uuid:
        if not master_uuid:
            master_uuid = name2uuid(lustre, master_name, tag='ost', fatal=0)
        if not cache_uuid:
            cache_uuid = name2uuid(lustre, cache_name, tag='ost', fatal=0)

    if not master_uuid or not cache_uuid:
        if not master_uuid:
            master_uuid = name2uuid(lustre, master_name, tag='lmv', fatal=0)
        if not cache_uuid:
            cache_uuid = name2uuid(lustre, cache_name, tag='lmv', fatal=0)

    if not master_uuid or not cache_uuid:
        if not master_uuid:
            master_uuid = name2uuid(lustre, master_name, tag='mds', fatal=0)
        if not cache_uuid:
            cache_uuid = name2uuid(lustre, cache_name, tag='mds', fatal=0)

    if not master_uuid: 
	error("cannot find master_uuid by name '" + master_name + "'")
    if not cache_uuid: 
	error("cannot find cache_uuid by name '" + cache_name + "'")

    node = findByName(lustre, node_name, "node")
    node_add_profile(gen, node, "cmobd", uuid)

    master_node = lookup(lustre, master_uuid)
    cache_node = lookup(lustre, cache_uuid)
    if not master_node:
        error("cannot find master node by its uuid " + master_uuid);
    if not cache_node:
        error("cannot find cache node by its uuid " + cache_uuid);

    active = master_node.getElementsByTagName('active_ref')
    if active:
        active_uuid = active[0].getAttribute('uuidref')
        active_node = lookup(lustre, active_uuid)
        if not active_node.getElementsByTagName('obdtype'):
            gen.addElement(active_node, 'obdtype', 'master')

    active = cache_node.getElementsByTagName('active_ref')
    if active:
        active_uuid = active[0].getAttribute('uuidref')
        active_node = lookup(lustre, active_uuid)
        if not active_node.getElementsByTagName('obdtype'):
            gen.addElement(active_node, 'obdtype', 'cache')

    cmobd = gen.cmobd(name, uuid, master_uuid, cache_uuid)
    lustre.appendChild(cmobd)

>>>>>>> 5702f13f
def add_cobd(gen, lustre, options):
    node_name = get_option(options, 'node')
    name = new_name('COBD_' + node_name)
    uuid = new_uuid(name)

    real_name = get_option(options, 'real_obd')
    cache_name = get_option(options, 'cache_obd')
    
    real_uuid = name2uuid(lustre, real_name, tag='obd')
    cache_uuid = name2uuid(lustre, cache_name, tag='obd')

<<<<<<< HEAD
=======
    # init master
    master_uuid = name2uuid(lustre, master_name, tag='lov', fatal=0)
    if not master_uuid:
        master_uuid = name2uuid(lustre, master_name, tag='ost', fatal=0)

    if master_uuid:
        node = lookup(lustre, master_uuid)
        rets = node.getElementsByTagName('lov_tgt')
        for ret in rets:
            ost_uuid = ret.getAttribute('uuidref')
            ost_node = lookup(lustre, ost_uuid)
            active = ost_node.getElementsByTagName('active_ref')
            if active:
                osd_uuid = active[0].getAttribute('uuidref')
                osd_node = lookup(lustre, osd_uuid)
                if not osd_node.getElementsByTagName('obdtype'):
                    gen.addElement(osd_node, 'obdtype', 'master')

    # init cache
    cache_uuid = name2uuid(lustre, cache_name, tag='lov', fatal=0)
    if not cache_uuid:
        cache_uuid = name2uuid(lustre, cache_name, tag='ost', fatal=0)

    if cache_uuid:
        node = lookup(lustre, cache_uuid)
        rets = node.getElementsByTagName('lov_tgt')
        for ret in rets:
            ost_uuid = ret.getAttribute('uuidref')
            ost_node = lookup(lustre, ost_uuid)
            active = ost_node.getElementsByTagName('active_ref')
            if active:
                osd_uuid = active[0].getAttribute('uuidref')
                osd_node = lookup(lustre, osd_uuid)
                if not osd_node.getElementsByTagName('obdtype'):
                    gen.addElement(osd_node, 'obdtype', 'cache')

    if not master_uuid or not cache_uuid:
        master_uuid = name2uuid(lustre, master_name, tag='lmv', fatal=0)
        if not master_uuid:
            master_uuid = name2uuid(lustre, master_name, tag='mds', fatal=0)
            
        if master_uuid:
            mds_node = lookup(lustre, master_uuid)
            ret = mds_node.getElementsByTagName('active_ref')
            if ret:
                mdsdev_uuid = ret[0].getAttribute('uuidref')
                mdsdev_node = lookup(lustre, mdsdev_uuid)
                if not mdsdev_node.getElementsByTagName('obdtype'):
                    gen.addElement(mdsdev_node, 'obdtype', 'master')

        cache_uuid = name2uuid(lustre, cache_name, tag='lmv', fatal=0)
        if not cache_uuid:
            cache_uuid = name2uuid(lustre, cache_name, tag='mds', fatal=0)
            
        if cache_uuid:
            mds_node = lookup(lustre, cache_uuid)
            ret = mds_node.getElementsByTagName('active_ref')
            if ret:
                mdsdev_uuid = ret[0].getAttribute('uuidref')
                mdsdev_node = lookup(lustre, mdsdev_uuid)
                if not mdsdev_node.getElementsByTagName('obdtype'):
                    gen.addElement(mdsdev_node, 'obdtype', 'cache')

    if not master_uuid or not cache_uuid:
	panic("add_cobd", "cannot find master or cache by names '" + 
              master_name + "' and '" + cache_name + "'")
        
>>>>>>> 5702f13f
    node = findByName(lustre, node_name, "node")
    node_add_profile(gen, node, "cobd", uuid)
    cobd = gen.cobd(name, uuid, real_uuid, cache_uuid)
    lustre.appendChild(cobd)


def add_echo_client(gen, lustre, options):
    """ add an echo client to the profile for this node. """
    node_name = get_option(options, 'node')
    lov_name = get_option(options, 'ost')

    node = findByName(lustre, node_name, 'node')

    echoname = new_name('ECHO_'+ node_name)
    echo_uuid = new_uuid(echoname)
    node_add_profile(gen, node, 'echoclient', echo_uuid)

    lov_uuid = name2uuid(lustre, lov_name, tag='lov', fatal=0)
    if not lov_uuid:
        lov_uuid = name2uuid(lustre, lov_name, tag='ost', fatal=1)

    echo = gen.echo_client(echoname, echo_uuid, lov_uuid)
    lustre.appendChild(echo)

def add_lov(gen, lustre, options):
    """ create a lov """

    lov_orig = get_option(options, 'lov')
    name = new_name(lov_orig)
    if name != lov_orig:
        warning("name:", lov_orig, "already used. using:", name)

    lmv_name = get_option(options, 'lmv')
    mds_name = get_option(options, 'mds')
<<<<<<< HEAD
=======
    aware = get_option(options, 'aware')
    
    if not mds_name and not lmv_name:
        error("LOV: either MDS or LMV must be specified.");
    if mds_name and lmv_name:
        error("LOV: either MDS or LMV must be specified.");
    
>>>>>>> 5702f13f
    stripe_sz = get_option_int(options, 'stripe_sz')
    stripe_cnt = get_option_int(options, 'stripe_cnt')
    pattern = get_option_int(options, 'stripe_pattern')
    uuid = new_uuid(name)

    ret = findByName(lustre, name, "lov")
    if ret:
        error("LOV: ", name, " already exists.")

    mds_uuid = name2uuid(lustre, mds_name, 'mds')
    lov = gen.lov(name, uuid, mds_uuid, stripe_sz, stripe_cnt, pattern)
    lustre.appendChild(lov)
    
    # add an lovconfig entry to the active mdsdev profile
    lovconfig_name = new_name('LVCFG_' + name)
    lovconfig_uuid = new_uuid(lovconfig_name)
<<<<<<< HEAD
    mds = findByName(lustre, mds_name, "mds")
    mds.appendChild(gen.ref("lovconfig", lovconfig_uuid))
=======

    if mds_name:
    	md_tgt = findByName(lustre, mds_name, "mds")
	if not md_tgt:
    	    error("can't find MDS '" + mds_name + "'")
    else:
        md_tgt = findByName(lustre, lmv_name, "lmv")
	if not md_tgt:
    	    error("can't find LMV '" + lmv_name + "'")
    
    md_tgt.appendChild(gen.ref("lovconfig", lovconfig_uuid))
    md_tgt.appendChild(gen.ref("client", uuid))
    
    # adding lovconfig and client to aware MD targets
    if aware:
	md_names = string.split(aware, ',');
	for md_name in md_names:
	
    	    md_tgt = findByName(lustre, md_name, "mds")
	    if not md_tgt:
    		md_tgt = findByName(lustre, md_name, "lmv")

    	    if not md_tgt:
		error("can't find '" + mds_name + "'")
	    
	    md_tgt.appendChild(gen.ref("lovconfig", lovconfig_uuid))
	    md_tgt.appendChild(gen.ref("client", uuid))
	
>>>>>>> 5702f13f
    lovconfig = gen.lovconfig(lovconfig_name, lovconfig_uuid, uuid)
    lustre.appendChild(lovconfig)

def add_default_lov(gen, lustre, mds_name, lov_name):
    """ create a default lov """
                                                                                                                                               
    stripe_sz = DEFAULT_STRIPE_SZ
    stripe_cnt = DEFAULT_STRIPE_CNT
    pattern = DEFAULT_STRIPE_PATTERN
    uuid = new_uuid(lov_name)
                                                                                                                                               
    ret = findByName(lustre, lov_name, "lov")
    if ret:
        error("LOV: ", lov_name, " already exists.")
                                                                                                                                               
    mds_uuid = name2uuid(lustre, mds_name, 'mds')
    lov = gen.lov(lov_name, uuid, mds_uuid, stripe_sz, stripe_cnt, pattern)
    lustre.appendChild(lov)
                                                                                                                                               
    # add an lovconfig entry to the active mdsdev profile
    lovconfig_name = new_name('LVCFG_' + lov_name)
    lovconfig_uuid = new_uuid(lovconfig_name)
    mds = findByName(lustre, mds_name)
    mds.appendChild(gen.ref("lovconfig", lovconfig_uuid))
    lovconfig = gen.lovconfig(lovconfig_name, lovconfig_uuid, uuid)
    lustre.appendChild(lovconfig)

<<<<<<< HEAD
def new_filesystem(gen, lustre, mds_uuid, obd_uuid, mgmt_uuid):
    fs_name = new_name("FS_fsname")
    fs_uuid = new_uuid(fs_name)
    mds = lookup(lustre, mds_uuid)
    mds.appendChild(gen.ref("filesystem", fs_uuid))
    fs = gen.filesystem(fs_name, fs_uuid, mds_uuid, obd_uuid, mgmt_uuid)
    lustre.appendChild(fs)
    return fs_uuid

def get_fs_uuid(gen, lustre, mds_name, obd_name, mgmt_name):
    mds_uuid = name2uuid(lustre, mds_name, tag='mds')
    obd_uuid = name2uuid(lustre, obd_name, tag='lov', fatal=0)
=======
def add_lmv(gen, lustre, options):
    """ create a lmv """

    lmv_orig = get_option(options, 'lmv')
    name = new_name(lmv_orig)
    if name != lmv_orig:
        warning("name:", lmv_orig, "already used. using:", name)

    uuid = new_uuid(name)
    ret = findByName(lustre, name, "lmv")
    if ret:
        error("LMV: ", name, " already exists.")

    lmv = gen.lmv(name, uuid)
    lustre.appendChild(lmv)
   
def new_filesystem(gen, lustre, fs_name, mds_uuid, obd_uuid, 
		   mgmt_uuid, gks_uuid):
    fs_uuid = new_uuid(fs_name)
    fs = gen.filesystem(fs_name, fs_uuid, mds_uuid, obd_uuid, 
			mgmt_uuid, gks_uuid)
    lustre.appendChild(fs)
    return fs_uuid

def get_fs_uuid(gen, lustre, fs_name, mds_name, obd_name, 
		mgmt_name, gks_name):
    mds_uuid = name2uuid(lustre, mds_name, tag='mds', fatal=0)
    if not mds_uuid:
        mds_uuid = name2uuid(lustre, mds_name, tag='lmv', fatal=0)
    if not mds_uuid:
        mds_uuid = name2uuid(lustre, mds_name, tag='cobd', fatal=0)
    if not mds_uuid:
	error("mds '" + mds_name + "' is not found")

    obd_uuid = name2uuid(lustre, obd_name, tag='ost', fatal=0)
    if not obd_uuid:
        obd_uuid = name2uuid(lustre, obd_name, tag='lov', fatal=0)
    if not obd_uuid:
	obd_uuid = name2uuid(lustre, obd_name, tag='cobd', fatal=0)
    if not obd_uuid:
	error("ost '" + obd_name + "' is not found")
	
>>>>>>> 5702f13f
    if mgmt_name:
        mgmt_uuid = name2uuid(lustre, mgmt_name, tag='mgmt', fatal=1)
    else:
        mgmt_uuid = ''
<<<<<<< HEAD
    fs_uuid = lookup_filesystem(lustre, mds_uuid, obd_uuid)
    if not fs_uuid:
        fs_uuid = new_filesystem(gen, lustre, mds_uuid, obd_uuid, mgmt_uuid)
    return fs_uuid
=======

    if gks_name:
	gks_uuid = name2uuid(lustre, gks_name, tag='gks', fatal=1)
    else: 
	gks_uuid = ''
	
    fs_uuid = lookup_filesystem(lustre, fs_name)
    if fs_uuid:
	fs = lookup(lustre, fs_uuid)
	if not ref_exists(fs, mds_uuid):
	    fs.appendChild(gen.ref("mds", mds_uuid))
	if not ref_exists(fs, obd_uuid):
	    fs.appendChild(gen.ref("obd", obd_uuid))
	if gks_uuid and not ref_exists(fs, gks_uuid):
	    fs.appendChild(gen.ref("gks", gks_uuid))
    else:
        fs_uuid = new_filesystem(gen, lustre, fs_name, 
			         mds_uuid, obd_uuid, 
				 mgmt_uuid, gks_uuid)
    return fs_uuid

def add_filesystem(gen, lustre, options):
    """ create filesytem """
    fs_orig = get_option(options, 'filesystem')
    name = new_name(fs_orig)
    if name != fs_orig:
        warning("name:", fs_orig, "already used. using:", name)

    uuid = new_uuid(name)
    ret = findByName(lustre, name, "filesystem")
    if ret:
        error("FS: ", name, " already exists.")

    gks_name = get_option(options, 'gks')
    if gks_name:
	gks_uuid = name2uuid(lustre, gks_name, tag='gks', fatal=1)
    else: 
	gks_uuid = ''
    fs = gen.filesystem(name, uuid, "", "", "", gks_uuid)
    lustre.appendChild(fs)
>>>>>>> 5702f13f
    
def add_mtpt(gen, lustre, options):
    """ create mtpt on a node """
    node_name = get_option(options, 'node')

    path = get_option(options, 'path')
    clientoptions = get_option(options, "clientoptions")
    fs_name = get_option(options, 'filesystem')

    lov_name = get_option(options, 'lov')
    ost_name = get_option(options, 'ost')
    mds_name = get_option(options, 'mds')
<<<<<<< HEAD
=======
    gks_name = get_option(options, 'gks')
    if mds_name == '':
        mds_name = get_option(options, 'lmv')
        if mds_name == '':
            error("--add mtpt requires either --mds or --lmv.")
>>>>>>> 5702f13f
    if lov_name == '':
        if ost_name == '':
            error("--add mtpt requires --lov lov_name or --ost ost_name")
        else:
            warning("use default value for lov, due no --lov lov_name provided")
            lov_name = new_name("lov_default")
            add_default_lov(gen, lustre, mds_name, lov_name)
            ost_uuid = name2uuid(lustre, ost_name, 'ost', fatal=0)
            if not ost_uuid:
                error('add_mtpt:', '"'+ost_name+'"', "ost element not found.")
            lov = findByName(lustre, lov_name, "lov")
<<<<<<< HEAD
            lov_add_obd(gen, lov, ost_uuid)
=======
            lov_add_osc(gen, lustre, lov, ost_uuid, options)
>>>>>>> 5702f13f

    if fs_name == '':
	fs_name = new_name("FS_fsname")
        mgmt_name = get_option(options, 'mgmt')
    else:
        mgmt_name = ""
	
    fs_uuid = get_fs_uuid(gen, lustre, fs_name, 
    		    	  mds_name, lov_name, mgmt_name, gks_name)

    name = new_name('MNT_'+ node_name)

    ret = findByName(lustre, name, "mountpoint")
    if ret:
        # this can't happen, because new_name creates unique names
        error("MOUNTPOINT: ", name, " already exists.")

    uuid = new_uuid(name)
<<<<<<< HEAD
    mtpt = gen.mountpoint(name, uuid, fs_uuid, path, clientoptions)
=======
    mtpt = gen.mountpoint(name, uuid, fs_uuid, path, 
			  clientoptions, mds_sec, oss_sec)
>>>>>>> 5702f13f
    node = findByName(lustre, node_name, "node")
    if not node:
        error('node:',  node_name, "not found.")
    node_add_profile(gen, node, "mountpoint", uuid)
    lustre.appendChild(mtpt)

############################################################
# Command line processing
#
class OptionError (exceptions.Exception):
    def __init__(self, args):
        self.args = args

def get_option(options, tag):
    """Look for tag in options hash and return the value if set. If not
    set, then if return default it is set, otherwise exception."""
    if options.__getattr__(tag) != None:
        return options.__getattr__(tag)
    else:
        raise OptionError("--add %s requires --%s <value>" % (options.add, tag))

def get_option_int(options, tag):
    """Return an integer option.  Raise exception if the value is not an int"""
    val = get_option(options, tag)
    try:
        n = int(val)
    except ValueError:
        raise OptionError("--%s <num> (value must be integer)" % (tag))        
    return n

# simple class for profiling
import time
class chrono:
    def __init__(self):
        self._start = 0
    def start(self):
        self._stop = 0
        self._start = time.time()
    def stop(self, msg=''):
        self._stop = time.time()
        if msg:
            self.display(msg)
    def dur(self):
        return self._stop - self._start
    def display(self, msg):
        d = self.dur()
        str = '%s: %g secs' % (msg, d)
        print str

#################################################################
# function cmdlinesplit used to split cmd line from batch file
#
def cmdlinesplit(cmdline):
                                                                                                                                               
    double_quote  = re.compile(r'"(([^"\\]|\\.)*)"')
    single_quote  = re.compile(r"'(.*?)'")
    escaped = re.compile(r'\\(.)')
    esc_quote = re.compile(r'\\([\\"])')
    outside = re.compile(r"""([^\s\\'"]+)""")
                                                                                                                                               
    arg_list = []
    i = 0; arg = None
    while i < len(cmdline):
        c = cmdline[i]
        if c == '"':
            match = double_quote.match(cmdline, i)
            if not match:
                print "Unmatched double quote:", cmdline
                sys.exit(1)
            i = match.end()
            if arg is None: arg = esc_quote.sub(r'\1', match.group(1))
            else:           arg = arg + esc_quote.sub(r'\1', match.group(1))
                                                                                                                                               
        elif c == "'":
            match = single_quote.match(cmdline, i)
            if not match:
                print "Unmatched single quote:", cmdline
                sys.exit(1)
            i = match.end()
            if arg is None: arg = match.group(1)
            else:           arg = arg + match.group(1)
                                                                                                                                               
        elif c == "\\":
            match = escaped.match(cmdline, i)
            if not match:
                print "Unmatched backslash", cmdline
                sys.exit(1)
            i = match.end()
            if arg is None: arg = match.group(1)
            else:           arg = arg + match.group(1)
                                                                                                                                               
        elif c in string.whitespace:
            if arg != None:
                arg_list.append(str(arg))
            arg = None
            while i < len(cmdline) and cmdline[i] in string.whitespace:
                i = i + 1
        else:
            match = outside.match(cmdline, i)
            assert match
            i = match.end()
            if arg is None: arg = match.group()
            else:           arg = arg + match.group()
                                                                                                                                               
    if arg != None: arg_list.append(str(arg))
                                                                                                                                               
    return arg_list

############################################################
# Main
#

def add(devtype, gen, lustre, options):
    if devtype == 'net':
        add_net(gen, lustre, options)
    elif devtype == 'mtpt':
        add_mtpt(gen, lustre, options)
    elif devtype == 'mds':
        add_mds(gen, lustre, options)
    elif devtype == 'ost':
        add_ost(gen, lustre, options)
    elif devtype == 'lov':
        add_lov(gen, lustre, options)
    elif devtype == 'route':
        add_route(gen, lustre, options)
    elif devtype == 'node':
        add_node(gen, lustre, options)
    elif devtype == 'echo_client':
        add_echo_client(gen, lustre, options)
    elif devtype == 'cobd':
        add_cobd(gen, lustre, options)
    elif devtype == 'mgmt':
        add_mgmt(gen, lustre, options)
<<<<<<< HEAD
=======
    elif devtype == 'lmv':
        add_lmv(gen, lustre, options)
    elif devtype == 'filesystem':
        add_filesystem(gen, lustre, options)
    elif devtype == 'gks':
	add_gks(gen, lustre, options)
>>>>>>> 5702f13f
    else:
        error("unknown device type:", devtype)
    
def do_command(gen, lustre, options, args):
    if options.add:
        add(options.add, gen, lustre, options)
    else:
        error("Missing command")

def main():
    cl = Lustre.Options("lmc", "", lmc_options)
    try:
        options, args = cl.parse(sys.argv[1:])
    except Lustre.OptionError, e:
        panic("lmc", e)

    if len(args) > 0:
        panic(string.join(sys.argv), "Unexpected extra arguments on command line: " + string.join(args))

    if options.reference:
        reference()
        sys.exit(0)

    outFile = '-'

    if options.merge:
        outFile = options.merge
        if os.access(outFile, os.R_OK):
            doc = xml.dom.minidom.parse(outFile)
        else:
            doc = new_lustre(xml.dom.minidom)
    elif options.input:
        doc = xml.dom.minidom.parse(options.input)
    else:
        doc = new_lustre(xml.dom.minidom)

    if options.output:
        outFile = options.output

    lustre = doc.documentElement
    init_names(lustre)
    if lustre.tagName != "lustre":
        print "Existing config not valid."
        sys.exit(1)

    gen = GenConfig(doc)

    if options.batch:
        fp = open(options.batch)
        batchCommands = fp.readlines()
        fp.close()
        for cmd in batchCommands:
            try:
                options, args = cl.parse(cmdlinesplit(cmd))
                if options.merge or options.input or options.output:
                        print "The batchfile should not contain --merge, --input or --output."
                        sys.exit(1)
                do_command(gen, lustre, options, args)
            except OptionError, e:
                panic(cmd, e)
            except Lustre.OptionError, e:
                panic(cmd, e)
    else:
        try:
            do_command(gen, lustre, options, args)
        except OptionError, e:
            panic(string.join(sys.argv),e)
        except Lustre.OptionError, e:
            panic("lmc", e)

    if outFile == '-':
        printDoc(doc)
    else:
        printDoc(doc, open(outFile,"w"))

if __name__ == "__main__":
    main()<|MERGE_RESOLUTION|>--- conflicted
+++ resolved
@@ -66,6 +66,7 @@
   --timeout num
   --upcall path
   --lustre_upcall path
+  --groups_upcall path
   --portals_upcall path
   --ptldebug debug_level
   --subsystem subsystem_name
@@ -81,10 +82,6 @@
   --irq_affinity 0|1
   --router
 
---add filesystem
-  --filesystem fs_name
-  --gks gks_name
-
 --add mds
   --node node_name
   --mds mds_name
@@ -92,26 +89,16 @@
   --fstype ldiskfs|ext3
   --size size
   --nspath
+  --group_upcall upcall
   --journal_size size
   --inode_size size
   --mdsuuid uuid
   --mkfsoptions options
   --mountfsoptions options
-<<<<<<< HEAD
-=======
-  --root_squash uid:gid
-  --no_root_squash ptl_nid 
-  --mds_mds_sec flavor
-  --mds_oss_sec flavor
-  --mds_deny_sec flavor[,flavor[...]]
-  --filesystem filesystem name
->>>>>>> 5702f13f
 
 --add lov
   --lov lov_name
   --mds mds_name
-  --lmv lmv_name
-  --aware one or few mds/lmv names separated by comma
   --stripe_sz num
   --stripe_cnt num
   --stripe_pattern num
@@ -131,22 +118,7 @@
   --ostuuid uuid
   --mkfsoptions options
   --mountfsoptions options
-<<<<<<< HEAD
  
-=======
-  --nspath
-  --ost_deny_sec flavor[,flavor[...]]
-  --filesystem filesystem name
- 
---delete ost
-  --ost ost_name
-  --migrate
-  
---deactivate ost
-  --node node_name
-  --ost ost_name
-
->>>>>>> 5702f13f
 --add mtpt  - Mountpoint
   --node node_name
   --path /mnt/point
@@ -169,27 +141,6 @@
 --add mgmt  - Management/monitoring service
   --node node_name
   --mgmt mgmt_service_name
-<<<<<<< HEAD
-=======
-
---add lmv
-  --lmv lmv_name
-
---add cobd
-  --node node_name
-  --master_obd obd_name
-  --cache_obd obd_name
-
---add cmobd
-  --node node_name
-  --master_obd obd_name
-  --cache_obd obd_name
-
---add gks
-  --gks gks_name  
-
---commit - Close a configuration version, and start a new one
->>>>>>> 5702f13f
 """
 
 PARAM = Lustre.Options.PARAM
@@ -211,6 +162,7 @@
     ('timeout', "Set timeout to initiate recovery.", PARAM),
     ('upcall', "Set both lustre and portals upcall scripts.", PARAM),
     ('lustre_upcall', "Set location of lustre upcall script.", PARAM),
+    ('groups_upcall', "Set location of extended groups upcall script.", PARAM),
     ('portals_upcall', "Set location of portals upcall script.", PARAM),
     ('ptldebug', "Set the portals debug level",  PARAM),
     ('subsystem', "Specify which Lustre subsystems have debug output recorded in the log",  PARAM),
@@ -240,6 +192,7 @@
     ('group', "", PARAM),
     ('dev', "Path of the device on local system.", PARAM,""),
     ('size', "Specify the size of the device if needed.", PARAM,"0"),
+    ('group_upcall', "Set location of supplementary group upcall.", PARAM,""),
     ('journal_size', "Specify new journal size for underlying ext3 file system.", PARAM,"0"),
     ('inode_size', "Specify new inode size for underlying ext3 file system.", PARAM,"0"),
     ('fstype', "Optional argument to specify the filesystem type.", PARAM, "ext3"),
@@ -248,14 +201,6 @@
     ('ostuuid', "Optional argument to specify OST UUID", PARAM,""),
     ('mdsuuid', "Optional argument to specify MDS UUID", PARAM,""),
     ('nspath', "Local mount point of server namespace.", PARAM,""),
-<<<<<<< HEAD
-=======
-    ('mds_mds_sec', "Specify the secure flavor for connection from this mds to other mds.", PARAM, ""),
-    ('mds_oss_sec', "Specify the secure flavor for connection from this mds to ost.", PARAM, ""),
-    ('mds_deny_sec', "Specify the secure flavor which is denied from remote to this mds.", PARAM, ""),
-    ('ost_deny_sec', "Specify the secure flavor which is denied from remote to this ost.", PARAM, ""),
-    ('filesystem', "Specify the filesystem name device belong to.", PARAM, ""),
->>>>>>> 5702f13f
     ('format', ""),
 
     # clients: mountpoint and echo
@@ -266,7 +211,6 @@
 
     # lov
     ('lov', "Specify LOV name.", PARAM,""),
-<<<<<<< HEAD
     ('stripe_sz', "Specify the stripe size in bytes.", PARAM, DEFAULT_STRIPE_SZ),
     ('stripe_cnt', "Specify the number of OSTs each file should be striped on.", PARAM, DEFAULT_STRIPE_CNT),
     ('stripe_pattern', "Specify the stripe pattern. RAID 0 is the only one currently supported.", PARAM, 0),
@@ -276,33 +220,6 @@
     ('cache_obd', "Specify the cache device for the cache obd system.", PARAM),
 
     ('mgmt', "Specify management/monitoring service name.", PARAM, ""),
-=======
-    ('mds/lmv', "Specify MDS/LMV name using this LOV.", PARAM,""),
-    ('aware', "Specify MDS/LMV aware of this LOV.", PARAM,""),
-    ('index', "Specify index for OBD in LOV target table.", PARAM),
-    ('stripe_sz', "Specify the stripe size in bytes.", PARAM),
-    ('stripe_cnt', "Specify the number of OSTs each file should be striped on.", PARAM, 0),
-    ('stripe_pattern', "Specify the stripe pattern. RAID 0 is the only one currently supported.", PARAM, 0),
-
-    # cobd
-    ('master_obd', "Specify the real device for the cache obd system.", PARAM),
-    ('cache_obd', "Specify the cache device for the cache obd system.", PARAM),
-    ('cobd', "Specify COBD name", PARAM),
-
-    # cmobd
-    ('master_obd', "Specify the master device for the cmobd system.", PARAM),
-    ('cache_obd',  "Specify the cache device for the cmobd obd system.", PARAM),
-    ('cmobd',      "Specify COBD name", PARAM),
-
-    ('mgmt', "Specify management/monitoring service name.", PARAM, ""),
-
-    # lmv
-    ('lmv', "Specify LMV name.", PARAM,""),
-    
-    #gks name
-    ('gks', "Specify gks name.", PARAM,""),
-
->>>>>>> 5702f13f
     ]
 
 def error(*args):
@@ -314,10 +231,13 @@
     print msg
     sys.exit(1)
 
-    
 def warning(*args):
     msg = string.join(map(str,args))
-    print "Warning: ", msg
+    sys.stderr.write("WARNING: %s\n" % (msg))
+
+def info(*args):
+    msg = string.join(map(str,args))
+    sys.stderr.write("INFO: %s\n" % (msg))
     
 #
 # manage names and uuids
@@ -463,24 +383,12 @@
 
     def osd(self, name, uuid, fstype, osdtype, devname, format, ost_uuid,
             node_uuid, dev_size=0, journal_size=0, inode_size=0, nspath="", 
-<<<<<<< HEAD
             mkfsoptions="", mountfsoptions=""):
-=======
-            mkfsoptions="", mountfsoptions="", backfstype="", backdevname="",
-            deny_sec="", fs_uuid=""):
->>>>>>> 5702f13f
         osd = self.newService("osd", name, uuid)
         osd.setAttribute('osdtype', osdtype)
         osd.appendChild(self.ref("target", ost_uuid))
         osd.appendChild(self.ref("node", node_uuid))
-<<<<<<< HEAD
         if fstype:
-=======
-
-        if devname:
-            osd.appendChild(self.dev(devname)) 
-	if fstype:
->>>>>>> 5702f13f
             self.addElement(osd, "fstype", fstype)
         if devname:
             dev = self.addElement(osd, "devpath", devname)
@@ -495,13 +403,6 @@
                 self.addElement(osd, "mkfsoptions", mkfsoptions)
             if mountfsoptions:
                 self.addElement(osd, "mountfsoptions", mountfsoptions)
-<<<<<<< HEAD
-=======
-            if deny_sec:
-                self.addElement(osd, "deny_sec", deny_sec)
-            if fs_uuid:
-    		osd.appendChild(self.ref("filesystem", fs_uuid))
->>>>>>> 5702f13f
         if nspath:
             self.addElement(osd, "nspath", nspath)
         return osd
@@ -536,31 +437,7 @@
         lovconfig.appendChild(self.ref("lov", lov_uuid))
         return lovconfig
 
-<<<<<<< HEAD
     def mds(self, name, uuid, mdd_uuid, group=""):
-=======
-    def lmv_tgt(self, mdt_uuid):
-        tgt = self.doc.createElement('lmv_tgt')
-        tgt.setAttribute("uuidref", mdt_uuid)
-        return tgt
-
-    def lmv(self, name, uuid):
-        lmv = self.newService("lmv", name, uuid)
-        return lmv
-
-    def gks(self, name, uuid, gkd_uuid):
-        gks = self.newService("gks", name, uuid)
-        gks.appendChild(self.ref("active", gkd_uuid))
-        return gks 
-
-    def gkd(self, name, uuid, node_uuid, gks_uuid):
-        gkd = self.newService("gkd", name, uuid)
-        gkd.appendChild(self.ref("node", node_uuid))
-        gkd.appendChild(self.ref("target", gks_uuid))
-	return gkd
-    
-    def mds(self, name, uuid, mdd_uuid, group="", lmv=""):
->>>>>>> 5702f13f
         mds = self.newService("mds", name, uuid)
         mds.appendChild(self.ref("active",mdd_uuid))
         if group:
@@ -569,13 +446,7 @@
 
     def mdsdev(self, name, uuid, fstype, devname, format, node_uuid,
                mds_uuid, dev_size=0, journal_size=0, inode_size=256,
-<<<<<<< HEAD
-               nspath="", mkfsoptions="", mountfsoptions=""):
-=======
-               nspath="", mkfsoptions="", mountfsoptions="", backfstype="", 
-               backdevname="",lmv_uuid="", root_squash="", no_root_squash="",
-               mds_sec="", oss_sec="", deny_sec="", fs_uuid=""):
->>>>>>> 5702f13f
+               nspath="", mkfsoptions="", mountfsoptions="", group_upcall=""):
         mdd = self.newService("mdsdev", name, uuid)
         self.addElement(mdd, "fstype", fstype)
         dev = self.addElement(mdd, "devpath", devname)
@@ -592,34 +463,11 @@
             self.addElement(mdd, "mkfsoptions", mkfsoptions)
         if mountfsoptions:
             self.addElement(mdd, "mountfsoptions", mountfsoptions)
-<<<<<<< HEAD
+	if group_upcall:
+            self.addElement(mdd, "group_upcall", group_upcall)
 
         mdd.appendChild(self.ref("node", node_uuid))
         mdd.appendChild(self.ref("target", mds_uuid))
-=======
-        if root_squash:
-            self.addElement(mdd, "root_squash", root_squash)
-        if no_root_squash:
-            self.addElement(mdd, "no_root_squash", no_root_squash)
-        if mds_sec:
-            self.addElement(mdd, "mds_sec", mds_sec)
-        if oss_sec:
-            self.addElement(mdd, "oss_sec", oss_sec)
-        if deny_sec:
-            self.addElement(mdd, "deny_sec", deny_sec)
-        if fs_uuid:
-    	    mdd.appendChild(self.ref("filesystem", fs_uuid))
-        mdd.appendChild(self.ref("node", node_uuid))
-        mdd.appendChild(self.ref("target", mds_uuid))
-	
-	dev = self.dev(devname)
-	if dev != None:
-	    mdd.appendChild(dev)
-
-	if lmv_uuid:
-            mdd.appendChild(self.ref("lmv", lmv_uuid))
-
->>>>>>> 5702f13f
         return mdd
 
     def mgmt(self, mgmt_name, mgmt_uuid, node_uuid):
@@ -637,15 +485,10 @@
             self.addElement(mtpt, "clientoptions", clientoptions)
         return mtpt
 
-    def filesystem(self, name, uuid, mds_uuid, obd_uuid, mgmt_uuid, gks_uuid):
+    def filesystem(self, name, uuid, mds_uuid, obd_uuid, mgmt_uuid):
         fs = self.newService("filesystem", name, uuid)
-	
-	if mds_uuid:
-    	    fs.appendChild(self.ref("mds", mds_uuid))
-	if obd_uuid:
-    	    fs.appendChild(self.ref("obd", obd_uuid))
-	if gks_uuid:
-	    fs.appendChild(self.ref("gks", gks_uuid))
+        fs.appendChild(self.ref("mds", mds_uuid))
+        fs.appendChild(self.ref("obd", obd_uuid))
         if mgmt_uuid:
             fs.appendChild(self.ref("mgmt", mgmt_uuid))
         return fs
@@ -655,37 +498,6 @@
         ec.appendChild(self.ref("obd", osc_uuid))
         return ec
 
-<<<<<<< HEAD
-=======
-    def update(self, version):
-        new = self.doc.createElement("update")
-        new.setAttribute("version", version)
-        return new
-
-    def info(self):
-        new = self.doc.createElement("info")
-        return new
-
-    def lov_add(self, lov, ost, index, gen):
-        new = self.doc.createElement("lov_add")
-        new.setAttribute("lov_uuidref", lov)
-        new.setAttribute("ost_uuidref", ost)
-        new.setAttribute("index", index)
-        new.setAttribute("generation", gen)
-        return new
-
-    def lov_delete(self, lov, ost, index, gen, options):
-        if options.delete:
-            new = self.doc.createElement("lov_delete")
-        else:
-            new = self.doc.createElement("lov_deactivate")
-        new.setAttribute("lov_uuidref", lov)
-        new.setAttribute("ost_uuidref", ost)
-        new.setAttribute("index", index)
-        new.setAttribute("generation", gen)
-        return new
-
->>>>>>> 5702f13f
 ############################################################
 # Utilities to query a DOM tree
 # Using this functions we can treat use config information
@@ -696,30 +508,6 @@
 def getUUID(node):
     return node.getAttribute('uuid')
 
-<<<<<<< HEAD
-=======
-def findLastUpdate(lustre):
-    node = None
-    version = 0
-    for n in lustre.childNodes:
-        if n.nodeType == n.ELEMENT_NODE:
-            if n.nodeName != 'update':
-                continue
-            tmp = int(n.getAttribute('version'))
-            if not tmp:
-                error('malformed XML: update tag without a version attribute')
-            if tmp != version + 1:
-                error('malformed XML: expecting update record '+str(version + 1)+', found '+str(tmp)+'.')
-            version = tmp
-            node = n
-    return node
-
-def addUpdate(gen, lustre, node):
-    update = findLastUpdate(lustre)
-    if not update:
-        return
-    update.appendChild(node)
->>>>>>> 5702f13f
 
 def findByName(lustre, name, tag = ""):
     for n in lustre.childNodes:
@@ -753,16 +541,11 @@
         else:
             return ""
     return getUUID(ret)
-<<<<<<< HEAD
     
 def lookup_filesystem(lustre, mds_uuid, ost_uuid):
-=======
-
-def lookup_filesystem(lustre, fs_name):
->>>>>>> 5702f13f
     for n in lustre.childNodes:
         if n.nodeType == n.ELEMENT_NODE and n.nodeName == 'filesystem':
-            if getName(n) == fs_name:
+            if ref_exists(n, mds_uuid) and ref_exists(n, ost_uuid):
                 return getUUID(n)
     return None
 
@@ -778,99 +561,10 @@
         return getUUID(net[0])
     return None
 
-<<<<<<< HEAD
 
 def lov_add_obd(gen, lov, osc_uuid):
     lov.appendChild(gen.ref("obd", osc_uuid))
                             
-=======
-def lov_mod_obd(gen, lustre, lov, tgt, osc_uuid, options):
-    tgt.setAttribute('uuidref', osc_uuid)
-    gener = int(tgt.getAttribute('generation'))
-    if not options.migrate:
-        gener = str(int(gener) + 1)
-    tgt.setAttribute('generation', str(gener))
-    tgt.setAttribute('active', '1')
-    lov_index = int(tgt.getAttribute('index'))
-    add_rec = gen.lov_add(getUUID(lov), osc_uuid, str(lov_index), str(gener))
-    addUpdate(gen, lustre, add_rec)
-    return
-
-def lov_add_osc(gen, lustre, lov, osc_uuid, options):
-    lov_name = getName(lov)
-    lov_uuid = getUUID(lov)
-    if options.index:
-        lov_index = get_option_int(options, 'index')
-        for tgt in lov.getElementsByTagName('lov_tgt'):
-            if str(lov_index) == tgt.getAttribute('index'):
-                uuidref = tgt.getAttribute('uuidref')
-                if uuidref != '':
-                    raise OptionError("%s --index %d is still in use: %s" %
-                                      (lov_name, lov_index, uuidref))
-                lov_mod_obd(gen, lustre, lov, tgt, osc_uuid, options)
-                return
-    else:
-         lov_index = 0
-         for tgt in lov.getElementsByTagName('lov_tgt'):
-             uuidref = tgt.getAttribute('uuidref')
-             tmp = int(tgt.getAttribute('index'))
-             own_lov_uuid = tgt.getAttribute('lov_uuid')
-	     if lov_uuid != own_lov_uuid:
-	        continue
-             if uuidref == '':
-                 lov_mod_obd(gen, lustre, lov, tgt, osc_uuid, options)
-                 return
-     	     lov_index = lov_index + 1
-
-    lov.appendChild(gen.lov_tgt(osc_uuid, lov_uuid, str(lov_index), '1'))
-    addrec = gen.lov_add(lov_uuid, osc_uuid, str(lov_index), '1')
-    addUpdate(gen, lustre, addrec)
-
-def lov_del_osc(gen, lustre, lov, osc_uuid, options):
-    lov_name = getName(lov)
-    if options.index:
-        lov_index = get_option_int(options, 'index')
-        for tgt in lov.getElementsByTagName('lov_tgt'):
-            index = tgt.getAttribute('index')
-            if index == lov_index:
-                uuidref = tgt.getAttribute('uuidref')
-                if uuidref != osc_uuid:
-                    raise OptionError("%s --index %d contains %s, not %s" %
-                                      (lov_name, lov_index, osc_uuid, uuidref))
-                if options.delete:
-                    tgt.setAttribute('uuidref', '')
-
-                gener = tgt.getAttribute('generation')
-                if not options.migrate:
-                    # bump the generation just in case...
-                    gener = str(int(gener) + 1)
-
-                tgt.setAttribute('active', '0')
-                tgt.setAttribute('generation', gener)
-                return None
-        raise OptionError("%s --index %d not in use by %s." %
-                          (lov_name, lov_index, osc_uuid))
-
-    for tgt in lov.getElementsByTagName('lov_tgt'):
-        uuidref = tgt.getAttribute('uuidref')
-        if uuidref == osc_uuid:
-            index = tgt.getAttribute('index')
-            gener = tgt.getAttribute('generation')
-            delete_rec = gen.lov_delete(getUUID(lov), osc_uuid, index, gener,
-                                        options)
-            addUpdate(gen, lustre, delete_rec)
-
-            if options.delete:
-                tgt.setAttribute('uuidref', '')
-            if not options.migrate:
-                gener = str(int(gener) + 1)
-            tgt.setAttribute('active', '0')
-            tgt.setAttribute('generation', gener)
-
-def lmv_add_obd(gen, lmv, mdc_uuid):
-    lmv.appendChild(gen.lmv_tgt(mdc_uuid))
-
->>>>>>> 5702f13f
 def ref_exists(profile, uuid):
     elist = profile.childNodes
     for e in elist:
@@ -919,6 +613,11 @@
             gen.addElement(node, 'lustreUpcall', options.lustre_upcall)
         else: 
             gen.addElement(node, 'lustreUpcall', default_upcall)
+    if default_upcall or options.groups_upcall:
+        if options.groups_upcall:
+            gen.addElement(node, 'groupsUpcall', options.groups_upcall)
+        else:
+            gen.addElement(node, 'groupsUpcall', default_upcall)
     if default_upcall or options.portals_upcall:
         if options.portals_upcall:
             gen.addElement(node, 'portalsUpcall', options.portals_upcall)
@@ -943,10 +642,7 @@
     set_node_options(gen, node, options)
     return node
 
-<<<<<<< HEAD
-    
-=======
->>>>>>> 5702f13f
+    
 def add_node(gen, lustre, options):
     """ create a node with a network config """
 
@@ -1017,37 +713,6 @@
         node_add_profile(gen, node, "routetbl", rtbl_uuid)
     rtbl.appendChild(gen.route(gw_net_type, gw, gw_cluster_id, tgt_cluster_id,
                                lo, hi))
- 
-def add_gks(gen, lustre, options):
-    """ create a gks """
-    node_name = get_option(options, 'node')
-    gks_name = get_option(options, 'gks')
-    if not gks_name:
-        gks_name = new_name('GKS_'+ node_name)
-    
-    gkd_name = new_name("GKD_" + gks_name + "_" + node_name)
-    gkd_uuid = new_uuid(gkd_name)
-    
-    gks_uuid = name2uuid(lustre, gks_name, 'gks', fatal=0)
-
-    if not gks_uuid:
-        gks_uuid = new_uuid(gks_name)
-        gks = gen.gks(gks_name, gks_uuid, gkd_uuid)
-        lustre.appendChild(gks)
-    else:
-        gks = lookup(lustre, gks_uuid)
-
-    # add gkd profile
-    node_uuid = name2uuid(lustre, node_name, 'node')
-    node = findByName(lustre, node_name, "node")
-    node_add_profile(gen, node, "gkd", gkd_uuid)
-    net_uuid = get_net_uuid(lustre, node_name)
-    if not net_uuid:
-        error("NODE: ", node_name, "not found")
-
-    gkd = gen.gkd(gkd_name, gkd_uuid, node_uuid, gks_uuid)
-    lustre.appendChild(gkd)
-
 
 
 def add_mds(gen, lustre, options):
@@ -1082,15 +747,7 @@
     nspath = get_option(options, 'nspath')
     mkfsoptions = get_option(options, 'mkfsoptions')
     mountfsoptions = get_option(options, 'mountfsoptions')
-<<<<<<< HEAD
-=======
-    root_squash = get_option(options, 'root_squash')
-    no_root_squash = get_option(options, 'no_root_squash')
-    mds_sec = get_option(options, 'mds_mds_sec')
-    oss_sec = get_option(options, 'mds_oss_sec')
-    deny_sec = get_option(options, 'mds_deny_sec')
-    fs_name = get_option(options, 'filesystem')
->>>>>>> 5702f13f
+    group_upcall = get_option(options, 'group_upcall')
 
     node_uuid = name2uuid(lustre, node_name, 'node')
 
@@ -1100,30 +757,12 @@
     if not net_uuid:
         error("NODE: ", node_name, "not found")
 
-<<<<<<< HEAD
     mdd = gen.mdsdev(mdd_name, mdd_uuid, fstype, devname,
                      get_format_flag(options), node_uuid, mds_uuid,
                      size, journal_size, inode_size, nspath, mkfsoptions,
-                     mountfsoptions)
+                     mountfsoptions, group_upcall)
     lustre.appendChild(mdd)
                    
-=======
-    if lmv_name:
-        mds.appendChild(gen.ref("lmv", lmv_uuid))
-
-    if fs_name != "":
-	fs_uuid = name2uuid(lustre, fs_name, 'filesystem', fatal=1)
-    else:
-	fs_uuid = ""
-    
-    mdd = gen.mdsdev(mdd_name, mdd_uuid, fstype, devname,
-                     get_format_flag(options), node_uuid, mds_uuid,
-                     size, journal_size, inode_size, nspath, mkfsoptions, 
-                     mountfsoptions, backfstype, backdevname,lmv_uuid, 
-		     root_squash, no_root_squash, mds_sec, oss_sec, deny_sec, 
-		     fs_uuid)
-    lustre.appendChild(mdd)
->>>>>>> 5702f13f
 
 def add_mgmt(gen, lustre, options):
     node_name = get_option(options, 'node')
@@ -1166,13 +805,7 @@
         inode_size = get_option(options, 'inode_size')
         mkfsoptions = get_option(options, 'mkfsoptions')
         mountfsoptions = get_option(options, 'mountfsoptions')
-<<<<<<< HEAD
         
-=======
-        deny_sec = get_option(options, 'ost_deny_sec')
-
-    fs_name = get_option(options, 'filesystem')
->>>>>>> 5702f13f
     nspath = get_option(options, 'nspath')
 
     ostname = get_option(options, 'ost')
@@ -1201,7 +834,6 @@
     else:
         ost = lookup(lustre, ost_uuid)
 
-<<<<<<< HEAD
     if options.failover:
         ost.setAttribute('failover', "1")
     if options.failout:
@@ -1212,169 +844,19 @@
                   get_format_flag(options), ost_uuid, node_uuid, size,
                   journal_size, inode_size, nspath, mkfsoptions,
                   mountfsoptions)
-=======
-    if lovname:
-        lov = findByName(lustre, lovname, "lov")
-        if not lov:
-            error('add_ost:', '"'+lovname+'"', "lov element not found.")
-        lov_add_osc(gen, lustre, lov, ost_uuid, options)
-
-    if options.failover:
-        ost.setAttribute('failover', "1")
-
-    if fs_name != "":
-	fs_uuid = name2uuid(lustre, fs_name, 'filesystem', fatal=1)
-    else:
-	fs_uuid = ""
-	
-    osd = gen.osd(osdname, osd_uuid, fstype, osdtype, devname,
-                  get_format_flag(options), ost_uuid, node_uuid, size,
-                  journal_size, inode_size, nspath, mkfsoptions, 
-                  mountfsoptions, backfstype, backdevname, deny_sec, 
-		  fs_uuid)
->>>>>>> 5702f13f
 
     node = findByName(lustre, node_name, "node")
+
+##     if node_add_profile(gen, node, 'oss', oss_uuid):
+##         ossname = 'OSS'
+##         oss_uuid = new_uuid(ossname)
+##         oss = gen.oss(ossname, oss_uuid)
+##         lustre.appendChild(oss)
+
     node_add_profile(gen, node, 'osd', osd_uuid)
     lustre.appendChild(osd)
 
-<<<<<<< HEAD
                    
-=======
-def del_ost(gen, lustre, options):
-    ostname = get_option(options, 'ost')
-    if not ostname:
-        raise OptionError("del_ost: --ost requires a <ost name>")
-    ost = findByName(lustre, ostname, "ost")
-    if not ost:
-        error('del_ost: ', 'Unable to find ', ostname)
-    ost_uuid = name2uuid(lustre, ostname, fatal=0)
-    if not ost_uuid:
-        error('del_ost: ', 'Unable to find uuid for ', ostname)
-    lovname = get_option(options, 'lov')
-    if lovname:
-        lov = findByName(lustre, lovname, "lov")
-        if not lov:
-            error('del_ost:', '"'+lovname+'"', "lov element not found.")
-        lov_del_osc(gen, lustre, lov, ost_uuid, options)
-        # if the user specified a speficic LOV don't delete the OST itself
-        return
-
-    # remove OSD references from all LOVs
-    for lov in lustre.getElementsByTagName('lov'):
-        lov_del_osc(gen, lustre, lov, ost_uuid, options)
-
-    info = gen.info()
-
-    # move the OST description to the update record
-    lustre.removeChild(ost)
-    info.appendChild(ost)
-
-    active_ref = ost.getElementsByTagName('active_ref')
-    if not active_ref:
-        error('ost has no osd ref:', ostname)
-
-    # move the OSD description to the update record
-    osd_uuid = active_ref[0].getAttribute('uuidref')
-    osd = lookup(lustre, osd_uuid)
-    lustre.removeChild(osd)
-    info.appendChild(osd)
-
-    # make a copy of the OSS description in the update record
-    # XXX - should check to make sure one doesn't already exist.
-    node_ref = osd.getElementsByTagName('node_ref')
-    if not node_ref:
-        error('osd has no node ref:', ostname)
-    node_uuid = node_ref[0].getAttribute('uuidref')
-    node = lookup(lustre, node_uuid)
-    if not node:
-        error('unable to locate node for node ref:', node_uuid)
-
-    node_rec = node.cloneNode(1)
-    info.appendChild(node_rec)
-
-    prof_ref = node.getElementsByTagName('profile_ref')
-    if not prof_ref:
-        error('node has no profile ref:', node)
-    profile_uuid = prof_ref[0].getAttribute('uuidref')
-
-    # make a copy of the OSS's profile in the update record
-    # XXX - should check to make sure one doesn't already exist.
-    profile = lookup(lustre, profile_uuid)
-    profile_rec = profile.cloneNode(1)
-    info.appendChild(profile_rec)
-
-    # delete all references to this OSD in the OSS's current profile
-    for osd_ref in profile.getElementsByTagName('osd_ref'):
-        if osd_uuid == osd_ref.getAttribute('uuidref'):
-            profile.removeChild(osd_ref)
-
-    # XXX - We should cleanup the node and profile elements if they
-    #       no longer serve a purpose.
-    addUpdate(gen, lustre, info)
-
-def add_cmobd(gen, lustre, options):
-    node_name = get_option(options, 'node')
-    name = get_option(options, 'cmobd')
-    uuid = new_uuid(name)
-
-    master_name = get_option(options, 'master_obd')
-    cache_name = get_option(options, 'cache_obd')
-
-    master_uuid = name2uuid(lustre, master_name, tag='lov', fatal=0)
-    cache_uuid = name2uuid(lustre, cache_name, tag='lov', fatal=0)
-
-    if not master_uuid or not cache_uuid:
-        if not master_uuid:
-            master_uuid = name2uuid(lustre, master_name, tag='ost', fatal=0)
-        if not cache_uuid:
-            cache_uuid = name2uuid(lustre, cache_name, tag='ost', fatal=0)
-
-    if not master_uuid or not cache_uuid:
-        if not master_uuid:
-            master_uuid = name2uuid(lustre, master_name, tag='lmv', fatal=0)
-        if not cache_uuid:
-            cache_uuid = name2uuid(lustre, cache_name, tag='lmv', fatal=0)
-
-    if not master_uuid or not cache_uuid:
-        if not master_uuid:
-            master_uuid = name2uuid(lustre, master_name, tag='mds', fatal=0)
-        if not cache_uuid:
-            cache_uuid = name2uuid(lustre, cache_name, tag='mds', fatal=0)
-
-    if not master_uuid: 
-	error("cannot find master_uuid by name '" + master_name + "'")
-    if not cache_uuid: 
-	error("cannot find cache_uuid by name '" + cache_name + "'")
-
-    node = findByName(lustre, node_name, "node")
-    node_add_profile(gen, node, "cmobd", uuid)
-
-    master_node = lookup(lustre, master_uuid)
-    cache_node = lookup(lustre, cache_uuid)
-    if not master_node:
-        error("cannot find master node by its uuid " + master_uuid);
-    if not cache_node:
-        error("cannot find cache node by its uuid " + cache_uuid);
-
-    active = master_node.getElementsByTagName('active_ref')
-    if active:
-        active_uuid = active[0].getAttribute('uuidref')
-        active_node = lookup(lustre, active_uuid)
-        if not active_node.getElementsByTagName('obdtype'):
-            gen.addElement(active_node, 'obdtype', 'master')
-
-    active = cache_node.getElementsByTagName('active_ref')
-    if active:
-        active_uuid = active[0].getAttribute('uuidref')
-        active_node = lookup(lustre, active_uuid)
-        if not active_node.getElementsByTagName('obdtype'):
-            gen.addElement(active_node, 'obdtype', 'cache')
-
-    cmobd = gen.cmobd(name, uuid, master_uuid, cache_uuid)
-    lustre.appendChild(cmobd)
-
->>>>>>> 5702f13f
 def add_cobd(gen, lustre, options):
     node_name = get_option(options, 'node')
     name = new_name('COBD_' + node_name)
@@ -1386,76 +868,6 @@
     real_uuid = name2uuid(lustre, real_name, tag='obd')
     cache_uuid = name2uuid(lustre, cache_name, tag='obd')
 
-<<<<<<< HEAD
-=======
-    # init master
-    master_uuid = name2uuid(lustre, master_name, tag='lov', fatal=0)
-    if not master_uuid:
-        master_uuid = name2uuid(lustre, master_name, tag='ost', fatal=0)
-
-    if master_uuid:
-        node = lookup(lustre, master_uuid)
-        rets = node.getElementsByTagName('lov_tgt')
-        for ret in rets:
-            ost_uuid = ret.getAttribute('uuidref')
-            ost_node = lookup(lustre, ost_uuid)
-            active = ost_node.getElementsByTagName('active_ref')
-            if active:
-                osd_uuid = active[0].getAttribute('uuidref')
-                osd_node = lookup(lustre, osd_uuid)
-                if not osd_node.getElementsByTagName('obdtype'):
-                    gen.addElement(osd_node, 'obdtype', 'master')
-
-    # init cache
-    cache_uuid = name2uuid(lustre, cache_name, tag='lov', fatal=0)
-    if not cache_uuid:
-        cache_uuid = name2uuid(lustre, cache_name, tag='ost', fatal=0)
-
-    if cache_uuid:
-        node = lookup(lustre, cache_uuid)
-        rets = node.getElementsByTagName('lov_tgt')
-        for ret in rets:
-            ost_uuid = ret.getAttribute('uuidref')
-            ost_node = lookup(lustre, ost_uuid)
-            active = ost_node.getElementsByTagName('active_ref')
-            if active:
-                osd_uuid = active[0].getAttribute('uuidref')
-                osd_node = lookup(lustre, osd_uuid)
-                if not osd_node.getElementsByTagName('obdtype'):
-                    gen.addElement(osd_node, 'obdtype', 'cache')
-
-    if not master_uuid or not cache_uuid:
-        master_uuid = name2uuid(lustre, master_name, tag='lmv', fatal=0)
-        if not master_uuid:
-            master_uuid = name2uuid(lustre, master_name, tag='mds', fatal=0)
-            
-        if master_uuid:
-            mds_node = lookup(lustre, master_uuid)
-            ret = mds_node.getElementsByTagName('active_ref')
-            if ret:
-                mdsdev_uuid = ret[0].getAttribute('uuidref')
-                mdsdev_node = lookup(lustre, mdsdev_uuid)
-                if not mdsdev_node.getElementsByTagName('obdtype'):
-                    gen.addElement(mdsdev_node, 'obdtype', 'master')
-
-        cache_uuid = name2uuid(lustre, cache_name, tag='lmv', fatal=0)
-        if not cache_uuid:
-            cache_uuid = name2uuid(lustre, cache_name, tag='mds', fatal=0)
-            
-        if cache_uuid:
-            mds_node = lookup(lustre, cache_uuid)
-            ret = mds_node.getElementsByTagName('active_ref')
-            if ret:
-                mdsdev_uuid = ret[0].getAttribute('uuidref')
-                mdsdev_node = lookup(lustre, mdsdev_uuid)
-                if not mdsdev_node.getElementsByTagName('obdtype'):
-                    gen.addElement(mdsdev_node, 'obdtype', 'cache')
-
-    if not master_uuid or not cache_uuid:
-	panic("add_cobd", "cannot find master or cache by names '" + 
-              master_name + "' and '" + cache_name + "'")
-        
->>>>>>> 5702f13f
     node = findByName(lustre, node_name, "node")
     node_add_profile(gen, node, "cobd", uuid)
     cobd = gen.cobd(name, uuid, real_uuid, cache_uuid)
@@ -1480,6 +892,7 @@
     echo = gen.echo_client(echoname, echo_uuid, lov_uuid)
     lustre.appendChild(echo)
 
+
 def add_lov(gen, lustre, options):
     """ create a lov """
 
@@ -1488,20 +901,12 @@
     if name != lov_orig:
         warning("name:", lov_orig, "already used. using:", name)
 
-    lmv_name = get_option(options, 'lmv')
     mds_name = get_option(options, 'mds')
-<<<<<<< HEAD
-=======
-    aware = get_option(options, 'aware')
-    
-    if not mds_name and not lmv_name:
-        error("LOV: either MDS or LMV must be specified.");
-    if mds_name and lmv_name:
-        error("LOV: either MDS or LMV must be specified.");
-    
->>>>>>> 5702f13f
     stripe_sz = get_option_int(options, 'stripe_sz')
     stripe_cnt = get_option_int(options, 'stripe_cnt')
+    if stripe_cnt == 0:
+        info("default stripe count (0) - will use %d stripe(s) per file" \
+                % DEFAULT_STRIPE_CNT)
     pattern = get_option_int(options, 'stripe_pattern')
     uuid = new_uuid(name)
 
@@ -1516,39 +921,8 @@
     # add an lovconfig entry to the active mdsdev profile
     lovconfig_name = new_name('LVCFG_' + name)
     lovconfig_uuid = new_uuid(lovconfig_name)
-<<<<<<< HEAD
     mds = findByName(lustre, mds_name, "mds")
     mds.appendChild(gen.ref("lovconfig", lovconfig_uuid))
-=======
-
-    if mds_name:
-    	md_tgt = findByName(lustre, mds_name, "mds")
-	if not md_tgt:
-    	    error("can't find MDS '" + mds_name + "'")
-    else:
-        md_tgt = findByName(lustre, lmv_name, "lmv")
-	if not md_tgt:
-    	    error("can't find LMV '" + lmv_name + "'")
-    
-    md_tgt.appendChild(gen.ref("lovconfig", lovconfig_uuid))
-    md_tgt.appendChild(gen.ref("client", uuid))
-    
-    # adding lovconfig and client to aware MD targets
-    if aware:
-	md_names = string.split(aware, ',');
-	for md_name in md_names:
-	
-    	    md_tgt = findByName(lustre, md_name, "mds")
-	    if not md_tgt:
-    		md_tgt = findByName(lustre, md_name, "lmv")
-
-    	    if not md_tgt:
-		error("can't find '" + mds_name + "'")
-	    
-	    md_tgt.appendChild(gen.ref("lovconfig", lovconfig_uuid))
-	    md_tgt.appendChild(gen.ref("client", uuid))
-	
->>>>>>> 5702f13f
     lovconfig = gen.lovconfig(lovconfig_name, lovconfig_uuid, uuid)
     lustre.appendChild(lovconfig)
 
@@ -1576,7 +950,6 @@
     lovconfig = gen.lovconfig(lovconfig_name, lovconfig_uuid, uuid)
     lustre.appendChild(lovconfig)
 
-<<<<<<< HEAD
 def new_filesystem(gen, lustre, mds_uuid, obd_uuid, mgmt_uuid):
     fs_name = new_name("FS_fsname")
     fs_uuid = new_uuid(fs_name)
@@ -1589,101 +962,14 @@
 def get_fs_uuid(gen, lustre, mds_name, obd_name, mgmt_name):
     mds_uuid = name2uuid(lustre, mds_name, tag='mds')
     obd_uuid = name2uuid(lustre, obd_name, tag='lov', fatal=0)
-=======
-def add_lmv(gen, lustre, options):
-    """ create a lmv """
-
-    lmv_orig = get_option(options, 'lmv')
-    name = new_name(lmv_orig)
-    if name != lmv_orig:
-        warning("name:", lmv_orig, "already used. using:", name)
-
-    uuid = new_uuid(name)
-    ret = findByName(lustre, name, "lmv")
-    if ret:
-        error("LMV: ", name, " already exists.")
-
-    lmv = gen.lmv(name, uuid)
-    lustre.appendChild(lmv)
-   
-def new_filesystem(gen, lustre, fs_name, mds_uuid, obd_uuid, 
-		   mgmt_uuid, gks_uuid):
-    fs_uuid = new_uuid(fs_name)
-    fs = gen.filesystem(fs_name, fs_uuid, mds_uuid, obd_uuid, 
-			mgmt_uuid, gks_uuid)
-    lustre.appendChild(fs)
-    return fs_uuid
-
-def get_fs_uuid(gen, lustre, fs_name, mds_name, obd_name, 
-		mgmt_name, gks_name):
-    mds_uuid = name2uuid(lustre, mds_name, tag='mds', fatal=0)
-    if not mds_uuid:
-        mds_uuid = name2uuid(lustre, mds_name, tag='lmv', fatal=0)
-    if not mds_uuid:
-        mds_uuid = name2uuid(lustre, mds_name, tag='cobd', fatal=0)
-    if not mds_uuid:
-	error("mds '" + mds_name + "' is not found")
-
-    obd_uuid = name2uuid(lustre, obd_name, tag='ost', fatal=0)
-    if not obd_uuid:
-        obd_uuid = name2uuid(lustre, obd_name, tag='lov', fatal=0)
-    if not obd_uuid:
-	obd_uuid = name2uuid(lustre, obd_name, tag='cobd', fatal=0)
-    if not obd_uuid:
-	error("ost '" + obd_name + "' is not found")
-	
->>>>>>> 5702f13f
     if mgmt_name:
         mgmt_uuid = name2uuid(lustre, mgmt_name, tag='mgmt', fatal=1)
     else:
         mgmt_uuid = ''
-<<<<<<< HEAD
     fs_uuid = lookup_filesystem(lustre, mds_uuid, obd_uuid)
     if not fs_uuid:
         fs_uuid = new_filesystem(gen, lustre, mds_uuid, obd_uuid, mgmt_uuid)
     return fs_uuid
-=======
-
-    if gks_name:
-	gks_uuid = name2uuid(lustre, gks_name, tag='gks', fatal=1)
-    else: 
-	gks_uuid = ''
-	
-    fs_uuid = lookup_filesystem(lustre, fs_name)
-    if fs_uuid:
-	fs = lookup(lustre, fs_uuid)
-	if not ref_exists(fs, mds_uuid):
-	    fs.appendChild(gen.ref("mds", mds_uuid))
-	if not ref_exists(fs, obd_uuid):
-	    fs.appendChild(gen.ref("obd", obd_uuid))
-	if gks_uuid and not ref_exists(fs, gks_uuid):
-	    fs.appendChild(gen.ref("gks", gks_uuid))
-    else:
-        fs_uuid = new_filesystem(gen, lustre, fs_name, 
-			         mds_uuid, obd_uuid, 
-				 mgmt_uuid, gks_uuid)
-    return fs_uuid
-
-def add_filesystem(gen, lustre, options):
-    """ create filesytem """
-    fs_orig = get_option(options, 'filesystem')
-    name = new_name(fs_orig)
-    if name != fs_orig:
-        warning("name:", fs_orig, "already used. using:", name)
-
-    uuid = new_uuid(name)
-    ret = findByName(lustre, name, "filesystem")
-    if ret:
-        error("FS: ", name, " already exists.")
-
-    gks_name = get_option(options, 'gks')
-    if gks_name:
-	gks_uuid = name2uuid(lustre, gks_name, tag='gks', fatal=1)
-    else: 
-	gks_uuid = ''
-    fs = gen.filesystem(name, uuid, "", "", "", gks_uuid)
-    lustre.appendChild(fs)
->>>>>>> 5702f13f
     
 def add_mtpt(gen, lustre, options):
     """ create mtpt on a node """
@@ -1696,14 +982,6 @@
     lov_name = get_option(options, 'lov')
     ost_name = get_option(options, 'ost')
     mds_name = get_option(options, 'mds')
-<<<<<<< HEAD
-=======
-    gks_name = get_option(options, 'gks')
-    if mds_name == '':
-        mds_name = get_option(options, 'lmv')
-        if mds_name == '':
-            error("--add mtpt requires either --mds or --lmv.")
->>>>>>> 5702f13f
     if lov_name == '':
         if ost_name == '':
             error("--add mtpt requires --lov lov_name or --ost ost_name")
@@ -1715,20 +993,13 @@
             if not ost_uuid:
                 error('add_mtpt:', '"'+ost_name+'"', "ost element not found.")
             lov = findByName(lustre, lov_name, "lov")
-<<<<<<< HEAD
             lov_add_obd(gen, lov, ost_uuid)
-=======
-            lov_add_osc(gen, lustre, lov, ost_uuid, options)
->>>>>>> 5702f13f
 
     if fs_name == '':
-	fs_name = new_name("FS_fsname")
         mgmt_name = get_option(options, 'mgmt')
-    else:
-        mgmt_name = ""
-	
-    fs_uuid = get_fs_uuid(gen, lustre, fs_name, 
-    		    	  mds_name, lov_name, mgmt_name, gks_name)
+        fs_uuid = get_fs_uuid(gen, lustre, mds_name, lov_name, mgmt_name)
+    else:
+        fs_uuid = name2uuid(lustre, fs_name, tag='filesystem')
 
     name = new_name('MNT_'+ node_name)
 
@@ -1738,12 +1009,7 @@
         error("MOUNTPOINT: ", name, " already exists.")
 
     uuid = new_uuid(name)
-<<<<<<< HEAD
     mtpt = gen.mountpoint(name, uuid, fs_uuid, path, clientoptions)
-=======
-    mtpt = gen.mountpoint(name, uuid, fs_uuid, path, 
-			  clientoptions, mds_sec, oss_sec)
->>>>>>> 5702f13f
     node = findByName(lustre, node_name, "node")
     if not node:
         error('node:',  node_name, "not found.")
@@ -1877,15 +1143,6 @@
         add_cobd(gen, lustre, options)
     elif devtype == 'mgmt':
         add_mgmt(gen, lustre, options)
-<<<<<<< HEAD
-=======
-    elif devtype == 'lmv':
-        add_lmv(gen, lustre, options)
-    elif devtype == 'filesystem':
-        add_filesystem(gen, lustre, options)
-    elif devtype == 'gks':
-	add_gks(gen, lustre, options)
->>>>>>> 5702f13f
     else:
         error("unknown device type:", devtype)
     
