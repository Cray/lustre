/* -*- mode: c; c-basic-offset: 8; indent-tabs-mode: nil; -*-
 * vim:expandtab:shiftwidth=8:tabstop=8:
 *
 * GPL HEADER START
 *
 * DO NOT ALTER OR REMOVE COPYRIGHT NOTICES OR THIS FILE HEADER.
 *
 * This program is free software; you can redistribute it and/or modify
 * it under the terms of the GNU General Public License version 2 only,
 * as published by the Free Software Foundation.
 *
 * This program is distributed in the hope that it will be useful, but
 * WITHOUT ANY WARRANTY; without even the implied warranty of
 * MERCHANTABILITY or FITNESS FOR A PARTICULAR PURPOSE.  See the GNU
 * General Public License version 2 for more details (a copy is included
 * in the LICENSE file that accompanied this code).
 *
 * You should have received a copy of the GNU General Public License
 * version 2 along with this program; If not, see
 * http://www.sun.com/software/products/lustre/docs/GPLv2.pdf
 *
 * Please contact Sun Microsystems, Inc., 4150 Network Circle, Santa Clara,
 * CA 95054 USA or visit www.sun.com if you need additional information or
 * have any questions.
 *
 * GPL HEADER END
 */
/*
 * Copyright (c) 2003, 2010, Oracle and/or its affiliates. All rights reserved.
 * Use is subject to license terms.
 */
/*
 * This file is part of Lustre, http://www.lustre.org/
 * Lustre is a trademark of Sun Microsystems, Inc.
 *
 * lustre/utils/lfs.c
 *
 * Author: Peter J. Braam <braam@clusterfs.com>
 * Author: Phil Schwan <phil@clusterfs.com>
 * Author: Robert Read <rread@clusterfs.com>
 */

/* for O_DIRECTORY */
#ifndef _GNU_SOURCE
#define _GNU_SOURCE
#endif

#include <stdlib.h>
#include <stdio.h>
#include <getopt.h>
#include <string.h>
#include <mntent.h>
#include <errno.h>
#include <pwd.h>
#include <grp.h>
#include <sys/types.h>
#include <sys/stat.h>
#include <fcntl.h>
#include <dirent.h>
#include <time.h>
#include <ctype.h>
#ifdef HAVE_SYS_QUOTA_H
# include <sys/quota.h>
#endif

/* For dirname() */
#include <libgen.h>

#include <lnet/api-support.h>
#include <lnet/lnetctl.h>

#include <liblustre.h>
#include <lustre/lustre_idl.h>
#include <lustre/liblustreapi.h>
#include <lustre/lustre_user.h>
#include <lustre_quota.h>

#include <libcfs/libcfsutil.h>
#include "obdctl.h"

unsigned int libcfs_subsystem_debug = 0;

/* all functions */
static int lfs_setstripe(int argc, char **argv);
static int lfs_find(int argc, char **argv);
static int lfs_getstripe(int argc, char **argv);
static int lfs_osts(int argc, char **argv);
static int lfs_df(int argc, char **argv);
static int lfs_check(int argc, char **argv);
static int lfs_catinfo(int argc, char **argv);
#ifdef HAVE_SYS_QUOTA_H
static int lfs_quotachown(int argc, char **argv);
static int lfs_quotacheck(int argc, char **argv);
static int lfs_quotaon(int argc, char **argv);
static int lfs_quotaoff(int argc, char **argv);
static int lfs_setquota(int argc, char **argv);
static int lfs_quota(int argc, char **argv);
static int lfs_quotainv(int argc, char **argv);
#endif
static int lfs_flushctx(int argc, char **argv);
static int lfs_join(int argc, char **argv);
static int lfs_lsetfacl(int argc, char **argv);
static int lfs_lgetfacl(int argc, char **argv);
static int lfs_rsetfacl(int argc, char **argv);
static int lfs_rgetfacl(int argc, char **argv);
static int lfs_cp(int argc, char **argv);
static int lfs_ls(int argc, char **argv);
static int lfs_poollist(int argc, char **argv);
static int lfs_changelog(int argc, char **argv);
static int lfs_changelog_clear(int argc, char **argv);
static int lfs_fid2path(int argc, char **argv);
static int lfs_path2fid(int argc, char **argv);

/* all avaialable commands */
command_t cmdlist[] = {
        {"setstripe", lfs_setstripe, 0,
         "Create a new file with a specific striping pattern or\n"
         "set the default striping pattern on an existing directory or\n"
         "delete the default striping pattern from an existing directory\n"
         "usage: setstripe [--size|-s stripe_size] [--count|-c stripe_count]\n"
         "                 [--index|-i|--offset|-o start_ost_index]\n"
         "                 [--pool|-p <pool>] <directory|filename>\n"
         "       or \n"
         "       setstripe -d <directory>   (to delete default striping)\n"
         "\tstripe_size:  Number of bytes on each OST (0 filesystem default)\n"
         "\t              Can be specified with k, m or g (in KB, MB and GB\n"
         "\t              respectively)\n"
         "\tstart_ost_index: OST index of first stripe (-1 default)\n"
         "\tstripe_count: Number of OSTs to stripe over (0 default, -1 all)\n"
         "\tpool:         Name of OST pool to use (default none)"},
        {"getstripe", lfs_getstripe, 0,
         "To list the striping info for a given file or files in a\n"
         "directory or recursively for all files in a directory tree.\n"
         "usage: getstripe [--obd|-O <uuid>] [--quiet | -q] [--verbose | -v]\n"
         "                 [--count | -c ] [--index | -i | --offset | -o]\n"
         "                 [--size | -s ] [--pool | -p ] [--directory | -d]\n"
         "                 [--mdt | -M] [--recursive | -r] [--raw | -R]\n"
         "                 <directory|filename> ..."},
        {"pool_list", lfs_poollist, 0,
         "List pools or pool OSTs\n"
         "usage: pool_list <fsname>[.<pool>] | <pathname>\n"},
        {"find", lfs_find, 0,
         "To find files that match given parameters recursively in a directory tree.\n"
         "usage: find <directory|filename> ...\n"
         "     [[!] --atime|-A [+-]N] [[!] --mtime|-M [+-]N] [[!] --ctime|-C [+-]N]\n"
         "     [--maxdepth|-D N] [[!] --name|-n <pattern>] [--print0|-P]\n"
         "     [--print|-p] [[!] --obd|-O <uuid[s]>] [[!] --size|-s [+-]N[bkMGTP]]\n"
         "     [[!] --type|-t <filetype>] [[!] --gid|-g|--group|-G <gid>|<gname>]\n"
         "     [[!] --uid|-u|--user|-U <uid>|<uname>]\n"
         "     [[!] --pool <pool>]\n"
         "\t !: used before an option indicates 'NOT' the requested attribute\n"
         "\t -: used before an value indicates 'AT MOST' the requested value\n"
         "\t +: used before an option indicates 'AT LEAST' the requested value\n"},
        {"check", lfs_check, 0,
         "Display the status of MDS or OSTs (as specified in the command)\n"
         "or all the servers (MDS and OSTs).\n"
         "usage: check <osts|mds|servers>"},
        {"catinfo", lfs_catinfo, 0,
         "Show information of specified type logs.\n"
         "usage: catinfo {keyword} [node name]\n"
         "\tkeywords are one of followings: config, deletions.\n"
         "\tnode name must be provided when use keyword config."},
        {"join", lfs_join, 0,
         "join two lustre files into one.\n"
         "obsolete, HEAD does not support it anymore.\n"},
        {"osts", lfs_osts, 0, "list OSTs connected to client "
         "[for specified path only]\n" "usage: osts [path]"},
        {"df", lfs_df, 0,
         "report filesystem disk space usage or inodes usage"
         "of each MDS and all OSDs or a batch belonging to a specific pool .\n"
         "Usage: df [-i] [-h] [--pool|-p <fsname>[.<pool>] [path]"},
#ifdef HAVE_SYS_QUOTA_H
        {"quotachown",lfs_quotachown, 0,
         "Change files' owner or group on the specified filesystem.\n"
         "usage: quotachown [-i] <filesystem>\n"
         "\t-i: ignore error if file is not exist\n"},
        {"quotacheck", lfs_quotacheck, 0,
         "Scan the specified filesystem for disk usage, and create,\n"
         "or update quota files.\n"
         "usage: quotacheck [ -ug ] <filesystem>"},
        {"quotaon", lfs_quotaon, 0, "Turn filesystem quotas on.\n"
         "usage: quotaon [ -ugf ] <filesystem>"},
        {"quotaoff", lfs_quotaoff, 0, "Turn filesystem quotas off.\n"
         "usage: quotaoff [ -ug ] <filesystem>"},
        {"setquota", lfs_setquota, 0, "Set filesystem quotas.\n"
         "usage: setquota <-u|-g> <uname>|<uid>|<gname>|<gid>\n"
         "                -b <block-softlimit> -B <block-hardlimit>\n"
         "                -i <inode-softlimit> -I <inode-hardlimit> <filesystem>\n"
         "       setquota -t <-u|-g> <block-grace> <inode-grace> <filesystem>\n"
         "       setquota <-u|--user|-g|--group> <uname>|<uid>|<gname>|<gid>\n"
         "                [--block-softlimit <block-softlimit>]\n"
         "                [--block-hardlimit <block-hardlimit>]\n"
         "                [--inode-softlimit <inode-softlimit>]\n"
         "                [--inode-hardlimit <inode-hardlimit>] <filesystem>\n"
         "       setquota [-t] <-u|--user|-g|--group>\n"
         "                [--block-grace <block-grace>]\n"
         "                [--inode-grace <inode-grace>] <filesystem>\n"
         "       -b can be used instead of --block-softlimit/--block-grace\n"
         "       -B can be used instead of --block-hardlimit\n"
         "       -i can be used instead of --inode-softlimit/--inode-grace\n"
         "       -I can be used instead of --inode-hardlimit"},
        {"quota", lfs_quota, 0, "Display disk usage and limits.\n"
         "usage: quota [-q] [-v] [-o <obd_uuid>|-i <mdt_idx>|-I <ost_idx>]\n"
         "             [<-u|-g> <uname>|<uid>|<gname>|<gid>] <filesystem>\n"
         "       quota [-o <obd_uuid>|-i <mdt_idx>|-I <ost_idx>] -t <-u|-g> <filesystem>"},
        {"quotainv", lfs_quotainv, 0, "Invalidate quota data.\n"
         "usage: quotainv [-u|-g] <filesystem>"},
#endif
        {"flushctx", lfs_flushctx, 0, "Flush security context for current user.\n"
         "usage: flushctx [-k] [mountpoint...]"},
        {"lsetfacl", lfs_lsetfacl, 0,
         "Remote user setfacl for user/group on the same remote client.\n"
         "usage: lsetfacl [-bkndRLPvh] [{-m|-x} acl_spec] [{-M|-X} acl_file] file ..."},
        {"lgetfacl", lfs_lgetfacl, 0,
         "Remote user getfacl for user/group on the same remote client.\n"
         "usage: lgetfacl [-dRLPvh] file ..."},
        {"rsetfacl", lfs_rsetfacl, 0,
         "Remote user setfacl for user/group on other clients.\n"
         "usage: rsetfacl [-bkndRLPvh] [{-m|-x} acl_spec] [{-M|-X} acl_file] file ..."},
        {"rgetfacl", lfs_rgetfacl, 0,
         "Remote user getfacl for user/group on other clients.\n"
         "usage: rgetfacl [-dRLPvh] file ..."},
        {"cp", lfs_cp, 0,
         "Remote user copy files and directories.\n"
         "usage: cp [OPTION]... [-T] SOURCE DEST\n\tcp [OPTION]... SOURCE... DIRECTORY\n\tcp [OPTION]... -t DIRECTORY SOURCE..."},
        {"ls", lfs_ls, 0,
         "Remote user list directory contents.\n"
         "usage: ls [OPTION]... [FILE]..."},
        {"changelog", lfs_changelog, 0,
         "Show the metadata changes on an MDT."
         "\nusage: changelog <mdtname> [startrec [endrec]]"},
        {"changelog_clear", lfs_changelog_clear, 0,
         "Indicate that old changelog records up to <endrec> are no longer of "
         "interest to consumer <id>, allowing the system to free up space.\n"
         "An <endrec> of 0 means all records.\n"
         "usage: changelog_clear <mdtname> <id> <endrec>"},
        {"fid2path", lfs_fid2path, 0,
         "Resolve the full path to a given FID. For a specific hardlink "
         "specify link number <linkno>.\n"
         /* "For a historical name, specify changelog record <recno>.\n" */
         "usage: fid2path <fsname|rootpath> <fid> [--link <linkno>]"
                /*[--rec <recno>]*/},
        {"path2fid", lfs_path2fid, 0, "Display the fid for a given path.\n"
         "usage: path2fid <path>"},
        {"help", Parser_help, 0, "help"},
        {"exit", Parser_quit, 0, "quit"},
        {"quit", Parser_quit, 0, "quit"},
        { 0, 0, 0, NULL }
};

static int isnumber(const char *str)
{
        const char *ptr;

        if (str[0] != '-' && !isdigit(str[0]))
                return 0;

        for (ptr = str + 1; *ptr != '\0'; ptr++) {
                if (!isdigit(*ptr))
                        return 0;
        }

        return 1;
}

/* functions */
static int lfs_setstripe(int argc, char **argv)
{
        char *fname;
        int result;
        unsigned long long st_size;
        int  st_offset, st_count;
        char *end;
        int c;
        int delete = 0;
        char *stripe_size_arg = NULL;
        char *stripe_off_arg = NULL;
        char *stripe_count_arg = NULL;
        char *pool_name_arg = NULL;
        unsigned long long size_units;

        struct option long_opts[] = {
                {"count",       required_argument, 0, 'c'},
                {"delete",      no_argument,       0, 'd'},
                {"index",       required_argument, 0, 'i'},
                {"offset",      required_argument, 0, 'o'},
                {"pool",        required_argument, 0, 'p'},
                {"size",        required_argument, 0, 's'},
                {0, 0, 0, 0}
        };

        st_size = 0;
        st_offset = -1;
        st_count = 0;

#if LUSTRE_VERSION < OBD_OCD_VERSION(2,4,50,0)
        if (argc == 5 && argv[1][0] != '-' &&
            isnumber(argv[2]) && isnumber(argv[3]) && isnumber(argv[4])) {
                fprintf(stderr, "error: obsolete usage of setstripe "
                        "positional parameters.  Use -c, -i, -s instead.\n");
                return CMD_HELP;
        } else
#else
#warning "remove obsolete positional parameter code"
#endif
        {
                optind = 0;
                while ((c = getopt_long(argc, argv, "c:di:o:p:s:",
                                        long_opts, NULL)) >= 0) {
                        switch (c) {
                        case 0:
                                /* Long options. */
                                break;
                        case 'c':
                                stripe_count_arg = optarg;
                                break;
                        case 'd':
                                /* delete the default striping pattern */
                                delete = 1;
                                break;
                        case 'i':
                        case 'o':
                                stripe_off_arg = optarg;
                                break;
                        case 's':
                                stripe_size_arg = optarg;
                                break;
                        case 'p':
                                pool_name_arg = optarg;
                                break;
                        case '?':
                                return CMD_HELP;
                        default:
                                fprintf(stderr, "error: %s: option '%s' "
                                                "unrecognized\n",
                                                argv[0], argv[optind - 1]);
                                return CMD_HELP;
                        }
                }

                fname = argv[optind];

                if (delete &&
                    (stripe_size_arg != NULL || stripe_off_arg != NULL ||
                     stripe_count_arg != NULL || pool_name_arg != NULL)) {
                        fprintf(stderr, "error: %s: cannot specify -d with "
                                        "-s, -c -o or -p options\n",
                                        argv[0]);
                        return CMD_HELP;
                }
        }

        if (optind == argc) {
                fprintf(stderr, "error: %s: missing filename|dirname\n",
                        argv[0]);
                return CMD_HELP;
        }

        /* get the stripe size */
        if (stripe_size_arg != NULL) {
                result = parse_size(stripe_size_arg, &st_size, &size_units, 0);
                if (result) {
                        fprintf(stderr, "error: %s: bad size '%s'\n",
                                argv[0], stripe_size_arg);
                        return result;
                }
        }
        /* get the stripe offset */
        if (stripe_off_arg != NULL) {
                st_offset = strtol(stripe_off_arg, &end, 0);
                if (*end != '\0') {
                        fprintf(stderr, "error: %s: bad stripe offset '%s'\n",
                                argv[0], stripe_off_arg);
                        return CMD_HELP;
                }
        }
        /* get the stripe count */
        if (stripe_count_arg != NULL) {
                st_count = strtoul(stripe_count_arg, &end, 0);
                if (*end != '\0') {
                        fprintf(stderr, "error: %s: bad stripe count '%s'\n",
                                argv[0], stripe_count_arg);
                        return CMD_HELP;
                }
        }

        do {
                result = llapi_file_create_pool(fname, st_size, st_offset,
                                                st_count, 0, pool_name_arg);
                if (result) {
                        fprintf(stderr,"error: %s: create stripe file '%s' "
                                "failed\n", argv[0], fname);
                        break;
                }
                fname = argv[++optind];
        } while (fname != NULL);

        return result;
}

static int lfs_poollist(int argc, char **argv)
{
        if (argc != 2)
                return CMD_HELP;

        return llapi_poollist(argv[1]);
}

static int set_time(time_t *time, time_t *set, char *str)
{
        time_t t;
        int res = 0;

        if (str[0] == '+')
                res = 1;
        else if (str[0] == '-')
                res = -1;

        if (res)
                str++;

        t = strtol(str, NULL, 0);
        if (*time < t * 24 * 60 * 60) {
                if (res)
                        str--;
                fprintf(stderr, "Wrong time '%s' is specified.\n", str);
                return INT_MAX;
        }

        *set = *time - t * 24 * 60 * 60;
        return res;
}

#define USER 0
#define GROUP 1

static int name2id(unsigned int *id, char *name, int type)
{
        if (type == USER) {
                struct passwd *entry;

                if (!(entry = getpwnam(name))) {
                        if (!errno)
                                errno = ENOENT;
                        return -1;
                }

                *id = entry->pw_uid;
        } else {
                struct group *entry;

                if (!(entry = getgrnam(name))) {
                        if (!errno)
                                errno = ENOENT;
                        return -1;
                }

                *id = entry->gr_gid;
        }

        return 0;
}

static int id2name(char **name, unsigned int id, int type)
{
        if (type == USER) {
                struct passwd *entry;

                if (!(entry = getpwuid(id))) {
                        if (!errno)
                                errno = ENOENT;
                        return -1;
                }

                *name = entry->pw_name;
        } else {
                struct group *entry;

                if (!(entry = getgrgid(id))) {
                        if (!errno)
                                errno = ENOENT;
                        return -1;
                }

                *name = entry->gr_name;
        }

        return 0;
}

#define FIND_POOL_OPT 3
static int lfs_find(int argc, char **argv)
{
        int new_fashion = 1;
        int c, ret;
        time_t t;
        struct find_param param = { .maxdepth = -1 };
        struct option long_opts[] = {
                {"atime",     required_argument, 0, 'A'},
                {"ctime",     required_argument, 0, 'C'},
                {"maxdepth",  required_argument, 0, 'D'},
                {"gid",       required_argument, 0, 'g'},
                {"group",     required_argument, 0, 'G'},
                {"mtime",     required_argument, 0, 'M'},
                {"name",      required_argument, 0, 'n'},
                /* --obd is considered as a new option. */
                {"obd",       required_argument, 0, 'O'},
                {"ost",       required_argument, 0, 'O'},
                /* no short option for pool, p/P already used */
                {"pool",      required_argument, 0, FIND_POOL_OPT},
                {"print0",    no_argument,       0, 'p'},
                {"print",     no_argument,       0, 'P'},
                {"quiet",     no_argument,       0, 'q'},
                {"recursive", no_argument,       0, 'r'},
                {"size",      required_argument, 0, 's'},
                {"type",      required_argument, 0, 't'},
                {"uid",       required_argument, 0, 'u'},
                {"user",      required_argument, 0, 'U'},
                {"verbose",   no_argument,       0, 'v'},
                {0, 0, 0, 0}
        };
        int pathstart = -1;
        int pathend = -1;
        int neg_opt = 0;
        time_t *xtime;
        int *xsign;
        int isoption;
        char *endptr;

        time(&t);

        optind = 0;
        /* when getopt_long_only() hits '!' it returns 1, puts "!" in optarg */
        while ((c = getopt_long_only(argc,argv,"-A:C:D:g:G:M:n:O:Ppqrs:t:u:U:v",
                                     long_opts, NULL)) >= 0) {
                xtime = NULL;
                xsign = NULL;
                if (neg_opt)
                        --neg_opt;
                /* '!' is part of option */
                /* when getopt_long_only() finds a string which is not
                 * an option nor a known option argument it returns 1
                 * in that case if we already have found pathstart and pathend
                 * (i.e. we have the list of pathnames),
                 * the only supported value is "!"
                 */
                isoption = (c != 1) || (strcmp(optarg, "!") == 0);
                if (!isoption && pathend != -1) {
                        fprintf(stderr, "err: %s: filename|dirname must either "
                                        "precede options or follow options\n",
                                        argv[0]);
                        return CMD_HELP;
                }
                if (!isoption && pathstart == -1)
                        pathstart = optind - 1;
                if (isoption && pathstart != -1 && pathend == -1) {
                        pathend = optind - 2;
                        if ((c == 1 && strcmp(optarg, "!") == 0) ||
                            c == 'P' || c == 'p' || c == 'O' ||
                            c == 'q' || c == 'r' || c == 'v')
                                pathend = optind - 1;
                }
                switch (c) {
                case 0:
                        /* Long options. */
                        break;
                case 1:
                        /* unknown; opt is "!" or path component,
                         * checking done above.
                         */
                        if (strcmp(optarg, "!") == 0)
                                neg_opt = 2;
                        break;
                case 'A':
                        xtime = &param.atime;
                        xsign = &param.asign;
                        param.exclude_atime = !!neg_opt;
                case 'C':
                        if (c == 'C') {
                                xtime = &param.ctime;
                                xsign = &param.csign;
                                param.exclude_ctime = !!neg_opt;
                        }
                case 'M':
                        if (c == 'M') {
                                xtime = &param.mtime;
                                xsign = &param.msign;
                                param.exclude_mtime = !!neg_opt;
                        }
                        new_fashion = 1;
                        ret = set_time(&t, xtime, optarg);
                        if (ret == INT_MAX)
                                return -1;
                        if (ret)
                                *xsign = ret;
                        break;
                case 'D':
                        new_fashion = 1;
                        param.maxdepth = strtol(optarg, 0, 0);
                        break;
                case 'g':
                case 'G':
                        new_fashion = 1;
                        ret = name2id(&param.gid, optarg, GROUP);
                        if (ret) {
                                param.gid = strtoul(optarg, &endptr, 10);
                                if (*endptr != '\0') {
                                        fprintf(stderr, "Group/GID: %s cannot "
                                                "be found.\n", optarg);
                                        return -1;
                                }
                        }
                        param.exclude_gid = !!neg_opt;
                        param.check_gid = 1;
                        break;
                case 'u':
                case 'U':
                        new_fashion = 1;
                        ret = name2id(&param.uid, optarg, USER);
                        if (ret) {
                                param.uid = strtoul(optarg, &endptr, 10);
                                if (*endptr != '\0') {
                                        fprintf(stderr, "User/UID: %s cannot "
                                                "be found.\n", optarg);
                                        return -1;
                                }
                        }
                        param.exclude_uid = !!neg_opt;
                        param.check_uid = 1;
                        break;
                case FIND_POOL_OPT:
                        new_fashion = 1;
                        if (strlen(optarg) > LOV_MAXPOOLNAME) {
                                fprintf(stderr,
                                        "Pool name %s is too long"
                                        " (max is %d)\n", optarg,
                                        LOV_MAXPOOLNAME);
                                return -1;
                        }
                        /* we do check for empty pool because empty pool
                         * is used to find V1 lov attributes */
                        strncpy(param.poolname, optarg, LOV_MAXPOOLNAME);
                        param.poolname[LOV_MAXPOOLNAME] = '\0';
                        param.exclude_pool = !!neg_opt;
                        param.check_pool = 1;
                        break;
                case 'n':
                        new_fashion = 1;
                        param.pattern = (char *)optarg;
                        param.exclude_pattern = !!neg_opt;
                        break;
                case 'O': {
                        char *buf, *token, *next, *p;
                        int len;

                        len = strlen((char *)optarg);
                        buf = malloc(len+1);
                        if (buf == NULL)
                                return -ENOMEM;
                        strcpy(buf, (char *)optarg);

                        param.exclude_obd = !!neg_opt;

                        if (param.num_alloc_obds == 0) {
                                param.obduuid = malloc(FIND_MAX_OSTS *
                                                       sizeof(struct obd_uuid));
                                if (param.obduuid == NULL)
                                        return -ENOMEM;
                                param.num_alloc_obds = INIT_ALLOC_NUM_OSTS;
                        }

                        for (token = buf; token && *token; token = next) {
                                p = strchr(token, ',');
                                next = 0;
                                if (p) {
                                        *p = 0;
                                        next = p+1;
                                }
                                strcpy((char *)&param.obduuid[param.num_obds++].uuid,
                                       token);
                        }

                        if (buf)
                                free(buf);
                        break;
                }
                case 'p':
                        new_fashion = 1;
                        param.zeroend = 1;
                        break;
                case 'P':
                        break;
                case 'q':
                        new_fashion = 0;
                        param.quiet++;
                        param.verbose = 0;
                        break;
                case 'r':
                        new_fashion = 0;
                        param.recursive = 1;
                        break;
                case 't':
                        param.exclude_type = !!neg_opt;
                        switch(optarg[0]) {
                        case 'b': param.type = S_IFBLK; break;
                        case 'c': param.type = S_IFCHR; break;
                        case 'd': param.type = S_IFDIR; break;
                        case 'f': param.type = S_IFREG; break;
                        case 'l': param.type = S_IFLNK; break;
                        case 'p': param.type = S_IFIFO; break;
                        case 's': param.type = S_IFSOCK; break;
#ifdef S_IFDOOR /* Solaris only */
                        case 'D': param.type = S_IFDOOR; break;
#endif
                        default: fprintf(stderr, "error: %s: bad type '%s'\n",
                                         argv[0], optarg);
                                 return CMD_HELP;
                        };
                        break;
                case 's':
                        if (optarg[0] == '+')
                                param.size_sign = -1;
                        else if (optarg[0] == '-')
                                param.size_sign = +1;

                        if (param.size_sign)
                                optarg++;
                        ret = parse_size(optarg, &param.size,
                                         &param.size_units, 0);
                        if (ret) {
                                fprintf(stderr,"error: bad size '%s'\n",
                                        optarg);
                                return ret;
                        }
                        param.check_size = 1;
                        param.exclude_size = !!neg_opt;
                        break;
                case 'v':
                        new_fashion = 0;
                        param.verbose++;
                        param.quiet = 0;
                        break;
                case '?':
                        return CMD_HELP;
                default:
                        fprintf(stderr, "error: %s: option '%s' unrecognized\n",
                                argv[0], argv[optind - 1]);
                        return CMD_HELP;
                };
        }

        if (pathstart == -1) {
                fprintf(stderr, "error: %s: no filename|pathname\n",
                        argv[0]);
                return CMD_HELP;
        } else if (pathend == -1) {
                /* no options */
                pathend = argc;
        }

        if (new_fashion) {
                param.quiet = 1;
        } else {
                static int deprecated_warning;
                if (!deprecated_warning) {
                        fprintf(stderr, "lfs find: -q, -r, -v options "
                                "deprecated.  Use 'lfs getstripe' instead.\n");
                        deprecated_warning = 1;
                }
                if (!param.recursive && param.maxdepth == -1)
                        param.maxdepth = 1;
        }

        do {
                if (new_fashion)
                        ret = llapi_find(argv[pathstart], &param);
                else
                        ret = llapi_getstripe(argv[pathstart], &param);
        } while (++pathstart < pathend && !ret);

        if (ret)
                fprintf(stderr, "error: %s failed for %s.\n",
                        argv[0], argv[optind - 1]);

        if (param.obduuid && param.num_alloc_obds)
                free(param.obduuid);

        return ret;
}

static int lfs_getstripe(int argc, char **argv)
{
        struct option long_opts[] = {
                {"count", 0, 0, 'c'},
                {"directory", 0, 0, 'd'},
                {"index", 0, 0, 'i'},
                {"mdt", 0, 0, 'M'},
                {"offset", 0, 0, 'o'},
                {"obd", 1, 0, 'O'},
                {"pool", 0, 0, 'p'},
                {"quiet", 0, 0, 'q'},
                {"recursive", 0, 0, 'r'},
                {"raw", 0, 0, 'R'},
                {"size", 0, 0, 's'},
                {"verbose", 0, 0, 'v'},
                {0, 0, 0, 0}
        };
        int c, rc;
        struct find_param param = { 0 };

        param.maxdepth = 1;
        optind = 0;
        while ((c = getopt_long(argc, argv, "cdhiMoO:pqrRsv",
                                long_opts, NULL)) != -1) {
                switch (c) {
                case 'O':
                        if (param.obduuid) {
                                fprintf(stderr,
                                        "error: %s: only one obduuid allowed",
                                        argv[0]);
                                return CMD_HELP;
                        }
                        param.obduuid = (struct obd_uuid *)optarg;
                        break;
                case 'q':
                        param.quiet++;
                        break;
                case 'd':
                        param.maxdepth = 0;
                        break;
                case 'r':
                        param.recursive = 1;
                        break;
                case 'v':
                        param.verbose = VERBOSE_ALL | VERBOSE_DETAIL;
                        break;
                case 'c':
                        if (!(param.verbose & VERBOSE_DETAIL)) {
                                param.verbose |= VERBOSE_COUNT;
                                param.maxdepth = 0;
                        }
                        break;
                case 's':
                        if (!(param.verbose & VERBOSE_DETAIL)) {
                                param.verbose |= VERBOSE_SIZE;
                                param.maxdepth = 0;
                        }
                        break;
                case 'i':
                case 'o':
                        if (!(param.verbose & VERBOSE_DETAIL)) {
                                param.verbose |= VERBOSE_OFFSET;
                                param.maxdepth = 0;
                        }
                        break;
                case 'p':
                        if (!(param.verbose & VERBOSE_DETAIL)) {
                                param.verbose |= VERBOSE_POOL;
                                param.maxdepth = 0;
                        }
                        break;
                case 'M':
                        param.get_mdt_index = 1;
                        break;
                case 'R':
                        param.raw = 1;
                        break;
                case '?':
                        return CMD_HELP;
                default:
                        fprintf(stderr, "error: %s: option '%s' unrecognized\n",
                                argv[0], argv[optind - 1]);
                        return CMD_HELP;
                }
        }

        if (optind >= argc)
                return CMD_HELP;

        if (param.recursive)
                param.maxdepth = -1;

        if (!param.verbose)
                param.verbose = VERBOSE_ALL;
        if (param.quiet)
                param.verbose = VERBOSE_OBJID;

        do {
                rc = llapi_getstripe(argv[optind], &param);
        } while (++optind < argc && !rc);

        if (rc)
                fprintf(stderr, "error: %s failed for %s.\n",
                        argv[0], argv[optind - 1]);
        return rc;
}

static int lfs_osts(int argc, char **argv)
{
        char mntdir[PATH_MAX] = {'\0'}, path[PATH_MAX] = {'\0'};
        struct find_param param;
        int index = 0, rc=0;

        if (argc > 2)
                return CMD_HELP;

        if (argc == 2 && !realpath(argv[1], path)) {
                rc = -errno;
                fprintf(stderr, "error: invalid path '%s': %s\n",
                        argv[1], strerror(-rc));
                return rc;
        }

        while (!llapi_search_mounts(path, index++, mntdir, NULL)) {
                /* Check if we have a mount point */
                if (mntdir[0] == '\0')
                        continue;

                memset(&param, 0, sizeof(param));
                rc = llapi_ostlist(mntdir, &param);
                if (rc) {
                        fprintf(stderr, "error: %s: failed on %s\n",
                                argv[0], mntdir);
                }
                if (path[0] != '\0')
                        break;
                memset(mntdir, 0, PATH_MAX);
        }

        return rc;
}

#define COOK(value)                                                     \
({                                                                      \
        int radix = 0;                                                  \
        while (value > 1024) {                                          \
                value /= 1024;                                          \
                radix++;                                                \
        }                                                               \
        radix;                                                          \
})
#define UUF     "%-20s"
#define CSF     "%11s"
#define CDF     "%11llu"
#define HDF     "%8.1f%c"
#define RSF     "%4s"
#define RDF     "%3d%%"

static int showdf(char *mntdir, struct obd_statfs *stat,
                  char *uuid, int ishow, int cooked,
                  char *type, int index, int rc)
{
        long long avail, used, total;
        double ratio = 0;
        char *suffix = "KMGTPEZY";
        /* Note if we have >2^64 bytes/fs these buffers will need to be grown */
        char tbuf[20], ubuf[20], abuf[20], rbuf[20];

        if (!uuid || !stat)
                return -EINVAL;

        switch (rc) {
        case 0:
                if (ishow) {
                        avail = stat->os_ffree;
                        used = stat->os_files - stat->os_ffree;
                        total = stat->os_files;
                } else {
                        int shift = cooked ? 0 : 10;

                        avail = (stat->os_bavail * stat->os_bsize) >> shift;
                        used  = ((stat->os_blocks - stat->os_bfree) *
                                 stat->os_bsize) >> shift;
                        total = (stat->os_blocks * stat->os_bsize) >> shift;
                }

                if ((used + avail) > 0)
                        ratio = (double)used / (double)(used + avail);

                if (cooked) {
                        int i;
                        double cook_val;

                        cook_val = (double)total;
                        i = COOK(cook_val);
                        if (i > 0)
                                sprintf(tbuf, HDF, cook_val, suffix[i - 1]);
                        else
                                sprintf(tbuf, CDF, total);

                        cook_val = (double)used;
                        i = COOK(cook_val);
                        if (i > 0)
                                sprintf(ubuf, HDF, cook_val, suffix[i - 1]);
                        else
                                sprintf(ubuf, CDF, used);

                        cook_val = (double)avail;
                        i = COOK(cook_val);
                        if (i > 0)
                                sprintf(abuf, HDF, cook_val, suffix[i - 1]);
                        else
                                sprintf(abuf, CDF, avail);
                } else {
                        sprintf(tbuf, CDF, total);
                        sprintf(ubuf, CDF, used);
                        sprintf(abuf, CDF, avail);
                }

                sprintf(rbuf, RDF, (int)(ratio * 100 + 0.5));
                printf(UUF" "CSF" "CSF" "CSF" "RSF" %-s",
                       uuid, tbuf, ubuf, abuf, rbuf, mntdir);
                if (type)
                        printf("[%s:%d]\n", type, index);
                else
                        printf("\n");

                break;
        case -ENODATA:
                printf(UUF": inactive device\n", uuid);
                break;
        default:
                printf(UUF": %s\n", uuid, strerror(-rc));
                break;
        }

        return 0;
}

struct ll_stat_type {
        int   st_op;
        char *st_name;
};

static int mntdf(char *mntdir, char *fsname, char *pool, int ishow, int cooked)
{
        struct obd_statfs stat_buf, sum = { .os_bsize = 1 };
        struct obd_uuid uuid_buf;
        char *poolname = NULL;
        struct ll_stat_type types[] = { { LL_STATFS_MDC, "MDT" },
                                        { LL_STATFS_LOV, "OST" },
                                        { 0, NULL } };
        struct ll_stat_type *tp;
        __u32 index;
        int rc;

        if (pool) {
                poolname = strchr(pool, '.');
                if (poolname != NULL) {
                        if (strncmp(fsname, pool, strlen(fsname))) {
                                fprintf(stderr, "filesystem name incorrect\n");
                                return -ENODEV;
                        }
                        poolname++;
                } else
                        poolname = pool;
        }

        if (ishow)
                printf(UUF" "CSF" "CSF" "CSF" "RSF" %-s\n",
                       "UUID", "Inodes", "IUsed", "IFree",
                       "IUse%", "Mounted on");
        else
                printf(UUF" "CSF" "CSF" "CSF" "RSF" %-s\n",
                       "UUID", cooked ? "bytes" : "1K-blocks",
                       "Used", "Available", "Use%", "Mounted on");

        for (tp = types; tp->st_name != NULL; tp++) {
                for (index = 0; ; index++) {
                        memset(&stat_buf, 0, sizeof(struct obd_statfs));
                        memset(&uuid_buf, 0, sizeof(struct obd_uuid));
                        rc = llapi_obd_statfs(mntdir, tp->st_op, index,
                                              &stat_buf, &uuid_buf);
                        if (rc == -ENODEV)
                                break;

                        if (poolname && tp->st_op == LL_STATFS_LOV &&
                            llapi_search_ost(fsname, poolname,
                                             obd_uuid2str(&uuid_buf)) != 1)
                                continue;

                        /* the llapi_obd_statfs() call may have returned with
                         * an error, but if it filled in uuid_buf we will at
                         * lease use that to print out a message for that OBD.
                         * If we didn't get anything in the uuid_buf, then fill
                         * it in so that we can print an error message. */
                        if (uuid_buf.uuid[0] == '\0')
                                sprintf(uuid_buf.uuid, "%s%04x",
					tp->st_name, index);
			showdf(mntdir,&stat_buf,obd_uuid2str(&uuid_buf),
			       ishow, cooked, tp->st_name, index, rc);

                        if (rc == 0) {
                                if (tp->st_op == LL_STATFS_MDC) {
                                        sum.os_ffree += stat_buf.os_ffree;
                                        sum.os_files += stat_buf.os_files;
                                } else /* if (tp->st_op == LL_STATFS_LOV) */ {
                                        sum.os_blocks += stat_buf.os_blocks *
                                                stat_buf.os_bsize;
                                        sum.os_bfree  += stat_buf.os_bfree *
                                                stat_buf.os_bsize;
                                        sum.os_bavail += stat_buf.os_bavail *
                                                stat_buf.os_bsize;
                                }
                        } else if (rc == -EINVAL || rc == -EFAULT) {
                                break;
                        }
                }
        }

        printf("\n");
        showdf(mntdir, &sum, "filesystem summary:", ishow, cooked, NULL, 0,0);
        printf("\n");
        return 0;
}

static int lfs_df(int argc, char **argv)
{
        char mntdir[PATH_MAX] = {'\0'}, path[PATH_MAX] = {'\0'};
        int ishow = 0, cooked = 0;
        int c, rc = 0, index = 0;
        char fsname[PATH_MAX] = "", *pool_name = NULL;
        struct option long_opts[] = {
                {"pool", required_argument, 0, 'p'},
                {0, 0, 0, 0}
        };

        optind = 0;
        while ((c = getopt_long(argc, argv, "hip:", long_opts, NULL)) != -1) {
                switch (c) {
                case 'i':
                        ishow = 1;
                        break;
                case 'h':
                        cooked = 1;
                        break;
                case 'p':
                        pool_name = optarg;
                        break;
                default:
                        return CMD_HELP;
                }
        }
        if (optind < argc && !realpath(argv[optind], path)) {
                rc = -errno;
                fprintf(stderr, "error: invalid path '%s': %s\n",
                        argv[optind], strerror(-rc));
                return rc;
        }

        while (!llapi_search_mounts(path, index++, mntdir, fsname)) {
                /* Check if we have a mount point */
                if (mntdir[0] == '\0')
                        continue;

                rc = mntdf(mntdir, fsname, pool_name, ishow, cooked);
                if (rc || path[0] != '\0')
                        break;
                fsname[0] = '\0'; /* avoid matching in next loop */
                mntdir[0] = '\0'; /* avoid matching in next loop */
        }

        return rc;
}

static int lfs_check(int argc, char **argv)
{
        int rc;
        char mntdir[PATH_MAX] = {'\0'};
        int num_types = 1;
        char *obd_types[2];
        char obd_type1[4];
        char obd_type2[4];

        if (argc != 2)
                return CMD_HELP;

        obd_types[0] = obd_type1;
        obd_types[1] = obd_type2;

        if (strcmp(argv[1], "osts") == 0) {
                strcpy(obd_types[0], "osc");
        } else if (strcmp(argv[1], "mds") == 0) {
                strcpy(obd_types[0], "mdc");
        } else if (strcmp(argv[1], "servers") == 0) {
                num_types = 2;
                strcpy(obd_types[0], "osc");
                strcpy(obd_types[1], "mdc");
        } else {
                fprintf(stderr, "error: %s: option '%s' unrecognized\n",
                                argv[0], argv[1]);
                        return CMD_HELP;
        }

        rc = llapi_search_mounts(NULL, 0, mntdir, NULL);
        if (rc < 0 || mntdir[0] == '\0') {
                fprintf(stderr, "No suitable Lustre mount found\n");
                return rc;
        }

        rc = llapi_target_iterate(num_types, obd_types,
                                  mntdir, llapi_ping_target);

        if (rc)
                fprintf(stderr, "error: %s: %s status failed\n",
                                argv[0],argv[1]);

        return rc;

}

static int lfs_catinfo(int argc, char **argv)
{
        char mntdir[PATH_MAX] = {'\0'};
        int rc;

        if (argc < 2 || (!strcmp(argv[1],"config") && argc < 3))
                return CMD_HELP;

        if (strcmp(argv[1], "config") && strcmp(argv[1], "deletions"))
                return CMD_HELP;

        rc = llapi_search_mounts(NULL, 0, mntdir, NULL);
        if (rc == 0 && mntdir[0] != '\0') {
                if (argc == 3)
                        rc = llapi_catinfo(mntdir, argv[1], argv[2]);
                else
                        rc = llapi_catinfo(mntdir, argv[1], NULL);
        } else {
                fprintf(stderr, "no lustre_lite mounted.\n");
                rc = -1;
        }

        return rc;
}

static int lfs_join(int argc, char **argv)
{
        fprintf(stderr, "join two lustre files into one.\n"
                        "obsolete, HEAD does not support it anymore.\n");
        return 0;
}

#ifdef HAVE_SYS_QUOTA_H
static int lfs_quotachown(int argc, char **argv)
{

        int c,rc;
        int flag = 0;

        optind = 0;
        while ((c = getopt(argc, argv, "i")) != -1) {
                switch (c) {
                case 'i':
                        flag++;
                        break;
                default:
                        fprintf(stderr, "error: %s: option '-%c' "
                                        "unrecognized\n", argv[0], c);
                        return CMD_HELP;
                }
        }
        if (optind == argc)
                return CMD_HELP;
        rc = llapi_quotachown(argv[optind], flag);
        if(rc)
                fprintf(stderr,"error: change file owner/group failed.\n");
        return rc;
}

static int lfs_quotacheck(int argc, char **argv)
{
        int c, check_type = 0;
        char *mnt;
        struct if_quotacheck qchk;
        struct if_quotactl qctl;
        char *obd_type = (char *)qchk.obd_type;
        int rc;

        memset(&qchk, 0, sizeof(qchk));

        optind = 0;
        while ((c = getopt(argc, argv, "gu")) != -1) {
                switch (c) {
                case 'u':
                        check_type |= 0x01;
                        break;
                case 'g':
                        check_type |= 0x02;
                        break;
                default:
                        fprintf(stderr, "error: %s: option '-%c' "
                                        "unrecognized\n", argv[0], c);
                        return CMD_HELP;
                }
        }

        if (check_type)
                check_type--;
        else    /* do quotacheck for both user & group quota by default */
                check_type = 0x02;

        if (argc == optind)
                return CMD_HELP;

        mnt = argv[optind];

        rc = llapi_quotacheck(mnt, check_type);
        if (rc) {
                fprintf(stderr, "quotacheck failed: %s\n", strerror(-rc));
                return rc;
        }

        rc = llapi_poll_quotacheck(mnt, &qchk);
        if (rc) {
                if (*obd_type)
                        fprintf(stderr, "%s %s ", obd_type,
                                obd_uuid2str(&qchk.obd_uuid));
                fprintf(stderr, "quota check failed: %s\n", strerror(-rc));
                return rc;
        }

        memset(&qctl, 0, sizeof(qctl));
        qctl.qc_cmd = LUSTRE_Q_QUOTAON;
        qctl.qc_type = check_type;
        rc = llapi_quotactl(mnt, &qctl);
        if (rc && rc != -EALREADY) {
                if (*obd_type)
                        fprintf(stderr, "%s %s ", (char *)qctl.obd_type,
                                obd_uuid2str(&qctl.obd_uuid));
                fprintf(stderr, "%s turn on quota failed: %s\n",
                        argv[0], strerror(-rc));
                return rc;
        }

        return 0;
}

static int lfs_quotaon(int argc, char **argv)
{
        int c;
        char *mnt;
        struct if_quotactl qctl;
        char *obd_type = (char *)qctl.obd_type;
        int rc;

        memset(&qctl, 0, sizeof(qctl));
        qctl.qc_cmd = LUSTRE_Q_QUOTAON;

        optind = 0;
        while ((c = getopt(argc, argv, "fgu")) != -1) {
                switch (c) {
                case 'u':
                        qctl.qc_type |= 0x01;
                        break;
                case 'g':
                        qctl.qc_type |= 0x02;
                        break;
                case 'f':
                        qctl.qc_cmd = LUSTRE_Q_QUOTAOFF;
                        break;
                default:
                        fprintf(stderr, "error: %s: option '-%c' "
                                        "unrecognized\n", argv[0], c);
                        return CMD_HELP;
                }
        }

        if (qctl.qc_type)
                qctl.qc_type--;
        else /* by default, enable quota for both user & group */
                qctl.qc_type = 0x02;

        if (argc == optind)
                return CMD_HELP;

        mnt = argv[optind];

        rc = llapi_quotactl(mnt, &qctl);
        if (rc) {
                if (rc == -EALREADY) {
                        rc = 0;
                } else if (rc == -ENOENT) {
                        fprintf(stderr, "error: cannot find quota database, "
                                        "make sure you have run quotacheck\n");
                } else {
                        if (*obd_type)
                                fprintf(stderr, "%s %s ", obd_type,
                                        obd_uuid2str(&qctl.obd_uuid));
                        fprintf(stderr, "%s failed: %s\n", argv[0],
                                strerror(-rc));
                }
        }

        return rc;
}

static int lfs_quotaoff(int argc, char **argv)
{
        int c;
        char *mnt;
        struct if_quotactl qctl;
        char *obd_type = (char *)qctl.obd_type;
        int rc;

        memset(&qctl, 0, sizeof(qctl));
        qctl.qc_cmd = LUSTRE_Q_QUOTAOFF;

        optind = 0;
        while ((c = getopt(argc, argv, "gu")) != -1) {
                switch (c) {
                case 'u':
                        qctl.qc_type |= 0x01;
                        break;
                case 'g':
                        qctl.qc_type |= 0x02;
                        break;
                default:
                        fprintf(stderr, "error: %s: option '-%c' "
                                        "unrecognized\n", argv[0], c);
                        return CMD_HELP;
                }
        }

        if (qctl.qc_type)
                qctl.qc_type--;
        else /* by default, disable quota for both user & group */
                qctl.qc_type = 0x02;

        if (argc == optind)
                return CMD_HELP;

        mnt = argv[optind];

        rc = llapi_quotactl(mnt, &qctl);
        if (rc) {
<<<<<<< HEAD
                rc = errno;
                if (rc == EALREADY) {
=======
                if (rc == -EALREADY) {
>>>>>>> ce95c918
                        rc = 0;
                } else {
                        if (*obd_type)
                                fprintf(stderr, "%s %s ", obd_type,
                                        obd_uuid2str(&qctl.obd_uuid));
                        fprintf(stderr, "quotaoff failed: %s\n",
<<<<<<< HEAD
                                strerror(rc));
=======
                                strerror(-rc));
>>>>>>> ce95c918
                }
        }

        return rc;
}

static int lfs_quotainv(int argc, char **argv)
{
        int c;
        char *mnt;
        struct if_quotactl qctl;
        int rc;

        memset(&qctl, 0, sizeof(qctl));
        qctl.qc_cmd = LUSTRE_Q_INVALIDATE;

        optind = 0;
        while ((c = getopt(argc, argv, "fgu")) != -1) {
                switch (c) {
                case 'u':
                        qctl.qc_type |= 0x01;
                        break;
                case 'g':
                        qctl.qc_type |= 0x02;
                        break;
                case 'f':
                        qctl.qc_cmd = LUSTRE_Q_FINVALIDATE;
                        break;
                default:
                        fprintf(stderr, "error: %s: option '-%c' "
                                        "unrecognized\n", argv[0], c);
                        return CMD_HELP;
                }
        }

        if (qctl.qc_type)
                qctl.qc_type--;
        else /* by default, invalidate quota for both user & group */
                qctl.qc_type = 0x02;

        if (argc == optind)
                return CMD_HELP;

        mnt = argv[optind];

        rc = llapi_quotactl(mnt, &qctl);
        if (rc) {
                fprintf(stderr, "quotainv failed: %s\n", strerror(-rc));
                return rc;
        }

        return 0;
}

#define ARG2INT(nr, str, msg)                                           \
do {                                                                    \
        char *endp;                                                     \
        nr = strtol(str, &endp, 0);                                     \
        if (*endp) {                                                    \
                fprintf(stderr, "error: bad %s: %s\n", msg, str);       \
                return CMD_HELP;                                        \
        }                                                               \
} while (0)

#define ADD_OVERFLOW(a,b) ((a + b) < a) ? (a = ULONG_MAX) : (a = a + b)

/* Convert format time string "XXwXXdXXhXXmXXs" into seconds value
 * returns the value or ULONG_MAX on integer overflow or incorrect format
 * Notes:
 *        1. the order of specifiers is arbitrary (may be: 5w3s or 3s5w)
 *        2. specifiers may be encountered multiple times (2s3s is 5 seconds)
 *        3. empty integer value is interpreted as 0
 */
static unsigned long str2sec(const char* timestr)
{
        const char spec[] = "smhdw";
        const unsigned long mult[] = {1, 60, 60*60, 24*60*60, 7*24*60*60};
        unsigned long val = 0;
        char *tail;

        if (strpbrk(timestr, spec) == NULL) {
                /* no specifiers inside the time string,
                   should treat it as an integer value */
                val = strtoul(timestr, &tail, 10);
                return *tail ? ULONG_MAX : val;
        }

        /* format string is XXwXXdXXhXXmXXs */
        while (*timestr) {
                unsigned long v;
                int ind;
                char* ptr;

                v = strtoul(timestr, &tail, 10);
                if (v == ULONG_MAX || *tail == '\0')
                        /* value too large (ULONG_MAX or more)
                           or missing specifier */
                        goto error;

                ptr = strchr(spec, *tail);
                if (ptr == NULL)
                        /* unknown specifier */
                        goto error;

                ind = ptr - spec;

                /* check if product will overflow the type */
                if (!(v < ULONG_MAX / mult[ind]))
                        goto error;

                ADD_OVERFLOW(val, mult[ind] * v);
                if (val == ULONG_MAX)
                        goto error;

                timestr = tail + 1;
        }

        return val;

error:
        return ULONG_MAX;
}

#define ARG2ULL(nr, str, defscale)                                      \
do {                                                                    \
        unsigned long long limit, units = 0;                            \
        int rc;                                                         \
                                                                        \
        rc = parse_size(str, &limit, &units, 1);                        \
        if (rc < 0) {                                                   \
                fprintf(stderr, "error: bad limit value %s\n", str);    \
                return CMD_HELP;                                        \
        }                                                               \
        nr = ((units == 0) ? (defscale) : 1) * limit;                   \
} while (0)

static inline int has_times_option(int argc, char **argv)
{
        int i;

        for (i = 1; i < argc; i++)
                if (!strcmp(argv[i], "-t"))
                        return 1;

        return 0;
}

int lfs_setquota_times(int argc, char **argv)
{
        int c, rc;
        struct if_quotactl qctl;
        char *mnt, *obd_type = (char *)qctl.obd_type;
        struct obd_dqblk *dqb = &qctl.qc_dqblk;
        struct obd_dqinfo *dqi = &qctl.qc_dqinfo;
        struct option long_opts[] = {
                {"block-grace",     required_argument, 0, 'b'},
                {"group",           no_argument,       0, 'g'},
                {"inode-grace",     required_argument, 0, 'i'},
                {"times",           no_argument,       0, 't'},
                {"user",            no_argument,       0, 'u'},
                {0, 0, 0, 0}
        };

        memset(&qctl, 0, sizeof(qctl));
        qctl.qc_cmd  = LUSTRE_Q_SETINFO;
        qctl.qc_type = UGQUOTA;

        optind = 0;
        while ((c = getopt_long(argc, argv, "b:gi:tu", long_opts, NULL)) != -1) {
                switch (c) {
                case 'u':
                case 'g':
                        if (qctl.qc_type != UGQUOTA) {
                                fprintf(stderr, "error: -u and -g can't be used "
                                                "more than once\n");
                                return CMD_HELP;
                        }
                        qctl.qc_type = (c == 'u') ? USRQUOTA : GRPQUOTA;
                        break;
                case 'b':
                        if ((dqi->dqi_bgrace = str2sec(optarg)) == ULONG_MAX) {
                                fprintf(stderr, "error: bad block-grace: %s\n",
                                        optarg);
                                return CMD_HELP;
                        }
                        dqb->dqb_valid |= QIF_BTIME;
                        break;
                case 'i':
                        if ((dqi->dqi_igrace = str2sec(optarg)) == ULONG_MAX) {
                                fprintf(stderr, "error: bad inode-grace: %s\n",
                                        optarg);
                                return CMD_HELP;
                        }
                        dqb->dqb_valid |= QIF_ITIME;
                        break;
                case 't': /* Yes, of course! */
                        break;
                default: /* getopt prints error message for us when opterr != 0 */
                        return CMD_HELP;
                }
        }

        if (qctl.qc_type == UGQUOTA) {
                fprintf(stderr, "error: neither -u nor -g specified\n");
                return CMD_HELP;
        }

        if (optind != argc - 1) {
                fprintf(stderr, "error: unexpected parameters encountered\n");
                return CMD_HELP;
        }

        mnt = argv[optind];
        rc = llapi_quotactl(mnt, &qctl);
        if (rc) {
                if (*obd_type)
                        fprintf(stderr, "%s %s ", obd_type,
                                obd_uuid2str(&qctl.obd_uuid));
                fprintf(stderr, "setquota failed: %s\n", strerror(-rc));
                return rc;
        }

        return 0;
}

#define BSLIMIT (1 << 0)
#define BHLIMIT (1 << 1)
#define ISLIMIT (1 << 2)
#define IHLIMIT (1 << 3)

int lfs_setquota(int argc, char **argv)
{
        int c, rc;
        struct if_quotactl qctl;
        char *mnt, *obd_type = (char *)qctl.obd_type;
        struct obd_dqblk *dqb = &qctl.qc_dqblk;
        struct option long_opts[] = {
                {"block-softlimit", required_argument, 0, 'b'},
                {"block-hardlimit", required_argument, 0, 'B'},
                {"group",           required_argument, 0, 'g'},
                {"inode-softlimit", required_argument, 0, 'i'},
                {"inode-hardlimit", required_argument, 0, 'I'},
                {"user",            required_argument, 0, 'u'},
                {0, 0, 0, 0}
        };
        unsigned limit_mask = 0;
        char *endptr;

        if (has_times_option(argc, argv))
                return lfs_setquota_times(argc, argv);

        memset(&qctl, 0, sizeof(qctl));
        qctl.qc_cmd  = LUSTRE_Q_SETQUOTA;
        qctl.qc_type = UGQUOTA; /* UGQUOTA makes no sense for setquota,
                                 * so it can be used as a marker that qc_type
                                 * isn't reinitialized from command line */

        optind = 0;
        while ((c = getopt_long(argc, argv, "b:B:g:i:I:u:", long_opts, NULL)) != -1) {
                switch (c) {
                case 'u':
                case 'g':
                        if (qctl.qc_type != UGQUOTA) {
                                fprintf(stderr, "error: -u and -g can't be used"
                                                " more than once\n");
                                return CMD_HELP;
                        }
                        qctl.qc_type = (c == 'u') ? USRQUOTA : GRPQUOTA;
                        rc = name2id(&qctl.qc_id, optarg,
                                     (qctl.qc_type == USRQUOTA) ? USER : GROUP);
                        if (rc) {
                                qctl.qc_id = strtoul(optarg, &endptr, 10);
                                if (*endptr != '\0') {
                                        fprintf(stderr, "error: can't find id "
                                                "for name %s\n", optarg);
                                        return CMD_HELP;
                                }
                        }
                        break;
                case 'b':
                        ARG2ULL(dqb->dqb_bsoftlimit, optarg, 1024);
                        dqb->dqb_bsoftlimit >>= 10;
                        limit_mask |= BSLIMIT;
                        break;
                case 'B':
                        ARG2ULL(dqb->dqb_bhardlimit, optarg, 1024);
                        dqb->dqb_bhardlimit >>= 10;
                        limit_mask |= BHLIMIT;
                        break;
                case 'i':
                        ARG2ULL(dqb->dqb_isoftlimit, optarg, 1);
                        limit_mask |= ISLIMIT;
                        break;
                case 'I':
                        ARG2ULL(dqb->dqb_ihardlimit, optarg, 1);
                        limit_mask |= IHLIMIT;
                        break;
                default: /* getopt prints error message for us when opterr != 0 */
                        return CMD_HELP;
                }
        }

        if (qctl.qc_type == UGQUOTA) {
                fprintf(stderr, "error: neither -u nor -g was specified\n");
                return CMD_HELP;
        }

        if (limit_mask == 0) {
                fprintf(stderr, "error: at least one limit must be specified\n");
                return CMD_HELP;
        }

        if (optind != argc - 1) {
                fprintf(stderr, "error: unexpected parameters encountered\n");
                return CMD_HELP;
        }

        mnt = argv[optind];

        if ((!(limit_mask & BHLIMIT) ^ !(limit_mask & BSLIMIT)) ||
            (!(limit_mask & IHLIMIT) ^ !(limit_mask & ISLIMIT))) {
                /* sigh, we can't just set blimits/ilimits */
                struct if_quotactl tmp_qctl = {.qc_cmd  = LUSTRE_Q_GETQUOTA,
                                               .qc_type = qctl.qc_type,
                                               .qc_id   = qctl.qc_id};

                rc = llapi_quotactl(mnt, &tmp_qctl);
                if (rc < 0) {
                        fprintf(stderr, "error: setquota failed while retrieving"
                                        " current quota settings (%s)\n",
                                        strerror(-rc));
                        return rc;
                }

                if (!(limit_mask & BHLIMIT))
                        dqb->dqb_bhardlimit = tmp_qctl.qc_dqblk.dqb_bhardlimit;
                if (!(limit_mask & BSLIMIT))
                        dqb->dqb_bsoftlimit = tmp_qctl.qc_dqblk.dqb_bsoftlimit;
                if (!(limit_mask & IHLIMIT))
                        dqb->dqb_ihardlimit = tmp_qctl.qc_dqblk.dqb_ihardlimit;
                if (!(limit_mask & ISLIMIT))
                        dqb->dqb_isoftlimit = tmp_qctl.qc_dqblk.dqb_isoftlimit;

                /* Keep grace times if we have got no softlimit arguments */
                if ((limit_mask & BHLIMIT) && !(limit_mask & BSLIMIT)) {
                        dqb->dqb_valid |= QIF_BTIME;
                        dqb->dqb_btime = tmp_qctl.qc_dqblk.dqb_btime;
                }

                if ((limit_mask & IHLIMIT) && !(limit_mask & ISLIMIT)) {
                        dqb->dqb_valid |= QIF_ITIME;
                        dqb->dqb_itime = tmp_qctl.qc_dqblk.dqb_itime;
                }
        }

        dqb->dqb_valid |= (limit_mask & (BHLIMIT | BSLIMIT)) ? QIF_BLIMITS : 0;
        dqb->dqb_valid |= (limit_mask & (IHLIMIT | ISLIMIT)) ? QIF_ILIMITS : 0;

        rc = llapi_quotactl(mnt, &qctl);
        if (rc) {
                if (*obd_type)
                        fprintf(stderr, "%s %s ", obd_type,
                                obd_uuid2str(&qctl.obd_uuid));
                fprintf(stderr, "setquota failed: %s\n", strerror(-rc));
                return rc;
        }

        return 0;
}

static inline char *type2name(int check_type)
{
        if (check_type == USRQUOTA)
                return "user";
        else if (check_type == GRPQUOTA)
                return "group";
        else
                return "unknown";
}

/* Converts seconds value into format string
 * result is returned in buf
 * Notes:
 *        1. result is in descenting order: 1w2d3h4m5s
 *        2. zero fields are not filled (except for p. 3): 5d1s
 *        3. zero seconds value is presented as "0s"
 */
static char * __sec2str(time_t seconds, char *buf)
{
        const char spec[] = "smhdw";
        const unsigned long mult[] = {1, 60, 60*60, 24*60*60, 7*24*60*60};
        unsigned long c;
        char *tail = buf;
        int i;

        for (i = sizeof(mult) / sizeof(mult[0]) - 1 ; i >= 0; i--) {
                c = seconds / mult[i];

                if (c > 0 || (i == 0 && buf == tail))
                        tail += snprintf(tail, 40-(tail-buf), "%lu%c", c, spec[i]);

                seconds %= mult[i];
        }

        return tail;
}

static void sec2str(time_t seconds, char *buf, int rc)
{
        char *tail = buf;

        if (rc)
                *tail++ = '[';

        tail = __sec2str(seconds, tail);

        if (rc && tail - buf < 39) {
                *tail++ = ']';
                *tail++ = 0;
        }
}

static void diff2str(time_t seconds, char *buf, time_t now)
{

        buf[0] = 0;
        if (!seconds)
                return;
        if (seconds <= now) {
                strcpy(buf, "none");
                return;
        }
        __sec2str(seconds - now, buf);
}

static void print_quota_title(char *name, struct if_quotactl *qctl)
{
        printf("Disk quotas for %s %s (%cid %u):\n",
               type2name(qctl->qc_type), name,
               *type2name(qctl->qc_type), qctl->qc_id);
        printf("%15s%8s %7s%8s%8s%8s %7s%8s%8s\n",
               "Filesystem",
               "kbytes", "quota", "limit", "grace",
               "files", "quota", "limit", "grace");
}

static void print_quota(char *mnt, struct if_quotactl *qctl, int type, int rc)
{
        time_t now;

        time(&now);

        if (qctl->qc_cmd == LUSTRE_Q_GETQUOTA || qctl->qc_cmd == Q_GETOQUOTA) {
                int bover = 0, iover = 0;
                struct obd_dqblk *dqb = &qctl->qc_dqblk;

                if (dqb->dqb_bhardlimit &&
                    toqb(dqb->dqb_curspace) >= dqb->dqb_bhardlimit) {
                        bover = 1;
                } else if (dqb->dqb_bsoftlimit &&
                           toqb(dqb->dqb_curspace) >= dqb->dqb_bsoftlimit) {
                        if (dqb->dqb_btime > now) {
                                bover = 2;
                        } else {
                                bover = 3;
                        }
                }

                if (dqb->dqb_ihardlimit &&
                    dqb->dqb_curinodes >= dqb->dqb_ihardlimit) {
                        iover = 1;
                } else if (dqb->dqb_isoftlimit &&
                           dqb->dqb_curinodes >= dqb->dqb_isoftlimit) {
                        if (dqb->dqb_btime > now) {
                                iover = 2;
                        } else {
                                iover = 3;
                        }
                }

#if 0           /* XXX: always print quotas even when no usages */
                if (dqb->dqb_curspace || dqb->dqb_curinodes)
#endif
                {
                        char numbuf[3][32];
                        char timebuf[40];

                        if (strlen(mnt) > 15)
                                printf("%s\n%15s", mnt, "");
                        else
                                printf("%15s", mnt);

                        if (bover)
                                diff2str(dqb->dqb_btime, timebuf, now);
                        if (rc == -EREMOTEIO)
                                sprintf(numbuf[0], LPU64"*",
                                        toqb(dqb->dqb_curspace));
                        else
                                sprintf(numbuf[0],
                                        (dqb->dqb_valid & QIF_SPACE) ?
                                        LPU64 : "["LPU64"]",
                                        toqb(dqb->dqb_curspace));
                        if (type == QC_GENERAL)
                                sprintf(numbuf[1], (dqb->dqb_valid & QIF_BLIMITS)
                                        ? LPU64 : "["LPU64"]",
                                        dqb->dqb_bsoftlimit);
                        else
                                sprintf(numbuf[1], "%s", "-");
                        sprintf(numbuf[2], (dqb->dqb_valid & QIF_BLIMITS)
                                ? LPU64 : "["LPU64"]", dqb->dqb_bhardlimit);
                        printf(" %7s%c %6s %7s %7s",
                               numbuf[0], bover ? '*' : ' ', numbuf[1],
                               numbuf[2], bover > 1 ? timebuf : "-");

                        if (iover)
                                diff2str(dqb->dqb_itime, timebuf, now);

                        sprintf(numbuf[0], (dqb->dqb_valid & QIF_INODES) ?
                                LPU64 : "["LPU64"]", dqb->dqb_curinodes);
                       if (type == QC_GENERAL)
                                sprintf(numbuf[1], (dqb->dqb_valid & QIF_ILIMITS)
                                        ? LPU64 : "["LPU64"]",
                                        dqb->dqb_isoftlimit);
                        else
                                sprintf(numbuf[1], "%s", "-");
                        sprintf(numbuf[2], (dqb->dqb_valid & QIF_ILIMITS) ?
                                LPU64 : "["LPU64"]", dqb->dqb_ihardlimit);
                        if (type != QC_OSTIDX)
                                printf(" %7s%c %6s %7s %7s",
                                       numbuf[0], iover ? '*' : ' ', numbuf[1],
                                       numbuf[2], iover > 1 ? timebuf : "-");
                        else
                                printf(" %7s %7s %7s %7s", "-", "-", "-", "-");
                        printf("\n");
                }
        } else if (qctl->qc_cmd == LUSTRE_Q_GETINFO ||
                   qctl->qc_cmd == Q_GETOINFO) {
                char bgtimebuf[40];
                char igtimebuf[40];

                sec2str(qctl->qc_dqinfo.dqi_bgrace, bgtimebuf, rc);
                sec2str(qctl->qc_dqinfo.dqi_igrace, igtimebuf, rc);
                printf("Block grace time: %s; Inode grace time: %s\n",
                       bgtimebuf, igtimebuf);
        }
}

static int print_obd_quota(char *mnt, struct if_quotactl *qctl, int is_mdt)
{
        int rc = 0, rc1 = 0, count = 0;
        __u32 valid = qctl->qc_valid;

        rc = llapi_get_obd_count(mnt, &count, is_mdt);
        if (rc) {
                fprintf(stderr, "can not get %s count: %s\n",
                        is_mdt ? "mdt": "ost", strerror(-rc));
                return rc;
        }

        for (qctl->qc_idx = 0; qctl->qc_idx < count; qctl->qc_idx++) {
                qctl->qc_valid = is_mdt ? QC_MDTIDX : QC_OSTIDX;
                rc = llapi_quotactl(mnt, qctl);
                if (rc) {
                        /* It is remote client case. */
                        if (-rc == EOPNOTSUPP) {
                                rc = 0;
                                goto out;
                        }

                        if (!rc1)
                                rc1 = rc;
                        fprintf(stderr, "quotactl %s%d failed.\n",
                                is_mdt ? "mdt": "ost", qctl->qc_idx);
                        continue;
                }

                print_quota(obd_uuid2str(&qctl->obd_uuid), qctl, qctl->qc_valid, 0);
        }

out:
        qctl->qc_valid = valid;
        return rc ? : rc1;
}

static int lfs_quota(int argc, char **argv)
{
        int c;
        char *mnt, *name = NULL;
        struct if_quotactl qctl = { .qc_cmd = LUSTRE_Q_GETQUOTA,
                                    .qc_type = UGQUOTA };
        char *obd_type = (char *)qctl.obd_type;
        char *obd_uuid = (char *)qctl.obd_uuid.uuid;
        int rc, rc1 = 0, rc2 = 0, rc3 = 0,
            verbose = 0, pass = 0, quiet = 0, inacc;
        char *endptr;
        __u32 valid = QC_GENERAL, idx = 0;

        optind = 0;
        while ((c = getopt(argc, argv, "gi:I:o:qtuv")) != -1) {
                switch (c) {
                case 'u':
                        if (qctl.qc_type != UGQUOTA) {
                                fprintf(stderr, "error: use either -u or -g\n");
                                return CMD_HELP;
                        }
                        qctl.qc_type = USRQUOTA;
                        break;
                case 'g':
                        if (qctl.qc_type != UGQUOTA) {
                                fprintf(stderr, "error: use either -u or -g\n");
                                return CMD_HELP;
                        }
                        qctl.qc_type = GRPQUOTA;
                        break;
                case 't':
                        qctl.qc_cmd = LUSTRE_Q_GETINFO;
                        break;
                case 'o':
                        valid = qctl.qc_valid = QC_UUID;
                        strncpy(obd_uuid, optarg, sizeof(qctl.obd_uuid));
                        break;
                case 'i':
                        valid = qctl.qc_valid = QC_MDTIDX;
                        idx = qctl.qc_idx = atoi(optarg);
                        break;
                case 'I':
                        valid = qctl.qc_valid = QC_OSTIDX;
                        idx = qctl.qc_idx = atoi(optarg);
                        break;
                case 'v':
                        verbose = 1;
                        break;
                case 'q':
                        quiet = 1;
                        break;
                default:
                        fprintf(stderr, "error: %s: option '-%c' "
                                        "unrecognized\n", argv[0], c);
                        return CMD_HELP;
                }
        }

        /* current uid/gid info for "lfs quota /path/to/lustre/mount" */
        if (qctl.qc_cmd == LUSTRE_Q_GETQUOTA && qctl.qc_type == UGQUOTA &&
            optind == argc - 1) {
ug_output:
                memset(&qctl, 0, sizeof(qctl)); /* spoiled by print_*_quota */
                qctl.qc_cmd = LUSTRE_Q_GETQUOTA;
                qctl.qc_valid = valid;
                qctl.qc_idx = idx;
                if (pass++ == 0) {
                        qctl.qc_type = USRQUOTA;
                        qctl.qc_id = geteuid();
                } else {
                        qctl.qc_type = GRPQUOTA;
                        qctl.qc_id = getegid();
                }
                rc = id2name(&name, qctl.qc_id,
                             (qctl.qc_type == USRQUOTA) ? USER : GROUP);
                if (rc)
                        name = "<unknown>";
        /* lfs quota -u username /path/to/lustre/mount */
        } else if (qctl.qc_cmd == LUSTRE_Q_GETQUOTA) {
                /* options should be followed by u/g-name and mntpoint */
                if (optind + 2 != argc || qctl.qc_type == UGQUOTA) {
                        fprintf(stderr, "error: missing quota argument(s)\n");
                        return CMD_HELP;
                }

                name = argv[optind++];
                rc = name2id(&qctl.qc_id, name,
                             (qctl.qc_type == USRQUOTA) ? USER : GROUP);
                if (rc) {
                        qctl.qc_id = strtoul(name, &endptr, 10);
                        if (*endptr != '\0') {
                                fprintf(stderr, "error: can't find id for name "
                                        "%s\n", name);
                                return CMD_HELP;
                        }
                }
        } else if (optind + 1 != argc || qctl.qc_type == UGQUOTA) {
                fprintf(stderr, "error: missing quota info argument(s)\n");
                return CMD_HELP;
        }

        mnt = argv[optind];

        rc1 = llapi_quotactl(mnt, &qctl);
        if (rc1 < 0) {
                switch (rc1) {
                case -ESRCH:
                        fprintf(stderr, "%s quotas are not enabled.\n",
                                qctl.qc_type == USRQUOTA ? "user" : "group");
                        goto out;
                case -EPERM:
                        fprintf(stderr, "Permission denied.\n");
                case -ENOENT:
                        /* We already got a "No such file..." message. */
                        goto out;
                default:
                        fprintf(stderr, "Unexpected quotactl error: %s\n",
                                strerror(-rc1));
                }
        }

        if (qctl.qc_cmd == LUSTRE_Q_GETQUOTA && !quiet)
                print_quota_title(name, &qctl);

        if (rc1 && *obd_type)
                fprintf(stderr, "%s %s ", obd_type, obd_uuid);

        if (qctl.qc_valid != QC_GENERAL)
                mnt = "";

        inacc = (qctl.qc_cmd == LUSTRE_Q_GETQUOTA) &&
                ((qctl.qc_dqblk.dqb_valid&(QIF_LIMITS|QIF_USAGE))!=(QIF_LIMITS|QIF_USAGE));

        print_quota(mnt, &qctl, QC_GENERAL, rc1);

        if (qctl.qc_valid == QC_GENERAL && qctl.qc_cmd != LUSTRE_Q_GETINFO && verbose) {
                rc2 = print_obd_quota(mnt, &qctl, 1);
                rc3 = print_obd_quota(mnt, &qctl, 0);
        }

        if (rc1 || rc2 || rc3 || inacc)
                printf("Some errors happened when getting quota info. "
                       "Some devices may be not working or deactivated. "
                       "The data in \"[]\" is inaccurate.\n");

out:
        if (pass == 1)
                goto ug_output;

        return rc1;
}
#endif /* HAVE_SYS_QUOTA_H! */

static int flushctx_ioctl(char *mp)
{
        int fd, rc;

        fd = open(mp, O_RDONLY);
        if (fd == -1) {
                fprintf(stderr, "flushctx: error open %s: %s\n",
                        mp, strerror(errno));
                return -1;
        }

        rc = ioctl(fd, LL_IOC_FLUSHCTX);
        if (rc == -1)
                fprintf(stderr, "flushctx: error ioctl %s: %s\n",
                        mp, strerror(errno));

        close(fd);
        return rc;
}

static int lfs_flushctx(int argc, char **argv)
{
        int     kdestroy = 0, c;
        FILE   *proc;
        char    procline[PATH_MAX], *line;
        int     rc = 0;

        optind = 0;
        while ((c = getopt(argc, argv, "k")) != -1) {
                switch (c) {
                case 'k':
                        kdestroy = 1;
                        break;
                default:
                        fprintf(stderr, "error: %s: option '-%c' "
                                        "unrecognized\n", argv[0], c);
                        return CMD_HELP;
                }
        }

        if (kdestroy) {
            int rc;
            if ((rc = system("kdestroy > /dev/null")) != 0) {
                rc = WEXITSTATUS(rc);
                fprintf(stderr, "error destroying tickets: %d, continuing\n", rc);
            }
        }

        if (optind >= argc) {
                /* flush for all mounted lustre fs. */
                proc = fopen("/proc/mounts", "r");
                if (!proc) {
                        fprintf(stderr, "error: %s: can't open /proc/mounts\n",
                                argv[0]);
                        return -1;
                }

                while ((line = fgets(procline, PATH_MAX, proc)) != NULL) {
                        char dev[PATH_MAX];
                        char mp[PATH_MAX];
                        char fs[PATH_MAX];

                        if (sscanf(line, "%s %s %s", dev, mp, fs) != 3) {
                                fprintf(stderr, "%s: unexpected format in "
                                                "/proc/mounts\n",
                                        argv[0]);
                                return -1;
                        }

                        if (strcmp(fs, "lustre") != 0)
                                continue;
                        /* we use '@' to determine it's a client. are there
                         * any other better way?
                         */
                        if (strchr(dev, '@') == NULL)
                                continue;

                        if (flushctx_ioctl(mp))
                                rc = -1;
                }
        } else {
                /* flush fs as specified */
                while (optind < argc) {
                        if (flushctx_ioctl(argv[optind++]))
                                rc = -1;
                }
        }

        return rc;
}

static int lfs_lsetfacl(int argc, char **argv)
{
        argv[0]++;
        return(llapi_lsetfacl(argc, argv));
}

static int lfs_lgetfacl(int argc, char **argv)
{
        argv[0]++;
        return(llapi_lgetfacl(argc, argv));
}

static int lfs_rsetfacl(int argc, char **argv)
{
        argv[0]++;
        return(llapi_rsetfacl(argc, argv));
}

static int lfs_rgetfacl(int argc, char **argv)
{
        argv[0]++;
        return(llapi_rgetfacl(argc, argv));
}

static int lfs_cp(int argc, char **argv)
{
        return(llapi_cp(argc, argv));
}

static int lfs_ls(int argc, char **argv)
{
        return(llapi_ls(argc, argv));
}

static int lfs_changelog(int argc, char **argv)
{
        void *changelog_priv;
        struct changelog_rec *rec;
        long long startrec = 0, endrec = 0;
        char *mdd;
        struct option long_opts[] = {
                {"follow", no_argument, 0, 'f'},
                {0, 0, 0, 0}
        };
        char short_opts[] = "f";
        int rc, follow = 0;

        optind = 0;
        while ((rc = getopt_long(argc, argv, short_opts,
                                long_opts, NULL)) != -1) {
                switch (rc) {
                case 'f':
                        follow++;
                        break;
                case '?':
                        return CMD_HELP;
                default:
                        fprintf(stderr, "error: %s: option '%s' unrecognized\n",
                                argv[0], argv[optind - 1]);
                        return CMD_HELP;
                }
        }
        if (optind >= argc)
                return CMD_HELP;

        mdd = argv[optind++];
        if (argc > optind)
                startrec = strtoll(argv[optind++], NULL, 10);
        if (argc > optind)
                endrec = strtoll(argv[optind++], NULL, 10);

        rc = llapi_changelog_start(&changelog_priv,
                                   CHANGELOG_FLAG_BLOCK |
                                   (follow ? CHANGELOG_FLAG_FOLLOW : 0),
                                   mdd, startrec);
        if (rc < 0) {
                fprintf(stderr, "Can't start changelog: %s\n",
                        strerror(errno = -rc));
                return rc;
        }

        while ((rc = llapi_changelog_recv(changelog_priv, &rec)) == 0) {
                time_t secs;
                struct tm ts;

                if (endrec && rec->cr_index > endrec) {
                        llapi_changelog_free(&rec);
                        break;
                }
                if (rec->cr_index < startrec) {
                        llapi_changelog_free(&rec);
                        continue;
                }

                secs = rec->cr_time >> 30;
                gmtime_r(&secs, &ts);
                printf(LPU64" %02d%-5s %02d:%02d:%02d.%06d %04d.%02d.%02d "
                       "0x%x t="DFID, rec->cr_index, rec->cr_type,
                       changelog_type2str(rec->cr_type),
                       ts.tm_hour, ts.tm_min, ts.tm_sec,
                       (int)(rec->cr_time & ((1<<30) - 1)),
                       ts.tm_year+1900, ts.tm_mon+1, ts.tm_mday,
                       rec->cr_flags & CLF_FLAGMASK, PFID(&rec->cr_tfid));
                if (rec->cr_namelen)
                        /* namespace rec includes parent and filename */
                        printf(" p="DFID" %.*s\n", PFID(&rec->cr_pfid),
                               rec->cr_namelen, rec->cr_name);
                else
                        printf("\n");

                llapi_changelog_free(&rec);
        }

        llapi_changelog_fini(&changelog_priv);

        if (rc < 0)
                fprintf(stderr, "Changelog: %s\n", strerror(errno = -rc));

        return (rc == 1 ? 0 : rc);
}

static int lfs_changelog_clear(int argc, char **argv)
{
        long long endrec;
        int rc;

        if (argc != 4)
                return CMD_HELP;

        endrec = strtoll(argv[3], NULL, 10);

        rc = llapi_changelog_clear(argv[1], argv[2], endrec);
        if (rc)
                fprintf(stderr, "%s error: %s\n", argv[0],
                        strerror(errno = -rc));
        return rc;
}

static int lfs_fid2path(int argc, char **argv)
{
        struct option long_opts[] = {
                {"cur", no_argument, 0, 'c'},
                {"link", required_argument, 0, 'l'},
                {"rec", required_argument, 0, 'r'},
                {0, 0, 0, 0}
        };
        char  short_opts[] = "cl:r:";
        char *device, *fid, *path;
        long long recno = -1;
        int linkno = -1;
        int lnktmp;
        int printcur = 0;
        int rc;

        optind = 0;

        while ((rc = getopt_long(argc, argv, short_opts,
                                long_opts, NULL)) != -1) {
                switch (rc) {
                case 'c':
                        printcur++;
                        break;
                case 'l':
                        linkno = strtol(optarg, NULL, 10);
                        break;
                case 'r':
                        recno = strtoll(optarg, NULL, 10);
                        break;
                case '?':
                        return CMD_HELP;
                default:
                        fprintf(stderr, "error: %s: option '%s' unrecognized\n",
                                argv[0], argv[optind - 1]);
                        return CMD_HELP;
                }
        }
        device = argv[optind++];
        fid = argv[optind++];
        if (optind != argc)
                return CMD_HELP;

        path = calloc(1, PATH_MAX);

        lnktmp = (linkno >= 0) ? linkno : 0;
        while (1) {
                int oldtmp = lnktmp;
                long long rectmp = recno;
                rc = llapi_fid2path(device, fid, path, PATH_MAX, &rectmp,
                                    &lnktmp);
                if (rc < 0) {
                        fprintf(stderr, "%s error: %s\n", argv[0],
                                strerror(errno = -rc));
                        break;
                }

                if (printcur)
                        fprintf(stdout, "%lld ", rectmp);
                if (device[0] == '/') {
                        fprintf(stdout, "%s", device);
                        if (device[strlen(device) - 1] != '/')
                                fprintf(stdout, "/");
                } else if (path[0] == '\0') {
                        fprintf(stdout, "/");
                }
                fprintf(stdout, "%s\n", path);

                if (linkno >= 0)
                        /* specified linkno */
                        break;
                if (oldtmp == lnktmp)
                        /* no more links */
                        break;
        }

        free(path);
        return rc;
}

static int lfs_path2fid(int argc, char **argv)
{
        char *path;
        lustre_fid fid;
        int rc;

        if (argc != 2)
                return CMD_HELP;

        path = argv[1];
        rc = llapi_path2fid(path, &fid);
        if (rc) {
                fprintf(stderr, "can't get fid for %s: %s\n", path,
                        strerror(errno = -rc));
                return rc;
        }

        printf(DFID"\n", PFID(&fid));

        return 0;
}

int main(int argc, char **argv)
{
        int rc;

        setlinebuf(stdout);

        ptl_initialize(argc, argv);
        if (obd_initialize(argc, argv) < 0)
                exit(2);
        if (dbg_initialize(argc, argv) < 0)
                exit(3);

        Parser_init("lfs > ", cmdlist);

        if (argc > 1) {
                rc = Parser_execarg(argc - 1, argv + 1, cmdlist);
        } else {
                rc = Parser_commands();
        }

        obd_finalize(argc, argv);
        return rc < 0 ? -rc : rc;
}
<|MERGE_RESOLUTION|>--- conflicted
+++ resolved
@@ -1434,23 +1434,14 @@
 
         rc = llapi_quotactl(mnt, &qctl);
         if (rc) {
-<<<<<<< HEAD
-                rc = errno;
-                if (rc == EALREADY) {
-=======
                 if (rc == -EALREADY) {
->>>>>>> ce95c918
                         rc = 0;
                 } else {
                         if (*obd_type)
                                 fprintf(stderr, "%s %s ", obd_type,
                                         obd_uuid2str(&qctl.obd_uuid));
                         fprintf(stderr, "quotaoff failed: %s\n",
-<<<<<<< HEAD
-                                strerror(rc));
-=======
                                 strerror(-rc));
->>>>>>> ce95c918
                 }
         }
 
