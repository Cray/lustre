/* -*- mode: c; c-basic-offset: 8; indent-tabs-mode: nil; -*-
 * vim:expandtab:shiftwidth=8:tabstop=8:
 *
 * GPL HEADER START
 *
 * DO NOT ALTER OR REMOVE COPYRIGHT NOTICES OR THIS FILE HEADER.
 *
 * This program is free software; you can redistribute it and/or modify
 * it under the terms of the GNU General Public License version 2 only,
 * as published by the Free Software Foundation.
 *
 * This program is distributed in the hope that it will be useful, but
 * WITHOUT ANY WARRANTY; without even the implied warranty of
 * MERCHANTABILITY or FITNESS FOR A PARTICULAR PURPOSE.  See the GNU
 * General Public License version 2 for more details (a copy is included
 * in the LICENSE file that accompanied this code).
 *
 * You should have received a copy of the GNU General Public License
 * version 2 along with this program; If not, see
 * http://www.sun.com/software/products/lustre/docs/GPLv2.pdf
 *
 * Please contact Sun Microsystems, Inc., 4150 Network Circle, Santa Clara,
 * CA 95054 USA or visit www.sun.com if you need additional information or
 * have any questions.
 *
 * GPL HEADER END
 */
/*
 * Copyright  2008 Sun Microsystems, Inc. All rights reserved
 * Use is subject to license terms.
 */
/*
 * This file is part of Lustre, http://www.lustre.org/
 * Lustre is a trademark of Sun Microsystems, Inc.
 *
 * lustre/utils/lfs.c
 *
 * Author: Peter J. Braam <braam@clusterfs.com>
 * Author: Phil Schwan <phil@clusterfs.com>
 * Author: Robert Read <rread@clusterfs.com>
 */

/* for O_DIRECTORY */
#ifndef _GNU_SOURCE
#define _GNU_SOURCE
#endif

#include <stdlib.h>
#include <stdio.h>
#include <getopt.h>
#include <string.h>
#include <mntent.h>
#include <errno.h>
#include <pwd.h>
#include <grp.h>
#include <sys/types.h>
#include <sys/stat.h>
#include <sys/param.h>
#include <fcntl.h>
#include <dirent.h>
#include <time.h>
#include <ctype.h>
#ifdef HAVE_SYS_QUOTA_H
#include <sys/quota.h>
#endif

#include <lnet/api-support.h>
#include <lnet/lnetctl.h>

#include <liblustre.h>
#include <lustre/lustre_idl.h>
#include <lustre/liblustreapi.h>
#include <lustre/lustre_user.h>
#include <lustre_quota.h>

#include "parser.h"
#include "obdctl.h"

unsigned int libcfs_subsystem_debug = 0;

/* all functions */
static int lfs_setstripe(int argc, char **argv);
static int lfs_find(int argc, char **argv);
static int lfs_getstripe(int argc, char **argv);
static int lfs_osts(int argc, char **argv);
static int lfs_df(int argc, char **argv);
static int lfs_check(int argc, char **argv);
static int lfs_catinfo(int argc, char **argv);
#ifdef HAVE_SYS_QUOTA_H
static int lfs_quotachown(int argc, char **argv);
static int lfs_quotacheck(int argc, char **argv);
static int lfs_quotaon(int argc, char **argv);
static int lfs_quotaoff(int argc, char **argv);
static int lfs_setquota(int argc, char **argv);
static int lfs_quota(int argc, char **argv);
static int lfs_quotainv(int argc, char **argv);
#endif
static int lfs_join(int argc, char **argv);
static int lfs_poollist(int argc, char **argv);

/* all avaialable commands */
command_t cmdlist[] = {
        {"setstripe", lfs_setstripe, 0,
         "Create a new file with a specific striping pattern or\n"
         "set the default striping pattern on an existing directory or\n"
         "delete the default striping pattern from an existing directory\n"
         "usage: setstripe [--size|-s stripe_size] [--offset|-o start_ost]\n"
         "                 [--count|-c stripe_count] [--pool|-p <pool>]\n"
         "                 <dir|filename>\n"
         "       or \n"
         "       setstripe -d <dir>   (to delete default striping)\n"
         "\tstripe_size:  Number of bytes on each OST (0 filesystem default)\n"
         "\t              Can be specified with k, m or g (in KB, MB and GB\n"
         "\t              respectively)\n"
         "\tstart_ost:    OST index of first stripe (-1 filesystem default)\n"
         "\tstripe_count: Number of OSTs to stripe over (0 default, -1 all)\n"
         "\tpool:         Name of OST pool"},
        {"getstripe", lfs_getstripe, 0,
         "To list the striping info for a given file or files in a\n"
         "directory or recursively for all files in a directory tree.\n"
         "usage: getstripe [--obd|-O <uuid>] [--quiet | -q] [--verbose | -v]\n"
         "                 [--count | -c ] [--size | -s ] [--index | -i ]\n"
         "                 [--offset | -o ] [--pool | -p ]\n"
         "                 [--recursive | -r] <dir|file> ..."},
        {"pool_list", lfs_poollist, 0,
         "List pools or pool OSTs\n"
<<<<<<< HEAD
         "usage: pool_list <fsname>[.<pool>] | <pathname>\n"},
=======
         "usage: pool_list <fsname>[.<poolname>] | <pathname>\n"},
>>>>>>> d5360e75
        {"find", lfs_find, 0,
         "To find files that match given parameters recursively in a directory tree.\n"
         "usage: find <dir|file> ... \n"
         "     [[!] --atime|-A [+-]N] [[!] --mtime|-M [+-]N] [[!] --ctime|-C [+-]N]\n"
         "     [--maxdepth|-D N] [[!] --name|-n <pattern>] [--print0|-P]\n"
         "     [--print|-p] [--obd|-O <uuid[s]>] [[!] --size|-s [+-]N[bkMGTP]]\n"
         "     [[!] --type|-t <filetype>] [[!] --gid|-g|--group|-G <gid>|<gname>]\n"
         "     [[!] --uid|-u|--user|-U <uid>|<uname>]\n"
         "     [[!] --pool <pool>]\n"
         "\t !: used before an option indicates 'NOT' the requested attribute\n"
         "\t -: used before an value indicates 'AT MOST' the requested value\n"
         "\t +: used before an option indicates 'AT LEAST' the requested value\n"},
        {"check", lfs_check, 0,
         "Display the status of MDS or OSTs (as specified in the command)\n"
         "or all the servers (MDS and OSTs).\n"
         "usage: check <osts|mds|servers>"},
        {"catinfo", lfs_catinfo, 0,
         "Show information of specified type logs.\n"
         "usage: catinfo {keyword} [node name]\n"
         "\tkeywords are one of followings: config, deletions.\n"
         "\tnode name must be provided when use keyword config."},
        {"join", lfs_join, 0,
         "join two lustre files into one - join A, B, will be like cat B >> A & del B\n"
         "usage: join <filename_A> <filename_B>\n"},
        {"osts", lfs_osts, 0, "osts"},
        {"df", lfs_df, 0,
         "report filesystem disk space usage or inodes usage"
<<<<<<< HEAD
         "of each MDS and all OSDs or a batch belonging to a specific pool .\n"
         "Usage: df [-i] [-h] [--pool|-p <fsname>[.<pool>] [path]"},
=======
         "of each MDS/OSD.\n"
         "Usage: df [-i] [-h] [path]"},
>>>>>>> d5360e75
#ifdef HAVE_SYS_QUOTA_H
        {"quotachown",lfs_quotachown, 0,
         "Change files' owner or group on the specified filesystem.\n"
         "usage: quotachown [-i] <filesystem>\n"
         "\t-i: ignore error if file is not exist\n"},
        {"quotacheck", lfs_quotacheck, 0,
         "Scan the specified filesystem for disk usage, and create,\n"
         "or update quota files.\n"
         "usage: quotacheck [ -ug ] <filesystem>"},
        {"quotaon", lfs_quotaon, 0, "Turn filesystem quotas on.\n"
         "usage: quotaon [ -ugf ] <filesystem>"},
        {"quotaoff", lfs_quotaoff, 0, "Turn filesystem quotas off.\n"
         "usage: quotaoff [ -ug ] <filesystem>"},
        {"setquota", lfs_setquota, 0, "Set filesystem quotas.\n"
<<<<<<< HEAD
         "usage: setquota <-u|-g> <uname>|<uid>|<gname>|<gid>\n"
         "                <block-softlimit> <block-hardlimit>\n"
         "                <inode-softlimit> <inode-hardlimit>\n"
         "                <filesystem>\n"
         "       setquota <-u|--user|-g|--group> <uname>|<uid>|<gname>|<gid>\n"
=======
         "usage: setquota [ -u | -g ] <name> <block-softlimit> <block-hardlimit> <inode-softlimit> <inode-hardlimit> <filesystem>\n"
         "       setquota -t [ -u | -g ] <block-grace> <inode-grace> <filesystem>\n"
         "       setquota [ -u | --user | -g | --group ] <name>\n"
>>>>>>> d5360e75
         "                [--block-softlimit <block-softlimit>]\n"
         "                [--block-hardlimit <block-hardlimit>]\n"
         "                [--inode-softlimit <inode-softlimit>]\n"
         "                [--inode-hardlimit <inode-hardlimit>] <filesystem>\n"
<<<<<<< HEAD
         "       setquota -t <-u|-g> <block-grace> <inode-grace> <filesystem>\n"
         "       setquota -t <-u|--user|-g|--group>\n"
=======
         "       setquota [-t] [ -u | --user | -g | --group ]\n"
>>>>>>> d5360e75
         "                [--block-grace <block-grace>]\n"
         "                [--inode-grace <inode-grace>] <filesystem>\n"
         "       -b can be used instead of --block-softlimit/--block-grace\n"
         "       -B can be used instead of --block-hardlimit\n"
         "       -i can be used instead of --inode-softlimit/--inode-grace\n"
         "       -I can be used instead of --inode-hardlimit"},
        {"quota", lfs_quota, 0, "Display disk usage and limits.\n"
<<<<<<< HEAD
         "usage: quota [-v] [ -o obd_uuid ] [<-u|-g> <uname>|<uid>|<gname>|<gid>]\n"
         "                <filesystem>\n"
         "       quota [ -o obd_uuid ] -t <-u|-g> <filesystem>"},
        {"quotainv", lfs_quotainv, 0, "Invalidate quota data.\n"
         "usage: quotainv [-u|-g] <filesystem>"},
#endif
        {"path2fid", lfs_path2fid, 0, "Display the fid for a given path.\n"
         "usage: path2fid <path>"},
=======
         "usage: quota [ -o obd_uuid ] [{-u|-g  <name>}|-t] <filesystem>"},
        {"quotainv", lfs_quotainv, 0, "Invalidate quota data.\n"
         "usage: quotainv [-u|-g] <filesystem>"},
#endif
>>>>>>> d5360e75
        {"help", Parser_help, 0, "help"},
        {"exit", Parser_quit, 0, "quit"},
        {"quit", Parser_quit, 0, "quit"},
        { 0, 0, 0, NULL }
};

static int isnumber(const char *str)
{
        const char *ptr;

        if (str[0] != '-' && !isdigit(str[0]))
                return 0;

        for (ptr = str + 1; *ptr != '\0'; ptr++) {
                if (!isdigit(*ptr))
                        return 0;
        }

        return 1;
}

/* functions */
static int lfs_setstripe(int argc, char **argv)
{
        char *fname;
        int result;
        unsigned long long st_size;
        int  st_offset, st_count;
        char *end;
        int c;
        int delete = 0;
        char *stripe_size_arg = NULL;
        char *stripe_off_arg = NULL;
        char *stripe_count_arg = NULL;
        char *pool_name_arg = NULL;
        unsigned long long size_units;

        struct option long_opts[] = {
                {"size",        required_argument, 0, 's'},
                {"count",       required_argument, 0, 'c'},
                {"index",       required_argument, 0, 'i'},
                {"offset",      required_argument, 0, 'o'},
                {"pool",        required_argument, 0, 'p'},
                {"delete",      no_argument,       0, 'd'},
                {0, 0, 0, 0}
        };

        st_size = 0;
        st_offset = -1;
        st_count = 0;

#if LUSTRE_VERSION < OBD_OCD_VERSION(2,1,0,0)
        if (argc == 5 && argv[1][0] != '-' &&
            isnumber(argv[2]) && isnumber(argv[3]) && isnumber(argv[4])) {
                fprintf(stderr, "warning: deprecated usage of setstripe "
                        "positional parameters.  Use -c, -i, -s instead.\n");
                /* for compatibility with the existing positional parameter
                 * usage */
                fname = argv[1];
                stripe_size_arg = argv[2];
                stripe_off_arg = argv[3];
                stripe_count_arg = argv[4];
                optind = 4;
        } else
#else
#warning "remove obsolete positional parameter code"
#endif
        {
                optind = 0;
                while ((c = getopt_long(argc, argv, "c:di:o:s:p:",
                                        long_opts, NULL)) >= 0) {
                        switch (c) {
                        case 0:
                                /* Long options. */
                                break;
                        case 'c':
                                stripe_count_arg = optarg;
                                break;
                        case 'd':
                                /* delete the default striping pattern */
                                delete = 1;
                                break;
                        case 'i':
                        case 'o':
                                stripe_off_arg = optarg;
                                break;
                        case 's':
                                stripe_size_arg = optarg;
                                break;
                        case 'p':
                                pool_name_arg = optarg;
                                break;
                        case '?':
                                return CMD_HELP;
                        default:
                                fprintf(stderr, "error: %s: option '%s' "
                                                "unrecognized\n",
                                                argv[0], argv[optind - 1]);
                                return CMD_HELP;
                        }
                }

                fname = argv[optind];

                if (delete &&
                    (stripe_size_arg != NULL || stripe_off_arg != NULL ||
                     stripe_count_arg != NULL || pool_name_arg != NULL)) {
                        fprintf(stderr, "error: %s: cannot specify -d with "
                                        "-s, -c -o or -p options\n",
                                        argv[0]);
                        return CMD_HELP;
                }
        }

        if (optind == argc) {
                fprintf(stderr, "error: %s: missing filename|dirname\n",
                        argv[0]);
                return CMD_HELP;
        }

        /* get the stripe size */
        if (stripe_size_arg != NULL) {
                result = parse_size(stripe_size_arg, &st_size, &size_units, 0);
                if (result) {
                        fprintf(stderr, "error: %s: bad size '%s'\n",
                                argv[0], stripe_size_arg);
                        return result;
                }
        }
        /* get the stripe offset */
        if (stripe_off_arg != NULL) {
                st_offset = strtoul(stripe_off_arg, &end, 0);
                if (*end != '\0') {
                        fprintf(stderr, "error: %s: bad stripe offset '%s'\n",
                                        argv[0], stripe_off_arg);
                        return CMD_HELP;
                }
        }
        /* get the stripe count */
        if (stripe_count_arg != NULL) {
                st_count = strtoul(stripe_count_arg, &end, 0);
                if (*end != '\0') {
                        fprintf(stderr, "error: %s: bad stripe count '%s'\n",
                                        argv[0], stripe_count_arg);
                        return CMD_HELP;
                }
        }

        do {
                result = llapi_file_create_pool(fname, st_size, st_offset,
                                                st_count, 0, pool_name_arg);
                if (result) {
                        fprintf(stderr,"error: %s: create stripe file '%s' "
                                "failed\n", argv[0], fname);
                        break;
                }
                fname = argv[++optind];
        } while (fname != NULL);

        return result;
}

static int lfs_poollist(int argc, char **argv)
{
        if (argc != 2)
                return CMD_HELP;

        return llapi_poollist(argv[1]);
}

static int set_time(time_t *time, time_t *set, char *str)
{
        time_t t;
        int res = 0;

        if (str[0] == '+')
                res = 1;
        else if (str[0] == '-')
                res = -1;

        if (res)
                str++;

        t = strtol(str, NULL, 0);
        if (*time < t * 24 * 60 * 60) {
                if (res)
                        str--;
                fprintf(stderr, "Wrong time '%s' is specified.\n", str);
                return INT_MAX;
        }

        *set = *time - t * 24 * 60 * 60;
        return res;
}

#define USER 0
#define GROUP 1

static int name2id(unsigned int *id, char *name, int type)
{
        if (type == USER) {
                struct passwd *entry;

                if (!(entry = getpwnam(name))) {
                        if (!errno)
                                errno = ENOENT;
                        return -1;
                }

                *id = entry->pw_uid;
        } else {
                struct group *entry;

                if (!(entry = getgrnam(name))) {
                        if (!errno)
                                errno = ENOENT;
                        return -1;
                }

                *id = entry->gr_gid;
        }

        return 0;
}

static int id2name(char **name, unsigned int id, int type)
{
        if (type == USER) {
                struct passwd *entry;

                if (!(entry = getpwuid(id))) {
                        if (!errno)
                                errno = ENOENT;
                        return -1;
                }

                *name = entry->pw_name;
        } else {
                struct group *entry;

                if (!(entry = getgrgid(id))) {
                        if (!errno)
                                errno = ENOENT;
                        return -1;
                }

                *name = entry->gr_name;
        }

        return 0;
}

#define FIND_POOL_OPT 3
static int lfs_find(int argc, char **argv)
{
        int new_fashion = 1;
        int c, ret;
        time_t t;
        struct find_param param = { .maxdepth = -1 };
        char str[1024];
        struct option long_opts[] = {
                /* New find options. */
                {"atime",     required_argument, 0, 'A'},
                {"ctime",     required_argument, 0, 'C'},
                {"mtime",     required_argument, 0, 'M'},
                {"maxdepth",  required_argument, 0, 'D'},
                {"gid",       required_argument, 0, 'g'},
                {"group",     required_argument, 0, 'G'},
                {"uid",       required_argument, 0, 'u'},
                {"user",      required_argument, 0, 'U'},
                {"name",      required_argument, 0, 'n'},
                /* no short option for pool, p/P already used */
                {"pool",      required_argument, 0, FIND_POOL_OPT},
                /* --obd is considered as a new option. */
                {"obd",       required_argument, 0, 'O'},
                {"ost",       required_argument, 0, 'O'},
                {"print",     no_argument,       0, 'P'},
                {"print0",    no_argument,       0, 'p'},
                /* Old find options. */
                {"quiet",     no_argument,       0, 'q'},
                {"recursive", no_argument,       0, 'r'},
                {"size",      required_argument, 0, 's'},
                {"type",      required_argument, 0, 't'},
                {"verbose",   no_argument,       0, 'v'},
                {0, 0, 0, 0}
        };
        int pathstart = -1;
        int pathend = -1;
        int neg_opt = 0;
        time_t *xtime;
        int *xsign;
        int isoption;
        char *endptr;

        time(&t);

        optind = 0;
        /* when getopt_long_only() hits '!' it returns 1 and puts "!" in optarg */
        while ((c = getopt_long_only(argc, argv, "-A:C:D:g:G:M:n:PpO:qrs:t:u:U:v",
                                     long_opts, NULL)) >= 0) {
                xtime = NULL;
                xsign = NULL;
                if (neg_opt)
                        --neg_opt;
                /* '!' is part of option */
                /* when getopt_long_only() finds a string which is not
                 * an option nor a known option argument it returns 1
                 * in that case if we already have found pathstart and pathend
                 * (i.e. we have the list of pathnames),
                 * the only supported value is "!"
                 */
                isoption = (c != 1) || (strcmp(optarg, "!") == 0);
                if (!isoption && pathend != -1) {
                        fprintf(stderr, "err: %s: filename|dirname must either "
                                        "precede options or follow options\n",
                                        argv[0]);
                        return CMD_HELP;
                }
                if (!isoption && pathstart == -1)
                        pathstart = optind - 1;
                if (isoption && pathstart != -1 && pathend == -1) {
                        pathend = optind - 2;
                        if ((c == 1 && strcmp(optarg, "!") == 0) ||
                            c == 'P' || c == 'p' || c == 'O' ||
                            c == 'q' || c == 'r' || c == 'v')
                                pathend = optind - 1;
                }
                switch (c) {
                case 0:
                        /* Long options. */
                        break;
                case 1:
                        /* unknown; opt is "!" or path component,
                         * checking done above.
                         */
                        if (strcmp(optarg, "!") == 0)
                                neg_opt = 2;
                      break;
                case 'A':
                        xtime = &param.atime;
                        xsign = &param.asign;
                case 'C':
                        if (c == 'C') {
                                xtime = &param.ctime;
                                xsign = &param.csign;
                        }
                case 'M':
                        if (c == 'M') {
                                xtime = &param.mtime;
                                xsign = &param.msign;
                        }
                        new_fashion = 1;
                        if (neg_opt) {
                                if (optarg[0] == '-')
                                        optarg[0] = '+';
                                else if (optarg[0] == '+')
                                        optarg[0] = '-';
                                else {
                                        str[0] = '-';
                                        str[1] = '\0';
                                        strcat(str, optarg);
                                        optarg = str;
                                }
                        }
                        ret = set_time(&t, xtime, optarg);
                        if (ret == INT_MAX)
                                return -1;
                        if (ret)
                                *xsign = ret;
                        break;
                case 'D':
                        new_fashion = 1;
                        param.maxdepth = strtol(optarg, 0, 0);
                        break;
                case 'g':
                case 'G':
                        new_fashion = 1;
<<<<<<< HEAD
                        ret = name2id(&param.gid, optarg, GROUP);
                        if (ret) {
                                param.gid = strtoul(optarg, &endptr, 10);
                                if (*endptr != '\0') {
=======
                        param.gid = strtol(optarg, &endptr, 10);
                        if (optarg == endptr) {
                                ret = name2id(&param.gid, optarg, GROUP);
                                if (ret != 0) {
>>>>>>> d5360e75
                                        fprintf(stderr, "Group/GID: %s cannot "
                                                "be found.\n", optarg);
                                        return -1;
                                }
                        }           
                        param.exclude_gid = !!neg_opt;
                        param.check_gid = 1;
                        break;
                case 'u':
                case 'U':
                        new_fashion = 1;
<<<<<<< HEAD
                        ret = name2id(&param.uid, optarg, USER);
                        if (ret) {
                                param.uid = strtoul(optarg, &endptr, 10);
                                if (*endptr != '\0') {
=======
                        param.uid = strtol(optarg, &endptr, 10);
                        if (optarg == endptr) {
                                ret = name2id(&param.uid, optarg, USER);
                                if (ret != 0) {
>>>>>>> d5360e75
                                        fprintf(stderr, "User/UID: %s cannot "
                                                "be found.\n", optarg);
                                        return -1;
                                }
                        }
                        param.exclude_uid = !!neg_opt;
                        param.check_uid = 1;
                        break;
                case FIND_POOL_OPT:
                        new_fashion = 1;
                        if (strlen(optarg) > LOV_MAXPOOLNAME) {
                                fprintf(stderr,
                                        "Pool name %s is too long"
                                        " (max is %d)\n", optarg,
                                        LOV_MAXPOOLNAME);
                                return -1;
                        }
                        /* we do check for empty pool because empty pool
                         * is used to find V1 lov attributes */
                        strncpy(param.poolname, optarg, LOV_MAXPOOLNAME);
                        param.poolname[LOV_MAXPOOLNAME] = '\0';
                        param.exclude_pool = !!neg_opt;
                        param.check_pool = 1;
                        break;
                case 'n':
                        new_fashion = 1;
                        param.pattern = (char *)optarg;
                        param.exclude_pattern = !!neg_opt;
                        break;
                case 'O': {
                        char *buf, *token, *next, *p;
                        int len;

                        len = strlen((char *)optarg);
                        buf = malloc(len+1);
                        if (buf == NULL)
                                return -ENOMEM;
                        strcpy(buf, (char *)optarg);

                        if (param.num_alloc_obds == 0) {
                                param.obduuid = malloc(FIND_MAX_OSTS *
                                                       sizeof(struct obd_uuid));
                                if (param.obduuid == NULL)
                                        return -ENOMEM;
                                param.num_alloc_obds = INIT_ALLOC_NUM_OSTS;
                        }

                        for (token = buf; token && *token; token = next) {
                                p = strchr(token, ',');
                                next = 0;
                                if (p) {
                                        *p = 0;
                                        next = p+1;
                                }
                                strcpy((char *)&param.obduuid[param.num_obds++].uuid,
                                       token);
                        }

                        if (buf)
                                free(buf);
                        break;
                }
                case 'p':
                        new_fashion = 1;
                        param.zeroend = 1;
                        break;
                case 'P':
                        break;
                case 'q':
                        new_fashion = 0;
                        param.quiet++;
                        param.verbose = 0;
                        break;
                case 'r':
                        new_fashion = 0;
                        param.recursive = 1;
                        break;
                case 't':
                        param.exclude_type = !!neg_opt;
                        switch(optarg[0]) {
                        case 'b': param.type = S_IFBLK; break;
                        case 'c': param.type = S_IFCHR; break;
                        case 'd': param.type = S_IFDIR; break;
                        case 'f': param.type = S_IFREG; break;
                        case 'l': param.type = S_IFLNK; break;
                        case 'p': param.type = S_IFIFO; break;
                        case 's': param.type = S_IFSOCK; break;
#ifdef S_IFDOOR /* Solaris only */
                        case 'D': param.type = S_IFDOOR; break;
#endif
                        default: fprintf(stderr, "error: %s: bad type '%s'\n",
                                         argv[0], optarg);
                                 return CMD_HELP;
                        };
                        break;
                case 's':
                        if (neg_opt) {
                                if (optarg[0] == '-')
                                        optarg[0] = '+';
                                else if (optarg[0] == '+')
                                        optarg[0] = '-';
                                else {
                                        str[0] = '-';
                                        str[1] = '\0';
                                        strcat(str, optarg);
                                        optarg = str;
                                }
                        }
                        if (optarg[0] == '+')
                                param.size_sign = -1;
                        else if (optarg[0] == '-')
                                param.size_sign = +1;

                        if (param.size_sign)
                                optarg++;
                        ret = parse_size(optarg, &param.size,
                                         &param.size_units, 0);
                        if (ret) {
                                fprintf(stderr,"error: bad size '%s'\n",
                                        optarg);
                                return ret;
                        }
                        param.size_check = 1;
                        break;
                case 'v':
                        new_fashion = 0;
                        param.verbose++;
                        param.quiet = 0;
                        break;
                case '?':
                        return CMD_HELP;
                default:
                        fprintf(stderr, "error: %s: option '%s' unrecognized\n",
                                argv[0], argv[optind - 1]);
                        return CMD_HELP;
                };
        }

        if (pathstart == -1) {
                fprintf(stderr, "error: %s: no filename|pathname\n",
                                argv[0]);
                return CMD_HELP;
        } else if (pathend == -1) {
                /* no options */
                pathend = argc;
        }

        if (new_fashion) {
                param.quiet = 1;
        } else {
                static int deprecated_warning;
                if (!deprecated_warning) {
                        fprintf(stderr, "lfs find: -q, -r, -v options "
                                "deprecated.  Use 'lfs getstripe' instead.\n");
                        deprecated_warning = 1;
                }
                if (!param.recursive && param.maxdepth == -1)
                        param.maxdepth = 1;
        }

        do {
                if (new_fashion)
                        ret = llapi_find(argv[pathstart], &param);
                else
                        ret = llapi_getstripe(argv[pathstart], &param);
        } while (++pathstart < pathend && !ret);

        if (ret)
                fprintf(stderr, "error: %s failed for %s.\n",
                        argv[0], argv[optind - 1]);

        if (param.obduuid && param.num_alloc_obds)
                free(param.obduuid);

        return ret;
}

static int lfs_getstripe(int argc, char **argv)
{
        struct option long_opts[] = {
                {"obd", 1, 0, 'O'},
                {"quiet", 0, 0, 'q'},
                {"recursive", 0, 0, 'r'},
                {"count", 0, 0, 'c'},
                {"size", 0, 0, 's'},
                {"index", 0, 0, 'i'},
                {"offset", 0, 0, 'o'},
                {"pool", 0, 0, 'p'},
                {"verbose", 0, 0, 'v'},
                {"directory", 0, 0, 'd'},
                {0, 0, 0, 0}
        };
        int c, rc;
        struct find_param param = { 0 };

        param.maxdepth = 1;
        optind = 0;
        while ((c = getopt_long(argc, argv, "cdhioO:pqrsv",
                                long_opts, NULL)) != -1) {
                switch (c) {
                case 'O':
                        if (param.obduuid) {
                                fprintf(stderr,
                                        "error: %s: only one obduuid allowed",
                                        argv[0]);
                                return CMD_HELP;
                        }
                        param.obduuid = (struct obd_uuid *)optarg;
                        break;
                case 'q':
                        param.quiet++;
                        break;
                case 'd':
                        param.maxdepth = 0;
                        break;
                case 'r':
                        param.recursive = 1;
                        break;
                case 'v':
                        param.verbose = VERBOSE_ALL | VERBOSE_DETAIL;
                        break;
                case 'c':
                        if (!(param.verbose & VERBOSE_DETAIL)) {
                                param.verbose |= VERBOSE_COUNT;
                                param.maxdepth = 0;
                        }
                        break;
                case 's':
                        if (!(param.verbose & VERBOSE_DETAIL)) {
                                param.verbose |= VERBOSE_SIZE;
                                param.maxdepth = 0;
                        }
                        break;
                case 'i':
                case 'o':
                        if (!(param.verbose & VERBOSE_DETAIL)) {
                                param.verbose |= VERBOSE_OFFSET;
                                param.maxdepth = 0;
                        }
                        break;
                case 'p':
                        param.verbose |= VERBOSE_POOL;
                        break;
                case '?':
                        return CMD_HELP;
                default:
                        fprintf(stderr, "error: %s: option '%s' unrecognized\n",
                                argv[0], argv[optind - 1]);
                        return CMD_HELP;
                }
        }

        if (optind >= argc)
                return CMD_HELP;

        if (param.recursive)
                param.maxdepth = -1;

        if (!param.verbose)
                param.verbose = VERBOSE_ALL;
        if (param.quiet)
                param.verbose = VERBOSE_OBJID;

        do {
                rc = llapi_getstripe(argv[optind], &param);
        } while (++optind < argc && !rc);

        if (rc)
                fprintf(stderr, "error: %s failed for %s.\n",
                        argv[0], argv[optind - 1]);
        return rc;
}

static int lfs_osts(int argc, char **argv)
{
        char mntdir[PATH_MAX] = {'\0'};
        struct find_param param;
        int index = 0, rc = 0;

        if (argc != 1)
                return CMD_HELP;

        while (llapi_search_mounts(NULL, index++, mntdir, NULL) == 0) {
                memset(&param, 0, sizeof(param));
                rc = llapi_ostlist(mntdir, &param);
                if (rc) {
                        fprintf(stderr, "error: %s: failed on %s\n",
                                argv[0], mntdir);
                }
                memset(mntdir, 0, PATH_MAX);
        }

        return rc;
}

<<<<<<< HEAD
static int lfs_path2fid(int argc, char **argv)
{
        char *path;
        lustre_fid fid;
        int rc;

        if (argc != 2)
                return CMD_HELP;

        path = argv[1];
        rc = llapi_path2fid(path, &fid);
        if (rc) {
                fprintf(stderr, "can't get fid for %s: %s\n", path,
                        strerror(errno = -rc));
                return rc;
        }

        printf(DFID"\n", PFID(&fid));

        return 0;
}

=======
>>>>>>> d5360e75
#define COOK(value)                                                     \
({                                                                      \
        int radix = 0;                                                  \
        while (value > 1024) {                                          \
                value /= 1024;                                          \
                radix++;                                                \
        }                                                               \
        radix;                                                          \
})
#define UUF     "%-20s"
#define CSF     "%9s"
#define CDF     "%9llu"
#define HSF     "%8s"
#define HDF     "%6.1f"
#define RSF     "%5s"
#define RDF     "%4d%%"

static int showdf(char *mntdir, struct obd_statfs *stat,
                  char *uuid, int ishow, int cooked,
                  char *type, int index, int rc)
{
        long long avail, used, total;
        double ratio = 0;
        char *suffix = "KMGTPEZY";
        /* Note if we have >2^64 bytes/fs these buffers will need to be grown */
        char tbuf[20], ubuf[20], abuf[20], rbuf[20];

        if (!uuid || !stat)
                return -EINVAL;

        switch (rc) {
        case 0:
                if (ishow) {
                        avail = stat->os_ffree;
                        used = stat->os_files - stat->os_ffree;
                        total = stat->os_files;
                } else {
                        int shift = cooked ? 0 : 10;

                        avail = (stat->os_bavail * stat->os_bsize) >> shift;
                        used  = ((stat->os_blocks - stat->os_bfree) *
                                 stat->os_bsize) >> shift;
                        total = (stat->os_blocks * stat->os_bsize) >> shift;
                }

                if (total > 0)
                        ratio = (double)used / (double)total;

                if (cooked) {
                        int i;
                        double cook_val;

                        cook_val = (double)total;
                        i = COOK(cook_val);
                        if (i > 0)
                                sprintf(tbuf, HDF"%c", cook_val, suffix[i - 1]);
                        else
                                sprintf(tbuf, CDF, total);

                        cook_val = (double)used;
                        i = COOK(cook_val);
                        if (i > 0)
                                sprintf(ubuf, HDF"%c", cook_val, suffix[i - 1]);
                        else
                                sprintf(ubuf, CDF, used);

                        cook_val = (double)avail;
                        i = COOK(cook_val);
                        if (i > 0)
                                sprintf(abuf, HDF"%c", cook_val, suffix[i - 1]);
                        else
                                sprintf(abuf, CDF, avail);
                } else {
                        sprintf(tbuf, CDF, total);
                        sprintf(ubuf, CDF, used);
                        sprintf(abuf, CDF, avail);
                }

                sprintf(rbuf, RDF, (int)(ratio * 100));
                printf(UUF" "CSF" "CSF" "CSF" "RSF" %-s",
                       uuid, tbuf, ubuf, abuf, rbuf, mntdir);
                if (type)
                        printf("[%s:%d]\n", type, index);
                else
                        printf("\n");

                break;
        case -ENODATA:
                printf(UUF": inactive device\n", uuid);
                break;
        default:
                printf(UUF": %s\n", uuid, strerror(-rc));
                break;
        }

        return 0;
}

static int mntdf(char *mntdir, char *fsname, char *pool, int ishow, int cooked)
{
        struct obd_statfs stat_buf, sum = { .os_bsize = 1 };
        struct obd_uuid uuid_buf;
        char *poolname = NULL;
        __u32 index;
        int rc;

        if (pool) {
                poolname = strchr(pool, '.');
                if (poolname != NULL) {
                        if (strncmp(fsname, pool, strlen(fsname))) {
                                fprintf(stderr, "filesystem name incorrect\n");
                                return -ENODEV;
                        }
                        poolname++;
                } else
                        poolname = pool;
        }

        if (ishow)
                printf(UUF" "CSF" "CSF" "CSF" "RSF" %-s\n",
                       "UUID", "Inodes", "IUsed", "IFree",
                       "IUse%", "Mounted on");
        else
                printf(UUF" "CSF" "CSF" "CSF" "RSF" %-s\n",
                       "UUID", cooked ? "bytes" : "1K-blocks",
                       "Used", "Available", "Use%", "Mounted on");

        for (index = 0; ; index++) {
                memset(&stat_buf, 0, sizeof(struct obd_statfs));
                memset(&uuid_buf, 0, sizeof(struct obd_uuid));
                rc = llapi_obd_statfs(mntdir, LL_STATFS_MDC, index,
                                      &stat_buf, &uuid_buf);
                if (rc == -ENODEV)
                        break;

                if (rc == -EAGAIN)
                        continue;

                if (rc == -ENOTCONN || rc == -ETIMEDOUT || rc == -EIO ||
                    rc == -ENODATA || rc == 0) {
                        showdf(mntdir, &stat_buf, obd_uuid2str(&uuid_buf),
                               ishow, cooked, "MDT", index, rc);
                } else {
                        fprintf(stderr,
                                "error: llapi_obd_statfs(%s): %s (%d)\n",
                                obd_uuid2str(&uuid_buf), strerror(-rc), rc);
                        return rc;
                }
                if (rc == 0) {
                        sum.os_ffree += stat_buf.os_ffree;
                        sum.os_files += stat_buf.os_files;
                }
        }

        for (index = 0; ; index++) {
                memset(&stat_buf, 0, sizeof(struct obd_statfs));
                memset(&uuid_buf, 0, sizeof(struct obd_uuid));
                rc = llapi_obd_statfs(mntdir, LL_STATFS_LOV, index,
                                      &stat_buf, &uuid_buf);
                if (rc == -ENODEV)
                        break;

                if (rc == -EAGAIN)
                        continue;

                if (llapi_search_ost(fsname, poolname,
                                     obd_uuid2str(&uuid_buf)) != 1)
                        continue;

                if (rc == -ENOTCONN || rc == -ETIMEDOUT || rc == -EIO ||
                    rc == -ENODATA || rc == 0) {
                        showdf(mntdir, &stat_buf, obd_uuid2str(&uuid_buf),
                               ishow, cooked, "OST", index, rc);
                } else {
                        fprintf(stderr,
                                "error: llapi_obd_statfs failed: %s (%d)\n",
                                strerror(-rc), rc);
                        return rc;
                }
                if (rc == 0) {
                        sum.os_blocks += stat_buf.os_blocks * stat_buf.os_bsize;
                        sum.os_bfree  += stat_buf.os_bfree * stat_buf.os_bsize;
                        sum.os_bavail += stat_buf.os_bavail * stat_buf.os_bsize;
                }
        }

        printf("\n");
        showdf(mntdir, &sum, "filesystem summary:", ishow, cooked, NULL, 0,0);

        return 0;
}

static int lfs_df(int argc, char **argv)
{
        char *path = NULL;
        char *mntdir = NULL;
        int ishow = 0, cooked = 0;
        int c, rc = 0;
        char fsname[PATH_MAX], *pool_name = NULL;
        struct option long_opts[] = {
                {"pool", required_argument, 0, 'p'},
                {0, 0, 0, 0}
        };

        optind = 0;
        while ((c = getopt_long(argc, argv, "ihp:", long_opts, NULL)) != -1) {
                switch (c) {
                case 'i':
                        ishow = 1;
                        break;
                case 'h':
                        cooked = 1;
                        break;
                case 'p':
                        pool_name = optarg;
                        break;
                default:
                        return CMD_HELP;
                }
        }
        if (optind < argc )
                path = argv[optind];

        if ((mntdir = malloc(PATH_MAX)) == NULL) {
                fprintf(stderr, "error: cannot allocate %d bytes\n",
                        PATH_MAX);
                return -ENOMEM;
        }
        memset(mntdir, 0, PATH_MAX);

        if (path) {
                char rpath[PATH_MAX] = {'\0'};

                if (!realpath(path, rpath)) {
                        rc = -errno;
                        fprintf(stderr, "error: invalid path '%s': %s\n",
                                path, strerror(-rc));
                        return rc;
                }

                rc = llapi_search_mounts(rpath, 0, mntdir, fsname);
                if (rc == 0 && mntdir[0] != '\0') {
                        rc = mntdf(mntdir, fsname, pool_name, ishow, cooked);
                        printf("\n");
                }
        } else {
                int index = 0;

                while (!llapi_search_mounts(NULL, index++, mntdir, fsname)) {
                        rc = mntdf(mntdir, fsname, pool_name, ishow, cooked);
                        if (rc)
                                break;
                        printf("\n");
                }
        }

        free(mntdir);
        return rc;
}

static int lfs_check(int argc, char **argv)
{
        int rc;
        int num_types = 1;
        char mntdir[PATH_MAX] = {'\0'};
        char *obd_types[2];
        char obd_type1[4];
        char obd_type2[4];

        if (argc != 2)
                return CMD_HELP;

        obd_types[0] = obd_type1;
        obd_types[1] = obd_type2;

        if (strcmp(argv[1], "osts") == 0) {
                strcpy(obd_types[0], "osc");
        } else if (strcmp(argv[1], "mds") == 0) {
                strcpy(obd_types[0], "mdc");
        } else if (strcmp(argv[1], "servers") == 0) {
                num_types = 2;
                strcpy(obd_types[0], "osc");
                strcpy(obd_types[1], "mdc");
        } else {
                fprintf(stderr, "error: %s: option '%s' unrecognized\n",
                                argv[0], argv[1]);
                        return CMD_HELP;
        }

        rc = llapi_search_mounts(NULL, 0, mntdir, NULL);
        if (rc < 0 || mntdir[0] == '\0') {
                fprintf(stderr, "No suitable Lustre mount found\n");
                return rc;
        }

        rc = llapi_target_iterate(num_types, obd_types,
                                  mntdir, llapi_ping_target);

        if (rc)
                fprintf(stderr, "error: %s: %s status failed\n",
                                argv[0],argv[1]);

        return rc;

}

static int lfs_catinfo(int argc, char **argv)
{
        char mntdir[PATH_MAX] = {'\0'};
        int rc;

        if (argc < 2 || (!strcmp(argv[1],"config") && argc < 3))
                return CMD_HELP;

        if (strcmp(argv[1], "config") && strcmp(argv[1], "deletions"))
                return CMD_HELP;

        rc = llapi_search_mounts(NULL, 0, mntdir, NULL);
        if (rc == 0 && mntdir[0] != '\0') {
                if (argc == 3)
                        rc = llapi_catinfo(mntdir, argv[1], argv[2]);
                else
                        rc = llapi_catinfo(mntdir, argv[1], NULL);
        } else {
                fprintf(stderr, "no lustre_lite mounted.\n");
                rc = -1;
        }

        return rc;
}

int lfs_join(int argc, char **argv)
{
        char *name_head, *name_tail;
        int fd, rc;
        loff_t size;

        if (argc != 3)
                return CMD_HELP;
        name_head = argv[1];
        fd = open(name_head, O_WRONLY);
        if (fd < 0) {
                fprintf(stderr, "Can not open name_head %s rc=%d\n",
                        name_head, fd);
                return fd;
        }
        size = lseek(fd, 0, SEEK_END);
        if (size % JOIN_FILE_ALIGN) {
                fprintf(stderr,"head file %s size %llu must be mutiple of %d\n",
                        name_head, (long long)size, JOIN_FILE_ALIGN);
                rc = -EINVAL;
                goto out;
        }
        name_tail = argv[2];
        rc = ioctl(fd, LL_IOC_JOIN, name_tail);
out:
        close(fd);
        if (rc) {
                fprintf(stderr, "Lustre joining files: %s, %s, failed\n",
                        argv[1], argv[2]);
        }
        return rc;
}

#ifdef HAVE_SYS_QUOTA_H
static int lfs_quotachown(int argc, char **argv)
{

        int c,rc;
        int flag = 0;

        optind = 0;
        while ((c = getopt(argc, argv, "i")) != -1) {
                switch (c) {
                case 'i':
                        flag++;
                        break;
                default:
                        fprintf(stderr, "error: %s: option '-%c' "
                                        "unrecognized\n", argv[0], c);
                        return CMD_HELP;
                }
        }
        if (optind == argc)
                return CMD_HELP;
        rc = llapi_quotachown(argv[optind], flag);
        if(rc)
                fprintf(stderr,"error: change file owner/group failed.\n");
        return rc;
}

static int lfs_quotacheck(int argc, char **argv)
{
        int c, check_type = 0;
        char *mnt;
        struct if_quotacheck qchk;
        struct if_quotactl qctl;
        char *obd_type = (char *)qchk.obd_type;
        int rc;

        memset(&qchk, 0, sizeof(qchk));

        optind = 0;
        while ((c = getopt(argc, argv, "ug")) != -1) {
                switch (c) {
                case 'u':
                        check_type |= 0x01;
                        break;
                case 'g':
                        check_type |= 0x02;
                        break;
                default:
                        fprintf(stderr, "error: %s: option '-%c' "
                                        "unrecognized\n", argv[0], c);
                        return CMD_HELP;
                }
        }

        if (check_type)
                check_type--;
        else    /* do quotacheck for both user & group quota by default */
                check_type = 0x02;

        if (argc == optind)
                return CMD_HELP;

        mnt = argv[optind];

        memset(&qctl, 0, sizeof(qctl));
        qctl.qc_cmd = LUSTRE_Q_QUOTAOFF;
        qctl.qc_type = check_type;
        qctl.qc_id = QFMT_LDISKFS; /* compatibility: 1.6.5 and earliers
                                    * take this parameter into account */
        rc = llapi_quotactl(mnt, &qctl);
        if (rc) {
                fprintf(stderr, "quota off failed: %s\n", strerror(errno));
                return rc;
        }

        rc = llapi_quotacheck(mnt, check_type);
        if (rc) {
                fprintf(stderr, "quotacheck failed: %s\n", strerror(errno));
                return rc;
        }

        rc = llapi_poll_quotacheck(mnt, &qchk);
        if (rc) {
                if (*obd_type)
                        fprintf(stderr, "%s %s ", obd_type,
                                obd_uuid2str(&qchk.obd_uuid));
                fprintf(stderr, "quota check failed: %s\n", strerror(errno));
                return rc;
        }

        memset(&qctl, 0, sizeof(qctl));
        qctl.qc_cmd = LUSTRE_Q_QUOTAON;
        qctl.qc_type = check_type;
        qctl.qc_id = QFMT_LDISKFS; /* compatibility: 1.6.5 and earliers
                                    * take this parameter into account */
        rc = llapi_quotactl(mnt, &qctl);
        if (rc) {
                if (*obd_type)
                        fprintf(stderr, "%s %s ", (char *)qctl.obd_type,
                                obd_uuid2str(&qctl.obd_uuid));
                fprintf(stderr, "%s turn on quota failed: %s\n",
                        argv[0], strerror(errno));
                return rc;
        }

        return 0;
}

static int lfs_quotaon(int argc, char **argv)
{
        int c;
        char *mnt;
        struct if_quotactl qctl;
        char *obd_type = (char *)qctl.obd_type;
        int rc;

        memset(&qctl, 0, sizeof(qctl));
        qctl.qc_cmd = LUSTRE_Q_QUOTAON;
        qctl.qc_id = QFMT_LDISKFS; /* compatibility: 1.6.5 and earliers
                                    * take this parameter into account */

        optind = 0;
        while ((c = getopt(argc, argv, "ugf")) != -1) {
                switch (c) {
                case 'u':
                        qctl.qc_type |= 0x01;
                        break;
                case 'g':
                        qctl.qc_type |= 0x02;
                        break;
                case 'f':
                        qctl.qc_cmd = LUSTRE_Q_QUOTAOFF;
                        break;
                default:
                        fprintf(stderr, "error: %s: option '-%c' "
                                        "unrecognized\n", argv[0], c);
                        return CMD_HELP;
                }
        }

        if (qctl.qc_type)
                qctl.qc_type--;
        else /* by default, enable quota for both user & group */
                qctl.qc_type = 0x02;

        if (argc == optind)
                return CMD_HELP;

        mnt = argv[optind];

        rc = llapi_quotactl(mnt, &qctl);
        if (rc) {
                if (*obd_type)
                        fprintf(stderr, "%s %s ", obd_type,
                                obd_uuid2str(&qctl.obd_uuid));
<<<<<<< HEAD
                if (errno == ENOENT)
                        fprintf(stderr, "error: cannot find quota database, "
                                        "make sure you have run quotacheck\n");
                else
                        fprintf(stderr, "error: quotaon failed (%s)\n",
                                strerror(errno));
=======
                fprintf(stderr, "%s failed: %s\n", argv[0], strerror(errno));
>>>>>>> d5360e75
                return rc;
        }

        return 0;
}

static int lfs_quotaoff(int argc, char **argv)
{
        int c;
        char *mnt;
        struct if_quotactl qctl;
        char *obd_type = (char *)qctl.obd_type;
        int rc;

        memset(&qctl, 0, sizeof(qctl));
        qctl.qc_cmd = LUSTRE_Q_QUOTAOFF;

        optind = 0;
        while ((c = getopt(argc, argv, "ug")) != -1) {
                switch (c) {
                case 'u':
                        qctl.qc_type |= 0x01;
                        break;
                case 'g':
                        qctl.qc_type |= 0x02;
                        break;
                default:
                        fprintf(stderr, "error: %s: option '-%c' "
                                        "unrecognized\n", argv[0], c);
                        return CMD_HELP;
                }
        }

        if (qctl.qc_type)
                qctl.qc_type--;
        else /* by default, disable quota for both user & group */
                qctl.qc_type = 0x02;

        if (argc == optind)
                return CMD_HELP;

        mnt = argv[optind];

        rc = llapi_quotactl(mnt, &qctl);
        if (rc == -1 && errno == ESRCH) {
                fprintf(stderr, "\n%s quotas are not enabled.\n",
                        qctl.qc_type == 0x00 ? "user" : "group");
                return 0;
        }
        if (rc) {
                if (*obd_type)
                        fprintf(stderr, "%s %s ", obd_type,
                                obd_uuid2str(&qctl.obd_uuid));
                fprintf(stderr, "quotaoff failed: %s\n", strerror(errno));
                return rc;
        }

        return 0;
}

static int lfs_quotainv(int argc, char **argv)
{
        int c;
        char *mnt;
        struct if_quotactl qctl;
        int rc;

        memset(&qctl, 0, sizeof(qctl));
        qctl.qc_cmd = LUSTRE_Q_INVALIDATE;

        optind = 0;
        while ((c = getopt(argc, argv, "ugf")) != -1) {
                switch (c) {
                case 'u':
                        qctl.qc_type |= 0x01;
                        break;
                case 'g':
                        qctl.qc_type |= 0x02;
                        break;
                case 'f':
                        qctl.qc_cmd = LUSTRE_Q_FINVALIDATE;
                        break;
                default:
                        fprintf(stderr, "error: %s: option '-%c' "
                                        "unrecognized\n", argv[0], c);
                        return CMD_HELP;
                }
        }

        if (qctl.qc_type)
                qctl.qc_type--;
        else /* by default, invalidate quota for both user & group */
                qctl.qc_type = 0x02;

        if (argc == optind)
                return CMD_HELP;

        mnt = argv[optind];

        rc = llapi_quotactl(mnt, &qctl);
        if (rc) {
                fprintf(stderr, "quotainv failed: %s\n", strerror(errno));
                return rc;
        }

        return 0;
}

#define ARG2INT(nr, str, msg)                                           \
do {                                                                    \
        char *endp;                                                     \
        nr = strtol(str, &endp, 0);                                     \
        if (*endp) {                                                    \
                fprintf(stderr, "error: bad %s: %s\n", msg, str);       \
                return CMD_HELP;                                        \
        }                                                               \
} while (0)

#define ADD_OVERFLOW(a,b) ((a + b) < a) ? (a = ULONG_MAX) : (a = a + b)

/* Convert format time string "XXwXXdXXhXXmXXs" into seconds value
 * returns the value or ULONG_MAX on integer overflow or incorrect format
 * Notes:
 *        1. the order of specifiers is arbitrary (may be: 5w3s or 3s5w)
 *        2. specifiers may be encountered multiple times (2s3s is 5 seconds)
 *        3. empty integer value is interpreted as 0
 */

static unsigned long str2sec(const char* timestr) {
        const char spec[] = "smhdw";
        const unsigned long mult[] = {1, 60, 60*60, 24*60*60, 7*24*60*60};
        unsigned long val = 0;
        char *tail;

        if (strpbrk(timestr, spec) == NULL) {
                /* no specifiers inside the time string,
                   should treat it as an integer value */
                val = strtoul(timestr, &tail, 10);
                return *tail ? ULONG_MAX : val;
        }

        /* format string is XXwXXdXXhXXmXXs */
        while (*timestr) {
                unsigned long v;
                int ind;
                char* ptr;

                v = strtoul(timestr, &tail, 10);
                if (v == ULONG_MAX || *tail == '\0')
                        /* value too large (ULONG_MAX or more)
                           or missing specifier */
                        goto error;

                ptr = strchr(spec, *tail);
                if (ptr == NULL)
                        /* unknown specifier */
                        goto error;

                ind = ptr - spec;

                /* check if product will overflow the type */
                if (!(v < ULONG_MAX / mult[ind]))
                        goto error;

                ADD_OVERFLOW(val, mult[ind] * v);
                if (val == ULONG_MAX)
                        goto error;

                timestr = tail + 1;
        }

        return val;

error:
        return ULONG_MAX;
}

#define ARG2ULL(nr, str, defscale)                                      \
do {                                                                    \
        unsigned long long limit, units = 0;                            \
        int rc;                                                         \
                                                                        \
        rc = parse_size(str, &limit, &units, 1);                        \
        if (rc < 0) {                                                   \
                fprintf(stderr, "error: bad limit value %s\n", str);    \
                return CMD_HELP;                                        \
        }                                                               \
        nr = ((units == 0) ? (defscale) : 1) * limit;                   \
} while (0)

static inline int has_times_option(int argc, char **argv)
{
        int i;

        for (i = 1; i < argc; i++)
                if (!strcmp(argv[i], "-t"))
                        return 1;

        return 0;
}

int lfs_setquota_times(int argc, char **argv)
{
        int c, rc;
        struct if_quotactl qctl;
        char *mnt, *obd_type = (char *)qctl.obd_type;
        struct obd_dqblk *dqb = &qctl.qc_dqblk;
        struct obd_dqinfo *dqi = &qctl.qc_dqinfo;
        struct option long_opts[] = {
                {"user",            no_argument,       0, 'u'},
                {"group",           no_argument,       0, 'g'},
                {"block-grace",     required_argument, 0, 'b'},
                {"inode-grace",     required_argument, 0, 'i'},
                {"times",           no_argument,       0, 't'},
                {0, 0, 0, 0}
        };

        memset(&qctl, 0, sizeof(qctl));
        qctl.qc_cmd  = LUSTRE_Q_SETINFO;
        qctl.qc_type = UGQUOTA;

#if 1
        /* compatibility syntax: setquota -t -[u|g] t1 t2 mnt */
        if (argc == 6 && !strcmp(argv[1], "-t") &&
            (!strcmp(argv[2], "-u") || !strcmp(argv[2], "-g")) &&
            argv[3][0] != '-' && argv[4][0] != '-') {
                fprintf(stderr, "warning: using compatibility syntax, it may not"
                                " be available in future releases!\n");

                qctl.qc_type = !strcmp(argv[2], "-u") ? USRQUOTA : GRPQUOTA;

                if ((dqi->dqi_bgrace = str2sec(argv[3])) == ULONG_MAX) {
                        fprintf(stderr, "error: bad block-grace: %s\n", argv[3]);
                        return CMD_HELP;
                }
                if ((dqi->dqi_igrace = str2sec(argv[4])) == ULONG_MAX) {
                        fprintf(stderr, "error: bad inode-grace: %s\n", argv[4]);
                        return CMD_HELP;
                }
                dqb->dqb_valid = QIF_TIMES;
                mnt = argv[argc - 1];
                goto quotactl;
        }
#endif

        optind = 0;
        while ((c = getopt_long(argc, argv, "ugb:i:t", long_opts, NULL)) != -1) {
                switch (c) {
                case 'u':
                case 'g':
                        if (qctl.qc_type != UGQUOTA) {
                                fprintf(stderr, "error: -u and -g can't be used "
                                                "more than once\n");
                                return CMD_HELP;
                        }
                        qctl.qc_type = (c == 'u') ? USRQUOTA : GRPQUOTA;
                        break;
                case 'b':
                        if ((dqi->dqi_bgrace = str2sec(optarg)) == ULONG_MAX) {
                                fprintf(stderr, "error: bad block-grace: %s\n",
                                        optarg);
                                return CMD_HELP;
                        }
                        dqb->dqb_valid |= QIF_BTIME;
                        break;
                case 'i':
                        if ((dqi->dqi_igrace = str2sec(optarg)) == ULONG_MAX) {
                                fprintf(stderr, "error: bad inode-grace: %s\n",
                                        optarg);
                                return CMD_HELP;
                        }
                        dqb->dqb_valid |= QIF_ITIME;
                        break;
                case 't': /* Yes, of course! */
                        break;
                default: /* getopt prints error message for us when opterr != 0 */
                        return CMD_HELP;
                }
        }

        if (qctl.qc_type == UGQUOTA) {
                fprintf(stderr, "error: neither -u nor -g specified\n");
<<<<<<< HEAD
                return CMD_HELP;
        }

        if (optind != argc - 1) {
                fprintf(stderr, "error: unexpected parameters encountered\n");
                return CMD_HELP;
        }

        mnt = argv[optind];

=======
                return CMD_HELP;
        }

        if (optind != argc - 1) {
                fprintf(stderr, "error: unexpected parameters encountered\n");
                return CMD_HELP;
        }

        mnt = argv[optind];

>>>>>>> d5360e75
#if 1
quotactl:
#endif
        rc = llapi_quotactl(mnt, &qctl);
        if (rc) {
                if (*obd_type)
                        fprintf(stderr, "%s %s ", obd_type,
                                obd_uuid2str(&qctl.obd_uuid));
                fprintf(stderr, "setquota failed: %s\n", strerror(errno));
                return rc;
        }

        return 0;
}

#define BSLIMIT (1 << 0)
#define BHLIMIT (1 << 1)
#define ISLIMIT (1 << 2)
#define IHLIMIT (1 << 3)

int lfs_setquota(int argc, char **argv)
{
        int c, rc;
        struct if_quotactl qctl;
        char *mnt, *obd_type = (char *)qctl.obd_type;
        struct obd_dqblk *dqb = &qctl.qc_dqblk;
        struct option long_opts[] = {
                {"user",            required_argument, 0, 'u'},
                {"group",           required_argument, 0, 'g'},
                {"block-softlimit", required_argument, 0, 'b'},
                {"block-hardlimit", required_argument, 0, 'B'},
                {"inode-softlimit", required_argument, 0, 'i'},
                {"inode-hardlimit", required_argument, 0, 'I'},
                {0, 0, 0, 0}
        };
        unsigned limit_mask = 0;
<<<<<<< HEAD
        char *endptr;
=======
>>>>>>> d5360e75

        if (has_times_option(argc, argv))
                return lfs_setquota_times(argc, argv);

        memset(&qctl, 0, sizeof(qctl));
        qctl.qc_cmd  = LUSTRE_Q_SETQUOTA;
        qctl.qc_type = UGQUOTA; /* UGQUOTA makes no sense for setquota,
                                 * so it can be used as a marker that qc_type
                                 * isn't reinitialized from command line */

#if 1
        /* compatibility syntax: [-u|-g] <user|group> b B i I mount
         * will be removed in the future */
        if (argc == 8 && (!strcmp(argv[1], "-u") || !strcmp(argv[1], "-g")) &&
            argv[3][0] != '-' && argv[4][0] != '-' && argv[5][0] != '-' &&
            argv[6][0] != '-') {
                fprintf(stderr, "warning: using compatibility syntax, it may not"
                                " be available in future releases!\n");

                qctl.qc_type = !strcmp(argv[1], "-u") ? USRQUOTA : GRPQUOTA;
                rc = name2id(&qctl.qc_id, argv[2],
                             (qctl.qc_type == USRQUOTA) ? USER : GROUP);
                if (rc) {
                        fprintf(stderr, "error: unknown id %s\n", argv[2]);
                        return CMD_HELP;
                }

                ARG2ULL(dqb->dqb_bsoftlimit, argv[3], 1024);
                dqb->dqb_bsoftlimit >>= 10;
                ARG2ULL(dqb->dqb_bhardlimit, argv[4], 1024);
                dqb->dqb_bhardlimit >>= 10;
                ARG2ULL(dqb->dqb_isoftlimit, argv[5], 1);
                ARG2ULL(dqb->dqb_ihardlimit, argv[6], 1);

                dqb->dqb_valid = QIF_LIMITS;
                mnt = argv[argc - 1];
                goto quotactl;
        }
#endif
<<<<<<< HEAD

        optind = 0;
        while ((c = getopt_long(argc, argv, "u:g:b:B:i:I:", long_opts, NULL)) != -1) {
                switch (c) {
                case 'u':
                case 'g':
                        if (qctl.qc_type != UGQUOTA) {
                                fprintf(stderr, "error: -u and -g can't be used"
                                                " more than once\n");
                                return CMD_HELP;
                        }
                        qctl.qc_type = (c == 'u') ? USRQUOTA : GRPQUOTA;
                        rc = name2id(&qctl.qc_id, optarg,
                                     (qctl.qc_type == USRQUOTA) ? USER : GROUP);
                        if (rc) {
                                qctl.qc_id = strtoul(optarg, &endptr, 10);
                                if (*endptr != '\0') {
                                        fprintf(stderr, "error: can't find id "
                                                "for name %s\n", optarg); 
                                        return CMD_HELP;
                                }
                        }
                        break;
                case 'b':
                        ARG2ULL(dqb->dqb_bsoftlimit, optarg, 1024);
                        dqb->dqb_bsoftlimit >>= 10;
                        limit_mask |= BSLIMIT;
                        break;
                case 'B':
                        ARG2ULL(dqb->dqb_bhardlimit, optarg, 1024);
                        dqb->dqb_bhardlimit >>= 10;
                        limit_mask |= BHLIMIT;
                        break;
                case 'i':
                        ARG2ULL(dqb->dqb_isoftlimit, optarg, 1);
                        limit_mask |= ISLIMIT;
                        break;
                case 'I':
                        ARG2ULL(dqb->dqb_ihardlimit, optarg, 1);
                        limit_mask |= IHLIMIT;
                        break;
                default: /* getopt prints error message for us when opterr != 0 */
                        return CMD_HELP;
                }
        }

        if (qctl.qc_type == UGQUOTA) {
                fprintf(stderr, "error: neither -u nor -g was specified\n");
                return CMD_HELP;
        }

        if (limit_mask == 0) {
                fprintf(stderr, "error: at least one limit must be specified\n");
                return CMD_HELP;
        }

        if (optind != argc - 1) {
                fprintf(stderr, "error: unexpected parameters encountered\n");
                return CMD_HELP;
        }

        mnt = argv[optind];

        if ((!(limit_mask & BHLIMIT) ^ !(limit_mask & BSLIMIT)) ||
            (!(limit_mask & IHLIMIT) ^ !(limit_mask & ISLIMIT))) {
                /* sigh, we can't just set blimits/ilimits */
                struct if_quotactl tmp_qctl = {.qc_cmd  = LUSTRE_Q_GETQUOTA,
                                               .qc_type = qctl.qc_type,
                                               .qc_id   = qctl.qc_id};

                rc = llapi_quotactl(mnt, &tmp_qctl);
                if (rc < 0) {
                        fprintf(stderr, "error: setquota failed while retrieving"
                                        " current quota settings (%s)\n",
                                        strerror(errno));
                        return rc;
                }

                if (!(limit_mask & BHLIMIT))
                        dqb->dqb_bhardlimit = tmp_qctl.qc_dqblk.dqb_bhardlimit;
                if (!(limit_mask & BSLIMIT))
                        dqb->dqb_bsoftlimit = tmp_qctl.qc_dqblk.dqb_bsoftlimit;
                if (!(limit_mask & IHLIMIT))
                        dqb->dqb_ihardlimit = tmp_qctl.qc_dqblk.dqb_ihardlimit;
                if (!(limit_mask & ISLIMIT))
                        dqb->dqb_isoftlimit = tmp_qctl.qc_dqblk.dqb_isoftlimit;

                /* Keep grace times if we have got no softlimit arguments */
                if ((limit_mask & BHLIMIT) && !(limit_mask & BSLIMIT)) {
                        dqb->dqb_valid |= QIF_BTIME;
                        dqb->dqb_btime = tmp_qctl.qc_dqblk.dqb_btime;
                }

                if ((limit_mask & IHLIMIT) && !(limit_mask & ISLIMIT)) {
                        dqb->dqb_valid |= QIF_ITIME;
                        dqb->dqb_itime = tmp_qctl.qc_dqblk.dqb_itime;
=======

        optind = 0;
        while ((c = getopt_long(argc, argv, "u:g:b:B:i:I:", long_opts, NULL)) != -1) {
                switch (c) {
                case 'u':
                case 'g':
                        if (qctl.qc_type != UGQUOTA) {
                                fprintf(stderr, "error: -u and -g can't be used"
                                                " more than once\n");
                                return CMD_HELP;
                        }
                        qctl.qc_type = (c == 'u') ? USRQUOTA : GRPQUOTA;
                        rc = name2id(&qctl.qc_id, optarg,
                                     (qctl.qc_type == USRQUOTA) ? USER : GROUP);
                        if (rc) {
                                fprintf(stderr, "error: unknown id %s\n",
                                        optarg);
                                return CMD_HELP;
                        }
                        break;
                case 'b':
                        ARG2ULL(dqb->dqb_bsoftlimit, optarg, 1024);
                        dqb->dqb_bsoftlimit >>= 10;
                        limit_mask |= BSLIMIT;
                        break;
                case 'B':
                        ARG2ULL(dqb->dqb_bhardlimit, optarg, 1024);
                        dqb->dqb_bhardlimit >>= 10;
                        limit_mask |= BHLIMIT;
                        break;
                case 'i':
                        ARG2ULL(dqb->dqb_isoftlimit, optarg, 1);
                        limit_mask |= ISLIMIT;
                        break;
                case 'I':
                        ARG2ULL(dqb->dqb_ihardlimit, optarg, 1);
                        limit_mask |= IHLIMIT;
                        break;
                default: /* getopt prints error message for us when opterr != 0 */
                        return CMD_HELP;
                }
        }

        if (qctl.qc_type == UGQUOTA) {
                fprintf(stderr, "error: neither -u nor -g are specified\n");
                return CMD_HELP;
        }

        if (limit_mask == 0) {
                fprintf(stderr, "error: at least one limit must be specified\n");
                return CMD_HELP;
        }

        if (optind != argc - 1) {
                fprintf(stderr, "error: unexpected parameters encountered\n");
                return CMD_HELP;
        }

        mnt = argv[optind];

        if ((!(limit_mask & BHLIMIT) ^ !(limit_mask & BSLIMIT)) ||
            (!(limit_mask & IHLIMIT) ^ !(limit_mask & ISLIMIT))) {
                /* sigh, we can't just set blimits/ilimits */
                struct if_quotactl tmp_qctl = {.qc_cmd  = LUSTRE_Q_GETQUOTA,
                                               .qc_type = qctl.qc_type,
                                               .qc_id   = qctl.qc_id};

                rc = llapi_quotactl(mnt, &tmp_qctl);
                if (rc < 0) {
                        fprintf(stderr, "error: getquota failed\n");
                        return CMD_HELP;
>>>>>>> d5360e75
                }

                if (!(limit_mask & BHLIMIT))
                        dqb->dqb_bhardlimit = tmp_qctl.qc_dqblk.dqb_bhardlimit;
                if (!(limit_mask & BSLIMIT))
                        dqb->dqb_bsoftlimit = tmp_qctl.qc_dqblk.dqb_bsoftlimit;
                if (!(limit_mask & IHLIMIT))
                        dqb->dqb_ihardlimit = tmp_qctl.qc_dqblk.dqb_ihardlimit;
                if (!(limit_mask & ISLIMIT))
                        dqb->dqb_isoftlimit = tmp_qctl.qc_dqblk.dqb_isoftlimit;
        }

        dqb->dqb_valid |= (limit_mask & (BHLIMIT | BSLIMIT)) ? QIF_BLIMITS : 0;
        dqb->dqb_valid |= (limit_mask & (IHLIMIT | ISLIMIT)) ? QIF_ILIMITS : 0;

#if 1
quotactl:
#endif
        rc = llapi_quotactl(mnt, &qctl);
        if (rc) {
                if (*obd_type)
                        fprintf(stderr, "%s %s ", obd_type,
                                obd_uuid2str(&qctl.obd_uuid));
                fprintf(stderr, "setquota failed: %s\n", strerror(errno));
                return rc;
        }

        return 0;
}

static inline char *type2name(int check_type)
{
        if (check_type == USRQUOTA)
                return "user";
        else if (check_type == GRPQUOTA)
                return "group";
        else
                return "unknown";
}


/* Converts seconds value into format string
 * result is returned in buf
 * Notes:
 *        1. result is in descenting order: 1w2d3h4m5s
 *        2. zero fields are not filled (except for p. 3): 5d1s
 *        3. zero seconds value is presented as "0s"
 */
static void sec2str(time_t seconds, char *buf)
{
        const char spec[] = "smhdw";
        const unsigned long mult[] = {1, 60, 60*60, 24*60*60, 7*24*60*60};
        unsigned long c;
        char* tail = buf;
        int i;

        for (i = sizeof(mult) / sizeof(mult[0]) - 1 ; i >= 0; i--) {
                c = seconds / mult[i];

                if (c > 0 || (i == 0 && buf == tail))
                        tail += snprintf(tail, 40-(tail-buf), "%lu%c", c, spec[i]);

                seconds %= mult[i];
        }
}


static void diff2str(time_t seconds, char *buf, time_t now)
{

        buf[0] = 0;
        if (!seconds)
                return;
        if (seconds <= now) {
                strcpy(buf, "none");
                return;
        }
        sec2str(seconds - now, buf);
}

static void print_quota_title(char *name, struct if_quotactl *qctl)
{
        printf("Disk quotas for %s %s (%cid %u):\n",
               type2name(qctl->qc_type), name,
               *type2name(qctl->qc_type), qctl->qc_id);
        printf("%15s%8s %7s%8s%8s%8s %7s%8s%8s\n",
               "Filesystem",
               "kbytes", "quota", "limit", "grace",
               "files", "quota", "limit", "grace");
}

#define GENERAL_QUOTA_INFO 1
#define MDS_QUOTA_INFO     2
#define OST_QUOTA_INFO     3

static void print_quota(char *mnt, struct if_quotactl *qctl, int type)
{
        time_t now;

        time(&now);

        if (qctl->qc_cmd == LUSTRE_Q_GETQUOTA || qctl->qc_cmd == Q_GETOQUOTA) {
                int bover = 0, iover = 0;
                struct obd_dqblk *dqb = &qctl->qc_dqblk;

                if (dqb->dqb_bhardlimit &&
                    toqb(dqb->dqb_curspace) >= dqb->dqb_bhardlimit) {
                        bover = 1;
                } else if (dqb->dqb_bsoftlimit &&
                           toqb(dqb->dqb_curspace) >= dqb->dqb_bsoftlimit) {
                        if (dqb->dqb_btime > now) {
                                bover = 2;
                        } else {
                                bover = 3;
                        }
                }

                if (dqb->dqb_ihardlimit &&
                    dqb->dqb_curinodes >= dqb->dqb_ihardlimit) {
                        iover = 1;
                } else if (dqb->dqb_isoftlimit &&
                           dqb->dqb_curinodes >= dqb->dqb_isoftlimit) {
                        if (dqb->dqb_btime > now) {
                                iover = 2;
                        } else {
                                iover = 3;
                        }
                }

#if 0           /* XXX: always print quotas even when no usages */
                if (dqb->dqb_curspace || dqb->dqb_curinodes)
#endif
                {
                        char numbuf[3][32];
                        char timebuf[40];

                        if (strlen(mnt) > 15)
                                printf("%s\n%15s", mnt, "");
                        else
                                printf("%15s", mnt);

                        if (bover)
                                diff2str(dqb->dqb_btime, timebuf, now);
                        sprintf(numbuf[0], (dqb->dqb_valid & QIF_SPACE) ?
                                LPU64 : "["LPU64"]", toqb(dqb->dqb_curspace));
                        if (type == GENERAL_QUOTA_INFO)
                                sprintf(numbuf[1], (dqb->dqb_valid & QIF_BLIMITS)
                                        ? LPU64 : "["LPU64"]",
                                        dqb->dqb_bsoftlimit);
                        else
                                sprintf(numbuf[1], "%s", "");
                        sprintf(numbuf[2], (dqb->dqb_valid & QIF_BLIMITS)
                                ? LPU64 : "["LPU64"]", dqb->dqb_bhardlimit);
                        printf(" %7s%c %6s %7s %7s",
                               numbuf[0], bover ? '*' : ' ', numbuf[1],
                               numbuf[2], bover > 1 ? timebuf : "");

                        if (iover)
                                diff2str(dqb->dqb_itime, timebuf, now);

                        sprintf(numbuf[0], (dqb->dqb_valid & QIF_INODES) ?
                                LPU64 : "["LPU64"]", dqb->dqb_curinodes);
                       if (type == GENERAL_QUOTA_INFO)
                                sprintf(numbuf[1], (dqb->dqb_valid & QIF_ILIMITS)
                                        ? LPU64 : "["LPU64"]",
                                        dqb->dqb_isoftlimit);
                        else
                                sprintf(numbuf[1], "%s", "");
                        sprintf(numbuf[2], (dqb->dqb_valid & QIF_ILIMITS) ?
                                LPU64 : "["LPU64"]", dqb->dqb_ihardlimit);
                        if (type != OST_QUOTA_INFO)
                                printf(" %7s%c %6s %7s %7s",
                                       numbuf[0], iover ? '*' : ' ', numbuf[1],
                                       numbuf[2], iover > 1 ? timebuf : "");
                        printf("\n");
                }
        } else if (qctl->qc_cmd == LUSTRE_Q_GETINFO ||
                   qctl->qc_cmd == Q_GETOINFO) {
                char bgtimebuf[40];
                char igtimebuf[40];

                sec2str(qctl->qc_dqinfo.dqi_bgrace, bgtimebuf);
                sec2str(qctl->qc_dqinfo.dqi_igrace, igtimebuf);
                printf("Block grace time: %s; Inode grace time: %s\n",
                       bgtimebuf, igtimebuf);
        }
}

static int print_mds_quota(char *mnt, struct if_quotactl *qctl)
{
        int rc;

        /* XXX: this is a flag to mark that only mds quota is wanted */
        qctl->qc_dqblk.dqb_valid = 1;
        rc = llapi_quotactl(mnt, qctl);
        if (rc) {
                fprintf(stderr, "quotactl failed: %s\n", strerror(errno));
                return rc;
        }

        print_quota(obd_uuid2str(&qctl->obd_uuid), qctl, MDS_QUOTA_INFO);
        return 0;
}

static int print_lov_quota(char *mnt, struct if_quotactl *qctl)
{
        DIR *dir;
        struct obd_uuid *uuids = NULL, *uuidp;
        int obdcount = 1024;
        int i, rc = 0, rc1 = 0;

        dir = opendir(mnt);
        if (!dir) {
                fprintf(stderr, "open %s failed: %s\n", mnt, strerror(errno));
                return -ENOENT;
        }

        uuids = (struct obd_uuid *)malloc(INIT_ALLOC_NUM_OSTS *
                                          sizeof(struct obd_uuid));
        if (uuids == NULL)
                goto out;

retry_get_uuids:
        rc = llapi_lov_get_uuids(dirfd(dir), uuids, &obdcount);
        if (rc != 0) {
                struct obd_uuid *uuids_temp;

                if (rc == -EOVERFLOW) {
                        uuids_temp = realloc(uuids, obdcount *
                                             sizeof(struct obd_uuid));
                        if (uuids_temp != NULL)
                                goto retry_get_uuids;
                        else
                                rc = -ENOMEM;
                }

                fprintf(stderr, "get ost uuid failed: %s\n", strerror(rc));
                goto out;
        }

        for (i = 0, uuidp = uuids; i < obdcount; i++, uuidp++) {
                memcpy(&qctl->obd_uuid, uuidp, sizeof(*uuidp));

                /* XXX clear this flag to get quota from osts */
                qctl->qc_dqblk.dqb_valid = 0;
                rc = llapi_quotactl(mnt, qctl);
                if (rc) {
                        if (!rc1)
                                rc1 = rc;
                        fprintf(stderr, "%s quotactl failed: %s\n",
                                uuidp->uuid, strerror(errno));
                        continue;
                }

                print_quota((char *)uuidp->uuid, qctl, OST_QUOTA_INFO);
        }

out:
        closedir(dir);
        if (!rc)
                rc = rc1;
        return rc;
}

static int lfs_quota(int argc, char **argv)
{
        int c;
        char *mnt, *name = NULL;
        struct if_quotactl qctl = { .qc_cmd = LUSTRE_Q_GETQUOTA,
                                    .qc_type = UGQUOTA };
        char *obd_type = (char *)qctl.obd_type;
        char *obd_uuid = (char *)qctl.obd_uuid.uuid;
        int rc, rc1 = 0, rc2 = 0, rc3 = 0, verbose = 0;
        int pass = 0;
<<<<<<< HEAD
        char *endptr;
=======
>>>>>>> d5360e75

        optind = 0;
        while ((c = getopt(argc, argv, "ugto:v")) != -1) {
                switch (c) {
                case 'u':
                        if (qctl.qc_type != UGQUOTA) {
                                fprintf(stderr, "error: use either -u or -g\n");
                                return CMD_HELP;
                        }
                        qctl.qc_type = USRQUOTA;
                        break;
                case 'g':
                        if (qctl.qc_type != UGQUOTA) {
                                fprintf(stderr, "error: use either -u or -g\n");
                                return CMD_HELP;
                        }
                        qctl.qc_type = GRPQUOTA;
                        break;
                case 't':
                        qctl.qc_cmd = LUSTRE_Q_GETINFO;
                        break;
                case 'o':
                        strncpy(obd_uuid, optarg, sizeof(qctl.obd_uuid));
                        break;
                case 'v':
                        verbose = 1;
                        break;
                default:
                        fprintf(stderr, "error: %s: option '-%c' "
                                        "unrecognized\n", argv[0], c);
                        return CMD_HELP;
                }
        }

        /* current uid/gid info for "lfs quota /path/to/lustre/mount" */
        if (qctl.qc_cmd == LUSTRE_Q_GETQUOTA && qctl.qc_type == UGQUOTA &&
            optind == argc - 1) {
ug_output:
                memset(&qctl, 0, sizeof(qctl)); /* spoiled by print_*_quota */
                qctl.qc_cmd = LUSTRE_Q_GETQUOTA;
                if (pass++ == 0) {
                        qctl.qc_type = USRQUOTA;
                        qctl.qc_id = geteuid();
                } else {
                        qctl.qc_type = GRPQUOTA;
                        qctl.qc_id = getegid();
                }
                rc = id2name(&name, qctl.qc_id,
                             (qctl.qc_type == USRQUOTA) ? USER : GROUP);
                if (rc)
                        name = "<unknown>";
        /* lfs quota -u username /path/to/lustre/mount */
        } else if (qctl.qc_cmd == LUSTRE_Q_GETQUOTA) {
                /* options should be followed by u/g-name and mntpoint */
                if (optind + 2 != argc || qctl.qc_type == UGQUOTA) {
                        fprintf(stderr, "error: missing quota argument(s)\n");
                        return CMD_HELP;
                }

                name = argv[optind++];
                rc = name2id(&qctl.qc_id, name,
                             (qctl.qc_type == USRQUOTA) ? USER : GROUP);
                if (rc) {
                        qctl.qc_id = strtoul(name, &endptr, 10);
                        if (*endptr != '\0') {
                                fprintf(stderr, "error: can't find id for name "
                                        "%s\n", name);
                                return CMD_HELP;
                        }
                }
        } else if (optind + 1 != argc || qctl.qc_type == UGQUOTA) {
                fprintf(stderr, "error: missing quota info argument(s)\n");
                return CMD_HELP;
        }

        if (qctl.qc_cmd == LUSTRE_Q_GETQUOTA)
                print_quota_title(name, &qctl);

        mnt = argv[optind];

        rc1 = llapi_quotactl(mnt, &qctl);
        if (rc1 == -1 && errno == ESRCH) {
                fprintf(stderr, "\n%s quotas are not enabled.\n",
                        qctl.qc_type == USRQUOTA ? "user" : "group");
                goto out;
        }
        if (rc1 && *obd_type)
                fprintf(stderr, "%s %s ", obd_type, obd_uuid);

        if (*obd_uuid)
                mnt = "";

        print_quota(mnt, &qctl, GENERAL_QUOTA_INFO);

        if (!*obd_uuid && qctl.qc_cmd != LUSTRE_Q_GETINFO && verbose) {
                rc2 = print_mds_quota(mnt, &qctl);
                rc3 = print_lov_quota(mnt, &qctl);
        }

        if (rc1 || rc2 || rc3)
                printf("Some errors happened when getting quota info. "
                       "Some devices may be not working or deactivated. "
                       "The data in \"[]\" is inaccurate.\n");

out:
        if (pass == 1)
                goto ug_output;

        return 0;
}
#endif /* HAVE_SYS_QUOTA_H! */

int main(int argc, char **argv)
{
        int rc;

        setlinebuf(stdout);

        ptl_initialize(argc, argv);
        if (obd_initialize(argc, argv) < 0)
                exit(2);
        if (dbg_initialize(argc, argv) < 0)
                exit(3);

        Parser_init("lfs > ", cmdlist);

        if (argc > 1) {
                rc = Parser_execarg(argc - 1, argv + 1, cmdlist);
        } else {
                rc = Parser_commands();
        }

        obd_finalize(argc, argv);
        return rc < 0 ? -rc : rc;
}<|MERGE_RESOLUTION|>--- conflicted
+++ resolved
@@ -71,7 +71,6 @@
 #include <lustre/lustre_idl.h>
 #include <lustre/liblustreapi.h>
 #include <lustre/lustre_user.h>
-#include <lustre_quota.h>
 
 #include "parser.h"
 #include "obdctl.h"
@@ -105,7 +104,7 @@
          "set the default striping pattern on an existing directory or\n"
          "delete the default striping pattern from an existing directory\n"
          "usage: setstripe [--size|-s stripe_size] [--offset|-o start_ost]\n"
-         "                 [--count|-c stripe_count] [--pool|-p <pool>]\n"
+         "                 [--count|-c stripe_count] [--pool|-p pool_name]\n"
          "                 <dir|filename>\n"
          "       or \n"
          "       setstripe -d <dir>   (to delete default striping)\n"
@@ -114,30 +113,24 @@
          "\t              respectively)\n"
          "\tstart_ost:    OST index of first stripe (-1 filesystem default)\n"
          "\tstripe_count: Number of OSTs to stripe over (0 default, -1 all)\n"
-         "\tpool:         Name of OST pool"},
+         "\tpool_name:    Name of OST pool"},
         {"getstripe", lfs_getstripe, 0,
          "To list the striping info for a given file or files in a\n"
          "directory or recursively for all files in a directory tree.\n"
          "usage: getstripe [--obd|-O <uuid>] [--quiet | -q] [--verbose | -v]\n"
-         "                 [--count | -c ] [--size | -s ] [--index | -i ]\n"
-         "                 [--offset | -o ] [--pool | -p ]\n"
          "                 [--recursive | -r] <dir|file> ..."},
         {"pool_list", lfs_poollist, 0,
          "List pools or pool OSTs\n"
-<<<<<<< HEAD
-         "usage: pool_list <fsname>[.<pool>] | <pathname>\n"},
-=======
          "usage: pool_list <fsname>[.<poolname>] | <pathname>\n"},
->>>>>>> d5360e75
         {"find", lfs_find, 0,
          "To find files that match given parameters recursively in a directory tree.\n"
          "usage: find <dir|file> ... \n"
          "     [[!] --atime|-A [+-]N] [[!] --mtime|-M [+-]N] [[!] --ctime|-C [+-]N]\n"
          "     [--maxdepth|-D N] [[!] --name|-n <pattern>] [--print0|-P]\n"
          "     [--print|-p] [--obd|-O <uuid[s]>] [[!] --size|-s [+-]N[bkMGTP]]\n"
-         "     [[!] --type|-t <filetype>] [[!] --gid|-g|--group|-G <gid>|<gname>]\n"
-         "     [[!] --uid|-u|--user|-U <uid>|<uname>]\n"
-         "     [[!] --pool <pool>]\n"
+         "     [[!] --type|-t <filetype>] [[!] --gid|-g N] [[!] --group|-G <name>]\n"
+         "     [[!] --uid|-u N] [[!] --user|-U <name>]\n"
+         "     [[!] --pool <name>]\n"
          "\t !: used before an option indicates 'NOT' the requested attribute\n"
          "\t -: used before an value indicates 'AT MOST' the requested value\n"
          "\t +: used before an option indicates 'AT LEAST' the requested value\n"},
@@ -156,13 +149,8 @@
         {"osts", lfs_osts, 0, "osts"},
         {"df", lfs_df, 0,
          "report filesystem disk space usage or inodes usage"
-<<<<<<< HEAD
-         "of each MDS and all OSDs or a batch belonging to a specific pool .\n"
-         "Usage: df [-i] [-h] [--pool|-p <fsname>[.<pool>] [path]"},
-=======
          "of each MDS/OSD.\n"
          "Usage: df [-i] [-h] [path]"},
->>>>>>> d5360e75
 #ifdef HAVE_SYS_QUOTA_H
         {"quotachown",lfs_quotachown, 0,
          "Change files' owner or group on the specified filesystem.\n"
@@ -177,27 +165,14 @@
         {"quotaoff", lfs_quotaoff, 0, "Turn filesystem quotas off.\n"
          "usage: quotaoff [ -ug ] <filesystem>"},
         {"setquota", lfs_setquota, 0, "Set filesystem quotas.\n"
-<<<<<<< HEAD
-         "usage: setquota <-u|-g> <uname>|<uid>|<gname>|<gid>\n"
-         "                <block-softlimit> <block-hardlimit>\n"
-         "                <inode-softlimit> <inode-hardlimit>\n"
-         "                <filesystem>\n"
-         "       setquota <-u|--user|-g|--group> <uname>|<uid>|<gname>|<gid>\n"
-=======
          "usage: setquota [ -u | -g ] <name> <block-softlimit> <block-hardlimit> <inode-softlimit> <inode-hardlimit> <filesystem>\n"
          "       setquota -t [ -u | -g ] <block-grace> <inode-grace> <filesystem>\n"
          "       setquota [ -u | --user | -g | --group ] <name>\n"
->>>>>>> d5360e75
          "                [--block-softlimit <block-softlimit>]\n"
          "                [--block-hardlimit <block-hardlimit>]\n"
          "                [--inode-softlimit <inode-softlimit>]\n"
          "                [--inode-hardlimit <inode-hardlimit>] <filesystem>\n"
-<<<<<<< HEAD
-         "       setquota -t <-u|-g> <block-grace> <inode-grace> <filesystem>\n"
-         "       setquota -t <-u|--user|-g|--group>\n"
-=======
          "       setquota [-t] [ -u | --user | -g | --group ]\n"
->>>>>>> d5360e75
          "                [--block-grace <block-grace>]\n"
          "                [--inode-grace <inode-grace>] <filesystem>\n"
          "       -b can be used instead of --block-softlimit/--block-grace\n"
@@ -205,21 +180,10 @@
          "       -i can be used instead of --inode-softlimit/--inode-grace\n"
          "       -I can be used instead of --inode-hardlimit"},
         {"quota", lfs_quota, 0, "Display disk usage and limits.\n"
-<<<<<<< HEAD
-         "usage: quota [-v] [ -o obd_uuid ] [<-u|-g> <uname>|<uid>|<gname>|<gid>]\n"
-         "                <filesystem>\n"
-         "       quota [ -o obd_uuid ] -t <-u|-g> <filesystem>"},
-        {"quotainv", lfs_quotainv, 0, "Invalidate quota data.\n"
-         "usage: quotainv [-u|-g] <filesystem>"},
-#endif
-        {"path2fid", lfs_path2fid, 0, "Display the fid for a given path.\n"
-         "usage: path2fid <path>"},
-=======
          "usage: quota [ -o obd_uuid ] [{-u|-g  <name>}|-t] <filesystem>"},
         {"quotainv", lfs_quotainv, 0, "Invalidate quota data.\n"
          "usage: quotainv [-u|-g] <filesystem>"},
 #endif
->>>>>>> d5360e75
         {"help", Parser_help, 0, "help"},
         {"exit", Parser_quit, 0, "quit"},
         {"quit", Parser_quit, 0, "quit"},
@@ -595,41 +559,45 @@
                         param.maxdepth = strtol(optarg, 0, 0);
                         break;
                 case 'g':
+                        new_fashion = 1;
+                        param.gid = strtol(optarg, &endptr, 10);
+                        if (optarg == endptr) {
+                                fprintf(stderr, "Bad gid: %s\n", optarg);
+                                return CMD_HELP;
+                        }
+                        param.exclude_gid = !!neg_opt;
+                        param.check_gid = 1;
+                        break;
                 case 'G':
                         new_fashion = 1;
-<<<<<<< HEAD
-                        ret = name2id(&param.gid, optarg, GROUP);
-                        if (ret) {
-                                param.gid = strtoul(optarg, &endptr, 10);
-                                if (*endptr != '\0') {
-=======
                         param.gid = strtol(optarg, &endptr, 10);
                         if (optarg == endptr) {
                                 ret = name2id(&param.gid, optarg, GROUP);
                                 if (ret != 0) {
->>>>>>> d5360e75
                                         fprintf(stderr, "Group/GID: %s cannot "
                                                 "be found.\n", optarg);
                                         return -1;
                                 }
-                        }           
+                        }
                         param.exclude_gid = !!neg_opt;
                         param.check_gid = 1;
                         break;
                 case 'u':
+                        new_fashion = 1;
+                        param.uid = strtol(optarg, &endptr, 10);
+                        if (optarg == endptr) {
+                                fprintf(stderr, "Bad uid: %s\n", optarg);
+                                return CMD_HELP;
+                        }
+                        param.exclude_uid = !!neg_opt;
+                        param.check_uid = 1;
+                        break;
                 case 'U':
                         new_fashion = 1;
-<<<<<<< HEAD
-                        ret = name2id(&param.uid, optarg, USER);
-                        if (ret) {
-                                param.uid = strtoul(optarg, &endptr, 10);
-                                if (*endptr != '\0') {
-=======
                         param.uid = strtol(optarg, &endptr, 10);
                         if (optarg == endptr) {
                                 ret = name2id(&param.uid, optarg, USER);
                                 if (ret != 0) {
->>>>>>> d5360e75
                                         fprintf(stderr, "User/UID: %s cannot "
                                                 "be found.\n", optarg);
                                         return -1;
@@ -813,21 +781,15 @@
                 {"obd", 1, 0, 'O'},
                 {"quiet", 0, 0, 'q'},
                 {"recursive", 0, 0, 'r'},
-                {"count", 0, 0, 'c'},
-                {"size", 0, 0, 's'},
-                {"index", 0, 0, 'i'},
-                {"offset", 0, 0, 'o'},
-                {"pool", 0, 0, 'p'},
                 {"verbose", 0, 0, 'v'},
-                {"directory", 0, 0, 'd'},
                 {0, 0, 0, 0}
         };
+        char short_opts[] = "hO:qrv";
         int c, rc;
         struct find_param param = { 0 };
 
-        param.maxdepth = 1;
         optind = 0;
-        while ((c = getopt_long(argc, argv, "cdhioO:pqrsv",
+        while ((c = getopt_long(argc, argv, short_opts,
                                 long_opts, NULL)) != -1) {
                 switch (c) {
                 case 'O':
@@ -841,37 +803,14 @@
                         break;
                 case 'q':
                         param.quiet++;
-                        break;
-                case 'd':
-                        param.maxdepth = 0;
+                        param.verbose = 0;
                         break;
                 case 'r':
                         param.recursive = 1;
                         break;
                 case 'v':
-                        param.verbose = VERBOSE_ALL | VERBOSE_DETAIL;
-                        break;
-                case 'c':
-                        if (!(param.verbose & VERBOSE_DETAIL)) {
-                                param.verbose |= VERBOSE_COUNT;
-                                param.maxdepth = 0;
-                        }
-                        break;
-                case 's':
-                        if (!(param.verbose & VERBOSE_DETAIL)) {
-                                param.verbose |= VERBOSE_SIZE;
-                                param.maxdepth = 0;
-                        }
-                        break;
-                case 'i':
-                case 'o':
-                        if (!(param.verbose & VERBOSE_DETAIL)) {
-                                param.verbose |= VERBOSE_OFFSET;
-                                param.maxdepth = 0;
-                        }
-                        break;
-                case 'p':
-                        param.verbose |= VERBOSE_POOL;
+                        param.verbose++;
+                        param.quiet = 0;
                         break;
                 case '?':
                         return CMD_HELP;
@@ -885,13 +824,7 @@
         if (optind >= argc)
                 return CMD_HELP;
 
-        if (param.recursive)
-                param.maxdepth = -1;
-
-        if (!param.verbose)
-                param.verbose = VERBOSE_ALL;
-        if (param.quiet)
-                param.verbose = VERBOSE_OBJID;
+        param.maxdepth = param.recursive ? -1 : 1;
 
         do {
                 rc = llapi_getstripe(argv[optind], &param);
@@ -905,51 +838,38 @@
 
 static int lfs_osts(int argc, char **argv)
 {
-        char mntdir[PATH_MAX] = {'\0'};
+        FILE *fp;
+        struct mntent *mnt = NULL;
         struct find_param param;
-        int index = 0, rc = 0;
+        int rc=0;
 
         if (argc != 1)
                 return CMD_HELP;
 
-        while (llapi_search_mounts(NULL, index++, mntdir, NULL) == 0) {
-                memset(&param, 0, sizeof(param));
-                rc = llapi_ostlist(mntdir, &param);
-                if (rc) {
-                        fprintf(stderr, "error: %s: failed on %s\n",
-                                argv[0], mntdir);
-                }
-                memset(mntdir, 0, PATH_MAX);
+        fp = setmntent(MOUNTED, "r");
+
+        if (fp == NULL) {
+                 fprintf(stderr, "%s: setmntent(%s): %s:", argv[0], MOUNTED,
+                        strerror (errno));
+        } else {
+                mnt = getmntent(fp);
+                while (feof(fp) == 0 && ferror(fp) ==0) {
+                        memset(&param, 0, sizeof(param));
+                        if (llapi_is_lustre_mnt(mnt)) {
+                                rc = llapi_getstripe(mnt->mnt_dir, &param);
+                                if (rc)
+                                        fprintf(stderr,
+                                               "error: %s: failed on %s\n",
+                                               argv[0], mnt->mnt_dir);
+                        }
+                        mnt = getmntent(fp);
+                }
+                endmntent(fp);
         }
 
         return rc;
 }
 
-<<<<<<< HEAD
-static int lfs_path2fid(int argc, char **argv)
-{
-        char *path;
-        lustre_fid fid;
-        int rc;
-
-        if (argc != 2)
-                return CMD_HELP;
-
-        path = argv[1];
-        rc = llapi_path2fid(path, &fid);
-        if (rc) {
-                fprintf(stderr, "can't get fid for %s: %s\n", path,
-                        strerror(errno = -rc));
-                return rc;
-        }
-
-        printf(DFID"\n", PFID(&fid));
-
-        return 0;
-}
-
-=======
->>>>>>> d5360e75
 #define COOK(value)                                                     \
 ({                                                                      \
         int radix = 0;                                                  \
@@ -967,6 +887,41 @@
 #define RSF     "%5s"
 #define RDF     "%4d%%"
 
+static int path2mnt(char *path, FILE *fp, char *mntdir, int dir_len)
+{
+        char rpath[PATH_MAX] = {'\0'};
+        struct mntent *mnt;
+        int rc, len, out_len = 0;
+
+        if (!realpath(path, rpath)) {
+                rc = -errno;
+                fprintf(stderr, "error: lfs df: invalid path '%s': %s\n",
+                        path, strerror(-rc));
+                return rc;
+        }
+
+        len = 0;
+        mnt = getmntent(fp);
+        while (feof(fp) == 0 && ferror(fp) == 0) {
+                if (llapi_is_lustre_mnt(mnt)) {
+                        len = strlen(mnt->mnt_dir);
+                        if (len > out_len &&
+                            !strncmp(rpath, mnt->mnt_dir, len)) {
+                                out_len = len;
+                                memset(mntdir, 0, dir_len);
+                                strncpy(mntdir, mnt->mnt_dir, dir_len);
+                        }
+                }
+                mnt = getmntent(fp);
+        }
+
+        if (out_len > 0)
+                return 0;
+
+        fprintf(stderr, "error: lfs df: %s isn't mounted on lustre\n", path);
+        return -EINVAL;
+}
+
 static int showdf(char *mntdir, struct obd_statfs *stat,
                   char *uuid, int ishow, int cooked,
                   char *type, int index, int rc)
@@ -1048,25 +1003,12 @@
         return 0;
 }
 
-static int mntdf(char *mntdir, char *fsname, char *pool, int ishow, int cooked)
+static int mntdf(char *mntdir, int ishow, int cooked)
 {
         struct obd_statfs stat_buf, sum = { .os_bsize = 1 };
         struct obd_uuid uuid_buf;
-        char *poolname = NULL;
         __u32 index;
         int rc;
-
-        if (pool) {
-                poolname = strchr(pool, '.');
-                if (poolname != NULL) {
-                        if (strncmp(fsname, pool, strlen(fsname))) {
-                                fprintf(stderr, "filesystem name incorrect\n");
-                                return -ENODEV;
-                        }
-                        poolname++;
-                } else
-                        poolname = pool;
-        }
 
         if (ishow)
                 printf(UUF" "CSF" "CSF" "CSF" "RSF" %-s\n",
@@ -1115,10 +1057,6 @@
                 if (rc == -EAGAIN)
                         continue;
 
-                if (llapi_search_ost(fsname, poolname,
-                                     obd_uuid2str(&uuid_buf)) != 1)
-                        continue;
-
                 if (rc == -ENOTCONN || rc == -ETIMEDOUT || rc == -EIO ||
                     rc == -ENODATA || rc == 0) {
                         showdf(mntdir, &stat_buf, obd_uuid2str(&uuid_buf),
@@ -1144,18 +1082,15 @@
 
 static int lfs_df(int argc, char **argv)
 {
+        FILE *fp;
         char *path = NULL;
+        struct mntent *mnt = NULL;
         char *mntdir = NULL;
         int ishow = 0, cooked = 0;
         int c, rc = 0;
-        char fsname[PATH_MAX], *pool_name = NULL;
-        struct option long_opts[] = {
-                {"pool", required_argument, 0, 'p'},
-                {0, 0, 0, 0}
-        };
 
         optind = 0;
-        while ((c = getopt_long(argc, argv, "ihp:", long_opts, NULL)) != -1) {
+        while ((c = getopt(argc, argv, "ih")) != -1) {
                 switch (c) {
                 case 'i':
                         ishow = 1;
@@ -1163,15 +1098,20 @@
                 case 'h':
                         cooked = 1;
                         break;
-                case 'p':
-                        pool_name = optarg;
-                        break;
                 default:
                         return CMD_HELP;
                 }
         }
         if (optind < argc )
                 path = argv[optind];
+
+        fp = setmntent(MOUNTED, "r");
+        if (fp == NULL) {
+                rc = -errno;
+                fprintf(stderr, "error: %s: open %s failed( %s )\n",
+                        argv[0], MOUNTED, strerror(errno));
+                return rc;
+        }
 
         if ((mntdir = malloc(PATH_MAX)) == NULL) {
                 fprintf(stderr, "error: cannot allocate %d bytes\n",
@@ -1181,29 +1121,28 @@
         memset(mntdir, 0, PATH_MAX);
 
         if (path) {
-                char rpath[PATH_MAX] = {'\0'};
-
-                if (!realpath(path, rpath)) {
-                        rc = -errno;
-                        fprintf(stderr, "error: invalid path '%s': %s\n",
-                                path, strerror(-rc));
+                rc = path2mnt(path, fp, mntdir, PATH_MAX);
+                if (rc) {
+                        endmntent(fp);
+                        free(mntdir);
                         return rc;
                 }
 
-                rc = llapi_search_mounts(rpath, 0, mntdir, fsname);
-                if (rc == 0 && mntdir[0] != '\0') {
-                        rc = mntdf(mntdir, fsname, pool_name, ishow, cooked);
-                        printf("\n");
-                }
+                rc = mntdf(mntdir, ishow, cooked);
+                printf("\n");
+                endmntent(fp);
         } else {
-                int index = 0;
-
-                while (!llapi_search_mounts(NULL, index++, mntdir, fsname)) {
-                        rc = mntdf(mntdir, fsname, pool_name, ishow, cooked);
-                        if (rc)
-                                break;
-                        printf("\n");
-                }
+                mnt = getmntent(fp);
+                while (feof(fp) == 0 && ferror(fp) == 0) {
+                        if (llapi_is_lustre_mnt(mnt)) {
+                                rc = mntdf(mnt->mnt_dir, ishow, cooked);
+                                if (rc)
+                                        break;
+                                printf("\n");
+                        }
+                        mnt = getmntent(fp);
+                }
+                endmntent(fp);
         }
 
         free(mntdir);
@@ -1213,8 +1152,9 @@
 static int lfs_check(int argc, char **argv)
 {
         int rc;
+        FILE *fp;
+        struct mntent *mnt = NULL;
         int num_types = 1;
-        char mntdir[PATH_MAX] = {'\0'};
         char *obd_types[2];
         char obd_type1[4];
         char obd_type2[4];
@@ -1239,14 +1179,26 @@
                         return CMD_HELP;
         }
 
-        rc = llapi_search_mounts(NULL, 0, mntdir, NULL);
-        if (rc < 0 || mntdir[0] == '\0') {
+        fp = setmntent(MOUNTED, "r");
+        if (fp == NULL) {
+                 fprintf(stderr, "setmntent(%s): %s:", MOUNTED,
+                        strerror (errno));
+        } else {
+                mnt = getmntent(fp);
+                while (feof(fp) == 0 && ferror(fp) ==0) {
+                        if (llapi_is_lustre_mnt(mnt))
+                                break;
+                        mnt = getmntent(fp);
+                }
+                endmntent(fp);
+        }
+
+        if (!mnt) {
                 fprintf(stderr, "No suitable Lustre mount found\n");
-                return rc;
-        }
-
-        rc = llapi_target_iterate(num_types, obd_types,
-                                  mntdir, llapi_ping_target);
+                return -1;
+        }
+
+        rc = llapi_target_check(num_types, obd_types, mnt->mnt_dir);
 
         if (rc)
                 fprintf(stderr, "error: %s: %s status failed\n",
@@ -1258,7 +1210,8 @@
 
 static int lfs_catinfo(int argc, char **argv)
 {
-        char mntdir[PATH_MAX] = {'\0'};
+        FILE *fp;
+        struct mntent *mnt = NULL;
         int rc;
 
         if (argc < 2 || (!strcmp(argv[1],"config") && argc < 3))
@@ -1267,12 +1220,25 @@
         if (strcmp(argv[1], "config") && strcmp(argv[1], "deletions"))
                 return CMD_HELP;
 
-        rc = llapi_search_mounts(NULL, 0, mntdir, NULL);
-        if (rc == 0 && mntdir[0] != '\0') {
+        fp = setmntent(MOUNTED, "r");
+        if (fp == NULL) {
+                 fprintf(stderr, "setmntent(%s): %s:", MOUNTED,
+                         strerror(errno));
+        } else {
+                mnt = getmntent(fp);
+                while (feof(fp) == 0 && ferror(fp) == 0) {
+                        if (llapi_is_lustre_mnt(mnt))
+                                break;
+                        mnt = getmntent(fp);
+                }
+                endmntent(fp);
+        }
+
+        if (mnt) {
                 if (argc == 3)
-                        rc = llapi_catinfo(mntdir, argv[1], argv[2]);
+                        rc = llapi_catinfo(mnt->mnt_dir, argv[1], argv[2]);
                 else
-                        rc = llapi_catinfo(mntdir, argv[1], NULL);
+                        rc = llapi_catinfo(mnt->mnt_dir, argv[1], NULL);
         } else {
                 fprintf(stderr, "no lustre_lite mounted.\n");
                 rc = -1;
@@ -1469,16 +1435,7 @@
                 if (*obd_type)
                         fprintf(stderr, "%s %s ", obd_type,
                                 obd_uuid2str(&qctl.obd_uuid));
-<<<<<<< HEAD
-                if (errno == ENOENT)
-                        fprintf(stderr, "error: cannot find quota database, "
-                                        "make sure you have run quotacheck\n");
-                else
-                        fprintf(stderr, "error: quotaon failed (%s)\n",
-                                strerror(errno));
-=======
                 fprintf(stderr, "%s failed: %s\n", argv[0], strerror(errno));
->>>>>>> d5360e75
                 return rc;
         }
 
@@ -1761,7 +1718,6 @@
 
         if (qctl.qc_type == UGQUOTA) {
                 fprintf(stderr, "error: neither -u nor -g specified\n");
-<<<<<<< HEAD
                 return CMD_HELP;
         }
 
@@ -1772,18 +1728,6 @@
 
         mnt = argv[optind];
 
-=======
-                return CMD_HELP;
-        }
-
-        if (optind != argc - 1) {
-                fprintf(stderr, "error: unexpected parameters encountered\n");
-                return CMD_HELP;
-        }
-
-        mnt = argv[optind];
-
->>>>>>> d5360e75
 #if 1
 quotactl:
 #endif
@@ -1820,10 +1764,6 @@
                 {0, 0, 0, 0}
         };
         unsigned limit_mask = 0;
-<<<<<<< HEAD
-        char *endptr;
-=======
->>>>>>> d5360e75
 
         if (has_times_option(argc, argv))
                 return lfs_setquota_times(argc, argv);
@@ -1863,7 +1803,6 @@
                 goto quotactl;
         }
 #endif
-<<<<<<< HEAD
 
         optind = 0;
         while ((c = getopt_long(argc, argv, "u:g:b:B:i:I:", long_opts, NULL)) != -1) {
@@ -1879,12 +1818,9 @@
                         rc = name2id(&qctl.qc_id, optarg,
                                      (qctl.qc_type == USRQUOTA) ? USER : GROUP);
                         if (rc) {
-                                qctl.qc_id = strtoul(optarg, &endptr, 10);
-                                if (*endptr != '\0') {
-                                        fprintf(stderr, "error: can't find id "
-                                                "for name %s\n", optarg); 
-                                        return CMD_HELP;
-                                }
+                                fprintf(stderr, "error: unknown id %s\n",
+                                        optarg);
+                                return CMD_HELP;
                         }
                         break;
                 case 'b':
@@ -1911,7 +1847,7 @@
         }
 
         if (qctl.qc_type == UGQUOTA) {
-                fprintf(stderr, "error: neither -u nor -g was specified\n");
+                fprintf(stderr, "error: neither -u nor -g are specified\n");
                 return CMD_HELP;
         }
 
@@ -1936,103 +1872,8 @@
 
                 rc = llapi_quotactl(mnt, &tmp_qctl);
                 if (rc < 0) {
-                        fprintf(stderr, "error: setquota failed while retrieving"
-                                        " current quota settings (%s)\n",
-                                        strerror(errno));
-                        return rc;
-                }
-
-                if (!(limit_mask & BHLIMIT))
-                        dqb->dqb_bhardlimit = tmp_qctl.qc_dqblk.dqb_bhardlimit;
-                if (!(limit_mask & BSLIMIT))
-                        dqb->dqb_bsoftlimit = tmp_qctl.qc_dqblk.dqb_bsoftlimit;
-                if (!(limit_mask & IHLIMIT))
-                        dqb->dqb_ihardlimit = tmp_qctl.qc_dqblk.dqb_ihardlimit;
-                if (!(limit_mask & ISLIMIT))
-                        dqb->dqb_isoftlimit = tmp_qctl.qc_dqblk.dqb_isoftlimit;
-
-                /* Keep grace times if we have got no softlimit arguments */
-                if ((limit_mask & BHLIMIT) && !(limit_mask & BSLIMIT)) {
-                        dqb->dqb_valid |= QIF_BTIME;
-                        dqb->dqb_btime = tmp_qctl.qc_dqblk.dqb_btime;
-                }
-
-                if ((limit_mask & IHLIMIT) && !(limit_mask & ISLIMIT)) {
-                        dqb->dqb_valid |= QIF_ITIME;
-                        dqb->dqb_itime = tmp_qctl.qc_dqblk.dqb_itime;
-=======
-
-        optind = 0;
-        while ((c = getopt_long(argc, argv, "u:g:b:B:i:I:", long_opts, NULL)) != -1) {
-                switch (c) {
-                case 'u':
-                case 'g':
-                        if (qctl.qc_type != UGQUOTA) {
-                                fprintf(stderr, "error: -u and -g can't be used"
-                                                " more than once\n");
-                                return CMD_HELP;
-                        }
-                        qctl.qc_type = (c == 'u') ? USRQUOTA : GRPQUOTA;
-                        rc = name2id(&qctl.qc_id, optarg,
-                                     (qctl.qc_type == USRQUOTA) ? USER : GROUP);
-                        if (rc) {
-                                fprintf(stderr, "error: unknown id %s\n",
-                                        optarg);
-                                return CMD_HELP;
-                        }
-                        break;
-                case 'b':
-                        ARG2ULL(dqb->dqb_bsoftlimit, optarg, 1024);
-                        dqb->dqb_bsoftlimit >>= 10;
-                        limit_mask |= BSLIMIT;
-                        break;
-                case 'B':
-                        ARG2ULL(dqb->dqb_bhardlimit, optarg, 1024);
-                        dqb->dqb_bhardlimit >>= 10;
-                        limit_mask |= BHLIMIT;
-                        break;
-                case 'i':
-                        ARG2ULL(dqb->dqb_isoftlimit, optarg, 1);
-                        limit_mask |= ISLIMIT;
-                        break;
-                case 'I':
-                        ARG2ULL(dqb->dqb_ihardlimit, optarg, 1);
-                        limit_mask |= IHLIMIT;
-                        break;
-                default: /* getopt prints error message for us when opterr != 0 */
-                        return CMD_HELP;
-                }
-        }
-
-        if (qctl.qc_type == UGQUOTA) {
-                fprintf(stderr, "error: neither -u nor -g are specified\n");
-                return CMD_HELP;
-        }
-
-        if (limit_mask == 0) {
-                fprintf(stderr, "error: at least one limit must be specified\n");
-                return CMD_HELP;
-        }
-
-        if (optind != argc - 1) {
-                fprintf(stderr, "error: unexpected parameters encountered\n");
-                return CMD_HELP;
-        }
-
-        mnt = argv[optind];
-
-        if ((!(limit_mask & BHLIMIT) ^ !(limit_mask & BSLIMIT)) ||
-            (!(limit_mask & IHLIMIT) ^ !(limit_mask & ISLIMIT))) {
-                /* sigh, we can't just set blimits/ilimits */
-                struct if_quotactl tmp_qctl = {.qc_cmd  = LUSTRE_Q_GETQUOTA,
-                                               .qc_type = qctl.qc_type,
-                                               .qc_id   = qctl.qc_id};
-
-                rc = llapi_quotactl(mnt, &tmp_qctl);
-                if (rc < 0) {
                         fprintf(stderr, "error: getquota failed\n");
                         return CMD_HELP;
->>>>>>> d5360e75
                 }
 
                 if (!(limit_mask & BHLIMIT))
@@ -2307,10 +2148,6 @@
         char *obd_uuid = (char *)qctl.obd_uuid.uuid;
         int rc, rc1 = 0, rc2 = 0, rc3 = 0, verbose = 0;
         int pass = 0;
-<<<<<<< HEAD
-        char *endptr;
-=======
->>>>>>> d5360e75
 
         optind = 0;
         while ((c = getopt(argc, argv, "ugto:v")) != -1) {
@@ -2374,12 +2211,9 @@
                 rc = name2id(&qctl.qc_id, name,
                              (qctl.qc_type == USRQUOTA) ? USER : GROUP);
                 if (rc) {
-                        qctl.qc_id = strtoul(name, &endptr, 10);
-                        if (*endptr != '\0') {
-                                fprintf(stderr, "error: can't find id for name "
-                                        "%s\n", name);
-                                return CMD_HELP;
-                        }
+                        fprintf(stderr,"error: can't find id for name %s: %s\n",
+                                name, strerror(errno));
+                        return CMD_HELP;
                 }
         } else if (optind + 1 != argc || qctl.qc_type == UGQUOTA) {
                 fprintf(stderr, "error: missing quota info argument(s)\n");
@@ -2444,5 +2278,5 @@
         }
 
         obd_finalize(argc, argv);
-        return rc < 0 ? -rc : rc;
+        return rc;
 }