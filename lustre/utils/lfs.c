/* -*- mode: c; c-basic-offset: 8; indent-tabs-mode: nil; -*-
 * vim:expandtab:shiftwidth=8:tabstop=8:
 *
 * GPL HEADER START
 *
 * DO NOT ALTER OR REMOVE COPYRIGHT NOTICES OR THIS FILE HEADER.
 *
 * This program is free software; you can redistribute it and/or modify
 * it under the terms of the GNU General Public License version 2 only,
 * as published by the Free Software Foundation.
 *
 * This program is distributed in the hope that it will be useful, but
 * WITHOUT ANY WARRANTY; without even the implied warranty of
 * MERCHANTABILITY or FITNESS FOR A PARTICULAR PURPOSE.  See the GNU
 * General Public License version 2 for more details (a copy is included
 * in the LICENSE file that accompanied this code).
 *
 * You should have received a copy of the GNU General Public License
 * version 2 along with this program; If not, see
 * http://www.sun.com/software/products/lustre/docs/GPLv2.pdf
 *
 * Please contact Sun Microsystems, Inc., 4150 Network Circle, Santa Clara,
 * CA 95054 USA or visit www.sun.com if you need additional information or
 * have any questions.
 *
 * GPL HEADER END
 */
/*
 * Copyright  2008 Sun Microsystems, Inc. All rights reserved
 * Use is subject to license terms.
 */
/*
 * This file is part of Lustre, http://www.lustre.org/
 * Lustre is a trademark of Sun Microsystems, Inc.
 *
 * lustre/utils/lfs.c
 *
 * Author: Peter J. Braam <braam@clusterfs.com>
 * Author: Phil Schwan <phil@clusterfs.com>
 * Author: Robert Read <rread@clusterfs.com>
 */

/* for O_DIRECTORY */
#ifndef _GNU_SOURCE
#define _GNU_SOURCE
#endif

#include <stdlib.h>
#include <stdio.h>
#include <getopt.h>
#include <string.h>
#include <mntent.h>
#include <errno.h>
#include <pwd.h>
#include <grp.h>
#include <sys/types.h>
#include <sys/stat.h>
#include <sys/param.h>
#include <fcntl.h>
#include <dirent.h>
#include <time.h>
#include <ctype.h>
#ifdef HAVE_SYS_QUOTA_H
#include <sys/quota.h>
#endif

#include <lnet/api-support.h>
#include <lnet/lnetctl.h>

#include <liblustre.h>
#include <lustre/lustre_idl.h>
#include <lustre/liblustreapi.h>
#include <lustre/lustre_user.h>

#include "parser.h"
#include "obdctl.h"

unsigned int libcfs_subsystem_debug = 0;

/* all functions */
static int lfs_setstripe(int argc, char **argv);
static int lfs_find(int argc, char **argv);
static int lfs_getstripe(int argc, char **argv);
static int lfs_osts(int argc, char **argv);
static int lfs_df(int argc, char **argv);
static int lfs_check(int argc, char **argv);
static int lfs_catinfo(int argc, char **argv);
#ifdef HAVE_SYS_QUOTA_H
static int lfs_quotachown(int argc, char **argv);
static int lfs_quotacheck(int argc, char **argv);
static int lfs_quotaon(int argc, char **argv);
static int lfs_quotaoff(int argc, char **argv);
static int lfs_setquota(int argc, char **argv);
static int lfs_quota(int argc, char **argv);
static int lfs_quotainv(int argc, char **argv);
#endif
static int lfs_join(int argc, char **argv);
static int lfs_poollist(int argc, char **argv);

/* all avaialable commands */
command_t cmdlist[] = {
        {"setstripe", lfs_setstripe, 0,
         "Create a new file with a specific striping pattern or\n"
         "set the default striping pattern on an existing directory or\n"
         "delete the default striping pattern from an existing directory\n"
         "usage: setstripe [--size|-s stripe_size] [--offset|-o start_ost]\n"
         "                 [--count|-c stripe_count] [--pool|-p pool_name]\n"
         "                 <dir|filename>\n"
         "       or \n"
         "       setstripe -d <dir>   (to delete default striping)\n"
         "\tstripe_size:  Number of bytes on each OST (0 filesystem default)\n"
         "\t              Can be specified with k, m or g (in KB, MB and GB\n"
         "\t              respectively)\n"
         "\tstart_ost:    OST index of first stripe (-1 filesystem default)\n"
         "\tstripe_count: Number of OSTs to stripe over (0 default, -1 all)\n"
         "\tpool_name:    Name of OST pool"},
        {"getstripe", lfs_getstripe, 0,
         "To list the striping info for a given file or files in a\n"
         "directory or recursively for all files in a directory tree.\n"
         "usage: getstripe [--obd|-O <uuid>] [--quiet | -q] [--verbose | -v]\n"
         "                 [--recursive | -r] <dir|file> ..."},
        {"poollist", lfs_poollist, 0,
         "List pools or pool OSTs\n"
         "usage: poollist <fsname>[.<poolname>] | <pathname>\n"},
        {"find", lfs_find, 0,
         "To find files that match given parameters recursively in a directory tree.\n"
         "usage: find <dir|file> ... \n"
         "     [[!] --atime|-A [+-]N] [[!] --mtime|-M [+-]N] [[!] --ctime|-C [+-]N]\n"
         "     [--maxdepth|-D N] [[!] --name|-n <pattern>] [--print0|-P]\n"
         "     [--print|-p] [--obd|-O <uuid[s]>] [[!] --size|-s [+-]N[bkMGTP]]\n"
         "     [[!] --type|-t <filetype>] [[!] --gid|-g N] [[!] --group|-G <name>]\n"
         "     [[!] --uid|-u N] [[!] --user|-U <name>]\n"
         "     [[!] --pool <name>]\n"
         "\t !: used before an option indicates 'NOT' the requested attribute\n"
         "\t -: used before an value indicates 'AT MOST' the requested value\n"
         "\t +: used before an option indicates 'AT LEAST' the requested value\n"},
        {"check", lfs_check, 0,
         "Display the status of MDS or OSTs (as specified in the command)\n"
         "or all the servers (MDS and OSTs).\n"
         "usage: check <osts|mds|servers>"},
        {"catinfo", lfs_catinfo, 0,
         "Show information of specified type logs.\n"
         "usage: catinfo {keyword} [node name]\n"
         "\tkeywords are one of followings: config, deletions.\n"
         "\tnode name must be provided when use keyword config."},
        {"join", lfs_join, 0,
         "join two lustre files into one - join A, B, will be like cat B >> A & del B\n"
         "usage: join <filename_A> <filename_B>\n"},
        {"osts", lfs_osts, 0, "osts"},
        {"df", lfs_df, 0,
         "report filesystem disk space usage or inodes usage"
         "of each MDS/OSD.\n"
         "Usage: df [-i] [-h] [path]"},
#ifdef HAVE_SYS_QUOTA_H
        {"quotachown",lfs_quotachown, 0,
         "Change files' owner or group on the specified filesystem.\n"
         "usage: quotachown [-i] <filesystem>\n"
         "\t-i: ignore error if file is not exist\n"},
        {"quotacheck", lfs_quotacheck, 0,
         "Scan the specified filesystem for disk usage, and create,\n"
         "or update quota files.\n"
         "usage: quotacheck [ -ug ] <filesystem>"},
        {"quotaon", lfs_quotaon, 0, "Turn filesystem quotas on.\n"
         "usage: quotaon [ -ugf ] <filesystem>"},
        {"quotaoff", lfs_quotaoff, 0, "Turn filesystem quotas off.\n"
         "usage: quotaoff [ -ug ] <filesystem>"},
        {"setquota", lfs_setquota, 0, "Set filesystem quotas.\n"
         "usage: setquota [ -u | -g ] <name> <block-softlimit> <block-hardlimit> <inode-softlimit> <inode-hardlimit> <filesystem>\n"
         "       setquota -t [ -u | -g ] <block-grace> <inode-grace> <filesystem>\n"
         "       setquota [ -u | --user | -g | --group ] <name>\n"
         "                [--block-softlimit <block-softlimit>]\n"
         "                [--block-hardlimit <block-hardlimit>]\n"
         "                [--inode-softlimit <inode-softlimit>]\n"
         "                [--inode-hardlimit <inode-hardlimit>] <filesystem>\n"
         "       setquota [-t] [ -u | --user | -g | --group ]\n"
         "                [--block-grace <block-grace>]\n"
         "                [--inode-grace <inode-grace>] <filesystem>\n"
         "       -b can be used instead of --block-softlimit/--block-grace\n"
         "       -B can be used instead of --block-hardlimit\n"
         "       -i can be used instead of --inode-softlimit/--inode-grace\n"
         "       -I can be used instead of --inode-hardlimit"},
        {"quota", lfs_quota, 0, "Display disk usage and limits.\n"
         "usage: quota [ -o obd_uuid ] [{-u|-g  <name>}|-t] <filesystem>"},
        {"quotainv", lfs_quotainv, 0, "Invalidate quota data.\n"
         "usage: quotainv [-u|-g] <filesystem>"},
#endif
        {"help", Parser_help, 0, "help"},
        {"exit", Parser_quit, 0, "quit"},
        {"quit", Parser_quit, 0, "quit"},
        { 0, 0, 0, NULL }
};

static int isnumber(const char *str)
{
        const char *ptr;

        if (str[0] != '-' && !isdigit(str[0]))
                return 0;

        for (ptr = str + 1; *ptr != '\0'; ptr++) {
                if (!isdigit(*ptr))
                        return 0;
        }

        return 1;
}

/* functions */
static int lfs_setstripe(int argc, char **argv)
{
        char *fname;
        int result;
        unsigned long long st_size;
        int  st_offset, st_count;
        char *end;
        int c;
        int delete = 0;
        char *stripe_size_arg = NULL;
        char *stripe_off_arg = NULL;
        char *stripe_count_arg = NULL;
        char *pool_name_arg = NULL;
        unsigned long long size_units;

        struct option long_opts[] = {
                {"size",        required_argument, 0, 's'},
                {"count",       required_argument, 0, 'c'},
                {"index",       required_argument, 0, 'i'},
                {"offset",      required_argument, 0, 'o'},
                {"pool",        required_argument, 0, 'p'},
                {"delete",      no_argument,       0, 'd'},
                {0, 0, 0, 0}
        };

        st_size = 0;
        st_offset = -1;
        st_count = 0;

#if LUSTRE_VERSION < OBD_OCD_VERSION(2,1,0,0)
        if (argc == 5 && argv[1][0] != '-' &&
            isnumber(argv[2]) && isnumber(argv[3]) && isnumber(argv[4])) {
                fprintf(stderr, "warning: deprecated usage of setstripe "
                        "positional parameters.  Use -c, -i, -s instead.\n");
                /* for compatibility with the existing positional parameter
                 * usage */
                fname = argv[1];
                stripe_size_arg = argv[2];
                stripe_off_arg = argv[3];
                stripe_count_arg = argv[4];
                optind = 4;
        } else
#else
#warning "remove obsolete positional parameter code"
#endif
        {
                optind = 0;
                while ((c = getopt_long(argc, argv, "c:di:o:s:p:",
                                                long_opts, NULL)) >= 0) {
                        switch (c) {
                        case 0:
                                /* Long options. */
                                break;
                        case 'c':
                                stripe_count_arg = optarg;
                                break;
                        case 'd':
                                /* delete the default striping pattern */
                                delete = 1;
                                break;
                        case 'i':
                        case 'o':
                                stripe_off_arg = optarg;
                                break;
                        case 's':
                                stripe_size_arg = optarg;
                                break;
                        case 'p':
                                pool_name_arg = optarg;
                                break;
                        case '?':
                                return CMD_HELP;
                        default:
                                fprintf(stderr, "error: %s: option '%s' "
                                                "unrecognized\n",
                                                argv[0], argv[optind - 1]);
                                return CMD_HELP;
                        }
                }
<<<<<<< HEAD

                if (optind < argc)
                        fname = argv[optind];
                else
                        return CMD_HELP;

=======

                fname = argv[optind];

>>>>>>> 863a3da6
                if (delete &&
                    (stripe_size_arg != NULL || stripe_off_arg != NULL ||
                     stripe_count_arg != NULL || pool_name_arg != NULL)) {
                        fprintf(stderr, "error: %s: cannot specify -d with "
                                        "-s, -c -o or -p options\n",
                                        argv[0]);
                        return CMD_HELP;
                }
        }

<<<<<<< HEAD
        if (optind != argc - 1) {
                fprintf(stderr, "error: %s: only 1 filename|dirname can be "
                                "specified: '%s'\n",
                                argv[0], argv[argc-1]);
=======
        if (optind == argc) {
                fprintf(stderr, "error: %s: missing filename|dirname\n",
                                argv[0]);
>>>>>>> 863a3da6
                return CMD_HELP;
        }

        /* get the stripe size */
        if (stripe_size_arg != NULL) {
                result = parse_size(stripe_size_arg, &st_size, &size_units, 0);
                if (result) {
                        fprintf(stderr, "error: %s: bad size '%s'\n",
                                argv[0], stripe_size_arg);
                        return result;
                }
        }
        /* get the stripe offset */
        if (stripe_off_arg != NULL) {
                st_offset = strtoul(stripe_off_arg, &end, 0);
                if (*end != '\0') {
                        fprintf(stderr, "error: %s: bad stripe offset '%s'\n",
                                        argv[0], stripe_off_arg);
                        return CMD_HELP;
                }
        }
        /* get the stripe count */
        if (stripe_count_arg != NULL) {
                st_count = strtoul(stripe_count_arg, &end, 0);
                if (*end != '\0') {
                        fprintf(stderr, "error: %s: bad stripe count '%s'\n",
                                        argv[0], stripe_count_arg);
                        return CMD_HELP;
                }
        }

        do {
                result = llapi_file_create_pool(fname, st_size, st_offset,
                                                st_count, 0, pool_name_arg);
                if (result) {
                        fprintf(stderr,"error: %s: create stripe file '%s' "
                                "failed\n", argv[0], fname);
                        break;
                }
                fname = argv[++optind];
        } while (fname != NULL);

        return result;
}

static int lfs_poollist(int argc, char **argv)
{
        if (argc != 2)
                return CMD_HELP;

        return llapi_poollist(argv[1]);
}

static int set_time(time_t *time, time_t *set, char *str)
{
        time_t t;
        int res = 0;

        if (str[0] == '+')
                res = 1;
        else if (str[0] == '-')
                res = -1;

        if (res)
                str++;

        t = strtol(str, NULL, 0);
        if (*time < t * 24 * 60 * 60) {
                if (res)
                        str--;
                fprintf(stderr, "Wrong time '%s' is specified.\n", str);
                return INT_MAX;
        }

        *set = *time - t * 24 * 60 * 60;
        return res;
}

#define USER 0
#define GROUP 1

static int name2id(unsigned int *id, char *name, int type)
{
        if (type == USER) {
                struct passwd *entry;

                if (!(entry = getpwnam(name))) {
                        if (!errno)
                                errno = ENOENT;
                        return -1;
                }

                *id = entry->pw_uid;
        } else {
                struct group *entry;

                if (!(entry = getgrnam(name))) {
                        if (!errno)
                                errno = ENOENT;
                        return -1;
                }

                *id = entry->gr_gid;
        }

        return 0;
}

static int id2name(char **name, unsigned int id, int type)
{
        if (type == USER) {
                struct passwd *entry;

                if (!(entry = getpwuid(id))) {
                        if (!errno)
                                errno = ENOENT;
                        return -1;
                }

                *name = entry->pw_name;
        } else {
                struct group *entry;

                if (!(entry = getgrgid(id))) {
                        if (!errno)
                                errno = ENOENT;
                        return -1;
                }

                *name = entry->gr_name;
        }

        return 0;
}

#define FIND_POOL_OPT 3
static int lfs_find(int argc, char **argv)
{
        int new_fashion = 1;
        int c, ret;
        time_t t;
        struct find_param param = { .maxdepth = -1 };
        char str[1024];
        struct option long_opts[] = {
                /* New find options. */
                {"atime",     required_argument, 0, 'A'},
                {"ctime",     required_argument, 0, 'C'},
                {"mtime",     required_argument, 0, 'M'},
                {"maxdepth",  required_argument, 0, 'D'},
                {"gid",       required_argument, 0, 'g'},
                {"group",     required_argument, 0, 'G'},
                {"uid",       required_argument, 0, 'u'},
                {"user",      required_argument, 0, 'U'},
                {"name",      required_argument, 0, 'n'},
                /* no short option for pool, p/P already used */
                {"pool",      required_argument, 0, FIND_POOL_OPT},
                /* --obd is considered as a new option. */
                {"obd",       required_argument, 0, 'O'},
                {"ost",       required_argument, 0, 'O'},
                {"print",     no_argument,       0, 'P'},
                {"print0",    no_argument,       0, 'p'},
                /* Old find options. */
                {"quiet",     no_argument,       0, 'q'},
                {"recursive", no_argument,       0, 'r'},
                {"size",      required_argument, 0, 's'},
                {"type",      required_argument, 0, 't'},
                {"verbose",   no_argument,       0, 'v'},
                {0, 0, 0, 0}
        };
        int pathstart = -1;
        int pathend = -1;
        int neg_opt = 0;
        time_t *xtime;
        int *xsign;
        int isoption;
        char *endptr;

        time(&t);

        optind = 0;
        /* when getopt_long_only() hits '!' it returns 1 and puts "!" in optarg */
        while ((c = getopt_long_only(argc, argv, "-A:C:D:g:G:M:n:PpO:qrs:t:u:U:v",
                                     long_opts, NULL)) >= 0) {
                xtime = NULL;
                xsign = NULL;
                if (neg_opt)
                        --neg_opt;
                /* '!' is part of option */
                /* when getopt_long_only() finds a string which is not
                 * an option nor a known option argument it returns 1
                 * in that case if we already have found pathstart and pathend
                 * (i.e. we have the list of pathnames),
                 * the only supported value is "!"
                 */
                isoption = (c != 1) || (strcmp(optarg, "!") == 0);
                if (!isoption && pathend != -1) {
                        fprintf(stderr, "err: %s: filename|dirname must either "
                                        "precede options or follow options\n",
                                        argv[0]);
                        return CMD_HELP;
                }
                if (!isoption && pathstart == -1)
                        pathstart = optind - 1;
                if (isoption && pathstart != -1 && pathend == -1) {
                        pathend = optind - 2;
                        if ((c == 1 && strcmp(optarg, "!") == 0) ||
                            c == 'P' || c == 'p' || c == 'O' ||
                            c == 'q' || c == 'r' || c == 'v')
                                pathend = optind - 1;
                }
                switch (c) {
                case 0:
                        /* Long options. */
                        break;
                case 1:
                        /* unknown; opt is "!" or path component,
                         * checking done above.
                         */
                        if (strcmp(optarg, "!") == 0)
                                neg_opt = 2;
                      break;
                case 'A':
                        xtime = &param.atime;
                        xsign = &param.asign;
                case 'C':
                        if (c == 'C') {
                                xtime = &param.ctime;
                                xsign = &param.csign;
                        }
                case 'M':
                        if (c == 'M') {
                                xtime = &param.mtime;
                                xsign = &param.msign;
                        }
                        new_fashion = 1;
                        if (neg_opt) {
                                if (optarg[0] == '-')
                                        optarg[0] = '+';
                                else if (optarg[0] == '+')
                                        optarg[0] = '-';
                                else {
                                        str[0] = '-';
                                        str[1] = '\0';
                                        strcat(str, optarg);
                                        optarg = str;
                                }
                        }
                        ret = set_time(&t, xtime, optarg);
                        if (ret == INT_MAX)
                                return -1;
                        if (ret)
                                *xsign = ret;
                        break;
                case 'D':
                        new_fashion = 1;
                        param.maxdepth = strtol(optarg, 0, 0);
                        break;
                case 'g':
                        new_fashion = 1;
                        param.gid = strtol(optarg, &endptr, 10);
                        if (optarg == endptr) {
                                fprintf(stderr, "Bad gid: %s\n", optarg);
                                return CMD_HELP;
                        }
                        param.exclude_gid = !!neg_opt;
                        param.check_gid = 1;
                        break;
                case 'G':
                        new_fashion = 1;
                        param.gid = strtol(optarg, &endptr, 10);
                        if (optarg == endptr) {
                                ret = name2id(&param.gid, optarg, GROUP);
                                if (ret != 0) {
                                        fprintf(stderr, "Group/GID: %s cannot "
                                                "be found.\n", optarg);
                                        return -1;
                                }
                        }
                        param.exclude_gid = !!neg_opt;
                        param.check_gid = 1;
                        break;
                case 'u':
                        new_fashion = 1;
                        param.uid = strtol(optarg, &endptr, 10);
                        if (optarg == endptr) {
                                fprintf(stderr, "Bad uid: %s\n", optarg);
                                return CMD_HELP;
                        }
                        param.exclude_uid = !!neg_opt;
                        param.check_uid = 1;
                        break;
                case 'U':
                        new_fashion = 1;
                        param.uid = strtol(optarg, &endptr, 10);
                        if (optarg == endptr) {
                                ret = name2id(&param.uid, optarg, USER);
                                if (ret != 0) {
                                        fprintf(stderr, "User/UID: %s cannot "
                                                "be found.\n", optarg);
                                        return -1;
                                }
                        }
                        param.exclude_uid = !!neg_opt;
                        param.check_uid = 1;
                        break;
                case FIND_POOL_OPT:
                        new_fashion = 1;
                        if (strlen(optarg) > MAXPOOLNAME) {
                                fprintf(stderr,
                                        "Pool name %s is too long"
                                        " (max is %d)\n", optarg,
                                        MAXPOOLNAME);
                                return -1;
                        }
                        /* we do check for empty pool because empty pool
                         * is used to find V1 lov attributes */
                        strncpy(param.poolname, optarg, MAXPOOLNAME);
                        param.poolname[MAXPOOLNAME] = '\0';
                        param.exclude_pool = !!neg_opt;
                        param.check_pool = 1;
                        break;
                case 'n':
                        new_fashion = 1;
                        param.pattern = (char *)optarg;
                        param.exclude_pattern = !!neg_opt;
                        break;
                case 'O': {
                        char *buf, *token, *next, *p;
                        int len;

                        len = strlen((char *)optarg);
                        buf = malloc(len+1);
                        if (buf == NULL)
                                return -ENOMEM;
                        strcpy(buf, (char *)optarg);

                        if (param.num_alloc_obds == 0) {
                                param.obduuid = malloc(FIND_MAX_OSTS *
                                                       sizeof(struct obd_uuid));
                                if (param.obduuid == NULL)
                                        return -ENOMEM;
                                param.num_alloc_obds = INIT_ALLOC_NUM_OSTS;
                        }

                        for (token = buf; token && *token; token = next) {
                                p = strchr(token, ',');
                                next = 0;
                                if (p) {
                                        *p = 0;
                                        next = p+1;
                                }
                                strcpy((char *)&param.obduuid[param.num_obds++].uuid,
                                       token);
                        }

                        if (buf)
                                free(buf);
                        break;
                }
                case 'p':
                        new_fashion = 1;
                        param.zeroend = 1;
                        break;
                case 'P':
                        break;
                case 'q':
                        new_fashion = 0;
                        param.quiet++;
                        param.verbose = 0;
                        break;
                case 'r':
                        new_fashion = 0;
                        param.recursive = 1;
                        break;
                case 't':
                        param.exclude_type = !!neg_opt;
                        switch(optarg[0]) {
                        case 'b': param.type = S_IFBLK; break;
                        case 'c': param.type = S_IFCHR; break;
                        case 'd': param.type = S_IFDIR; break;
                        case 'f': param.type = S_IFREG; break;
                        case 'l': param.type = S_IFLNK; break;
                        case 'p': param.type = S_IFIFO; break;
                        case 's': param.type = S_IFSOCK; break;
#ifdef S_IFDOOR /* Solaris only */
                        case 'D': param.type = S_IFDOOR; break;
#endif
                        default: fprintf(stderr, "error: %s: bad type '%s'\n",
                                         argv[0], optarg);
                                 return CMD_HELP;
                        };
                        break;
                case 's':
                        if (neg_opt) {
                                if (optarg[0] == '-')
                                        optarg[0] = '+';
                                else if (optarg[0] == '+')
                                        optarg[0] = '-';
                                else {
                                        str[0] = '-';
                                        str[1] = '\0';
                                        strcat(str, optarg);
                                        optarg = str;
                                }
                        }
                        if (optarg[0] == '+')
                                param.size_sign = -1;
                        else if (optarg[0] == '-')
                                param.size_sign = +1;

                        if (param.size_sign)
                                optarg++;
                        ret = parse_size(optarg, &param.size,
                                         &param.size_units, 0);
                        if (ret) {
                                fprintf(stderr,"error: bad size '%s'\n",
                                        optarg);
                                return ret;
                        }
                        param.size_check = 1;
                        break;
                case 'v':
                        new_fashion = 0;
                        param.verbose++;
                        param.quiet = 0;
                        break;
                case '?':
                        return CMD_HELP;
                default:
                        fprintf(stderr, "error: %s: option '%s' unrecognized\n",
                                argv[0], argv[optind - 1]);
                        return CMD_HELP;
                };
        }

        if (pathstart == -1) {
                fprintf(stderr, "error: %s: no filename|pathname\n",
                                argv[0]);
                return CMD_HELP;
        } else if (pathend == -1) {
                /* no options */
                pathend = argc;
        }

        if (new_fashion) {
                param.quiet = 1;
        } else {
                static int deprecated_warning;
                if (!deprecated_warning) {
                        fprintf(stderr, "lfs find: -q, -r, -v options "
                                "deprecated.  Use 'lfs getstripe' instead.\n");
                        deprecated_warning = 1;
                }
                if (!param.recursive && param.maxdepth == -1)
                        param.maxdepth = 1;
        }

        do {
                if (new_fashion)
                        ret = llapi_find(argv[pathstart], &param);
                else
                        ret = llapi_getstripe(argv[pathstart], &param);
        } while (++pathstart < pathend && !ret);

        if (ret)
                fprintf(stderr, "error: %s failed for %s.\n",
                        argv[0], argv[optind - 1]);

        if (param.obduuid && param.num_alloc_obds)
                free(param.obduuid);

        return ret;
}

static int lfs_getstripe(int argc, char **argv)
{
        struct option long_opts[] = {
                {"obd", 1, 0, 'O'},
                {"quiet", 0, 0, 'q'},
                {"recursive", 0, 0, 'r'},
                {"verbose", 0, 0, 'v'},
                {0, 0, 0, 0}
        };
        char short_opts[] = "hO:qrv";
        int c, rc;
        struct find_param param = { 0 };

        optind = 0;
        while ((c = getopt_long(argc, argv, short_opts,
                                long_opts, NULL)) != -1) {
                switch (c) {
                case 'O':
                        if (param.obduuid) {
                                fprintf(stderr,
                                        "error: %s: only one obduuid allowed",
                                        argv[0]);
                                return CMD_HELP;
                        }
                        param.obduuid = (struct obd_uuid *)optarg;
                        break;
                case 'q':
                        param.quiet++;
                        param.verbose = 0;
                        break;
                case 'r':
                        param.recursive = 1;
                        break;
                case 'v':
                        param.verbose++;
                        param.quiet = 0;
                        break;
                case '?':
                        return CMD_HELP;
                default:
                        fprintf(stderr, "error: %s: option '%s' unrecognized\n",
                                argv[0], argv[optind - 1]);
                        return CMD_HELP;
                }
        }

        if (optind >= argc)
                return CMD_HELP;

        param.maxdepth = param.recursive ? -1 : 1;

        do {
                rc = llapi_getstripe(argv[optind], &param);
        } while (++optind < argc && !rc);

        if (rc)
                fprintf(stderr, "error: %s failed for %s.\n",
                        argv[0], argv[optind - 1]);
        return rc;
}

static int lfs_osts(int argc, char **argv)
{
        FILE *fp;
        struct mntent *mnt = NULL;
        struct find_param param;
        int rc=0;

        if (argc != 1)
                return CMD_HELP;

        fp = setmntent(MOUNTED, "r");

        if (fp == NULL) {
                 fprintf(stderr, "%s: setmntent(%s): %s:", argv[0], MOUNTED,
                        strerror (errno));
        } else {
                mnt = getmntent(fp);
                while (feof(fp) == 0 && ferror(fp) ==0) {
                        memset(&param, 0, sizeof(param));
                        if (llapi_is_lustre_mnt(mnt)) {
                                rc = llapi_getstripe(mnt->mnt_dir, &param);
                                if (rc)
                                        fprintf(stderr,
                                               "error: %s: failed on %s\n",
                                               argv[0], mnt->mnt_dir);
                        }
                        mnt = getmntent(fp);
                }
                endmntent(fp);
        }

        return rc;
}

#define COOK(value)                                                     \
({                                                                      \
        int radix = 0;                                                  \
        while (value > 1024) {                                          \
                value /= 1024;                                          \
                radix++;                                                \
        }                                                               \
        radix;                                                          \
})
#define UUF     "%-20s"
#define CSF     "%9s"
#define CDF     "%9llu"
#define HSF     "%8s"
#define HDF     "%6.1f"
#define RSF     "%5s"
#define RDF     "%4d%%"

static int path2mnt(char *path, FILE *fp, char *mntdir, int dir_len)
{
        char rpath[PATH_MAX] = {'\0'};
        struct mntent *mnt;
        int rc, len, out_len = 0;

        if (!realpath(path, rpath)) {
                rc = -errno;
                fprintf(stderr, "error: lfs df: invalid path '%s': %s\n",
                        path, strerror(-rc));
                return rc;
        }

        len = 0;
        mnt = getmntent(fp);
        while (feof(fp) == 0 && ferror(fp) == 0) {
                if (llapi_is_lustre_mnt(mnt)) {
                        len = strlen(mnt->mnt_dir);
                        if (len > out_len &&
                            !strncmp(rpath, mnt->mnt_dir, len)) {
                                out_len = len;
                                memset(mntdir, 0, dir_len);
                                strncpy(mntdir, mnt->mnt_dir, dir_len);
                        }
                }
                mnt = getmntent(fp);
        }

        if (out_len > 0)
                return 0;

        fprintf(stderr, "error: lfs df: %s isn't mounted on lustre\n", path);
        return -EINVAL;
}

static int showdf(char *mntdir, struct obd_statfs *stat,
                  char *uuid, int ishow, int cooked,
                  char *type, int index, int rc)
{
        long long avail, used, total;
        double ratio = 0;
        char *suffix = "KMGTPEZY";
        /* Note if we have >2^64 bytes/fs these buffers will need to be grown */
        char tbuf[20], ubuf[20], abuf[20], rbuf[20];

        if (!uuid || !stat)
                return -EINVAL;

        switch (rc) {
        case 0:
                if (ishow) {
                        avail = stat->os_ffree;
                        used = stat->os_files - stat->os_ffree;
                        total = stat->os_files;
                } else {
                        int shift = cooked ? 0 : 10;

                        avail = (stat->os_bavail * stat->os_bsize) >> shift;
                        used  = ((stat->os_blocks - stat->os_bfree) *
                                 stat->os_bsize) >> shift;
                        total = (stat->os_blocks * stat->os_bsize) >> shift;
                }

                if (total > 0)
                        ratio = (double)used / (double)total;

                if (cooked) {
                        int i;
                        double cook_val;

                        cook_val = (double)total;
                        i = COOK(cook_val);
                        if (i > 0)
                                sprintf(tbuf, HDF"%c", cook_val, suffix[i - 1]);
                        else
                                sprintf(tbuf, CDF, total);

                        cook_val = (double)used;
                        i = COOK(cook_val);
                        if (i > 0)
                                sprintf(ubuf, HDF"%c", cook_val, suffix[i - 1]);
                        else
                                sprintf(ubuf, CDF, used);

                        cook_val = (double)avail;
                        i = COOK(cook_val);
                        if (i > 0)
                                sprintf(abuf, HDF"%c", cook_val, suffix[i - 1]);
                        else
                                sprintf(abuf, CDF, avail);
                } else {
                        sprintf(tbuf, CDF, total);
                        sprintf(ubuf, CDF, used);
                        sprintf(abuf, CDF, avail);
                }

                sprintf(rbuf, RDF, (int)(ratio * 100));
                printf(UUF" "CSF" "CSF" "CSF" "RSF" %-s",
                       uuid, tbuf, ubuf, abuf, rbuf, mntdir);
                if (type)
                        printf("[%s:%d]\n", type, index);
                else
                        printf("\n");

                break;
        case -ENODATA:
                printf(UUF": inactive device\n", uuid);
                break;
        default:
                printf(UUF": %s\n", uuid, strerror(-rc));
                break;
        }

        return 0;
}

static int mntdf(char *mntdir, int ishow, int cooked)
{
        struct obd_statfs stat_buf, sum = { .os_bsize = 1 };
        struct obd_uuid uuid_buf;
        __u32 index;
        int rc;

        if (ishow)
                printf(UUF" "CSF" "CSF" "CSF" "RSF" %-s\n",
                       "UUID", "Inodes", "IUsed", "IFree",
                       "IUse%", "Mounted on");
        else
                printf(UUF" "CSF" "CSF" "CSF" "RSF" %-s\n",
                       "UUID", cooked ? "bytes" : "1K-blocks",
                       "Used", "Available", "Use%", "Mounted on");

        for (index = 0; ; index++) {
                memset(&stat_buf, 0, sizeof(struct obd_statfs));
                memset(&uuid_buf, 0, sizeof(struct obd_uuid));
                rc = llapi_obd_statfs(mntdir, LL_STATFS_MDC, index,
                                      &stat_buf, &uuid_buf);
                if (rc == -ENODEV)
                        break;

                if (rc == -EAGAIN)
                        continue;

                if (rc == -ENOTCONN || rc == -ETIMEDOUT || rc == -EIO ||
                    rc == -ENODATA || rc == 0) {
                        showdf(mntdir, &stat_buf, obd_uuid2str(&uuid_buf),
                               ishow, cooked, "MDT", index, rc);
                } else {
                        fprintf(stderr,
                                "error: llapi_obd_statfs(%s): %s (%d)\n",
                                obd_uuid2str(&uuid_buf), strerror(-rc), rc);
                        return rc;
                }
                if (rc == 0) {
                        sum.os_ffree += stat_buf.os_ffree;
                        sum.os_files += stat_buf.os_files;
                }
        }

        for (index = 0; ; index++) {
                memset(&stat_buf, 0, sizeof(struct obd_statfs));
                memset(&uuid_buf, 0, sizeof(struct obd_uuid));
                rc = llapi_obd_statfs(mntdir, LL_STATFS_LOV, index,
                                      &stat_buf, &uuid_buf);
                if (rc == -ENODEV)
                        break;

                if (rc == -EAGAIN)
                        continue;

                if (rc == -ENOTCONN || rc == -ETIMEDOUT || rc == -EIO ||
                    rc == -ENODATA || rc == 0) {
                        showdf(mntdir, &stat_buf, obd_uuid2str(&uuid_buf),
                               ishow, cooked, "OST", index, rc);
                } else {
                        fprintf(stderr,
                                "error: llapi_obd_statfs failed: %s (%d)\n",
                                strerror(-rc), rc);
                        return rc;
                }
                if (rc == 0) {
                        sum.os_blocks += stat_buf.os_blocks * stat_buf.os_bsize;
                        sum.os_bfree  += stat_buf.os_bfree * stat_buf.os_bsize;
                        sum.os_bavail += stat_buf.os_bavail * stat_buf.os_bsize;
                }
        }

        printf("\n");
        showdf(mntdir, &sum, "filesystem summary:", ishow, cooked, NULL, 0,0);

        return 0;
}

static int lfs_df(int argc, char **argv)
{
        FILE *fp;
        char *path = NULL;
        struct mntent *mnt = NULL;
        char *mntdir = NULL;
        int ishow = 0, cooked = 0;
        int c, rc = 0;

        optind = 0;
        while ((c = getopt(argc, argv, "ih")) != -1) {
                switch (c) {
                case 'i':
                        ishow = 1;
                        break;
                case 'h':
                        cooked = 1;
                        break;
                default:
                        return CMD_HELP;
                }
        }
        if (optind < argc )
                path = argv[optind];

        fp = setmntent(MOUNTED, "r");
        if (fp == NULL) {
                rc = -errno;
                fprintf(stderr, "error: %s: open %s failed( %s )\n",
                        argv[0], MOUNTED, strerror(errno));
                return rc;
        }

        if ((mntdir = malloc(PATH_MAX)) == NULL) {
                fprintf(stderr, "error: cannot allocate %d bytes\n",
                        PATH_MAX);
                return -ENOMEM;
        }
        memset(mntdir, 0, PATH_MAX);

        if (path) {
                rc = path2mnt(path, fp, mntdir, PATH_MAX);
                if (rc) {
                        endmntent(fp);
                        free(mntdir);
                        return rc;
                }

                rc = mntdf(mntdir, ishow, cooked);
                printf("\n");
                endmntent(fp);
        } else {
                mnt = getmntent(fp);
                while (feof(fp) == 0 && ferror(fp) == 0) {
                        if (llapi_is_lustre_mnt(mnt)) {
                                rc = mntdf(mnt->mnt_dir, ishow, cooked);
                                if (rc)
                                        break;
                                printf("\n");
                        }
                        mnt = getmntent(fp);
                }
                endmntent(fp);
        }

        free(mntdir);
        return rc;
}

static int lfs_check(int argc, char **argv)
{
        int rc;
        FILE *fp;
        struct mntent *mnt = NULL;
        int num_types = 1;
        char *obd_types[2];
        char obd_type1[4];
        char obd_type2[4];

        if (argc != 2)
                return CMD_HELP;

        obd_types[0] = obd_type1;
        obd_types[1] = obd_type2;

        if (strcmp(argv[1], "osts") == 0) {
                strcpy(obd_types[0], "osc");
        } else if (strcmp(argv[1], "mds") == 0) {
                strcpy(obd_types[0], "mdc");
        } else if (strcmp(argv[1], "servers") == 0) {
                num_types = 2;
                strcpy(obd_types[0], "osc");
                strcpy(obd_types[1], "mdc");
        } else {
                fprintf(stderr, "error: %s: option '%s' unrecognized\n",
                                argv[0], argv[1]);
                        return CMD_HELP;
        }

        fp = setmntent(MOUNTED, "r");
        if (fp == NULL) {
                 fprintf(stderr, "setmntent(%s): %s:", MOUNTED,
                        strerror (errno));
        } else {
                mnt = getmntent(fp);
                while (feof(fp) == 0 && ferror(fp) ==0) {
                        if (llapi_is_lustre_mnt(mnt))
                                break;
                        mnt = getmntent(fp);
                }
                endmntent(fp);
        }

        if (!mnt) {
                fprintf(stderr, "No suitable Lustre mount found\n");
                return -1;
        }

        rc = llapi_target_check(num_types, obd_types, mnt->mnt_dir);

        if (rc)
                fprintf(stderr, "error: %s: %s status failed\n",
                                argv[0],argv[1]);

        return rc;

}

static int lfs_catinfo(int argc, char **argv)
{
        FILE *fp;
        struct mntent *mnt = NULL;
        int rc;

        if (argc < 2 || (!strcmp(argv[1],"config") && argc < 3))
                return CMD_HELP;

        if (strcmp(argv[1], "config") && strcmp(argv[1], "deletions"))
                return CMD_HELP;

        fp = setmntent(MOUNTED, "r");
        if (fp == NULL) {
                 fprintf(stderr, "setmntent(%s): %s:", MOUNTED,
                         strerror(errno));
        } else {
                mnt = getmntent(fp);
                while (feof(fp) == 0 && ferror(fp) == 0) {
                        if (llapi_is_lustre_mnt(mnt))
                                break;
                        mnt = getmntent(fp);
                }
                endmntent(fp);
        }

        if (mnt) {
                if (argc == 3)
                        rc = llapi_catinfo(mnt->mnt_dir, argv[1], argv[2]);
                else
                        rc = llapi_catinfo(mnt->mnt_dir, argv[1], NULL);
        } else {
                fprintf(stderr, "no lustre_lite mounted.\n");
                rc = -1;
        }

        return rc;
}

int lfs_join(int argc, char **argv)
{
        char *name_head, *name_tail;
        int fd, rc;
        loff_t size;

        if (argc != 3)
                return CMD_HELP;
        name_head = argv[1];
        fd = open(name_head, O_WRONLY);
        if (fd < 0) {
                fprintf(stderr, "Can not open name_head %s rc=%d\n",
                        name_head, fd);
                return fd;
        }
        size = lseek(fd, 0, SEEK_END);
        if (size % JOIN_FILE_ALIGN) {
                fprintf(stderr,"head file %s size %llu must be mutiple of %d\n",
                        name_head, (long long)size, JOIN_FILE_ALIGN);
                rc = -EINVAL;
                goto out;
        }
        name_tail = argv[2];
        rc = ioctl(fd, LL_IOC_JOIN, name_tail);
out:
        close(fd);
        if (rc) {
                fprintf(stderr, "Lustre joining files: %s, %s, failed\n",
                        argv[1], argv[2]);
        }
        return rc;
}

#ifdef HAVE_SYS_QUOTA_H
static int lfs_quotachown(int argc, char **argv)
{

        int c,rc;
        int flag = 0;

        optind = 0;
        while ((c = getopt(argc, argv, "i")) != -1) {
                switch (c) {
                case 'i':
                        flag++;
                        break;
                default:
                        fprintf(stderr, "error: %s: option '-%c' "
                                        "unrecognized\n", argv[0], c);
                        return CMD_HELP;
                }
        }
        if (optind == argc)
                return CMD_HELP;
        rc = llapi_quotachown(argv[optind], flag);
        if(rc)
                fprintf(stderr,"error: change file owner/group failed.\n");
        return rc;
}


static int lfs_quotacheck(int argc, char **argv)
{
        int c, check_type = 0;
        char *mnt;
        struct if_quotacheck qchk;
        struct if_quotactl qctl;
        char *obd_type = (char *)qchk.obd_type;
        int rc;

        memset(&qchk, 0, sizeof(qchk));

        optind = 0;
        while ((c = getopt(argc, argv, "ug")) != -1) {
                switch (c) {
                case 'u':
                        check_type |= 0x01;
                        break;
                case 'g':
                        check_type |= 0x02;
                        break;
                default:
                        fprintf(stderr, "error: %s: option '-%c' "
                                        "unrecognized\n", argv[0], c);
                        return CMD_HELP;
                }
        }

        if (check_type)
                check_type--;
        else    /* do quotacheck for both user & group quota by default */
                check_type = 0x02;

        if (argc == optind)
                return CMD_HELP;

        mnt = argv[optind];

        memset(&qctl, 0, sizeof(qctl));
        qctl.qc_cmd = LUSTRE_Q_QUOTAOFF;
        qctl.qc_type = check_type;
        rc = llapi_quotactl(mnt, &qctl);
        if (rc) {
                fprintf(stderr, "quota off failed: %s\n", strerror(errno));
                return rc;
        }

        rc = llapi_quotacheck(mnt, check_type);
        if (rc) {
                fprintf(stderr, "quotacheck failed: %s\n", strerror(errno));
                return rc;
        }

        rc = llapi_poll_quotacheck(mnt, &qchk);
        if (rc) {
                if (*obd_type)
                        fprintf(stderr, "%s %s ", obd_type,
                                obd_uuid2str(&qchk.obd_uuid));
                fprintf(stderr, "quota check failed: %s\n", strerror(errno));
                return rc;
        }

        memset(&qctl, 0, sizeof(qctl));
        qctl.qc_cmd = LUSTRE_Q_QUOTAON;
        qctl.qc_type = check_type;
        rc = llapi_quotactl(mnt, &qctl);
        if (rc) {
                if (*obd_type)
                        fprintf(stderr, "%s %s ", (char *)qctl.obd_type,
                                obd_uuid2str(&qctl.obd_uuid));
                fprintf(stderr, "%s turn on quota failed: %s\n",
                        argv[0], strerror(errno));
                return rc;
        }

        return 0;
}

static int lfs_quotaon(int argc, char **argv)
{
        int c;
        char *mnt;
        struct if_quotactl qctl;
        char *obd_type = (char *)qctl.obd_type;
        int rc;

        memset(&qctl, 0, sizeof(qctl));
        qctl.qc_cmd = LUSTRE_Q_QUOTAON;

        optind = 0;
        while ((c = getopt(argc, argv, "ugf")) != -1) {
                switch (c) {
                case 'u':
                        qctl.qc_type |= 0x01;
                        break;
                case 'g':
                        qctl.qc_type |= 0x02;
                        break;
                case 'f':
                        qctl.qc_cmd = LUSTRE_Q_QUOTAOFF;
                        break;
                default:
                        fprintf(stderr, "error: %s: option '-%c' "
                                        "unrecognized\n", argv[0], c);
                        return CMD_HELP;
                }
        }

        if (qctl.qc_type)
                qctl.qc_type--;
        else /* by default, enable quota for both user & group */
                qctl.qc_type = 0x02;

        if (argc == optind)
                return CMD_HELP;

        mnt = argv[optind];

        rc = llapi_quotactl(mnt, &qctl);
        if (rc) {
                if (*obd_type)
                        fprintf(stderr, "%s %s ", obd_type,
                                obd_uuid2str(&qctl.obd_uuid));
                fprintf(stderr, "%s failed: %s\n", argv[0], strerror(errno));
                return rc;
        }

        return 0;
}

static int lfs_quotaoff(int argc, char **argv)
{
        int c;
        char *mnt;
        struct if_quotactl qctl;
        char *obd_type = (char *)qctl.obd_type;
        int rc;

        memset(&qctl, 0, sizeof(qctl));
        qctl.qc_cmd = LUSTRE_Q_QUOTAOFF;

        optind = 0;
        while ((c = getopt(argc, argv, "ug")) != -1) {
                switch (c) {
                case 'u':
                        qctl.qc_type |= 0x01;
                        break;
                case 'g':
                        qctl.qc_type |= 0x02;
                        break;
                default:
                        fprintf(stderr, "error: %s: option '-%c' "
                                        "unrecognized\n", argv[0], c);
                        return CMD_HELP;
                }
        }

        if (qctl.qc_type)
                qctl.qc_type--;
        else /* by default, disable quota for both user & group */
                qctl.qc_type = 0x02;

        if (argc == optind)
                return CMD_HELP;

        mnt = argv[optind];

        rc = llapi_quotactl(mnt, &qctl);
        if (rc == -1 && errno == ESRCH) {
                fprintf(stderr, "\n%s quotas are not enabled.\n",
                        qctl.qc_type == 0x00 ? "user" : "group");
                return 0;
        }
        if (rc) {
                if (*obd_type)
                        fprintf(stderr, "%s %s ", obd_type,
                                obd_uuid2str(&qctl.obd_uuid));
                fprintf(stderr, "quotaoff failed: %s\n", strerror(errno));
                return rc;
        }

        return 0;
}

static int lfs_quotainv(int argc, char **argv)
{
        int c;
        char *mnt;
        struct if_quotactl qctl;
        int rc;

        memset(&qctl, 0, sizeof(qctl));
        qctl.qc_cmd = LUSTRE_Q_INVALIDATE;

        optind = 0;
        while ((c = getopt(argc, argv, "ugf")) != -1) {
                switch (c) {
                case 'u':
                        qctl.qc_type |= 0x01;
                        break;
                case 'g':
                        qctl.qc_type |= 0x02;
                        break;
                case 'f':
                        qctl.qc_cmd = LUSTRE_Q_FINVALIDATE;
                        break;
                default:
                        fprintf(stderr, "error: %s: option '-%c' "
                                        "unrecognized\n", argv[0], c);
                        return CMD_HELP;
                }
        }

        if (qctl.qc_type)
                qctl.qc_type--;
        else /* by default, invalidate quota for both user & group */
                qctl.qc_type = 0x02;

        if (argc == optind)
                return CMD_HELP;

        mnt = argv[optind];

        rc = llapi_quotactl(mnt, &qctl);
        if (rc) {
                fprintf(stderr, "quotainv failed: %s\n", strerror(errno));
                return rc;
        }

        return 0;
}

#define ARG2INT(nr, str, msg)                                           \
do {                                                                    \
        char *endp;                                                     \
        nr = strtol(str, &endp, 0);                                     \
        if (*endp) {                                                    \
                fprintf(stderr, "error: bad %s: %s\n", msg, str);       \
                return CMD_HELP;                                        \
        }                                                               \
} while (0)

#define ADD_OVERFLOW(a,b) ((a + b) < a) ? (a = ULONG_MAX) : (a = a + b)

/* Convert format time string "XXwXXdXXhXXmXXs" into seconds value
 * returns the value or ULONG_MAX on integer overflow or incorrect format
 * Notes:
 *        1. the order of specifiers is arbitrary (may be: 5w3s or 3s5w)
 *        2. specifiers may be encountered multiple times (2s3s is 5 seconds)
 *        3. empty integer value is interpreted as 0
 */

static unsigned long str2sec(const char* timestr) {
        const char spec[] = "smhdw";
        const unsigned long mult[] = {1, 60, 60*60, 24*60*60, 7*24*60*60};
        unsigned long val = 0;
        char *tail;

        if (strpbrk(timestr, spec) == NULL) {
                /* no specifiers inside the time string,
                   should treat it as an integer value */
                val = strtoul(timestr, &tail, 10);
                return *tail ? ULONG_MAX : val;
        }

        /* format string is XXwXXdXXhXXmXXs */
        while (*timestr) {
                unsigned long v;
                int ind;
                char* ptr;

                v = strtoul(timestr, &tail, 10);
                if (v == ULONG_MAX || *tail == '\0')
                        /* value too large (ULONG_MAX or more)
                           or missing specifier */
                        goto error;

                ptr = strchr(spec, *tail);
                if (ptr == NULL)
                        /* unknown specifier */
                        goto error;

                ind = ptr - spec;

                /* check if product will overflow the type */
                if (!(v < ULONG_MAX / mult[ind]))
                        goto error;

                ADD_OVERFLOW(val, mult[ind] * v);
                if (val == ULONG_MAX)
                        goto error;

                timestr = tail + 1;
        }

        return val;

error:
        return ULONG_MAX;
}

#define ARG2ULL(nr, str, defscale)                                      \
do {                                                                    \
        unsigned long long limit, units = 0;                            \
        int rc;                                                         \
                                                                        \
        rc = parse_size(str, &limit, &units, 1);                        \
        if (rc < 0) {                                                   \
                fprintf(stderr, "error: bad limit value %s\n", str);    \
                return CMD_HELP;                                        \
        }                                                               \
        nr = ((units == 0) ? (defscale) : 1) * limit;                   \
} while (0)

static inline int has_times_option(int argc, char **argv)
{
        int i;

        for (i = 1; i < argc; i++)
                if (!strcmp(argv[i], "-t"))
                        return 1;

        return 0;
}

int lfs_setquota_times(int argc, char **argv)
{
        int c, rc;
        struct if_quotactl qctl;
        char *mnt, *obd_type = (char *)qctl.obd_type;
        struct obd_dqblk *dqb = &qctl.qc_dqblk;
        struct obd_dqinfo *dqi = &qctl.qc_dqinfo;
        struct option long_opts[] = {
                {"user",            no_argument,       0, 'u'},
                {"group",           no_argument,       0, 'g'},
                {"block-grace",     required_argument, 0, 'b'},
                {"inode-grace",     required_argument, 0, 'i'},
                {"times",           no_argument,       0, 't'},
                {0, 0, 0, 0}
        };

        memset(&qctl, 0, sizeof(qctl));
        qctl.qc_cmd  = LUSTRE_Q_SETINFO;
        qctl.qc_type = UGQUOTA;

#if 1
        /* compatibility syntax: setquota -t -[u|g] t1 t2 mnt */
        if (argc == 6 && !strcmp(argv[1], "-t") &&
            (!strcmp(argv[2], "-u") || !strcmp(argv[2], "-g")) &&
            argv[3][0] != '-' && argv[4][0] != '-') {
                fprintf(stderr, "warning: using compatibility syntax, it may not"
                                " be available in future releases!\n");

                qctl.qc_type = !strcmp(argv[2], "-u") ? USRQUOTA : GRPQUOTA;

                if ((dqi->dqi_bgrace = str2sec(argv[3])) == ULONG_MAX) {
                        fprintf(stderr, "error: bad block-grace: %s\n", optarg);
                        return CMD_HELP;
                }
                if ((dqi->dqi_igrace = str2sec(argv[4])) == ULONG_MAX) {
                        fprintf(stderr, "error: bad inode-grace: %s\n", optarg);
                        return CMD_HELP;
                }
                dqb->dqb_valid = QIF_TIMES;
                mnt = argv[argc - 1];
                goto quotactl;
        }
#endif

        optind = 0;
        while ((c = getopt_long(argc, argv, "ugb:i:t", long_opts, NULL)) != -1) {
                switch (c) {
                case 'u':
                case 'g':
                        if (qctl.qc_type != UGQUOTA) {
                                fprintf(stderr, "error: -u and -g can't be used "
                                                "more than once\n");
                                return CMD_HELP;
                        }
                        qctl.qc_type = (c == 'u') ? USRQUOTA : GRPQUOTA;
                        break;
                case 'b':
                        if ((dqi->dqi_bgrace = str2sec(optarg)) == ULONG_MAX) {
                                fprintf(stderr, "error: bad block-grace: %s\n",
                                        optarg);
                                return CMD_HELP;
                        }
                        dqb->dqb_valid |= QIF_BTIME;
                        break;
                case 'i':
                        if ((dqi->dqi_igrace = str2sec(optarg)) == ULONG_MAX) {
                                fprintf(stderr, "error: bad inode-grace: %s\n",
                                        optarg);
                                return CMD_HELP;
                        }
                        dqb->dqb_valid |= QIF_ITIME;
                        break;
                case 't': /* Yes, of course! */
                        break;
                default: /* getopt prints error message for us when opterr != 0 */
                        return CMD_HELP;
                }
        }

        if (qctl.qc_type == UGQUOTA) {
                fprintf(stderr, "error: neither -u nor -g specified\n");
                return CMD_HELP;
        }

        if (optind != argc - 1) {
                fprintf(stderr, "error: unexpected parameters encountered\n");
                return CMD_HELP;
        }

        mnt = argv[optind];

#if 1
quotactl:
#endif
        rc = llapi_quotactl(mnt, &qctl);
        if (rc) {
                if (*obd_type)
                        fprintf(stderr, "%s %s ", obd_type,
                                obd_uuid2str(&qctl.obd_uuid));
                fprintf(stderr, "setquota failed: %s\n", strerror(errno));
                return rc;
        }

        return 0;
}

#define BSLIMIT (1 << 0)
#define BHLIMIT (1 << 1)
#define ISLIMIT (1 << 2)
#define IHLIMIT (1 << 3)

int lfs_setquota(int argc, char **argv)
{
        int c, rc;
        struct if_quotactl qctl;
        char *mnt, *obd_type = (char *)qctl.obd_type;
        struct obd_dqblk *dqb = &qctl.qc_dqblk;
        struct option long_opts[] = {
                {"user",            required_argument, 0, 'u'},
                {"group",           required_argument, 0, 'g'},
                {"block-softlimit", required_argument, 0, 'b'},
                {"block-hardlimit", required_argument, 0, 'B'},
                {"inode-softlimit", required_argument, 0, 'i'},
                {"inode-hardlimit", required_argument, 0, 'I'},
                {0, 0, 0, 0}
        };
        unsigned limit_mask = 0;

        if (has_times_option(argc, argv))
                return lfs_setquota_times(argc, argv);

        memset(&qctl, 0, sizeof(qctl));
        qctl.qc_cmd  = LUSTRE_Q_SETQUOTA;
        qctl.qc_type = UGQUOTA; /* UGQUOTA makes no sense for setquota,
                                 * so it can be used as a marker that qc_type
                                 * isn't reinitialized from command line */

#if 1
        /* compatibility syntax: [-u|-g] <user|group> b B i I mount
         * will be removed in the future */
        if (argc == 8 && (!strcmp(argv[1], "-u") || !strcmp(argv[1], "-g")) &&
            argv[3][0] != '-' && argv[4][0] != '-' && argv[5][0] != '-' &&
            argv[6][0] != '-') {
                fprintf(stderr, "warning: using compatibility syntax, it may not"
                                " be available in future releases!\n");

                qctl.qc_type = !strcmp(argv[1], "-u") ? USRQUOTA : GRPQUOTA;
                rc = name2id(&qctl.qc_id, argv[2],
                             (qctl.qc_type == USRQUOTA) ? USER : GROUP);
                if (rc) {
                        fprintf(stderr, "error: unknown id %s\n", optarg);
                        return CMD_HELP;
                }

                ARG2ULL(dqb->dqb_bsoftlimit, argv[3], 1024);
                dqb->dqb_bsoftlimit >>= 10;
                ARG2ULL(dqb->dqb_bhardlimit, argv[4], 1024);
                dqb->dqb_bhardlimit >>= 10;
                ARG2ULL(dqb->dqb_isoftlimit, argv[5], 1);
                ARG2ULL(dqb->dqb_ihardlimit, argv[6], 1);

                dqb->dqb_valid = QIF_LIMITS;
                mnt = argv[argc - 1];
                goto quotactl;
        }
#endif

        optind = 0;
        while ((c = getopt_long(argc, argv, "u:g:b:B:i:I:", long_opts, NULL)) != -1) {
                switch (c) {
                case 'u':
                case 'g':
                        if (qctl.qc_type != UGQUOTA) {
                                fprintf(stderr, "error: -u and -g can't be used"
                                                " more than once\n");
                                return CMD_HELP;
                        }
                        qctl.qc_type = (c == 'u') ? USRQUOTA : GRPQUOTA;
                        rc = name2id(&qctl.qc_id, optarg,
                                     (qctl.qc_type == USRQUOTA) ? USER : GROUP);
                        if (rc) {
                                fprintf(stderr, "error: unknown id %s\n",
                                        optarg);
                                return CMD_HELP;
                        }
                        break;
                case 'b':
                        ARG2ULL(dqb->dqb_bsoftlimit, optarg, 1024);
                        dqb->dqb_bsoftlimit >>= 10;
                        limit_mask |= BSLIMIT;
                        break;
                case 'B':
                        ARG2ULL(dqb->dqb_bhardlimit, optarg, 1024);
                        dqb->dqb_bhardlimit >>= 10;
                        limit_mask |= BHLIMIT;
                        break;
                case 'i':
                        ARG2ULL(dqb->dqb_isoftlimit, optarg, 1);
                        limit_mask |= ISLIMIT;
                        break;
                case 'I':
                        ARG2ULL(dqb->dqb_ihardlimit, optarg, 1);
                        limit_mask |= IHLIMIT;
                        break;
                default: /* getopt prints error message for us when opterr != 0 */
                        return CMD_HELP;
                }
        }

        if (qctl.qc_type == UGQUOTA) {
                fprintf(stderr, "error: neither -u nor -g are specified\n");
                return CMD_HELP;
        }

        if (optind != argc - 1) {
                fprintf(stderr, "error: unexpected parameters encountered\n");
                return CMD_HELP;
        }

        mnt = argv[optind];

        if ((!(limit_mask & BHLIMIT) ^ !(limit_mask & BSLIMIT)) ||
            (!(limit_mask & IHLIMIT) ^ !(limit_mask & ISLIMIT))) {
                /* sigh, we can't just set blimits/ilimits */
                struct if_quotactl tmp_qctl = {.qc_cmd  = LUSTRE_Q_GETQUOTA,
                                               .qc_type = qctl.qc_type,
                                               .qc_id   = qctl.qc_id};

                rc = llapi_quotactl(mnt, &tmp_qctl);
                if (rc < 0) {
                        fprintf(stderr, "error: getquota failed\n");
                        return CMD_HELP;
                }

                if (!(limit_mask & BHLIMIT))
                        dqb->dqb_bhardlimit = tmp_qctl.qc_dqblk.dqb_bhardlimit;
                if (!(limit_mask & BSLIMIT))
                        dqb->dqb_bsoftlimit = tmp_qctl.qc_dqblk.dqb_bsoftlimit;
                if (!(limit_mask & IHLIMIT))
                        dqb->dqb_ihardlimit = tmp_qctl.qc_dqblk.dqb_ihardlimit;
                if (!(limit_mask & ISLIMIT))
                        dqb->dqb_isoftlimit = tmp_qctl.qc_dqblk.dqb_isoftlimit;
        }

        dqb->dqb_valid |= (limit_mask & (BHLIMIT | BSLIMIT)) ? QIF_BLIMITS : 0;
        dqb->dqb_valid |= (limit_mask & (IHLIMIT | ISLIMIT)) ? QIF_ILIMITS : 0;

#if 1
quotactl:
#endif
        rc = llapi_quotactl(mnt, &qctl);
        if (rc) {
                if (*obd_type)
                        fprintf(stderr, "%s %s ", obd_type,
                                obd_uuid2str(&qctl.obd_uuid));
                fprintf(stderr, "setquota failed: %s\n", strerror(errno));
                return rc;
        }

        return 0;
}

static inline char *type2name(int check_type)
{
        if (check_type == USRQUOTA)
                return "user";
        else if (check_type == GRPQUOTA)
                return "group";
        else
                return "unknown";
}


/* Converts seconds value into format string
 * result is returned in buf
 * Notes:
 *        1. result is in descenting order: 1w2d3h4m5s
 *        2. zero fields are not filled (except for p. 3): 5d1s
 *        3. zero seconds value is presented as "0s"
 */
static void sec2str(time_t seconds, char *buf)
{
        const char spec[] = "smhdw";
        const unsigned long mult[] = {1, 60, 60*60, 24*60*60, 7*24*60*60};
        unsigned long c;
        char* tail = buf;
        int i;

        for (i = sizeof(mult) / sizeof(mult[0]) - 1 ; i >= 0; i--) {
                c = seconds / mult[i];

                if (c > 0 || (i == 0 && buf == tail))
                        tail += snprintf(tail, 40-(tail-buf), "%lu%c", c, spec[i]);

                seconds %= mult[i];
        }
}


static void diff2str(time_t seconds, char *buf, time_t now)
{

        buf[0] = 0;
        if (!seconds)
                return;
        if (seconds <= now) {
                strcpy(buf, "none");
                return;
        }
        sec2str(seconds - now, buf);
}

static void print_quota_title(char *name, struct if_quotactl *qctl)
{
        printf("Disk quotas for %s %s (%cid %u):\n",
               type2name(qctl->qc_type), name,
               *type2name(qctl->qc_type), qctl->qc_id);
        printf("%15s%8s %7s%8s%8s%8s %7s%8s%8s\n",
               "Filesystem",
               "kbytes", "quota", "limit", "grace",
               "files", "quota", "limit", "grace");
}

#define GENERAL_QUOTA_INFO 1
#define MDS_QUOTA_INFO     2
#define OST_QUOTA_INFO     3

static void print_quota(char *mnt, struct if_quotactl *qctl, int type)
{
        time_t now;

        time(&now);

        if (qctl->qc_cmd == LUSTRE_Q_GETQUOTA || qctl->qc_cmd == Q_GETOQUOTA) {
                int bover = 0, iover = 0;
                struct obd_dqblk *dqb = &qctl->qc_dqblk;

                if (dqb->dqb_bhardlimit &&
                    toqb(dqb->dqb_curspace) >= dqb->dqb_bhardlimit) {
                        bover = 1;
                } else if (dqb->dqb_bsoftlimit &&
                           toqb(dqb->dqb_curspace) >= dqb->dqb_bsoftlimit) {
                        if (dqb->dqb_btime > now) {
                                bover = 2;
                        } else {
                                bover = 3;
                        }
                }

                if (dqb->dqb_ihardlimit &&
                    dqb->dqb_curinodes >= dqb->dqb_ihardlimit) {
                        iover = 1;
                } else if (dqb->dqb_isoftlimit &&
                           dqb->dqb_curinodes >= dqb->dqb_isoftlimit) {
                        if (dqb->dqb_btime > now) {
                                iover = 2;
                        } else {
                                iover = 3;
                        }
                }

#if 0           /* XXX: always print quotas even when no usages */
                if (dqb->dqb_curspace || dqb->dqb_curinodes)
#endif
                {
                        char numbuf[3][32];
                        char timebuf[40];

                        if (strlen(mnt) > 15)
                                printf("%s\n%15s", mnt, "");
                        else
                                printf("%15s", mnt);

                        if (bover)
                                diff2str(dqb->dqb_btime, timebuf, now);
                        sprintf(numbuf[0], (dqb->dqb_valid & QIF_SPACE) ?
                                LPU64 : "["LPU64"]", toqb(dqb->dqb_curspace));
                        if (type == GENERAL_QUOTA_INFO)
                                sprintf(numbuf[1], (dqb->dqb_valid & QIF_BLIMITS)
                                        ? LPU64 : "["LPU64"]",
                                        dqb->dqb_bsoftlimit);
                        else
                                sprintf(numbuf[1], "%s", "");
                        sprintf(numbuf[2], (dqb->dqb_valid & QIF_BLIMITS)
                                ? LPU64 : "["LPU64"]", dqb->dqb_bhardlimit);
                        printf(" %7s%c %6s %7s %7s",
                               numbuf[0], bover ? '*' : ' ', numbuf[1],
                               numbuf[2], bover > 1 ? timebuf : "");

                        if (iover)
                                diff2str(dqb->dqb_itime, timebuf, now);

                        sprintf(numbuf[0], (dqb->dqb_valid & QIF_INODES) ?
                                LPU64 : "["LPU64"]", dqb->dqb_curinodes);
                       if (type == GENERAL_QUOTA_INFO)
                                sprintf(numbuf[1], (dqb->dqb_valid & QIF_ILIMITS)
                                        ? LPU64 : "["LPU64"]",
                                        dqb->dqb_isoftlimit);
                        else
                                sprintf(numbuf[1], "%s", "");
                        sprintf(numbuf[2], (dqb->dqb_valid & QIF_ILIMITS) ?
                                LPU64 : "["LPU64"]", dqb->dqb_ihardlimit);
                        if (type != OST_QUOTA_INFO)
                                printf(" %7s%c %6s %7s %7s",
                                       numbuf[0], iover ? '*' : ' ', numbuf[1],
                                       numbuf[2], iover > 1 ? timebuf : "");
                        printf("\n");
                }
        } else if (qctl->qc_cmd == LUSTRE_Q_GETINFO ||
                   qctl->qc_cmd == Q_GETOINFO) {
                char bgtimebuf[40];
                char igtimebuf[40];

                sec2str(qctl->qc_dqinfo.dqi_bgrace, bgtimebuf);
                sec2str(qctl->qc_dqinfo.dqi_igrace, igtimebuf);
                printf("Block grace time: %s; Inode grace time: %s\n",
                       bgtimebuf, igtimebuf);
        }
}

static int print_mds_quota(char *mnt, struct if_quotactl *qctl)
{
        int rc;

        /* XXX: this is a flag to mark that only mds quota is wanted */
        qctl->qc_dqblk.dqb_valid = 1;
        rc = llapi_quotactl(mnt, qctl);
        if (rc) {
                fprintf(stderr, "quotactl failed: %s\n", strerror(errno));
                return rc;
        }

        print_quota(obd_uuid2str(&qctl->obd_uuid), qctl, MDS_QUOTA_INFO);
        return 0;
}

static int print_lov_quota(char *mnt, struct if_quotactl *qctl)
{
        DIR *dir;
        struct obd_uuid *uuids = NULL, *uuidp;
        int obdcount = 1024;
        int i, rc = 0, rc1 = 0;

        dir = opendir(mnt);
        if (!dir) {
                fprintf(stderr, "open %s failed: %s\n", mnt, strerror(errno));
                return -ENOENT;
        }

        uuids = (struct obd_uuid *)malloc(INIT_ALLOC_NUM_OSTS *
                                          sizeof(struct obd_uuid));
        if (uuids == NULL)
                goto out;

retry_get_uuids:
        rc = llapi_lov_get_uuids(dirfd(dir), uuids, &obdcount);
        if (rc != 0) {
                struct obd_uuid *uuids_temp;

                if (rc == -EOVERFLOW) {
                        uuids_temp = realloc(uuids, obdcount *
                                             sizeof(struct obd_uuid));
                        if (uuids_temp != NULL)
                                goto retry_get_uuids;
                        else
                                rc = -ENOMEM;
                }

                fprintf(stderr, "get ost uuid failed: %s\n", strerror(rc));
                goto out;
        }

        for (i = 0, uuidp = uuids; i < obdcount; i++, uuidp++) {
                memcpy(&qctl->obd_uuid, uuidp, sizeof(*uuidp));

                /* XXX clear this flag to get quota from osts */
                qctl->qc_dqblk.dqb_valid = 0;
                rc = llapi_quotactl(mnt, qctl);
                if (rc) {
                        if (!rc1)
                                rc1 = rc;
                        fprintf(stderr, "%s quotactl failed: %s\n",
                                uuidp->uuid, strerror(errno));
                        continue;
                }

                print_quota((char *)uuidp->uuid, qctl, OST_QUOTA_INFO);
        }

out:
        closedir(dir);
        if (!rc)
                rc = rc1;
        return rc;
}

static int lfs_quota(int argc, char **argv)
{
        int c;
        char *mnt, *name = NULL;
        struct if_quotactl qctl = { .qc_cmd = LUSTRE_Q_GETQUOTA,
                                    .qc_type = UGQUOTA };
        char *obd_type = (char *)qctl.obd_type;
        char *obd_uuid = (char *)qctl.obd_uuid.uuid;
        int rc, rc1 = 0, rc2 = 0, rc3 = 0, verbose = 0;
        int pass = 0;

        optind = 0;
        while ((c = getopt(argc, argv, "ugto:v")) != -1) {
                switch (c) {
                case 'u':
                        if (qctl.qc_type != UGQUOTA) {
                                fprintf(stderr, "error: use either -u or -g\n");
                                return CMD_HELP;
                        }
                        qctl.qc_type = USRQUOTA;
                        break;
                case 'g':
                        if (qctl.qc_type != UGQUOTA) {
                                fprintf(stderr, "error: use either -u or -g\n");
                                return CMD_HELP;
                        }
                        qctl.qc_type = GRPQUOTA;
                        break;
                case 't':
                        qctl.qc_cmd = LUSTRE_Q_GETINFO;
                        break;
                case 'o':
                        strncpy(obd_uuid, optarg, sizeof(qctl.obd_uuid));
                        break;
                case 'v':
                        verbose = 1;
                        break;
                default:
                        fprintf(stderr, "error: %s: option '-%c' "
                                        "unrecognized\n", argv[0], c);
                        return CMD_HELP;
                }
        }

        /* current uid/gid info for "lfs quota /path/to/lustre/mount" */
        if (qctl.qc_cmd == LUSTRE_Q_GETQUOTA && qctl.qc_type == UGQUOTA &&
            optind == argc - 1) {
ug_output:
                memset(&qctl, 0, sizeof(qctl)); /* spoiled by print_*_quota */
                qctl.qc_cmd = LUSTRE_Q_GETQUOTA;
                if (pass++ == 0) {
                        qctl.qc_type = USRQUOTA;
                        qctl.qc_id = geteuid();
                } else {
                        qctl.qc_type = GRPQUOTA;
                        qctl.qc_id = getegid();
                }
                rc = id2name(&name, qctl.qc_id,
                             (qctl.qc_type == USRQUOTA) ? USER : GROUP);
                if (rc)
                        name = "<unknown>";
        } else if (qctl.qc_cmd == LUSTRE_Q_GETQUOTA) {
                if (optind + 2 != argc) {
                        fprintf(stderr, "error: missing quota argument(s)\n");
                        return CMD_HELP;
                }

                name = argv[optind++];
                rc = name2id(&qctl.qc_id, name,
                             (qctl.qc_type == USRQUOTA) ? USER : GROUP);
                if (rc) {
                        fprintf(stderr,"error: can't find id for name %s: %s\n",
                                name, strerror(errno));
                        return CMD_HELP;
                }
        } else if (optind + 1 != argc) {
                fprintf(stderr, "error: missing quota info argument(s)\n");
                return CMD_HELP;
        }

        if (qctl.qc_cmd == LUSTRE_Q_GETQUOTA)
                print_quota_title(name, &qctl);

        mnt = argv[optind];

        rc1 = llapi_quotactl(mnt, &qctl);
        if (rc1 == -1 && errno == ESRCH) {
                fprintf(stderr, "\n%s quotas are not enabled.\n",
                        qctl.qc_type == USRQUOTA ? "user" : "group");
                goto out;
        }
        if (rc1 && *obd_type)
                fprintf(stderr, "%s %s ", obd_type, obd_uuid);

        if (*obd_uuid)
                mnt = "";

        print_quota(mnt, &qctl, GENERAL_QUOTA_INFO);

        if (!*obd_uuid && qctl.qc_cmd != LUSTRE_Q_GETINFO && verbose) {
                rc2 = print_mds_quota(mnt, &qctl);
                rc3 = print_lov_quota(mnt, &qctl);
        }

        if (rc1 || rc2 || rc3)
                printf("Some errors happened when getting quota info. "
                       "Some devices may be not working or deactivated. "
                       "The data in \"[]\" is inaccurate.\n");

out:
        if (pass == 1)
                goto ug_output;

        return 0;
}
#endif /* HAVE_SYS_QUOTA_H! */

int main(int argc, char **argv)
{
        int rc;

        setlinebuf(stdout);

        ptl_initialize(argc, argv);
        if (obd_initialize(argc, argv) < 0)
                exit(2);
        if (dbg_initialize(argc, argv) < 0)
                exit(3);

        Parser_init("lfs > ", cmdlist);

        if (argc > 1) {
                rc = Parser_execarg(argc - 1, argv + 1, cmdlist);
        } else {
                rc = Parser_commands();
        }

        obd_finalize(argc, argv);
        return rc;
}<|MERGE_RESOLUTION|>--- conflicted
+++ resolved
@@ -285,18 +285,9 @@
                                 return CMD_HELP;
                         }
                 }
-<<<<<<< HEAD
-
-                if (optind < argc)
-                        fname = argv[optind];
-                else
-                        return CMD_HELP;
-
-=======
 
                 fname = argv[optind];
-
->>>>>>> 863a3da6
+                
                 if (delete &&
                     (stripe_size_arg != NULL || stripe_off_arg != NULL ||
                      stripe_count_arg != NULL || pool_name_arg != NULL)) {
@@ -307,16 +298,9 @@
                 }
         }
 
-<<<<<<< HEAD
-        if (optind != argc - 1) {
-                fprintf(stderr, "error: %s: only 1 filename|dirname can be "
-                                "specified: '%s'\n",
-                                argv[0], argv[argc-1]);
-=======
         if (optind == argc) {
                 fprintf(stderr, "error: %s: missing filename|dirname\n",
-                                argv[0]);
->>>>>>> 863a3da6
+                        argv[0]);
                 return CMD_HELP;
         }
 
