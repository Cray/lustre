/* -*- mode: c; c-basic-offset: 8; indent-tabs-mode: nil; -*-
 * vim:expandtab:shiftwidth=8:tabstop=8:
 *
 * GPL HEADER START
 *
 * DO NOT ALTER OR REMOVE COPYRIGHT NOTICES OR THIS FILE HEADER.
 *
 * This program is free software; you can redistribute it and/or modify
 * it under the terms of the GNU General Public License version 2 only,
 * as published by the Free Software Foundation.
 *
 * This program is distributed in the hope that it will be useful, but
 * WITHOUT ANY WARRANTY; without even the implied warranty of
 * MERCHANTABILITY or FITNESS FOR A PARTICULAR PURPOSE.  See the GNU
 * General Public License version 2 for more details (a copy is included
 * in the LICENSE file that accompanied this code).
 *
 * You should have received a copy of the GNU General Public License
 * version 2 along with this program; If not, see
 * http://www.sun.com/software/products/lustre/docs/GPLv2.pdf
 *
 * Please contact Sun Microsystems, Inc., 4150 Network Circle, Santa Clara,
 * CA 95054 USA or visit www.sun.com if you need additional information or
 * have any questions.
 *
 * GPL HEADER END
 */
/*
 * Copyright  2008 Sun Microsystems, Inc. All rights reserved
 * Use is subject to license terms.
 */
/*
 * This file is part of Lustre, http://www.lustre.org/
 * Lustre is a trademark of Sun Microsystems, Inc.
 *
 * lustre/utils/mkfs_lustre.c
 *
 * Author: Nathan Rutman <nathan@clusterfs.com>
*/

/* This source file is compiled into both mkfs.lustre and tunefs.lustre */

#if HAVE_CONFIG_H
#  include "config.h"
#endif /* HAVE_CONFIG_H */

#ifndef _GNU_SOURCE
#define _GNU_SOURCE
#endif
#include <stdlib.h>
#include <stdio.h>
#include <unistd.h>
#include <fcntl.h>
#include <stdarg.h>
#include <mntent.h>

#include <sys/types.h>
#include <sys/stat.h>
#include <sys/mount.h>
#include <sys/utsname.h>

#include <string.h>
#include <getopt.h>
#include <limits.h>
#include <ctype.h>

#ifdef __linux__
/* kp30.h is not really needed here, but on SLES10/PPC, fs.h includes idr.h which
 * requires BITS_PER_LONG to be defined */
#include <libcfs/kp30.h>
#include <linux/fs.h> /* for BLKGETSIZE64 */
#include <linux/version.h>
#endif
#include <lustre_disk.h>
#include <lustre_param.h>
#include <lnet/lnetctl.h>
#include <lustre_ver.h>
#include "mount_utils.h"

#ifndef PATH_MAX
#define PATH_MAX 4096
#endif

#define MAX_LOOP_DEVICES 16
#define L_BLOCK_SIZE 4096
#define INDEX_UNASSIGNED 0xFFFF
#define MO_IS_LOOP     0x01
#define MO_FORCEFORMAT 0x02

/* used to describe the options to format the lustre disk, not persistent */
struct mkfs_opts {
        struct lustre_disk_data mo_ldd; /* to be written in MOUNT_DATA_FILE */
        char  mo_device[128];           /* disk device name */
        char  mo_mkfsopts[128];         /* options to the backing-store mkfs */
        char  mo_loopdev[128];          /* in case a loop dev is needed */
        __u64 mo_device_sz;             /* in KB */
        int   mo_stripe_count;
        int   mo_flags;
        int   mo_mgs_failnodes;
};

char *progname;
int verbose = 1;
static int print_only = 0;
static int failover = 0;

void usage(FILE *out)
{
        fprintf(out, "%s v"LUSTRE_VERSION_STRING"\n", progname);
        fprintf(out, "usage: %s <target types> [options] <device>\n", progname);
        fprintf(out,
                "\t<device>:block device or file (e.g /dev/sda or /tmp/ost1)\n"
                "\ttarget types:\n"
                "\t\t--ost: object storage, mutually exclusive with mdt,mgs\n"
                "\t\t--mdt: metadata storage, mutually exclusive with ost\n"
                "\t\t--mgs: configuration management service - one per site\n"
                "\toptions (in order of popularity):\n"
                "\t\t--mgsnode=<nid>[,<...>] : NID(s) of a remote mgs node\n"
                "\t\t\trequired for all targets other than the mgs node\n"
                "\t\t--fsname=<filesystem_name> : default is 'lustre'\n"
                "\t\t--failnode=<nid>[,<...>] : NID(s) of a failover partner\n"
                "\t\t--param <key>=<value> : set a permanent parameter\n"
                "\t\t\te.g. --param sys.timeout=40\n"
                "\t\t\t     --param lov.stripesize=2M\n"
                "\t\t--index=#N : target index (i.e. ost index within the lov)\n"
                /* FIXME implement 1.6.x
                "\t\t--configdev=<altdevice|file>: store configuration info\n"
                "\t\t\tfor this device on an alternate device\n"
                */
                "\t\t--comment=<user comment>: arbitrary user string (%d bytes)\n"
                "\t\t--mountfsoptions=<opts> : permanent mount options\n"
#ifndef TUNEFS
                "\t\t--backfstype=<fstype> : backing fs type (ext3, ldiskfs)\n"
                "\t\t--device-size=#N(KB) : device size for loop devices\n"
                "\t\t--mkfsoptions=<opts> : format options\n"
                "\t\t--reformat: overwrite an existing disk\n"
                "\t\t--stripe-count-hint=#N : used for optimizing MDT inode size\n"
#else
                "\t\t--erase-params : erase all old parameter settings\n"
                "\t\t--nomgs: turn off MGS service on this MDT\n"
                "\t\t--writeconf: erase all config logs for this fs.\n"
#endif
                "\t\t--dryrun: just report what we would do; "
                "don't write to disk\n"
                "\t\t--verbose : e.g. show mkfs progress\n"
                "\t\t--quiet\n",
                (int)sizeof(((struct lustre_disk_data *)0)->ldd_userdata));
        return;
}

#define vprint if (verbose > 0) printf
#define verrprint if (verbose >= 0) printf

/*================ utility functions =====================*/

char *strscat(char *dst, char *src, int buflen) {
        dst[buflen - 1] = 0;
        if (strlen(dst) + strlen(src) >= buflen) {
                fprintf(stderr, "string buffer overflow (max %d): '%s' + '%s'"
                        "\n", buflen, dst, src);
                exit(EOVERFLOW);
        }
        return strcat(dst, src);

}

char *strscpy(char *dst, char *src, int buflen) {
        dst[0] = 0;
        return strscat(dst, src, buflen);
}

inline unsigned int
dev_major (unsigned long long int __dev)
{
        return ((__dev >> 8) & 0xfff) | ((unsigned int) (__dev >> 32) & ~0xfff);
}

inline unsigned int
dev_minor (unsigned long long int __dev)
{
        return (__dev & 0xff) | ((unsigned int) (__dev >> 12) & ~0xff);
}

int get_os_version()
{
        static int version = 0;

        if (!version) {
                int fd;
                char release[4] = "";

                fd = open("/proc/sys/kernel/osrelease", O_RDONLY);
                if (fd < 0)
                        fprintf(stderr, "%s: Warning: Can't resolve kernel "
                                "version, assuming 2.6\n", progname);
                else {
                        if (read(fd, release, 4) < 0) {
                                fprintf(stderr, "reading from /proc/sys/kernel"
                                                "/osrelease: %s\n", strerror(errno));
                                close(fd);
                                exit(-1);
                        }
                        close(fd);
                }
                if (strncmp(release, "2.4.", 4) == 0)
                        version = 24;
                else
                        version = 26;
        }
        return version;
}

static int check_mtab_entry(char *spec)
{
        FILE *fp;
        struct mntent *mnt;

        fp = setmntent(MOUNTED, "r");
        if (fp == NULL)
                return(0);

        while ((mnt = getmntent(fp)) != NULL) {
                if (strcmp(mnt->mnt_fsname, spec) == 0) {
                        endmntent(fp);
                        fprintf(stderr, "%s: according to %s %s is "
                                "already mounted on %s\n",
                                progname, MOUNTED, spec, mnt->mnt_dir);
                        return(EEXIST);
                }
        }
        endmntent(fp);

        return(0);
}

/*============ disk dev functions ===================*/

/* Setup a file in the first unused loop_device */
int loop_setup(struct mkfs_opts *mop)
{
        char loop_base[20];
        char l_device[64];
        int i,ret = 0;

        /* Figure out the loop device names */
        if (!access("/dev/loop0", F_OK | R_OK))
                strcpy(loop_base, "/dev/loop\0");
        else if (!access("/dev/loop/0", F_OK | R_OK))
                strcpy(loop_base, "/dev/loop/\0");
        else {
                fprintf(stderr, "%s: can't access loop devices\n", progname);
                return EACCES;
        }

        /* Find unused loop device */
        for (i = 0; i < MAX_LOOP_DEVICES; i++) {
                char cmd[PATH_MAX];
                int cmdsz = sizeof(cmd);

                sprintf(l_device, "%s%d", loop_base, i);
                if (access(l_device, F_OK | R_OK))
                        break;
                snprintf(cmd, cmdsz, "losetup %s > /dev/null 2>&1", l_device);
                ret = system(cmd);

                /* losetup gets 1 (ret=256) for non-set-up device */
                if (ret) {
                        /* Set up a loopback device to our file */
                        snprintf(cmd, cmdsz, "losetup %s %s", l_device,
                                 mop->mo_device);
                        ret = run_command(cmd, cmdsz);
                        if (ret == 256)
                                /* someone else picked up this loop device
                                 * behind our back */
                                continue;
                        if (ret) {
                                fprintf(stderr, "%s: error %d on losetup: %s\n",
                                        progname, ret, strerror(ret));
                                return ret;
                        }
                        strscpy(mop->mo_loopdev, l_device,
                                sizeof(mop->mo_loopdev));
                        return ret;
                }
        }

        fprintf(stderr, "%s: out of loop devices!\n", progname);
        return EMFILE;
}

int loop_cleanup(struct mkfs_opts *mop)
{
        char cmd[150];
        int ret = 1;
        if ((mop->mo_flags & MO_IS_LOOP) && *mop->mo_loopdev) {
                sprintf(cmd, "losetup -d %s", mop->mo_loopdev);
                ret = run_command(cmd, sizeof(cmd));
        }
        return ret;
}

/* Determine if a device is a block device (as opposed to a file) */
int is_block(char* devname)
{
        struct stat st;
        int ret = 0;

        ret = access(devname, F_OK);
        if (ret != 0)
                return 0;
        ret = stat(devname, &st);
        if (ret != 0) {
                fprintf(stderr, "%s: cannot stat %s\n", progname, devname);
                return -1;
        }
        return S_ISBLK(st.st_mode);
}

__u64 get_device_size(char* device)
{
        int ret, fd;
        __u64 size = 0;

        fd = open(device, O_RDONLY);
        if (fd < 0) {
                fprintf(stderr, "%s: cannot open %s: %s\n",
                        progname, device, strerror(errno));
                return 0;
        }

#ifdef BLKGETSIZE64
        /* size in bytes. bz5831 */
        ret = ioctl(fd, BLKGETSIZE64, (void*)&size);
#else
        {
                __u32 lsize = 0;
                /* size in blocks */
                ret = ioctl(fd, BLKGETSIZE, (void*)&lsize);
                size = (__u64)lsize * 512;
        }
#endif
        close(fd);
        if (ret < 0) {
                fprintf(stderr, "%s: size ioctl failed: %s\n",
                        progname, strerror(errno));
                return 0;
        }

        vprint("device size = "LPU64"MB\n", size >> 20);
        /* return value in KB */
        return size >> 10;
}

int loop_format(struct mkfs_opts *mop)
{
        int ret = 0;

        if (mop->mo_device_sz == 0) {
                fatal();
                fprintf(stderr, "loop device requires a --device-size= "
                        "param\n");
                return EINVAL;
        }

        ret = creat(mop->mo_device, S_IRUSR|S_IWUSR);
        ret = truncate(mop->mo_device, mop->mo_device_sz * 1024);
        if (ret != 0) {
                ret = errno;
                fprintf(stderr, "%s: Unable to create backing store: %d\n",
                        progname, ret);
        }

        return ret;
}

/* Display the need for the latest e2fsprogs to be installed. make_backfs
 * indicates if the caller is make_lustre_backfs() or not. */
static void disp_old_e2fsprogs_msg(const char *feature, int make_backfs)
{
        static int msg_displayed;

        if (msg_displayed) {
                fprintf(stderr, "WARNING: %s does not support %s "
                        "feature.\n\n", E2FSPROGS, feature);
                return;
        }

        msg_displayed++;

        fprintf(stderr, "WARNING: The %s package currently installed on "
                "your system does not support \"%s\" feature.\n",
                E2FSPROGS, feature);
#if !(HAVE_LDISKFSPROGS)
        fprintf(stderr, "Please install the latest version of e2fsprogs from\n"
                "http://downloads.lustre.org/public/tools/e2fsprogs/\n"
                "to enable this feature.\n");
#endif
        if (make_backfs)
                fprintf(stderr, "Feature will not be enabled until %s"
                        "is updated and '%s -O %s %%{device}' "
                        "is run.\n\n", E2FSPROGS, TUNE2FS, feature);
}

/* Check whether the file exists in the device */
static int file_in_dev(char *file_name, char *dev_name)
{
        FILE *fp;
        char debugfs_cmd[256];
        unsigned int inode_num;
        int i;

        /* Construct debugfs command line. */
        snprintf(debugfs_cmd, sizeof(debugfs_cmd),
                "%s -c -R 'stat %s' '%s' 2>&1 | egrep '(Inode|unsupported)'",
                DEBUGFS, file_name, dev_name);

        fp = popen(debugfs_cmd, "r");
        if (!fp) {
                fprintf(stderr, "%s: %s\n", progname, strerror(errno));
                return 0;
        }

        if (fscanf(fp, "Inode: %u", &inode_num) == 1) { /* exist */
                pclose(fp);
                return 1;
        }
        i = fread(debugfs_cmd, 1, sizeof(debugfs_cmd), fp);
        if (i) {
                debugfs_cmd[i] = 0;
                fprintf(stderr, "%s", debugfs_cmd);
                if (strstr(debugfs_cmd, "unsupported feature")) {
                        disp_old_e2fsprogs_msg("an unknown", 0);
                }
                pclose(fp);
                return -1;
        }
        pclose(fp);
        return 0;
}

/* Check whether the device has already been used with lustre */
static int is_lustre_target(struct mkfs_opts *mop)
{
        int rc;
        vprint("checking for existing Lustre data: ");

        if ((rc = file_in_dev(MOUNT_DATA_FILE, mop->mo_device))) {
                vprint("found %s\n",
                       (rc == 1) ? MOUNT_DATA_FILE : "extents");
                 /* in the -1 case, 'extents' means this really IS a lustre
                    target */
                return rc;
        }

        if ((rc = file_in_dev(LAST_RCVD, mop->mo_device))) {
                vprint("found %s\n", LAST_RCVD);
                return rc;
        }

        vprint("not found\n");
        return 0; /* The device is not a lustre target. */
}

/* Check if a certain feature is supported by e2fsprogs.
 * Firstly we try to use "debugfs supported_features" command to check if
 * the feature is supported. If this fails we try to set this feature with
 * mke2fs to check for its support. */
static int is_e2fsprogs_feature_supp(const char *feature)
{
        FILE *fp;
        char cmd[PATH_MAX];
        char imgname[] = "/tmp/test-img-XXXXXX";
        int fd = -1;
        int ret = 0;

        snprintf(cmd, sizeof(cmd), "%s -c -R \"supported_features %s\" 2>&1",
                 DEBUGFS, feature);

        /* Using popen() instead of run_command() since debugfs does not return
         * proper error code if command is not supported */
        fp = popen(cmd, "r");
        if (!fp) {
                fprintf(stderr, "%s: %s\n", progname, strerror(errno));
                return 0;
        }
        ret = fread(cmd, 1, sizeof(cmd), fp);
        if (ret > 0) {
                if (strstr(cmd, feature) && !(strstr(cmd, "Unknown")))
                        return 0;
        }

        if ((fd = mkstemp(imgname)) < 0)
                return -1;

        snprintf(cmd, sizeof(cmd), "%s -F -O %s %s 100 >/dev/null 2>&1",
                 MKE2FS, feature, imgname);
        /* run_command() displays the output of mke2fs when it fails for
         * some feature, so use system() directly */
        ret = system(cmd);
        if (fd >= 0)
                remove(imgname);

        return ret;
}

static void disp_old_kernel_msg(char *feature)
{
       fprintf(stderr, "WARNING: ldiskfs filesystem does not support \"%s\" "
               "feature.\n\n", feature);
}

static void enable_default_backfs_features(struct mkfs_opts *mop)
{
        struct utsname uts;
        int maj_high, maj_low, min;
        int ret;

        strscat(mop->mo_mkfsopts, " -O dir_index,extents", sizeof(mop->mo_mkfsopts));

        /* Upstream e2fsprogs called our uninit_groups feature uninit_bg,
         * check for both of them when testing e2fsprogs features. */
        if (is_e2fsprogs_feature_supp("uninit_groups") == 0)
                strscat(mop->mo_mkfsopts, ",uninit_groups",
                        sizeof(mop->mo_mkfsopts));
        else if (is_e2fsprogs_feature_supp("uninit_bg") == 0)
                strscat(mop->mo_mkfsopts, ",uninit_bg",
                        sizeof(mop->mo_mkfsopts));
        else
                disp_old_e2fsprogs_msg("uninit_bg", 1);

        ret = uname(&uts);
        if (ret)
                return;

        sscanf(uts.release, "%d.%d.%d", &maj_high, &maj_low, &min);
        printf("%d %d %d\n", maj_high, maj_low, min);

        /* Multiple mount protection is enabled only if failover node is
         * specified and if kernel version is higher than 2.6.9 */
        if (failover) {
                if (KERNEL_VERSION(maj_high, maj_low, min) >=
                    KERNEL_VERSION(2,6,9)) {
                        if (is_e2fsprogs_feature_supp("mmp") == 0)
                                strscat(mop->mo_mkfsopts, ",mmp",
                                        sizeof(mop->mo_mkfsopts));
                        else
                                disp_old_e2fsprogs_msg("mmp", 1);
                } else {
                        disp_old_kernel_msg("mmp");
                }
        }
}
/* Build fs according to type */
int make_lustre_backfs(struct mkfs_opts *mop)
{
        char mkfs_cmd[PATH_MAX];
        char buf[64];
        char *dev;
        int ret = 0;
        int block_count = 0;

        if (mop->mo_device_sz != 0) {
                if (mop->mo_device_sz < 8096){
                        fprintf(stderr, "%s: size of filesystem must be larger "
                                "than 8MB, but is set to %lluKB\n",
                                progname, (long long)mop->mo_device_sz);
                        return EINVAL;
                }
                block_count = mop->mo_device_sz / (L_BLOCK_SIZE >> 10);
        }

        if ((mop->mo_ldd.ldd_mount_type == LDD_MT_EXT3) ||
            (mop->mo_ldd.ldd_mount_type == LDD_MT_LDISKFS) ||
            (mop->mo_ldd.ldd_mount_type == LDD_MT_LDISKFS2)) {
                __u64 device_sz = mop->mo_device_sz;

                /* we really need the size */
                if (device_sz == 0) {
                        device_sz = get_device_size(mop->mo_device);
                        if (device_sz == 0)
                                return ENODEV;
                }

                /* Journal size in MB */
                if (strstr(mop->mo_mkfsopts, "-J") == NULL) {
                        /* Choose our own default journal size */
                        long journal_sz = 0, max_sz;
                        if (device_sz > 1024 * 1024) /* 1GB */
                                journal_sz = (device_sz / 102400) * 4;
                        /* man mkfs.ext3 */
                        max_sz = (102400 * L_BLOCK_SIZE) >> 20; /* 400MB */
                        if (journal_sz > max_sz)
                                journal_sz = max_sz;
                        if (journal_sz) {
                                sprintf(buf, " -J size=%ld", journal_sz);
                                strscat(mop->mo_mkfsopts, buf,
                                        sizeof(mop->mo_mkfsopts));
                        }
                }

                /* bytes_per_inode: disk size / num inodes */
                if (strstr(mop->mo_mkfsopts, "-i") == NULL) {
                        long bytes_per_inode = 0;

                        if (IS_MDT(&mop->mo_ldd))
                                bytes_per_inode = 4096;

                        /* Allocate fewer inodes on large OST devices.  Most
                           filesystems can be much more aggressive than even
                           this. */
                        if ((IS_OST(&mop->mo_ldd) && (device_sz > 1000000)))
                                bytes_per_inode = 16384;

                        if (bytes_per_inode > 0) {
                                sprintf(buf, " -i %ld", bytes_per_inode);
                                strscat(mop->mo_mkfsopts, buf,
                                        sizeof(mop->mo_mkfsopts));
                        }
                }

                /* Inode size (for extended attributes).  The LOV EA size is
                 * 32 (EA hdr) + 32 (lov_mds_md) + stripes * 24 (lov_ost_data),
                 * and we want some margin above that for ACLs, other EAs... */
                if (strstr(mop->mo_mkfsopts, "-I") == NULL) {
                        long inode_size = 0;
                        if (IS_MDT(&mop->mo_ldd)) {
                                if (mop->mo_stripe_count > 72)
                                        inode_size = 512; /* bz 7241 */
                                /* cray stripes across all osts (>60) */
                                else if (mop->mo_stripe_count > 32)
                                        inode_size = 2048;
                                else if (mop->mo_stripe_count > 10)
                                        inode_size = 1024;
                                else
                                        inode_size = 512;
                        } else if (IS_OST(&mop->mo_ldd)) {
                                /* now as we store fids in EA on OST we need
                                   to make inode bigger */
                                inode_size = 256;
                        }

                        if (inode_size > 0) {
                                sprintf(buf, " -I %ld", inode_size);
                                strscat(mop->mo_mkfsopts, buf,
                                        sizeof(mop->mo_mkfsopts));
                        }
                }

                if (verbose < 2) {
                        strscat(mop->mo_mkfsopts, " -q",
                                sizeof(mop->mo_mkfsopts));
                }

                if (strstr(mop->mo_mkfsopts, "-O") == NULL)
                        enable_default_backfs_features(mop);

                /* Allow reformat of full devices (as opposed to
                   partitions.)  We already checked for mounted dev. */
                strscat(mop->mo_mkfsopts, " -F", sizeof(mop->mo_mkfsopts));

                snprintf(mkfs_cmd, sizeof(mkfs_cmd),
                         "%s -j -b %d -L %s ", MKE2FS, L_BLOCK_SIZE,
                         mop->mo_ldd.ldd_svname);

        } else if (mop->mo_ldd.ldd_mount_type == LDD_MT_REISERFS) {
                long journal_sz = 0; /* FIXME default journal size */
                if (journal_sz > 0) {
                        sprintf(buf, " --journal_size %ld", journal_sz);
                        strscat(mop->mo_mkfsopts, buf,
                                sizeof(mop->mo_mkfsopts));
                }
                snprintf(mkfs_cmd, sizeof(mkfs_cmd), "mkreiserfs -ff ");

        } else {
                fprintf(stderr,"%s: unsupported fs type: %d (%s)\n",
                        progname, mop->mo_ldd.ldd_mount_type,
                        MT_STR(&mop->mo_ldd));
                return EINVAL;
        }

        /* For loop device format the dev, not the filename */
        dev = mop->mo_device;
        if (mop->mo_flags & MO_IS_LOOP)
                dev = mop->mo_loopdev;

        vprint("formatting backing filesystem %s on %s\n",
               MT_STR(&mop->mo_ldd), dev);
        vprint("\ttarget name  %s\n", mop->mo_ldd.ldd_svname);
        vprint("\t4k blocks     %d\n", block_count);
        vprint("\toptions       %s\n", mop->mo_mkfsopts);

        /* mkfs_cmd's trailing space is important! */
        strscat(mkfs_cmd, mop->mo_mkfsopts, sizeof(mkfs_cmd));
        strscat(mkfs_cmd, " ", sizeof(mkfs_cmd));
        strscat(mkfs_cmd, dev, sizeof(mkfs_cmd));
        if (block_count != 0) {
                sprintf(buf, " %d", block_count);
                strscat(mkfs_cmd, buf, sizeof(mkfs_cmd));
        }

        vprint("mkfs_cmd = %s\n", mkfs_cmd);
        ret = run_command(mkfs_cmd, sizeof(mkfs_cmd));
        if (ret) {
                fatal();
                fprintf(stderr, "Unable to build fs %s (%d)\n", dev, ret);
        }
        return ret;
}

/* ==================== Lustre config functions =============*/

void print_ldd(char *str, struct lustre_disk_data *ldd)
{
        printf("\n   %s:\n", str);
        printf("Target:     %s\n", ldd->ldd_svname);
        if (ldd->ldd_svindex == INDEX_UNASSIGNED)
                printf("Index:      unassigned\n");
        else
                printf("Index:      %d\n", ldd->ldd_svindex);
        if (ldd->ldd_uuid[0])
                printf("UUID:       %s\n", (char *)ldd->ldd_uuid);
        printf("Lustre FS:  %s\n", ldd->ldd_fsname);
        printf("Mount type: %s\n", MT_STR(ldd));
        printf("Flags:      %#x\n", ldd->ldd_flags);
        printf("              (%s%s%s%s%s%s%s%s)\n",
               IS_MDT(ldd) ? "MDT ":"",
               IS_OST(ldd) ? "OST ":"",
               IS_MGS(ldd) ? "MGS ":"",
               ldd->ldd_flags & LDD_F_NEED_INDEX ? "needs_index ":"",
               ldd->ldd_flags & LDD_F_VIRGIN     ? "first_time ":"",
               ldd->ldd_flags & LDD_F_UPDATE     ? "update ":"",
               ldd->ldd_flags & LDD_F_WRITECONF  ? "writeconf ":"",
               ldd->ldd_flags & LDD_F_UPGRADE14  ? "upgrade1.4 ":"");
        printf("Persistent mount opts: %s\n", ldd->ldd_mount_opts);
        printf("Parameters:%s\n", ldd->ldd_params);
        if (ldd->ldd_userdata[0])
                printf("Comment: %s\n", ldd->ldd_userdata);
        printf("\n");
}

/* Write the server config files */
int write_local_files(struct mkfs_opts *mop)
{
        char mntpt[] = "/tmp/mntXXXXXX";
        char filepnm[128];
        char *dev;
        FILE *filep;
        int ret = 0;
        size_t num;

        /* Mount this device temporarily in order to write these files */
        if (!mkdtemp(mntpt)) {
                fprintf(stderr, "%s: Can't create temp mount point %s: %s\n",
                        progname, mntpt, strerror(errno));
                return errno;
        }

        dev = mop->mo_device;
        if (mop->mo_flags & MO_IS_LOOP)
                dev = mop->mo_loopdev;

        ret = mount(dev, mntpt, MT_STR(&mop->mo_ldd), 0, NULL);
        if (ret) {
                fprintf(stderr, "%s: Unable to mount %s: %s\n",
                        progname, dev, strerror(errno));
                ret = errno;
                if (errno == ENODEV) {
                        fprintf(stderr, "Is the %s module available?\n",
                                MT_STR(&mop->mo_ldd));
                }
                goto out_rmdir;
        }

        /* Set up initial directories */
        sprintf(filepnm, "%s/%s", mntpt, MOUNT_CONFIGS_DIR);
        ret = mkdir(filepnm, 0777);
        if ((ret != 0) && (errno != EEXIST)) {
                fprintf(stderr, "%s: Can't make configs dir %s: %s\n",
                        progname, filepnm, strerror(errno));
                goto out_umnt;
        } else if (errno == EEXIST) {
                ret = 0;
        }

        /* Save the persistent mount data into a file. Lustre must pre-read
           this file to get the real mount options. */
        vprint("Writing %s\n", MOUNT_DATA_FILE);
        sprintf(filepnm, "%s/%s", mntpt, MOUNT_DATA_FILE);
        filep = fopen(filepnm, "w");
        if (!filep) {
                fprintf(stderr, "%s: Unable to create %s file: %s\n",
                        progname, filepnm, strerror(errno));
                goto out_umnt;
        }
        num = fwrite(&mop->mo_ldd, sizeof(mop->mo_ldd), 1, filep);
        if (num < 1 && ferror(filep)) {
                fprintf(stderr, "%s: Unable to write to file (%s): %s\n",
                        progname, filepnm, strerror(errno));
                goto out_umnt;
        }
        fclose(filep);

        /* COMPAT_146 */
#ifdef TUNEFS
        /* Check for upgrade */
        if ((mop->mo_ldd.ldd_flags & (LDD_F_UPGRADE14 | LDD_F_SV_TYPE_MGS))
            == (LDD_F_UPGRADE14 | LDD_F_SV_TYPE_MGS)) {
                char cmd[128];
                char *term;
                int cmdsz = sizeof(cmd);
                vprint("Copying old logs\n");

                /* Copy the old client log to fsname-client */
                sprintf(filepnm, "%s/%s/%s-client",
                        mntpt, MOUNT_CONFIGS_DIR, mop->mo_ldd.ldd_fsname);
                snprintf(cmd, cmdsz, "cp %s/%s/client %s", mntpt, MDT_LOGS_DIR,
                         filepnm);
                ret = run_command(cmd, cmdsz);
                if (ret) {
                        fprintf(stderr, "%s: Can't copy 1.4 config %s/client "
                                "(%d)\n", progname, MDT_LOGS_DIR, ret);
                        fprintf(stderr, "mount -t ldiskfs %s somewhere, "
                                "find the client log for fs %s and "
                                "copy it manually into %s/%s-client, "
                                "then umount.\n",
                                mop->mo_device,
                                mop->mo_ldd.ldd_fsname, MOUNT_CONFIGS_DIR,
                                mop->mo_ldd.ldd_fsname);
                        goto out_umnt;
                }

                /* We need to use the old mdt log because otherwise mdt won't
                   have complete lov if old clients connect before all
                   servers upgrade. */
                /* Copy the old mdt log to fsname-MDT0000 (get old
                   name from mdt_UUID) */
                ret = 1;
                strscpy(filepnm, (char *)mop->mo_ldd.ldd_uuid, sizeof(filepnm));
                term = strstr(filepnm, "_UUID");
                if (term) {
                        *term = '\0';
                        snprintf(cmd, cmdsz, "cp %s/%s/%s %s/%s/%s",
                                 mntpt, MDT_LOGS_DIR, filepnm,
                                 mntpt, MOUNT_CONFIGS_DIR,
                                 mop->mo_ldd.ldd_svname);
                        ret = run_command(cmd, cmdsz);
                }
                if (ret) {
                        fprintf(stderr, "%s: Can't copy 1.4 config %s/%s "
                                "(%d)\n", progname, MDT_LOGS_DIR, filepnm, ret);
                        fprintf(stderr, "mount -t ext3 %s somewhere, "
                                "find the MDT log for fs %s and "
                                "copy it manually into %s/%s, "
                                "then umount.\n",
                                mop->mo_device,
                                mop->mo_ldd.ldd_fsname, MOUNT_CONFIGS_DIR,
                                mop->mo_ldd.ldd_svname);
                        goto out_umnt;
                }
        }
#endif
        /* end COMPAT_146 */


out_umnt:
        umount(mntpt);
out_rmdir:
        rmdir(mntpt);
        return ret;
}

int read_local_files(struct mkfs_opts *mop)
{
        char tmpdir[] = "/tmp/dirXXXXXX";
        char cmd[PATH_MAX];
        char filepnm[128];
        char *dev;
        FILE *filep;
        int ret = 0;
        int cmdsz = sizeof(cmd);

        /* Make a temporary directory to hold Lustre data files. */
        if (!mkdtemp(tmpdir)) {
                fprintf(stderr, "%s: Can't create temporary directory %s: %s\n",
                        progname, tmpdir, strerror(errno));
                return errno;
        }

        dev = mop->mo_device;

        /* TODO: it's worth observing the get_mountdata() function that is
                 in mount_utils.c for getting the mountdata out of the
                 filesystem */

        /* Construct debugfs command line. */
        snprintf(cmd, cmdsz, "%s -c -R 'dump /%s %s/mountdata' '%s'",
                 DEBUGFS, MOUNT_DATA_FILE, tmpdir, dev);

        ret = run_command(cmd, cmdsz);
        if (ret)
                verrprint("%s: Unable to dump %s dir (%d)\n",
                          progname, MOUNT_CONFIGS_DIR, ret);

        sprintf(filepnm, "%s/mountdata", tmpdir);
        filep = fopen(filepnm, "r");
        if (filep) {
                size_t num_read;
                vprint("Reading %s\n", MOUNT_DATA_FILE);
                num_read = fread(&mop->mo_ldd, sizeof(mop->mo_ldd), 1, filep);
                if (num_read < 1 && ferror(filep)) {
                        fprintf(stderr, "%s: Unable to read from file (%s): %s\n",
                                progname, filepnm, strerror(errno));
                        goto out_close;
                }
        } else {
                /* COMPAT_146 */
                /* Try to read pre-1.6 config from last_rcvd */
                struct lr_server_data lsd;
                verrprint("%s: Unable to read %d.%d config %s.\n",
                          progname, LUSTRE_MAJOR, LUSTRE_MINOR, filepnm);

                verrprint("Trying 1.4 config from last_rcvd\n");
                sprintf(filepnm, "%s/%s", tmpdir, LAST_RCVD);

                /* Construct debugfs command line. */
                snprintf(cmd, cmdsz, "%s -c -R 'dump /%s %s' %s",
                         DEBUGFS, LAST_RCVD, filepnm, dev);

                ret = run_command(cmd, cmdsz);
                if (ret) {
                        fprintf(stderr, "%s: Unable to dump %s file (%d)\n",
                                progname, LAST_RCVD, ret);
                        goto out_rmdir;
                }

                filep = fopen(filepnm, "r");
                if (!filep) {
                        fprintf(stderr, "%s: Unable to open %s: %s\n",
                                progname, filepnm, strerror(errno));
                        ret = errno;
                        verrprint("Contents of %s:\n", tmpdir);
                        verbose+=2;
                        snprintf(cmd, cmdsz, "ls -l %s/", tmpdir);
                        run_command(cmd, cmdsz);
                        verrprint("Contents of disk:\n");
                        snprintf(cmd, cmdsz, "%s -c -R 'ls -l /' %s",
                                 DEBUGFS, dev);
                        run_command(cmd, cmdsz);

                        goto out_rmdir;
                }
                vprint("Reading %s\n", LAST_RCVD);
                ret = fread(&lsd, 1, sizeof(lsd), filep);
                if (ret < sizeof(lsd)) {
                        fprintf(stderr, "%s: Short read (%d of %d)\n",
                                progname, ret, (int)sizeof(lsd));
                        ret = ferror(filep);
                        if (ret)
                                goto out_close;
                }
                vprint("Feature compat=%x, incompat=%x\n",
                       lsd.lsd_feature_compat, lsd.lsd_feature_incompat);

                if ((lsd.lsd_feature_compat & OBD_COMPAT_OST) ||
                    (lsd.lsd_feature_incompat & OBD_INCOMPAT_OST)) {
                        mop->mo_ldd.ldd_flags = LDD_F_SV_TYPE_OST;
                        mop->mo_ldd.ldd_svindex = lsd.lsd_ost_index;
                } else if ((lsd.lsd_feature_compat & OBD_COMPAT_MDT) ||
                           (lsd.lsd_feature_incompat & OBD_INCOMPAT_MDT)) {
                        /* We must co-locate so mgs can see old logs.
                           If user doesn't want this, they can copy the old
                           logs manually and re-tunefs. */
                        mop->mo_ldd.ldd_flags =
                                LDD_F_SV_TYPE_MDT | LDD_F_SV_TYPE_MGS;
                        mop->mo_ldd.ldd_svindex = lsd.lsd_mdt_index;
                } else  {
                        /* If neither is set, we're pre-1.4.6, make a guess. */
                        /* Construct debugfs command line. */
                        snprintf(cmd, cmdsz, "%s -c -R 'rdump /%s %s' %s",
                                 DEBUGFS, MDT_LOGS_DIR, tmpdir, dev);
                        run_command(cmd, cmdsz);

                        sprintf(filepnm, "%s/%s", tmpdir, MDT_LOGS_DIR);
                        if (lsd.lsd_ost_index > 0) {
                                mop->mo_ldd.ldd_flags = LDD_F_SV_TYPE_OST;
                                mop->mo_ldd.ldd_svindex = lsd.lsd_ost_index;
                        } else {
                                /* If there's a LOGS dir, it's an MDT */
                                if ((ret = access(filepnm, F_OK)) == 0) {
                                        mop->mo_ldd.ldd_flags =
                                        LDD_F_SV_TYPE_MDT |
                                        LDD_F_SV_TYPE_MGS;
                                        /* Old MDT's are always index 0
                                           (pre CMD) */
                                        mop->mo_ldd.ldd_svindex = 0;
                                } else {
                                        /* The index may not be correct */
                                        mop->mo_ldd.ldd_flags =
                                        LDD_F_SV_TYPE_OST | LDD_F_NEED_INDEX;
                                        verrprint("OST with unknown index\n");
                                }
                        }
                }

                ret = 0;
                memcpy(mop->mo_ldd.ldd_uuid, lsd.lsd_uuid,
                       sizeof(mop->mo_ldd.ldd_uuid));
                mop->mo_ldd.ldd_flags |= LDD_F_UPGRADE14;
        }
        /* end COMPAT_146 */
out_close:
        fclose(filep);

out_rmdir:
        snprintf(cmd, cmdsz, "rm -rf %s", tmpdir);
        run_command(cmd, cmdsz);
        if (ret)
                verrprint("Failed to read old data (%d)\n", ret);
        return ret;
}


void set_defaults(struct mkfs_opts *mop)
{
        mop->mo_ldd.ldd_magic = LDD_MAGIC;
        mop->mo_ldd.ldd_config_ver = 1;
        mop->mo_ldd.ldd_flags = LDD_F_NEED_INDEX | LDD_F_UPDATE | LDD_F_VIRGIN;
        mop->mo_mgs_failnodes = 0;
        strcpy(mop->mo_ldd.ldd_fsname, "lustre");
        if (get_os_version() == 24)
                mop->mo_ldd.ldd_mount_type = LDD_MT_EXT3;
        else
                mop->mo_ldd.ldd_mount_type = LDD_MT_LDISKFS;

        mop->mo_ldd.ldd_svindex = INDEX_UNASSIGNED;
        mop->mo_stripe_count = 1;
}

static inline void badopt(const char *opt, char *type)
{
        fprintf(stderr, "%s: '--%s' only valid for %s\n",
                progname, opt, type);
        usage(stderr);
}

static int clean_param(char *buf, char *key)
{
        char *sub, *next;

        if (!buf)
                return 1;
        if ((sub = strstr(buf, key)) != NULL) {
                if ((next = strchr(sub, ' ')) != NULL) {
                        next++;
                        memmove(sub, next, strlen(next) + 1);
                } else {
                        *sub = '\0';
                }
        }
        return 0;
}

static int add_param(char *buf, char *key, char *val, int unique)
{
        int end = sizeof(((struct lustre_disk_data *)0)->ldd_params);
        int start;
        int keylen = 0;
        char *ptr;

        if (key)
                keylen = strlen(key);
        if (unique) {
                if (key) {
                        clean_param(buf, key);
                } else {
                        if ((ptr = strchr(val, '=')) == NULL)
                                return 1;
                        *ptr = '\0';
                        clean_param(buf, val);
                        *ptr = '=';
                }
        }

        start = strlen(buf);
        if (start + 1 + keylen + strlen(val) >= end) {
                fprintf(stderr, "%s: params are too long-\n%s %s%s\n",
                        progname, buf, key ? key : "", val);
                return 1;
        }

        sprintf(buf + start, " %s%s", key ? key : "", val);
        return 0;
}

/* from mount_lustre */
/* Get rid of symbolic hostnames for tcp, since kernel can't do lookups */
#define MAXNIDSTR 1024
static char *convert_hostnames(char *s1)
{
        char *converted, *s2 = 0, *c, *end, sep;
        int left = MAXNIDSTR;
        lnet_nid_t nid;

        converted = malloc(left);
<<<<<<< HEAD
        if (converted == NULL) {
                fprintf(stderr, "out of memory: needed %d bytes\n",
                        MAXNIDSTR);
                return NULL;
        }
=======
>>>>>>> d5360e75
        end = s1 + strlen(s1);
        c = converted;
        while ((left > 0) && (s1 < end)) {
                s2 = strpbrk(s1, ",:");
                if (!s2)
                        s2 = end;
                sep = *s2;
                *s2 = '\0';
                nid = libcfs_str2nid(s1);

                if (nid == LNET_NID_ANY) {
                        fprintf(stderr, "%s: Can't parse NID '%s'\n", progname, s1);
                        free(converted);
                        return NULL;
                }
                if (strncmp(libcfs_nid2str(nid), "127.0.0.1",
                            strlen("127.0.0.1")) == 0) {
                        fprintf(stderr, "%s: The NID '%s' resolves to the "
                                "loopback address '%s'.  Lustre requires a "
                                "non-loopback address.\n",
                                progname, s1, libcfs_nid2str(nid));
                        free(converted);
                        return NULL;
                }

                c += snprintf(c, left, "%s%c", libcfs_nid2str(nid), sep);
                left = converted + MAXNIDSTR - c;
                s1 = s2 + 1;
        }
        return converted;
}

int parse_opts(int argc, char *const argv[], struct mkfs_opts *mop,
               char **mountopts)
{
        static struct option long_opt[] = {
                {"backfstype", 1, 0, 'b'},
                {"stripe-count-hint", 1, 0, 'c'},
                {"comment", 1, 0, 'u'},
                {"configdev", 1, 0, 'C'},
                {"device-size", 1, 0, 'd'},
                {"dryrun", 0, 0, 'n'},
                {"erase-params", 0, 0, 'e'},
                {"failnode", 1, 0, 'f'},
                {"failover", 1, 0, 'f'},
                {"mgs", 0, 0, 'G'},
                {"help", 0, 0, 'h'},
                {"index", 1, 0, 'i'},
                {"mkfsoptions", 1, 0, 'k'},
                {"mgsnode", 1, 0, 'm'},
                {"mgsnid", 1, 0, 'm'},
                {"mdt", 0, 0, 'M'},
                {"fsname",1, 0, 'L'},
                {"noformat", 0, 0, 'n'},
                {"nomgs", 0, 0, 'N'},
                {"mountfsoptions", 1, 0, 'o'},
                {"ost", 0, 0, 'O'},
                {"param", 1, 0, 'p'},
                {"print", 0, 0, 'n'},
                {"quiet", 0, 0, 'q'},
                {"reformat", 0, 0, 'r'},
                {"verbose", 0, 0, 'v'},
                {"writeconf", 0, 0, 'w'},
                {0, 0, 0, 0}
        };
        char *optstring = "b:c:C:d:ef:Ghi:k:L:m:MnNo:Op:Pqru:vw";
        int opt;
        int rc, longidx;
        int upcall = 0;
        const size_t prefix_len = sizeof(PARAM_MDT_UPCALL) - 1;

        while ((opt = getopt_long(argc, argv, optstring, long_opt, &longidx)) !=
               EOF) {
                switch (opt) {
                case 'b': {
                        int i = 0;
                        while (i < LDD_MT_LAST) {
                                if (strcmp(optarg, mt_str(i)) == 0) {
                                        mop->mo_ldd.ldd_mount_type = i;
                                        break;
                                }
                                i++;
                        }
                        break;
                }
                case 'c':
                        if (IS_MDT(&mop->mo_ldd)) {
                                int stripe_count = atol(optarg);
                                if (stripe_count <= 0) {
                                        fprintf(stderr, "%s: bad stripe count "
                                                "%d\n", progname, stripe_count);
                                        return 1;
                                }
                                mop->mo_stripe_count = stripe_count;
                        } else {
                                badopt(long_opt[longidx].name, "MDT");
                                return 1;
                        }
                        break;
                case 'C': /* Configdev */
                        //FIXME
                        printf("Configdev not implemented\n");
                        return 1;
                case 'd':
                        mop->mo_device_sz = atol(optarg);
                        break;
                case 'e':
                        mop->mo_ldd.ldd_params[0] = '\0';
                        /* Must update the mgs logs */
                        mop->mo_ldd.ldd_flags |= LDD_F_UPDATE;
                        break;
                case 'f': {
                        char *nids = convert_hostnames(optarg);
                        if (!nids)
                                return 1;
                        rc = add_param(mop->mo_ldd.ldd_params, PARAM_FAILNODE,
                                       nids, 0);
                        free(nids);
                        if (rc)
                                return rc;
                        /* Must update the mgs logs */
                        mop->mo_ldd.ldd_flags |= LDD_F_UPDATE;
                        failover = 1;
                        break;
                }
                case 'G':
                        mop->mo_ldd.ldd_flags |= LDD_F_SV_TYPE_MGS;
                        break;
                case 'h':
                        usage(stdout);
                        return 1;
                case 'i':
                        if (!(mop->mo_ldd.ldd_flags &
                              (LDD_F_UPGRADE14 | LDD_F_VIRGIN |
                               LDD_F_WRITECONF))) {
                                fprintf(stderr, "%s: cannot change the index of"
                                        " a registered target\n", progname);
                                return 1;
                        }
                        if (IS_MDT(&mop->mo_ldd) || IS_OST(&mop->mo_ldd)) {
                                mop->mo_ldd.ldd_svindex = atol(optarg);
                                mop->mo_ldd.ldd_flags &= ~LDD_F_NEED_INDEX;
                        } else {
                                badopt(long_opt[longidx].name, "MDT,OST");
                                return 1;
                        }
                        break;
                case 'k':
                        strscpy(mop->mo_mkfsopts, optarg,
                                sizeof(mop->mo_mkfsopts));
                        break;
                case 'L': {
                        char *tmp;
                        if (!(mop->mo_flags & MO_FORCEFORMAT) &&
                            (!(mop->mo_ldd.ldd_flags &
                               (LDD_F_UPGRADE14 | LDD_F_VIRGIN |
                                LDD_F_WRITECONF)))) {
                                fprintf(stderr, "%s: cannot change the name of"
                                        " a registered target\n", progname);
                                return 1;
                        }
                        if ((strlen(optarg) < 1) || (strlen(optarg) > 8)) {
                                fprintf(stderr, "%s: filesystem name must be "
                                        "1-8 chars\n", progname);
                                return 1;
                        }
                        if ((tmp = strpbrk(optarg, "/:"))) {
                                fprintf(stderr, "%s: char '%c' not allowed in "
                                        "filesystem name\n", progname, *tmp);
                                return 1;
                        }
                        strscpy(mop->mo_ldd.ldd_fsname, optarg,
                                sizeof(mop->mo_ldd.ldd_fsname));
                        break;
                }
                case 'm': {
                        char *nids = convert_hostnames(optarg);
                        if (!nids)
                                return 1;
                        rc = add_param(mop->mo_ldd.ldd_params, PARAM_MGSNODE,
                                       nids, 0);
                        free(nids);
                        if (rc)
                                return rc;
                        mop->mo_mgs_failnodes++;
                        break;
                }
                case 'M':
                        mop->mo_ldd.ldd_flags |= LDD_F_SV_TYPE_MDT;
                        break;
                case 'n':
                        print_only++;
                        break;
                case 'N':
                        mop->mo_ldd.ldd_flags &= ~LDD_F_SV_TYPE_MGS;
                        break;
                case 'o':
                        *mountopts = optarg;
                        break;
                case 'O':
                        mop->mo_ldd.ldd_flags |= LDD_F_SV_TYPE_OST;
                        break;
                case 'p':
                        /* Test if the param is valid for mdt.group_upcall */
                        if (!strncmp(optarg, PARAM_MDT_UPCALL, prefix_len)) {
                                upcall++;
                                if (strcmp(optarg + prefix_len, "NONE") &&
                                    access(optarg + prefix_len, R_OK | X_OK))
                                        fprintf(stderr, "WARNING: group upcall "
                                                "parameter not executable: %s\n"
                                                "NOTE: you can change the path "
                                                "to the group upcall through "
                                                "tunefs.lustre(8)\n", optarg +
                                                prefix_len);
                        }
                        rc = add_param(mop->mo_ldd.ldd_params, NULL, optarg, 0);
                        if (rc)
                                return rc;
                        /* Must update the mgs logs */
                        mop->mo_ldd.ldd_flags |= LDD_F_UPDATE;
                        break;
                case 'q':
                        verbose--;
                        break;
                case 'r':
                        mop->mo_flags |= MO_FORCEFORMAT;
                        break;
                case 'u':
                        strscpy(mop->mo_ldd.ldd_userdata, optarg,
                                sizeof(mop->mo_ldd.ldd_userdata));
                        break;
                case 'v':
                        verbose++;
                        break;
                case 'w':
                        mop->mo_ldd.ldd_flags |= LDD_F_WRITECONF;
                        break;
                default:
                        if (opt != '?') {
                                fatal();
                                fprintf(stderr, "Unknown option '%c'\n", opt);
                        }
                        return EINVAL;
                }
        }//while

        /* Last arg is device */
        if (optind != argc - 1) {
                fatal();
                fprintf(stderr, "Bad argument: %s\n", argv[optind]);
                return EINVAL;
        }

<<<<<<< HEAD
        /* single argument: <device> */
        if (argc == 2)
                ++print_only;

=======
>>>>>>> d5360e75
#ifndef TUNEFS
        if (mop->mo_ldd.ldd_flags & LDD_F_SV_TYPE_MDT && 0 == upcall) {
                if (access("/usr/sbin/l_getgroups", R_OK | X_OK)) {
                        fprintf(stderr, "WARNING: MDS group upcall is not set, "
                                "using 'NONE'\n");
                } else {
                        rc = add_param(mop->mo_ldd.ldd_params, PARAM_MDT_UPCALL,
                                       "/usr/sbin/l_getgroups", 1);
                        if (rc)
                                return rc;
                        /* Must update the mgs logs */
                        mop->mo_ldd.ldd_flags |= LDD_F_UPDATE;
                }
        }
#endif
<<<<<<< HEAD

        return 0;
}

/* Search for opt in mntlist, returning true if found.
 */
static int in_mntlist(char *opt, char *mntlist)
{
        char *ml, *mlp, *item, *ctx;

        if (!(ml = strdup(mntlist))) {
                fprintf(stderr, "%s: out of memory\n", progname);
                exit(1);
        }
        mlp = ml;
        while ((item = strtok_r(mlp, ",", &ctx))) {
                if (!strcmp(opt, item))
                        break;
                mlp = NULL;
        }
        free(ml);
        return (item != NULL);
}

/* Issue a message on stderr for every item in wanted_mountopts that is not
 * present in mountopts.  The justwarn boolean toggles between error and
 * warning message.  Return an error count.
 */
static int check_mountfsoptions(char *mountopts, char *wanted_mountopts,
                                int justwarn)
{
        char *ml, *mlp, *item, *ctx = NULL;
        int errors = 0;

        if (!(ml = strdup(wanted_mountopts))) {
                fprintf(stderr, "%s: out of memory\n", progname);
                exit(1);
        }
        mlp = ml;
        while ((item = strtok_r(mlp, ",", &ctx))) {
                if (!in_mntlist(item, mountopts)) {
                        fprintf(stderr, "%s: %s mount option `%s' is missing\n",
                                progname, justwarn ? "Warning: default"
                                : "Error: mandatory", item);
                        errors++;
                }
                mlp = NULL;
        }
        free(ml);
        return errors;
}

/* Trim embedded white space, leading and trailing commas from string s.
 */
static void trim_mountfsoptions(char *s)
{
        char *p;

        for (p = s; *p; ) {
                if (isspace(*p)) {
                        memmove(p, p + 1, strlen(p + 1) + 1);
                        continue;
                }
                p++;
        }

        while (s[0] == ',')
                memmove(&s[0], &s[1], strlen(&s[1]) + 1);

        p = s + strlen(s) - 1;
        while (p >= s && *p == ',')
                *p-- = '\0';
=======

        return 0;
>>>>>>> d5360e75
}

int main(int argc, char *const argv[])
{
        struct mkfs_opts mop;
        struct lustre_disk_data *ldd;
        char *mountopts = NULL;
        char always_mountopts[512] = "";
        char default_mountopts[512] = "";
        int  ret = 0;

        if ((progname = strrchr(argv[0], '/')) != NULL)
                progname++;
        else
                progname = argv[0];

        if ((argc < 2) || (argv[argc - 1][0] == '-')) {
                usage(stderr);
                return(EINVAL);
        }

        memset(&mop, 0, sizeof(mop));
        set_defaults(&mop);

        /* device is last arg */
        strscpy(mop.mo_device, argv[argc - 1], sizeof(mop.mo_device));

        /* Are we using a loop device? */
        ret = is_block(mop.mo_device);
        if (ret < 0)
                goto out;
        if (ret == 0)
                mop.mo_flags |= MO_IS_LOOP;

#ifdef TUNEFS
        /* For tunefs, we must read in the old values before parsing any
           new ones. */

        /* Check whether the disk has already been formatted by mkfs.lustre */
        ret = is_lustre_target(&mop);
        if (ret == 0) {
                fatal();
                fprintf(stderr, "Device %s has not been formatted with "
                        "mkfs.lustre\n", mop.mo_device);
                ret = ENODEV;
                goto out;
        }

        ret = read_local_files(&mop);
        if (ret) {
                fatal();
                fprintf(stderr, "Failed to read previous Lustre data from %s "
                        "(%d)\n", mop.mo_device, ret);
                goto out;
        }
        if (strstr(mop.mo_ldd.ldd_params, PARAM_MGSNODE))
            mop.mo_mgs_failnodes++;

        if (verbose > 0)
                print_ldd("Read previous values", &(mop.mo_ldd));
#endif

        ret = parse_opts(argc, argv, &mop, &mountopts);
        if (ret)
                goto out;

        ldd = &mop.mo_ldd;

        if (!(IS_MDT(ldd) || IS_OST(ldd) || IS_MGS(ldd))) {
                fatal();
                fprintf(stderr, "must set target type: MDT,OST,MGS\n");
                ret = EINVAL;
                goto out;
        }

        if (((IS_MDT(ldd) || IS_MGS(ldd))) && IS_OST(ldd)) {
                fatal();
                fprintf(stderr, "OST type is exclusive with MDT,MGS\n");
                ret = EINVAL;
                goto out;
        }

        if ((mop.mo_ldd.ldd_flags & (LDD_F_NEED_INDEX | LDD_F_UPGRADE14)) ==
            (LDD_F_NEED_INDEX | LDD_F_UPGRADE14)) {
                fatal();
                fprintf(stderr, "Can't find the target index, "
                        "specify with --index\n");
                ret = EINVAL;
                goto out;
        }

        if (!IS_MGS(ldd) && (mop.mo_mgs_failnodes == 0)) {
                fatal();
                if (IS_MDT(ldd))
                        fprintf(stderr, "Must specify --mgs or --mgsnode=\n");
                else
                        fprintf(stderr, "Must specify --mgsnode=\n");
                ret = EINVAL;
                goto out;
        }

        /* These are the permanent mount options (always included) */
        switch (ldd->ldd_mount_type) {
        case LDD_MT_EXT3:
        case LDD_MT_LDISKFS:
        case LDD_MT_LDISKFS2: {
                strscat(default_mountopts, ",errors=remount-ro",
                        sizeof(default_mountopts));
                if (IS_MDT(ldd) || IS_MGS(ldd))
                        strscat(always_mountopts, ",iopen_nopriv,user_xattr",
                                sizeof(always_mountopts));
                if ((get_os_version() == 24) && IS_OST(ldd))
                        strscat(always_mountopts, ",asyncdel",
                                sizeof(always_mountopts));
                /* NB: Files created while extents are enabled cannot be read
                   if mounted with a kernel that doesn't include the Lustre ldiskfs
                   patches! */
                if (IS_OST(ldd) &&
                    (ldd->ldd_mount_type == LDD_MT_LDISKFS ||
                     ldd->ldd_mount_type == LDD_MT_LDISKFS2)) {
                        strscat(default_mountopts, ",extents,mballoc",
                                sizeof(default_mountopts));
                }
                break;
        }
        case LDD_MT_SMFS: {
                mop.mo_flags |= MO_IS_LOOP;
                sprintf(always_mountopts, ",type=ext3,dev=%s",
                        mop.mo_device);
                break;
        }
        default: {
                fatal();
                fprintf(stderr, "unknown fs type %d '%s'\n",
                        ldd->ldd_mount_type,
                        MT_STR(ldd));
                ret = EINVAL;
                goto out;
        }
        }

        if (mountopts) {
                trim_mountfsoptions(mountopts);
                (void)check_mountfsoptions(mountopts, default_mountopts, 1);
                if (check_mountfsoptions(mountopts, always_mountopts, 0)) {
                        ret = EINVAL;
                        goto out;
                }
                sprintf(ldd->ldd_mount_opts, "%s", mountopts);
        } else {
#ifdef TUNEFS
                if (ldd->ldd_mount_opts[0] == 0)
                        /* use the defaults unless old opts exist */
#endif
                {
                        sprintf(ldd->ldd_mount_opts, "%s%s",
                                always_mountopts, default_mountopts);
                        trim_mountfsoptions(ldd->ldd_mount_opts);
                }
        }

        server_make_name(ldd->ldd_flags, ldd->ldd_svindex,
                         ldd->ldd_fsname, ldd->ldd_svname);

        if (verbose >= 0)
                print_ldd("Permanent disk data", ldd);

        if (print_only) {
                printf("exiting before disk write.\n");
                goto out;
        }

        if (check_mtab_entry(mop.mo_device))
                return(EEXIST);

        /* Create the loopback file */
        if (mop.mo_flags & MO_IS_LOOP) {
                ret = access(mop.mo_device, F_OK);
                if (ret)
                        ret = errno;
#ifndef TUNEFS /* mkfs.lustre */
                /* Reformat the loopback file */
                if (ret || (mop.mo_flags & MO_FORCEFORMAT))
                        ret = loop_format(&mop);
#endif
                if (ret == 0)
                        ret = loop_setup(&mop);
                if (ret) {
                        fatal();
                        fprintf(stderr, "Loop device setup for %s failed: %s\n",
                                mop.mo_device, strerror(ret));
                        goto out;
                }
        }

#ifndef TUNEFS /* mkfs.lustre */
        /* Check whether the disk has already been formatted by mkfs.lustre */
        if (!(mop.mo_flags & MO_FORCEFORMAT)) {
                ret = is_lustre_target(&mop);
                if (ret) {
                        fatal();
                        fprintf(stderr, "Device %s was previously formatted "
                                "for lustre. Use --reformat to reformat it, "
                                "or tunefs.lustre to modify.\n",
                                mop.mo_device);
                        goto out;
                }
        }

        /* Format the backing filesystem */
        ret = make_lustre_backfs(&mop);
        if (ret != 0) {
                fatal();
                fprintf(stderr, "mkfs failed %d\n", ret);
                goto out;
        }
#endif

        /* Write our config files */
        ret = write_local_files(&mop);
        if (ret != 0) {
                fatal();
                fprintf(stderr, "failed to write local files\n");
                goto out;
        }

out:
        loop_cleanup(&mop);

        /* Fix any crazy return values from system() */
        if (ret && ((ret & 255) == 0))
                return (1);
        if (ret)
                verrprint("%s: exiting with %d (%s)\n",
                          progname, ret, strerror(ret));
        return (ret);
}<|MERGE_RESOLUTION|>--- conflicted
+++ resolved
@@ -40,10 +40,6 @@
 
 /* This source file is compiled into both mkfs.lustre and tunefs.lustre */
 
-#if HAVE_CONFIG_H
-#  include "config.h"
-#endif /* HAVE_CONFIG_H */
-
 #ifndef _GNU_SOURCE
 #define _GNU_SOURCE
 #endif
@@ -62,7 +58,6 @@
 #include <string.h>
 #include <getopt.h>
 #include <limits.h>
-#include <ctype.h>
 
 #ifdef __linux__
 /* kp30.h is not really needed here, but on SLES10/PPC, fs.h includes idr.h which
@@ -194,12 +189,7 @@
                         fprintf(stderr, "%s: Warning: Can't resolve kernel "
                                 "version, assuming 2.6\n", progname);
                 else {
-                        if (read(fd, release, 4) < 0) {
-                                fprintf(stderr, "reading from /proc/sys/kernel"
-                                                "/osrelease: %s\n", strerror(errno));
-                                close(fd);
-                                exit(-1);
-                        }
+                        read(fd, release, 4);
                         close(fd);
                 }
                 if (strncmp(release, "2.4.", 4) == 0)
@@ -269,10 +259,6 @@
                         snprintf(cmd, cmdsz, "losetup %s %s", l_device,
                                  mop->mo_device);
                         ret = run_command(cmd, cmdsz);
-                        if (ret == 256)
-                                /* someone else picked up this loop device
-                                 * behind our back */
-                                continue;
                         if (ret) {
                                 fprintf(stderr, "%s: error %d on losetup: %s\n",
                                         progname, ret, strerror(ret));
@@ -380,25 +366,22 @@
         static int msg_displayed;
 
         if (msg_displayed) {
-                fprintf(stderr, "WARNING: %s does not support %s "
-                        "feature.\n\n", E2FSPROGS, feature);
+                fprintf(stderr, "WARNING: e2fsprogs does not support %s "
+                        "feature.\n\n", feature);
                 return;
         }
 
         msg_displayed++;
 
-        fprintf(stderr, "WARNING: The %s package currently installed on "
-                "your system does not support \"%s\" feature.\n",
-                E2FSPROGS, feature);
-#if !(HAVE_LDISKFSPROGS)
-        fprintf(stderr, "Please install the latest version of e2fsprogs from\n"
-                "http://downloads.lustre.org/public/tools/e2fsprogs/\n"
-                "to enable this feature.\n");
-#endif
+        fprintf(stderr, "WARNING: The e2fsprogs package currently installed on "
+                "your system does not support \"%s\" feature.\nPlease install "
+                "the latest version of e2fsprogs from http://downloads.lustre.org"
+                "/public/tools/e2fsprogs/\nto enable this feature.\n", feature);
+
         if (make_backfs)
-                fprintf(stderr, "Feature will not be enabled until %s"
-                        "is updated and '%s -O %s %%{device}' "
-                        "is run.\n\n", E2FSPROGS, TUNE2FS, feature);
+                fprintf(stderr, "Feature will not be enabled until e2fsprogs "
+                        "is updated and 'tune2fs -O %s %%{device}' "
+                        "is run.\n\n", feature);
 }
 
 /* Check whether the file exists in the device */
@@ -411,8 +394,8 @@
 
         /* Construct debugfs command line. */
         snprintf(debugfs_cmd, sizeof(debugfs_cmd),
-                "%s -c -R 'stat %s' '%s' 2>&1 | egrep '(Inode|unsupported)'",
-                DEBUGFS, file_name, dev_name);
+                "debugfs -c -R 'stat %s' '%s' 2>&1 | egrep '(Inode|unsupported)'",
+                file_name, dev_name);
 
         fp = popen(debugfs_cmd, "r");
         if (!fp) {
@@ -473,8 +456,8 @@
         int fd = -1;
         int ret = 0;
 
-        snprintf(cmd, sizeof(cmd), "%s -c -R \"supported_features %s\" 2>&1",
-                 DEBUGFS, feature);
+        snprintf(cmd, sizeof(cmd),
+                 "debugfs -c -R \"supported_features %s\" 2>&1", feature);
 
         /* Using popen() instead of run_command() since debugfs does not return
          * proper error code if command is not supported */
@@ -492,8 +475,8 @@
         if ((fd = mkstemp(imgname)) < 0)
                 return -1;
 
-        snprintf(cmd, sizeof(cmd), "%s -F -O %s %s 100 >/dev/null 2>&1",
-                 MKE2FS, feature, imgname);
+        snprintf(cmd, sizeof(cmd), "mke2fs -F -O %s %s 100 >/dev/null 2>&1",
+                 feature, imgname);
         /* run_command() displays the output of mke2fs when it fails for
          * some feature, so use system() directly */
         ret = system(cmd);
@@ -515,7 +498,7 @@
         int maj_high, maj_low, min;
         int ret;
 
-        strscat(mop->mo_mkfsopts, " -O dir_index,extents", sizeof(mop->mo_mkfsopts));
+        strscat(mop->mo_mkfsopts, " -O dir_index", sizeof(mop->mo_mkfsopts));
 
         /* Upstream e2fsprogs called our uninit_groups feature uninit_bg,
          * check for both of them when testing e2fsprogs features. */
@@ -659,7 +642,7 @@
                 strscat(mop->mo_mkfsopts, " -F", sizeof(mop->mo_mkfsopts));
 
                 snprintf(mkfs_cmd, sizeof(mkfs_cmd),
-                         "%s -j -b %d -L %s ", MKE2FS, L_BLOCK_SIZE,
+                         "mkfs.ext2 -j -b %d -L %s ", L_BLOCK_SIZE,
                          mop->mo_ldd.ldd_svname);
 
         } else if (mop->mo_ldd.ldd_mount_type == LDD_MT_REISERFS) {
@@ -746,7 +729,6 @@
         char *dev;
         FILE *filep;
         int ret = 0;
-        size_t num;
 
         /* Mount this device temporarily in order to write these files */
         if (!mkdtemp(mntpt)) {
@@ -792,12 +774,7 @@
                         progname, filepnm, strerror(errno));
                 goto out_umnt;
         }
-        num = fwrite(&mop->mo_ldd, sizeof(mop->mo_ldd), 1, filep);
-        if (num < 1 && ferror(filep)) {
-                fprintf(stderr, "%s: Unable to write to file (%s): %s\n",
-                        progname, filepnm, strerror(errno));
-                goto out_umnt;
-        }
+        fwrite(&mop->mo_ldd, sizeof(mop->mo_ldd), 1, filep);
         fclose(filep);
 
         /* COMPAT_146 */
@@ -893,8 +870,8 @@
                  filesystem */
 
         /* Construct debugfs command line. */
-        snprintf(cmd, cmdsz, "%s -c -R 'dump /%s %s/mountdata' '%s'",
-                 DEBUGFS, MOUNT_DATA_FILE, tmpdir, dev);
+        snprintf(cmd, cmdsz, "debugfs -c -R 'dump /%s %s/mountdata' '%s'",
+                 MOUNT_DATA_FILE, tmpdir, dev);
 
         ret = run_command(cmd, cmdsz);
         if (ret)
@@ -904,14 +881,8 @@
         sprintf(filepnm, "%s/mountdata", tmpdir);
         filep = fopen(filepnm, "r");
         if (filep) {
-                size_t num_read;
                 vprint("Reading %s\n", MOUNT_DATA_FILE);
-                num_read = fread(&mop->mo_ldd, sizeof(mop->mo_ldd), 1, filep);
-                if (num_read < 1 && ferror(filep)) {
-                        fprintf(stderr, "%s: Unable to read from file (%s): %s\n",
-                                progname, filepnm, strerror(errno));
-                        goto out_close;
-                }
+                fread(&mop->mo_ldd, sizeof(mop->mo_ldd), 1, filep);
         } else {
                 /* COMPAT_146 */
                 /* Try to read pre-1.6 config from last_rcvd */
@@ -923,8 +894,8 @@
                 sprintf(filepnm, "%s/%s", tmpdir, LAST_RCVD);
 
                 /* Construct debugfs command line. */
-                snprintf(cmd, cmdsz, "%s -c -R 'dump /%s %s' %s",
-                         DEBUGFS, LAST_RCVD, filepnm, dev);
+                snprintf(cmd, cmdsz, "debugfs -c -R 'dump /%s %s' %s",
+                         LAST_RCVD, filepnm, dev);
 
                 ret = run_command(cmd, cmdsz);
                 if (ret) {
@@ -943,8 +914,7 @@
                         snprintf(cmd, cmdsz, "ls -l %s/", tmpdir);
                         run_command(cmd, cmdsz);
                         verrprint("Contents of disk:\n");
-                        snprintf(cmd, cmdsz, "%s -c -R 'ls -l /' %s",
-                                 DEBUGFS, dev);
+                        snprintf(cmd, cmdsz, "debugfs -c -R 'ls -l /' %s", dev);
                         run_command(cmd, cmdsz);
 
                         goto out_rmdir;
@@ -976,8 +946,8 @@
                 } else  {
                         /* If neither is set, we're pre-1.4.6, make a guess. */
                         /* Construct debugfs command line. */
-                        snprintf(cmd, cmdsz, "%s -c -R 'rdump /%s %s' %s",
-                                 DEBUGFS, MDT_LOGS_DIR, tmpdir, dev);
+                        snprintf(cmd, cmdsz, "debugfs -c -R 'rdump /%s %s' %s",
+                                 MDT_LOGS_DIR, tmpdir, dev);
                         run_command(cmd, cmdsz);
 
                         sprintf(filepnm, "%s/%s", tmpdir, MDT_LOGS_DIR);
@@ -1102,14 +1072,6 @@
         lnet_nid_t nid;
 
         converted = malloc(left);
-<<<<<<< HEAD
-        if (converted == NULL) {
-                fprintf(stderr, "out of memory: needed %d bytes\n",
-                        MAXNIDSTR);
-                return NULL;
-        }
-=======
->>>>>>> d5360e75
         end = s1 + strlen(s1);
         c = converted;
         while ((left > 0) && (s1 < end)) {
@@ -1119,7 +1081,7 @@
                 sep = *s2;
                 *s2 = '\0';
                 nid = libcfs_str2nid(s1);
-
+                
                 if (nid == LNET_NID_ANY) {
                         fprintf(stderr, "%s: Can't parse NID '%s'\n", progname, s1);
                         free(converted);
@@ -1134,7 +1096,7 @@
                         free(converted);
                         return NULL;
                 }
-
+                                        
                 c += snprintf(c, left, "%s%c", libcfs_nid2str(nid), sep);
                 left = converted + MAXNIDSTR - c;
                 s1 = s2 + 1;
@@ -1363,13 +1325,6 @@
                 return EINVAL;
         }
 
-<<<<<<< HEAD
-        /* single argument: <device> */
-        if (argc == 2)
-                ++print_only;
-
-=======
->>>>>>> d5360e75
 #ifndef TUNEFS
         if (mop->mo_ldd.ldd_flags & LDD_F_SV_TYPE_MDT && 0 == upcall) {
                 if (access("/usr/sbin/l_getgroups", R_OK | X_OK)) {
@@ -1385,83 +1340,8 @@
                 }
         }
 #endif
-<<<<<<< HEAD
 
         return 0;
-}
-
-/* Search for opt in mntlist, returning true if found.
- */
-static int in_mntlist(char *opt, char *mntlist)
-{
-        char *ml, *mlp, *item, *ctx;
-
-        if (!(ml = strdup(mntlist))) {
-                fprintf(stderr, "%s: out of memory\n", progname);
-                exit(1);
-        }
-        mlp = ml;
-        while ((item = strtok_r(mlp, ",", &ctx))) {
-                if (!strcmp(opt, item))
-                        break;
-                mlp = NULL;
-        }
-        free(ml);
-        return (item != NULL);
-}
-
-/* Issue a message on stderr for every item in wanted_mountopts that is not
- * present in mountopts.  The justwarn boolean toggles between error and
- * warning message.  Return an error count.
- */
-static int check_mountfsoptions(char *mountopts, char *wanted_mountopts,
-                                int justwarn)
-{
-        char *ml, *mlp, *item, *ctx = NULL;
-        int errors = 0;
-
-        if (!(ml = strdup(wanted_mountopts))) {
-                fprintf(stderr, "%s: out of memory\n", progname);
-                exit(1);
-        }
-        mlp = ml;
-        while ((item = strtok_r(mlp, ",", &ctx))) {
-                if (!in_mntlist(item, mountopts)) {
-                        fprintf(stderr, "%s: %s mount option `%s' is missing\n",
-                                progname, justwarn ? "Warning: default"
-                                : "Error: mandatory", item);
-                        errors++;
-                }
-                mlp = NULL;
-        }
-        free(ml);
-        return errors;
-}
-
-/* Trim embedded white space, leading and trailing commas from string s.
- */
-static void trim_mountfsoptions(char *s)
-{
-        char *p;
-
-        for (p = s; *p; ) {
-                if (isspace(*p)) {
-                        memmove(p, p + 1, strlen(p + 1) + 1);
-                        continue;
-                }
-                p++;
-        }
-
-        while (s[0] == ',')
-                memmove(&s[0], &s[1], strlen(&s[1]) + 1);
-
-        p = s + strlen(s) - 1;
-        while (p >= s && *p == ',')
-                *p-- = '\0';
-=======
-
-        return 0;
->>>>>>> d5360e75
 }
 
 int main(int argc, char *const argv[])
@@ -1568,8 +1448,7 @@
         case LDD_MT_EXT3:
         case LDD_MT_LDISKFS:
         case LDD_MT_LDISKFS2: {
-                strscat(default_mountopts, ",errors=remount-ro",
-                        sizeof(default_mountopts));
+                sprintf(always_mountopts, "errors=remount-ro");
                 if (IS_MDT(ldd) || IS_MGS(ldd))
                         strscat(always_mountopts, ",iopen_nopriv,user_xattr",
                                 sizeof(always_mountopts));
@@ -1589,7 +1468,7 @@
         }
         case LDD_MT_SMFS: {
                 mop.mo_flags |= MO_IS_LOOP;
-                sprintf(always_mountopts, ",type=ext3,dev=%s",
+                sprintf(always_mountopts, "type=ext3,dev=%s",
                         mop.mo_device);
                 break;
         }
@@ -1604,13 +1483,10 @@
         }
 
         if (mountopts) {
-                trim_mountfsoptions(mountopts);
-                (void)check_mountfsoptions(mountopts, default_mountopts, 1);
-                if (check_mountfsoptions(mountopts, always_mountopts, 0)) {
-                        ret = EINVAL;
-                        goto out;
-                }
-                sprintf(ldd->ldd_mount_opts, "%s", mountopts);
+                /* If user specifies mount opts, don't use defaults,
+                   but always use always_mountopts */
+                sprintf(ldd->ldd_mount_opts, "%s,%s",
+                        always_mountopts, mountopts);
         } else {
 #ifdef TUNEFS
                 if (ldd->ldd_mount_opts[0] == 0)
@@ -1619,7 +1495,6 @@
                 {
                         sprintf(ldd->ldd_mount_opts, "%s%s",
                                 always_mountopts, default_mountopts);
-                        trim_mountfsoptions(ldd->ldd_mount_opts);
                 }
         }
 
