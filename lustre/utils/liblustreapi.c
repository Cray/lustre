/* -*- mode: c; c-basic-offset: 8; indent-tabs-mode: nil; -*-
 * vim:expandtab:shiftwidth=8:tabstop=8:
 *
 * GPL HEADER START
 *
 * DO NOT ALTER OR REMOVE COPYRIGHT NOTICES OR THIS FILE HEADER.
 *
 * This program is free software; you can redistribute it and/or modify
 * it under the terms of the GNU General Public License version 2 only,
 * as published by the Free Software Foundation.
 *
 * This program is distributed in the hope that it will be useful, but
 * WITHOUT ANY WARRANTY; without even the implied warranty of
 * MERCHANTABILITY or FITNESS FOR A PARTICULAR PURPOSE.  See the GNU
 * General Public License version 2 for more details (a copy is included
 * in the LICENSE file that accompanied this code).
 *
 * You should have received a copy of the GNU General Public License
 * version 2 along with this program; If not, see
 * http://www.sun.com/software/products/lustre/docs/GPLv2.pdf
 *
 * Please contact Sun Microsystems, Inc., 4150 Network Circle, Santa Clara,
 * CA 95054 USA or visit www.sun.com if you need additional information or
 * have any questions.
 *
 * GPL HEADER END
 */
/*
 * Copyright  2008 Sun Microsystems, Inc. All rights reserved
 * Use is subject to license terms.
 */
/*
 * This file is part of Lustre, http://www.lustre.org/
 * Lustre is a trademark of Sun Microsystems, Inc.
 *
 * lustre/utils/liblustreapi.c
 *
 * Author: Peter J. Braam <braam@clusterfs.com>
 * Author: Phil Schwan <phil@clusterfs.com>
 * Author: Robert Read <rread@clusterfs.com>
 */

/* for O_DIRECTORY */
#ifndef _GNU_SOURCE
#define _GNU_SOURCE
#endif

#include <stdlib.h>
#include <stdio.h>
#include <string.h>
#include <stddef.h>
#include <sys/ioctl.h>
#include <unistd.h>
#include <fcntl.h>
#include <errno.h>
#include <dirent.h>
#include <stdarg.h>
#include <sys/stat.h>
#include <sys/types.h>
#include <sys/syscall.h>
#include <sys/param.h>
#include <fnmatch.h>
#include <glob.h>
<<<<<<< HEAD
#ifdef HAVE_ASM_TYPES_H
#include <asm/types.h>
#endif
=======
>>>>>>> 863a3da6
#ifdef HAVE_LINUX_UNISTD_H
#include <linux/unistd.h>
#else
#include <unistd.h>
#endif

#include <liblustre.h>
#include <lnet/lnetctl.h>
#include <obd.h>
#include <lustre_lib.h>
#include <lustre/liblustreapi.h>
#include <obd_lov.h>

static unsigned llapi_dir_filetype_table[] = {
        [DT_UNKNOWN]= 0,
        [DT_FIFO]= S_IFIFO,
        [DT_CHR] = S_IFCHR,
        [DT_DIR] = S_IFDIR,
        [DT_BLK] = S_IFBLK,
        [DT_REG] = S_IFREG,
        [DT_LNK] = S_IFLNK,
        [DT_SOCK]= S_IFSOCK,
#if defined(DT_DOOR) && defined(S_IFDOOR)
        [DT_DOOR]= S_IFDOOR,
#endif
};

#if defined(DT_DOOR) && defined(S_IFDOOR)
static const int DT_MAX = DT_DOOR;
#else
static const int DT_MAX = DT_SOCK;
#endif

static unsigned llapi_filetype_dir_table[] = {
        [0]= DT_UNKNOWN,
        [S_IFIFO]= DT_FIFO,
        [S_IFCHR] = DT_CHR,
        [S_IFDIR] = DT_DIR,
        [S_IFBLK] = DT_BLK,
        [S_IFREG] = DT_REG,
        [S_IFLNK] = DT_LNK,
        [S_IFSOCK]= DT_SOCK,
#if defined(DT_DOOR) && defined(S_IFDOOR)
        [S_IFDOOR]= DT_DOOR,
#endif
};

#if defined(DT_DOOR) && defined(S_IFDOOR)
static const int S_IFMAX = DT_DOOR;
#else
static const int S_IFMAX = DT_SOCK;
#endif

/* liblustreapi message level */
static int llapi_msg_level = LLAPI_MSG_MAX;

void llapi_msg_set_level(int level)
{
        /* ensure level is in the good range */
        if (level < LLAPI_MSG_OFF)
                llapi_msg_level = LLAPI_MSG_OFF;
        else if (level > LLAPI_MSG_MAX)
                llapi_msg_level = LLAPI_MSG_MAX;
        else
                llapi_msg_level = level;
}

void llapi_err(int level, char *fmt, ...)
{
        va_list args;
        int tmp_errno = abs(errno);

        if ((level & LLAPI_MSG_MASK) > llapi_msg_level)
                return;

        va_start(args, fmt);
        vfprintf(stderr, fmt, args);
        va_end(args);

        if (level & LLAPI_MSG_NO_ERRNO)
                fprintf(stderr, "\n");
        else
                fprintf(stderr, ": %s (%d)\n", strerror(tmp_errno), tmp_errno);
}

#define llapi_err_noerrno(level, fmt, a...)                             \
        llapi_err((level) | LLAPI_MSG_NO_ERRNO, fmt, ## a)

void llapi_printf(int level, char *fmt, ...)
{
        va_list args;

        if ((level & LLAPI_MSG_MASK) > llapi_msg_level)
                return;

        va_start(args, fmt);
        vfprintf(stdout, fmt, args);
        va_end(args);
}

/* size_units is unchanged if no specifier used */
int parse_size(char *optarg, unsigned long long *size,
               unsigned long long *size_units, int bytes_spec)
{
        char *end;

        *size = strtoull(optarg, &end, 0);

        if (*end != '\0') {
                if ((*end == 'b') && *(end+1) == '\0' &&
                    (*size & (~0ULL << (64 - 9))) == 0 &&
                    !bytes_spec) {
                        *size <<= 9;
                        *size_units = 1 << 9;
                } else if ((*end == 'b') && *(end+1) == '\0' &&
                           bytes_spec) {
                        *size_units = 1;
                } else if ((*end == 'k' || *end == 'K') &&
                           *(end+1) == '\0' && (*size &
                           (~0ULL << (64 - 10))) == 0) {
                        *size <<= 10;
                        *size_units = 1 << 10;
                } else if ((*end == 'm' || *end == 'M') &&
                           *(end+1) == '\0' && (*size &
                           (~0ULL << (64 - 20))) == 0) {
                        *size <<= 20;
                        *size_units = 1 << 20;
                } else if ((*end == 'g' || *end == 'G') &&
                           *(end+1) == '\0' && (*size &
                           (~0ULL << (64 - 30))) == 0) {
                        *size <<= 30;
                        *size_units = 1 << 30;
                } else if ((*end == 't' || *end == 'T') &&
                           *(end+1) == '\0' && (*size &
                           (~0ULL << (64 - 40))) == 0) {
                        *size <<= 40;
                        *size_units = 1ULL << 40;
                } else if ((*end == 'p' || *end == 'P') &&
                           *(end+1) == '\0' && (*size &
                           (~0ULL << (64 - 50))) == 0) {
                        *size <<= 50;
                        *size_units = 1ULL << 50;
                } else if ((*end == 'e' || *end == 'E') &&
                           *(end+1) == '\0' && (*size &
                           (~0ULL << (64 - 60))) == 0) {
                        *size <<= 60;
                        *size_units = 1ULL << 60;
                } else {
                        return -1;
                }
        }

        return 0;
}

int llapi_stripe_limit_check(unsigned long stripe_size, int stripe_offset,
                             int stripe_count, int stripe_pattern)
{
        int page_size;

        /* 64 KB is the largest common page size I'm aware of (on ia64), but
         * check the local page size just in case. */
        page_size = LOV_MIN_STRIPE_SIZE;
        if (getpagesize() > page_size) {
                page_size = getpagesize();
                llapi_err_noerrno(LLAPI_MSG_WARN,
                                  "warning: your page size (%u) is "
                                  "larger than expected (%u)", page_size,
                                  LOV_MIN_STRIPE_SIZE);
        }
        if (stripe_size < 0 || (stripe_size & (LOV_MIN_STRIPE_SIZE - 1))) {
                llapi_err(LLAPI_MSG_ERROR, "error: bad stripe_size %lu, "
                          "must be an even multiple of %d bytes",
                          stripe_size, page_size);
                return -EINVAL;
        }
        if (stripe_offset < -1 || stripe_offset > MAX_OBD_DEVICES) {
<<<<<<< HEAD
                llapi_err(LLAPI_MSG_ERROR, "error: bad stripe offset %d", 
=======
                errno = -EINVAL;
                llapi_err(LLAPI_MSG_ERROR, "error: bad stripe offset %d",
>>>>>>> 863a3da6
                          stripe_offset);
                return -EINVAL;
        }
        if (stripe_count < -1 || stripe_count > LOV_MAX_STRIPE_COUNT) {
<<<<<<< HEAD
                llapi_err(LLAPI_MSG_ERROR, "error: bad stripe count %d", 
=======
                errno = -EINVAL;
                llapi_err(LLAPI_MSG_ERROR, "error: bad stripe count %d",
>>>>>>> 863a3da6
                          stripe_count);
                return -EINVAL;
        }
        if (stripe_count > 0 && (__u64)stripe_size * stripe_count > 0xffffffff){
<<<<<<< HEAD
=======
                errno = -EINVAL;
>>>>>>> 863a3da6
                llapi_err(LLAPI_MSG_ERROR, "error: stripe_size %lu * "
                          "stripe_count %u exceeds 4GB", stripe_size,
                          stripe_count);
                return -EINVAL;
        }
        return 0;
}

<<<<<<< HEAD
int llapi_file_open(const char *name, int flags, int mode,
                    unsigned long stripe_size, int stripe_offset,
                    int stripe_count, int stripe_pattern)
{
        struct lov_user_md lum = { 0 };
        int fd, rc = 0;
        int isdir = 0;
=======
static int poolpath(char *fsname, char *pathname, char *pool_pathname);

int llapi_file_open_pool(const char *name, int flags, int mode,
                         unsigned long stripe_size, int stripe_offset,
                         int stripe_count, int stripe_pattern, char *pool_name)
{
        struct lov_user_md_v3 lum = { 0 };
        int fd, rc = 0;
        int isdir = 0;
        char fsname[MAX_OBD_NAME + 1], *ptr;
>>>>>>> 863a3da6

        fd = open(name, flags | O_LOV_DELAY_CREATE, mode);
        if (fd < 0 && errno == EISDIR) {
                fd = open(name, O_DIRECTORY | O_RDONLY);
                isdir++;
        }

        if (fd < 0) {
                rc = -errno;
                llapi_err(LLAPI_MSG_ERROR, "unable to open '%s'", name);
                return rc;
        }

        if ((rc = llapi_stripe_limit_check(stripe_size, stripe_offset,
<<<<<<< HEAD
                                           stripe_count, stripe_pattern)) != 0) {
=======
                                           stripe_count, stripe_pattern)) != 0){
>>>>>>> 863a3da6
                errno = rc;
                goto out;
        }

        /*  Initialize IOCTL striping pattern structure */
        lum.lmm_magic = LOV_USER_MAGIC_V3;
        lum.lmm_pattern = stripe_pattern;
        lum.lmm_stripe_size = stripe_size;
        lum.lmm_stripe_count = stripe_count;
        lum.lmm_stripe_offset = stripe_offset;

        /* in case user give the full pool name <fsname>.<poolname>, skip
         * the fsname */
        if (pool_name != NULL) {
                ptr = strchr(pool_name, '.');
                if (ptr != NULL) {
                        strncpy(fsname, pool_name, ptr - pool_name);
                        fsname[ptr - pool_name] = '\0';
                        /* if fsname matches a filesystem skip it
                         * if not keep the poolname as is */
                        if (poolpath(fsname, NULL, NULL) == 0)
                                pool_name = ptr + 1;
                }
                strncpy(lum.lmm_pool_name, pool_name, MAXPOOLNAME);
        } else {
                /* If no pool is specified at all, use V1 request */
                lum.lmm_magic = LOV_USER_MAGIC_V1;
        }

        if (ioctl(fd, LL_IOC_LOV_SETSTRIPE, &lum)) {
                char *errmsg = "stripe already set";
                rc = -errno;
                if (errno != EEXIST && errno != EALREADY)
                        errmsg = strerror(errno);

                llapi_err_noerrno(LLAPI_MSG_ERROR,
                                  "error on ioctl "LPX64" for '%s' (%d): %s",
                                  (__u64)LL_IOC_LOV_SETSTRIPE, name, fd,errmsg);
        }
out:
        if (rc) {
                close(fd);
                fd = rc;
        }

        return fd;
}

<<<<<<< HEAD
static int poolpath(char *fsname, char *pathname, char *pool_pathname);

int llapi_file_open_pool(const char *name, int flags, int mode,
                         unsigned long stripe_size, int stripe_offset,
                         int stripe_count, int stripe_pattern, char *pool_name)
{
        struct lov_user_md_v3 lum = { 0 };
        int fd, rc = 0;
        int isdir = 0;
        char fsname[MAX_OBD_NAME + 1], *ptr;

        fd = open(name, flags | O_LOV_DELAY_CREATE, mode);
        if (fd < 0 && errno == EISDIR) {
                fd = open(name, O_DIRECTORY | O_RDONLY);
                isdir++;
        }

        if (fd < 0) {
                rc = -errno;
                llapi_err(LLAPI_MSG_ERROR, "unable to open '%s'", name);
                return rc;
        }

        if ((rc = llapi_stripe_limit_check(stripe_size, stripe_offset,
                                           stripe_count, stripe_pattern)) != 0) {
                errno = rc;
                goto out;
        }

        /* in case user give the full pool name <fsname>.<poolname>, skip
         * the fsname */
        ptr = strchr(pool_name, '.');
        if (ptr != NULL) {
                strncpy(fsname, pool_name, ptr - pool_name);
                fsname[ptr - pool_name] = '\0';
                /* if fsname matches a fs skip it
                 * if not keep the poolname as is */
                if (poolpath(fsname, NULL, NULL) == 0)
                        pool_name = ptr + 1;
        }

        /*  Initialize IOCTL striping pattern structure */
        lum.lmm_magic = LOV_USER_MAGIC_V3;
        lum.lmm_pattern = stripe_pattern;
        lum.lmm_stripe_size = stripe_size;
        lum.lmm_stripe_count = stripe_count;
        lum.lmm_stripe_offset = stripe_offset;
        strncpy(lum.lmm_pool_name, pool_name, MAXPOOLNAME);

        if (ioctl(fd, LL_IOC_LOV_SETSTRIPE, &lum)) {
                char *errmsg = "stripe already set";
                rc = -errno;
                if (errno != EEXIST && errno != EALREADY)
                        errmsg = strerror(errno);

                llapi_err_noerrno(LLAPI_MSG_ERROR,
                                  "error on ioctl "LPX64" for '%s' (%d): %s",
                                  (__u64)LL_IOC_LOV_SETSTRIPE, name, fd, errmsg);
        }
out:
        if (rc) {
                close(fd);
                fd = rc;
        }

        return fd;
=======
int llapi_file_open(const char *name, int flags, int mode,
                    unsigned long stripe_size, int stripe_offset,
                    int stripe_count, int stripe_pattern)
{
        return llapi_file_open_pool(name, flags, mode, stripe_size,
                                    stripe_offset, stripe_count,
                                    stripe_pattern, NULL);
>>>>>>> 863a3da6
}

int llapi_file_create(const char *name, unsigned long stripe_size,
                      int stripe_offset, int stripe_count, int stripe_pattern)
{
        int fd;

        fd = llapi_file_open_pool(name, O_CREAT | O_WRONLY, 0644, stripe_size,
                                  stripe_offset, stripe_count, stripe_pattern,
                                  NULL);
        if (fd < 0)
                return fd;

        close(fd);
        return 0;
}

int llapi_file_create_pool(const char *name, unsigned long stripe_size,
                           int stripe_offset, int stripe_count,
                           int stripe_pattern, char *pool_name)
{
        int fd;

        fd = llapi_file_open_pool(name, O_CREAT | O_WRONLY, 0644, stripe_size,
                                  stripe_offset, stripe_count, stripe_pattern,
                                  pool_name);
        if (fd < 0)
                return fd;

        close(fd);
        return 0;
}

<<<<<<< HEAD
int llapi_file_create_pool(const char *name, unsigned long stripe_size,
                           int stripe_offset, int stripe_count,
                           int stripe_pattern, char *pool_name)
{
        int fd;

        fd = llapi_file_open_pool(name, O_CREAT | O_WRONLY, 0644, stripe_size,
                                  stripe_offset, stripe_count, stripe_pattern,
                                  pool_name);
        if (fd < 0)
                return fd;

        close(fd);
        return 0;
}


static int print_pool_members(char *fs, char *pool_dir, char *pool_file)
{
        char path[MAXPATHLEN + 1];
=======

static int print_pool_members(char *fs, char *pool_dir, char *pool_file)
{
        char path[PATH_MAX + 1];
>>>>>>> 863a3da6
        char buf[1024];
        FILE *fd;

        llapi_printf(LLAPI_MSG_NORMAL, "Pool: %s.%s\n", fs, pool_file);
        sprintf(path, "%s/%s", pool_dir, pool_file);
        if ((fd = fopen(path, "r")) == NULL) {
                llapi_err(LLAPI_MSG_ERROR, "Cannot open %s\n", path);
                return -EINVAL;
        }
        while (fgets(buf, sizeof(buf), fd) != NULL)
               llapi_printf(LLAPI_MSG_NORMAL, buf);

        fclose(fd);
        return 0;
}

/*
 * search lustre fsname from pathname
 *
 */
static int search_fsname(char *pathname, char *fsname)
{
        char *ptr;
        FILE *fp;
        struct mntent *mnt = NULL;

        /* get the mount point */
        fp = setmntent(MOUNTED, "r");
        if (fp == NULL) {
                 llapi_err(LLAPI_MSG_ERROR,
                           "setmntent(%s) failed: %s:", MOUNTED,
                           strerror (errno));
                 return -EIO;
        }
        mnt = getmntent(fp);
        while ((feof(fp) == 0) && ferror(fp) == 0) {
                if (llapi_is_lustre_mnt(mnt)) {
                        /* search by pathname */
                        if (strncmp(mnt->mnt_dir, pathname,
                                    strlen(mnt->mnt_dir)) == 0) {
                                ptr = strchr(mnt->mnt_fsname, '/');
                                if (ptr == NULL)
                                        return -EINVAL;
                                ptr++;
                                strcpy(fsname, ptr);
                                return 0;
                        }
                }
                mnt = getmntent(fp);
        }
        endmntent(fp);
        return -ENOENT;

}

/*
 * find the pool directory path under /proc
 * (can be also used to test if a fsname is known)
 */
static int poolpath(char *fsname, char *pathname, char *pool_pathname)
{
        int rc = 0;
        glob_t glob_info;
<<<<<<< HEAD
        char pattern[MAXPATHLEN + 1];
        char buffer[MAXPATHLEN];
=======
        char pattern[PATH_MAX + 1];
        char buffer[PATH_MAX];
>>>>>>> 863a3da6

        if (fsname == NULL) {
                rc = search_fsname(pathname, buffer);
                if (rc != 0)
                        return rc;
                fsname = buffer;
                strcpy(pathname, fsname);
        }

<<<<<<< HEAD
        snprintf(pattern, MAXPATHLEN,
=======
        snprintf(pattern, PATH_MAX,
>>>>>>> 863a3da6
                 "/proc/fs/lustre/lov/%s-*/pools",
                 fsname);
        rc = glob(pattern, GLOB_BRACE, NULL, &glob_info);
        if (rc)
                return -ENOENT;

        if (glob_info.gl_pathc == 0) {
                globfree(&glob_info);
                return -ENOENT;
        }

        /* in fsname test mode, pool_pathname is NULL */
        if (pool_pathname != NULL)
                strcpy(pool_pathname, glob_info.gl_pathv[0]);

        return 0;
}

int llapi_poollist(char *name)
{
        char *poolname;
        char *fsname;
<<<<<<< HEAD
        char rname[MAXPATHLEN + 1], pathname[MAXPATHLEN + 1];
=======
        char rname[PATH_MAX + 1], pathname[PATH_MAX + 1];
>>>>>>> 863a3da6
        char *ptr;
        int rc = 0;

        /* is name a pathname ? */
        ptr = strchr(name, '/');
        if (ptr != NULL) {
                /* only absolute pathname is supported */
                if (*name != '/')
                        return -EINVAL;
                if (!realpath(name, rname)) {
                        rc = -errno;
                        llapi_err(LLAPI_MSG_ERROR,
                                  "llapi_poollist: invalid path '%s'",
                                  name);
                        return rc;
                }

                rc = poolpath(NULL, rname, pathname);
                if (rc != 0) {
                        errno = -rc;
                        llapi_err(LLAPI_MSG_ERROR,
                                  "llapi_poollist: '%s' is not"
                                  " a Lustre filesystem",
                                  name);
                        return rc;
                }
                fsname = rname;
                poolname = NULL;
        } else {
                /* name is FSNAME[.POOLNAME] */
                fsname = name;
                poolname = strchr(name, '.');
                if (poolname != NULL) {
                        *poolname = '\0';
                        poolname++;
                }
                rc = poolpath(fsname, NULL, pathname);
                if (rc != 0) {
                        errno = -rc;
                        llapi_err(LLAPI_MSG_ERROR,
                                  "llapi_poollist: Lustre filesystem '%s'"
                                  " not found", name);
                        return rc;
                }
        }
        if (rc != 0) {
                errno = -rc;
                llapi_err(LLAPI_MSG_ERROR,
                          "llapi_poollist: Lustre filesystem '%s' not found",
                          name);
                return rc;
        }

        if (poolname != NULL) {
                rc = print_pool_members(fsname, pathname, poolname);
                poolname--;
                *poolname = '.';
        } else {
                DIR *dir;
                struct dirent *pool;

                llapi_printf(LLAPI_MSG_NORMAL, "Pools from %s:\n", fsname);
                if ((dir = opendir(pathname)) == NULL) {
                        return -EINVAL;
                }
                while ((pool = readdir(dir)) != NULL) {
                        if (!((pool->d_name[0] == '.') &&
                              (pool->d_name[1] == '\0')) &&
                            !((pool->d_name[0] == '.') &&
                              (pool->d_name[1] == '.') &&
                              (pool->d_name[2] == '\0')))
                        llapi_printf(LLAPI_MSG_NORMAL, " %s.%s\n", fsname, pool->d_name);
                }
                closedir(dir);
        }
        return rc;
}

typedef int (semantic_func_t)(char *path, DIR *parent, DIR *d,
                              void *data, struct dirent64 *de);

#define MAX_LOV_UUID_COUNT      max(LOV_MAX_STRIPE_COUNT, 1000)
#define OBD_NOT_FOUND           (-1)

static int common_param_init(struct find_param *param)
{
        param->lumlen = lov_mds_md_size(MAX_LOV_UUID_COUNT, LOV_MAGIC_V3);
        if ((param->lmd = malloc(sizeof(lstat_t) + param->lumlen)) == NULL) {
                llapi_err(LLAPI_MSG_ERROR,
                          "error: allocation of %d bytes for ioctl",
                          sizeof(lstat_t) + param->lumlen);
                return -ENOMEM;
        }

        param->got_uuids = 0;
        param->obdindexes = NULL;
        param->obdindex = OBD_NOT_FOUND;
        return 0;
}

static void find_param_fini(struct find_param *param)
{
        if (param->obdindexes)
                free(param->obdindexes);

        if (param->lmd)
                free(param->lmd);
}

int llapi_file_fget_lov_uuid(int fd, struct obd_uuid *lov_name)
{
        int rc = ioctl(fd, OBD_IOC_GETNAME, lov_name);
        if (rc) {
                rc = errno;
                llapi_err(LLAPI_MSG_ERROR, "error: can't get lov name.");
        }
        return rc;
}

int llapi_file_get_lov_uuid(const char *path, struct obd_uuid *lov_uuid)
{
        int fd, rc;

        fd = open(path, O_RDONLY);
        if (fd < 0) {
                rc = errno;
                llapi_err(LLAPI_MSG_ERROR, "error opening %s", path);
                return rc;
        }

        rc = llapi_file_fget_lov_uuid(fd, lov_uuid);

        close(fd);

        return rc;
}

/*
 * If uuidp is NULL, return the number of available obd uuids.
 * If uuidp is non-NULL, then it will return the uuids of the obds. If
 * there are more OSTs then allocated to uuidp, then an error is returned with
 * the ost_count set to number of available obd uuids.
 */
int llapi_lov_get_uuids(int fd, struct obd_uuid *uuidp, int *ost_count)
{
        struct obd_uuid lov_name;
        char buf[1024];
        FILE *fp;
        int rc = 0, index = 0;

        /* Get the lov name */
        rc = llapi_file_fget_lov_uuid(fd, &lov_name);
        if (rc)
                return rc;

        /* Now get the ost uuids from /proc */
        snprintf(buf, sizeof(buf), "/proc/fs/lustre/lov/%s/target_obd",
                 lov_name.uuid);
        fp = fopen(buf, "r");
        if (fp == NULL) {
                rc = errno;
                llapi_err(LLAPI_MSG_ERROR, "error: opening '%s'", buf);
                return rc;
        }

        while (fgets(buf, sizeof(buf), fp) != NULL) {
                if (uuidp && (index < *ost_count)) {
                        if (sscanf(buf, "%d: %s", &index, uuidp[index].uuid) <2)
                                break;
                }
                index++;
        }

        fclose(fp);

        if (uuidp && (index >= *ost_count))
                return -EOVERFLOW;

        *ost_count = index;
        return rc;
}

/* Here, param->obduuid points to a single obduuid, the index of which is
 * returned in param->obdindex */
static int setup_obd_uuid(DIR *dir, char *dname, struct find_param *param)
{
        struct obd_uuid lov_uuid;
        char uuid[sizeof(struct obd_uuid)];
        char buf[1024];
        FILE *fp;
        int rc = 0, index;

        /* Get the lov name */
        rc = llapi_file_fget_lov_uuid(dirfd(dir), &lov_uuid);
        if (rc) {
                if (errno != ENOTTY) {
                        rc = errno;
                        llapi_err(LLAPI_MSG_ERROR,
                                  "error: can't get lov name: %s", dname);
                } else {
                        rc = 0;
                }
                return rc;
        }

        param->got_uuids = 1;

        /* Now get the ost uuids from /proc */
        snprintf(buf, sizeof(buf), "/proc/fs/lustre/lov/%s/target_obd",
                 lov_uuid.uuid);
        fp = fopen(buf, "r");
        if (fp == NULL) {
                rc = errno;
                llapi_err(LLAPI_MSG_ERROR, "error: opening '%s'", buf);
                return rc;
        }

        if (!param->obduuid && !param->quiet && !param->obds_printed)
                llapi_printf(LLAPI_MSG_NORMAL, "OBDS:\n");

        while (fgets(buf, sizeof(buf), fp) != NULL) {
                if (sscanf(buf, "%d: %s", &index, uuid) < 2)
                        break;

                if (param->obduuid) {
                        if (strncmp((char *)param->obduuid->uuid, uuid,
                                    sizeof(uuid)) == 0) {
                                param->obdindex = index;
                                break;
                        }
                } else if (!param->quiet && !param->obds_printed) {
                        /* Print everything */
                        llapi_printf(LLAPI_MSG_NORMAL, "%s", buf);
                }
        }
        param->obds_printed = 1;

        fclose(fp);

        if (!param->quiet && param->obduuid &&
            (param->obdindex == OBD_NOT_FOUND)) {
                llapi_err_noerrno(LLAPI_MSG_ERROR,
                                  "error: %s: unknown obduuid: %s",
                                  __FUNCTION__, param->obduuid->uuid);
                //rc = EINVAL;
        }

        return (rc);
}

/* In this case, param->obduuid will be an array of obduuids and
 * obd index for all these obduuids will be returned in
 * param->obdindexes */
static int setup_obd_indexes(DIR *dir, struct find_param *param)
{
        struct obd_uuid *uuids = NULL;
        int obdcount = INIT_ALLOC_NUM_OSTS;
        int ret, obd_valid = 0, obdnum, i;

        uuids = (struct obd_uuid *)malloc(INIT_ALLOC_NUM_OSTS *
                                          sizeof(struct obd_uuid));
        if (uuids == NULL)
                return -ENOMEM;

retry_get_uuids:
        ret = llapi_lov_get_uuids(dirfd(dir), uuids,
                                  &obdcount);
        if (ret) {
                struct obd_uuid *uuids_temp;

                if (ret == -EOVERFLOW) {
                        uuids_temp = realloc(uuids, obdcount *
                                             sizeof(struct obd_uuid));
                        if (uuids_temp != NULL)
                                goto retry_get_uuids;
                        else
                                ret = -ENOMEM;
                }

                llapi_err(LLAPI_MSG_ERROR, "get ost uuid failed");
                return ret;
        }

        param->obdindexes = malloc(param->num_obds * sizeof(param->obdindex));
        if (param->obdindexes == NULL)
                return -ENOMEM;

        for (obdnum = 0; obdnum < param->num_obds; obdnum++) {
                for (i = 0; i <= obdcount; i++) {
                        if (strcmp((char *)&param->obduuid[obdnum].uuid,
                                   (char *)&uuids[i]) == 0) {
                                param->obdindexes[obdnum] = i;
                                obd_valid++;
                                break;
                        }
                }
                if (i == obdcount)
                        param->obdindexes[obdnum] = OBD_NOT_FOUND;
        }

        if (obd_valid == 0)
                param->obdindex = OBD_NOT_FOUND;
        else
                param->obdindex = obd_valid;

        param->got_uuids = 1;

        return 0;
}

<<<<<<< HEAD
static void lov_dump_user_lmm_join(struct lov_user_md_v1 *lum, char *path,
                                   int is_dir, int obdindex, int quiet,
                                   int header, int body)
=======
void lov_dump_user_lmm_v1v3(struct lov_user_md *lum, char *pool_name,
                            struct lov_user_ost_data_v1 *objects,
                            char *path, int is_dir,
                            int obdindex, int quiet, int header, int body)
{
        int i, obdstripe = 0;

        if (obdindex != OBD_NOT_FOUND) {
                for (i = 0; !is_dir && i < lum->lmm_stripe_count; i++) {
                        if (obdindex == objects[i].l_ost_idx) {
                                llapi_printf(LLAPI_MSG_NORMAL, "%s\n", path);
                                obdstripe = 1;
                                break;
                        }
                }
        } else if (!quiet) {
                llapi_printf(LLAPI_MSG_NORMAL, "%s\n", path);
                obdstripe = 1;
        }

        /* if it's a directory */
        if (is_dir) {
                if (obdstripe == 1) {
                        if (lum->lmm_object_gr == LOV_OBJECT_GROUP_DEFAULT) {
                                llapi_printf(LLAPI_MSG_NORMAL, "(Default) ");
                                lum->lmm_object_gr = LOV_OBJECT_GROUP_CLEAR;
                        }
                        llapi_printf(LLAPI_MSG_NORMAL,
                                     "stripe_count: %d stripe_size: %u "
                                     "stripe_offset: %d%s%s\n",
                                     lum->lmm_stripe_count == (__u16)-1 ? -1 :
                                        lum->lmm_stripe_count,
                                     lum->lmm_stripe_size,
                                     lum->lmm_stripe_offset == (__u16)-1 ? -1 :
                                        lum->lmm_stripe_offset,
                                     pool_name != NULL ? " pool: " : "",
                                     pool_name != NULL ? pool_name : "");
                }
                return;
        }

        if (header && (obdstripe == 1)) {
                llapi_printf(LLAPI_MSG_NORMAL,
                             "lmm_magic:          0x%08X\n",  lum->lmm_magic);
                llapi_printf(LLAPI_MSG_NORMAL,
                             "lmm_object_gr:      "LPX64"\n", lum->lmm_object_gr);
                llapi_printf(LLAPI_MSG_NORMAL,
                             "lmm_object_id:      "LPX64"\n", lum->lmm_object_id);
                llapi_printf(LLAPI_MSG_NORMAL,
                             "lmm_stripe_count:   %u\n", (int)lum->lmm_stripe_count);
                llapi_printf(LLAPI_MSG_NORMAL,
                             "lmm_stripe_size:    %u\n",      lum->lmm_stripe_size);
                llapi_printf(LLAPI_MSG_NORMAL,
                             "lmm_stripe_pattern: %x\n",      lum->lmm_pattern);
                if (pool_name != NULL)
                        llapi_printf(LLAPI_MSG_NORMAL,
                                     "lmm_pool_name:      %s\n",      pool_name);
        }

        if (body) {
                if ((!quiet) && (obdstripe == 1))
                        llapi_printf(LLAPI_MSG_NORMAL,
                                     "\tobdidx\t\t objid\t\tobjid\t\t group\n");

                for (i = 0; i < lum->lmm_stripe_count; i++) {
                        int idx = objects[i].l_ost_idx;
                        long long oid = objects[i].l_object_id;
                        long long gr = objects[i].l_object_gr;
                        if ((obdindex == OBD_NOT_FOUND) || (obdindex == idx))
                                llapi_printf(LLAPI_MSG_NORMAL,
                                             "\t%6u\t%14llu\t%#13llx\t%14llu%s\n",
                                             idx, oid, oid, gr,
                                             obdindex == idx ? " *" : "");
                }
                llapi_printf(LLAPI_MSG_NORMAL, "\n");
        }
}

void lov_dump_user_lmm_join(struct lov_user_md_v1 *lum, char *path,
                            int is_dir, int obdindex, int quiet,
                            int header, int body)
>>>>>>> 863a3da6
{
        struct lov_user_md_join *lumj = (struct lov_user_md_join *)lum;
        int i, obdstripe = 0;

        if (obdindex != OBD_NOT_FOUND) {
                for (i = 0; i < lumj->lmm_stripe_count; i++) {
                        if (obdindex == lumj->lmm_objects[i].l_ost_idx) {
                                llapi_printf(LLAPI_MSG_NORMAL, "%s\n", path);
                                obdstripe = 1;
                                break;
                        }
                }
        } else if (!quiet) {
                llapi_printf(LLAPI_MSG_NORMAL, "%s\n", path);
                obdstripe = 1;
        }

        if (header && obdstripe == 1) {
                llapi_printf(LLAPI_MSG_NORMAL, "lmm_magic:          0x%08X\n",
                             lumj->lmm_magic);
                llapi_printf(LLAPI_MSG_NORMAL, "lmm_object_gr:      "LPX64"\n",
                             lumj->lmm_object_gr);
                llapi_printf(LLAPI_MSG_NORMAL, "lmm_object_id:      "LPX64"\n",
                             lumj->lmm_object_id);
                llapi_printf(LLAPI_MSG_NORMAL, "lmm_stripe_count:   %u\n",
                             (int)lumj->lmm_stripe_count);
                llapi_printf(LLAPI_MSG_NORMAL, "lmm_stripe_size:    %u\n",
                             lumj->lmm_stripe_size);
                llapi_printf(LLAPI_MSG_NORMAL, "lmm_stripe_pattern: %x\n",
                             lumj->lmm_pattern);
                llapi_printf(LLAPI_MSG_NORMAL, "lmm_extent_count:   %x\n",
                             lumj->lmm_extent_count);
        }

        if (body) {
                unsigned long long start = -1, end = 0;
                if (!quiet && obdstripe == 1)
                        llapi_printf(LLAPI_MSG_NORMAL,
                                     "joined\tobdidx\t\t objid\t\tobjid\t\t group"
                                     "\t\tstart\t\tend\n");
                for (i = 0; i < lumj->lmm_stripe_count; i++) {
                        int idx = lumj->lmm_objects[i].l_ost_idx;
                        long long oid = lumj->lmm_objects[i].l_object_id;
                        long long gr = lumj->lmm_objects[i].l_object_gr;
                        if (obdindex == OBD_NOT_FOUND || obdindex == idx)
                                llapi_printf(LLAPI_MSG_NORMAL,
                                             "\t%6u\t%14llu\t%#13llx\t%14llu%s",
                                             idx, oid, oid, gr,
                                             obdindex == idx ? " *" : "");
                        if (start != lumj->lmm_objects[i].l_extent_start ||
                            end != lumj->lmm_objects[i].l_extent_end) {
                                start = lumj->lmm_objects[i].l_extent_start;
                                llapi_printf(LLAPI_MSG_NORMAL, "\t%14llu", start);
                                end = lumj->lmm_objects[i].l_extent_end;
                                if (end == (unsigned long long)-1)
<<<<<<< HEAD
                                        llapi_printf(LLAPI_MSG_NORMAL, "\t\tEOF\n");
                                else
                                        llapi_printf(LLAPI_MSG_NORMAL, "\t\t%llu\n",
                                                  end);
=======
                                        llapi_printf(LLAPI_MSG_NORMAL,
                                                     "\t\tEOF\n");
                                else
                                        llapi_printf(LLAPI_MSG_NORMAL,
                                                     "\t\t%llu\n", end);
>>>>>>> 863a3da6
                        } else {
                                llapi_printf(LLAPI_MSG_NORMAL, "\t\t\t\t\n");
                        }
                }
                llapi_printf(LLAPI_MSG_NORMAL, "\n");
        }
}

static void lov_dump_user_lmm_v1v3(struct lov_user_md *lum, char *pool_name,
                                   struct lov_user_ost_data_v1 *objects,
                                   char *path,
                                   int is_dir, int obdindex, int quiet,
                                   int header, int body)
{
        int i, obdstripe = 0;

        if (obdindex != OBD_NOT_FOUND) {
                for (i = 0; !is_dir && i < lum->lmm_stripe_count; i++) {
                        if (obdindex == objects[i].l_ost_idx) {
                                llapi_printf(LLAPI_MSG_NORMAL, "%s\n", path);
                                obdstripe = 1;
                                break;
                        }
                }
        } else if (!quiet) {
                llapi_printf(LLAPI_MSG_NORMAL, "%s\n", path);
                obdstripe = 1;
        }

        /* if it's a directory */
        if (is_dir) {
                if (obdstripe == 1) {
                        if (lum->lmm_object_gr == LOV_OBJECT_GROUP_DEFAULT) {
                                llapi_printf(LLAPI_MSG_NORMAL, "(Default) ");
                                lum->lmm_object_gr = LOV_OBJECT_GROUP_CLEAR;
                        }
                        llapi_printf(LLAPI_MSG_NORMAL,
                               "stripe_count: %d stripe_size: %u "
                               "stripe_offset: %d%s%s\n",
                               lum->lmm_stripe_count == (__u16)-1 ? -1 :
                                        lum->lmm_stripe_count,
                               lum->lmm_stripe_size,
                               lum->lmm_stripe_offset == (__u16)-1 ? -1 :
                                        lum->lmm_stripe_offset,
                               pool_name != NULL ? " pool: " : "",
                               pool_name != NULL ? pool_name : "");
                }
                return;
        }

        if (header && (obdstripe == 1)) {
                llapi_printf(LLAPI_MSG_NORMAL,
                             "lmm_magic:          0x%08X\n",  lum->lmm_magic);
                llapi_printf(LLAPI_MSG_NORMAL,
                             "lmm_object_gr:      "LPX64"\n", lum->lmm_object_gr);
                llapi_printf(LLAPI_MSG_NORMAL,
                             "lmm_object_id:      "LPX64"\n", lum->lmm_object_id);
                llapi_printf(LLAPI_MSG_NORMAL,
                             "lmm_stripe_count:   %u\n", (int)lum->lmm_stripe_count);
                llapi_printf(LLAPI_MSG_NORMAL,
                             "lmm_stripe_size:    %u\n",      lum->lmm_stripe_size);
                llapi_printf(LLAPI_MSG_NORMAL,
                             "lmm_stripe_pattern: %x\n",      lum->lmm_pattern);
                if (pool_name != NULL)
                        llapi_printf(LLAPI_MSG_NORMAL,
                             "lmm_pool_name:      %s\n",      pool_name);
        }

        if (body) {
                if ((!quiet) && (obdstripe == 1))
                        llapi_printf(LLAPI_MSG_NORMAL,
                                     "\tobdidx\t\t objid\t\tobjid\t\t group\n");

                for (i = 0; i < lum->lmm_stripe_count; i++) {
                        int idx = objects[i].l_ost_idx;
                        long long oid = objects[i].l_object_id;
                        long long gr = objects[i].l_object_gr;
                        if ((obdindex == OBD_NOT_FOUND) || (obdindex == idx))
                                llapi_printf(LLAPI_MSG_NORMAL,
                                             "\t%6u\t%14llu\t%#13llx\t%14llu%s\n",
                                             idx, oid, oid, gr,
                                             obdindex == idx ? " *" : "");
                }
                llapi_printf(LLAPI_MSG_NORMAL, "\n");
        }
}


void llapi_lov_dump_user_lmm(struct find_param *param,
                             char *path, int is_dir)
{
        switch(*(__u32 *)&param->lmd->lmd_lmm) { /* lum->lmm_magic */
        case LOV_USER_MAGIC_V1:
                lov_dump_user_lmm_v1v3(&param->lmd->lmd_lmm, NULL,
                                       param->lmd->lmd_lmm.lmm_objects,
                                       path, is_dir,
                                       param->obdindex, param->quiet,
                                       param->verbose,
                                       (param->verbose || !param->obduuid));
                break;
        case LOV_USER_MAGIC_JOIN:
                lov_dump_user_lmm_join(&param->lmd->lmd_lmm, path, is_dir,
                                       param->obdindex, param->quiet,
                                       param->verbose,
                                       (param->verbose || !param->obduuid));
                break;
        case LOV_USER_MAGIC_V3: {
                char pool_name[MAXPOOLNAME + 1];
                struct lov_user_ost_data_v1 *objects;

                strncpy(pool_name,
                        ((struct lov_user_md_v3 *)(&param->lmd->lmd_lmm))->lmm_pool_name,
                        MAXPOOLNAME);
                pool_name[MAXPOOLNAME] = '\0';
                objects = ((struct lov_user_md_v3 *)(&param->lmd->lmd_lmm))->lmm_objects;
                lov_dump_user_lmm_v1v3(&param->lmd->lmd_lmm, pool_name,
                                      objects, path, is_dir,
                                      param->obdindex, param->quiet,
                                      param->verbose,
                                      (param->verbose || !param->obduuid));
                break;
        }
        default:
                llapi_printf(LLAPI_MSG_NORMAL, "unknown lmm_magic:  %#x "
                             "(expecting one of %#x %#x %#x)\n",
                             *(__u32 *)&param->lmd->lmd_lmm,
                             LOV_USER_MAGIC_V1, LOV_USER_MAGIC_JOIN,
                             LOV_USER_MAGIC_V3);
                return;
        }
}

int llapi_file_get_stripe(const char *path, struct lov_user_md *lum)
{
        const char *fname;
        char *dname;
        int fd, rc = 0;

        fname = strrchr(path, '/');

        /* It should be a file (or other non-directory) */
        if (fname == NULL) {
                dname = (char *)malloc(2);
                if (dname == NULL)
                        return ENOMEM;
                strcpy(dname, ".");
                fname = (char *)path;
        } else {
                dname = (char *)malloc(fname - path + 1);
                if (dname == NULL)
                        return ENOMEM;
                strncpy(dname, path, fname - path);
                dname[fname - path] = '\0';
                fname++;
        }

        if ((fd = open(dname, O_RDONLY)) == -1) {
                rc = errno;
                free(dname);
                return rc;
        }

        strcpy((char *)lum, fname);
        if (ioctl(fd, IOC_MDC_GETFILESTRIPE, (void *)lum) == -1)
                rc = errno;

        if (close(fd) == -1 && rc == 0)
                rc = errno;

        free(dname);

        return rc;
}

int llapi_file_lookup(int dirfd, const char *name)
{
        struct obd_ioctl_data data = { 0 };
        char rawbuf[8192];
        char *buf = rawbuf;
        int rc;

        if (dirfd < 0 || name == NULL)
                return -EINVAL;

        data.ioc_version = OBD_IOCTL_VERSION;
        data.ioc_len = sizeof(data);
        data.ioc_inlbuf1 = (char *)name;
        data.ioc_inllen1 = strlen(name) + 1;

        rc = obd_ioctl_pack(&data, &buf, sizeof(rawbuf));
        if (rc) {
                llapi_err(LLAPI_MSG_ERROR,
                          "error: IOC_MDC_LOOKUP pack failed for '%s': rc %d",
                          name, rc);
                return rc;
        }

        return ioctl(dirfd, IOC_MDC_LOOKUP, buf);
}

int llapi_mds_getfileinfo(char *path, DIR *parent,
                          struct lov_user_mds_data *lmd)
{
        lstat_t *st = &lmd->lmd_st;
        char *fname = strrchr(path, '/');
        int ret = 0;

        if (parent == NULL)
                return -EINVAL;

        fname = (fname == NULL ? path : fname + 1);
        /* retrieve needed file info */
<<<<<<< HEAD
        strncpy((char *)lmd, fname, lov_mds_md_size(MAX_LOV_UUID_COUNT,
                LOV_MAGIC));
=======
        strncpy((char *)lmd, fname,
                lov_mds_md_size(MAX_LOV_UUID_COUNT, LOV_MAGIC));
>>>>>>> 863a3da6
        ret = ioctl(dirfd(parent), IOC_MDC_GETFILEINFO, (void *)lmd);

        if (ret) {
                if (errno == ENOTTY) {
                        /* ioctl is not supported, it is not a lustre fs.
                         * Do the regular lstat(2) instead. */
                        ret = lstat_f(path, st);
                        if (ret) {
                                llapi_err(LLAPI_MSG_ERROR,
                                          "error: %s: lstat failed for %s",
                                          __FUNCTION__, path);
                                return ret;
                        }
                } else if (errno == ENOENT) {
                        llapi_err(LLAPI_MSG_WARN,
                                  "warning: %s: %s does not exist",
                                  __FUNCTION__, path);
                        return -ENOENT;
                } else {
                        llapi_err(LLAPI_MSG_ERROR,
                                  "error: %s: IOC_MDC_GETFILEINFO failed for %s",
                                  __FUNCTION__, path);
                        return ret;
                }
        }

        return 0;
}

static DIR *opendir_parent(char *path)
{
        DIR *parent;
        char *fname;
        char c;

        fname = strrchr(path, '/');
        if (fname == NULL)
                return opendir(".");

        c = fname[1];
        fname[1] = '\0';
        parent = opendir(path);
        fname[1] = c;
        return parent;
}

static int llapi_semantic_traverse(char *path, int size, DIR *parent,
                                   semantic_func_t sem_init,
                                   semantic_func_t sem_fini, void *data,
                                   struct dirent64 *de)
{
        struct dirent64 *dent;
        int len, ret;
        DIR *d, *p = NULL;

        ret = 0;
        len = strlen(path);

        d = opendir(path);
        if (!d && errno != ENOTDIR) {
                llapi_err(LLAPI_MSG_ERROR, "%s: Failed to open '%s'",
                          __FUNCTION__, path);
                return -EINVAL;
        } else if (!d && !parent) {
                /* ENOTDIR. Open the parent dir. */
                p = opendir_parent(path);
                if (!p)
                        GOTO(out, ret = -EINVAL);
        }

        if (sem_init && (ret = sem_init(path, parent ?: p, d, data, de)))
                goto err;

        if (!d)
                GOTO(out, ret = 0);

        while ((dent = readdir64(d)) != NULL) {
                ((struct find_param *)data)->have_fileinfo = 0;

                if (!strcmp(dent->d_name, ".") || !strcmp(dent->d_name, ".."))
                        continue;

                path[len] = 0;
                if ((len + dent->d_reclen + 2) > size) {
                        llapi_err(LLAPI_MSG_ERROR,
                                  "error: %s: string buffer is too small",
                                  __FUNCTION__);
                        break;
                }
                strcat(path, "/");
                strcat(path, dent->d_name);

                if (dent->d_type == DT_UNKNOWN) {
                        lstat_t *st = &((struct find_param *)data)->lmd->lmd_st;

                        ret = llapi_mds_getfileinfo(path, d,
                                             ((struct find_param *)data)->lmd);
                        if (ret == 0) {
                                ((struct find_param *)data)->have_fileinfo = 1;
                                dent->d_type = llapi_filetype_dir_table[st->st_mode &
                                                                        S_IFMT];
                        }
                        if (ret == -ENOENT)
                                continue;
                }

                switch (dent->d_type) {
                case DT_UNKNOWN:
                        llapi_err(LLAPI_MSG_ERROR,
                                  "error: %s: '%s' is UNKNOWN type %d",
                                  __FUNCTION__, dent->d_name, dent->d_type);
                        break;
                case DT_DIR:
                        ret = llapi_semantic_traverse(path, size, d, sem_init,
                                                      sem_fini, data, dent);
                        if (ret < 0)
                                goto out;
                        break;
                default:
                        ret = 0;
                        if (sem_init) {
                                ret = sem_init(path, d, NULL, data, dent);
                                if (ret < 0)
                                        goto out;
                        }
                        if (sem_fini && ret == 0)
                                sem_fini(path, d, NULL, data, dent);
                }
        }

out:
        path[len] = 0;

        if (sem_fini)
                sem_fini(path, parent, d, data, de);
err:
        if (d)
                closedir(d);
        if (p)
                closedir(p);
        return ret;
}

/* Check if the value matches 1 of the given criteria (e.g. --atime +/-N).
 * @mds indicates if this is MDS timestamps and there are attributes on OSTs.
 *
 * The result is -1 if it does not match, 0 if not yet clear, 1 if matches.
 * The table below gives the answers for the specified parameters (value and
 * sign), 1st column is the answer for the MDS value, the 2nd is for the OST:
 * --------------------------------------
 * 1 | file > limit; sign > 0 | -1 / -1 |
 * 2 | file = limit; sign > 0 |  ? /  1 |
 * 3 | file < limit; sign > 0 |  ? /  1 |
 * 4 | file > limit; sign = 0 | -1 / -1 |
 * 5 | file = limit; sign = 0 |  ? /  1 |  <- (see the Note below)
 * 6 | file < limit; sign = 0 |  ? / -1 |
 * 7 | file > limit; sign < 0 |  1 /  1 |
 * 8 | file = limit; sign < 0 |  ? / -1 |
 * 9 | file < limit; sign < 0 |  ? / -1 |
 * --------------------------------------
 * Note: 5th actually means that the value is within the interval
 * (limit - margin, limit]. */
static int find_value_cmp(unsigned int file, unsigned int limit, int sign,
                          unsigned long long margin, int mds)
{
        if (sign > 0) {
                if (file < limit)
                        return mds ? 0 : 1;
        }

        if (sign == 0) {
                if (file <= limit && file + margin > limit)
                        return mds ? 0 : 1;
                if (file + margin <= limit)
                        return mds ? 0 : -1;
        }

        if (sign < 0) {
                if (file > limit)
                        return 1;
                if (mds)
                        return 0;
        }

        return -1;
}

/* Check if the file time matches all the given criteria (e.g. --atime +/-N).
 * Return -1 or 1 if file timestamp does not or does match the given criteria
 * correspondingly. Return 0 if the MDS time is being checked and there are
 * attributes on OSTs and it is not yet clear if the timespamp matches.
 *
 * If 0 is returned, we need to do another RPC to the OSTs to obtain the
 * updated timestamps. */
static int find_time_check(lstat_t *st, struct find_param *param, int mds)
{
        int ret;
        int rc = 0;

        /* Check if file is accepted. */
        if (param->atime) {
                ret = find_value_cmp(st->st_atime, param->atime,
                                     param->asign, 24 * 60 * 60, mds);
                if (ret < 0)
                        return ret;
                rc = ret;
        }

        if (param->mtime) {
                ret = find_value_cmp(st->st_mtime, param->mtime,
                                     param->msign, 24 * 60 * 60, mds);
                if (ret < 0)
                        return ret;

                /* If the previous check matches, but this one is not yet clear,
                 * we should return 0 to do an RPC on OSTs. */
                if (rc == 1)
                        rc = ret;
        }

        if (param->ctime) {
                ret = find_value_cmp(st->st_ctime, param->ctime,
                                     param->csign, 24 * 60 * 60, mds);
                if (ret < 0)
                        return ret;

                /* If the previous check matches, but this one is not yet clear,
                 * we should return 0 to do an RPC on OSTs. */
                if (rc == 1)
                        rc = ret;
        }

        return rc;
}

static int cb_find_init(char *path, DIR *parent, DIR *dir,
                        void *data, struct dirent64 *de)
{
        struct find_param *param = (struct find_param *)data;
        int decision = 1; /* 1 is accepted; -1 is rejected. */
        lstat_t *st = &param->lmd->lmd_st;
        int lustre_fs = 1;
        int checked_type = 0;
        int ret = 0;

        LASSERT(parent != NULL || dir != NULL);

        param->lmd->lmd_lmm.lmm_stripe_count = 0;

        /* If a regular expression is presented, make the initial decision */
        if (param->pattern != NULL) {
                char *fname = strrchr(path, '/');
                fname = (fname == NULL ? path : fname + 1);
                ret = fnmatch(param->pattern, fname, 0);
                if ((ret == FNM_NOMATCH && !param->exclude_pattern) ||
                    (ret == 0 && param->exclude_pattern))
                        goto decided;
        }

        /* See if we can check the file type from the dirent. */
        if (param->type && de != NULL && de->d_type != DT_UNKNOWN &&
            de->d_type <= DT_MAX) {
                checked_type = 1;
                if (llapi_dir_filetype_table[de->d_type] == param->type) {
                        if (param->exclude_type)
                                goto decided;
                } else {
                        if (!param->exclude_type)
                                goto decided;
                }
        }


        /* If a time or OST should be checked, the decision is not taken yet. */
        if (param->atime || param->ctime || param->mtime || param->obduuid ||
            param->size_check)
                decision = 0;

        ret = 0;
        /* Request MDS for the stat info. */
        if (param->have_fileinfo == 0) {
                if (dir) {
                        /* retrieve needed file info */
                        ret = ioctl(dirfd(dir), LL_IOC_MDC_GETINFO,
                                    (void *)param->lmd);
                } else {
                        char *fname = strrchr(path, '/');
                        fname = (fname == NULL ? path : fname + 1);

                        /* retrieve needed file info */
                        strncpy((char *)param->lmd, fname, param->lumlen);
                        ret = ioctl(dirfd(parent), IOC_MDC_GETFILEINFO,
                                   (void *)param->lmd);
                }
        }

        if (ret) {
                if (errno == ENOTTY) {
                        /* ioctl is not supported, it is not a lustre fs.
                         * Do the regular lstat(2) instead. */
                        lustre_fs = 0;
                        ret = lstat_f(path, st);
                        if (ret) {
                                llapi_err(LLAPI_MSG_ERROR,
                                          "error: %s: lstat failed for %s",
                                          __FUNCTION__, path);
                                return ret;
                        }
                } else if (errno == ENOENT) {
                        llapi_err(LLAPI_MSG_WARN,
                                  "warning: %s: %s does not exist",
                                  __FUNCTION__, path);
                        goto decided;
                } else {
                        llapi_err(LLAPI_MSG_ERROR, "error: %s: %s failed for %s",
                                  __FUNCTION__, dir ? "LL_IOC_MDC_GETINFO" :
                                  "IOC_MDC_GETFILEINFO", path);
                        return ret;
                }
        }

        if (param->check_uid) {
                if (st->st_uid == param->uid) {
                        if (param->exclude_uid)
                                goto decided;
                } else {
                        if (!param->exclude_uid)
                                goto decided;
                }
        }

        if (param->check_gid) {
                if (st->st_gid == param->gid) {
                        if (param->exclude_gid)
                                goto decided;
                } else {
                        if (!param->exclude_gid)
                                goto decided;
                }
        }

        if (param->check_pool) {
                /* empty requested pool is taken as no pool search => V1 */
                if (((param->lmd->lmd_lmm.lmm_magic == LOV_USER_MAGIC_V1) &&
                     (param->poolname[0] == '\0')) ||
                    ((param->lmd->lmd_lmm.lmm_magic == LOV_USER_MAGIC_V3) &&
                     (strncmp(((struct lov_user_md_v3 *)(&(param->lmd->lmd_lmm)))->lmm_pool_name,
                              param->poolname, MAXPOOLNAME) == 0)) ||
                    ((param->lmd->lmd_lmm.lmm_magic == LOV_USER_MAGIC_V3) &&
                     (strcmp(param->poolname, "*") == 0))) {
                        if (param->exclude_pool)
                                goto decided;
                } else {
                        if (!param->exclude_pool)
                                goto decided;
                }
        }

        /* Check the time on mds. */
        if (!decision) {
                int for_mds;

                for_mds = lustre_fs ? (S_ISREG(st->st_mode) &&
                                       param->lmd->lmd_lmm.lmm_stripe_count)
                                    : 0;
                decision = find_time_check(st, param, for_mds);
                if (decision == -1)
                        goto decided;
        }

        if (param->type && !checked_type) {
                if ((st->st_mode & S_IFMT) == param->type) {
                        if (param->exclude_type)
                                goto decided;
                } else {
                        if (!param->exclude_type)
                                goto decided;
                }
        }

        /* Prepare odb. */
        if (param->obduuid) {
                if (lustre_fs && param->got_uuids &&
                    param->st_dev != st->st_dev) {
                        /* A lustre/lustre mount point is crossed. */
                        param->got_uuids = 0;
                        param->obds_printed = 0;
                        param->obdindex = OBD_NOT_FOUND;
                }

                if (lustre_fs && !param->got_uuids) {
                        ret = setup_obd_indexes(dir ? dir : parent, param);
                        if (ret)
                                return ret;

                        param->st_dev = st->st_dev;
                } else if (!lustre_fs && param->got_uuids) {
                        /* A lustre/non-lustre mount point is crossed. */
                        param->got_uuids = 0;
                        param->obdindex = OBD_NOT_FOUND;
                }
        }

        /* If an OBD UUID is specified but no one matches, skip this file. */
        if (param->obduuid && param->obdindex == OBD_NOT_FOUND)
                goto decided;

        /* If a OST UUID is given, and some OST matches, check it here. */
        if (param->obdindex != OBD_NOT_FOUND) {
                if (!S_ISREG(st->st_mode))
                        goto decided;

                /* Only those files should be accepted, which have a
                 * stripe on the specified OST. */
                if (!param->lmd->lmd_lmm.lmm_stripe_count) {
                        goto decided;
                } else {
                        int i, j;
                        struct lov_user_ost_data_v1 *lmm_objects;

                        if (param->lmd->lmd_lmm.lmm_magic ==
<<<<<<< HEAD
                             LOV_USER_MAGIC_V3) {
=======
                            LOV_USER_MAGIC_V3) {
>>>>>>> 863a3da6
                                lmm_objects =
                                 ((struct lov_user_md_v3 *)(&(param->lmd->lmd_lmm)))->lmm_objects;
                        } else {
                                lmm_objects = param->lmd->lmd_lmm.lmm_objects;
                        }

                        for (i = 0;
                             i < param->lmd->lmd_lmm.lmm_stripe_count; i++) {
                                for (j = 0; j < param->num_obds; j++) {
                                        if (param->obdindexes[j] ==
                                            lmm_objects[i].l_ost_idx)
                                                goto obd_matches;
                                }
                        }

                        if (i == param->lmd->lmd_lmm.lmm_stripe_count)
                                goto decided;
                }
        }

<<<<<<< HEAD
=======
        if (param->check_uid) {
                if (st->st_uid == param->uid) {
                        if (param->exclude_uid)
                                goto decided;
                } else {
                        if (!param->exclude_uid)
                                goto decided;
                }
        }

        if (param->check_gid) {
                if (st->st_gid == param->gid) {
                        if (param->exclude_gid)
                                goto decided;
                } else {
                        if (!param->exclude_gid)
                                goto decided;
                }
        }

        if (param->check_pool) {
                /* empty requested pool is taken as no pool search => V1 */
                if (((param->lmd->lmd_lmm.lmm_magic == LOV_USER_MAGIC_V1) &&
                     (param->poolname[0] == '\0')) ||
                    ((param->lmd->lmd_lmm.lmm_magic == LOV_USER_MAGIC_V3) &&
                     (strncmp(((struct lov_user_md_v3 *)(&(param->lmd->lmd_lmm)))->lmm_pool_name,
                              param->poolname, MAXPOOLNAME) == 0)) ||
                    ((param->lmd->lmd_lmm.lmm_magic == LOV_USER_MAGIC_V3) &&
                     (strcmp(param->poolname, "*") == 0))) {
                        if (param->exclude_pool)
                                goto decided;
                } else {
                        if (!param->exclude_pool)
                                goto decided;
                }
        }

        /* Check the time on mds. */
        if (!decision) {
                int for_mds;

                for_mds = lustre_fs ? (S_ISREG(st->st_mode) &&
                                       param->lmd->lmd_lmm.lmm_stripe_count)
                                    : 0;
                decision = find_time_check(st, param, for_mds);
        }

>>>>>>> 863a3da6
obd_matches:

        /* If file still fits the request, ask osd for updated info.
           The regulat stat is almost of the same speed as some new
           'glimpse-size-ioctl'. */
        if (!decision && S_ISREG(st->st_mode) &&
<<<<<<< HEAD
            (param->lmd->lmd_lmm.lmm_stripe_count || param->size_check)) {
=======
            (param->lmd->lmd_lmm.lmm_stripe_count || param->size)) {
                if (param->obdindex != OBD_NOT_FOUND) {
                        /* Check whether the obd is active or not, if it is
                         * not active, just print the object affected by this
                         * failed ost
                         * */
                        struct obd_statfs stat_buf;
                        struct obd_uuid uuid_buf;

                        memset(&stat_buf, 0, sizeof(struct obd_statfs));
                        memset(&uuid_buf, 0, sizeof(struct obd_uuid));
                        ret = llapi_obd_statfs(path, LL_STATFS_LOV,
                                               param->obdindex, &stat_buf,
                                               &uuid_buf);
                        if (ret) {
                                if (ret == -ENODATA || ret == -ENODEV
                                    || ret == -EIO)
                                        errno = EIO;
                                llapi_printf(LLAPI_MSG_NORMAL,
                                             "obd_uuid: %s failed %s ",
                                             param->obduuid->uuid,
                                             strerror(errno));
                                goto print_path;
                        }
                }
>>>>>>> 863a3da6
                if (dir) {
                        ret = ioctl(dirfd(dir), IOC_LOV_GETINFO,
                                    (void *)param->lmd);
                } else if (parent) {
                        ret = ioctl(dirfd(parent), IOC_LOV_GETINFO,
                                    (void *)param->lmd);
                }

                if (ret) {
                        if (errno == ENOENT) {
                                llapi_err(LLAPI_MSG_ERROR,
                                          "warning: %s: %s does not exist",
                                          __FUNCTION__, path);
                                goto decided;
                        } else {
                                llapi_err(LLAPI_MSG_ERROR,
                                          "%s: IOC_LOV_GETINFO on %s failed",
                                          __FUNCTION__, path);
                                return ret;
                        }
                }

                /* Check the time on osc. */
                decision = find_time_check(st, param, 0);
                if (decision == -1)
                        goto decided;
        }

        if (param->size_check)
                decision = find_value_cmp(st->st_size, param->size,
                                          param->size_sign, param->size_units,
                                          0);

        if (decision != -1) {
                llapi_printf(LLAPI_MSG_NORMAL, "%s", path);
                if (param->zeroend)
                        llapi_printf(LLAPI_MSG_NORMAL, "%c", '\0');
                else
                        llapi_printf(LLAPI_MSG_NORMAL, "\n");
        }

decided:
        /* Do not get down anymore? */
        if (param->depth == param->maxdepth)
                return 1;

        param->depth++;
        return 0;
}

static int cb_common_fini(char *path, DIR *parent, DIR *d, void *data,
                          struct dirent64 *de)
{
        struct find_param *param = (struct find_param *)data;
        param->depth--;
        return 0;
}

int llapi_find(char *path, struct find_param *param)
{
        char *buf;
        int ret, len = strlen(path);

        if (len > PATH_MAX) {
                llapi_err(LLAPI_MSG_ERROR, "%s: Path name '%s' is too long",
                          __FUNCTION__, path);
                return -EINVAL;
        }

        buf = (char *)malloc(PATH_MAX + 1);
        if (!buf)
                return -ENOMEM;

        ret = common_param_init(param);
        if (ret) {
                free(buf);
                return ret;
        }

        param->depth = 0;

        strncpy(buf, path, PATH_MAX + 1);
        ret = llapi_semantic_traverse(buf, PATH_MAX + 1, NULL, cb_find_init,
                                      cb_common_fini, param, NULL);

        find_param_fini(param);
        free(buf);
        return ret < 0 ? ret : 0;
}

static int cb_getstripe(char *path, DIR *parent, DIR *d, void *data,
                        struct dirent64 *de)
{
        struct find_param *param = (struct find_param *)data;
        int ret = 0;

        LASSERT(parent != NULL || d != NULL);

        /* Prepare odb. */
        if (!param->got_uuids) {
                ret = setup_obd_uuid(d ? d : parent, path, param);
                if (ret)
                        return ret;
        }

        if (d) {
                ret = ioctl(dirfd(d), LL_IOC_LOV_GETSTRIPE,
                            (void *)&param->lmd->lmd_lmm);
        } else if (parent) {
                char *fname = strrchr(path, '/');
                fname = (fname == NULL ? path : fname + 1);

                strncpy((char *)&param->lmd->lmd_lmm, fname, param->lumlen);
                ret = ioctl(dirfd(parent), IOC_MDC_GETFILESTRIPE,
                            (void *)&param->lmd->lmd_lmm);
        }

        if (ret) {
                if (errno == ENODATA) {
                        if (!param->obduuid && !param->quiet)
                                llapi_printf(LLAPI_MSG_NORMAL,
                                             "%s has no stripe info\n", path);
                        goto out;
                } else if (errno == ENOTTY) {
                        llapi_err(LLAPI_MSG_ERROR,
                                  "%s: '%s' not on a Lustre fs?",
                                  __FUNCTION__, path);
                } else if (errno == ENOENT) {
                        llapi_err(LLAPI_MSG_WARN,
                                  "warning: %s: %s does not exist",
                                  __FUNCTION__, path);
                        goto out;
                } else {
                        llapi_err(LLAPI_MSG_ERROR,
                                  "error: %s: %s failed for %s",
                                   __FUNCTION__, d ? "LL_IOC_LOV_GETSTRIPE" :
                                  "IOC_MDC_GETFILESTRIPE", path);
                }

                return ret;
        }

        llapi_lov_dump_user_lmm(param, path, d ? 1 : 0);
out:
        /* Do not get down anymore? */
        if (param->depth == param->maxdepth)
                return 1;

        param->depth++;
        return 0;
}

int llapi_getstripe(char *path, struct find_param *param)
{
        char *buf;
        int ret = 0, len = strlen(path);

        if (len > PATH_MAX) {
                llapi_err(LLAPI_MSG_ERROR,
                          "%s: Path name '%s' is too long",
                          __FUNCTION__, path);
                return -EINVAL;
        }

        buf = (char *)malloc(PATH_MAX + 1);
        if (!buf)
                return -ENOMEM;

        ret = common_param_init(param);
        if (ret) {
                free(buf);
                return ret;
        }

        param->depth = 0;

        strncpy(buf, path, PATH_MAX + 1);
        ret = llapi_semantic_traverse(buf, PATH_MAX + 1, NULL, cb_getstripe,
                                      cb_common_fini, param, NULL);
        find_param_fini(param);
        free(buf);
        return ret < 0 ? ret : 0;
}

int llapi_obd_statfs(char *path, __u32 type, __u32 index,
                     struct obd_statfs *stat_buf,
                     struct obd_uuid *uuid_buf)
{
        int fd;
        char raw[OBD_MAX_IOCTL_BUFFER] = {'\0'};
        char *rawbuf = raw;
        struct obd_ioctl_data data = { 0 };
        int rc = 0;

        data.ioc_inlbuf1 = (char *)&type;
        data.ioc_inllen1 = sizeof(__u32);
        data.ioc_inlbuf2 = (char *)&index;
        data.ioc_inllen2 = sizeof(__u32);
        data.ioc_pbuf1 = (char *)stat_buf;
        data.ioc_plen1 = sizeof(struct obd_statfs);
        data.ioc_pbuf2 = (char *)uuid_buf;
        data.ioc_plen2 = sizeof(struct obd_uuid);

        if ((rc = obd_ioctl_pack(&data, &rawbuf, sizeof(raw))) != 0) {
                llapi_err(LLAPI_MSG_ERROR,
                          "llapi_obd_statfs: error packing ioctl data");
                return rc;
        }

        fd = open(path, O_RDONLY);
        if (errno == EISDIR)
                fd = open(path, O_DIRECTORY | O_RDONLY);

        if (fd < 0) {
                rc = errno ? -errno : -EBADF;
                llapi_err(LLAPI_MSG_ERROR, "error: %s: opening '%s'",
                          __FUNCTION__, path);
                return rc;
        }
        rc = ioctl(fd, IOC_OBD_STATFS, (void *)rawbuf);
        if (rc)
                rc = errno ? -errno : -EINVAL;

        close(fd);
        return rc;
}

#define MAX_STRING_SIZE 128
#define DEVICES_LIST "/proc/fs/lustre/devices"

int llapi_ping(char *obd_type, char *obd_name)
{
        char path[MAX_STRING_SIZE];
        char buf[1];
        int rc, fd;

        snprintf(path, MAX_STRING_SIZE, "/proc/fs/lustre/%s/%s/ping",
                 obd_type, obd_name);

        fd = open(path, O_WRONLY);
        if (fd < 0) {
                rc = errno;
                llapi_err(LLAPI_MSG_ERROR, "error opening %s", path);
                return rc;
        }

        rc = write(fd, buf, 1);
        close(fd);

        if (rc == 1)
                return 0;
        return rc;
}

int llapi_target_iterate(int type_num, char **obd_type, void *args, llapi_cb_t cb)
{
        char buf[MAX_STRING_SIZE];
        FILE *fp = fopen(DEVICES_LIST, "r");
        int i, rc = 0;

        if (fp == NULL) {
                rc = errno;
                llapi_err(LLAPI_MSG_ERROR, "error: opening "DEVICES_LIST);
                return rc;
        }

        while (fgets(buf, sizeof(buf), fp) != NULL) {
                char *obd_type_name = NULL;
                char *obd_name = NULL;
                char *obd_uuid = NULL;
                char rawbuf[OBD_MAX_IOCTL_BUFFER];
                char *bufl = rawbuf;
                char *bufp = buf;
                struct obd_ioctl_data datal = { 0, };
                struct obd_statfs osfs_buffer;

                while(bufp[0] == ' ')
                        ++bufp;

                for(i = 0; i < 3; i++) {
                        obd_type_name = strsep(&bufp, " ");
                }
                obd_name = strsep(&bufp, " ");
                obd_uuid = strsep(&bufp, " ");

                memset(&osfs_buffer, 0, sizeof (osfs_buffer));

                memset(bufl, 0, sizeof(rawbuf));
                datal.ioc_pbuf1 = (char *)&osfs_buffer;
                datal.ioc_plen1 = sizeof(osfs_buffer);

                for (i = 0; i < type_num; i++) {
                        if (strcmp(obd_type_name, obd_type[i]) != 0)
                                continue;

                        cb(obd_type_name, obd_name, obd_uuid, args);
                }
        }
        fclose(fp);
        return rc;
}

static void do_target_check(char *obd_type_name, char *obd_name,
                            char *obd_uuid, void *args)
{
        int rc;

        rc = llapi_ping(obd_type_name, obd_name);
        if (rc) {
                llapi_err(LLAPI_MSG_ERROR, "error: check '%s'", obd_name);
        } else {
                llapi_printf(LLAPI_MSG_NORMAL, "%s active.\n", obd_name);
        }
}

int llapi_target_check(int type_num, char **obd_type, char *dir)
{
        return llapi_target_iterate(type_num, obd_type, NULL, do_target_check);
}

#undef MAX_STRING_SIZE

int llapi_catinfo(char *dir, char *keyword, char *node_name)
{
        char raw[OBD_MAX_IOCTL_BUFFER];
        char out[LLOG_CHUNK_SIZE];
        char *buf = raw;
        struct obd_ioctl_data data = { 0 };
        char key[30];
        DIR *root;
        int rc;

        sprintf(key, "%s", keyword);
        memset(raw, 0, sizeof(raw));
        memset(out, 0, sizeof(out));
        data.ioc_inlbuf1 = key;
        data.ioc_inllen1 = strlen(key) + 1;
        if (node_name) {
                data.ioc_inlbuf2 = node_name;
                data.ioc_inllen2 = strlen(node_name) + 1;
        }
        data.ioc_pbuf1 = out;
        data.ioc_plen1 = sizeof(out);
        rc = obd_ioctl_pack(&data, &buf, sizeof(raw));
        if (rc)
                return rc;

        root = opendir(dir);
        if (root == NULL) {
                rc = errno;
                llapi_err(LLAPI_MSG_ERROR, "open %s failed", dir);
                return rc;
        }

        rc = ioctl(dirfd(root), OBD_IOC_LLOG_CATINFO, buf);
        if (rc)
                llapi_err(LLAPI_MSG_ERROR, "ioctl OBD_IOC_CATINFO failed");
        else
                llapi_printf(LLAPI_MSG_NORMAL, "%s", data.ioc_pbuf1);

        closedir(root);
        return rc;
}

/* Is this a lustre fs? */
int llapi_is_lustre_mnttype(const char *type)
{
        return (strcmp(type, "lustre") == 0 || strcmp(type,"lustre_lite") == 0);
}

/* Is this a lustre client fs? */
int llapi_is_lustre_mnt(struct mntent *mnt)
{
        return (llapi_is_lustre_mnttype(mnt->mnt_type) &&
                strstr(mnt->mnt_fsname, ":/") != NULL);
}

int llapi_quotacheck(char *mnt, int check_type)
{
        DIR *root;
        int rc;

        root = opendir(mnt);
        if (!root) {
                llapi_err(LLAPI_MSG_ERROR, "open %s failed", mnt);
                return -1;
        }

        rc = ioctl(dirfd(root), LL_IOC_QUOTACHECK, check_type);

        closedir(root);
        return rc;
}

int llapi_poll_quotacheck(char *mnt, struct if_quotacheck *qchk)
{
        DIR *root;
        int poll_intvl = 2;
        int rc;

        root = opendir(mnt);
        if (!root) {
                llapi_err(LLAPI_MSG_ERROR, "open %s failed", mnt);
                return -1;
        }

        while (1) {
                rc = ioctl(dirfd(root), LL_IOC_POLL_QUOTACHECK, qchk);
                if (!rc)
                        break;
                sleep(poll_intvl);
                if (poll_intvl < 30)
                        poll_intvl *= 2;
        }

        closedir(root);
        return rc;
}

int llapi_quotactl(char *mnt, struct if_quotactl *qctl)
{
        DIR *root;
        int rc;

        root = opendir(mnt);
        if (!root) {
                llapi_err(LLAPI_MSG_ERROR, "open %s failed", mnt);
                return -1;
        }

        rc = ioctl(dirfd(root), LL_IOC_QUOTACTL, qctl);

        closedir(root);
        return rc;
}

static int cb_quotachown(char *path, DIR *parent, DIR *d, void *data,
                         struct dirent64 *de)
{
        struct find_param *param = (struct find_param *)data;
        lstat_t *st;
        int rc;

        LASSERT(parent != NULL || d != NULL);

        if (d) {
                rc = ioctl(dirfd(d), LL_IOC_MDC_GETINFO,
                           (void *)param->lmd);
        } else if (parent) {
                char *fname = strrchr(path, '/');
                fname = (fname == NULL ? path : fname + 1);

                strncpy((char *)param->lmd, fname, param->lumlen);
                rc = ioctl(dirfd(parent), IOC_MDC_GETFILEINFO,
                           (void *)param->lmd);
        } else {
                return 0;
        }

        if (rc) {
                if (errno == ENODATA) {
                        if (!param->obduuid && !param->quiet)
                                llapi_err(LLAPI_MSG_ERROR,
                                          "%s has no stripe info", path);
                        rc = 0;
                } else if (errno == ENOENT) {
                        llapi_err(LLAPI_MSG_ERROR,
                                  "warning: %s: %s does not exist",
                                  __FUNCTION__, path);
                        rc = 0;
                } else if (errno != EISDIR) {
                        rc = errno;
                        llapi_err(LLAPI_MSG_ERROR, "%s ioctl failed for %s.",
                                  d ? "LL_IOC_MDC_GETINFO" :
                                  "IOC_MDC_GETFILEINFO", path);
                }
                return rc;
        }

        st = &param->lmd->lmd_st;

        /* libc chown() will do extra check, and if the real owner is
         * the same as the ones to set, it won't fall into kernel, so
         * invoke syscall directly. */
        rc = syscall(SYS_chown, path, -1, -1);
        if (rc)
                llapi_err(LLAPI_MSG_ERROR, "error: chown %s", path);

        rc = chmod(path, st->st_mode);
        if (rc)
                llapi_err(LLAPI_MSG_ERROR, "error: chmod %s (%hu)", 
                          path, st->st_mode);

        return rc;
}

int llapi_quotachown(char *path, int flag)
{
        struct find_param param;
        char *buf;
        int ret = 0, len = strlen(path);

        if (len > PATH_MAX) {
                llapi_err(LLAPI_MSG_ERROR, "%s: Path name '%s' is too long",
                          __FUNCTION__, path);
                return -EINVAL;
        }

        buf = (char *)malloc(PATH_MAX + 1);
        if (!buf)
                return -ENOMEM;

        memset(&param, 0, sizeof(param));
        param.recursive = 1;
        param.verbose = 0;
        param.quiet = 1;

        ret = common_param_init(&param);
        if (ret)
                goto out;

        strncpy(buf, path, PATH_MAX + 1);
        ret = llapi_semantic_traverse(buf, PATH_MAX + 1, NULL, cb_quotachown,
                                      NULL, &param, NULL);
out:
        find_param_fini(&param);
        free(buf);
        return ret;
}<|MERGE_RESOLUTION|>--- conflicted
+++ resolved
@@ -61,12 +61,9 @@
 #include <sys/param.h>
 #include <fnmatch.h>
 #include <glob.h>
-<<<<<<< HEAD
 #ifdef HAVE_ASM_TYPES_H
 #include <asm/types.h>
 #endif
-=======
->>>>>>> 863a3da6
 #ifdef HAVE_LINUX_UNISTD_H
 #include <linux/unistd.h>
 #else
@@ -232,59 +229,40 @@
         page_size = LOV_MIN_STRIPE_SIZE;
         if (getpagesize() > page_size) {
                 page_size = getpagesize();
-                llapi_err_noerrno(LLAPI_MSG_WARN,
+                llapi_err_noerrno(LLAPI_MSG_WARN, 
                                   "warning: your page size (%u) is "
-                                  "larger than expected (%u)", page_size,
+                                  "larger than expected (%u)", page_size, 
                                   LOV_MIN_STRIPE_SIZE);
         }
         if (stripe_size < 0 || (stripe_size & (LOV_MIN_STRIPE_SIZE - 1))) {
+                errno = -EINVAL;
                 llapi_err(LLAPI_MSG_ERROR, "error: bad stripe_size %lu, "
-                          "must be an even multiple of %d bytes",
+                          "must be an even multiple of %d bytes", 
                           stripe_size, page_size);
                 return -EINVAL;
         }
         if (stripe_offset < -1 || stripe_offset > MAX_OBD_DEVICES) {
-<<<<<<< HEAD
+                errno = -EINVAL;
                 llapi_err(LLAPI_MSG_ERROR, "error: bad stripe offset %d", 
-=======
-                errno = -EINVAL;
-                llapi_err(LLAPI_MSG_ERROR, "error: bad stripe offset %d",
->>>>>>> 863a3da6
                           stripe_offset);
                 return -EINVAL;
         }
         if (stripe_count < -1 || stripe_count > LOV_MAX_STRIPE_COUNT) {
-<<<<<<< HEAD
+                errno = -EINVAL;
                 llapi_err(LLAPI_MSG_ERROR, "error: bad stripe count %d", 
-=======
-                errno = -EINVAL;
-                llapi_err(LLAPI_MSG_ERROR, "error: bad stripe count %d",
->>>>>>> 863a3da6
                           stripe_count);
                 return -EINVAL;
         }
         if (stripe_count > 0 && (__u64)stripe_size * stripe_count > 0xffffffff){
-<<<<<<< HEAD
-=======
                 errno = -EINVAL;
->>>>>>> 863a3da6
                 llapi_err(LLAPI_MSG_ERROR, "error: stripe_size %lu * "
-                          "stripe_count %u exceeds 4GB", stripe_size,
+                          "stripe_count %u exceeds 4GB", stripe_size, 
                           stripe_count);
                 return -EINVAL;
         }
         return 0;
 }
 
-<<<<<<< HEAD
-int llapi_file_open(const char *name, int flags, int mode,
-                    unsigned long stripe_size, int stripe_offset,
-                    int stripe_count, int stripe_pattern)
-{
-        struct lov_user_md lum = { 0 };
-        int fd, rc = 0;
-        int isdir = 0;
-=======
 static int poolpath(char *fsname, char *pathname, char *pool_pathname);
 
 int llapi_file_open_pool(const char *name, int flags, int mode,
@@ -295,7 +273,6 @@
         int fd, rc = 0;
         int isdir = 0;
         char fsname[MAX_OBD_NAME + 1], *ptr;
->>>>>>> 863a3da6
 
         fd = open(name, flags | O_LOV_DELAY_CREATE, mode);
         if (fd < 0 && errno == EISDIR) {
@@ -310,11 +287,7 @@
         }
 
         if ((rc = llapi_stripe_limit_check(stripe_size, stripe_offset,
-<<<<<<< HEAD
-                                           stripe_count, stripe_pattern)) != 0) {
-=======
                                            stripe_count, stripe_pattern)) != 0){
->>>>>>> 863a3da6
                 errno = rc;
                 goto out;
         }
@@ -363,74 +336,6 @@
         return fd;
 }
 
-<<<<<<< HEAD
-static int poolpath(char *fsname, char *pathname, char *pool_pathname);
-
-int llapi_file_open_pool(const char *name, int flags, int mode,
-                         unsigned long stripe_size, int stripe_offset,
-                         int stripe_count, int stripe_pattern, char *pool_name)
-{
-        struct lov_user_md_v3 lum = { 0 };
-        int fd, rc = 0;
-        int isdir = 0;
-        char fsname[MAX_OBD_NAME + 1], *ptr;
-
-        fd = open(name, flags | O_LOV_DELAY_CREATE, mode);
-        if (fd < 0 && errno == EISDIR) {
-                fd = open(name, O_DIRECTORY | O_RDONLY);
-                isdir++;
-        }
-
-        if (fd < 0) {
-                rc = -errno;
-                llapi_err(LLAPI_MSG_ERROR, "unable to open '%s'", name);
-                return rc;
-        }
-
-        if ((rc = llapi_stripe_limit_check(stripe_size, stripe_offset,
-                                           stripe_count, stripe_pattern)) != 0) {
-                errno = rc;
-                goto out;
-        }
-
-        /* in case user give the full pool name <fsname>.<poolname>, skip
-         * the fsname */
-        ptr = strchr(pool_name, '.');
-        if (ptr != NULL) {
-                strncpy(fsname, pool_name, ptr - pool_name);
-                fsname[ptr - pool_name] = '\0';
-                /* if fsname matches a fs skip it
-                 * if not keep the poolname as is */
-                if (poolpath(fsname, NULL, NULL) == 0)
-                        pool_name = ptr + 1;
-        }
-
-        /*  Initialize IOCTL striping pattern structure */
-        lum.lmm_magic = LOV_USER_MAGIC_V3;
-        lum.lmm_pattern = stripe_pattern;
-        lum.lmm_stripe_size = stripe_size;
-        lum.lmm_stripe_count = stripe_count;
-        lum.lmm_stripe_offset = stripe_offset;
-        strncpy(lum.lmm_pool_name, pool_name, MAXPOOLNAME);
-
-        if (ioctl(fd, LL_IOC_LOV_SETSTRIPE, &lum)) {
-                char *errmsg = "stripe already set";
-                rc = -errno;
-                if (errno != EEXIST && errno != EALREADY)
-                        errmsg = strerror(errno);
-
-                llapi_err_noerrno(LLAPI_MSG_ERROR,
-                                  "error on ioctl "LPX64" for '%s' (%d): %s",
-                                  (__u64)LL_IOC_LOV_SETSTRIPE, name, fd, errmsg);
-        }
-out:
-        if (rc) {
-                close(fd);
-                fd = rc;
-        }
-
-        return fd;
-=======
 int llapi_file_open(const char *name, int flags, int mode,
                     unsigned long stripe_size, int stripe_offset,
                     int stripe_count, int stripe_pattern)
@@ -438,7 +343,6 @@
         return llapi_file_open_pool(name, flags, mode, stripe_size,
                                     stripe_offset, stripe_count,
                                     stripe_pattern, NULL);
->>>>>>> 863a3da6
 }
 
 int llapi_file_create(const char *name, unsigned long stripe_size,
@@ -472,33 +376,10 @@
         return 0;
 }
 
-<<<<<<< HEAD
-int llapi_file_create_pool(const char *name, unsigned long stripe_size,
-                           int stripe_offset, int stripe_count,
-                           int stripe_pattern, char *pool_name)
-{
-        int fd;
-
-        fd = llapi_file_open_pool(name, O_CREAT | O_WRONLY, 0644, stripe_size,
-                                  stripe_offset, stripe_count, stripe_pattern,
-                                  pool_name);
-        if (fd < 0)
-                return fd;
-
-        close(fd);
-        return 0;
-}
-
 
 static int print_pool_members(char *fs, char *pool_dir, char *pool_file)
 {
         char path[MAXPATHLEN + 1];
-=======
-
-static int print_pool_members(char *fs, char *pool_dir, char *pool_file)
-{
-        char path[PATH_MAX + 1];
->>>>>>> 863a3da6
         char buf[1024];
         FILE *fd;
 
@@ -562,13 +443,8 @@
 {
         int rc = 0;
         glob_t glob_info;
-<<<<<<< HEAD
         char pattern[MAXPATHLEN + 1];
         char buffer[MAXPATHLEN];
-=======
-        char pattern[PATH_MAX + 1];
-        char buffer[PATH_MAX];
->>>>>>> 863a3da6
 
         if (fsname == NULL) {
                 rc = search_fsname(pathname, buffer);
@@ -578,11 +454,7 @@
                 strcpy(pathname, fsname);
         }
 
-<<<<<<< HEAD
         snprintf(pattern, MAXPATHLEN,
-=======
-        snprintf(pattern, PATH_MAX,
->>>>>>> 863a3da6
                  "/proc/fs/lustre/lov/%s-*/pools",
                  fsname);
         rc = glob(pattern, GLOB_BRACE, NULL, &glob_info);
@@ -605,11 +477,7 @@
 {
         char *poolname;
         char *fsname;
-<<<<<<< HEAD
         char rname[MAXPATHLEN + 1], pathname[MAXPATHLEN + 1];
-=======
-        char rname[PATH_MAX + 1], pathname[PATH_MAX + 1];
->>>>>>> 863a3da6
         char *ptr;
         int rc = 0;
 
@@ -698,7 +566,7 @@
 {
         param->lumlen = lov_mds_md_size(MAX_LOV_UUID_COUNT, LOV_MAGIC_V3);
         if ((param->lmd = malloc(sizeof(lstat_t) + param->lumlen)) == NULL) {
-                llapi_err(LLAPI_MSG_ERROR,
+                llapi_err(LLAPI_MSG_ERROR, 
                           "error: allocation of %d bytes for ioctl",
                           sizeof(lstat_t) + param->lumlen);
                 return -ENOMEM;
@@ -807,7 +675,7 @@
         if (rc) {
                 if (errno != ENOTTY) {
                         rc = errno;
-                        llapi_err(LLAPI_MSG_ERROR,
+                        llapi_err(LLAPI_MSG_ERROR, 
                                   "error: can't get lov name: %s", dname);
                 } else {
                         rc = 0;
@@ -851,7 +719,7 @@
 
         if (!param->quiet && param->obduuid &&
             (param->obdindex == OBD_NOT_FOUND)) {
-                llapi_err_noerrno(LLAPI_MSG_ERROR,
+                llapi_err_noerrno(LLAPI_MSG_ERROR, 
                                   "error: %s: unknown obduuid: %s",
                                   __FUNCTION__, param->obduuid->uuid);
                 //rc = EINVAL;
@@ -920,93 +788,9 @@
         return 0;
 }
 
-<<<<<<< HEAD
 static void lov_dump_user_lmm_join(struct lov_user_md_v1 *lum, char *path,
                                    int is_dir, int obdindex, int quiet,
                                    int header, int body)
-=======
-void lov_dump_user_lmm_v1v3(struct lov_user_md *lum, char *pool_name,
-                            struct lov_user_ost_data_v1 *objects,
-                            char *path, int is_dir,
-                            int obdindex, int quiet, int header, int body)
-{
-        int i, obdstripe = 0;
-
-        if (obdindex != OBD_NOT_FOUND) {
-                for (i = 0; !is_dir && i < lum->lmm_stripe_count; i++) {
-                        if (obdindex == objects[i].l_ost_idx) {
-                                llapi_printf(LLAPI_MSG_NORMAL, "%s\n", path);
-                                obdstripe = 1;
-                                break;
-                        }
-                }
-        } else if (!quiet) {
-                llapi_printf(LLAPI_MSG_NORMAL, "%s\n", path);
-                obdstripe = 1;
-        }
-
-        /* if it's a directory */
-        if (is_dir) {
-                if (obdstripe == 1) {
-                        if (lum->lmm_object_gr == LOV_OBJECT_GROUP_DEFAULT) {
-                                llapi_printf(LLAPI_MSG_NORMAL, "(Default) ");
-                                lum->lmm_object_gr = LOV_OBJECT_GROUP_CLEAR;
-                        }
-                        llapi_printf(LLAPI_MSG_NORMAL,
-                                     "stripe_count: %d stripe_size: %u "
-                                     "stripe_offset: %d%s%s\n",
-                                     lum->lmm_stripe_count == (__u16)-1 ? -1 :
-                                        lum->lmm_stripe_count,
-                                     lum->lmm_stripe_size,
-                                     lum->lmm_stripe_offset == (__u16)-1 ? -1 :
-                                        lum->lmm_stripe_offset,
-                                     pool_name != NULL ? " pool: " : "",
-                                     pool_name != NULL ? pool_name : "");
-                }
-                return;
-        }
-
-        if (header && (obdstripe == 1)) {
-                llapi_printf(LLAPI_MSG_NORMAL,
-                             "lmm_magic:          0x%08X\n",  lum->lmm_magic);
-                llapi_printf(LLAPI_MSG_NORMAL,
-                             "lmm_object_gr:      "LPX64"\n", lum->lmm_object_gr);
-                llapi_printf(LLAPI_MSG_NORMAL,
-                             "lmm_object_id:      "LPX64"\n", lum->lmm_object_id);
-                llapi_printf(LLAPI_MSG_NORMAL,
-                             "lmm_stripe_count:   %u\n", (int)lum->lmm_stripe_count);
-                llapi_printf(LLAPI_MSG_NORMAL,
-                             "lmm_stripe_size:    %u\n",      lum->lmm_stripe_size);
-                llapi_printf(LLAPI_MSG_NORMAL,
-                             "lmm_stripe_pattern: %x\n",      lum->lmm_pattern);
-                if (pool_name != NULL)
-                        llapi_printf(LLAPI_MSG_NORMAL,
-                                     "lmm_pool_name:      %s\n",      pool_name);
-        }
-
-        if (body) {
-                if ((!quiet) && (obdstripe == 1))
-                        llapi_printf(LLAPI_MSG_NORMAL,
-                                     "\tobdidx\t\t objid\t\tobjid\t\t group\n");
-
-                for (i = 0; i < lum->lmm_stripe_count; i++) {
-                        int idx = objects[i].l_ost_idx;
-                        long long oid = objects[i].l_object_id;
-                        long long gr = objects[i].l_object_gr;
-                        if ((obdindex == OBD_NOT_FOUND) || (obdindex == idx))
-                                llapi_printf(LLAPI_MSG_NORMAL,
-                                             "\t%6u\t%14llu\t%#13llx\t%14llu%s\n",
-                                             idx, oid, oid, gr,
-                                             obdindex == idx ? " *" : "");
-                }
-                llapi_printf(LLAPI_MSG_NORMAL, "\n");
-        }
-}
-
-void lov_dump_user_lmm_join(struct lov_user_md_v1 *lum, char *path,
-                            int is_dir, int obdindex, int quiet,
-                            int header, int body)
->>>>>>> 863a3da6
 {
         struct lov_user_md_join *lumj = (struct lov_user_md_join *)lum;
         int i, obdstripe = 0;
@@ -1025,13 +809,13 @@
         }
 
         if (header && obdstripe == 1) {
-                llapi_printf(LLAPI_MSG_NORMAL, "lmm_magic:          0x%08X\n",
+                llapi_printf(LLAPI_MSG_NORMAL, "lmm_magic:          0x%08X\n",  
                              lumj->lmm_magic);
-                llapi_printf(LLAPI_MSG_NORMAL, "lmm_object_gr:      "LPX64"\n",
+                llapi_printf(LLAPI_MSG_NORMAL, "lmm_object_gr:      "LPX64"\n", 
                              lumj->lmm_object_gr);
-                llapi_printf(LLAPI_MSG_NORMAL, "lmm_object_id:      "LPX64"\n",
+                llapi_printf(LLAPI_MSG_NORMAL, "lmm_object_id:      "LPX64"\n", 
                              lumj->lmm_object_id);
-                llapi_printf(LLAPI_MSG_NORMAL, "lmm_stripe_count:   %u\n",
+                llapi_printf(LLAPI_MSG_NORMAL, "lmm_stripe_count:   %u\n", 
                              (int)lumj->lmm_stripe_count);
                 llapi_printf(LLAPI_MSG_NORMAL, "lmm_stripe_size:    %u\n",
                              lumj->lmm_stripe_size);
@@ -1044,7 +828,7 @@
         if (body) {
                 unsigned long long start = -1, end = 0;
                 if (!quiet && obdstripe == 1)
-                        llapi_printf(LLAPI_MSG_NORMAL,
+                        llapi_printf(LLAPI_MSG_NORMAL, 
                                      "joined\tobdidx\t\t objid\t\tobjid\t\t group"
                                      "\t\tstart\t\tend\n");
                 for (i = 0; i < lumj->lmm_stripe_count; i++) {
@@ -1052,7 +836,7 @@
                         long long oid = lumj->lmm_objects[i].l_object_id;
                         long long gr = lumj->lmm_objects[i].l_object_gr;
                         if (obdindex == OBD_NOT_FOUND || obdindex == idx)
-                                llapi_printf(LLAPI_MSG_NORMAL,
+                                llapi_printf(LLAPI_MSG_NORMAL, 
                                              "\t%6u\t%14llu\t%#13llx\t%14llu%s",
                                              idx, oid, oid, gr,
                                              obdindex == idx ? " *" : "");
@@ -1062,18 +846,10 @@
                                 llapi_printf(LLAPI_MSG_NORMAL, "\t%14llu", start);
                                 end = lumj->lmm_objects[i].l_extent_end;
                                 if (end == (unsigned long long)-1)
-<<<<<<< HEAD
                                         llapi_printf(LLAPI_MSG_NORMAL, "\t\tEOF\n");
                                 else
                                         llapi_printf(LLAPI_MSG_NORMAL, "\t\t%llu\n",
                                                   end);
-=======
-                                        llapi_printf(LLAPI_MSG_NORMAL,
-                                                     "\t\tEOF\n");
-                                else
-                                        llapi_printf(LLAPI_MSG_NORMAL,
-                                                     "\t\t%llu\n", end);
->>>>>>> 863a3da6
                         } else {
                                 llapi_printf(LLAPI_MSG_NORMAL, "\t\t\t\t\n");
                         }
@@ -1286,13 +1062,8 @@
 
         fname = (fname == NULL ? path : fname + 1);
         /* retrieve needed file info */
-<<<<<<< HEAD
         strncpy((char *)lmd, fname, lov_mds_md_size(MAX_LOV_UUID_COUNT,
                 LOV_MAGIC));
-=======
-        strncpy((char *)lmd, fname,
-                lov_mds_md_size(MAX_LOV_UUID_COUNT, LOV_MAGIC));
->>>>>>> 863a3da6
         ret = ioctl(dirfd(parent), IOC_MDC_GETFILEINFO, (void *)lmd);
 
         if (ret) {
@@ -1301,18 +1072,18 @@
                          * Do the regular lstat(2) instead. */
                         ret = lstat_f(path, st);
                         if (ret) {
-                                llapi_err(LLAPI_MSG_ERROR,
+                                llapi_err(LLAPI_MSG_ERROR, 
                                           "error: %s: lstat failed for %s",
                                           __FUNCTION__, path);
                                 return ret;
                         }
                 } else if (errno == ENOENT) {
-                        llapi_err(LLAPI_MSG_WARN,
-                                  "warning: %s: %s does not exist",
+                        llapi_err(LLAPI_MSG_WARN, 
+                                  "warning: %s: %s does not exist", 
                                   __FUNCTION__, path);
                         return -ENOENT;
                 } else {
-                        llapi_err(LLAPI_MSG_ERROR,
+                        llapi_err(LLAPI_MSG_ERROR, 
                                   "error: %s: IOC_MDC_GETFILEINFO failed for %s",
                                   __FUNCTION__, path);
                         return ret;
@@ -1401,7 +1172,7 @@
 
                 switch (dent->d_type) {
                 case DT_UNKNOWN:
-                        llapi_err(LLAPI_MSG_ERROR,
+                        llapi_err(LLAPI_MSG_ERROR, 
                                   "error: %s: '%s' is UNKNOWN type %d",
                                   __FUNCTION__, dent->d_name, dent->d_type);
                         break;
@@ -1596,13 +1367,13 @@
                         lustre_fs = 0;
                         ret = lstat_f(path, st);
                         if (ret) {
-                                llapi_err(LLAPI_MSG_ERROR,
+                                llapi_err(LLAPI_MSG_ERROR, 
                                           "error: %s: lstat failed for %s",
                                           __FUNCTION__, path);
                                 return ret;
                         }
                 } else if (errno == ENOENT) {
-                        llapi_err(LLAPI_MSG_WARN,
+                        llapi_err(LLAPI_MSG_WARN, 
                                   "warning: %s: %s does not exist",
                                   __FUNCTION__, path);
                         goto decided;
@@ -1714,11 +1485,7 @@
                         struct lov_user_ost_data_v1 *lmm_objects;
 
                         if (param->lmd->lmd_lmm.lmm_magic ==
-<<<<<<< HEAD
                              LOV_USER_MAGIC_V3) {
-=======
-                            LOV_USER_MAGIC_V3) {
->>>>>>> 863a3da6
                                 lmm_objects =
                                  ((struct lov_user_md_v3 *)(&(param->lmd->lmd_lmm)))->lmm_objects;
                         } else {
@@ -1739,91 +1506,13 @@
                 }
         }
 
-<<<<<<< HEAD
-=======
-        if (param->check_uid) {
-                if (st->st_uid == param->uid) {
-                        if (param->exclude_uid)
-                                goto decided;
-                } else {
-                        if (!param->exclude_uid)
-                                goto decided;
-                }
-        }
-
-        if (param->check_gid) {
-                if (st->st_gid == param->gid) {
-                        if (param->exclude_gid)
-                                goto decided;
-                } else {
-                        if (!param->exclude_gid)
-                                goto decided;
-                }
-        }
-
-        if (param->check_pool) {
-                /* empty requested pool is taken as no pool search => V1 */
-                if (((param->lmd->lmd_lmm.lmm_magic == LOV_USER_MAGIC_V1) &&
-                     (param->poolname[0] == '\0')) ||
-                    ((param->lmd->lmd_lmm.lmm_magic == LOV_USER_MAGIC_V3) &&
-                     (strncmp(((struct lov_user_md_v3 *)(&(param->lmd->lmd_lmm)))->lmm_pool_name,
-                              param->poolname, MAXPOOLNAME) == 0)) ||
-                    ((param->lmd->lmd_lmm.lmm_magic == LOV_USER_MAGIC_V3) &&
-                     (strcmp(param->poolname, "*") == 0))) {
-                        if (param->exclude_pool)
-                                goto decided;
-                } else {
-                        if (!param->exclude_pool)
-                                goto decided;
-                }
-        }
-
-        /* Check the time on mds. */
-        if (!decision) {
-                int for_mds;
-
-                for_mds = lustre_fs ? (S_ISREG(st->st_mode) &&
-                                       param->lmd->lmd_lmm.lmm_stripe_count)
-                                    : 0;
-                decision = find_time_check(st, param, for_mds);
-        }
-
->>>>>>> 863a3da6
 obd_matches:
 
         /* If file still fits the request, ask osd for updated info.
            The regulat stat is almost of the same speed as some new
            'glimpse-size-ioctl'. */
         if (!decision && S_ISREG(st->st_mode) &&
-<<<<<<< HEAD
             (param->lmd->lmd_lmm.lmm_stripe_count || param->size_check)) {
-=======
-            (param->lmd->lmd_lmm.lmm_stripe_count || param->size)) {
-                if (param->obdindex != OBD_NOT_FOUND) {
-                        /* Check whether the obd is active or not, if it is
-                         * not active, just print the object affected by this
-                         * failed ost
-                         * */
-                        struct obd_statfs stat_buf;
-                        struct obd_uuid uuid_buf;
-
-                        memset(&stat_buf, 0, sizeof(struct obd_statfs));
-                        memset(&uuid_buf, 0, sizeof(struct obd_uuid));
-                        ret = llapi_obd_statfs(path, LL_STATFS_LOV,
-                                               param->obdindex, &stat_buf,
-                                               &uuid_buf);
-                        if (ret) {
-                                if (ret == -ENODATA || ret == -ENODEV
-                                    || ret == -EIO)
-                                        errno = EIO;
-                                llapi_printf(LLAPI_MSG_NORMAL,
-                                             "obd_uuid: %s failed %s ",
-                                             param->obduuid->uuid,
-                                             strerror(errno));
-                                goto print_path;
-                        }
-                }
->>>>>>> 863a3da6
                 if (dir) {
                         ret = ioctl(dirfd(dir), IOC_LOV_GETINFO,
                                     (void *)param->lmd);
@@ -1834,12 +1523,12 @@
 
                 if (ret) {
                         if (errno == ENOENT) {
-                                llapi_err(LLAPI_MSG_ERROR,
+                                llapi_err(LLAPI_MSG_ERROR, 
                                           "warning: %s: %s does not exist",
                                           __FUNCTION__, path);
                                 goto decided;
                         } else {
-                                llapi_err(LLAPI_MSG_ERROR,
+                                llapi_err(LLAPI_MSG_ERROR, 
                                           "%s: IOC_LOV_GETINFO on %s failed",
                                           __FUNCTION__, path);
                                 return ret;
@@ -1944,20 +1633,20 @@
         if (ret) {
                 if (errno == ENODATA) {
                         if (!param->obduuid && !param->quiet)
-                                llapi_printf(LLAPI_MSG_NORMAL,
+                                llapi_printf(LLAPI_MSG_NORMAL, 
                                              "%s has no stripe info\n", path);
                         goto out;
                 } else if (errno == ENOTTY) {
-                        llapi_err(LLAPI_MSG_ERROR,
+                        llapi_err(LLAPI_MSG_ERROR, 
                                   "%s: '%s' not on a Lustre fs?",
                                   __FUNCTION__, path);
                 } else if (errno == ENOENT) {
-                        llapi_err(LLAPI_MSG_WARN,
+                        llapi_err(LLAPI_MSG_WARN, 
                                   "warning: %s: %s does not exist",
                                   __FUNCTION__, path);
                         goto out;
                 } else {
-                        llapi_err(LLAPI_MSG_ERROR,
+                        llapi_err(LLAPI_MSG_ERROR, 
                                   "error: %s: %s failed for %s",
                                    __FUNCTION__, d ? "LL_IOC_LOV_GETSTRIPE" :
                                   "IOC_MDC_GETFILESTRIPE", path);
@@ -1982,7 +1671,7 @@
         int ret = 0, len = strlen(path);
 
         if (len > PATH_MAX) {
-                llapi_err(LLAPI_MSG_ERROR,
+                llapi_err(LLAPI_MSG_ERROR, 
                           "%s: Path name '%s' is too long",
                           __FUNCTION__, path);
                 return -EINVAL;
@@ -2028,7 +1717,7 @@
         data.ioc_plen2 = sizeof(struct obd_uuid);
 
         if ((rc = obd_ioctl_pack(&data, &rawbuf, sizeof(raw))) != 0) {
-                llapi_err(LLAPI_MSG_ERROR,
+                llapi_err(LLAPI_MSG_ERROR, 
                           "llapi_obd_statfs: error packing ioctl data");
                 return rc;
         }
@@ -2039,7 +1728,7 @@
 
         if (fd < 0) {
                 rc = errno ? -errno : -EBADF;
-                llapi_err(LLAPI_MSG_ERROR, "error: %s: opening '%s'",
+                llapi_err(LLAPI_MSG_ERROR, "error: %s: opening '%s'", 
                           __FUNCTION__, path);
                 return rc;
         }
@@ -2286,11 +1975,11 @@
         if (rc) {
                 if (errno == ENODATA) {
                         if (!param->obduuid && !param->quiet)
-                                llapi_err(LLAPI_MSG_ERROR,
+                                llapi_err(LLAPI_MSG_ERROR, 
                                           "%s has no stripe info", path);
                         rc = 0;
                 } else if (errno == ENOENT) {
-                        llapi_err(LLAPI_MSG_ERROR,
+                        llapi_err(LLAPI_MSG_ERROR, 
                                   "warning: %s: %s does not exist",
                                   __FUNCTION__, path);
                         rc = 0;
