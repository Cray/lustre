--- conflicted
+++ resolved
@@ -58,12 +58,7 @@
 #include <sys/stat.h>
 #include <sys/types.h>
 #include <sys/syscall.h>
-#include <sys/param.h>
 #include <fnmatch.h>
-<<<<<<< HEAD
-#include <glob.h>
-=======
->>>>>>> 03b71240
 #ifdef HAVE_ASM_TYPES_H
 #include <asm/types.h>
 #endif
@@ -222,16 +217,26 @@
         return 0;
 }
 
-<<<<<<< HEAD
-int llapi_stripe_limit_check(unsigned long stripe_size, int stripe_offset,
-                             int stripe_count, int stripe_pattern)
-=======
 int llapi_file_open(const char *name, int flags, int mode,
                     unsigned long long stripe_size, int stripe_offset,
                     int stripe_count, int stripe_pattern)
->>>>>>> 03b71240
-{
+{
+        struct lov_user_md lum = { 0 };
+        int fd, rc = 0;
+        int isdir = 0;
         int page_size;
+
+        fd = open(name, flags | O_LOV_DELAY_CREATE, mode);
+        if (fd < 0 && errno == EISDIR) {
+                fd = open(name, O_DIRECTORY | O_RDONLY);
+                isdir++;
+        }
+
+        if (fd < 0) {
+                rc = -errno;
+                llapi_err(LLAPI_MSG_ERROR, "unable to open '%s'", name);
+                return rc;
+        }
 
         /* 64 KB is the largest common page size I'm aware of (on ia64), but
          * check the local page size just in case. */
@@ -244,62 +249,30 @@
                                   LOV_MIN_STRIPE_SIZE);
         }
         if (stripe_size < 0 || (stripe_size & (LOV_MIN_STRIPE_SIZE - 1))) {
+                errno = rc = -EINVAL;
                 llapi_err(LLAPI_MSG_ERROR, "error: bad stripe_size %lu, "
                           "must be an even multiple of %d bytes", 
                           stripe_size, page_size);
-                return -EINVAL;
+                goto out;
         }
         if (stripe_offset < -1 || stripe_offset > MAX_OBD_DEVICES) {
+                errno = rc = -EINVAL;
                 llapi_err(LLAPI_MSG_ERROR, "error: bad stripe offset %d", 
                           stripe_offset);
-                return -EINVAL;
+                goto out;
         }
         if (stripe_count < -1 || stripe_count > LOV_MAX_STRIPE_COUNT) {
+                errno = rc = -EINVAL;
                 llapi_err(LLAPI_MSG_ERROR, "error: bad stripe count %d", 
                           stripe_count);
-                return -EINVAL;
-        }
-<<<<<<< HEAD
-        if (stripe_count > 0 && (__u64)stripe_size * stripe_count > 0xffffffff){
-                llapi_err(LLAPI_MSG_ERROR, "error: stripe_size %lu * "
-                          "stripe_count %u exceeds 4GB", stripe_size, 
-                          stripe_count);
-                return -EINVAL;
-        }
-        return 0;
-}
-
-int llapi_file_open(const char *name, int flags, int mode,
-                    unsigned long stripe_size, int stripe_offset,
-                    int stripe_count, int stripe_pattern)
-{
-        struct lov_user_md lum = { 0 };
-        int fd, rc = 0;
-        int isdir = 0;
-
-        fd = open(name, flags | O_LOV_DELAY_CREATE, mode);
-        if (fd < 0 && errno == EISDIR) {
-                fd = open(name, O_DIRECTORY | O_RDONLY);
-                isdir++;
-        }
-
-        if (fd < 0) {
-                rc = -errno;
-                llapi_err(LLAPI_MSG_ERROR, "unable to open '%s'", name);
-                return rc;
-        }
-
-        if ((rc = llapi_stripe_limit_check(stripe_size, stripe_offset,
-                                           stripe_count, stripe_pattern)) != 0) {
-                errno = rc;
-=======
+                goto out;
+        }
 
         if (stripe_size >= (1ULL << 32)) {
                 errno = rc = -EINVAL;
                 llapi_err_noerrno(LLAPI_MSG_ERROR,
                                   "warning: stripe size larger than 4G "
                                   "is not currently supported and would wrap");
->>>>>>> 03b71240
                 goto out;
         }
 
@@ -329,79 +302,7 @@
         return fd;
 }
 
-<<<<<<< HEAD
-static int poolpath(char *fsname, char *pathname, char *pool_pathname);
-
-int llapi_file_open_pool(const char *name, int flags, int mode,
-                         unsigned long stripe_size, int stripe_offset,
-                         int stripe_count, int stripe_pattern, char *pool_name)
-{
-        struct lov_user_md_v3 lum = { 0 };
-        int fd, rc = 0;
-        int isdir = 0;
-        char fsname[MAX_OBD_NAME + 1], *ptr;
-
-        fd = open(name, flags | O_LOV_DELAY_CREATE, mode);
-        if (fd < 0 && errno == EISDIR) {
-                fd = open(name, O_DIRECTORY | O_RDONLY);
-                isdir++;
-        }
-
-        if (fd < 0) {
-                rc = -errno;
-                llapi_err(LLAPI_MSG_ERROR, "unable to open '%s'", name);
-                return rc;
-        }
-
-        if ((rc = llapi_stripe_limit_check(stripe_size, stripe_offset,
-                                           stripe_count, stripe_pattern)) != 0) {
-                errno = rc;
-                goto out;
-        }
-
-        /* in case user give the full pool name <fsname>.<poolname>, skip
-         * the fsname */
-        ptr = strchr(pool_name, '.');
-        if (ptr != NULL) {
-                strncpy(fsname, pool_name, ptr - pool_name);
-                fsname[ptr - pool_name] = '\0';
-                /* if fsname matches a fs skip it
-                 * if not keep the poolname as is */
-                if (poolpath(fsname, NULL, NULL) == 0)
-                        pool_name = ptr + 1;
-        }
-
-        /*  Initialize IOCTL striping pattern structure */
-        lum.lmm_magic = LOV_USER_MAGIC_V3;
-        lum.lmm_pattern = stripe_pattern;
-        lum.lmm_stripe_size = stripe_size;
-        lum.lmm_stripe_count = stripe_count;
-        lum.lmm_stripe_offset = stripe_offset;
-        strncpy(lum.lmm_pool_name, pool_name, MAXPOOLNAME);
-
-        if (ioctl(fd, LL_IOC_LOV_SETSTRIPE, &lum)) {
-                char *errmsg = "stripe already set";
-                rc = -errno;
-                if (errno != EEXIST && errno != EALREADY)
-                        errmsg = strerror(errno);
-
-                llapi_err_noerrno(LLAPI_MSG_ERROR,
-                                  "error on ioctl "LPX64" for '%s' (%d): %s",
-                                  (__u64)LL_IOC_LOV_SETSTRIPE, name, fd, errmsg);
-        }
-out:
-        if (rc) {
-                close(fd);
-                fd = rc;
-        }
-
-        return fd;
-}
-
-int llapi_file_create(const char *name, unsigned long stripe_size,
-=======
 int llapi_file_create(const char *name, unsigned long long stripe_size,
->>>>>>> 03b71240
                       int stripe_offset, int stripe_count, int stripe_pattern)
 {
         int fd;
@@ -415,202 +316,6 @@
         return 0;
 }
 
-int llapi_file_create_pool(const char *name, unsigned long stripe_size,
-                           int stripe_offset, int stripe_count,
-                           int stripe_pattern, char *pool_name)
-{
-        int fd;
-
-        fd = llapi_file_open_pool(name, O_CREAT | O_WRONLY, 0644, stripe_size,
-                                  stripe_offset, stripe_count, stripe_pattern,
-                                  pool_name);
-        if (fd < 0)
-                return fd;
-
-        close(fd);
-        return 0;
-}
-
-
-static int print_pool_members(char *fs, char *pool_dir, char *pool_file)
-{
-        char path[MAXPATHLEN + 1];
-        char buf[1024];
-        FILE *fd;
-
-        llapi_printf(LLAPI_MSG_NORMAL, "Pool: %s.%s\n", fs, pool_file);
-        sprintf(path, "%s/%s", pool_dir, pool_file);
-        if ((fd = fopen(path, "r")) == NULL) {
-                llapi_err(LLAPI_MSG_ERROR, "Cannot open %s\n", path);
-                return -EINVAL;
-        }
-        while (fgets(buf, sizeof(buf), fd) != NULL)
-               llapi_printf(LLAPI_MSG_NORMAL, buf);
-
-        fclose(fd);
-        return 0;
-}
-
-/*
- * search lustre fsname from pathname
- *
- */
-static int search_fsname(char *pathname, char *fsname)
-{
-        char *ptr;
-        FILE *fp;
-        struct mntent *mnt = NULL;
-
-        /* get the mount point */
-        fp = setmntent(MOUNTED, "r");
-        if (fp == NULL) {
-                 llapi_err(LLAPI_MSG_ERROR,
-                           "setmntent(%s) failed: %s:", MOUNTED,
-                           strerror (errno));
-                 return -EIO;
-        }
-        mnt = getmntent(fp);
-        while ((feof(fp) == 0) && ferror(fp) == 0) {
-                if (llapi_is_lustre_mnt(mnt)) {
-                        /* search by pathname */
-                        if (strncmp(mnt->mnt_dir, pathname,
-                                    strlen(mnt->mnt_dir)) == 0) {
-                                ptr = strchr(mnt->mnt_fsname, '/');
-                                if (ptr == NULL)
-                                        return -EINVAL;
-                                ptr++;
-                                strcpy(fsname, ptr);
-                                return 0;
-                        }
-                }
-                mnt = getmntent(fp);
-        }
-        endmntent(fp);
-        return -ENOENT;
-
-}
-
-/*
- * find the pool directory path under /proc
- * (can be also used to test if a fsname is known)
- */
-static int poolpath(char *fsname, char *pathname, char *pool_pathname)
-{
-        int rc = 0;
-        glob_t glob_info;
-        char pattern[MAXPATHLEN + 1];
-        char buffer[MAXPATHLEN];
-
-        if (fsname == NULL) {
-                rc = search_fsname(pathname, buffer);
-                if (rc != 0)
-                        return rc;
-                fsname = buffer;
-                strcpy(pathname, fsname);
-        }
-
-        snprintf(pattern, MAXPATHLEN,
-                 "/proc/fs/lustre/lov/%s-*/pools",
-                 fsname);
-        rc = glob(pattern, GLOB_BRACE, NULL, &glob_info);
-        if (rc)
-                return -ENOENT;
-
-        if (glob_info.gl_pathc == 0) {
-                globfree(&glob_info);
-                return -ENOENT;
-        }
-
-        /* in fsname test mode, pool_pathname is NULL */
-        if (pool_pathname != NULL)
-                strcpy(pool_pathname, glob_info.gl_pathv[0]);
-
-        return 0;
-}
-
-int llapi_poollist(char *name)
-{
-        char *poolname;
-        char *fsname;
-        char rname[MAXPATHLEN + 1], pathname[MAXPATHLEN + 1];
-        char *ptr;
-        int rc = 0;
-
-        /* is name a pathname ? */
-        ptr = strchr(name, '/');
-        if (ptr != NULL) {
-                /* only absolute pathname is supported */
-                if (*name != '/')
-                        return -EINVAL;
-                if (!realpath(name, rname)) {
-                        rc = -errno;
-                        llapi_err(LLAPI_MSG_ERROR,
-                                  "llapi_poollist: invalid path '%s'",
-                                  name);
-                        return rc;
-                }
-
-                rc = poolpath(NULL, rname, pathname);
-                if (rc != 0) {
-                        errno = -rc;
-                        llapi_err(LLAPI_MSG_ERROR,
-                                  "llapi_poollist: '%s' is not"
-                                  " a Lustre filesystem",
-                                  name);
-                        return rc;
-                }
-                fsname = rname;
-                poolname = NULL;
-        } else {
-                /* name is FSNAME[.POOLNAME] */
-                fsname = name;
-                poolname = strchr(name, '.');
-                if (poolname != NULL) {
-                        *poolname = '\0';
-                        poolname++;
-                }
-                rc = poolpath(fsname, NULL, pathname);
-                if (rc != 0) {
-                        errno = -rc;
-                        llapi_err(LLAPI_MSG_ERROR,
-                                  "llapi_poollist: Lustre filesystem '%s'"
-                                  " not found", name);
-                        return rc;
-                }
-        }
-        if (rc != 0) {
-                errno = -rc;
-                llapi_err(LLAPI_MSG_ERROR,
-                          "llapi_poollist: Lustre filesystem '%s' not found",
-                          name);
-                return rc;
-        }
-
-        if (poolname != NULL) {
-                rc = print_pool_members(fsname, pathname, poolname);
-                poolname--;
-                *poolname = '.';
-        } else {
-                DIR *dir;
-                struct dirent *pool;
-
-                llapi_printf(LLAPI_MSG_NORMAL, "Pools from %s:\n", fsname);
-                if ((dir = opendir(pathname)) == NULL) {
-                        return -EINVAL;
-                }
-                while ((pool = readdir(dir)) != NULL) {
-                        if (!((pool->d_name[0] == '.') &&
-                              (pool->d_name[1] == '\0')) &&
-                            !((pool->d_name[0] == '.') &&
-                              (pool->d_name[1] == '.') &&
-                              (pool->d_name[2] == '\0')))
-                        llapi_printf(LLAPI_MSG_NORMAL, " %s.%s\n", fsname, pool->d_name);
-                }
-                closedir(dir);
-        }
-        return rc;
-}
-
 typedef int (semantic_func_t)(char *path, DIR *parent, DIR *d,
                               void *data, struct dirent64 *de);
 
@@ -619,7 +324,7 @@
 
 static int common_param_init(struct find_param *param)
 {
-        param->lumlen = lov_mds_md_size(MAX_LOV_UUID_COUNT, LOV_MAGIC_V3);
+        param->lumlen = lov_mds_md_size(MAX_LOV_UUID_COUNT);
         if ((param->lmd = malloc(sizeof(lstat_t) + param->lumlen)) == NULL) {
                 llapi_err(LLAPI_MSG_ERROR, 
                           "error: allocation of %d bytes for ioctl",
@@ -665,7 +370,7 @@
         fd = open(path, O_RDONLY);
         if (fd < 0) {
                 rc = errno;
-                llapi_err(LLAPI_MSG_ERROR, "error opening %s", path);
+                llapi_err(LLAPI_MSG_ERROR, "error opening %s\n", path);
                 return rc;
         }
 
@@ -849,11 +554,6 @@
         return 0;
 }
 
-<<<<<<< HEAD
-static void lov_dump_user_lmm_join(struct lov_user_md_v1 *lum, char *path,
-                                   int is_dir, int obdindex, int quiet,
-                                   int header, int body)
-=======
 void lov_dump_user_lmm_v1(struct lov_user_md_v1 *lum, char *path, int is_dir,
                           int obdindex, int quiet, int header, int body)
 {
@@ -928,7 +628,6 @@
 void lov_dump_user_lmm_join(struct lov_user_md_v1 *lum, char *path,
                             int is_dir, int obdindex, int quiet,
                             int header, int body)
->>>>>>> 03b71240
 {
         struct lov_user_md_join *lumj = (struct lov_user_md_join *)lum;
         int i, obdstripe = 0;
@@ -996,97 +695,15 @@
         }
 }
 
-static void lov_dump_user_lmm_v1v3(struct lov_user_md *lum, char *pool_name,
-                                   struct lov_user_ost_data_v1 *objects,
-                                   char *path,
-                                   int is_dir, int obdindex, int quiet,
-                                   int header, int body)
-{
-        int i, obdstripe = 0;
-
-        if (obdindex != OBD_NOT_FOUND) {
-                for (i = 0; !is_dir && i < lum->lmm_stripe_count; i++) {
-                        if (obdindex == objects[i].l_ost_idx) {
-                                llapi_printf(LLAPI_MSG_NORMAL, "%s\n", path);
-                                obdstripe = 1;
-                                break;
-                        }
-                }
-        } else if (!quiet) {
-                llapi_printf(LLAPI_MSG_NORMAL, "%s\n", path);
-                obdstripe = 1;
-        }
-
-        /* if it's a directory */
-        if (is_dir) {
-                if (obdstripe == 1) {
-                        if (lum->lmm_object_gr == LOV_OBJECT_GROUP_DEFAULT) {
-                                llapi_printf(LLAPI_MSG_NORMAL, "(Default) ");
-                                lum->lmm_object_gr = LOV_OBJECT_GROUP_CLEAR;
-                        }
-                        llapi_printf(LLAPI_MSG_NORMAL,
-                               "stripe_count: %d stripe_size: %u "
-                               "stripe_offset: %d%s%s\n",
-                               lum->lmm_stripe_count == (__u16)-1 ? -1 :
-                                        lum->lmm_stripe_count,
-                               lum->lmm_stripe_size,
-                               lum->lmm_stripe_offset == (__u16)-1 ? -1 :
-                                        lum->lmm_stripe_offset,
-                               pool_name != NULL ? " pool: " : "",
-                               pool_name != NULL ? pool_name : "");
-                }
-                return;
-        }
-
-        if (header && (obdstripe == 1)) {
-                llapi_printf(LLAPI_MSG_NORMAL,
-                             "lmm_magic:          0x%08X\n",  lum->lmm_magic);
-                llapi_printf(LLAPI_MSG_NORMAL,
-                             "lmm_object_gr:      "LPX64"\n", lum->lmm_object_gr);
-                llapi_printf(LLAPI_MSG_NORMAL,
-                             "lmm_object_id:      "LPX64"\n", lum->lmm_object_id);
-                llapi_printf(LLAPI_MSG_NORMAL,
-                             "lmm_stripe_count:   %u\n", (int)lum->lmm_stripe_count);
-                llapi_printf(LLAPI_MSG_NORMAL,
-                             "lmm_stripe_size:    %u\n",      lum->lmm_stripe_size);
-                llapi_printf(LLAPI_MSG_NORMAL,
-                             "lmm_stripe_pattern: %x\n",      lum->lmm_pattern);
-                if (pool_name != NULL)
-                        llapi_printf(LLAPI_MSG_NORMAL,
-                             "lmm_pool_name:      %s\n",      pool_name);
-        }
-
-        if (body) {
-                if ((!quiet) && (obdstripe == 1))
-                        llapi_printf(LLAPI_MSG_NORMAL,
-                                     "\tobdidx\t\t objid\t\tobjid\t\t group\n");
-
-                for (i = 0; i < lum->lmm_stripe_count; i++) {
-                        int idx = objects[i].l_ost_idx;
-                        long long oid = objects[i].l_object_id;
-                        long long gr = objects[i].l_object_gr;
-                        if ((obdindex == OBD_NOT_FOUND) || (obdindex == idx))
-                                llapi_printf(LLAPI_MSG_NORMAL,
-                                             "\t%6u\t%14llu\t%#13llx\t%14llu%s\n",
-                                             idx, oid, oid, gr,
-                                             obdindex == idx ? " *" : "");
-                }
-                llapi_printf(LLAPI_MSG_NORMAL, "\n");
-        }
-}
-
-
 void llapi_lov_dump_user_lmm(struct find_param *param,
                              char *path, int is_dir)
 {
         switch(*(__u32 *)&param->lmd->lmd_lmm) { /* lum->lmm_magic */
         case LOV_USER_MAGIC_V1:
-                lov_dump_user_lmm_v1v3(&param->lmd->lmd_lmm, NULL,
-                                       param->lmd->lmd_lmm.lmm_objects,
-                                       path, is_dir,
-                                       param->obdindex, param->quiet,
-                                       param->verbose,
-                                       (param->verbose || !param->obduuid));
+                lov_dump_user_lmm_v1(&param->lmd->lmd_lmm, path, is_dir,
+                                      param->obdindex, param->quiet,
+                                      param->verbose,
+                                      (param->verbose || !param->obduuid));
                 break;
         case LOV_USER_MAGIC_JOIN:
                 lov_dump_user_lmm_join(&param->lmd->lmd_lmm, path, is_dir,
@@ -1094,28 +711,10 @@
                                        param->verbose,
                                        (param->verbose || !param->obduuid));
                 break;
-        case LOV_USER_MAGIC_V3: {
-                char pool_name[MAXPOOLNAME + 1];
-                struct lov_user_ost_data_v1 *objects;
-
-                strncpy(pool_name,
-                        ((struct lov_user_md_v3 *)(&param->lmd->lmd_lmm))->lmm_pool_name,
-                        MAXPOOLNAME);
-                pool_name[MAXPOOLNAME] = '\0';
-                objects = ((struct lov_user_md_v3 *)(&param->lmd->lmd_lmm))->lmm_objects;
-                lov_dump_user_lmm_v1v3(&param->lmd->lmd_lmm, pool_name,
-                                      objects, path, is_dir,
-                                      param->obdindex, param->quiet,
-                                      param->verbose,
-                                      (param->verbose || !param->obduuid));
-                break;
-        }
         default:
-                llapi_printf(LLAPI_MSG_NORMAL, "unknown lmm_magic:  %#x "
-                             "(expecting one of %#x %#x %#x)\n",
-                             *(__u32 *)&param->lmd->lmd_lmm,
-                             LOV_USER_MAGIC_V1, LOV_USER_MAGIC_JOIN,
-                             LOV_USER_MAGIC_V3);
+                llapi_printf(LLAPI_MSG_NORMAL, 
+                             "unknown lmm_magic:  %#x (expecting %#x)\n",
+                       *(__u32 *)&param->lmd->lmd_lmm, LOV_USER_MAGIC_V1);
                 return;
         }
 }
@@ -1200,8 +799,7 @@
 
         fname = (fname == NULL ? path : fname + 1);
         /* retrieve needed file info */
-        strncpy((char *)lmd, fname, lov_mds_md_size(MAX_LOV_UUID_COUNT,
-                LOV_MAGIC));
+        strncpy((char *)lmd, fname, lov_mds_md_size(MAX_LOV_UUID_COUNT));
         ret = ioctl(dirfd(parent), IOC_MDC_GETFILEINFO, (void *)lmd);
 
         if (ret) {
@@ -1543,26 +1141,6 @@
                 }
         }
 
-<<<<<<< HEAD
-        if (param->check_pool) {
-                /* empty requested pool is taken as no pool search => V1 */
-                if (((param->lmd->lmd_lmm.lmm_magic == LOV_USER_MAGIC_V1) &&
-                     (param->poolname[0] == '\0')) ||
-                    ((param->lmd->lmd_lmm.lmm_magic == LOV_USER_MAGIC_V3) &&
-                     (strncmp(((struct lov_user_md_v3 *)(&(param->lmd->lmd_lmm)))->lmm_pool_name,
-                              param->poolname, MAXPOOLNAME) == 0)) ||
-                    ((param->lmd->lmd_lmm.lmm_magic == LOV_USER_MAGIC_V3) &&
-                     (strcmp(param->poolname, "*") == 0))) {
-                        if (param->exclude_pool)
-                                goto decided;
-                } else {
-                        if (!param->exclude_pool)
-                                goto decided;
-                }
-        }
-
-=======
->>>>>>> 03b71240
         /* Check the time on mds. */
         if (!decision) {
                 int for_mds;
@@ -1623,21 +1201,11 @@
                         goto decided;
                 } else {
                         int i, j;
-                        struct lov_user_ost_data_v1 *lmm_objects;
-
-                        if (param->lmd->lmd_lmm.lmm_magic ==
-                             LOV_USER_MAGIC_V3) {
-                                lmm_objects =
-                                 ((struct lov_user_md_v3 *)(&(param->lmd->lmd_lmm)))->lmm_objects;
-                        } else {
-                                lmm_objects = param->lmd->lmd_lmm.lmm_objects;
-                        }
-
                         for (i = 0;
                              i < param->lmd->lmd_lmm.lmm_stripe_count; i++) {
                                 for (j = 0; j < param->num_obds; j++) {
                                         if (param->obdindexes[j] ==
-                                            lmm_objects[i].l_ost_idx)
+                                            param->lmd->lmd_lmm.lmm_objects[i].l_ost_idx)
                                                 goto obd_matches;
                                 }
                         }
@@ -1962,13 +1530,9 @@
         int rc;
 
         rc = llapi_ping(obd_type_name, obd_name);
-<<<<<<< HEAD
-        if (rc) {
-=======
         if (rc == ENOTCONN || rc == ESHUTDOWN) {
                 llapi_printf(LLAPI_MSG_NORMAL, "%s inactive.\n", obd_name);
         } else if (rc) {
->>>>>>> 03b71240
                 llapi_err(LLAPI_MSG_ERROR, "error: check '%s'", obd_name);
         } else {
                 llapi_printf(LLAPI_MSG_NORMAL, "%s active.\n", obd_name);
