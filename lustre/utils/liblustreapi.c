/* -*- mode: c; c-basic-offset: 8; indent-tabs-mode: nil; -*-
 * vim:expandtab:shiftwidth=8:tabstop=8:
 *
 * GPL HEADER START
 *
 * DO NOT ALTER OR REMOVE COPYRIGHT NOTICES OR THIS FILE HEADER.
 *
 * This program is free software; you can redistribute it and/or modify
 * it under the terms of the GNU General Public License version 2 only,
 * as published by the Free Software Foundation.
 *
 * This program is distributed in the hope that it will be useful, but
 * WITHOUT ANY WARRANTY; without even the implied warranty of
 * MERCHANTABILITY or FITNESS FOR A PARTICULAR PURPOSE.  See the GNU
 * General Public License version 2 for more details (a copy is included
 * in the LICENSE file that accompanied this code).
 *
 * You should have received a copy of the GNU General Public License
 * version 2 along with this program; If not, see
 * http://www.sun.com/software/products/lustre/docs/GPLv2.pdf
 *
 * Please contact Sun Microsystems, Inc., 4150 Network Circle, Santa Clara,
 * CA 95054 USA or visit www.sun.com if you need additional information or
 * have any questions.
 *
 * GPL HEADER END
 */
/*
 * Copyright  2008 Sun Microsystems, Inc. All rights reserved
 * Use is subject to license terms.
 */
/*
 * This file is part of Lustre, http://www.lustre.org/
 * Lustre is a trademark of Sun Microsystems, Inc.
 *
 * lustre/utils/liblustreapi.c
 *
 * Author: Peter J. Braam <braam@clusterfs.com>
 * Author: Phil Schwan <phil@clusterfs.com>
 * Author: Robert Read <rread@clusterfs.com>
 */

/* for O_DIRECTORY */
#ifndef _GNU_SOURCE
#define _GNU_SOURCE
#endif

#include <stdlib.h>
#include <stdio.h>
#include <string.h>
#include <stddef.h>
#include <sys/ioctl.h>
#include <unistd.h>
#include <fcntl.h>
#include <errno.h>
#include <dirent.h>
#include <stdarg.h>
#include <sys/stat.h>
#include <sys/types.h>
#include <sys/syscall.h>
#include <sys/param.h>
#include <fnmatch.h>
#include <glob.h>
#ifdef HAVE_ASM_TYPES_H
#include <asm/types.h>
#endif
#ifdef HAVE_LINUX_UNISTD_H
#include <linux/unistd.h>
#else
#include <unistd.h>
#endif

#include <liblustre.h>
#include <lnet/lnetctl.h>
#include <obd.h>
#include <lustre_lib.h>
#include <lustre/liblustreapi.h>
#include <obd_lov.h>

static unsigned llapi_dir_filetype_table[] = {
        [DT_UNKNOWN]= 0,
        [DT_FIFO]= S_IFIFO,
        [DT_CHR] = S_IFCHR,
        [DT_DIR] = S_IFDIR,
        [DT_BLK] = S_IFBLK,
        [DT_REG] = S_IFREG,
        [DT_LNK] = S_IFLNK,
        [DT_SOCK]= S_IFSOCK,
#if defined(DT_DOOR) && defined(S_IFDOOR)
        [DT_DOOR]= S_IFDOOR,
#endif
};

#if defined(DT_DOOR) && defined(S_IFDOOR)
static const int DT_MAX = DT_DOOR;
#else
static const int DT_MAX = DT_SOCK;
#endif

static unsigned llapi_filetype_dir_table[] = {
        [0]= DT_UNKNOWN,
        [S_IFIFO]= DT_FIFO,
        [S_IFCHR] = DT_CHR,
        [S_IFDIR] = DT_DIR,
        [S_IFBLK] = DT_BLK,
        [S_IFREG] = DT_REG,
        [S_IFLNK] = DT_LNK,
        [S_IFSOCK]= DT_SOCK,
#if defined(DT_DOOR) && defined(S_IFDOOR)
        [S_IFDOOR]= DT_DOOR,
#endif
};

#if defined(DT_DOOR) && defined(S_IFDOOR)
static const int S_IFMAX = DT_DOOR;
#else
static const int S_IFMAX = DT_SOCK;
#endif

/* liblustreapi message level */
static int llapi_msg_level = LLAPI_MSG_MAX;

void llapi_msg_set_level(int level)
{
        /* ensure level is in the good range */
        if (level < LLAPI_MSG_OFF)
                llapi_msg_level = LLAPI_MSG_OFF;
        else if (level > LLAPI_MSG_MAX)
                llapi_msg_level = LLAPI_MSG_MAX;
        else
                llapi_msg_level = level;
}

void llapi_err(int level, char *fmt, ...)
{
        va_list args;
        int tmp_errno = abs(errno);

        if ((level & LLAPI_MSG_MASK) > llapi_msg_level)
                return;

        va_start(args, fmt);
        vfprintf(stderr, fmt, args);
        va_end(args);

        if (level & LLAPI_MSG_NO_ERRNO)
                fprintf(stderr, "\n");
        else
                fprintf(stderr, ": %s (%d)\n", strerror(tmp_errno), tmp_errno);
}

#define llapi_err_noerrno(level, fmt, a...)                             \
        llapi_err((level) | LLAPI_MSG_NO_ERRNO, fmt, ## a)

void llapi_printf(int level, char *fmt, ...)
{
        va_list args;

        if ((level & LLAPI_MSG_MASK) > llapi_msg_level)
                return;

        va_start(args, fmt);
        vfprintf(stdout, fmt, args);
        va_end(args);
}

/* size_units is unchanged if no specifier used */
int parse_size(char *optarg, unsigned long long *size,
               unsigned long long *size_units, int bytes_spec)
{
        char *end;

        *size = strtoull(optarg, &end, 0);

        if (*end != '\0') {
                if ((*end == 'b') && *(end+1) == '\0' &&
                    (*size & (~0ULL << (64 - 9))) == 0 &&
                    !bytes_spec) {
                        *size <<= 9;
                        *size_units = 1 << 9;
                } else if ((*end == 'b') && *(end+1) == '\0' &&
                           bytes_spec) {
                        *size_units = 1;
                } else if ((*end == 'k' || *end == 'K') &&
                           *(end+1) == '\0' && (*size &
                           (~0ULL << (64 - 10))) == 0) {
                        *size <<= 10;
                        *size_units = 1 << 10;
                } else if ((*end == 'm' || *end == 'M') &&
                           *(end+1) == '\0' && (*size &
                           (~0ULL << (64 - 20))) == 0) {
                        *size <<= 20;
                        *size_units = 1 << 20;
                } else if ((*end == 'g' || *end == 'G') &&
                           *(end+1) == '\0' && (*size &
                           (~0ULL << (64 - 30))) == 0) {
                        *size <<= 30;
                        *size_units = 1 << 30;
                } else if ((*end == 't' || *end == 'T') &&
                           *(end+1) == '\0' && (*size &
                           (~0ULL << (64 - 40))) == 0) {
                        *size <<= 40;
                        *size_units = 1ULL << 40;
                } else if ((*end == 'p' || *end == 'P') &&
                           *(end+1) == '\0' && (*size &
                           (~0ULL << (64 - 50))) == 0) {
                        *size <<= 50;
                        *size_units = 1ULL << 50;
                } else if ((*end == 'e' || *end == 'E') &&
                           *(end+1) == '\0' && (*size &
                           (~0ULL << (64 - 60))) == 0) {
                        *size <<= 60;
                        *size_units = 1ULL << 60;
                } else {
                        return -1;
                }
        }

        return 0;
}

int llapi_stripe_limit_check(unsigned long stripe_size, int stripe_offset,
                             int stripe_count, int stripe_pattern)
{
        int page_size;

        /* 64 KB is the largest common page size I'm aware of (on ia64), but
         * check the local page size just in case. */
        page_size = LOV_MIN_STRIPE_SIZE;
        if (getpagesize() > page_size) {
                page_size = getpagesize();
                llapi_err_noerrno(LLAPI_MSG_WARN, 
                                  "warning: your page size (%u) is "
                                  "larger than expected (%u)", page_size, 
                                  LOV_MIN_STRIPE_SIZE);
        }
        if (stripe_size < 0 || (stripe_size & (LOV_MIN_STRIPE_SIZE - 1))) {
                errno = -EINVAL;
                llapi_err(LLAPI_MSG_ERROR, "error: bad stripe_size %lu, "
                          "must be an even multiple of %d bytes", 
                          stripe_size, page_size);
                return -EINVAL;
        }
        if (stripe_offset < -1 || stripe_offset > MAX_OBD_DEVICES) {
                errno = -EINVAL;
                llapi_err(LLAPI_MSG_ERROR, "error: bad stripe offset %d", 
                          stripe_offset);
                return -EINVAL;
        }
        if (stripe_count < -1 || stripe_count > LOV_MAX_STRIPE_COUNT) {
                errno = -EINVAL;
                llapi_err(LLAPI_MSG_ERROR, "error: bad stripe count %d", 
                          stripe_count);
                return -EINVAL;
        }
        if (stripe_count > 0 && (__u64)stripe_size * stripe_count > 0xffffffff){
                errno = -EINVAL;
                llapi_err(LLAPI_MSG_ERROR, "error: stripe_size %lu * "
                          "stripe_count %u exceeds 4GB", stripe_size, 
                          stripe_count);
                return -EINVAL;
        }
        return 0;
}

static int poolpath(char *fsname, char *pathname, char *pool_pathname);

int llapi_file_open_pool(const char *name, int flags, int mode,
                         unsigned long stripe_size, int stripe_offset,
                         int stripe_count, int stripe_pattern, char *pool_name)
{
        struct lov_user_md_v3 lum = { 0 };
        int fd, rc = 0;
        int isdir = 0;
        char fsname[MAX_OBD_NAME + 1], *ptr;

        fd = open(name, flags | O_LOV_DELAY_CREATE, mode);
        if (fd < 0 && errno == EISDIR) {
                fd = open(name, O_DIRECTORY | O_RDONLY);
                isdir++;
        }

        if (fd < 0) {
                rc = -errno;
                llapi_err(LLAPI_MSG_ERROR, "unable to open '%s'", name);
                return rc;
        }

        if ((rc = llapi_stripe_limit_check(stripe_size, stripe_offset,
                                           stripe_count, stripe_pattern)) != 0){
                errno = rc;
                goto out;
        }

        /*  Initialize IOCTL striping pattern structure */
        lum.lmm_magic = LOV_USER_MAGIC_V3;
        lum.lmm_pattern = stripe_pattern;
        lum.lmm_stripe_size = stripe_size;
        lum.lmm_stripe_count = stripe_count;
        lum.lmm_stripe_offset = stripe_offset;

        /* in case user give the full pool name <fsname>.<poolname>, skip
         * the fsname */
        if (pool_name != NULL) {
                ptr = strchr(pool_name, '.');
                if (ptr != NULL) {
                        strncpy(fsname, pool_name, ptr - pool_name);
                        fsname[ptr - pool_name] = '\0';
                        /* if fsname matches a filesystem skip it
                         * if not keep the poolname as is */
                        if (poolpath(fsname, NULL, NULL) == 0)
                                pool_name = ptr + 1;
                }
                strncpy(lum.lmm_pool_name, pool_name, LOV_MAXPOOLNAME);
        } else {
                /* If no pool is specified at all, use V1 request */
                lum.lmm_magic = LOV_USER_MAGIC_V1;
        }

        if (ioctl(fd, LL_IOC_LOV_SETSTRIPE, &lum)) {
                char *errmsg = "stripe already set";
                rc = -errno;
                if (errno != EEXIST && errno != EALREADY)
                        errmsg = strerror(errno);

                llapi_err_noerrno(LLAPI_MSG_ERROR,
                                  "error on ioctl "LPX64" for '%s' (%d): %s",
                                  (__u64)LL_IOC_LOV_SETSTRIPE, name, fd,errmsg);
        }
out:
        if (rc) {
                close(fd);
                fd = rc;
        }

        return fd;
}

int llapi_file_open(const char *name, int flags, int mode,
                    unsigned long stripe_size, int stripe_offset,
                    int stripe_count, int stripe_pattern)
{
        return llapi_file_open_pool(name, flags, mode, stripe_size,
                                    stripe_offset, stripe_count,
                                    stripe_pattern, NULL);
}

int llapi_file_create(const char *name, unsigned long stripe_size,
                      int stripe_offset, int stripe_count, int stripe_pattern)
{
        int fd;

        fd = llapi_file_open_pool(name, O_CREAT | O_WRONLY, 0644, stripe_size,
                                  stripe_offset, stripe_count, stripe_pattern,
                                  NULL);
        if (fd < 0)
                return fd;

        close(fd);
        return 0;
}

int llapi_file_create_pool(const char *name, unsigned long stripe_size,
                           int stripe_offset, int stripe_count,
                           int stripe_pattern, char *pool_name)
{
        int fd;

        fd = llapi_file_open_pool(name, O_CREAT | O_WRONLY, 0644, stripe_size,
                                  stripe_offset, stripe_count, stripe_pattern,
                                  pool_name);
        if (fd < 0)
                return fd;

        close(fd);
        return 0;
}


static int print_pool_members(char *fs, char *pool_dir, char *pool_file)
{
        char path[MAXPATHLEN + 1];
        char buf[1024];
        FILE *fd;

        llapi_printf(LLAPI_MSG_NORMAL, "Pool: %s.%s\n", fs, pool_file);
        sprintf(path, "%s/%s", pool_dir, pool_file);
        if ((fd = fopen(path, "r")) == NULL) {
                llapi_err(LLAPI_MSG_ERROR, "Cannot open %s\n", path);
                return -EINVAL;
        }
        while (fgets(buf, sizeof(buf), fd) != NULL)
               llapi_printf(LLAPI_MSG_NORMAL, buf);

        fclose(fd);
        return 0;
}

/*
 * search lustre fsname from pathname
 *
 */
static int search_fsname(char *pathname, char *fsname)
{
        char *ptr;
        FILE *fp;
        struct mntent *mnt = NULL;

        /* get the mount point */
        fp = setmntent(MOUNTED, "r");
        if (fp == NULL) {
                 llapi_err(LLAPI_MSG_ERROR,
                           "setmntent(%s) failed: %s:", MOUNTED,
                           strerror (errno));
                 return -EIO;
        }
        mnt = getmntent(fp);
        while ((feof(fp) == 0) && ferror(fp) == 0) {
                if (llapi_is_lustre_mnt(mnt)) {
                        /* search by pathname */
                        if (strncmp(mnt->mnt_dir, pathname,
                                    strlen(mnt->mnt_dir)) == 0) {
                                ptr = strchr(mnt->mnt_fsname, '/');
                                if (ptr == NULL)
                                        return -EINVAL;
                                ptr++;
                                strcpy(fsname, ptr);
                                return 0;
                        }
                }
                mnt = getmntent(fp);
        }
        endmntent(fp);
        return -ENOENT;

}

/*
 * find the pool directory path under /proc
 * (can be also used to test if a fsname is known)
 */
static int poolpath(char *fsname, char *pathname, char *pool_pathname)
{
        int rc = 0;
        glob_t glob_info;
        char pattern[MAXPATHLEN + 1];
        char buffer[MAXPATHLEN];

        if (fsname == NULL) {
                rc = search_fsname(pathname, buffer);
                if (rc != 0)
                        return rc;
                fsname = buffer;
                strcpy(pathname, fsname);
        }

        snprintf(pattern, MAXPATHLEN,
                 "/proc/fs/lustre/lov/%s-*/pools",
                 fsname);
        rc = glob(pattern, GLOB_BRACE, NULL, &glob_info);
        if (rc)
                return -ENOENT;

        if (glob_info.gl_pathc == 0) {
                globfree(&glob_info);
                return -ENOENT;
        }

        /* in fsname test mode, pool_pathname is NULL */
        if (pool_pathname != NULL)
                strcpy(pool_pathname, glob_info.gl_pathv[0]);

        return 0;
}

int llapi_poollist(char *name)
{
        char *poolname;
        char *fsname;
        char rname[MAXPATHLEN + 1], pathname[MAXPATHLEN + 1];
        char *ptr;
        int rc = 0;

        /* is name a pathname ? */
        ptr = strchr(name, '/');
        if (ptr != NULL) {
                /* only absolute pathname is supported */
                if (*name != '/')
                        return -EINVAL;
                if (!realpath(name, rname)) {
                        rc = -errno;
                        llapi_err(LLAPI_MSG_ERROR,
                                  "llapi_poollist: invalid path '%s'",
                                  name);
                        return rc;
                }

                rc = poolpath(NULL, rname, pathname);
                if (rc != 0) {
                        errno = -rc;
                        llapi_err(LLAPI_MSG_ERROR,
                                  "llapi_poollist: '%s' is not"
                                  " a Lustre filesystem",
                                  name);
                        return rc;
                }
                fsname = rname;
                poolname = NULL;
        } else {
                /* name is FSNAME[.POOLNAME] */
                fsname = name;
                poolname = strchr(name, '.');
                if (poolname != NULL) {
                        *poolname = '\0';
                        poolname++;
                }
                rc = poolpath(fsname, NULL, pathname);
                if (rc != 0) {
                        errno = -rc;
                        llapi_err(LLAPI_MSG_ERROR,
                                  "llapi_poollist: Lustre filesystem '%s'"
                                  " not found", name);
                        return rc;
                }
        }
        if (rc != 0) {
                errno = -rc;
                llapi_err(LLAPI_MSG_ERROR,
                          "llapi_poollist: Lustre filesystem '%s' not found",
                          name);
                return rc;
        }

        if (poolname != NULL) {
                rc = print_pool_members(fsname, pathname, poolname);
                poolname--;
                *poolname = '.';
        } else {
                DIR *dir;
                struct dirent *pool;

                llapi_printf(LLAPI_MSG_NORMAL, "Pools from %s:\n", fsname);
                if ((dir = opendir(pathname)) == NULL) {
                        return -EINVAL;
                }
                while ((pool = readdir(dir)) != NULL) {
                        if (!((pool->d_name[0] == '.') &&
                              (pool->d_name[1] == '\0')) &&
                            !((pool->d_name[0] == '.') &&
                              (pool->d_name[1] == '.') &&
                              (pool->d_name[2] == '\0')))
                        llapi_printf(LLAPI_MSG_NORMAL, " %s.%s\n",
                                     fsname, pool->d_name);
                }
                closedir(dir);
        }
        return rc;
}

typedef int (semantic_func_t)(char *path, DIR *parent, DIR *d,
                              void *data, struct dirent64 *de);

#define MAX_LOV_UUID_COUNT      max(LOV_MAX_STRIPE_COUNT, 1000)
#define OBD_NOT_FOUND           (-1)

static int common_param_init(struct find_param *param)
{
        param->lumlen = lov_mds_md_size(MAX_LOV_UUID_COUNT, LOV_MAGIC_V3);
        if ((param->lmd = malloc(sizeof(lstat_t) + param->lumlen)) == NULL) {
                llapi_err(LLAPI_MSG_ERROR, 
                          "error: allocation of %d bytes for ioctl",
                          sizeof(lstat_t) + param->lumlen);
                return -ENOMEM;
        }

        param->got_uuids = 0;
        param->obdindexes = NULL;
        param->obdindex = OBD_NOT_FOUND;
        return 0;
}

static void find_param_fini(struct find_param *param)
{
        if (param->obdindexes)
                free(param->obdindexes);

        if (param->lmd)
                free(param->lmd);
}

int llapi_file_fget_lov_uuid(int fd, struct obd_uuid *lov_name)
{
        int rc = ioctl(fd, OBD_IOC_GETNAME, lov_name);
        if (rc) {
                rc = errno;
                llapi_err(LLAPI_MSG_ERROR, "error: can't get lov name.");
        }
        return rc;
}

int llapi_file_get_lov_uuid(const char *path, struct obd_uuid *lov_uuid)
{
        int fd, rc;

        fd = open(path, O_RDONLY);
        if (fd < 0) {
                rc = errno;
                llapi_err(LLAPI_MSG_ERROR, "error opening %s", path);
                return rc;
        }

        rc = llapi_file_fget_lov_uuid(fd, lov_uuid);

        close(fd);

        return rc;
}

/*
 * If uuidp is NULL, return the number of available obd uuids.
 * If uuidp is non-NULL, then it will return the uuids of the obds. If
 * there are more OSTs then allocated to uuidp, then an error is returned with
 * the ost_count set to number of available obd uuids.
 */
int llapi_lov_get_uuids(int fd, struct obd_uuid *uuidp, int *ost_count)
{
        struct obd_uuid lov_name;
        char buf[1024];
        FILE *fp;
        int rc = 0, index = 0;

        /* Get the lov name */
        rc = llapi_file_fget_lov_uuid(fd, &lov_name);
        if (rc)
                return rc;

        /* Now get the ost uuids from /proc */
        snprintf(buf, sizeof(buf), "/proc/fs/lustre/lov/%s/target_obd",
                 lov_name.uuid);
        fp = fopen(buf, "r");
        if (fp == NULL) {
                rc = errno;
                llapi_err(LLAPI_MSG_ERROR, "error: opening '%s'", buf);
                return rc;
        }

        while (fgets(buf, sizeof(buf), fp) != NULL) {
                if (uuidp && (index < *ost_count)) {
                        if (sscanf(buf, "%d: %s", &index, uuidp[index].uuid) <2)
                                break;
                }
                index++;
        }

        fclose(fp);

        if (uuidp && (index >= *ost_count))
                return -EOVERFLOW;

        *ost_count = index;
        return rc;
}

/* Here, param->obduuid points to a single obduuid, the index of which is
 * returned in param->obdindex */
static int setup_obd_uuid(DIR *dir, char *dname, struct find_param *param)
{
        struct obd_uuid lov_uuid;
        char uuid[sizeof(struct obd_uuid)];
        char buf[1024];
        FILE *fp;
        int rc = 0, index;

        /* Get the lov name */
        rc = llapi_file_fget_lov_uuid(dirfd(dir), &lov_uuid);
        if (rc) {
                if (errno != ENOTTY) {
                        rc = errno;
                        llapi_err(LLAPI_MSG_ERROR, 
                                  "error: can't get lov name: %s", dname);
                } else {
                        rc = 0;
                }
                return rc;
        }

        param->got_uuids = 1;

        /* Now get the ost uuids from /proc */
        snprintf(buf, sizeof(buf), "/proc/fs/lustre/lov/%s/target_obd",
                 lov_uuid.uuid);
        fp = fopen(buf, "r");
        if (fp == NULL) {
                rc = errno;
                llapi_err(LLAPI_MSG_ERROR, "error: opening '%s'", buf);
                return rc;
        }

        if (!param->obduuid && !param->quiet && !param->obds_printed)
                llapi_printf(LLAPI_MSG_NORMAL, "OBDS:\n");

        while (fgets(buf, sizeof(buf), fp) != NULL) {
                if (sscanf(buf, "%d: %s", &index, uuid) < 2)
                        break;

                if (param->obduuid) {
                        if (strncmp((char *)param->obduuid->uuid, uuid,
                                    sizeof(uuid)) == 0) {
                                param->obdindex = index;
                                break;
                        }
                } else if (!param->quiet && !param->obds_printed) {
                        /* Print everything */
                        llapi_printf(LLAPI_MSG_NORMAL, "%s", buf);
                }
        }
        param->obds_printed = 1;

        fclose(fp);

        if (!param->quiet && param->obduuid &&
            (param->obdindex == OBD_NOT_FOUND)) {
                llapi_err_noerrno(LLAPI_MSG_ERROR, 
                                  "error: %s: unknown obduuid: %s",
                                  __FUNCTION__, param->obduuid->uuid);
                //rc = EINVAL;
        }

        return (rc);
}

/* In this case, param->obduuid will be an array of obduuids and
 * obd index for all these obduuids will be returned in
 * param->obdindexes */
static int setup_obd_indexes(DIR *dir, struct find_param *param)
{
        struct obd_uuid *uuids = NULL;
        int obdcount = INIT_ALLOC_NUM_OSTS;
        int ret, obd_valid = 0, obdnum, i;

        uuids = (struct obd_uuid *)malloc(INIT_ALLOC_NUM_OSTS *
                                          sizeof(struct obd_uuid));
        if (uuids == NULL)
                return -ENOMEM;

retry_get_uuids:
        ret = llapi_lov_get_uuids(dirfd(dir), uuids,
                                  &obdcount);
        if (ret) {
                struct obd_uuid *uuids_temp;

                if (ret == -EOVERFLOW) {
                        uuids_temp = realloc(uuids, obdcount *
                                             sizeof(struct obd_uuid));
                        if (uuids_temp != NULL)
                                goto retry_get_uuids;
                        else
                                ret = -ENOMEM;
                }

                llapi_err(LLAPI_MSG_ERROR, "get ost uuid failed");
                return ret;
        }

        param->obdindexes = malloc(param->num_obds * sizeof(param->obdindex));
        if (param->obdindexes == NULL)
                return -ENOMEM;

        for (obdnum = 0; obdnum < param->num_obds; obdnum++) {
                for (i = 0; i <= obdcount; i++) {
                        if (strcmp((char *)&param->obduuid[obdnum].uuid,
                                   (char *)&uuids[i]) == 0) {
                                param->obdindexes[obdnum] = i;
                                obd_valid++;
                                break;
                        }
                }
                if (i == obdcount)
                        param->obdindexes[obdnum] = OBD_NOT_FOUND;
        }

        if (obd_valid == 0)
                param->obdindex = OBD_NOT_FOUND;
        else
                param->obdindex = obd_valid;

        param->got_uuids = 1;

        return 0;
}

static void lov_dump_user_lmm_join(struct lov_user_md_v1 *lum, char *path,
                                   int is_dir, int obdindex, int quiet,
                                   int header, int body)
{
        struct lov_user_md_join *lumj = (struct lov_user_md_join *)lum;
        int i, obdstripe = 0;

        if (obdindex != OBD_NOT_FOUND) {
                for (i = 0; i < lumj->lmm_stripe_count; i++) {
                        if (obdindex == lumj->lmm_objects[i].l_ost_idx) {
                                llapi_printf(LLAPI_MSG_NORMAL, "%s\n", path);
                                obdstripe = 1;
                                break;
                        }
                }
        } else if (!quiet) {
                llapi_printf(LLAPI_MSG_NORMAL, "%s\n", path);
                obdstripe = 1;
        }

        if (header && obdstripe == 1) {
                llapi_printf(LLAPI_MSG_NORMAL, "lmm_magic:          0x%08X\n",  
                             lumj->lmm_magic);
                llapi_printf(LLAPI_MSG_NORMAL, "lmm_object_gr:      "LPX64"\n", 
                             lumj->lmm_object_gr);
                llapi_printf(LLAPI_MSG_NORMAL, "lmm_object_id:      "LPX64"\n", 
                             lumj->lmm_object_id);
                llapi_printf(LLAPI_MSG_NORMAL, "lmm_stripe_count:   %u\n", 
                             (int)lumj->lmm_stripe_count);
                llapi_printf(LLAPI_MSG_NORMAL, "lmm_stripe_size:    %u\n",
                             lumj->lmm_stripe_size);
                llapi_printf(LLAPI_MSG_NORMAL, "lmm_stripe_pattern: %x\n",
                             lumj->lmm_pattern);
                llapi_printf(LLAPI_MSG_NORMAL, "lmm_extent_count:   %x\n",
                             lumj->lmm_extent_count);
        }

        if (body) {
                unsigned long long start = -1, end = 0;
                if (!quiet && obdstripe == 1)
                        llapi_printf(LLAPI_MSG_NORMAL, 
                                     "joined\tobdidx\t\t objid\t\tobjid\t\t group"
                                     "\t\tstart\t\tend\n");
                for (i = 0; i < lumj->lmm_stripe_count; i++) {
                        int idx = lumj->lmm_objects[i].l_ost_idx;
                        long long oid = lumj->lmm_objects[i].l_object_id;
                        long long gr = lumj->lmm_objects[i].l_object_gr;
                        if (obdindex == OBD_NOT_FOUND || obdindex == idx)
                                llapi_printf(LLAPI_MSG_NORMAL, 
                                             "\t%6u\t%14llu\t%#13llx\t%14llu%s",
                                             idx, oid, oid, gr,
                                             obdindex == idx ? " *" : "");
                        if (start != lumj->lmm_objects[i].l_extent_start ||
                            end != lumj->lmm_objects[i].l_extent_end) {
                                start = lumj->lmm_objects[i].l_extent_start;
                                llapi_printf(LLAPI_MSG_NORMAL, "\t%14llu", start);
                                end = lumj->lmm_objects[i].l_extent_end;
                                if (end == (unsigned long long)-1)
                                        llapi_printf(LLAPI_MSG_NORMAL, "\t\tEOF\n");
                                else
                                        llapi_printf(LLAPI_MSG_NORMAL, "\t\t%llu\n",
                                                  end);
                        } else {
                                llapi_printf(LLAPI_MSG_NORMAL, "\t\t\t\t\n");
                        }
                }
                llapi_printf(LLAPI_MSG_NORMAL, "\n");
        }
}

static void lov_dump_user_lmm_v1v3(struct lov_user_md *lum, char *pool_name,
                                   struct lov_user_ost_data_v1 *objects,
                                   char *path,
                                   int is_dir, int obdindex, int quiet,
                                   int header, int body)
{
        int i, obdstripe = 0;

        if (obdindex != OBD_NOT_FOUND) {
                for (i = 0; !is_dir && i < lum->lmm_stripe_count; i++) {
                        if (obdindex == objects[i].l_ost_idx) {
                                llapi_printf(LLAPI_MSG_NORMAL, "%s\n", path);
                                obdstripe = 1;
                                break;
                        }
                }
        } else if (!quiet) {
                llapi_printf(LLAPI_MSG_NORMAL, "%s\n", path);
                obdstripe = 1;
        }

        /* if it's a directory */
        if (is_dir) {
                if (obdstripe == 1) {
                        if (lum->lmm_object_gr == LOV_OBJECT_GROUP_DEFAULT) {
                                llapi_printf(LLAPI_MSG_NORMAL, "(Default) ");
                                lum->lmm_object_gr = LOV_OBJECT_GROUP_CLEAR;
                        }
                        llapi_printf(LLAPI_MSG_NORMAL,
                               "stripe_count: %d stripe_size: %u "
                               "stripe_offset: %d%s%s\n",
                               lum->lmm_stripe_count == (__u16)-1 ? -1 :
                                        lum->lmm_stripe_count,
                               lum->lmm_stripe_size,
                               lum->lmm_stripe_offset == (__u16)-1 ? -1 :
                                        lum->lmm_stripe_offset,
                               pool_name != NULL ? " pool: " : "",
                               pool_name != NULL ? pool_name : "");
                }
                return;
        }

        if (header && (obdstripe == 1)) {
                llapi_printf(LLAPI_MSG_NORMAL, "lmm_magic:          0x%08X\n",
                             lum->lmm_magic);
                llapi_printf(LLAPI_MSG_NORMAL, "lmm_object_gr:      "LPX64"\n",
                             lum->lmm_object_gr);
                llapi_printf(LLAPI_MSG_NORMAL, "lmm_object_id:      "LPX64"\n",
                             lum->lmm_object_id);
                llapi_printf(LLAPI_MSG_NORMAL, "lmm_stripe_count:   %u\n",
                             (int)lum->lmm_stripe_count);
                llapi_printf(LLAPI_MSG_NORMAL, "lmm_stripe_size:    %u\n",
                             lum->lmm_stripe_size);
                llapi_printf(LLAPI_MSG_NORMAL, "lmm_stripe_pattern: %x\n",
                             lum->lmm_pattern);
                if (pool_name != NULL)
                        llapi_printf(LLAPI_MSG_NORMAL,
<<<<<<< HEAD
                             "lmm_pool_name:      %s\n",      pool_name);
=======
                             "lmm_pool_name:      %s\n", pool_name);
>>>>>>> 7df8d1be
        }

        if (body) {
                if ((!quiet) && (obdstripe == 1))
                        llapi_printf(LLAPI_MSG_NORMAL,
                                     "\tobdidx\t\t objid\t\tobjid\t\t group\n");

                for (i = 0; i < lum->lmm_stripe_count; i++) {
                        int idx = objects[i].l_ost_idx;
                        long long oid = objects[i].l_object_id;
                        long long gr = objects[i].l_object_gr;
                        if ((obdindex == OBD_NOT_FOUND) || (obdindex == idx))
                                llapi_printf(LLAPI_MSG_NORMAL,
                                           "\t%6u\t%14llu\t%#13llx\t%14llu%s\n",
                                           idx, oid, oid, gr,
                                           obdindex == idx ? " *" : "");
                }
                llapi_printf(LLAPI_MSG_NORMAL, "\n");
        }
}

<<<<<<< HEAD
=======
void lov_dump_user_lmm_join(struct lov_user_md_v1 *lum, char *path,
                            int is_dir, int obdindex, int quiet,
                            int header, int body)
{
        struct lov_user_md_join *lumj = (struct lov_user_md_join *)lum;
        int i, obdstripe = 0;

        if (obdindex != OBD_NOT_FOUND) {
                for (i = 0; i < lumj->lmm_stripe_count; i++) {
                        if (obdindex == lumj->lmm_objects[i].l_ost_idx) {
                                llapi_printf(LLAPI_MSG_NORMAL, "%s\n", path);
                                obdstripe = 1;
                                break;
                        }
                }
        } else if (!quiet) {
                llapi_printf(LLAPI_MSG_NORMAL, "%s\n", path);
                obdstripe = 1;
        }

        if (header && obdstripe == 1) {
                llapi_printf(LLAPI_MSG_NORMAL, "lmm_magic:          0x%08X\n",
                             lumj->lmm_magic);
                llapi_printf(LLAPI_MSG_NORMAL, "lmm_object_gr:      "LPX64"\n",
                             lumj->lmm_object_gr);
                llapi_printf(LLAPI_MSG_NORMAL, "lmm_object_id:      "LPX64"\n",
                             lumj->lmm_object_id);
                llapi_printf(LLAPI_MSG_NORMAL, "lmm_stripe_count:   %u\n",
                             (int)lumj->lmm_stripe_count);
                llapi_printf(LLAPI_MSG_NORMAL, "lmm_stripe_size:    %u\n",
                             lumj->lmm_stripe_size);
                llapi_printf(LLAPI_MSG_NORMAL, "lmm_stripe_pattern: %x\n",
                             lumj->lmm_pattern);
                llapi_printf(LLAPI_MSG_NORMAL, "lmm_extent_count:   %x\n",
                             lumj->lmm_extent_count);
        }

        if (body) {
                unsigned long long start = -1, end = 0;
                if (!quiet && obdstripe == 1)
                        llapi_printf(LLAPI_MSG_NORMAL,
                                     "joined\tobdidx\t\t objid\t\tobjid\t\t "
                                     "group\t\tstart\t\tend\n");
                for (i = 0; i < lumj->lmm_stripe_count; i++) {
                        int idx = lumj->lmm_objects[i].l_ost_idx;
                        long long oid = lumj->lmm_objects[i].l_object_id;
                        long long gr = lumj->lmm_objects[i].l_object_gr;
                        if (obdindex == OBD_NOT_FOUND || obdindex == idx)
                                llapi_printf(LLAPI_MSG_NORMAL,
                                             "\t%6u\t%14llu\t%#13llx\t%14llu%s",
                                             idx, oid, oid, gr,
                                             obdindex == idx ? " *" : "");
                        if (start != lumj->lmm_objects[i].l_extent_start ||
                            end != lumj->lmm_objects[i].l_extent_end) {
                                start = lumj->lmm_objects[i].l_extent_start;
                                llapi_printf(LLAPI_MSG_NORMAL,"\t%14llu",start);
                                end = lumj->lmm_objects[i].l_extent_end;
                                if (end == (unsigned long long)-1)
                                        llapi_printf(LLAPI_MSG_NORMAL,
                                                     "\t\tEOF\n");
                                else
                                        llapi_printf(LLAPI_MSG_NORMAL,
                                                     "\t\t%llu\n", end);
                        } else {
                                llapi_printf(LLAPI_MSG_NORMAL, "\t\t\t\t\n");
                        }
                }
                llapi_printf(LLAPI_MSG_NORMAL, "\n");
        }
}
>>>>>>> 7df8d1be

void llapi_lov_dump_user_lmm(struct find_param *param,
                             char *path, int is_dir)
{
        switch(*(__u32 *)&param->lmd->lmd_lmm) { /* lum->lmm_magic */
        case LOV_USER_MAGIC_V1:
                lov_dump_user_lmm_v1v3(&param->lmd->lmd_lmm, NULL,
                                       param->lmd->lmd_lmm.lmm_objects,
                                       path, is_dir,
                                       param->obdindex, param->quiet,
                                       param->verbose,
                                       (param->verbose || !param->obduuid));
                break;
        case LOV_USER_MAGIC_JOIN:
                lov_dump_user_lmm_join(&param->lmd->lmd_lmm, path, is_dir,
                                       param->obdindex, param->quiet,
                                       param->verbose,
                                       (param->verbose || !param->obduuid));
                break;
        case LOV_USER_MAGIC_V3: {
                char pool_name[LOV_MAXPOOLNAME + 1];
                struct lov_user_ost_data_v1 *objects;
                struct lov_user_md_v3 *lmmv3 = (void *)&param->lmd->lmd_lmm;

<<<<<<< HEAD
                strncpy(pool_name,
                        ((struct lov_user_md_v3 *)(&param->lmd->lmd_lmm))->lmm_pool_name,
                        LOV_MAXPOOLNAME);
                pool_name[LOV_MAXPOOLNAME] = '\0';
                objects = ((struct lov_user_md_v3 *)(&param->lmd->lmd_lmm))->lmm_objects;
=======
                strncpy(pool_name, lmmv3->lmm_pool_name, LOV_MAXPOOLNAME);
                pool_name[LOV_MAXPOOLNAME] = '\0';
                objects = lmmv3->lmm_objects;
>>>>>>> 7df8d1be
                lov_dump_user_lmm_v1v3(&param->lmd->lmd_lmm, pool_name,
                                       objects, path, is_dir,
                                       param->obdindex, param->quiet,
                                       param->verbose,
                                       (param->verbose || !param->obduuid));
                break;
        }
        default:
                llapi_printf(LLAPI_MSG_NORMAL, "unknown lmm_magic:  %#x "
                             "(expecting one of %#x %#x %#x)\n",
                             *(__u32 *)&param->lmd->lmd_lmm,
                             LOV_USER_MAGIC_V1, LOV_USER_MAGIC_JOIN,
                             LOV_USER_MAGIC_V3);
                return;
        }
}

int llapi_file_get_stripe(const char *path, struct lov_user_md *lum)
{
        const char *fname;
        char *dname;
        int fd, rc = 0;

        fname = strrchr(path, '/');

        /* It should be a file (or other non-directory) */
        if (fname == NULL) {
                dname = (char *)malloc(2);
                if (dname == NULL)
                        return ENOMEM;
                strcpy(dname, ".");
                fname = (char *)path;
        } else {
                dname = (char *)malloc(fname - path + 1);
                if (dname == NULL)
                        return ENOMEM;
                strncpy(dname, path, fname - path);
                dname[fname - path] = '\0';
                fname++;
        }

        if ((fd = open(dname, O_RDONLY)) == -1) {
                rc = errno;
                free(dname);
                return rc;
        }

        strcpy((char *)lum, fname);
        if (ioctl(fd, IOC_MDC_GETFILESTRIPE, (void *)lum) == -1)
                rc = errno;

        if (close(fd) == -1 && rc == 0)
                rc = errno;

        free(dname);

        return rc;
}

int llapi_file_lookup(int dirfd, const char *name)
{
        struct obd_ioctl_data data = { 0 };
        char rawbuf[8192];
        char *buf = rawbuf;
        int rc;

        if (dirfd < 0 || name == NULL)
                return -EINVAL;

        data.ioc_version = OBD_IOCTL_VERSION;
        data.ioc_len = sizeof(data);
        data.ioc_inlbuf1 = (char *)name;
        data.ioc_inllen1 = strlen(name) + 1;

        rc = obd_ioctl_pack(&data, &buf, sizeof(rawbuf));
        if (rc) {
                llapi_err(LLAPI_MSG_ERROR,
                          "error: IOC_MDC_LOOKUP pack failed for '%s': rc %d",
                          name, rc);
                return rc;
        }

        return ioctl(dirfd, IOC_MDC_LOOKUP, buf);
}

int llapi_mds_getfileinfo(char *path, DIR *parent,
                          struct lov_user_mds_data *lmd)
{
        lstat_t *st = &lmd->lmd_st;
        char *fname = strrchr(path, '/');
        int ret = 0;

        if (parent == NULL)
                return -EINVAL;

        fname = (fname == NULL ? path : fname + 1);
        /* retrieve needed file info */
        strncpy((char *)lmd, fname, lov_mds_md_size(MAX_LOV_UUID_COUNT,
                LOV_MAGIC));
        ret = ioctl(dirfd(parent), IOC_MDC_GETFILEINFO, (void *)lmd);

        if (ret) {
                if (errno == ENOTTY) {
                        /* ioctl is not supported, it is not a lustre fs.
                         * Do the regular lstat(2) instead. */
                        ret = lstat_f(path, st);
                        if (ret) {
                                llapi_err(LLAPI_MSG_ERROR, 
                                          "error: %s: lstat failed for %s",
                                          __FUNCTION__, path);
                                return ret;
                        }
                } else if (errno == ENOENT) {
                        llapi_err(LLAPI_MSG_WARN, 
                                  "warning: %s: %s does not exist", 
                                  __FUNCTION__, path);
                        return -ENOENT;
                } else {
<<<<<<< HEAD
                        llapi_err(LLAPI_MSG_ERROR, 
                                  "error: %s: IOC_MDC_GETFILEINFO failed for %s",
                                  __FUNCTION__, path);
=======
                        llapi_err(LLAPI_MSG_ERROR,
                                 "error: %s: IOC_MDC_GETFILEINFO failed for %s",
                                 __FUNCTION__, path);
>>>>>>> 7df8d1be
                        return ret;
                }
        }

        return 0;
}

static DIR *opendir_parent(char *path)
{
        DIR *parent;
        char *fname;
        char c;

        fname = strrchr(path, '/');
        if (fname == NULL)
                return opendir(".");

        c = fname[1];
        fname[1] = '\0';
        parent = opendir(path);
        fname[1] = c;
        return parent;
}

static int llapi_semantic_traverse(char *path, int size, DIR *parent,
                                   semantic_func_t sem_init,
                                   semantic_func_t sem_fini, void *data,
                                   struct dirent64 *de)
{
        struct dirent64 *dent;
        int len, ret;
        DIR *d, *p = NULL;

        ret = 0;
        len = strlen(path);

        d = opendir(path);
        if (!d && errno != ENOTDIR) {
                llapi_err(LLAPI_MSG_ERROR, "%s: Failed to open '%s'",
                          __FUNCTION__, path);
                return -EINVAL;
        } else if (!d && !parent) {
                /* ENOTDIR. Open the parent dir. */
                p = opendir_parent(path);
                if (!p)
                        GOTO(out, ret = -EINVAL);
        }

        if (sem_init && (ret = sem_init(path, parent ?: p, d, data, de)))
                goto err;

        if (!d)
                GOTO(out, ret = 0);

        while ((dent = readdir64(d)) != NULL) {
                ((struct find_param *)data)->have_fileinfo = 0;

                if (!strcmp(dent->d_name, ".") || !strcmp(dent->d_name, ".."))
                        continue;

                path[len] = 0;
                if ((len + dent->d_reclen + 2) > size) {
                        llapi_err(LLAPI_MSG_ERROR,
                                  "error: %s: string buffer is too small",
                                  __FUNCTION__);
                        break;
                }
                strcat(path, "/");
                strcat(path, dent->d_name);

                if (dent->d_type == DT_UNKNOWN) {
                        lstat_t *st = &((struct find_param *)data)->lmd->lmd_st;

                        ret = llapi_mds_getfileinfo(path, d,
                                             ((struct find_param *)data)->lmd);
                        if (ret == 0) {
                                ((struct find_param *)data)->have_fileinfo = 1;
                                dent->d_type =
                                        llapi_filetype_dir_table[st->st_mode &
                                                                 S_IFMT];
                        }
                        if (ret == -ENOENT)
                                continue;
                }

                switch (dent->d_type) {
                case DT_UNKNOWN:
                        llapi_err(LLAPI_MSG_ERROR, 
                                  "error: %s: '%s' is UNKNOWN type %d",
                                  __FUNCTION__, dent->d_name, dent->d_type);
                        break;
                case DT_DIR:
                        ret = llapi_semantic_traverse(path, size, d, sem_init,
                                                      sem_fini, data, dent);
                        if (ret < 0)
                                goto out;
                        break;
                default:
                        ret = 0;
                        if (sem_init) {
                                ret = sem_init(path, d, NULL, data, dent);
                                if (ret < 0)
                                        goto out;
                        }
                        if (sem_fini && ret == 0)
                                sem_fini(path, d, NULL, data, dent);
                }
        }

out:
        path[len] = 0;

        if (sem_fini)
                sem_fini(path, parent, d, data, de);
err:
        if (d)
                closedir(d);
        if (p)
                closedir(p);
        return ret;
}

/* Check if the value matches 1 of the given criteria (e.g. --atime +/-N).
 * @mds indicates if this is MDS timestamps and there are attributes on OSTs.
 *
 * The result is -1 if it does not match, 0 if not yet clear, 1 if matches.
 * The table below gives the answers for the specified parameters (value and
 * sign), 1st column is the answer for the MDS value, the 2nd is for the OST:
 * --------------------------------------
 * 1 | file > limit; sign > 0 | -1 / -1 |
 * 2 | file = limit; sign > 0 |  ? /  1 |
 * 3 | file < limit; sign > 0 |  ? /  1 |
 * 4 | file > limit; sign = 0 | -1 / -1 |
 * 5 | file = limit; sign = 0 |  ? /  1 |  <- (see the Note below)
 * 6 | file < limit; sign = 0 |  ? / -1 |
 * 7 | file > limit; sign < 0 |  1 /  1 |
 * 8 | file = limit; sign < 0 |  ? / -1 |
 * 9 | file < limit; sign < 0 |  ? / -1 |
 * --------------------------------------
 * Note: 5th actually means that the value is within the interval
 * (limit - margin, limit]. */
static int find_value_cmp(unsigned int file, unsigned int limit, int sign,
                          unsigned long long margin, int mds)
{
        if (sign > 0) {
                if (file < limit)
                        return mds ? 0 : 1;
        }

        if (sign == 0) {
                if (file <= limit && file + margin > limit)
                        return mds ? 0 : 1;
                if (file + margin <= limit)
                        return mds ? 0 : -1;
        }

        if (sign < 0) {
                if (file > limit)
                        return 1;
                if (mds)
                        return 0;
        }

        return -1;
}

/* Check if the file time matches all the given criteria (e.g. --atime +/-N).
 * Return -1 or 1 if file timestamp does not or does match the given criteria
 * correspondingly. Return 0 if the MDS time is being checked and there are
 * attributes on OSTs and it is not yet clear if the timespamp matches.
 *
 * If 0 is returned, we need to do another RPC to the OSTs to obtain the
 * updated timestamps. */
static int find_time_check(lstat_t *st, struct find_param *param, int mds)
{
        int ret;
        int rc = 0;

        /* Check if file is accepted. */
        if (param->atime) {
                ret = find_value_cmp(st->st_atime, param->atime,
                                     param->asign, 24 * 60 * 60, mds);
                if (ret < 0)
                        return ret;
                rc = ret;
        }

        if (param->mtime) {
                ret = find_value_cmp(st->st_mtime, param->mtime,
                                     param->msign, 24 * 60 * 60, mds);
                if (ret < 0)
                        return ret;

                /* If the previous check matches, but this one is not yet clear,
                 * we should return 0 to do an RPC on OSTs. */
                if (rc == 1)
                        rc = ret;
        }

        if (param->ctime) {
                ret = find_value_cmp(st->st_ctime, param->ctime,
                                     param->csign, 24 * 60 * 60, mds);
                if (ret < 0)
                        return ret;

                /* If the previous check matches, but this one is not yet clear,
                 * we should return 0 to do an RPC on OSTs. */
                if (rc == 1)
                        rc = ret;
        }

        return rc;
}

static int cb_find_init(char *path, DIR *parent, DIR *dir,
                        void *data, struct dirent64 *de)
{
        struct find_param *param = (struct find_param *)data;
        int decision = 1; /* 1 is accepted; -1 is rejected. */
        lstat_t *st = &param->lmd->lmd_st;
        int lustre_fs = 1;
        int checked_type = 0;
        int ret = 0;

        LASSERT(parent != NULL || dir != NULL);

        param->lmd->lmd_lmm.lmm_stripe_count = 0;

        /* If a regular expression is presented, make the initial decision */
        if (param->pattern != NULL) {
                char *fname = strrchr(path, '/');
                fname = (fname == NULL ? path : fname + 1);
                ret = fnmatch(param->pattern, fname, 0);
                if ((ret == FNM_NOMATCH && !param->exclude_pattern) ||
                    (ret == 0 && param->exclude_pattern))
                        goto decided;
        }

        /* See if we can check the file type from the dirent. */
        if (param->type && de != NULL && de->d_type != DT_UNKNOWN &&
            de->d_type <= DT_MAX) {
                checked_type = 1;
                if (llapi_dir_filetype_table[de->d_type] == param->type) {
                        if (param->exclude_type)
                                goto decided;
                } else {
                        if (!param->exclude_type)
                                goto decided;
                }
        }


        /* If a time or OST should be checked, the decision is not taken yet. */
        if (param->atime || param->ctime || param->mtime || param->obduuid ||
            param->size_check)
                decision = 0;

        ret = 0;
        /* Request MDS for the stat info. */
        if (param->have_fileinfo == 0) {
                if (dir) {
                        /* retrieve needed file info */
                        ret = ioctl(dirfd(dir), LL_IOC_MDC_GETINFO,
                                    (void *)param->lmd);
                } else {
                        char *fname = strrchr(path, '/');
                        fname = (fname == NULL ? path : fname + 1);

                        /* retrieve needed file info */
                        strncpy((char *)param->lmd, fname, param->lumlen);
                        ret = ioctl(dirfd(parent), IOC_MDC_GETFILEINFO,
                                   (void *)param->lmd);
                }
        }

        if (ret) {
                if (errno == ENOTTY) {
                        /* ioctl is not supported, it is not a lustre fs.
                         * Do the regular lstat(2) instead. */
                        lustre_fs = 0;
                        ret = lstat_f(path, st);
                        if (ret) {
                                llapi_err(LLAPI_MSG_ERROR, 
                                          "error: %s: lstat failed for %s",
                                          __FUNCTION__, path);
                                return ret;
                        }
                } else if (errno == ENOENT) {
                        llapi_err(LLAPI_MSG_WARN, 
                                  "warning: %s: %s does not exist",
                                  __FUNCTION__, path);
                        goto decided;
                } else {
                        llapi_err(LLAPI_MSG_ERROR,"error: %s: %s failed for %s",
                                  __FUNCTION__, dir ? "LL_IOC_MDC_GETINFO" :
                                  "IOC_MDC_GETFILEINFO", path);
                        return ret;
                }
        }

        if (param->check_uid) {
                if (st->st_uid == param->uid) {
                        if (param->exclude_uid)
                                goto decided;
                } else {
                        if (!param->exclude_uid)
                                goto decided;
                }
        }

        if (param->check_gid) {
                if (st->st_gid == param->gid) {
                        if (param->exclude_gid)
                                goto decided;
                } else {
                        if (!param->exclude_gid)
                                goto decided;
                }
        }

        if (param->check_pool) {
                /* empty requested pool is taken as no pool search => V1 */
                if (((param->lmd->lmd_lmm.lmm_magic == LOV_USER_MAGIC_V1) &&
                     (param->poolname[0] == '\0')) ||
                    ((param->lmd->lmd_lmm.lmm_magic == LOV_USER_MAGIC_V3) &&
                     (strncmp(((struct lov_user_md_v3 *)(&(param->lmd->lmd_lmm)))->lmm_pool_name,
                              param->poolname, LOV_MAXPOOLNAME) == 0)) ||
                    ((param->lmd->lmd_lmm.lmm_magic == LOV_USER_MAGIC_V3) &&
                     (strcmp(param->poolname, "*") == 0))) {
                        if (param->exclude_pool)
                                goto decided;
                } else {
                        if (!param->exclude_pool)
                                goto decided;
                }
        }

        /* Check the time on mds. */
        if (!decision) {
                int for_mds;

                for_mds = lustre_fs ? (S_ISREG(st->st_mode) &&
                                       param->lmd->lmd_lmm.lmm_stripe_count)
                                    : 0;
                decision = find_time_check(st, param, for_mds);
                if (decision == -1)
                        goto decided;
        }

        if (param->type && !checked_type) {
                if ((st->st_mode & S_IFMT) == param->type) {
                        if (param->exclude_type)
                                goto decided;
                } else {
                        if (!param->exclude_type)
                                goto decided;
                }
        }

        /* Prepare odb. */
        if (param->obduuid) {
                if (lustre_fs && param->got_uuids &&
                    param->st_dev != st->st_dev) {
                        /* A lustre/lustre mount point is crossed. */
                        param->got_uuids = 0;
                        param->obds_printed = 0;
                        param->obdindex = OBD_NOT_FOUND;
                }

                if (lustre_fs && !param->got_uuids) {
                        ret = setup_obd_indexes(dir ? dir : parent, param);
                        if (ret)
                                return ret;

                        param->st_dev = st->st_dev;
                } else if (!lustre_fs && param->got_uuids) {
                        /* A lustre/non-lustre mount point is crossed. */
                        param->got_uuids = 0;
                        param->obdindex = OBD_NOT_FOUND;
                }
        }

        /* If an OBD UUID is specified but no one matches, skip this file. */
        if (param->obduuid && param->obdindex == OBD_NOT_FOUND)
                goto decided;

        /* If a OST UUID is given, and some OST matches, check it here. */
        if (param->obdindex != OBD_NOT_FOUND) {
                if (!S_ISREG(st->st_mode))
                        goto decided;

                /* Only those files should be accepted, which have a
                 * stripe on the specified OST. */
                if (!param->lmd->lmd_lmm.lmm_stripe_count) {
                        goto decided;
                } else {
                        int i, j;
                        struct lov_user_ost_data_v1 *lmm_objects;

                        if (param->lmd->lmd_lmm.lmm_magic ==
<<<<<<< HEAD
                             LOV_USER_MAGIC_V3) {
                                lmm_objects =
                                 ((struct lov_user_md_v3 *)(&(param->lmd->lmd_lmm)))->lmm_objects;
=======
                            LOV_USER_MAGIC_V3) {
                                struct lov_user_md_v3 *lmmv3 =
                                        (void *)&param->lmd->lmd_lmm;

                                lmm_objects = lmmv3->lmm_objects;
>>>>>>> 7df8d1be
                        } else {
                                lmm_objects = param->lmd->lmd_lmm.lmm_objects;
                        }

                        for (i = 0;
                             i < param->lmd->lmd_lmm.lmm_stripe_count; i++) {
                                for (j = 0; j < param->num_obds; j++) {
                                        if (param->obdindexes[j] ==
                                            lmm_objects[i].l_ost_idx)
                                                goto obd_matches;
                                }
                        }

                        if (i == param->lmd->lmd_lmm.lmm_stripe_count)
                                goto decided;
                }
        }

<<<<<<< HEAD
=======
        if (param->check_uid) {
                if (st->st_uid == param->uid) {
                        if (param->exclude_uid)
                                goto decided;
                } else {
                        if (!param->exclude_uid)
                                goto decided;
                }
        }

        if (param->check_gid) {
                if (st->st_gid == param->gid) {
                        if (param->exclude_gid)
                                goto decided;
                } else {
                        if (!param->exclude_gid)
                                goto decided;
                }
        }

        if (param->check_pool) {
                struct lov_user_md_v3 *lmmv3 = (void *)&param->lmd->lmd_lmm;

                /* empty requested pool is taken as no pool search => V1 */
                if (((param->lmd->lmd_lmm.lmm_magic == LOV_USER_MAGIC_V1) &&
                     (param->poolname[0] == '\0')) ||
                    ((param->lmd->lmd_lmm.lmm_magic == LOV_USER_MAGIC_V3) &&
                     (strncmp(lmmv3->lmm_pool_name,
                              param->poolname, LOV_MAXPOOLNAME) == 0)) ||
                    ((param->lmd->lmd_lmm.lmm_magic == LOV_USER_MAGIC_V3) &&
                     (strcmp(param->poolname, "*") == 0))) {
                        if (param->exclude_pool)
                                goto decided;
                } else {
                        if (!param->exclude_pool)
                                goto decided;
                }
        }

        /* Check the time on mds. */
        if (!decision) {
                int for_mds;

                for_mds = lustre_fs ? (S_ISREG(st->st_mode) &&
                                       param->lmd->lmd_lmm.lmm_stripe_count)
                                    : 0;
                decision = find_time_check(st, param, for_mds);
        }

>>>>>>> 7df8d1be
obd_matches:

        /* If file still fits the request, ask osd for updated info.
           The regulat stat is almost of the same speed as some new
           'glimpse-size-ioctl'. */
        if (!decision && S_ISREG(st->st_mode) &&
            (param->lmd->lmd_lmm.lmm_stripe_count || param->size_check)) {
                if (dir) {
                        ret = ioctl(dirfd(dir), IOC_LOV_GETINFO,
                                    (void *)param->lmd);
                } else if (parent) {
                        ret = ioctl(dirfd(parent), IOC_LOV_GETINFO,
                                    (void *)param->lmd);
                }

                if (ret) {
                        if (errno == ENOENT) {
                                llapi_err(LLAPI_MSG_ERROR, 
                                          "warning: %s: %s does not exist",
                                          __FUNCTION__, path);
                                goto decided;
                        } else {
                                llapi_err(LLAPI_MSG_ERROR, 
                                          "%s: IOC_LOV_GETINFO on %s failed",
                                          __FUNCTION__, path);
                                return ret;
                        }
                }

                /* Check the time on osc. */
                decision = find_time_check(st, param, 0);
                if (decision == -1)
                        goto decided;
        }

        if (param->size_check)
                decision = find_value_cmp(st->st_size, param->size,
                                          param->size_sign, param->size_units,
                                          0);

        if (decision != -1) {
                llapi_printf(LLAPI_MSG_NORMAL, "%s", path);
                if (param->zeroend)
                        llapi_printf(LLAPI_MSG_NORMAL, "%c", '\0');
                else
                        llapi_printf(LLAPI_MSG_NORMAL, "\n");
        }

decided:
        /* Do not get down anymore? */
        if (param->depth == param->maxdepth)
                return 1;

        param->depth++;
        return 0;
}

static int cb_common_fini(char *path, DIR *parent, DIR *d, void *data,
                          struct dirent64 *de)
{
        struct find_param *param = (struct find_param *)data;
        param->depth--;
        return 0;
}

int llapi_find(char *path, struct find_param *param)
{
        char *buf;
        int ret, len = strlen(path);

        if (len > PATH_MAX) {
                llapi_err(LLAPI_MSG_ERROR, "%s: Path name '%s' is too long",
                          __FUNCTION__, path);
                return -EINVAL;
        }

        buf = (char *)malloc(PATH_MAX + 1);
        if (!buf)
                return -ENOMEM;

        ret = common_param_init(param);
        if (ret) {
                free(buf);
                return ret;
        }

        param->depth = 0;

        strncpy(buf, path, PATH_MAX + 1);
        ret = llapi_semantic_traverse(buf, PATH_MAX + 1, NULL, cb_find_init,
                                      cb_common_fini, param, NULL);

        find_param_fini(param);
        free(buf);
        return ret < 0 ? ret : 0;
}

static int cb_getstripe(char *path, DIR *parent, DIR *d, void *data,
                        struct dirent64 *de)
{
        struct find_param *param = (struct find_param *)data;
        int ret = 0;

        LASSERT(parent != NULL || d != NULL);

        /* Prepare odb. */
        if (!param->got_uuids) {
                ret = setup_obd_uuid(d ? d : parent, path, param);
                if (ret)
                        return ret;
        }

        if (d) {
                ret = ioctl(dirfd(d), LL_IOC_LOV_GETSTRIPE,
                            (void *)&param->lmd->lmd_lmm);
        } else if (parent) {
                char *fname = strrchr(path, '/');
                fname = (fname == NULL ? path : fname + 1);

                strncpy((char *)&param->lmd->lmd_lmm, fname, param->lumlen);
                ret = ioctl(dirfd(parent), IOC_MDC_GETFILESTRIPE,
                            (void *)&param->lmd->lmd_lmm);
        }

        if (ret) {
                if (errno == ENODATA) {
                        if (!param->obduuid && !param->quiet)
                                llapi_printf(LLAPI_MSG_NORMAL, 
                                             "%s has no stripe info\n", path);
                        goto out;
                } else if (errno == ENOTTY) {
                        llapi_err(LLAPI_MSG_ERROR, 
                                  "%s: '%s' not on a Lustre fs?",
                                  __FUNCTION__, path);
                } else if (errno == ENOENT) {
                        llapi_err(LLAPI_MSG_WARN, 
                                  "warning: %s: %s does not exist",
                                  __FUNCTION__, path);
                        goto out;
                } else {
                        llapi_err(LLAPI_MSG_ERROR, 
                                  "error: %s: %s failed for %s",
                                   __FUNCTION__, d ? "LL_IOC_LOV_GETSTRIPE" :
                                  "IOC_MDC_GETFILESTRIPE", path);
                }

                return ret;
        }

        llapi_lov_dump_user_lmm(param, path, d ? 1 : 0);
out:
        /* Do not get down anymore? */
        if (param->depth == param->maxdepth)
                return 1;

        param->depth++;
        return 0;
}

int llapi_getstripe(char *path, struct find_param *param)
{
        char *buf;
        int ret = 0, len = strlen(path);

        if (len > PATH_MAX) {
                llapi_err(LLAPI_MSG_ERROR, 
                          "%s: Path name '%s' is too long",
                          __FUNCTION__, path);
                return -EINVAL;
        }

        buf = (char *)malloc(PATH_MAX + 1);
        if (!buf)
                return -ENOMEM;

        ret = common_param_init(param);
        if (ret) {
                free(buf);
                return ret;
        }

        param->depth = 0;

        strncpy(buf, path, PATH_MAX + 1);
        ret = llapi_semantic_traverse(buf, PATH_MAX + 1, NULL, cb_getstripe,
                                      cb_common_fini, param, NULL);
        find_param_fini(param);
        free(buf);
        return ret < 0 ? ret : 0;
}

int llapi_obd_statfs(char *path, __u32 type, __u32 index,
                     struct obd_statfs *stat_buf,
                     struct obd_uuid *uuid_buf)
{
        int fd;
        char raw[OBD_MAX_IOCTL_BUFFER] = {'\0'};
        char *rawbuf = raw;
        struct obd_ioctl_data data = { 0 };
        int rc = 0;

        data.ioc_inlbuf1 = (char *)&type;
        data.ioc_inllen1 = sizeof(__u32);
        data.ioc_inlbuf2 = (char *)&index;
        data.ioc_inllen2 = sizeof(__u32);
        data.ioc_pbuf1 = (char *)stat_buf;
        data.ioc_plen1 = sizeof(struct obd_statfs);
        data.ioc_pbuf2 = (char *)uuid_buf;
        data.ioc_plen2 = sizeof(struct obd_uuid);

        if ((rc = obd_ioctl_pack(&data, &rawbuf, sizeof(raw))) != 0) {
                llapi_err(LLAPI_MSG_ERROR, 
                          "llapi_obd_statfs: error packing ioctl data");
                return rc;
        }

        fd = open(path, O_RDONLY);
        if (errno == EISDIR)
                fd = open(path, O_DIRECTORY | O_RDONLY);

        if (fd < 0) {
                rc = errno ? -errno : -EBADF;
                llapi_err(LLAPI_MSG_ERROR, "error: %s: opening '%s'", 
                          __FUNCTION__, path);
                return rc;
        }
        rc = ioctl(fd, IOC_OBD_STATFS, (void *)rawbuf);
        if (rc)
                rc = errno ? -errno : -EINVAL;

        close(fd);
        return rc;
}

#define MAX_STRING_SIZE 128
#define DEVICES_LIST "/proc/fs/lustre/devices"

int llapi_ping(char *obd_type, char *obd_name)
{
        char path[MAX_STRING_SIZE];
        char buf[1];
        int rc, fd;

        snprintf(path, MAX_STRING_SIZE, "/proc/fs/lustre/%s/%s/ping",
                 obd_type, obd_name);

        fd = open(path, O_WRONLY);
        if (fd < 0) {
                rc = errno;
                llapi_err(LLAPI_MSG_ERROR, "error opening %s", path);
                return rc;
        }

        rc = write(fd, buf, 1);
        close(fd);

        if (rc == 1)
                return 0;
        return rc;
}

int llapi_target_iterate(int type_num, char **obd_type,void *args,llapi_cb_t cb)
{
        char buf[MAX_STRING_SIZE];
        FILE *fp = fopen(DEVICES_LIST, "r");
        int i, rc = 0;

        if (fp == NULL) {
                rc = errno;
                llapi_err(LLAPI_MSG_ERROR, "error: opening "DEVICES_LIST);
                return rc;
        }

        while (fgets(buf, sizeof(buf), fp) != NULL) {
                char *obd_type_name = NULL;
                char *obd_name = NULL;
                char *obd_uuid = NULL;
                char rawbuf[OBD_MAX_IOCTL_BUFFER];
                char *bufl = rawbuf;
                char *bufp = buf;
                struct obd_ioctl_data datal = { 0, };
                struct obd_statfs osfs_buffer;

                while(bufp[0] == ' ')
                        ++bufp;

                for(i = 0; i < 3; i++) {
                        obd_type_name = strsep(&bufp, " ");
                }
                obd_name = strsep(&bufp, " ");
                obd_uuid = strsep(&bufp, " ");

                memset(&osfs_buffer, 0, sizeof (osfs_buffer));

                memset(bufl, 0, sizeof(rawbuf));
                datal.ioc_pbuf1 = (char *)&osfs_buffer;
                datal.ioc_plen1 = sizeof(osfs_buffer);

                for (i = 0; i < type_num; i++) {
                        if (strcmp(obd_type_name, obd_type[i]) != 0)
                                continue;

                        cb(obd_type_name, obd_name, obd_uuid, args);
                }
        }
        fclose(fp);
        return rc;
}

static void do_target_check(char *obd_type_name, char *obd_name,
                            char *obd_uuid, void *args)
{
        int rc;

        rc = llapi_ping(obd_type_name, obd_name);
        if (rc) {
                llapi_err(LLAPI_MSG_ERROR, "error: check '%s'", obd_name);
        } else {
                llapi_printf(LLAPI_MSG_NORMAL, "%s active.\n", obd_name);
        }
}

int llapi_target_check(int type_num, char **obd_type, char *dir)
{
        return llapi_target_iterate(type_num, obd_type, NULL, do_target_check);
}

#undef MAX_STRING_SIZE

int llapi_catinfo(char *dir, char *keyword, char *node_name)
{
        char raw[OBD_MAX_IOCTL_BUFFER];
        char out[LLOG_CHUNK_SIZE];
        char *buf = raw;
        struct obd_ioctl_data data = { 0 };
        char key[30];
        DIR *root;
        int rc;

        sprintf(key, "%s", keyword);
        memset(raw, 0, sizeof(raw));
        memset(out, 0, sizeof(out));
        data.ioc_inlbuf1 = key;
        data.ioc_inllen1 = strlen(key) + 1;
        if (node_name) {
                data.ioc_inlbuf2 = node_name;
                data.ioc_inllen2 = strlen(node_name) + 1;
        }
        data.ioc_pbuf1 = out;
        data.ioc_plen1 = sizeof(out);
        rc = obd_ioctl_pack(&data, &buf, sizeof(raw));
        if (rc)
                return rc;

        root = opendir(dir);
        if (root == NULL) {
                rc = errno;
                llapi_err(LLAPI_MSG_ERROR, "open %s failed", dir);
                return rc;
        }

        rc = ioctl(dirfd(root), OBD_IOC_LLOG_CATINFO, buf);
        if (rc)
                llapi_err(LLAPI_MSG_ERROR, "ioctl OBD_IOC_CATINFO failed");
        else
                llapi_printf(LLAPI_MSG_NORMAL, "%s", data.ioc_pbuf1);

        closedir(root);
        return rc;
}

/* Is this a lustre fs? */
int llapi_is_lustre_mnttype(const char *type)
{
        return (strcmp(type, "lustre") == 0 || strcmp(type,"lustre_lite") == 0);
}

/* Is this a lustre client fs? */
int llapi_is_lustre_mnt(struct mntent *mnt)
{
        return (llapi_is_lustre_mnttype(mnt->mnt_type) &&
                strstr(mnt->mnt_fsname, ":/") != NULL);
}

int llapi_quotacheck(char *mnt, int check_type)
{
        DIR *root;
        int rc;

        root = opendir(mnt);
        if (!root) {
                llapi_err(LLAPI_MSG_ERROR, "open %s failed", mnt);
                return -1;
        }

        rc = ioctl(dirfd(root), LL_IOC_QUOTACHECK, check_type);

        closedir(root);
        return rc;
}

int llapi_poll_quotacheck(char *mnt, struct if_quotacheck *qchk)
{
        DIR *root;
        int poll_intvl = 2;
        int rc;

        root = opendir(mnt);
        if (!root) {
                llapi_err(LLAPI_MSG_ERROR, "open %s failed", mnt);
                return -1;
        }

        while (1) {
                rc = ioctl(dirfd(root), LL_IOC_POLL_QUOTACHECK, qchk);
                if (!rc)
                        break;
                sleep(poll_intvl);
                if (poll_intvl < 30)
                        poll_intvl *= 2;
        }

        closedir(root);
        return rc;
}

int llapi_quotactl(char *mnt, struct if_quotactl *qctl)
{
        DIR *root;
        int rc;

        root = opendir(mnt);
        if (!root) {
                llapi_err(LLAPI_MSG_ERROR, "open %s failed", mnt);
                return -1;
        }

        rc = ioctl(dirfd(root), LL_IOC_QUOTACTL, qctl);

        closedir(root);
        return rc;
}

static int cb_quotachown(char *path, DIR *parent, DIR *d, void *data,
                         struct dirent64 *de)
{
        struct find_param *param = (struct find_param *)data;
        lstat_t *st;
        int rc;

        LASSERT(parent != NULL || d != NULL);

        if (d) {
                rc = ioctl(dirfd(d), LL_IOC_MDC_GETINFO,
                           (void *)param->lmd);
        } else if (parent) {
                char *fname = strrchr(path, '/');
                fname = (fname == NULL ? path : fname + 1);

                strncpy((char *)param->lmd, fname, param->lumlen);
                rc = ioctl(dirfd(parent), IOC_MDC_GETFILEINFO,
                           (void *)param->lmd);
        } else {
                return 0;
        }

        if (rc) {
                if (errno == ENODATA) {
                        if (!param->obduuid && !param->quiet)
                                llapi_err(LLAPI_MSG_ERROR, 
                                          "%s has no stripe info", path);
                        rc = 0;
                } else if (errno == ENOENT) {
                        llapi_err(LLAPI_MSG_ERROR, 
                                  "warning: %s: %s does not exist",
                                  __FUNCTION__, path);
                        rc = 0;
                } else if (errno != EISDIR) {
                        rc = errno;
                        llapi_err(LLAPI_MSG_ERROR, "%s ioctl failed for %s.",
                                  d ? "LL_IOC_MDC_GETINFO" :
                                  "IOC_MDC_GETFILEINFO", path);
                }
                return rc;
        }

        st = &param->lmd->lmd_st;

        /* libc chown() will do extra check, and if the real owner is
         * the same as the ones to set, it won't fall into kernel, so
         * invoke syscall directly. */
        rc = syscall(SYS_chown, path, -1, -1);
        if (rc)
                llapi_err(LLAPI_MSG_ERROR, "error: chown %s", path);

        rc = chmod(path, st->st_mode);
        if (rc)
<<<<<<< HEAD
                llapi_err(LLAPI_MSG_ERROR, "error: chmod %s (%hu)", 
=======
                llapi_err(LLAPI_MSG_ERROR, "error: chmod %s (%hu)",
>>>>>>> 7df8d1be
                          path, st->st_mode);

        return rc;
}

int llapi_quotachown(char *path, int flag)
{
        struct find_param param;
        char *buf;
        int ret = 0, len = strlen(path);

        if (len > PATH_MAX) {
                llapi_err(LLAPI_MSG_ERROR, "%s: Path name '%s' is too long",
                          __FUNCTION__, path);
                return -EINVAL;
        }

        buf = (char *)malloc(PATH_MAX + 1);
        if (!buf)
                return -ENOMEM;

        memset(&param, 0, sizeof(param));
        param.recursive = 1;
        param.verbose = 0;
        param.quiet = 1;

        ret = common_param_init(&param);
        if (ret)
                goto out;

        strncpy(buf, path, PATH_MAX + 1);
        ret = llapi_semantic_traverse(buf, PATH_MAX + 1, NULL, cb_quotachown,
                                      NULL, &param, NULL);
out:
        find_param_fini(&param);
        free(buf);
        return ret;
<<<<<<< HEAD
=======
}

#include <pwd.h>
#include <grp.h>
#include <mntent.h>
#include <sys/wait.h>
#include <errno.h>
#include <ctype.h>

static int rmtacl_notify(int ops)
{
        FILE *fp;
        struct mntent *mnt;
        int found = 0, fd, rc;

        fp = setmntent(MOUNTED, "r");
        if (fp == NULL) {
                perror("setmntent");
                return -1;
        }

        while (1) {
                mnt = getmntent(fp);
                if (!mnt)
                        break;

                if (!llapi_is_lustre_mnt(mnt))
                        continue;

                fd = open(mnt->mnt_dir, O_RDONLY | O_DIRECTORY);
                if (fd < 0) {
                        perror("open");
                        return -1;
                }

                rc = ioctl(fd, LL_IOC_RMTACL, ops);
                if (rc < 0) {
                        perror("ioctl");
                return -1;
        }

                found++;
        }
        endmntent(fp);
        return found;
}

static char *next_token(char *p, int div)
{
        if (p == NULL)
                return NULL;

        if (div)
                while (*p && *p != ':' && !isspace(*p))
                        p++;
        else
                while (*p == ':' || isspace(*p))
                        p++;

        return *p ? p : NULL;
}

static int rmtacl_name2id(char *name, int is_user)
{
        if (is_user) {
                struct passwd *pw;

                if ((pw = getpwnam(name)) == NULL)
                        return INVALID_ID;
                else
                        return (int)(pw->pw_uid);
        } else {
                struct group *gr;

                if ((gr = getgrnam(name)) == NULL)
                        return INVALID_ID;
                else
                        return (int)(gr->gr_gid);
        }
}

static int isodigit(int c)
{
        return (c >= '0' && c <= '7') ? 1 : 0;
}

/*
 * Whether the name is just digits string (uid/gid) already or not.
 * Return value:
 * 1: str is id
 * 0: str is not id
 */
static int str_is_id(char *str)
{
        if (str == NULL)
                return 0;

        if (*str == '0') {
                str++;
                if (*str == 'x' || *str == 'X') { /* for Hex. */
                        if (!isxdigit(*(++str)))
                                return 0;

                        while (isxdigit(*(++str)));
                } else if (isodigit(*str)) { /* for Oct. */
                        while (isodigit(*(++str)));
                }
        } else if (isdigit(*str)) { /* for Dec. */
                while (isdigit(*(++str)));
        }

        return (*str == 0) ? 1 : 0;
}

typedef struct {
        char *name;
        int   length;
        int   is_user;
        int   next_token;
} rmtacl_name_t;

#define RMTACL_OPTNAME(name) name, sizeof(name) - 1

static rmtacl_name_t rmtacl_namelist[] = {
        { RMTACL_OPTNAME("user:"),            1,      0 },
        { RMTACL_OPTNAME("group:"),           0,      0 },
        { RMTACL_OPTNAME("default:user:"),    1,      0 },
        { RMTACL_OPTNAME("default:group:"),   0,      0 },
        /* for --tabular option */
        { RMTACL_OPTNAME("user"),             1,      1 },
        { RMTACL_OPTNAME("group"),            0,      1 },
        { 0 }
};

static int rgetfacl_output(char *str)
{
        char *start = NULL, *end = NULL;
        int is_user = 0, n, id;
        char c;
        rmtacl_name_t *rn;

        if (str == NULL)
                return -1;

        for (rn = rmtacl_namelist; rn->name; rn++) {
                if(strncmp(str, rn->name, rn->length) == 0) {
                        if (!rn->next_token)
                                start = str + rn->length;
                        else
                                start = next_token(str + rn->length, 0);
                        is_user = rn->is_user;
                        break;
                }
        }

        end = next_token(start, 1);
        if (end == NULL || start == end) {
                n = printf("%s", str);
                return n;
        }

        c = *end;
        *end = 0;
        id = rmtacl_name2id(start, is_user);
        if (id == INVALID_ID) {
                if (str_is_id(start)) {
                        *end = c;
                        n = printf("%s", str);
                } else
                        return -1;
        } else if ((id == NOBODY_UID && is_user) ||
                   (id == NOBODY_GID && !is_user)) {
                *end = c;
                n = printf("%s", str);
        } else {
                *end = c;
                *start = 0;
                n = printf("%s%d%s", str, id, end);
        }
        return n;
}

static int child_status(int status)
{
        return WIFEXITED(status) ? WEXITSTATUS(status) : -1;
}

static int do_rmtacl(int argc, char *argv[], int ops, int (output_func)(char *))
{
        pid_t pid = 0;
        int fd[2], status;
        FILE *fp;
        char buf[PIPE_BUF];

        if (output_func) {
                if (pipe(fd) < 0) {
                        perror("pipe");
                        return -1;
                }

                if ((pid = fork()) < 0) {
                        perror("fork");
                        close(fd[0]);
                        close(fd[1]);
                        return -1;
                } else if (!pid) {
                        /* child process redirects its output. */
                        close(fd[0]);
                        close(1);
                        if (dup2(fd[1], 1) < 0) {
                                perror("dup2");
                                close(fd[1]);
                                return -1;
                        }
                } else {
                        close(fd[1]);
                }
        }

        if (!pid) {
                status = rmtacl_notify(ops);
                if (status < 0)
                        return -1;

                exit(execvp(argv[0], argv));
        }

        /* the following is parent process */
        if ((fp = fdopen(fd[0], "r")) == NULL) {
                perror("fdopen");
                kill(pid, SIGKILL);
                close(fd[0]);
                return -1;
        }

        while (fgets(buf, PIPE_BUF, fp) != NULL) {
                if (output_func(buf) < 0)
                        fprintf(stderr, "WARNING: unexpected error!\n[%s]\n",
                                buf);
        }
        fclose(fp);
        close(fd[0]);

        if (waitpid(pid, &status, 0) < 0) {
                perror("waitpid");
                return -1;
        }

        return child_status(status);
}

int llapi_lsetfacl(int argc, char *argv[])
{
        return do_rmtacl(argc, argv, RMT_LSETFACL, NULL);
}

int llapi_lgetfacl(int argc, char *argv[])
{
        return do_rmtacl(argc, argv, RMT_LGETFACL, NULL);
}

int llapi_rsetfacl(int argc, char *argv[])
{
        return do_rmtacl(argc, argv, RMT_RSETFACL, NULL);
}

int llapi_rgetfacl(int argc, char *argv[])
{
        return do_rmtacl(argc, argv, RMT_RGETFACL, rgetfacl_output);
}

int llapi_cp(int argc, char *argv[])
{
        int rc;

        rc = rmtacl_notify(RMT_RSETFACL);
        if (rc < 0)
                return -1;

        exit(execvp(argv[0], argv));
}

int llapi_ls(int argc, char *argv[])
{
        int rc;

        rc = rmtacl_notify(RMT_LGETFACL);
        if (rc < 0)
                return -1;

        exit(execvp(argv[0], argv));
}

int llapi_path2fid(const char *path, unsigned long long *seq,
                   unsigned long *oid, unsigned long *ver)
{
        struct lu_fid fid;
        int fd, rc;

        fd = open(path, O_RDONLY);
        if (fd < 0)
                return -errno;

        rc = ioctl(fd, LL_IOC_PATH2FID, &fid);
        *seq = fid_seq(&fid);
        *oid = fid_oid(&fid);
        *ver = fid_ver(&fid);

        close(fd);
        return rc;
>>>>>>> 7df8d1be
}<|MERGE_RESOLUTION|>--- conflicted
+++ resolved
@@ -219,7 +219,7 @@
         return 0;
 }
 
-int llapi_stripe_limit_check(unsigned long stripe_size, int stripe_offset,
+int llapi_stripe_limit_check(unsigned long long stripe_size, int stripe_offset,
                              int stripe_count, int stripe_pattern)
 {
         int page_size;
@@ -253,11 +253,10 @@
                           stripe_count);
                 return -EINVAL;
         }
-        if (stripe_count > 0 && (__u64)stripe_size * stripe_count > 0xffffffff){
+        if (stripe_size >= (1ULL << 32)) {
                 errno = -EINVAL;
-                llapi_err(LLAPI_MSG_ERROR, "error: stripe_size %lu * "
-                          "stripe_count %u exceeds 4GB", stripe_size, 
-                          stripe_count);
+                llapi_err(LLAPI_MSG_ERROR, "warning: stripe size larger than 4G"
+                          " is not currently supported and would wrap");
                 return -EINVAL;
         }
         return 0;
@@ -266,7 +265,7 @@
 static int poolpath(char *fsname, char *pathname, char *pool_pathname);
 
 int llapi_file_open_pool(const char *name, int flags, int mode,
-                         unsigned long stripe_size, int stripe_offset,
+                         unsigned long long stripe_size, int stripe_offset,
                          int stripe_count, int stripe_pattern, char *pool_name)
 {
         struct lov_user_md_v3 lum = { 0 };
@@ -337,7 +336,7 @@
 }
 
 int llapi_file_open(const char *name, int flags, int mode,
-                    unsigned long stripe_size, int stripe_offset,
+                    unsigned long long stripe_size, int stripe_offset,
                     int stripe_count, int stripe_pattern)
 {
         return llapi_file_open_pool(name, flags, mode, stripe_size,
@@ -345,7 +344,7 @@
                                     stripe_pattern, NULL);
 }
 
-int llapi_file_create(const char *name, unsigned long stripe_size,
+int llapi_file_create(const char *name, unsigned long long stripe_size,
                       int stripe_offset, int stripe_count, int stripe_pattern)
 {
         int fd;
@@ -360,7 +359,7 @@
         return 0;
 }
 
-int llapi_file_create_pool(const char *name, unsigned long stripe_size,
+int llapi_file_create_pool(const char *name, unsigned long long stripe_size,
                            int stripe_offset, int stripe_count,
                            int stripe_pattern, char *pool_name)
 {
@@ -549,8 +548,7 @@
                             !((pool->d_name[0] == '.') &&
                               (pool->d_name[1] == '.') &&
                               (pool->d_name[2] == '\0')))
-                        llapi_printf(LLAPI_MSG_NORMAL, " %s.%s\n",
-                                     fsname, pool->d_name);
+                        llapi_printf(LLAPI_MSG_NORMAL, " %s.%s\n", fsname, pool->d_name);
                 }
                 closedir(dir);
         }
@@ -902,25 +900,21 @@
         }
 
         if (header && (obdstripe == 1)) {
-                llapi_printf(LLAPI_MSG_NORMAL, "lmm_magic:          0x%08X\n",
-                             lum->lmm_magic);
-                llapi_printf(LLAPI_MSG_NORMAL, "lmm_object_gr:      "LPX64"\n",
-                             lum->lmm_object_gr);
-                llapi_printf(LLAPI_MSG_NORMAL, "lmm_object_id:      "LPX64"\n",
-                             lum->lmm_object_id);
-                llapi_printf(LLAPI_MSG_NORMAL, "lmm_stripe_count:   %u\n",
-                             (int)lum->lmm_stripe_count);
-                llapi_printf(LLAPI_MSG_NORMAL, "lmm_stripe_size:    %u\n",
-                             lum->lmm_stripe_size);
-                llapi_printf(LLAPI_MSG_NORMAL, "lmm_stripe_pattern: %x\n",
-                             lum->lmm_pattern);
+                llapi_printf(LLAPI_MSG_NORMAL,
+                             "lmm_magic:          0x%08X\n",  lum->lmm_magic);
+                llapi_printf(LLAPI_MSG_NORMAL,
+                             "lmm_object_gr:      "LPX64"\n", lum->lmm_object_gr);
+                llapi_printf(LLAPI_MSG_NORMAL,
+                             "lmm_object_id:      "LPX64"\n", lum->lmm_object_id);
+                llapi_printf(LLAPI_MSG_NORMAL,
+                             "lmm_stripe_count:   %u\n", (int)lum->lmm_stripe_count);
+                llapi_printf(LLAPI_MSG_NORMAL,
+                             "lmm_stripe_size:    %u\n",      lum->lmm_stripe_size);
+                llapi_printf(LLAPI_MSG_NORMAL,
+                             "lmm_stripe_pattern: %x\n",      lum->lmm_pattern);
                 if (pool_name != NULL)
                         llapi_printf(LLAPI_MSG_NORMAL,
-<<<<<<< HEAD
                              "lmm_pool_name:      %s\n",      pool_name);
-=======
-                             "lmm_pool_name:      %s\n", pool_name);
->>>>>>> 7df8d1be
         }
 
         if (body) {
@@ -934,87 +928,14 @@
                         long long gr = objects[i].l_object_gr;
                         if ((obdindex == OBD_NOT_FOUND) || (obdindex == idx))
                                 llapi_printf(LLAPI_MSG_NORMAL,
-                                           "\t%6u\t%14llu\t%#13llx\t%14llu%s\n",
-                                           idx, oid, oid, gr,
-                                           obdindex == idx ? " *" : "");
-                }
-                llapi_printf(LLAPI_MSG_NORMAL, "\n");
-        }
-}
-
-<<<<<<< HEAD
-=======
-void lov_dump_user_lmm_join(struct lov_user_md_v1 *lum, char *path,
-                            int is_dir, int obdindex, int quiet,
-                            int header, int body)
-{
-        struct lov_user_md_join *lumj = (struct lov_user_md_join *)lum;
-        int i, obdstripe = 0;
-
-        if (obdindex != OBD_NOT_FOUND) {
-                for (i = 0; i < lumj->lmm_stripe_count; i++) {
-                        if (obdindex == lumj->lmm_objects[i].l_ost_idx) {
-                                llapi_printf(LLAPI_MSG_NORMAL, "%s\n", path);
-                                obdstripe = 1;
-                                break;
-                        }
-                }
-        } else if (!quiet) {
-                llapi_printf(LLAPI_MSG_NORMAL, "%s\n", path);
-                obdstripe = 1;
-        }
-
-        if (header && obdstripe == 1) {
-                llapi_printf(LLAPI_MSG_NORMAL, "lmm_magic:          0x%08X\n",
-                             lumj->lmm_magic);
-                llapi_printf(LLAPI_MSG_NORMAL, "lmm_object_gr:      "LPX64"\n",
-                             lumj->lmm_object_gr);
-                llapi_printf(LLAPI_MSG_NORMAL, "lmm_object_id:      "LPX64"\n",
-                             lumj->lmm_object_id);
-                llapi_printf(LLAPI_MSG_NORMAL, "lmm_stripe_count:   %u\n",
-                             (int)lumj->lmm_stripe_count);
-                llapi_printf(LLAPI_MSG_NORMAL, "lmm_stripe_size:    %u\n",
-                             lumj->lmm_stripe_size);
-                llapi_printf(LLAPI_MSG_NORMAL, "lmm_stripe_pattern: %x\n",
-                             lumj->lmm_pattern);
-                llapi_printf(LLAPI_MSG_NORMAL, "lmm_extent_count:   %x\n",
-                             lumj->lmm_extent_count);
-        }
-
-        if (body) {
-                unsigned long long start = -1, end = 0;
-                if (!quiet && obdstripe == 1)
-                        llapi_printf(LLAPI_MSG_NORMAL,
-                                     "joined\tobdidx\t\t objid\t\tobjid\t\t "
-                                     "group\t\tstart\t\tend\n");
-                for (i = 0; i < lumj->lmm_stripe_count; i++) {
-                        int idx = lumj->lmm_objects[i].l_ost_idx;
-                        long long oid = lumj->lmm_objects[i].l_object_id;
-                        long long gr = lumj->lmm_objects[i].l_object_gr;
-                        if (obdindex == OBD_NOT_FOUND || obdindex == idx)
-                                llapi_printf(LLAPI_MSG_NORMAL,
-                                             "\t%6u\t%14llu\t%#13llx\t%14llu%s",
+                                             "\t%6u\t%14llu\t%#13llx\t%14llu%s\n",
                                              idx, oid, oid, gr,
                                              obdindex == idx ? " *" : "");
-                        if (start != lumj->lmm_objects[i].l_extent_start ||
-                            end != lumj->lmm_objects[i].l_extent_end) {
-                                start = lumj->lmm_objects[i].l_extent_start;
-                                llapi_printf(LLAPI_MSG_NORMAL,"\t%14llu",start);
-                                end = lumj->lmm_objects[i].l_extent_end;
-                                if (end == (unsigned long long)-1)
-                                        llapi_printf(LLAPI_MSG_NORMAL,
-                                                     "\t\tEOF\n");
-                                else
-                                        llapi_printf(LLAPI_MSG_NORMAL,
-                                                     "\t\t%llu\n", end);
-                        } else {
-                                llapi_printf(LLAPI_MSG_NORMAL, "\t\t\t\t\n");
-                        }
                 }
                 llapi_printf(LLAPI_MSG_NORMAL, "\n");
         }
 }
->>>>>>> 7df8d1be
+
 
 void llapi_lov_dump_user_lmm(struct find_param *param,
                              char *path, int is_dir)
@@ -1037,24 +958,17 @@
         case LOV_USER_MAGIC_V3: {
                 char pool_name[LOV_MAXPOOLNAME + 1];
                 struct lov_user_ost_data_v1 *objects;
-                struct lov_user_md_v3 *lmmv3 = (void *)&param->lmd->lmd_lmm;
-
-<<<<<<< HEAD
+
                 strncpy(pool_name,
                         ((struct lov_user_md_v3 *)(&param->lmd->lmd_lmm))->lmm_pool_name,
                         LOV_MAXPOOLNAME);
                 pool_name[LOV_MAXPOOLNAME] = '\0';
                 objects = ((struct lov_user_md_v3 *)(&param->lmd->lmd_lmm))->lmm_objects;
-=======
-                strncpy(pool_name, lmmv3->lmm_pool_name, LOV_MAXPOOLNAME);
-                pool_name[LOV_MAXPOOLNAME] = '\0';
-                objects = lmmv3->lmm_objects;
->>>>>>> 7df8d1be
                 lov_dump_user_lmm_v1v3(&param->lmd->lmd_lmm, pool_name,
-                                       objects, path, is_dir,
-                                       param->obdindex, param->quiet,
-                                       param->verbose,
-                                       (param->verbose || !param->obduuid));
+                                      objects, path, is_dir,
+                                      param->obdindex, param->quiet,
+                                      param->verbose,
+                                      (param->verbose || !param->obduuid));
                 break;
         }
         default:
@@ -1168,15 +1082,9 @@
                                   __FUNCTION__, path);
                         return -ENOENT;
                 } else {
-<<<<<<< HEAD
                         llapi_err(LLAPI_MSG_ERROR, 
                                   "error: %s: IOC_MDC_GETFILEINFO failed for %s",
                                   __FUNCTION__, path);
-=======
-                        llapi_err(LLAPI_MSG_ERROR,
-                                 "error: %s: IOC_MDC_GETFILEINFO failed for %s",
-                                 __FUNCTION__, path);
->>>>>>> 7df8d1be
                         return ret;
                 }
         }
@@ -1254,9 +1162,8 @@
                                              ((struct find_param *)data)->lmd);
                         if (ret == 0) {
                                 ((struct find_param *)data)->have_fileinfo = 1;
-                                dent->d_type =
-                                        llapi_filetype_dir_table[st->st_mode &
-                                                                 S_IFMT];
+                                dent->d_type = llapi_filetype_dir_table[st->st_mode &
+                                                                        S_IFMT];
                         }
                         if (ret == -ENOENT)
                                 continue;
@@ -1470,7 +1377,7 @@
                                   __FUNCTION__, path);
                         goto decided;
                 } else {
-                        llapi_err(LLAPI_MSG_ERROR,"error: %s: %s failed for %s",
+                        llapi_err(LLAPI_MSG_ERROR, "error: %s: %s failed for %s",
                                   __FUNCTION__, dir ? "LL_IOC_MDC_GETINFO" :
                                   "IOC_MDC_GETFILEINFO", path);
                         return ret;
@@ -1577,17 +1484,9 @@
                         struct lov_user_ost_data_v1 *lmm_objects;
 
                         if (param->lmd->lmd_lmm.lmm_magic ==
-<<<<<<< HEAD
                              LOV_USER_MAGIC_V3) {
                                 lmm_objects =
                                  ((struct lov_user_md_v3 *)(&(param->lmd->lmd_lmm)))->lmm_objects;
-=======
-                            LOV_USER_MAGIC_V3) {
-                                struct lov_user_md_v3 *lmmv3 =
-                                        (void *)&param->lmd->lmd_lmm;
-
-                                lmm_objects = lmmv3->lmm_objects;
->>>>>>> 7df8d1be
                         } else {
                                 lmm_objects = param->lmd->lmd_lmm.lmm_objects;
                         }
@@ -1606,58 +1505,6 @@
                 }
         }
 
-<<<<<<< HEAD
-=======
-        if (param->check_uid) {
-                if (st->st_uid == param->uid) {
-                        if (param->exclude_uid)
-                                goto decided;
-                } else {
-                        if (!param->exclude_uid)
-                                goto decided;
-                }
-        }
-
-        if (param->check_gid) {
-                if (st->st_gid == param->gid) {
-                        if (param->exclude_gid)
-                                goto decided;
-                } else {
-                        if (!param->exclude_gid)
-                                goto decided;
-                }
-        }
-
-        if (param->check_pool) {
-                struct lov_user_md_v3 *lmmv3 = (void *)&param->lmd->lmd_lmm;
-
-                /* empty requested pool is taken as no pool search => V1 */
-                if (((param->lmd->lmd_lmm.lmm_magic == LOV_USER_MAGIC_V1) &&
-                     (param->poolname[0] == '\0')) ||
-                    ((param->lmd->lmd_lmm.lmm_magic == LOV_USER_MAGIC_V3) &&
-                     (strncmp(lmmv3->lmm_pool_name,
-                              param->poolname, LOV_MAXPOOLNAME) == 0)) ||
-                    ((param->lmd->lmd_lmm.lmm_magic == LOV_USER_MAGIC_V3) &&
-                     (strcmp(param->poolname, "*") == 0))) {
-                        if (param->exclude_pool)
-                                goto decided;
-                } else {
-                        if (!param->exclude_pool)
-                                goto decided;
-                }
-        }
-
-        /* Check the time on mds. */
-        if (!decision) {
-                int for_mds;
-
-                for_mds = lustre_fs ? (S_ISREG(st->st_mode) &&
-                                       param->lmd->lmd_lmm.lmm_stripe_count)
-                                    : 0;
-                decision = find_time_check(st, param, for_mds);
-        }
-
->>>>>>> 7df8d1be
 obd_matches:
 
         /* If file still fits the request, ask osd for updated info.
@@ -1919,7 +1766,7 @@
         return rc;
 }
 
-int llapi_target_iterate(int type_num, char **obd_type,void *args,llapi_cb_t cb)
+int llapi_target_iterate(int type_num, char **obd_type, void *args, llapi_cb_t cb)
 {
         char buf[MAX_STRING_SIZE];
         FILE *fp = fopen(DEVICES_LIST, "r");
@@ -2155,11 +2002,7 @@
 
         rc = chmod(path, st->st_mode);
         if (rc)
-<<<<<<< HEAD
                 llapi_err(LLAPI_MSG_ERROR, "error: chmod %s (%hu)", 
-=======
-                llapi_err(LLAPI_MSG_ERROR, "error: chmod %s (%hu)",
->>>>>>> 7df8d1be
                           path, st->st_mode);
 
         return rc;
@@ -2197,317 +2040,4 @@
         find_param_fini(&param);
         free(buf);
         return ret;
-<<<<<<< HEAD
-=======
-}
-
-#include <pwd.h>
-#include <grp.h>
-#include <mntent.h>
-#include <sys/wait.h>
-#include <errno.h>
-#include <ctype.h>
-
-static int rmtacl_notify(int ops)
-{
-        FILE *fp;
-        struct mntent *mnt;
-        int found = 0, fd, rc;
-
-        fp = setmntent(MOUNTED, "r");
-        if (fp == NULL) {
-                perror("setmntent");
-                return -1;
-        }
-
-        while (1) {
-                mnt = getmntent(fp);
-                if (!mnt)
-                        break;
-
-                if (!llapi_is_lustre_mnt(mnt))
-                        continue;
-
-                fd = open(mnt->mnt_dir, O_RDONLY | O_DIRECTORY);
-                if (fd < 0) {
-                        perror("open");
-                        return -1;
-                }
-
-                rc = ioctl(fd, LL_IOC_RMTACL, ops);
-                if (rc < 0) {
-                        perror("ioctl");
-                return -1;
-        }
-
-                found++;
-        }
-        endmntent(fp);
-        return found;
-}
-
-static char *next_token(char *p, int div)
-{
-        if (p == NULL)
-                return NULL;
-
-        if (div)
-                while (*p && *p != ':' && !isspace(*p))
-                        p++;
-        else
-                while (*p == ':' || isspace(*p))
-                        p++;
-
-        return *p ? p : NULL;
-}
-
-static int rmtacl_name2id(char *name, int is_user)
-{
-        if (is_user) {
-                struct passwd *pw;
-
-                if ((pw = getpwnam(name)) == NULL)
-                        return INVALID_ID;
-                else
-                        return (int)(pw->pw_uid);
-        } else {
-                struct group *gr;
-
-                if ((gr = getgrnam(name)) == NULL)
-                        return INVALID_ID;
-                else
-                        return (int)(gr->gr_gid);
-        }
-}
-
-static int isodigit(int c)
-{
-        return (c >= '0' && c <= '7') ? 1 : 0;
-}
-
-/*
- * Whether the name is just digits string (uid/gid) already or not.
- * Return value:
- * 1: str is id
- * 0: str is not id
- */
-static int str_is_id(char *str)
-{
-        if (str == NULL)
-                return 0;
-
-        if (*str == '0') {
-                str++;
-                if (*str == 'x' || *str == 'X') { /* for Hex. */
-                        if (!isxdigit(*(++str)))
-                                return 0;
-
-                        while (isxdigit(*(++str)));
-                } else if (isodigit(*str)) { /* for Oct. */
-                        while (isodigit(*(++str)));
-                }
-        } else if (isdigit(*str)) { /* for Dec. */
-                while (isdigit(*(++str)));
-        }
-
-        return (*str == 0) ? 1 : 0;
-}
-
-typedef struct {
-        char *name;
-        int   length;
-        int   is_user;
-        int   next_token;
-} rmtacl_name_t;
-
-#define RMTACL_OPTNAME(name) name, sizeof(name) - 1
-
-static rmtacl_name_t rmtacl_namelist[] = {
-        { RMTACL_OPTNAME("user:"),            1,      0 },
-        { RMTACL_OPTNAME("group:"),           0,      0 },
-        { RMTACL_OPTNAME("default:user:"),    1,      0 },
-        { RMTACL_OPTNAME("default:group:"),   0,      0 },
-        /* for --tabular option */
-        { RMTACL_OPTNAME("user"),             1,      1 },
-        { RMTACL_OPTNAME("group"),            0,      1 },
-        { 0 }
-};
-
-static int rgetfacl_output(char *str)
-{
-        char *start = NULL, *end = NULL;
-        int is_user = 0, n, id;
-        char c;
-        rmtacl_name_t *rn;
-
-        if (str == NULL)
-                return -1;
-
-        for (rn = rmtacl_namelist; rn->name; rn++) {
-                if(strncmp(str, rn->name, rn->length) == 0) {
-                        if (!rn->next_token)
-                                start = str + rn->length;
-                        else
-                                start = next_token(str + rn->length, 0);
-                        is_user = rn->is_user;
-                        break;
-                }
-        }
-
-        end = next_token(start, 1);
-        if (end == NULL || start == end) {
-                n = printf("%s", str);
-                return n;
-        }
-
-        c = *end;
-        *end = 0;
-        id = rmtacl_name2id(start, is_user);
-        if (id == INVALID_ID) {
-                if (str_is_id(start)) {
-                        *end = c;
-                        n = printf("%s", str);
-                } else
-                        return -1;
-        } else if ((id == NOBODY_UID && is_user) ||
-                   (id == NOBODY_GID && !is_user)) {
-                *end = c;
-                n = printf("%s", str);
-        } else {
-                *end = c;
-                *start = 0;
-                n = printf("%s%d%s", str, id, end);
-        }
-        return n;
-}
-
-static int child_status(int status)
-{
-        return WIFEXITED(status) ? WEXITSTATUS(status) : -1;
-}
-
-static int do_rmtacl(int argc, char *argv[], int ops, int (output_func)(char *))
-{
-        pid_t pid = 0;
-        int fd[2], status;
-        FILE *fp;
-        char buf[PIPE_BUF];
-
-        if (output_func) {
-                if (pipe(fd) < 0) {
-                        perror("pipe");
-                        return -1;
-                }
-
-                if ((pid = fork()) < 0) {
-                        perror("fork");
-                        close(fd[0]);
-                        close(fd[1]);
-                        return -1;
-                } else if (!pid) {
-                        /* child process redirects its output. */
-                        close(fd[0]);
-                        close(1);
-                        if (dup2(fd[1], 1) < 0) {
-                                perror("dup2");
-                                close(fd[1]);
-                                return -1;
-                        }
-                } else {
-                        close(fd[1]);
-                }
-        }
-
-        if (!pid) {
-                status = rmtacl_notify(ops);
-                if (status < 0)
-                        return -1;
-
-                exit(execvp(argv[0], argv));
-        }
-
-        /* the following is parent process */
-        if ((fp = fdopen(fd[0], "r")) == NULL) {
-                perror("fdopen");
-                kill(pid, SIGKILL);
-                close(fd[0]);
-                return -1;
-        }
-
-        while (fgets(buf, PIPE_BUF, fp) != NULL) {
-                if (output_func(buf) < 0)
-                        fprintf(stderr, "WARNING: unexpected error!\n[%s]\n",
-                                buf);
-        }
-        fclose(fp);
-        close(fd[0]);
-
-        if (waitpid(pid, &status, 0) < 0) {
-                perror("waitpid");
-                return -1;
-        }
-
-        return child_status(status);
-}
-
-int llapi_lsetfacl(int argc, char *argv[])
-{
-        return do_rmtacl(argc, argv, RMT_LSETFACL, NULL);
-}
-
-int llapi_lgetfacl(int argc, char *argv[])
-{
-        return do_rmtacl(argc, argv, RMT_LGETFACL, NULL);
-}
-
-int llapi_rsetfacl(int argc, char *argv[])
-{
-        return do_rmtacl(argc, argv, RMT_RSETFACL, NULL);
-}
-
-int llapi_rgetfacl(int argc, char *argv[])
-{
-        return do_rmtacl(argc, argv, RMT_RGETFACL, rgetfacl_output);
-}
-
-int llapi_cp(int argc, char *argv[])
-{
-        int rc;
-
-        rc = rmtacl_notify(RMT_RSETFACL);
-        if (rc < 0)
-                return -1;
-
-        exit(execvp(argv[0], argv));
-}
-
-int llapi_ls(int argc, char *argv[])
-{
-        int rc;
-
-        rc = rmtacl_notify(RMT_LGETFACL);
-        if (rc < 0)
-                return -1;
-
-        exit(execvp(argv[0], argv));
-}
-
-int llapi_path2fid(const char *path, unsigned long long *seq,
-                   unsigned long *oid, unsigned long *ver)
-{
-        struct lu_fid fid;
-        int fd, rc;
-
-        fd = open(path, O_RDONLY);
-        if (fd < 0)
-                return -errno;
-
-        rc = ioctl(fd, LL_IOC_PATH2FID, &fid);
-        *seq = fid_seq(&fid);
-        *oid = fid_oid(&fid);
-        *ver = fid_ver(&fid);
-
-        close(fd);
-        return rc;
->>>>>>> 7df8d1be
 }