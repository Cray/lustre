--- conflicted
+++ resolved
@@ -4905,7 +4905,6 @@
 	return rc;
 }
 
-<<<<<<< HEAD
 /* Allocate and initialize an lla. */
 struct llapi_lock_ahead_arg *llapi_alloc_lla(size_t count, __u32 mode, __u32 flags)
 {
@@ -5006,7 +5005,8 @@
 int llapi_set_request_only(int fd)
 {
 	return ioctl(fd, LL_IOC_REQUEST_ONLY);
-=======
+}
+
 /* A work queue for pinging Lustre server targets */
 struct pingq {
 	/* The current index into procfs ping files */
@@ -5316,5 +5316,4 @@
 		rc = drop_caches();
 	}
 	return rc;
->>>>>>> 233f06fe
 }