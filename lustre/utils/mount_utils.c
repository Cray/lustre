--- conflicted
+++ resolved
@@ -242,8 +242,6 @@
 		return 0;
 
 	return (s.f_type == PROC_SUPER_MAGIC);
-<<<<<<< HEAD
-=======
 }
 
 #ifdef HAVE_LIBMOUNT
@@ -289,7 +287,6 @@
 int update_utab_entry(struct mount_opts *mop)
 {
 	return 0;
->>>>>>> 11668e62
 }
 #endif /* HAVE_LIBMOUNT */
 
