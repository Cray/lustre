/* -*- mode: c; c-basic-offset: 8; indent-tabs-mode: nil; -*-
 * vim:expandtab:shiftwidth=8:tabstop=8:
 *
 * GPL HEADER START
 *
 * DO NOT ALTER OR REMOVE COPYRIGHT NOTICES OR THIS FILE HEADER.
 *
 * This program is free software; you can redistribute it and/or modify
 * it under the terms of the GNU General Public License version 2 only,
 * as published by the Free Software Foundation.
 *
 * This program is distributed in the hope that it will be useful, but
 * WITHOUT ANY WARRANTY; without even the implied warranty of
 * MERCHANTABILITY or FITNESS FOR A PARTICULAR PURPOSE.  See the GNU
 * General Public License version 2 for more details (a copy is included
 * in the LICENSE file that accompanied this code).
 *
 * You should have received a copy of the GNU General Public License
 * version 2 along with this program; If not, see
 * http://www.sun.com/software/products/lustre/docs/GPLv2.pdf
 *
 * Please contact Sun Microsystems, Inc., 4150 Network Circle, Santa Clara,
 * CA 95054 USA or visit www.sun.com if you need additional information or
 * have any questions.
 *
 * GPL HEADER END
 */
/*
 * Copyright  2008 Sun Microsystems, Inc. All rights reserved
 * Use is subject to license terms.
 */
/*
 * This file is part of Lustre, http://www.lustre.org/
 * Lustre is a trademark of Sun Microsystems, Inc.
 *
 * lustre/utils/mount_lustre.c
 *
 * Author: Robert Read <rread@clusterfs.com>
 * Author: Nathan Rutman <nathan@clusterfs.com>
 */


#ifndef _GNU_SOURCE
#define _GNU_SOURCE
#endif
#include <stdlib.h>
#include <stdio.h>
#include <unistd.h>
#include <fcntl.h>
#include <errno.h>
#include <string.h>
#include <sys/mount.h>
#include <mntent.h>
#include <getopt.h>
#include "obdctl.h"
#include <lustre_ver.h>
#include <glob.h>
#include <ctype.h>
#include <limits.h>
#include "mount_utils.h"

#define MAX_HW_SECTORS_KB_PATH  "queue/max_hw_sectors_kb"
#define MAX_SECTORS_KB_PATH     "queue/max_sectors_kb"
#define MAX_RETRIES 99

int          verbose = 0;
int          nomtab = 0;
int          fake = 0;
int          force = 0;
int          retry = 0;
char         *progname = NULL;

void usage(FILE *out)
{
        fprintf(out, "%s v"LUSTRE_VERSION_STRING"\n", progname);
        fprintf(out, "\nThis mount helper should only be invoked via the "
                "mount (8) command,\ne.g. mount -t lustre dev dir\n\n");
        fprintf(out, "usage: %s [-fhnv] [-o <mntopt>] <device> <mountpt>\n",
                progname);
        fprintf(out,
                "\t<device>: the disk device, or for a client:\n"
                "\t\t<mgmtnid>[:<altmgtnid>...]:/<filesystem>-client\n"
                "\t<filesystem>: name of the Lustre filesystem (e.g. lustre1)\n"
                "\t<mountpt>: filesystem mountpoint (e.g. /mnt/lustre)\n"
                "\t-f|--fake: fake mount (updates /etc/mtab)\n"
                "\t--force: force mount even if already in /etc/mtab\n"
                "\t-h|--help: print this usage message\n"
                "\t-n|--nomtab: do not update /etc/mtab after mount\n"
                "\t-v|--verbose: print verbose config settings\n"
                "\t<mntopt>: one or more comma separated of:\n"
                "\t\t(no)flock,(no)user_xattr,(no)acl\n"
                "\t\tnosvc: only start MGC/MGS obds\n"
                "\t\tnomgs: only start target obds, using existing MGS\n"
                "\t\texclude=<ostname>[:<ostname>] : colon-separated list of "
                "inactive OSTs (e.g. lustre-OST0001)\n"
                "\t\tretry=<num>: number of times mount is retried by client\n"
                );
        exit((out != stdout) ? EINVAL : 0);
}

static int check_mtab_entry(char *spec, char *mtpt, char *type)
{
        FILE *fp;
        struct mntent *mnt;

        fp = setmntent(MOUNTED, "r");
        if (fp == NULL)
                return(0);

        while ((mnt = getmntent(fp)) != NULL) {
                if (strcmp(mnt->mnt_fsname, spec) == 0 &&
                        strcmp(mnt->mnt_dir, mtpt) == 0 &&
                        strcmp(mnt->mnt_type, type) == 0) {
                        endmntent(fp);
                        return(EEXIST);
                }
        }
        endmntent(fp);

        return(0);
}

static int
update_mtab_entry(char *spec, char *mtpt, char *type, char *opts,
                  int flags, int freq, int pass)
{
        FILE *fp;
        struct mntent mnt;
        int rc = 0;

        mnt.mnt_fsname = spec;
        mnt.mnt_dir = mtpt;
        mnt.mnt_type = type;
        mnt.mnt_opts = opts ? opts : "";
        mnt.mnt_freq = freq;
        mnt.mnt_passno = pass;

        fp = setmntent(MOUNTED, "a+");
        if (fp == NULL) {
                fprintf(stderr, "%s: setmntent(%s): %s:",
                        progname, MOUNTED, strerror (errno));
                rc = 16;
        } else {
                if ((addmntent(fp, &mnt)) == 1) {
                        fprintf(stderr, "%s: addmntent: %s:",
                                progname, strerror (errno));
                        rc = 16;
                }
                endmntent(fp);
        }

        return rc;
}

/* Get rid of symbolic hostnames for tcp, since kernel can't do lookups */
#define MAXNIDSTR 1024
static char *convert_hostnames(char *s1)
{
        char *converted, *s2 = 0, *c;
        char sep;
        int left = MAXNIDSTR;
        lnet_nid_t nid;

        converted = malloc(left);
        c = converted;
        while ((left > 0) && (*s1 != '/')) {
                s2 = strpbrk(s1, ",:");
                if (!s2)
                        goto out_free;
                sep = *s2;
                *s2 = '\0';
                nid = libcfs_str2nid(s1);
                *s2 = sep;                      /* back to original string */
                if (nid == LNET_NID_ANY)
                        goto out_free;
                c += snprintf(c, left, "%s%c", libcfs_nid2str(nid), sep);
                left = converted + MAXNIDSTR - c;
                s1 = s2 + 1;
        }
        snprintf(c, left, "%s", s1);
        return converted;
out_free:
        fprintf(stderr, "%s: Can't parse NID '%s'\n", progname, s1);
        free(converted);
        return NULL;
}

/*****************************************************************************
 *
 * This part was cribbed from util-linux/mount/mount.c.  There was no clear
 * license information, but many other files in the package are identified as
 * GNU GPL, so it's a pretty safe bet that was their intent.
 *
 ****************************************************************************/
struct opt_map {
        const char *opt;        /* option name */
        int inv;                /* true if flag value should be inverted */
        int mask;               /* flag mask value */
};

static const struct opt_map opt_map[] = {
  /*"optname", inv,ms_mask */
  /* These flags are parsed by mount, not lustre */
  { "defaults", 0, 0         },      /* default options */
  { "remount",  0, MS_REMOUNT},      /* remount with different options */
  { "rw",       1, MS_RDONLY },      /* read-write */
  { "ro",       0, MS_RDONLY },      /* read-only */
  { "exec",     1, MS_NOEXEC },      /* permit execution of binaries */
  { "noexec",   0, MS_NOEXEC },      /* don't execute binaries */
  { "suid",     1, MS_NOSUID },      /* honor suid executables */
  { "nosuid",   0, MS_NOSUID },      /* don't honor suid executables */
  { "dev",      1, MS_NODEV  },      /* interpret device files  */
  { "nodev",    0, MS_NODEV  },      /* don't interpret devices */
  { "sync",     0, MS_SYNCHRONOUS},  /* synchronous I/O */
  { "async",    1, MS_SYNCHRONOUS},  /* asynchronous I/O */
  { "atime",    1, MS_NOATIME  },    /* set file access time on read */
  { "noatime",  0, MS_NOATIME  },    /* do not set file access time on read */
#ifdef MS_NODIRATIME
  { "diratime", 1, MS_NODIRATIME },  /* set file access time on read */
  { "nodiratime",0,MS_NODIRATIME },  /* do not set file access time on read */
#endif
#ifdef MS_RELATIME
  { "relatime", 0, MS_RELATIME },  /* set file access time on read */
  { "norelatime",1,MS_RELATIME },  /* do not set file access time on read */
#endif
  { "auto",     0, 0         },      /* Can be mounted using -a */
  { "noauto",   0, 0         },      /* Can only be mounted explicitly */
  { "nousers",  1, 0         },      /* Forbid ordinary user to mount */
  { "nouser",   1, 0         },      /* Forbid ordinary user to mount */
  { "noowner",  1, 0         },      /* Device owner has no special privs */
  { "_netdev",  0, 0         },      /* Device accessible only via network */
  { NULL,       0, 0         }
};
/****************************************************************************/

/* 1  = don't pass on to lustre
   0  = pass on to lustre */
static int parse_one_option(const char *check, int *flagp)
{
        const struct opt_map *opt;

        for (opt = &opt_map[0]; opt->opt != NULL; opt++) {
                if (strncmp(check, opt->opt, strlen(opt->opt)) == 0) {
                        if (opt->mask) {
                                if (opt->inv)
                                        *flagp &= ~(opt->mask);
                                else
                                        *flagp |= opt->mask;
                        }
                        return 1;
                }
        }
        /* Assume any unknown options are valid and pass them on.  The mount
           will fail if lmd_parse, ll_options or ldiskfs doesn't recognize it.*/
        return 0;
}

/* Replace options with subset of Lustre-specific options, and
   fill in mount flags */
int parse_options(char *orig_options, int *flagp)
{
        char *options, *opt, *nextopt, *arg, *val;

        options = calloc(strlen(orig_options) + 1, 1);
        *flagp = 0;
        nextopt = orig_options;
        while ((opt = strsep(&nextopt, ","))) {
                if (!*opt)
                        /* empty option */
                        continue;

                /* Handle retries in a slightly different
                 * manner */
                arg = opt;
                val = strchr(opt, '=');
                if (val != NULL && strncmp(arg, "retry", 5) == 0) {
                        retry = atoi(val + 1);
                        if (retry > MAX_RETRIES)
                                retry = MAX_RETRIES;
                        else if (retry < 0)
                                retry = 0;
                }
                else if (parse_one_option(opt, flagp) == 0) {
                        /* pass this on as an option */
                        if (*options)
                                strcat(options, ",");
                        strcat(options, opt);
                }
        }
        strcpy(orig_options, options);
        free(options);
        return 0;
}


int read_file(char *path, char *buf, int size)
{
        FILE *fd;

        fd = fopen(path, "r");
        if (fd == NULL)
                return errno;

        fgets(buf, size, fd);
        fclose(fd);
        return 0;
}

int write_file(char *path, char *buf)
{
        FILE *fd;

        fd = fopen(path, "w");
        if (fd == NULL)
                return errno;

        fputs(buf, fd);
        fclose(fd);
        return 0;
}

/* This is to tune the kernel for good SCSI performance.
 * For that we set the value of /sys/block/{dev}/queue/max_sectors_kb
 * to the value of /sys/block/{dev}/queue/max_hw_sectors_kb */
int set_tunables(char *source, int src_len)
{
        glob_t glob_info;
        struct stat stat_buf;
        char *chk_major, *chk_minor;
        char *savept, *dev, *s2 = 0;
        char *ret_path;
        char buf[PATH_MAX] = {'\0'}, path[PATH_MAX] = {'\0'};
        char real_path[PATH_MAX] = {'\0'};
        int i, rc = 0;
        int major, minor;

        if (!source)
                return -EINVAL;

        ret_path = realpath(source, real_path);
        if (ret_path == NULL) {
                if (verbose)
                        fprintf(stderr, "warning: %s: cannot resolve: %s\n",
                                source, strerror(errno));
                return -EINVAL;
        }

        src_len = sizeof(real_path);

        if (strncmp(real_path, "/dev/loop", 9) == 0)
                return 0;

        if ((real_path[0] != '/') && ((s2 = strpbrk(real_path, ",:")) != NULL))
                return 0;

        dev = real_path + src_len - 1;
        while (dev > real_path && (*dev != '/')) {
                if (isdigit(*dev))
                        *dev = 0;
                dev--;
        }
        snprintf(path, sizeof(path), "/sys/block%s/%s", dev,
                 MAX_HW_SECTORS_KB_PATH);
        rc = read_file(path, buf, sizeof(buf));
        if (rc == 0 && (strlen(buf) - 1) > 0) {
                snprintf(path, sizeof(path), "/sys/block%s/%s", dev,
                         MAX_SECTORS_KB_PATH);
                rc = write_file(path, buf);
                if (rc && verbose)
                        fprintf(stderr, "warning: opening %s: %s\n",
                                path, strerror(errno));
                return rc;
        }

        if (rc != ENOENT)
                return rc;

        /* The name of the device say 'X' specified in /dev/X may not
         * match any entry under /sys/block/. In that case we need to
         * match the major/minor number to find the entry under
         * sys/block corresponding to /dev/X */
        dev = real_path + src_len - 1;
        while (dev > real_path) {
                if (isdigit(*dev))
                        *dev = 0;
                dev--;
        }

        rc = stat(dev, &stat_buf);
        if (rc) {
                if (verbose)
                        fprintf(stderr, "warning: %s, device %s stat failed\n",
                                strerror(errno), dev);
                return rc;
        }

        major = major(stat_buf.st_rdev);
        minor = minor(stat_buf.st_rdev);
        rc = glob("/sys/block/*", GLOB_NOSORT, NULL, &glob_info);
        if (rc) {
                if (verbose)
                        fprintf(stderr, "warning: failed to read entries under "
                                "/sys/block\n");
                return rc;
        }

        for (i = 0; i < glob_info.gl_pathc; i++){
                snprintf(path, sizeof(path), "%s/dev", glob_info.gl_pathv[i]);

                rc = read_file(path, buf, sizeof(buf));
                if (rc)
                        continue;

                if (buf[strlen(buf) - 1] == '\n')
                        buf[strlen(buf) - 1] = '\0';

                chk_major = strtok_r(buf, ":", &savept);
                chk_minor = savept;
                if (major == atoi(chk_major) &&minor == atoi(chk_minor))
                        break;
        }

        if (i == glob_info.gl_pathc) {
                if (verbose)
                        fprintf(stderr,"warning: device %s does not match any "
                                "entry under /sys/block\n", real_path);
                rc = -EINVAL;
                goto out;
        }

        snprintf(path, sizeof(path), "%s/%s", glob_info.gl_pathv[i],
                 MAX_HW_SECTORS_KB_PATH);
        rc = read_file(path, buf, sizeof(buf));
        if (rc) {
                if (verbose)
                        fprintf(stderr, "warning: opening %s: %s\n",
                                path, strerror(errno));
                goto out;
        }

        if (strlen(buf) - 1 > 0) {
                snprintf(path, sizeof(path), "%s/%s",
                         glob_info.gl_pathv[i], MAX_SECTORS_KB_PATH);
                rc = write_file(path, buf);
                if (rc && verbose)
                        fprintf(stderr, "warning: writing to %s: %s\n",
                                path, strerror(errno));
        }

out:
        globfree(&glob_info);
        return rc;
}

int main(int argc, char *const argv[])
{
        char default_options[] = "";
        char *usource, *source, *target, *ptr;
        char *options, *optcopy, *orig_options = default_options;
        int i, nargs = 3, opt, rc, flags, optlen;
        static struct option long_opt[] = {
                {"fake", 0, 0, 'f'},
                {"force", 0, 0, 1},
                {"help", 0, 0, 'h'},
                {"nomtab", 0, 0, 'n'},
                {"options", 1, 0, 'o'},
                {"verbose", 0, 0, 'v'},
                {0, 0, 0, 0}
        };

        progname = strrchr(argv[0], '/');
        progname = progname ? progname + 1 : argv[0];

        while ((opt = getopt_long(argc, argv, "fhno:v",
                                  long_opt, NULL)) != EOF){
                switch (opt) {
                case 1:
                        ++force;
                        printf("force: %d\n", force);
                        nargs++;
                        break;
                case 'f':
                        ++fake;
                        printf("fake: %d\n", fake);
                        nargs++;
                        break;
                case 'h':
                        usage(stdout);
                        break;
                case 'n':
                        ++nomtab;
                        printf("nomtab: %d\n", nomtab);
                        nargs++;
                        break;
                case 'o':
                        orig_options = optarg;
                        nargs++;
                        break;
                case 'v':
                        ++verbose;
                        nargs++;
                        break;
                default:
                        fprintf(stderr, "%s: unknown option '%c'\n",
                                progname, opt);
                        usage(stderr);
                        break;
                }
        }

        if (optind + 2 > argc) {
                fprintf(stderr, "%s: too few arguments\n", progname);
                usage(stderr);
        }

        usource = argv[optind];
        source = convert_hostnames(usource);
        target = argv[optind + 1];
        ptr = target + strlen(target) - 1;
        while ((ptr > target) && (*ptr == '/')) {
                *ptr = 0;
                ptr--;
        }

        if (!usource || !source) {
                usage(stderr);
        }

        if (verbose) {
                for (i = 0; i < argc; i++)
                        printf("arg[%d] = %s\n", i, argv[i]);
<<<<<<< HEAD
                printf("source = %s (%s), target = %s\n", usource, source, target);
=======
                printf("source = %s (%s), target = %s\n",
                       usource, source, target);
>>>>>>> 03b71240
                printf("options = %s\n", orig_options);
        }

        options = malloc(strlen(orig_options) + 1);
        strcpy(options, orig_options);
        rc = parse_options(options, &flags);
        if (rc) {
                fprintf(stderr, "%s: can't parse options: %s\n",
                        progname, options);
                return(EINVAL);
        }

        if (!force) {
                rc = check_mtab_entry(usource, target, "lustre");
                if (rc && !(flags & MS_REMOUNT)) {
                        fprintf(stderr, "%s: according to %s %s is "
                                "already mounted on %s\n",
                                progname, MOUNTED, usource, target);
                        return(EEXIST);
                }
                if (!rc && (flags & MS_REMOUNT)) {
                        fprintf(stderr, "%s: according to %s %s is "
                                "not already mounted on %s\n",
                                progname, MOUNTED, usource, target);
                        return(ENOENT);
                }
        }
        if (flags & MS_REMOUNT)
                nomtab++;

        rc = access(target, F_OK);
        if (rc) {
                rc = errno;
                fprintf(stderr, "%s: %s inaccessible: %s\n", progname, target,
                        strerror(errno));
                return rc;
        }

        /* In Linux 2.4, the target device doesn't get passed to any of our
           functions.  So we'll stick it on the end of the options. */
        optlen = strlen(options) + strlen(",device=") + strlen(source) + 1;
        optcopy = malloc(optlen);
        strcpy(optcopy, options);
        if (*optcopy)
                strcat(optcopy, ",");
        strcat(optcopy, "device=");
        strcat(optcopy, source);

        if (verbose)
                printf("mounting device %s at %s, flags=%#x options=%s\n",
                       source, target, flags, optcopy);

        if (!strstr(usource, ":/") && set_tunables(source, strlen(source)) &&
            verbose)
                fprintf(stderr, "%s: unable to set tunables for %s"
                                " (may cause reduced IO performance)\n",
                                argv[0], source);

        register_service_tags(usource, source, target);

        if (!fake) {
                /* flags and target get to lustre_get_sb, but not
                   lustre_fill_super.  Lustre ignores the flags, but mount
                   does not. */
                for (i = 0, rc = -EAGAIN; i <= retry && rc != 0; i++) {
                        rc = mount(source, target, "lustre", flags,
                                   (void *)optcopy);
                        if (rc) {
                                if (verbose) {
                                        fprintf(stderr, "%s: mount %s at %s "
                                                "failed: %s retries left: "
                                                "%d\n", basename(progname),
                                                usource, target,
                                                strerror(errno), retry-i);
                                }

                                if (retry) {
                                        sleep(1 << max((i/2), 5));
                                }
                                else {
                                        rc = errno;
                                }
                        }
                }
        }

        if (rc) {
                char *cli;

                rc = errno;

                cli = strrchr(usource, ':');
                if (cli && (strlen(cli) > 2))
                        cli += 2;
                else
                        cli = NULL;

                fprintf(stderr, "%s: mount %s at %s failed: %s\n", progname,
                        usource, target, strerror(errno));
                if (errno == ENODEV)
                        fprintf(stderr, "Are the lustre modules loaded?\n"
                                "Check /etc/modprobe.conf and /proc/filesystems"
                                "\nNote 'alias lustre llite' should be removed"
                                " from modprobe.conf\n");
                if (errno == ENOTBLK)
                        fprintf(stderr, "Do you need -o loop?\n");
                if (errno == ENOMEDIUM)
                        fprintf(stderr,
                                "This filesystem needs at least 1 OST\n");
                if (errno == ENOENT) {
                        fprintf(stderr, "Is the MGS specification correct?\n");
                        fprintf(stderr, "Is the filesystem name correct?\n");
                        fprintf(stderr, "If upgrading, is the copied client log"
                                " valid? (see upgrade docs)\n");
                }
                if (errno == EALREADY)
                        fprintf(stderr, "The target service is already running."
                                " (%s)\n", usource);
                if (errno == ENXIO)
                        fprintf(stderr, "The target service failed to start "
                                "(bad config log?) (%s).  "
                                "See /var/log/messages.\n", usource);
                if (errno == EIO)
                        fprintf(stderr, "Is the MGS running?\n");
                if (errno == EADDRINUSE)
                        fprintf(stderr, "The target service's index is already "
                                "in use. (%s)\n", usource);
                if (errno == EINVAL) {
                        fprintf(stderr, "This may have multiple causes.\n");
                        if (cli)
                                fprintf(stderr, "Is '%s' the correct filesystem"
                                        " name?\n", cli);
                        fprintf(stderr, "Are the mount options correct?\n");
                        fprintf(stderr, "Check the syslog for more info.\n");
                }

                /* May as well try to clean up loop devs */
                if (strncmp(usource, "/dev/loop", 9) == 0) {
                        char cmd[256];
                        sprintf(cmd, "/sbin/losetup -d %s", usource);
                        system(cmd);
                }

        } else if (!nomtab) {
                rc = update_mtab_entry(usource, target, "lustre", orig_options,
                                       0,0,0);
        }

        free(optcopy);
        free(source);
        return rc;
}<|MERGE_RESOLUTION|>--- conflicted
+++ resolved
@@ -38,7 +38,6 @@
  * Author: Robert Read <rread@clusterfs.com>
  * Author: Nathan Rutman <nathan@clusterfs.com>
  */
-
 
 #ifndef _GNU_SOURCE
 #define _GNU_SOURCE
@@ -529,12 +528,8 @@
         if (verbose) {
                 for (i = 0; i < argc; i++)
                         printf("arg[%d] = %s\n", i, argv[i]);
-<<<<<<< HEAD
-                printf("source = %s (%s), target = %s\n", usource, source, target);
-=======
                 printf("source = %s (%s), target = %s\n",
                        usource, source, target);
->>>>>>> 03b71240
                 printf("options = %s\n", orig_options);
         }
 
