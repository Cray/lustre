--- conflicted
+++ resolved
@@ -48,14 +48,9 @@
 #include <sys/types.h>
 #include <sys/wait.h>
 #include <sys/stat.h>
-#include <sys/param.h>
 #include <stdio.h>
 #include <stdarg.h>
 #include <signal.h>
-<<<<<<< HEAD
-#include <glob.h>
-=======
->>>>>>> 03b71240
 
 #include "obdctl.h"
 
@@ -69,10 +64,6 @@
 #include <errno.h>
 #include <string.h>
 #include <ctype.h>
-<<<<<<< HEAD
-#include <lustre/liblustreapi.h>
-=======
->>>>>>> 03b71240
 
 #ifdef HAVE_ASM_PAGE_H
 #include <asm/page.h>           /* needed for PAGE_SIZE - rread */
@@ -179,51 +170,42 @@
 
 static int do_device(char *func, char *devname);
 
-static int get_mgs_device()
-{
+int lcfg_mgs_ioctl(char *func, int dev_id, struct lustre_cfg *lcfg)
+{
+        struct obd_ioctl_data data;
+        static int mgs_device = -1;
         char mgs[] = "$MGS";
-        static int mgs_device = -1;
-
+        int rc;
+
+        /* Always operates on MGS dev */
         if (mgs_device == -1) {
-                int rc;
                 do_disconnect(NULL, 1);
                 rc = do_device("mgsioc", mgs);
                 if (rc) {
-                        fprintf(stderr, 
-                                "This command must be run on the MGS.\n");
                         errno = ENODEV;
                         return -1;
                 }
                 mgs_device = cur_device;
         }
-        return mgs_device;
-}
-
-/* Returns -1 on error with errno set */
-int lcfg_mgs_ioctl(char *func, int dev_id, struct lustre_cfg *lcfg)
-{
-        struct obd_ioctl_data data;
-        int rc;
-        
-        IOC_INIT(data);
-        rc = data.ioc_dev = get_mgs_device();
-        if (rc < 0)
-                goto out;
+
+        IOC_INIT(data);
+        data.ioc_dev = mgs_device;
         data.ioc_type = LUSTRE_CFG_TYPE;
         data.ioc_plen1 = lustre_cfg_len(lcfg->lcfg_bufcount,
                                         lcfg->lcfg_buflens);
         data.ioc_pbuf1 = (void *)lcfg;
         IOC_PACK(func, data);
 
-        rc = l_ioctl(dev_id, OBD_IOC_PARAM, buf);
-out:
-        if (rc) {
-                if (errno == ENOSYS)
-                        fprintf(stderr, "Make sure cfg_device is set first.\n");
-                if (errno == EINVAL)
-                        fprintf(stderr, "cfg_device should be of the form "
-                                "'lustre-MDT0000'\n");
-        }
+        rc =  l_ioctl(dev_id, OBD_IOC_PARAM, buf);
+
+        if (rc == ENODEV)
+                fprintf(stderr, "Is the MGS running on this node?\n");
+        if (rc == ENOSYS)
+                fprintf(stderr, "Make sure cfg_device is set first.\n");
+        if (rc == EINVAL)
+                fprintf(stderr, "cfg_device should be of the form "
+                        "'lustre-MDT0000'\n");
+
         return rc;
 }
 
@@ -2357,592 +2339,4 @@
 
         shmem_stop();
         do_disconnect(argv[0], 1);
-}
-
-static int find_target_obdpath(char *fsname, char *path)
-{
-        glob_t glob_info;
-        char pattern[MAXPATHLEN + 1];
-        int rc;
-
-        snprintf(pattern, MAXPATHLEN,
-                 "/proc/fs/lustre/lov/%s-*/target_obd",
-                 fsname);
-        rc = glob(pattern, GLOB_BRACE, NULL, &glob_info);
-        if (rc)
-                return -EINVAL;
-
-        if (glob_info.gl_pathc == 0) {
-                globfree(&glob_info);
-                return -EINVAL;
-        }
-
-        strcpy(path, glob_info.gl_pathv[0]);
-        return 0;
-}
-
-static int find_poolpath(char *fsname, char *poolname, char *poolpath)
-{
-        glob_t glob_info;
-        char pattern[MAXPATHLEN + 1];
-        int rc;
-
-        snprintf(pattern, MAXPATHLEN,
-                 "/proc/fs/lustre/lov/%s-*/pools/%s",
-                 fsname, poolname);
-        rc = glob(pattern, GLOB_BRACE, NULL, &glob_info);
-        if (rc)
-                return -EINVAL;
-
-        if (glob_info.gl_pathc == 0) {
-                globfree(&glob_info);
-                return -EINVAL;
-        }
-
-        strcpy(poolpath, glob_info.gl_pathv[0]);
-        return 0;
-}
-
-/*
- * if pool is NULL, search ostname in target_obd
- * if pool is no NULL
- *  if pool not found returns < 0
- *  if ostname is NULL, returns 1 if pool is not empty and 0 if pool empty
- *  if ostname is not NULL, returns 1 if OST is in pool and 0 if not
- */
-static int search_ost(char *fsname, char *poolname, char *ostname)
-{
-        FILE *fd;
-        char buffer[MAXPATHLEN + 1];
-        int len = 0, rc;
-
-        if (ostname != NULL)
-                len = strlen(ostname);
-
-        if (poolname == NULL)
-                rc = find_target_obdpath(fsname, buffer);
-        else
-                rc = find_poolpath(fsname, poolname, buffer);
-        if (rc)
-                return rc;
-
-        if ((fd = fopen(buffer, "r")) == NULL)
-                return -EINVAL;
-
-        while (fgets(buffer, sizeof(buffer), fd) != NULL) {
-                if (poolname == NULL) {
-                        /* we search ostname in target_obd */
-                        if (strncmp(buffer + 3, ostname, len) == 0) {
-                                fclose(fd);
-                                return 1;
-                        }
-                } else {
-                        /* we search a non empty pool or
-                           an ostname in a pool */
-                        if ((ostname == NULL) ||
-                            (strncmp(buffer, ostname, len) == 0)) {
-                                fclose(fd);
-                                return 1;
-                        }
-                }
-        }
-        fclose(fd);
-        return 0;
-}
-
-static int check_pool_cmd(enum lcfg_command_type cmd,
-                          char *fsname, char *poolname,
-                          char *ostname)
-{
-        int rc = 0;
-
-        switch (cmd) {
-        case LCFG_POOL_NEW: {
-                if (search_ost(fsname, poolname, NULL) >= 0) {
-                        fprintf(stderr, "Pool %s.%s already exists\n",
-                                fsname, poolname);
-                        return -EEXIST;
-                }
-                return 0;
-        }
-        case LCFG_POOL_DEL: {
-                rc = search_ost(fsname, poolname, NULL);
-                if (rc < 0) {
-                        fprintf(stderr, "Pool %s.%s not found\n",
-                                fsname, poolname);
-                        return -ENOENT;
-                }
-                if (rc == 1) {
-                        fprintf(stderr, "Pool %s.%s not empty, "
-                                "please remove all members\n",
-                                fsname, poolname);
-                        return -ENOTEMPTY;
-                }
-                return 0;
-        }
-        case LCFG_POOL_ADD: {
-                rc = search_ost(fsname, NULL, ostname);
-                if (rc == 0) {
-                        fprintf(stderr, "OST %s not found in lov of %s\n",
-                                ostname, fsname);
-                        return -ENOENT;
-                }
-                rc = search_ost(fsname, poolname, ostname);
-                if (rc < 0) {
-                        fprintf(stderr, "Pool %s.%s not found\n",
-                                fsname, poolname);
-                        return -ENOENT;
-                }
-                if (rc == 1) {
-                        fprintf(stderr, "OST %s already in pool %s.%s\n",
-                                ostname, fsname, poolname);
-                        return -EEXIST;
-                }
-                return 0;
-        }
-        case LCFG_POOL_REM: {
-                rc = search_ost(fsname, poolname, ostname);
-                if (rc < 0) {
-                        fprintf(stderr, "Pool %s.%s not found\n",
-                                fsname, poolname);
-                        return -ENOENT;
-                }
-                if (rc == 0) {
-                        fprintf(stderr, "OST %s not found in pool %s.%s\n",
-                                ostname, fsname, poolname);
-                        return -ENOENT;
-                }
-                return 0;
-        }
-        default: {
-        }
-        }
-        return 0;
-}
-
-static void check_pool_cmd_result(enum lcfg_command_type cmd,
-                                  char *fsname, char *poolname,
-                                  char *ostname)
-{
-        int cpt, rc = 0;
-
-        cpt = 10;
-        switch (cmd) {
-        case LCFG_POOL_NEW: {
-                do {
-                        rc = search_ost(fsname, poolname, NULL);
-                        if (rc < 0)
-                                sleep(2);
-                        cpt--;
-                } while ((rc < 0) && (cpt > 0));
-                if (rc >= 0)
-                        fprintf(stderr, "Pool %s.%s created\n",
-                                fsname, poolname);
-                else
-                        fprintf(stderr, "Warning, pool %s.%s not found\n",
-                                fsname, poolname);
-                return;
-        }
-        case LCFG_POOL_DEL: {
-                do {
-                         rc = search_ost(fsname, poolname, NULL);
-                         if (rc >= 0)
-                                sleep(2);
-                         cpt--;
-                } while ((rc >= 0) && (cpt > 0));
-                if (rc < 0)
-                        fprintf(stderr, "Pool %s.%s destroyed\n",
-                                fsname, poolname);
-                else
-                        fprintf(stderr, "Warning, pool %s.%s still found\n",
-                                fsname, poolname);
-                return;
-        }
-        case LCFG_POOL_ADD: {
-                do {
-                        rc = search_ost(fsname, poolname, ostname);
-                        if (rc != 1)
-                                sleep(2);
-                        cpt--;
-                } while ((rc != 1) && (cpt > 0));
-                if (rc == 1)
-                        fprintf(stderr, "OST %s added to pool %s.%s\n",
-                                ostname, fsname, poolname);
-                else
-                        fprintf(stderr, "Warning, OST %s not found in pool %s.%s\n",
-                                ostname, fsname, poolname);
-                return;
-        }
-        case LCFG_POOL_REM: {
-                do {
-                        rc = search_ost(fsname, poolname, ostname);
-                        if (rc == 1)
-                                sleep(2);
-                        cpt--;
-                } while ((rc == 1) && (cpt > 0));
-                if (rc != 1)
-                        fprintf(stderr, "OST %s removed from pool %s.%s\n",
-                                ostname, fsname, poolname);
-                else
-                        fprintf(stderr, "Warning, OST %s still found in pool %s.%s\n",
-                                ostname, fsname, poolname);
-                return;
-        }
-        default: {
-        }
-        }
-}
-
-static int check_and_complete_ostname(char *fsname, char *ostname)
-{
-        char *ptr;
-        char real_ostname[MAX_OBD_NAME + 1];
-        char i;
-
-        /* if OST name does not start with fsname, we add it */
-        /* if not check if the fsname is the right one */
-        ptr = strchr(ostname, '-');
-        if (ptr == NULL) {
-                sprintf(real_ostname, "%s-%s", fsname, ostname);
-        } else if (strncmp(ostname, fsname, strlen(fsname)) != 0) {
-                fprintf(stderr, "%s does not start with fsname %s\n",
-                        ostname, fsname);
-                return -EINVAL;
-        } else {
-             strcpy(real_ostname, ostname);
-        }
-        /* real_ostname is fsname-????? */
-        ptr = real_ostname + strlen(fsname) + 1;
-        if (strncmp(ptr, "OST", 3) != 0) {
-                fprintf(stderr, "%s does not start by %s-OST nor OST\n",
-                        ostname, fsname);
-                return -EINVAL;
-        }
-        /* real_ostname is fsname-OST????? */
-        ptr += 3;
-        for (i = 0; i < 4; i++) {
-                if (!isxdigit(*ptr)) {
-                        fprintf(stderr,
-                                "ost's index in %s is not an hexa number\n",
-                                ostname);
-                        return -EINVAL;
-                }
-                ptr++;
-        }
-        /* real_ostname is fsname-OSTXXXX????? */
-        /* if OST name does not end with _UUID, we add it */
-        if (*ptr == '\0') {
-                strcat(real_ostname, "_UUID");
-        } else if (strcmp(ptr, "_UUID") != 0) {
-                fprintf(stderr,
-                        "ostname %s does not end with _UUID\n", ostname);
-                return -EINVAL;
-        }
-        /* real_ostname is fsname-OSTXXXX_UUID */
-        strcpy(ostname, real_ostname);
-        return 0;
-}
-
-/* returns 0 or -errno */
-static int pool_cmd(enum lcfg_command_type cmd,
-                    char *cmdname, char *fullpoolname,
-                    char *fsname, char *poolname, char *ostname)
-{
-        int rc = 0;
-        struct obd_ioctl_data data;
-        struct lustre_cfg_bufs bufs;
-        struct lustre_cfg *lcfg;
-
-        rc = check_pool_cmd(cmd, fsname, poolname, ostname);
-        if (rc)
-                return rc;
-
-        lustre_cfg_bufs_reset(&bufs, NULL);
-        lustre_cfg_bufs_set_string(&bufs, 0, cmdname);
-        lustre_cfg_bufs_set_string(&bufs, 1, fullpoolname);
-        if (ostname != NULL)
-                lustre_cfg_bufs_set_string(&bufs, 2, ostname);
-
-        lcfg = lustre_cfg_new(cmd, &bufs);
-        if (IS_ERR(lcfg)) {
-                rc = PTR_ERR(lcfg);
-                return rc;
-        }
-
-        IOC_INIT(data);
-        rc = data.ioc_dev = get_mgs_device();
-        if (rc < 0)
-                goto out;
-
-        data.ioc_type = LUSTRE_CFG_TYPE;
-        data.ioc_plen1 = lustre_cfg_len(lcfg->lcfg_bufcount,
-                                        lcfg->lcfg_buflens);
-        data.ioc_pbuf1 = (void *)lcfg;
-        IOC_PACK(cmdname, data);
-
-        rc = l_ioctl(OBD_DEV_ID, OBD_IOC_POOL, buf);
-out:
-        if (rc)
-                rc = -errno;
-        lustre_cfg_free(lcfg);
-        return rc;
-}
-
-/*
- * this function tranforms a rule [start-end/step] into an array
- * of matching numbers
- * supported forms are:
- * [start]                : just this number
- * [start-end]            : all numbers from start to end
- * [start-end/step]       : numbers from start to end with increment of step
- * on return, format contains a printf format string which can be used
- * to generate all the strings
- */
-static int get_array_idx(char *rule, char *format, int **array)
-{
-        char *start, *end, *ptr;
-        unsigned int lo, hi, step;
-        int array_sz = 0;
-        int i, array_idx;
-        int rc;
-
-        start = strchr(rule, '[');
-        end = strchr(rule, ']');
-        if ((start == NULL) || (end == NULL)) {
-                *array = malloc(sizeof(int));
-                if (*array == NULL)
-                        return 0;
-                strcpy(format, rule);
-                array_sz = 1;
-                return array_sz;
-        }
-        *start = '\0';
-        *end = '\0';
-        end++;
-        start++;
-        /* put in format the printf format (the rule without the range) */
-        sprintf(format, "%s%%.4d%s", rule, end);
-
-        array_idx = 0;
-        array_sz = 0;
-        *array = NULL;
-        /* loop on , separator */
-        do {
-                /* extract the 3 fields */
-                rc = sscanf(start, "%u-%u/%u", &lo, &hi, &step);
-                switch (rc) {
-                case 0: {
-                        return 0;
-                }
-                case 1: {
-                        array_sz++;
-                        *array = realloc(*array, array_sz * sizeof(int));
-                        if (*array == NULL)
-                                return 0;
-                        (*array)[array_idx] = lo;
-                        array_idx++;
-                        break;
-                }
-                case 2: {
-                        step = 1;
-                        /* do not break to share code with case 3: */
-                }
-                case 3: {
-                        if ((hi < lo) || (step == 0))
-                                return 0;
-                        array_sz += (hi - lo) / step + 1;
-                        *array = realloc(*array, sizeof(int) * array_sz);
-                        if (*array == NULL)
-                                return 0;
-                        for (i = lo; i <= hi; i+=step, array_idx++)
-                                (*array)[array_idx] = i;
-                        break;
-                }
-                }
-                ptr = strchr(start, ',');
-                if (ptr != NULL)
-                        start = ptr + 1;
-
-        } while (ptr != NULL);
-        return array_sz;
-}
-
-static int extract_fsname_poolname(char *arg, char *fsname, char *poolname)
-{
-        char *ptr;
-        int len;
-        int rc;
-
-        strcpy(fsname, arg);
-        ptr = strchr(fsname, '.');
-        if (ptr == NULL) {
-                fprintf(stderr, ". is missing in %s\n", fsname);
-                rc = -EINVAL;
-                goto err;
-        }
-
-        len = ptr - fsname;
-        if (len == 0) {
-                fprintf(stderr, "fsname is empty\n");
-                rc = -EINVAL;
-                goto err;
-        }
-
-        len = strlen(ptr + 1);
-        if (len == 0) {
-                fprintf(stderr, "poolname is empty\n");
-                rc = -EINVAL;
-                goto err;
-        }
-        if (len > MAXPOOLNAME) {
-                fprintf(stderr,
-                        "poolname %s is too long (length is %d max is %d)\n",
-                        ptr + 1, len, MAXPOOLNAME);
-                rc = -ENAMETOOLONG;
-                goto err;
-        }
-        strncpy(poolname, ptr + 1, MAXPOOLNAME);
-        poolname[MAXPOOLNAME] = '\0';
-        *ptr = '\0';
-        return 0;
-
-err:
-        fprintf(stderr, "argument %s must be <fsname>.<poolname>\n", arg);
-        return rc;
-}
-
-int jt_pool_cmd(int argc, char **argv)
-{
-        enum lcfg_command_type cmd;
-        char fsname[MAXPATHLEN + 1];
-        char poolname[MAXPOOLNAME + 1];
-        char *ostnames_buf = NULL;
-        int i, rc;
-        int *array = NULL, array_sz;
-        struct {
-                int     rc;
-                char   *ostname;
-        } *cmds = NULL;
-
-        switch (argc) {
-        case 0:
-        case 1: return CMD_HELP;
-        case 2: {
-                if (strcmp("pool_new", argv[0]) == 0)
-                        cmd = LCFG_POOL_NEW;
-                else if (strcmp("pool_destroy", argv[0]) == 0)
-                        cmd = LCFG_POOL_DEL;
-                else if (strcmp("pool_list", argv[0]) == 0)
-                         return llapi_poollist(argv[1]);
-                else return CMD_HELP;
-
-                rc = extract_fsname_poolname(argv[1], fsname, poolname);
-                if (rc)
-                        break;
-
-                rc = pool_cmd(cmd, argv[0], argv[1],
-                              fsname, poolname, NULL);
-                if (rc)
-                        break;
-
-                check_pool_cmd_result(cmd, fsname, poolname, NULL);
-                break;
-        }
-        default: {
-                char format[2*MAX_OBD_NAME];
-
-                if (strcmp("pool_remove", argv[0]) == 0) {
-                        cmd = LCFG_POOL_REM;
-                } else if (strcmp("pool_add", argv[0]) == 0) {
-                        cmd = LCFG_POOL_ADD;
-                } else {
-                        return CMD_HELP;
-                }
-
-                rc = extract_fsname_poolname(argv[1], fsname, poolname);
-                if (rc)
-                        break;
-
-                for (i = 2; i < argc; i++) {
-                        int j;
-
-                        array_sz = get_array_idx(argv[i], format, &array);
-                        if (array_sz == 0)
-                                return CMD_HELP;
-
-                        cmds = malloc(array_sz * sizeof(cmds[0]));
-                        if (cmds != NULL) {
-                                ostnames_buf = malloc(array_sz *
-                                                      (MAX_OBD_NAME + 1));
-                        } else {
-                                free(array);
-                                rc = -ENOMEM;
-                                goto out;
-                        }
-
-                        for (j = 0; j < array_sz; j++) {
-                                char ostname[MAX_OBD_NAME + 1];
-
-                                snprintf(ostname, MAX_OBD_NAME, format,
-                                         array[j]);
-                                ostname[MAX_OBD_NAME] = '\0';
-
-                                rc = check_and_complete_ostname(fsname,ostname);
-                                if (rc) {
-                                        free(array);
-                                        free(cmds);
-                                        if (ostnames_buf)
-                                                free(ostnames_buf);
-                                        goto out;
-                                }
-                                if (ostnames_buf != NULL) {
-                                        cmds[j].ostname =
-                                          &ostnames_buf[(MAX_OBD_NAME + 1) * j];
-                                        strcpy(cmds[j].ostname, ostname);
-                                } else {
-                                        cmds[j].ostname = NULL;
-                                }
-                                cmds[j].rc = pool_cmd(cmd, argv[0], argv[1],
-                                                      fsname, poolname,
-                                                      ostname);
-                        }
-                        for (j = 0; j < array_sz; j++) {
-                                if (!cmds[j].rc) {
-                                        char ostname[MAX_OBD_NAME + 1];
-
-                                        if (!cmds[j].ostname) {
-                                                snprintf(ostname, MAX_OBD_NAME,
-                                                         format, array[j]);
-                                                ostname[MAX_OBD_NAME] = '\0';
-                                                check_and_complete_ostname(
-                                                        fsname, ostname);
-                                        } else {
-                                                strcpy(ostname,
-                                                       cmds[j].ostname);
-                                        }
-                                        check_pool_cmd_result(cmd, fsname,
-                                                              poolname,ostname);
-                                }
-                        }
-                        if (array_sz > 0)
-                                free(array);
-                        if (cmds)
-                                free(cmds);
-                        if (ostnames_buf);
-                                free(ostnames_buf);
-                }
-                return 0;
-        }
-        }
-
-
-out:
-        if ((rc == -EINVAL) || (rc == -ENOENT))
-                fprintf(stderr, "Does the fs, pool or ost exist?\n");
-        if (rc != 0) {
-                errno = -rc;
-                perror(argv[0]);
-        }
-
-        return rc;
 }