--- conflicted
+++ resolved
@@ -52,10 +52,6 @@
 #include <stdio.h>
 #include <stdarg.h>
 #include <signal.h>
-<<<<<<< HEAD
-=======
-#include <ctype.h>
->>>>>>> 7df8d1be
 #include <glob.h>
 
 #include "obdctl.h"
@@ -81,7 +77,6 @@
 #include "parser.h"
 #include "platform.h"
 #include <stdio.h>
-#include <lustre/liblustreapi.h>
 
 #define MAX_STRING_SIZE 128
 #define DEVICES_LIST "/proc/fs/lustre/devices"
@@ -188,11 +183,7 @@
                 do_disconnect(NULL, 1);
                 rc = do_device("mgsioc", mgs);
                 if (rc) {
-<<<<<<< HEAD
                         fprintf(stderr, 
-=======
-                        fprintf(stderr,
->>>>>>> 7df8d1be
                                 "This command must be run on the MGS.\n");
                         errno = ENODEV;
                         return -1;
@@ -201,15 +192,6 @@
         }
         return mgs_device;
 }
-<<<<<<< HEAD
-=======
-
-/* Returns -1 on error with errno set */
-int lcfg_mgs_ioctl(char *func, int dev_id, struct lustre_cfg *lcfg)
-{
-        struct obd_ioctl_data data;
-        int rc;
->>>>>>> 7df8d1be
 
 /* Returns -1 on error with errno set */
 int lcfg_mgs_ioctl(char *func, int dev_id, struct lustre_cfg *lcfg)
@@ -2374,17 +2356,10 @@
 static int find_target_obdpath(char *fsname, char *path)
 {
         glob_t glob_info;
-<<<<<<< HEAD
         char pattern[MAXPATHLEN + 1];
         int rc;
 
         snprintf(pattern, MAXPATHLEN,
-=======
-        char pattern[PATH_MAX + 1];
-        int rc;
-
-        snprintf(pattern, PATH_MAX,
->>>>>>> 7df8d1be
                  "/proc/fs/lustre/lov/%s-*/target_obd",
                  fsname);
         rc = glob(pattern, GLOB_BRACE, NULL, &glob_info);
@@ -2403,17 +2378,10 @@
 static int find_poolpath(char *fsname, char *poolname, char *poolpath)
 {
         glob_t glob_info;
-<<<<<<< HEAD
         char pattern[MAXPATHLEN + 1];
         int rc;
 
         snprintf(pattern, MAXPATHLEN,
-=======
-        char pattern[PATH_MAX + 1];
-        int rc;
-
-        snprintf(pattern, PATH_MAX,
->>>>>>> 7df8d1be
                  "/proc/fs/lustre/lov/%s-*/pools/%s",
                  fsname, poolname);
         rc = glob(pattern, GLOB_BRACE, NULL, &glob_info);
@@ -2439,11 +2407,7 @@
 static int search_ost(char *fsname, char *poolname, char *ostname)
 {
         FILE *fd;
-<<<<<<< HEAD
         char buffer[MAXPATHLEN + 1];
-=======
-        char buffer[PATH_MAX + 1];
->>>>>>> 7df8d1be
         int len = 0, rc;
 
         if (ostname != NULL)
@@ -2824,17 +2788,6 @@
                 rc = -EINVAL;
                 goto err;
         }
-<<<<<<< HEAD
-        if (len > MAXPOOLNAME) {
-                fprintf(stderr,
-                        "poolname %s is too long (length is %d max is %d)\n",
-                        ptr + 1, len, MAXPOOLNAME);
-                rc = -ENAMETOOLONG;
-                goto err;
-        }
-        strncpy(poolname, ptr + 1, MAXPOOLNAME);
-        poolname[MAXPOOLNAME] = '\0';
-=======
         if (len > LOV_MAXPOOLNAME) {
                 fprintf(stderr,
                         "poolname %s is too long (length is %d max is %d)\n",
@@ -2844,7 +2797,6 @@
         }
         strncpy(poolname, ptr + 1, LOV_MAXPOOLNAME);
         poolname[LOV_MAXPOOLNAME] = '\0';
->>>>>>> 7df8d1be
         *ptr = '\0';
         return 0;
 
@@ -2856,13 +2808,8 @@
 int jt_pool_cmd(int argc, char **argv)
 {
         enum lcfg_command_type cmd;
-<<<<<<< HEAD
         char fsname[MAXPATHLEN + 1];
-        char poolname[MAXPOOLNAME + 1];
-=======
-        char fsname[PATH_MAX + 1];
         char poolname[LOV_MAXPOOLNAME + 1];
->>>>>>> 7df8d1be
         char *ostnames_buf = NULL;
         int i, rc;
         int *array = NULL, array_sz;
