--- conflicted
+++ resolved
@@ -582,93 +582,6 @@
         return (rc);
 }
 
-<<<<<<< HEAD
-#ifdef __KERNEL__
-#if (LINUX_VERSION_CODE < KERNEL_VERSION(2,5,0))
-#include <linux/iobuf.h>
-
-static int echo_client_ubrw(struct obd_device *obd, int rw,
-                            struct obdo *oa, struct lov_stripe_md *lsm,
-                            obd_off offset, obd_size count, char *buffer,
-                            struct obd_trans_info *oti)
-{
-        struct echo_client_obd *ec = &obd->u.echo_client;
-        struct obd_info         oinfo = { { { 0 } } };
-        obd_count               npages;
-        struct brw_page        *pga;
-        struct brw_page        *pgp;
-        obd_off                 off;
-        struct kiobuf          *kiobuf;
-        int                     i;
-        int                     rc;
-
-        LASSERT (rw == OBD_BRW_WRITE || rw == OBD_BRW_READ);
-
-        /* NB: for now, only whole pages, page aligned */
-
-        if (count <= 0 ||
-            ((long)buffer & (~CFS_PAGE_MASK)) != 0 ||
-            (count & (~CFS_PAGE_MASK)) != 0 ||
-            (lsm != NULL && lsm->lsm_object_id != oa->o_id))
-                return (-EINVAL);
-
-        /* XXX think again with misaligned I/O */
-        npages = count >> CFS_PAGE_SHIFT;
-
-        OBD_ALLOC(pga, npages * sizeof(*pga));
-        if (pga == NULL)
-                return (-ENOMEM);
-
-        rc = alloc_kiovec (1, &kiobuf);
-        if (rc != 0)
-                goto out_1;
-
-        rc = map_user_kiobuf ((rw == OBD_BRW_READ) ? READ : WRITE,
-                              kiobuf, (unsigned long)buffer, count);
-        if (rc != 0)
-                goto out_2;
-
-        LASSERT (kiobuf->offset == 0);
-        LASSERT (kiobuf->nr_pages == npages);
-
-        for (i = 0, off = offset, pgp = pga;
-             i < npages;
-             i++, off += CFS_PAGE_SIZE, pgp++) {
-                pgp->off = off;
-                pgp->pg = kiobuf->maplist[i];
-                pgp->count = CFS_PAGE_SIZE;
-                pgp->flag = 0;
-        }
-
-        oinfo.oi_oa = oa;
-        oinfo.oi_md = lsm;
-        rc = obd_brw(rw, ec->ec_exp, &oinfo, npages, pga, oti);
-
-        //        if (rw == OBD_BRW_READ)
-        //                mark_dirty_kiobuf (kiobuf, count);
-
-        unmap_kiobuf (kiobuf);
- out_2:
-        free_kiovec (1, &kiobuf);
- out_1:
-        OBD_FREE(pga, npages * sizeof(*pga));
-        return (rc);
-}
-#else
-static int echo_client_ubrw(struct obd_device *obd, int rw,
-                            struct obdo *oa, struct lov_stripe_md *lsm,
-                            obd_off offset, obd_size count, char *buffer,
-                            struct obd_trans_info *oti)
-{
-        /* echo_client_ubrw() needs to be ported on 2.6 yet */
-        LBUG();
-        return 0;
-}
-#endif
-#endif
-
-=======
->>>>>>> 7bbcc3c5
 struct echo_async_state;
 
 #define EAP_MAGIC 79277927
@@ -1024,8 +937,8 @@
         switch((long)data->ioc_pbuf1) {
         case 1:
                 rc = echo_client_kbrw(obd, rw, &data->ioc_obdo1,
-                                              eco->eco_lsm, data->ioc_offset,
-                                              data->ioc_count, &dummy_oti);
+                                      eco->eco_lsm, data->ioc_offset,
+                                      data->ioc_count, &dummy_oti);
                 break;
         case 2:
                 rc = echo_client_async_page(ec->ec_exp, rw, &data->ioc_obdo1,
@@ -1381,11 +1294,7 @@
         ocd->ocd_connect_flags = OBD_CONNECT_VERSION | OBD_CONNECT_REQPORTAL;
         ocd->ocd_version = LUSTRE_VERSION_CODE;
 
-<<<<<<< HEAD
         rc = obd_connect(&conn, tgt, &echo_uuid, ocd, NULL);
-=======
-        rc = obd_connect(NULL, &conn, tgt, &echo_uuid, ocd, NULL);
->>>>>>> 7bbcc3c5
 
         OBD_FREE(ocd, sizeof(*ocd));
 
