/* -*- mode: c; c-basic-offset: 8; indent-tabs-mode: nil; -*-
 * vim:expandtab:shiftwidth=8:tabstop=8:
 *
 * GPL HEADER START
 *
 * DO NOT ALTER OR REMOVE COPYRIGHT NOTICES OR THIS FILE HEADER.
 *
 * This program is free software; you can redistribute it and/or modify
 * it under the terms of the GNU General Public License version 2 only,
 * as published by the Free Software Foundation.
 *
 * This program is distributed in the hope that it will be useful, but
 * WITHOUT ANY WARRANTY; without even the implied warranty of
 * MERCHANTABILITY or FITNESS FOR A PARTICULAR PURPOSE.  See the GNU
 * General Public License version 2 for more details (a copy is included
 * in the LICENSE file that accompanied this code).
 *
 * You should have received a copy of the GNU General Public License
 * version 2 along with this program; If not, see
 * http://www.sun.com/software/products/lustre/docs/GPLv2.pdf
 *
 * Please contact Sun Microsystems, Inc., 4150 Network Circle, Santa Clara,
 * CA 95054 USA or visit www.sun.com if you need additional information or
 * have any questions.
 *
 * GPL HEADER END
 */
/*
 * Copyright  2008 Sun Microsystems, Inc. All rights reserved
 * Use is subject to license terms.
 */
/*
 * This file is part of Lustre, http://www.lustre.org/
 * Lustre is a trademark of Sun Microsystems, Inc.
 */

#define DEBUG_SUBSYSTEM S_ECHO
#ifdef __KERNEL__
#include <libcfs/libcfs.h>
#else
#include <liblustre.h>
#endif

#include <obd.h>
#include <obd_support.h>
#include <obd_class.h>
#include <obd_echo.h>
#include <lustre_debug.h>
#include <lprocfs_status.h>

static obd_id last_object_id;

#if 0
static void
echo_printk_object (char *msg, struct ec_object *eco)
{
        struct lov_stripe_md *lsm = eco->eco_lsm;
        int                   i;

        printk (KERN_INFO "Lustre: %s: object %p: "LPX64", refs %d%s: "LPX64
                "=%u!%u\n", msg, eco, eco->eco_id, eco->eco_refcount,
                eco->eco_deleted ? "(deleted) " : "",
                lsm->lsm_object_id, lsm->lsm_stripe_size,
                lsm->lsm_stripe_count);

        for (i = 0; i < lsm->lsm_stripe_count; i++)
                printk (KERN_INFO "Lustre:   @%2u:"LPX64"\n",
                        lsm->lsm_oinfo[i].loi_ost_idx,
                        lsm->lsm_oinfo[i].loi_id);
}
#endif

static struct ec_object *
echo_find_object_locked (struct obd_device *obd, obd_id id)
{
        struct echo_client_obd *ec = &obd->u.echo_client;
        struct ec_object       *eco = NULL;
        struct list_head       *el;

        list_for_each (el, &ec->ec_objects) {
                eco = list_entry (el, struct ec_object, eco_obj_chain);

                if (eco->eco_id == id)
                        return (eco);
        }
        return (NULL);
}

static int
echo_copyout_lsm (struct lov_stripe_md *lsm, void *_ulsm, int ulsm_nob)
{
        struct lov_stripe_md *ulsm = _ulsm;
        int nob, i;

        nob = offsetof (struct lov_stripe_md, lsm_oinfo[lsm->lsm_stripe_count]);
        if (nob > ulsm_nob)
                return (-EINVAL);

        if (copy_to_user (ulsm, lsm, sizeof(ulsm)))
                return (-EFAULT);

        for (i = 0; i < lsm->lsm_stripe_count; i++) {
                if (copy_to_user (ulsm->lsm_oinfo[i], lsm->lsm_oinfo[i],
                                  sizeof(lsm->lsm_oinfo[0])))
                        return (-EFAULT);
        }
        return (0);
}

static int
echo_copyin_lsm (struct obd_device *obd, struct lov_stripe_md *lsm,
                 void *ulsm, int ulsm_nob)
{
        struct echo_client_obd *ec = &obd->u.echo_client;
        int                     i;

        if (ulsm_nob < sizeof (*lsm))
                return (-EINVAL);

        if (copy_from_user (lsm, ulsm, sizeof (*lsm)))
                return (-EFAULT);

        if (lsm->lsm_stripe_count > ec->ec_nstripes ||
            lsm->lsm_magic != LOV_MAGIC ||
            (lsm->lsm_stripe_size & (~CFS_PAGE_MASK)) != 0 ||
            ((__u64)lsm->lsm_stripe_size * lsm->lsm_stripe_count > ~0UL))
                return (-EINVAL);

        for (i = 0; i < lsm->lsm_stripe_count; i++) {
                if (copy_from_user(lsm->lsm_oinfo[i],
                                   ((struct lov_stripe_md *)ulsm)->lsm_oinfo[i],
                                   sizeof(lsm->lsm_oinfo[0])))
                        return (-EFAULT);
        }

        return (0);
}

static struct ec_object *
echo_allocate_object (struct obd_device *obd)
{
        struct echo_client_obd *ec = &obd->u.echo_client;
        struct ec_object       *eco;
        int rc;

        OBD_ALLOC(eco, sizeof (*eco));
        if (eco == NULL)
                return NULL;

        rc = obd_alloc_memmd(ec->ec_exp, &eco->eco_lsm);
        if (rc < 0) {
                OBD_FREE(eco, sizeof (*eco));
                return NULL;
        }

        eco->eco_device = obd;
        eco->eco_deleted = 0;
        eco->eco_refcount = 0;
        eco->eco_lsm->lsm_magic = LOV_MAGIC;
        /* leave stripe count 0 by default */

        return (eco);
}

static void
echo_free_object (struct ec_object *eco)
{
        struct obd_device      *obd = eco->eco_device;
        struct echo_client_obd *ec = &obd->u.echo_client;

        LASSERT (eco->eco_refcount == 0);
        if (!eco->eco_lsm) 
                CERROR("No object %s\n", obd->obd_name);
        else 
                obd_free_memmd(ec->ec_exp, &eco->eco_lsm);
        OBD_FREE (eco, sizeof (*eco));
}

static int echo_create_object(struct obd_device *obd, int on_target,
                              struct obdo *oa, void *ulsm, int ulsm_nob,
                              struct obd_trans_info *oti)
{
        struct echo_client_obd *ec = &obd->u.echo_client;
        struct ec_object       *eco2;
        struct ec_object       *eco;
        struct lov_stripe_md   *lsm;
        int                     rc;
        int                     i, idx;

        if ((oa->o_valid & OBD_MD_FLID) == 0 && /* no obj id */
            (on_target ||                       /* set_stripe */
             ec->ec_nstripes != 0)) {           /* LOV */
                CERROR ("No valid oid\n");
                return (-EINVAL);
        }

        if (ulsm != NULL) {
                eco = echo_allocate_object (obd);
                if (eco == NULL) 
                        return (-ENOMEM);

                lsm = eco->eco_lsm;

                rc = echo_copyin_lsm (obd, lsm, ulsm, ulsm_nob);
                if (rc != 0)
                        goto failed;

                /* setup object ID here for !on_target and LOV hint */
                if ((oa->o_valid & OBD_MD_FLID) != 0)
                        eco->eco_id = lsm->lsm_object_id = oa->o_id;

                if (lsm->lsm_stripe_count == 0)
                        lsm->lsm_stripe_count = ec->ec_nstripes;

                if (lsm->lsm_stripe_size == 0)
                        lsm->lsm_stripe_size = CFS_PAGE_SIZE;

                idx = ll_rand();

                /* setup stripes: indices + default ids if required */
                for (i = 0; i < lsm->lsm_stripe_count; i++) {
                        if (lsm->lsm_oinfo[i]->loi_id == 0)
                                lsm->lsm_oinfo[i]->loi_id = lsm->lsm_object_id;

                        lsm->lsm_oinfo[i]->loi_ost_idx =
                                (idx + i) % ec->ec_nstripes;
                }
        } else {
                OBD_ALLOC(eco, sizeof(*eco));
                if (!eco) 
                        return (-ENOMEM);
                eco->eco_device = obd;
                lsm = NULL;
        }

        if (oa->o_id == 0)
                oa->o_id = ++last_object_id;

        if (on_target) {
                oa->o_gr = FILTER_GROUP_ECHO;
                oa->o_valid |= OBD_MD_FLGROUP;

                rc = obd_create(ec->ec_exp, oa, &lsm, oti);
                if (rc != 0)
                        goto failed;

                /* See what object ID we were given */
                eco->eco_id = oa->o_id = lsm->lsm_object_id;
                oa->o_valid |= OBD_MD_FLID;

                LASSERT(eco->eco_lsm == NULL || eco->eco_lsm == lsm);
                eco->eco_lsm = lsm;
        }

        spin_lock (&ec->ec_lock);

        eco2 = echo_find_object_locked (obd, oa->o_id);
        if (eco2 != NULL) {                     /* conflict */
                spin_unlock (&ec->ec_lock);

                CERROR ("Can't create object id "LPX64": id already exists%s\n",
                        oa->o_id, on_target ? " (undoing create)" : "");

                if (on_target)
                        obd_destroy(ec->ec_exp, oa, lsm, oti, NULL);

                rc = -EEXIST;
                goto failed;
        }

        list_add (&eco->eco_obj_chain, &ec->ec_objects);
        spin_unlock (&ec->ec_lock);
        CDEBUG (D_INFO,
                "created %p: "LPX64"=%u#%u@%u refs %d del %d\n",
                eco, eco->eco_id,
                eco->eco_lsm->lsm_stripe_size,
                eco->eco_lsm->lsm_stripe_count,
                eco->eco_lsm->lsm_oinfo[0]->loi_ost_idx,
                eco->eco_refcount, eco->eco_deleted);
        return (0);

 failed:
        echo_free_object (eco);
        if (rc) 
                CERROR("%s: err %d on create\n", obd->obd_name, rc);
        return (rc);
}

static int
echo_get_object (struct ec_object **ecop, struct obd_device *obd,
                 struct obdo *oa)
{
        struct echo_client_obd *ec = &obd->u.echo_client;
        struct ec_object       *eco;
        struct ec_object       *eco2;
        int                     rc;

        if ((oa->o_valid & OBD_MD_FLID) == 0 ||
            oa->o_id == 0)                      /* disallow use of object id 0 */
        {
                CERROR ("No valid oid\n");
                return (-EINVAL);
        }

        spin_lock (&ec->ec_lock);
        eco = echo_find_object_locked (obd, oa->o_id);
        if (eco != NULL) {
                if (eco->eco_deleted) {           /* being deleted */
                        spin_unlock(&ec->ec_lock);/* (see comment in cleanup) */
                        return (-EAGAIN);
                }

                eco->eco_refcount++;
                spin_unlock (&ec->ec_lock);
                *ecop = eco;
                CDEBUG (D_INFO,
                        "found %p: "LPX64"=%u#%u@%u refs %d del %d\n",
                        eco, eco->eco_id,
                        eco->eco_lsm->lsm_stripe_size,
                        eco->eco_lsm->lsm_stripe_count,
                        eco->eco_lsm->lsm_oinfo[0]->loi_ost_idx,
                        eco->eco_refcount, eco->eco_deleted);
                return (0);
        }
        spin_unlock (&ec->ec_lock);

        if (ec->ec_nstripes != 0)               /* striping required */
                return (-ENOENT);

        eco = echo_allocate_object (obd);
        if (eco == NULL)
                return (-ENOMEM);

        eco->eco_id = eco->eco_lsm->lsm_object_id = oa->o_id;

        spin_lock (&ec->ec_lock);

        eco2 = echo_find_object_locked (obd, oa->o_id);
        if (eco2 == NULL) {                     /* didn't race */
                list_add (&eco->eco_obj_chain, &ec->ec_objects);
                spin_unlock (&ec->ec_lock);
                eco->eco_refcount = 1;
                *ecop = eco;
                CDEBUG (D_INFO,
                        "created %p: "LPX64"=%u#%u@%d refs %d del %d\n",
                        eco, eco->eco_id,
                        eco->eco_lsm->lsm_stripe_size,
                        eco->eco_lsm->lsm_stripe_count,
                        eco->eco_lsm->lsm_oinfo[0]->loi_ost_idx,
                        eco->eco_refcount, eco->eco_deleted);
                return (0);
        }

        if (eco2->eco_deleted)
                rc = -EAGAIN;                   /* lose race */
        else {
                eco2->eco_refcount++;           /* take existing */
                *ecop = eco2;
                rc = 0;
                LASSERT (eco2->eco_id == eco2->eco_lsm->lsm_object_id);
                CDEBUG (D_INFO,
                        "found(2) %p: "LPX64"=%u#%u@%d refs %d del %d\n",
                        eco2, eco2->eco_id,
                        eco2->eco_lsm->lsm_stripe_size,
                        eco2->eco_lsm->lsm_stripe_count,
                        eco2->eco_lsm->lsm_oinfo[0]->loi_ost_idx,
                        eco2->eco_refcount, eco2->eco_deleted);
        }

        spin_unlock (&ec->ec_lock);

        echo_free_object (eco);
        return (rc);
}

static void
echo_put_object (struct ec_object *eco)
{
        struct obd_device      *obd = eco->eco_device;
        struct echo_client_obd *ec = &obd->u.echo_client;

        /* Release caller's ref on the object.
         * delete => mark for deletion when last ref goes
         */

        spin_lock (&ec->ec_lock);

        eco->eco_refcount--;
        LASSERT (eco->eco_refcount >= 0);

        CDEBUG(D_INFO, "put %p: "LPX64"=%u#%u@%d refs %d del %d\n",
               eco, eco->eco_id,
               eco->eco_lsm->lsm_stripe_size,
               eco->eco_lsm->lsm_stripe_count,
               eco->eco_lsm->lsm_oinfo[0]->loi_ost_idx,
               eco->eco_refcount, eco->eco_deleted);

        if (eco->eco_refcount != 0 || !eco->eco_deleted) {
                spin_unlock (&ec->ec_lock);
                return;
        }

        spin_unlock (&ec->ec_lock);

        /* NB leave obj in the object list.  We must prevent anyone from
         * attempting to enqueue on this object number until we can be
         * sure there will be no more lock callbacks.
         */
        obd_cancel_unused(ec->ec_exp, eco->eco_lsm, 0, NULL);

        /* now we can let it go */
        spin_lock (&ec->ec_lock);
        list_del (&eco->eco_obj_chain);
        spin_unlock (&ec->ec_lock);

        LASSERT (eco->eco_refcount == 0);

        echo_free_object (eco);
}

static void
echo_get_stripe_off_id (struct lov_stripe_md *lsm, obd_off *offp, obd_id *idp)
{
        unsigned long stripe_count;
        unsigned long stripe_size;
        unsigned long width;
        unsigned long woffset;
        int           stripe_index;
        obd_off       offset;

        if (lsm->lsm_stripe_count <= 1)
                return;

        offset       = *offp;
        stripe_size  = lsm->lsm_stripe_size;
        stripe_count = lsm->lsm_stripe_count;

        /* width = # bytes in all stripes */
        width = stripe_size * stripe_count;

        /* woffset = offset within a width; offset = whole number of widths */
        woffset = do_div (offset, width);

        stripe_index = woffset / stripe_size;

        *idp = lsm->lsm_oinfo[stripe_index]->loi_id;
        *offp = offset * stripe_size + woffset % stripe_size;
}

static void 
echo_client_page_debug_setup(struct lov_stripe_md *lsm, 
                             cfs_page_t *page, int rw, obd_id id, 
                             obd_off offset, obd_off count)
{
        char    *addr;
        obd_off  stripe_off;
        obd_id   stripe_id;
        int      delta;

        /* no partial pages on the client */
        LASSERT(count == CFS_PAGE_SIZE);

        addr = cfs_kmap(page);

        for (delta = 0; delta < CFS_PAGE_SIZE; delta += OBD_ECHO_BLOCK_SIZE) {
                if (rw == OBD_BRW_WRITE) {
                        stripe_off = offset + delta;
                        stripe_id = id;
                        echo_get_stripe_off_id(lsm, &stripe_off, &stripe_id);
                } else {
                        stripe_off = 0xdeadbeef00c0ffeeULL;
                        stripe_id = 0xdeadbeef00c0ffeeULL;
                }
                block_debug_setup(addr + delta, OBD_ECHO_BLOCK_SIZE, 
                                  stripe_off, stripe_id);
        }

        cfs_kunmap(page);
}

static int
echo_client_page_debug_check(struct lov_stripe_md *lsm, 
                             cfs_page_t *page, obd_id id, 
                             obd_off offset, obd_off count)
{
        obd_off stripe_off;
        obd_id  stripe_id;
        char   *addr;
        int     delta;
        int     rc;
        int     rc2;

        /* no partial pages on the client */
        LASSERT(count == CFS_PAGE_SIZE);

        addr = cfs_kmap(page);

        for (rc = delta = 0; delta < CFS_PAGE_SIZE; delta += OBD_ECHO_BLOCK_SIZE) {
                stripe_off = offset + delta;
                stripe_id = id;
                echo_get_stripe_off_id (lsm, &stripe_off, &stripe_id);

                rc2 = block_debug_check("test_brw", 
                                        addr + delta, OBD_ECHO_BLOCK_SIZE, 
                                        stripe_off, stripe_id);
                if (rc2 != 0) {
                        CERROR ("Error in echo object "LPX64"\n", id);
                        rc = rc2;
                }
        }

        cfs_kunmap(page);
        return rc;
}

static int echo_client_kbrw(struct obd_device *obd, int rw, struct obdo *oa,
                            struct lov_stripe_md *lsm, obd_off offset,
                            obd_size count, struct obd_trans_info *oti)
{
        struct echo_client_obd *ec = &obd->u.echo_client;
        struct obd_info         oinfo = { { { 0 } } };
        obd_count               npages;
        struct brw_page        *pga;
        struct brw_page        *pgp;
        obd_off                 off;
        int                     i;
        int                     rc;
        int                     verify;
        int                     gfp_mask;

        verify = ((oa->o_id) != ECHO_PERSISTENT_OBJID &&
                  (oa->o_valid & OBD_MD_FLFLAGS) != 0 &&
                  (oa->o_flags & OBD_FL_DEBUG_CHECK) != 0);

        gfp_mask = ((oa->o_id & 2) == 0) ? CFS_ALLOC_STD : CFS_ALLOC_HIGHUSER;

        LASSERT(rw == OBD_BRW_WRITE || rw == OBD_BRW_READ);
        LASSERT(lsm != NULL);
        LASSERT(lsm->lsm_object_id == oa->o_id);

        if (count <= 0 ||
            (count & (~CFS_PAGE_MASK)) != 0)
                return (-EINVAL);

        /* XXX think again with misaligned I/O */
        npages = count >> CFS_PAGE_SHIFT;

        OBD_ALLOC(pga, npages * sizeof(*pga));
        if (pga == NULL)
                return (-ENOMEM);

        for (i = 0, pgp = pga, off = offset;
             i < npages;
             i++, pgp++, off += CFS_PAGE_SIZE) {

                LASSERT (pgp->pg == NULL);      /* for cleanup */

                rc = -ENOMEM;
                OBD_PAGE_ALLOC(pgp->pg, gfp_mask);
                if (pgp->pg == NULL)
                        goto out;

                pgp->count = CFS_PAGE_SIZE;
                pgp->off = off;
                pgp->flag = 0;

                if (verify)
                        echo_client_page_debug_setup(lsm, pgp->pg, rw,
                                                     oa->o_id, off, pgp->count);
        }

        oinfo.oi_oa = oa;
        oinfo.oi_md = lsm;
        rc = obd_brw(rw, ec->ec_exp, &oinfo, npages, pga, oti);

 out:
        if (rc != 0 || rw != OBD_BRW_READ)
                verify = 0;

        for (i = 0, pgp = pga; i < npages; i++, pgp++) {
                if (pgp->pg == NULL)
                        continue;

                if (verify) {
                        int vrc;
                        vrc = echo_client_page_debug_check(lsm, pgp->pg, oa->o_id,
                                                           pgp->off, pgp->count);
                        if (vrc != 0 && rc == 0)
                                rc = vrc;
                }
                OBD_PAGE_FREE(pgp->pg);
        }
        OBD_FREE(pga, npages * sizeof(*pga));
        return (rc);
}

struct echo_async_state;

#define EAP_MAGIC 79277927
struct echo_async_page {
        int                     eap_magic;
        cfs_page_t             *eap_page;
        void                    *eap_cookie;
        obd_off                 eap_off;
        struct echo_async_state *eap_eas;
        struct list_head        eap_item;
};

static inline struct echo_async_page *eap_from_cookie(void *ptr)
{
        struct echo_async_page *ap = ptr;
        LASSERT(ap->eap_magic == EAP_MAGIC);
        return ap;
}

struct echo_async_state {
        spinlock_t              eas_lock;
        obd_off                 eas_next_offset;
        obd_off                 eas_end_offset;
        int                     eas_in_flight;
        int                     eas_rc;
        cfs_waitq_t             eas_waitq;
        struct list_head        eas_avail;
        struct obdo             eas_oa;
        struct lov_stripe_md    *eas_lsm;
};

static int eas_should_wake(struct echo_async_state *eas)
{
        int rc = 0;

        spin_lock(&eas->eas_lock);
        if (eas->eas_rc == 0 && !list_empty(&eas->eas_avail))
            rc = 1;
        spin_unlock(&eas->eas_lock);
        return rc;
};

static int ec_ap_make_ready(void *data, int cmd)
{
        /* our pages are issued ready */
        LBUG();
        return 0;
}
static int ec_ap_refresh_count(void *data, int cmd)
{
        /* our pages are issued with a stable count */
        LBUG();
        return CFS_PAGE_SIZE;
}
static void ec_ap_fill_obdo(void *data, int cmd, struct obdo *oa)
{
        struct echo_async_page *eap = eap_from_cookie(data);

        memcpy(oa, &eap->eap_eas->eas_oa, sizeof(*oa));
}

static int ec_ap_completion(void *data, int cmd, struct obdo *oa, int rc)
{
        struct echo_async_page *eap = eap_from_cookie(data);
        struct echo_async_state *eas;

        eas = eap->eap_eas;

        if (cmd == OBD_BRW_READ &&
            eas->eas_oa.o_id != ECHO_PERSISTENT_OBJID &&
            (eas->eas_oa.o_valid & OBD_MD_FLFLAGS) != 0 &&
            (eas->eas_oa.o_flags & OBD_FL_DEBUG_CHECK) != 0)
                echo_client_page_debug_check(eas->eas_lsm, eap->eap_page, 
                                             eas->eas_oa.o_id, eap->eap_off,
                                             CFS_PAGE_SIZE);

        spin_lock(&eas->eas_lock);
        if (rc && !eas->eas_rc)
                eas->eas_rc = rc;
        eas->eas_in_flight--;
        list_add(&eap->eap_item, &eas->eas_avail);
        cfs_waitq_signal(&eas->eas_waitq);
        spin_unlock(&eas->eas_lock);
        return 0;
}

static struct obd_async_page_ops ec_async_page_ops = {
        .ap_make_ready =        ec_ap_make_ready,
        .ap_refresh_count =     ec_ap_refresh_count,
        .ap_fill_obdo =         ec_ap_fill_obdo,
        .ap_completion =        ec_ap_completion,
};

static int echo_client_async_page(struct obd_export *exp, int rw,
                                   struct obdo *oa, struct lov_stripe_md *lsm,
                                   obd_off offset, obd_size count,
                                   obd_size batching)
{
        obd_count npages, i;
        struct echo_async_page *eap;
        struct echo_async_state eas;
        int rc = 0;
        struct echo_async_page **aps = NULL;

        ENTRY;
#if 0
        int                     verify;
        int                     gfp_mask;

        verify = ((oa->o_id) != ECHO_PERSISTENT_OBJID &&
                  (oa->o_valid & OBD_MD_FLFLAGS) != 0 &&
                  (oa->o_flags & OBD_FL_DEBUG_CHECK) != 0);

        gfp_mask = ((oa->o_id & 2) == 0) ? GFP_KERNEL : GFP_HIGHUSER;
#endif

        LASSERT(rw == OBD_BRW_WRITE || rw == OBD_BRW_READ);

        if (count <= 0 ||
            (count & (~CFS_PAGE_MASK)) != 0 ||
            (lsm != NULL &&
             lsm->lsm_object_id != oa->o_id))
                return (-EINVAL);

        /* XXX think again with misaligned I/O */
        npages = batching >> CFS_PAGE_SHIFT;

        memcpy(&eas.eas_oa, oa, sizeof(*oa));
        eas.eas_next_offset = offset;
        eas.eas_end_offset = offset + count;
        spin_lock_init(&eas.eas_lock);
        cfs_waitq_init(&eas.eas_waitq);
        eas.eas_in_flight = 0;
        eas.eas_rc = 0;
        eas.eas_lsm = lsm;
        CFS_INIT_LIST_HEAD(&eas.eas_avail);

        OBD_ALLOC(aps, npages * sizeof aps[0]);
        if (aps == NULL)
                return (-ENOMEM);

        /* prepare the group of pages that we're going to be keeping
         * in flight */
        for (i = 0; i < npages; i++) {
                cfs_page_t *page;
                OBD_PAGE_ALLOC(page, CFS_ALLOC_STD);
                if (page == NULL)
                        GOTO(out, rc = -ENOMEM);

                OBD_ALLOC(eap, sizeof(*eap));
                if (eap == NULL) {
                        OBD_PAGE_FREE(page);
                        GOTO(out, rc = -ENOMEM);
                }

                eap->eap_magic = EAP_MAGIC;
                eap->eap_page = page;
                eap->eap_eas = &eas;
                list_add_tail(&eap->eap_item, &eas.eas_avail);
                aps[i] = eap;
        }

        /* first we spin queueing io and being woken by its completion */
        spin_lock(&eas.eas_lock);
        for(;;) {
                int rc;

                /* sleep until we have a page to send */
                spin_unlock(&eas.eas_lock);
                rc = wait_event_interruptible(eas.eas_waitq, 
                                              eas_should_wake(&eas));
                spin_lock(&eas.eas_lock);
                if (rc && !eas.eas_rc)
                        eas.eas_rc = rc;
                if (eas.eas_rc)
                        break;
                if (list_empty(&eas.eas_avail))
                        continue;
                eap = list_entry(eas.eas_avail.next, struct echo_async_page,
                                 eap_item);
                list_del(&eap->eap_item);
                spin_unlock(&eas.eas_lock);

                /* unbind the eap from its old page offset */
                if (eap->eap_cookie != NULL) {
                        obd_teardown_async_page(exp, lsm, NULL, 
                                                eap->eap_cookie);
                        eap->eap_cookie = NULL;
                }

                eas.eas_next_offset += CFS_PAGE_SIZE;
                eap->eap_off = eas.eas_next_offset;

                rc = obd_prep_async_page(exp, lsm, NULL, eap->eap_page,
                                         eap->eap_off, &ec_async_page_ops,
                                         eap, &eap->eap_cookie, 1, NULL);
                if (rc) {
                        spin_lock(&eas.eas_lock);
                        eas.eas_rc = rc;
                        break;
                }

                if (oa->o_id != ECHO_PERSISTENT_OBJID &&
                    (oa->o_valid & OBD_MD_FLFLAGS) != 0 &&
                    (oa->o_flags & OBD_FL_DEBUG_CHECK) != 0)
                        echo_client_page_debug_setup(lsm, eap->eap_page, rw, 
                                                     oa->o_id, 
                                                     eap->eap_off, CFS_PAGE_SIZE);

                /* always asserts urgent, which isn't quite right */
                rc = obd_queue_async_io(exp, lsm, NULL, eap->eap_cookie,
                                        rw, 0, CFS_PAGE_SIZE, 0,
                                        ASYNC_READY | ASYNC_URGENT |
                                        ASYNC_COUNT_STABLE);
                spin_lock(&eas.eas_lock);
                if (rc && !eas.eas_rc) {
                        eas.eas_rc = rc;
                        break;
                }
                eas.eas_in_flight++;
                if (eas.eas_next_offset == eas.eas_end_offset)
                        break;
        } 

        /* still hold the eas_lock here.. */

        /* now we just spin waiting for all the rpcs to complete */
        while(eas.eas_in_flight) {
                spin_unlock(&eas.eas_lock);
                wait_event_interruptible(eas.eas_waitq, 
                                         eas.eas_in_flight == 0);
                spin_lock(&eas.eas_lock);
        }
        spin_unlock(&eas.eas_lock);

out:
        if (aps != NULL) {
                for (i = 0; i < npages; ++ i) {
                        cfs_page_t *page;

                        eap = aps[i];
                        page = eap->eap_page;
                        if (eap->eap_cookie != NULL)
                                obd_teardown_async_page(exp, lsm, NULL,
                                                        eap->eap_cookie);
                        OBD_FREE(eap, sizeof(*eap));
                        OBD_PAGE_FREE(page);
                }
                OBD_FREE(aps, npages * sizeof aps[0]);
        }

        RETURN(rc);
}

static int echo_client_prep_commit(struct obd_export *exp, int rw,
                                   struct obdo *oa, struct lov_stripe_md *lsm,
                                   obd_off offset, obd_size count,  
                                   obd_size batch, struct obd_trans_info *oti)
{
        struct obd_ioobj ioo;
        struct niobuf_local *lnb;
        struct niobuf_remote *rnb;
        obd_off off;
        obd_size npages, tot_pages;
        int i, ret = 0;
        ENTRY;

        if (count <= 0 || (count & (~CFS_PAGE_MASK)) != 0 ||
            (lsm != NULL && lsm->lsm_object_id != oa->o_id))
                RETURN(-EINVAL);

        npages = batch >> CFS_PAGE_SHIFT;
        tot_pages = count >> CFS_PAGE_SHIFT;

        OBD_ALLOC(lnb, npages * sizeof(struct niobuf_local));
        OBD_ALLOC(rnb, npages * sizeof(struct niobuf_remote));

        if (lnb == NULL || rnb == NULL)
                GOTO(out, ret = -ENOMEM);

        obdo_to_ioobj(oa, &ioo);

        off = offset;

        for(; tot_pages; tot_pages -= npages) {
                int lpages;

                if (tot_pages < npages)
                        npages = tot_pages;

                for (i = 0; i < npages; i++, off += CFS_PAGE_SIZE) {
                        rnb[i].offset = off;
                        rnb[i].len = CFS_PAGE_SIZE;
                }

                ioo.ioo_bufcnt = npages;
                oti->oti_transno = 0;

<<<<<<< HEAD
                ret = obd_preprw(rw, exp, oa, 1, &ioo, npages, rnb, lnb, oti);
=======
                lpages = npages;
                ret = obd_preprw(rw, exp, oa, 1, &ioo, rnb, &lpages, lnb, oti,
                                 NULL);
>>>>>>> ce18b2ca
                if (ret != 0)
                        GOTO(out, ret);
                LASSERT(lpages == npages);

                for (i = 0; i < lpages; i++) {
                        cfs_page_t *page = lnb[i].page;

                        /* read past eof? */
                        if (page == NULL && lnb[i].rc == 0)
                                continue;

                        if (oa->o_id == ECHO_PERSISTENT_OBJID ||
                            (oa->o_valid & OBD_MD_FLFLAGS) == 0 ||
                            (oa->o_flags & OBD_FL_DEBUG_CHECK) == 0)
                                continue;

                        if (rw == OBD_BRW_WRITE)
                                echo_client_page_debug_setup(lsm, page, rw,
                                                             oa->o_id,
                                                             rnb[i].offset,
                                                             rnb[i].len);
                        else
                                echo_client_page_debug_check(lsm, page,
                                                             oa->o_id,
                                                             rnb[i].offset,
                                                             rnb[i].len);
                }

                ret = obd_commitrw(rw, exp, oa, 1,&ioo,rnb,npages,lnb,oti,ret);
                if (ret != 0)
                        GOTO(out, ret);
        }

out:
        if (lnb)
                OBD_FREE(lnb, npages * sizeof(struct niobuf_local));
        if (rnb)
                OBD_FREE(rnb, npages * sizeof(struct niobuf_remote));
        RETURN(ret);
}

int echo_client_brw_ioctl(int rw, struct obd_export *exp,
                          struct obd_ioctl_data *data)
{
        struct obd_device *obd = class_exp2obd(exp);
        struct echo_client_obd *ec = &obd->u.echo_client;
        struct obd_trans_info dummy_oti = { .oti_thread_id = -1 };
        struct ec_object *eco;
        int rc;
        ENTRY;

        rc = echo_get_object(&eco, obd, &data->ioc_obdo1);
        if (rc)
                RETURN(rc);

        data->ioc_obdo1.o_valid &= ~OBD_MD_FLHANDLE;
        data->ioc_obdo1.o_valid |= OBD_MD_FLGROUP;
        data->ioc_obdo1.o_gr = FILTER_GROUP_ECHO;

        switch((long)data->ioc_pbuf1) {
        case 1:
                rc = echo_client_kbrw(obd, rw, &data->ioc_obdo1,
                                      eco->eco_lsm, data->ioc_offset,
                                      data->ioc_count, &dummy_oti);
                break;
        case 2:
                rc = echo_client_async_page(ec->ec_exp, rw, &data->ioc_obdo1,
                                           eco->eco_lsm, data->ioc_offset,
                                           data->ioc_count, data->ioc_plen1);
                break;
        case 3:
                rc = echo_client_prep_commit(ec->ec_exp, rw, &data->ioc_obdo1,
                                            eco->eco_lsm, data->ioc_offset,
                                            data->ioc_count, data->ioc_plen1,
                                            &dummy_oti);
                break;
        default:
                rc = -EINVAL;
        }
        echo_put_object(eco);
        RETURN(rc);
}

static int
echo_ldlm_callback (struct ldlm_lock *lock, struct ldlm_lock_desc *new,
                    void *data, int flag)
{
        struct ec_object       *eco = (struct ec_object *)data;
        struct echo_client_obd *ec = &(eco->eco_device->u.echo_client);
        struct lustre_handle    lockh;
        struct list_head       *el;
        int                     found = 0;
        int                     rc;

        ldlm_lock2handle (lock, &lockh);

        /* #ifdef this out if we're not feeling paranoid */
        spin_lock (&ec->ec_lock);
        list_for_each (el, &ec->ec_objects) {
                found = (eco == list_entry(el, struct ec_object,
                                           eco_obj_chain));
                if (found)
                        break;
        }
        spin_unlock (&ec->ec_lock);
        LASSERT (found);

        switch (flag) {
        case LDLM_CB_BLOCKING:
                CDEBUG(D_INFO, "blocking callback on "LPX64", handle "LPX64"\n",
                       eco->eco_id, lockh.cookie);
                rc = ldlm_cli_cancel (&lockh);
                if (rc != ELDLM_OK)
                        CERROR ("ldlm_cli_cancel failed: %d\n", rc);
                break;

        case LDLM_CB_CANCELING:
                CDEBUG(D_INFO, "cancel callback on "LPX64", handle "LPX64"\n",
                       eco->eco_id, lockh.cookie);
                break;

        default:
                LBUG ();
        }

        return (0);
}

static int
echo_client_enqueue(struct obd_export *exp, struct obdo *oa,
                    int mode, obd_off offset, obd_size nob)
{
        struct obd_device      *obd = exp->exp_obd;
        struct echo_client_obd *ec = &obd->u.echo_client;
        struct lustre_handle   *ulh = &oa->o_handle;
        struct ldlm_enqueue_info einfo = { 0 };
        struct obd_info oinfo = { { { 0 } } };
        struct ec_object       *eco;
        struct ec_lock         *ecl;
        int                     rc;

        if (!(mode == LCK_PR || mode == LCK_PW))
                return -EINVAL;

        if ((offset & (~CFS_PAGE_MASK)) != 0 ||
            (nob & (~CFS_PAGE_MASK)) != 0)
                return -EINVAL;

        rc = echo_get_object (&eco, obd, oa);
        if (rc != 0)
                return rc;

        rc = -ENOMEM;
        OBD_ALLOC (ecl, sizeof (*ecl));
        if (ecl == NULL)
                goto failed_0;

        ecl->ecl_mode = mode;
        ecl->ecl_object = eco;
        ecl->ecl_policy.l_extent.start = offset;
        ecl->ecl_policy.l_extent.end =
                (nob == 0) ? ((obd_off) -1) : (offset + nob - 1);

        einfo.ei_type = LDLM_EXTENT;
        einfo.ei_mode = mode;
        einfo.ei_cb_bl = echo_ldlm_callback;
        einfo.ei_cb_cp = ldlm_completion_ast;
        einfo.ei_cb_gl = NULL;
        einfo.ei_cbdata = eco;

        oinfo.oi_policy = ecl->ecl_policy;
        oinfo.oi_lockh = &ecl->ecl_lock_handle;
        oinfo.oi_md = eco->eco_lsm;
        rc = obd_enqueue(ec->ec_exp, &oinfo, &einfo, NULL);
        if (rc != 0)
                goto failed_1;

        CDEBUG(D_INFO, "enqueue handle "LPX64"\n", ecl->ecl_lock_handle.cookie);

        /* NB ecl takes object ref from echo_get_object() above */
        spin_lock(&ec->ec_lock);

        list_add(&ecl->ecl_exp_chain, &exp->exp_ec_data.eced_locks);
        ulh->cookie = ecl->ecl_cookie = ec->ec_unique++;

        spin_unlock(&ec->ec_lock);

        oa->o_valid |= OBD_MD_FLHANDLE;
        return 0;

 failed_1:
        OBD_FREE (ecl, sizeof (*ecl));
 failed_0:
        echo_put_object (eco);
        return (rc);
}

static int
echo_client_cancel(struct obd_export *exp, struct obdo *oa)
{
        struct obd_device      *obd = exp->exp_obd;
        struct echo_client_obd *ec = &obd->u.echo_client;
        struct lustre_handle   *ulh = &oa->o_handle;
        struct ec_lock         *ecl = NULL;
        int                     found = 0;
        struct list_head       *el;
        int                     rc;

        if ((oa->o_valid & OBD_MD_FLHANDLE) == 0)
                return -EINVAL;

        spin_lock (&ec->ec_lock);

        list_for_each (el, &exp->exp_ec_data.eced_locks) {
                ecl = list_entry (el, struct ec_lock, ecl_exp_chain);
                found = (ecl->ecl_cookie == ulh->cookie);
                if (found) {
                        list_del (&ecl->ecl_exp_chain);
                        break;
                }
        }

        spin_unlock (&ec->ec_lock);

        if (!found)
                return (-ENOENT);

        rc = obd_cancel(ec->ec_exp, ecl->ecl_object->eco_lsm, ecl->ecl_mode,
                        &ecl->ecl_lock_handle);

        echo_put_object (ecl->ecl_object);
        OBD_FREE (ecl, sizeof (*ecl));

        return rc;
}

static int
echo_client_iocontrol(unsigned int cmd, struct obd_export *exp,
                      int len, void *karg, void *uarg)
{
        struct obd_device      *obd;
        struct echo_client_obd *ec;
        struct ec_object       *eco;
        struct obd_ioctl_data  *data = karg;
        struct obd_trans_info   dummy_oti;
        struct oti_req_ack_lock *ack_lock;
        struct obdo            *oa;
        int                     rw = OBD_BRW_READ;
        int                     rc = 0;
        int                     i;
        ENTRY;

        unlock_kernel();

        memset(&dummy_oti, 0, sizeof(dummy_oti));

        obd = exp->exp_obd;
        ec = &obd->u.echo_client;

        switch (cmd) {
        case OBD_IOC_CREATE:                    /* may create echo object */
                if (!cfs_capable(CFS_CAP_SYS_ADMIN))
                        GOTO (out, rc = -EPERM);

                rc = echo_create_object (obd, 1, &data->ioc_obdo1,
                                         data->ioc_pbuf1, data->ioc_plen1,
                                         &dummy_oti);
                GOTO(out, rc);

        case OBD_IOC_DESTROY:
                if (!cfs_capable(CFS_CAP_SYS_ADMIN))
                        GOTO (out, rc = -EPERM);
                rc = echo_get_object (&eco, obd, &data->ioc_obdo1);
                if (rc == 0) {
                        oa = &data->ioc_obdo1;
                        oa->o_gr = FILTER_GROUP_ECHO;
                        oa->o_valid |= OBD_MD_FLGROUP;
                        rc = obd_destroy(ec->ec_exp, oa, eco->eco_lsm,
                                         &dummy_oti, NULL);
                        if (rc == 0)
                                eco->eco_deleted = 1;
                        echo_put_object(eco);
                }
                GOTO(out, rc);

        case OBD_IOC_GETATTR:
                rc = echo_get_object (&eco, obd, &data->ioc_obdo1);
                if (rc == 0) {
                        struct obd_info oinfo = { { { 0 } } };
                        oinfo.oi_md = eco->eco_lsm;
                        oinfo.oi_oa = &data->ioc_obdo1;
                        rc = obd_getattr(ec->ec_exp, &oinfo);
                        echo_put_object(eco);
                }
                GOTO(out, rc);

        case OBD_IOC_SETATTR:
                if (!cfs_capable(CFS_CAP_SYS_ADMIN))
                        GOTO (out, rc = -EPERM);

                rc = echo_get_object (&eco, obd, &data->ioc_obdo1);
                if (rc == 0) {
                        struct obd_info oinfo = { { { 0 } } };
                        oinfo.oi_oa = &data->ioc_obdo1;
                        oinfo.oi_md = eco->eco_lsm;

                        rc = obd_setattr(ec->ec_exp, &oinfo, NULL);
                        echo_put_object(eco);
                }
                GOTO(out, rc);

        case OBD_IOC_BRW_WRITE:
                if (!cfs_capable(CFS_CAP_SYS_ADMIN))
                        GOTO (out, rc = -EPERM);

                rw = OBD_BRW_WRITE;
                /* fall through */
        case OBD_IOC_BRW_READ:
                rc = echo_client_brw_ioctl(rw, exp, data);
                GOTO(out, rc);

        case ECHO_IOC_GET_STRIPE:
                rc = echo_get_object(&eco, obd, &data->ioc_obdo1);
                if (rc == 0) {
                        rc = echo_copyout_lsm(eco->eco_lsm, data->ioc_pbuf1,
                                              data->ioc_plen1);
                        echo_put_object(eco);
                }
                GOTO(out, rc);

        case ECHO_IOC_SET_STRIPE:
                if (!cfs_capable(CFS_CAP_SYS_ADMIN))
                        GOTO (out, rc = -EPERM);

                if (data->ioc_pbuf1 == NULL) {  /* unset */
                        rc = echo_get_object(&eco, obd, &data->ioc_obdo1);
                        if (rc == 0) {
                                eco->eco_deleted = 1;
                                echo_put_object(eco);
                        }
                } else {
                        rc = echo_create_object(obd, 0, &data->ioc_obdo1,
                                                data->ioc_pbuf1,
                                                data->ioc_plen1, &dummy_oti);
                }
                GOTO (out, rc);

        case ECHO_IOC_ENQUEUE:
                if (!cfs_capable(CFS_CAP_SYS_ADMIN))
                        GOTO (out, rc = -EPERM);

                rc = echo_client_enqueue(exp, &data->ioc_obdo1,
                                         data->ioc_conn1, /* lock mode */
                                   data->ioc_offset, data->ioc_count);/*extent*/
                GOTO (out, rc);

        case ECHO_IOC_CANCEL:
                rc = echo_client_cancel(exp, &data->ioc_obdo1);
                GOTO (out, rc);

        default:
                CERROR ("echo_ioctl(): unrecognised ioctl %#x\n", cmd);
                GOTO (out, rc = -ENOTTY);
        }

        EXIT;
 out:

        /* XXX this should be in a helper also called by target_send_reply */
        for (ack_lock = dummy_oti.oti_ack_locks, i = 0; i < 4; 
             i++, ack_lock++) {
                if (!ack_lock->mode)
                        break;
                ldlm_lock_decref(&ack_lock->lock, ack_lock->mode);
        }

        lock_kernel();

        return rc;
}

static int
echo_client_setup(struct obd_device *obddev, obd_count len, void *buf)
{
        struct lustre_cfg* lcfg = buf;
        struct echo_client_obd *ec = &obddev->u.echo_client;
        struct obd_device *tgt;
        struct lustre_handle conn = {0, };
        struct obd_uuid echo_uuid = { "ECHO_UUID" };
        struct obd_connect_data *ocd = NULL;
        int rc;
        ENTRY;

        if (lcfg->lcfg_bufcount < 2 || LUSTRE_CFG_BUFLEN(lcfg, 1) < 1) {
                CERROR("requires a TARGET OBD name\n");
                RETURN(-EINVAL);
        }

        tgt = class_name2obd(lustre_cfg_string(lcfg, 1));
        if (!tgt || !tgt->obd_attached || !tgt->obd_set_up) {
                CERROR("device not attached or not set up (%s)\n",
                       lustre_cfg_string(lcfg, 1));
                RETURN(-EINVAL);
        }

        spin_lock_init (&ec->ec_lock);
        CFS_INIT_LIST_HEAD (&ec->ec_objects);
        ec->ec_unique = 0;

        OBD_ALLOC(ocd, sizeof(*ocd));
        if (ocd == NULL) {
                CERROR("Can't alloc ocd connecting to %s\n",
                       lustre_cfg_string(lcfg, 1));
                return -ENOMEM;
        }

        ocd->ocd_connect_flags = OBD_CONNECT_VERSION | OBD_CONNECT_REQPORTAL;
        ocd->ocd_version = LUSTRE_VERSION_CODE;

        rc = obd_connect(&conn, tgt, &echo_uuid, ocd, NULL);

        OBD_FREE(ocd, sizeof(*ocd));

        if (rc != 0) {
                CERROR("fail to connect to device %s\n",
                       lustre_cfg_string(lcfg, 1));
                return (rc);
        }
        ec->ec_exp = class_conn2export(&conn);

        RETURN(rc);
}

static int echo_client_cleanup(struct obd_device *obddev)
{
        struct list_head       *el;
        struct ec_object       *eco;
        struct echo_client_obd *ec = &obddev->u.echo_client;
        int rc;
        ENTRY;

        if (!list_empty(&obddev->obd_exports)) {
                CERROR("still has clients!\n");
                RETURN(-EBUSY);
        }

        /* XXX assuming sole access */
        while (!list_empty(&ec->ec_objects)) {
                el = ec->ec_objects.next;
                eco = list_entry(el, struct ec_object, eco_obj_chain);

                LASSERT(eco->eco_refcount == 0);
                eco->eco_refcount = 1;
                eco->eco_deleted = 1;
                echo_put_object(eco);
        }

        rc = obd_disconnect(ec->ec_exp);
        if (rc != 0)
                CERROR("fail to disconnect device: %d\n", rc);

        RETURN(rc);
}

static int echo_client_connect(struct lustre_handle *conn,
                               struct obd_device *src, struct obd_uuid *cluuid,
                               struct obd_connect_data *data, void *localdata)
{
        struct obd_export *exp;
        int                rc;

        ENTRY;
        rc = class_connect(conn, src, cluuid);
        if (rc == 0) {
                exp = class_conn2export(conn);
                CFS_INIT_LIST_HEAD(&exp->exp_ec_data.eced_locks);
                class_export_put(exp);
        }

        RETURN (rc);
}

static int echo_client_disconnect(struct obd_export *exp)
{
        struct obd_device      *obd;
        struct echo_client_obd *ec;
        struct ec_lock         *ecl;
        int                     rc;
        ENTRY;

        if (exp == NULL)
                GOTO(out, rc = -EINVAL);

        obd = exp->exp_obd;
        ec = &obd->u.echo_client;

        /* no more contention on export's lock list */
        while (!list_empty (&exp->exp_ec_data.eced_locks)) {
                ecl = list_entry (exp->exp_ec_data.eced_locks.next,
                                  struct ec_lock, ecl_exp_chain);
                list_del (&ecl->ecl_exp_chain);

                rc = obd_cancel(ec->ec_exp, ecl->ecl_object->eco_lsm,
                                 ecl->ecl_mode, &ecl->ecl_lock_handle);

                CDEBUG (D_INFO, "Cancel lock on object "LPX64" on disconnect "
                        "(%d)\n", ecl->ecl_object->eco_id, rc);

                echo_put_object (ecl->ecl_object);
                OBD_FREE (ecl, sizeof (*ecl));
        }

        rc = class_disconnect(exp);
        GOTO(out, rc);
 out:
        return rc;
}

static struct obd_ops echo_obd_ops = {
        .o_owner       = THIS_MODULE,
        .o_setup       = echo_client_setup,
        .o_cleanup     = echo_client_cleanup,
        .o_iocontrol   = echo_client_iocontrol,
        .o_connect     = echo_client_connect,
        .o_disconnect  = echo_client_disconnect
};

int echo_client_init(void)
{
        struct lprocfs_static_vars lvars = { 0 };

        lprocfs_echo_init_vars(&lvars);
        return class_register_type(&echo_obd_ops, lvars.module_vars,
                                   LUSTRE_ECHO_CLIENT_NAME);
}

void echo_client_exit(void)
{
        class_unregister_type(LUSTRE_ECHO_CLIENT_NAME);
}<|MERGE_RESOLUTION|>--- conflicted
+++ resolved
@@ -606,12 +606,9 @@
         struct list_head        eap_item;
 };
 
-static inline struct echo_async_page *eap_from_cookie(void *ptr)
-{
-        struct echo_async_page *ap = ptr;
-        LASSERT(ap->eap_magic == EAP_MAGIC);
-        return ap;
-}
+#define EAP_FROM_COOKIE(c)                                                      \
+        (LASSERT(((struct echo_async_page *)(c))->eap_magic == EAP_MAGIC),      \
+         (struct echo_async_page *)(c))
 
 struct echo_async_state {
         spinlock_t              eas_lock;
@@ -650,14 +647,14 @@
 }
 static void ec_ap_fill_obdo(void *data, int cmd, struct obdo *oa)
 {
-        struct echo_async_page *eap = eap_from_cookie(data);
+        struct echo_async_page *eap = EAP_FROM_COOKIE(data);
 
         memcpy(oa, &eap->eap_eas->eas_oa, sizeof(*oa));
 }
 
 static int ec_ap_completion(void *data, int cmd, struct obdo *oa, int rc)
 {
-        struct echo_async_page *eap = eap_from_cookie(data);
+        struct echo_async_page *eap = EAP_FROM_COOKIE(data);
         struct echo_async_state *eas;
 
         eas = eap->eap_eas;
@@ -892,13 +889,8 @@
                 ioo.ioo_bufcnt = npages;
                 oti->oti_transno = 0;
 
-<<<<<<< HEAD
-                ret = obd_preprw(rw, exp, oa, 1, &ioo, npages, rnb, lnb, oti);
-=======
                 lpages = npages;
-                ret = obd_preprw(rw, exp, oa, 1, &ioo, rnb, &lpages, lnb, oti,
-                                 NULL);
->>>>>>> ce18b2ca
+                ret = obd_preprw(rw, exp, oa, 1, &ioo, rnb, &lpages, lnb, oti);
                 if (ret != 0)
                         GOTO(out, ret);
                 LASSERT(lpages == npages);
@@ -945,7 +937,7 @@
 {
         struct obd_device *obd = class_exp2obd(exp);
         struct echo_client_obd *ec = &obd->u.echo_client;
-        struct obd_trans_info dummy_oti = { .oti_thread_id = -1 };
+        struct obd_trans_info dummy_oti = { .oti_thread = NULL };
         struct ec_object *eco;
         int rc;
         ENTRY;
