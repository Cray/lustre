/* -*- mode: c; c-basic-offset: 8; indent-tabs-mode: nil; -*-
 * vim:expandtab:shiftwidth=8:tabstop=8:
 *
 *  Copyright (c) 2001-2003 Cluster File Systems, Inc.
 *   Author: Peter Braam <braam@clusterfs.com>
 *   Author: Andreas Dilger <adilger@clusterfs.com>
 *
 *   This file is part of the Lustre file system, http://www.lustre.org
 *   Lustre is a trademark of Cluster File Systems, Inc.
 *
 *   You may have signed or agreed to another license before downloading
 *   this software.  If so, you are bound by the terms and conditions
 *   of that agreement, and the following does not apply to you.  See the
 *   LICENSE file included with this distribution for more information.
 *
 *   If you did not agree to a different license, then this copy of Lustre
 *   is open source software; you can redistribute it and/or modify it
 *   under the terms of version 2 of the GNU General Public License as
 *   published by the Free Software Foundation.
 *
 *   In either case, Lustre is distributed in the hope that it will be
 *   useful, but WITHOUT ANY WARRANTY; without even the implied warranty
 *   of MERCHANTABILITY or FITNESS FOR A PARTICULAR PURPOSE.  See the
 *   license text for more details.
 */

#ifndef EXPORT_SYMTAB
# define EXPORT_SYMTAB
#endif

#define DEBUG_SUBSYSTEM S_ECHO

#include <obd_support.h>
#include <obd_class.h>
#include <obd_echo.h>
#include <lustre_debug.h>
#include <lustre_dlm.h>
#include <lprocfs_status.h>

#define ECHO_INIT_OBJID      0x1000000000000000ULL
#define ECHO_HANDLE_MAGIC    0xabcd0123fedc9876ULL

#define ECHO_PERSISTENT_PAGES (ECHO_PERSISTENT_SIZE >> CFS_PAGE_SHIFT)
static cfs_page_t *echo_persistent_pages[ECHO_PERSISTENT_PAGES];

enum {
        LPROC_ECHO_READ_BYTES = 1,
        LPROC_ECHO_WRITE_BYTES = 2,
        LPROC_ECHO_LAST = LPROC_ECHO_WRITE_BYTES +1
};

<<<<<<< HEAD
static int echo_connect(struct lustre_handle *conn, struct obd_device *obd,
=======
static int echo_connect(const struct lu_env *env,
                        struct lustre_handle *conn, struct obd_device *obd,
>>>>>>> 7bbcc3c5
                        struct obd_uuid *cluuid, struct obd_connect_data *data,
                        void *localdata)
{
        data->ocd_connect_flags &= ECHO_CONNECT_SUPPORTED;
        return class_connect(conn, obd, cluuid);
}

static int echo_disconnect(struct obd_export *exp)
{
        LASSERT (exp != NULL);

        ldlm_cancel_locks_for_export(exp);

        /* complete all outstanding replies */
        spin_lock(&exp->exp_lock);
        while (!list_empty(&exp->exp_outstanding_replies)) {
                struct ptlrpc_reply_state *rs =
                        list_entry(exp->exp_outstanding_replies.next,
                                   struct ptlrpc_reply_state, rs_exp_list);
                struct ptlrpc_service *svc = rs->rs_service;

                spin_lock(&svc->srv_lock);
                list_del_init(&rs->rs_exp_list);
                ptlrpc_schedule_difficult_reply(rs);
                spin_unlock(&svc->srv_lock);
        }
        spin_unlock(&exp->exp_lock);

        return class_disconnect(exp);
}

static int echo_destroy_export(struct obd_export *exp)
{
        ENTRY;

        target_destroy_export(exp);

        RETURN(0);
}

 static __u64 echo_next_id(struct obd_device *obddev)
{
        obd_id id;

        spin_lock(&obddev->u.echo.eo_lock);
        id = ++obddev->u.echo.eo_lastino;
        spin_unlock(&obddev->u.echo.eo_lock);

        return id;
}

int echo_create(struct obd_export *exp, struct obdo *oa,
                struct lov_stripe_md **ea, struct obd_trans_info *oti)
{
        struct obd_device *obd = class_exp2obd(exp);

        if (!obd) {
                CERROR("invalid client cookie "LPX64"\n",
                       exp->exp_handle.h_cookie);
                return -EINVAL;
        }

        if (!(oa->o_mode && S_IFMT)) {
                CERROR("echo obd: no type!\n");
                return -ENOENT;
        }

        if (!(oa->o_valid & OBD_MD_FLTYPE)) {
                CERROR("invalid o_valid "LPX64"\n", oa->o_valid);
                return -EINVAL;
        }

        oa->o_id = echo_next_id(obd);
        oa->o_valid = OBD_MD_FLID;

        return 0;
}

int echo_destroy(struct obd_export *exp, struct obdo *oa,
                 struct lov_stripe_md *ea, struct obd_trans_info *oti, 
                 struct obd_export *md_exp)
{
        struct obd_device *obd = class_exp2obd(exp);

        ENTRY;
        if (!obd) {
                CERROR("invalid client cookie "LPX64"\n",
                       exp->exp_handle.h_cookie);
                RETURN(-EINVAL);
        }

        if (!(oa->o_valid & OBD_MD_FLID)) {
                CERROR("obdo missing FLID valid flag: "LPX64"\n", oa->o_valid);
                RETURN(-EINVAL);
        }

        if (oa->o_id > obd->u.echo.eo_lastino || oa->o_id < ECHO_INIT_OBJID) {
                CERROR("bad destroy objid: "LPX64"\n", oa->o_id);
                RETURN(-EINVAL);
        }

        RETURN(0);
}

static int echo_getattr(struct obd_export *exp, struct obd_info *oinfo)
{
        struct obd_device *obd = class_exp2obd(exp);
        obd_id id = oinfo->oi_oa->o_id;

        ENTRY;
        if (!obd) {
                CERROR("invalid client cookie "LPX64"\n",
                       exp->exp_handle.h_cookie);
                RETURN(-EINVAL);
        }

        if (!(oinfo->oi_oa->o_valid & OBD_MD_FLID)) {
                CERROR("obdo missing FLID valid flag: "LPX64"\n", 
                       oinfo->oi_oa->o_valid);
                RETURN(-EINVAL);
        }

        obdo_cpy_md(oinfo->oi_oa, &obd->u.echo.eo_oa, oinfo->oi_oa->o_valid);
        oinfo->oi_oa->o_id = id;

        RETURN(0);
}

static int echo_setattr(struct obd_export *exp, struct obd_info *oinfo,
                        struct obd_trans_info *oti)
{
        struct obd_device *obd = class_exp2obd(exp);

        ENTRY;
        if (!obd) {
                CERROR("invalid client cookie "LPX64"\n",
                       exp->exp_handle.h_cookie);
                RETURN(-EINVAL);
        }

        if (!(oinfo->oi_oa->o_valid & OBD_MD_FLID)) {
                CERROR("obdo missing FLID valid flag: "LPX64"\n", 
                       oinfo->oi_oa->o_valid);
                RETURN(-EINVAL);
        }

        memcpy(&obd->u.echo.eo_oa, oinfo->oi_oa, sizeof(*oinfo->oi_oa));

        if (oinfo->oi_oa->o_id & 4) {
                /* Save lock to force ACKed reply */
                ldlm_lock_addref (&obd->u.echo.eo_nl_lock, LCK_NL);
                oti->oti_ack_locks[0].mode = LCK_NL;
                oti->oti_ack_locks[0].lock = obd->u.echo.eo_nl_lock;
        }

        RETURN(0);
}

static void
echo_page_debug_setup(cfs_page_t *page, int rw, obd_id id,
                      __u64 offset, int len)
{
        int   page_offset = offset & ~CFS_PAGE_MASK;
        char *addr        = ((char *)cfs_kmap(page)) + page_offset;

        if (len % OBD_ECHO_BLOCK_SIZE != 0)
                CERROR("Unexpected block size %d\n", len);

        while (len > 0) {
                if (rw & OBD_BRW_READ)
                        block_debug_setup(addr, OBD_ECHO_BLOCK_SIZE,
                                          offset, id);
                else
                        block_debug_setup(addr, OBD_ECHO_BLOCK_SIZE,
                                          0xecc0ecc0ecc0ecc0ULL,
                                          0xecc0ecc0ecc0ecc0ULL);

                addr   += OBD_ECHO_BLOCK_SIZE;
                offset += OBD_ECHO_BLOCK_SIZE;
                len    -= OBD_ECHO_BLOCK_SIZE;
        }

        cfs_kunmap(page);
}

static int
echo_page_debug_check(cfs_page_t *page, obd_id id,
                      __u64 offset, int len)
{
        int   page_offset = offset & ~CFS_PAGE_MASK;
        char *addr        = ((char *)cfs_kmap(page)) + page_offset;
        int   rc          = 0;
        int   rc2;

        if (len % OBD_ECHO_BLOCK_SIZE != 0)
                CERROR("Unexpected block size %d\n", len);

        while (len > 0) {
                rc2 = block_debug_check("echo", addr, OBD_ECHO_BLOCK_SIZE,
                                        offset, id);

                if (rc2 != 0 && rc == 0)
                        rc = rc2;

                addr   += OBD_ECHO_BLOCK_SIZE;
                offset += OBD_ECHO_BLOCK_SIZE;
                len    -= OBD_ECHO_BLOCK_SIZE;
        }

        cfs_kunmap(page);

        return (rc);
}

/* This allows us to verify that desc_private is passed unmolested */
#define DESC_PRIV 0x10293847

int echo_preprw(int cmd, struct obd_export *export, struct obdo *oa,
                int objcount, struct obd_ioobj *obj, int niocount,
                struct niobuf_remote *nb, struct niobuf_local *res,
                struct obd_trans_info *oti)
{
        struct obd_device *obd;
        struct niobuf_local *r = res;
        int tot_bytes = 0;
        int rc = 0;
        int i;
        ENTRY;

        obd = export->exp_obd;
        if (obd == NULL)
                RETURN(-EINVAL);

        /* Temp fix to stop falling foul of osc_announce_cached() */
        oa->o_valid &= ~(OBD_MD_FLBLOCKS | OBD_MD_FLGRANT);

        memset(res, 0, sizeof(*res) * niocount);

        CDEBUG(D_PAGE, "%s %d obdos with %d IOs\n",
               cmd == OBD_BRW_READ ? "reading" : "writing", objcount, niocount);

        if (oti)
                oti->oti_handle = (void *)DESC_PRIV;

        for (i = 0; i < objcount; i++, obj++) {
                int gfp_mask = (obj->ioo_id & 1) ? CFS_ALLOC_HIGHUSER : CFS_ALLOC_STD;
                int ispersistent = obj->ioo_id == ECHO_PERSISTENT_OBJID;
                int debug_setup = (!ispersistent &&
                                   (oa->o_valid & OBD_MD_FLFLAGS) != 0 &&
                                   (oa->o_flags & OBD_FL_DEBUG_CHECK) != 0);
                int j;

                for (j = 0 ; j < obj->ioo_bufcnt ; j++, nb++, r++) {

                        if (ispersistent &&
                            (nb->offset >> CFS_PAGE_SHIFT) < ECHO_PERSISTENT_PAGES) {
                                r->page = echo_persistent_pages[nb->offset >>
                                                                CFS_PAGE_SHIFT];
                                /* Take extra ref so __free_pages() can be called OK */
                                cfs_get_page (r->page);
                        } else {
                                OBD_PAGE_ALLOC(r->page, gfp_mask);
                                if (r->page == NULL) {
                                        CERROR("can't get page %u/%u for id "
                                               LPU64"\n",
                                               j, obj->ioo_bufcnt, obj->ioo_id);
                                        GOTO(preprw_cleanup, rc = -ENOMEM);
                                }
                        }

                        tot_bytes += nb->len;

                        atomic_inc(&obd->u.echo.eo_prep);

                        r->offset = nb->offset;
                        r->len = nb->len;
                        LASSERT((r->offset & ~CFS_PAGE_MASK) + r->len <= CFS_PAGE_SIZE);

                        CDEBUG(D_PAGE, "$$$$ get page %p @ "LPU64" for %d\n",
                               r->page, r->offset, r->len);

                        if (cmd & OBD_BRW_READ)
                                r->rc = r->len;

                        if (debug_setup)
                                echo_page_debug_setup(r->page, cmd, obj->ioo_id,
                                                      r->offset, r->len);
                }
        }
        if (cmd & OBD_BRW_READ)
                lprocfs_counter_add(obd->obd_stats, LPROC_ECHO_READ_BYTES,
                                    tot_bytes);
        else
                lprocfs_counter_add(obd->obd_stats, LPROC_ECHO_WRITE_BYTES,
                                    tot_bytes);

        CDEBUG(D_PAGE, "%d pages allocated after prep\n",
               atomic_read(&obd->u.echo.eo_prep));

        RETURN(0);

preprw_cleanup:
        /* It is possible that we would rather handle errors by  allow
         * any already-set-up pages to complete, rather than tearing them
         * all down again.  I believe that this is what the in-kernel
         * prep/commit operations do.
         */
        CERROR("cleaning up %ld pages (%d obdos)\n", (long)(r - res), objcount);
        while (r-- > res) {
                cfs_kunmap(r->page);
                /* NB if this is a persistent page, __free_pages will just
                 * lose the extra ref gained above */
                OBD_PAGE_FREE(r->page);
                atomic_dec(&obd->u.echo.eo_prep);
        }
        memset(res, 0, sizeof(*res) * niocount);

        return rc;
}

int echo_commitrw(int cmd, struct obd_export *export, struct obdo *oa,
                  int objcount, struct obd_ioobj *obj, int niocount,
                  struct niobuf_local *res, struct obd_trans_info *oti, int rc)
{
        struct obd_device *obd;
        struct niobuf_local *r = res;
        int i, vrc = 0;
        ENTRY;

        obd = export->exp_obd;
        if (obd == NULL)
                RETURN(-EINVAL);

        if (rc)
                GOTO(commitrw_cleanup, rc);

        if ((cmd & OBD_BRW_RWMASK) == OBD_BRW_READ) {
                CDEBUG(D_PAGE, "reading %d obdos with %d IOs\n",
                       objcount, niocount);
        } else {
                CDEBUG(D_PAGE, "writing %d obdos with %d IOs\n",
                       objcount, niocount);
        }

        if (niocount && !r) {
                CERROR("NULL res niobuf with niocount %d\n", niocount);
                RETURN(-EINVAL);
        }

        LASSERT(oti == NULL || oti->oti_handle == (void *)DESC_PRIV);

        for (i = 0; i < objcount; i++, obj++) {
                int verify = (rc == 0 &&
                              obj->ioo_id != ECHO_PERSISTENT_OBJID &&
                              (oa->o_valid & OBD_MD_FLFLAGS) != 0 &&
                              (oa->o_flags & OBD_FL_DEBUG_CHECK) != 0);
                int j;

                for (j = 0 ; j < obj->ioo_bufcnt ; j++, r++) {
                        cfs_page_t *page = r->page;
                        void *addr;

                        if (page == NULL) {
                                CERROR("null page objid "LPU64":%p, buf %d/%d\n",
                                       obj->ioo_id, page, j, obj->ioo_bufcnt);
                                GOTO(commitrw_cleanup, rc = -EFAULT);
                        }

                        addr = cfs_kmap(page);

                        CDEBUG(D_PAGE, "$$$$ use page %p, addr %p@"LPU64"\n",
                               r->page, addr, r->offset);

                        if (verify) {
                                vrc = echo_page_debug_check(page, obj->ioo_id,
                                                            r->offset, r->len);
                                /* check all the pages always */
                                if (vrc != 0 && rc == 0)
                                        rc = vrc;
                        }

                        cfs_kunmap(page);
                        /* NB see comment above regarding persistent pages */
                        OBD_PAGE_FREE(page);
                        atomic_dec(&obd->u.echo.eo_prep);
                }
        }
        CDEBUG(D_PAGE, "%d pages remain after commit\n",
               atomic_read(&obd->u.echo.eo_prep));
        RETURN(rc);

commitrw_cleanup:
        CERROR("cleaning up %ld pages (%d obdos)\n",
               niocount - (long)(r - res) - 1, objcount);
        while (++r < res + niocount) {
                cfs_page_t *page = r->page;

                /* NB see comment above regarding persistent pages */
                OBD_PAGE_FREE(page);
                atomic_dec(&obd->u.echo.eo_prep);
        }
        return rc;
}

static int echo_setup(struct obd_device *obd, obd_count len, void *buf)
{
        struct lprocfs_static_vars lvars;
        int                        rc;
        int                        lock_flags = 0;
        struct ldlm_res_id         res_id = {.name = {1}};
        ENTRY;

        spin_lock_init(&obd->u.echo.eo_lock);
        obd->u.echo.eo_lastino = ECHO_INIT_OBJID;

        obd->obd_namespace = ldlm_namespace_new(obd, "echo-tgt",
                                                LDLM_NAMESPACE_SERVER,
                                                LDLM_NAMESPACE_GREEDY);
        if (obd->obd_namespace == NULL) {
                LBUG();
                RETURN(-ENOMEM);
        }

        rc = ldlm_cli_enqueue_local(obd->obd_namespace, &res_id, LDLM_PLAIN, 
                                    NULL, LCK_NL, &lock_flags, NULL, 
                                    ldlm_completion_ast, NULL, NULL, 
                                    0, NULL, &obd->u.echo.eo_nl_lock);
        LASSERT (rc == ELDLM_OK);

        lprocfs_echo_init_vars(&lvars);
        if (lprocfs_obd_setup(obd, lvars.obd_vars) == 0 &&
            lprocfs_alloc_obd_stats(obd, LPROC_ECHO_LAST) == 0) {
                lprocfs_counter_init(obd->obd_stats, LPROC_ECHO_READ_BYTES,
                                     LPROCFS_CNTR_AVGMINMAX,
                                     "read_bytes", "bytes");
                lprocfs_counter_init(obd->obd_stats, LPROC_ECHO_WRITE_BYTES,
                                     LPROCFS_CNTR_AVGMINMAX,
                                     "write_bytes", "bytes");
        }

        ptlrpc_init_client (LDLM_CB_REQUEST_PORTAL, LDLM_CB_REPLY_PORTAL,
                            "echo_ldlm_cb_client", &obd->obd_ldlm_client);
        RETURN(0);
}

static int echo_cleanup(struct obd_device *obd)
{
        int leaked;
        ENTRY;

        lprocfs_obd_cleanup(obd);
        lprocfs_free_obd_stats(obd);

        ldlm_lock_decref (&obd->u.echo.eo_nl_lock, LCK_NL);

        /* XXX Bug 3413; wait for a bit to ensure the BL callback has
         * happened before calling ldlm_namespace_free() */
        set_current_state (TASK_UNINTERRUPTIBLE);
        cfs_schedule_timeout (CFS_TASK_UNINT, cfs_time_seconds(1));

        ldlm_namespace_free(obd->obd_namespace, NULL, obd->obd_force);
        obd->obd_namespace = NULL;

        leaked = atomic_read(&obd->u.echo.eo_prep);
        if (leaked != 0)
                CERROR("%d prep/commitrw pages leaked\n", leaked);

        RETURN(0);
}

static struct obd_ops echo_obd_ops = {
        .o_owner           = THIS_MODULE,
        .o_connect         = echo_connect,
        .o_disconnect      = echo_disconnect,
        .o_destroy_export  = echo_destroy_export,
        .o_create          = echo_create,
        .o_destroy         = echo_destroy,
        .o_getattr         = echo_getattr,
        .o_setattr         = echo_setattr,
        .o_preprw          = echo_preprw,
        .o_commitrw        = echo_commitrw,
        .o_setup           = echo_setup,
        .o_cleanup         = echo_cleanup
};

extern int echo_client_init(void);
extern void echo_client_exit(void);

static void
echo_persistent_pages_fini (void)
{
        int     i;

        for (i = 0; i < ECHO_PERSISTENT_PAGES; i++)
                if (echo_persistent_pages[i] != NULL) {
                        OBD_PAGE_FREE(echo_persistent_pages[i]);
                        echo_persistent_pages[i] = NULL;
                }
}

static int
echo_persistent_pages_init (void)
{
        cfs_page_t *pg;
        int          i;

        for (i = 0; i < ECHO_PERSISTENT_PAGES; i++) {
                int gfp_mask = (i < ECHO_PERSISTENT_PAGES/2) ?
                        CFS_ALLOC_STD : CFS_ALLOC_HIGHUSER;

                OBD_PAGE_ALLOC(pg, gfp_mask);
                if (pg == NULL) {
                        echo_persistent_pages_fini ();
                        return (-ENOMEM);
                }

                memset (cfs_kmap (pg), 0, CFS_PAGE_SIZE);
                cfs_kunmap (pg);

                echo_persistent_pages[i] = pg;
        }

        return (0);
}

static int __init obdecho_init(void)
{
        struct lprocfs_static_vars lvars;
        int rc;

        ENTRY;
        printk(KERN_INFO "Lustre: Echo OBD driver; info@clusterfs.com\n");

        LASSERT(CFS_PAGE_SIZE % OBD_ECHO_BLOCK_SIZE == 0);

        lprocfs_echo_init_vars(&lvars);

        rc = echo_persistent_pages_init ();
        if (rc != 0)
                goto failed_0;

        rc = class_register_type(&echo_obd_ops, lvars.module_vars,
                                 LUSTRE_ECHO_NAME);
        if (rc != 0)
                goto failed_1;

        rc = echo_client_init();
        if (rc == 0)
                RETURN (0);

        class_unregister_type(LUSTRE_ECHO_NAME);
 failed_1:
        echo_persistent_pages_fini ();
 failed_0:
        RETURN(rc);
}

static void /*__exit*/ obdecho_exit(void)
{
        echo_client_exit();
        class_unregister_type(LUSTRE_ECHO_NAME);
        echo_persistent_pages_fini ();
}

MODULE_AUTHOR("Cluster File Systems, Inc. <info@clusterfs.com>");
MODULE_DESCRIPTION("Lustre Testing Echo OBD driver");
MODULE_LICENSE("GPL");

cfs_module(obdecho, "1.0.0", obdecho_init, obdecho_exit);<|MERGE_RESOLUTION|>--- conflicted
+++ resolved
@@ -49,12 +49,7 @@
         LPROC_ECHO_LAST = LPROC_ECHO_WRITE_BYTES +1
 };
 
-<<<<<<< HEAD
 static int echo_connect(struct lustre_handle *conn, struct obd_device *obd,
-=======
-static int echo_connect(const struct lu_env *env,
-                        struct lustre_handle *conn, struct obd_device *obd,
->>>>>>> 7bbcc3c5
                         struct obd_uuid *cluuid, struct obd_connect_data *data,
                         void *localdata)
 {
