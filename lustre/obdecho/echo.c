/* -*- mode: c; c-basic-offset: 8; indent-tabs-mode: nil; -*-
 * vim:expandtab:shiftwidth=8:tabstop=8:
 *
 * GPL HEADER START
 *
 * DO NOT ALTER OR REMOVE COPYRIGHT NOTICES OR THIS FILE HEADER.
 *
 * This program is free software; you can redistribute it and/or modify
 * it under the terms of the GNU General Public License version 2 only,
 * as published by the Free Software Foundation.
 *
 * This program is distributed in the hope that it will be useful, but
 * WITHOUT ANY WARRANTY; without even the implied warranty of
 * MERCHANTABILITY or FITNESS FOR A PARTICULAR PURPOSE.  See the GNU
 * General Public License version 2 for more details (a copy is included
 * in the LICENSE file that accompanied this code).
 *
 * You should have received a copy of the GNU General Public License
 * version 2 along with this program; If not, see
 * http://www.sun.com/software/products/lustre/docs/GPLv2.pdf
 *
 * Please contact Sun Microsystems, Inc., 4150 Network Circle, Santa Clara,
 * CA 95054 USA or visit www.sun.com if you need additional information or
 * have any questions.
 *
 * GPL HEADER END
 */
/*
 * Copyright  2008 Sun Microsystems, Inc. All rights reserved
 * Use is subject to license terms.
 */
/*
 * This file is part of Lustre, http://www.lustre.org/
 * Lustre is a trademark of Sun Microsystems, Inc.
 *
 * lustre/obdecho/echo.c
 *
 * Author: Peter Braam <braam@clusterfs.com>
 * Author: Andreas Dilger <adilger@clusterfs.com>
 */

#ifndef EXPORT_SYMTAB
# define EXPORT_SYMTAB
#endif

#define DEBUG_SUBSYSTEM S_ECHO

#include <obd_support.h>
#include <obd_class.h>
#include <lustre_debug.h>
#include <lustre_dlm.h>
#include <lprocfs_status.h>

#include "echo_internal.h"

#define ECHO_INIT_OBJID      0x1000000000000000ULL
#define ECHO_HANDLE_MAGIC    0xabcd0123fedc9876ULL

#define ECHO_PERSISTENT_PAGES (ECHO_PERSISTENT_SIZE >> CFS_PAGE_SHIFT)
static cfs_page_t *echo_persistent_pages[ECHO_PERSISTENT_PAGES];

enum {
        LPROC_ECHO_READ_BYTES = 1,
        LPROC_ECHO_WRITE_BYTES = 2,
        LPROC_ECHO_LAST = LPROC_ECHO_WRITE_BYTES +1
};

static int echo_connect(struct lustre_handle *conn, struct obd_device *obd,
                        struct obd_uuid *cluuid, struct obd_connect_data *data,
                        void *localdata)
{
        data->ocd_connect_flags &= ECHO_CONNECT_SUPPORTED;
        return class_connect(conn, obd, cluuid);
}

static int echo_disconnect(struct obd_export *exp)
{
        LASSERT (exp != NULL);

        ldlm_cancel_locks_for_export(exp);

        /* complete all outstanding replies */
        spin_lock(&exp->exp_lock);
        while (!list_empty(&exp->exp_outstanding_replies)) {
                struct ptlrpc_reply_state *rs =
                        list_entry(exp->exp_outstanding_replies.next,
                                   struct ptlrpc_reply_state, rs_exp_list);
                struct ptlrpc_service *svc = rs->rs_service;

                spin_lock(&svc->srv_lock);
                list_del_init(&rs->rs_exp_list);
                ptlrpc_schedule_difficult_reply(rs);
                spin_unlock(&svc->srv_lock);
        }
        spin_unlock(&exp->exp_lock);

        return class_disconnect(exp);
}

static int echo_init_export(struct obd_export *exp)
{
        return ldlm_init_export(exp);
}

static int echo_destroy_export(struct obd_export *exp)
{
        ENTRY;

        target_destroy_export(exp);
        ldlm_destroy_export(exp);

        RETURN(0);
}

 static __u64 echo_next_id(struct obd_device *obddev)
{
        obd_id id;

        spin_lock(&obddev->u.echo.eo_lock);
        id = ++obddev->u.echo.eo_lastino;
        spin_unlock(&obddev->u.echo.eo_lock);

        return id;
}

int echo_create(struct obd_export *exp, struct obdo *oa,
                struct lov_stripe_md **ea, struct obd_trans_info *oti)
{
        struct obd_device *obd = class_exp2obd(exp);

        if (!obd) {
                CERROR("invalid client cookie "LPX64"\n",
                       exp->exp_handle.h_cookie);
                return -EINVAL;
        }

        if (!(oa->o_mode && S_IFMT)) {
                CERROR("echo obd: no type!\n");
                return -ENOENT;
        }

        if (!(oa->o_valid & OBD_MD_FLTYPE)) {
                CERROR("invalid o_valid "LPX64"\n", oa->o_valid);
                return -EINVAL;
        }

        oa->o_id = echo_next_id(obd);
        oa->o_valid = OBD_MD_FLID;

        return 0;
}

int echo_destroy(struct obd_export *exp, struct obdo *oa,
                 struct lov_stripe_md *ea, struct obd_trans_info *oti, 
                 struct obd_export *md_exp)
{
        struct obd_device *obd = class_exp2obd(exp);

        ENTRY;
        if (!obd) {
                CERROR("invalid client cookie "LPX64"\n",
                       exp->exp_handle.h_cookie);
                RETURN(-EINVAL);
        }

        if (!(oa->o_valid & OBD_MD_FLID)) {
                CERROR("obdo missing FLID valid flag: "LPX64"\n", oa->o_valid);
                RETURN(-EINVAL);
        }

        if (oa->o_id > obd->u.echo.eo_lastino || oa->o_id < ECHO_INIT_OBJID) {
                CERROR("bad destroy objid: "LPX64"\n", oa->o_id);
                RETURN(-EINVAL);
        }

        RETURN(0);
}

static int echo_getattr(struct obd_export *exp, struct obd_info *oinfo)
{
        struct obd_device *obd = class_exp2obd(exp);
        obd_id id = oinfo->oi_oa->o_id;

        ENTRY;
        if (!obd) {
                CERROR("invalid client cookie "LPX64"\n",
                       exp->exp_handle.h_cookie);
                RETURN(-EINVAL);
        }

        if (!(oinfo->oi_oa->o_valid & OBD_MD_FLID)) {
                CERROR("obdo missing FLID valid flag: "LPX64"\n", 
                       oinfo->oi_oa->o_valid);
                RETURN(-EINVAL);
        }

        obdo_cpy_md(oinfo->oi_oa, &obd->u.echo.eo_oa, oinfo->oi_oa->o_valid);
        oinfo->oi_oa->o_id = id;

        RETURN(0);
}

static int echo_setattr(struct obd_export *exp, struct obd_info *oinfo,
                        struct obd_trans_info *oti)
{
        struct obd_device *obd = class_exp2obd(exp);

        ENTRY;
        if (!obd) {
                CERROR("invalid client cookie "LPX64"\n",
                       exp->exp_handle.h_cookie);
                RETURN(-EINVAL);
        }

        if (!(oinfo->oi_oa->o_valid & OBD_MD_FLID)) {
                CERROR("obdo missing FLID valid flag: "LPX64"\n", 
                       oinfo->oi_oa->o_valid);
                RETURN(-EINVAL);
        }

        memcpy(&obd->u.echo.eo_oa, oinfo->oi_oa, sizeof(*oinfo->oi_oa));

        if (oinfo->oi_oa->o_id & 4) {
                /* Save lock to force ACKed reply */
                ldlm_lock_addref (&obd->u.echo.eo_nl_lock, LCK_NL);
                oti->oti_ack_locks[0].mode = LCK_NL;
                oti->oti_ack_locks[0].lock = obd->u.echo.eo_nl_lock;
        }

        RETURN(0);
}

static void
echo_page_debug_setup(cfs_page_t *page, int rw, obd_id id,
                      __u64 offset, int len)
{
        int   page_offset = offset & ~CFS_PAGE_MASK;
        char *addr        = ((char *)cfs_kmap(page)) + page_offset;

        if (len % OBD_ECHO_BLOCK_SIZE != 0)
                CERROR("Unexpected block size %d\n", len);

        while (len > 0) {
                if (rw & OBD_BRW_READ)
                        block_debug_setup(addr, OBD_ECHO_BLOCK_SIZE,
                                          offset, id);
                else
                        block_debug_setup(addr, OBD_ECHO_BLOCK_SIZE,
                                          0xecc0ecc0ecc0ecc0ULL,
                                          0xecc0ecc0ecc0ecc0ULL);

                addr   += OBD_ECHO_BLOCK_SIZE;
                offset += OBD_ECHO_BLOCK_SIZE;
                len    -= OBD_ECHO_BLOCK_SIZE;
        }

        cfs_kunmap(page);
}

static int
echo_page_debug_check(cfs_page_t *page, obd_id id,
                      __u64 offset, int len)
{
        int   page_offset = offset & ~CFS_PAGE_MASK;
        char *addr        = ((char *)cfs_kmap(page)) + page_offset;
        int   rc          = 0;
        int   rc2;

        if (len % OBD_ECHO_BLOCK_SIZE != 0)
                CERROR("Unexpected block size %d\n", len);

        while (len > 0) {
                rc2 = block_debug_check("echo", addr, OBD_ECHO_BLOCK_SIZE,
                                        offset, id);

                if (rc2 != 0 && rc == 0)
                        rc = rc2;

                addr   += OBD_ECHO_BLOCK_SIZE;
                offset += OBD_ECHO_BLOCK_SIZE;
                len    -= OBD_ECHO_BLOCK_SIZE;
        }

        cfs_kunmap(page);

        return (rc);
}

/* This allows us to verify that desc_private is passed unmolested */
#define DESC_PRIV 0x10293847

static int echo_map_nb_to_lb(struct obdo *oa, struct obd_ioobj *obj,
                             struct niobuf_remote *nb, int *pages,
                             struct niobuf_local *lb, int cmd, int *left)
{
        int gfp_mask = (obj->ioo_id & 1) ? CFS_ALLOC_HIGHUSER : CFS_ALLOC_STD;
        int ispersistent = obj->ioo_id == ECHO_PERSISTENT_OBJID;
        int debug_setup = (!ispersistent &&
                           (oa->o_valid & OBD_MD_FLFLAGS) != 0 &&
                           (oa->o_flags & OBD_FL_DEBUG_CHECK) != 0);
        struct niobuf_local *res = lb;
        obd_off offset = nb->offset;
        int len = nb->len;

        while (len > 0) {
                int plen = CFS_PAGE_SIZE - (offset & (CFS_PAGE_SIZE-1));
                if (len < plen)
                        plen = len;

                /* check for local buf overflow */
                if (*left == 0)
                        return -EINVAL;

                res->offset = offset;
                res->len = plen;
                LASSERT((res->offset & ~CFS_PAGE_MASK) + res->len <= CFS_PAGE_SIZE);


                if (ispersistent &&
                    (res->offset >> CFS_PAGE_SHIFT) < ECHO_PERSISTENT_PAGES) {
                        res->page = echo_persistent_pages[res->offset >>
                                CFS_PAGE_SHIFT];
                        /* Take extra ref so __free_pages() can be called OK */
                        cfs_get_page (res->page);
                } else {
                        OBD_PAGE_ALLOC(res->page, gfp_mask);
                        if (res->page == NULL) {
                                CERROR("can't get page for id " LPU64"\n",
                                       obj->ioo_id);
                                return -ENOMEM;
                        }
                }

                CDEBUG(D_PAGE, "$$$$ get page %p @ "LPU64" for %d\n",
                       res->page, res->offset, res->len);

                if (cmd & OBD_BRW_READ)
                        res->rc = res->len;

                if (debug_setup)
                        echo_page_debug_setup(res->page, cmd, obj->ioo_id,
                                              res->offset, res->len);

                offset += plen;
                len -= plen;
                res++;

                (*left)--;
                (*pages)++;
        }
        
        return 0;
}

int echo_preprw(int cmd, struct obd_export *export, struct obdo *oa,
<<<<<<< HEAD
                int objcount, struct obd_ioobj *obj, int niocount,
                struct niobuf_remote *nb, struct niobuf_local *res,
                struct obd_trans_info *oti)
=======
                int objcount, struct obd_ioobj *obj, struct niobuf_remote *nb,
                int *pages, struct niobuf_local *res,
                struct obd_trans_info *oti, struct lustre_capa *unused)
>>>>>>> 7df8d1be
{
        struct obd_device *obd;
        struct niobuf_local *r = res;
        int tot_bytes = 0;
        int rc = 0;
        int i, left;
        ENTRY;

        obd = export->exp_obd;
        if (obd == NULL)
                RETURN(-EINVAL);

        /* Temp fix to stop falling foul of osc_announce_cached() */
        oa->o_valid &= ~(OBD_MD_FLBLOCKS | OBD_MD_FLGRANT);

        memset(res, 0, sizeof(*res) * *pages);

        CDEBUG(D_PAGE, "%s %d obdos with %d IOs\n",
               cmd == OBD_BRW_READ ? "reading" : "writing", objcount, *pages);

        if (oti)
                oti->oti_handle = (void *)DESC_PRIV;

        left = *pages;
        *pages = 0;

        for (i = 0; i < objcount; i++, obj++) {
                int j;

                for (j = 0 ; j < obj->ioo_bufcnt ; j++, nb++, r++) {

                        rc = echo_map_nb_to_lb(oa, obj, nb, pages,
                                               res + *pages, cmd, &left);
                        if (rc)
                                GOTO(preprw_cleanup, rc);

                        tot_bytes += nb->len;
                }
        }

        atomic_add(*pages, &obd->u.echo.eo_prep);

        if (cmd & OBD_BRW_READ)
                lprocfs_counter_add(obd->obd_stats, LPROC_ECHO_READ_BYTES,
                                    tot_bytes);
        else
                lprocfs_counter_add(obd->obd_stats, LPROC_ECHO_WRITE_BYTES,
                                    tot_bytes);

        CDEBUG(D_PAGE, "%d pages allocated after prep\n",
               atomic_read(&obd->u.echo.eo_prep));

        RETURN(0);

preprw_cleanup:
        /* It is possible that we would rather handle errors by  allow
         * any already-set-up pages to complete, rather than tearing them
         * all down again.  I believe that this is what the in-kernel
         * prep/commit operations do.
         */
        CERROR("cleaning up %u pages (%d obdos)\n", *pages, objcount);
        for (i = 0; i < *pages; i++) {
                cfs_kunmap(res[i].page);
                /* NB if this is a persistent page, __free_pages will just
                 * lose the extra ref gained above */
                OBD_PAGE_FREE(res[i].page);
                res[i].page = NULL;
                atomic_dec(&obd->u.echo.eo_prep);
        }

        return rc;
}

int echo_commitrw(int cmd, struct obd_export *export, struct obdo *oa,
                  int objcount, struct obd_ioobj *obj,
                  struct niobuf_remote *rb, int niocount,
                  struct niobuf_local *res, struct obd_trans_info *oti, int rc)
{
        struct obd_device *obd;
        struct niobuf_local *r = res;
        int i, vrc = 0;
        ENTRY;

        obd = export->exp_obd;
        if (obd == NULL)
                RETURN(-EINVAL);

        if (rc)
                GOTO(commitrw_cleanup, rc);

        if ((cmd & OBD_BRW_RWMASK) == OBD_BRW_READ) {
                CDEBUG(D_PAGE, "reading %d obdos with %d IOs\n",
                       objcount, niocount);
        } else {
                CDEBUG(D_PAGE, "writing %d obdos with %d IOs\n",
                       objcount, niocount);
        }

        if (niocount && !r) {
                CERROR("NULL res niobuf with niocount %d\n", niocount);
                RETURN(-EINVAL);
        }

        LASSERT(oti == NULL || oti->oti_handle == (void *)DESC_PRIV);

        for (i = 0; i < objcount; i++, obj++) {
                int verify = (rc == 0 &&
                              obj->ioo_id != ECHO_PERSISTENT_OBJID &&
                              (oa->o_valid & OBD_MD_FLFLAGS) != 0 &&
                              (oa->o_flags & OBD_FL_DEBUG_CHECK) != 0);
                int j;

                for (j = 0 ; j < obj->ioo_bufcnt ; j++, r++) {
                        cfs_page_t *page = r->page;
                        void *addr;

                        if (page == NULL) {
                                CERROR("null page objid "LPU64":%p, buf %d/%d\n",
                                       obj->ioo_id, page, j, obj->ioo_bufcnt);
                                GOTO(commitrw_cleanup, rc = -EFAULT);
                        }

                        addr = cfs_kmap(page);

                        CDEBUG(D_PAGE, "$$$$ use page %p, addr %p@"LPU64"\n",
                               r->page, addr, r->offset);

                        if (verify) {
                                vrc = echo_page_debug_check(page, obj->ioo_id,
                                                            r->offset, r->len);
                                /* check all the pages always */
                                if (vrc != 0 && rc == 0)
                                        rc = vrc;
                        }

                        cfs_kunmap(page);
                        /* NB see comment above regarding persistent pages */
                        OBD_PAGE_FREE(page);
                        atomic_dec(&obd->u.echo.eo_prep);
                }
        }
        CDEBUG(D_PAGE, "%d pages remain after commit\n",
               atomic_read(&obd->u.echo.eo_prep));
        RETURN(rc);

commitrw_cleanup:
        CERROR("cleaning up %ld pages (%d obdos)\n",
               niocount - (long)(r - res) - 1, objcount);
        while (++r < res + niocount) {
                cfs_page_t *page = r->page;

                /* NB see comment above regarding persistent pages */
                OBD_PAGE_FREE(page);
                atomic_dec(&obd->u.echo.eo_prep);
        }
        return rc;
}

static int echo_setup(struct obd_device *obd, obd_count len, void *buf)
{
        struct lprocfs_static_vars lvars;
        int                        rc;
        int                        lock_flags = 0;
        struct ldlm_res_id         res_id = {.name = {1}};
        ENTRY;

        spin_lock_init(&obd->u.echo.eo_lock);
        obd->u.echo.eo_lastino = ECHO_INIT_OBJID;

        obd->obd_namespace = ldlm_namespace_new(obd, "echo-tgt",
                                                LDLM_NAMESPACE_SERVER,
                                                LDLM_NAMESPACE_GREEDY);
        if (obd->obd_namespace == NULL) {
                LBUG();
                RETURN(-ENOMEM);
        }

<<<<<<< HEAD
        rc = ldlm_cli_enqueue_local(obd->obd_namespace, &res_id, LDLM_PLAIN, 
                                    NULL, LCK_NL, &lock_flags, NULL, 
                                    ldlm_completion_ast, NULL, NULL, 
                                    0, NULL, &obd->u.echo.eo_nl_lock);
=======
        rc = ldlm_cli_enqueue_local(obd->obd_namespace, &res_id, LDLM_PLAIN,
                                    NULL, LCK_NL, &lock_flags, NULL,
                                    ldlm_completion_ast, NULL, NULL,
                                    0, NULL, NULL, &obd->u.echo.eo_nl_lock);
>>>>>>> 7df8d1be
        LASSERT (rc == ELDLM_OK);

        lprocfs_echo_init_vars(&lvars);
        if (lprocfs_obd_setup(obd, lvars.obd_vars) == 0 &&
            lprocfs_alloc_obd_stats(obd, LPROC_ECHO_LAST) == 0) {
                lprocfs_counter_init(obd->obd_stats, LPROC_ECHO_READ_BYTES,
                                     LPROCFS_CNTR_AVGMINMAX,
                                     "read_bytes", "bytes");
                lprocfs_counter_init(obd->obd_stats, LPROC_ECHO_WRITE_BYTES,
                                     LPROCFS_CNTR_AVGMINMAX,
                                     "write_bytes", "bytes");
        }

        ptlrpc_init_client (LDLM_CB_REQUEST_PORTAL, LDLM_CB_REPLY_PORTAL,
                            "echo_ldlm_cb_client", &obd->obd_ldlm_client);
        RETURN(0);
}

static int echo_cleanup(struct obd_device *obd)
{
        int leaked;
        ENTRY;

        lprocfs_obd_cleanup(obd);
        lprocfs_free_obd_stats(obd);

        ldlm_lock_decref (&obd->u.echo.eo_nl_lock, LCK_NL);

        /* XXX Bug 3413; wait for a bit to ensure the BL callback has
         * happened before calling ldlm_namespace_free() */
        set_current_state (TASK_UNINTERRUPTIBLE);
        cfs_schedule_timeout (CFS_TASK_UNINT, cfs_time_seconds(1));

        ldlm_namespace_free(obd->obd_namespace, NULL, obd->obd_force);
        obd->obd_namespace = NULL;

        leaked = atomic_read(&obd->u.echo.eo_prep);
        if (leaked != 0)
                CERROR("%d prep/commitrw pages leaked\n", leaked);

        RETURN(0);
}

static struct obd_ops echo_obd_ops = {
        .o_owner           = THIS_MODULE,
        .o_connect         = echo_connect,
        .o_disconnect      = echo_disconnect,
        .o_init_export     = echo_init_export,
        .o_destroy_export  = echo_destroy_export,
        .o_create          = echo_create,
        .o_destroy         = echo_destroy,
        .o_getattr         = echo_getattr,
        .o_setattr         = echo_setattr,
        .o_preprw          = echo_preprw,
        .o_commitrw        = echo_commitrw,
        .o_setup           = echo_setup,
        .o_cleanup         = echo_cleanup
};

extern int echo_client_init(void);
extern void echo_client_exit(void);

static void
echo_persistent_pages_fini (void)
{
        int     i;

        for (i = 0; i < ECHO_PERSISTENT_PAGES; i++)
                if (echo_persistent_pages[i] != NULL) {
                        OBD_PAGE_FREE(echo_persistent_pages[i]);
                        echo_persistent_pages[i] = NULL;
                }
}

static int
echo_persistent_pages_init (void)
{
        cfs_page_t *pg;
        int          i;

        for (i = 0; i < ECHO_PERSISTENT_PAGES; i++) {
                int gfp_mask = (i < ECHO_PERSISTENT_PAGES/2) ?
                        CFS_ALLOC_STD : CFS_ALLOC_HIGHUSER;

                OBD_PAGE_ALLOC(pg, gfp_mask);
                if (pg == NULL) {
                        echo_persistent_pages_fini ();
                        return (-ENOMEM);
                }

                memset (cfs_kmap (pg), 0, CFS_PAGE_SIZE);
                cfs_kunmap (pg);

                echo_persistent_pages[i] = pg;
        }

        return (0);
}

static int __init obdecho_init(void)
{
        struct lprocfs_static_vars lvars;
        int rc;

        ENTRY;
        printk(KERN_INFO "Lustre: Echo OBD driver; http://www.lustre.org/\n");

        LASSERT(CFS_PAGE_SIZE % OBD_ECHO_BLOCK_SIZE == 0);

        lprocfs_echo_init_vars(&lvars);

        rc = echo_persistent_pages_init ();
        if (rc != 0)
                goto failed_0;

        rc = class_register_type(&echo_obd_ops, lvars.module_vars,
                                 LUSTRE_ECHO_NAME);
        if (rc != 0)
                goto failed_1;

        rc = echo_client_init();
        if (rc == 0)
                RETURN (0);

        class_unregister_type(LUSTRE_ECHO_NAME);
 failed_1:
        echo_persistent_pages_fini ();
 failed_0:
        RETURN(rc);
}

static void /*__exit*/ obdecho_exit(void)
{
        echo_client_exit();
        class_unregister_type(LUSTRE_ECHO_NAME);
        echo_persistent_pages_fini ();
}

MODULE_AUTHOR("Sun Microsystems, Inc. <http://www.lustre.org/>");
MODULE_DESCRIPTION("Lustre Testing Echo OBD driver");
MODULE_LICENSE("GPL");

cfs_module(obdecho, "1.0.0", obdecho_init, obdecho_exit);<|MERGE_RESOLUTION|>--- conflicted
+++ resolved
@@ -47,11 +47,10 @@
 
 #include <obd_support.h>
 #include <obd_class.h>
+#include <obd_echo.h>
 #include <lustre_debug.h>
 #include <lustre_dlm.h>
 #include <lprocfs_status.h>
-
-#include "echo_internal.h"
 
 #define ECHO_INIT_OBJID      0x1000000000000000ULL
 #define ECHO_HANDLE_MAGIC    0xabcd0123fedc9876ULL
@@ -353,15 +352,9 @@
 }
 
 int echo_preprw(int cmd, struct obd_export *export, struct obdo *oa,
-<<<<<<< HEAD
-                int objcount, struct obd_ioobj *obj, int niocount,
-                struct niobuf_remote *nb, struct niobuf_local *res,
-                struct obd_trans_info *oti)
-=======
                 int objcount, struct obd_ioobj *obj, struct niobuf_remote *nb,
                 int *pages, struct niobuf_local *res,
-                struct obd_trans_info *oti, struct lustre_capa *unused)
->>>>>>> 7df8d1be
+                struct obd_trans_info *oti)
 {
         struct obd_device *obd;
         struct niobuf_local *r = res;
@@ -539,17 +532,10 @@
                 RETURN(-ENOMEM);
         }
 
-<<<<<<< HEAD
         rc = ldlm_cli_enqueue_local(obd->obd_namespace, &res_id, LDLM_PLAIN, 
                                     NULL, LCK_NL, &lock_flags, NULL, 
                                     ldlm_completion_ast, NULL, NULL, 
                                     0, NULL, &obd->u.echo.eo_nl_lock);
-=======
-        rc = ldlm_cli_enqueue_local(obd->obd_namespace, &res_id, LDLM_PLAIN,
-                                    NULL, LCK_NL, &lock_flags, NULL,
-                                    ldlm_completion_ast, NULL, NULL,
-                                    0, NULL, NULL, &obd->u.echo.eo_nl_lock);
->>>>>>> 7df8d1be
         LASSERT (rc == ELDLM_OK);
 
         lprocfs_echo_init_vars(&lvars);
