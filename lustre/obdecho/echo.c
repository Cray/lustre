/* -*- mode: c; c-basic-offset: 8; indent-tabs-mode: nil; -*-
 * vim:expandtab:shiftwidth=8:tabstop=8:
 *
 * GPL HEADER START
 *
 * DO NOT ALTER OR REMOVE COPYRIGHT NOTICES OR THIS FILE HEADER.
 *
 * This program is free software; you can redistribute it and/or modify
 * it under the terms of the GNU General Public License version 2 only,
 * as published by the Free Software Foundation.
 *
 * This program is distributed in the hope that it will be useful, but
 * WITHOUT ANY WARRANTY; without even the implied warranty of
 * MERCHANTABILITY or FITNESS FOR A PARTICULAR PURPOSE.  See the GNU
 * General Public License version 2 for more details (a copy is included
 * in the LICENSE file that accompanied this code).
 *
 * You should have received a copy of the GNU General Public License
 * version 2 along with this program; If not, see
 * http://www.sun.com/software/products/lustre/docs/GPLv2.pdf
 *
 * Please contact Sun Microsystems, Inc., 4150 Network Circle, Santa Clara,
 * CA 95054 USA or visit www.sun.com if you need additional information or
 * have any questions.
 *
 * GPL HEADER END
 */
/*
 * Copyright  2008 Sun Microsystems, Inc. All rights reserved
 * Use is subject to license terms.
 */
/*
 * This file is part of Lustre, http://www.lustre.org/
 * Lustre is a trademark of Sun Microsystems, Inc.
 *
 * lustre/obdecho/echo.c
 *
 * Author: Peter Braam <braam@clusterfs.com>
 * Author: Andreas Dilger <adilger@clusterfs.com>
 */

#ifndef EXPORT_SYMTAB
# define EXPORT_SYMTAB
#endif

#define DEBUG_SUBSYSTEM S_ECHO

#include <obd_support.h>
#include <obd_class.h>
#include <obd_echo.h>
#include <lustre_debug.h>
#include <lustre_dlm.h>
#include <lprocfs_status.h>

#define ECHO_INIT_OBJID      0x1000000000000000ULL
#define ECHO_HANDLE_MAGIC    0xabcd0123fedc9876ULL

#define ECHO_PERSISTENT_PAGES (ECHO_PERSISTENT_SIZE >> CFS_PAGE_SHIFT)
static cfs_page_t *echo_persistent_pages[ECHO_PERSISTENT_PAGES];

enum {
        LPROC_ECHO_READ_BYTES = 1,
        LPROC_ECHO_WRITE_BYTES = 2,
        LPROC_ECHO_LAST = LPROC_ECHO_WRITE_BYTES +1
};

static int echo_connect(struct lustre_handle *conn, struct obd_device *obd,
                        struct obd_uuid *cluuid, struct obd_connect_data *data,
                        void *localdata)
{
        data->ocd_connect_flags &= ECHO_CONNECT_SUPPORTED;
        return class_connect(conn, obd, cluuid);
}

static int echo_disconnect(struct obd_export *exp)
{
        LASSERT (exp != NULL);

        ldlm_cancel_locks_for_export(exp);

        /* complete all outstanding replies */
        spin_lock(&exp->exp_lock);
        while (!list_empty(&exp->exp_outstanding_replies)) {
                struct ptlrpc_reply_state *rs =
                        list_entry(exp->exp_outstanding_replies.next,
                                   struct ptlrpc_reply_state, rs_exp_list);
                struct ptlrpc_service *svc = rs->rs_service;

                spin_lock(&svc->srv_lock);
                list_del_init(&rs->rs_exp_list);
                ptlrpc_schedule_difficult_reply(rs);
                spin_unlock(&svc->srv_lock);
        }
        spin_unlock(&exp->exp_lock);

        return class_disconnect(exp);
}

static int echo_init_export(struct obd_export *exp)
{
        return ldlm_init_export(exp);
}

static int echo_destroy_export(struct obd_export *exp)
{
        ENTRY;

        target_destroy_export(exp);
        ldlm_destroy_export(exp);

        RETURN(0);
}

 static __u64 echo_next_id(struct obd_device *obddev)
{
        obd_id id;

        spin_lock(&obddev->u.echo.eo_lock);
        id = ++obddev->u.echo.eo_lastino;
        spin_unlock(&obddev->u.echo.eo_lock);

        return id;
}

int echo_create(struct obd_export *exp, struct obdo *oa,
                struct lov_stripe_md **ea, struct obd_trans_info *oti)
{
        struct obd_device *obd = class_exp2obd(exp);

        if (!obd) {
                CERROR("invalid client cookie "LPX64"\n",
                       exp->exp_handle.h_cookie);
                return -EINVAL;
        }

        if (!(oa->o_mode && S_IFMT)) {
                CERROR("echo obd: no type!\n");
                return -ENOENT;
        }

        if (!(oa->o_valid & OBD_MD_FLTYPE)) {
                CERROR("invalid o_valid "LPX64"\n", oa->o_valid);
                return -EINVAL;
        }

        oa->o_id = echo_next_id(obd);
        oa->o_valid = OBD_MD_FLID;

        return 0;
}

int echo_destroy(struct obd_export *exp, struct obdo *oa,
                 struct lov_stripe_md *ea, struct obd_trans_info *oti, 
                 struct obd_export *md_exp)
{
        struct obd_device *obd = class_exp2obd(exp);

        ENTRY;
        if (!obd) {
                CERROR("invalid client cookie "LPX64"\n",
                       exp->exp_handle.h_cookie);
                RETURN(-EINVAL);
        }

        if (!(oa->o_valid & OBD_MD_FLID)) {
                CERROR("obdo missing FLID valid flag: "LPX64"\n", oa->o_valid);
                RETURN(-EINVAL);
        }

        if (oa->o_id > obd->u.echo.eo_lastino || oa->o_id < ECHO_INIT_OBJID) {
                CERROR("bad destroy objid: "LPX64"\n", oa->o_id);
                RETURN(-EINVAL);
        }

        RETURN(0);
}

static int echo_getattr(struct obd_export *exp, struct obd_info *oinfo)
{
        struct obd_device *obd = class_exp2obd(exp);
        obd_id id = oinfo->oi_oa->o_id;

        ENTRY;
        if (!obd) {
                CERROR("invalid client cookie "LPX64"\n",
                       exp->exp_handle.h_cookie);
                RETURN(-EINVAL);
        }

        if (!(oinfo->oi_oa->o_valid & OBD_MD_FLID)) {
                CERROR("obdo missing FLID valid flag: "LPX64"\n", 
                       oinfo->oi_oa->o_valid);
                RETURN(-EINVAL);
        }

        obdo_cpy_md(oinfo->oi_oa, &obd->u.echo.eo_oa, oinfo->oi_oa->o_valid);
        oinfo->oi_oa->o_id = id;

        RETURN(0);
}

static int echo_setattr(struct obd_export *exp, struct obd_info *oinfo,
                        struct obd_trans_info *oti)
{
        struct obd_device *obd = class_exp2obd(exp);

        ENTRY;
        if (!obd) {
                CERROR("invalid client cookie "LPX64"\n",
                       exp->exp_handle.h_cookie);
                RETURN(-EINVAL);
        }

        if (!(oinfo->oi_oa->o_valid & OBD_MD_FLID)) {
                CERROR("obdo missing FLID valid flag: "LPX64"\n", 
                       oinfo->oi_oa->o_valid);
                RETURN(-EINVAL);
        }

        memcpy(&obd->u.echo.eo_oa, oinfo->oi_oa, sizeof(*oinfo->oi_oa));

        if (oinfo->oi_oa->o_id & 4) {
                /* Save lock to force ACKed reply */
                ldlm_lock_addref (&obd->u.echo.eo_nl_lock, LCK_NL);
                oti->oti_ack_locks[0].mode = LCK_NL;
                oti->oti_ack_locks[0].lock = obd->u.echo.eo_nl_lock;
        }

        RETURN(0);
}

static void
echo_page_debug_setup(cfs_page_t *page, int rw, obd_id id,
                      __u64 offset, int len)
{
        int   page_offset = offset & ~CFS_PAGE_MASK;
        char *addr        = ((char *)cfs_kmap(page)) + page_offset;

        if (len % OBD_ECHO_BLOCK_SIZE != 0)
                CERROR("Unexpected block size %d\n", len);

        while (len > 0) {
                if (rw & OBD_BRW_READ)
                        block_debug_setup(addr, OBD_ECHO_BLOCK_SIZE,
                                          offset, id);
                else
                        block_debug_setup(addr, OBD_ECHO_BLOCK_SIZE,
                                          0xecc0ecc0ecc0ecc0ULL,
                                          0xecc0ecc0ecc0ecc0ULL);

                addr   += OBD_ECHO_BLOCK_SIZE;
                offset += OBD_ECHO_BLOCK_SIZE;
                len    -= OBD_ECHO_BLOCK_SIZE;
        }

        cfs_kunmap(page);
}

static int
echo_page_debug_check(cfs_page_t *page, obd_id id,
                      __u64 offset, int len)
{
        int   page_offset = offset & ~CFS_PAGE_MASK;
        char *addr        = ((char *)cfs_kmap(page)) + page_offset;
        int   rc          = 0;
        int   rc2;

        if (len % OBD_ECHO_BLOCK_SIZE != 0)
                CERROR("Unexpected block size %d\n", len);

        while (len > 0) {
                rc2 = block_debug_check("echo", addr, OBD_ECHO_BLOCK_SIZE,
                                        offset, id);

                if (rc2 != 0 && rc == 0)
                        rc = rc2;

                addr   += OBD_ECHO_BLOCK_SIZE;
                offset += OBD_ECHO_BLOCK_SIZE;
                len    -= OBD_ECHO_BLOCK_SIZE;
        }

        cfs_kunmap(page);

        return (rc);
}

/* This allows us to verify that desc_private is passed unmolested */
#define DESC_PRIV 0x10293847

static int echo_map_nb_to_lb(struct obdo *oa, struct obd_ioobj *obj,
                             struct niobuf_remote *nb, int *pages,
                             struct niobuf_local *lb, int cmd, int *left)
{
        int gfp_mask = (obj->ioo_id & 1) ? CFS_ALLOC_HIGHUSER : CFS_ALLOC_STD;
        int ispersistent = obj->ioo_id == ECHO_PERSISTENT_OBJID;
        int debug_setup = (!ispersistent &&
                           (oa->o_valid & OBD_MD_FLFLAGS) != 0 &&
                           (oa->o_flags & OBD_FL_DEBUG_CHECK) != 0);
        struct niobuf_local *res = lb;
        obd_off offset = nb->offset;
        int len = nb->len;

        while (len > 0) {
                int plen = CFS_PAGE_SIZE - (offset & (CFS_PAGE_SIZE-1));
                if (len < plen)
                        plen = len;

                /* check for local buf overflow */
                if (*left == 0)
                        return -EINVAL;

                res->offset = offset;
                res->len = plen;
                LASSERT((res->offset & ~CFS_PAGE_MASK) + res->len <= CFS_PAGE_SIZE);


                if (ispersistent &&
                    (res->offset >> CFS_PAGE_SHIFT) < ECHO_PERSISTENT_PAGES) {
                        res->page = echo_persistent_pages[res->offset >>
                                CFS_PAGE_SHIFT];
                        /* Take extra ref so __free_pages() can be called OK */
                        cfs_get_page (res->page);
                } else {
                        OBD_PAGE_ALLOC(res->page, gfp_mask);
                        if (res->page == NULL) {
                                CERROR("can't get page for id " LPU64"\n",
                                       obj->ioo_id);
                                return -ENOMEM;
                        }
                }

                CDEBUG(D_PAGE, "$$$$ get page %p @ "LPU64" for %d\n",
                       res->page, res->offset, res->len);

                if (cmd & OBD_BRW_READ)
                        res->rc = res->len;

                if (debug_setup)
                        echo_page_debug_setup(res->page, cmd, obj->ioo_id,
                                              res->offset, res->len);

                offset += plen;
                len -= plen;
                res++;

                (*left)--;
                (*pages)++;
        }
        
        return 0;
}

int echo_preprw(int cmd, struct obd_export *export, struct obdo *oa,
<<<<<<< HEAD
                int objcount, struct obd_ioobj *obj, int niocount,
                struct niobuf_remote *nb, struct niobuf_local *res,
                struct obd_trans_info *oti)
=======
                int objcount, struct obd_ioobj *obj, struct niobuf_remote *nb,
                int *pages, struct niobuf_local *res,
                struct obd_trans_info *oti, struct lustre_capa *unused)
>>>>>>> ce18b2ca
{
        struct obd_device *obd;
        struct niobuf_local *r = res;
        int tot_bytes = 0;
        int rc = 0;
        int i, left;
        ENTRY;

        obd = export->exp_obd;
        if (obd == NULL)
                RETURN(-EINVAL);

        /* Temp fix to stop falling foul of osc_announce_cached() */
        oa->o_valid &= ~(OBD_MD_FLBLOCKS | OBD_MD_FLGRANT);

        memset(res, 0, sizeof(*res) * *pages);

        CDEBUG(D_PAGE, "%s %d obdos with %d IOs\n",
               cmd == OBD_BRW_READ ? "reading" : "writing", objcount, *pages);

        if (oti)
                oti->oti_handle = (void *)DESC_PRIV;

        left = *pages;
        *pages = 0;

        for (i = 0; i < objcount; i++, obj++) {
                int j;

                for (j = 0 ; j < obj->ioo_bufcnt ; j++, nb++, r++) {

                        rc = echo_map_nb_to_lb(oa, obj, nb, pages,
                                               res + *pages, cmd, &left);
                        if (rc)
                                GOTO(preprw_cleanup, rc);

                        tot_bytes += nb->len;
                }
        }

        atomic_add(*pages, &obd->u.echo.eo_prep);

        if (cmd & OBD_BRW_READ)
                lprocfs_counter_add(obd->obd_stats, LPROC_ECHO_READ_BYTES,
                                    tot_bytes);
        else
                lprocfs_counter_add(obd->obd_stats, LPROC_ECHO_WRITE_BYTES,
                                    tot_bytes);

        CDEBUG(D_PAGE, "%d pages allocated after prep\n",
               atomic_read(&obd->u.echo.eo_prep));

        RETURN(0);

preprw_cleanup:
        /* It is possible that we would rather handle errors by  allow
         * any already-set-up pages to complete, rather than tearing them
         * all down again.  I believe that this is what the in-kernel
         * prep/commit operations do.
         */
        CERROR("cleaning up %u pages (%d obdos)\n", *pages, objcount);
        for (i = 0; i < *pages; i++) {
                cfs_kunmap(res[i].page);
                /* NB if this is a persistent page, __free_pages will just
                 * lose the extra ref gained above */
                OBD_PAGE_FREE(res[i].page);
                res[i].page = NULL;
                atomic_dec(&obd->u.echo.eo_prep);
        }

        return rc;
}

int echo_commitrw(int cmd, struct obd_export *export, struct obdo *oa,
                  int objcount, struct obd_ioobj *obj,
                  struct niobuf_remote *rb, int niocount,
                  struct niobuf_local *res, struct obd_trans_info *oti, int rc)
{
        struct obd_device *obd;
        struct niobuf_local *r = res;
        int i, vrc = 0;
        ENTRY;

        obd = export->exp_obd;
        if (obd == NULL)
                RETURN(-EINVAL);

        if (rc)
                GOTO(commitrw_cleanup, rc);

        if ((cmd & OBD_BRW_RWMASK) == OBD_BRW_READ) {
                CDEBUG(D_PAGE, "reading %d obdos with %d IOs\n",
                       objcount, niocount);
        } else {
                CDEBUG(D_PAGE, "writing %d obdos with %d IOs\n",
                       objcount, niocount);
        }

        if (niocount && !r) {
                CERROR("NULL res niobuf with niocount %d\n", niocount);
                RETURN(-EINVAL);
        }

        LASSERT(oti == NULL || oti->oti_handle == (void *)DESC_PRIV);

        for (i = 0; i < objcount; i++, obj++) {
                int verify = (rc == 0 &&
                              obj->ioo_id != ECHO_PERSISTENT_OBJID &&
                              (oa->o_valid & OBD_MD_FLFLAGS) != 0 &&
                              (oa->o_flags & OBD_FL_DEBUG_CHECK) != 0);
                int j;

                for (j = 0 ; j < obj->ioo_bufcnt ; j++, r++) {
                        cfs_page_t *page = r->page;
                        void *addr;

                        if (page == NULL) {
                                CERROR("null page objid "LPU64":%p, buf %d/%d\n",
                                       obj->ioo_id, page, j, obj->ioo_bufcnt);
                                GOTO(commitrw_cleanup, rc = -EFAULT);
                        }

                        addr = cfs_kmap(page);

                        CDEBUG(D_PAGE, "$$$$ use page %p, addr %p@"LPU64"\n",
                               r->page, addr, r->offset);

                        if (verify) {
                                vrc = echo_page_debug_check(page, obj->ioo_id,
                                                            r->offset, r->len);
                                /* check all the pages always */
                                if (vrc != 0 && rc == 0)
                                        rc = vrc;
                        }

                        cfs_kunmap(page);
                        /* NB see comment above regarding persistent pages */
                        OBD_PAGE_FREE(page);
                        atomic_dec(&obd->u.echo.eo_prep);
                }
        }
        CDEBUG(D_PAGE, "%d pages remain after commit\n",
               atomic_read(&obd->u.echo.eo_prep));
        RETURN(rc);

commitrw_cleanup:
        CERROR("cleaning up %ld pages (%d obdos)\n",
               niocount - (long)(r - res) - 1, objcount);
        while (++r < res + niocount) {
                cfs_page_t *page = r->page;

                /* NB see comment above regarding persistent pages */
                OBD_PAGE_FREE(page);
                atomic_dec(&obd->u.echo.eo_prep);
        }
        return rc;
}

static int echo_setup(struct obd_device *obd, obd_count len, void *buf)
{
        struct lprocfs_static_vars lvars;
        int                        rc;
        int                        lock_flags = 0;
        struct ldlm_res_id         res_id = {.name = {1}};
        ENTRY;

        spin_lock_init(&obd->u.echo.eo_lock);
        obd->u.echo.eo_lastino = ECHO_INIT_OBJID;

        obd->obd_namespace = ldlm_namespace_new(obd, "echo-tgt",
                                                LDLM_NAMESPACE_SERVER,
                                                LDLM_NAMESPACE_GREEDY);
        if (obd->obd_namespace == NULL) {
                LBUG();
                RETURN(-ENOMEM);
        }

        rc = ldlm_cli_enqueue_local(obd->obd_namespace, &res_id, LDLM_PLAIN, 
                                    NULL, LCK_NL, &lock_flags, NULL, 
                                    ldlm_completion_ast, NULL, NULL, 
                                    0, NULL, &obd->u.echo.eo_nl_lock);
        LASSERT (rc == ELDLM_OK);

        lprocfs_echo_init_vars(&lvars);
        if (lprocfs_obd_setup(obd, lvars.obd_vars) == 0 &&
            lprocfs_alloc_obd_stats(obd, LPROC_ECHO_LAST) == 0) {
                lprocfs_counter_init(obd->obd_stats, LPROC_ECHO_READ_BYTES,
                                     LPROCFS_CNTR_AVGMINMAX,
                                     "read_bytes", "bytes");
                lprocfs_counter_init(obd->obd_stats, LPROC_ECHO_WRITE_BYTES,
                                     LPROCFS_CNTR_AVGMINMAX,
                                     "write_bytes", "bytes");
        }

        ptlrpc_init_client (LDLM_CB_REQUEST_PORTAL, LDLM_CB_REPLY_PORTAL,
                            "echo_ldlm_cb_client", &obd->obd_ldlm_client);
        RETURN(0);
}

static int echo_cleanup(struct obd_device *obd)
{
        int leaked;
        ENTRY;

        lprocfs_obd_cleanup(obd);
        lprocfs_free_obd_stats(obd);

        ldlm_lock_decref (&obd->u.echo.eo_nl_lock, LCK_NL);

        /* XXX Bug 3413; wait for a bit to ensure the BL callback has
         * happened before calling ldlm_namespace_free() */
        set_current_state (TASK_UNINTERRUPTIBLE);
        cfs_schedule_timeout (CFS_TASK_UNINT, cfs_time_seconds(1));

        ldlm_namespace_free(obd->obd_namespace, NULL, obd->obd_force);
        obd->obd_namespace = NULL;

        leaked = atomic_read(&obd->u.echo.eo_prep);
        if (leaked != 0)
                CERROR("%d prep/commitrw pages leaked\n", leaked);

        RETURN(0);
}

static struct obd_ops echo_obd_ops = {
        .o_owner           = THIS_MODULE,
        .o_connect         = echo_connect,
        .o_disconnect      = echo_disconnect,
        .o_init_export     = echo_init_export,
        .o_destroy_export  = echo_destroy_export,
        .o_create          = echo_create,
        .o_destroy         = echo_destroy,
        .o_getattr         = echo_getattr,
        .o_setattr         = echo_setattr,
        .o_preprw          = echo_preprw,
        .o_commitrw        = echo_commitrw,
        .o_setup           = echo_setup,
        .o_cleanup         = echo_cleanup
};

extern int echo_client_init(void);
extern void echo_client_exit(void);

static void
echo_persistent_pages_fini (void)
{
        int     i;

        for (i = 0; i < ECHO_PERSISTENT_PAGES; i++)
                if (echo_persistent_pages[i] != NULL) {
                        OBD_PAGE_FREE(echo_persistent_pages[i]);
                        echo_persistent_pages[i] = NULL;
                }
}

static int
echo_persistent_pages_init (void)
{
        cfs_page_t *pg;
        int          i;

        for (i = 0; i < ECHO_PERSISTENT_PAGES; i++) {
                int gfp_mask = (i < ECHO_PERSISTENT_PAGES/2) ?
                        CFS_ALLOC_STD : CFS_ALLOC_HIGHUSER;

                OBD_PAGE_ALLOC(pg, gfp_mask);
                if (pg == NULL) {
                        echo_persistent_pages_fini ();
                        return (-ENOMEM);
                }

                memset (cfs_kmap (pg), 0, CFS_PAGE_SIZE);
                cfs_kunmap (pg);

                echo_persistent_pages[i] = pg;
        }

        return (0);
}

static int __init obdecho_init(void)
{
        struct lprocfs_static_vars lvars;
        int rc;

        ENTRY;
        printk(KERN_INFO "Lustre: Echo OBD driver; http://www.lustre.org/\n");

        LASSERT(CFS_PAGE_SIZE % OBD_ECHO_BLOCK_SIZE == 0);

        lprocfs_echo_init_vars(&lvars);

        rc = echo_persistent_pages_init ();
        if (rc != 0)
                goto failed_0;

        rc = class_register_type(&echo_obd_ops, lvars.module_vars,
                                 LUSTRE_ECHO_NAME);
        if (rc != 0)
                goto failed_1;

        rc = echo_client_init();
        if (rc == 0)
                RETURN (0);

        class_unregister_type(LUSTRE_ECHO_NAME);
 failed_1:
        echo_persistent_pages_fini ();
 failed_0:
        RETURN(rc);
}

static void /*__exit*/ obdecho_exit(void)
{
        echo_client_exit();
        class_unregister_type(LUSTRE_ECHO_NAME);
        echo_persistent_pages_fini ();
}

MODULE_AUTHOR("Sun Microsystems, Inc. <http://www.lustre.org/>");
MODULE_DESCRIPTION("Lustre Testing Echo OBD driver");
MODULE_LICENSE("GPL");

cfs_module(obdecho, "1.0.0", obdecho_init, obdecho_exit);<|MERGE_RESOLUTION|>--- conflicted
+++ resolved
@@ -352,15 +352,9 @@
 }
 
 int echo_preprw(int cmd, struct obd_export *export, struct obdo *oa,
-<<<<<<< HEAD
-                int objcount, struct obd_ioobj *obj, int niocount,
-                struct niobuf_remote *nb, struct niobuf_local *res,
-                struct obd_trans_info *oti)
-=======
                 int objcount, struct obd_ioobj *obj, struct niobuf_remote *nb,
                 int *pages, struct niobuf_local *res,
-                struct obd_trans_info *oti, struct lustre_capa *unused)
->>>>>>> ce18b2ca
+                struct obd_trans_info *oti)
 {
         struct obd_device *obd;
         struct niobuf_local *r = res;
