--- conflicted
+++ resolved
@@ -52,6 +52,7 @@
     mdsrate_cleanup $NUM_CLIENTS $MACHINEFILE $NUM_FILES $TESTDIR_SINGLE 'f%%d' --ignore
 
     log "===== $0 ### 1 NODE CREATE ###"
+    echo "Running creates on 1 node(s)."
 
     COMMAND="${MDSRATE} ${MDSRATE_DEBUG} --create --time ${TIME_PERIOD}
                 --nfiles ${NUM_FILES} --dir ${TESTDIR_SINGLE} --filefmt 'f%%d'"
@@ -59,29 +60,21 @@
     mpi_run -np 1 -machinefile ${MACHINEFILE} ${COMMAND} | tee ${LOG}
 
     if [ ${PIPESTATUS[0]} != 0 ]; then
-	[ -f $LOG ] && sed -e "s/^/log: /" $LOG
-	error "mdsrate creates for a single client failed, aborting"
+	[ -f $LOG ] && cat $LOG
+	error "mpirun ... mdsrate ... failed, aborting"
     fi
     
     log "===== $0 ### 1 NODE UNLINK ###"
+    echo "Running unlinks on 1 node(s)."
 
-<<<<<<< HEAD
-    if [ -f "$LOG" ]; then
-        CREATED=$(awk '/total:/ { print $7 }' $LOG)
-        [ $CREATED -gt 0 ] && NUM_FILES=$CREATED
-    fi
-
-    COMMAND="${MDSRATE} ${MDSRATE_DEBUG} --unlink
-=======
     COMMAND="${MDSRATE} ${MDSRATE_DEBUG} --unlink --time ${TIME_PERIOD}
->>>>>>> d5360e75
                 --nfiles ${NUM_FILES} --dir ${TESTDIR_SINGLE} --filefmt 'f%%d'"
     echo "+ ${COMMAND}"
     mpi_run -np 1 -machinefile ${MACHINEFILE} ${COMMAND} | tee ${LOG}
  
     if [ ${PIPESTATUS[0]} != 0 ]; then
-	[ -f $LOG ] && sed -e "s/^/log: /" $LOG
-	error "mdsrate unlink on a single client failed, aborting"
+	[ -f $LOG ] && cat $LOG
+	error "mpirun ... mdsrate ... failed, aborting"
     fi
 fi
 
@@ -90,13 +83,13 @@
     NUM_FILES=$IFree
 fi
 
-[ $NUM_CLIENTS -eq 1 ] && NOMULTI=yes
 if [ -n "$NOMULTI" ]; then
     echo "NO test for create on multiple nodes."
 else
     mdsrate_cleanup $NUM_CLIENTS $MACHINEFILE $NUM_FILES $TESTDIR_MULTI 'f%%d' --ignore
 
     log "===== $0 ### $NUM_CLIENTS NODES CREATE ###"
+    echo "Running creates on ${NUM_CLIENTS} node(s)."
 
     COMMAND="${MDSRATE} ${MDSRATE_DEBUG} --create --time ${TIME_PERIOD}
                 --nfiles $NUM_FILES --dir ${TESTDIR_MULTI} --filefmt 'f%%d'"
@@ -104,43 +97,27 @@
     mpi_run -np ${NUM_CLIENTS} -machinefile ${MACHINEFILE} ${COMMAND} | tee ${LOG}
 
     if [ ${PIPESTATUS[0]} != 0 ]; then
-	[ -f $LOG ] && sed -e "s/^/log: /" $LOG
-	error "mdsrate create on multiple nodes failed, aborting"
+	[ -f $LOG ] && cat $LOG
+	error "mpirun ... mdsrate ... failed, aborting"
     fi
 
-<<<<<<< HEAD
-    log "===== $0 ### $NUM_CLIENTS NODES UNLINK ###"
-
-    if [ -f "$LOG" ]; then
-        CREATED=$(awk '/total:/ { print $7 }' $LOG)
-        [ $CREATED -gt 0 ] && NUM_FILES=$CREATED
-    fi
-
-    COMMAND="${MDSRATE} ${MDSRATE_DEBUG} --unlink
-=======
     echo "Running unlinks on ${NUM_CLIENTS} node(s)."
 
     COMMAND="${MDSRATE} ${MDSRATE_DEBUG} --unlink --time ${TIME_PERIOD}
->>>>>>> d5360e75
                 --nfiles ${NUM_FILES} --dir ${TESTDIR_MULTI} --filefmt 'f%%d'"
     echo "+ ${COMMAND}"
     mpi_run -np ${NUM_CLIENTS} -machinefile ${MACHINEFILE} ${COMMAND} | tee ${LOG}
 
     if [ ${PIPESTATUS[0]} != 0 ]; then
-	[ -f $LOG ] && sed -e "s/^/log: /" $LOG
-	error "mdsrate unlink on multiple nodes failed, aborting"
+	[ -f $LOG ] && cat $LOG
+	error "mpirun ... mdsrate ... failed, aborting"
     fi
-<<<<<<< HEAD
-fi
-
-=======
 
 fi
 
 equals_msg `basename $0`: test complete, cleaning up
 mdsrate_cleanup $NUM_CLIENTS $MACHINEFILE $NUM_FILES $TESTDIR_SINGLE 'f%%d' --ignore
 mdsrate_cleanup $NUM_CLIENTS $MACHINEFILE $NUM_FILES $TESTDIR_MULTI 'f%%d' --ignore
->>>>>>> d5360e75
 rm -f $MACHINEFILE
 check_and_cleanup_lustre
 #rm -f $LOG
