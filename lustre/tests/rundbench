--- conflicted
+++ resolved
@@ -29,11 +29,7 @@
 CLIENT_FILE="client.txt client_plain.txt dbench_client"
 if ! which dbench > /dev/null 2>&1 ; then
     [ "$MISSING_DBENCH_OK" ] || { error "$0 : $(hostname) dbench is not installed !" && exit 3; }
-<<<<<<< HEAD
-    skip_env "$0 : $(hostname) dbench is not installed"
-=======
     skip "$0 : $(hostname) dbench is not installed"
->>>>>>> d5360e75
     exit 0
 fi
 CLIENT=""
@@ -53,11 +49,7 @@
 fi
 
 [ ! -s "$CLIENT" ] && \
-<<<<<<< HEAD
-    skip_env "$0 : $(hostname) no client file found for dbench DBENCH_LIB=$DBENCH_LIB SRC=$SRC" && \
-=======
     skip "$0 : $(hostname) no client file found for dbench DBENCH_LIB=$DBENCH_LIB SRC=$SRC" && \
->>>>>>> d5360e75
         exit 0 
 
 [ ! -s "$TGT" ] && echo "copying $CLIENT to $TGT" && cp $CLIENT $TGT
