#!/bin/bash

set -e

<<<<<<< HEAD
# bug number: 16356
=======
# bug number: 18946
>>>>>>> 979784ac
ALWAYS_EXCEPT="2 3c 4b 4c 10 $REPLAY_VBR_EXCEPT"

SAVE_PWD=$PWD
PTLDEBUG=${PTLDEBUG:--1}
LUSTRE=${LUSTRE:-`dirname $0`/..}
SETUP=${SETUP:-""}
CLEANUP=${CLEANUP:-""}
. $LUSTRE/tests/test-framework.sh

init_test_env $@

. ${CONFIG:=$LUSTRE/tests/cfg/$NAME.sh}

[ -n "$CLIENTS" ] || { skip_env "Need two or more clients" && exit 0; }
[ $CLIENTCOUNT -ge 2 ] || \
    { skip_env "Need two or more remote clients, have $CLIENTCOUNT" && exit 0; }
remote_mds_nodsh && skip "remote MDS with nodsh" && exit 0

[ "$SLOW" = "no" ] && EXCEPT_SLOW=""


[ ! "$NAME" = "ncli" ] && ALWAYS_EXCEPT="$ALWAYS_EXCEPT"
[ "$NAME" = "ncli" ] && MOUNT_2=""
MOUNT_2=""
build_test_filter

check_and_setup_lustre
rm -rf $DIR/[df][0-9]*

[ "$DAEMONFILE" ] && $LCTL debug_daemon start $DAEMONFILE $DAEMONSIZE

rmultiop_start() {
    local client=$1
    local file=$2
    local cmds=$3

    # We need to run do_node in bg, because pdsh does not exit
    # if child process of run script exists.
    # I.e. pdsh does not exit when runmultiop_bg_pause exited,
    # because of multiop_bg_pause -> $MULTIOP_PROG &
    # By the same reason we need sleep a bit after do_nodes starts
    # to let runmultiop_bg_pause start muliop and
    # update /tmp/multiop_bg.pid ;
    # The rm /tmp/multiop_bg.pid guarantees here that
    # we have the updated by runmultiop_bg_pause
    # /tmp/multiop_bg.pid file

    local pid_file=$TMP/multiop_bg.pid.$$
    do_node $client "rm -f $pid_file && MULTIOP_PID_FILE=$pid_file LUSTRE= runmultiop_bg_pause $file $cmds" &
    local pid=$!
    sleep 3
    local multiop_pid
    multiop_pid=$(do_node $client cat $pid_file)
    [ -n "$multiop_pid" ] || error "$client : Can not get multiop_pid from $pid_file "
    eval export $(client_var_name $client)_multiop_pid=$multiop_pid
    eval export $(client_var_name $client)_do_node_pid=$pid
    local var=$(client_var_name $client)_multiop_pid
    echo client $client multiop_bg started multiop_pid=${!var}
    return $?
}

rmultiop_stop() {
    local client=$1
    local multiop_pid=$(client_var_name $client)_multiop_pid
    local do_node_pid=$(client_var_name $client)_do_node_pid

    echo "Stopping multiop_pid=${!multiop_pid} (kill ${!multiop_pid} on $client)"
    do_node $client kill -USR1 ${!multiop_pid}

    wait ${!do_node_pid}
}

get_version() {
    local client=$1
    local file=$2
    local fid

    fid=$(do_node $client $LFS path2fid $file)
    do_facet mds $LCTL --device $mds_svc getobjversion $fid
}

test_0a() {
    local file=$DIR/$tfile
    local pre
    local post

    do_node $CLIENT1 mcreate $file
    pre=$(get_version $CLIENT1 $file)
    do_node $CLIENT1 openfile -f O_RDWR $file
    post=$(get_version $CLIENT1 $file)
    if (($pre != $post)); then
        error "version changed unexpectedly: pre $pre, post $post"
    fi
}
run_test 0a "VBR: open and close do not change versions"

test_0b() {
    do_facet mds "$LCTL set_param mds.${mds_svc}.sync_permission=0"
    do_node $CLIENT1 mkdir -p -m 755 $DIR/$tdir

    replay_barrier mds
    do_node $CLIENT2 chmod 777 $DIR/$tdir
    do_node $CLIENT1 openfile -f O_RDWR:O_CREAT $DIR/$tdir/$tfile
    zconf_umount $CLIENT2 $MOUNT
    facet_failover mds

    client_evicted $CLIENT1 || error "$CLIENT1 not evicted"
    if ! do_node $CLIENT1 $CHECKSTAT -a $DIR/$tdir/$tfile; then
        error "open succeeded unexpectedly"
    fi
    zconf_mount $CLIENT2 $MOUNT
}
run_test 0b "VBR: open (O_CREAT) checks version of parent"

test_0c() {
    do_facet mds "$LCTL set_param mds.${mds_svc}.sync_permission=0"
    do_node $CLIENT1 mkdir -p -m 755 $DIR/$tdir
    do_node $CLIENT1 openfile -f O_RDWR:O_CREAT -m 0644 $DIR/$tdir/$tfile

    replay_barrier mds
    do_node $CLIENT2 chmod 777 $DIR/$tdir
    do_node $CLIENT2 chmod 666 $DIR/$tdir/$tfile
    rmultiop_start $CLIENT1 $DIR/$tdir/$tfile o_c
    zconf_umount $CLIENT2 $MOUNT
    facet_failover mds
    client_up $CLIENT1 || error "$CLIENT1 evicted"

    rmultiop_stop $CLIENT1 || error "close failed"
    zconf_mount $CLIENT2 $MOUNT
}
run_test 0c "VBR: open (non O_CREAT) does not checks versions"

test_0d() {
    local pre
    local post

    pre=$(get_version $CLIENT1 $DIR)
    do_node $CLIENT1 mkfifo $DIR/$tfile
    post=$(get_version $CLIENT1 $DIR)
    if (($pre == $post)); then
        error "version not changed: pre $pre, post $post"
    fi
}
run_test 0d "VBR: create changes version of parent"

test_0e() {
    do_facet mds "$LCTL set_param mds.${mds_svc}.sync_permission=0"
    do_node $CLIENT1 mkdir -p -m 755 $DIR/$tdir

    replay_barrier mds
    do_node $CLIENT2 chmod 777 $DIR/$tdir
    do_node $CLIENT1 mkfifo $DIR/$tdir/$tfile
    zconf_umount $CLIENT2 $MOUNT
    facet_failover mds

    client_evicted $CLIENT1 || error "$CLIENT1 not evicted"
    if ! do_node $CLIENT1 $CHECKSTAT -a $DIR/$tdir/$tfile; then
        error "create succeeded unexpectedly"
    fi
    zconf_mount $CLIENT2 $MOUNT
}
run_test 0e "VBR: create checks version of parent"

test_0f() {
    local pre
    local post

    do_node $CLIENT1 mcreate $DIR/$tfile
    pre=$(get_version $CLIENT1 $DIR)
    do_node $CLIENT1 rm $DIR/$tfile
    post=$(get_version $CLIENT1 $DIR)
    if (($pre == $post)); then
        error "version not changed: pre $pre, post $post"
    fi
}
run_test 0f "VBR: unlink changes version of parent"

test_0g() {
    do_facet mds "$LCTL set_param mds.${mds_svc}.sync_permission=0"
    do_node $CLIENT1 mkdir -p -m 755 $DIR/$tdir
    do_node $CLIENT1 mcreate $DIR/$tdir/$tfile

    replay_barrier mds
    do_node $CLIENT2 chmod 777 $DIR/$tdir
    do_node $CLIENT1 rm $DIR/$tdir/$tfile
    zconf_umount $CLIENT2 $MOUNT
    facet_failover mds

    client_evicted $CLIENT1 || error "$CLIENT1 not evicted"
    if do_node $CLIENT1 $CHECKSTAT -a $DIR/$tdir/$tfile; then
        error "unlink succeeded unexpectedly"
    fi
    zconf_mount $CLIENT2 $MOUNT
}
run_test 0g "VBR: unlink checks version of parent"

test_0h() {
    local file=$DIR/$tfile
    local pre
    local post

    do_node $CLIENT1 mcreate $file
    pre=$(get_version $CLIENT1 $file)
    do_node $CLIENT1 chown $RUNAS_ID $file
    post=$(get_version $CLIENT1 $file)
    if (($pre == $post)); then
        error "version not changed: pre $pre, post $post"
    fi
}
run_test 0h "VBR: setattr of UID changes versions"

test_0i() {
    local file=$DIR/$tfile
    local pre
    local post

    do_node $CLIENT1 mcreate $file
    pre=$(get_version $CLIENT1 $file)
    do_node $CLIENT1 chown :$RUNAS_ID $file
    post=$(get_version $CLIENT1 $file)
    if (($pre == $post)); then
        error "version not changed: pre $pre, post $post"
    fi
}
run_test 0i "VBR: setattr of GID changes versions"

test_0j() {
    local file=$DIR/$tfile

    do_facet mds "$LCTL set_param mds.${mds_svc}.sync_permission=0"
    do_node $CLIENT1 mcreate $file

    replay_barrier mds
    do_node $CLIENT2 chown :$RUNAS_ID $file
    do_node $CLIENT1 chown $RUNAS_ID $file
    zconf_umount $CLIENT2 $MOUNT
    facet_failover mds

    client_evicted $CLIENT1 || error "$CLIENT1 not evicted"
    if ! do_node $CLIENT1 $CHECKSTAT -u \\\#$UID $file; then
        error "setattr of UID succeeded unexpectedly"
    fi
    zconf_mount $CLIENT2 $MOUNT
}
run_test 0j "VBR: setattr of UID checks versions"

test_0k() {
    local file=$DIR/$tfile

    do_facet mds "$LCTL set_param mds.${mds_svc}.sync_permission=0"
    do_node $CLIENT1 mcreate $file

    replay_barrier mds
    do_node $CLIENT2 chown $RUNAS_ID $file
    do_node $CLIENT1 chown :$RUNAS_ID $file
    zconf_umount $CLIENT2 $MOUNT
    facet_failover mds

    client_evicted $CLIENT1 || error "$CLIENT1 not evicted"
    if ! do_node $CLIENT1 $CHECKSTAT -g \\\#$UID $file; then
        error "setattr of GID succeeded unexpectedly"
    fi
    zconf_mount $CLIENT2 $MOUNT
}
run_test 0k "VBR: setattr of GID checks versions"

test_0l() {
    local file=$DIR/$tfile
    local pre
    local post

    do_node $CLIENT1 openfile -f O_RDWR:O_CREAT -m 0644 $file
    pre=$(get_version $CLIENT1 $file)
    do_node $CLIENT1 chmod 666 $file
    post=$(get_version $CLIENT1 $file)
    if (($pre == $post)); then
        error "version not changed: pre $pre, post $post"
    fi
}
run_test 0l "VBR: setattr of permission changes versions"

test_0m() {
    local file=$DIR/$tfile

    do_facet mds "$LCTL set_param mds.${mds_svc}.sync_permission=0"
    do_node $CLIENT1 openfile -f O_RDWR:O_CREAT -m 0644 $file

    replay_barrier mds
    do_node $CLIENT2 chown :$RUNAS_ID $file
    do_node $CLIENT1 chmod 666 $file
    zconf_umount $CLIENT2 $MOUNT
    facet_failover mds

    client_evicted $CLIENT1 || error "$CLIENT1 not evicted"
    if ! do_node $CLIENT1 $CHECKSTAT -p 0644 $file; then
        error "setattr of permission succeeded unexpectedly"
    fi
    zconf_mount $CLIENT2 $MOUNT
}
run_test 0m "VBR: setattr of permission checks versions"

test_0n() {
    local file=$DIR/$tfile
    local pre
    local post

    do_node $CLIENT1 mcreate $file
    pre=$(get_version $CLIENT1 $file)
    do_node $CLIENT1 chattr +i $file
    post=$(get_version $CLIENT1 $file)
    do_node $CLIENT1 chattr -i $file
    if (($pre == $post)); then
        error "version not changed: pre $pre, post $post"
    fi
}
run_test 0n "VBR: setattr of flags changes versions"

checkattr() {
    local client=$1
    local attr=$2
    local file=$3
    local rc

    if ((${#attr} != 1)); then
        error "checking multiple attributes not implemented yet"
    fi
    do_node $client lsattr $file | cut -d ' ' -f 1 | grep -q $attr
}

test_0o() {
    local file=$DIR/$tfile
    local rc

    do_facet mds "$LCTL set_param mds.${mds_svc}.sync_permission=0"
    do_node $CLIENT1 openfile -f O_RDWR:O_CREAT -m 0644 $file

    replay_barrier mds
    do_node $CLIENT2 chmod 666 $file
    do_node $CLIENT1 chattr +i $file
    zconf_umount $CLIENT2 $MOUNT
    facet_failover mds

    client_evicted $CLIENT1 || error "$CLIENT1 not evicted"
    checkattr $CLIENT1 i $file
    rc=$?
    do_node $CLIENT1 chattr -i $file
    if [ $rc -eq 0 ]; then
        error "setattr of flags succeeded unexpectedly"
    fi
    zconf_mount $CLIENT2 $MOUNT
}
run_test 0o "VBR: setattr of flags checks versions"

test_0p() {
    local file=$DIR/$tfile
    local pre
    local post
    local ad_orig

    ad_orig=$(do_facet mds "$LCTL get_param mds.${mds_svc}.atime_diff")
    do_facet mds "$LCTL set_param mds.${mds_svc}.atime_diff=0"
    do_node $CLIENT1 mcreate $file
    pre=$(get_version $CLIENT1 $file)
    do_node $CLIENT1 touch $file
    post=$(get_version $CLIENT1 $file)
    #
    # We don't fail MDS in this test.  atime_diff shall be
    # restored to its original value.
    #
    do_facet mds "$LCTL set_param $ad_orig"
    if (($pre != $post)); then
        error "version changed unexpectedly: pre $pre, post $post"
    fi
}
run_test 0p "VBR: setattr of times does not change versions"

test_0q() {
    local file=$DIR/$tfile
    local pre
    local post

    do_node $CLIENT1 mcreate $file
    pre=$(get_version $CLIENT1 $file)
    do_node $CLIENT1 truncate $file 1
    post=$(get_version $CLIENT1 $file)
    if (($pre != $post)); then
        error "version changed unexpectedly: pre $pre, post $post"
    fi
}
run_test 0q "VBR: setattr of size does not change versions"

test_0r() {
    local file=$DIR/$tfile
    local mtime_pre
    local mtime_post
    local mtime

    do_facet mds "$LCTL set_param mds.${mds_svc}.sync_permission=0"
    do_facet mds "$LCTL set_param mds.${mds_svc}.atime_diff=0"
    do_node $CLIENT1 openfile -f O_RDWR:O_CREAT -m 0644 $file

    replay_barrier mds
    do_node $CLIENT2 chmod 666 $file
    do_node $CLIENT1 truncate $file 1
    sleep 1
    mtime_pre=$(do_node $CLIENT1 stat --format=%Y $file)
    do_node $CLIENT1 touch $file
    mtime_post=$(do_node $CLIENT1 stat --format=%Y $file)
    zconf_umount $CLIENT2 $MOUNT
    facet_failover mds

    client_up $CLIENT1 || error "$CLIENT1 evicted"
    if (($mtime_pre >= $mtime_post)); then
        error "time not changed: pre $mtime_pre, post $mtime_post"
    fi
    if ! do_node $CLIENT1 $CHECKSTAT -s 1 $file; then
        error "setattr of size failed"
    fi
    mtime=$(do_node $CLIENT1 stat --format=%Y $file)
    if (($mtime != $mtime_post)); then
        error "setattr of times failed: expected $mtime_post, got $mtime"
    fi
    zconf_mount $CLIENT2 $MOUNT
}
run_test 0r "VBR: setattr of times and size does not check versions"

test_0s() {
    local pre
    local post
    local tp_pre
    local tp_post

    do_node $CLIENT1 mcreate $DIR/$tfile
    do_node $CLIENT1 mkdir -p $DIR/$tdir
    pre=$(get_version $CLIENT1 $DIR/$tfile)
    tp_pre=$(get_version $CLIENT1 $DIR/$tdir)
    do_node $CLIENT1 link $DIR/$tfile $DIR/$tdir/$tfile
    post=$(get_version $CLIENT1 $DIR/$tfile)
    tp_post=$(get_version $CLIENT1 $DIR/$tdir)
    if (($pre == $post)); then
        error "version of source not changed: pre $pre, post $post"
    fi
    if (($tp_pre == $tp_post)); then
        error "version of target parent not changed: pre $tp_pre, post $tp_post"
    fi
}
run_test 0s "VBR: link changes versions of source and target parent"

test_0t() {
    do_facet mds "$LCTL set_param mds.${mds_svc}.sync_permission=0"
    do_node $CLIENT1 mcreate $DIR/$tfile
    do_node $CLIENT1 mkdir -p -m 755 $DIR/$tdir

    replay_barrier mds
    do_node $CLIENT2 chmod 777 $DIR/$tdir
    do_node $CLIENT1 link $DIR/$tfile $DIR/$tdir/$tfile
    zconf_umount $CLIENT2 $MOUNT
    facet_failover mds

    client_evicted $CLIENT1 || error "$CLIENT1 not evicted"
    if ! do_node $CLIENT1 $CHECKSTAT -a $DIR/$tdir/$tfile; then
        error "link should fail"
    fi
    zconf_mount $CLIENT2 $MOUNT
}
run_test 0t "VBR: link checks version of target parent"

test_0u() {
    do_facet mds "$LCTL set_param mds.${mds_svc}.sync_permission=0"
    do_node $CLIENT1 openfile -f O_RDWR:O_CREAT -m 0644 $DIR/$tfile
    do_node $CLIENT1 mkdir -p $DIR/$tdir

    replay_barrier mds
    do_node $CLIENT2 chmod 666 $DIR/$tfile
    do_node $CLIENT1 link $DIR/$tfile $DIR/$tdir/$tfile
    zconf_umount $CLIENT2 $MOUNT
    facet_failover mds

    client_evicted $CLIENT1 || error "$CLIENT1 not evicted"
    if ! do_node $CLIENT1 $CHECKSTAT -a $DIR/$tdir/$tfile; then
        error "link should fail"
    fi
    zconf_mount $CLIENT2 $MOUNT
}
run_test 0u "VBR: link checks version of source"

test_0v() {
    local sp_pre
    local tp_pre
    local sp_post
    local tp_post

    do_node $CLIENT1 mcreate $DIR/$tfile
    do_node $CLIENT1 mkdir -p $DIR/$tdir
    sp_pre=$(get_version $CLIENT1 $DIR)
    tp_pre=$(get_version $CLIENT1 $DIR/$tdir)
    do_node $CLIENT1 mv $DIR/$tfile $DIR/$tdir/$tfile
    sp_post=$(get_version $CLIENT1 $DIR)
    tp_post=$(get_version $CLIENT1 $DIR/$tdir)
    if (($sp_pre == $sp_post)); then
        error "version of source parent not changed: pre $sp_pre, post $sp_post"
    fi
    if (($tp_pre == $tp_post)); then
        error "version of target parent not changed: pre $tp_pre, post $tp_post"
    fi
}
run_test 0v "VBR: rename changes versions of source parent and target parent"

test_0w() {
    local pre
    local post

    do_node $CLIENT1 mcreate $DIR/$tfile
    pre=$(get_version $CLIENT1 $DIR)
    do_node $CLIENT1 mv $DIR/$tfile $DIR/$tfile-new
    post=$(get_version $CLIENT1 $DIR)
    if (($pre == $post)); then
        error "version of parent not changed: pre $pre, post $post"
    fi
}
run_test 0w "VBR: rename within same dir changes version of parent"

test_0x() {
    do_facet mds "$LCTL set_param mds.${mds_svc}.sync_permission=0"
    do_node $CLIENT1 mcreate $DIR/$tfile
    do_node $CLIENT1 mkdir -p -m 755 $DIR/$tdir

    replay_barrier mds
    do_node $CLIENT2 chmod 777 $DIR
    do_node $CLIENT1 mv $DIR/$tfile $DIR/$tdir/$tfile
    zconf_umount $CLIENT2 $MOUNT
    facet_failover mds

    client_evicted $CLIENT1 || error "$CLIENT1 not evicted"
    if do_node $CLIENT1 $CHECKSTAT -a $DIR/$tfile; then
        error "rename should fail"
    fi
    zconf_mount $CLIENT2 $MOUNT
}
run_test 0x "VBR: rename checks version of source parent"

test_0y() {
    do_facet mds "$LCTL set_param mds.${mds_svc}.sync_permission=0"
    do_node $CLIENT1 mcreate $DIR/$tfile
    do_node $CLIENT1 mkdir -p -m 755 $DIR/$tdir

    replay_barrier mds
    do_node $CLIENT2 chmod 777 $DIR/$tdir
    do_node $CLIENT1 mv $DIR/$tfile $DIR/$tdir/$tfile
    zconf_umount $CLIENT2 $MOUNT
    facet_failover mds

    client_evicted $CLIENT1 || error "$CLIENT1 not evicted"
    if do_node $CLIENT1 $CHECKSTAT -a $DIR/$tfile; then
        error "rename should fail"
    fi
    zconf_mount $CLIENT2 $MOUNT
}
run_test 0y "VBR: rename checks version of target parent"

[ "$CLIENTS" ] && zconf_umount_clients $CLIENTS $DIR

test_1() {
    echo "mount client $CLIENT1,$CLIENT2..."
    zconf_mount_clients $CLIENT1 $DIR
    zconf_mount_clients $CLIENT2 $DIR

    do_node $CLIENT2 mkdir -p $DIR/$tdir
    replay_barrier mds
    do_node $CLIENT1 createmany -o $DIR/$tfile- 25
    do_node $CLIENT2 createmany -o $DIR/$tdir/$tfile-2- 1
    do_node $CLIENT1 createmany -o $DIR/$tfile-3- 25
    zconf_umount $CLIENT2 $DIR

    facet_failover mds
    # recovery shouldn't fail due to missing client 2
    client_up $CLIENT1 || return 1

    # All 50 files should have been replayed
    do_node $CLIENT1 unlinkmany $DIR/$tfile- 25 || return 2
    do_node $CLIENT1 unlinkmany $DIR/$tfile-3- 25 || return 3

    zconf_mount $CLIENT2 $DIR || error "mount $CLIENT2 $DIR fail"
    [ -e $DIR/$tdir/$tfile-2-0 ] && error "$tfile-2-0 exists"

    zconf_umount_clients $CLIENTS $DIR
    return 0
}
run_test 1 "VBR: client during replay doesn't affect another one"

test_2a() { # was test_2
    #ls -al $DIR/$tdir/$tfile

    zconf_mount_clients $CLIENT1 $DIR
    zconf_mount_clients $CLIENT2 $DIR

    do_node $CLIENT2 mkdir -p $DIR/$tdir
    replay_barrier mds
    do_node $CLIENT2 mcreate $DIR/$tdir/$tfile
    do_node $CLIENT1 createmany -o $DIR/$tfile- 25
    do_node $CLIENT1 $CHECKSTAT $DIR/$tdir/$tfile
    do_node $CLIENT1 createmany -o $DIR/$tfile-3- 25
    zconf_umount $CLIENT2 $DIR

    facet_failover mds
    # recovery shouldn't fail due to missing client 2
    client_up $CLIENT1 || return 1

    # All 50 files should have been replayed
    do_node $CLIENT1 unlinkmany $DIR/$tfile- 25 || return 2
    do_node $CLIENT1 unlinkmany $DIR/$tfile-3- 25 || return 3

    do_node $CLIENT1 $CHECKSTAT $DIR/$tdir/$tfile && return 4

    zconf_mount $CLIENT2 $DIR || error "mount $CLIENT2 $DIR fail"

    zconf_umount_clients $CLIENTS $DIR
    return 0
}
run_test 2a "VBR: lost data due to missed REMOTE client during replay"

#
# This test uses three Lustre clients on two hosts.
#
#   Lustre Client 1:    $CLIENT1:$MOUNT     ($DIR)
#   Lustre Client 2:    $CLIENT2:$MOUNT2    ($DIR2)
#   Lustre Client 3:    $CLIENT2:$MOUNT1    ($DIR1)
#
test_2b() {
    local pre
    local post

    do_facet mds "$LCTL set_param mds.${mds_svc}.sync_permission=0"
    zconf_mount $CLIENT1 $MOUNT
    zconf_mount $CLIENT2 $MOUNT2
    zconf_mount $CLIENT2 $MOUNT1
    do_node $CLIENT1 openfile -f O_RDWR:O_CREAT -m 0644 $DIR/$tfile-a
    do_node $CLIENT1 openfile -f O_RDWR:O_CREAT -m 0644 $DIR/$tfile-b

    #
    # Save an MDT transaction number before recovery.
    #
    pre=$(get_version $CLIENT1 $DIR/$tfile-a)

    #
    # Comments on the replay sequence state the expected result
    # of each request.
    #
    #   "R"     Replayed.
    #   "U"     Unable to replay.
    #   "J"     Rejected.
    #
    replay_barrier mds
    do_node $CLIENT1 chmod 666 $DIR/$tfile-a            # R
    do_node $CLIENT2 chmod 666 $DIR1/$tfile-b           # R
    do_node $CLIENT2 chown :$RUNAS_ID $DIR2/$tfile-a    # U
    do_node $CLIENT1 chown $RUNAS_ID $DIR/$tfile-a      # J
    do_node $CLIENT2 truncate $DIR2/$tfile-b 1          # U
    do_node $CLIENT2 chown :$RUNAS_ID $DIR1/$tfile-b    # R
    do_node $CLIENT1 chown $RUNAS_ID $DIR/$tfile-b      # R
    zconf_umount $CLIENT2 $MOUNT2
    facet_failover mds

    client_evicted $CLIENT1 || error "$CLIENT1:$MOUNT not evicted"
    client_up $CLIENT2 || error "$CLIENT2:$MOUNT1 evicted"

    #
    # Check the MDT epoch.  $post must be the first transaction
    # number assigned after recovery.
    #
    do_node $CLIENT2 touch $DIR1/$tfile
    post=$(get_version $CLIENT2 $DIR1/$tfile)
    if (($(($pre >> 32)) == $((post >> 32)))); then
        error "epoch not changed: pre $pre, post $post"
    fi
    if (($(($post & 0x00000000ffffffff)) != 1)); then
        error "transno should restart from one: got $post"
    fi

    do_node $CLIENT2 stat $DIR1/$tfile-a
    do_node $CLIENT2 stat $DIR1/$tfile-b

    do_node $CLIENT2 $CHECKSTAT -p 0666 -u \\\#$UID -g \\\#$UID \
            $DIR1/$tfile-a || error "$DIR/$tfile-a: unexpected state"
    do_node $CLIENT2 $CHECKSTAT -p 0666 -u \\\#$RUNAS_ID -g \\\#$RUNAS_ID \
            $DIR1/$tfile-b || error "$DIR/$tfile-b: unexpected state"

    zconf_umount $CLIENT2 $MOUNT1
    zconf_umount $CLIENT1 $MOUNT
}
run_test 2b "VBR: 3 clients: some, none, and all reqs replayed"

test_3a() {
    zconf_mount_clients $CLIENT1 $DIR
    zconf_mount_clients $CLIENT2 $DIR

    #make sure the time will change
    do_facet mds "$LCTL set_param mds.${mds_svc}.atime_diff=0" || return
    do_node $CLIENT1 touch $DIR/$tfile
    do_node $CLIENT2 $CHECKSTAT $DIR/$tfile
    sleep 1
    replay_barrier mds
    #change time
    do_node $CLIENT2 touch $DIR/$tfile
    do_node $CLIENT2 $CHECKSTAT $DIR/$tfile
    #another change
    do_node $CLIENT1 touch $DIR/$tfile
    #remove file
    do_node $CLIENT2 rm $DIR/$tfile
    zconf_umount $CLIENT2 $DIR

    facet_failover mds
    # recovery shouldn't fail due to missing client 2
    client_up $CLIENT1 || return 1
    do_node $CLIENT1 $CHECKSTAT $DIR/$tfile && return 2

    zconf_mount $CLIENT2 $DIR || error "mount $CLIENT2 $DIR fail"

    zconf_umount_clients $CLIENTS $DIR

    return 0
}
run_test 3a "VBR: setattr of time/size doesn't change version"

test_3b() {
    zconf_mount_clients $CLIENT1 $DIR
    zconf_mount_clients $CLIENT2 $DIR

    #make sure the time will change
    do_facet mds "$LCTL set_param mds.${mds_svc}.atime_diff=0" || return
    do_facet mds "$LCTL set_param mds.${mds_svc}.sync_permission=0" || return
    do_node $CLIENT1 touch $DIR/$tfile
    do_node $CLIENT2 $CHECKSTAT $DIR/$tfile
    sleep 1
    replay_barrier mds
    #change mode
    do_node $CLIENT2 chmod +x $DIR/$tfile
    do_node $CLIENT2 $CHECKSTAT $DIR/$tfile
    #abother chmod
    do_node $CLIENT1 chmod -x $DIR/$tfile
    zconf_umount $CLIENT2 $DIR

    facet_failover mds
    # recovery should fail due to missing client 2
    client_evicted $CLIENT1 || return 1

    do_node $CLIENT1 $CHECKSTAT -p 0755 $DIR/$tfile && return 2
    zconf_mount $CLIENT2 $DIR || error "mount $CLIENT2 $DIR fail"

    zconf_umount_clients $CLIENTS $DIR

    return 0
}
run_test 3b "VBR: setattr of permissions changes version"

test_3c() {
    [ "$FAILURE_MODE" = HARD ] || \
        { skip "The HARD failure is needed" && return 0; }

    [ $RUNAS_ID -eq $UID ] && skip_env "RUNAS_ID = UID = $UID -- skipping" && return

    zconf_mount_clients $CLIENT1 $DIR
    zconf_mount_clients $CLIENT2 $DIR

    # check that permission changes are synced
    do_facet mds "$LCTL set_param mds.${mds_svc}.sync_permission=1"

    do_node $CLIENT1 mkdir -p $DIR/d3c/sub || error
    #chown -R $RUNAS_ID $MOUNT1/d3
    do_node $CLIENT1 ls -la $DIR/d3c

    # only HARD failure will work as we use sync operation
    replay_barrier mds
    do_node $CLIENT2 mcreate $DIR/d3c/$tfile-2
    #set permissions
    do_node $CLIENT1 chmod 0700 $UID $DIR/d3c
    #secret file
    do_node $CLIENT1 mcreate $DIR/d3c/sub/$tfile
    do_node $CLIENT1 echo "Top Secret" > $DIR/d3c/sub/$tfile
    #check user can't access new file
    do_node $CLIENT2 $RUNAS ls $DIR/d3c && return 3
    do_node $CLIENT1 $RUNAS ls $DIR/d3c && return 4
    do_node $CLIENT1 $RUNAS cat $DIR/d3c/sub/$tfile && return 5

    zconf_umount $CLIENT2 $DIR

    facet_failover mds
    # recovery shouldn't fail due to missing client 2
    client_up $CLIENT1 || return 1

    zconf_mount $CLIENT2 $DIR || error "mount $CLIENT2 $DIR fail"
    do_node $CLIENT1 $RUNAS cat $DIR/d3c/sub/$tfile && return 6
    do_node $CLIENT2 $RUNAS cat $DIR/d3c/sub/$tfile && return 7
    do_facet mds "$LCTL set_param mds.${mds_svc}.sync_permission=0"

    return 0
}
run_test 3c "VBR: permission dependency failure"

vbr_deactivate_client() {
    local client=$1
    echo "Deactivating client $client";
    do_node $client "sysctl -w lustre.fail_loc=0x50d"
}

vbr_activate_client() {
    local client=$1
    echo "Activating client $client";
    do_node $client "sysctl -w lustre.fail_loc=0x0"
}

remote_server ()
{
    local client=$1
    [ -z "$(do_node $client lctl dl | grep mdt)" ] && \
    [ -z "$(do_node $client lctl dl | grep ost)" ]
}

test_4a() {
    delayed_recovery_enabled || { skip "No delayed recovery support"; return 0; }

    remote_server $CLIENT2 || \
        { skip_env "Client $CLIENT2 is on the server node" && return 0; }

    zconf_mount_clients $CLIENT1 $DIR
    zconf_mount_clients $CLIENT2 $DIR

    do_node $CLIENT2 mkdir -p $DIR/$tdir
    replay_barrier mds
    do_node $CLIENT1 createmany -o $DIR/$tfile- 25
    do_node $CLIENT2 createmany -o $DIR/$tdir/$tfile-2- 25
    do_node $CLIENT1 createmany -o $DIR/$tfile-3- 25
    vbr_deactivate_client $CLIENT2

    facet_failover mds
    client_up $CLIENT1 || return 1

    # All 50 files should have been replayed
    do_node $CLIENT1 unlinkmany $DIR/$tfile- 25 || return 2
    do_node $CLIENT1 unlinkmany $DIR/$tfile-3- 25 || return 3

    vbr_activate_client $CLIENT2
    client_up $CLIENT2 || return 4
    # All 25 files from client2 should have been replayed
    do_node $CLIENT2 unlinkmany $DIR/$tdir/$tfile-2- 25 || return 5

    zconf_umount_clients $CLIENTS $DIR
    return 0
}
run_test 4a "fail MDS, delayed recovery"

test_4b() {
    delayed_recovery_enabled || { skip "No delayed recovery support"; return 0; }

    remote_server $CLIENT2 || \
        { skip_env "Client $CLIENT2 is on the server node" && return 0; }

    zconf_mount_clients $CLIENT1 $DIR
    zconf_mount_clients $CLIENT2 $DIR

    replay_barrier mds
    do_node $CLIENT1 createmany -o $DIR/$tfile- 25
    do_node $CLIENT2 createmany -o $DIR/$tdir/$tfile-2- 25
    vbr_deactivate_client $CLIENT2

    facet_failover mds
    client_up $CLIENT1 || return 1

    # create another set of files
    do_node $CLIENT1 createmany -o $DIR/$tfile-3- 25

    vbr_activate_client $CLIENT2
    client_up $CLIENT2 || return 2

    # All files from should have been replayed
    do_node $CLIENT1 unlinkmany $DIR/$tfile- 25 || return 3
    do_node $CLIENT1 unlinkmany $DIR/$tfile-3- 25 || return 4
    do_node $CLIENT2 unlinkmany $DIR/$tdir/$tfile-2- 25 || return 5

    zconf_umount_clients $CLIENTS $DIR
}
run_test 4b "fail MDS, normal operation, delayed open recovery"

test_4c() {
    delayed_recovery_enabled || { skip "No delayed recovery support"; return 0; }

    remote_server $CLIENT2 || \
        { skip_env "Client $CLIENT2 is on the server node" && return 0; }

    zconf_mount_clients $CLIENT1 $DIR
    zconf_mount_clients $CLIENT2 $DIR

    replay_barrier mds
    do_node $CLIENT1 createmany -m $DIR/$tfile- 25
    do_node $CLIENT2 createmany -m $DIR/$tdir/$tfile-2- 25
    vbr_deactivate_client $CLIENT2

    facet_failover mds
    client_up $CLIENT1 || return 1

    # create another set of files
    do_node $CLIENT1 createmany -m $DIR/$tfile-3- 25

    vbr_activate_client $CLIENT2
    client_up $CLIENT2 || return 2

    # All files from should have been replayed
    do_node $CLIENT1 unlinkmany $DIR/$tfile- 25 || return 3
    do_node $CLIENT1 unlinkmany $DIR/$tfile-3- 25 || return 4
    do_node $CLIENT2 unlinkmany $DIR/$tdir/$tfile-2- 25 || return 5

    zconf_umount_clients $CLIENTS $DIR
}
run_test 4c "fail MDS, normal operation, delayed recovery"

test_5a() {
    delayed_recovery_enabled || { skip "No delayed recovery support"; return 0; }

    remote_server $CLIENT2 || \
        { skip_env "Client $CLIENT2 is on the server node" && return 0; }

    zconf_mount_clients $CLIENT1 $DIR
    zconf_mount_clients $CLIENT2 $DIR

    replay_barrier mds
    do_node $CLIENT1 createmany -o $DIR/$tfile- 25
    do_node $CLIENT2 createmany -o $DIR/$tfile-2- 1
    do_node $CLIENT1 createmany -o $DIR/$tfile-3- 1
    vbr_deactivate_client $CLIENT2

    facet_failover mds
    client_evicted $CLIENT1 || return 1

    vbr_activate_client $CLIENT2
    client_up $CLIENT2 || return 2

    # First 25 files should have been replayed
    do_node $CLIENT1 unlinkmany $DIR/$tfile- 25 || return 3
    # Third file is failed due to missed client2
    do_node $CLIENT1 $CHECKSTAT $DIR/$tfile-3-0 && error "$tfile-3-0 exists"
    # file from client2 should exists
    do_node $CLIENT2 unlinkmany $DIR/$tfile-2- 1 || return 4

    zconf_umount_clients $CLIENTS $DIR
}
run_test 5a "fail MDS, delayed recovery should fail"

test_5b() {
    delayed_recovery_enabled || { skip "No delayed recovery support"; return 0; }

    remote_server $CLIENT2 || \
        { skip_env "Client $CLIENT2 is on the server node" && return 0; }

    zconf_mount_clients $CLIENT1 $DIR
    zconf_mount_clients $CLIENT2 $DIR

    replay_barrier mds
    do_node $CLIENT1 createmany -o $DIR/$tfile- 25
    do_node $CLIENT2 createmany -o $DIR/$tfile-2- 1
    vbr_deactivate_client $CLIENT2

    facet_failover mds
    client_up $CLIENT1 || return 1
    do_node $CLIENT1 $CHECKSTAT $DIR/$tfile-2-0 && error "$tfile-2-0 exists"

    # create another set of files
    do_node $CLIENT1 createmany -o $DIR/$tfile-3- 25

    vbr_activate_client $CLIENT2
    client_evicted $CLIENT2 || return 4
    # file from client2 should fail
    do_node $CLIENT2 $CHECKSTAT $DIR/$tfile-2-0 && error "$tfile-2-0 exists"

    # All 50 files from client 1 should have been replayed
    do_node $CLIENT1 unlinkmany $DIR/$tfile- 25 || return 2
    do_node $CLIENT1 unlinkmany $DIR/$tfile-3- 25 || return 3

    zconf_umount_clients $CLIENTS $DIR
}
run_test 5b "fail MDS, normal operation, delayed recovery should fail"

test_6a() {
    delayed_recovery_enabled || { skip "No delayed recovery support"; return 0; }

    remote_server $CLIENT2 || \
        { skip_env "Client $CLIENT2 is on the server node" && return 0; }

    zconf_mount_clients $CLIENT1 $DIR
    zconf_mount_clients $CLIENT2 $DIR

    do_node $CLIENT2 mkdir -p $DIR/$tdir
    replay_barrier mds
    do_node $CLIENT1 createmany -o $DIR/$tfile- 25
    do_node $CLIENT2 createmany -o $DIR/$tdir/$tfile-2- 25
    do_node $CLIENT1 createmany -o $DIR/$tfile-3- 25
    vbr_deactivate_client $CLIENT2

    facet_failover mds
    # replay only 5 requests
    do_node $CLIENT2 "sysctl -w lustre.fail_val=5"
#define OBD_FAIL_PTLRPC_REPLAY        0x50e
    do_node $CLIENT2 "sysctl -w lustre.fail_loc=0x2000050e"
    client_up $CLIENT2
    # vbr_activate_client $CLIENT2
    # need way to know that client stops replays
    sleep 5

    facet_failover mds
    client_up $CLIENT1 || return 1

    # All files should have been replayed
    do_node $CLIENT1 unlinkmany $DIR/$tfile- 25 || return 2
    do_node $CLIENT1 unlinkmany $DIR/$tfile-3- 25 || return 3
    do_node $CLIENT2 unlinkmany $DIR/$tdir/$tfile-2- 25 || return 5

    zconf_umount_clients $CLIENTS $DIR
    return 0
}
run_test 6a "fail MDS, delayed recovery, fail MDS"

test_7a() {
    delayed_recovery_enabled || { skip "No delayed recovery support"; return 0; }

    remote_server $CLIENT2 || \
        { skip_env "Client $CLIENT2 is on the server node" && return 0; }

    zconf_mount_clients $CLIENT1 $DIR
    zconf_mount_clients $CLIENT2 $DIR

    do_node $CLIENT2 mkdir -p $DIR/$tdir
    replay_barrier mds
    do_node $CLIENT1 createmany -o $DIR/$tfile- 25
    do_node $CLIENT2 createmany -o $DIR/$tdir/$tfile-2- 25
    do_node $CLIENT1 createmany -o $DIR/$tfile-3- 25
    vbr_deactivate_client $CLIENT2

    facet_failover mds
    vbr_activate_client $CLIENT2
    client_up $CLIENT2 || return 4

    facet_failover mds
    client_up $CLIENT1 || return 1

    # All files should have been replayed
    do_node $CLIENT1 unlinkmany $DIR/$tfile- 25 || return 2
    do_node $CLIENT1 unlinkmany $DIR/$tfile-3- 25 || return 3
    do_node $CLIENT2 unlinkmany $DIR/$tdir/$tfile-2- 25 || return 5

    zconf_umount_clients $CLIENTS $DIR
    return 0
}
run_test 7a "fail MDS, delayed recovery, fail MDS"

test_8a() {
    delayed_recovery_enabled || { skip "No delayed recovery support"; return 0; }

    remote_server $CLIENT2 || \
        { skip_env "Client $CLIENT2 is on the server node" && return 0; }

    zconf_mount_clients $CLIENT1 $DIR
    zconf_mount_clients $CLIENT2 $DIR

    rmultiop_start $CLIENT2 $DIR/$tfile O_tSc || return 1
    do_node $CLIENT2 rm -f $DIR/$tfile
    replay_barrier mds
    rmultiop_stop $CLIENT2 || return 2

    vbr_deactivate_client $CLIENT2
    facet_failover mds
    client_up $CLIENT1 || return 3
    #client1 is back and will try to open orphan
    vbr_activate_client $CLIENT2
    client_up $CLIENT2 || return 4

    do_node $CLIENT2 $CHECKSTAT $DIR/$tfile && error "$tfile exists"
    zconf_umount_clients $CLIENTS $DIR
    return 0
}
run_test 8a "orphans are kept until delayed recovery"

test_8b() {
    delayed_recovery_enabled || { skip "No delayed recovery support"; return 0; }

    remote_server $CLIENT2 || \
        { skip_env "Client $CLIENT2 is on the server node" && return 0; }

    zconf_mount_clients $CLIENT1 $DIR
    zconf_mount_clients $CLIENT2 $DIR

    rmultiop_start $CLIENT2 $DIR/$tfile O_tSc || return 1
    replay_barrier mds
    do_node $CLIENT1 rm -f $DIR/$tfile

    vbr_deactivate_client $CLIENT2
    facet_failover mds
    client_up $CLIENT1 || return 2
    #client1 is back and will try to open orphan
    vbr_activate_client $CLIENT2
    client_up $CLIENT2 || return 3

    rmultiop_stop $CLIENT2 || return 1
    do_node $CLIENT2 $CHECKSTAT $DIR/$tfile && error "$tfile exists"
    zconf_umount_clients $CLIENTS $DIR
    return 0
}
run_test 8b "open1 | unlink2 X delayed_replay1, close1"

test_8c() {
    delayed_recovery_enabled || { skip "No delayed recovery support"; return 0; }

    remote_server $CLIENT2 || \
        { skip_env "Client $CLIENT2 is on the server node" && return 0; }

    zconf_mount_clients $CLIENT1 $DIR
    zconf_mount_clients $CLIENT2 $DIR

    rmultiop_start $CLIENT2 $DIR/$tfile O_tSc || return 1
    replay_barrier mds
    do_node $CLIENT1 rm -f $DIR/$tfile
    rmultiop_stop $CLIENT2 || return 2

    vbr_deactivate_client $CLIENT2
    facet_failover mds
    client_up $CLIENT1 || return 3
    #client1 is back and will try to open orphan
    vbr_activate_client $CLIENT2
    client_up $CLIENT2 || return 4

    do_node $CLIENT2 $CHECKSTAT $DIR/$tfile && error "$tfile exists"
    zconf_umount_clients $CLIENTS $DIR
    return 0
}
run_test 8c "open1 | unlink2, close1 X delayed_replay1"

test_8d() {
    delayed_recovery_enabled || { skip "No delayed recovery support"; return 0; }

    remote_server $CLIENT2 || \
        { skip_env "Client $CLIENT2 is on the server node" && return 0; }

    zconf_mount_clients $CLIENT1 $DIR
    zconf_mount_clients $CLIENT2 $DIR

    rmultiop_start $CLIENT1 $DIR/$tfile O_tSc || return 1
    rmultiop_start $CLIENT2 $DIR/$tfile O_tSc || return 2
    replay_barrier mds
    do_node $CLIENT1 rm -f $DIR/$tfile
    rmultiop_stop $CLIENT2 || return 3
    rmultiop_stop $CLIENT1 || return 4

    vbr_deactivate_client $CLIENT2
    facet_failover mds
    client_up $CLIENT1 || return 6

    #client1 is back and will try to open orphan
    vbr_activate_client $CLIENT2
    client_up $CLIENT2 || return 8

    do_node $CLIENT2 $CHECKSTAT $DIR/$tfile && error "$tfile exists"
    zconf_umount_clients $CLIENTS $DIR
    return 0
}
run_test 8d "open1, open2 | unlink2, close1, close2 X delayed_replay1"

test_8e() {
    zconf_mount $CLIENT1 $DIR
    zconf_mount $CLIENT2 $DIR

    do_node $CLIENT1 mcreate $DIR/$tfile
    do_node $CLIENT1 mkdir $DIR/$tfile-2
    replay_barrier mds
    # missed replay from client1 will lead to recovery by versions
    do_node $CLIENT1 touch $DIR/$tfile-2/$tfile
    do_node $CLIENT2 rm $DIR/$tfile || return 1
    do_node $CLIENT2 touch $DIR/$tfile || return 2

    zconf_umount $CLIENT1 $DIR
    facet_failover mds
    client_up $CLIENT2 || return 6

    do_node $CLIENT2 rm $DIR/$tfile || error "$tfile doesn't exists"
    zconf_umount_clients $CLIENTS $DIR
    return 0
}
run_test 8e "create | unlink, create shouldn't fail"

test_8f() {
    zconf_mount_clients $CLIENT1 $DIR
    zconf_mount_clients $CLIENT2 $DIR

    do_node $CLIENT1 touch $DIR/$tfile
    do_node $CLIENT1 mkdir $DIR/$tfile-2
    replay_barrier mds
    # missed replay from client1 will lead to recovery by versions
    do_node $CLIENT1 touch $DIR/$tfile-2/$tfile
    do_node $CLIENT2 rm -f $DIR/$tfile || return 1
    do_node $CLIENT2 mcreate $DIR/$tfile || return 2

    zconf_umount $CLIENT1 $DIR
    facet_failover mds
    client_up $CLIENT2 || return 6

    do_node $CLIENT2 rm $DIR/$tfile || error "$tfile doesn't exists"
    zconf_umount $CLIENT2 $DIR
    return 0
}
run_test 8f "create | unlink, create shouldn't fail"

test_8g() {
    zconf_mount_clients $CLIENT1 $DIR
    zconf_mount_clients $CLIENT2 $DIR

    do_node $CLIENT1 touch $DIR/$tfile
    do_node $CLIENT1 mkdir $DIR/$tfile-2
    replay_barrier mds
    # missed replay from client1 will lead to recovery by versions
    do_node $CLIENT1 touch $DIR/$tfile-2/$tfile
    do_node $CLIENT2 rm -f $DIR/$tfile || return 1
    do_node $CLIENT2 mkdir $DIR/$tfile || return 2

    zconf_umount $CLIENT1 $DIR
    facet_failover mds
    do_node $CLIENT2 df $DIR || return 6

    do_node $CLIENT2 rmdir $DIR/$tfile || error "$tfile doesn't exists"
    zconf_umount $CLIENT2 $DIR
    return 0
}
run_test 8g "create | unlink, create shouldn't fail"

test_10 () {
    delayed_recovery_enabled || { skip "No delayed recovery support"; return 0; }

    [ -z "$DBENCH_LIB" ] && skip_env "DBENCH_LIB is not set" && return 0

    zconf_mount_clients $CLIENTS $DIR

    local duration="-t 60"
    local cmd="rundbench 1 $duration "
    local PID=""
    for CLIENT in ${CLIENTS//,/ }; do
        $PDSH $CLIENT "set -x; PATH=:$PATH:$LUSTRE/utils:$LUSTRE/tests/:${DBENCH_LIB} DBENCH_LIB=${DBENCH_LIB} $cmd" &
        PID=$!
        echo $PID >pid.$CLIENT
        echo "Started load PID=`cat pid.$CLIENT`"
    done

    replay_barrier mds
    sleep 3 # give clients a time to do operations

    vbr_deactivate_client $CLIENT2

    log "$TESTNAME fail mds 1"
    fail mds

# wait for client to reconnect to MDS
    sleep $TIMEOUT

    vbr_activate_client $CLIENT2
    client_up $CLIENT2 || return 4

    for CLIENT in ${CLIENTS//,/ }; do
        PID=`cat pid.$CLIENT`
        wait $PID
        rc=$?
        echo "load on ${CLIENT} returned $rc"
    done

    zconf_umount_clients $CLIENTS $DIR
}
run_test 10 "mds version recovery; $CLIENTCOUNT clients"

[ "$CLIENTS" ] && zconf_mount_clients $CLIENTS $DIR

equals_msg `basename $0`: test complete, cleaning up
#SLEEP=$((`date +%s` - $NOW))
#[ $SLEEP -lt $TIMEOUT ] && sleep $SLEEP
check_and_cleanup_lustre
[ -f "$TESTSUITELOG" ] && cat $TESTSUITELOG && grep -q FAIL $TESTSUITELOG && exit 1 || true<|MERGE_RESOLUTION|>--- conflicted
+++ resolved
@@ -2,11 +2,7 @@
 
 set -e
 
-<<<<<<< HEAD
-# bug number: 16356
-=======
 # bug number: 18946
->>>>>>> 979784ac
 ALWAYS_EXCEPT="2 3c 4b 4c 10 $REPLAY_VBR_EXCEPT"
 
 SAVE_PWD=$PWD
@@ -20,9 +16,9 @@
 
 . ${CONFIG:=$LUSTRE/tests/cfg/$NAME.sh}
 
-[ -n "$CLIENTS" ] || { skip_env "Need two or more clients" && exit 0; }
+[ -n "$CLIENTS" ] || { skip "Need two or more clients" && exit 0; }
 [ $CLIENTCOUNT -ge 2 ] || \
-    { skip_env "Need two or more remote clients, have $CLIENTCOUNT" && exit 0; }
+    { skip "Need two or more clients, have $CLIENTCOUNT" && exit 0; }
 remote_mds_nodsh && skip "remote MDS with nodsh" && exit 0
 
 [ "$SLOW" = "no" ] && EXCEPT_SLOW=""
@@ -38,24 +34,446 @@
 
 [ "$DAEMONFILE" ] && $LCTL debug_daemon start $DAEMONFILE $DAEMONSIZE
 
+[ "$CLIENTS" ] && zconf_umount_clients $CLIENTS $DIR
+
+test_1() {
+    echo "mount client $CLIENT1,$CLIENT2..."
+    zconf_mount_clients $CLIENT1 $DIR
+    zconf_mount_clients $CLIENT2 $DIR
+
+    do_node $CLIENT2 mkdir -p $DIR/$tdir
+    replay_barrier mds
+    do_node $CLIENT1 createmany -o $DIR/$tfile- 25
+    do_node $CLIENT2 createmany -o $DIR/$tdir/$tfile-2- 1
+    do_node $CLIENT1 createmany -o $DIR/$tfile-3- 25
+    zconf_umount $CLIENT2 $DIR
+
+    facet_failover mds
+    # recovery shouldn't fail due to missing client 2
+    do_node $CLIENT1 df $DIR || return 1
+
+    # All 50 files should have been replayed
+    do_node $CLIENT1 unlinkmany $DIR/$tfile- 25 || return 2
+    do_node $CLIENT1 unlinkmany $DIR/$tfile-3- 25 || return 3
+
+    zconf_mount $CLIENT2 $DIR || error "mount $CLIENT2 $DIR fail"
+    [ -e $DIR/$tdir/$tfile-2-0 ] && error "$tfile-2-0 exists"
+
+    zconf_umount_clients $CLIENTS $DIR
+    return 0
+}
+run_test 1 "VBR: client during replay doesn't affect another one"
+
+test_2() {
+    #ls -al $DIR/$tdir/$tfile
+
+    zconf_mount_clients $CLIENT1 $DIR
+    zconf_mount_clients $CLIENT2 $DIR
+
+    do_node $CLIENT2 mkdir -p $DIR/$tdir
+    replay_barrier mds
+    do_node $CLIENT2 mcreate $DIR/$tdir/$tfile
+    do_node $CLIENT1 createmany -o $DIR/$tfile- 25
+    do_node $CLIENT1 $CHECKSTAT $DIR/$tdir/$tfile
+    do_node $CLIENT1 createmany -o $DIR/$tfile-3- 25
+    zconf_umount $CLIENT2 $DIR
+
+    facet_failover mds
+    # recovery shouldn't fail due to missing client 2
+    do_node $CLIENT1 df $DIR || return 1
+
+    # All 50 files should have been replayed
+    do_node $CLIENT1 unlinkmany $DIR/$tfile- 25 || return 2
+    do_node $CLIENT1 unlinkmany $DIR/$tfile-3- 25 || return 3
+
+    do_node $CLIENT1 $CHECKSTAT $DIR/$tdir/$tfile && return 4
+
+    zconf_mount $CLIENT2 $DIR || error "mount $CLIENT2 $DIR fail"
+
+    zconf_umount_clients $CLIENTS $DIR
+    return 0
+}
+run_test 2 "VBR: lost data due to missed REMOTE client during replay"
+
+test_3a() {
+    zconf_mount_clients $CLIENT1 $DIR
+    zconf_mount_clients $CLIENT2 $DIR
+
+    #make sure the time will change
+    do_facet mds "$LCTL set_param mds.${mds_svc}.atime_diff=0" || return
+    do_node $CLIENT1 touch $DIR/$tfile
+    do_node $CLIENT2 $CHECKSTAT $DIR/$tfile
+    sleep 1
+    replay_barrier mds
+    #change time
+    do_node $CLIENT2 touch $DIR/$tfile
+    do_node $CLIENT2 $CHECKSTAT $DIR/$tfile
+    #another change
+    do_node $CLIENT1 touch $DIR/$tfile
+    #remove file
+    do_node $CLIENT2 rm $DIR/$tfile
+    zconf_umount $CLIENT2 $DIR
+
+    facet_failover mds
+    # recovery shouldn't fail due to missing client 2
+    do_node $CLIENT1 df $DIR || return 1
+    do_node $CLIENT1 $CHECKSTAT $DIR/$tfile && return 2
+
+    zconf_mount $CLIENT2 $DIR || error "mount $CLIENT2 $DIR fail"
+
+    zconf_umount_clients $CLIENTS $DIR
+
+    return 0
+}
+run_test 3a "VBR: setattr of time/size doesn't change version"
+
+test_3b() {
+    zconf_mount_clients $CLIENT1 $DIR
+    zconf_mount_clients $CLIENT2 $DIR
+
+    #make sure the time will change
+    do_facet mds "$LCTL set_param mds.${mds_svc}.atime_diff=0" || return
+    do_facet mds "$LCTL set_param mds.${mds_svc}.sync_permission=0" || return
+    do_node $CLIENT1 touch $DIR/$tfile
+    do_node $CLIENT2 $CHECKSTAT $DIR/$tfile
+    sleep 1
+    replay_barrier mds
+    #change mode
+    do_node $CLIENT2 chmod +x $DIR/$tfile
+    do_node $CLIENT2 $CHECKSTAT $DIR/$tfile
+    #abother chmod
+    do_node $CLIENT1 chmod -x $DIR/$tfile
+    zconf_umount $CLIENT2 $DIR
+
+    facet_failover mds
+    # recovery should fail due to missing client 2
+    do_node $CLIENT1 df $DIR && return 1
+
+    do_node $CLIENT1 $CHECKSTAT -p 0755 $DIR/$tfile && return 2
+    zconf_mount $CLIENT2 $DIR || error "mount $CLIENT2 $DIR fail"
+
+    zconf_umount_clients $CLIENTS $DIR
+
+    return 0
+}
+run_test 3b "VBR: setattr of permissions changes version"
+
+test_3c() {
+    [ "$FAILURE_MODE" = HARD ] || \
+        { skip "The HARD failure is needed" && return 0; }
+
+    [ $RUNAS_ID -eq $UID ] && skip "RUNAS_ID = UID = $UID -- skipping" && return
+
+    zconf_mount_clients $CLIENT1 $DIR
+    zconf_mount_clients $CLIENT2 $DIR
+
+    # check that permission changes are synced
+    do_facet mds "$LCTL set_param mds.${mds_svc}.sync_permission=1"
+
+    do_node $CLIENT1 mkdir -p $DIR/d3c/sub || error
+    #chown -R $RUNAS_ID $MOUNT1/d3
+    do_node $CLIENT1 ls -la $DIR/d3c
+
+    # only HARD failure will work as we use sync operation
+    replay_barrier mds
+    do_node $CLIENT2 mcreate $DIR/d3c/$tfile-2
+    #set permissions
+    do_node $CLIENT1 chmod 0700 $UID $DIR/d3c
+    #secret file
+    do_node $CLIENT1 mcreate $DIR/d3c/sub/$tfile
+    do_node $CLIENT1 echo "Top Secret" > $DIR/d3c/sub/$tfile
+    #check user can't access new file
+    do_node $CLIENT2 $RUNAS ls $DIR/d3c && return 3
+    do_node $CLIENT1 $RUNAS ls $DIR/d3c && return 4
+    do_node $CLIENT1 $RUNAS cat $DIR/d3c/sub/$tfile && return 5
+
+    zconf_umount $CLIENT2 $DIR
+
+    facet_failover mds
+    # recovery shouldn't fail due to missing client 2
+    do_node $CLIENT1 df $DIR || return 1
+    sleep 1
+
+    zconf_mount $CLIENT2 $DIR || error "mount $CLIENT2 $DIR fail"
+    do_node $CLIENT1 $RUNAS cat $DIR/d3c/sub/$tfile && return 6
+    do_node $CLIENT2 $RUNAS cat $DIR/d3c/sub/$tfile && return 7
+    do_facet mds "$LCTL set_param mds.${mds_svc}.sync_permission=0"
+
+    return 0
+}
+run_test 3c "VBR: permission dependency failure"
+
+vbr_deactivate_client() {
+    local client=$1
+    echo "Deactivating client $client";
+    do_node $client "sysctl -w lustre.fail_loc=0x50d"
+}
+
+vbr_activate_client() {
+    local client=$1
+    echo "Activating client $client";
+    do_node $client "sysctl -w lustre.fail_loc=0x0"
+}
+
+remote_server ()
+{
+    local client=$1
+    [ -z "$(do_node $client lctl dl | grep mdt)" ] && \
+    [ -z "$(do_node $client lctl dl | grep ost)" ]
+}
+
+test_4a() {
+    delayed_recovery_enabled || { skip "No delayed recovery support"; return 0; }
+
+    remote_server $CLIENT2 || \
+        { skip "Client $CLIENT2 is on the server node" && return 0; }
+
+    zconf_mount_clients $CLIENT1 $DIR
+    zconf_mount_clients $CLIENT2 $DIR
+
+    do_node $CLIENT2 mkdir -p $DIR/$tdir
+    replay_barrier mds
+    do_node $CLIENT1 createmany -o $DIR/$tfile- 25
+    do_node $CLIENT2 createmany -o $DIR/$tdir/$tfile-2- 25
+    do_node $CLIENT1 createmany -o $DIR/$tfile-3- 25
+    vbr_deactivate_client $CLIENT2
+
+    facet_failover mds
+    do_node $CLIENT1 df $DIR || return 1
+
+    # All 50 files should have been replayed
+    do_node $CLIENT1 unlinkmany $DIR/$tfile- 25 || return 2
+    do_node $CLIENT1 unlinkmany $DIR/$tfile-3- 25 || return 3
+
+    vbr_activate_client $CLIENT2
+    do_node $CLIENT2 df $DIR || return 4
+    # All 25 files from client2 should have been replayed
+    do_node $CLIENT2 unlinkmany $DIR/$tdir/$tfile-2- 25 || return 5
+
+    zconf_umount_clients $CLIENTS $DIR
+    return 0
+}
+run_test 4a "fail MDS, delayed recovery"
+
+test_4b() {
+    delayed_recovery_enabled || { skip "No delayed recovery support"; return 0; }
+
+    remote_server $CLIENT2 || \
+        { skip "Client $CLIENT2 is on the server node" && return 0; }
+
+    zconf_mount_clients $CLIENT1 $DIR
+    zconf_mount_clients $CLIENT2 $DIR
+
+    replay_barrier mds
+    do_node $CLIENT1 createmany -o $DIR/$tfile- 25
+    do_node $CLIENT2 createmany -o $DIR/$tdir/$tfile-2- 25
+    vbr_deactivate_client $CLIENT2
+
+    facet_failover mds
+    do_node $CLIENT1 df $DIR || return 1
+
+    # create another set of files
+    do_node $CLIENT1 createmany -o $DIR/$tfile-3- 25
+
+    vbr_activate_client $CLIENT2
+    do_node $CLIENT2 df $DIR || return 2
+
+    # All files from should have been replayed
+    do_node $CLIENT1 unlinkmany $DIR/$tfile- 25 || return 3
+    do_node $CLIENT1 unlinkmany $DIR/$tfile-3- 25 || return 4
+    do_node $CLIENT2 unlinkmany $DIR/$tdir/$tfile-2- 25 || return 5
+
+    zconf_umount_clients $CLIENTS $DIR
+}
+run_test 4b "fail MDS, normal operation, delayed open recovery"
+
+test_4c() {
+    delayed_recovery_enabled || { skip "No delayed recovery support"; return 0; }
+
+    remote_server $CLIENT2 || \
+        { skip "Client $CLIENT2 is on the server node" && return 0; }
+
+    zconf_mount_clients $CLIENT1 $DIR
+    zconf_mount_clients $CLIENT2 $DIR
+
+    replay_barrier mds
+    do_node $CLIENT1 createmany -m $DIR/$tfile- 25
+    do_node $CLIENT2 createmany -m $DIR/$tdir/$tfile-2- 25
+    vbr_deactivate_client $CLIENT2
+
+    facet_failover mds
+    do_node $CLIENT1 df $DIR || return 1
+
+    # create another set of files
+    do_node $CLIENT1 createmany -m $DIR/$tfile-3- 25
+
+    vbr_activate_client $CLIENT2
+    do_node $CLIENT2 df $DIR || return 2
+
+    # All files from should have been replayed
+    do_node $CLIENT1 unlinkmany $DIR/$tfile- 25 || return 3
+    do_node $CLIENT1 unlinkmany $DIR/$tfile-3- 25 || return 4
+    do_node $CLIENT2 unlinkmany $DIR/$tdir/$tfile-2- 25 || return 5
+
+    zconf_umount_clients $CLIENTS $DIR
+}
+run_test 4c "fail MDS, normal operation, delayed recovery"
+
+test_5a() {
+    delayed_recovery_enabled || { skip "No delayed recovery support"; return 0; }
+
+    remote_server $CLIENT2 || \
+        { skip "Client $CLIENT2 is on the server node" && return 0; }
+
+    zconf_mount_clients $CLIENT1 $DIR
+    zconf_mount_clients $CLIENT2 $DIR
+
+    replay_barrier mds
+    do_node $CLIENT1 createmany -o $DIR/$tfile- 25
+    do_node $CLIENT2 createmany -o $DIR/$tfile-2- 1
+    do_node $CLIENT1 createmany -o $DIR/$tfile-3- 1
+    vbr_deactivate_client $CLIENT2
+
+    facet_failover mds
+    do_node $CLIENT1 df $DIR && return 1
+
+    vbr_activate_client $CLIENT2
+    do_node $CLIENT2 df $DIR || return 2
+
+    # First 25 files should have been replayed
+    do_node $CLIENT1 unlinkmany $DIR/$tfile- 25 || return 3
+    # Third file is failed due to missed client2
+    do_node $CLIENT1 $CHECKSTAT $DIR/$tfile-3-0 && error "$tfile-3-0 exists"
+    # file from client2 should exists
+    do_node $CLIENT2 unlinkmany $DIR/$tfile-2- 1 || return 4
+
+    zconf_umount_clients $CLIENTS $DIR
+}
+run_test 5a "fail MDS, delayed recovery should fail"
+
+test_5b() {
+    delayed_recovery_enabled || { skip "No delayed recovery support"; return 0; }
+
+    remote_server $CLIENT2 || \
+        { skip "Client $CLIENT2 is on the server node" && return 0; }
+
+    zconf_mount_clients $CLIENT1 $DIR
+    zconf_mount_clients $CLIENT2 $DIR
+
+    replay_barrier mds
+    do_node $CLIENT1 createmany -o $DIR/$tfile- 25
+    do_node $CLIENT2 createmany -o $DIR/$tfile-2- 1
+    vbr_deactivate_client $CLIENT2
+
+    facet_failover mds
+    do_node $CLIENT1 df $DIR || return 1
+    do_node $CLIENT1 $CHECKSTAT $DIR/$tfile-2-0 && error "$tfile-2-0 exists"
+
+    # create another set of files
+    do_node $CLIENT1 createmany -o $DIR/$tfile-3- 25
+
+    vbr_activate_client $CLIENT2
+    do_node $CLIENT2 df $DIR && return 4
+    # file from client2 should fail
+    do_node $CLIENT2 $CHECKSTAT $DIR/$tfile-2-0 && error "$tfile-2-0 exists"
+
+    # All 50 files from client 1 should have been replayed
+    do_node $CLIENT1 unlinkmany $DIR/$tfile- 25 || return 2
+    do_node $CLIENT1 unlinkmany $DIR/$tfile-3- 25 || return 3
+
+    zconf_umount_clients $CLIENTS $DIR
+}
+run_test 5b "fail MDS, normal operation, delayed recovery should fail"
+
+test_6a() {
+    delayed_recovery_enabled || { skip "No delayed recovery support"; return 0; }
+
+    remote_server $CLIENT2 || \
+        { skip "Client $CLIENT2 is on the server node" && return 0; }
+
+    zconf_mount_clients $CLIENT1 $DIR
+    zconf_mount_clients $CLIENT2 $DIR
+
+    do_node $CLIENT2 mkdir -p $DIR/$tdir
+    replay_barrier mds
+    do_node $CLIENT1 createmany -o $DIR/$tfile- 25
+    do_node $CLIENT2 createmany -o $DIR/$tdir/$tfile-2- 25
+    do_node $CLIENT1 createmany -o $DIR/$tfile-3- 25
+    vbr_deactivate_client $CLIENT2
+
+    facet_failover mds
+    # replay only 5 requests
+    do_node $CLIENT2 "sysctl -w lustre.fail_val=5"
+#define OBD_FAIL_PTLRPC_REPLAY        0x50e
+    do_node $CLIENT2 "sysctl -w lustre.fail_loc=0x2000050e"
+    do_node $CLIENT2 df $DIR
+    # vbr_activate_client $CLIENT2
+    # need way to know that client stops replays
+    sleep 5
+
+    facet_failover mds
+    do_node $CLIENT1 df $DIR || return 1
+
+    # All files should have been replayed
+    do_node $CLIENT1 unlinkmany $DIR/$tfile- 25 || return 2
+    do_node $CLIENT1 unlinkmany $DIR/$tfile-3- 25 || return 3
+    do_node $CLIENT2 unlinkmany $DIR/$tdir/$tfile-2- 25 || return 5
+
+    zconf_umount_clients $CLIENTS $DIR
+    return 0
+}
+run_test 6a "fail MDS, delayed recovery, fail MDS"
+
+test_7a() {
+    delayed_recovery_enabled || { skip "No delayed recovery support"; return 0; }
+
+    remote_server $CLIENT2 || \
+        { skip "Client $CLIENT2 is on the server node" && return 0; }
+
+    zconf_mount_clients $CLIENT1 $DIR
+    zconf_mount_clients $CLIENT2 $DIR
+
+    do_node $CLIENT2 mkdir -p $DIR/$tdir
+    replay_barrier mds
+    do_node $CLIENT1 createmany -o $DIR/$tfile- 25
+    do_node $CLIENT2 createmany -o $DIR/$tdir/$tfile-2- 25
+    do_node $CLIENT1 createmany -o $DIR/$tfile-3- 25
+    vbr_deactivate_client $CLIENT2
+
+    facet_failover mds
+    vbr_activate_client $CLIENT2
+    do_node $CLIENT2 df $DIR || return 4
+
+    facet_failover mds
+    do_node $CLIENT1 df $DIR || return 1
+
+    # All files should have been replayed
+    do_node $CLIENT1 unlinkmany $DIR/$tfile- 25 || return 2
+    do_node $CLIENT1 unlinkmany $DIR/$tfile-3- 25 || return 3
+    do_node $CLIENT2 unlinkmany $DIR/$tdir/$tfile-2- 25 || return 5
+
+    zconf_umount_clients $CLIENTS $DIR
+    return 0
+}
+run_test 7a "fail MDS, delayed recovery, fail MDS"
+
 rmultiop_start() {
     local client=$1
     local file=$2
-    local cmds=$3
 
     # We need to run do_node in bg, because pdsh does not exit
     # if child process of run script exists.
     # I.e. pdsh does not exit when runmultiop_bg_pause exited,
     # because of multiop_bg_pause -> $MULTIOP_PROG &
-    # By the same reason we need sleep a bit after do_nodes starts
+    # By the same reason we need sleep a bit after do_nodes starts 
     # to let runmultiop_bg_pause start muliop and
     # update /tmp/multiop_bg.pid ;
-    # The rm /tmp/multiop_bg.pid guarantees here that
+    # The rm /tmp/multiop_bg.pid guarantees here that 
     # we have the updated by runmultiop_bg_pause
     # /tmp/multiop_bg.pid file
 
     local pid_file=$TMP/multiop_bg.pid.$$
-    do_node $client "rm -f $pid_file && MULTIOP_PID_FILE=$pid_file LUSTRE= runmultiop_bg_pause $file $cmds" &
+    do_node $client "rm -f $pid_file && MULTIOP_PID_FILE=$pid_file LUSTRE= runmultiop_bg_pause $file O_tSc" & 
     local pid=$!
     sleep 3
     local multiop_pid
@@ -76,1010 +494,29 @@
     echo "Stopping multiop_pid=${!multiop_pid} (kill ${!multiop_pid} on $client)"
     do_node $client kill -USR1 ${!multiop_pid}
 
-    wait ${!do_node_pid}
-}
-
-get_version() {
-    local client=$1
-    local file=$2
-    local fid
-
-    fid=$(do_node $client $LFS path2fid $file)
-    do_facet mds $LCTL --device $mds_svc getobjversion $fid
-}
-
-test_0a() {
-    local file=$DIR/$tfile
-    local pre
-    local post
-
-    do_node $CLIENT1 mcreate $file
-    pre=$(get_version $CLIENT1 $file)
-    do_node $CLIENT1 openfile -f O_RDWR $file
-    post=$(get_version $CLIENT1 $file)
-    if (($pre != $post)); then
-        error "version changed unexpectedly: pre $pre, post $post"
-    fi
-}
-run_test 0a "VBR: open and close do not change versions"
-
-test_0b() {
-    do_facet mds "$LCTL set_param mds.${mds_svc}.sync_permission=0"
-    do_node $CLIENT1 mkdir -p -m 755 $DIR/$tdir
-
-    replay_barrier mds
-    do_node $CLIENT2 chmod 777 $DIR/$tdir
-    do_node $CLIENT1 openfile -f O_RDWR:O_CREAT $DIR/$tdir/$tfile
-    zconf_umount $CLIENT2 $MOUNT
-    facet_failover mds
-
-    client_evicted $CLIENT1 || error "$CLIENT1 not evicted"
-    if ! do_node $CLIENT1 $CHECKSTAT -a $DIR/$tdir/$tfile; then
-        error "open succeeded unexpectedly"
-    fi
-    zconf_mount $CLIENT2 $MOUNT
-}
-run_test 0b "VBR: open (O_CREAT) checks version of parent"
-
-test_0c() {
-    do_facet mds "$LCTL set_param mds.${mds_svc}.sync_permission=0"
-    do_node $CLIENT1 mkdir -p -m 755 $DIR/$tdir
-    do_node $CLIENT1 openfile -f O_RDWR:O_CREAT -m 0644 $DIR/$tdir/$tfile
-
-    replay_barrier mds
-    do_node $CLIENT2 chmod 777 $DIR/$tdir
-    do_node $CLIENT2 chmod 666 $DIR/$tdir/$tfile
-    rmultiop_start $CLIENT1 $DIR/$tdir/$tfile o_c
-    zconf_umount $CLIENT2 $MOUNT
-    facet_failover mds
-    client_up $CLIENT1 || error "$CLIENT1 evicted"
-
-    rmultiop_stop $CLIENT1 || error "close failed"
-    zconf_mount $CLIENT2 $MOUNT
-}
-run_test 0c "VBR: open (non O_CREAT) does not checks versions"
-
-test_0d() {
-    local pre
-    local post
-
-    pre=$(get_version $CLIENT1 $DIR)
-    do_node $CLIENT1 mkfifo $DIR/$tfile
-    post=$(get_version $CLIENT1 $DIR)
-    if (($pre == $post)); then
-        error "version not changed: pre $pre, post $post"
-    fi
-}
-run_test 0d "VBR: create changes version of parent"
-
-test_0e() {
-    do_facet mds "$LCTL set_param mds.${mds_svc}.sync_permission=0"
-    do_node $CLIENT1 mkdir -p -m 755 $DIR/$tdir
-
-    replay_barrier mds
-    do_node $CLIENT2 chmod 777 $DIR/$tdir
-    do_node $CLIENT1 mkfifo $DIR/$tdir/$tfile
-    zconf_umount $CLIENT2 $MOUNT
-    facet_failover mds
-
-    client_evicted $CLIENT1 || error "$CLIENT1 not evicted"
-    if ! do_node $CLIENT1 $CHECKSTAT -a $DIR/$tdir/$tfile; then
-        error "create succeeded unexpectedly"
-    fi
-    zconf_mount $CLIENT2 $MOUNT
-}
-run_test 0e "VBR: create checks version of parent"
-
-test_0f() {
-    local pre
-    local post
-
-    do_node $CLIENT1 mcreate $DIR/$tfile
-    pre=$(get_version $CLIENT1 $DIR)
-    do_node $CLIENT1 rm $DIR/$tfile
-    post=$(get_version $CLIENT1 $DIR)
-    if (($pre == $post)); then
-        error "version not changed: pre $pre, post $post"
-    fi
-}
-run_test 0f "VBR: unlink changes version of parent"
-
-test_0g() {
-    do_facet mds "$LCTL set_param mds.${mds_svc}.sync_permission=0"
-    do_node $CLIENT1 mkdir -p -m 755 $DIR/$tdir
-    do_node $CLIENT1 mcreate $DIR/$tdir/$tfile
-
-    replay_barrier mds
-    do_node $CLIENT2 chmod 777 $DIR/$tdir
-    do_node $CLIENT1 rm $DIR/$tdir/$tfile
-    zconf_umount $CLIENT2 $MOUNT
-    facet_failover mds
-
-    client_evicted $CLIENT1 || error "$CLIENT1 not evicted"
-    if do_node $CLIENT1 $CHECKSTAT -a $DIR/$tdir/$tfile; then
-        error "unlink succeeded unexpectedly"
-    fi
-    zconf_mount $CLIENT2 $MOUNT
-}
-run_test 0g "VBR: unlink checks version of parent"
-
-test_0h() {
-    local file=$DIR/$tfile
-    local pre
-    local post
-
-    do_node $CLIENT1 mcreate $file
-    pre=$(get_version $CLIENT1 $file)
-    do_node $CLIENT1 chown $RUNAS_ID $file
-    post=$(get_version $CLIENT1 $file)
-    if (($pre == $post)); then
-        error "version not changed: pre $pre, post $post"
-    fi
-}
-run_test 0h "VBR: setattr of UID changes versions"
-
-test_0i() {
-    local file=$DIR/$tfile
-    local pre
-    local post
-
-    do_node $CLIENT1 mcreate $file
-    pre=$(get_version $CLIENT1 $file)
-    do_node $CLIENT1 chown :$RUNAS_ID $file
-    post=$(get_version $CLIENT1 $file)
-    if (($pre == $post)); then
-        error "version not changed: pre $pre, post $post"
-    fi
-}
-run_test 0i "VBR: setattr of GID changes versions"
-
-test_0j() {
-    local file=$DIR/$tfile
-
-    do_facet mds "$LCTL set_param mds.${mds_svc}.sync_permission=0"
-    do_node $CLIENT1 mcreate $file
-
-    replay_barrier mds
-    do_node $CLIENT2 chown :$RUNAS_ID $file
-    do_node $CLIENT1 chown $RUNAS_ID $file
-    zconf_umount $CLIENT2 $MOUNT
-    facet_failover mds
-
-    client_evicted $CLIENT1 || error "$CLIENT1 not evicted"
-    if ! do_node $CLIENT1 $CHECKSTAT -u \\\#$UID $file; then
-        error "setattr of UID succeeded unexpectedly"
-    fi
-    zconf_mount $CLIENT2 $MOUNT
-}
-run_test 0j "VBR: setattr of UID checks versions"
-
-test_0k() {
-    local file=$DIR/$tfile
-
-    do_facet mds "$LCTL set_param mds.${mds_svc}.sync_permission=0"
-    do_node $CLIENT1 mcreate $file
-
-    replay_barrier mds
-    do_node $CLIENT2 chown $RUNAS_ID $file
-    do_node $CLIENT1 chown :$RUNAS_ID $file
-    zconf_umount $CLIENT2 $MOUNT
-    facet_failover mds
-
-    client_evicted $CLIENT1 || error "$CLIENT1 not evicted"
-    if ! do_node $CLIENT1 $CHECKSTAT -g \\\#$UID $file; then
-        error "setattr of GID succeeded unexpectedly"
-    fi
-    zconf_mount $CLIENT2 $MOUNT
-}
-run_test 0k "VBR: setattr of GID checks versions"
-
-test_0l() {
-    local file=$DIR/$tfile
-    local pre
-    local post
-
-    do_node $CLIENT1 openfile -f O_RDWR:O_CREAT -m 0644 $file
-    pre=$(get_version $CLIENT1 $file)
-    do_node $CLIENT1 chmod 666 $file
-    post=$(get_version $CLIENT1 $file)
-    if (($pre == $post)); then
-        error "version not changed: pre $pre, post $post"
-    fi
-}
-run_test 0l "VBR: setattr of permission changes versions"
-
-test_0m() {
-    local file=$DIR/$tfile
-
-    do_facet mds "$LCTL set_param mds.${mds_svc}.sync_permission=0"
-    do_node $CLIENT1 openfile -f O_RDWR:O_CREAT -m 0644 $file
-
-    replay_barrier mds
-    do_node $CLIENT2 chown :$RUNAS_ID $file
-    do_node $CLIENT1 chmod 666 $file
-    zconf_umount $CLIENT2 $MOUNT
-    facet_failover mds
-
-    client_evicted $CLIENT1 || error "$CLIENT1 not evicted"
-    if ! do_node $CLIENT1 $CHECKSTAT -p 0644 $file; then
-        error "setattr of permission succeeded unexpectedly"
-    fi
-    zconf_mount $CLIENT2 $MOUNT
-}
-run_test 0m "VBR: setattr of permission checks versions"
-
-test_0n() {
-    local file=$DIR/$tfile
-    local pre
-    local post
-
-    do_node $CLIENT1 mcreate $file
-    pre=$(get_version $CLIENT1 $file)
-    do_node $CLIENT1 chattr +i $file
-    post=$(get_version $CLIENT1 $file)
-    do_node $CLIENT1 chattr -i $file
-    if (($pre == $post)); then
-        error "version not changed: pre $pre, post $post"
-    fi
-}
-run_test 0n "VBR: setattr of flags changes versions"
-
-checkattr() {
-    local client=$1
-    local attr=$2
-    local file=$3
-    local rc
-
-    if ((${#attr} != 1)); then
-        error "checking multiple attributes not implemented yet"
-    fi
-    do_node $client lsattr $file | cut -d ' ' -f 1 | grep -q $attr
-}
-
-test_0o() {
-    local file=$DIR/$tfile
-    local rc
-
-    do_facet mds "$LCTL set_param mds.${mds_svc}.sync_permission=0"
-    do_node $CLIENT1 openfile -f O_RDWR:O_CREAT -m 0644 $file
-
-    replay_barrier mds
-    do_node $CLIENT2 chmod 666 $file
-    do_node $CLIENT1 chattr +i $file
-    zconf_umount $CLIENT2 $MOUNT
-    facet_failover mds
-
-    client_evicted $CLIENT1 || error "$CLIENT1 not evicted"
-    checkattr $CLIENT1 i $file
-    rc=$?
-    do_node $CLIENT1 chattr -i $file
-    if [ $rc -eq 0 ]; then
-        error "setattr of flags succeeded unexpectedly"
-    fi
-    zconf_mount $CLIENT2 $MOUNT
-}
-run_test 0o "VBR: setattr of flags checks versions"
-
-test_0p() {
-    local file=$DIR/$tfile
-    local pre
-    local post
-    local ad_orig
-
-    ad_orig=$(do_facet mds "$LCTL get_param mds.${mds_svc}.atime_diff")
-    do_facet mds "$LCTL set_param mds.${mds_svc}.atime_diff=0"
-    do_node $CLIENT1 mcreate $file
-    pre=$(get_version $CLIENT1 $file)
-    do_node $CLIENT1 touch $file
-    post=$(get_version $CLIENT1 $file)
-    #
-    # We don't fail MDS in this test.  atime_diff shall be
-    # restored to its original value.
-    #
-    do_facet mds "$LCTL set_param $ad_orig"
-    if (($pre != $post)); then
-        error "version changed unexpectedly: pre $pre, post $post"
-    fi
-}
-run_test 0p "VBR: setattr of times does not change versions"
-
-test_0q() {
-    local file=$DIR/$tfile
-    local pre
-    local post
-
-    do_node $CLIENT1 mcreate $file
-    pre=$(get_version $CLIENT1 $file)
-    do_node $CLIENT1 truncate $file 1
-    post=$(get_version $CLIENT1 $file)
-    if (($pre != $post)); then
-        error "version changed unexpectedly: pre $pre, post $post"
-    fi
-}
-run_test 0q "VBR: setattr of size does not change versions"
-
-test_0r() {
-    local file=$DIR/$tfile
-    local mtime_pre
-    local mtime_post
-    local mtime
-
-    do_facet mds "$LCTL set_param mds.${mds_svc}.sync_permission=0"
-    do_facet mds "$LCTL set_param mds.${mds_svc}.atime_diff=0"
-    do_node $CLIENT1 openfile -f O_RDWR:O_CREAT -m 0644 $file
-
-    replay_barrier mds
-    do_node $CLIENT2 chmod 666 $file
-    do_node $CLIENT1 truncate $file 1
-    sleep 1
-    mtime_pre=$(do_node $CLIENT1 stat --format=%Y $file)
-    do_node $CLIENT1 touch $file
-    mtime_post=$(do_node $CLIENT1 stat --format=%Y $file)
-    zconf_umount $CLIENT2 $MOUNT
-    facet_failover mds
-
-    client_up $CLIENT1 || error "$CLIENT1 evicted"
-    if (($mtime_pre >= $mtime_post)); then
-        error "time not changed: pre $mtime_pre, post $mtime_post"
-    fi
-    if ! do_node $CLIENT1 $CHECKSTAT -s 1 $file; then
-        error "setattr of size failed"
-    fi
-    mtime=$(do_node $CLIENT1 stat --format=%Y $file)
-    if (($mtime != $mtime_post)); then
-        error "setattr of times failed: expected $mtime_post, got $mtime"
-    fi
-    zconf_mount $CLIENT2 $MOUNT
-}
-run_test 0r "VBR: setattr of times and size does not check versions"
-
-test_0s() {
-    local pre
-    local post
-    local tp_pre
-    local tp_post
-
-    do_node $CLIENT1 mcreate $DIR/$tfile
-    do_node $CLIENT1 mkdir -p $DIR/$tdir
-    pre=$(get_version $CLIENT1 $DIR/$tfile)
-    tp_pre=$(get_version $CLIENT1 $DIR/$tdir)
-    do_node $CLIENT1 link $DIR/$tfile $DIR/$tdir/$tfile
-    post=$(get_version $CLIENT1 $DIR/$tfile)
-    tp_post=$(get_version $CLIENT1 $DIR/$tdir)
-    if (($pre == $post)); then
-        error "version of source not changed: pre $pre, post $post"
-    fi
-    if (($tp_pre == $tp_post)); then
-        error "version of target parent not changed: pre $tp_pre, post $tp_post"
-    fi
-}
-run_test 0s "VBR: link changes versions of source and target parent"
-
-test_0t() {
-    do_facet mds "$LCTL set_param mds.${mds_svc}.sync_permission=0"
-    do_node $CLIENT1 mcreate $DIR/$tfile
-    do_node $CLIENT1 mkdir -p -m 755 $DIR/$tdir
-
-    replay_barrier mds
-    do_node $CLIENT2 chmod 777 $DIR/$tdir
-    do_node $CLIENT1 link $DIR/$tfile $DIR/$tdir/$tfile
-    zconf_umount $CLIENT2 $MOUNT
-    facet_failover mds
-
-    client_evicted $CLIENT1 || error "$CLIENT1 not evicted"
-    if ! do_node $CLIENT1 $CHECKSTAT -a $DIR/$tdir/$tfile; then
-        error "link should fail"
-    fi
-    zconf_mount $CLIENT2 $MOUNT
-}
-run_test 0t "VBR: link checks version of target parent"
-
-test_0u() {
-    do_facet mds "$LCTL set_param mds.${mds_svc}.sync_permission=0"
-    do_node $CLIENT1 openfile -f O_RDWR:O_CREAT -m 0644 $DIR/$tfile
-    do_node $CLIENT1 mkdir -p $DIR/$tdir
-
-    replay_barrier mds
-    do_node $CLIENT2 chmod 666 $DIR/$tfile
-    do_node $CLIENT1 link $DIR/$tfile $DIR/$tdir/$tfile
-    zconf_umount $CLIENT2 $MOUNT
-    facet_failover mds
-
-    client_evicted $CLIENT1 || error "$CLIENT1 not evicted"
-    if ! do_node $CLIENT1 $CHECKSTAT -a $DIR/$tdir/$tfile; then
-        error "link should fail"
-    fi
-    zconf_mount $CLIENT2 $MOUNT
-}
-run_test 0u "VBR: link checks version of source"
-
-test_0v() {
-    local sp_pre
-    local tp_pre
-    local sp_post
-    local tp_post
-
-    do_node $CLIENT1 mcreate $DIR/$tfile
-    do_node $CLIENT1 mkdir -p $DIR/$tdir
-    sp_pre=$(get_version $CLIENT1 $DIR)
-    tp_pre=$(get_version $CLIENT1 $DIR/$tdir)
-    do_node $CLIENT1 mv $DIR/$tfile $DIR/$tdir/$tfile
-    sp_post=$(get_version $CLIENT1 $DIR)
-    tp_post=$(get_version $CLIENT1 $DIR/$tdir)
-    if (($sp_pre == $sp_post)); then
-        error "version of source parent not changed: pre $sp_pre, post $sp_post"
-    fi
-    if (($tp_pre == $tp_post)); then
-        error "version of target parent not changed: pre $tp_pre, post $tp_post"
-    fi
-}
-run_test 0v "VBR: rename changes versions of source parent and target parent"
-
-test_0w() {
-    local pre
-    local post
-
-    do_node $CLIENT1 mcreate $DIR/$tfile
-    pre=$(get_version $CLIENT1 $DIR)
-    do_node $CLIENT1 mv $DIR/$tfile $DIR/$tfile-new
-    post=$(get_version $CLIENT1 $DIR)
-    if (($pre == $post)); then
-        error "version of parent not changed: pre $pre, post $post"
-    fi
-}
-run_test 0w "VBR: rename within same dir changes version of parent"
-
-test_0x() {
-    do_facet mds "$LCTL set_param mds.${mds_svc}.sync_permission=0"
-    do_node $CLIENT1 mcreate $DIR/$tfile
-    do_node $CLIENT1 mkdir -p -m 755 $DIR/$tdir
-
-    replay_barrier mds
-    do_node $CLIENT2 chmod 777 $DIR
-    do_node $CLIENT1 mv $DIR/$tfile $DIR/$tdir/$tfile
-    zconf_umount $CLIENT2 $MOUNT
-    facet_failover mds
-
-    client_evicted $CLIENT1 || error "$CLIENT1 not evicted"
-    if do_node $CLIENT1 $CHECKSTAT -a $DIR/$tfile; then
-        error "rename should fail"
-    fi
-    zconf_mount $CLIENT2 $MOUNT
-}
-run_test 0x "VBR: rename checks version of source parent"
-
-test_0y() {
-    do_facet mds "$LCTL set_param mds.${mds_svc}.sync_permission=0"
-    do_node $CLIENT1 mcreate $DIR/$tfile
-    do_node $CLIENT1 mkdir -p -m 755 $DIR/$tdir
-
-    replay_barrier mds
-    do_node $CLIENT2 chmod 777 $DIR/$tdir
-    do_node $CLIENT1 mv $DIR/$tfile $DIR/$tdir/$tfile
-    zconf_umount $CLIENT2 $MOUNT
-    facet_failover mds
-
-    client_evicted $CLIENT1 || error "$CLIENT1 not evicted"
-    if do_node $CLIENT1 $CHECKSTAT -a $DIR/$tfile; then
-        error "rename should fail"
-    fi
-    zconf_mount $CLIENT2 $MOUNT
-}
-run_test 0y "VBR: rename checks version of target parent"
-
-[ "$CLIENTS" ] && zconf_umount_clients $CLIENTS $DIR
-
-test_1() {
-    echo "mount client $CLIENT1,$CLIENT2..."
-    zconf_mount_clients $CLIENT1 $DIR
-    zconf_mount_clients $CLIENT2 $DIR
-
-    do_node $CLIENT2 mkdir -p $DIR/$tdir
-    replay_barrier mds
-    do_node $CLIENT1 createmany -o $DIR/$tfile- 25
-    do_node $CLIENT2 createmany -o $DIR/$tdir/$tfile-2- 1
-    do_node $CLIENT1 createmany -o $DIR/$tfile-3- 25
-    zconf_umount $CLIENT2 $DIR
-
-    facet_failover mds
-    # recovery shouldn't fail due to missing client 2
-    client_up $CLIENT1 || return 1
-
-    # All 50 files should have been replayed
-    do_node $CLIENT1 unlinkmany $DIR/$tfile- 25 || return 2
-    do_node $CLIENT1 unlinkmany $DIR/$tfile-3- 25 || return 3
-
-    zconf_mount $CLIENT2 $DIR || error "mount $CLIENT2 $DIR fail"
-    [ -e $DIR/$tdir/$tfile-2-0 ] && error "$tfile-2-0 exists"
-
-    zconf_umount_clients $CLIENTS $DIR
-    return 0
-}
-run_test 1 "VBR: client during replay doesn't affect another one"
-
-test_2a() { # was test_2
-    #ls -al $DIR/$tdir/$tfile
-
-    zconf_mount_clients $CLIENT1 $DIR
-    zconf_mount_clients $CLIENT2 $DIR
-
-    do_node $CLIENT2 mkdir -p $DIR/$tdir
-    replay_barrier mds
-    do_node $CLIENT2 mcreate $DIR/$tdir/$tfile
-    do_node $CLIENT1 createmany -o $DIR/$tfile- 25
-    do_node $CLIENT1 $CHECKSTAT $DIR/$tdir/$tfile
-    do_node $CLIENT1 createmany -o $DIR/$tfile-3- 25
-    zconf_umount $CLIENT2 $DIR
-
-    facet_failover mds
-    # recovery shouldn't fail due to missing client 2
-    client_up $CLIENT1 || return 1
-
-    # All 50 files should have been replayed
-    do_node $CLIENT1 unlinkmany $DIR/$tfile- 25 || return 2
-    do_node $CLIENT1 unlinkmany $DIR/$tfile-3- 25 || return 3
-
-    do_node $CLIENT1 $CHECKSTAT $DIR/$tdir/$tfile && return 4
-
-    zconf_mount $CLIENT2 $DIR || error "mount $CLIENT2 $DIR fail"
-
-    zconf_umount_clients $CLIENTS $DIR
-    return 0
-}
-run_test 2a "VBR: lost data due to missed REMOTE client during replay"
-
-#
-# This test uses three Lustre clients on two hosts.
-#
-#   Lustre Client 1:    $CLIENT1:$MOUNT     ($DIR)
-#   Lustre Client 2:    $CLIENT2:$MOUNT2    ($DIR2)
-#   Lustre Client 3:    $CLIENT2:$MOUNT1    ($DIR1)
-#
-test_2b() {
-    local pre
-    local post
-
-    do_facet mds "$LCTL set_param mds.${mds_svc}.sync_permission=0"
-    zconf_mount $CLIENT1 $MOUNT
-    zconf_mount $CLIENT2 $MOUNT2
-    zconf_mount $CLIENT2 $MOUNT1
-    do_node $CLIENT1 openfile -f O_RDWR:O_CREAT -m 0644 $DIR/$tfile-a
-    do_node $CLIENT1 openfile -f O_RDWR:O_CREAT -m 0644 $DIR/$tfile-b
-
-    #
-    # Save an MDT transaction number before recovery.
-    #
-    pre=$(get_version $CLIENT1 $DIR/$tfile-a)
-
-    #
-    # Comments on the replay sequence state the expected result
-    # of each request.
-    #
-    #   "R"     Replayed.
-    #   "U"     Unable to replay.
-    #   "J"     Rejected.
-    #
-    replay_barrier mds
-    do_node $CLIENT1 chmod 666 $DIR/$tfile-a            # R
-    do_node $CLIENT2 chmod 666 $DIR1/$tfile-b           # R
-    do_node $CLIENT2 chown :$RUNAS_ID $DIR2/$tfile-a    # U
-    do_node $CLIENT1 chown $RUNAS_ID $DIR/$tfile-a      # J
-    do_node $CLIENT2 truncate $DIR2/$tfile-b 1          # U
-    do_node $CLIENT2 chown :$RUNAS_ID $DIR1/$tfile-b    # R
-    do_node $CLIENT1 chown $RUNAS_ID $DIR/$tfile-b      # R
-    zconf_umount $CLIENT2 $MOUNT2
-    facet_failover mds
-
-    client_evicted $CLIENT1 || error "$CLIENT1:$MOUNT not evicted"
-    client_up $CLIENT2 || error "$CLIENT2:$MOUNT1 evicted"
-
-    #
-    # Check the MDT epoch.  $post must be the first transaction
-    # number assigned after recovery.
-    #
-    do_node $CLIENT2 touch $DIR1/$tfile
-    post=$(get_version $CLIENT2 $DIR1/$tfile)
-    if (($(($pre >> 32)) == $((post >> 32)))); then
-        error "epoch not changed: pre $pre, post $post"
-    fi
-    if (($(($post & 0x00000000ffffffff)) != 1)); then
-        error "transno should restart from one: got $post"
-    fi
-
-    do_node $CLIENT2 stat $DIR1/$tfile-a
-    do_node $CLIENT2 stat $DIR1/$tfile-b
-
-    do_node $CLIENT2 $CHECKSTAT -p 0666 -u \\\#$UID -g \\\#$UID \
-            $DIR1/$tfile-a || error "$DIR/$tfile-a: unexpected state"
-    do_node $CLIENT2 $CHECKSTAT -p 0666 -u \\\#$RUNAS_ID -g \\\#$RUNAS_ID \
-            $DIR1/$tfile-b || error "$DIR/$tfile-b: unexpected state"
-
-    zconf_umount $CLIENT2 $MOUNT1
-    zconf_umount $CLIENT1 $MOUNT
-}
-run_test 2b "VBR: 3 clients: some, none, and all reqs replayed"
-
-test_3a() {
-    zconf_mount_clients $CLIENT1 $DIR
-    zconf_mount_clients $CLIENT2 $DIR
-
-    #make sure the time will change
-    do_facet mds "$LCTL set_param mds.${mds_svc}.atime_diff=0" || return
-    do_node $CLIENT1 touch $DIR/$tfile
-    do_node $CLIENT2 $CHECKSTAT $DIR/$tfile
-    sleep 1
-    replay_barrier mds
-    #change time
-    do_node $CLIENT2 touch $DIR/$tfile
-    do_node $CLIENT2 $CHECKSTAT $DIR/$tfile
-    #another change
-    do_node $CLIENT1 touch $DIR/$tfile
-    #remove file
-    do_node $CLIENT2 rm $DIR/$tfile
-    zconf_umount $CLIENT2 $DIR
-
-    facet_failover mds
-    # recovery shouldn't fail due to missing client 2
-    client_up $CLIENT1 || return 1
-    do_node $CLIENT1 $CHECKSTAT $DIR/$tfile && return 2
-
-    zconf_mount $CLIENT2 $DIR || error "mount $CLIENT2 $DIR fail"
-
-    zconf_umount_clients $CLIENTS $DIR
-
-    return 0
-}
-run_test 3a "VBR: setattr of time/size doesn't change version"
-
-test_3b() {
-    zconf_mount_clients $CLIENT1 $DIR
-    zconf_mount_clients $CLIENT2 $DIR
-
-    #make sure the time will change
-    do_facet mds "$LCTL set_param mds.${mds_svc}.atime_diff=0" || return
-    do_facet mds "$LCTL set_param mds.${mds_svc}.sync_permission=0" || return
-    do_node $CLIENT1 touch $DIR/$tfile
-    do_node $CLIENT2 $CHECKSTAT $DIR/$tfile
-    sleep 1
-    replay_barrier mds
-    #change mode
-    do_node $CLIENT2 chmod +x $DIR/$tfile
-    do_node $CLIENT2 $CHECKSTAT $DIR/$tfile
-    #abother chmod
-    do_node $CLIENT1 chmod -x $DIR/$tfile
-    zconf_umount $CLIENT2 $DIR
-
-    facet_failover mds
-    # recovery should fail due to missing client 2
-    client_evicted $CLIENT1 || return 1
-
-    do_node $CLIENT1 $CHECKSTAT -p 0755 $DIR/$tfile && return 2
-    zconf_mount $CLIENT2 $DIR || error "mount $CLIENT2 $DIR fail"
-
-    zconf_umount_clients $CLIENTS $DIR
-
-    return 0
-}
-run_test 3b "VBR: setattr of permissions changes version"
-
-test_3c() {
-    [ "$FAILURE_MODE" = HARD ] || \
-        { skip "The HARD failure is needed" && return 0; }
-
-    [ $RUNAS_ID -eq $UID ] && skip_env "RUNAS_ID = UID = $UID -- skipping" && return
-
-    zconf_mount_clients $CLIENT1 $DIR
-    zconf_mount_clients $CLIENT2 $DIR
-
-    # check that permission changes are synced
-    do_facet mds "$LCTL set_param mds.${mds_svc}.sync_permission=1"
-
-    do_node $CLIENT1 mkdir -p $DIR/d3c/sub || error
-    #chown -R $RUNAS_ID $MOUNT1/d3
-    do_node $CLIENT1 ls -la $DIR/d3c
-
-    # only HARD failure will work as we use sync operation
-    replay_barrier mds
-    do_node $CLIENT2 mcreate $DIR/d3c/$tfile-2
-    #set permissions
-    do_node $CLIENT1 chmod 0700 $UID $DIR/d3c
-    #secret file
-    do_node $CLIENT1 mcreate $DIR/d3c/sub/$tfile
-    do_node $CLIENT1 echo "Top Secret" > $DIR/d3c/sub/$tfile
-    #check user can't access new file
-    do_node $CLIENT2 $RUNAS ls $DIR/d3c && return 3
-    do_node $CLIENT1 $RUNAS ls $DIR/d3c && return 4
-    do_node $CLIENT1 $RUNAS cat $DIR/d3c/sub/$tfile && return 5
-
-    zconf_umount $CLIENT2 $DIR
-
-    facet_failover mds
-    # recovery shouldn't fail due to missing client 2
-    client_up $CLIENT1 || return 1
-
-    zconf_mount $CLIENT2 $DIR || error "mount $CLIENT2 $DIR fail"
-    do_node $CLIENT1 $RUNAS cat $DIR/d3c/sub/$tfile && return 6
-    do_node $CLIENT2 $RUNAS cat $DIR/d3c/sub/$tfile && return 7
-    do_facet mds "$LCTL set_param mds.${mds_svc}.sync_permission=0"
-
-    return 0
-}
-run_test 3c "VBR: permission dependency failure"
-
-vbr_deactivate_client() {
-    local client=$1
-    echo "Deactivating client $client";
-    do_node $client "sysctl -w lustre.fail_loc=0x50d"
-}
-
-vbr_activate_client() {
-    local client=$1
-    echo "Activating client $client";
-    do_node $client "sysctl -w lustre.fail_loc=0x0"
-}
-
-remote_server ()
-{
-    local client=$1
-    [ -z "$(do_node $client lctl dl | grep mdt)" ] && \
-    [ -z "$(do_node $client lctl dl | grep ost)" ]
-}
-
-test_4a() {
-    delayed_recovery_enabled || { skip "No delayed recovery support"; return 0; }
-
-    remote_server $CLIENT2 || \
-        { skip_env "Client $CLIENT2 is on the server node" && return 0; }
-
-    zconf_mount_clients $CLIENT1 $DIR
-    zconf_mount_clients $CLIENT2 $DIR
-
-    do_node $CLIENT2 mkdir -p $DIR/$tdir
-    replay_barrier mds
-    do_node $CLIENT1 createmany -o $DIR/$tfile- 25
-    do_node $CLIENT2 createmany -o $DIR/$tdir/$tfile-2- 25
-    do_node $CLIENT1 createmany -o $DIR/$tfile-3- 25
-    vbr_deactivate_client $CLIENT2
-
-    facet_failover mds
-    client_up $CLIENT1 || return 1
-
-    # All 50 files should have been replayed
-    do_node $CLIENT1 unlinkmany $DIR/$tfile- 25 || return 2
-    do_node $CLIENT1 unlinkmany $DIR/$tfile-3- 25 || return 3
-
-    vbr_activate_client $CLIENT2
-    client_up $CLIENT2 || return 4
-    # All 25 files from client2 should have been replayed
-    do_node $CLIENT2 unlinkmany $DIR/$tdir/$tfile-2- 25 || return 5
-
-    zconf_umount_clients $CLIENTS $DIR
-    return 0
-}
-run_test 4a "fail MDS, delayed recovery"
-
-test_4b() {
-    delayed_recovery_enabled || { skip "No delayed recovery support"; return 0; }
-
-    remote_server $CLIENT2 || \
-        { skip_env "Client $CLIENT2 is on the server node" && return 0; }
-
-    zconf_mount_clients $CLIENT1 $DIR
-    zconf_mount_clients $CLIENT2 $DIR
-
-    replay_barrier mds
-    do_node $CLIENT1 createmany -o $DIR/$tfile- 25
-    do_node $CLIENT2 createmany -o $DIR/$tdir/$tfile-2- 25
-    vbr_deactivate_client $CLIENT2
-
-    facet_failover mds
-    client_up $CLIENT1 || return 1
-
-    # create another set of files
-    do_node $CLIENT1 createmany -o $DIR/$tfile-3- 25
-
-    vbr_activate_client $CLIENT2
-    client_up $CLIENT2 || return 2
-
-    # All files from should have been replayed
-    do_node $CLIENT1 unlinkmany $DIR/$tfile- 25 || return 3
-    do_node $CLIENT1 unlinkmany $DIR/$tfile-3- 25 || return 4
-    do_node $CLIENT2 unlinkmany $DIR/$tdir/$tfile-2- 25 || return 5
-
-    zconf_umount_clients $CLIENTS $DIR
-}
-run_test 4b "fail MDS, normal operation, delayed open recovery"
-
-test_4c() {
-    delayed_recovery_enabled || { skip "No delayed recovery support"; return 0; }
-
-    remote_server $CLIENT2 || \
-        { skip_env "Client $CLIENT2 is on the server node" && return 0; }
-
-    zconf_mount_clients $CLIENT1 $DIR
-    zconf_mount_clients $CLIENT2 $DIR
-
-    replay_barrier mds
-    do_node $CLIENT1 createmany -m $DIR/$tfile- 25
-    do_node $CLIENT2 createmany -m $DIR/$tdir/$tfile-2- 25
-    vbr_deactivate_client $CLIENT2
-
-    facet_failover mds
-    client_up $CLIENT1 || return 1
-
-    # create another set of files
-    do_node $CLIENT1 createmany -m $DIR/$tfile-3- 25
-
-    vbr_activate_client $CLIENT2
-    client_up $CLIENT2 || return 2
-
-    # All files from should have been replayed
-    do_node $CLIENT1 unlinkmany $DIR/$tfile- 25 || return 3
-    do_node $CLIENT1 unlinkmany $DIR/$tfile-3- 25 || return 4
-    do_node $CLIENT2 unlinkmany $DIR/$tdir/$tfile-2- 25 || return 5
-
-    zconf_umount_clients $CLIENTS $DIR
-}
-run_test 4c "fail MDS, normal operation, delayed recovery"
-
-test_5a() {
-    delayed_recovery_enabled || { skip "No delayed recovery support"; return 0; }
-
-    remote_server $CLIENT2 || \
-        { skip_env "Client $CLIENT2 is on the server node" && return 0; }
-
-    zconf_mount_clients $CLIENT1 $DIR
-    zconf_mount_clients $CLIENT2 $DIR
-
-    replay_barrier mds
-    do_node $CLIENT1 createmany -o $DIR/$tfile- 25
-    do_node $CLIENT2 createmany -o $DIR/$tfile-2- 1
-    do_node $CLIENT1 createmany -o $DIR/$tfile-3- 1
-    vbr_deactivate_client $CLIENT2
-
-    facet_failover mds
-    client_evicted $CLIENT1 || return 1
-
-    vbr_activate_client $CLIENT2
-    client_up $CLIENT2 || return 2
-
-    # First 25 files should have been replayed
-    do_node $CLIENT1 unlinkmany $DIR/$tfile- 25 || return 3
-    # Third file is failed due to missed client2
-    do_node $CLIENT1 $CHECKSTAT $DIR/$tfile-3-0 && error "$tfile-3-0 exists"
-    # file from client2 should exists
-    do_node $CLIENT2 unlinkmany $DIR/$tfile-2- 1 || return 4
-
-    zconf_umount_clients $CLIENTS $DIR
-}
-run_test 5a "fail MDS, delayed recovery should fail"
-
-test_5b() {
-    delayed_recovery_enabled || { skip "No delayed recovery support"; return 0; }
-
-    remote_server $CLIENT2 || \
-        { skip_env "Client $CLIENT2 is on the server node" && return 0; }
-
-    zconf_mount_clients $CLIENT1 $DIR
-    zconf_mount_clients $CLIENT2 $DIR
-
-    replay_barrier mds
-    do_node $CLIENT1 createmany -o $DIR/$tfile- 25
-    do_node $CLIENT2 createmany -o $DIR/$tfile-2- 1
-    vbr_deactivate_client $CLIENT2
-
-    facet_failover mds
-    client_up $CLIENT1 || return 1
-    do_node $CLIENT1 $CHECKSTAT $DIR/$tfile-2-0 && error "$tfile-2-0 exists"
-
-    # create another set of files
-    do_node $CLIENT1 createmany -o $DIR/$tfile-3- 25
-
-    vbr_activate_client $CLIENT2
-    client_evicted $CLIENT2 || return 4
-    # file from client2 should fail
-    do_node $CLIENT2 $CHECKSTAT $DIR/$tfile-2-0 && error "$tfile-2-0 exists"
-
-    # All 50 files from client 1 should have been replayed
-    do_node $CLIENT1 unlinkmany $DIR/$tfile- 25 || return 2
-    do_node $CLIENT1 unlinkmany $DIR/$tfile-3- 25 || return 3
-
-    zconf_umount_clients $CLIENTS $DIR
-}
-run_test 5b "fail MDS, normal operation, delayed recovery should fail"
-
-test_6a() {
-    delayed_recovery_enabled || { skip "No delayed recovery support"; return 0; }
-
-    remote_server $CLIENT2 || \
-        { skip_env "Client $CLIENT2 is on the server node" && return 0; }
-
-    zconf_mount_clients $CLIENT1 $DIR
-    zconf_mount_clients $CLIENT2 $DIR
-
-    do_node $CLIENT2 mkdir -p $DIR/$tdir
-    replay_barrier mds
-    do_node $CLIENT1 createmany -o $DIR/$tfile- 25
-    do_node $CLIENT2 createmany -o $DIR/$tdir/$tfile-2- 25
-    do_node $CLIENT1 createmany -o $DIR/$tfile-3- 25
-    vbr_deactivate_client $CLIENT2
-
-    facet_failover mds
-    # replay only 5 requests
-    do_node $CLIENT2 "sysctl -w lustre.fail_val=5"
-#define OBD_FAIL_PTLRPC_REPLAY        0x50e
-    do_node $CLIENT2 "sysctl -w lustre.fail_loc=0x2000050e"
-    client_up $CLIENT2
-    # vbr_activate_client $CLIENT2
-    # need way to know that client stops replays
-    sleep 5
-
-    facet_failover mds
-    client_up $CLIENT1 || return 1
-
-    # All files should have been replayed
-    do_node $CLIENT1 unlinkmany $DIR/$tfile- 25 || return 2
-    do_node $CLIENT1 unlinkmany $DIR/$tfile-3- 25 || return 3
-    do_node $CLIENT2 unlinkmany $DIR/$tdir/$tfile-2- 25 || return 5
-
-    zconf_umount_clients $CLIENTS $DIR
-    return 0
-}
-run_test 6a "fail MDS, delayed recovery, fail MDS"
-
-test_7a() {
-    delayed_recovery_enabled || { skip "No delayed recovery support"; return 0; }
-
-    remote_server $CLIENT2 || \
-        { skip_env "Client $CLIENT2 is on the server node" && return 0; }
-
-    zconf_mount_clients $CLIENT1 $DIR
-    zconf_mount_clients $CLIENT2 $DIR
-
-    do_node $CLIENT2 mkdir -p $DIR/$tdir
-    replay_barrier mds
-    do_node $CLIENT1 createmany -o $DIR/$tfile- 25
-    do_node $CLIENT2 createmany -o $DIR/$tdir/$tfile-2- 25
-    do_node $CLIENT1 createmany -o $DIR/$tfile-3- 25
-    vbr_deactivate_client $CLIENT2
-
-    facet_failover mds
-    vbr_activate_client $CLIENT2
-    client_up $CLIENT2 || return 4
-
-    facet_failover mds
-    client_up $CLIENT1 || return 1
-
-    # All files should have been replayed
-    do_node $CLIENT1 unlinkmany $DIR/$tfile- 25 || return 2
-    do_node $CLIENT1 unlinkmany $DIR/$tfile-3- 25 || return 3
-    do_node $CLIENT2 unlinkmany $DIR/$tdir/$tfile-2- 25 || return 5
-
-    zconf_umount_clients $CLIENTS $DIR
-    return 0
-}
-run_test 7a "fail MDS, delayed recovery, fail MDS"
+    wait ${!do_node_pid} || true
+}
 
 test_8a() {
     delayed_recovery_enabled || { skip "No delayed recovery support"; return 0; }
 
     remote_server $CLIENT2 || \
-        { skip_env "Client $CLIENT2 is on the server node" && return 0; }
-
-    zconf_mount_clients $CLIENT1 $DIR
-    zconf_mount_clients $CLIENT2 $DIR
-
-    rmultiop_start $CLIENT2 $DIR/$tfile O_tSc || return 1
+        { skip "Client $CLIENT2 is on the server node" && return 0; }
+
+    zconf_mount_clients $CLIENT1 $DIR
+    zconf_mount_clients $CLIENT2 $DIR
+
+    rmultiop_start $CLIENT2 $DIR/$tfile || return 1
     do_node $CLIENT2 rm -f $DIR/$tfile
     replay_barrier mds
     rmultiop_stop $CLIENT2 || return 2
 
     vbr_deactivate_client $CLIENT2
     facet_failover mds
-    client_up $CLIENT1 || return 3
+    do_node $CLIENT1 df $DIR || return 3
     #client1 is back and will try to open orphan
     vbr_activate_client $CLIENT2
-    client_up $CLIENT2 || return 4
+    do_node $CLIENT2 df $DIR || return 4
 
     do_node $CLIENT2 $CHECKSTAT $DIR/$tfile && error "$tfile exists"
     zconf_umount_clients $CLIENTS $DIR
@@ -1091,21 +528,21 @@
     delayed_recovery_enabled || { skip "No delayed recovery support"; return 0; }
 
     remote_server $CLIENT2 || \
-        { skip_env "Client $CLIENT2 is on the server node" && return 0; }
-
-    zconf_mount_clients $CLIENT1 $DIR
-    zconf_mount_clients $CLIENT2 $DIR
-
-    rmultiop_start $CLIENT2 $DIR/$tfile O_tSc || return 1
+        { skip "Client $CLIENT2 is on the server node" && return 0; }
+
+    zconf_mount_clients $CLIENT1 $DIR
+    zconf_mount_clients $CLIENT2 $DIR
+
+    rmultiop_start $CLIENT2 $DIR/$tfile || return 1
     replay_barrier mds
     do_node $CLIENT1 rm -f $DIR/$tfile
 
     vbr_deactivate_client $CLIENT2
     facet_failover mds
-    client_up $CLIENT1 || return 2
+    do_node $CLIENT1 df $DIR || return 2
     #client1 is back and will try to open orphan
     vbr_activate_client $CLIENT2
-    client_up $CLIENT2 || return 3
+    do_node $CLIENT2 df $DIR || return 3
 
     rmultiop_stop $CLIENT2 || return 1
     do_node $CLIENT2 $CHECKSTAT $DIR/$tfile && error "$tfile exists"
@@ -1118,22 +555,22 @@
     delayed_recovery_enabled || { skip "No delayed recovery support"; return 0; }
 
     remote_server $CLIENT2 || \
-        { skip_env "Client $CLIENT2 is on the server node" && return 0; }
-
-    zconf_mount_clients $CLIENT1 $DIR
-    zconf_mount_clients $CLIENT2 $DIR
-
-    rmultiop_start $CLIENT2 $DIR/$tfile O_tSc || return 1
+        { skip "Client $CLIENT2 is on the server node" && return 0; }
+
+    zconf_mount_clients $CLIENT1 $DIR
+    zconf_mount_clients $CLIENT2 $DIR
+
+    rmultiop_start $CLIENT2 $DIR/$tfile || return 1
     replay_barrier mds
     do_node $CLIENT1 rm -f $DIR/$tfile
     rmultiop_stop $CLIENT2 || return 2
 
     vbr_deactivate_client $CLIENT2
     facet_failover mds
-    client_up $CLIENT1 || return 3
+    do_node $CLIENT1 df $DIR || return 3
     #client1 is back and will try to open orphan
     vbr_activate_client $CLIENT2
-    client_up $CLIENT2 || return 4
+    do_node $CLIENT2 df $DIR || return 4
 
     do_node $CLIENT2 $CHECKSTAT $DIR/$tfile && error "$tfile exists"
     zconf_umount_clients $CLIENTS $DIR
@@ -1145,13 +582,13 @@
     delayed_recovery_enabled || { skip "No delayed recovery support"; return 0; }
 
     remote_server $CLIENT2 || \
-        { skip_env "Client $CLIENT2 is on the server node" && return 0; }
-
-    zconf_mount_clients $CLIENT1 $DIR
-    zconf_mount_clients $CLIENT2 $DIR
-
-    rmultiop_start $CLIENT1 $DIR/$tfile O_tSc || return 1
-    rmultiop_start $CLIENT2 $DIR/$tfile O_tSc || return 2
+        { skip "Client $CLIENT2 is on the server node" && return 0; }
+
+    zconf_mount_clients $CLIENT1 $DIR
+    zconf_mount_clients $CLIENT2 $DIR
+
+    rmultiop_start $CLIENT1 $DIR/$tfile || return 1
+    rmultiop_start $CLIENT2 $DIR/$tfile || return 2
     replay_barrier mds
     do_node $CLIENT1 rm -f $DIR/$tfile
     rmultiop_stop $CLIENT2 || return 3
@@ -1159,11 +596,11 @@
 
     vbr_deactivate_client $CLIENT2
     facet_failover mds
-    client_up $CLIENT1 || return 6
+    do_node $CLIENT1 df $DIR || return 6
 
     #client1 is back and will try to open orphan
     vbr_activate_client $CLIENT2
-    client_up $CLIENT2 || return 8
+    do_node $CLIENT2 df $DIR || return 8
 
     do_node $CLIENT2 $CHECKSTAT $DIR/$tfile && error "$tfile exists"
     zconf_umount_clients $CLIENTS $DIR
@@ -1185,7 +622,7 @@
 
     zconf_umount $CLIENT1 $DIR
     facet_failover mds
-    client_up $CLIENT2 || return 6
+    do_node $CLIENT2 df $DIR || return 6
 
     do_node $CLIENT2 rm $DIR/$tfile || error "$tfile doesn't exists"
     zconf_umount_clients $CLIENTS $DIR
@@ -1207,7 +644,7 @@
 
     zconf_umount $CLIENT1 $DIR
     facet_failover mds
-    client_up $CLIENT2 || return 6
+    do_node $CLIENT2 df $DIR || return 6
 
     do_node $CLIENT2 rm $DIR/$tfile || error "$tfile doesn't exists"
     zconf_umount $CLIENT2 $DIR
@@ -1240,7 +677,7 @@
 test_10 () {
     delayed_recovery_enabled || { skip "No delayed recovery support"; return 0; }
 
-    [ -z "$DBENCH_LIB" ] && skip_env "DBENCH_LIB is not set" && return 0
+    [ -z "$DBENCH_LIB" ] && skip "DBENCH_LIB is not set" && return 0
 
     zconf_mount_clients $CLIENTS $DIR
 
@@ -1266,7 +703,7 @@
     sleep $TIMEOUT
 
     vbr_activate_client $CLIENT2
-    client_up $CLIENT2 || return 4
+    do_node $CLIENT2 df $DIR || return 4
 
     for CLIENT in ${CLIENTS//,/ }; do
         PID=`cat pid.$CLIENT`
@@ -1279,8 +716,6 @@
 }
 run_test 10 "mds version recovery; $CLIENTCOUNT clients"
 
-[ "$CLIENTS" ] && zconf_mount_clients $CLIENTS $DIR
-
 equals_msg `basename $0`: test complete, cleaning up
 #SLEEP=$((`date +%s` - $NOW))
 #[ $SLEEP -lt $TIMEOUT ] && sleep $SLEEP
