/* -*- mode: c; c-basic-offset: 8; indent-tabs-mode: nil; -*-
 * vim:expandtab:shiftwidth=8:tabstop=8:
 *
 * GPL HEADER START
 *
 * DO NOT ALTER OR REMOVE COPYRIGHT NOTICES OR THIS FILE HEADER.
 *
 * This program is free software; you can redistribute it and/or modify
 * it under the terms of the GNU General Public License version 2 only,
 * as published by the Free Software Foundation.
 *
 * This program is distributed in the hope that it will be useful, but
 * WITHOUT ANY WARRANTY; without even the implied warranty of
 * MERCHANTABILITY or FITNESS FOR A PARTICULAR PURPOSE.  See the GNU
 * General Public License version 2 for more details (a copy is included
 * in the LICENSE file that accompanied this code).
 *
 * You should have received a copy of the GNU General Public License
 * version 2 along with this program; If not, see
 * http://www.sun.com/software/products/lustre/docs/GPLv2.pdf
 *
 * Please contact Sun Microsystems, Inc., 4150 Network Circle, Santa Clara,
 * CA 95054 USA or visit www.sun.com if you need additional information or
 * have any questions.
 *
 * GPL HEADER END
 */
/*
 * Copyright  2008 Sun Microsystems, Inc. All rights reserved
 * Use is subject to license terms.
 */
/*
 * This file is part of Lustre, http://www.lustre.org/
 * Lustre is a trademark of Sun Microsystems, Inc.
 */

#include <stdio.h>
#include <stdlib.h>
#include <sys/types.h>
#include <sys/stat.h>
#include <fcntl.h>
#include <unistd.h>
#include <errno.h>
#include <string.h>

#ifndef S_SHIFT
#define S_SHIFT 12
#endif

int usage(char *prog)
{
	fprintf(stderr, "usage: %s <basename>\n", prog);
	exit(1);
}

int main(int argc, char *argv[])
{
	char name[4096];
	int i;

	if (argc != 2)
		usage(argv[0]);

	umask(0);
	for (i = 0; i <= S_IFMT; i += (1 << S_SHIFT)) {
		struct stat st;
		int mode = i | 0644;
		int rc;

		sprintf(name, "%s-mknod%06o", argv[1], mode);
		rc = mknod(name, mode, 0x1234);
		switch (i) {
		case 0:
			mode |= S_IFREG;
		case S_IFREG:
		case S_IFCHR: case S_IFBLK:
			if (rc < 0 && getuid() != 0)
				continue;
		case S_IFSOCK: case S_IFIFO:
			if (rc < 0) {
				fprintf(stderr, "%s: ERROR mknod %s: %s\n",
					argv[0], name, strerror(errno));
				exit(10);
			}
			rc = stat(name, &st);
			if (rc < 0) {
				fprintf(stderr, "%s: ERROR stat %s: %s",
					argv[0], name, strerror(errno));
				exit(11);
			}
			if (st.st_mode != mode) {
				fprintf(stderr, "%s: ERROR mode %s: %o != %o",
					argv[0], name, st.st_mode, mode);
				exit(12);
			}
			if (i == S_IFCHR || i == S_IFBLK) {
				if (st.st_rdev != 0x1234) {
					fprintf(stderr, "%s: ERROR rdev %s: "
<<<<<<< HEAD
						"%llu != 0x1234",
						argv[0], name,
						(unsigned long long)st.st_rdev);
=======
					        "%llu != 0x1234",
					        argv[0], name,
                                                (unsigned long long)st.st_rdev);
>>>>>>> d5360e75
					exit(13);
				}
			}
			rc = unlink(name);
			if (rc < 0) {
				fprintf(stderr, "%s: ERROR unlink %s: %s",
					argv[0], name, strerror(errno));
				exit(14);
			}
			break;
		default:
			if (rc == 0) {
				fprintf(stderr, "%s: ERROR: %s created\n",
					argv[0], name);
				exit(15);
			}
		}
	}

	for (i = 0; i <= S_IFMT; i += (1 << S_SHIFT)) {
		struct stat st;
		int mode;
		int fd;
		int rc;

		mode = i | 0644;
		sprintf(name, "%s-creat%06o", argv[1], mode);
		fd = open(name, O_CREAT|O_RDONLY, mode);
		if (fd < 0) {
			fprintf(stderr, "%s: ERROR creat %s: %s\n",
				argv[0], name, strerror(errno));
			exit(21);
		}
		close(fd);
		rc = stat(name, &st);
		if (rc < 0) {
			fprintf(stderr, "%s: ERROR stat %s: %s",
				argv[0], name, strerror(errno));
			exit(11);
		}
		if (!S_ISREG(st.st_mode & S_IFMT)) {
			fprintf(stderr, "%s: ERROR mode %s: %o != %o",
				argv[0], name, st.st_mode & S_IFMT, S_IFREG);
			exit(12);
		}
		rc = unlink(name);
		if (rc < 0) {
			fprintf(stderr, "%s: ERROR unlink %s: %s\n",
				argv[0], name, strerror(errno));
			exit(20);
		}
	}

	for (i = 0; i <= S_IFMT; i += (1 << S_SHIFT)) {
		struct stat st;
		int rc;

		sprintf(name, "%s-mkdir%06o", argv[1], i | 0644);
		rc = mkdir(name, i | 0664);
		if (rc < 0) {
			fprintf(stderr, "%s: ERROR mkdir %s: %s\n",
				argv[0], name, strerror(errno));
			exit(30);
		}
		rc = stat(name, &st);
		if (rc < 0) {
			fprintf(stderr, "%s: ERROR stat %s: %s",
				argv[0], name, strerror(errno));
			exit(11);
		}
		if (!S_ISDIR(st.st_mode)) {
			fprintf(stderr, "%s: ERROR mode %s: %o != %o",
				argv[0], name, st.st_mode & S_IFMT, S_IFDIR);
			exit(12);
		}
		rc = rmdir(name);
		if (rc < 0) {
			fprintf(stderr, "%s: ERROR rmdir %s: %s\n",
				argv[0], name, strerror(errno));
			exit(31);
		}
	}

	printf("%s: SUCCESS\n", argv[0]);
	return 0;
}<|MERGE_RESOLUTION|>--- conflicted
+++ resolved
@@ -96,15 +96,9 @@
 			if (i == S_IFCHR || i == S_IFBLK) {
 				if (st.st_rdev != 0x1234) {
 					fprintf(stderr, "%s: ERROR rdev %s: "
-<<<<<<< HEAD
-						"%llu != 0x1234",
-						argv[0], name,
-						(unsigned long long)st.st_rdev);
-=======
 					        "%llu != 0x1234",
 					        argv[0], name,
                                                 (unsigned long long)st.st_rdev);
->>>>>>> d5360e75
 					exit(13);
 				}
 			}
