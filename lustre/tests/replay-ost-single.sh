--- conflicted
+++ resolved
@@ -2,6 +2,7 @@
 
 set -e
 
+PTLDEBUG=${PTLDEBUG:--1}
 LUSTRE=${LUSTRE:-$(cd $(dirname $0)/..; echo $PWD)}
 SETUP=${SETUP:-""}
 CLEANUP=${CLEANUP:-""}
@@ -17,7 +18,7 @@
 remote_ost_nodsh && skip "remote OST with nodsh" && exit 0
 
 if [ "$FAILURE_MODE" = "HARD" ] && mixed_ost_devs; then
-    skip_env "$0: Several ost services on one ost node are used with FAILURE_MODE=$FAILURE_MODE. "
+    skip "$0: Several ost services on one ost node are used with FAILURE_MODE=$FAILURE_MODE. "
     exit 0
 fi
 
@@ -142,11 +143,7 @@
 }
 
 test_5() {
-<<<<<<< HEAD
-    [ -z "`which iozone 2> /dev/null`" ] && skip_env "iozone missing" && return 0
-=======
     [ -z "`which iozone 2> /dev/null`" ] && skip "iozone missing" && return 0
->>>>>>> d5360e75
 
     # striping is -c 1, get min of available
     local minavail=$(lctl get_param -n osc.*[oO][sS][cC][-_]*.kbytesavail | sort -n | head -1)
