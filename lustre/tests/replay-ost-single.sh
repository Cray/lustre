--- conflicted
+++ resolved
@@ -17,14 +17,11 @@
 
 remote_ost_nodsh && skip "remote OST with nodsh" && exit 0
 
-<<<<<<< HEAD
-=======
 if [ "$FAILURE_MODE" = "HARD" ] && mixed_ost_devs; then
     skip "$0: Several ost services on one ost node are used with FAILURE_MODE=$FAILURE_MODE. "
     exit 0
 fi
 
->>>>>>> 7df8d1be
 # Tests that fail on uml
 CPU=`awk '/model/ {print $4}' /proc/cpuinfo`
 [ "$CPU" = "UML" ] && EXCEPT="$EXCEPT 6"
@@ -43,7 +40,7 @@
 rm -rf $DIR/[df][0-9]*
 
 TDIR=$DIR/d0.${TESTSUITE}
-mkdir -p $TDIR
+mkdir -p $TDIR 
 $LFS setstripe $TDIR -i 0 -c 1
 $LFS getstripe $TDIR
 
@@ -66,7 +63,7 @@
 run_test 0b "empty replay"
 
 test_1() {
-    date > $TDIR/$tfile || error "error creating $TDIR/$tfile"
+    date > $TDIR/$tfile
     fail ost1
     $CHECKSTAT -t file $TDIR/$tfile || return 1
     rm -f $TDIR/$tfile
@@ -75,11 +72,11 @@
 
 test_2() {
     for i in `seq 10`; do
-        echo "tag-$i" > $TDIR/$tfile-$i || error "create $TDIR/$tfile-$i"
+        echo "tag-$i" > $TDIR/$tfile-$i
     done 
     fail ost1
     for i in `seq 10`; do
-      grep -q "tag-$i" $TDIR/$tfile-$i || error "grep $TDIR/$tfile-$i"
+      grep -q "tag-$i" $TDIR/$tfile-$i || error "f2-$i"
     done 
     rm -f $TDIR/$tfile-*
 }
@@ -138,11 +135,7 @@
 test_6() {
     remote_mds_nodsh && skip "remote MDS with nodsh" && return 0
 
-<<<<<<< HEAD
-    f=$DIR/$tfile
-=======
     f=$TDIR/$tfile
->>>>>>> 7df8d1be
     rm -f $f
     sync && sleep 2 && sync	# wait for delete thread
     before=`kbytesfree`
