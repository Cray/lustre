#!/bin/bash

set -e

PTLDEBUG=${PTLDEBUG:--1}
LUSTRE=${LUSTRE:-$(cd $(dirname $0)/..; echo $PWD)}
SETUP=${SETUP:-""}
CLEANUP=${CLEANUP:-""}
. $LUSTRE/tests/test-framework.sh
init_test_env $@
. ${CONFIG:=$LUSTRE/tests/cfg/$NAME.sh}

# While we do not use OSTCOUNT=1 setup anymore,
# ost1failover_HOST is used
#ostfailover_HOST=${ostfailover_HOST:-$ost_HOST}
#failover= must be defined in OST_MKFS_OPTIONS if ostfailover_HOST != ost_HOST

remote_ost_nodsh && skip "remote OST with nodsh" && exit 0

if [ "$FAILURE_MODE" = "HARD" ] && mixed_ost_devs; then
    skip "$0: Several ost services on one ost node are used with FAILURE_MODE=$FAILURE_MODE. "
    exit 0
fi

# Tests that fail on uml
CPU=`awk '/model/ {print $4}' /proc/cpuinfo`
[ "$CPU" = "UML" ] && EXCEPT="$EXCEPT 6"

# Skip these tests
# BUG NUMBER: 
ALWAYS_EXCEPT="$REPLAY_OST_SINGLE_EXCEPT"

#					
[ "$SLOW" = "no" ] && EXCEPT_SLOW="5"

build_test_filter

check_and_setup_lustre
assert_DIR
rm -rf $DIR/[df][0-9]*

TDIR=$DIR/d0.${TESTSUITE}
mkdir -p $TDIR 
$LFS setstripe $TDIR -i 0 -c 1
$LFS getstripe $TDIR

test_0a() {
    zconf_umount `hostname` $MOUNT -f
    # needs to run during initial client->OST connection
    #define OBD_FAIL_OST_ALL_REPLY_NET       0x211
    do_facet ost1 "lctl set_param fail_loc=0x80000211"
    zconf_mount `hostname` $MOUNT && df $MOUNT || error "0a mount fail"
}
run_test 0a "target handle mismatch (bug 5317) `date +%H:%M:%S`"

test_0b() {
    fail ost1
    cp /etc/profile  $TDIR/$tfile
    sync
    diff /etc/profile $TDIR/$tfile
    rm -f $TDIR/$tfile
}
run_test 0b "empty replay"

test_1() {
    date > $TDIR/$tfile
    fail ost1
    $CHECKSTAT -t file $TDIR/$tfile || return 1
    rm -f $TDIR/$tfile
}
run_test 1 "touch"

test_2() {
    for i in `seq 10`; do
        echo "tag-$i" > $TDIR/$tfile-$i
    done 
    fail ost1
    for i in `seq 10`; do
      grep -q "tag-$i" $TDIR/$tfile-$i || error "f2-$i"
    done 
    rm -f $TDIR/$tfile-*
}
run_test 2 "|x| 10 open(O_CREAT)s"

test_3() {
    verify=$ROOT/tmp/verify-$$
    dd if=/dev/urandom bs=4096 count=1280 | tee $verify > $TDIR/$tfile &
    ddpid=$!
    sync &
    fail ost1
    wait $ddpid || return 1
    cmp $verify $TDIR/$tfile || return 2
    rm -f $verify $TDIR/$tfile
}
run_test 3 "Fail OST during write, with verification"

test_4() {
    verify=$ROOT/tmp/verify-$$
    dd if=/dev/urandom bs=4096 count=1280 | tee $verify > $TDIR/$tfile
    # invalidate cache, so that we're reading over the wire
    cancel_lru_locks osc
    cmp $verify $TDIR/$tfile &
    cmppid=$!
    fail ost1
    wait $cmppid || return 1
    rm -f $verify $TDIR/$tfile
}
run_test 4 "Fail OST during read, with verification"

test_5() {
    [ -z "`which iozone 2> /dev/null`" ] && skip "iozone missing" && return 0
    FREE=`df -P $TDIR | tail -n 1 | awk '{ print $4/2 }'`
    GB=1048576  # 1048576KB == 1GB
    if (( FREE > GB )); then
        FREE=$GB
    fi
    IOZONE_OPTS="-i 0 -i 1 -i 2 -+d -r 4 -s $FREE"
    iozone $IOZONE_OPTS -f $TDIR/$tfile &
    PID=$!
    
    sleep 8
    fail ost1
    wait $PID
    RC=$?
    log "iozone rc=$RC"
    rm -f $TDIR/$tfile
    [ $RC -ne 0 ] && return $RC || true
}
run_test 5 "Fail OST during iozone"

kbytesfree() {
<<<<<<< HEAD
   awk '{total+=$1} END {print total}' /proc/fs/lustre/osc/*-osc-*/kbytesfree
=======
   calc_osc_kbytes kbytesfree
>>>>>>> 03b71240
}

test_6() {
    remote_mds_nodsh && skip "remote MDS with nodsh" && return 0

    f=$TDIR/$tfile
    rm -f $f
    sync && sleep 2 && sync	# wait for delete thread
    before=`kbytesfree`
    dd if=/dev/urandom bs=4096 count=1280 of=$f || return 28
    lfs getstripe $f
    get_stripe_info client $f

    sync
    sleep 2					# ensure we have a fresh statfs
    sync
#define OBD_FAIL_MDS_REINT_NET_REP       0x119
    do_facet mds "lctl set_param fail_loc=0x80000119"
    after_dd=`kbytesfree`
    log "before: $before after_dd: $after_dd"
    (( $before > $after_dd )) || return 1
    rm -f $f
    fail ost$((stripe_index + 1))
    $CHECKSTAT -t file $f && return 2 || true
    sync
    # let the delete happen
    sleep 5
    after=`kbytesfree`
    log "before: $before after: $after"
    (( $before <= $after + 40 )) || return 3	# take OST logs into account
}
run_test 6 "Fail OST before obd_destroy"

test_7() {
    f=$TDIR/$tfile
    rm -f $f
    sync && sleep 2 && sync	# wait for delete thread
    before=`kbytesfree`
    dd if=/dev/urandom bs=4096 count=1280 of=$f || return 4
    sync
    sleep 2					# ensure we have a fresh statfs
    sync
    after_dd=`kbytesfree`
    log "before: $before after_dd: $after_dd"
    (( $before > $after_dd )) || return 1
    replay_barrier ost1
    rm -f $f
    fail ost1
    $CHECKSTAT -t file $f && return 2 || true
    sync
    # let the delete happen
    sleep 2
    after=`kbytesfree`
    log "before: $before after: $after"
    (( $before <= $after + 40 )) || return 3	# take OST logs into account
}
run_test 7 "Fail OST before obd_destroy"

equals_msg `basename $0`: test complete, cleaning up
check_and_cleanup_lustre
[ -f "$TESTSUITELOG" ] && cat $TESTSUITELOG && grep -q FAIL $TESTSUITELOG && exit 1 || true<|MERGE_RESOLUTION|>--- conflicted
+++ resolved
@@ -129,11 +129,7 @@
 run_test 5 "Fail OST during iozone"
 
 kbytesfree() {
-<<<<<<< HEAD
-   awk '{total+=$1} END {print total}' /proc/fs/lustre/osc/*-osc-*/kbytesfree
-=======
    calc_osc_kbytes kbytesfree
->>>>>>> 03b71240
 }
 
 test_6() {
