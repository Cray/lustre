#!/bin/bash
#
# Run select tests by setting ONLY, or as arguments to the script.
# Skip specific tests by setting EXCEPT.
#
# Run test by setting NOSETUP=true when ltest has setup env for us
set -e

#kernel 2.4.x doesn't support quota
K_VER=`uname --kernel-release | cut -b 1-3`
if [ $K_VER = "2.4" ]; then
    echo "Kernel 2.4 doesn't support quota"
    exit 0
fi

SRCDIR=`dirname $0`
export PATH=$PWD/$SRCDIR:$SRCDIR:$PWD/$SRCDIR/../utils:$PATH:/sbin

ONLY=${ONLY:-"$*"}
ALWAYS_EXCEPT="10 $SANITY_QUOTA_EXCEPT"
# UPDATE THE COMMENT ABOVE WITH BUG NUMBERS WHEN CHANGING ALWAYS_EXCEPT!

case `uname -r` in
2.6*) FSTYPE=${FSTYPE:-ldiskfs};;
*) error "unsupported kernel" ;;
esac

[ "$ALWAYS_EXCEPT$EXCEPT" ] && \
	echo "Skipping tests: `echo $ALWAYS_EXCEPT $EXCEPT`"

TMP=${TMP:-/tmp}

ORIG_PWD=${PWD}
TSTID=${TSTID:-60000}
TSTID2=${TSTID2:-60001}
TSTUSR=${TSTUSR:-"quota_usr"}
TSTUSR2=${TSTUSR2:-"quota_2usr"}
BLK_SZ=1024
BUNIT_SZ=${BUNIT_SZ:-1024}	# min block quota unit(kB)
IUNIT_SZ=${IUNIT_SZ:-10}	# min inode quota unit
MAX_DQ_TIME=604800
MAX_IQ_TIME=604800

TRACE=${TRACE:-""}
LUSTRE=${LUSTRE:-`dirname $0`/..}
. $LUSTRE/tests/test-framework.sh
init_test_env $@
. ${CONFIG:=$LUSTRE/tests/cfg/$NAME.sh}
DIRECTIO=${DIRECTIO:-$LUSTRE/tests/directio}

remote_mds_nodsh && skip "remote MDS with nodsh" && exit 0
remote_ost_nodsh && skip "remote OST with nodsh" && exit 0

<<<<<<< HEAD
[ "$SLOW" = "no" ] && EXCEPT_SLOW="9 10 11 18b 21"
=======
[ "$SLOW" = "no" ] && EXCEPT_SLOW="9 10 11"
>>>>>>> 7df8d1be

QUOTALOG=${TESTSUITELOG:-$TMP/$(basename $0 .sh).log}

[ "$QUOTALOG" ] && rm -f $QUOTALOG || true

DIR=${DIR:-$MOUNT}
DIR2=${DIR2:-$MOUNT2}

check_and_setup_lustre

LOVNAME=`lctl get_param -n llite.*.lov.common_name | tail -n 1`
OSTCOUNT=`lctl get_param -n lov.$LOVNAME.numobd`

SHOW_QUOTA_USER="$LFS quota -v -u $TSTUSR $DIR"
SHOW_QUOTA_GROUP="$LFS quota -v -g $TSTUSR $DIR"
SHOW_QUOTA_INFO="$LFS quota -t $DIR"

# control the time of tests
cycle=30
[ "$SLOW" = "no" ] && cycle=10

build_test_filter

eval ONLY_0=true
eval ONLY_99=true

# set_blk_tunables(btune_sz)
set_blk_tunesz() {
	local btune=$(($1 * BLK_SZ))
	# set btune size on all obdfilters
	do_facet ost1 "lctl set_param lquota.${FSNAME}-OST*.quota_btune_sz=$btune"
	# set btune size on mds
	do_facet mds  "lctl set_param lquota.${FSNAME}-MDT*.quota_btune_sz=$btune"
}

# set_blk_unitsz(bunit_sz)
set_blk_unitsz() {
	local bunit=$(($1 * BLK_SZ))
	# set bunit size on all obdfilters
	do_facet ost1 "lctl set_param lquota.${FSNAME}-OST*.quota_bunit_sz=$bunit"
	# set bunit size on mds
	do_facet mds  "lctl set_param lquota.${FSNAME}-MDT*.quota_bunit_sz=$bunit"
}

# set_file_tunesz(itune_sz)
set_file_tunesz() {
	local itune=$1
	# set itune size on all obdfilters
	do_facet ost1 "lctl set_param lquota.${FSNAME}-OST*.quota_itune_sz=$itune"
	# set itune size on mds
	do_facet mds  "lctl set_param lquota.${FSNAME}-MDT*.quota_itune_sz=$itune"
}

# set_file_unitsz(iunit_sz)
set_file_unitsz() {
	local iunit=$1
	# set iunit size on all obdfilters
	do_facet ost1 "lctl set_param lquota.${FSNAME}-OST*.quota_iunit_sz=$iunit"
	# set iunit size on mds
	do_facet mds  "lctl set_param lquota.${FSNAME}-MDT*.quota_iunit_sz=$iunit"
}

lustre_fail() {
        local fail_node=$1
	local fail_loc=$2

	case $fail_node in
	    "mds" )
		do_facet mds "lctl set_param fail_loc=$fail_loc" ;;
	    "ost" )
		for num in `seq $OSTCOUNT`; do
		    do_facet ost$num "lctl set_param fail_loc=$fail_loc"
		done ;;
	    "mds_ost" )
		do_facet mds "lctl set_param fail_loc=$fail_loc" ;
		for num in `seq $OSTCOUNT`; do
		    do_facet ost$num "lctl set_param fail_loc=$fail_loc"
		done ;;
	    * ) echo "usage: lustre_fail fail_node fail_loc" ;
		return 1 ;;
	esac
}

RUNAS="runas -u $TSTID"
RUNAS2="runas -u $TSTID2"
FAIL_ON_ERROR=true check_runas_id $TSTID $RUNAS
FAIL_ON_ERROR=true check_runas_id $TSTID2 $RUNAS2

FAIL_ON_ERROR=false

run_test_with_stat() {
	(($# != 2)) && error "the number of arguments is wrong"

	do_facet mds  "lctl set_param lquota.${FSNAME}-MDT*.stats=0" > /dev/null
	for j in `seq $OSTCOUNT`; do
	    do_facet ost$j "lctl set_param lquota.${FSNAME}-OST*.stats=0" > /dev/null
	done
	run_test "$@"
	if [ ${STAT:-"yes"} != "no" -a -z "$LAST_SKIPPED" ]; then
	    echo "statistics info begin ***************************************"
	    do_facet mds  "lctl get_param lquota.${FSNAME}-MDT*.stats"
	    for j in `seq $OSTCOUNT`; do
		do_facet ost$j "lctl get_param lquota.${FSNAME}-OST*.stats"
	    done
	    echo "statistics info end   ***************************************"
	fi
}

# set quota
test_0() {
	$LFS quotaoff -ug $DIR
	$LFS quotacheck -ug $DIR

 	$LFS setquota -u $TSTUSR -b 0 -B 0 -i 0 -I 0 $DIR
 	$LFS setquota -g $TSTUSR -b 0 -B 0 -i 0 -I 0 $DIR

	lctl set_param debug="+quota"
	do_facet mds "lctl set_param debug=+quota"
	for num in `seq $OSTCOUNT`; do
	    do_facet ost$num "lctl set_param debug=+quota"
	done
}
run_test_with_stat 0 "Set quota ============================="

# test for specific quota limitation, qunit, qtune $1=block_quota_limit
test_1_sub() {
        LIMIT=$1
	mkdir -p $DIR/$tdir
	chmod 0777 $DIR/$tdir
        TESTFILE="$DIR/$tdir/$tfile-0"

	wait_delete_completed

        # test for user
        log "  User quota (limit: $LIMIT kbytes)"
        $LFS setquota -u $TSTUSR -b 0 -B $LIMIT -i 0 -I 0 $DIR
	sleep 3
        $SHOW_QUOTA_USER

        $LFS setstripe $TESTFILE -c 1
        chown $TSTUSR.$TSTUSR $TESTFILE

        log "    Write ..."
        $RUNAS dd if=/dev/zero of=$TESTFILE bs=$BLK_SZ count=$(($LIMIT/2)) || error "(usr) write failure, but expect success"
        log "    Done"
        log "    Write out of block quota ..."
	# this time maybe cache write,  ignore it's failure
        $RUNAS dd if=/dev/zero of=$TESTFILE bs=$BLK_SZ count=$(($LIMIT/2)) seek=$(($LIMIT/2)) || true
	# flush cache, ensure noquota flag is setted on client
        cancel_lru_locks osc
        $RUNAS dd if=/dev/zero of=$TESTFILE bs=$BLK_SZ count=$BUNIT_SZ seek=$LIMIT && error "(usr) write success, but expect EDQUOT"

        rm -f $TESTFILE
	sync; sleep 1; sync;
	OST0_UUID=`do_facet ost1 $LCTL dl | grep -m1 obdfilter | awk '{print $((NF-1))}'`
	OST0_QUOTA_USED=`$LFS quota -o $OST0_UUID -u $TSTUSR $DIR | awk '/^.*[[:digit:]+][[:space:]+]/ { print $1 }'`
	echo $OST0_QUOTA_USED
	[ $OST0_QUOTA_USED -ne 0 ] && \
	    ($SHOW_QUOTA_USER; error "quota deleted isn't released")
	$SHOW_QUOTA_USER
        $LFS setquota -u $TSTUSR -b 0 -B 0 -i 0 -I 0 $DIR

        # test for group
	log "--------------------------------------"
        log "  Group quota (limit: $LIMIT kbytes)"
        $LFS setquota -g $TSTUSR -b 0 -B $LIMIT -i 0 -I 0 $DIR
	sleep 3
        $SHOW_QUOTA_GROUP
        TESTFILE="$DIR/$tdir/$tfile-1"

        $LFS setstripe $TESTFILE -c 1
        chown $TSTUSR.$TSTUSR $TESTFILE

        log "    Write ..."
        $RUNAS dd if=/dev/zero of=$TESTFILE bs=$BLK_SZ count=$(($LIMIT/2)) || error "(grp) write failure, but expect success"
        log "    Done"
        log "    Write out of block quota ..."
	# this time maybe cache write, ignore it's failure
        $RUNAS dd if=/dev/zero of=$TESTFILE bs=$BLK_SZ count=$(($LIMIT/2)) seek=$(($LIMIT/2)) || true
        cancel_lru_locks osc
        $RUNAS dd if=/dev/zero of=$TESTFILE bs=$BLK_SZ count=$BUNIT_SZ seek=$LIMIT && error "(grp) write success, but expect EDQUOT"

	# cleanup
        rm -f $TESTFILE
	sync; sleep 1; sync;
	OST0_UUID=`do_facet ost1 $LCTL dl | grep -m1 obdfilter | awk '{print $((NF-1))}'`
	OST0_QUOTA_USED=`$LFS quota -o $OST0_UUID -g $TSTUSR $DIR | awk '/^.*[[:digit:]+][[:space:]+]/ { print $1 }'`
	echo $OST0_QUOTA_USED
	[ $OST0_QUOTA_USED -ne 0 ] && \
	    ($SHOW_QUOTA_USER; error "quota deleted isn't released")
	$SHOW_QUOTA_GROUP
        $LFS setquota -g $TSTUSR -b 0 -B 0 -i 0 -I 0 $DIR
}

# block hard limit (normal use and out of quota)
test_1() {
	for i in `seq 1 $cycle`; do
	    # define blk_qunit is between 1M and 4M
	    blk_qunit=$(( $RANDOM % 3072 + 1024 ))
	    blk_qtune=$(( $RANDOM % $blk_qunit ))
	    # other osts and mds will occupy at 1M blk quota
	    b_limit=$(( ($RANDOM - 16384) / 8 +  $OSTCOUNT  * $blk_qunit * 4 ))
	    set_blk_tunesz $blk_qtune
	    set_blk_unitsz $blk_qunit
	    echo "cycle: $i(total $cycle) bunit:$blk_qunit, btune:$blk_qtune, blimit:$b_limit"
	    test_1_sub $b_limit
	    echo "=================================================="
	    set_blk_unitsz $((128 * 1024))
	    set_blk_tunesz $((128 * 1024 / 2))
        done
}
run_test_with_stat 1 "Block hard limit (normal use and out of quota) ==="

# test for specific quota limitation, qunit, qtune $1=block_quota_limit
test_2_sub() {
        LIMIT=$1
	mkdir -p $DIR/$tdir
	chmod 0777 $DIR/$tdir
        TESTFILE="$DIR/$tdir/$tfile-0"

	wait_delete_completed

        # test for user
        log "  User quota (limit: $LIMIT files)"
        $LFS setquota -u $TSTUSR -b 0 -B 0 -i 0 -I $LIMIT $DIR
	sleep 3
        $SHOW_QUOTA_USER

	log "    Create $LIMIT files ..."
	$RUNAS createmany -m ${TESTFILE} $LIMIT || \
		error "(usr) create failure, but expect success"
	log "    Done"
	log "    Create out of file quota ..."
	$RUNAS touch ${TESTFILE}_xxx && \
		error "(usr) touch success, but expect EDQUOT"

	unlinkmany ${TESTFILE} $LIMIT
	rm -f ${TESTFILE}_xxx
	sync; sleep 1; sync;

	MDS_UUID=`do_facet mds $LCTL dl | grep -m1 mds | awk '{print $((NF-1))}'`
	MDS_QUOTA_USED=`$LFS quota -o $MDS_UUID -u $TSTUSR $DIR | awk '/^.*[[:digit:]+][[:space:]+]/ { print $4 }'`
	echo $MDS_QUOTA_USED
	[ $MDS_QUOTA_USED -ne 0 ] && \
	    ($SHOW_QUOTA_USER; error "quota deleted isn't released")
	$SHOW_QUOTA_USER
	$LFS setquota -u $TSTUSR -b 0 -B 0 -i 0 -I 0 $DIR

        # test for group
	log "--------------------------------------"
        log "  Group quota (limit: $LIMIT FILE)"
        $LFS setquota -g $TSTUSR -b 0 -B 0 -i 0 -I $LIMIT $DIR
	sleep 3
        $SHOW_QUOTA_GROUP
        TESTFILE=$DIR/$tdir/$tfile-1

	log "    Create $LIMIT files ..."
	$RUNAS createmany -m ${TESTFILE} $LIMIT || \
		error "(usr) create failure, but expect success"
	log "    Done"
	log "    Create out of file quota ..."
	$RUNAS touch ${TESTFILE}_xxx && \
		error "(usr) touch success, but expect EDQUOT"

	unlinkmany ${TESTFILE} $LIMIT
	rm -f ${TESTFILE}_xxx
	sync; sleep 1; sync;

	MDS_UUID=`do_facet mds $LCTL dl | grep -m1 mds | awk '{print $((NF-1))}'`
	MDS_QUOTA_USED=`$LFS quota -o $MDS_UUID -g $TSTUSR $DIR | awk '/^.*[[:digit:]+][[:space:]+]/ { print $4 }'`
	echo $MDS_QUOTA_USED
	[ $MDS_QUOTA_USED -ne 0 ] && \
	    ($SHOW_QUOTA_USER; error "quota deleted isn't released")
	$SHOW_QUOTA_GROUP
        $LFS setquota -g $TSTUSR -b 0 -B 0 -i 0 -I 0 $DIR
}

# file hard limit (normal use and out of quota)
test_2() {
	for i in `seq 1 $cycle`; do
	    if [ $i -eq 1 ]; then
		ino_qunit=52
		ino_qtune=41
		i_limit=11
	    else
		# define ino_qunit is between 10 and 100
		ino_qunit=$(( $RANDOM % 90 + 10 ))
		ino_qtune=$(( $RANDOM % $ino_qunit ))
	        # RANDOM's maxium is 32767
		i_limit=$(( $RANDOM % 990 + 10 ))
	    fi

            set_file_tunesz $ino_qtune
	    set_file_unitsz $ino_qunit
	    echo "cycle: $i(total $cycle) iunit:$ino_qunit, itune:$ino_qtune, ilimit:$i_limit"
	    test_2_sub $i_limit
	    echo "=================================================="
	    set_file_unitsz 5120
	    set_file_tunesz 2560
        done
}
run_test_with_stat 2 "File hard limit (normal use and out of quota) ==="

test_block_soft() {
	TESTFILE=$1
	TIMER=$(($2 * 3 / 2))
	OFFSET=0

	wait_delete_completed

	echo "    Write to exceed soft limit"
	RUNDD="$RUNAS dd if=/dev/zero of=$TESTFILE bs=$BLK_SZ"
	$RUNDD count=$((BUNIT_SZ+1)) || \
	        error "write failure, but expect success"
	OFFSET=$((OFFSET + BUNIT_SZ + 1))
        cancel_lru_locks osc

	$SHOW_QUOTA_USER
	$SHOW_QUOTA_GROUP
	$SHOW_QUOTA_INFO

	echo "    Write before timer goes off"
	$RUNDD count=$BUNIT_SZ seek=$OFFSET || \
	        error "write failure, but expect success"
	OFFSET=$((OFFSET + BUNIT_SZ))
        cancel_lru_locks osc
	echo "    Done"

        echo "    Sleep $TIMER seconds ..."
        sleep $TIMER

        $SHOW_QUOTA_USER
        $SHOW_QUOTA_GROUP
        $SHOW_QUOTA_INFO

	echo "    Write after timer goes off"
	# maybe cache write, ignore.
	$RUNDD count=$BUNIT_SZ seek=$OFFSET || true
	OFFSET=$((OFFSET + BUNIT_SZ))
        cancel_lru_locks osc
	$RUNDD count=$BUNIT_SZ seek=$OFFSET && \
	        error "write success, but expect EDQUOT"

        $SHOW_QUOTA_USER
        $SHOW_QUOTA_GROUP
        $SHOW_QUOTA_INFO

	echo "    Unlink file to stop timer"
	rm -f $TESTFILE
	sync; sleep 1; sync
	echo "    Done"

        $SHOW_QUOTA_USER
        $SHOW_QUOTA_GROUP
        $SHOW_QUOTA_INFO

	echo "    Write ..."
	$RUNDD count=$BUNIT_SZ || error "write failure, but expect success"
	echo "    Done"

	# cleanup
	rm -f $TESTFILE
	sync; sleep 3; sync;
}

# block soft limit (start timer, timer goes off, stop timer)
test_3() {
	mkdir -p $DIR/$tdir
	chmod 0777 $DIR/$tdir

        # 1 bunit on mds and 1 bunit on every ost
	LIMIT=$(( $BUNIT_SZ * ($OSTCOUNT + 1) ))
	GRACE=10

	echo "  User quota (soft limit: $LIMIT kbytes  grace: $GRACE seconds)"
	TESTFILE=$DIR/$tdir/$tfile-0

	$LFS setstripe $TESTFILE -c 1
	chown $TSTUSR.$TSTUSR $TESTFILE

	$LFS setquota -t -u --block-grace $GRACE --inode-grace $MAX_IQ_TIME $DIR
	$LFS setquota -u $TSTUSR -b $LIMIT -B 0 -i 0 -I 0 $DIR

	test_block_soft $TESTFILE $GRACE
	$LFS setquota -u $TSTUSR -b 0 -B 0 -i 0 -I 0 $DIR

	echo "  Group quota (soft limit: $LIMIT kbytes  grace: $GRACE seconds)"
	TESTFILE=$DIR/$tdir/$tfile-1

	$LFS setstripe $TESTFILE -c 1
	chown $TSTUSR.$TSTUSR $TESTFILE

	$LFS setquota -t -g --block-grace $GRACE --inode-grace $MAX_IQ_TIME $DIR
	$LFS setquota -g $TSTUSR -b $LIMIT -B 0 -i 0 -I 0 $DIR

	test_block_soft $TESTFILE $GRACE
	$LFS setquota -g $TSTUSR -b 0 -B 0 -i 0 -I 0 $DIR
}
run_test_with_stat 3 "Block soft limit (start timer, timer goes off, stop timer) ==="

test_file_soft() {
	TESTFILE=$1
	LIMIT=$2
	TIMER=$(($3 * 3 / 2))

	wait_delete_completed

	echo "    Create files to exceed soft limit"
	$RUNAS createmany -m ${TESTFILE}_ $((LIMIT + 1)) || \
		error "create failure, but expect success"
	sync; sleep 1; sync
	echo "    Done"

	echo "    Create file before timer goes off"
	$RUNAS touch ${TESTFILE}_before || \
		error "failed create before timer expired, but expect success"
	sync; sleep 1; sync
	echo "    Done"

	echo "    Sleep $TIMER seconds ..."
	sleep $TIMER

	$SHOW_QUOTA_USER
	$SHOW_QUOTA_GROUP
	$SHOW_QUOTA_INFO

	echo "    Create file after timer goes off"
	# the least of inode qunit is 2, so there are at most 3(qunit:2+qtune:1)
        # inode quota left here
	$RUNAS touch ${TESTFILE}_after ${TESTFILE}_after1 ${TESTFILE}_after2 || true
	sync; sleep 1; sync
	$RUNAS touch ${TESTFILE}_after3 && \
		error "create after timer expired, but expect EDQUOT"
	sync; sleep 1; sync

	$SHOW_QUOTA_USER
	$SHOW_QUOTA_GROUP
	$SHOW_QUOTA_INFO

	echo "    Unlink files to stop timer"
	find `dirname $TESTFILE` -name "`basename ${TESTFILE}`*" | xargs rm -f
	echo "    Done"

	echo "    Create file"
	$RUNAS touch ${TESTFILE}_xxx || \
		error "touch after timer stop failure, but expect success"
	sync; sleep 1; sync
	echo "    Done"

	# cleanup
	rm -f ${TESTFILE}_xxx
	sync; sleep 3; sync;
}

# file soft limit (start timer, timer goes off, stop timer)
test_4a() {	# was test_4
	mkdir -p $DIR/$tdir
	chmod 0777 $DIR/$tdir
	LIMIT=$(($IUNIT_SZ * 10))	# 10 iunits on mds
	TESTFILE=$DIR/$tdir/$tfile-0

	GRACE=5

	echo "  User quota (soft limit: $LIMIT files  grace: $GRACE seconds)"
	$LFS setquota -t -u --block-grace $MAX_DQ_TIME --inode-grace $GRACE $DIR
	$LFS setquota -u $TSTUSR -b 0 -B 0 -i $LIMIT -I 0 $DIR
	$SHOW_QUOTA_USER

	test_file_soft $TESTFILE $LIMIT $GRACE
	$LFS setquota -u $TSTUSR -b 0 -B 0 -i 0 -I 0 $DIR

	echo "  Group quota (soft limit: $LIMIT files  grace: $GRACE seconds)"
	$LFS setquota -t -g --block-grace $MAX_DQ_TIME --inode-grace $GRACE $DIR
	$LFS setquota -g $TSTUSR -b 0 -B 0 -i $LIMIT -I 0 $DIR
	$SHOW_QUOTA_GROUP
	TESTFILE=$DIR/$tdir/$tfile-1

	test_file_soft $TESTFILE $LIMIT $GRACE
	$LFS setquota -g $TSTUSR -b 0 -B 0 -i 0 -I 0 $DIR

	# cleanup
	$LFS setquota -t -u --block-grace $MAX_DQ_TIME --inode-grace $MAX_IQ_TIME $DIR
	$LFS setquota -t -g --block-grace $MAX_DQ_TIME --inode-grace $MAX_IQ_TIME $DIR
}
run_test_with_stat 4a "File soft limit (start timer, timer goes off, stop timer) ==="

test_4b() {	# was test_4a
        GR_STR1="1w3d"
        GR_STR2="1000s"
        GR_STR3="5s"
        GR_STR4="1w2d3h4m5s"
        GR_STR5="5c"
        GR_STR6="1111111111111111"

	wait_delete_completed

        # test of valid grace strings handling
        echo "  Valid grace strings test"
        $LFS setquota -t -u --block-grace $GR_STR1 --inode-grace $GR_STR2 $DIR
        $LFS quota -u -t $DIR | grep "Block grace time: $GR_STR1"
        $LFS setquota -t -g --block-grace $GR_STR3 --inode-grace $GR_STR4 $DIR
        $LFS quota -g -t $DIR | grep "Inode grace time: $GR_STR4"

        # test of invalid grace strings handling
        echo "  Invalid grace strings test"
        ! $LFS setquota -t -u --block-grace $GR_STR4 --inode-grace $GR_STR5 $DIR
        ! $LFS setquota -t -g --block-grace $GR_STR4 --inode-grace $GR_STR6 $DIR

        # cleanup
        $LFS setquota -t -u --block-grace $MAX_DQ_TIME --inode-grace $MAX_IQ_TIME $DIR
        $LFS setquota -t -g --block-grace $MAX_DQ_TIME --inode-grace $MAX_IQ_TIME $DIR
}
run_test_with_stat 4b "Grace time strings handling ==="

# chown & chgrp (chown & chgrp successfully even out of block/file quota)
test_5() {
	mkdir -p $DIR/$tdir
	BLIMIT=$(( $BUNIT_SZ * $((OSTCOUNT + 1)) * 10)) # 10 bunits on each server
	ILIMIT=$(( $IUNIT_SZ * 10 )) # 10 iunits on mds

	wait_delete_completed

	echo "  Set quota limit (0 $BLIMIT 0 $ILIMIT) for $TSTUSR.$TSTUSR"
	$LFS setquota -u $TSTUSR -b 0 -B $BLIMIT -i 0 -I $ILIMIT $DIR
	$LFS setquota -g $TSTUSR -b 0 -B $BLIMIT -i 0 -I $ILIMIT $DIR
	$SHOW_QUOTA_USER
	$SHOW_QUOTA_GROUP

	echo "  Create more than $ILIMIT files and more than $BLIMIT kbytes ..."
	createmany -m $DIR/$tdir/$tfile-0_ $((ILIMIT + 1)) || \
		error "touch failure, expect success"
	dd if=/dev/zero of=$DIR/$tdir/$tfile-0_1 bs=$BLK_SZ count=$((BLIMIT+1)) || error "write failure, expect success"

	echo "  Chown files to $TSTUSR.$TSTUSR ..."
	for i in `seq 0 $ILIMIT`; do
	chown $TSTUSR.$TSTUSR $DIR/$tdir/$tfile-0_$i || \
			error "chown failure, but expect success"
	done

	# cleanup
	unlinkmany $DIR/$tdir/$tfile-0_ $((ILIMIT + 1))
	sync; sleep 3; sync;

	$LFS setquota -u $TSTUSR -b 0 -B 0 -i 0 -I 0 $DIR
	$LFS setquota -g $TSTUSR -b 0 -B 0 -i 0 -I 0 $DIR
}
run_test_with_stat 5 "Chown & chgrp successfully even out of block/file quota ==="

# block quota acquire & release
test_6() {
	if [ $OSTCOUNT -lt 2 ]; then
		skip "$OSTCOUNT < 2, too few osts"
		return 0;
	fi

	wait_delete_completed

	mkdir -p $DIR/$tdir
	chmod 0777 $DIR/$tdir

	LIMIT=$((BUNIT_SZ * (OSTCOUNT + 1) * 5)) # 5 bunits per server
	FILEA="$DIR/$tdir/$tfile-0_a"
	FILEB="$DIR/$tdir/$tfile-0_b"

	echo "  Set block limit $LIMIT kbytes to $TSTUSR.$TSTUSR"
	$LFS setquota -u $TSTUSR -b 0 -B $LIMIT -i 0 -I 0 $DIR
	$LFS setquota -g $TSTUSR -b 0 -B $LIMIT -i 0 -I 0 $DIR
	$SHOW_QUOTA_USER
	$SHOW_QUOTA_GROUP

	echo "  Create filea on OST0 and fileb on OST1"
	$LFS setstripe $FILEA -i 0 -c 1
	$LFS setstripe $FILEB -i 1 -c 1
	chown $TSTUSR.$TSTUSR $FILEA
	chown $TSTUSR.$TSTUSR $FILEB

	echo "  Exceed quota limit ..."
        RUNDD="$RUNAS dd if=/dev/zero of=$FILEB bs=$BLK_SZ"
        $RUNDD count=$((LIMIT - BUNIT_SZ * OSTCOUNT)) || \
                error "write fileb failure, but expect success"

        cancel_lru_locks osc
        $SHOW_QUOTA_USER
        $SHOW_QUOTA_GROUP
        $RUNDD seek=$LIMIT count=$((BUNIT_SZ * OSTCOUNT)) && \
                error "write fileb success, but expect EDQUOT"
        cancel_lru_locks osc
	echo "  Write to OST0 return EDQUOT"
	# this write maybe cache write, ignore it's failure
        RUNDD="$RUNAS dd if=/dev/zero of=$FILEA bs=$BLK_SZ"
        $RUNDD count=$(($BUNIT_SZ * 2)) || true
        cancel_lru_locks osc
        $SHOW_QUOTA_USER
        $SHOW_QUOTA_GROUP
        $RUNDD count=$((BUNIT_SZ * 2)) seek=$((BUNIT_SZ *2)) && \
                error "write filea success, but expect EDQUOT"

	echo "  Remove fileb to let OST1 release quota"
	rm -f $FILEB
        sync; sleep 10; sync; # need to allow journal commit for small fs

	echo "  Write to OST0"
	$RUNDD count=$((LIMIT - BUNIT_SZ * OSTCOUNT)) || \
	        error "write filea failure, expect success"
	echo "  Done"

	# cleanup
	rm -f $FILEA
	sync; sleep 3; sync;

	$LFS setquota -u $TSTUSR -b 0 -B 0 -i 0 -I 0 $DIR
	$LFS setquota -g $TSTUSR -b 0 -B 0 -i 0 -I 0 $DIR
	return 0
}
run_test_with_stat 6 "Block quota acquire & release ========="

# quota recovery (block quota only by now)
test_7()
{
	mkdir -p $DIR/$tdir
	chmod 0777 $DIR/$tdir

	wait_delete_completed

	LIMIT=$(( $BUNIT_SZ * $(($OSTCOUNT + 1)) ))
	TESTFILE="$DIR/$tdir/$tfile-0"

	$LFS setquota -u $TSTUSR -b 0 -B $LIMIT -i 0 -I 0 $DIR

	$LFS setstripe $TESTFILE -c 1
	chown $TSTUSR.$TSTUSR $TESTFILE

	echo "  Write to OST0..."
	$RUNAS dd if=/dev/zero of=$TESTFILE bs=$BLK_SZ count=$BUNIT_SZ || \
		error "write failure, but expect success"

	#define OBD_FAIL_OBD_DQACQ               0x604
	lustre_fail mds  0x604
	echo "  Remove files on OST0"
	rm -f $TESTFILE
	lustre_fail mds  0

	echo "  Trigger recovery..."
	OSC0_UUID="`$LCTL dl | awk '$3 ~ /osc/ { print $1 }'`"
	for i in $OSC0_UUID; do
		$LCTL --device $i activate || error "activate osc failed!"
	done

	# sleep a while to wait for recovery done
	sleep 20

	# check limits
	PATTERN="`echo $DIR | sed 's/\//\\\\\//g'`"
	TOTAL_LIMIT="`$LFS quota -v -u $TSTUSR $DIR | awk '/^.*'$PATTERN'.*[[:digit:]+][[:space:]+]/ { print $4 }'`"
	[ $TOTAL_LIMIT -eq $LIMIT ] || error "total limits not recovery!"
	echo "  total limits = $TOTAL_LIMIT"

        OST0_UUID=`do_facet ost1 "$LCTL dl | grep -m1 obdfilter" | awk '{print $((NF-1))}'`
        [ -z "$OST0_UUID" ] && OST0_UUID=`do_facet ost1 "$LCTL dl | grep -m1 obdfilter" | awk '{print $((NF-1))}'`
	OST0_LIMIT="`$LFS quota -o $OST0_UUID -u $TSTUSR $DIR | awk '/^.*[[:digit:]+][[:space:]+]/ { print $3 }'`"
	[ $OST0_LIMIT -eq $BUNIT_SZ ] || error "high limits not released!"
	echo "  limits on $OST0_UUID = $OST0_LIMIT"

	# cleanup
	$LFS setquota -u $TSTUSR -b 0 -B 0 -i 0 -I 0 $DIR
}
run_test_with_stat 7 "Quota recovery (only block limit) ======"

# run dbench with quota enabled
test_8() {
	mkdir -p $DIR/$tdir
	BLK_LIMIT=$((100 * 1024 * 1024)) # 100G
	FILE_LIMIT=1000000

	wait_delete_completed

	echo "  Set enough high limit for user: $TSTUSR"
	$LFS setquota -u $TSTUSR -b 0 -B $BLK_LIMIT -i 0 -I $FILE_LIMIT $DIR
	echo "  Set enough high limit for group: $TSTUSR"
<<<<<<< HEAD
	$LFS setquota -g $TSTUSR -b 0 -B $BLK_LIMIT -i 0 -I $FILE_LIMIT $DIR
=======
	$LFS setquota -g $TSTUSR 0 $BLK_LIMIT 0 $FILE_LIMIT $DIR
>>>>>>> 7df8d1be

	chmod 0777 $DIR/$tdir
	local duration=""
	[ "$SLOW" = "no" ] && duration=" -t 120"
	$RUNAS bash rundbench -D $DIR/$tdir 3 $duration || error "dbench failed!"

	sync; sleep 3; sync;

	return 0 
}
run_test_with_stat 8 "Run dbench with quota enabled ==========="

# run for fixing bug10707, it needs a big room. test for 64bit
KB=1024
GB=$((KB * 1024 * 1024))
# Use this as dd bs to decrease time
# inode->i_blkbits = min(PTLRPC_MAX_BRW_BITS+1, LL_MAX_BLKSIZE_BITS);
blksize=$((1 << 21)) # 2Mb
size_file=$((GB * 9 / 2))
# this check is just for test9 and test10
OST0_MIN=4900000 #4.67G
check_whether_skip () {
    OST0_SIZE=`$LFS df $DIR | awk '/\[OST:0\]/ {print $4}'`
    log "OST0_SIZE: $OST0_SIZE  required: $OST0_MIN"
    if [ $OST0_SIZE -lt $OST0_MIN ]; then
	echo "WARN: OST0 has less than $OST0_MIN free, skip this test."
	return 0
    else
	return 1
    fi
}

test_9() {
	check_whether_skip && return 0

	wait_delete_completed

 	set_blk_tunesz 512
 	set_blk_unitsz 1024

	mkdir -p $DIR/$tdir
	chmod 0777 $DIR/$tdir
        TESTFILE="$DIR/$tdir/$tfile-0"

        BLK_LIMIT=$((100 * KB * KB)) # 100G
        FILE_LIMIT=1000000
        echo "  Set block limit $BLK_LIMIT kbytes to $TSTUSR.$TSTUSR"

        log "  Set enough high limit(block:$BLK_LIMIT; file: $FILE_LIMIT) for user: $TSTUSR"
        $LFS setquota -u $TSTUSR -b 0 -B $BLK_LIMIT -i 0 -I $FILE_LIMIT $DIR
        log "  Set enough high limit(block:$BLK_LIMIT; file: $FILE_LIMIT) for group: $TSTUSR"
        $LFS setquota -g $TSTUSR -b 0 -B $BLK_LIMIT -i 0 -I $FILE_LIMIT $DIR

        echo "  Set stripe"
	$LFS setstripe $TESTFILE -c 1
        touch $TESTFILE
        chown $TSTUSR.$TSTUSR $TESTFILE

        $SHOW_QUOTA_USER
        $SHOW_QUOTA_GROUP

        log "    Write the big file of 4.5G ..."
        $RUNAS dd if=/dev/zero of=$TESTFILE  bs=$blksize count=$((size_file / blksize)) || \
               error "(usr) write 4.5G file failure, but expect success"

        $SHOW_QUOTA_USER
        $SHOW_QUOTA_GROUP

        log "    delete the big file of 4.5G..."
        $RUNAS rm -f $TESTFILE
	sync; sleep 3; sync;

        $SHOW_QUOTA_USER
        $SHOW_QUOTA_GROUP

        RC=$?

	set_blk_unitsz $((128 * 1024))
	set_blk_tunesz $((128 * 1024 / 2))

        return $RC
}
run_test_with_stat 9 "run for fixing bug10707(64bit) ==========="

# run for fixing bug10707, it need a big room. test for 32bit
test_10() {
	mkdir -p $DIR/$tdir
	chmod 0777 $DIR/$tdir
	check_whether_skip && return 0

	wait_delete_completed

	set_blk_tunesz 512
	set_blk_unitsz 1024

	# make qd_count 32 bit
	lustre_fail mds_ost 0xA00

	TESTFILE="$DIR/$tdir/$tfile-0"

	BLK_LIMIT=$((100 * KB * KB)) # 100G
	FILE_LIMIT=1000000

	log "  Set enough high limit(block:$BLK_LIMIT; file: $FILE_LIMIT) for user: $TSTUSR"
	$LFS setquota -u $TSTUSR -b 0 -B $BLK_LIMIT -i 0 -I $FILE_LIMIT $DIR
	log "  Set enough high limit(block:$BLK_LIMIT; file: $FILE_LIMIT) for group: $TSTUSR"
	$LFS setquota -g $TSTUSR -b 0 -B $BLK_LIMIT -i 0 -I $FILE_LIMIT $DIR

	echo "  Set stripe"
	$LFS setstripe $TESTFILE -c 1
	touch $TESTFILE
	chown $TSTUSR.$TSTUSR $TESTFILE

        $SHOW_QUOTA_USER
        $SHOW_QUOTA_GROUP

        log "    Write the big file of 4.5 G ..."
        $RUNAS dd if=/dev/zero of=$TESTFILE  bs=$blksize count=$((size_file / blksize)) || \
		error "(usr) write 4.5 G file failure, but expect success"

        $SHOW_QUOTA_USER
        $SHOW_QUOTA_GROUP

        log "    delete the big file of 4.5 G..."
        $RUNAS rm -f $TESTFILE
	sync; sleep 3; sync;

        $SHOW_QUOTA_USER
        $SHOW_QUOTA_GROUP

	RC=$?

	# make qd_count 64 bit
	lustre_fail mds_ost 0

	set_blk_unitsz $((128 * 1024))
	set_blk_tunesz $((128 * 1024 / 2))

	return $RC
}
run_test_with_stat 10 "run for fixing bug10707(32bit) ==========="

test_11() {
       wait_delete_completed

       #prepare the test
       block_limit=`(echo 0; df -t lustre -P | awk '{print $(NF - 4)}') | tail -n 1`
       echo $block_limit
       orig_dbr=`sysctl -n vm.dirty_background_ratio`
       orig_dec=`sysctl -n vm.dirty_expire_centisecs`
       orig_dr=`sysctl -n vm.dirty_ratio`
       orig_dwc=`sysctl -n vm.dirty_writeback_centisecs`
       sysctl -w vm.dirty_background_ratio=1
       sysctl -w vm.dirty_expire_centisecs=30
       sysctl -w vm.dirty_ratio=1
       sysctl -w vm.dirty_writeback_centisecs=50
       TESTDIR="$DIR/$tdir"
       local RV=0

       #do the test
       local SECS=0
       local REPS=3
       [ "$SLOW" = no ] && REPS=1
       local sleep=20
       local i=1
       while [ $i -le $REPS ]; do
	   echo "test: cycle($i of $REPS) start at $(date)"
	   mkdir -p $TESTDIR && chmod 777 $TESTDIR
	   echo -n "    create a file for uid "
	   for j in `seq 1 30`; do
	       echo -n "$j "
               # 30MB per dd for a total of 900MB (if space even permits)
	       runas -u $j dd if=/dev/zero of=$TESTDIR/$tfile  bs=$blksize count=15 > /dev/null 2>&1 &
	   done
	   echo ""
	   PROCS=$(ps -ef | grep -v grep | grep "dd if /dev/zero of $TESTDIR" | wc -l)
           LAST_USED=0
	   while [ $PROCS -gt 0 ]; do 
	     sleep 20
	     SECS=$((SECS + sleep))
	     PROCS=$(ps -ef | grep -v grep | grep "dd if /dev/zero of $TESTDIR" | wc -l)
	     USED=$(du -s $TESTDIR | awk '{print $1}')
	     PCT=$(($USED * 100 / $block_limit))
	     echo "${i}/${REPS} ${PCT}% p${PROCS} t${SECS}  "
	     if [ $USED -le $LAST_USED ]; then
		 kill -9 $(ps -ef | grep "dd if /dev/zero of $TESTDIR" | grep -v grep | awk '{ print $2 }')
		 i=$REPS
		 RV=2
		 break
	     fi
             LAST_USED=$USED
	   done
	   echo "    removing the test files..."
	   rm -f $TESTDIR/$tfile
	   echo "cycle $i done at $(date)"
	   i=$[$i+1]
       done
       echo "Test took $SECS sec"

       #clean
       sysctl -w vm.dirty_background_ratio=$orig_dbr
       sysctl -w vm.dirty_expire_centisecs=$orig_dec
       sysctl -w vm.dirty_ratio=$orig_dr
       sysctl -w vm.dirty_writeback_centisecs=$orig_dwc
       if [ $RV -ne 0 ]; then
           error "Nothing was written for $SECS sec ... aborting"
       fi
       return $RV
}
run_test_with_stat 11 "run for fixing bug10912 ==========="


# test a deadlock between quota and journal b=11693
test_12() {
	mkdir -p $DIR/$tdir
	chmod 0777 $DIR/$tdir

	[ "$(grep $DIR2 /proc/mounts)" ] || mount_client $DIR2 || \
		{ skip "Need lustre mounted on $MOUNT2 " && retutn 0; }

	if [ $OSTCOUNT -lt 2 ]; then
		skip "$OSTCOUNT < 2, too few osts"
		return 0;
	fi

	LIMIT=$(( $BUNIT_SZ * $(($OSTCOUNT + 1)) * 10)) # 10 bunits each sever
	TESTFILE="$DIR/$tdir/$tfile-0"
	TESTFILE2="$DIR2/$tdir/$tfile-1"

	wait_delete_completed

	echo "   User quota (limit: $LIMIT kbytes)"
	$LFS setquota -u $TSTUSR -b 0 -B $LIMIT -i 0 -I 0 $DIR

	$LFS setstripe $TESTFILE -i 0 -c 1
	chown $TSTUSR.$TSTUSR $TESTFILE
	$LFS setstripe $TESTFILE2 -i 1 -c 1
        chown $TSTUSR2.$TSTUSR2 $TESTFILE2

	#define OBD_FAIL_OST_HOLD_WRITE_RPC      0x21f
	lustre_fail ost 0x0000021f

	echo "   step1: write out of block quota ..."
	$RUNAS2 dd if=/dev/zero of=$TESTFILE2 bs=$BLK_SZ count=102400 &
	DDPID1=$!
	$RUNAS dd if=/dev/zero of=$TESTFILE bs=$BLK_SZ count=$(($LIMIT*2)) &
	DDPID=$!

	echo  "   step2: testing ......"
	count=0
	while [ true ]; do
	    if [ -z `ps -ef | awk '$2 == '${DDPID1}' { print $8 }'` ]; then break; fi
	    count=$[count+1]
	    if [ $count -gt 64 ]; then
		lustre_fail ost 0
		error "dd should be finished!"
	    fi
	    sleep 1
	done
	echo "(dd_pid=$DDPID1, time=$count)successful"

	#Recover fail_loc and dd will finish soon
	lustre_fail ost 0

	echo  "   step3: testing ......"
	count=0
	while [ true ]; do
	    if [ -z `ps -ef | awk '$2 == '${DDPID}' { print $8 }'` ]; then break; fi
	    count=$[count+1]
	    if [ $count -gt 150 ]; then
		error "dd should be finished!"
	    fi
	    sleep 1
	done
	echo "(dd_pid=$DDPID, time=$count)successful"

	rm -f $TESTFILE $TESTFILE2
        sync; sleep 3; sync;

        $LFS setquota -u $TSTUSR -b 0 -B 0 -i 0 -I 0 $DIR
}
run_test_with_stat 12 "test a deadlock between quota and journal ==="

# test multiple clients write block quota b=11693
test_13() {
	mkdir -p $DIR/$tdir
	wait_delete_completed

	# one OST * 10 + (mds + other OSTs)
	LIMIT=$((BUNIT_SZ * 10 + (BUNIT_SZ * OSTCOUNT)))
	TESTFILE="$DIR/$tdir/$tfile"

	echo "   User quota (limit: $LIMIT kbytes)"
	$LFS setquota -u $TSTUSR -b 0 -B $LIMIT -i 0 -I 0 $DIR
	$SHOW_QUOTA_USER

	$LFS setstripe $TESTFILE -i 0 -c 1
	chown $TSTUSR.$TSTUSR $TESTFILE
	$LFS setstripe $TESTFILE.2 -i 0 -c 1
        chown $TSTUSR.$TSTUSR $TESTFILE.2

	echo "   step1: write out of block quota ..."
	# one bunit will give mds
	$RUNAS dd if=/dev/zero of=$TESTFILE bs=$BLK_SZ count=$[($LIMIT - $BUNIT_SZ) / 2] &
	DDPID=$!
	$RUNAS dd if=/dev/zero of=$TESTFILE.2 bs=$BLK_SZ count=$[($LIMIT - $BUNIT_SZ) / 2] &
	DDPID1=$!

	echo  "   step2: testing ......"
	count=0
	while [ true ]; do
	    if [ -z `ps -ef | awk '$2 == '${DDPID}' { print $8 }'` ]; then break; fi
	    count=$[count+1]
	    if [ $count -gt 64 ]; then
		error "dd should be finished!"
	    fi
	    sleep 1
	done
	echo "(dd_pid=$DDPID, time=$count)successful"

	count=0
	while [ true ]; do
	    if [ -z `ps -ef | awk '$2 == '${DDPID1}' { print $8 }'` ]; then break; fi
	    count=$[count+1]
	    if [ $count -gt 64 ]; then
		error "dd should be finished!"
	    fi
	    sleep 1
	done
	echo "(dd_pid=$DDPID1, time=$count)successful"

	sync; sleep 5; sync;

	echo  "   step3: checking ......"
	fz=`stat -c %s $TESTFILE`
	fz2=`stat -c %s $TESTFILE.2`
	$SHOW_QUOTA_USER
	[ $((fz + fz2)) -lt $((BUNIT_SZ * BLK_SZ * 10)) ] && \
		error "files too small $fz + $fz2 < $((BUNIT_SZ * BLK_SZ * 10))"

	rm -f $TESTFILE $TESTFILE.2
	sync; sleep 3; sync;

	$LFS setquota -u $TSTUSR -b 0 -B 0 -i 0 -I 0 $DIR
}
run_test_with_stat 13 "test multiple clients write block quota ==="

check_if_quota_zero(){
        line=`$LFS quota -v -$1 $2 $DIR | wc -l`
	for i in `seq 3 $line`; do
	    if [ $i -eq 3 ]; then
		field="3 4 6 7"
	    else
		field="3 5"
	    fi
	    for j in $field; do
		tmp=`$LFS quota -v -$1 $2 $DIR | sed -n ${i}p |
                     awk  '{print $'"$j"'}'`
		[ -n "$tmp" ] && [ $tmp -ne 0 ] && $LFS quota -v -$1 $2 $DIR && \
		    error "quota on $2 isn't clean"
	    done
	done
	echo "pass check_if_quota_zero"
}

test_14a() {	# was test_14 b=12223 -- setting quota on root
	TESTFILE="$DIR/$tdir/$tfile"

        # reboot the lustre
        sync; sleep 5; sync
        cleanup_and_setup_lustre
        test_0

	mkdir -p $DIR/$tdir

	# out of root's file and block quota
	$LFS setquota -u root -b 10 -B 10 -i 10 -I 10 $DIR
	createmany -m ${TESTFILE} 20 || \
	    error "unexpected: user(root) create files failly!"
	dd if=/dev/zero of=$TESTFILE bs=4k count=4096 || \
	    error "unexpected: user(root) write files failly!"
	chmod 666 $TESTFILE
	$RUNAS dd if=/dev/zero of=${TESTFILE} seek=4096 bs=4k count=4096 && \
	    error "unexpected: user(quota_usr) write a file successfully!"

	# trigger the llog
	chmod 777 $DIR
	for i in `seq 1 10`; do $RUNAS touch ${TESTFILE}a_$i; done
	for i in `seq 1 10`; do $RUNAS rm -f ${TESTFILE}a_$i; done

	# do the check
	dmesg | tail | grep "\-122" |grep llog_obd_origin_add && error "err -122 not found in dmesg"
	$LFS setquota -u root -b 0 -B 0 -i 0 -I 0 $DIR
	#check_if_quota_zero u root

	# clean
	unlinkmany ${TESTFILE} 15
	rm -f $TESTFILE
	sync; sleep 3; sync;
}
run_test_with_stat 14a "test setting quota on root ==="

# set quota version (both administrative and operational quotas)
quota_set_version() {
        do_facet mds "lctl set_param lquota.${FSNAME}-MDT*.quota_type=$1"
        for j in `seq $OSTCOUNT`; do
                do_facet ost$j "lctl set_param lquota.${FSNAME}-OST*.quota_type=$1"
        done
}

# save quota version (both administrative and operational quotas)
quota_save_version() {
        do_facet mgs "lctl conf_param ${FSNAME}-MDT*.mdt.quota_type=$1"
        do_facet mgs "lctl conf_param ${FSNAME}-OST*.ost.quota_type=$1"
}

test_14b(){
        local l
        local CURSPACE

        # 1. check that required users exist
        # 2. ensure that switch to new mode will start conversion
        # 3. start quota in old mode and put some entries
        # 4. restart quota in new mode forcing conversion and check the entries

        wait_delete_completed

        MISSING_USERS=""
        for i in `seq 1 30`; do
                check_runas_id_ret quota15_$i "runas -u quota15_$i" >/dev/null 2>/dev/null
                if [ "$?" != "0" ]; then
                       MISSING_USERS="$MISSING_USERS quota15_$i"
                fi
        done

        if [ -n "$MISSING_USERS" ]; then
                skip "following users are missing: $MISSING_USERS"
                return 0
        fi

        $LFS quotaoff -ug $DIR
        echo "setting quota version 1"
        quota_set_version 1
        echo "running quotacheck"
        $LFS quotacheck -ug $DIR
        mkdir -p $DIR/$tdir
        chmod 0777 $DIR/$tdir
        for i in `seq 1 30`; do
                l=$[$i*1024*128] # set limits in 128 Mb units
                $LFS setquota -u quota15_$i -b $l -B $l -i $l -I $l $DIR || error "lfs setquota failed"
                runas -u quota15_$i dd if=/dev/zero of="$DIR/$tdir/quota15_$i" \
                      bs=1048576 count=$[($i+1)/2] || error "dd failed"
        done

        cancel_lru_locks osc
        
        echo "saving quota data"
        for i in `seq 1 30`; do
                CURSPACE[$i]=`$LFS quota -v -u quota15_$i $MOUNT | awk '{if(start) {start=0; sum += $1} if(($1 ~ /OST/) && (NF==1)) {start=1;} 
                              if(($1 ~ /OST/) && (NF != 1)) {sum += $2}; } END { print sum }'`
        done

        $LFS quotaoff -ug $DIR
        echo "setting version 3 or 2 (dependent on the kernel support)"
        quota_set_version 3 2>&1 | grep "Invalid argument" && quota_set_version 2

        echo "invalidating quota files"
        $LFS quotainv -ug $DIR
        $LFS quotainv -ugf $DIR
        $LFS quotacheck -ug $DIR

        for i in `seq 1 30`; do
                l=$[$i*1024*128]
                # the format is "mntpnt   curspace[*]   bsoftlimit   bhardlimit   [time]   curinodes[*]    isoftlimit  ihardlimit"
                echo "checking administrative quota migration results for user quota15_$i"
                $LFS quota -v -u quota15_$i $DIR | grep -E '^ *'$MOUNT' *[0-9]+\** *'$l' *'$l' *[0-9]+\** *'$l' *'$l \
                  || error "lfs quota output is unexpected"
                echo "checking operational quota migration results for user quota15_$i, curspace should be ${CURSPACE[$i]}"
                l=`$LFS quota -v -u quota15_$i $MOUNT | awk '{if(start) {start=0; sum += $1} if(($1 ~ /OST/) && (NF==1)) {start=1;} 
                   if(($1 ~ /OST/) && (NF != 1)) {sum += $2}; } END { print sum }'`
                echo "...real is $l"
                [ "$l" -eq "${CURSPACE[$i]}" ] || error "curspace mismatch"
                rm $DIR/$tdir/quota15_$i || error "could not remove quota15_$i"
                $LFS setquota -u quota15_$i -b 0 -B 0 -i 0 -I 0 $DIR || error "lfs setquota clear failed"
        done
}
run_test_with_stat 14b "setting 30 quota entries in quota v1 file before conversion ==="

test_15(){
        LIMIT=$((24 * 1024 * 1024 * 1024 * 1024)) # 24 TB
        PATTERN="`echo $DIR | sed 's/\//\\\\\//g'`"

	wait_delete_completed

        # test for user
        $LFS setquota -u $TSTUSR -b 0 -B $LIMIT -i 0 -I 0 $DIR
        TOTAL_LIMIT="`$LFS quota -v -u $TSTUSR $DIR | awk '/^.*'$PATTERN'.*[[:digit:]+][[:space:]+]/ { print $4 }'`"
        [ $TOTAL_LIMIT -eq $LIMIT ] || error "  (user)total limits = $TOTAL_LIMIT; limit = $LIMIT, failed!"
        echo "  (user)total limits = $TOTAL_LIMIT; limit = $LIMIT, successful!"
        $LFS setquota -u $TSTUSR -b 0 -B 0 -i 0 -I 0 $DIR

        # test for group
        $LFS setquota -g $TSTUSR -b 0 -B $LIMIT -i 0 -I 0 $DIR
        TOTAL_LIMIT="`$LFS quota -v -g $TSTUSR $DIR | awk '/^.*'$PATTERN'.*[[:digit:]+][[:space:]+]/ { print $4 }'`"
        [ $TOTAL_LIMIT -eq $LIMIT ] || error "  (group)total limits = $TOTAL_LIMIT; limit = $LIMIT, failed!"
        echo "  (group)total limits = $TOTAL_LIMIT; limit = $LIMIT, successful!"
        $LFS setquota -g $TSTUSR -b 0 -B 0 -i 0 -I 0 $DIR
        $LFS quotaoff -ug $DIR
        quota_set_version 1
        $LFS quotacheck -ug $DIR || error "quotacheck failed"

        echo "Testing that >4GB quota limits fail on volume with quota v1"
        ! $LFS setquota -u $TSTUSR -b 0 -B $LIMIT -i 0 -I 0 $DIR
}
run_test_with_stat 15 "set block quota more than 4T ==="

# $1=u/g $2=with qunit adjust or not
test_16_tub() {
	LIMIT=$(( $BUNIT_SZ * $(($OSTCOUNT + 1)) * 4))
	TESTFILE="$DIR/$tdir/$tfile"
	mkdir -p $DIR/$tdir

	wait_delete_completed

	echo "  User quota (limit: $LIMIT kbytes)"
	if [ $1 == "u" ]; then
	    $LFS setquota -u $TSTUSR -b 0 -B $LIMIT -i 0 -I 0 $DIR
	    $SHOW_QUOTA_USER
	else
	    $LFS setquota -g $TSTUSR -b 0 -B $LIMIT -i 0 -I 0 $DIR
	    $SHOW_QUOTA_GROUP
	fi

	$LFS setstripe $TESTFILE -c 1
	chown $TSTUSR.$TSTUSR $TESTFILE

	echo "    Write ..."
	$RUNAS dd if=/dev/zero of=$TESTFILE bs=$BLK_SZ count=$((BUNIT_SZ * 4)) || \
	    error "(usr) write failure, but expect success"
	echo "    Done"
	echo "    Write out of block quota ..."
	# this time maybe cache write,  ignore it's failure
	$RUNAS dd if=/dev/zero of=$TESTFILE bs=$BLK_SZ count=$BUNIT_SZ seek=$((BUNIT_SZ * 4)) || true
	# flush cache, ensure noquota flag is setted on client
        cancel_lru_locks osc
	if [ $2 -eq 1 ]; then
	    $RUNAS dd if=/dev/zero of=$TESTFILE bs=$BLK_SZ count=$BUNIT_SZ seek=$((BUNIT_SZ * 4)) || \
		error "(write failure, but expect success"
	else
	    $RUNAS dd if=/dev/zero of=$TESTFILE bs=$BLK_SZ count=$BUNIT_SZ seek=$((BUNIT_SZ * 4)) && \
		error "(write success, but expect EDQUOT"
	fi

	rm -f $TESTFILE
	sync; sleep 3; sync;
	$LFS setquota -$1 $TSTUSR -b 0 -B 0 -i 0 -I 0 $DIR
}

# test without adjusting qunit
test_16 () {
	set_blk_tunesz $((BUNIT_SZ * 2))
	set_blk_unitsz $((BUNIT_SZ * 4))
	for i in u g; do
	    for j in 0 1; do
                # define OBD_FAIL_QUOTA_WITHOUT_CHANGE_QS    0xA01
		echo " grp/usr: $i, adjust qunit: $j"
		echo "-------------------------------"
		[ $j -eq 1 ] && lustre_fail mds_ost 0
		[ $j -eq 0 ] && lustre_fail mds_ost 0xA01
		test_16_tub $i $j
	    done
	done
	set_blk_unitsz $((128 * 1024))
	set_blk_tunesz $((128 * 1024 / 2))
}
run_test_with_stat 16 "test without adjusting qunit"

# run for fixing bug14526, failed returned quota reqs shouldn't ruin lustre.
test_17() {
	set_blk_tunesz 512
	set_blk_unitsz 1024

	wait_delete_completed

        #define OBD_FAIL_QUOTA_RET_QDATA | OBD_FAIL_ONCE
	lustre_fail ost 0x80000A02

	TESTFILE="$DIR/$tdir/$tfile-a"
	TESTFILE2="$DIR/$tdir/$tfile-b"
	mkdir -p $DIR/$tdir

	BLK_LIMIT=$((100 * 1024)) # 100M

	log "  Set enough high limit(block:$BLK_LIMIT) for user: $TSTUSR"
	$LFS setquota -u $TSTUSR -b 0 -B $BLK_LIMIT -i 0 -I 0 $DIR
	log "  Set enough high limit(block:$BLK_LIMIT) for group: $TSTUSR"
	$LFS setquota -g $TSTUSR -b 0 -B $BLK_LIMIT -i 0 -I 0 $DIR

	touch $TESTFILE
	chown $TSTUSR.$TSTUSR $TESTFILE
	touch $TESTFILE2
	chown $TSTUSR.$TSTUSR $TESTFILE2

        $SHOW_QUOTA_USER
        $SHOW_QUOTA_GROUP

	log "    Write the test file1 ..."
	$RUNAS dd if=/dev/zero of=$TESTFILE  bs=$BLK_SZ count=$(( 10 * 1024 )) \
	    || echo "write 10M file failure"

        $SHOW_QUOTA_USER
        $SHOW_QUOTA_GROUP

	log "    write the test file2 ..."
	$RUNAS dd if=/dev/zero of=$TESTFILE2  bs=$BLK_SZ count=$(( 10 * 1024 )) \
	    || error "write 10M file failure"

        $SHOW_QUOTA_USER
        $SHOW_QUOTA_GROUP

	rm -f $TESTFILE $TESTFILE2
	RC=$?
	sync; sleep 3; sync;

	# make qd_count 64 bit
	lustre_fail ost 0

	set_blk_unitsz $((128 * 1024))
	set_blk_tunesz $((128 * 1024 / 2))

	return $RC
}
run_test_with_stat 17 "run for fixing bug14526 ==========="

# test when mds takes a long time to handle a quota req so that
# the ost has dropped it, the ost still could work well b=14840
test_18() {
	LIMIT=$((100 * 1024 * 1024)) # 100G
	TESTFILE="$DIR/$tdir/$tfile"
	mkdir -p $DIR/$tdir

	wait_delete_completed

	set_blk_tunesz 512
	set_blk_unitsz 1024

	log "   User quota (limit: $LIMIT kbytes)"
	$LFS setquota -u $TSTUSR -b 0 -B $LIMIT -i 0 -I 0 $MOUNT
	$SHOW_QUOTA_USER

	$LFS setstripe $TESTFILE -i 0 -c 1
	chown $TSTUSR.$TSTUSR $TESTFILE

	#define OBD_FAIL_MDS_BLOCK_QUOTA_REQ      0x13c
	lustre_fail mds 0x13c

	log "   step1: write 100M block ..."
	$RUNAS dd if=/dev/zero of=$TESTFILE bs=$BLK_SZ count=$((1024 * 100)) &
	DDPID=$!

        sleep 5
        lustre_fail mds 0

	echo  "   step2: testing ......"
	count=0
	timeout=$(lctl get_param -n timeout)
	while [ true ]; do
	    if [ -z `ps -ef | awk '$2 == '${DDPID}' { print $8 }'` ]; then break; fi
	    count=$[count+1]
	    if [ $count -gt $((2 * $timeout)) ]; then
		error "count=$count dd should be finished!"
	    fi
	    sleep 1
	done
        log "(dd_pid=$DDPID, time=$count, timeout=$timeout)"
        if [ $count -lt $(($timeout - 10)) ]; then
            error " should take longer!"
        else
            echo " successful"
        fi

	rm -f $TESTFILE
	sync; sleep 3; sync;

	$LFS setquota -u $TSTUSR -b 0 -B 0 -i 0 -I 0 $MOUNT

	set_blk_unitsz $((128 * 1024))
	set_blk_tunesz $((128 * 1024 / 2))
}
run_test_with_stat 18 "run for fixing bug14840 ==========="

# test when mds drops a quota req, the ost still could work well b=14840
test_18a() {
        LIMIT=$((100 * 1024 * 1024)) # 100G
	TESTFILE="$DIR/$tdir/$tfile-a"
	mkdir -p $DIR/$tdir

	wait_delete_completed

	set_blk_tunesz 512
	set_blk_unitsz 1024

	log "   User quota (limit: $LIMIT kbytes)"
	$LFS setquota -u $TSTUSR -b 0 -B $LIMIT -i 0 -I 0 $MOUNT
	$SHOW_QUOTA_USER

	$LFS setstripe $TESTFILE -i 0 -c 1
	chown $TSTUSR.$TSTUSR $TESTFILE

	#define OBD_FAIL_MDS_DROP_QUOTA_REQ | OBD_FAIL_ONCE   0x8000013d
	lustre_fail mds 0x8000013d

	log "   step1: write 100M block ..."
	$RUNAS dd if=/dev/zero of=$TESTFILE bs=$BLK_SZ count=$((1024 * 100)) &
	DDPID=$!

	echo  "   step2: testing ......"
	count=0
	timeout=$(lctl get_param -n timeout)
	while [ true ]; do
	    if [ -z `ps -ef | awk '$2 == '${DDPID}' { print $8 }'` ]; then break; fi
	    count=$[count+1]
	    if [ $count -gt $((3 * $timeout)) ]; then
		lustre_fail mds 0
		error "count=$count dd should be finished!"
	    fi
	    sleep 1
	done
        log "(dd_pid=$DDPID, time=$count, timeout=$timeout)"
        if [ $count -lt $(($timeout - 10)) ]; then
	    lustre_fail mds 0
            error " should take longer!"
        else
            echo " successful"
        fi

        lustre_fail mds 0

	rm -f $TESTFILE
	sync; sleep 3; sync;

	$LFS setquota -u $TSTUSR -b 0 -B 0 -i 0 -I 0 $MOUNT

	set_blk_unitsz $((128 * 1024))
	set_blk_tunesz $((128 * 1024 / 2))
}
run_test_with_stat 18a "run for fixing bug14840 ==========="

# test when mds do failover, the ost still could work well without trigger
# watchdog b=14840
test_18bc_sub() {
        type=$1

        LIMIT=$((110 * 1024 )) # 110M
        TESTFILE="$DIR/$tdir/$tfile"
        mkdir -p $DIR/$tdir

        wait_delete_completed

        set_blk_tunesz 512
        set_blk_unitsz 1024

        log "   User quota (limit: $LIMIT kbytes)"
        $LFS setquota -u $TSTUSR -b 0 -B $LIMIT -i 0 -I 0 $MOUNT
        $SHOW_QUOTA_USER

        $LFS setstripe $TESTFILE -i 0 -c 1
        chown $TSTUSR.$TSTUSR $TESTFILE

        timeout=$(sysctl -n lustre.timeout)

	if [ $type = "directio" ]; then
	    log "   write 100M block(directio) ..."
	    $RUNAS $DIRECTIO write $TESTFILE 0 100 $((BLK_SZ * 1024)) &
	else
	    log "   write 100M block(normal) ..."
	    $RUNAS dd if=/dev/zero of=$TESTFILE bs=$((BLK_SZ * 1024)) count=100 &
	fi

        DDPID=$!
        do_facet mds "$LCTL conf_param ${FSNAME}-MDT*.mdt.quota_type=ug"

	log "failing mds for $((2 * timeout)) seconds"
        fail mds $((2 * timeout))

        # check if quotaon successful
        $LFS quota -u $TSTUSR $MOUNT 2>&1 | grep -q "quotas are not enabled"
        if [ $? -eq 0 ]; then
            error "quotaon failed!"
            rm -rf $TESTFILE
            return
        fi

        count=0
        while [ true ]; do
            if [ -z `ps -ef | awk '$2 == '${DDPID}' { print $8 }'` ]; then break; fi
            if [ $((++count % (2 * timeout) )) -eq 0 ]; then
                log "it took $count second"
            fi
            sleep 1
        done
        log "(dd_pid=$DDPID, time=$count, timeout=$timeout)"
        sync; sleep 1; sync

        testfile_size=$(stat -c %s $TESTFILE)
        [ $testfile_size -ne $((BLK_SZ * 1024 * 100)) ] && \
            error "verifying file failed!"
        $SHOW_QUOTA_USER
        $LFS setquota -u $TSTUSR -b 0 -B 0 -i 0 -I 0 $MOUNT
        rm -rf $TESTFILE
        sync; sleep 1; sync
}

# test when mds does failover, the ost still could work well
# this test shouldn't trigger watchdog b=14840
test_18b() {
	test_18bc_sub normal
	test_18bc_sub directio
	# check if watchdog is triggered
	MSG="test 18b: run for fixing bug14840"
	do_facet ost1 "dmesg > $TMP/lustre-log-${TESTNAME}.log"
	do_facet client cat > $TMP/lustre-log-${TESTNAME}.awk <<-EOF
		/$MSG/ {
		    start = 1;
		}
		/Watchdog triggered/ {
		    if (start) {
		        print \$0;
		    }
		}
	EOF
	watchdog=`do_facet ost1 awk -f $TMP/lustre-log-${TESTNAME}.awk $TMP/lustre-log-${TESTNAME}.log`
	if [ -n "$watchdog" ]; then error "$watchdog"; fi
}
run_test_with_stat 18b "run for fixing bug14840(mds failover, no watchdog) ==========="

# test when mds does failover, the ost still could work well
# this test will prevent OST_DISCONNET from happening b=14840
test_18c() {
	# define OBD_FAIL_OST_DISCONNECT_NET 0x202(disable ost_disconnect for osts)
	lustre_fail ost  0x202
	test_18bc_sub normal
	test_18bc_sub directio
	lustre_fail ost  0
}
run_test_with_stat 18c "run for fixing bug14840(mds failover, OST_DISCONNECT is disabled) ==========="

run_to_block_limit() {
	local LIMIT=$((($OSTCOUNT + 1) * $BUNIT_SZ))
	local TESTFILE=$1
	wait_delete_completed

	# set 1 Mb quota unit size
	set_blk_tunesz 512
	set_blk_unitsz 1024

	# bind file to a single OST
	$LFS setstripe -c 1 $TESTFILE
	chown $TSTUSR.$TSTUSR $TESTFILE

	echo "  User quota (limit: $LIMIT kbytes)"
	$LFS setquota -u $TSTUSR -b 0 -B $LIMIT -i 0 -I 0 $MOUNT
	$SHOW_QUOTA_USER
	echo "  Updating quota limits"
	$LFS setquota -u $TSTUSR -b 0 -B $LIMIT -i 0 -I 0 $MOUNT
	$SHOW_QUOTA_USER

	RUNDD="$RUNAS dd if=/dev/zero of=$TESTFILE bs=$BLK_SZ"
	$RUNDD count=$BUNIT_SZ || error "(usr) write failure, but expect success"
	# for now page cache of TESTFILE may still be dirty,
	# let's push it to the corresponding OST, this will also
	# cache NOQUOTA on the client from OST's reply
	cancel_lru_locks osc
	$RUNDD seek=$BUNIT_SZ && error "(usr) write success, should be EDQUOT"
}

test_19() {
	# 1 Mb bunit per each MDS/OSS
	local TESTFILE="$DIR/$tdir/$tfile"
	mkdir -p $DIR/$tdir

	run_to_block_limit $TESTFILE
	$SHOW_QUOTA_USER

	# cleanup
	rm -f $TESTFILE
	$LFS setquota -u $TSTUSR -b 0 -B 0 -i 0 -I 0 $MOUNT

	set_blk_unitsz $((128 * 1024))
	set_blk_tunesz $((128 * 1024 / 2))

}
run_test_with_stat 19 "test if administrative limits updates do not zero operational limits (14790) ==="

test_20()
{
        LSTR=(1t 2g 3m 4k) # limits strings
        LVAL=($[1*1024*1024*1024] $[2*1024*1024] $[3*1024*1024] $[4*1024]) # limits values

        $LFS setquota -u $TSTUSR --block-softlimit ${LSTR[0]} \
                                 $MOUNT || error "could not set quota limits"

        $LFS setquota -u $TSTUSR --block-hardlimit ${LSTR[1]} \
                                 --inode-softlimit ${LSTR[2]} \
                                 --inode-hardlimit ${LSTR[3]} \
                                 $MOUNT || error "could not set quota limits"

        ($LFS quota -v -u $TSTUSR $MOUNT  | \
            grep -E '^ *'$MOUNT' *[0-9]+\** *'${LVAL[0]}' *'${LVAL[1]}' *[0-9]+\** *'${LVAL[2]}' *'${LVAL[3]}) \
                 || error "lfs quota output is unexpected"

        $LFS setquota -u $TSTUSR -b 0 -B 0 -i 0 -I 0 \
                                 $MOUNT || error "could not reset quota limits"

}
run_test_with_stat 20 "test if setquota specifiers work properly (15754)"

test_21_sub() {
	local testfile=$1
	local blk_number=$2
	local seconds=$3

	time=$(($(date +%s) + seconds))
	while [ $(date +%s) -lt $time ]; do
	    $RUNAS dd if=/dev/zero of=$testfile  bs=$BLK_SZ count=$blk_number > /dev/null 2>&1
	    rm -f $testfile
	done
}

# run for fixing bug16053, setquota shouldn't fail when writing and
# deleting are happening
test_21() {
	set_blk_tunesz 512
	set_blk_unitsz 1024

	wait_delete_completed

	TESTFILE="$DIR/$tdir/$tfile"

	BLK_LIMIT=$((10 * 1024 * 1024)) # 10G
	FILE_LIMIT=1000000

	log "  Set enough high limit(block:$BLK_LIMIT; file: $FILE_LIMIT) for user: $TSTUSR"
	$LFS setquota -u $TSTUSR -b 0 -B $BLK_LIMIT -i 0 -I $FILE_LIMIT $MOUNT
	log "  Set enough high limit(block:$BLK_LIMIT; file: $FILE_LIMIT) for group: $TSTUSR"
	$LFS setquota -g $TSTUSR -b 0 -B $BLK_LIMIT -i 0 -I $FILE_LIMIT $MOUNT

	# repeat writing on a 1M file
	test_21_sub ${TESTFILE}_1 1024 30 &
	DDPID1=$!
	# repeat writing on a 128M file
	test_21_sub ${TESTFILE}_2 $((1024 * 128)) 30 &
	DDPID2=$!

	time=$(($(date +%s) + 30))
	i=1
	while [ $(date +%s) -lt $time ]; do
	    log "  Set quota for $i times"
	    $LFS setquota -u $TSTUSR -b 0 -B $((BLK_LIMIT + 1024 * i)) -i 0 -I $((FILE_LIMIT + i)) $MOUNT
	    $LFS setquota -g $TSTUSR -b 0 -B $((BLK_LIMIT + 1024 * i)) -i 0 -I $((FILE_LIMIT + i)) $MOUNT
	    i=$((i+1))
	    sleep 1
	done

	count=0
	while [ true ]; do
	    if [  $(ps -p ${DDPID1} | wc -l) -eq 1 ]; then break; fi
	    count=$[count+1]
	    if [ $count -gt 60 ]; then
		error "dd should be finished!"
	    fi
	    sleep 1
	done
	echo "(dd_pid=$DDPID1, time=$count)successful"

	count=0
	while [ true ]; do
	    if [ $(ps -p ${DDPID2} | wc -l) -eq 1 ]; then break; fi
	    count=$[count+1]
	    if [ $count -gt 60 ]; then
		error "dd should be finished!"
	    fi
	    sleep 1
	done
	echo "(dd_pid=$DDPID2, time=$count)successful"

	set_blk_unitsz $((128 * 1024))
	set_blk_tunesz $((128 * 1024 / 2))
	$LFS setquota -u $TSTUSR -b 0 -B 0 -i 0 -I 0 $MOUNT
	$LFS setquota -g $TSTUSR -b 0 -B 0 -i 0 -I 0 $MOUNT

	return $RC
}
run_test_with_stat 21 "run for fixing bug16053 ==========="

test_22() {
        local SAVEREFORMAT

        SAVEREFORMAT=$REFORMAT
        $LFS quotaoff -ug $DIR || error "could not turn quotas off"
        quota_set_version "1"
        $LFS quotacheck -ug $DIR || error "quotacheck failed"

        quota_save_version "ug1"

        REFORMAT="reformat"
        stopall
        mount
        setupall
        REFORMAT=$SAVEREFORMAT

        echo "checking parameters"

        do_facet mds "lctl get_param mds.${FSNAME}-MDT*.quota_type" | grep "ug1" || error "admin failure"
        do_facet ost1 "lctl get_param obdfilter.*.quota_type" | grep "ug1" || error "op failure"

        run_test 0 "reboot lustre"
}
run_test_with_stat 22 "test if quota_type saved as permanent parameter ===="

test_23_sub() {
	mkdir -p $DIR/$tdir
	chmod 0777 $DIR/$tdir
	TESTFILE="$DIR/$tdir/$tfile-0"
	local bs_unit=$((1024*1024))
	LIMIT=$1

	wait_delete_completed

	# test for user
	log "  User quota (limit: $LIMIT kbytes)"
	$LFS setquota -u $TSTUSR -b 0 -B $LIMIT -i 0 -I 0 $DIR
	sleep 3
	$SHOW_QUOTA_USER

	$LFS setstripe $TESTFILE -c 1
	chown $TSTUSR.$TSTUSR $TESTFILE

	log "    Step1: trigger quota with 0_DIRECT"
	log "      Write half of file"
	$RUNAS $DIRECTIO write $TESTFILE 0 $(($LIMIT/1024/2)) $bs_unit || error "(usr) write failure, but expect success"
	log "      Write out of block quota ..."
	$RUNAS $DIRECTIO write $TESTFILE $(($LIMIT/1024/2)) $(($LIMIT/1024/2)) $bs_unit && error "(usr) write success, but expect EDQUOT"
	log "    Step1: done"

	log "    Step2: rewrite should succeed"
	$RUNAS $DIRECTIO write $TESTFILE $(($LIMIT/1024/2)) 1 $bs_unit 2>&1 || error "(usr) write failure, but expect success"
	log "    Step2: done"

	rm -f $TESTFILE
	wait_delete_completed
	OST0_UUID=`do_facet ost1 $LCTL dl | grep -m1 obdfilter | awk '{print $((NF-1))}'`
	OST0_QUOTA_USED=`$LFS quota -o $OST0_UUID -u $TSTUSR $DIR | awk '/^.*[[:digit:]+][[:space:]+]/ { print $1 }'`
	echo $OST0_QUOTA_USED
	[ $OST0_QUOTA_USED -ne 0 ] && \
	    ($SHOW_QUOTA_USER; error "quota deleted isn't released")
	$SHOW_QUOTA_USER
	$LFS setquota -u $TSTUSR -b 0 -B 0 -i 0 -I 0 $DIR

}

test_23() {
	log "run for $((OSTCOUNT * 3))MB test file"
	test_23_sub $((OSTCOUNT * 3 * 1024))

	OST0_MIN=120000
	check_whether_skip && return 0
	log "run for $((OSTCOUNT * 30))MB test file"
	test_23_sub $((OSTCOUNT * 30 * 1024))
}
run_test_with_stat 23 "run for fixing bug16125 ==========="

test_24() {
	local TESTFILE="$DIR/$tdir/$tfile"
	mkdir -p $DIR/$tdir

	run_to_block_limit $TESTFILE
	$SHOW_QUOTA_USER | grep '*' || error "no matching *"

	# cleanup
	rm -f $TESTFILE
	$LFS setquota -u $TSTUSR -b 0 -B 0 -i 0 -I 0 $MOUNT

	set_blk_unitsz $((128 * 1024))
	set_blk_tunesz $((128 * 1024 / 2))
        
}
run_test_with_stat 24 "test if lfs draws an asterix when limit is reached (16646) ==========="

# turn off quota
test_99()
{
	$LFS quotaoff $DIR
	lctl set_param debug="-quota"

	return 0
}
run_test_with_stat 99 "Quota off ==============================="


log "cleanup: ======================================================"
cd $ORIG_PWD
check_and_cleanup_lustre
echo '=========================== finished ==============================='
[ -f "$QUOTALOG" ] && cat $QUOTALOG && grep -q FAIL $QUOTALOG && exit 1 || true
echo "$0: completed"<|MERGE_RESOLUTION|>--- conflicted
+++ resolved
@@ -51,11 +51,7 @@
 remote_mds_nodsh && skip "remote MDS with nodsh" && exit 0
 remote_ost_nodsh && skip "remote OST with nodsh" && exit 0
 
-<<<<<<< HEAD
 [ "$SLOW" = "no" ] && EXCEPT_SLOW="9 10 11 18b 21"
-=======
-[ "$SLOW" = "no" ] && EXCEPT_SLOW="9 10 11"
->>>>>>> 7df8d1be
 
 QUOTALOG=${TESTSUITELOG:-$TMP/$(basename $0 .sh).log}
 
@@ -735,11 +731,7 @@
 	echo "  Set enough high limit for user: $TSTUSR"
 	$LFS setquota -u $TSTUSR -b 0 -B $BLK_LIMIT -i 0 -I $FILE_LIMIT $DIR
 	echo "  Set enough high limit for group: $TSTUSR"
-<<<<<<< HEAD
 	$LFS setquota -g $TSTUSR -b 0 -B $BLK_LIMIT -i 0 -I $FILE_LIMIT $DIR
-=======
-	$LFS setquota -g $TSTUSR 0 $BLK_LIMIT 0 $FILE_LIMIT $DIR
->>>>>>> 7df8d1be
 
 	chmod 0777 $DIR/$tdir
 	local duration=""
@@ -991,7 +983,7 @@
 	echo  "   step2: testing ......"
 	count=0
 	while [ true ]; do
-	    if [ -z `ps -ef | awk '$2 == '${DDPID1}' { print $8 }'` ]; then break; fi
+	    if ! ps -p ${DDPID1} > /dev/null 2>&1; then break; fi
 	    count=$[count+1]
 	    if [ $count -gt 64 ]; then
 		lustre_fail ost 0
@@ -1007,7 +999,7 @@
 	echo  "   step3: testing ......"
 	count=0
 	while [ true ]; do
-	    if [ -z `ps -ef | awk '$2 == '${DDPID}' { print $8 }'` ]; then break; fi
+	    if ! ps -p ${DDPID} > /dev/null 2>&1; then break; fi
 	    count=$[count+1]
 	    if [ $count -gt 150 ]; then
 		error "dd should be finished!"
@@ -1051,7 +1043,7 @@
 	echo  "   step2: testing ......"
 	count=0
 	while [ true ]; do
-	    if [ -z `ps -ef | awk '$2 == '${DDPID}' { print $8 }'` ]; then break; fi
+	    if ! ps -p ${DDPID} > /dev/null 2>&1; then break; fi
 	    count=$[count+1]
 	    if [ $count -gt 64 ]; then
 		error "dd should be finished!"
@@ -1062,7 +1054,7 @@
 
 	count=0
 	while [ true ]; do
-	    if [ -z `ps -ef | awk '$2 == '${DDPID1}' { print $8 }'` ]; then break; fi
+	    if ! ps -p ${DDPID1} > /dev/null 2>&1 ; then break; fi
 	    count=$[count+1]
 	    if [ $count -gt 64 ]; then
 		error "dd should be finished!"
@@ -1370,6 +1362,9 @@
 	set_blk_unitsz $((128 * 1024))
 	set_blk_tunesz $((128 * 1024 / 2))
 
+	$LFS setquota -u $TSTUSR -b 0 -B 0 -i 0 -I 0 $MOUNT
+	$LFS setquota -g $TSTUSR -b 0 -B 0 -i 0 -I 0 $MOUNT
+
 	return $RC
 }
 run_test_with_stat 17 "run for fixing bug14526 ==========="
@@ -1407,9 +1402,9 @@
 	count=0
 	timeout=$(lctl get_param -n timeout)
 	while [ true ]; do
-	    if [ -z `ps -ef | awk '$2 == '${DDPID}' { print $8 }'` ]; then break; fi
+	    if ! ps -p ${DDPID} > /dev/null 2>&1; then break; fi
 	    count=$[count+1]
-	    if [ $count -gt $((2 * $timeout)) ]; then
+	    if [ $count -gt $((4 * $timeout)) ]; then
 		error "count=$count dd should be finished!"
 	    fi
 	    sleep 1
@@ -1421,6 +1416,9 @@
             echo " successful"
         fi
 
+        testfile_size=$(stat -c %s $TESTFILE)
+        [ $testfile_size -ne $((BLK_SZ * 1024 * 100)) ] && \
+            error "verifying file failed!"
 	rm -f $TESTFILE
 	sync; sleep 3; sync;
 
@@ -1460,7 +1458,7 @@
 	count=0
 	timeout=$(lctl get_param -n timeout)
 	while [ true ]; do
-	    if [ -z `ps -ef | awk '$2 == '${DDPID}' { print $8 }'` ]; then break; fi
+	    if ! ps -p ${DDPID} > /dev/null 2>&1; then break; fi
 	    count=$[count+1]
 	    if [ $count -gt $((3 * $timeout)) ]; then
 		lustre_fail mds 0
@@ -1535,7 +1533,7 @@
 
         count=0
         while [ true ]; do
-            if [ -z `ps -ef | awk '$2 == '${DDPID}' { print $8 }'` ]; then break; fi
+	    if ! ps -p ${DDPID} > /dev/null 2>&1; then break; fi
             if [ $((++count % (2 * timeout) )) -eq 0 ]; then
                 log "it took $count second"
             fi
@@ -1706,7 +1704,7 @@
 
 	count=0
 	while [ true ]; do
-	    if [  $(ps -p ${DDPID1} | wc -l) -eq 1 ]; then break; fi
+	    if ! ps -p ${DDPID1} > /dev/null 2>&1; then break; fi
 	    count=$[count+1]
 	    if [ $count -gt 60 ]; then
 		error "dd should be finished!"
@@ -1717,7 +1715,7 @@
 
 	count=0
 	while [ true ]; do
-	    if [ $(ps -p ${DDPID2} | wc -l) -eq 1 ]; then break; fi
+	    if ! ps -p ${DDPID2} > /dev/null 2>&1; then break; fi
 	    count=$[count+1]
 	    if [ $count -gt 60 ]; then
 		error "dd should be finished!"
