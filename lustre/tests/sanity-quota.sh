--- conflicted
+++ resolved
@@ -17,7 +17,7 @@
 export PATH=$PWD/$SRCDIR:$SRCDIR:$PWD/$SRCDIR/../utils:$PATH:/sbin
 
 ONLY=${ONLY:-"$*"}
-ALWAYS_EXCEPT="10 $SANITY_QUOTA_EXCEPT"
+ALWAYS_EXCEPT="$SANITY_QUOTA_EXCEPT"
 # UPDATE THE COMMENT ABOVE WITH BUG NUMBERS WHEN CHANGING ALWAYS_EXCEPT!
 
 case `uname -r` in
@@ -48,14 +48,10 @@
 . ${CONFIG:=$LUSTRE/tests/cfg/$NAME.sh}
 DIRECTIO=${DIRECTIO:-$LUSTRE/tests/directio}
 
-<<<<<<< HEAD
-[ "$SLOW" = "no" ] && EXCEPT_SLOW="9 10 11 21"
-=======
 remote_mds_nodsh && skip "remote MDS with nodsh" && exit 0
 remote_ost_nodsh && skip "remote OST with nodsh" && exit 0
 
 [ "$SLOW" = "no" ] && EXCEPT_SLOW="9 10 11 18b 21"
->>>>>>> 03b71240
 
 QUOTALOG=${TESTSUITELOG:-$TMP/$(basename $0 .sh).log}
 
@@ -154,11 +150,7 @@
 	    do_facet ost$j "lctl set_param lquota.${FSNAME}-OST*.stats=0" > /dev/null
 	done
 	run_test "$@"
-<<<<<<< HEAD
-	if [ ${STAT:-"yes"} != "no" ]; then
-=======
 	if [ ${STAT:-"yes"} != "no" -a -z "$LAST_SKIPPED" ]; then
->>>>>>> 03b71240
 	    echo "statistics info begin ***************************************"
 	    do_facet mds  "lctl get_param lquota.${FSNAME}-MDT*.stats"
 	    for j in `seq $OSTCOUNT`; do
@@ -307,7 +299,6 @@
 	    ($SHOW_QUOTA_USER; error "quota deleted isn't released")
 	$SHOW_QUOTA_USER
 	$LFS setquota -u $TSTUSR -b 0 -B 0 -i 0 -I 0 $DIR
-<<<<<<< HEAD
 
         # test for group
 	log "--------------------------------------"
@@ -317,17 +308,6 @@
         $SHOW_QUOTA_GROUP
         TESTFILE=$DIR/$tdir/$tfile-1
 
-=======
-
-        # test for group
-	log "--------------------------------------"
-        log "  Group quota (limit: $LIMIT FILE)"
-        $LFS setquota -g $TSTUSR -b 0 -B 0 -i 0 -I $LIMIT $DIR
-	sleep 3
-        $SHOW_QUOTA_GROUP
-        TESTFILE=$DIR/$tdir/$tfile-1
-
->>>>>>> 03b71240
 	log "    Create $LIMIT files ..."
 	$RUNAS createmany -m ${TESTFILE} $LIMIT || \
 		error "(usr) create failure, but expect success"
@@ -751,11 +731,7 @@
 	echo "  Set enough high limit for user: $TSTUSR"
 	$LFS setquota -u $TSTUSR -b 0 -B $BLK_LIMIT -i 0 -I $FILE_LIMIT $DIR
 	echo "  Set enough high limit for group: $TSTUSR"
-<<<<<<< HEAD
-	$LFS setquota -g $USER -b 0 -B $BLK_LIMIT -i 0 -I $FILE_LIMIT $DIR
-=======
 	$LFS setquota -g $TSTUSR -b 0 -B $BLK_LIMIT -i 0 -I $FILE_LIMIT $DIR
->>>>>>> 03b71240
 
 	chmod 0777 $DIR/$tdir
 	local duration=""
@@ -848,13 +824,8 @@
 
 	wait_delete_completed
 
-<<<<<<< HEAD
-	set_blk_tunesz 512
-	set_blk_unitsz 1024
-=======
  	set_blk_tunesz 512
  	set_blk_unitsz 1024
->>>>>>> 03b71240
 
 	# make qd_count 32 bit
 	lustre_fail mds_ost 0xA00
@@ -1190,11 +1161,7 @@
 
         MISSING_USERS=""
         for i in `seq 1 30`; do
-<<<<<<< HEAD
-                check_runas_id_ret quota15_$i "runas -u quota15_$i" >/dev/null 2>/dev/null
-=======
                 check_runas_id_ret quota15_$i quota_usr "runas -u quota15_$i -g quota_usr" >/dev/null 2>/dev/null
->>>>>>> 03b71240
                 if [ "$?" != "0" ]; then
                        MISSING_USERS="$MISSING_USERS quota15_$i"
                 fi
@@ -1248,11 +1215,7 @@
                 echo "...real is $l"
                 [ "$l" -eq "${CURSPACE[$i]}" ] || error "curspace mismatch"
                 rm $DIR/$tdir/quota15_$i || error "could not remove quota15_$i"
-<<<<<<< HEAD
-                $LFS setquota -u quota15_$i -b 0 -B 0 -i 0 -I 0 $DIR || error "lfs setquota clear failed"
-=======
                 $LFS setquota -u quota15_$i -b 0 -B 0 -i 0 -I 0 $DIR || error "ifs setquota clear failed"
->>>>>>> 03b71240
         done
 }
 run_test_with_stat 14b "setting 30 quota entries in quota v1 file before conversion ==="
@@ -1399,12 +1362,9 @@
 	set_blk_unitsz $((128 * 1024))
 	set_blk_tunesz $((128 * 1024 / 2))
 
-<<<<<<< HEAD
-=======
 	$LFS setquota -u $TSTUSR -b 0 -B 0 -i 0 -I 0 $MOUNT
 	$LFS setquota -g $TSTUSR -b 0 -B 0 -i 0 -I 0 $MOUNT
 
->>>>>>> 03b71240
 	return $RC
 }
 run_test_with_stat 17 "run for fixing bug14526 ==========="
@@ -1442,33 +1402,18 @@
 	count=0
 	timeout=$(lctl get_param -n timeout)
 	while [ true ]; do
-<<<<<<< HEAD
-	    if [ -z `ps -ef | awk '$2 == '${DDPID}' { print $8 }'` ]; then break; fi
-	    count=$[count+1]
-	    if [ $count -gt $((2 * $timeout)) ]; then
-=======
 	    if ! ps -p ${DDPID} > /dev/null 2>&1; then break; fi
 	    count=$[count+1]
 	    if [ $count -gt $((4 * $timeout)) ]; then
->>>>>>> 03b71240
 		error "count=$count dd should be finished!"
 	    fi
 	    sleep 1
 	done
         log "(dd_pid=$DDPID, time=$count, timeout=$timeout)"
-<<<<<<< HEAD
-        if [ $count -lt $(($timeout - 10)) ]; then
-            error " should take longer!"
-        else
-            echo " successful"
-        fi
-
-=======
 
         testfile_size=$(stat -c %s $TESTFILE)
         [ $testfile_size -ne $((BLK_SZ * 1024 * 100)) ] && \
             error "verifying file failed!"
->>>>>>> 03b71240
 	rm -f $TESTFILE
 	sync; sleep 3; sync;
 
@@ -1508,11 +1453,7 @@
 	count=0
 	timeout=$(lctl get_param -n timeout)
 	while [ true ]; do
-<<<<<<< HEAD
-	    if [ -z `ps -ef | awk '$2 == '${DDPID}' { print $8 }'` ]; then break; fi
-=======
 	    if ! ps -p ${DDPID} > /dev/null 2>&1; then break; fi
->>>>>>> 03b71240
 	    count=$[count+1]
 	    if [ $count -gt $((3 * $timeout)) ]; then
 		lustre_fail mds 0
@@ -1521,15 +1462,6 @@
 	    sleep 1
 	done
         log "(dd_pid=$DDPID, time=$count, timeout=$timeout)"
-<<<<<<< HEAD
-        if [ $count -lt $(($timeout - 10)) ]; then
-	    lustre_fail mds 0
-            error " should take longer!"
-        else
-            echo " successful"
-        fi
-=======
->>>>>>> 03b71240
 
         lustre_fail mds 0
 
@@ -1543,10 +1475,6 @@
 }
 run_test_with_stat 18a "run for fixing bug14840 ==========="
 
-<<<<<<< HEAD
-run_to_block_limit() {
-	local LIMIT=$((($OSTCOUNT + 1) * 1024))
-=======
 # test when mds do failover, the ost still could work well without trigger
 # watchdog b=14840
 test_18bc_sub() {
@@ -1643,7 +1571,6 @@
 
 run_to_block_limit() {
 	local LIMIT=$((($OSTCOUNT + 1) * $BUNIT_SZ))
->>>>>>> 03b71240
 	local TESTFILE=$1
 	wait_delete_completed
 
@@ -1662,22 +1589,13 @@
 	$LFS setquota -u $TSTUSR -b 0 -B $LIMIT -i 0 -I 0 $MOUNT
 	$SHOW_QUOTA_USER
 
-<<<<<<< HEAD
-	$RUNAS dd if=/dev/zero of=$TESTFILE bs=$BLK_SZ count=1028 || true
-=======
 	RUNDD="$RUNAS dd if=/dev/zero of=$TESTFILE bs=$BLK_SZ"
 	$RUNDD count=$BUNIT_SZ || error "(usr) write failure, but expect success"
->>>>>>> 03b71240
 	# for now page cache of TESTFILE may still be dirty,
 	# let's push it to the corresponding OST, this will also
 	# cache NOQUOTA on the client from OST's reply
 	cancel_lru_locks osc
-<<<<<<< HEAD
-	$RUNAS dd if=/dev/zero of=$TESTFILE seek=1028 bs=$BLK_SZ count=1 && \
-		error "(usr) write success, should be EDQUOT"
-=======
 	$RUNDD seek=$BUNIT_SZ && error "(usr) write success, should be EDQUOT"
->>>>>>> 03b71240
 }
 
 test_19() {
@@ -1731,99 +1649,6 @@
 	    $RUNAS dd if=/dev/zero of=$testfile  bs=$BLK_SZ count=$blk_number > /dev/null 2>&1
 	    rm -f $testfile
 	done
-<<<<<<< HEAD
-}
-
-# run for fixing bug16053, setquota shouldn't fail when writing and
-# deleting are happening
-test_21() {
-	set_blk_tunesz 512
-	set_blk_unitsz 1024
-
-	wait_delete_completed
-
-	TESTFILE="$DIR/$tdir/$tfile"
-
-	BLK_LIMIT=$((10 * 1024 * 1024)) # 10G
-	FILE_LIMIT=1000000
-
-	log "  Set enough high limit(block:$BLK_LIMIT; file: $FILE_LIMIT) for user: $TSTUSR"
-	$LFS setquota -u $TSTUSR -b 0 -B $BLK_LIMIT -i 0 -I $FILE_LIMIT $MOUNT
-	log "  Set enough high limit(block:$BLK_LIMIT; file: $FILE_LIMIT) for group: $TSTUSR"
-	$LFS setquota -g $TSTUSR -b 0 -B $BLK_LIMIT -i 0 -I $FILE_LIMIT $MOUNT
-
-	# repeat writing on a 1M file
-	test_21_sub ${TESTFILE}_1 1024 30 &
-	DDPID1=$!
-	# repeat writing on a 128M file
-	test_21_sub ${TESTFILE}_2 $((1024 * 128)) 30 &
-	DDPID2=$!
-
-	time=$(($(date +%s) + 30))
-	i=1
-	while [ $(date +%s) -lt $time ]; do
-	    log "  Set quota for $i times"
-	    $LFS setquota -u $TSTUSR -b 0 -B $((BLK_LIMIT + 1024 * i)) -i 0 -I $((FILE_LIMIT + i)) $MOUNT
-	    $LFS setquota -g $TSTUSR -b 0 -B $((BLK_LIMIT + 1024 * i)) -i 0 -I $((FILE_LIMIT + i)) $MOUNT
-	    i=$((i+1))
-	    sleep 1
-	done
-
-	count=0
-	while [ true ]; do
-	    if [  $(ps -p ${DDPID1} | wc -l) -eq 1 ]; then break; fi
-	    count=$[count+1]
-	    if [ $count -gt 60 ]; then
-		error "dd should be finished!"
-	    fi
-	    sleep 1
-	done
-	echo "(dd_pid=$DDPID1, time=$count)successful"
-
-	count=0
-	while [ true ]; do
-	    if [ $(ps -p ${DDPID2} | wc -l) -eq 1 ]; then break; fi
-	    count=$[count+1]
-	    if [ $count -gt 60 ]; then
-		error "dd should be finished!"
-	    fi
-	    sleep 1
-	done
-	echo "(dd_pid=$DDPID2, time=$count)successful"
-
-	set_blk_unitsz $((128 * 1024))
-	set_blk_tunesz $((128 * 1024 / 2))
-	$LFS setquota -u $TSTUSR -b 0 -B 0 -i 0 -I 0 $MOUNT
-	$LFS setquota -g $TSTUSR -b 0 -B 0 -i 0 -I 0 $MOUNT
-
-	return $RC
-}
-run_test_with_stat 21 "run for fixing bug16053 ==========="
-
-test_22() {
-        local SAVEREFORMAT
-
-        SAVEREFORMAT=$REFORMAT
-        $LFS quotaoff -ug $DIR || error "could not turn quotas off"
-        quota_set_version "1"
-        $LFS quotacheck -ug $DIR || error "quotacheck failed"
-
-        quota_save_version "ug1"
-
-        REFORMAT="reformat"
-        stopall
-        mount
-        setupall
-        REFORMAT=$SAVEREFORMAT
-
-        echo "checking parameters"
-
-        do_facet mds "lctl get_param mds.${FSNAME}-MDT*.quota_type" | grep "ug1" || error "admin failure"
-        do_facet ost1 "lctl get_param obdfilter.*.quota_type" | grep "ug1" || error "op failure"
-
-        run_test 0 "reboot lustre"
-}
-=======
 }
 
 # run for fixing bug16053, setquota shouldn't fail when writing and
@@ -1915,7 +1740,6 @@
 
         run_test 0 "reboot lustre"
 }
->>>>>>> 03b71240
 run_test_with_stat 22 "test if quota_type saved as permanent parameter ===="
 
 test_23_sub() {
