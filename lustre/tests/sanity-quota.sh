#!/bin/bash
#
# Run select tests by setting ONLY, or as arguments to the script.
# Skip specific tests by setting EXCEPT.
#
# Run test by setting NOSETUP=true when ltest has setup env for us
set -e

#kernel 2.4.x doesn't support quota
K_VER=`uname --kernel-release | cut -b 1-3`
if [ $K_VER = "2.4" ]; then
    echo "Kernel 2.4 doesn't support quota"
    exit 0
fi

SRCDIR=`dirname $0`
export PATH=$PWD/$SRCDIR:$SRCDIR:$PWD/$SRCDIR/../utils:$PATH:/sbin

ONLY=${ONLY:-"$*"}
# test_11 has been used to protect a kernel bug(bz10912), now it isn't
# useful any more. Then add it to ALWAYS_EXCEPT. b=19835
ALWAYS_EXCEPT="10 11 $SANITY_QUOTA_EXCEPT"
# UPDATE THE COMMENT ABOVE WITH BUG NUMBERS WHEN CHANGING ALWAYS_EXCEPT!

case `uname -r` in
2.6*) FSTYPE=${FSTYPE:-ldiskfs};;
*) error "unsupported kernel" ;;
esac

[ "$ALWAYS_EXCEPT$EXCEPT" ] && \
        echo "Skipping tests: `echo $ALWAYS_EXCEPT $EXCEPT`"

TMP=${TMP:-/tmp}

ORIG_PWD=${PWD}
TSTID=${TSTID:-60000}
TSTID2=${TSTID2:-60001}
TSTUSR=${TSTUSR:-"quota_usr"}
TSTUSR2=${TSTUSR2:-"quota_2usr"}
BLK_SZ=1024
BUNIT_SZ=${BUNIT_SZ:-1024}      # min block quota unit(kB)
IUNIT_SZ=${IUNIT_SZ:-10}        # min inode quota unit
MAX_DQ_TIME=604800
MAX_IQ_TIME=604800
<<<<<<< HEAD
SANITY_QUOTA_USERS="quota15_1 quota15_2 quota15_3 quota15_4 quota15_5 quota15_6 \
                    quota15_7 quota15_8 quota15_9 quota15_10 quota15_11 quota15_12 \
                    quota15_13 quota15_14 quota15_15 quota15_16 quota15_17 quota15_18 \
                    quota15_19 quota15_20 quota15_21 quota15_22 quota15_23 quota15_24 \
                    quota15_25 quota15_26 quota15_27 quota15_28 quota15_29 quota15_30"
=======
>>>>>>> 979784ac

TRACE=${TRACE:-""}
LUSTRE=${LUSTRE:-`dirname $0`/..}
. $LUSTRE/tests/test-framework.sh
init_test_env $@
. ${CONFIG:=$LUSTRE/tests/cfg/$NAME.sh}
DIRECTIO=${DIRECTIO:-$LUSTRE/tests/directio}

unset ENABLE_QUOTA

remote_mds_nodsh && skip "remote MDS with nodsh" && exit 0
remote_ost_nodsh && skip "remote OST with nodsh" && exit 0

[ "$SLOW" = "no" ] && EXCEPT_SLOW="9 10 11 18b 21 29"

QUOTALOG=${TESTSUITELOG:-$TMP/$(basename $0 .sh).log}

[ "$QUOTALOG" ] && rm -f $QUOTALOG || true

DIR=${DIR:-$MOUNT}
DIR2=${DIR2:-$MOUNT2}

check_and_setup_lustre

LOVNAME=`lctl get_param -n llite.*.lov.common_name | tail -n 1`
OSTCOUNT=`lctl get_param -n lov.$LOVNAME.numobd`

SHOW_QUOTA_USER="$LFS quota -v -u $TSTUSR $DIR"
SHOW_QUOTA_USERID="$LFS quota -v -u $TSTID $DIR"
SHOW_QUOTA_USER2="$LFS quota -v -u $TSTUSR2 $DIR"
SHOW_QUOTA_GROUP="$LFS quota -v -g $TSTUSR $DIR"
SHOW_QUOTA_GROUPID="$LFS quota -v -g $TSTID $DIR"
SHOW_QUOTA_GROUP2="$LFS quota -v -g $TSTUSR2 $DIR"
<<<<<<< HEAD
SHOW_QUOTA_INFO_USER="$LFS quota -t -u $DIR"
SHOW_QUOTA_INFO_GROUP="$LFS quota -t -g $DIR"
=======
SHOW_QUOTA_INFO="$LFS quota -t -u $DIR; $LFS quota -t -g $DIR"
>>>>>>> 979784ac

# control the time of tests
cycle=30
[ "$SLOW" = "no" ] && cycle=10

build_test_filter

eval ONLY_0=true
eval ONLY_99=true

# set_blk_tunables(btune_sz)
set_blk_tunesz() {
        local btune=$(($1 * BLK_SZ))
        # set btune size on all obdfilters
        do_facet ost1 "lctl set_param lquota.${FSNAME}-OST*.quota_btune_sz=$btune"
        # set btune size on mds
        do_facet mds  "lctl set_param lquota.${FSNAME}-MDT*.quota_btune_sz=$btune"
}

# set_blk_unitsz(bunit_sz)
set_blk_unitsz() {
        local bunit=$(($1 * BLK_SZ))
        # set bunit size on all obdfilters
        do_facet ost1 "lctl set_param lquota.${FSNAME}-OST*.quota_bunit_sz=$bunit"
        # set bunit size on mds
        do_facet mds  "lctl set_param lquota.${FSNAME}-MDT*.quota_bunit_sz=$bunit"
}

# set_file_tunesz(itune_sz)
set_file_tunesz() {
        local itune=$1
        # set itune size on all obdfilters
        do_facet ost1 "lctl set_param lquota.${FSNAME}-OST*.quota_itune_sz=$itune"
        # set itune size on mds
        do_facet mds  "lctl set_param lquota.${FSNAME}-MDT*.quota_itune_sz=$itune"
}

# set_file_unitsz(iunit_sz)
set_file_unitsz() {
        local iunit=$1
        # set iunit size on all obdfilters
        do_facet ost1 "lctl set_param lquota.${FSNAME}-OST*.quota_iunit_sz=$iunit"
        # set iunit size on mds
        do_facet mds  "lctl set_param lquota.${FSNAME}-MDT*.quota_iunit_sz=$iunit"
}

lustre_fail() {
        local fail_node=$1
        local fail_loc=$2
        local fail_val=${3:-0}

        if [ $fail_node == "mds" ] || [ $fail_node == "mds_ost" ]; then
            if [ $((fail_loc & 0x10000000)) -ne 0  -a $fail_val -gt 0 ] || \
                [ $((fail_loc)) -eq 0 ]; then
                do_facet mds "lctl set_param fail_val=$fail_val"
            fi
            do_facet mds "lctl set_param fail_loc=$fail_loc"
        fi
        if [ $fail_node == "ost" ] || [ $fail_node == "mds_ost" ]; then
            for num in `seq $OSTCOUNT`; do
                if [ $((fail_loc & 0x10000000)) -ne 0 -a $fail_val -gt 0 ] || \
                    [ $((fail_loc)) -eq 0 ]; then
                    do_facet ost$num "lctl set_param fail_val=$fail_val"
                fi
                do_facet ost$num "lctl set_param fail_loc=$fail_loc"
            done
        fi
}

RUNAS="runas -u $TSTID -g $TSTID"
RUNAS2="runas -u $TSTID2 -g $TSTID2"
FAIL_ON_ERROR=true check_runas_id $TSTID $TSTID $RUNAS
FAIL_ON_ERROR=true check_runas_id $TSTID2 $TSTID2 $RUNAS2

FAIL_ON_ERROR=false

run_test_with_stat() {
        (($# != 2)) && error "the number of arguments is wrong"

        do_facet mds  "lctl set_param lquota.${FSNAME}-MDT*.stats=0" > /dev/null
        for j in `seq $OSTCOUNT`; do
            do_facet ost$j "lctl set_param lquota.${FSNAME}-OST*.stats=0" > /dev/null
        done
        run_test "$@"
        if [ ${STAT:-"yes"} != "no" -a -z "$LAST_SKIPPED" ]; then
            echo "statistics info begin ***************************************"
            do_facet mds  "lctl get_param lquota.${FSNAME}-MDT*.stats"
            for j in `seq $OSTCOUNT`; do
                do_facet ost$j "lctl get_param lquota.${FSNAME}-OST*.stats"
            done
            echo "statistics info end   ***************************************"
        fi
}

#
# clear quota limits for a user or a group
# usage: resetquota -u username
#        resetquota -g groupname

resetquota() {
        [ "$#" != 2 ] && error "resetquota: wrong number of arguments: $#"
        [ "$1" != "-u" -a "$1" != "-g" ] && error "resetquota: wrong specifier $1 passed"

        count=0
        if at_is_enabled; then
            timeout=$(at_max_get mds)
        else
            timeout=$(lctl get_param -n timeout)
        fi

        while [ $((count++)) -lt $timeout ]; do
                $LFS setquota "$1" "$2" -b 0 -B 0 -i 0 -I 0 $MOUNT
                RC=$?
                if [ $RC -ne 0 ]; then
                        if [ $RC -eq 240 ]; then # 240 means -EBUSY
                                log "resetquota is blocked for quota master recovery, retry after 1 sec"
                                sleep 1
                                continue
                        else
                                error "resetquota failed: $RC"
                        fi
                fi
                break
        done

        [ $count -lt $timeout ] || error "resetquota timeout: $timeout"
}

quota_scan() {
        LOCAL_UG=$1
        LOCAL_ID=$2

        if [ "$LOCAL_UG" == "a" -o "$LOCAL_UG" == "u" ]; then
                log "Files for user ($LOCAL_ID):"
                ($LFS find -user $LOCAL_ID $DIR | xargs stat 2>/dev/null)
        fi

        if [ "$LOCAL_UG" == "a" -o "$LOCAL_UG" == "g" ]; then
                log "Files for group ($LOCAL_ID):"
                ($LFS find -group $LOCAL_ID $DIR | xargs stat 2>/dev/null)
        fi
}

quota_error() {
        quota_scan $1 $2
        shift 2
        error "$*"
}

quota_log() {
        quota_scan $1 $2
        shift 2
        log "$*"
}

quota_show_check() {
        LOCAL_BF=$1
        LOCAL_UG=$2
        LOCAL_ID=$3
        PATTERN="`echo $DIR | sed 's/\//\\\\\//g'`"

        $LFS quota -v -$LOCAL_UG $LOCAL_ID $DIR

        if [ "$LOCAL_BF" == "a" -o "$LOCAL_BF" == "b" ]; then
                USAGE="`$LFS quota -$LOCAL_UG $LOCAL_ID $DIR | awk '/^.*'$PATTERN'.*[[:digit:]+][[:space:]+]/ { print $2 }'`"
                if [ -z $USAGE ]; then
                        quota_error $LOCAL_UG $LOCAL_ID "System is error when query quota for block ($LOCAL_UG:$LOCAL_ID)."
                else
                        [ $USAGE -ne 0 ] && quota_log $LOCAL_UG $LOCAL_ID "System is not clean for block ($LOCAL_UG:$LOCAL_ID:$USAGE)."
                fi
        fi

        if [ "$LOCAL_BF" == "a" -o "$LOCAL_BF" == "f" ]; then
                USAGE="`$LFS quota -$LOCAL_UG $LOCAL_ID $DIR | awk '/^.*'$PATTERN'.*[[:digit:]+][[:space:]+]/ { print $5 }'`"
                if [ -z $USAGE ]; then
                        quota_error $LOCAL_UG $LOCAL_ID "System is error when query quota for file ($LOCAL_UG:$LOCAL_ID)."
                else
                        [ $USAGE -ne 0 ] && quota_log $LOCAL_UG $LOCAL_ID "System is not clean for file ($LOCAL_UG:$LOCAL_ID:$USAGE)."
                fi
        fi
}

# set quota
test_0() {
        $LFS quotaoff -ug $DIR
        $LFS quotacheck -ug $DIR

         resetquota -u $TSTUSR
         resetquota -g $TSTUSR

        lctl set_param debug="+quota"
        do_facet mds "lctl set_param debug=+quota"
        for num in `seq $OSTCOUNT`; do
            do_facet ost$num "lctl set_param debug=+quota"
        done
}
run_test_with_stat 0 "Set quota ============================="

# test for specific quota limitation, qunit, qtune $1=block_quota_limit
test_1_sub() {
        LIMIT=$1
        mkdir -p $DIR/$tdir
        chmod 0777 $DIR/$tdir
        TESTFILE="$DIR/$tdir/$tfile-0"

        wait_delete_completed

        # test for user
        log "  User quota (limit: $LIMIT kbytes)"
        $LFS setquota -u $TSTUSR -b 0 -B $LIMIT -i 0 -I 0 $DIR
        sleep 3
        quota_show_check b u $TSTUSR

        $LFS setstripe $TESTFILE -c 1
        chown $TSTUSR.$TSTUSR $TESTFILE

        log "    Write ..."
        $RUNAS dd if=/dev/zero of=$TESTFILE bs=$BLK_SZ count=$(($LIMIT/2)) || quota_error u $TSTUSR "(usr) write failure, but expect success"
        log "    Done"
        log "    Write out of block quota ..."
        # this time maybe cache write,  ignore it's failure
        $RUNAS dd if=/dev/zero of=$TESTFILE bs=$BLK_SZ count=$(($LIMIT/2)) seek=$(($LIMIT/2)) || true
        # flush cache, ensure noquota flag is setted on client
        cancel_lru_locks osc
        $RUNAS dd if=/dev/zero of=$TESTFILE bs=$BLK_SZ count=$BUNIT_SZ seek=$LIMIT && quota_error u $TSTUSR "(usr) write success, but expect EDQUOT"

        rm -f $TESTFILE
        sync; sleep 1; sync;
        OST0_UUID=`do_facet ost1 $LCTL dl | grep -m1 obdfilter | awk '{print $((NF-1))}'`
        OST0_QUOTA_USED=`$LFS quota -o $OST0_UUID -u $TSTUSR $DIR | awk '/^.*[[:digit:]+][[:space:]+]/ { print $1 }'`
        echo $OST0_QUOTA_USED
        [ $OST0_QUOTA_USED -ne 0 ] && \
            ($SHOW_QUOTA_USER; quota_error u $TSTUSR "(usr) quota deleted isn't released")
        $SHOW_QUOTA_USER
        resetquota -u $TSTUSR

        # test for group
        log "--------------------------------------"
        log "  Group quota (limit: $LIMIT kbytes)"
        $LFS setquota -g $TSTUSR -b 0 -B $LIMIT -i 0 -I 0 $DIR
        sleep 3
        quota_show_check b g $TSTUSR
        TESTFILE="$DIR/$tdir/$tfile-1"

        $LFS setstripe $TESTFILE -c 1
        chown $TSTUSR.$TSTUSR $TESTFILE

        log "    Write ..."
        $RUNAS dd if=/dev/zero of=$TESTFILE bs=$BLK_SZ count=$(($LIMIT/2)) || quota_error g $TSTUSR "(grp) write failure, but expect success"
        log "    Done"
        log "    Write out of block quota ..."
        # this time maybe cache write, ignore it's failure
        $RUNAS dd if=/dev/zero of=$TESTFILE bs=$BLK_SZ count=$(($LIMIT/2)) seek=$(($LIMIT/2)) || true
        cancel_lru_locks osc
        $RUNAS dd if=/dev/zero of=$TESTFILE bs=$BLK_SZ count=$BUNIT_SZ seek=$LIMIT && quota_error g $TSTUSR "(grp) write success, but expect EDQUOT"

        # cleanup
        rm -f $TESTFILE
        sync; sleep 1; sync;
        OST0_UUID=`do_facet ost1 $LCTL dl | grep -m1 obdfilter | awk '{print $((NF-1))}'`
        OST0_QUOTA_USED=`$LFS quota -o $OST0_UUID -g $TSTUSR $DIR | awk '/^.*[[:digit:]+][[:space:]+]/ { print $1 }'`
        echo $OST0_QUOTA_USED
        [ $OST0_QUOTA_USED -ne 0 ] && \
            ($SHOW_QUOTA_GROUP; quota_error g $TSTUSR "(grp) quota deleted isn't released")
        $SHOW_QUOTA_GROUP
        resetquota -g $TSTUSR
}

# block hard limit (normal use and out of quota)
test_1() {
        for i in `seq 1 $cycle`; do
            # define blk_qunit is between 1M and 4M
            blk_qunit=$(( $RANDOM % 3072 + 1024 ))
            blk_qtune=$(( $RANDOM % $blk_qunit ))
            # other osts and mds will occupy at 1M blk quota
            b_limit=$(( ($RANDOM - 16384) / 8 +  $OSTCOUNT * $blk_qunit * 4 ))
            set_blk_tunesz $blk_qtune
            set_blk_unitsz $blk_qunit
            echo "cycle: $i(total $cycle) bunit:$blk_qunit, btune:$blk_qtune, blimit:$b_limit"
            test_1_sub $b_limit
            echo "=================================================="
            set_blk_unitsz $((128 * 1024))
            set_blk_tunesz $((128 * 1024 / 2))
        done
}
run_test_with_stat 1 "Block hard limit (normal use and out of quota) ==="

# test for specific quota limitation, qunit, qtune $1=block_quota_limit
test_2_sub() {
        LIMIT=$1
        mkdir -p $DIR/$tdir
        chmod 0777 $DIR/$tdir
        TESTFILE="$DIR/$tdir/$tfile-0"

        wait_delete_completed

        # test for user
        log "  User quota (limit: $LIMIT files)"
        $LFS setquota -u $TSTUSR -b 0 -B 0 -i 0 -I $LIMIT $DIR
        sleep 3
        quota_show_check f u $TSTUSR

        log "    Create $LIMIT files ..."
        $RUNAS createmany -m ${TESTFILE} $LIMIT || \
                quota_error u $TSTUSR "(usr) create failure, but expect success"
        log "    Done"
        log "    Create out of file quota ..."
        $RUNAS touch ${TESTFILE}_xxx && \
                quota_error u $TSTUSR "(usr) touch success, but expect EDQUOT"

        unlinkmany ${TESTFILE} $LIMIT
        rm -f ${TESTFILE}_xxx
        sync; sleep 1; sync;

        MDS_UUID=`do_facet mds $LCTL dl | grep -m1 mds | awk '{print $((NF-1))}'`
        MDS_QUOTA_USED=`$LFS quota -o $MDS_UUID -u $TSTUSR $DIR | awk '/^.*[[:digit:]+][[:space:]+]/ { print $4 }'`
        echo $MDS_QUOTA_USED
        [ $MDS_QUOTA_USED -ne 0 ] && \
            ($SHOW_QUOTA_USER; quota_error u $TSTUSR "(usr) quota deleted isn't released")
        $SHOW_QUOTA_USER
        resetquota -u $TSTUSR

        # test for group
        log "--------------------------------------"
        log "  Group quota (limit: $LIMIT FILE)"
        $LFS setquota -g $TSTUSR -b 0 -B 0 -i 0 -I $LIMIT $DIR
        sleep 3
        quota_show_check f g $TSTUSR
        TESTFILE=$DIR/$tdir/$tfile-1

        log "    Create $LIMIT files ..."
        $RUNAS createmany -m ${TESTFILE} $LIMIT || \
                quota_error g $TSTUSR "(grp) create failure, but expect success"
        log "    Done"
        log "    Create out of file quota ..."
        $RUNAS touch ${TESTFILE}_xxx && \
                quota_error g $TSTUSR "(grp) touch success, but expect EDQUOT"

        unlinkmany ${TESTFILE} $LIMIT
        rm -f ${TESTFILE}_xxx
        sync; sleep 1; sync;

        MDS_UUID=`do_facet mds $LCTL dl | grep -m1 mds | awk '{print $((NF-1))}'`
        MDS_QUOTA_USED=`$LFS quota -o $MDS_UUID -g $TSTUSR $DIR | awk '/^.*[[:digit:]+][[:space:]+]/ { print $4 }'`
        echo $MDS_QUOTA_USED
        [ $MDS_QUOTA_USED -ne 0 ] && \
            ($SHOW_QUOTA_GROUP; quota_error g $TSTUSR "(grp) quota deleted isn't released")
        $SHOW_QUOTA_GROUP
        resetquota -g $TSTUSR
}

# file hard limit (normal use and out of quota)
test_2() {
        for i in `seq 1 $cycle`; do
            if [ $i -eq 1 ]; then
                ino_qunit=52
                ino_qtune=41
                i_limit=11
            else
                # define ino_qunit is between 10 and 100
                ino_qunit=$(( $RANDOM % 90 + 10 ))
                ino_qtune=$(( $RANDOM % $ino_qunit ))
                # RANDOM's maxium is 32767
                i_limit=$(( $RANDOM % 990 + 10 ))
            fi

            set_file_tunesz $ino_qtune
            set_file_unitsz $ino_qunit
            echo "cycle: $i(total $cycle) iunit:$ino_qunit, itune:$ino_qtune, ilimit:$i_limit"
            test_2_sub $i_limit
            echo "=================================================="
            set_file_unitsz 5120
            set_file_tunesz 2560
        done
}
run_test_with_stat 2 "File hard limit (normal use and out of quota) ==="

test_block_soft() {
        TESTFILE=$1
        TIMER=$(($2 * 3 / 2))
        OFFSET=0

        wait_delete_completed

        echo "    Write to exceed soft limit"
        RUNDD="$RUNAS dd if=/dev/zero of=$TESTFILE bs=$BLK_SZ"
        $RUNDD count=$((BUNIT_SZ+1)) || \
                quota_error a $TSTUSR "write failure, but expect success"
        OFFSET=$((OFFSET + BUNIT_SZ + 1))
        cancel_lru_locks osc

        $SHOW_QUOTA_USER
        $SHOW_QUOTA_GROUP
        $SHOW_QUOTA_INFO_USER
        $SHOW_QUOTA_INFO_GROUP

        echo "    Write before timer goes off"
        $RUNDD count=$BUNIT_SZ seek=$OFFSET || \
                quota_error a $TSTUSR "write failure, but expect success"
        OFFSET=$((OFFSET + BUNIT_SZ))
        cancel_lru_locks osc
        echo "    Done"

        echo "    Sleep $TIMER seconds ..."
        sleep $TIMER

        $SHOW_QUOTA_USER
        $SHOW_QUOTA_GROUP
        $SHOW_QUOTA_INFO_USER
        $SHOW_QUOTA_INFO_GROUP

        echo "    Write after timer goes off"
        # maybe cache write, ignore.
        $RUNDD count=$BUNIT_SZ seek=$OFFSET || true
        OFFSET=$((OFFSET + BUNIT_SZ))
        cancel_lru_locks osc
        $RUNDD count=$BUNIT_SZ seek=$OFFSET && \
                quota_error a $TSTUSR "write success, but expect EDQUOT"

        $SHOW_QUOTA_USER
        $SHOW_QUOTA_GROUP
        $SHOW_QUOTA_INFO_USER
        $SHOW_QUOTA_INFO_GROUP

        echo "    Unlink file to stop timer"
        rm -f $TESTFILE
        sync; sleep 1; sync
        echo "    Done"

        $SHOW_QUOTA_USER
        $SHOW_QUOTA_GROUP
        $SHOW_QUOTA_INFO_USER
        $SHOW_QUOTA_INFO_GROUP

        echo "    Write ..."
        $RUNDD count=$BUNIT_SZ || quota_error a $TSTUSR "write failure, but expect success"
        echo "    Done"

        # cleanup
        rm -f $TESTFILE
        sync; sleep 3; sync;
}

# block soft limit (start timer, timer goes off, stop timer)
test_3() {
        mkdir -p $DIR/$tdir
        chmod 0777 $DIR/$tdir

        # 1 bunit on mds and 1 bunit on every ost
        LIMIT=$(( $BUNIT_SZ * ($OSTCOUNT + 1) ))
        GRACE=10

        echo "  User quota (soft limit: $LIMIT kbytes  grace: $GRACE seconds)"
        TESTFILE=$DIR/$tdir/$tfile-0

        $LFS setstripe $TESTFILE -c 1
        chown $TSTUSR.$TSTUSR $TESTFILE

        $LFS setquota -t -u --block-grace $GRACE --inode-grace $MAX_IQ_TIME $DIR
        $LFS setquota -u $TSTUSR -b $LIMIT -B 0 -i 0 -I 0 $DIR

        test_block_soft $TESTFILE $GRACE
        resetquota -u $TSTUSR

        echo "  Group quota (soft limit: $LIMIT kbytes  grace: $GRACE seconds)"
        TESTFILE=$DIR/$tdir/$tfile-1

        $LFS setstripe $TESTFILE -c 1
        chown $TSTUSR.$TSTUSR $TESTFILE

        $LFS setquota -t -g --block-grace $GRACE --inode-grace $MAX_IQ_TIME $DIR
        $LFS setquota -g $TSTUSR -b $LIMIT -B 0 -i 0 -I 0 $DIR

        test_block_soft $TESTFILE $GRACE
        resetquota -g $TSTUSR
}
run_test_with_stat 3 "Block soft limit (start timer, timer goes off, stop timer) ==="

test_file_soft() {
        TESTFILE=$1
        LIMIT=$2
        TIMER=$(($3 * 3 / 2))

        wait_delete_completed

        echo "    Create files to exceed soft limit"
        $RUNAS createmany -m ${TESTFILE}_ $((LIMIT + 1)) || \
                quota_error a $TSTUSR "create failure, but expect success"
        sync; sleep 1; sync
        echo "    Done"

        echo "    Create file before timer goes off"
        $RUNAS touch ${TESTFILE}_before || \
                quota_error a $TSTUSR "failed create before timer expired, but expect success"
        sync; sleep 1; sync
        echo "    Done"

        echo "    Sleep $TIMER seconds ..."
        sleep $TIMER

        $SHOW_QUOTA_USER
        $SHOW_QUOTA_GROUP
        $SHOW_QUOTA_INFO_USER
        $SHOW_QUOTA_INFO_GROUP

        echo "    Create file after timer goes off"
        # the least of inode qunit is 2, so there are at most 3(qunit:2+qtune:1)
        # inode quota left here
        $RUNAS touch ${TESTFILE}_after ${TESTFILE}_after1 ${TESTFILE}_after2 || true
        sync; sleep 1; sync
        $RUNAS touch ${TESTFILE}_after3 && \
                quota_error a $TSTUSR "create after timer expired, but expect EDQUOT"
        sync; sleep 1; sync

        $SHOW_QUOTA_USER
        $SHOW_QUOTA_GROUP
        $SHOW_QUOTA_INFO_USER
        $SHOW_QUOTA_INFO_GROUP

        echo "    Unlink files to stop timer"
        find `dirname $TESTFILE` -name "`basename ${TESTFILE}`*" | xargs rm -f
        echo "    Done"

        echo "    Create file"
        $RUNAS touch ${TESTFILE}_xxx || \
                quota_error a $TSTUSR "touch after timer stop failure, but expect success"
        sync; sleep 1; sync
        echo "    Done"

        # cleanup
        rm -f ${TESTFILE}_xxx
        sync; sleep 3; sync;
}

# file soft limit (start timer, timer goes off, stop timer)
test_4a() {        # was test_4
        mkdir -p $DIR/$tdir
        chmod 0777 $DIR/$tdir
        LIMIT=$(($IUNIT_SZ * 10))        # 10 iunits on mds
        TESTFILE=$DIR/$tdir/$tfile-0

        GRACE=5

        echo "  User quota (soft limit: $LIMIT files  grace: $GRACE seconds)"
        $LFS setquota -t -u --block-grace $MAX_DQ_TIME --inode-grace $GRACE $DIR
        $LFS setquota -u $TSTUSR -b 0 -B 0 -i $LIMIT -I 0 $DIR
        quota_show_check f u $TSTUSR

        test_file_soft $TESTFILE $LIMIT $GRACE
        resetquota -u $TSTUSR

        echo "  Group quota (soft limit: $LIMIT files  grace: $GRACE seconds)"
        $LFS setquota -t -g --block-grace $MAX_DQ_TIME --inode-grace $GRACE $DIR
        $LFS setquota -g $TSTUSR -b 0 -B 0 -i $LIMIT -I 0 $DIR
        quota_show_check f g $TSTUSR
        TESTFILE=$DIR/$tdir/$tfile-1

        test_file_soft $TESTFILE $LIMIT $GRACE
        resetquota -g $TSTUSR

        # cleanup
        $LFS setquota -t -u --block-grace $MAX_DQ_TIME --inode-grace $MAX_IQ_TIME $DIR
        $LFS setquota -t -g --block-grace $MAX_DQ_TIME --inode-grace $MAX_IQ_TIME $DIR
}
run_test_with_stat 4a "File soft limit (start timer, timer goes off, stop timer) ==="

test_4b() {        # was test_4a
        GR_STR1="1w3d"
        GR_STR2="1000s"
        GR_STR3="5s"
        GR_STR4="1w2d3h4m5s"
        GR_STR5="5c"
        GR_STR6="1111111111111111"

        wait_delete_completed

        # test of valid grace strings handling
        echo "  Valid grace strings test"
        $LFS setquota -t -u --block-grace $GR_STR1 --inode-grace $GR_STR2 $DIR
        $LFS quota -u -t $DIR | grep "Block grace time: $GR_STR1"
        $LFS setquota -t -g --block-grace $GR_STR3 --inode-grace $GR_STR4 $DIR
        $LFS quota -g -t $DIR | grep "Inode grace time: $GR_STR4"

        # test of invalid grace strings handling
        echo "  Invalid grace strings test"
        ! $LFS setquota -t -u --block-grace $GR_STR4 --inode-grace $GR_STR5 $DIR
        ! $LFS setquota -t -g --block-grace $GR_STR4 --inode-grace $GR_STR6 $DIR

        # cleanup
        $LFS setquota -t -u --block-grace $MAX_DQ_TIME --inode-grace $MAX_IQ_TIME $DIR
        $LFS setquota -t -g --block-grace $MAX_DQ_TIME --inode-grace $MAX_IQ_TIME $DIR
}
run_test_with_stat 4b "Grace time strings handling ==="

# chown & chgrp (chown & chgrp successfully even out of block/file quota)
test_5() {
        mkdir -p $DIR/$tdir
        BLIMIT=$(( $BUNIT_SZ * $((OSTCOUNT + 1)) * 10)) # 10 bunits on each server
        ILIMIT=$(( $IUNIT_SZ * 10 )) # 10 iunits on mds

        wait_delete_completed

        echo "  Set quota limit (0 $BLIMIT 0 $ILIMIT) for $TSTUSR.$TSTUSR"
        $LFS setquota -u $TSTUSR -b 0 -B $BLIMIT -i 0 -I $ILIMIT $DIR
        $LFS setquota -g $TSTUSR -b 0 -B $BLIMIT -i 0 -I $ILIMIT $DIR
        quota_show_check a u $TSTUSR
        quota_show_check a g $TSTUSR

        echo "  Create more than $ILIMIT files and more than $BLIMIT kbytes ..."
        createmany -m $DIR/$tdir/$tfile-0_ $((ILIMIT + 1)) || \
                error "touch failure, expect success"
        dd if=/dev/zero of=$DIR/$tdir/$tfile-0_1 bs=$BLK_SZ count=$((BLIMIT+1)) || error "write failure, expect success"

        echo "  Chown files to $TSTUSR.$TSTUSR ..."
        for i in `seq 0 $ILIMIT`; do
        chown $TSTUSR.$TSTUSR $DIR/$tdir/$tfile-0_$i || \
                        quota_error a $TSTUSR "chown failure, but expect success"
        done

        # cleanup
        unlinkmany $DIR/$tdir/$tfile-0_ $((ILIMIT + 1))
        sync; sleep 3; sync;

        resetquota -u $TSTUSR
        resetquota -g $TSTUSR
}
run_test_with_stat 5 "Chown & chgrp successfully even out of block/file quota ==="

# block quota acquire & release
test_6() {
        if [ $OSTCOUNT -lt 2 ]; then
                skip_env "$OSTCOUNT < 2, too few osts"
                return 0;
        fi

        wait_delete_completed

        mkdir -p $DIR/$tdir
        chmod 0777 $DIR/$tdir

        LIMIT=$((BUNIT_SZ * (OSTCOUNT + 1) * 5)) # 5 bunits per server
        FILEA="$DIR/$tdir/$tfile-0_a"
        FILEB="$DIR/$tdir/$tfile-0_b"

        echo "  Set block limit $LIMIT kbytes to $TSTUSR.$TSTUSR"
        $LFS setquota -u $TSTUSR -b 0 -B $LIMIT -i 0 -I 0 $DIR
        $LFS setquota -g $TSTUSR -b 0 -B $LIMIT -i 0 -I 0 $DIR
        quota_show_check b u $TSTUSR
        quota_show_check b g $TSTUSR

        echo "  Create filea on OST0 and fileb on OST1"
        $LFS setstripe $FILEA -i 0 -c 1
        $LFS setstripe $FILEB -i 1 -c 1
        chown $TSTUSR.$TSTUSR $FILEA
        chown $TSTUSR.$TSTUSR $FILEB

        echo "  Exceed quota limit ..."
        RUNDD="$RUNAS dd if=/dev/zero of=$FILEA bs=$BLK_SZ"
        $RUNDD count=$((LIMIT - BUNIT_SZ * OSTCOUNT)) || \
                quota_error a $TSTUSR "write filea failure, but expect success"

        cancel_lru_locks osc
        $SHOW_QUOTA_USER
        $SHOW_QUOTA_GROUP
        $RUNDD seek=$LIMIT count=$((BUNIT_SZ * OSTCOUNT)) && \
                quota_error a $TSTUSR "write filea success, but expect EDQUOT"
        cancel_lru_locks osc
        echo "  Write to OST1 return EDQUOT"
        # this write maybe cache write, ignore it's failure
        RUNDD="$RUNAS dd if=/dev/zero of=$FILEB bs=$BLK_SZ"
        $RUNDD count=$(($BUNIT_SZ * 2)) || true
        cancel_lru_locks osc
        $SHOW_QUOTA_USER
        $SHOW_QUOTA_GROUP
        $RUNDD count=$((BUNIT_SZ * 2)) seek=$((BUNIT_SZ *2)) && \
                quota_error a $TSTUSR "write fileb success, but expect EDQUOT"

        echo "  Remove filea to let OST0 release quota"
        rm -f $FILEA

        if at_is_enabled; then
<<<<<<< HEAD
            timeout=$(at_max_get mds)
=======
	    timeout=$(at_max_get mds)
>>>>>>> 979784ac
        else
            timeout=$(lctl get_param -n timeout)
        fi
        count=$((timeout / 5))
        OST0_UUID=`do_facet ost1 $LCTL dl | grep -m1 obdfilter | awk '{print $((NF-1))}'`

        while [ $((count--)) -gt 0 ]; do
                sync && sleep 5

                OST0_QUOTA_HOLD=`$LFS quota -o $OST0_UUID -u $TSTUSR $DIR | awk '/^.*[[:digit:]+][[:space:]+]/ { print $3 }'`
                if [ -z $OST0_QUOTA_HOLD ]; then
                        error "System is error when query quota for block (U:$TSTUSR)."
                else
                        [ $OST0_QUOTA_HOLD -gt $BUNIT_SZ ] && continue
                fi

                break
        done

        [ ! $count -gt 0 ] && error "Release quota for block timeout (U:$TSTUSR)."
        $SHOW_QUOTA_USER

        while [ $((count--)) -gt 0 ]; do
                sync && sleep 5

                OST0_QUOTA_HOLD=`$LFS quota -o $OST0_UUID -g $TSTUSR $DIR | awk '/^.*[[:digit:]+][[:space:]+]/ { print $3 }'`
                if [ -z $OST0_QUOTA_HOLD ]; then
                        error "System is error when query quota for block (G:$TSTUSR)."
                else
                        [ $OST0_QUOTA_HOLD -gt $BUNIT_SZ ] && continue
                fi

                break
        done

        [ ! $count -gt 0 ] && error "Release quota for block timeout (G:$TSTUSR)."
        $SHOW_QUOTA_GROUP

        echo "  Write to OST1"
        $RUNDD count=$((LIMIT - BUNIT_SZ * OSTCOUNT)) || \
                quota_error a $TSTUSR "write fileb failure, expect success"
        echo "  Done"

        # cleanup
        rm -f $FILEB
        sync; sleep 3; sync;

        resetquota -u $TSTUSR
        resetquota -g $TSTUSR
        return 0
}
run_test_with_stat 6 "Block quota acquire & release ========="

# quota recovery (block quota only by now)
test_7()
{
        mkdir -p $DIR/$tdir
        chmod 0777 $DIR/$tdir

        wait_delete_completed

        LIMIT=$(( $BUNIT_SZ * $(($OSTCOUNT + 1)) ))
        TESTFILE="$DIR/$tdir/$tfile-0"

        $LFS setquota -u $TSTUSR -b 0 -B $LIMIT -i 0 -I 0 $DIR

        $LFS setstripe $TESTFILE -c 1
        chown $TSTUSR.$TSTUSR $TESTFILE

        echo "  Write to OST0..."
        $RUNAS dd if=/dev/zero of=$TESTFILE bs=$BLK_SZ count=$BUNIT_SZ || \
                quota_error u $TSTUSR "write failure, but expect success"

        #define OBD_FAIL_OBD_DQACQ               0x604
        lustre_fail mds  0x604
        echo "  Remove files on OST0"
        rm -f $TESTFILE
        lustre_fail mds  0

        echo "  Trigger recovery..."
        OSC0_UUID="`$LCTL dl | awk '$3 ~ /osc/ { print $1 }'`"
        for i in $OSC0_UUID; do
                $LCTL --device $i activate || error "activate osc failed!"
        done

        # sleep a while to wait for recovery done
        sleep 20

        # check limits
        PATTERN="`echo $DIR | sed 's/\//\\\\\//g'`"
        TOTAL_LIMIT="`$LFS quota -v -u $TSTUSR $DIR | awk '/^.*'$PATTERN'.*[[:digit:]+][[:space:]+]/ { print $4 }'`"
        [ $TOTAL_LIMIT -eq $LIMIT ] || error "total limits not recovery!"
        echo "  total limits = $TOTAL_LIMIT"

        OST0_UUID=`do_facet ost1 "$LCTL dl | grep -m1 obdfilter" | awk '{print $((NF-1))}'`
        [ -z "$OST0_UUID" ] && OST0_UUID=`do_facet ost1 "$LCTL dl | grep -m1 obdfilter" | awk '{print $((NF-1))}'`
        OST0_LIMIT="`$LFS quota -o $OST0_UUID -u $TSTUSR $DIR | awk '/^.*[[:digit:]+][[:space:]+]/ { print $3 }'`"
        [ $OST0_LIMIT -eq $BUNIT_SZ ] || error "high limits not released!"
        echo "  limits on $OST0_UUID = $OST0_LIMIT"

        # cleanup
        resetquota -u $TSTUSR
}
run_test_with_stat 7 "Quota recovery (only block limit) ======"

# run dbench with quota enabled
test_8() {
        mkdir -p $DIR/$tdir
        BLK_LIMIT=$((100 * 1024 * 1024)) # 100G
        FILE_LIMIT=1000000

        wait_delete_completed

        echo "  Set enough high limit for user: $TSTUSR"
        $LFS setquota -u $TSTUSR -b 0 -B $BLK_LIMIT -i 0 -I $FILE_LIMIT $DIR
        echo "  Set enough high limit for group: $TSTUSR"
        $LFS setquota -g $TSTUSR -b 0 -B $BLK_LIMIT -i 0 -I $FILE_LIMIT $DIR

        chmod 0777 $DIR/$tdir
        local duration=""
        [ "$SLOW" = "no" ] && duration=" -t 120"
        $RUNAS bash rundbench -D $DIR/$tdir 3 $duration || quota_error a $TSTUSR "dbench failed!"

        rm -rf $DIR/$tdir
        sync; sleep 3; sync;

        return 0
}
run_test_with_stat 8 "Run dbench with quota enabled ==========="

# run for fixing bug10707, it needs a big room. test for 64bit
KB=1024
GB=$((KB * 1024 * 1024))
# Use this as dd bs to decrease time
# inode->i_blkbits = min(PTLRPC_MAX_BRW_BITS+1, LL_MAX_BLKSIZE_BITS);
blksize=$((1 << 21)) # 2Mb
size_file=$((GB * 9 / 2))
# this check is just for test9 and test10
OST0_MIN=4900000 #4.67G
check_whether_skip () {
    OST0_SIZE=`$LFS df $DIR | awk '/\[OST:0\]/ {print $4}'`
    log "OST0_SIZE: $OST0_SIZE  required: $OST0_MIN"
    if [ $OST0_SIZE -lt $OST0_MIN ]; then
        echo "WARN: OST0 has less than $OST0_MIN free, skip this test."
        return 0
    else
        return 1
    fi
}

test_9() {
        check_whether_skip && return 0

        wait_delete_completed

        set_blk_tunesz 512
        set_blk_unitsz 1024

        mkdir -p $DIR/$tdir
        chmod 0777 $DIR/$tdir
        TESTFILE="$DIR/$tdir/$tfile-0"

        BLK_LIMIT=$((100 * KB * KB)) # 100G
        FILE_LIMIT=1000000
        echo "  Set block limit $BLK_LIMIT kbytes to $TSTUSR.$TSTUSR"

        log "  Set enough high limit(block:$BLK_LIMIT; file: $FILE_LIMIT) for user: $TSTUSR"
        $LFS setquota -u $TSTUSR -b 0 -B $BLK_LIMIT -i 0 -I $FILE_LIMIT $DIR
        log "  Set enough high limit(block:$BLK_LIMIT; file: $FILE_LIMIT) for group: $TSTUSR"
        $LFS setquota -g $TSTUSR -b 0 -B $BLK_LIMIT -i 0 -I $FILE_LIMIT $DIR

        quota_show_check a u $TSTUSR
        quota_show_check a g $TSTUSR

        echo "  Set stripe"
        $LFS setstripe $TESTFILE -c 1
        touch $TESTFILE
        chown $TSTUSR.$TSTUSR $TESTFILE

        log "    Write the big file of 4.5G ..."
        $RUNAS dd if=/dev/zero of=$TESTFILE  bs=$blksize count=$((size_file / blksize)) || \
               quota_error a $TSTUSR "(usr) write 4.5G file failure, but expect success"

        $SHOW_QUOTA_USER
        $SHOW_QUOTA_GROUP

        log "    delete the big file of 4.5G..."
        $RUNAS rm -f $TESTFILE
        sync; sleep 3; sync;

        $SHOW_QUOTA_USER
        $SHOW_QUOTA_GROUP

        RC=$?

        set_blk_unitsz $((128 * 1024))
        set_blk_tunesz $((128 * 1024 / 2))

        return $RC
}
run_test_with_stat 9 "run for fixing bug10707(64bit) ==========="

# run for fixing bug10707, it need a big room. test for 32bit
test_10() {
        mkdir -p $DIR/$tdir
        chmod 0777 $DIR/$tdir
        check_whether_skip && return 0

        wait_delete_completed

        set_blk_tunesz 512
        set_blk_unitsz 1024

        # make qd_count 32 bit
        lustre_fail mds_ost 0xA00

        TESTFILE="$DIR/$tdir/$tfile-0"

        BLK_LIMIT=$((100 * KB * KB)) # 100G
        FILE_LIMIT=1000000

        log "  Set enough high limit(block:$BLK_LIMIT; file: $FILE_LIMIT) for user: $TSTUSR"
        $LFS setquota -u $TSTUSR -b 0 -B $BLK_LIMIT -i 0 -I $FILE_LIMIT $DIR
        log "  Set enough high limit(block:$BLK_LIMIT; file: $FILE_LIMIT) for group: $TSTUSR"
        $LFS setquota -g $TSTUSR -b 0 -B $BLK_LIMIT -i 0 -I $FILE_LIMIT $DIR

        quota_show_check a u $TSTUSR
        quota_show_check a g $TSTUSR

        echo "  Set stripe"
        $LFS setstripe $TESTFILE -c 1
        touch $TESTFILE
        chown $TSTUSR.$TSTUSR $TESTFILE

        log "    Write the big file of 4.5 G ..."
        $RUNAS dd if=/dev/zero of=$TESTFILE  bs=$blksize count=$((size_file / blksize)) || \
                quota_error a $TSTUSR "(usr) write 4.5 G file failure, but expect success"

        $SHOW_QUOTA_USER
        $SHOW_QUOTA_GROUP

        log "    delete the big file of 4.5 G..."
        $RUNAS rm -f $TESTFILE
        sync; sleep 3; sync;

        $SHOW_QUOTA_USER
        $SHOW_QUOTA_GROUP

        RC=$?

        # make qd_count 64 bit
        lustre_fail mds_ost 0

        set_blk_unitsz $((128 * 1024))
        set_blk_tunesz $((128 * 1024 / 2))

        return $RC
}
run_test_with_stat 10 "run for fixing bug10707(32bit) ==========="

test_11() {
       wait_delete_completed

       #prepare the test
       block_limit=`(echo 0; df -t lustre -P | awk '{print $(NF - 4)}') | tail -n 1`
       echo $block_limit
       orig_dbr=`sysctl -n vm.dirty_background_ratio`
       orig_dec=`sysctl -n vm.dirty_expire_centisecs`
       orig_dr=`sysctl -n vm.dirty_ratio`
       orig_dwc=`sysctl -n vm.dirty_writeback_centisecs`
       sysctl -w vm.dirty_background_ratio=1
       sysctl -w vm.dirty_expire_centisecs=30
       sysctl -w vm.dirty_ratio=1
       sysctl -w vm.dirty_writeback_centisecs=50
       TESTDIR="$DIR/$tdir"
       local RV=0

       #do the test
       local SECS=0
       local REPS=3
       [ "$SLOW" = no ] && REPS=1
       local sleep=20
       local i=1
       while [ $i -le $REPS ]; do
           echo "test: cycle($i of $REPS) start at $(date)"
           mkdir -p $TESTDIR && chmod 777 $TESTDIR
           echo -n "    create a file for uid "
           for j in `seq 1 30`; do
               echo -n "$j "
               # 30MB per dd for a total of 900MB (if space even permits)
               runas -u $j dd if=/dev/zero of=$TESTDIR/$tfile  bs=$blksize count=15 > /dev/null 2>&1 &
           done
           echo ""
           PROCS=$(ps -ef | grep -v grep | grep "dd if /dev/zero of $TESTDIR" | wc -l)
           LAST_USED=0
           while [ $PROCS -gt 0 ]; do 
             sleep 20
             SECS=$((SECS + sleep))
             PROCS=$(ps -ef | grep -v grep | grep "dd if /dev/zero of $TESTDIR" | wc -l)
             USED=$(du -s $TESTDIR | awk '{print $1}')
             PCT=$(($USED * 100 / $block_limit))
             echo "${i}/${REPS} ${PCT}% p${PROCS} t${SECS}  "
             if [ $USED -le $LAST_USED ]; then
                 kill -9 $(ps -ef | grep "dd if /dev/zero of $TESTDIR" | grep -v grep | awk '{ print $2 }')
                 i=$REPS
                 RV=2
                 break
             fi
             LAST_USED=$USED
           done
           echo "    removing the test files..."
           rm -f $TESTDIR/$tfile
           echo "cycle $i done at $(date)"
           i=$[$i+1]
       done
       echo "Test took $SECS sec"

       #clean
       sysctl -w vm.dirty_background_ratio=$orig_dbr
       sysctl -w vm.dirty_expire_centisecs=$orig_dec
       sysctl -w vm.dirty_ratio=$orig_dr
       sysctl -w vm.dirty_writeback_centisecs=$orig_dwc
       if [ $RV -ne 0 ]; then
           error "Nothing was written for $SECS sec ... aborting"
       fi
       return $RV
}
run_test_with_stat 11 "run for fixing bug10912 ==========="


# test a deadlock between quota and journal b=11693
test_12() {
        mkdir -p $DIR/$tdir
        chmod 0777 $DIR/$tdir

        [ "$(grep $DIR2 /proc/mounts)" ] || mount_client $DIR2 || \
                { skip_env "Need lustre mounted on $MOUNT2 " && retutn 0; }

        LIMIT=$(( $BUNIT_SZ * $(($OSTCOUNT + 1)) * 10)) # 10 bunits each sever
        TESTFILE="$DIR/$tdir/$tfile-0"
        TESTFILE2="$DIR2/$tdir/$tfile-1"

        wait_delete_completed

        echo "   User quota (limit: $LIMIT kbytes)"
        $LFS setquota -u $TSTUSR -b 0 -B $LIMIT -i 0 -I 0 $DIR

        $LFS setstripe $TESTFILE -i 0 -c 1
        chown $TSTUSR.$TSTUSR $TESTFILE
        $LFS setstripe $TESTFILE2 -i 0 -c 1
        chown $TSTUSR2.$TSTUSR2 $TESTFILE2

        #define OBD_FAIL_OST_HOLD_WRITE_RPC      0x21f
        #define OBD_FAIL_SOME        0x10000000 /* fail N times */
        lustre_fail ost $((0x0000021f | 0x10000000)) 1

        echo "   step1: write out of block quota ..."
        $RUNAS2 dd if=/dev/zero of=$TESTFILE2 bs=$BLK_SZ count=102400 &
        DDPID1=$!
        $RUNAS dd if=/dev/zero of=$TESTFILE bs=$BLK_SZ count=$(($LIMIT*2)) &
        DDPID=$!

        echo  "   step2: testing ......"
        local last_size=$(stat -c %s $TESTFILE2) 
        local stall_secs=0
        local start_secs=$SECONDS
        while [ -d /proc/${DDPID1} ]; do
            local size=$(stat -c %s $TESTFILE2) 
            if [ $size -eq $last_size ]; then
                stall_secs=$[stall_secs+1]
            else
                stall_secs=0
            fi
            if [ $stall_secs -gt 30 ]; then
                lustre_fail ost 0
                quota_error u $TSTUSR2 "giving up: dd stalled (i.e. made no progress) for 30 seconds!"
            fi
            last_size=$size
            sleep 1
        done
        echo "(dd_pid=$DDPID1, time=$((SECONDS-start_secs)))successful"

        #Recover fail_loc and dd will finish soon
        lustre_fail ost 0

        echo  "   step3: testing ......"
        count=0
        while [ true ]; do
            if ! ps -p ${DDPID} > /dev/null 2>&1; then break; fi
            count=$[count+1]
            if [ $count -gt 150 ]; then
                quota_error u $TSTUSR "dd should be finished!"
            fi
            sleep 1
        done
        echo "(dd_pid=$DDPID, time=$count)successful"

        rm -f $TESTFILE $TESTFILE2
        sync; sleep 3; sync;

        resetquota -u $TSTUSR
}
run_test_with_stat 12 "test a deadlock between quota and journal ==="

# test multiple clients write block quota b=11693
test_13() {
        mkdir -p $DIR/$tdir
        wait_delete_completed

        # one OST * 10 + (mds + other OSTs)
        LIMIT=$((BUNIT_SZ * 10 + (BUNIT_SZ * OSTCOUNT)))
        TESTFILE="$DIR/$tdir/$tfile"

        echo "   User quota (limit: $LIMIT kbytes)"
        $LFS setquota -u $TSTUSR -b 0 -B $LIMIT -i 0 -I 0 $DIR
        quota_show_check b u $TSTUSR

        $LFS setstripe $TESTFILE -i 0 -c 1
        chown $TSTUSR.$TSTUSR $TESTFILE
        $LFS setstripe $TESTFILE.2 -i 0 -c 1
        chown $TSTUSR.$TSTUSR $TESTFILE.2

        echo "   step1: write out of block quota ..."
        # one bunit will give mds
        $RUNAS dd if=/dev/zero of=$TESTFILE bs=$BLK_SZ count=$[($LIMIT - $BUNIT_SZ) / 2] &
        DDPID=$!
        $RUNAS dd if=/dev/zero of=$TESTFILE.2 bs=$BLK_SZ count=$[($LIMIT - $BUNIT_SZ) / 2] &
        DDPID1=$!

        echo  "   step2: testing ......"
        count=0
        while [ true ]; do
            if ! ps -p ${DDPID} > /dev/null 2>&1; then break; fi
            count=$[count+1]
            if [ $count -gt 64 ]; then
                quota_error u $TSTUSR "dd should be finished!"
            fi
            sleep 1
        done
        echo "(dd_pid=$DDPID, time=$count)successful"

        count=0
        while [ true ]; do
            if ! ps -p ${DDPID1} > /dev/null 2>&1 ; then break; fi
            count=$[count+1]
            if [ $count -gt 64 ]; then
                quota_error u $TSTUSR "dd should be finished!"
            fi
            sleep 1
        done
        echo "(dd_pid=$DDPID1, time=$count)successful"

        sync; sleep 5; sync;

        echo  "   step3: checking ......"
        fz=`stat -c %s $TESTFILE`
        fz2=`stat -c %s $TESTFILE.2`
        $SHOW_QUOTA_USER
        [ $((fz + fz2)) -lt $((BUNIT_SZ * BLK_SZ * 10)) ] && \
                quota_error u $TSTUSR "files too small $fz + $fz2 < $((BUNIT_SZ * BLK_SZ * 10))"

        rm -f $TESTFILE $TESTFILE.2
        sync; sleep 3; sync;

        resetquota -u $TSTUSR
}
run_test_with_stat 13 "test multiple clients write block quota ==="

check_if_quota_zero(){
        line=`$LFS quota -v -$1 $2 $DIR | wc -l`
        for i in `seq 3 $line`; do
            if [ $i -eq 3 ]; then
                field="3 4 6 7"
            else
                field="3 5"
            fi
            for j in $field; do
                tmp=`$LFS quota -v -$1 $2 $DIR | sed -n ${i}p |
                     awk  '{print $'"$j"'}'`
                [ -n "$tmp" ] && [ $tmp -ne 0 ] && $LFS quota -v -$1 $2 $DIR && \
                    error "quota on $2 isn't clean"
            done
        done
        echo "pass check_if_quota_zero"
}

test_14a() {        # was test_14 b=12223 -- setting quota on root
        TESTFILE="$DIR/$tdir/$tfile"

        # reboot the lustre
        sync; sleep 5; sync
        cleanup_and_setup_lustre
        test_0

<<<<<<< HEAD
=======
	mkdir -p $DIR/$tdir

	# out of root's file and block quota
	$LFS setquota -u root -b 10 -B 10 -i 10 -I 10 $DIR
	createmany -m ${TESTFILE} 20 || \
	    quota_error u root "unexpected: user(root) create files failly!"
	dd if=/dev/zero of=$TESTFILE bs=4k count=4096 || \
	    quota_error u root "unexpected: user(root) write files failly!"
	chmod 666 $TESTFILE
	$RUNAS dd if=/dev/zero of=${TESTFILE} seek=4096 bs=4k count=4096 && \
	    quota_error u root "unexpected: user(quota_usr) write a file successfully!"

	# trigger the llog
	chmod 777 $DIR
	for i in `seq 1 10`; do $RUNAS touch ${TESTFILE}a_$i; done
	for i in `seq 1 10`; do $RUNAS rm -f ${TESTFILE}a_$i; done

	# do the check
	dmesg | tail | grep "\-122" |grep llog_obd_origin_add && error "err -122 not found in dmesg"
	resetquota -u root
	#check_if_quota_zero u root

	# clean
	unlinkmany ${TESTFILE} 15
	rm -f $TESTFILE
	sync; sleep 3; sync;
}
run_test_with_stat 14a "test setting quota on root ==="

test_14b(){
        local l
        local CURSPACE

        # 1. check that required users exist
        # 2. ensure that switch to new mode will start conversion
        # 3. start quota in old mode and put some entries
        # 4. restart quota in new mode forcing conversion and check the entries

        wait_delete_completed

        MISSING_USERS=""
        for i in `seq 1 30`; do
                check_runas_id_ret quota15_$i quota_usr "runas -u quota15_$i -g quota_usr" >/dev/null 2>/dev/null
                if [ "$?" != "0" ]; then
                       MISSING_USERS="$MISSING_USERS quota15_$i"
                fi
        done

        if [ -n "$MISSING_USERS" ]; then
                skip "following users are missing: $MISSING_USERS"
                return 0
        fi

        $LFS quotaoff -ug $DIR
        echo "setting quota version 1"
        quota_set_version 1
        echo "running quotacheck"
        $LFS quotacheck -ug $DIR
>>>>>>> 979784ac
        mkdir -p $DIR/$tdir

        # out of root's file and block quota
        $LFS setquota -u root -b 10 -B 10 -i 10 -I 10 $DIR
        createmany -m ${TESTFILE} 20 || \
            quota_error u root "unexpected: user(root) create files failly!"
        dd if=/dev/zero of=$TESTFILE bs=4k count=4096 || \
            quota_error u root "unexpected: user(root) write files failly!"
        chmod 666 $TESTFILE
        $RUNAS dd if=/dev/zero of=${TESTFILE} seek=4096 bs=4k count=4096 && \
            quota_error u root "unexpected: user(quota_usr) write a file successfully!"

        # trigger the llog
        chmod 777 $DIR
        for i in `seq 1 10`; do $RUNAS touch ${TESTFILE}a_$i; done
        for i in `seq 1 10`; do $RUNAS rm -f ${TESTFILE}a_$i; done

        # do the check
        dmesg | tail | grep "\-122" |grep llog_obd_origin_add && error "err -122 not found in dmesg"
        resetquota -u root
        #check_if_quota_zero u root

        # clean
        unlinkmany ${TESTFILE} 15
        rm -f $TESTFILE
        sync; sleep 3; sync;
}
run_test_with_stat 14a "test setting quota on root ==="

test_15(){
        LIMIT=$((24 * 1024 * 1024 * 1024 * 1024)) # 24 TB
        PATTERN="`echo $DIR | sed 's/\//\\\\\//g'`"

        wait_delete_completed

        # force using the latest version in case 14b was omitted
        $LFS quotaoff -ug $DIR
        quota_set_version 3 2>&1 | grep "Invalid argument" && quota_set_version 2
        $LFS quotacheck -ug $DIR || error "quotacheck failed"

        # test for user
        $LFS setquota -u $TSTUSR -b 0 -B $LIMIT -i 0 -I 0 $DIR
        TOTAL_LIMIT="`$LFS quota -v -u $TSTUSR $DIR | awk '/^.*'$PATTERN'.*[[:digit:]+][[:space:]+]/ { print $4 }'`"
        [ $TOTAL_LIMIT -eq $LIMIT ] || error "  (user)total limits = $TOTAL_LIMIT; limit = $LIMIT, failed!"
        echo "  (user)total limits = $TOTAL_LIMIT; limit = $LIMIT, successful!"
        resetquota -u $TSTUSR

        # test for group
        $LFS setquota -g $TSTUSR -b 0 -B $LIMIT -i 0 -I 0 $DIR
        TOTAL_LIMIT="`$LFS quota -v -g $TSTUSR $DIR | awk '/^.*'$PATTERN'.*[[:digit:]+][[:space:]+]/ { print $4 }'`"
        [ $TOTAL_LIMIT -eq $LIMIT ] || error "  (group)total limits = $TOTAL_LIMIT; limit = $LIMIT, failed!"
        echo "  (group)total limits = $TOTAL_LIMIT; limit = $LIMIT, successful!"

        resetquota -g $TSTUSR

        quota_save_version "ug1"

        echo "Testing that >4GB quota limits fail on volume with quota v1"
        $LFS setquota -u $TSTUSR -b 0 -B $LIMIT -i 0 -I 0 $DIR && error "no error from setquota, but should have failed"

        return 0
}
run_test_with_stat 15 "set block quota more than 4T ==="

# $1=u/g $2=with qunit adjust or not
test_16_tub() {
        LIMIT=$(( $BUNIT_SZ * $(($OSTCOUNT + 1)) * 4))
        TESTFILE="$DIR/$tdir/$tfile"
        mkdir -p $DIR/$tdir

        wait_delete_completed

        echo "  User quota (limit: $LIMIT kbytes)"
        if [ $1 == "u" ]; then
            $LFS setquota -u $TSTUSR -b 0 -B $LIMIT -i 0 -I 0 $DIR
            quota_show_check b u $TSTUSR
        else
            $LFS setquota -g $TSTUSR -b 0 -B $LIMIT -i 0 -I 0 $DIR
            quota_show_check b g $TSTUSR
        fi

        $LFS setstripe $TESTFILE -c 1
        chown $TSTUSR.$TSTUSR $TESTFILE

        echo "    Write ..."
        $RUNAS dd if=/dev/zero of=$TESTFILE bs=$BLK_SZ count=$((BUNIT_SZ * 4)) || \
            quota_error a $TSTUSR "(usr) write failure, but expect success"
        echo "    Done"
        echo "    Write out of block quota ..."
        # this time maybe cache write,  ignore it's failure
        $RUNAS dd if=/dev/zero of=$TESTFILE bs=$BLK_SZ count=$BUNIT_SZ seek=$((BUNIT_SZ * 4)) || true
        # flush cache, ensure noquota flag is setted on client
        cancel_lru_locks osc
        if [ $2 -eq 1 ]; then
            $RUNAS dd if=/dev/zero of=$TESTFILE bs=$BLK_SZ count=$BUNIT_SZ seek=$((BUNIT_SZ * 4)) || \
                quota_error a $TSTUSR "(write failure, but expect success"
        else
            $RUNAS dd if=/dev/zero of=$TESTFILE bs=$BLK_SZ count=$BUNIT_SZ seek=$((BUNIT_SZ * 4)) && \
                quota_error a $TSTUSR "(write success, but expect EDQUOT"
        fi

        rm -f $TESTFILE
        sync; sleep 3; sync;
        resetquota -$1 $TSTUSR
}

# test without adjusting qunit
test_16 () {
        set_blk_tunesz $((BUNIT_SZ * 2))
        set_blk_unitsz $((BUNIT_SZ * 4))
        for i in u g; do
            for j in 0 1; do
                # define OBD_FAIL_QUOTA_WITHOUT_CHANGE_QS    0xA01
                echo " grp/usr: $i, adjust qunit: $j"
                echo "-------------------------------"
                [ $j -eq 1 ] && lustre_fail mds_ost 0
                [ $j -eq 0 ] && lustre_fail mds_ost 0xA01
                test_16_tub $i $j
            done
        done
        set_blk_unitsz $((128 * 1024))
        set_blk_tunesz $((128 * 1024 / 2))
}
run_test_with_stat 16 "test without adjusting qunit"

# run for fixing bug14526, failed returned quota reqs shouldn't ruin lustre.
test_17() {
        set_blk_tunesz 512
        set_blk_unitsz 1024

        wait_delete_completed

        #define OBD_FAIL_QUOTA_RET_QDATA | OBD_FAIL_ONCE
        lustre_fail ost 0x80000A02

        TESTFILE="$DIR/$tdir/$tfile-a"
        TESTFILE2="$DIR/$tdir/$tfile-b"
        mkdir -p $DIR/$tdir

        BLK_LIMIT=$((100 * 1024)) # 100M

        log "  Set enough high limit(block:$BLK_LIMIT) for user: $TSTUSR"
        $LFS setquota -u $TSTUSR -b 0 -B $BLK_LIMIT -i 0 -I 0 $DIR
        log "  Set enough high limit(block:$BLK_LIMIT) for group: $TSTUSR"
        $LFS setquota -g $TSTUSR -b 0 -B $BLK_LIMIT -i 0 -I 0 $DIR

        quota_show_check b u $TSTUSR
        quota_show_check b g $TSTUSR

        touch $TESTFILE
        chown $TSTUSR.$TSTUSR $TESTFILE
        touch $TESTFILE2
        chown $TSTUSR.$TSTUSR $TESTFILE2

        log "    Write the test file1 ..."
        $RUNAS dd if=/dev/zero of=$TESTFILE  bs=$BLK_SZ count=$(( 10 * 1024 )) \
            || quota_error a $TSTUSR "write 10M file failure"

        $SHOW_QUOTA_USER
        $SHOW_QUOTA_GROUP

        log "    write the test file2 ..."
        $RUNAS dd if=/dev/zero of=$TESTFILE2  bs=$BLK_SZ count=$(( 10 * 1024 )) \
            || quota_error a $TSTUSR "write 10M file failure"

        $SHOW_QUOTA_USER
        $SHOW_QUOTA_GROUP

        rm -f $TESTFILE $TESTFILE2
        RC=$?
        sync; sleep 3; sync;

        # make qd_count 64 bit
        lustre_fail ost 0

        set_blk_unitsz $((128 * 1024))
        set_blk_tunesz $((128 * 1024 / 2))

        resetquota -u $TSTUSR
        resetquota -g $TSTUSR

        return $RC
}
run_test_with_stat 17 "run for fixing bug14526 ==========="

# test when mds takes a long time to handle a quota req so that
# the ost has dropped it, the ost still could work well b=14840
test_18() {
        LIMIT=$((100 * 1024 * 1024)) # 100G
        TESTFILE="$DIR/$tdir/$tfile"
        mkdir -p $DIR/$tdir

        wait_delete_completed

        set_blk_tunesz 512
        set_blk_unitsz 1024

        log "   User quota (limit: $LIMIT kbytes)"
        $LFS setquota -u $TSTUSR -b 0 -B $LIMIT -i 0 -I 0 $MOUNT
        quota_show_check b u $TSTUSR

        $LFS setstripe $TESTFILE -i 0 -c 1
        chown $TSTUSR.$TSTUSR $TESTFILE

        #define OBD_FAIL_MDS_BLOCK_QUOTA_REQ      0x13c
        lustre_fail mds 0x13c

        log "   step1: write 100M block ..."
        $RUNAS dd if=/dev/zero of=$TESTFILE bs=$BLK_SZ count=$((1024 * 100)) &
        DDPID=$!

        sleep 5
        lustre_fail mds 0

        echo  "   step2: testing ......"
        count=0
        if at_is_enabled; then
            timeout=$(at_max_get mds)
        else
            timeout=$(lctl get_param -n timeout)
        fi
        while [ true ]; do
            if ! ps -p ${DDPID} > /dev/null 2>&1; then break; fi
            count=$[count+1]
            if [ $count -gt $((4 * $timeout)) ]; then
                quota_error u $TSTUSR "count=$count dd should be finished!"
            fi
            sleep 1
        done
        log "(dd_pid=$DDPID, time=$count, timeout=$timeout)"
        sync
        cancel_lru_locks mdc
        cancel_lru_locks osc

        testfile_size=$(stat -c %s $TESTFILE)
        [ $testfile_size -ne $((BLK_SZ * 1024 * 100)) ] && \
            quota_error u $TSTUSR "expect $((BLK_SZ * 1024 * 100)), got ${testfile_size}. Verifying file failed!"
        $SHOW_QUOTA_USER
        rm -f $TESTFILE
        sync

        resetquota -u $TSTUSR
        set_blk_unitsz $((128 * 1024))
        set_blk_tunesz $((128 * 1024 / 2))
}
run_test_with_stat 18 "run for fixing bug14840 ==========="

# test when mds drops a quota req, the ost still could work well b=14840
test_18a() {
        LIMIT=$((100 * 1024 * 1024)) # 100G
        TESTFILE="$DIR/$tdir/$tfile-a"
        mkdir -p $DIR/$tdir

        wait_delete_completed

        set_blk_tunesz 512
        set_blk_unitsz 1024

        log "   User quota (limit: $LIMIT kbytes)"
        $LFS setquota -u $TSTUSR -b 0 -B $LIMIT -i 0 -I 0 $MOUNT
        quota_show_check b u $TSTUSR

        $LFS setstripe $TESTFILE -i 0 -c 1
        chown $TSTUSR.$TSTUSR $TESTFILE

        #define OBD_FAIL_MDS_DROP_QUOTA_REQ | OBD_FAIL_ONCE   0x8000013d
        lustre_fail mds 0x8000013d

        log "   step1: write 100M block ..."
        $RUNAS dd if=/dev/zero of=$TESTFILE bs=$BLK_SZ count=$((1024 * 100)) &
        DDPID=$!

        echo  "   step2: testing ......"
        count=0
        if at_is_enabled; then
            timeout=$(at_max_get mds)
        else
            timeout=$(lctl get_param -n timeout)
        fi
        while [ true ]; do
            if ! ps -p ${DDPID} > /dev/null 2>&1; then break; fi
            count=$[count+1]
            if [ $count -gt $((3 * $timeout)) ]; then
                lustre_fail mds 0
                quota_error u $TSTUSR "count=$count dd should be finished!"
            fi
            sleep 1
        done
        log "(dd_pid=$DDPID, time=$count, timeout=$timeout)"

        lustre_fail mds 0
        rm -f $TESTFILE
        sync

        resetquota -u $TSTUSR
        set_blk_unitsz $((128 * 1024))
        set_blk_tunesz $((128 * 1024 / 2))
}
run_test_with_stat 18a "run for fixing bug14840 ==========="

# test when mds do failover, the ost still could work well without trigger
# watchdog b=14840
test_18bc_sub() {
        type=$1

        LIMIT=$((110 * 1024 )) # 110M
        TESTFILE="$DIR/$tdir/$tfile"
        mkdir -p $DIR/$tdir

        wait_delete_completed

        set_blk_tunesz 512
        set_blk_unitsz 1024

        log "   User quota (limit: $LIMIT kbytes)"
        $LFS setquota -u $TSTUSR -b 0 -B $LIMIT -i 0 -I 0 $MOUNT
        quota_show_check b u $TSTUSR

        $LFS setstripe $TESTFILE -i 0 -c 1
        chown $TSTUSR.$TSTUSR $TESTFILE

        timeout=$(sysctl -n lustre.timeout)

        if [ $type = "directio" ]; then
            log "   write 100M block(directio) ..."
            $RUNAS $DIRECTIO write $TESTFILE 0 100 $((BLK_SZ * 1024)) &
        else
            log "   write 100M block(normal) ..."
            $RUNAS dd if=/dev/zero of=$TESTFILE bs=$((BLK_SZ * 1024)) count=100 &
        fi

        DDPID=$!
        do_facet mds "$LCTL conf_param ${FSNAME}-MDT*.mdt.quota_type=ug"

        log "failing mds for $((2 * timeout)) seconds"
        fail mds $((2 * timeout))

        # check if quotaon successful
        $LFS quota -u $TSTUSR $MOUNT 2>&1 | grep -q "quotas are not enabled"
        if [ $? -eq 0 ]; then
            error "quotaon failed!"
            rm -rf $TESTFILE
            return
        fi

        count=0
        if at_is_enabled; then
            timeout=$(at_max_get mds)
        else
            timeout=$(lctl get_param -n timeout)
        fi
        while [ true ]; do
            if ! ps -p ${DDPID} > /dev/null 2>&1; then break; fi
            if [ $((++count % (2 * timeout) )) -eq 0 ]; then
                log "it took $count second"
            fi
            sleep 1
        done
        log "(dd_pid=$DDPID, time=$count, timeout=$timeout)"
        sync
        cancel_lru_locks mdc
        cancel_lru_locks osc

        testfile_size=$(stat -c %s $TESTFILE)
        [ $testfile_size -ne $((BLK_SZ * 1024 * 100)) ] && \
            quota_error u $TSTUSR "expect $((BLK_SZ * 1024 * 100)), got ${testfile_size}. Verifying file failed!"
        $SHOW_QUOTA_USER
        rm -f $TESTFILE
        sync

        resetquota -u $TSTUSR
        set_blk_unitsz $((128 * 1024))
        set_blk_tunesz $((128 * 1024 / 2))
}

# test when mds does failover, the ost still could work well
# this test shouldn't trigger watchdog b=14840
test_18b() {
        test_18bc_sub normal
        test_18bc_sub directio
        # check if watchdog is triggered
        do_facet ost1 dmesg > $TMP/lustre-log-${TESTNAME}.log
        watchdog=`awk '/test 18b/ {start = 1;}
                       /Watchdog triggered/ {
                               if (start) {
                                       print;
                               }
                       }' $TMP/lustre-log-${TESTNAME}.log`
        [ `echo "$watchdog" | wc -l` -ge 3 ] && error "$watchdog"
        rm -f $TMP/lustre-log-${TESTNAME}.log
}
run_test_with_stat 18b "run for fixing bug14840(mds failover, no watchdog) ==========="

# test when mds does failover, the ost still could work well
# this test will prevent OST_DISCONNET from happening b=14840
test_18c() {
        # define OBD_FAIL_OST_DISCONNECT_NET 0x202(disable ost_disconnect for osts)
        lustre_fail ost  0x202
        test_18bc_sub normal
        test_18bc_sub directio
        lustre_fail ost  0
}
run_test_with_stat 18c "run for fixing bug14840(mds failover, OST_DISCONNECT is disabled) ==========="

run_to_block_limit() {
        local LIMIT=$((($OSTCOUNT + 1) * $BUNIT_SZ))
        local TESTFILE=$1
        wait_delete_completed

        # set 1 Mb quota unit size
        set_blk_tunesz 512
        set_blk_unitsz 1024

        # bind file to a single OST
        $LFS setstripe -c 1 $TESTFILE
        chown $TSTUSR.$TSTUSR $TESTFILE

        echo "  User quota (limit: $LIMIT kbytes)"
        $LFS setquota -u $TSTUSR -b 0 -B $LIMIT -i 0 -I 0 $MOUNT
        quota_show_check b u $TSTUSR
        echo "  Updating quota limits"
        $LFS setquota -u $TSTUSR -b 0 -B $LIMIT -i 0 -I 0 $MOUNT
        quota_show_check b u $TSTUSR

        RUNDD="$RUNAS dd if=/dev/zero of=$TESTFILE bs=$BLK_SZ"
        $RUNDD count=$BUNIT_SZ || quota_error u $TSTUSR "(usr) write failure, but expect success"
        # for now page cache of TESTFILE may still be dirty,
        # let's push it to the corresponding OST, this will also
        # cache NOQUOTA on the client from OST's reply
        cancel_lru_locks osc
        $RUNDD seek=$BUNIT_SZ && quota_error u $TSTUSR "(usr) write success, should be EDQUOT"
}

test_19() {
        # 1 Mb bunit per each MDS/OSS
        local TESTFILE="$DIR/$tdir/$tfile"
        mkdir -p $DIR/$tdir

        run_to_block_limit $TESTFILE
        $SHOW_QUOTA_USER

        # cleanup
        rm -f $TESTFILE
        resetquota -u $TSTUSR

        set_blk_unitsz $((128 * 1024))
        set_blk_tunesz $((128 * 1024 / 2))

}
run_test_with_stat 19 "test if administrative limits updates do not zero operational limits (14790) ==="

test_20()
{
        LSTR=(1t 2g 3m 4k) # limits strings
        LVAL=($[1*1024*1024*1024] $[2*1024*1024] $[3*1024*1024] $[4*1024]) # limits values

        $LFS setquota -u $TSTUSR --block-softlimit ${LSTR[0]} \
                                 $MOUNT || error "could not set quota limits"

        $LFS setquota -u $TSTUSR --block-hardlimit ${LSTR[1]} \
                                 --inode-softlimit ${LSTR[2]} \
                                 --inode-hardlimit ${LSTR[3]} \
                                 $MOUNT || error "could not set quota limits"

        ($LFS quota -v -u $TSTUSR $MOUNT  | \
            grep -E '^ *'$MOUNT' *[0-9]+\** *'${LVAL[0]}' *'${LVAL[1]}' *[0-9]+\** *'${LVAL[2]}' *'${LVAL[3]}) \
                 || error "lfs quota output is unexpected"

        resetquota -u $TSTUSR
}
run_test_with_stat 20 "test if setquota specifiers work properly (15754)"

test_21_sub() {
        local testfile=$1
        local blk_number=$2
        local seconds=$3

        time=$(($(date +%s) + seconds))
        while [ $(date +%s) -lt $time ]; do
            $RUNAS dd if=/dev/zero of=$testfile  bs=$BLK_SZ count=$blk_number > /dev/null 2>&1
            rm -f $testfile
        done
}

# run for fixing bug16053, setquota shouldn't fail when writing and
# deleting are happening
test_21() {
        set_blk_tunesz 512
        set_blk_unitsz 1024

        wait_delete_completed

        TESTFILE="$DIR/$tdir/$tfile"

        BLK_LIMIT=$((10 * 1024 * 1024)) # 10G
        FILE_LIMIT=1000000

        log "  Set enough high limit(block:$BLK_LIMIT; file: $FILE_LIMIT) for user: $TSTUSR"
        $LFS setquota -u $TSTUSR -b 0 -B $BLK_LIMIT -i 0 -I $FILE_LIMIT $MOUNT
        log "  Set enough high limit(block:$BLK_LIMIT; file: $FILE_LIMIT) for group: $TSTUSR"
        $LFS setquota -g $TSTUSR -b 0 -B $BLK_LIMIT -i 0 -I $FILE_LIMIT $MOUNT

        # repeat writing on a 1M file
        test_21_sub ${TESTFILE}_1 1024 30 &
        DDPID1=$!
        # repeat writing on a 128M file
        test_21_sub ${TESTFILE}_2 $((1024 * 128)) 30 &
        DDPID2=$!

        time=$(($(date +%s) + 30))
        i=1
        while [ $(date +%s) -lt $time ]; do
            log "  Set quota for $i times"
            $LFS setquota -u $TSTUSR -b 0 -B $((BLK_LIMIT + 1024 * i)) -i 0 -I $((FILE_LIMIT + i)) $MOUNT
            $LFS setquota -g $TSTUSR -b 0 -B $((BLK_LIMIT + 1024 * i)) -i 0 -I $((FILE_LIMIT + i)) $MOUNT
            i=$((i+1))
            sleep 1
        done

        count=0
        while [ true ]; do
            if ! ps -p ${DDPID1} > /dev/null 2>&1; then break; fi
            count=$[count+1]
            if [ $count -gt 60 ]; then
                quota_error a $TSTUSR "dd should be finished!"
            fi
            sleep 1
        done
        echo "(dd_pid=$DDPID1, time=$count)successful"

        count=0
        while [ true ]; do
            if ! ps -p ${DDPID2} > /dev/null 2>&1; then break; fi
            count=$[count+1]
            if [ $count -gt 60 ]; then
                quota_error a $TSTUSR "dd should be finished!"
            fi
            sleep 1
        done
        echo "(dd_pid=$DDPID2, time=$count)successful"

        set_blk_unitsz $((128 * 1024))
        set_blk_tunesz $((128 * 1024 / 2))
        resetquota -u $TSTUSR
        resetquota -g $TSTUSR

        return $RC
}
run_test_with_stat 21 "run for fixing bug16053 ==========="

test_22() {
        quota_save_version "ug1"

        stopall
        mount
        setupall

        echo "checking parameters"

        do_facet mds "lctl get_param mds.${FSNAME}-MDT*.quota_type" | grep "ug1" || error "admin failure"
        do_facet ost1 "lctl get_param obdfilter.*.quota_type" | grep "ug1" || error "op failure"

        run_test 0 "reboot lustre"
}
run_test_with_stat 22 "test if quota_type saved as permanent parameter ===="

test_23_sub() {
        mkdir -p $DIR/$tdir
        chmod 0777 $DIR/$tdir
        TESTFILE="$DIR/$tdir/$tfile-0"
        rm -f $TESTFILE
        local bs_unit=$((1024*1024))
        LIMIT=$1

        wait_delete_completed

        # test for user
        log "  User quota (limit: $LIMIT kbytes)"
        $LFS setquota -u $TSTUSR -b 0 -B $LIMIT -i 0 -I 0 $DIR
        sleep 3
        quota_show_check b u $TSTUSR

        $LFS setstripe $TESTFILE -c 1
        chown $TSTUSR.$TSTUSR $TESTFILE

        log "    Step1: trigger quota with 0_DIRECT"
        log "      Write half of file"
        $RUNAS $DIRECTIO write $TESTFILE 0 $(($LIMIT/1024/2)) $bs_unit || quota_error u $TSTUSR "(1) write failure, but expect success: $LIMIT"
        log "      Write out of block quota ..."
        $RUNAS $DIRECTIO write $TESTFILE $(($LIMIT/1024/2)) $(($LIMIT/1024/2)) $bs_unit && quota_error u $TSTUSR "(2) write success, but expect EDQUOT: $LIMIT"
        log "    Step1: done"

        log "    Step2: rewrite should succeed"
        $RUNAS $DIRECTIO write $TESTFILE 0 1 $bs_unit || quota_error u $TSTUSR "(3) write failure, but expect success: $LIMIT"
        log "    Step2: done"

        rm -f $TESTFILE
        wait_delete_completed
        OST0_UUID=`do_facet ost1 $LCTL dl | grep -m1 obdfilter | awk '{print $((NF-1))}'`
        OST0_QUOTA_USED=`$LFS quota -o $OST0_UUID -u $TSTUSR $DIR | awk '/^.*[[:digit:]+][[:space:]+]/ { print $1 }'`
        echo $OST0_QUOTA_USED
        [ $OST0_QUOTA_USED -ne 0 ] && \
            ($SHOW_QUOTA_USER; quota_error u $TSTUSR "quota deleted isn't released")
        $SHOW_QUOTA_USER
        resetquota -u $TSTUSR
}

test_23() {
        log "run for $((OSTCOUNT * 3))MB test file"
        test_23_sub $((OSTCOUNT * 3 * 1024))

        OST0_MIN=120000
        check_whether_skip && return 0
        log "run for $((OSTCOUNT * 30))MB test file"
        test_23_sub $((OSTCOUNT * 30 * 1024))
}
run_test_with_stat 23 "run for fixing bug16125 ==========="

test_24() {
        local TESTFILE="$DIR/$tdir/$tfile"
        mkdir -p $DIR/$tdir

        run_to_block_limit $TESTFILE
        $SHOW_QUOTA_USER | grep '*' || error "no matching *"

        # cleanup
        rm -f $TESTFILE
        resetquota -u $TSTUSR

        set_blk_unitsz $((128 * 1024))
        set_blk_tunesz $((128 * 1024 / 2))
        
}
run_test_with_stat 24 "test if lfs draws an asterix when limit is reached (16646) ==========="

show_quota() {
        if [ $1 = "-u" ]; then
                if [ $2 = "$TSTUSR" ]; then
                        $SHOW_QUOTA_USER
                else
                        $SHOW_QUOTA_USER2
                fi
        else
                if [ $2 = "$TSTUSR" ]; then
                        $SHOW_QUOTA_GROUP
                else
                        $SHOW_QUOTA_GROUP2
                fi
        fi
}

test_25_sub() {
        mkdir -p $DIR/$tdir
        chmod 0777 $DIR/$tdir
        TESTFILE="$DIR/$tdir/$tfile-0"
        rm -f $TESTFILE
        LIMIT=$(( $BUNIT_SZ * ($OSTCOUNT + 1) + 4096 ))

        wait_delete_completed

        # set quota for $TSTUSR
        log "setquota for $TSTUSR"
        $LFS setquota $1 $TSTUSR -b $LIMIT -B $LIMIT -i 10 -I 10 $DIR
        sleep 3
        if [ "$1" == "-u" ]; then
                quota_show_check a u $TSTUSR
        else
                quota_show_check a g $TSTUSR
        fi

        # set quota for $TSTUSR2
        log "setquota for $TSTUSR2"
        $LFS setquota $1 $TSTUSR2 -b $LIMIT -B $LIMIT -i 10 -I 10 $DIR
        sleep 3
        if [ "$1" == "-u" ]; then
                quota_show_check a u $TSTUSR2
        else
                quota_show_check a g $TSTUSR2
        fi

        # set stripe index to 0
        log "setstripe for $DIR/$tdir to 0"
        $LFS setstripe $DIR/$tdir -c 1 -i 0
        MDS_UUID=`do_facet mds $LCTL dl | grep -m1 mds | awk '{print $((NF-1))}'`
        OST0_UUID=`do_facet ost1 $LCTL dl | grep -m1 obdfilter | awk '{print $((NF-1))}'`
        MDS_QUOTA_USED_OLD=`$LFS quota -o $MDS_UUID $1 $TSTUSR $DIR | awk '/^.*[[:digit:]+][[:space:]+]/ { print $4 }'`
        OST0_QUOTA_USED_OLD=`$LFS quota -o $OST0_UUID $1 $TSTUSR $DIR | awk '/^.*[[:digit:]+][[:space:]+]/ { print $1 }'`
        MDS_QUOTA_USED2_OLD=`$LFS quota -o $MDS_UUID $1 $TSTUSR2 $DIR | awk '/^.*[[:digit:]+][[:space:]+]/ { print $4 }'`
        OST0_QUOTA_USED2_OLD=`$LFS quota -o $OST0_UUID $1 $TSTUSR2 $DIR | awk '/^.*[[:digit:]+][[:space:]+]/ { print $1 }'`

        # TSTUSR write 4M
        log "$TSTUSR write 4M to $TESTFILE"
        $RUNAS dd if=/dev/zero of=$TESTFILE bs=4K count=1K || quota_error a $TSTUSR "dd failed"
        sync
        show_quota $1 $TSTUSR
        show_quota $1 $TSTUSR2
        MDS_QUOTA_USED_NEW=`$LFS quota -o $MDS_UUID $1 $TSTUSR $DIR | awk '/^.*[[:digit:]+][[:space:]+]/ { print $4 }'`
        [ $MDS_QUOTA_USED_NEW -ne $((MDS_QUOTA_USED_OLD + 1)) ] && \
                quota_error a $TSTUSR "$TSTUSR inode quota usage error: [$MDS_QUOTA_USED_OLD|$MDS_QUOTA_USED_NEW]"
        OST0_QUOTA_USED_NEW=`$LFS quota -o $OST0_UUID $1 $TSTUSR $DIR | awk '/^.*[[:digit:]+][[:space:]+]/ { print $1 }'`
        OST0_QUOTA_USED_DELTA=$((OST0_QUOTA_USED_NEW - OST0_QUOTA_USED_OLD))
        [ $OST0_QUOTA_USED_DELTA -lt 4096 ] && \
                quota_error a $TSTUSR "$TSTUSR block quota usage error: [$OST0_QUOTA_USED_OLD|$OST0_QUOTA_USED_NEW]"

        # chown/chgrp from $TSTUSR to $TSTUSR2
        if [ $1 = "-u" ]; then
                log "chown from $TSTUSR to $TSTUSR2"
                chown $TSTUSR2 $TESTFILE || quota_error u $TSTUSR2 "chown failed"
        else
                log "chgrp from $TSTUSR to $TSTUSR2"
                chgrp $TSTUSR2 $TESTFILE || quota_error g $TSTUSR2 "chgrp failed"
        fi
        sync
        show_quota $1 $TSTUSR
        show_quota $1 $TSTUSR2
        MDS_QUOTA_USED2_NEW=`$LFS quota -o $MDS_UUID $1 $TSTUSR2 $DIR | awk '/^.*[[:digit:]+][[:space:]+]/ { print $4 }'`
        [ $MDS_QUOTA_USED2_NEW -ne $((MDS_QUOTA_USED2_OLD + 1)) ] && \
                quota_error a $TSTUSR2 "$TSTUSR2 inode quota usage transfer from $TSTUSR to $TSTUSR2 failed: [$MDS_QUOTA_USED2_OLD|$MDS_QUOTA_USED2_NEW]"
<<<<<<< HEAD
        OST0_QUOTA_USED2_NEW=`$LFS quota -o $OST0_UUID $1 $TSTUSR2 $DIR | awk '/^.*[[:digit:]+][[:space:]+]/ { print $1 }'`
        # when chown, the quota on ost could be displayed out of quota temporarily. Delete the '*' in this situation. b=20433
        OST0_QUOTA_USED2_NEW=${OST0_QUOTA_USED2_NEW%\*}
=======
	OST0_QUOTA_USED2_NEW=`$LFS quota -o $OST0_UUID $1 $TSTUSR2 $DIR | awk '/^.*[[:digit:]+][[:space:]+]/ { print $1 }'`
	# when chown, the quota on ost could be displayed out of quota temporarily. Delete the '*' in this situation. b=20433
	OST0_QUOTA_USED2_NEW=${OST0_QUOTA_USED2_NEW%\*}
>>>>>>> 979784ac
        OST0_QUOTA_USED2_DELTA=$((OST0_QUOTA_USED2_NEW - OST0_QUOTA_USED2_OLD))
        [ $OST0_QUOTA_USED2_DELTA -ne $OST0_QUOTA_USED_DELTA ] && \
                quota_error a $TSTUSR2 "$TSTUSR2 block quota usage transfer from $TSTUSR to $TSTUSR2 failed: [$OST0_QUOTA_USED2_OLD|$OST0_QUOTA_USED2_NEW]"
        MDS_QUOTA_USED_NEW=`$LFS quota -o $MDS_UUID $1 $TSTUSR $DIR | awk '/^.*[[:digit:]+][[:space:]+]/ { print $4 }'`
        [ $MDS_QUOTA_USED_NEW -ne $MDS_QUOTA_USED_OLD ] && \
                quota_error a $TSTUSR "$TSTUSR inode quota usage transfer from $TSTUSR to $TSTUSR2 failed: [$MDS_QUOTA_USED_OLD|$MDS_QUOTA_USED_NEW]"
        OST0_QUOTA_USED_NEW=`$LFS quota -o $OST0_UUID $1 $TSTUSR $DIR | awk '/^.*[[:digit:]+][[:space:]+]/ { print $1 }'`
        [ $OST0_QUOTA_USED_NEW -ne $OST0_QUOTA_USED_OLD ] && \
                quota_error a $TSTUSR "$TSTUSR block quota usage transfer from $TSTUSR to $TSTUSR2 failed: [$OST0_QUOTA_USED_OLD|$OST0_QUOTA_USED_NEW]"

        rm -f $TESTFILE
        wait_delete_completed
        resetquota $1 $TSTUSR
        resetquota $1 $TSTUSR2
}

test_25() {
        log "run for chown case"
        test_25_sub -u

        log "run for chgrp case"
        test_25_sub -g
}
run_test_with_stat 25 "test whether quota usage is transfered when chown/chgrp (18081) ==========="

test_26() {
        mkdir -p $DIR/$tdir
        chmod 0777 $DIR/$tdir
        TESTFILE="$DIR/$tdir/$tfile-0"
        TESTFILE2="$DIR/$tdir/$tfile-1"
        set_blk_tunesz 512
        set_blk_unitsz 1024

        wait_delete_completed

        # every quota slave gets 20MB
        b_limit=$((OSTCOUNT * 20 * 1024))
        log "limit: ${b_limit}KB"
        $LFS setquota -u $TSTUSR -b 0 -B $b_limit -i 0 -I 0 $DIR
        sleep 3
        quota_show_check b u $TSTUSR

        $LFS setstripe $TESTFILE  -c 1 -i 0
        $LFS setstripe $TESTFILE2 -c 1 -i 0
        chown $TSTUSR.$TSTUSR $TESTFILE
        chown $TSTUSR.$TSTUSR $TESTFILE2

        #define OBD_FAIL_QUOTA_DELAY_REL         0xA03
        lustre_fail ost 0xA03

        log "    Write the first file..."
        $RUNAS $DIRECTIO write $TESTFILE 0 10 $((BLK_SZ * 1024)) || quota_error u $TSTUSR "write failure, but expect success"
        log "    Delete the first file..."
        rm -f $TESTFILE


        wait_delete_completed

        log "    Write the second file..."
        $RUNAS $DIRECTIO write $TESTFILE2 0 10 $((BLK_SZ * 1024)) || quota_error u $TSTUSR "write failure, but expect success"
        log "    Delete the second file..."
        rm -f $TESTFILE2

        lustre_fail ost 0
        set_blk_unitsz $((128 * 1024))
        set_blk_tunesz $((128 * 1024 / 2))
        resetquota -u $TSTUSR
}
run_test_with_stat 26 "test for false quota error(bz18491) ======================================"

<<<<<<< HEAD
test_27a() {
=======
test_27() {
>>>>>>> 979784ac
        $LFS quota $TSTUSR $DIR && error "lfs succeeded with no type, but should have failed"
        $LFS setquota $TSTUSR $DIR && error "lfs succeeded with no type, but should have failed"
        return 0
}
<<<<<<< HEAD
run_test_with_stat 27a "lfs quota/setquota should handle wrong arguments (19612) ================="

test_27b() {
        $LFS setquota -u $TSTID -b 1000 -B 1000 -i 1000 -I 1000 $DIR || \
                error "lfs setquota failed with uid argument"
        $LFS setquota -g $TSTID -b 1000 -B 1000 -i 1000 -I 1000 $DIR || \
                error "lfs stequota failed with gid argument"
        $SHOW_QUOTA_USERID || error "lfs quota failed with uid argument"
        $SHOW_QUOTA_GROUPID || error "lfs quota failed with gid argument"
        resetquota -u $TSTUSR
        resetquota -g $TSTUSR
        return 0
}
run_test 27b "lfs quota/setquota should handle user/group ID (20200) ================="
=======
run_test_with_stat 27 "lfs quota/setquota should handle wrong arguments (19612) ================="
>>>>>>> 979784ac

test_28() {
        BLK_LIMIT=$((100 * 1024 * 1024)) # 100G
        echo "Step 1: set enough high limit for user [$TSTUSR:$BLK_LIMIT]"
        $LFS setquota -u $TSTUSR -b 0 -B $BLK_LIMIT -i 0 -I 0 $DIR
        $SHOW_QUOTA_USER

        echo "Step 2: reset system ..."
        cleanup_and_setup_lustre
        test_0

        echo "Step 3: change qunit for user [$TSTUSR:512:1024]"
        set_blk_tunesz 512
        set_blk_unitsz 1024

        wait_delete_completed

        #define OBD_FAIL_QUOTA_RET_QDATA | OBD_FAIL_ONCE
        lustre_fail ost 0x80000A02

        TESTFILE="$DIR/$tdir/$tfile"
        mkdir -p $DIR/$tdir

        BLK_LIMIT=$((100 * 1024)) # 100M
        echo "Step 4: set enough high limit for user [$TSTUSR:$BLK_LIMIT]"
        $LFS setquota -u $TSTUSR -b 0 -B $BLK_LIMIT -i 0 -I 0 $DIR
        $SHOW_QUOTA_USER

        touch $TESTFILE
        chown $TSTUSR.$TSTUSR $TESTFILE

        echo "Step 5: write the test file1 [10M] ..."
        $RUNAS dd if=/dev/zero of=$TESTFILE  bs=$BLK_SZ count=$(( 10 * 1024 )) \
<<<<<<< HEAD
            || quota_error a $TSTUSR "write 10M file failure"
=======
	    || quota_error a $TSTUSR "write 10M file failure"
>>>>>>> 979784ac
        $SHOW_QUOTA_USER

        rm -f $TESTFILE
        sync; sleep 3; sync;

        # make qd_count 64 bit
        lustre_fail ost 0

        set_blk_unitsz $((128 * 1024))
        set_blk_tunesz $((128 * 1024 / 2))

        resetquota -u $TSTUSR
}
run_test_with_stat 28 "test for consistency for qunit when setquota (18574) ==========="

<<<<<<< HEAD
at_max_enforce()
{
        local timeout="$1"
        # flush AT history, enforce at_max immediately
        do_facet mgs "lctl conf_param $FSNAME.sys.at_max=$timeout"
        cleanupall
        setupall
        test_0
}

test_29()
{
        local BLK_LIMIT=$((100 * 1024 * 1024)) # 100G
        local newtimeo=10 # the default ptlrpc AT value
        local oldtimeo
        local pid
        local resends

        if at_is_enabled; then
                oldtimeo=$(at_max_get client)
                at_max_enforce $newtimeo
        else
                oldtimeo=$(lctl get_param -n timeout)
                lctl set_param timeout=$newtimeo
        fi

        resends=$(lctl get_param -n mdc.${FSNAME}-*.quota_resend_count | head -1)

        #define OBD_FAIL_MDS_QUOTACTL_NET 0x12e
        lustre_fail mds 0x12e

        $LFS setquota -u $TSTUSR -b 0 -B $BLK_LIMIT -i 0 -I 0 $DIR & pid=$!

        # 1.25 * at_max + 5 + net_latency
        echo "sleeping for $(((newtimeo * 9 / 4 + 5) * resends)) seconds"
        sleep $(((newtimeo * 9 / 4 + 5) * resends))
        ps -p $pid && error "lfs hadn't finished by timeout"
        wait $pid && error "succeeded, but should have failed"

        lustre_fail mds 0

        if at_is_enabled; then
                at_max_enforce $oldtimeo
        else
                lctl set_param timeout=$oldtimeo
        fi

        resetquota -u $TSTUSR
}
run_test_with_stat 29 "unhandled quotactls must not hang lustre client (19778) ========"

=======
>>>>>>> 979784ac
test_30()
{
        local output
        local LIMIT=1024
        local TESTFILE="$DIR/$tdir/$tfile"
        local GRACE=10

        mkdir -p $DIR/$tdir
        chmod 0777 $DIR/$tdir

        $LFS setquota -t -u --block-grace $GRACE --inode-grace $MAX_IQ_TIME $DIR
        $LFS setquota -u $TSTUSR -b $LIMIT -B 0 -i 0 -I 0 $DIR
        $RUNAS dd if=/dev/zero of=$TESTFILE bs=1024 count=$((LIMIT * 2)) || true
        cancel_lru_locks osc
        sleep 5
        $LFS setquota -u $TSTUSR -B 0 $DIR
        $SHOW_QUOTA_USER
        output=`$SHOW_QUOTA_USER | grep $MOUNT | awk '{ print $5 }' | tr -d s`
        [ "$output" -le "$((GRACE - 5))" ] || error "grace times were reset or unexpectedly high latency"
        rm -f $TESTFILE
        resetquota -u $TSTUSR
        $LFS setquota -t -u --block-grace $MAX_DQ_TIME --inode-grace $MAX_IQ_TIME $DIR
}
run_test_with_stat 30 "hard limit updates should not reset grace times ================"

<<<<<<< HEAD
#
# run 98 at the end because of reformatall
#

test_98()
{
        local num
        local user
        local missing_users=""

        for user in $SANITY_QUOTA_USERS; do
                check_runas_id_ret $user quota_usr "runas -u $user -g quota_usr" >/dev/null 2>/dev/null || \
                       missing_users="$missing_users $user"
        done
        [ -n "$missing_users" ] && { skip_env "the following users are missing: $missing_users" ; return 0 ; }

        cleanupall
        formatall
        setupall
        quota_set_version 1 # set version before the first quota check
        test_0

        set_blk_tunesz 2
        set_blk_unitsz 4

        num=8
        for user in $SANITY_QUOTA_USERS; do
                $LFS setquota -u $user --block-hardlimit $((2 * num + 4 * OSTCOUNT)) $DIR || error "first phase setquota failure"
                $LFS setstripe -c 1 $DIR/${tfile}${num} || error "single-stripe file creation failed"
                chown $user $DIR/${tfile}${num} || error "chown has failed"
                runas -u $user -g quota_usr multiop $DIR/${tfile}${num} oO_WRONLY:O_DIRECT:w$((num * 1024))c || \
                        error "unexpected error when writing the file for $user"
                num=$((num + 8))
        done

        $LFS quotaoff -ug $DIR
        quota_set_version 3 2>&1 | grep "Invalid argument" && quota_set_version 2
        $LFS quotaon -ug $DIR

        num=8
        for user in $SANITY_QUOTA_USERS; do
                runas -u $user -g quota_usr multiop $DIR/${tfile}${num} oO_WRONLY:O_DIRECT:O_APPEND:w$((num * 1024))c || \
                        error "unexpected error when appending the file for $user"
                runas -u $user -g quota_usr multiop $DIR/${tfile}${num} oO_WRONLY:O_DIRECT:O_APPEND:w8192c && \
                        error "unexpected success when appending the file for $user"
                $LFS setquota -u $user --block-hardlimit 0 $DIR || error "second phase setquota failure"
                rm -rf $DIR/${tfile}${num}
                num=$((num + 8))
        done

        set_blk_unitsz $((128 * 1024))
        set_blk_tunesz $((128 * 1024 / 2))
}
run_test_with_stat 98 "quotaon autoconversion ==============================="

=======
>>>>>>> 979784ac
# turn off quota
test_99()
{
        $LFS quotaoff $DIR
        lctl set_param debug="-quota"

        return 0
}
run_test_with_stat 99 "Quota off ==============================="


log "cleanup: ======================================================"
cd $ORIG_PWD
check_and_cleanup_lustre
echo '=========================== finished ==============================='
[ -f "$QUOTALOG" ] && cat $QUOTALOG && grep -q FAIL $QUOTALOG && exit 1 || true
echo "$0: completed"<|MERGE_RESOLUTION|>--- conflicted
+++ resolved
@@ -17,9 +17,7 @@
 export PATH=$PWD/$SRCDIR:$SRCDIR:$PWD/$SRCDIR/../utils:$PATH:/sbin
 
 ONLY=${ONLY:-"$*"}
-# test_11 has been used to protect a kernel bug(bz10912), now it isn't
-# useful any more. Then add it to ALWAYS_EXCEPT. b=19835
-ALWAYS_EXCEPT="10 11 $SANITY_QUOTA_EXCEPT"
+ALWAYS_EXCEPT="10 $SANITY_QUOTA_EXCEPT"
 # UPDATE THE COMMENT ABOVE WITH BUG NUMBERS WHEN CHANGING ALWAYS_EXCEPT!
 
 case `uname -r` in
@@ -28,7 +26,7 @@
 esac
 
 [ "$ALWAYS_EXCEPT$EXCEPT" ] && \
-        echo "Skipping tests: `echo $ALWAYS_EXCEPT $EXCEPT`"
+	echo "Skipping tests: `echo $ALWAYS_EXCEPT $EXCEPT`"
 
 TMP=${TMP:-/tmp}
 
@@ -38,18 +36,10 @@
 TSTUSR=${TSTUSR:-"quota_usr"}
 TSTUSR2=${TSTUSR2:-"quota_2usr"}
 BLK_SZ=1024
-BUNIT_SZ=${BUNIT_SZ:-1024}      # min block quota unit(kB)
-IUNIT_SZ=${IUNIT_SZ:-10}        # min inode quota unit
+BUNIT_SZ=${BUNIT_SZ:-1024}	# min block quota unit(kB)
+IUNIT_SZ=${IUNIT_SZ:-10}	# min inode quota unit
 MAX_DQ_TIME=604800
 MAX_IQ_TIME=604800
-<<<<<<< HEAD
-SANITY_QUOTA_USERS="quota15_1 quota15_2 quota15_3 quota15_4 quota15_5 quota15_6 \
-                    quota15_7 quota15_8 quota15_9 quota15_10 quota15_11 quota15_12 \
-                    quota15_13 quota15_14 quota15_15 quota15_16 quota15_17 quota15_18 \
-                    quota15_19 quota15_20 quota15_21 quota15_22 quota15_23 quota15_24 \
-                    quota15_25 quota15_26 quota15_27 quota15_28 quota15_29 quota15_30"
-=======
->>>>>>> 979784ac
 
 TRACE=${TRACE:-""}
 LUSTRE=${LUSTRE:-`dirname $0`/..}
@@ -63,7 +53,7 @@
 remote_mds_nodsh && skip "remote MDS with nodsh" && exit 0
 remote_ost_nodsh && skip "remote OST with nodsh" && exit 0
 
-[ "$SLOW" = "no" ] && EXCEPT_SLOW="9 10 11 18b 21 29"
+[ "$SLOW" = "no" ] && EXCEPT_SLOW="9 10 11 18b 21"
 
 QUOTALOG=${TESTSUITELOG:-$TMP/$(basename $0 .sh).log}
 
@@ -78,17 +68,10 @@
 OSTCOUNT=`lctl get_param -n lov.$LOVNAME.numobd`
 
 SHOW_QUOTA_USER="$LFS quota -v -u $TSTUSR $DIR"
-SHOW_QUOTA_USERID="$LFS quota -v -u $TSTID $DIR"
 SHOW_QUOTA_USER2="$LFS quota -v -u $TSTUSR2 $DIR"
 SHOW_QUOTA_GROUP="$LFS quota -v -g $TSTUSR $DIR"
-SHOW_QUOTA_GROUPID="$LFS quota -v -g $TSTID $DIR"
 SHOW_QUOTA_GROUP2="$LFS quota -v -g $TSTUSR2 $DIR"
-<<<<<<< HEAD
-SHOW_QUOTA_INFO_USER="$LFS quota -t -u $DIR"
-SHOW_QUOTA_INFO_GROUP="$LFS quota -t -g $DIR"
-=======
 SHOW_QUOTA_INFO="$LFS quota -t -u $DIR; $LFS quota -t -g $DIR"
->>>>>>> 979784ac
 
 # control the time of tests
 cycle=30
@@ -101,61 +84,61 @@
 
 # set_blk_tunables(btune_sz)
 set_blk_tunesz() {
-        local btune=$(($1 * BLK_SZ))
-        # set btune size on all obdfilters
-        do_facet ost1 "lctl set_param lquota.${FSNAME}-OST*.quota_btune_sz=$btune"
-        # set btune size on mds
-        do_facet mds  "lctl set_param lquota.${FSNAME}-MDT*.quota_btune_sz=$btune"
+	local btune=$(($1 * BLK_SZ))
+	# set btune size on all obdfilters
+	do_facet ost1 "lctl set_param lquota.${FSNAME}-OST*.quota_btune_sz=$btune"
+	# set btune size on mds
+	do_facet mds  "lctl set_param lquota.${FSNAME}-MDT*.quota_btune_sz=$btune"
 }
 
 # set_blk_unitsz(bunit_sz)
 set_blk_unitsz() {
-        local bunit=$(($1 * BLK_SZ))
-        # set bunit size on all obdfilters
-        do_facet ost1 "lctl set_param lquota.${FSNAME}-OST*.quota_bunit_sz=$bunit"
-        # set bunit size on mds
-        do_facet mds  "lctl set_param lquota.${FSNAME}-MDT*.quota_bunit_sz=$bunit"
+	local bunit=$(($1 * BLK_SZ))
+	# set bunit size on all obdfilters
+	do_facet ost1 "lctl set_param lquota.${FSNAME}-OST*.quota_bunit_sz=$bunit"
+	# set bunit size on mds
+	do_facet mds  "lctl set_param lquota.${FSNAME}-MDT*.quota_bunit_sz=$bunit"
 }
 
 # set_file_tunesz(itune_sz)
 set_file_tunesz() {
-        local itune=$1
-        # set itune size on all obdfilters
-        do_facet ost1 "lctl set_param lquota.${FSNAME}-OST*.quota_itune_sz=$itune"
-        # set itune size on mds
-        do_facet mds  "lctl set_param lquota.${FSNAME}-MDT*.quota_itune_sz=$itune"
+	local itune=$1
+	# set itune size on all obdfilters
+	do_facet ost1 "lctl set_param lquota.${FSNAME}-OST*.quota_itune_sz=$itune"
+	# set itune size on mds
+	do_facet mds  "lctl set_param lquota.${FSNAME}-MDT*.quota_itune_sz=$itune"
 }
 
 # set_file_unitsz(iunit_sz)
 set_file_unitsz() {
-        local iunit=$1
-        # set iunit size on all obdfilters
-        do_facet ost1 "lctl set_param lquota.${FSNAME}-OST*.quota_iunit_sz=$iunit"
-        # set iunit size on mds
-        do_facet mds  "lctl set_param lquota.${FSNAME}-MDT*.quota_iunit_sz=$iunit"
+	local iunit=$1
+	# set iunit size on all obdfilters
+	do_facet ost1 "lctl set_param lquota.${FSNAME}-OST*.quota_iunit_sz=$iunit"
+	# set iunit size on mds
+	do_facet mds  "lctl set_param lquota.${FSNAME}-MDT*.quota_iunit_sz=$iunit"
 }
 
 lustre_fail() {
         local fail_node=$1
-        local fail_loc=$2
-        local fail_val=${3:-0}
-
-        if [ $fail_node == "mds" ] || [ $fail_node == "mds_ost" ]; then
-            if [ $((fail_loc & 0x10000000)) -ne 0  -a $fail_val -gt 0 ] || \
-                [ $((fail_loc)) -eq 0 ]; then
-                do_facet mds "lctl set_param fail_val=$fail_val"
-            fi
-            do_facet mds "lctl set_param fail_loc=$fail_loc"
-        fi
-        if [ $fail_node == "ost" ] || [ $fail_node == "mds_ost" ]; then
-            for num in `seq $OSTCOUNT`; do
-                if [ $((fail_loc & 0x10000000)) -ne 0 -a $fail_val -gt 0 ] || \
-                    [ $((fail_loc)) -eq 0 ]; then
-                    do_facet ost$num "lctl set_param fail_val=$fail_val"
-                fi
-                do_facet ost$num "lctl set_param fail_loc=$fail_loc"
-            done
-        fi
+	local fail_loc=$2
+	local fail_val=${3:-0}
+
+	if [ $fail_node == "mds" ] || [ $fail_node == "mds_ost" ]; then
+	    if [ $((fail_loc & 0x10000000)) -ne 0  -a $fail_val -gt 0 ] || \
+		[ $((fail_loc)) -eq 0 ]; then
+		do_facet mds "lctl set_param fail_val=$fail_val"
+	    fi
+	    do_facet mds "lctl set_param fail_loc=$fail_loc"
+	fi
+	if [ $fail_node == "ost" ] || [ $fail_node == "mds_ost" ]; then
+	    for num in `seq $OSTCOUNT`; do
+		if [ $((fail_loc & 0x10000000)) -ne 0 -a $fail_val -gt 0 ] || \
+		    [ $((fail_loc)) -eq 0 ]; then
+		    do_facet ost$num "lctl set_param fail_val=$fail_val"
+		fi
+		do_facet ost$num "lctl set_param fail_loc=$fail_loc"
+	    done
+	fi
 }
 
 RUNAS="runas -u $TSTID -g $TSTID"
@@ -166,21 +149,21 @@
 FAIL_ON_ERROR=false
 
 run_test_with_stat() {
-        (($# != 2)) && error "the number of arguments is wrong"
-
-        do_facet mds  "lctl set_param lquota.${FSNAME}-MDT*.stats=0" > /dev/null
-        for j in `seq $OSTCOUNT`; do
-            do_facet ost$j "lctl set_param lquota.${FSNAME}-OST*.stats=0" > /dev/null
-        done
-        run_test "$@"
-        if [ ${STAT:-"yes"} != "no" -a -z "$LAST_SKIPPED" ]; then
-            echo "statistics info begin ***************************************"
-            do_facet mds  "lctl get_param lquota.${FSNAME}-MDT*.stats"
-            for j in `seq $OSTCOUNT`; do
-                do_facet ost$j "lctl get_param lquota.${FSNAME}-OST*.stats"
-            done
-            echo "statistics info end   ***************************************"
-        fi
+	(($# != 2)) && error "the number of arguments is wrong"
+
+	do_facet mds  "lctl set_param lquota.${FSNAME}-MDT*.stats=0" > /dev/null
+	for j in `seq $OSTCOUNT`; do
+	    do_facet ost$j "lctl set_param lquota.${FSNAME}-OST*.stats=0" > /dev/null
+	done
+	run_test "$@"
+	if [ ${STAT:-"yes"} != "no" -a -z "$LAST_SKIPPED" ]; then
+	    echo "statistics info begin ***************************************"
+	    do_facet mds  "lctl get_param lquota.${FSNAME}-MDT*.stats"
+	    for j in `seq $OSTCOUNT`; do
+		do_facet ost$j "lctl get_param lquota.${FSNAME}-OST*.stats"
+	    done
+	    echo "statistics info end   ***************************************"
+	fi
 }
 
 #
@@ -194,9 +177,9 @@
 
         count=0
         if at_is_enabled; then
-            timeout=$(at_max_get mds)
+	    timeout=$(at_max_get mds)
         else
-            timeout=$(lctl get_param -n timeout)
+	    timeout=$(lctl get_param -n timeout)
         fi
 
         while [ $((count++)) -lt $timeout ]; do
@@ -248,12 +231,12 @@
         LOCAL_BF=$1
         LOCAL_UG=$2
         LOCAL_ID=$3
-        PATTERN="`echo $DIR | sed 's/\//\\\\\//g'`"
+	PATTERN="`echo $DIR | sed 's/\//\\\\\//g'`"
 
         $LFS quota -v -$LOCAL_UG $LOCAL_ID $DIR
 
         if [ "$LOCAL_BF" == "a" -o "$LOCAL_BF" == "b" ]; then
-                USAGE="`$LFS quota -$LOCAL_UG $LOCAL_ID $DIR | awk '/^.*'$PATTERN'.*[[:digit:]+][[:space:]+]/ { print $2 }'`"
+	        USAGE="`$LFS quota -$LOCAL_UG $LOCAL_ID $DIR | awk '/^.*'$PATTERN'.*[[:digit:]+][[:space:]+]/ { print $2 }'`"
                 if [ -z $USAGE ]; then
                         quota_error $LOCAL_UG $LOCAL_ID "System is error when query quota for block ($LOCAL_UG:$LOCAL_ID)."
                 else
@@ -262,7 +245,7 @@
         fi
 
         if [ "$LOCAL_BF" == "a" -o "$LOCAL_BF" == "f" ]; then
-                USAGE="`$LFS quota -$LOCAL_UG $LOCAL_ID $DIR | awk '/^.*'$PATTERN'.*[[:digit:]+][[:space:]+]/ { print $5 }'`"
+	        USAGE="`$LFS quota -$LOCAL_UG $LOCAL_ID $DIR | awk '/^.*'$PATTERN'.*[[:digit:]+][[:space:]+]/ { print $5 }'`"
                 if [ -z $USAGE ]; then
                         quota_error $LOCAL_UG $LOCAL_ID "System is error when query quota for file ($LOCAL_UG:$LOCAL_ID)."
                 else
@@ -273,63 +256,63 @@
 
 # set quota
 test_0() {
-        $LFS quotaoff -ug $DIR
-        $LFS quotacheck -ug $DIR
-
-         resetquota -u $TSTUSR
-         resetquota -g $TSTUSR
-
-        lctl set_param debug="+quota"
-        do_facet mds "lctl set_param debug=+quota"
-        for num in `seq $OSTCOUNT`; do
-            do_facet ost$num "lctl set_param debug=+quota"
-        done
+	$LFS quotaoff -ug $DIR
+	$LFS quotacheck -ug $DIR
+
+ 	resetquota -u $TSTUSR
+ 	resetquota -g $TSTUSR
+
+	lctl set_param debug="+quota"
+	do_facet mds "lctl set_param debug=+quota"
+	for num in `seq $OSTCOUNT`; do
+	    do_facet ost$num "lctl set_param debug=+quota"
+	done
 }
 run_test_with_stat 0 "Set quota ============================="
 
 # test for specific quota limitation, qunit, qtune $1=block_quota_limit
 test_1_sub() {
         LIMIT=$1
-        mkdir -p $DIR/$tdir
-        chmod 0777 $DIR/$tdir
+	mkdir -p $DIR/$tdir
+	chmod 0777 $DIR/$tdir
         TESTFILE="$DIR/$tdir/$tfile-0"
 
-        wait_delete_completed
+	wait_delete_completed
 
         # test for user
         log "  User quota (limit: $LIMIT kbytes)"
         $LFS setquota -u $TSTUSR -b 0 -B $LIMIT -i 0 -I 0 $DIR
-        sleep 3
-        quota_show_check b u $TSTUSR
+	sleep 3
+	quota_show_check b u $TSTUSR
 
         $LFS setstripe $TESTFILE -c 1
         chown $TSTUSR.$TSTUSR $TESTFILE
 
         log "    Write ..."
-        $RUNAS dd if=/dev/zero of=$TESTFILE bs=$BLK_SZ count=$(($LIMIT/2)) || quota_error u $TSTUSR "(usr) write failure, but expect success"
+	$RUNAS dd if=/dev/zero of=$TESTFILE bs=$BLK_SZ count=$(($LIMIT/2)) || quota_error u $TSTUSR "(usr) write failure, but expect success"
         log "    Done"
         log "    Write out of block quota ..."
-        # this time maybe cache write,  ignore it's failure
+	# this time maybe cache write,  ignore it's failure
         $RUNAS dd if=/dev/zero of=$TESTFILE bs=$BLK_SZ count=$(($LIMIT/2)) seek=$(($LIMIT/2)) || true
-        # flush cache, ensure noquota flag is setted on client
+	# flush cache, ensure noquota flag is setted on client
         cancel_lru_locks osc
-        $RUNAS dd if=/dev/zero of=$TESTFILE bs=$BLK_SZ count=$BUNIT_SZ seek=$LIMIT && quota_error u $TSTUSR "(usr) write success, but expect EDQUOT"
+	$RUNAS dd if=/dev/zero of=$TESTFILE bs=$BLK_SZ count=$BUNIT_SZ seek=$LIMIT && quota_error u $TSTUSR "(usr) write success, but expect EDQUOT"
 
         rm -f $TESTFILE
-        sync; sleep 1; sync;
-        OST0_UUID=`do_facet ost1 $LCTL dl | grep -m1 obdfilter | awk '{print $((NF-1))}'`
-        OST0_QUOTA_USED=`$LFS quota -o $OST0_UUID -u $TSTUSR $DIR | awk '/^.*[[:digit:]+][[:space:]+]/ { print $1 }'`
-        echo $OST0_QUOTA_USED
-        [ $OST0_QUOTA_USED -ne 0 ] && \
-            ($SHOW_QUOTA_USER; quota_error u $TSTUSR "(usr) quota deleted isn't released")
-        $SHOW_QUOTA_USER
+	sync; sleep 1; sync;
+	OST0_UUID=`do_facet ost1 $LCTL dl | grep -m1 obdfilter | awk '{print $((NF-1))}'`
+	OST0_QUOTA_USED=`$LFS quota -o $OST0_UUID -u $TSTUSR $DIR | awk '/^.*[[:digit:]+][[:space:]+]/ { print $1 }'`
+	echo $OST0_QUOTA_USED
+	[ $OST0_QUOTA_USED -ne 0 ] && \
+	    ($SHOW_QUOTA_USER; quota_error u $TSTUSR "(usr) quota deleted isn't released")
+	$SHOW_QUOTA_USER
         resetquota -u $TSTUSR
 
         # test for group
-        log "--------------------------------------"
+	log "--------------------------------------"
         log "  Group quota (limit: $LIMIT kbytes)"
         $LFS setquota -g $TSTUSR -b 0 -B $LIMIT -i 0 -I 0 $DIR
-        sleep 3
+	sleep 3
         quota_show_check b g $TSTUSR
         TESTFILE="$DIR/$tdir/$tfile-1"
 
@@ -337,41 +320,41 @@
         chown $TSTUSR.$TSTUSR $TESTFILE
 
         log "    Write ..."
-        $RUNAS dd if=/dev/zero of=$TESTFILE bs=$BLK_SZ count=$(($LIMIT/2)) || quota_error g $TSTUSR "(grp) write failure, but expect success"
+	$RUNAS dd if=/dev/zero of=$TESTFILE bs=$BLK_SZ count=$(($LIMIT/2)) || quota_error g $TSTUSR "(grp) write failure, but expect success"
         log "    Done"
         log "    Write out of block quota ..."
-        # this time maybe cache write, ignore it's failure
+	# this time maybe cache write, ignore it's failure
         $RUNAS dd if=/dev/zero of=$TESTFILE bs=$BLK_SZ count=$(($LIMIT/2)) seek=$(($LIMIT/2)) || true
         cancel_lru_locks osc
-        $RUNAS dd if=/dev/zero of=$TESTFILE bs=$BLK_SZ count=$BUNIT_SZ seek=$LIMIT && quota_error g $TSTUSR "(grp) write success, but expect EDQUOT"
-
-        # cleanup
+	$RUNAS dd if=/dev/zero of=$TESTFILE bs=$BLK_SZ count=$BUNIT_SZ seek=$LIMIT && quota_error g $TSTUSR "(grp) write success, but expect EDQUOT"
+
+	# cleanup
         rm -f $TESTFILE
-        sync; sleep 1; sync;
-        OST0_UUID=`do_facet ost1 $LCTL dl | grep -m1 obdfilter | awk '{print $((NF-1))}'`
-        OST0_QUOTA_USED=`$LFS quota -o $OST0_UUID -g $TSTUSR $DIR | awk '/^.*[[:digit:]+][[:space:]+]/ { print $1 }'`
-        echo $OST0_QUOTA_USED
-        [ $OST0_QUOTA_USED -ne 0 ] && \
-            ($SHOW_QUOTA_GROUP; quota_error g $TSTUSR "(grp) quota deleted isn't released")
-        $SHOW_QUOTA_GROUP
+	sync; sleep 1; sync;
+	OST0_UUID=`do_facet ost1 $LCTL dl | grep -m1 obdfilter | awk '{print $((NF-1))}'`
+	OST0_QUOTA_USED=`$LFS quota -o $OST0_UUID -g $TSTUSR $DIR | awk '/^.*[[:digit:]+][[:space:]+]/ { print $1 }'`
+	echo $OST0_QUOTA_USED
+	[ $OST0_QUOTA_USED -ne 0 ] && \
+	    ($SHOW_QUOTA_GROUP; quota_error g $TSTUSR "(grp) quota deleted isn't released")
+	$SHOW_QUOTA_GROUP
         resetquota -g $TSTUSR
 }
 
 # block hard limit (normal use and out of quota)
 test_1() {
-        for i in `seq 1 $cycle`; do
-            # define blk_qunit is between 1M and 4M
-            blk_qunit=$(( $RANDOM % 3072 + 1024 ))
-            blk_qtune=$(( $RANDOM % $blk_qunit ))
-            # other osts and mds will occupy at 1M blk quota
-            b_limit=$(( ($RANDOM - 16384) / 8 +  $OSTCOUNT * $blk_qunit * 4 ))
-            set_blk_tunesz $blk_qtune
-            set_blk_unitsz $blk_qunit
-            echo "cycle: $i(total $cycle) bunit:$blk_qunit, btune:$blk_qtune, blimit:$b_limit"
-            test_1_sub $b_limit
-            echo "=================================================="
-            set_blk_unitsz $((128 * 1024))
-            set_blk_tunesz $((128 * 1024 / 2))
+	for i in `seq 1 $cycle`; do
+	    # define blk_qunit is between 1M and 4M
+	    blk_qunit=$(( $RANDOM % 3072 + 1024 ))
+	    blk_qtune=$(( $RANDOM % $blk_qunit ))
+	    # other osts and mds will occupy at 1M blk quota
+	    b_limit=$(( ($RANDOM - 16384) / 8 +  $OSTCOUNT * $blk_qunit * 4 ))
+	    set_blk_tunesz $blk_qtune
+	    set_blk_unitsz $blk_qunit
+	    echo "cycle: $i(total $cycle) bunit:$blk_qunit, btune:$blk_qtune, blimit:$b_limit"
+	    test_1_sub $b_limit
+	    echo "=================================================="
+	    set_blk_unitsz $((128 * 1024))
+	    set_blk_tunesz $((128 * 1024 / 2))
         done
 }
 run_test_with_stat 1 "Block hard limit (normal use and out of quota) ==="
@@ -379,283 +362,277 @@
 # test for specific quota limitation, qunit, qtune $1=block_quota_limit
 test_2_sub() {
         LIMIT=$1
-        mkdir -p $DIR/$tdir
-        chmod 0777 $DIR/$tdir
+	mkdir -p $DIR/$tdir
+	chmod 0777 $DIR/$tdir
         TESTFILE="$DIR/$tdir/$tfile-0"
 
-        wait_delete_completed
+	wait_delete_completed
 
         # test for user
         log "  User quota (limit: $LIMIT files)"
         $LFS setquota -u $TSTUSR -b 0 -B 0 -i 0 -I $LIMIT $DIR
-        sleep 3
+	sleep 3
         quota_show_check f u $TSTUSR
 
-        log "    Create $LIMIT files ..."
-        $RUNAS createmany -m ${TESTFILE} $LIMIT || \
-                quota_error u $TSTUSR "(usr) create failure, but expect success"
-        log "    Done"
-        log "    Create out of file quota ..."
-        $RUNAS touch ${TESTFILE}_xxx && \
-                quota_error u $TSTUSR "(usr) touch success, but expect EDQUOT"
-
-        unlinkmany ${TESTFILE} $LIMIT
-        rm -f ${TESTFILE}_xxx
-        sync; sleep 1; sync;
-
-        MDS_UUID=`do_facet mds $LCTL dl | grep -m1 mds | awk '{print $((NF-1))}'`
-        MDS_QUOTA_USED=`$LFS quota -o $MDS_UUID -u $TSTUSR $DIR | awk '/^.*[[:digit:]+][[:space:]+]/ { print $4 }'`
-        echo $MDS_QUOTA_USED
-        [ $MDS_QUOTA_USED -ne 0 ] && \
-            ($SHOW_QUOTA_USER; quota_error u $TSTUSR "(usr) quota deleted isn't released")
-        $SHOW_QUOTA_USER
-        resetquota -u $TSTUSR
+	log "    Create $LIMIT files ..."
+	$RUNAS createmany -m ${TESTFILE} $LIMIT || \
+		quota_error u $TSTUSR "(usr) create failure, but expect success"
+	log "    Done"
+	log "    Create out of file quota ..."
+	$RUNAS touch ${TESTFILE}_xxx && \
+		quota_error u $TSTUSR "(usr) touch success, but expect EDQUOT"
+
+	unlinkmany ${TESTFILE} $LIMIT
+	rm -f ${TESTFILE}_xxx
+	sync; sleep 1; sync;
+
+	MDS_UUID=`do_facet mds $LCTL dl | grep -m1 mds | awk '{print $((NF-1))}'`
+	MDS_QUOTA_USED=`$LFS quota -o $MDS_UUID -u $TSTUSR $DIR | awk '/^.*[[:digit:]+][[:space:]+]/ { print $4 }'`
+	echo $MDS_QUOTA_USED
+	[ $MDS_QUOTA_USED -ne 0 ] && \
+	    ($SHOW_QUOTA_USER; quota_error u $TSTUSR "(usr) quota deleted isn't released")
+	$SHOW_QUOTA_USER
+	resetquota -u $TSTUSR
 
         # test for group
-        log "--------------------------------------"
+	log "--------------------------------------"
         log "  Group quota (limit: $LIMIT FILE)"
         $LFS setquota -g $TSTUSR -b 0 -B 0 -i 0 -I $LIMIT $DIR
-        sleep 3
+	sleep 3
         quota_show_check f g $TSTUSR
         TESTFILE=$DIR/$tdir/$tfile-1
 
-        log "    Create $LIMIT files ..."
-        $RUNAS createmany -m ${TESTFILE} $LIMIT || \
-                quota_error g $TSTUSR "(grp) create failure, but expect success"
-        log "    Done"
-        log "    Create out of file quota ..."
-        $RUNAS touch ${TESTFILE}_xxx && \
-                quota_error g $TSTUSR "(grp) touch success, but expect EDQUOT"
-
-        unlinkmany ${TESTFILE} $LIMIT
-        rm -f ${TESTFILE}_xxx
-        sync; sleep 1; sync;
-
-        MDS_UUID=`do_facet mds $LCTL dl | grep -m1 mds | awk '{print $((NF-1))}'`
-        MDS_QUOTA_USED=`$LFS quota -o $MDS_UUID -g $TSTUSR $DIR | awk '/^.*[[:digit:]+][[:space:]+]/ { print $4 }'`
-        echo $MDS_QUOTA_USED
-        [ $MDS_QUOTA_USED -ne 0 ] && \
-            ($SHOW_QUOTA_GROUP; quota_error g $TSTUSR "(grp) quota deleted isn't released")
-        $SHOW_QUOTA_GROUP
+	log "    Create $LIMIT files ..."
+	$RUNAS createmany -m ${TESTFILE} $LIMIT || \
+		quota_error g $TSTUSR "(grp) create failure, but expect success"
+	log "    Done"
+	log "    Create out of file quota ..."
+	$RUNAS touch ${TESTFILE}_xxx && \
+		quota_error g $TSTUSR "(grp) touch success, but expect EDQUOT"
+
+	unlinkmany ${TESTFILE} $LIMIT
+	rm -f ${TESTFILE}_xxx
+	sync; sleep 1; sync;
+
+	MDS_UUID=`do_facet mds $LCTL dl | grep -m1 mds | awk '{print $((NF-1))}'`
+	MDS_QUOTA_USED=`$LFS quota -o $MDS_UUID -g $TSTUSR $DIR | awk '/^.*[[:digit:]+][[:space:]+]/ { print $4 }'`
+	echo $MDS_QUOTA_USED
+	[ $MDS_QUOTA_USED -ne 0 ] && \
+	    ($SHOW_QUOTA_GROUP; quota_error g $TSTUSR "(grp) quota deleted isn't released")
+	$SHOW_QUOTA_GROUP
         resetquota -g $TSTUSR
 }
 
 # file hard limit (normal use and out of quota)
 test_2() {
-        for i in `seq 1 $cycle`; do
-            if [ $i -eq 1 ]; then
-                ino_qunit=52
-                ino_qtune=41
-                i_limit=11
-            else
-                # define ino_qunit is between 10 and 100
-                ino_qunit=$(( $RANDOM % 90 + 10 ))
-                ino_qtune=$(( $RANDOM % $ino_qunit ))
+	for i in `seq 1 $cycle`; do
+	    if [ $i -eq 1 ]; then
+		ino_qunit=52
+		ino_qtune=41
+		i_limit=11
+	    else
+		# define ino_qunit is between 10 and 100
+		ino_qunit=$(( $RANDOM % 90 + 10 ))
+		ino_qtune=$(( $RANDOM % $ino_qunit ))
                 # RANDOM's maxium is 32767
-                i_limit=$(( $RANDOM % 990 + 10 ))
-            fi
+		i_limit=$(( $RANDOM % 990 + 10 ))
+	    fi
 
             set_file_tunesz $ino_qtune
-            set_file_unitsz $ino_qunit
-            echo "cycle: $i(total $cycle) iunit:$ino_qunit, itune:$ino_qtune, ilimit:$i_limit"
-            test_2_sub $i_limit
-            echo "=================================================="
-            set_file_unitsz 5120
-            set_file_tunesz 2560
+	    set_file_unitsz $ino_qunit
+	    echo "cycle: $i(total $cycle) iunit:$ino_qunit, itune:$ino_qtune, ilimit:$i_limit"
+	    test_2_sub $i_limit
+	    echo "=================================================="
+	    set_file_unitsz 5120
+	    set_file_tunesz 2560
         done
 }
 run_test_with_stat 2 "File hard limit (normal use and out of quota) ==="
 
 test_block_soft() {
-        TESTFILE=$1
-        TIMER=$(($2 * 3 / 2))
-        OFFSET=0
-
-        wait_delete_completed
-
-        echo "    Write to exceed soft limit"
-        RUNDD="$RUNAS dd if=/dev/zero of=$TESTFILE bs=$BLK_SZ"
-        $RUNDD count=$((BUNIT_SZ+1)) || \
-                quota_error a $TSTUSR "write failure, but expect success"
-        OFFSET=$((OFFSET + BUNIT_SZ + 1))
+	TESTFILE=$1
+	TIMER=$(($2 * 3 / 2))
+	OFFSET=0
+
+	wait_delete_completed
+
+	echo "    Write to exceed soft limit"
+	RUNDD="$RUNAS dd if=/dev/zero of=$TESTFILE bs=$BLK_SZ"
+	$RUNDD count=$((BUNIT_SZ+1)) || \
+		quota_error a $TSTUSR "write failure, but expect success"
+	OFFSET=$((OFFSET + BUNIT_SZ + 1))
         cancel_lru_locks osc
+
+	$SHOW_QUOTA_USER
+	$SHOW_QUOTA_GROUP
+	$SHOW_QUOTA_INFO
+
+	echo "    Write before timer goes off"
+	$RUNDD count=$BUNIT_SZ seek=$OFFSET || \
+		quota_error a $TSTUSR "write failure, but expect success"
+	OFFSET=$((OFFSET + BUNIT_SZ))
+        cancel_lru_locks osc
+	echo "    Done"
+
+        echo "    Sleep $TIMER seconds ..."
+        sleep $TIMER
 
         $SHOW_QUOTA_USER
         $SHOW_QUOTA_GROUP
-        $SHOW_QUOTA_INFO_USER
-        $SHOW_QUOTA_INFO_GROUP
-
-        echo "    Write before timer goes off"
-        $RUNDD count=$BUNIT_SZ seek=$OFFSET || \
-                quota_error a $TSTUSR "write failure, but expect success"
-        OFFSET=$((OFFSET + BUNIT_SZ))
+        $SHOW_QUOTA_INFO
+
+	echo "    Write after timer goes off"
+	# maybe cache write, ignore.
+	$RUNDD count=$BUNIT_SZ seek=$OFFSET || true
+	OFFSET=$((OFFSET + BUNIT_SZ))
         cancel_lru_locks osc
-        echo "    Done"
-
-        echo "    Sleep $TIMER seconds ..."
-        sleep $TIMER
+	$RUNDD count=$BUNIT_SZ seek=$OFFSET && \
+		quota_error a $TSTUSR "write success, but expect EDQUOT"
 
         $SHOW_QUOTA_USER
         $SHOW_QUOTA_GROUP
-        $SHOW_QUOTA_INFO_USER
-        $SHOW_QUOTA_INFO_GROUP
-
-        echo "    Write after timer goes off"
-        # maybe cache write, ignore.
-        $RUNDD count=$BUNIT_SZ seek=$OFFSET || true
-        OFFSET=$((OFFSET + BUNIT_SZ))
-        cancel_lru_locks osc
-        $RUNDD count=$BUNIT_SZ seek=$OFFSET && \
-                quota_error a $TSTUSR "write success, but expect EDQUOT"
+        $SHOW_QUOTA_INFO
+
+	echo "    Unlink file to stop timer"
+	rm -f $TESTFILE
+	sync; sleep 1; sync
+	echo "    Done"
 
         $SHOW_QUOTA_USER
         $SHOW_QUOTA_GROUP
-        $SHOW_QUOTA_INFO_USER
-        $SHOW_QUOTA_INFO_GROUP
-
-        echo "    Unlink file to stop timer"
-        rm -f $TESTFILE
-        sync; sleep 1; sync
-        echo "    Done"
-
-        $SHOW_QUOTA_USER
-        $SHOW_QUOTA_GROUP
-        $SHOW_QUOTA_INFO_USER
-        $SHOW_QUOTA_INFO_GROUP
-
-        echo "    Write ..."
-        $RUNDD count=$BUNIT_SZ || quota_error a $TSTUSR "write failure, but expect success"
-        echo "    Done"
-
-        # cleanup
-        rm -f $TESTFILE
-        sync; sleep 3; sync;
+        $SHOW_QUOTA_INFO
+
+	echo "    Write ..."
+	$RUNDD count=$BUNIT_SZ || quota_error a $TSTUSR "write failure, but expect success"
+	echo "    Done"
+
+	# cleanup
+	rm -f $TESTFILE
+	sync; sleep 3; sync;
 }
 
 # block soft limit (start timer, timer goes off, stop timer)
 test_3() {
-        mkdir -p $DIR/$tdir
-        chmod 0777 $DIR/$tdir
+	mkdir -p $DIR/$tdir
+	chmod 0777 $DIR/$tdir
 
         # 1 bunit on mds and 1 bunit on every ost
-        LIMIT=$(( $BUNIT_SZ * ($OSTCOUNT + 1) ))
-        GRACE=10
-
-        echo "  User quota (soft limit: $LIMIT kbytes  grace: $GRACE seconds)"
-        TESTFILE=$DIR/$tdir/$tfile-0
-
-        $LFS setstripe $TESTFILE -c 1
-        chown $TSTUSR.$TSTUSR $TESTFILE
-
-        $LFS setquota -t -u --block-grace $GRACE --inode-grace $MAX_IQ_TIME $DIR
-        $LFS setquota -u $TSTUSR -b $LIMIT -B 0 -i 0 -I 0 $DIR
-
-        test_block_soft $TESTFILE $GRACE
-        resetquota -u $TSTUSR
-
-        echo "  Group quota (soft limit: $LIMIT kbytes  grace: $GRACE seconds)"
-        TESTFILE=$DIR/$tdir/$tfile-1
-
-        $LFS setstripe $TESTFILE -c 1
-        chown $TSTUSR.$TSTUSR $TESTFILE
-
-        $LFS setquota -t -g --block-grace $GRACE --inode-grace $MAX_IQ_TIME $DIR
-        $LFS setquota -g $TSTUSR -b $LIMIT -B 0 -i 0 -I 0 $DIR
-
-        test_block_soft $TESTFILE $GRACE
-        resetquota -g $TSTUSR
+	LIMIT=$(( $BUNIT_SZ * ($OSTCOUNT + 1) ))
+	GRACE=10
+
+	echo "  User quota (soft limit: $LIMIT kbytes  grace: $GRACE seconds)"
+	TESTFILE=$DIR/$tdir/$tfile-0
+
+	$LFS setstripe $TESTFILE -c 1
+	chown $TSTUSR.$TSTUSR $TESTFILE
+
+	$LFS setquota -t -u --block-grace $GRACE --inode-grace $MAX_IQ_TIME $DIR
+	$LFS setquota -u $TSTUSR -b $LIMIT -B 0 -i 0 -I 0 $DIR
+
+	test_block_soft $TESTFILE $GRACE
+	resetquota -u $TSTUSR
+
+	echo "  Group quota (soft limit: $LIMIT kbytes  grace: $GRACE seconds)"
+	TESTFILE=$DIR/$tdir/$tfile-1
+
+	$LFS setstripe $TESTFILE -c 1
+	chown $TSTUSR.$TSTUSR $TESTFILE
+
+	$LFS setquota -t -g --block-grace $GRACE --inode-grace $MAX_IQ_TIME $DIR
+	$LFS setquota -g $TSTUSR -b $LIMIT -B 0 -i 0 -I 0 $DIR
+
+	test_block_soft $TESTFILE $GRACE
+	resetquota -g $TSTUSR
 }
 run_test_with_stat 3 "Block soft limit (start timer, timer goes off, stop timer) ==="
 
 test_file_soft() {
-        TESTFILE=$1
-        LIMIT=$2
-        TIMER=$(($3 * 3 / 2))
-
-        wait_delete_completed
-
-        echo "    Create files to exceed soft limit"
-        $RUNAS createmany -m ${TESTFILE}_ $((LIMIT + 1)) || \
-                quota_error a $TSTUSR "create failure, but expect success"
-        sync; sleep 1; sync
-        echo "    Done"
-
-        echo "    Create file before timer goes off"
-        $RUNAS touch ${TESTFILE}_before || \
-                quota_error a $TSTUSR "failed create before timer expired, but expect success"
-        sync; sleep 1; sync
-        echo "    Done"
-
-        echo "    Sleep $TIMER seconds ..."
-        sleep $TIMER
-
-        $SHOW_QUOTA_USER
-        $SHOW_QUOTA_GROUP
-        $SHOW_QUOTA_INFO_USER
-        $SHOW_QUOTA_INFO_GROUP
-
-        echo "    Create file after timer goes off"
-        # the least of inode qunit is 2, so there are at most 3(qunit:2+qtune:1)
+	TESTFILE=$1
+	LIMIT=$2
+	TIMER=$(($3 * 3 / 2))
+
+	wait_delete_completed
+
+	echo "    Create files to exceed soft limit"
+	$RUNAS createmany -m ${TESTFILE}_ $((LIMIT + 1)) || \
+		quota_error a $TSTUSR "create failure, but expect success"
+	sync; sleep 1; sync
+	echo "    Done"
+
+	echo "    Create file before timer goes off"
+	$RUNAS touch ${TESTFILE}_before || \
+		quota_error a $TSTUSR "failed create before timer expired, but expect success"
+	sync; sleep 1; sync
+	echo "    Done"
+
+	echo "    Sleep $TIMER seconds ..."
+	sleep $TIMER
+
+	$SHOW_QUOTA_USER
+	$SHOW_QUOTA_GROUP
+	$SHOW_QUOTA_INFO
+
+	echo "    Create file after timer goes off"
+	# the least of inode qunit is 2, so there are at most 3(qunit:2+qtune:1)
         # inode quota left here
-        $RUNAS touch ${TESTFILE}_after ${TESTFILE}_after1 ${TESTFILE}_after2 || true
-        sync; sleep 1; sync
-        $RUNAS touch ${TESTFILE}_after3 && \
-                quota_error a $TSTUSR "create after timer expired, but expect EDQUOT"
-        sync; sleep 1; sync
-
-        $SHOW_QUOTA_USER
-        $SHOW_QUOTA_GROUP
-        $SHOW_QUOTA_INFO_USER
-        $SHOW_QUOTA_INFO_GROUP
-
-        echo "    Unlink files to stop timer"
-        find `dirname $TESTFILE` -name "`basename ${TESTFILE}`*" | xargs rm -f
-        echo "    Done"
-
-        echo "    Create file"
-        $RUNAS touch ${TESTFILE}_xxx || \
-                quota_error a $TSTUSR "touch after timer stop failure, but expect success"
-        sync; sleep 1; sync
-        echo "    Done"
-
-        # cleanup
-        rm -f ${TESTFILE}_xxx
-        sync; sleep 3; sync;
+	$RUNAS touch ${TESTFILE}_after ${TESTFILE}_after1 ${TESTFILE}_after2 || true
+	sync; sleep 1; sync
+	$RUNAS touch ${TESTFILE}_after3 && \
+		quota_error a $TSTUSR "create after timer expired, but expect EDQUOT"
+	sync; sleep 1; sync
+
+	$SHOW_QUOTA_USER
+	$SHOW_QUOTA_GROUP
+	$SHOW_QUOTA_INFO
+
+	echo "    Unlink files to stop timer"
+	find `dirname $TESTFILE` -name "`basename ${TESTFILE}`*" | xargs rm -f
+	echo "    Done"
+
+	echo "    Create file"
+	$RUNAS touch ${TESTFILE}_xxx || \
+		quota_error a $TSTUSR "touch after timer stop failure, but expect success"
+	sync; sleep 1; sync
+	echo "    Done"
+
+	# cleanup
+	rm -f ${TESTFILE}_xxx
+	sync; sleep 3; sync;
 }
 
 # file soft limit (start timer, timer goes off, stop timer)
-test_4a() {        # was test_4
-        mkdir -p $DIR/$tdir
-        chmod 0777 $DIR/$tdir
-        LIMIT=$(($IUNIT_SZ * 10))        # 10 iunits on mds
-        TESTFILE=$DIR/$tdir/$tfile-0
-
-        GRACE=5
-
-        echo "  User quota (soft limit: $LIMIT files  grace: $GRACE seconds)"
-        $LFS setquota -t -u --block-grace $MAX_DQ_TIME --inode-grace $GRACE $DIR
-        $LFS setquota -u $TSTUSR -b 0 -B 0 -i $LIMIT -I 0 $DIR
+test_4a() {	# was test_4
+	mkdir -p $DIR/$tdir
+	chmod 0777 $DIR/$tdir
+	LIMIT=$(($IUNIT_SZ * 10))	# 10 iunits on mds
+	TESTFILE=$DIR/$tdir/$tfile-0
+
+	GRACE=5
+
+	echo "  User quota (soft limit: $LIMIT files  grace: $GRACE seconds)"
+	$LFS setquota -t -u --block-grace $MAX_DQ_TIME --inode-grace $GRACE $DIR
+	$LFS setquota -u $TSTUSR -b 0 -B 0 -i $LIMIT -I 0 $DIR
         quota_show_check f u $TSTUSR
 
-        test_file_soft $TESTFILE $LIMIT $GRACE
-        resetquota -u $TSTUSR
-
-        echo "  Group quota (soft limit: $LIMIT files  grace: $GRACE seconds)"
-        $LFS setquota -t -g --block-grace $MAX_DQ_TIME --inode-grace $GRACE $DIR
-        $LFS setquota -g $TSTUSR -b 0 -B 0 -i $LIMIT -I 0 $DIR
+	test_file_soft $TESTFILE $LIMIT $GRACE
+	resetquota -u $TSTUSR
+
+	echo "  Group quota (soft limit: $LIMIT files  grace: $GRACE seconds)"
+	$LFS setquota -t -g --block-grace $MAX_DQ_TIME --inode-grace $GRACE $DIR
+	$LFS setquota -g $TSTUSR -b 0 -B 0 -i $LIMIT -I 0 $DIR
         quota_show_check f g $TSTUSR
-        TESTFILE=$DIR/$tdir/$tfile-1
-
-        test_file_soft $TESTFILE $LIMIT $GRACE
-        resetquota -g $TSTUSR
-
-        # cleanup
-        $LFS setquota -t -u --block-grace $MAX_DQ_TIME --inode-grace $MAX_IQ_TIME $DIR
-        $LFS setquota -t -g --block-grace $MAX_DQ_TIME --inode-grace $MAX_IQ_TIME $DIR
+	TESTFILE=$DIR/$tdir/$tfile-1
+
+	test_file_soft $TESTFILE $LIMIT $GRACE
+	resetquota -g $TSTUSR
+
+	# cleanup
+	$LFS setquota -t -u --block-grace $MAX_DQ_TIME --inode-grace $MAX_IQ_TIME $DIR
+	$LFS setquota -t -g --block-grace $MAX_DQ_TIME --inode-grace $MAX_IQ_TIME $DIR
 }
 run_test_with_stat 4a "File soft limit (start timer, timer goes off, stop timer) ==="
 
-test_4b() {        # was test_4a
+test_4b() {	# was test_4a
         GR_STR1="1w3d"
         GR_STR2="1000s"
         GR_STR3="5s"
@@ -663,7 +640,7 @@
         GR_STR5="5c"
         GR_STR6="1111111111111111"
 
-        wait_delete_completed
+	wait_delete_completed
 
         # test of valid grace strings handling
         echo "  Valid grace strings test"
@@ -685,98 +662,94 @@
 
 # chown & chgrp (chown & chgrp successfully even out of block/file quota)
 test_5() {
-        mkdir -p $DIR/$tdir
-        BLIMIT=$(( $BUNIT_SZ * $((OSTCOUNT + 1)) * 10)) # 10 bunits on each server
-        ILIMIT=$(( $IUNIT_SZ * 10 )) # 10 iunits on mds
-
-        wait_delete_completed
-
-        echo "  Set quota limit (0 $BLIMIT 0 $ILIMIT) for $TSTUSR.$TSTUSR"
-        $LFS setquota -u $TSTUSR -b 0 -B $BLIMIT -i 0 -I $ILIMIT $DIR
-        $LFS setquota -g $TSTUSR -b 0 -B $BLIMIT -i 0 -I $ILIMIT $DIR
+	mkdir -p $DIR/$tdir
+	BLIMIT=$(( $BUNIT_SZ * $((OSTCOUNT + 1)) * 10)) # 10 bunits on each server
+	ILIMIT=$(( $IUNIT_SZ * 10 )) # 10 iunits on mds
+
+	wait_delete_completed
+
+	echo "  Set quota limit (0 $BLIMIT 0 $ILIMIT) for $TSTUSR.$TSTUSR"
+	$LFS setquota -u $TSTUSR -b 0 -B $BLIMIT -i 0 -I $ILIMIT $DIR
+	$LFS setquota -g $TSTUSR -b 0 -B $BLIMIT -i 0 -I $ILIMIT $DIR
         quota_show_check a u $TSTUSR
         quota_show_check a g $TSTUSR
 
-        echo "  Create more than $ILIMIT files and more than $BLIMIT kbytes ..."
-        createmany -m $DIR/$tdir/$tfile-0_ $((ILIMIT + 1)) || \
-                error "touch failure, expect success"
-        dd if=/dev/zero of=$DIR/$tdir/$tfile-0_1 bs=$BLK_SZ count=$((BLIMIT+1)) || error "write failure, expect success"
-
-        echo "  Chown files to $TSTUSR.$TSTUSR ..."
-        for i in `seq 0 $ILIMIT`; do
-        chown $TSTUSR.$TSTUSR $DIR/$tdir/$tfile-0_$i || \
-                        quota_error a $TSTUSR "chown failure, but expect success"
-        done
-
-        # cleanup
-        unlinkmany $DIR/$tdir/$tfile-0_ $((ILIMIT + 1))
-        sync; sleep 3; sync;
-
-        resetquota -u $TSTUSR
-        resetquota -g $TSTUSR
+	echo "  Create more than $ILIMIT files and more than $BLIMIT kbytes ..."
+	createmany -m $DIR/$tdir/$tfile-0_ $((ILIMIT + 1)) || \
+		error "touch failure, expect success"
+	dd if=/dev/zero of=$DIR/$tdir/$tfile-0_1 bs=$BLK_SZ count=$((BLIMIT+1)) || error "write failure, expect success"
+
+	echo "  Chown files to $TSTUSR.$TSTUSR ..."
+	for i in `seq 0 $ILIMIT`; do
+	chown $TSTUSR.$TSTUSR $DIR/$tdir/$tfile-0_$i || \
+			quota_error a $TSTUSR "chown failure, but expect success"
+	done
+
+	# cleanup
+	unlinkmany $DIR/$tdir/$tfile-0_ $((ILIMIT + 1))
+	sync; sleep 3; sync;
+
+	resetquota -u $TSTUSR
+	resetquota -g $TSTUSR
 }
 run_test_with_stat 5 "Chown & chgrp successfully even out of block/file quota ==="
 
 # block quota acquire & release
 test_6() {
-        if [ $OSTCOUNT -lt 2 ]; then
-                skip_env "$OSTCOUNT < 2, too few osts"
-                return 0;
-        fi
-
-        wait_delete_completed
-
-        mkdir -p $DIR/$tdir
-        chmod 0777 $DIR/$tdir
-
-        LIMIT=$((BUNIT_SZ * (OSTCOUNT + 1) * 5)) # 5 bunits per server
-        FILEA="$DIR/$tdir/$tfile-0_a"
-        FILEB="$DIR/$tdir/$tfile-0_b"
-
-        echo "  Set block limit $LIMIT kbytes to $TSTUSR.$TSTUSR"
-        $LFS setquota -u $TSTUSR -b 0 -B $LIMIT -i 0 -I 0 $DIR
-        $LFS setquota -g $TSTUSR -b 0 -B $LIMIT -i 0 -I 0 $DIR
+	if [ $OSTCOUNT -lt 2 ]; then
+		skip "$OSTCOUNT < 2, too few osts"
+		return 0;
+	fi
+
+	wait_delete_completed
+
+	mkdir -p $DIR/$tdir
+	chmod 0777 $DIR/$tdir
+
+	LIMIT=$((BUNIT_SZ * (OSTCOUNT + 1) * 5)) # 5 bunits per server
+	FILEA="$DIR/$tdir/$tfile-0_a"
+	FILEB="$DIR/$tdir/$tfile-0_b"
+
+	echo "  Set block limit $LIMIT kbytes to $TSTUSR.$TSTUSR"
+	$LFS setquota -u $TSTUSR -b 0 -B $LIMIT -i 0 -I 0 $DIR
+	$LFS setquota -g $TSTUSR -b 0 -B $LIMIT -i 0 -I 0 $DIR
         quota_show_check b u $TSTUSR
         quota_show_check b g $TSTUSR
 
-        echo "  Create filea on OST0 and fileb on OST1"
-        $LFS setstripe $FILEA -i 0 -c 1
-        $LFS setstripe $FILEB -i 1 -c 1
-        chown $TSTUSR.$TSTUSR $FILEA
-        chown $TSTUSR.$TSTUSR $FILEB
-
-        echo "  Exceed quota limit ..."
+	echo "  Create filea on OST0 and fileb on OST1"
+	$LFS setstripe $FILEA -i 0 -c 1
+	$LFS setstripe $FILEB -i 1 -c 1
+	chown $TSTUSR.$TSTUSR $FILEA
+	chown $TSTUSR.$TSTUSR $FILEB
+
+	echo "  Exceed quota limit ..."
         RUNDD="$RUNAS dd if=/dev/zero of=$FILEA bs=$BLK_SZ"
         $RUNDD count=$((LIMIT - BUNIT_SZ * OSTCOUNT)) || \
-                quota_error a $TSTUSR "write filea failure, but expect success"
+		quota_error a $TSTUSR "write filea failure, but expect success"
 
         cancel_lru_locks osc
         $SHOW_QUOTA_USER
         $SHOW_QUOTA_GROUP
         $RUNDD seek=$LIMIT count=$((BUNIT_SZ * OSTCOUNT)) && \
-                quota_error a $TSTUSR "write filea success, but expect EDQUOT"
+		quota_error a $TSTUSR "write filea success, but expect EDQUOT"
         cancel_lru_locks osc
-        echo "  Write to OST1 return EDQUOT"
-        # this write maybe cache write, ignore it's failure
+	echo "  Write to OST1 return EDQUOT"
+	# this write maybe cache write, ignore it's failure
         RUNDD="$RUNAS dd if=/dev/zero of=$FILEB bs=$BLK_SZ"
         $RUNDD count=$(($BUNIT_SZ * 2)) || true
         cancel_lru_locks osc
         $SHOW_QUOTA_USER
         $SHOW_QUOTA_GROUP
         $RUNDD count=$((BUNIT_SZ * 2)) seek=$((BUNIT_SZ *2)) && \
-                quota_error a $TSTUSR "write fileb success, but expect EDQUOT"
-
-        echo "  Remove filea to let OST0 release quota"
-        rm -f $FILEA
+		quota_error a $TSTUSR "write fileb success, but expect EDQUOT"
+
+	echo "  Remove filea to let OST0 release quota"
+	rm -f $FILEA
 
         if at_is_enabled; then
-<<<<<<< HEAD
-            timeout=$(at_max_get mds)
-=======
 	    timeout=$(at_max_get mds)
->>>>>>> 979784ac
         else
-            timeout=$(lctl get_param -n timeout)
+	    timeout=$(lctl get_param -n timeout)
         fi
         count=$((timeout / 5))
         OST0_UUID=`do_facet ost1 $LCTL dl | grep -m1 obdfilter | awk '{print $((NF-1))}'`
@@ -784,7 +757,7 @@
         while [ $((count--)) -gt 0 ]; do
                 sync && sleep 5
 
-                OST0_QUOTA_HOLD=`$LFS quota -o $OST0_UUID -u $TSTUSR $DIR | awk '/^.*[[:digit:]+][[:space:]+]/ { print $3 }'`
+	        OST0_QUOTA_HOLD=`$LFS quota -o $OST0_UUID -u $TSTUSR $DIR | awk '/^.*[[:digit:]+][[:space:]+]/ { print $3 }'`
                 if [ -z $OST0_QUOTA_HOLD ]; then
                         error "System is error when query quota for block (U:$TSTUSR)."
                 else
@@ -800,7 +773,7 @@
         while [ $((count--)) -gt 0 ]; do
                 sync && sleep 5
 
-                OST0_QUOTA_HOLD=`$LFS quota -o $OST0_UUID -g $TSTUSR $DIR | awk '/^.*[[:digit:]+][[:space:]+]/ { print $3 }'`
+	        OST0_QUOTA_HOLD=`$LFS quota -o $OST0_UUID -g $TSTUSR $DIR | awk '/^.*[[:digit:]+][[:space:]+]/ { print $3 }'`
                 if [ -z $OST0_QUOTA_HOLD ]; then
                         error "System is error when query quota for block (G:$TSTUSR)."
                 else
@@ -813,95 +786,95 @@
         [ ! $count -gt 0 ] && error "Release quota for block timeout (G:$TSTUSR)."
         $SHOW_QUOTA_GROUP
 
-        echo "  Write to OST1"
-        $RUNDD count=$((LIMIT - BUNIT_SZ * OSTCOUNT)) || \
-                quota_error a $TSTUSR "write fileb failure, expect success"
-        echo "  Done"
-
-        # cleanup
-        rm -f $FILEB
-        sync; sleep 3; sync;
-
-        resetquota -u $TSTUSR
-        resetquota -g $TSTUSR
-        return 0
+	echo "  Write to OST1"
+	$RUNDD count=$((LIMIT - BUNIT_SZ * OSTCOUNT)) || \
+		quota_error a $TSTUSR "write fileb failure, expect success"
+	echo "  Done"
+
+	# cleanup
+	rm -f $FILEB
+	sync; sleep 3; sync;
+
+	resetquota -u $TSTUSR
+	resetquota -g $TSTUSR
+	return 0
 }
 run_test_with_stat 6 "Block quota acquire & release ========="
 
 # quota recovery (block quota only by now)
 test_7()
 {
-        mkdir -p $DIR/$tdir
-        chmod 0777 $DIR/$tdir
-
-        wait_delete_completed
-
-        LIMIT=$(( $BUNIT_SZ * $(($OSTCOUNT + 1)) ))
-        TESTFILE="$DIR/$tdir/$tfile-0"
-
-        $LFS setquota -u $TSTUSR -b 0 -B $LIMIT -i 0 -I 0 $DIR
-
-        $LFS setstripe $TESTFILE -c 1
-        chown $TSTUSR.$TSTUSR $TESTFILE
-
-        echo "  Write to OST0..."
-        $RUNAS dd if=/dev/zero of=$TESTFILE bs=$BLK_SZ count=$BUNIT_SZ || \
-                quota_error u $TSTUSR "write failure, but expect success"
-
-        #define OBD_FAIL_OBD_DQACQ               0x604
-        lustre_fail mds  0x604
-        echo "  Remove files on OST0"
-        rm -f $TESTFILE
-        lustre_fail mds  0
-
-        echo "  Trigger recovery..."
-        OSC0_UUID="`$LCTL dl | awk '$3 ~ /osc/ { print $1 }'`"
-        for i in $OSC0_UUID; do
-                $LCTL --device $i activate || error "activate osc failed!"
-        done
-
-        # sleep a while to wait for recovery done
-        sleep 20
-
-        # check limits
-        PATTERN="`echo $DIR | sed 's/\//\\\\\//g'`"
-        TOTAL_LIMIT="`$LFS quota -v -u $TSTUSR $DIR | awk '/^.*'$PATTERN'.*[[:digit:]+][[:space:]+]/ { print $4 }'`"
-        [ $TOTAL_LIMIT -eq $LIMIT ] || error "total limits not recovery!"
-        echo "  total limits = $TOTAL_LIMIT"
+	mkdir -p $DIR/$tdir
+	chmod 0777 $DIR/$tdir
+
+	wait_delete_completed
+
+	LIMIT=$(( $BUNIT_SZ * $(($OSTCOUNT + 1)) ))
+	TESTFILE="$DIR/$tdir/$tfile-0"
+
+	$LFS setquota -u $TSTUSR -b 0 -B $LIMIT -i 0 -I 0 $DIR
+
+	$LFS setstripe $TESTFILE -c 1
+	chown $TSTUSR.$TSTUSR $TESTFILE
+
+	echo "  Write to OST0..."
+	$RUNAS dd if=/dev/zero of=$TESTFILE bs=$BLK_SZ count=$BUNIT_SZ || \
+		quota_error u $TSTUSR "write failure, but expect success"
+
+	#define OBD_FAIL_OBD_DQACQ               0x604
+	lustre_fail mds  0x604
+	echo "  Remove files on OST0"
+	rm -f $TESTFILE
+	lustre_fail mds  0
+
+	echo "  Trigger recovery..."
+	OSC0_UUID="`$LCTL dl | awk '$3 ~ /osc/ { print $1 }'`"
+	for i in $OSC0_UUID; do
+		$LCTL --device $i activate || error "activate osc failed!"
+	done
+
+	# sleep a while to wait for recovery done
+	sleep 20
+
+	# check limits
+	PATTERN="`echo $DIR | sed 's/\//\\\\\//g'`"
+	TOTAL_LIMIT="`$LFS quota -v -u $TSTUSR $DIR | awk '/^.*'$PATTERN'.*[[:digit:]+][[:space:]+]/ { print $4 }'`"
+	[ $TOTAL_LIMIT -eq $LIMIT ] || error "total limits not recovery!"
+	echo "  total limits = $TOTAL_LIMIT"
 
         OST0_UUID=`do_facet ost1 "$LCTL dl | grep -m1 obdfilter" | awk '{print $((NF-1))}'`
         [ -z "$OST0_UUID" ] && OST0_UUID=`do_facet ost1 "$LCTL dl | grep -m1 obdfilter" | awk '{print $((NF-1))}'`
-        OST0_LIMIT="`$LFS quota -o $OST0_UUID -u $TSTUSR $DIR | awk '/^.*[[:digit:]+][[:space:]+]/ { print $3 }'`"
-        [ $OST0_LIMIT -eq $BUNIT_SZ ] || error "high limits not released!"
-        echo "  limits on $OST0_UUID = $OST0_LIMIT"
-
-        # cleanup
-        resetquota -u $TSTUSR
+	OST0_LIMIT="`$LFS quota -o $OST0_UUID -u $TSTUSR $DIR | awk '/^.*[[:digit:]+][[:space:]+]/ { print $3 }'`"
+	[ $OST0_LIMIT -eq $BUNIT_SZ ] || error "high limits not released!"
+	echo "  limits on $OST0_UUID = $OST0_LIMIT"
+
+	# cleanup
+	resetquota -u $TSTUSR
 }
 run_test_with_stat 7 "Quota recovery (only block limit) ======"
 
 # run dbench with quota enabled
 test_8() {
-        mkdir -p $DIR/$tdir
-        BLK_LIMIT=$((100 * 1024 * 1024)) # 100G
-        FILE_LIMIT=1000000
-
-        wait_delete_completed
-
-        echo "  Set enough high limit for user: $TSTUSR"
-        $LFS setquota -u $TSTUSR -b 0 -B $BLK_LIMIT -i 0 -I $FILE_LIMIT $DIR
-        echo "  Set enough high limit for group: $TSTUSR"
-        $LFS setquota -g $TSTUSR -b 0 -B $BLK_LIMIT -i 0 -I $FILE_LIMIT $DIR
-
-        chmod 0777 $DIR/$tdir
-        local duration=""
-        [ "$SLOW" = "no" ] && duration=" -t 120"
-        $RUNAS bash rundbench -D $DIR/$tdir 3 $duration || quota_error a $TSTUSR "dbench failed!"
+	mkdir -p $DIR/$tdir
+	BLK_LIMIT=$((100 * 1024 * 1024)) # 100G
+	FILE_LIMIT=1000000
+
+	wait_delete_completed
+
+	echo "  Set enough high limit for user: $TSTUSR"
+	$LFS setquota -u $TSTUSR -b 0 -B $BLK_LIMIT -i 0 -I $FILE_LIMIT $DIR
+	echo "  Set enough high limit for group: $TSTUSR"
+	$LFS setquota -g $TSTUSR -b 0 -B $BLK_LIMIT -i 0 -I $FILE_LIMIT $DIR
+
+	chmod 0777 $DIR/$tdir
+	local duration=""
+	[ "$SLOW" = "no" ] && duration=" -t 120"
+	$RUNAS bash rundbench -D $DIR/$tdir 3 $duration || quota_error a $TSTUSR "dbench failed!"
 
         rm -rf $DIR/$tdir
-        sync; sleep 3; sync;
-
-        return 0
+	sync; sleep 3; sync;
+
+	return 0
 }
 run_test_with_stat 8 "Run dbench with quota enabled ==========="
 
@@ -918,23 +891,23 @@
     OST0_SIZE=`$LFS df $DIR | awk '/\[OST:0\]/ {print $4}'`
     log "OST0_SIZE: $OST0_SIZE  required: $OST0_MIN"
     if [ $OST0_SIZE -lt $OST0_MIN ]; then
-        echo "WARN: OST0 has less than $OST0_MIN free, skip this test."
-        return 0
+	echo "WARN: OST0 has less than $OST0_MIN free, skip this test."
+	return 0
     else
-        return 1
+	return 1
     fi
 }
 
 test_9() {
-        check_whether_skip && return 0
-
-        wait_delete_completed
-
-        set_blk_tunesz 512
-        set_blk_unitsz 1024
-
-        mkdir -p $DIR/$tdir
-        chmod 0777 $DIR/$tdir
+	check_whether_skip && return 0
+
+	wait_delete_completed
+
+	set_blk_tunesz 512
+	set_blk_unitsz 1024
+
+	mkdir -p $DIR/$tdir
+	chmod 0777 $DIR/$tdir
         TESTFILE="$DIR/$tdir/$tfile-0"
 
         BLK_LIMIT=$((100 * KB * KB)) # 100G
@@ -950,28 +923,28 @@
         quota_show_check a g $TSTUSR
 
         echo "  Set stripe"
-        $LFS setstripe $TESTFILE -c 1
+	$LFS setstripe $TESTFILE -c 1
         touch $TESTFILE
         chown $TSTUSR.$TSTUSR $TESTFILE
 
         log "    Write the big file of 4.5G ..."
         $RUNAS dd if=/dev/zero of=$TESTFILE  bs=$blksize count=$((size_file / blksize)) || \
-               quota_error a $TSTUSR "(usr) write 4.5G file failure, but expect success"
+	       quota_error a $TSTUSR "(usr) write 4.5G file failure, but expect success"
 
         $SHOW_QUOTA_USER
         $SHOW_QUOTA_GROUP
 
         log "    delete the big file of 4.5G..."
         $RUNAS rm -f $TESTFILE
-        sync; sleep 3; sync;
+	sync; sleep 3; sync;
 
         $SHOW_QUOTA_USER
         $SHOW_QUOTA_GROUP
 
         RC=$?
 
-        set_blk_unitsz $((128 * 1024))
-        set_blk_tunesz $((128 * 1024 / 2))
+	set_blk_unitsz $((128 * 1024))
+	set_blk_tunesz $((128 * 1024 / 2))
 
         return $RC
 }
@@ -979,59 +952,59 @@
 
 # run for fixing bug10707, it need a big room. test for 32bit
 test_10() {
-        mkdir -p $DIR/$tdir
-        chmod 0777 $DIR/$tdir
-        check_whether_skip && return 0
-
-        wait_delete_completed
-
-        set_blk_tunesz 512
-        set_blk_unitsz 1024
-
-        # make qd_count 32 bit
-        lustre_fail mds_ost 0xA00
-
-        TESTFILE="$DIR/$tdir/$tfile-0"
-
-        BLK_LIMIT=$((100 * KB * KB)) # 100G
-        FILE_LIMIT=1000000
-
-        log "  Set enough high limit(block:$BLK_LIMIT; file: $FILE_LIMIT) for user: $TSTUSR"
-        $LFS setquota -u $TSTUSR -b 0 -B $BLK_LIMIT -i 0 -I $FILE_LIMIT $DIR
-        log "  Set enough high limit(block:$BLK_LIMIT; file: $FILE_LIMIT) for group: $TSTUSR"
-        $LFS setquota -g $TSTUSR -b 0 -B $BLK_LIMIT -i 0 -I $FILE_LIMIT $DIR
+	mkdir -p $DIR/$tdir
+	chmod 0777 $DIR/$tdir
+	check_whether_skip && return 0
+
+	wait_delete_completed
+
+	set_blk_tunesz 512
+	set_blk_unitsz 1024
+
+	# make qd_count 32 bit
+	lustre_fail mds_ost 0xA00
+
+	TESTFILE="$DIR/$tdir/$tfile-0"
+
+	BLK_LIMIT=$((100 * KB * KB)) # 100G
+	FILE_LIMIT=1000000
+
+	log "  Set enough high limit(block:$BLK_LIMIT; file: $FILE_LIMIT) for user: $TSTUSR"
+	$LFS setquota -u $TSTUSR -b 0 -B $BLK_LIMIT -i 0 -I $FILE_LIMIT $DIR
+	log "  Set enough high limit(block:$BLK_LIMIT; file: $FILE_LIMIT) for group: $TSTUSR"
+	$LFS setquota -g $TSTUSR -b 0 -B $BLK_LIMIT -i 0 -I $FILE_LIMIT $DIR
 
         quota_show_check a u $TSTUSR
         quota_show_check a g $TSTUSR
 
-        echo "  Set stripe"
-        $LFS setstripe $TESTFILE -c 1
-        touch $TESTFILE
-        chown $TSTUSR.$TSTUSR $TESTFILE
+	echo "  Set stripe"
+	$LFS setstripe $TESTFILE -c 1
+	touch $TESTFILE
+	chown $TSTUSR.$TSTUSR $TESTFILE
 
         log "    Write the big file of 4.5 G ..."
         $RUNAS dd if=/dev/zero of=$TESTFILE  bs=$blksize count=$((size_file / blksize)) || \
-                quota_error a $TSTUSR "(usr) write 4.5 G file failure, but expect success"
+		quota_error a $TSTUSR "(usr) write 4.5 G file failure, but expect success"
 
         $SHOW_QUOTA_USER
         $SHOW_QUOTA_GROUP
 
         log "    delete the big file of 4.5 G..."
         $RUNAS rm -f $TESTFILE
-        sync; sleep 3; sync;
+	sync; sleep 3; sync;
 
         $SHOW_QUOTA_USER
         $SHOW_QUOTA_GROUP
 
-        RC=$?
-
-        # make qd_count 64 bit
-        lustre_fail mds_ost 0
-
-        set_blk_unitsz $((128 * 1024))
-        set_blk_tunesz $((128 * 1024 / 2))
-
-        return $RC
+	RC=$?
+
+	# make qd_count 64 bit
+	lustre_fail mds_ost 0
+
+	set_blk_unitsz $((128 * 1024))
+	set_blk_tunesz $((128 * 1024 / 2))
+
+	return $RC
 }
 run_test_with_stat 10 "run for fixing bug10707(32bit) ==========="
 
@@ -1059,36 +1032,36 @@
        local sleep=20
        local i=1
        while [ $i -le $REPS ]; do
-           echo "test: cycle($i of $REPS) start at $(date)"
-           mkdir -p $TESTDIR && chmod 777 $TESTDIR
-           echo -n "    create a file for uid "
-           for j in `seq 1 30`; do
-               echo -n "$j "
+	   echo "test: cycle($i of $REPS) start at $(date)"
+	   mkdir -p $TESTDIR && chmod 777 $TESTDIR
+	   echo -n "    create a file for uid "
+	   for j in `seq 1 30`; do
+	       echo -n "$j "
                # 30MB per dd for a total of 900MB (if space even permits)
-               runas -u $j dd if=/dev/zero of=$TESTDIR/$tfile  bs=$blksize count=15 > /dev/null 2>&1 &
-           done
-           echo ""
-           PROCS=$(ps -ef | grep -v grep | grep "dd if /dev/zero of $TESTDIR" | wc -l)
+	       runas -u $j dd if=/dev/zero of=$TESTDIR/$tfile  bs=$blksize count=15 > /dev/null 2>&1 &
+	   done
+	   echo ""
+	   PROCS=$(ps -ef | grep -v grep | grep "dd if /dev/zero of $TESTDIR" | wc -l)
            LAST_USED=0
-           while [ $PROCS -gt 0 ]; do 
-             sleep 20
-             SECS=$((SECS + sleep))
-             PROCS=$(ps -ef | grep -v grep | grep "dd if /dev/zero of $TESTDIR" | wc -l)
-             USED=$(du -s $TESTDIR | awk '{print $1}')
-             PCT=$(($USED * 100 / $block_limit))
-             echo "${i}/${REPS} ${PCT}% p${PROCS} t${SECS}  "
-             if [ $USED -le $LAST_USED ]; then
-                 kill -9 $(ps -ef | grep "dd if /dev/zero of $TESTDIR" | grep -v grep | awk '{ print $2 }')
-                 i=$REPS
-                 RV=2
-                 break
-             fi
+	   while [ $PROCS -gt 0 ]; do 
+	     sleep 20
+	     SECS=$((SECS + sleep))
+	     PROCS=$(ps -ef | grep -v grep | grep "dd if /dev/zero of $TESTDIR" | wc -l)
+	     USED=$(du -s $TESTDIR | awk '{print $1}')
+	     PCT=$(($USED * 100 / $block_limit))
+	     echo "${i}/${REPS} ${PCT}% p${PROCS} t${SECS}  "
+	     if [ $USED -le $LAST_USED ]; then
+		 kill -9 $(ps -ef | grep "dd if /dev/zero of $TESTDIR" | grep -v grep | awk '{ print $2 }')
+		 i=$REPS
+		 RV=2
+		 break
+	     fi
              LAST_USED=$USED
-           done
-           echo "    removing the test files..."
-           rm -f $TESTDIR/$tfile
-           echo "cycle $i done at $(date)"
-           i=$[$i+1]
+	   done
+	   echo "    removing the test files..."
+	   rm -f $TESTDIR/$tfile
+	   echo "cycle $i done at $(date)"
+	   i=$[$i+1]
        done
        echo "Test took $SECS sec"
 
@@ -1107,72 +1080,65 @@
 
 # test a deadlock between quota and journal b=11693
 test_12() {
-        mkdir -p $DIR/$tdir
-        chmod 0777 $DIR/$tdir
-
-        [ "$(grep $DIR2 /proc/mounts)" ] || mount_client $DIR2 || \
-                { skip_env "Need lustre mounted on $MOUNT2 " && retutn 0; }
-
-        LIMIT=$(( $BUNIT_SZ * $(($OSTCOUNT + 1)) * 10)) # 10 bunits each sever
-        TESTFILE="$DIR/$tdir/$tfile-0"
-        TESTFILE2="$DIR2/$tdir/$tfile-1"
-
-        wait_delete_completed
-
-        echo "   User quota (limit: $LIMIT kbytes)"
-        $LFS setquota -u $TSTUSR -b 0 -B $LIMIT -i 0 -I 0 $DIR
-
-        $LFS setstripe $TESTFILE -i 0 -c 1
-        chown $TSTUSR.$TSTUSR $TESTFILE
-        $LFS setstripe $TESTFILE2 -i 0 -c 1
+	mkdir -p $DIR/$tdir
+	chmod 0777 $DIR/$tdir
+
+	[ "$(grep $DIR2 /proc/mounts)" ] || mount_client $DIR2 || \
+		{ skip "Need lustre mounted on $MOUNT2 " && retutn 0; }
+
+	LIMIT=$(( $BUNIT_SZ * $(($OSTCOUNT + 1)) * 10)) # 10 bunits each sever
+	TESTFILE="$DIR/$tdir/$tfile-0"
+	TESTFILE2="$DIR2/$tdir/$tfile-1"
+
+	wait_delete_completed
+
+	echo "   User quota (limit: $LIMIT kbytes)"
+	$LFS setquota -u $TSTUSR -b 0 -B $LIMIT -i 0 -I 0 $DIR
+
+	$LFS setstripe $TESTFILE -i 0 -c 1
+	chown $TSTUSR.$TSTUSR $TESTFILE
+	$LFS setstripe $TESTFILE2 -i 0 -c 1
         chown $TSTUSR2.$TSTUSR2 $TESTFILE2
 
-        #define OBD_FAIL_OST_HOLD_WRITE_RPC      0x21f
-        #define OBD_FAIL_SOME        0x10000000 /* fail N times */
-        lustre_fail ost $((0x0000021f | 0x10000000)) 1
-
-        echo "   step1: write out of block quota ..."
-        $RUNAS2 dd if=/dev/zero of=$TESTFILE2 bs=$BLK_SZ count=102400 &
-        DDPID1=$!
-        $RUNAS dd if=/dev/zero of=$TESTFILE bs=$BLK_SZ count=$(($LIMIT*2)) &
-        DDPID=$!
-
-        echo  "   step2: testing ......"
-        local last_size=$(stat -c %s $TESTFILE2) 
-        local stall_secs=0
-        local start_secs=$SECONDS
-        while [ -d /proc/${DDPID1} ]; do
-            local size=$(stat -c %s $TESTFILE2) 
-            if [ $size -eq $last_size ]; then
-                stall_secs=$[stall_secs+1]
-            else
-                stall_secs=0
-            fi
-            if [ $stall_secs -gt 30 ]; then
-                lustre_fail ost 0
-                quota_error u $TSTUSR2 "giving up: dd stalled (i.e. made no progress) for 30 seconds!"
-            fi
-            last_size=$size
-            sleep 1
-        done
-        echo "(dd_pid=$DDPID1, time=$((SECONDS-start_secs)))successful"
-
-        #Recover fail_loc and dd will finish soon
-        lustre_fail ost 0
-
-        echo  "   step3: testing ......"
-        count=0
-        while [ true ]; do
-            if ! ps -p ${DDPID} > /dev/null 2>&1; then break; fi
-            count=$[count+1]
-            if [ $count -gt 150 ]; then
-                quota_error u $TSTUSR "dd should be finished!"
-            fi
-            sleep 1
-        done
-        echo "(dd_pid=$DDPID, time=$count)successful"
-
-        rm -f $TESTFILE $TESTFILE2
+	#define OBD_FAIL_OST_HOLD_WRITE_RPC      0x21f
+	#define OBD_FAIL_SOME        0x10000000 /* fail N times */
+	lustre_fail ost $((0x0000021f | 0x10000000)) 1
+
+	echo "   step1: write out of block quota ..."
+	$RUNAS2 dd if=/dev/zero of=$TESTFILE2 bs=$BLK_SZ count=102400 &
+	DDPID1=$!
+	$RUNAS dd if=/dev/zero of=$TESTFILE bs=$BLK_SZ count=$(($LIMIT*2)) &
+	DDPID=$!
+
+	echo  "   step2: testing ......"
+	count=0
+	while [ true ]; do
+	    if ! ps -p ${DDPID1} > /dev/null 2>&1; then break; fi
+	    count=$[count+1]
+	    if [ $count -gt 64 ]; then
+		lustre_fail ost 0
+		quota_error u $TSTUSR2 "dd should be finished!"
+	    fi
+	    sleep 1
+	done
+	echo "(dd_pid=$DDPID1, time=$count)successful"
+
+	#Recover fail_loc and dd will finish soon
+	lustre_fail ost 0
+
+	echo  "   step3: testing ......"
+	count=0
+	while [ true ]; do
+	    if ! ps -p ${DDPID} > /dev/null 2>&1; then break; fi
+	    count=$[count+1]
+	    if [ $count -gt 150 ]; then
+		quota_error u $TSTUSR "dd should be finished!"
+	    fi
+	    sleep 1
+	done
+	echo "(dd_pid=$DDPID, time=$count)successful"
+
+	rm -f $TESTFILE $TESTFILE2
         sync; sleep 3; sync;
 
         resetquota -u $TSTUSR
@@ -1181,96 +1147,94 @@
 
 # test multiple clients write block quota b=11693
 test_13() {
-        mkdir -p $DIR/$tdir
-        wait_delete_completed
-
-        # one OST * 10 + (mds + other OSTs)
-        LIMIT=$((BUNIT_SZ * 10 + (BUNIT_SZ * OSTCOUNT)))
-        TESTFILE="$DIR/$tdir/$tfile"
-
-        echo "   User quota (limit: $LIMIT kbytes)"
-        $LFS setquota -u $TSTUSR -b 0 -B $LIMIT -i 0 -I 0 $DIR
+	mkdir -p $DIR/$tdir
+	wait_delete_completed
+
+	# one OST * 10 + (mds + other OSTs)
+	LIMIT=$((BUNIT_SZ * 10 + (BUNIT_SZ * OSTCOUNT)))
+	TESTFILE="$DIR/$tdir/$tfile"
+
+	echo "   User quota (limit: $LIMIT kbytes)"
+	$LFS setquota -u $TSTUSR -b 0 -B $LIMIT -i 0 -I 0 $DIR
         quota_show_check b u $TSTUSR
 
-        $LFS setstripe $TESTFILE -i 0 -c 1
-        chown $TSTUSR.$TSTUSR $TESTFILE
-        $LFS setstripe $TESTFILE.2 -i 0 -c 1
+	$LFS setstripe $TESTFILE -i 0 -c 1
+	chown $TSTUSR.$TSTUSR $TESTFILE
+	$LFS setstripe $TESTFILE.2 -i 0 -c 1
         chown $TSTUSR.$TSTUSR $TESTFILE.2
 
-        echo "   step1: write out of block quota ..."
-        # one bunit will give mds
-        $RUNAS dd if=/dev/zero of=$TESTFILE bs=$BLK_SZ count=$[($LIMIT - $BUNIT_SZ) / 2] &
-        DDPID=$!
-        $RUNAS dd if=/dev/zero of=$TESTFILE.2 bs=$BLK_SZ count=$[($LIMIT - $BUNIT_SZ) / 2] &
-        DDPID1=$!
-
-        echo  "   step2: testing ......"
-        count=0
-        while [ true ]; do
-            if ! ps -p ${DDPID} > /dev/null 2>&1; then break; fi
-            count=$[count+1]
-            if [ $count -gt 64 ]; then
-                quota_error u $TSTUSR "dd should be finished!"
-            fi
-            sleep 1
-        done
-        echo "(dd_pid=$DDPID, time=$count)successful"
-
-        count=0
-        while [ true ]; do
-            if ! ps -p ${DDPID1} > /dev/null 2>&1 ; then break; fi
-            count=$[count+1]
-            if [ $count -gt 64 ]; then
-                quota_error u $TSTUSR "dd should be finished!"
-            fi
-            sleep 1
-        done
-        echo "(dd_pid=$DDPID1, time=$count)successful"
-
-        sync; sleep 5; sync;
-
-        echo  "   step3: checking ......"
-        fz=`stat -c %s $TESTFILE`
-        fz2=`stat -c %s $TESTFILE.2`
-        $SHOW_QUOTA_USER
-        [ $((fz + fz2)) -lt $((BUNIT_SZ * BLK_SZ * 10)) ] && \
+	echo "   step1: write out of block quota ..."
+	# one bunit will give mds
+	$RUNAS dd if=/dev/zero of=$TESTFILE bs=$BLK_SZ count=$[($LIMIT - $BUNIT_SZ) / 2] &
+	DDPID=$!
+	$RUNAS dd if=/dev/zero of=$TESTFILE.2 bs=$BLK_SZ count=$[($LIMIT - $BUNIT_SZ) / 2] &
+	DDPID1=$!
+
+	echo  "   step2: testing ......"
+	count=0
+	while [ true ]; do
+	    if ! ps -p ${DDPID} > /dev/null 2>&1; then break; fi
+	    count=$[count+1]
+	    if [ $count -gt 64 ]; then
+		quota_error u $TSTUSR "dd should be finished!"
+	    fi
+	    sleep 1
+	done
+	echo "(dd_pid=$DDPID, time=$count)successful"
+
+	count=0
+	while [ true ]; do
+	    if ! ps -p ${DDPID1} > /dev/null 2>&1 ; then break; fi
+	    count=$[count+1]
+	    if [ $count -gt 64 ]; then
+		quota_error u $TSTUSR "dd should be finished!"
+	    fi
+	    sleep 1
+	done
+	echo "(dd_pid=$DDPID1, time=$count)successful"
+
+	sync; sleep 5; sync;
+
+	echo  "   step3: checking ......"
+	fz=`stat -c %s $TESTFILE`
+	fz2=`stat -c %s $TESTFILE.2`
+	$SHOW_QUOTA_USER
+	[ $((fz + fz2)) -lt $((BUNIT_SZ * BLK_SZ * 10)) ] && \
                 quota_error u $TSTUSR "files too small $fz + $fz2 < $((BUNIT_SZ * BLK_SZ * 10))"
 
-        rm -f $TESTFILE $TESTFILE.2
-        sync; sleep 3; sync;
-
-        resetquota -u $TSTUSR
+	rm -f $TESTFILE $TESTFILE.2
+	sync; sleep 3; sync;
+
+	resetquota -u $TSTUSR
 }
 run_test_with_stat 13 "test multiple clients write block quota ==="
 
 check_if_quota_zero(){
         line=`$LFS quota -v -$1 $2 $DIR | wc -l`
-        for i in `seq 3 $line`; do
-            if [ $i -eq 3 ]; then
-                field="3 4 6 7"
-            else
-                field="3 5"
-            fi
-            for j in $field; do
-                tmp=`$LFS quota -v -$1 $2 $DIR | sed -n ${i}p |
+	for i in `seq 3 $line`; do
+	    if [ $i -eq 3 ]; then
+		field="3 4 6 7"
+	    else
+		field="3 5"
+	    fi
+	    for j in $field; do
+		tmp=`$LFS quota -v -$1 $2 $DIR | sed -n ${i}p |
                      awk  '{print $'"$j"'}'`
-                [ -n "$tmp" ] && [ $tmp -ne 0 ] && $LFS quota -v -$1 $2 $DIR && \
-                    error "quota on $2 isn't clean"
-            done
-        done
-        echo "pass check_if_quota_zero"
-}
-
-test_14a() {        # was test_14 b=12223 -- setting quota on root
-        TESTFILE="$DIR/$tdir/$tfile"
+		[ -n "$tmp" ] && [ $tmp -ne 0 ] && $LFS quota -v -$1 $2 $DIR && \
+		    error "quota on $2 isn't clean"
+	    done
+	done
+	echo "pass check_if_quota_zero"
+}
+
+test_14a() {	# was test_14 b=12223 -- setting quota on root
+	TESTFILE="$DIR/$tdir/$tfile"
 
         # reboot the lustre
         sync; sleep 5; sync
         cleanup_and_setup_lustre
         test_0
 
-<<<<<<< HEAD
-=======
 	mkdir -p $DIR/$tdir
 
 	# out of root's file and block quota
@@ -1329,35 +1293,48 @@
         quota_set_version 1
         echo "running quotacheck"
         $LFS quotacheck -ug $DIR
->>>>>>> 979784ac
         mkdir -p $DIR/$tdir
-
-        # out of root's file and block quota
-        $LFS setquota -u root -b 10 -B 10 -i 10 -I 10 $DIR
-        createmany -m ${TESTFILE} 20 || \
-            quota_error u root "unexpected: user(root) create files failly!"
-        dd if=/dev/zero of=$TESTFILE bs=4k count=4096 || \
-            quota_error u root "unexpected: user(root) write files failly!"
-        chmod 666 $TESTFILE
-        $RUNAS dd if=/dev/zero of=${TESTFILE} seek=4096 bs=4k count=4096 && \
-            quota_error u root "unexpected: user(quota_usr) write a file successfully!"
-
-        # trigger the llog
-        chmod 777 $DIR
-        for i in `seq 1 10`; do $RUNAS touch ${TESTFILE}a_$i; done
-        for i in `seq 1 10`; do $RUNAS rm -f ${TESTFILE}a_$i; done
-
-        # do the check
-        dmesg | tail | grep "\-122" |grep llog_obd_origin_add && error "err -122 not found in dmesg"
-        resetquota -u root
-        #check_if_quota_zero u root
-
-        # clean
-        unlinkmany ${TESTFILE} 15
-        rm -f $TESTFILE
-        sync; sleep 3; sync;
-}
-run_test_with_stat 14a "test setting quota on root ==="
+        chmod 0777 $DIR/$tdir
+        for i in `seq 1 30`; do
+                l=$[$i*1024*128] # set limits in 128 Mb units
+                $LFS setquota -u quota15_$i -b $l -B $l -i $l -I $l $DIR || error "lfs setquota failed"
+                runas -u quota15_$i dd if=/dev/zero of="$DIR/$tdir/quota15_$i" \
+                      bs=1048576 count=$[($i+1)/2] || quota_error u quota15_$i "dd failed"
+        done
+
+        cancel_lru_locks osc
+        
+        echo "saving quota data"
+        for i in `seq 1 30`; do
+                CURSPACE[$i]=`$LFS quota -v -u quota15_$i $MOUNT | awk '{if(start) {start=0; sum += $1} if(($1 ~ /OST/) && (NF==1)) {start=1;} 
+                              if(($1 ~ /OST/) && (NF != 1)) {sum += $2}; } END { print sum }'`
+        done
+
+        $LFS quotaoff -ug $DIR
+        echo "setting version 3 or 2 (dependent on the kernel support)"
+        quota_set_version 3 2>&1 | grep "Invalid argument" && quota_set_version 2
+
+        echo "invalidating quota files"
+        $LFS quotainv -ug $DIR
+        $LFS quotainv -ugf $DIR
+        $LFS quotacheck -ug $DIR
+
+        for i in `seq 1 30`; do
+                l=$[$i*1024*128]
+                # the format is "mntpnt   curspace[*]   bsoftlimit   bhardlimit   [time]   curinodes[*]    isoftlimit  ihardlimit"
+                echo "checking administrative quota migration results for user quota15_$i"
+                $LFS quota -v -u quota15_$i $DIR | grep -E '^ *'$MOUNT' *[0-9]+\** *'$l' *'$l' *[0-9]+\** *'$l' *'$l \
+                  || error "lfs quota output is unexpected"
+                echo "checking operational quota migration results for user quota15_$i, curspace should be ${CURSPACE[$i]}"
+                l=`$LFS quota -v -u quota15_$i $MOUNT | awk '{if(start) {start=0; sum += $1} if(($1 ~ /OST/) && (NF==1)) {start=1;} 
+                   if(($1 ~ /OST/) && (NF != 1)) {sum += $2}; } END { print sum }'`
+                echo "...real is $l"
+                [ "$l" -eq "${CURSPACE[$i]}" ] || error "curspace mismatch"
+                rm $DIR/$tdir/quota15_$i || error "could not remove quota15_$i"
+                resetquota -u quota15_$i 
+        done
+}
+run_test_with_stat 14b "setting 30 quota entries in quota v1 file before conversion ==="
 
 test_15(){
         LIMIT=$((24 * 1024 * 1024 * 1024 * 1024)) # 24 TB
@@ -1396,169 +1373,169 @@
 
 # $1=u/g $2=with qunit adjust or not
 test_16_tub() {
-        LIMIT=$(( $BUNIT_SZ * $(($OSTCOUNT + 1)) * 4))
-        TESTFILE="$DIR/$tdir/$tfile"
-        mkdir -p $DIR/$tdir
-
-        wait_delete_completed
-
-        echo "  User quota (limit: $LIMIT kbytes)"
-        if [ $1 == "u" ]; then
-            $LFS setquota -u $TSTUSR -b 0 -B $LIMIT -i 0 -I 0 $DIR
+	LIMIT=$(( $BUNIT_SZ * $(($OSTCOUNT + 1)) * 4))
+	TESTFILE="$DIR/$tdir/$tfile"
+	mkdir -p $DIR/$tdir
+
+	wait_delete_completed
+
+	echo "  User quota (limit: $LIMIT kbytes)"
+	if [ $1 == "u" ]; then
+	    $LFS setquota -u $TSTUSR -b 0 -B $LIMIT -i 0 -I 0 $DIR
             quota_show_check b u $TSTUSR
-        else
-            $LFS setquota -g $TSTUSR -b 0 -B $LIMIT -i 0 -I 0 $DIR
+	else
+	    $LFS setquota -g $TSTUSR -b 0 -B $LIMIT -i 0 -I 0 $DIR
             quota_show_check b g $TSTUSR
-        fi
-
-        $LFS setstripe $TESTFILE -c 1
-        chown $TSTUSR.$TSTUSR $TESTFILE
-
-        echo "    Write ..."
-        $RUNAS dd if=/dev/zero of=$TESTFILE bs=$BLK_SZ count=$((BUNIT_SZ * 4)) || \
-            quota_error a $TSTUSR "(usr) write failure, but expect success"
-        echo "    Done"
-        echo "    Write out of block quota ..."
-        # this time maybe cache write,  ignore it's failure
-        $RUNAS dd if=/dev/zero of=$TESTFILE bs=$BLK_SZ count=$BUNIT_SZ seek=$((BUNIT_SZ * 4)) || true
-        # flush cache, ensure noquota flag is setted on client
+	fi
+
+	$LFS setstripe $TESTFILE -c 1
+	chown $TSTUSR.$TSTUSR $TESTFILE
+
+	echo "    Write ..."
+	$RUNAS dd if=/dev/zero of=$TESTFILE bs=$BLK_SZ count=$((BUNIT_SZ * 4)) || \
+	    quota_error a $TSTUSR "(usr) write failure, but expect success"
+	echo "    Done"
+	echo "    Write out of block quota ..."
+	# this time maybe cache write,  ignore it's failure
+	$RUNAS dd if=/dev/zero of=$TESTFILE bs=$BLK_SZ count=$BUNIT_SZ seek=$((BUNIT_SZ * 4)) || true
+	# flush cache, ensure noquota flag is setted on client
         cancel_lru_locks osc
-        if [ $2 -eq 1 ]; then
-            $RUNAS dd if=/dev/zero of=$TESTFILE bs=$BLK_SZ count=$BUNIT_SZ seek=$((BUNIT_SZ * 4)) || \
-                quota_error a $TSTUSR "(write failure, but expect success"
-        else
-            $RUNAS dd if=/dev/zero of=$TESTFILE bs=$BLK_SZ count=$BUNIT_SZ seek=$((BUNIT_SZ * 4)) && \
-                quota_error a $TSTUSR "(write success, but expect EDQUOT"
-        fi
-
-        rm -f $TESTFILE
-        sync; sleep 3; sync;
-        resetquota -$1 $TSTUSR
+	if [ $2 -eq 1 ]; then
+	    $RUNAS dd if=/dev/zero of=$TESTFILE bs=$BLK_SZ count=$BUNIT_SZ seek=$((BUNIT_SZ * 4)) || \
+		quota_error a $TSTUSR "(write failure, but expect success"
+	else
+	    $RUNAS dd if=/dev/zero of=$TESTFILE bs=$BLK_SZ count=$BUNIT_SZ seek=$((BUNIT_SZ * 4)) && \
+		quota_error a $TSTUSR "(write success, but expect EDQUOT"
+	fi
+
+	rm -f $TESTFILE
+	sync; sleep 3; sync;
+	resetquota -$1 $TSTUSR
 }
 
 # test without adjusting qunit
 test_16 () {
-        set_blk_tunesz $((BUNIT_SZ * 2))
-        set_blk_unitsz $((BUNIT_SZ * 4))
-        for i in u g; do
-            for j in 0 1; do
+	set_blk_tunesz $((BUNIT_SZ * 2))
+	set_blk_unitsz $((BUNIT_SZ * 4))
+	for i in u g; do
+	    for j in 0 1; do
                 # define OBD_FAIL_QUOTA_WITHOUT_CHANGE_QS    0xA01
-                echo " grp/usr: $i, adjust qunit: $j"
-                echo "-------------------------------"
-                [ $j -eq 1 ] && lustre_fail mds_ost 0
-                [ $j -eq 0 ] && lustre_fail mds_ost 0xA01
-                test_16_tub $i $j
-            done
-        done
-        set_blk_unitsz $((128 * 1024))
-        set_blk_tunesz $((128 * 1024 / 2))
+		echo " grp/usr: $i, adjust qunit: $j"
+		echo "-------------------------------"
+		[ $j -eq 1 ] && lustre_fail mds_ost 0
+		[ $j -eq 0 ] && lustre_fail mds_ost 0xA01
+		test_16_tub $i $j
+	    done
+	done
+	set_blk_unitsz $((128 * 1024))
+	set_blk_tunesz $((128 * 1024 / 2))
 }
 run_test_with_stat 16 "test without adjusting qunit"
 
 # run for fixing bug14526, failed returned quota reqs shouldn't ruin lustre.
 test_17() {
-        set_blk_tunesz 512
-        set_blk_unitsz 1024
-
-        wait_delete_completed
+	set_blk_tunesz 512
+	set_blk_unitsz 1024
+
+	wait_delete_completed
 
         #define OBD_FAIL_QUOTA_RET_QDATA | OBD_FAIL_ONCE
-        lustre_fail ost 0x80000A02
-
-        TESTFILE="$DIR/$tdir/$tfile-a"
-        TESTFILE2="$DIR/$tdir/$tfile-b"
-        mkdir -p $DIR/$tdir
-
-        BLK_LIMIT=$((100 * 1024)) # 100M
-
-        log "  Set enough high limit(block:$BLK_LIMIT) for user: $TSTUSR"
-        $LFS setquota -u $TSTUSR -b 0 -B $BLK_LIMIT -i 0 -I 0 $DIR
-        log "  Set enough high limit(block:$BLK_LIMIT) for group: $TSTUSR"
-        $LFS setquota -g $TSTUSR -b 0 -B $BLK_LIMIT -i 0 -I 0 $DIR
+	lustre_fail ost 0x80000A02
+
+	TESTFILE="$DIR/$tdir/$tfile-a"
+	TESTFILE2="$DIR/$tdir/$tfile-b"
+	mkdir -p $DIR/$tdir
+
+	BLK_LIMIT=$((100 * 1024)) # 100M
+
+	log "  Set enough high limit(block:$BLK_LIMIT) for user: $TSTUSR"
+	$LFS setquota -u $TSTUSR -b 0 -B $BLK_LIMIT -i 0 -I 0 $DIR
+	log "  Set enough high limit(block:$BLK_LIMIT) for group: $TSTUSR"
+	$LFS setquota -g $TSTUSR -b 0 -B $BLK_LIMIT -i 0 -I 0 $DIR
 
         quota_show_check b u $TSTUSR
         quota_show_check b g $TSTUSR
 
-        touch $TESTFILE
-        chown $TSTUSR.$TSTUSR $TESTFILE
-        touch $TESTFILE2
-        chown $TSTUSR.$TSTUSR $TESTFILE2
-
-        log "    Write the test file1 ..."
-        $RUNAS dd if=/dev/zero of=$TESTFILE  bs=$BLK_SZ count=$(( 10 * 1024 )) \
-            || quota_error a $TSTUSR "write 10M file failure"
+	touch $TESTFILE
+	chown $TSTUSR.$TSTUSR $TESTFILE
+	touch $TESTFILE2
+	chown $TSTUSR.$TSTUSR $TESTFILE2
+
+	log "    Write the test file1 ..."
+	$RUNAS dd if=/dev/zero of=$TESTFILE  bs=$BLK_SZ count=$(( 10 * 1024 )) \
+	    || quota_error a $TSTUSR "write 10M file failure"
 
         $SHOW_QUOTA_USER
         $SHOW_QUOTA_GROUP
 
-        log "    write the test file2 ..."
-        $RUNAS dd if=/dev/zero of=$TESTFILE2  bs=$BLK_SZ count=$(( 10 * 1024 )) \
-            || quota_error a $TSTUSR "write 10M file failure"
+	log "    write the test file2 ..."
+	$RUNAS dd if=/dev/zero of=$TESTFILE2  bs=$BLK_SZ count=$(( 10 * 1024 )) \
+	    || quota_error a $TSTUSR "write 10M file failure"
 
         $SHOW_QUOTA_USER
         $SHOW_QUOTA_GROUP
 
-        rm -f $TESTFILE $TESTFILE2
-        RC=$?
-        sync; sleep 3; sync;
-
-        # make qd_count 64 bit
-        lustre_fail ost 0
-
-        set_blk_unitsz $((128 * 1024))
-        set_blk_tunesz $((128 * 1024 / 2))
-
-        resetquota -u $TSTUSR
-        resetquota -g $TSTUSR
-
-        return $RC
+	rm -f $TESTFILE $TESTFILE2
+	RC=$?
+	sync; sleep 3; sync;
+
+	# make qd_count 64 bit
+	lustre_fail ost 0
+
+	set_blk_unitsz $((128 * 1024))
+	set_blk_tunesz $((128 * 1024 / 2))
+
+	resetquota -u $TSTUSR
+	resetquota -g $TSTUSR
+
+	return $RC
 }
 run_test_with_stat 17 "run for fixing bug14526 ==========="
 
 # test when mds takes a long time to handle a quota req so that
 # the ost has dropped it, the ost still could work well b=14840
 test_18() {
-        LIMIT=$((100 * 1024 * 1024)) # 100G
-        TESTFILE="$DIR/$tdir/$tfile"
-        mkdir -p $DIR/$tdir
-
-        wait_delete_completed
-
-        set_blk_tunesz 512
-        set_blk_unitsz 1024
-
-        log "   User quota (limit: $LIMIT kbytes)"
-        $LFS setquota -u $TSTUSR -b 0 -B $LIMIT -i 0 -I 0 $MOUNT
+	LIMIT=$((100 * 1024 * 1024)) # 100G
+	TESTFILE="$DIR/$tdir/$tfile"
+	mkdir -p $DIR/$tdir
+
+	wait_delete_completed
+
+	set_blk_tunesz 512
+	set_blk_unitsz 1024
+
+	log "   User quota (limit: $LIMIT kbytes)"
+	$LFS setquota -u $TSTUSR -b 0 -B $LIMIT -i 0 -I 0 $MOUNT
         quota_show_check b u $TSTUSR
 
-        $LFS setstripe $TESTFILE -i 0 -c 1
-        chown $TSTUSR.$TSTUSR $TESTFILE
-
-        #define OBD_FAIL_MDS_BLOCK_QUOTA_REQ      0x13c
-        lustre_fail mds 0x13c
-
-        log "   step1: write 100M block ..."
-        $RUNAS dd if=/dev/zero of=$TESTFILE bs=$BLK_SZ count=$((1024 * 100)) &
-        DDPID=$!
+	$LFS setstripe $TESTFILE -i 0 -c 1
+	chown $TSTUSR.$TSTUSR $TESTFILE
+
+	#define OBD_FAIL_MDS_BLOCK_QUOTA_REQ      0x13c
+	lustre_fail mds 0x13c
+
+	log "   step1: write 100M block ..."
+	$RUNAS dd if=/dev/zero of=$TESTFILE bs=$BLK_SZ count=$((1024 * 100)) &
+	DDPID=$!
 
         sleep 5
         lustre_fail mds 0
 
-        echo  "   step2: testing ......"
-        count=0
-        if at_is_enabled; then
-            timeout=$(at_max_get mds)
-        else
-            timeout=$(lctl get_param -n timeout)
-        fi
-        while [ true ]; do
-            if ! ps -p ${DDPID} > /dev/null 2>&1; then break; fi
-            count=$[count+1]
-            if [ $count -gt $((4 * $timeout)) ]; then
-                quota_error u $TSTUSR "count=$count dd should be finished!"
-            fi
-            sleep 1
-        done
+	echo  "   step2: testing ......"
+	count=0
+	if at_is_enabled; then
+	    timeout=$(at_max_get mds)
+	else
+	    timeout=$(lctl get_param -n timeout)
+	fi
+	while [ true ]; do
+	    if ! ps -p ${DDPID} > /dev/null 2>&1; then break; fi
+	    count=$[count+1]
+	    if [ $count -gt $((4 * $timeout)) ]; then
+		quota_error u $TSTUSR "count=$count dd should be finished!"
+	    fi
+	    sleep 1
+	done
         log "(dd_pid=$DDPID, time=$count, timeout=$timeout)"
         sync
         cancel_lru_locks mdc
@@ -1566,67 +1543,67 @@
 
         testfile_size=$(stat -c %s $TESTFILE)
         [ $testfile_size -ne $((BLK_SZ * 1024 * 100)) ] && \
-            quota_error u $TSTUSR "expect $((BLK_SZ * 1024 * 100)), got ${testfile_size}. Verifying file failed!"
+	    quota_error u $TSTUSR "expect $((BLK_SZ * 1024 * 100)), got ${testfile_size}. Verifying file failed!"
         $SHOW_QUOTA_USER
         rm -f $TESTFILE
         sync
 
-        resetquota -u $TSTUSR
-        set_blk_unitsz $((128 * 1024))
-        set_blk_tunesz $((128 * 1024 / 2))
+	resetquota -u $TSTUSR
+	set_blk_unitsz $((128 * 1024))
+	set_blk_tunesz $((128 * 1024 / 2))
 }
 run_test_with_stat 18 "run for fixing bug14840 ==========="
 
 # test when mds drops a quota req, the ost still could work well b=14840
 test_18a() {
         LIMIT=$((100 * 1024 * 1024)) # 100G
-        TESTFILE="$DIR/$tdir/$tfile-a"
-        mkdir -p $DIR/$tdir
-
-        wait_delete_completed
-
-        set_blk_tunesz 512
-        set_blk_unitsz 1024
-
-        log "   User quota (limit: $LIMIT kbytes)"
-        $LFS setquota -u $TSTUSR -b 0 -B $LIMIT -i 0 -I 0 $MOUNT
+	TESTFILE="$DIR/$tdir/$tfile-a"
+	mkdir -p $DIR/$tdir
+
+	wait_delete_completed
+
+	set_blk_tunesz 512
+	set_blk_unitsz 1024
+
+	log "   User quota (limit: $LIMIT kbytes)"
+	$LFS setquota -u $TSTUSR -b 0 -B $LIMIT -i 0 -I 0 $MOUNT
         quota_show_check b u $TSTUSR
 
-        $LFS setstripe $TESTFILE -i 0 -c 1
-        chown $TSTUSR.$TSTUSR $TESTFILE
-
-        #define OBD_FAIL_MDS_DROP_QUOTA_REQ | OBD_FAIL_ONCE   0x8000013d
-        lustre_fail mds 0x8000013d
-
-        log "   step1: write 100M block ..."
-        $RUNAS dd if=/dev/zero of=$TESTFILE bs=$BLK_SZ count=$((1024 * 100)) &
-        DDPID=$!
-
-        echo  "   step2: testing ......"
-        count=0
-        if at_is_enabled; then
-            timeout=$(at_max_get mds)
-        else
-            timeout=$(lctl get_param -n timeout)
-        fi
-        while [ true ]; do
-            if ! ps -p ${DDPID} > /dev/null 2>&1; then break; fi
-            count=$[count+1]
-            if [ $count -gt $((3 * $timeout)) ]; then
-                lustre_fail mds 0
-                quota_error u $TSTUSR "count=$count dd should be finished!"
-            fi
-            sleep 1
-        done
+	$LFS setstripe $TESTFILE -i 0 -c 1
+	chown $TSTUSR.$TSTUSR $TESTFILE
+
+	#define OBD_FAIL_MDS_DROP_QUOTA_REQ | OBD_FAIL_ONCE   0x8000013d
+	lustre_fail mds 0x8000013d
+
+	log "   step1: write 100M block ..."
+	$RUNAS dd if=/dev/zero of=$TESTFILE bs=$BLK_SZ count=$((1024 * 100)) &
+	DDPID=$!
+
+	echo  "   step2: testing ......"
+	count=0
+	if at_is_enabled; then
+	    timeout=$(at_max_get mds)
+	else
+	    timeout=$(lctl get_param -n timeout)
+	fi
+	while [ true ]; do
+	    if ! ps -p ${DDPID} > /dev/null 2>&1; then break; fi
+	    count=$[count+1]
+	    if [ $count -gt $((3 * $timeout)) ]; then
+		lustre_fail mds 0
+		quota_error u $TSTUSR "count=$count dd should be finished!"
+	    fi
+	    sleep 1
+	done
         log "(dd_pid=$DDPID, time=$count, timeout=$timeout)"
 
         lustre_fail mds 0
-        rm -f $TESTFILE
-        sync
-
-        resetquota -u $TSTUSR
-        set_blk_unitsz $((128 * 1024))
-        set_blk_tunesz $((128 * 1024 / 2))
+	rm -f $TESTFILE
+	sync
+
+	resetquota -u $TSTUSR
+	set_blk_unitsz $((128 * 1024))
+	set_blk_tunesz $((128 * 1024 / 2))
 }
 run_test_with_stat 18a "run for fixing bug14840 ==========="
 
@@ -1653,18 +1630,18 @@
 
         timeout=$(sysctl -n lustre.timeout)
 
-        if [ $type = "directio" ]; then
-            log "   write 100M block(directio) ..."
-            $RUNAS $DIRECTIO write $TESTFILE 0 100 $((BLK_SZ * 1024)) &
-        else
-            log "   write 100M block(normal) ..."
-            $RUNAS dd if=/dev/zero of=$TESTFILE bs=$((BLK_SZ * 1024)) count=100 &
-        fi
+	if [ $type = "directio" ]; then
+	    log "   write 100M block(directio) ..."
+	    $RUNAS $DIRECTIO write $TESTFILE 0 100 $((BLK_SZ * 1024)) &
+	else
+	    log "   write 100M block(normal) ..."
+	    $RUNAS dd if=/dev/zero of=$TESTFILE bs=$((BLK_SZ * 1024)) count=100 &
+	fi
 
         DDPID=$!
         do_facet mds "$LCTL conf_param ${FSNAME}-MDT*.mdt.quota_type=ug"
 
-        log "failing mds for $((2 * timeout)) seconds"
+	log "failing mds for $((2 * timeout)) seconds"
         fail mds $((2 * timeout))
 
         # check if quotaon successful
@@ -1677,12 +1654,12 @@
 
         count=0
         if at_is_enabled; then
-            timeout=$(at_max_get mds)
+	    timeout=$(at_max_get mds)
         else
-            timeout=$(lctl get_param -n timeout)
+	    timeout=$(lctl get_param -n timeout)
         fi
         while [ true ]; do
-            if ! ps -p ${DDPID} > /dev/null 2>&1; then break; fi
+	    if ! ps -p ${DDPID} > /dev/null 2>&1; then break; fi
             if [ $((++count % (2 * timeout) )) -eq 0 ]; then
                 log "it took $count second"
             fi
@@ -1695,88 +1672,88 @@
 
         testfile_size=$(stat -c %s $TESTFILE)
         [ $testfile_size -ne $((BLK_SZ * 1024 * 100)) ] && \
-            quota_error u $TSTUSR "expect $((BLK_SZ * 1024 * 100)), got ${testfile_size}. Verifying file failed!"
+	    quota_error u $TSTUSR "expect $((BLK_SZ * 1024 * 100)), got ${testfile_size}. Verifying file failed!"
         $SHOW_QUOTA_USER
         rm -f $TESTFILE
         sync
 
-        resetquota -u $TSTUSR
-        set_blk_unitsz $((128 * 1024))
-        set_blk_tunesz $((128 * 1024 / 2))
+	resetquota -u $TSTUSR
+	set_blk_unitsz $((128 * 1024))
+	set_blk_tunesz $((128 * 1024 / 2))
 }
 
 # test when mds does failover, the ost still could work well
 # this test shouldn't trigger watchdog b=14840
 test_18b() {
-        test_18bc_sub normal
-        test_18bc_sub directio
-        # check if watchdog is triggered
-        do_facet ost1 dmesg > $TMP/lustre-log-${TESTNAME}.log
-        watchdog=`awk '/test 18b/ {start = 1;}
-                       /Watchdog triggered/ {
-                               if (start) {
-                                       print;
-                               }
-                       }' $TMP/lustre-log-${TESTNAME}.log`
-        [ `echo "$watchdog" | wc -l` -ge 3 ] && error "$watchdog"
-        rm -f $TMP/lustre-log-${TESTNAME}.log
+	test_18bc_sub normal
+	test_18bc_sub directio
+	# check if watchdog is triggered
+	do_facet ost1 dmesg > $TMP/lustre-log-${TESTNAME}.log
+	watchdog=`awk '/test 18b/ {start = 1;}
+	               /Watchdog triggered/ {
+			       if (start) {
+				       print;
+			       }
+		       }' $TMP/lustre-log-${TESTNAME}.log`
+	[ `echo "$watchdog" | wc -l` -ge 3 ] && error "$watchdog"
+	rm -f $TMP/lustre-log-${TESTNAME}.log
 }
 run_test_with_stat 18b "run for fixing bug14840(mds failover, no watchdog) ==========="
 
 # test when mds does failover, the ost still could work well
 # this test will prevent OST_DISCONNET from happening b=14840
 test_18c() {
-        # define OBD_FAIL_OST_DISCONNECT_NET 0x202(disable ost_disconnect for osts)
-        lustre_fail ost  0x202
-        test_18bc_sub normal
-        test_18bc_sub directio
-        lustre_fail ost  0
+	# define OBD_FAIL_OST_DISCONNECT_NET 0x202(disable ost_disconnect for osts)
+	lustre_fail ost  0x202
+	test_18bc_sub normal
+	test_18bc_sub directio
+	lustre_fail ost  0
 }
 run_test_with_stat 18c "run for fixing bug14840(mds failover, OST_DISCONNECT is disabled) ==========="
 
 run_to_block_limit() {
-        local LIMIT=$((($OSTCOUNT + 1) * $BUNIT_SZ))
-        local TESTFILE=$1
-        wait_delete_completed
-
-        # set 1 Mb quota unit size
-        set_blk_tunesz 512
-        set_blk_unitsz 1024
-
-        # bind file to a single OST
-        $LFS setstripe -c 1 $TESTFILE
-        chown $TSTUSR.$TSTUSR $TESTFILE
-
-        echo "  User quota (limit: $LIMIT kbytes)"
-        $LFS setquota -u $TSTUSR -b 0 -B $LIMIT -i 0 -I 0 $MOUNT
+	local LIMIT=$((($OSTCOUNT + 1) * $BUNIT_SZ))
+	local TESTFILE=$1
+	wait_delete_completed
+
+	# set 1 Mb quota unit size
+	set_blk_tunesz 512
+	set_blk_unitsz 1024
+
+	# bind file to a single OST
+	$LFS setstripe -c 1 $TESTFILE
+	chown $TSTUSR.$TSTUSR $TESTFILE
+
+	echo "  User quota (limit: $LIMIT kbytes)"
+	$LFS setquota -u $TSTUSR -b 0 -B $LIMIT -i 0 -I 0 $MOUNT
         quota_show_check b u $TSTUSR
-        echo "  Updating quota limits"
-        $LFS setquota -u $TSTUSR -b 0 -B $LIMIT -i 0 -I 0 $MOUNT
+	echo "  Updating quota limits"
+	$LFS setquota -u $TSTUSR -b 0 -B $LIMIT -i 0 -I 0 $MOUNT
         quota_show_check b u $TSTUSR
 
-        RUNDD="$RUNAS dd if=/dev/zero of=$TESTFILE bs=$BLK_SZ"
-        $RUNDD count=$BUNIT_SZ || quota_error u $TSTUSR "(usr) write failure, but expect success"
-        # for now page cache of TESTFILE may still be dirty,
-        # let's push it to the corresponding OST, this will also
-        # cache NOQUOTA on the client from OST's reply
-        cancel_lru_locks osc
-        $RUNDD seek=$BUNIT_SZ && quota_error u $TSTUSR "(usr) write success, should be EDQUOT"
+	RUNDD="$RUNAS dd if=/dev/zero of=$TESTFILE bs=$BLK_SZ"
+	$RUNDD count=$BUNIT_SZ || quota_error u $TSTUSR "(usr) write failure, but expect success"
+	# for now page cache of TESTFILE may still be dirty,
+	# let's push it to the corresponding OST, this will also
+	# cache NOQUOTA on the client from OST's reply
+	cancel_lru_locks osc
+	$RUNDD seek=$BUNIT_SZ && quota_error u $TSTUSR "(usr) write success, should be EDQUOT"
 }
 
 test_19() {
-        # 1 Mb bunit per each MDS/OSS
-        local TESTFILE="$DIR/$tdir/$tfile"
-        mkdir -p $DIR/$tdir
-
-        run_to_block_limit $TESTFILE
-        $SHOW_QUOTA_USER
-
-        # cleanup
-        rm -f $TESTFILE
-        resetquota -u $TSTUSR
-
-        set_blk_unitsz $((128 * 1024))
-        set_blk_tunesz $((128 * 1024 / 2))
+	# 1 Mb bunit per each MDS/OSS
+	local TESTFILE="$DIR/$tdir/$tfile"
+	mkdir -p $DIR/$tdir
+
+	run_to_block_limit $TESTFILE
+	$SHOW_QUOTA_USER
+
+	# cleanup
+	rm -f $TESTFILE
+	resetquota -u $TSTUSR
+
+	set_blk_unitsz $((128 * 1024))
+	set_blk_tunesz $((128 * 1024 / 2))
 
 }
 run_test_with_stat 19 "test if administrative limits updates do not zero operational limits (14790) ==="
@@ -1803,80 +1780,80 @@
 run_test_with_stat 20 "test if setquota specifiers work properly (15754)"
 
 test_21_sub() {
-        local testfile=$1
-        local blk_number=$2
-        local seconds=$3
-
-        time=$(($(date +%s) + seconds))
-        while [ $(date +%s) -lt $time ]; do
-            $RUNAS dd if=/dev/zero of=$testfile  bs=$BLK_SZ count=$blk_number > /dev/null 2>&1
-            rm -f $testfile
-        done
+	local testfile=$1
+	local blk_number=$2
+	local seconds=$3
+
+	time=$(($(date +%s) + seconds))
+	while [ $(date +%s) -lt $time ]; do
+	    $RUNAS dd if=/dev/zero of=$testfile  bs=$BLK_SZ count=$blk_number > /dev/null 2>&1
+	    rm -f $testfile
+	done
 }
 
 # run for fixing bug16053, setquota shouldn't fail when writing and
 # deleting are happening
 test_21() {
-        set_blk_tunesz 512
-        set_blk_unitsz 1024
-
-        wait_delete_completed
-
-        TESTFILE="$DIR/$tdir/$tfile"
-
-        BLK_LIMIT=$((10 * 1024 * 1024)) # 10G
-        FILE_LIMIT=1000000
-
-        log "  Set enough high limit(block:$BLK_LIMIT; file: $FILE_LIMIT) for user: $TSTUSR"
-        $LFS setquota -u $TSTUSR -b 0 -B $BLK_LIMIT -i 0 -I $FILE_LIMIT $MOUNT
-        log "  Set enough high limit(block:$BLK_LIMIT; file: $FILE_LIMIT) for group: $TSTUSR"
-        $LFS setquota -g $TSTUSR -b 0 -B $BLK_LIMIT -i 0 -I $FILE_LIMIT $MOUNT
-
-        # repeat writing on a 1M file
-        test_21_sub ${TESTFILE}_1 1024 30 &
-        DDPID1=$!
-        # repeat writing on a 128M file
-        test_21_sub ${TESTFILE}_2 $((1024 * 128)) 30 &
-        DDPID2=$!
-
-        time=$(($(date +%s) + 30))
-        i=1
-        while [ $(date +%s) -lt $time ]; do
-            log "  Set quota for $i times"
-            $LFS setquota -u $TSTUSR -b 0 -B $((BLK_LIMIT + 1024 * i)) -i 0 -I $((FILE_LIMIT + i)) $MOUNT
-            $LFS setquota -g $TSTUSR -b 0 -B $((BLK_LIMIT + 1024 * i)) -i 0 -I $((FILE_LIMIT + i)) $MOUNT
-            i=$((i+1))
-            sleep 1
-        done
-
-        count=0
-        while [ true ]; do
-            if ! ps -p ${DDPID1} > /dev/null 2>&1; then break; fi
-            count=$[count+1]
-            if [ $count -gt 60 ]; then
-                quota_error a $TSTUSR "dd should be finished!"
-            fi
-            sleep 1
-        done
-        echo "(dd_pid=$DDPID1, time=$count)successful"
-
-        count=0
-        while [ true ]; do
-            if ! ps -p ${DDPID2} > /dev/null 2>&1; then break; fi
-            count=$[count+1]
-            if [ $count -gt 60 ]; then
-                quota_error a $TSTUSR "dd should be finished!"
-            fi
-            sleep 1
-        done
-        echo "(dd_pid=$DDPID2, time=$count)successful"
-
-        set_blk_unitsz $((128 * 1024))
-        set_blk_tunesz $((128 * 1024 / 2))
-        resetquota -u $TSTUSR
-        resetquota -g $TSTUSR
-
-        return $RC
+	set_blk_tunesz 512
+	set_blk_unitsz 1024
+
+	wait_delete_completed
+
+	TESTFILE="$DIR/$tdir/$tfile"
+
+	BLK_LIMIT=$((10 * 1024 * 1024)) # 10G
+	FILE_LIMIT=1000000
+
+	log "  Set enough high limit(block:$BLK_LIMIT; file: $FILE_LIMIT) for user: $TSTUSR"
+	$LFS setquota -u $TSTUSR -b 0 -B $BLK_LIMIT -i 0 -I $FILE_LIMIT $MOUNT
+	log "  Set enough high limit(block:$BLK_LIMIT; file: $FILE_LIMIT) for group: $TSTUSR"
+	$LFS setquota -g $TSTUSR -b 0 -B $BLK_LIMIT -i 0 -I $FILE_LIMIT $MOUNT
+
+	# repeat writing on a 1M file
+	test_21_sub ${TESTFILE}_1 1024 30 &
+	DDPID1=$!
+	# repeat writing on a 128M file
+	test_21_sub ${TESTFILE}_2 $((1024 * 128)) 30 &
+	DDPID2=$!
+
+	time=$(($(date +%s) + 30))
+	i=1
+	while [ $(date +%s) -lt $time ]; do
+	    log "  Set quota for $i times"
+	    $LFS setquota -u $TSTUSR -b 0 -B $((BLK_LIMIT + 1024 * i)) -i 0 -I $((FILE_LIMIT + i)) $MOUNT
+	    $LFS setquota -g $TSTUSR -b 0 -B $((BLK_LIMIT + 1024 * i)) -i 0 -I $((FILE_LIMIT + i)) $MOUNT
+	    i=$((i+1))
+	    sleep 1
+	done
+
+	count=0
+	while [ true ]; do
+	    if ! ps -p ${DDPID1} > /dev/null 2>&1; then break; fi
+	    count=$[count+1]
+	    if [ $count -gt 60 ]; then
+		quota_error a $TSTUSR "dd should be finished!"
+	    fi
+	    sleep 1
+	done
+	echo "(dd_pid=$DDPID1, time=$count)successful"
+
+	count=0
+	while [ true ]; do
+	    if ! ps -p ${DDPID2} > /dev/null 2>&1; then break; fi
+	    count=$[count+1]
+	    if [ $count -gt 60 ]; then
+		quota_error a $TSTUSR "dd should be finished!"
+	    fi
+	    sleep 1
+	done
+	echo "(dd_pid=$DDPID2, time=$count)successful"
+
+	set_blk_unitsz $((128 * 1024))
+	set_blk_tunesz $((128 * 1024 / 2))
+	resetquota -u $TSTUSR
+	resetquota -g $TSTUSR
+
+	return $RC
 }
 run_test_with_stat 21 "run for fixing bug16053 ==========="
 
@@ -1897,70 +1874,70 @@
 run_test_with_stat 22 "test if quota_type saved as permanent parameter ===="
 
 test_23_sub() {
-        mkdir -p $DIR/$tdir
-        chmod 0777 $DIR/$tdir
-        TESTFILE="$DIR/$tdir/$tfile-0"
-        rm -f $TESTFILE
-        local bs_unit=$((1024*1024))
-        LIMIT=$1
-
-        wait_delete_completed
-
-        # test for user
-        log "  User quota (limit: $LIMIT kbytes)"
-        $LFS setquota -u $TSTUSR -b 0 -B $LIMIT -i 0 -I 0 $DIR
-        sleep 3
+	mkdir -p $DIR/$tdir
+	chmod 0777 $DIR/$tdir
+	TESTFILE="$DIR/$tdir/$tfile-0"
+	rm -f $TESTFILE
+	local bs_unit=$((1024*1024))
+	LIMIT=$1
+
+	wait_delete_completed
+
+	# test for user
+	log "  User quota (limit: $LIMIT kbytes)"
+	$LFS setquota -u $TSTUSR -b 0 -B $LIMIT -i 0 -I 0 $DIR
+	sleep 3
         quota_show_check b u $TSTUSR
 
-        $LFS setstripe $TESTFILE -c 1
-        chown $TSTUSR.$TSTUSR $TESTFILE
-
-        log "    Step1: trigger quota with 0_DIRECT"
-        log "      Write half of file"
-        $RUNAS $DIRECTIO write $TESTFILE 0 $(($LIMIT/1024/2)) $bs_unit || quota_error u $TSTUSR "(1) write failure, but expect success: $LIMIT"
-        log "      Write out of block quota ..."
-        $RUNAS $DIRECTIO write $TESTFILE $(($LIMIT/1024/2)) $(($LIMIT/1024/2)) $bs_unit && quota_error u $TSTUSR "(2) write success, but expect EDQUOT: $LIMIT"
-        log "    Step1: done"
-
-        log "    Step2: rewrite should succeed"
-        $RUNAS $DIRECTIO write $TESTFILE 0 1 $bs_unit || quota_error u $TSTUSR "(3) write failure, but expect success: $LIMIT"
-        log "    Step2: done"
-
-        rm -f $TESTFILE
-        wait_delete_completed
-        OST0_UUID=`do_facet ost1 $LCTL dl | grep -m1 obdfilter | awk '{print $((NF-1))}'`
-        OST0_QUOTA_USED=`$LFS quota -o $OST0_UUID -u $TSTUSR $DIR | awk '/^.*[[:digit:]+][[:space:]+]/ { print $1 }'`
-        echo $OST0_QUOTA_USED
-        [ $OST0_QUOTA_USED -ne 0 ] && \
-            ($SHOW_QUOTA_USER; quota_error u $TSTUSR "quota deleted isn't released")
-        $SHOW_QUOTA_USER
-        resetquota -u $TSTUSR
+	$LFS setstripe $TESTFILE -c 1
+	chown $TSTUSR.$TSTUSR $TESTFILE
+
+	log "    Step1: trigger quota with 0_DIRECT"
+	log "      Write half of file"
+	$RUNAS $DIRECTIO write $TESTFILE 0 $(($LIMIT/1024/2)) $bs_unit || quota_error u $TSTUSR "(1) write failure, but expect success: $LIMIT"
+	log "      Write out of block quota ..."
+	$RUNAS $DIRECTIO write $TESTFILE $(($LIMIT/1024/2)) $(($LIMIT/1024/2)) $bs_unit && quota_error u $TSTUSR "(2) write success, but expect EDQUOT: $LIMIT"
+	log "    Step1: done"
+
+	log "    Step2: rewrite should succeed"
+	$RUNAS $DIRECTIO write $TESTFILE 0 1 $bs_unit || quota_error u $TSTUSR "(3) write failure, but expect success: $LIMIT"
+	log "    Step2: done"
+
+	rm -f $TESTFILE
+	wait_delete_completed
+	OST0_UUID=`do_facet ost1 $LCTL dl | grep -m1 obdfilter | awk '{print $((NF-1))}'`
+	OST0_QUOTA_USED=`$LFS quota -o $OST0_UUID -u $TSTUSR $DIR | awk '/^.*[[:digit:]+][[:space:]+]/ { print $1 }'`
+	echo $OST0_QUOTA_USED
+	[ $OST0_QUOTA_USED -ne 0 ] && \
+	    ($SHOW_QUOTA_USER; quota_error u $TSTUSR "quota deleted isn't released")
+	$SHOW_QUOTA_USER
+	resetquota -u $TSTUSR
 }
 
 test_23() {
-        log "run for $((OSTCOUNT * 3))MB test file"
-        test_23_sub $((OSTCOUNT * 3 * 1024))
-
-        OST0_MIN=120000
-        check_whether_skip && return 0
-        log "run for $((OSTCOUNT * 30))MB test file"
-        test_23_sub $((OSTCOUNT * 30 * 1024))
+	log "run for $((OSTCOUNT * 3))MB test file"
+	test_23_sub $((OSTCOUNT * 3 * 1024))
+
+	OST0_MIN=120000
+	check_whether_skip && return 0
+	log "run for $((OSTCOUNT * 30))MB test file"
+	test_23_sub $((OSTCOUNT * 30 * 1024))
 }
 run_test_with_stat 23 "run for fixing bug16125 ==========="
 
 test_24() {
-        local TESTFILE="$DIR/$tdir/$tfile"
-        mkdir -p $DIR/$tdir
-
-        run_to_block_limit $TESTFILE
-        $SHOW_QUOTA_USER | grep '*' || error "no matching *"
-
-        # cleanup
-        rm -f $TESTFILE
-        resetquota -u $TSTUSR
-
-        set_blk_unitsz $((128 * 1024))
-        set_blk_tunesz $((128 * 1024 / 2))
+	local TESTFILE="$DIR/$tdir/$tfile"
+	mkdir -p $DIR/$tdir
+
+	run_to_block_limit $TESTFILE
+	$SHOW_QUOTA_USER | grep '*' || error "no matching *"
+
+	# cleanup
+	rm -f $TESTFILE
+	resetquota -u $TSTUSR
+
+	set_blk_unitsz $((128 * 1024))
+	set_blk_tunesz $((128 * 1024 / 2))
         
 }
 run_test_with_stat 24 "test if lfs draws an asterix when limit is reached (16646) ==========="
@@ -1968,7 +1945,7 @@
 show_quota() {
         if [ $1 = "-u" ]; then
                 if [ $2 = "$TSTUSR" ]; then
-                        $SHOW_QUOTA_USER
+	                $SHOW_QUOTA_USER
                 else
                         $SHOW_QUOTA_USER2
                 fi
@@ -1982,18 +1959,18 @@
 }
 
 test_25_sub() {
-        mkdir -p $DIR/$tdir
-        chmod 0777 $DIR/$tdir
-        TESTFILE="$DIR/$tdir/$tfile-0"
-        rm -f $TESTFILE
-        LIMIT=$(( $BUNIT_SZ * ($OSTCOUNT + 1) + 4096 ))
-
-        wait_delete_completed
+	mkdir -p $DIR/$tdir
+	chmod 0777 $DIR/$tdir
+	TESTFILE="$DIR/$tdir/$tfile-0"
+	rm -f $TESTFILE
+	LIMIT=$(( $BUNIT_SZ * ($OSTCOUNT + 1) + 4096 ))
+
+	wait_delete_completed
 
         # set quota for $TSTUSR
         log "setquota for $TSTUSR"
-        $LFS setquota $1 $TSTUSR -b $LIMIT -B $LIMIT -i 10 -I 10 $DIR
-        sleep 3
+	$LFS setquota $1 $TSTUSR -b $LIMIT -B $LIMIT -i 10 -I 10 $DIR
+	sleep 3
         if [ "$1" == "-u" ]; then
                 quota_show_check a u $TSTUSR
         else
@@ -2002,8 +1979,8 @@
 
         # set quota for $TSTUSR2
         log "setquota for $TSTUSR2"
-        $LFS setquota $1 $TSTUSR2 -b $LIMIT -B $LIMIT -i 10 -I 10 $DIR
-        sleep 3
+	$LFS setquota $1 $TSTUSR2 -b $LIMIT -B $LIMIT -i 10 -I 10 $DIR
+	sleep 3
         if [ "$1" == "-u" ]; then
                 quota_show_check a u $TSTUSR2
         else
@@ -2012,24 +1989,24 @@
 
         # set stripe index to 0
         log "setstripe for $DIR/$tdir to 0"
-        $LFS setstripe $DIR/$tdir -c 1 -i 0
-        MDS_UUID=`do_facet mds $LCTL dl | grep -m1 mds | awk '{print $((NF-1))}'`
-        OST0_UUID=`do_facet ost1 $LCTL dl | grep -m1 obdfilter | awk '{print $((NF-1))}'`
-        MDS_QUOTA_USED_OLD=`$LFS quota -o $MDS_UUID $1 $TSTUSR $DIR | awk '/^.*[[:digit:]+][[:space:]+]/ { print $4 }'`
-        OST0_QUOTA_USED_OLD=`$LFS quota -o $OST0_UUID $1 $TSTUSR $DIR | awk '/^.*[[:digit:]+][[:space:]+]/ { print $1 }'`
-        MDS_QUOTA_USED2_OLD=`$LFS quota -o $MDS_UUID $1 $TSTUSR2 $DIR | awk '/^.*[[:digit:]+][[:space:]+]/ { print $4 }'`
-        OST0_QUOTA_USED2_OLD=`$LFS quota -o $OST0_UUID $1 $TSTUSR2 $DIR | awk '/^.*[[:digit:]+][[:space:]+]/ { print $1 }'`
+	$LFS setstripe $DIR/$tdir -c 1 -i 0
+	MDS_UUID=`do_facet mds $LCTL dl | grep -m1 mds | awk '{print $((NF-1))}'`
+	OST0_UUID=`do_facet ost1 $LCTL dl | grep -m1 obdfilter | awk '{print $((NF-1))}'`
+	MDS_QUOTA_USED_OLD=`$LFS quota -o $MDS_UUID $1 $TSTUSR $DIR | awk '/^.*[[:digit:]+][[:space:]+]/ { print $4 }'`
+	OST0_QUOTA_USED_OLD=`$LFS quota -o $OST0_UUID $1 $TSTUSR $DIR | awk '/^.*[[:digit:]+][[:space:]+]/ { print $1 }'`
+	MDS_QUOTA_USED2_OLD=`$LFS quota -o $MDS_UUID $1 $TSTUSR2 $DIR | awk '/^.*[[:digit:]+][[:space:]+]/ { print $4 }'`
+	OST0_QUOTA_USED2_OLD=`$LFS quota -o $OST0_UUID $1 $TSTUSR2 $DIR | awk '/^.*[[:digit:]+][[:space:]+]/ { print $1 }'`
 
         # TSTUSR write 4M
         log "$TSTUSR write 4M to $TESTFILE"
         $RUNAS dd if=/dev/zero of=$TESTFILE bs=4K count=1K || quota_error a $TSTUSR "dd failed"
         sync
-        show_quota $1 $TSTUSR
-        show_quota $1 $TSTUSR2
-        MDS_QUOTA_USED_NEW=`$LFS quota -o $MDS_UUID $1 $TSTUSR $DIR | awk '/^.*[[:digit:]+][[:space:]+]/ { print $4 }'`
+	show_quota $1 $TSTUSR
+	show_quota $1 $TSTUSR2
+	MDS_QUOTA_USED_NEW=`$LFS quota -o $MDS_UUID $1 $TSTUSR $DIR | awk '/^.*[[:digit:]+][[:space:]+]/ { print $4 }'`
         [ $MDS_QUOTA_USED_NEW -ne $((MDS_QUOTA_USED_OLD + 1)) ] && \
                 quota_error a $TSTUSR "$TSTUSR inode quota usage error: [$MDS_QUOTA_USED_OLD|$MDS_QUOTA_USED_NEW]"
-        OST0_QUOTA_USED_NEW=`$LFS quota -o $OST0_UUID $1 $TSTUSR $DIR | awk '/^.*[[:digit:]+][[:space:]+]/ { print $1 }'`
+	OST0_QUOTA_USED_NEW=`$LFS quota -o $OST0_UUID $1 $TSTUSR $DIR | awk '/^.*[[:digit:]+][[:space:]+]/ { print $1 }'`
         OST0_QUOTA_USED_DELTA=$((OST0_QUOTA_USED_NEW - OST0_QUOTA_USED_OLD))
         [ $OST0_QUOTA_USED_DELTA -lt 4096 ] && \
                 quota_error a $TSTUSR "$TSTUSR block quota usage error: [$OST0_QUOTA_USED_OLD|$OST0_QUOTA_USED_NEW]"
@@ -2043,117 +2020,90 @@
                 chgrp $TSTUSR2 $TESTFILE || quota_error g $TSTUSR2 "chgrp failed"
         fi
         sync
-        show_quota $1 $TSTUSR
-        show_quota $1 $TSTUSR2
-        MDS_QUOTA_USED2_NEW=`$LFS quota -o $MDS_UUID $1 $TSTUSR2 $DIR | awk '/^.*[[:digit:]+][[:space:]+]/ { print $4 }'`
+	show_quota $1 $TSTUSR
+	show_quota $1 $TSTUSR2
+	MDS_QUOTA_USED2_NEW=`$LFS quota -o $MDS_UUID $1 $TSTUSR2 $DIR | awk '/^.*[[:digit:]+][[:space:]+]/ { print $4 }'`
         [ $MDS_QUOTA_USED2_NEW -ne $((MDS_QUOTA_USED2_OLD + 1)) ] && \
                 quota_error a $TSTUSR2 "$TSTUSR2 inode quota usage transfer from $TSTUSR to $TSTUSR2 failed: [$MDS_QUOTA_USED2_OLD|$MDS_QUOTA_USED2_NEW]"
-<<<<<<< HEAD
-        OST0_QUOTA_USED2_NEW=`$LFS quota -o $OST0_UUID $1 $TSTUSR2 $DIR | awk '/^.*[[:digit:]+][[:space:]+]/ { print $1 }'`
-        # when chown, the quota on ost could be displayed out of quota temporarily. Delete the '*' in this situation. b=20433
-        OST0_QUOTA_USED2_NEW=${OST0_QUOTA_USED2_NEW%\*}
-=======
 	OST0_QUOTA_USED2_NEW=`$LFS quota -o $OST0_UUID $1 $TSTUSR2 $DIR | awk '/^.*[[:digit:]+][[:space:]+]/ { print $1 }'`
 	# when chown, the quota on ost could be displayed out of quota temporarily. Delete the '*' in this situation. b=20433
 	OST0_QUOTA_USED2_NEW=${OST0_QUOTA_USED2_NEW%\*}
->>>>>>> 979784ac
         OST0_QUOTA_USED2_DELTA=$((OST0_QUOTA_USED2_NEW - OST0_QUOTA_USED2_OLD))
         [ $OST0_QUOTA_USED2_DELTA -ne $OST0_QUOTA_USED_DELTA ] && \
                 quota_error a $TSTUSR2 "$TSTUSR2 block quota usage transfer from $TSTUSR to $TSTUSR2 failed: [$OST0_QUOTA_USED2_OLD|$OST0_QUOTA_USED2_NEW]"
-        MDS_QUOTA_USED_NEW=`$LFS quota -o $MDS_UUID $1 $TSTUSR $DIR | awk '/^.*[[:digit:]+][[:space:]+]/ { print $4 }'`
+	MDS_QUOTA_USED_NEW=`$LFS quota -o $MDS_UUID $1 $TSTUSR $DIR | awk '/^.*[[:digit:]+][[:space:]+]/ { print $4 }'`
         [ $MDS_QUOTA_USED_NEW -ne $MDS_QUOTA_USED_OLD ] && \
                 quota_error a $TSTUSR "$TSTUSR inode quota usage transfer from $TSTUSR to $TSTUSR2 failed: [$MDS_QUOTA_USED_OLD|$MDS_QUOTA_USED_NEW]"
-        OST0_QUOTA_USED_NEW=`$LFS quota -o $OST0_UUID $1 $TSTUSR $DIR | awk '/^.*[[:digit:]+][[:space:]+]/ { print $1 }'`
+	OST0_QUOTA_USED_NEW=`$LFS quota -o $OST0_UUID $1 $TSTUSR $DIR | awk '/^.*[[:digit:]+][[:space:]+]/ { print $1 }'`
         [ $OST0_QUOTA_USED_NEW -ne $OST0_QUOTA_USED_OLD ] && \
                 quota_error a $TSTUSR "$TSTUSR block quota usage transfer from $TSTUSR to $TSTUSR2 failed: [$OST0_QUOTA_USED_OLD|$OST0_QUOTA_USED_NEW]"
 
-        rm -f $TESTFILE
-        wait_delete_completed
-        resetquota $1 $TSTUSR
-        resetquota $1 $TSTUSR2
+	rm -f $TESTFILE
+	wait_delete_completed
+	resetquota $1 $TSTUSR
+	resetquota $1 $TSTUSR2
 }
 
 test_25() {
-        log "run for chown case"
-        test_25_sub -u
-
-        log "run for chgrp case"
-        test_25_sub -g
+	log "run for chown case"
+	test_25_sub -u
+
+	log "run for chgrp case"
+	test_25_sub -g
 }
 run_test_with_stat 25 "test whether quota usage is transfered when chown/chgrp (18081) ==========="
 
 test_26() {
-        mkdir -p $DIR/$tdir
-        chmod 0777 $DIR/$tdir
-        TESTFILE="$DIR/$tdir/$tfile-0"
-        TESTFILE2="$DIR/$tdir/$tfile-1"
-        set_blk_tunesz 512
-        set_blk_unitsz 1024
-
-        wait_delete_completed
-
-        # every quota slave gets 20MB
-        b_limit=$((OSTCOUNT * 20 * 1024))
-        log "limit: ${b_limit}KB"
-        $LFS setquota -u $TSTUSR -b 0 -B $b_limit -i 0 -I 0 $DIR
-        sleep 3
-        quota_show_check b u $TSTUSR
-
-        $LFS setstripe $TESTFILE  -c 1 -i 0
-        $LFS setstripe $TESTFILE2 -c 1 -i 0
-        chown $TSTUSR.$TSTUSR $TESTFILE
-        chown $TSTUSR.$TSTUSR $TESTFILE2
-
-        #define OBD_FAIL_QUOTA_DELAY_REL         0xA03
-        lustre_fail ost 0xA03
-
-        log "    Write the first file..."
-        $RUNAS $DIRECTIO write $TESTFILE 0 10 $((BLK_SZ * 1024)) || quota_error u $TSTUSR "write failure, but expect success"
-        log "    Delete the first file..."
-        rm -f $TESTFILE
-
-
-        wait_delete_completed
-
-        log "    Write the second file..."
-        $RUNAS $DIRECTIO write $TESTFILE2 0 10 $((BLK_SZ * 1024)) || quota_error u $TSTUSR "write failure, but expect success"
-        log "    Delete the second file..."
-        rm -f $TESTFILE2
-
-        lustre_fail ost 0
-        set_blk_unitsz $((128 * 1024))
-        set_blk_tunesz $((128 * 1024 / 2))
-        resetquota -u $TSTUSR
+	mkdir -p $DIR/$tdir
+	chmod 0777 $DIR/$tdir
+	TESTFILE="$DIR/$tdir/$tfile-0"
+	TESTFILE2="$DIR/$tdir/$tfile-1"
+	set_blk_tunesz 512
+	set_blk_unitsz 1024
+
+	wait_delete_completed
+
+	# every quota slave gets 20MB
+	b_limit=$((OSTCOUNT * 20 * 1024))
+	log "limit: ${b_limit}KB"
+	$LFS setquota -u $TSTUSR -b 0 -B $b_limit -i 0 -I 0 $DIR
+	sleep 3
+	quota_show_check b u $TSTUSR
+
+	$LFS setstripe $TESTFILE  -c 1 -i 0
+	$LFS setstripe $TESTFILE2 -c 1 -i 0
+	chown $TSTUSR.$TSTUSR $TESTFILE
+	chown $TSTUSR.$TSTUSR $TESTFILE2
+
+	#define OBD_FAIL_QUOTA_DELAY_REL         0xA03
+	lustre_fail ost 0xA03
+
+	log "    Write the first file..."
+	$RUNAS $DIRECTIO write $TESTFILE 0 10 $((BLK_SZ * 1024)) || quota_error u $TSTUSR "write failure, but expect success"
+	log "    Delete the first file..."
+	rm -f $TESTFILE
+
+
+	wait_delete_completed
+
+	log "    Write the second file..."
+	$RUNAS $DIRECTIO write $TESTFILE2 0 10 $((BLK_SZ * 1024)) || quota_error u $TSTUSR "write failure, but expect success"
+	log "    Delete the second file..."
+	rm -f $TESTFILE2
+
+	lustre_fail ost 0
+	set_blk_unitsz $((128 * 1024))
+	set_blk_tunesz $((128 * 1024 / 2))
+	resetquota -u $TSTUSR
 }
 run_test_with_stat 26 "test for false quota error(bz18491) ======================================"
 
-<<<<<<< HEAD
-test_27a() {
-=======
 test_27() {
->>>>>>> 979784ac
         $LFS quota $TSTUSR $DIR && error "lfs succeeded with no type, but should have failed"
         $LFS setquota $TSTUSR $DIR && error "lfs succeeded with no type, but should have failed"
         return 0
 }
-<<<<<<< HEAD
-run_test_with_stat 27a "lfs quota/setquota should handle wrong arguments (19612) ================="
-
-test_27b() {
-        $LFS setquota -u $TSTID -b 1000 -B 1000 -i 1000 -I 1000 $DIR || \
-                error "lfs setquota failed with uid argument"
-        $LFS setquota -g $TSTID -b 1000 -B 1000 -i 1000 -I 1000 $DIR || \
-                error "lfs stequota failed with gid argument"
-        $SHOW_QUOTA_USERID || error "lfs quota failed with uid argument"
-        $SHOW_QUOTA_GROUPID || error "lfs quota failed with gid argument"
-        resetquota -u $TSTUSR
-        resetquota -g $TSTUSR
-        return 0
-}
-run_test 27b "lfs quota/setquota should handle user/group ID (20200) ================="
-=======
 run_test_with_stat 27 "lfs quota/setquota should handle wrong arguments (19612) ================="
->>>>>>> 979784ac
 
 test_28() {
         BLK_LIMIT=$((100 * 1024 * 1024)) # 100G
@@ -2187,11 +2137,7 @@
 
         echo "Step 5: write the test file1 [10M] ..."
         $RUNAS dd if=/dev/zero of=$TESTFILE  bs=$BLK_SZ count=$(( 10 * 1024 )) \
-<<<<<<< HEAD
-            || quota_error a $TSTUSR "write 10M file failure"
-=======
 	    || quota_error a $TSTUSR "write 10M file failure"
->>>>>>> 979784ac
         $SHOW_QUOTA_USER
 
         rm -f $TESTFILE
@@ -2207,60 +2153,6 @@
 }
 run_test_with_stat 28 "test for consistency for qunit when setquota (18574) ==========="
 
-<<<<<<< HEAD
-at_max_enforce()
-{
-        local timeout="$1"
-        # flush AT history, enforce at_max immediately
-        do_facet mgs "lctl conf_param $FSNAME.sys.at_max=$timeout"
-        cleanupall
-        setupall
-        test_0
-}
-
-test_29()
-{
-        local BLK_LIMIT=$((100 * 1024 * 1024)) # 100G
-        local newtimeo=10 # the default ptlrpc AT value
-        local oldtimeo
-        local pid
-        local resends
-
-        if at_is_enabled; then
-                oldtimeo=$(at_max_get client)
-                at_max_enforce $newtimeo
-        else
-                oldtimeo=$(lctl get_param -n timeout)
-                lctl set_param timeout=$newtimeo
-        fi
-
-        resends=$(lctl get_param -n mdc.${FSNAME}-*.quota_resend_count | head -1)
-
-        #define OBD_FAIL_MDS_QUOTACTL_NET 0x12e
-        lustre_fail mds 0x12e
-
-        $LFS setquota -u $TSTUSR -b 0 -B $BLK_LIMIT -i 0 -I 0 $DIR & pid=$!
-
-        # 1.25 * at_max + 5 + net_latency
-        echo "sleeping for $(((newtimeo * 9 / 4 + 5) * resends)) seconds"
-        sleep $(((newtimeo * 9 / 4 + 5) * resends))
-        ps -p $pid && error "lfs hadn't finished by timeout"
-        wait $pid && error "succeeded, but should have failed"
-
-        lustre_fail mds 0
-
-        if at_is_enabled; then
-                at_max_enforce $oldtimeo
-        else
-                lctl set_param timeout=$oldtimeo
-        fi
-
-        resetquota -u $TSTUSR
-}
-run_test_with_stat 29 "unhandled quotactls must not hang lustre client (19778) ========"
-
-=======
->>>>>>> 979784ac
 test_30()
 {
         local output
@@ -2286,71 +2178,13 @@
 }
 run_test_with_stat 30 "hard limit updates should not reset grace times ================"
 
-<<<<<<< HEAD
-#
-# run 98 at the end because of reformatall
-#
-
-test_98()
-{
-        local num
-        local user
-        local missing_users=""
-
-        for user in $SANITY_QUOTA_USERS; do
-                check_runas_id_ret $user quota_usr "runas -u $user -g quota_usr" >/dev/null 2>/dev/null || \
-                       missing_users="$missing_users $user"
-        done
-        [ -n "$missing_users" ] && { skip_env "the following users are missing: $missing_users" ; return 0 ; }
-
-        cleanupall
-        formatall
-        setupall
-        quota_set_version 1 # set version before the first quota check
-        test_0
-
-        set_blk_tunesz 2
-        set_blk_unitsz 4
-
-        num=8
-        for user in $SANITY_QUOTA_USERS; do
-                $LFS setquota -u $user --block-hardlimit $((2 * num + 4 * OSTCOUNT)) $DIR || error "first phase setquota failure"
-                $LFS setstripe -c 1 $DIR/${tfile}${num} || error "single-stripe file creation failed"
-                chown $user $DIR/${tfile}${num} || error "chown has failed"
-                runas -u $user -g quota_usr multiop $DIR/${tfile}${num} oO_WRONLY:O_DIRECT:w$((num * 1024))c || \
-                        error "unexpected error when writing the file for $user"
-                num=$((num + 8))
-        done
-
-        $LFS quotaoff -ug $DIR
-        quota_set_version 3 2>&1 | grep "Invalid argument" && quota_set_version 2
-        $LFS quotaon -ug $DIR
-
-        num=8
-        for user in $SANITY_QUOTA_USERS; do
-                runas -u $user -g quota_usr multiop $DIR/${tfile}${num} oO_WRONLY:O_DIRECT:O_APPEND:w$((num * 1024))c || \
-                        error "unexpected error when appending the file for $user"
-                runas -u $user -g quota_usr multiop $DIR/${tfile}${num} oO_WRONLY:O_DIRECT:O_APPEND:w8192c && \
-                        error "unexpected success when appending the file for $user"
-                $LFS setquota -u $user --block-hardlimit 0 $DIR || error "second phase setquota failure"
-                rm -rf $DIR/${tfile}${num}
-                num=$((num + 8))
-        done
-
-        set_blk_unitsz $((128 * 1024))
-        set_blk_tunesz $((128 * 1024 / 2))
-}
-run_test_with_stat 98 "quotaon autoconversion ==============================="
-
-=======
->>>>>>> 979784ac
 # turn off quota
 test_99()
 {
-        $LFS quotaoff $DIR
-        lctl set_param debug="-quota"
-
-        return 0
+	$LFS quotaoff $DIR
+	lctl set_param debug="-quota"
+
+	return 0
 }
 run_test_with_stat 99 "Quota off ==============================="
 
