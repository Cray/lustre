#!/bin/bash
#
# Run select tests by setting ONLY, or as arguments to the script.
# Skip specific tests by setting EXCEPT.
#
# Run test by setting NOSETUP=true when ltest has setup env for us
set -e

#kernel 2.4.x doesn't support quota
K_VER=`uname --kernel-release | cut -b 1-3`
if [ $K_VER = "2.4" ]; then
    echo "Kernel 2.4 doesn't support quota"
    exit 0
fi

SRCDIR=`dirname $0`
export PATH=$PWD/$SRCDIR:$SRCDIR:$PWD/$SRCDIR/../utils:$PATH:/sbin

ONLY=${ONLY:-"$*"}
ALWAYS_EXCEPT="10 $SANITY_QUOTA_EXCEPT"
# UPDATE THE COMMENT ABOVE WITH BUG NUMBERS WHEN CHANGING ALWAYS_EXCEPT!

case `uname -r` in
2.6*) FSTYPE=${FSTYPE:-ldiskfs};;
*) error "unsupported kernel" ;;
esac

[ "$ALWAYS_EXCEPT$EXCEPT" ] && \
	echo "Skipping tests: `echo $ALWAYS_EXCEPT $EXCEPT`"

TMP=${TMP:-/tmp}

ORIG_PWD=${PWD}
TSTID=${TSTID:-60000}
TSTID2=${TSTID2:-60001}
TSTUSR=${TSTUSR:-"quota_usr"}
TSTUSR2=${TSTUSR2:-"quota_2usr"}
BLK_SZ=1024
BUNIT_SZ=${BUNIT_SZ:-1024}	# min block quota unit(kB)
IUNIT_SZ=${IUNIT_SZ:-10}	# min inode quota unit
MAX_DQ_TIME=604800
MAX_IQ_TIME=604800

TRACE=${TRACE:-""}
LUSTRE=${LUSTRE:-`dirname $0`/..}
. $LUSTRE/tests/test-framework.sh
init_test_env $@
. ${CONFIG:=$LUSTRE/tests/cfg/$NAME.sh}
DIRECTIO=${DIRECTIO:-$LUSTRE/tests/directio}

[ "$SLOW" = "no" ] && EXCEPT_SLOW="9 10 11 21"

QUOTALOG=${TESTSUITELOG:-$TMP/$(basename $0 .sh).log}

[ "$QUOTALOG" ] && rm -f $QUOTALOG || true

DIR=${DIR:-$MOUNT}
DIR2=${DIR2:-$MOUNT2}

cleanup_and_setup_lustre

LOVNAME=`lctl get_param -n llite.*.lov.common_name | tail -n 1`
OSTCOUNT=`lctl get_param -n lov.$LOVNAME.numobd`

SHOW_QUOTA_USER="$LFS quota -v -u $TSTUSR $DIR"
SHOW_QUOTA_GROUP="$LFS quota -v -g $TSTUSR $DIR"
SHOW_QUOTA_INFO="$LFS quota -t $DIR"

# control the time of tests
cycle=30
[ "$SLOW" = "no" ] && cycle=10

build_test_filter

eval ONLY_0=true
eval ONLY_99=true

# set_blk_tunables(btune_sz)
set_blk_tunesz() {
	local btune=$(($1 * BLK_SZ))
	# set btune size on all obdfilters
	do_facet ost1 "lctl set_param lquota.${FSNAME}-OST*.quota_btune_sz=$btune"
	# set btune size on mds
	do_facet mds  "lctl set_param lquota.${FSNAME}-MDT*.quota_btune_sz=$btune"
}

# set_blk_unitsz(bunit_sz)
set_blk_unitsz() {
	local bunit=$(($1 * BLK_SZ))
	# set bunit size on all obdfilters
	do_facet ost1 "lctl set_param lquota.${FSNAME}-OST*.quota_bunit_sz=$bunit"
	# set bunit size on mds
	do_facet mds  "lctl set_param lquota.${FSNAME}-MDT*.quota_bunit_sz=$bunit"
}

# set_file_tunesz(itune_sz)
set_file_tunesz() {
	local itune=$1
	# set itune size on all obdfilters
	do_facet ost1 "lctl set_param lquota.${FSNAME}-OST*.quota_itune_sz=$itune"
	# set itune size on mds
	do_facet mds  "lctl set_param lquota.${FSNAME}-MDT*.quota_itune_sz=$itune"
}

# set_file_unitsz(iunit_sz)
set_file_unitsz() {
	local iunit=$1
	# set iunit size on all obdfilters
	do_facet ost1 "lctl set_param lquota.${FSNAME}-OST*.quota_iunit_sz=$iunit"
	# set iunit size on mds
	do_facet mds  "lctl set_param lquota.${FSNAME}-MDT*.quota_iunit_sz=$iunit"
}

lustre_fail() {
        local fail_node=$1
	local fail_loc=$2

	case $fail_node in
	    "mds" )
		do_facet mds "lctl set_param fail_loc=$fail_loc" ;;
	    "ost" )
		for num in `seq $OSTCOUNT`; do
		    do_facet ost$num "lctl set_param fail_loc=$fail_loc"
		done ;;
	    "mds_ost" )
		do_facet mds "lctl set_param fail_loc=$fail_loc" ;
		for num in `seq $OSTCOUNT`; do
		    do_facet ost$num "lctl set_param fail_loc=$fail_loc"
		done ;;
	    * ) echo "usage: lustre_fail fail_node fail_loc" ;
		return 1 ;;
	esac
}

RUNAS="runas -u $TSTID"
RUNAS2="runas -u $TSTID2"
FAIL_ON_ERROR=true check_runas_id $TSTID $RUNAS
FAIL_ON_ERROR=true check_runas_id $TSTID2 $RUNAS2

FAIL_ON_ERROR=false

run_test_with_stat() {
	(($# != 2)) && error "the number of arguments is wrong"

	do_facet mds  "lctl set_param lquota.${FSNAME}-MDT*.stats=0" > /dev/null
	for j in `seq $OSTCOUNT`; do
	    do_facet ost$j "lctl set_param lquota.${FSNAME}-OST*.stats=0" > /dev/null
	done
	run_test "$@"
	if [ ${STAT:-"yes"} != "no" ]; then
	    echo "statistics info begin ***************************************"
	    do_facet mds  "lctl get_param lquota.${FSNAME}-MDT*.stats"
	    for j in `seq $OSTCOUNT`; do
		do_facet ost$j "lctl get_param lquota.${FSNAME}-OST*.stats"
	    done
	    echo "statistics info end   ***************************************"
	fi
}

# set quota
test_0() {
	$LFS quotaoff -ug $DIR
	$LFS quotacheck -ug $DIR

 	$LFS setquota -u $TSTUSR -b 0 -B 0 -i 0 -I 0 $DIR
 	$LFS setquota -g $TSTUSR -b 0 -B 0 -i 0 -I 0 $DIR

	lctl set_param debug="+quota"
	do_facet mds "lctl set_param debug=+quota"
	for num in `seq $OSTCOUNT`; do
	    do_facet ost$num "lctl set_param debug=+quota"
	done
}
run_test_with_stat 0 "Set quota ============================="

# test for specific quota limitation, qunit, qtune $1=block_quota_limit
test_1_sub() {
        LIMIT=$1
	mkdir -p $DIR/$tdir
	chmod 0777 $DIR/$tdir
        TESTFILE="$DIR/$tdir/$tfile-0"

	wait_delete_completed

        # test for user
        log "  User quota (limit: $LIMIT kbytes)"
        $LFS setquota -u $TSTUSR -b 0 -B $LIMIT -i 0 -I 0 $DIR
	sleep 3
        $SHOW_QUOTA_USER

        $LFS setstripe $TESTFILE -c 1
        chown $TSTUSR.$TSTUSR $TESTFILE

        log "    Write ..."
        $RUNAS dd if=/dev/zero of=$TESTFILE bs=$BLK_SZ count=$(($LIMIT/2)) || error "(usr) write failure, but expect success"
        log "    Done"
        log "    Write out of block quota ..."
	# this time maybe cache write,  ignore it's failure
        $RUNAS dd if=/dev/zero of=$TESTFILE bs=$BLK_SZ count=$(($LIMIT/2)) seek=$(($LIMIT/2)) || true
	# flush cache, ensure noquota flag is setted on client
        cancel_lru_locks osc
        $RUNAS dd if=/dev/zero of=$TESTFILE bs=$BLK_SZ count=$BUNIT_SZ seek=$LIMIT && error "(usr) write success, but expect EDQUOT"

        rm -f $TESTFILE
	sync; sleep 1; sync;
	OST0_UUID=`do_facet ost1 $LCTL dl | grep -m1 obdfilter | awk '{print $((NF-1))}'`
	OST0_QUOTA_USED=`$LFS quota -o $OST0_UUID -u $TSTUSR $DIR | awk '/^.*[[:digit:]+][[:space:]+]/ { print $1 }'`
	echo $OST0_QUOTA_USED
	[ $OST0_QUOTA_USED -ne 0 ] && \
	    ($SHOW_QUOTA_USER; error "quota deleted isn't released")
	$SHOW_QUOTA_USER
        $LFS setquota -u $TSTUSR -b 0 -B 0 -i 0 -I 0 $DIR

        # test for group
	log "--------------------------------------"
        log "  Group quota (limit: $LIMIT kbytes)"
        $LFS setquota -g $TSTUSR -b 0 -B $LIMIT -i 0 -I 0 $DIR
	sleep 3
        $SHOW_QUOTA_GROUP
        TESTFILE="$DIR/$tdir/$tfile-1"

        $LFS setstripe $TESTFILE -c 1
        chown $TSTUSR.$TSTUSR $TESTFILE

        log "    Write ..."
        $RUNAS dd if=/dev/zero of=$TESTFILE bs=$BLK_SZ count=$(($LIMIT/2)) || error "(grp) write failure, but expect success"
        log "    Done"
        log "    Write out of block quota ..."
	# this time maybe cache write, ignore it's failure
        $RUNAS dd if=/dev/zero of=$TESTFILE bs=$BLK_SZ count=$(($LIMIT/2)) seek=$(($LIMIT/2)) || true
        cancel_lru_locks osc
        $RUNAS dd if=/dev/zero of=$TESTFILE bs=$BLK_SZ count=$BUNIT_SZ seek=$LIMIT && error "(grp) write success, but expect EDQUOT"

	# cleanup
        rm -f $TESTFILE
	sync; sleep 1; sync;
	OST0_UUID=`do_facet ost1 $LCTL dl | grep -m1 obdfilter | awk '{print $((NF-1))}'`
	OST0_QUOTA_USED=`$LFS quota -o $OST0_UUID -g $TSTUSR $DIR | awk '/^.*[[:digit:]+][[:space:]+]/ { print $1 }'`
	echo $OST0_QUOTA_USED
	[ $OST0_QUOTA_USED -ne 0 ] && \
	    ($SHOW_QUOTA_USER; error "quota deleted isn't released")
	$SHOW_QUOTA_GROUP
        $LFS setquota -g $TSTUSR -b 0 -B 0 -i 0 -I 0 $DIR
}

# block hard limit (normal use and out of quota)
test_1() {
	for i in `seq 1 $cycle`; do
	    # define blk_qunit is between 1M and 4M
	    blk_qunit=$(( $RANDOM % 3072 + 1024 ))
	    blk_qtune=$(( $RANDOM % $blk_qunit ))
	    # other osts and mds will occupy at 1M blk quota
	    b_limit=$(( ($RANDOM - 16384) / 8 +  $OSTCOUNT  * $blk_qunit * 4 ))
	    set_blk_tunesz $blk_qtune
	    set_blk_unitsz $blk_qunit
	    echo "cycle: $i(total $cycle) bunit:$blk_qunit, btune:$blk_qtune, blimit:$b_limit"
	    test_1_sub $b_limit
	    echo "=================================================="
	    set_blk_unitsz $((128 * 1024))
	    set_blk_tunesz $((128 * 1024 / 2))
        done
}
run_test_with_stat 1 "Block hard limit (normal use and out of quota) ==="

# test for specific quota limitation, qunit, qtune $1=block_quota_limit
test_2_sub() {
        LIMIT=$1
	mkdir -p $DIR/$tdir
	chmod 0777 $DIR/$tdir
        TESTFILE="$DIR/$tdir/$tfile-0"

	wait_delete_completed

        # test for user
        log "  User quota (limit: $LIMIT files)"
        $LFS setquota -u $TSTUSR -b 0 -B 0 -i 0 -I $LIMIT $DIR
	sleep 3
        $SHOW_QUOTA_USER

	log "    Create $LIMIT files ..."
	$RUNAS createmany -m ${TESTFILE} $LIMIT || \
		error "(usr) create failure, but expect success"
	log "    Done"
	log "    Create out of file quota ..."
	$RUNAS touch ${TESTFILE}_xxx && \
		error "(usr) touch success, but expect EDQUOT"

	unlinkmany ${TESTFILE} $LIMIT
	rm -f ${TESTFILE}_xxx
	sync; sleep 1; sync;

	MDS_UUID=`do_facet mds $LCTL dl | grep -m1 mds | awk '{print $((NF-1))}'`
	MDS_QUOTA_USED=`$LFS quota -o $MDS_UUID -u $TSTUSR $DIR | awk '/^.*[[:digit:]+][[:space:]+]/ { print $4 }'`
	echo $MDS_QUOTA_USED
	[ $MDS_QUOTA_USED -ne 0 ] && \
	    ($SHOW_QUOTA_USER; error "quota deleted isn't released")
	$SHOW_QUOTA_USER
	$LFS setquota -u $TSTUSR -b 0 -B 0 -i 0 -I 0 $DIR

        # test for group
	log "--------------------------------------"
        log "  Group quota (limit: $LIMIT FILE)"
        $LFS setquota -g $TSTUSR -b 0 -B 0 -i 0 -I $LIMIT $DIR
	sleep 3
        $SHOW_QUOTA_GROUP
        TESTFILE=$DIR/$tdir/$tfile-1

	log "    Create $LIMIT files ..."
	$RUNAS createmany -m ${TESTFILE} $LIMIT || \
		error "(usr) create failure, but expect success"
	log "    Done"
	log "    Create out of file quota ..."
	$RUNAS touch ${TESTFILE}_xxx && \
		error "(usr) touch success, but expect EDQUOT"

	unlinkmany ${TESTFILE} $LIMIT
	rm -f ${TESTFILE}_xxx
	sync; sleep 1; sync;

	MDS_UUID=`do_facet mds $LCTL dl | grep -m1 mds | awk '{print $((NF-1))}'`
	MDS_QUOTA_USED=`$LFS quota -o $MDS_UUID -g $TSTUSR $DIR | awk '/^.*[[:digit:]+][[:space:]+]/ { print $4 }'`
	echo $MDS_QUOTA_USED
	[ $MDS_QUOTA_USED -ne 0 ] && \
	    ($SHOW_QUOTA_USER; error "quota deleted isn't released")
	$SHOW_QUOTA_GROUP
        $LFS setquota -g $TSTUSR -b 0 -B 0 -i 0 -I 0 $DIR
}

# file hard limit (normal use and out of quota)
test_2() {
	for i in `seq 1 $cycle`; do
	    if [ $i -eq 1 ]; then
		ino_qunit=52
		ino_qtune=41
		i_limit=11
	    else
		# define ino_qunit is between 10 and 100
		ino_qunit=$(( $RANDOM % 90 + 10 ))
		ino_qtune=$(( $RANDOM % $ino_qunit ))
	        # RANDOM's maxium is 32767
		i_limit=$(( $RANDOM % 990 + 10 ))
	    fi

            set_file_tunesz $ino_qtune
	    set_file_unitsz $ino_qunit
	    echo "cycle: $i(total $cycle) iunit:$ino_qunit, itune:$ino_qtune, ilimit:$i_limit"
	    test_2_sub $i_limit
	    echo "=================================================="
	    set_file_unitsz 5120
	    set_file_tunesz 2560
        done
}
run_test_with_stat 2 "File hard limit (normal use and out of quota) ==="

test_block_soft() {
	TESTFILE=$1
	TIMER=$(($2 * 3 / 2))
	OFFSET=0

	wait_delete_completed

	echo "    Write to exceed soft limit"
	RUNDD="$RUNAS dd if=/dev/zero of=$TESTFILE bs=$BLK_SZ"
	$RUNDD count=$((BUNIT_SZ+1)) || \
	        error "write failure, but expect success"
	OFFSET=$((OFFSET + BUNIT_SZ + 1))
        cancel_lru_locks osc

	$SHOW_QUOTA_USER
	$SHOW_QUOTA_GROUP
	$SHOW_QUOTA_INFO

	echo "    Write before timer goes off"
	$RUNDD count=$BUNIT_SZ seek=$OFFSET || \
	        error "write failure, but expect success"
	OFFSET=$((OFFSET + BUNIT_SZ))
        cancel_lru_locks osc
	echo "    Done"

        echo "    Sleep $TIMER seconds ..."
        sleep $TIMER

        $SHOW_QUOTA_USER
        $SHOW_QUOTA_GROUP
        $SHOW_QUOTA_INFO

	echo "    Write after timer goes off"
	# maybe cache write, ignore.
	$RUNDD count=$BUNIT_SZ seek=$OFFSET || true
	OFFSET=$((OFFSET + BUNIT_SZ))
        cancel_lru_locks osc
	$RUNDD count=$BUNIT_SZ seek=$OFFSET && \
	        error "write success, but expect EDQUOT"

        $SHOW_QUOTA_USER
        $SHOW_QUOTA_GROUP
        $SHOW_QUOTA_INFO

	echo "    Unlink file to stop timer"
	rm -f $TESTFILE
	sync; sleep 1; sync
	echo "    Done"

        $SHOW_QUOTA_USER
        $SHOW_QUOTA_GROUP
        $SHOW_QUOTA_INFO

	echo "    Write ..."
	$RUNDD count=$BUNIT_SZ || error "write failure, but expect success"
	echo "    Done"

	# cleanup
	rm -f $TESTFILE
	sync; sleep 3; sync;
}

# block soft limit (start timer, timer goes off, stop timer)
test_3() {
	mkdir -p $DIR/$tdir
	chmod 0777 $DIR/$tdir

        # 1 bunit on mds and 1 bunit on every ost
	LIMIT=$(( $BUNIT_SZ * ($OSTCOUNT + 1) ))
	GRACE=10

	echo "  User quota (soft limit: $LIMIT kbytes  grace: $GRACE seconds)"
	TESTFILE=$DIR/$tdir/$tfile-0

	$LFS setstripe $TESTFILE -c 1
	chown $TSTUSR.$TSTUSR $TESTFILE

	$LFS setquota -t -u --block-grace $GRACE --inode-grace $MAX_IQ_TIME $DIR
	$LFS setquota -u $TSTUSR -b $LIMIT -B 0 -i 0 -I 0 $DIR

	test_block_soft $TESTFILE $GRACE
	$LFS setquota -u $TSTUSR -b 0 -B 0 -i 0 -I 0 $DIR

	echo "  Group quota (soft limit: $LIMIT kbytes  grace: $GRACE seconds)"
	TESTFILE=$DIR/$tdir/$tfile-1

	$LFS setstripe $TESTFILE -c 1
	chown $TSTUSR.$TSTUSR $TESTFILE

	$LFS setquota -t -g --block-grace $GRACE --inode-grace $MAX_IQ_TIME $DIR
	$LFS setquota -g $TSTUSR -b $LIMIT -B 0 -i 0 -I 0 $DIR

	test_block_soft $TESTFILE $GRACE
	$LFS setquota -g $TSTUSR -b 0 -B 0 -i 0 -I 0 $DIR
}
run_test_with_stat 3 "Block soft limit (start timer, timer goes off, stop timer) ==="

test_file_soft() {
	TESTFILE=$1
	LIMIT=$2
	TIMER=$(($3 * 3 / 2))

	wait_delete_completed

	echo "    Create files to exceed soft limit"
	$RUNAS createmany -m ${TESTFILE}_ $((LIMIT + 1)) || \
		error "create failure, but expect success"
	sync; sleep 1; sync
	echo "    Done"

	echo "    Create file before timer goes off"
	$RUNAS touch ${TESTFILE}_before || \
		error "failed create before timer expired, but expect success"
	sync; sleep 1; sync
	echo "    Done"

	echo "    Sleep $TIMER seconds ..."
	sleep $TIMER

	$SHOW_QUOTA_USER
	$SHOW_QUOTA_GROUP
	$SHOW_QUOTA_INFO

	echo "    Create file after timer goes off"
	# the least of inode qunit is 2, so there are at most 3(qunit:2+qtune:1)
        # inode quota left here
	$RUNAS touch ${TESTFILE}_after ${TESTFILE}_after1 ${TESTFILE}_after2 || true
	sync; sleep 1; sync
	$RUNAS touch ${TESTFILE}_after3 && \
		error "create after timer expired, but expect EDQUOT"
	sync; sleep 1; sync

	$SHOW_QUOTA_USER
	$SHOW_QUOTA_GROUP
	$SHOW_QUOTA_INFO

	echo "    Unlink files to stop timer"
	find `dirname $TESTFILE` -name "`basename ${TESTFILE}`*" | xargs rm -f
	echo "    Done"

	echo "    Create file"
	$RUNAS touch ${TESTFILE}_xxx || \
		error "touch after timer stop failure, but expect success"
	sync; sleep 1; sync
	echo "    Done"

	# cleanup
	rm -f ${TESTFILE}_xxx
	sync; sleep 3; sync;
}

# file soft limit (start timer, timer goes off, stop timer)
test_4a() {	# was test_4
	mkdir -p $DIR/$tdir
	chmod 0777 $DIR/$tdir
	LIMIT=$(($IUNIT_SZ * 10))	# 10 iunits on mds
	TESTFILE=$DIR/$tdir/$tfile-0

	GRACE=5

	echo "  User quota (soft limit: $LIMIT files  grace: $GRACE seconds)"
	$LFS setquota -t -u --block-grace $MAX_DQ_TIME --inode-grace $GRACE $DIR
	$LFS setquota -u $TSTUSR -b 0 -B 0 -i $LIMIT -I 0 $DIR
	$SHOW_QUOTA_USER

	test_file_soft $TESTFILE $LIMIT $GRACE
	$LFS setquota -u $TSTUSR -b 0 -B 0 -i 0 -I 0 $DIR

	echo "  Group quota (soft limit: $LIMIT files  grace: $GRACE seconds)"
	$LFS setquota -t -g --block-grace $MAX_DQ_TIME --inode-grace $GRACE $DIR
	$LFS setquota -g $TSTUSR -b 0 -B 0 -i $LIMIT -I 0 $DIR
	$SHOW_QUOTA_GROUP
	TESTFILE=$DIR/$tdir/$tfile-1

	test_file_soft $TESTFILE $LIMIT $GRACE
	$LFS setquota -g $TSTUSR -b 0 -B 0 -i 0 -I 0 $DIR

	# cleanup
	$LFS setquota -t -u --block-grace $MAX_DQ_TIME --inode-grace $MAX_IQ_TIME $DIR
	$LFS setquota -t -g --block-grace $MAX_DQ_TIME --inode-grace $MAX_IQ_TIME $DIR
}
run_test_with_stat 4a "File soft limit (start timer, timer goes off, stop timer) ==="

test_4b() {	# was test_4a
        GR_STR1="1w3d"
        GR_STR2="1000s"
        GR_STR3="5s"
        GR_STR4="1w2d3h4m5s"
        GR_STR5="5c"
        GR_STR6="1111111111111111"

	wait_delete_completed

        # test of valid grace strings handling
        echo "  Valid grace strings test"
        $LFS setquota -t -u --block-grace $GR_STR1 --inode-grace $GR_STR2 $DIR
        $LFS quota -u -t $DIR | grep "Block grace time: $GR_STR1"
        $LFS setquota -t -g --block-grace $GR_STR3 --inode-grace $GR_STR4 $DIR
        $LFS quota -g -t $DIR | grep "Inode grace time: $GR_STR4"

        # test of invalid grace strings handling
        echo "  Invalid grace strings test"
        ! $LFS setquota -t -u --block-grace $GR_STR4 --inode-grace $GR_STR5 $DIR
        ! $LFS setquota -t -g --block-grace $GR_STR4 --inode-grace $GR_STR6 $DIR

        # cleanup
        $LFS setquota -t -u --block-grace $MAX_DQ_TIME --inode-grace $MAX_IQ_TIME $DIR
        $LFS setquota -t -g --block-grace $MAX_DQ_TIME --inode-grace $MAX_IQ_TIME $DIR
}
run_test_with_stat 4b "Grace time strings handling ==="

# chown & chgrp (chown & chgrp successfully even out of block/file quota)
test_5() {
	mkdir -p $DIR/$tdir
	BLIMIT=$(( $BUNIT_SZ * $((OSTCOUNT + 1)) * 10)) # 10 bunits on each server
	ILIMIT=$(( $IUNIT_SZ * 10 )) # 10 iunits on mds

	wait_delete_completed

	echo "  Set quota limit (0 $BLIMIT 0 $ILIMIT) for $TSTUSR.$TSTUSR"
	$LFS setquota -u $TSTUSR -b 0 -B $BLIMIT -i 0 -I $ILIMIT $DIR
	$LFS setquota -g $TSTUSR -b 0 -B $BLIMIT -i 0 -I $ILIMIT $DIR
	$SHOW_QUOTA_USER
	$SHOW_QUOTA_GROUP

	echo "  Create more than $ILIMIT files and more than $BLIMIT kbytes ..."
	createmany -m $DIR/$tdir/$tfile-0_ $((ILIMIT + 1)) || \
		error "touch failure, expect success"
	dd if=/dev/zero of=$DIR/$tdir/$tfile-0_1 bs=$BLK_SZ count=$((BLIMIT+1)) || error "write failure, expect success"

	echo "  Chown files to $TSTUSR.$TSTUSR ..."
	for i in `seq 0 $ILIMIT`; do
	chown $TSTUSR.$TSTUSR $DIR/$tdir/$tfile-0_$i || \
			error "chown failure, but expect success"
	done

	# cleanup
	unlinkmany $DIR/$tdir/$tfile-0_ $((ILIMIT + 1))
	sync; sleep 3; sync;

	$LFS setquota -u $TSTUSR -b 0 -B 0 -i 0 -I 0 $DIR
	$LFS setquota -g $TSTUSR -b 0 -B 0 -i 0 -I 0 $DIR
}
run_test_with_stat 5 "Chown & chgrp successfully even out of block/file quota ==="

# block quota acquire & release
test_6() {
	if [ $OSTCOUNT -lt 2 ]; then
		skip "$OSTCOUNT < 2, too few osts"
		return 0;
	fi

	wait_delete_completed

	mkdir -p $DIR/$tdir
	chmod 0777 $DIR/$tdir

	LIMIT=$((BUNIT_SZ * (OSTCOUNT + 1) * 5)) # 5 bunits per server
	FILEA="$DIR/$tdir/$tfile-0_a"
	FILEB="$DIR/$tdir/$tfile-0_b"

	echo "  Set block limit $LIMIT kbytes to $TSTUSR.$TSTUSR"
	$LFS setquota -u $TSTUSR -b 0 -B $LIMIT -i 0 -I 0 $DIR
	$LFS setquota -g $TSTUSR -b 0 -B $LIMIT -i 0 -I 0 $DIR
	$SHOW_QUOTA_USER
	$SHOW_QUOTA_GROUP

	echo "  Create filea on OST0 and fileb on OST1"
	$LFS setstripe $FILEA -i 0 -c 1
	$LFS setstripe $FILEB -i 1 -c 1
	chown $TSTUSR.$TSTUSR $FILEA
	chown $TSTUSR.$TSTUSR $FILEB

	echo "  Exceed quota limit ..."
        RUNDD="$RUNAS dd if=/dev/zero of=$FILEB bs=$BLK_SZ"
        $RUNDD count=$((LIMIT - BUNIT_SZ * OSTCOUNT)) || \
                error "write fileb failure, but expect success"

        cancel_lru_locks osc
        $SHOW_QUOTA_USER
        $SHOW_QUOTA_GROUP
        $RUNDD seek=$LIMIT count=$((BUNIT_SZ * OSTCOUNT)) && \
                error "write fileb success, but expect EDQUOT"
        cancel_lru_locks osc
	echo "  Write to OST0 return EDQUOT"
	# this write maybe cache write, ignore it's failure
        RUNDD="$RUNAS dd if=/dev/zero of=$FILEA bs=$BLK_SZ"
        $RUNDD count=$(($BUNIT_SZ * 2)) || true
        cancel_lru_locks osc
        $SHOW_QUOTA_USER
        $SHOW_QUOTA_GROUP
        $RUNDD count=$((BUNIT_SZ * 2)) seek=$((BUNIT_SZ *2)) && \
                error "write filea success, but expect EDQUOT"

	echo "  Remove fileb to let OST1 release quota"
	rm -f $FILEB
        sync; sleep 10; sync; # need to allow journal commit for small fs

	echo "  Write to OST0"
	$RUNDD count=$((LIMIT - BUNIT_SZ * OSTCOUNT)) || \
	        error "write filea failure, expect success"
	echo "  Done"

	# cleanup
	rm -f $FILEA
	sync; sleep 3; sync;

	$LFS setquota -u $TSTUSR -b 0 -B 0 -i 0 -I 0 $DIR
	$LFS setquota -g $TSTUSR -b 0 -B 0 -i 0 -I 0 $DIR
	return 0
}
run_test_with_stat 6 "Block quota acquire & release ========="

# quota recovery (block quota only by now)
test_7()
{
	mkdir -p $DIR/$tdir
	chmod 0777 $DIR/$tdir

	wait_delete_completed

	LIMIT=$(( $BUNIT_SZ * $(($OSTCOUNT + 1)) ))
	TESTFILE="$DIR/$tdir/$tfile-0"

	$LFS setquota -u $TSTUSR -b 0 -B $LIMIT -i 0 -I 0 $DIR

	$LFS setstripe $TESTFILE -c 1
	chown $TSTUSR.$TSTUSR $TESTFILE

	echo "  Write to OST0..."
	$RUNAS dd if=/dev/zero of=$TESTFILE bs=$BLK_SZ count=$BUNIT_SZ || \
		error "write failure, but expect success"

	#define OBD_FAIL_OBD_DQACQ               0x604
	lustre_fail mds  0x604
	echo "  Remove files on OST0"
	rm -f $TESTFILE
	lustre_fail mds  0

	echo "  Trigger recovery..."
	OSC0_UUID="`$LCTL dl | awk '$3 ~ /osc/ { print $1 }'`"
	for i in $OSC0_UUID; do
		$LCTL --device $i activate || error "activate osc failed!"
	done

	# sleep a while to wait for recovery done
	sleep 20

	# check limits
	PATTERN="`echo $DIR | sed 's/\//\\\\\//g'`"
	TOTAL_LIMIT="`$LFS quota -v -u $TSTUSR $DIR | awk '/^.*'$PATTERN'.*[[:digit:]+][[:space:]+]/ { print $4 }'`"
	[ $TOTAL_LIMIT -eq $LIMIT ] || error "total limits not recovery!"
	echo "  total limits = $TOTAL_LIMIT"

        OST0_UUID=`do_facet ost1 "$LCTL dl | grep -m1 obdfilter" | awk '{print $((NF-1))}'`
        [ -z "$OST0_UUID" ] && OST0_UUID=`do_facet ost1 "$LCTL dl | grep -m1 obdfilter" | awk '{print $((NF-1))}'`
	OST0_LIMIT="`$LFS quota -o $OST0_UUID -u $TSTUSR $DIR | awk '/^.*[[:digit:]+][[:space:]+]/ { print $3 }'`"
	[ $OST0_LIMIT -eq $BUNIT_SZ ] || error "high limits not released!"
	echo "  limits on $OST0_UUID = $OST0_LIMIT"

	# cleanup
	$LFS setquota -u $TSTUSR -b 0 -B 0 -i 0 -I 0 $DIR
}
run_test_with_stat 7 "Quota recovery (only block limit) ======"

# run dbench with quota enabled
test_8() {
	mkdir -p $DIR/$tdir
	BLK_LIMIT=$((100 * 1024 * 1024)) # 100G
	FILE_LIMIT=1000000

	wait_delete_completed

	echo "  Set enough high limit for user: $TSTUSR"
	$LFS setquota -u $TSTUSR -b 0 -B $BLK_LIMIT -i 0 -I $FILE_LIMIT $DIR
	echo "  Set enough high limit for group: $TSTUSR"
<<<<<<< HEAD
	$LFS setquota -g $USER -b 0 -B $BLK_LIMIT -i 0 -I $FILE_LIMIT $DIR
=======
	$LFS setquota -g $TSTUSR 0 $BLK_LIMIT 0 $FILE_LIMIT $DIR
>>>>>>> ce18b2ca

	chmod 0777 $DIR/$tdir
	local duration=""
	[ "$SLOW" = "no" ] && duration=" -t 120"
	$RUNAS bash rundbench -D $DIR/$tdir 3 $duration || error "dbench failed!"

	sync; sleep 3; sync;

	return 0 
}
run_test_with_stat 8 "Run dbench with quota enabled ==========="

# run for fixing bug10707, it needs a big room. test for 64bit
KB=1024
GB=$((KB * 1024 * 1024))
# Use this as dd bs to decrease time
# inode->i_blkbits = min(PTLRPC_MAX_BRW_BITS+1, LL_MAX_BLKSIZE_BITS);
blksize=$((1 << 21)) # 2Mb
size_file=$((GB * 9 / 2))
# this check is just for test9 and test10
OST0_MIN=4900000 #4.67G
check_whether_skip () {
    OST0_SIZE=`$LFS df $DIR | awk '/\[OST:0\]/ {print $4}'`
    log "OST0_SIZE: $OST0_SIZE  required: $OST0_MIN"
    if [ $OST0_SIZE -lt $OST0_MIN ]; then
	echo "WARN: OST0 has less than $OST0_MIN free, skip this test."
	return 0
    else
	return 1
    fi
}

test_9() {
	check_whether_skip && return 0

	wait_delete_completed

 	set_blk_tunesz 512
 	set_blk_unitsz 1024

	mkdir -p $DIR/$tdir
	chmod 0777 $DIR/$tdir
        TESTFILE="$DIR/$tdir/$tfile-0"

        BLK_LIMIT=$((100 * KB * KB)) # 100G
        FILE_LIMIT=1000000
        echo "  Set block limit $BLK_LIMIT kbytes to $TSTUSR.$TSTUSR"

        log "  Set enough high limit(block:$BLK_LIMIT; file: $FILE_LIMIT) for user: $TSTUSR"
        $LFS setquota -u $TSTUSR -b 0 -B $BLK_LIMIT -i 0 -I $FILE_LIMIT $DIR
        log "  Set enough high limit(block:$BLK_LIMIT; file: $FILE_LIMIT) for group: $TSTUSR"
        $LFS setquota -g $TSTUSR -b 0 -B $BLK_LIMIT -i 0 -I $FILE_LIMIT $DIR

        echo "  Set stripe"
	$LFS setstripe $TESTFILE -c 1
        touch $TESTFILE
        chown $TSTUSR.$TSTUSR $TESTFILE

        $SHOW_QUOTA_USER
        $SHOW_QUOTA_GROUP

        log "    Write the big file of 4.5G ..."
        $RUNAS dd if=/dev/zero of=$TESTFILE  bs=$blksize count=$((size_file / blksize)) || \
               error "(usr) write 4.5G file failure, but expect success"

        $SHOW_QUOTA_USER
        $SHOW_QUOTA_GROUP

        log "    delete the big file of 4.5G..."
        $RUNAS rm -f $TESTFILE
	sync; sleep 3; sync;

        $SHOW_QUOTA_USER
        $SHOW_QUOTA_GROUP

        RC=$?

	set_blk_unitsz $((128 * 1024))
	set_blk_tunesz $((128 * 1024 / 2))

        return $RC
}
run_test_with_stat 9 "run for fixing bug10707(64bit) ==========="

# run for fixing bug10707, it need a big room. test for 32bit
test_10() {
	mkdir -p $DIR/$tdir
	chmod 0777 $DIR/$tdir
	check_whether_skip && return 0

	wait_delete_completed

	set_blk_tunesz 512
	set_blk_unitsz 1024

	# make qd_count 32 bit
	lustre_fail mds_ost 0xA00

	TESTFILE="$DIR/$tdir/$tfile-0"

	BLK_LIMIT=$((100 * KB * KB)) # 100G
	FILE_LIMIT=1000000

	log "  Set enough high limit(block:$BLK_LIMIT; file: $FILE_LIMIT) for user: $TSTUSR"
	$LFS setquota -u $TSTUSR -b 0 -B $BLK_LIMIT -i 0 -I $FILE_LIMIT $DIR
	log "  Set enough high limit(block:$BLK_LIMIT; file: $FILE_LIMIT) for group: $TSTUSR"
	$LFS setquota -g $TSTUSR -b 0 -B $BLK_LIMIT -i 0 -I $FILE_LIMIT $DIR

	echo "  Set stripe"
	$LFS setstripe $TESTFILE -c 1
	touch $TESTFILE
	chown $TSTUSR.$TSTUSR $TESTFILE

        $SHOW_QUOTA_USER
        $SHOW_QUOTA_GROUP

        log "    Write the big file of 4.5 G ..."
        $RUNAS dd if=/dev/zero of=$TESTFILE  bs=$blksize count=$((size_file / blksize)) || \
		error "(usr) write 4.5 G file failure, but expect success"

        $SHOW_QUOTA_USER
        $SHOW_QUOTA_GROUP

        log "    delete the big file of 4.5 G..."
        $RUNAS rm -f $TESTFILE
	sync; sleep 3; sync;

        $SHOW_QUOTA_USER
        $SHOW_QUOTA_GROUP

	RC=$?

	# make qd_count 64 bit
	lustre_fail mds_ost 0

	set_blk_unitsz $((128 * 1024))
	set_blk_tunesz $((128 * 1024 / 2))

	return $RC
}
run_test_with_stat 10 "run for fixing bug10707(32bit) ==========="

test_11() {
       wait_delete_completed

       #prepare the test
       block_limit=`(echo 0; df -t lustre -P | awk '{print $(NF - 4)}') | tail -n 1`
       echo $block_limit
       orig_dbr=`sysctl -n vm.dirty_background_ratio`
       orig_dec=`sysctl -n vm.dirty_expire_centisecs`
       orig_dr=`sysctl -n vm.dirty_ratio`
       orig_dwc=`sysctl -n vm.dirty_writeback_centisecs`
       sysctl -w vm.dirty_background_ratio=1
       sysctl -w vm.dirty_expire_centisecs=30
       sysctl -w vm.dirty_ratio=1
       sysctl -w vm.dirty_writeback_centisecs=50
       TESTDIR="$DIR/$tdir"
       local RV=0

       #do the test
       local SECS=0
       local REPS=3
       [ "$SLOW" = no ] && REPS=1
       local sleep=20
       local i=1
       while [ $i -le $REPS ]; do
	   echo "test: cycle($i of $REPS) start at $(date)"
	   mkdir -p $TESTDIR && chmod 777 $TESTDIR
	   echo -n "    create a file for uid "
	   for j in `seq 1 30`; do
	       echo -n "$j "
               # 30MB per dd for a total of 900MB (if space even permits)
	       runas -u $j dd if=/dev/zero of=$TESTDIR/$tfile  bs=$blksize count=15 > /dev/null 2>&1 &
	   done
	   echo ""
	   PROCS=$(ps -ef | grep -v grep | grep "dd if /dev/zero of $TESTDIR" | wc -l)
           LAST_USED=0
	   while [ $PROCS -gt 0 ]; do 
	     sleep 20
	     SECS=$((SECS + sleep))
	     PROCS=$(ps -ef | grep -v grep | grep "dd if /dev/zero of $TESTDIR" | wc -l)
	     USED=$(du -s $TESTDIR | awk '{print $1}')
	     PCT=$(($USED * 100 / $block_limit))
	     echo "${i}/${REPS} ${PCT}% p${PROCS} t${SECS}  "
	     if [ $USED -le $LAST_USED ]; then
		 kill -9 $(ps -ef | grep "dd if /dev/zero of $TESTDIR" | grep -v grep | awk '{ print $2 }')
		 i=$REPS
		 RV=2
		 break
	     fi
             LAST_USED=$USED
	   done
	   echo "    removing the test files..."
	   rm -f $TESTDIR/$tfile
	   echo "cycle $i done at $(date)"
	   i=$[$i+1]
       done
       echo "Test took $SECS sec"

       #clean
       sysctl -w vm.dirty_background_ratio=$orig_dbr
       sysctl -w vm.dirty_expire_centisecs=$orig_dec
       sysctl -w vm.dirty_ratio=$orig_dr
       sysctl -w vm.dirty_writeback_centisecs=$orig_dwc
       if [ $RV -ne 0 ]; then
           error "Nothing was written for $SECS sec ... aborting"
       fi
       return $RV
}
run_test_with_stat 11 "run for fixing bug10912 ==========="


# test a deadlock between quota and journal b=11693
test_12() {
	mkdir -p $DIR/$tdir
	chmod 0777 $DIR/$tdir

	[ "$(grep $DIR2 /proc/mounts)" ] || mount_client $DIR2 || \
		{ skip "Need lustre mounted on $MOUNT2 " && retutn 0; }

	if [ $OSTCOUNT -lt 2 ]; then
		skip "$OSTCOUNT < 2, too few osts"
		return 0;
	fi

	LIMIT=$(( $BUNIT_SZ * $(($OSTCOUNT + 1)) * 10)) # 10 bunits each sever
	TESTFILE="$DIR/$tdir/$tfile-0"
	TESTFILE2="$DIR2/$tdir/$tfile-1"

	wait_delete_completed

	echo "   User quota (limit: $LIMIT kbytes)"
	$LFS setquota -u $TSTUSR -b 0 -B $LIMIT -i 0 -I 0 $DIR

	$LFS setstripe $TESTFILE -i 0 -c 1
	chown $TSTUSR.$TSTUSR $TESTFILE
	$LFS setstripe $TESTFILE2 -i 1 -c 1
        chown $TSTUSR2.$TSTUSR2 $TESTFILE2

	#define OBD_FAIL_OST_HOLD_WRITE_RPC      0x21f
	lustre_fail ost 0x0000021f

	echo "   step1: write out of block quota ..."
	$RUNAS2 dd if=/dev/zero of=$TESTFILE2 bs=$BLK_SZ count=102400 &
	DDPID1=$!
	$RUNAS dd if=/dev/zero of=$TESTFILE bs=$BLK_SZ count=$(($LIMIT*2)) &
	DDPID=$!

	echo  "   step2: testing ......"
	count=0
	while [ true ]; do
	    if [ -z `ps -ef | awk '$2 == '${DDPID1}' { print $8 }'` ]; then break; fi
	    count=$[count+1]
	    if [ $count -gt 64 ]; then
		lustre_fail ost 0
		error "dd should be finished!"
	    fi
	    sleep 1
	done
	echo "(dd_pid=$DDPID1, time=$count)successful"

	#Recover fail_loc and dd will finish soon
	lustre_fail ost 0

	echo  "   step3: testing ......"
	count=0
	while [ true ]; do
	    if [ -z `ps -ef | awk '$2 == '${DDPID}' { print $8 }'` ]; then break; fi
	    count=$[count+1]
	    if [ $count -gt 150 ]; then
		error "dd should be finished!"
	    fi
	    sleep 1
	done
	echo "(dd_pid=$DDPID, time=$count)successful"

	rm -f $TESTFILE $TESTFILE2
        sync; sleep 3; sync;

        $LFS setquota -u $TSTUSR -b 0 -B 0 -i 0 -I 0 $DIR
}
run_test_with_stat 12 "test a deadlock between quota and journal ==="

# test multiple clients write block quota b=11693
test_13() {
	mkdir -p $DIR/$tdir
	wait_delete_completed

	# one OST * 10 + (mds + other OSTs)
	LIMIT=$((BUNIT_SZ * 10 + (BUNIT_SZ * OSTCOUNT)))
	TESTFILE="$DIR/$tdir/$tfile"

	echo "   User quota (limit: $LIMIT kbytes)"
	$LFS setquota -u $TSTUSR -b 0 -B $LIMIT -i 0 -I 0 $DIR
	$SHOW_QUOTA_USER

	$LFS setstripe $TESTFILE -i 0 -c 1
	chown $TSTUSR.$TSTUSR $TESTFILE
	$LFS setstripe $TESTFILE.2 -i 0 -c 1
        chown $TSTUSR.$TSTUSR $TESTFILE.2

	echo "   step1: write out of block quota ..."
	# one bunit will give mds
	$RUNAS dd if=/dev/zero of=$TESTFILE bs=$BLK_SZ count=$[($LIMIT - $BUNIT_SZ) / 2] &
	DDPID=$!
	$RUNAS dd if=/dev/zero of=$TESTFILE.2 bs=$BLK_SZ count=$[($LIMIT - $BUNIT_SZ) / 2] &
	DDPID1=$!

	echo  "   step2: testing ......"
	count=0
	while [ true ]; do
	    if [ -z `ps -ef | awk '$2 == '${DDPID}' { print $8 }'` ]; then break; fi
	    count=$[count+1]
	    if [ $count -gt 64 ]; then
		error "dd should be finished!"
	    fi
	    sleep 1
	done
	echo "(dd_pid=$DDPID, time=$count)successful"

	count=0
	while [ true ]; do
	    if [ -z `ps -ef | awk '$2 == '${DDPID1}' { print $8 }'` ]; then break; fi
	    count=$[count+1]
	    if [ $count -gt 64 ]; then
		error "dd should be finished!"
	    fi
	    sleep 1
	done
	echo "(dd_pid=$DDPID1, time=$count)successful"

	sync; sleep 5; sync;

	echo  "   step3: checking ......"
	fz=`stat -c %s $TESTFILE`
	fz2=`stat -c %s $TESTFILE.2`
	$SHOW_QUOTA_USER
	[ $((fz + fz2)) -lt $((BUNIT_SZ * BLK_SZ * 10)) ] && \
		error "files too small $fz + $fz2 < $((BUNIT_SZ * BLK_SZ * 10))"

	rm -f $TESTFILE $TESTFILE.2
	sync; sleep 3; sync;

	$LFS setquota -u $TSTUSR -b 0 -B 0 -i 0 -I 0 $DIR
}
run_test_with_stat 13 "test multiple clients write block quota ==="

check_if_quota_zero(){
        line=`$LFS quota -v -$1 $2 $DIR | wc -l`
	for i in `seq 3 $line`; do
	    if [ $i -eq 3 ]; then
		field="3 4 6 7"
	    else
		field="3 5"
	    fi
	    for j in $field; do
		tmp=`$LFS quota -v -$1 $2 $DIR | sed -n ${i}p |
                     awk  '{print $'"$j"'}'`
		[ -n "$tmp" ] && [ $tmp -ne 0 ] && $LFS quota -v -$1 $2 $DIR && \
		    error "quota on $2 isn't clean"
	    done
	done
	echo "pass check_if_quota_zero"
}

test_14a() {	# was test_14 b=12223 -- setting quota on root
	TESTFILE="$DIR/$tdir/$tfile"

        # reboot the lustre
        sync; sleep 5; sync
        cleanup_and_setup_lustre
        test_0

	mkdir -p $DIR/$tdir

	# out of root's file and block quota
	$LFS setquota -u root -b 10 -B 10 -i 10 -I 10 $DIR
	createmany -m ${TESTFILE} 20 || \
	    error "unexpected: user(root) create files failly!"
	dd if=/dev/zero of=$TESTFILE bs=4k count=4096 || \
	    error "unexpected: user(root) write files failly!"
	chmod 666 $TESTFILE
	$RUNAS dd if=/dev/zero of=${TESTFILE} seek=4096 bs=4k count=4096 && \
	    error "unexpected: user(quota_usr) write a file successfully!"

	# trigger the llog
	chmod 777 $DIR
	for i in `seq 1 10`; do $RUNAS touch ${TESTFILE}a_$i; done
	for i in `seq 1 10`; do $RUNAS rm -f ${TESTFILE}a_$i; done

	# do the check
	dmesg | tail | grep "\-122" |grep llog_obd_origin_add && error "err -122 not found in dmesg"
	$LFS setquota -u root -b 0 -B 0 -i 0 -I 0 $DIR
	#check_if_quota_zero u root

	# clean
	unlinkmany ${TESTFILE} 15
	rm -f $TESTFILE
	sync; sleep 3; sync;
}
run_test_with_stat 14a "test setting quota on root ==="

# set quota version (both administrative and operational quotas)
quota_set_version() {
        do_facet mds "lctl set_param lquota.${FSNAME}-MDT*.quota_type=$1"
        for j in `seq $OSTCOUNT`; do
                do_facet ost$j "lctl set_param lquota.${FSNAME}-OST*.quota_type=$1"
        done
}

# save quota version (both administrative and operational quotas)
quota_save_version() {
        do_facet mgs "lctl conf_param ${FSNAME}-MDT*.mdt.quota_type=$1"
        do_facet mgs "lctl conf_param ${FSNAME}-OST*.ost.quota_type=$1"
}

test_14b(){
        local l
        local CURSPACE

        # 1. check that required users exist
        # 2. ensure that switch to new mode will start conversion
        # 3. start quota in old mode and put some entries
        # 4. restart quota in new mode forcing conversion and check the entries

        wait_delete_completed

        MISSING_USERS=""
        for i in `seq 1 30`; do
                check_runas_id_ret quota15_$i "runas -u quota15_$i" >/dev/null 2>/dev/null
                if [ "$?" != "0" ]; then
                       MISSING_USERS="$MISSING_USERS quota15_$i"
                fi
        done

        if [ -n "$MISSING_USERS" ]; then
                skip "following users are missing: $MISSING_USERS"
                return 0
        fi

        $LFS quotaoff -ug $DIR
        echo "setting quota version 1"
        quota_set_version 1
        echo "running quotacheck"
        $LFS quotacheck -ug $DIR
        mkdir -p $DIR/$tdir
        chmod 0777 $DIR/$tdir
        for i in `seq 1 30`; do
                l=$[$i*1024*128] # set limits in 128 Mb units
                $LFS setquota -u quota15_$i -b $l -B $l -i $l -I $l $DIR || error "lfs setquota failed"
                runas -u quota15_$i dd if=/dev/zero of="$DIR/$tdir/quota15_$i" \
                      bs=1048576 count=$[($i+1)/2] || error "dd failed"
        done

        cancel_lru_locks osc
        
        echo "saving quota data"
        for i in `seq 1 30`; do
                CURSPACE[$i]=`$LFS quota -v -u quota15_$i $MOUNT | awk '{if(start) {start=0; sum += $1} if(($1 ~ /OST/) && (NF==1)) {start=1;} 
                              if(($1 ~ /OST/) && (NF != 1)) {sum += $2}; } END { print sum }'`
        done

        $LFS quotaoff -ug $DIR
        echo "setting version 3 or 2 (dependent on the kernel support)"
        quota_set_version 3 2>&1 | grep "Invalid argument" && quota_set_version 2

        echo "invalidating quota files"
        $LFS quotainv -ug $DIR
        $LFS quotainv -ugf $DIR
        $LFS quotacheck -ug $DIR

        for i in `seq 1 30`; do
                l=$[$i*1024*128]
                # the format is "mntpnt   curspace[*]   bsoftlimit   bhardlimit   [time]   curinodes[*]    isoftlimit  ihardlimit"
                echo "checking administrative quota migration results for user quota15_$i"
                $LFS quota -v -u quota15_$i $DIR | grep -E '^ *'$MOUNT' *[0-9]+\** *'$l' *'$l' *[0-9]+\** *'$l' *'$l \
                  || error "lfs quota output is unexpected"
                echo "checking operational quota migration results for user quota15_$i, curspace should be ${CURSPACE[$i]}"
                l=`$LFS quota -v -u quota15_$i $MOUNT | awk '{if(start) {start=0; sum += $1} if(($1 ~ /OST/) && (NF==1)) {start=1;} 
                   if(($1 ~ /OST/) && (NF != 1)) {sum += $2}; } END { print sum }'`
                echo "...real is $l"
                [ "$l" -eq "${CURSPACE[$i]}" ] || error "curspace mismatch"
                rm $DIR/$tdir/quota15_$i || error "could not remove quota15_$i"
                $LFS setquota -u quota15_$i -b 0 -B 0 -i 0 -I 0 $DIR || error "lfs setquota clear failed"
        done
}
run_test_with_stat 14b "setting 30 quota entries in quota v1 file before conversion ==="

test_15(){
        LIMIT=$((24 * 1024 * 1024 * 1024 * 1024)) # 24 TB
        PATTERN="`echo $DIR | sed 's/\//\\\\\//g'`"

	wait_delete_completed

        # test for user
        $LFS setquota -u $TSTUSR -b 0 -B $LIMIT -i 0 -I 0 $DIR
        TOTAL_LIMIT="`$LFS quota -v -u $TSTUSR $DIR | awk '/^.*'$PATTERN'.*[[:digit:]+][[:space:]+]/ { print $4 }'`"
        [ $TOTAL_LIMIT -eq $LIMIT ] || error "  (user)total limits = $TOTAL_LIMIT; limit = $LIMIT, failed!"
        echo "  (user)total limits = $TOTAL_LIMIT; limit = $LIMIT, successful!"
        $LFS setquota -u $TSTUSR -b 0 -B 0 -i 0 -I 0 $DIR

        # test for group
        $LFS setquota -g $TSTUSR -b 0 -B $LIMIT -i 0 -I 0 $DIR
        TOTAL_LIMIT="`$LFS quota -v -g $TSTUSR $DIR | awk '/^.*'$PATTERN'.*[[:digit:]+][[:space:]+]/ { print $4 }'`"
        [ $TOTAL_LIMIT -eq $LIMIT ] || error "  (group)total limits = $TOTAL_LIMIT; limit = $LIMIT, failed!"
        echo "  (group)total limits = $TOTAL_LIMIT; limit = $LIMIT, successful!"
        $LFS setquota -g $TSTUSR -b 0 -B 0 -i 0 -I 0 $DIR
        $LFS quotaoff -ug $DIR
        quota_set_version 1
        $LFS quotacheck -ug $DIR || error "quotacheck failed"

        echo "Testing that >4GB quota limits fail on volume with quota v1"
        ! $LFS setquota -u $TSTUSR -b 0 -B $LIMIT -i 0 -I 0 $DIR
}
run_test_with_stat 15 "set block quota more than 4T ==="

# $1=u/g $2=with qunit adjust or not
test_16_tub() {
	LIMIT=$(( $BUNIT_SZ * $(($OSTCOUNT + 1)) * 4))
	TESTFILE="$DIR/$tdir/$tfile"
	mkdir -p $DIR/$tdir

	wait_delete_completed

	echo "  User quota (limit: $LIMIT kbytes)"
	if [ $1 == "u" ]; then
	    $LFS setquota -u $TSTUSR -b 0 -B $LIMIT -i 0 -I 0 $DIR
	    $SHOW_QUOTA_USER
	else
	    $LFS setquota -g $TSTUSR -b 0 -B $LIMIT -i 0 -I 0 $DIR
	    $SHOW_QUOTA_GROUP
	fi

	$LFS setstripe $TESTFILE -c 1
	chown $TSTUSR.$TSTUSR $TESTFILE

	echo "    Write ..."
	$RUNAS dd if=/dev/zero of=$TESTFILE bs=$BLK_SZ count=$((BUNIT_SZ * 4)) || \
	    error "(usr) write failure, but expect success"
	echo "    Done"
	echo "    Write out of block quota ..."
	# this time maybe cache write,  ignore it's failure
	$RUNAS dd if=/dev/zero of=$TESTFILE bs=$BLK_SZ count=$BUNIT_SZ seek=$((BUNIT_SZ * 4)) || true
	# flush cache, ensure noquota flag is setted on client
        cancel_lru_locks osc
	if [ $2 -eq 1 ]; then
	    $RUNAS dd if=/dev/zero of=$TESTFILE bs=$BLK_SZ count=$BUNIT_SZ seek=$((BUNIT_SZ * 4)) || \
		error "(write failure, but expect success"
	else
	    $RUNAS dd if=/dev/zero of=$TESTFILE bs=$BLK_SZ count=$BUNIT_SZ seek=$((BUNIT_SZ * 4)) && \
		error "(write success, but expect EDQUOT"
	fi

	rm -f $TESTFILE
	sync; sleep 3; sync;
	$LFS setquota -$1 $TSTUSR -b 0 -B 0 -i 0 -I 0 $DIR
}

# test without adjusting qunit
test_16 () {
	set_blk_tunesz $((BUNIT_SZ * 2))
	set_blk_unitsz $((BUNIT_SZ * 4))
	for i in u g; do
	    for j in 0 1; do
                # define OBD_FAIL_QUOTA_WITHOUT_CHANGE_QS    0xA01
		echo " grp/usr: $i, adjust qunit: $j"
		echo "-------------------------------"
		[ $j -eq 1 ] && lustre_fail mds_ost 0
		[ $j -eq 0 ] && lustre_fail mds_ost 0xA01
		test_16_tub $i $j
	    done
	done
	set_blk_unitsz $((128 * 1024))
	set_blk_tunesz $((128 * 1024 / 2))
}
run_test_with_stat 16 "test without adjusting qunit"

# run for fixing bug14526, failed returned quota reqs shouldn't ruin lustre.
test_17() {
	set_blk_tunesz 512
	set_blk_unitsz 1024

	wait_delete_completed

        #define OBD_FAIL_QUOTA_RET_QDATA | OBD_FAIL_ONCE
	lustre_fail ost 0x80000A02

	TESTFILE="$DIR/$tdir/$tfile-a"
	TESTFILE2="$DIR/$tdir/$tfile-b"
	mkdir -p $DIR/$tdir

	BLK_LIMIT=$((100 * 1024)) # 100M

	log "  Set enough high limit(block:$BLK_LIMIT) for user: $TSTUSR"
	$LFS setquota -u $TSTUSR -b 0 -B $BLK_LIMIT -i 0 -I 0 $DIR
	log "  Set enough high limit(block:$BLK_LIMIT) for group: $TSTUSR"
	$LFS setquota -g $TSTUSR -b 0 -B $BLK_LIMIT -i 0 -I 0 $DIR

	touch $TESTFILE
	chown $TSTUSR.$TSTUSR $TESTFILE
	touch $TESTFILE2
	chown $TSTUSR.$TSTUSR $TESTFILE2

        $SHOW_QUOTA_USER
        $SHOW_QUOTA_GROUP

	log "    Write the test file1 ..."
	$RUNAS dd if=/dev/zero of=$TESTFILE  bs=$BLK_SZ count=$(( 10 * 1024 )) \
	    || echo "write 10M file failure"

        $SHOW_QUOTA_USER
        $SHOW_QUOTA_GROUP

	log "    write the test file2 ..."
	$RUNAS dd if=/dev/zero of=$TESTFILE2  bs=$BLK_SZ count=$(( 10 * 1024 )) \
	    || error "write 10M file failure"

        $SHOW_QUOTA_USER
        $SHOW_QUOTA_GROUP

	rm -f $TESTFILE $TESTFILE2
	RC=$?
	sync; sleep 3; sync;

	# make qd_count 64 bit
	lustre_fail ost 0

	set_blk_unitsz $((128 * 1024))
	set_blk_tunesz $((128 * 1024 / 2))

	return $RC
}
run_test_with_stat 17 "run for fixing bug14526 ==========="

# test when mds takes a long time to handle a quota req so that
# the ost has dropped it, the ost still could work well b=14840
test_18() {
	LIMIT=$((100 * 1024 * 1024)) # 100G
	TESTFILE="$DIR/$tdir/$tfile"
	mkdir -p $DIR/$tdir

	wait_delete_completed

	set_blk_tunesz 512
	set_blk_unitsz 1024

	log "   User quota (limit: $LIMIT kbytes)"
	$LFS setquota -u $TSTUSR -b 0 -B $LIMIT -i 0 -I 0 $MOUNT
	$SHOW_QUOTA_USER

	$LFS setstripe $TESTFILE -i 0 -c 1
	chown $TSTUSR.$TSTUSR $TESTFILE

	#define OBD_FAIL_MDS_BLOCK_QUOTA_REQ      0x13c
	lustre_fail mds 0x13c

	log "   step1: write 100M block ..."
	$RUNAS dd if=/dev/zero of=$TESTFILE bs=$BLK_SZ count=$((1024 * 100)) &
	DDPID=$!

        sleep 5
        lustre_fail mds 0

	echo  "   step2: testing ......"
	count=0
	timeout=$(lctl get_param -n timeout)
	while [ true ]; do
	    if [ -z `ps -ef | awk '$2 == '${DDPID}' { print $8 }'` ]; then break; fi
	    count=$[count+1]
	    if [ $count -gt $((2 * $timeout)) ]; then
		error "count=$count dd should be finished!"
	    fi
	    sleep 1
	done
        log "(dd_pid=$DDPID, time=$count, timeout=$timeout)"
        if [ $count -lt $(($timeout - 10)) ]; then
            error " should take longer!"
        else
            echo " successful"
        fi

	rm -f $TESTFILE
	sync; sleep 3; sync;

	$LFS setquota -u $TSTUSR -b 0 -B 0 -i 0 -I 0 $MOUNT

	set_blk_unitsz $((128 * 1024))
	set_blk_tunesz $((128 * 1024 / 2))
}
run_test_with_stat 18 "run for fixing bug14840 ==========="

# test when mds drops a quota req, the ost still could work well b=14840
test_18a() {
        LIMIT=$((100 * 1024 * 1024)) # 100G
	TESTFILE="$DIR/$tdir/$tfile-a"
	mkdir -p $DIR/$tdir

	wait_delete_completed

	set_blk_tunesz 512
	set_blk_unitsz 1024

	log "   User quota (limit: $LIMIT kbytes)"
	$LFS setquota -u $TSTUSR -b 0 -B $LIMIT -i 0 -I 0 $MOUNT
	$SHOW_QUOTA_USER

	$LFS setstripe $TESTFILE -i 0 -c 1
	chown $TSTUSR.$TSTUSR $TESTFILE

	#define OBD_FAIL_MDS_DROP_QUOTA_REQ | OBD_FAIL_ONCE   0x8000013d
	lustre_fail mds 0x8000013d

	log "   step1: write 100M block ..."
	$RUNAS dd if=/dev/zero of=$TESTFILE bs=$BLK_SZ count=$((1024 * 100)) &
	DDPID=$!

	echo  "   step2: testing ......"
	count=0
	timeout=$(lctl get_param -n timeout)
	while [ true ]; do
	    if [ -z `ps -ef | awk '$2 == '${DDPID}' { print $8 }'` ]; then break; fi
	    count=$[count+1]
	    if [ $count -gt $((3 * $timeout)) ]; then
		lustre_fail mds 0
		error "count=$count dd should be finished!"
	    fi
	    sleep 1
	done
        log "(dd_pid=$DDPID, time=$count, timeout=$timeout)"
        if [ $count -lt $(($timeout - 10)) ]; then
	    lustre_fail mds 0
            error " should take longer!"
        else
            echo " successful"
        fi

        lustre_fail mds 0

	rm -f $TESTFILE
	sync; sleep 3; sync;

	$LFS setquota -u $TSTUSR -b 0 -B 0 -i 0 -I 0 $MOUNT

	set_blk_unitsz $((128 * 1024))
	set_blk_tunesz $((128 * 1024 / 2))
}
run_test_with_stat 18a "run for fixing bug14840 ==========="

run_to_block_limit() {
	local LIMIT=$((($OSTCOUNT + 1) * 1024))
	local TESTFILE=$1
	wait_delete_completed

	# set 1 Mb quota unit size
	set_blk_tunesz 512
	set_blk_unitsz 1024

	# bind file to a single OST
	$LFS setstripe -c 1 $TESTFILE
	chown $TSTUSR.$TSTUSR $TESTFILE

	echo "  User quota (limit: $LIMIT kbytes)"
	$LFS setquota -u $TSTUSR -b 0 -B $LIMIT -i 0 -I 0 $MOUNT
	$SHOW_QUOTA_USER
	echo "  Updating quota limits"
	$LFS setquota -u $TSTUSR -b 0 -B $LIMIT -i 0 -I 0 $MOUNT
	$SHOW_QUOTA_USER

	$RUNAS dd if=/dev/zero of=$TESTFILE bs=$BLK_SZ count=1028 || true
	# for now page cache of TESTFILE may still be dirty,
	# let's push it to the corresponding OST, this will also
	# cache NOQUOTA on the client from OST's reply
	cancel_lru_locks osc
	$RUNAS dd if=/dev/zero of=$TESTFILE seek=1028 bs=$BLK_SZ count=1 && \
		error "(usr) write success, should be EDQUOT"
}

test_19() {
	# 1 Mb bunit per each MDS/OSS
	local TESTFILE="$DIR/$tdir/$tfile"
	mkdir -p $DIR/$tdir

	run_to_block_limit $TESTFILE
	$SHOW_QUOTA_USER

	# cleanup
	rm -f $TESTFILE
	$LFS setquota -u $TSTUSR -b 0 -B 0 -i 0 -I 0 $MOUNT

	set_blk_unitsz $((128 * 1024))
	set_blk_tunesz $((128 * 1024 / 2))

}
run_test_with_stat 19 "test if administrative limits updates do not zero operational limits (14790) ==="

test_20()
{
        LSTR=(1t 2g 3m 4k) # limits strings
        LVAL=($[1*1024*1024*1024] $[2*1024*1024] $[3*1024*1024] $[4*1024]) # limits values

        $LFS setquota -u $TSTUSR --block-softlimit ${LSTR[0]} \
                                 $MOUNT || error "could not set quota limits"

        $LFS setquota -u $TSTUSR --block-hardlimit ${LSTR[1]} \
                                 --inode-softlimit ${LSTR[2]} \
                                 --inode-hardlimit ${LSTR[3]} \
                                 $MOUNT || error "could not set quota limits"

        ($LFS quota -v -u $TSTUSR $MOUNT  | \
            grep -E '^ *'$MOUNT' *[0-9]+\** *'${LVAL[0]}' *'${LVAL[1]}' *[0-9]+\** *'${LVAL[2]}' *'${LVAL[3]}) \
                 || error "lfs quota output is unexpected"

        $LFS setquota -u $TSTUSR -b 0 -B 0 -i 0 -I 0 \
                                 $MOUNT || error "could not reset quota limits"

}
run_test_with_stat 20 "test if setquota specifiers work properly (15754)"

test_21_sub() {
	local testfile=$1
	local blk_number=$2
	local seconds=$3

	time=$(($(date +%s) + seconds))
	while [ $(date +%s) -lt $time ]; do
	    $RUNAS dd if=/dev/zero of=$testfile  bs=$BLK_SZ count=$blk_number > /dev/null 2>&1
	    rm -f $testfile
	done
}

# run for fixing bug16053, setquota shouldn't fail when writing and
# deleting are happening
test_21() {
	set_blk_tunesz 512
	set_blk_unitsz 1024

	wait_delete_completed

	TESTFILE="$DIR/$tdir/$tfile"

	BLK_LIMIT=$((10 * 1024 * 1024)) # 10G
	FILE_LIMIT=1000000

	log "  Set enough high limit(block:$BLK_LIMIT; file: $FILE_LIMIT) for user: $TSTUSR"
	$LFS setquota -u $TSTUSR -b 0 -B $BLK_LIMIT -i 0 -I $FILE_LIMIT $MOUNT
	log "  Set enough high limit(block:$BLK_LIMIT; file: $FILE_LIMIT) for group: $TSTUSR"
	$LFS setquota -g $TSTUSR -b 0 -B $BLK_LIMIT -i 0 -I $FILE_LIMIT $MOUNT

	# repeat writing on a 1M file
	test_21_sub ${TESTFILE}_1 1024 30 &
	DDPID1=$!
	# repeat writing on a 128M file
	test_21_sub ${TESTFILE}_2 $((1024 * 128)) 30 &
	DDPID2=$!

	time=$(($(date +%s) + 30))
	i=1
	while [ $(date +%s) -lt $time ]; do
	    log "  Set quota for $i times"
	    $LFS setquota -u $TSTUSR -b 0 -B $((BLK_LIMIT + 1024 * i)) -i 0 -I $((FILE_LIMIT + i)) $MOUNT
	    $LFS setquota -g $TSTUSR -b 0 -B $((BLK_LIMIT + 1024 * i)) -i 0 -I $((FILE_LIMIT + i)) $MOUNT
	    i=$((i+1))
	    sleep 1
	done

	count=0
	while [ true ]; do
	    if [  $(ps -p ${DDPID1} | wc -l) -eq 1 ]; then break; fi
	    count=$[count+1]
	    if [ $count -gt 60 ]; then
		error "dd should be finished!"
	    fi
	    sleep 1
	done
	echo "(dd_pid=$DDPID1, time=$count)successful"

	count=0
	while [ true ]; do
	    if [ $(ps -p ${DDPID2} | wc -l) -eq 1 ]; then break; fi
	    count=$[count+1]
	    if [ $count -gt 60 ]; then
		error "dd should be finished!"
	    fi
	    sleep 1
	done
	echo "(dd_pid=$DDPID2, time=$count)successful"

	set_blk_unitsz $((128 * 1024))
	set_blk_tunesz $((128 * 1024 / 2))
	$LFS setquota -u $TSTUSR -b 0 -B 0 -i 0 -I 0 $MOUNT
	$LFS setquota -g $TSTUSR -b 0 -B 0 -i 0 -I 0 $MOUNT

	return $RC
}
run_test_with_stat 21 "run for fixing bug16053 ==========="

test_22() {
        local SAVEREFORMAT

        SAVEREFORMAT=$REFORMAT
        $LFS quotaoff -ug $DIR || error "could not turn quotas off"
        quota_set_version "1"
        $LFS quotacheck -ug $DIR || error "quotacheck failed"

        quota_save_version "ug1"

        REFORMAT="reformat"
        stopall
        mount
        setupall
        REFORMAT=$SAVEREFORMAT

        echo "checking parameters"

        do_facet mds "lctl get_param mds.${FSNAME}-MDT*.quota_type" | grep "ug1" || error "admin failure"
        do_facet ost1 "lctl get_param obdfilter.*.quota_type" | grep "ug1" || error "op failure"

        run_test 0 "reboot lustre"
}
run_test_with_stat 22 "test if quota_type saved as permanent parameter ===="

test_23_sub() {
	mkdir -p $DIR/$tdir
	chmod 0777 $DIR/$tdir
	TESTFILE="$DIR/$tdir/$tfile-0"
	local bs_unit=$((1024*1024))
	LIMIT=$1

	wait_delete_completed

	# test for user
	log "  User quota (limit: $LIMIT kbytes)"
	$LFS setquota -u $TSTUSR -b 0 -B $LIMIT -i 0 -I 0 $DIR
	sleep 3
	$SHOW_QUOTA_USER

	$LFS setstripe $TESTFILE -c 1
	chown $TSTUSR.$TSTUSR $TESTFILE

	log "    Step1: trigger quota with 0_DIRECT"
	log "      Write half of file"
	$RUNAS $DIRECTIO write $TESTFILE 0 $(($LIMIT/1024/2)) $bs_unit || error "(usr) write failure, but expect success"
	log "      Write out of block quota ..."
	$RUNAS $DIRECTIO write $TESTFILE $(($LIMIT/1024/2)) $(($LIMIT/1024/2)) $bs_unit && error "(usr) write success, but expect EDQUOT"
	log "    Step1: done"

	log "    Step2: rewrite should succeed"
	$RUNAS $DIRECTIO write $TESTFILE $(($LIMIT/1024/2)) 1 $bs_unit 2>&1 || error "(usr) write failure, but expect success"
	log "    Step2: done"

	rm -f $TESTFILE
	wait_delete_completed
	OST0_UUID=`do_facet ost1 $LCTL dl | grep -m1 obdfilter | awk '{print $((NF-1))}'`
	OST0_QUOTA_USED=`$LFS quota -o $OST0_UUID -u $TSTUSR $DIR | awk '/^.*[[:digit:]+][[:space:]+]/ { print $1 }'`
	echo $OST0_QUOTA_USED
	[ $OST0_QUOTA_USED -ne 0 ] && \
	    ($SHOW_QUOTA_USER; error "quota deleted isn't released")
	$SHOW_QUOTA_USER
	$LFS setquota -u $TSTUSR -b 0 -B 0 -i 0 -I 0 $DIR

}

test_23() {
	log "run for $((OSTCOUNT * 3))MB test file"
	test_23_sub $((OSTCOUNT * 3 * 1024))

	OST0_MIN=120000
	check_whether_skip && return 0
	log "run for $((OSTCOUNT * 30))MB test file"
	test_23_sub $((OSTCOUNT * 30 * 1024))
}
run_test_with_stat 23 "run for fixing bug16125 ==========="

test_24() {
	local TESTFILE="$DIR/$tdir/$tfile"
	mkdir -p $DIR/$tdir

	run_to_block_limit $TESTFILE
	$SHOW_QUOTA_USER | grep '*' || error "no matching *"

	# cleanup
	rm -f $TESTFILE
	$LFS setquota -u $TSTUSR -b 0 -B 0 -i 0 -I 0 $MOUNT

	set_blk_unitsz $((128 * 1024))
	set_blk_tunesz $((128 * 1024 / 2))
        
}
run_test_with_stat 24 "test if lfs draws an asterix when limit is reached (16646) ==========="

# turn off quota
test_99()
{
	$LFS quotaoff $DIR
	lctl set_param debug="-quota"

	return 0
}
run_test_with_stat 99 "Quota off ==============================="


log "cleanup: ======================================================"
cd $ORIG_PWD
check_and_cleanup_lustre
echo '=========================== finished ==============================='
[ -f "$QUOTALOG" ] && cat $QUOTALOG && grep -q FAIL $QUOTALOG && exit 1 || true
echo "$0: completed"<|MERGE_RESOLUTION|>--- conflicted
+++ resolved
@@ -48,7 +48,7 @@
 . ${CONFIG:=$LUSTRE/tests/cfg/$NAME.sh}
 DIRECTIO=${DIRECTIO:-$LUSTRE/tests/directio}
 
-[ "$SLOW" = "no" ] && EXCEPT_SLOW="9 10 11 21"
+[ "$SLOW" = "no" ] && EXCEPT_SLOW="9 10 11 18b 21"
 
 QUOTALOG=${TESTSUITELOG:-$TMP/$(basename $0 .sh).log}
 
@@ -147,7 +147,7 @@
 	    do_facet ost$j "lctl set_param lquota.${FSNAME}-OST*.stats=0" > /dev/null
 	done
 	run_test "$@"
-	if [ ${STAT:-"yes"} != "no" ]; then
+	if [ ${STAT:-"yes"} != "no" -a -z "$LAST_SKIPPED" ]; then
 	    echo "statistics info begin ***************************************"
 	    do_facet mds  "lctl get_param lquota.${FSNAME}-MDT*.stats"
 	    for j in `seq $OSTCOUNT`; do
@@ -728,11 +728,7 @@
 	echo "  Set enough high limit for user: $TSTUSR"
 	$LFS setquota -u $TSTUSR -b 0 -B $BLK_LIMIT -i 0 -I $FILE_LIMIT $DIR
 	echo "  Set enough high limit for group: $TSTUSR"
-<<<<<<< HEAD
-	$LFS setquota -g $USER -b 0 -B $BLK_LIMIT -i 0 -I $FILE_LIMIT $DIR
-=======
-	$LFS setquota -g $TSTUSR 0 $BLK_LIMIT 0 $FILE_LIMIT $DIR
->>>>>>> ce18b2ca
+	$LFS setquota -g $TSTUSR -b 0 -B $BLK_LIMIT -i 0 -I $FILE_LIMIT $DIR
 
 	chmod 0777 $DIR/$tdir
 	local duration=""
@@ -1510,6 +1506,105 @@
 		error "(usr) write success, should be EDQUOT"
 }
 
+# test when mds do failover, the ost still could work well without trigger
+# watchdog b=14840
+test_18bc_sub() {
+        type=$1
+
+        LIMIT=$((110 * 1024 )) # 110M
+        TESTFILE="$DIR/$tdir/$tfile"
+        mkdir -p $DIR/$tdir
+
+        wait_delete_completed
+
+        set_blk_tunesz 512
+        set_blk_unitsz 1024
+
+        log "   User quota (limit: $LIMIT kbytes)"
+        $LFS setquota -u $TSTUSR -b 0 -B $LIMIT -i 0 -I 0 $MOUNT
+        $SHOW_QUOTA_USER
+
+        $LFS setstripe $TESTFILE -i 0 -c 1
+        chown $TSTUSR.$TSTUSR $TESTFILE
+
+        timeout=$(sysctl -n lustre.timeout)
+
+	if [ $type = "directio" ]; then
+	    log "   write 100M block(directio) ..."
+	    $RUNAS $DIRECTIO write $TESTFILE 0 100 $((BLK_SZ * 1024)) &
+	else
+	    log "   write 100M block(normal) ..."
+	    $RUNAS dd if=/dev/zero of=$TESTFILE bs=$((BLK_SZ * 1024)) count=100 &
+	fi
+
+        DDPID=$!
+        do_facet mds "$LCTL conf_param ${FSNAME}-MDT*.mdt.quota_type=ug"
+
+	log "failing mds for $((2 * timeout)) seconds"
+        fail mds $((2 * timeout))
+
+        # check if quotaon successful
+        $LFS quota -u $TSTUSR $MOUNT 2>&1 | grep -q "quotas are not enabled"
+        if [ $? -eq 0 ]; then
+            error "quotaon failed!"
+            rm -rf $TESTFILE
+            return
+        fi
+
+        count=0
+        while [ true ]; do
+            if [ -z `ps -ef | awk '$2 == '${DDPID}' { print $8 }'` ]; then break; fi
+            if [ $((++count % (2 * timeout) )) -eq 0 ]; then
+                log "it took $count second"
+            fi
+            sleep 1
+        done
+        log "(dd_pid=$DDPID, time=$count, timeout=$timeout)"
+        sync; sleep 1; sync
+
+        testfile_size=$(stat -c %s $TESTFILE)
+        [ $testfile_size -ne $((BLK_SZ * 1024 * 100)) ] && \
+            error "verifying file failed!"
+        $SHOW_QUOTA_USER
+        $LFS setquota -u $TSTUSR -b 0 -B 0 -i 0 -I 0 $MOUNT
+        rm -rf $TESTFILE
+        sync; sleep 1; sync
+}
+
+# test when mds does failover, the ost still could work well
+# this test shouldn't trigger watchdog b=14840
+test_18b() {
+	test_18bc_sub normal
+	test_18bc_sub directio
+	# check if watchdog is triggered
+	MSG="test 18b: run for fixing bug14840"
+	do_facet ost1 "dmesg > $TMP/lustre-log-${TESTNAME}.log"
+	do_facet client cat > $TMP/lustre-log-${TESTNAME}.awk <<-EOF
+		/$MSG/ {
+		    start = 1;
+		}
+		/Watchdog triggered/ {
+		    if (start) {
+		        print \$0;
+		    }
+		}
+	EOF
+	watchdog=`do_facet ost1 awk -f $TMP/lustre-log-${TESTNAME}.awk $TMP/lustre-log-${TESTNAME}.log`
+	if [ -n "$watchdog" ]; then error "$watchdog"; fi
+}
+run_test_with_stat 18b "run for fixing bug14840(mds failover, no watchdog) ==========="
+
+# test when mds does failover, the ost still could work well
+# this test will prevent OST_DISCONNET from happening b=14840
+test_18c() {
+	# define OBD_FAIL_OST_DISCONNECT_NET 0x202(disable ost_disconnect for osts)
+	lustre_fail ost  0x202
+	test_18bc_sub normal
+	test_18bc_sub directio
+	lustre_fail ost  0
+}
+run_test_with_stat 18c "run for fixing bug14840(mds failover, OST_DISCONNECT is disabled) ==========="
+
 test_19() {
 	# 1 Mb bunit per each MDS/OSS
 	local TESTFILE="$DIR/$tdir/$tfile"
