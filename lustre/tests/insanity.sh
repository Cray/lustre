#!/bin/sh
# Test multiple failures, AKA Test 17

set -e

LUSTRE=${LUSTRE:-`dirname $0`/..}
. $LUSTRE/tests/test-framework.sh

init_test_env $@

. ${CONFIG:=$LUSTRE/tests/cfg/$NAME.sh}

ALWAYS_EXCEPT="10 $INSANITY_EXCEPT"

if [ "$FAILURE_MODE" = "HARD" ]; then
    mixed_ost_devs && CONFIG_EXCEPTIONS="0 2 4 5 6 8" && \
        echo -n "Several ost services on one ost node are used with FAILURE_MODE=$FAILURE_MODE. " && \
        echo "Except the tests: $CONFIG_EXCEPTIONS" && \
        ALWAYS_EXCEPT="$ALWAYS_EXCEPT $CONFIG_EXCEPTIONS"
fi

#
[ "$SLOW" = "no" ] && EXCEPT_SLOW=""

SETUP=${SETUP:-""}
CLEANUP=${CLEANUP:-""}

build_test_filter

SINGLECLIENT=${SINGLECLIENT:-$HOSTNAME}
LIVE_CLIENT=${LIVE_CLIENT:-$SINGLECLIENT}
FAIL_CLIENTS=${FAIL_CLIENTS:-$RCLIENTS}

assert_env mds_HOST MDS_MKFS_OPTS MDSDEV
assert_env ost_HOST OST_MKFS_OPTS OSTCOUNT
assert_env LIVE_CLIENT FSNAME

remote_mds_nodsh && skip "remote MDS with nodsh" && exit 0
remote_ost_nodsh && skip "remote OST with nodsh" && exit 0

# FAIL_CLIENTS list should not contain the LIVE_CLIENT
FAIL_CLIENTS=$(echo " $FAIL_CLIENTS " | sed -re "s/\s+$LIVE_CLIENT\s+/ /g")

DIR=${DIR:-$MOUNT}
TESTDIR=$DIR/d0.$(basename $0 .sh)

#####
# fail clients round robin

# list of failable clients
FAIL_LIST=($FAIL_CLIENTS)
FAIL_NUM=${#FAIL_LIST[*]}
FAIL_NEXT=0
typeset -i  FAIL_NEXT
DOWN_NUM=0   # number of nodes currently down

# set next client to fail
set_fail_client() {
    FAIL_CLIENT=${FAIL_LIST[$FAIL_NEXT]}
    FAIL_NEXT=$(( (FAIL_NEXT+1) % FAIL_NUM ))
    echo "fail $FAIL_CLIENT, next is $FAIL_NEXT"
}

fail_clients() {
    num=$1

    log "Request clients to fail: ${num}. Num of clients to fail: ${FAIL_NUM}, already failed: $DOWN_NUM"
    if [ -z "$num"  ] || [ "$num" -gt $((FAIL_NUM - DOWN_NUM)) ]; then
	num=$((FAIL_NUM - DOWN_NUM)) 
    fi
    
    if [ -z "$num" ] || [ "$num" -le 0 ]; then
        log "No clients failed!"
        return
    fi

    client_mkdirs

    for i in `seq $num`; do
       set_fail_client
       client=$FAIL_CLIENT
       DOWN_CLIENTS="$DOWN_CLIENTS $client"
       shutdown_client $client
    done

    echo "down clients: $DOWN_CLIENTS"

    for client in $DOWN_CLIENTS; do
	boot_node $client
    done
    DOWN_NUM=`echo $DOWN_CLIENTS | wc -w`
    client_rmdirs
}

reintegrate_clients() {
    for client in $DOWN_CLIENTS; do
	wait_for_host $client
	echo "Restarting $client"
	zconf_mount $client $MOUNT || return 1
    done
    DOWN_CLIENTS=""
    DOWN_NUM=0
}

start_ost() {
    start ost$1 `ostdevname $1` $OST_MOUNT_OPTS
}

trap exit INT

client_touch() {
    file=$1
    for c in $LIVE_CLIENT $FAIL_CLIENTS;  do
	if echo $DOWN_CLIENTS | grep -q $c; then continue; fi
	$PDSH $c touch $TESTDIR/${c}_$file || return 1
    done
}

client_rm() {
    file=$1
    for c in $LIVE_CLIENT $FAIL_CLIENTS;  do
	$PDSH $c rm $TESTDIR/${c}_$file
    done
}

client_mkdirs() {
    for c in $LIVE_CLIENT $FAIL_CLIENTS;  do
	echo "$c mkdir $TESTDIR/$c"
	$PDSH $c "mkdir $TESTDIR/$c && ls -l $TESTDIR/$c"
    done
}

client_rmdirs() {
    for c in $LIVE_CLIENT $FAIL_CLIENTS;  do
	echo "rmdir $TESTDIR/$c"
	$PDSH $LIVE_CLIENT "rmdir $TESTDIR/$c"
    done
}

clients_recover_osts() {
    facet=$1
#    do_node $CLIENTS "$LCTL "'--device %OSC_`hostname`_'"${facet}_svc_MNT_client_facet recover"
}

check_and_setup_lustre

rm -rf $TESTDIR
mkdir -p $TESTDIR

# 9 Different Failure Modes Combinations
echo "Starting Test 17 at `date`"

test_0() {
    facet_failover mds
    echo "Waiting for df pid: $DFPID"
    wait $DFPID || { echo "df returned $?" && return 1; }

    for i in $(seq $OSTCOUNT) ; do
        facet_failover ost$i || return 4
        echo "Waiting for df pid: $DFPID"
        wait $DFPID || { echo "df returned $?" && return 3; }
    done
    return 0
}
run_test 0 "Fail all nodes, independently"

############### First Failure Mode ###############
test_1() {
echo "Don't do a MDS - MDS Failure Case"
echo "This makes no sense"
}
run_test 1 "MDS/MDS failure"
###################################################

############### Second Failure Mode ###############
test_2() {
    echo "Verify Lustre filesystem is up and running"
    [ -z "$(mounted_lustre_filesystems)" ] && error "Lustre is not running"

    clients_up

    shutdown_facet mds
    reboot_facet mds

    # prepare for MDS failover
    change_active mds
    reboot_facet mds

    clients_up &
    DFPID=$!
    sleep 5

    shutdown_facet ost1

    echo "Reintegrating OST"
    reboot_facet ost1
    wait_for ost1
    start_ost 1 || return 2

    wait_for mds
    start mds $MDSDEV $MDS_MOUNT_OPTS || return $?

    #Check FS
    wait $DFPID
    clients_recover_osts ost1
    echo "Verify reintegration"
    clients_up || return 1

}
run_test 2 "Second Failure Mode: MDS/OST `date`"
###################################################


############### Third Failure Mode ###############
test_3() {
    #Create files
    echo "Verify Lustre filesystem is up and running"
    [ -z "$(mounted_lustre_filesystems)" ] && error "Lustre is not running"

    #MDS Portion
    facet_failover mds
    wait $DFPID || echo df failed: $?
    #Check FS

    echo "Test Lustre stability after MDS failover"
    clients_up

    #CLIENT Portion
    echo "Failing 2 CLIENTS"
    fail_clients 2

    #Check FS
    echo "Test Lustre stability after CLIENT failure"
    clients_up

    #Reintegration
    echo "Reintegrating CLIENTS"
    reintegrate_clients || return 1

<<<<<<< HEAD
    clients_up || return 3
=======
    client_df || return 3
>>>>>>> d5360e75
}
run_test 3  "Thirdb Failure Mode: MDS/CLIENT `date`"
###################################################

############### Fourth Failure Mode ###############
test_4() {
    echo "Fourth Failure Mode: OST/MDS `date`"

    #OST Portion
    shutdown_facet ost1

    #Check FS
    echo "Test Lustre stability after OST failure"
    clients_up &
    DFPIDA=$!
    sleep 5

    #MDS Portion
    shutdown_facet mds
    reboot_facet mds

    # prepare for MDS failover
    change_active mds
    reboot_facet mds

    clients_up &
    DFPIDB=$!
    sleep 5

    #Reintegration
    echo "Reintegrating OST"
    reboot_facet ost1
    wait_for ost1
    start_ost 1
<<<<<<< HEAD

=======
    
>>>>>>> d5360e75
    wait_for mds
    start mds $MDSDEV $MDS_MOUNT_OPTS
    #Check FS

    wait $DFPIDA
    wait $DFPIDB
    clients_recover_osts ost1
    echo "Test Lustre stability after MDS failover"
    clients_up || return 1
}
run_test 4 "Fourth Failure Mode: OST/MDS `date`"
###################################################

############### Fifth Failure Mode ###############
test_5() {
    [ $OSTCOUNT -lt 2 ] && skip_env "$OSTCOUNT < 2, not enough OSTs" && return 0

    echo "Fifth Failure Mode: OST/OST `date`"

    #Create files
    echo "Verify Lustre filesystem is up and running"
    [ -z "$(mounted_lustre_filesystems)" ] && error "Lustre is not running"

    clients_up

    #OST Portion
    shutdown_facet ost1
    reboot_facet ost1

    #Check FS
    echo "Test Lustre stability after OST failure"
    clients_up &
    DFPIDA=$!
    sleep 5

    #OST Portion
    shutdown_facet ost2
    reboot_facet ost2

    #Check FS
    echo "Test Lustre stability after OST failure"
    clients_up &
    DFPIDB=$!
    sleep 5

    #Reintegration
    echo "Reintegrating OSTs"
    wait_for ost1
    start_ost 1
    wait_for ost2
    start_ost 2

    clients_recover_osts ost1
    clients_recover_osts ost2
    sleep $TIMEOUT

    wait $DFPIDA
    wait $DFPIDB
    clients_up || return 2
}
run_test 5 "Fifth Failure Mode: OST/OST `date`"
###################################################

############### Sixth Failure Mode ###############
test_6() {
    echo "Sixth Failure Mode: OST/CLIENT `date`"

    #Create files
    echo "Verify Lustre filesystem is up and running"
    [ -z "$(mounted_lustre_filesystems)" ] && error "Lustre is not running"

    clients_up
    client_touch testfile || return 2

    #OST Portion
    shutdown_facet ost1
    reboot_facet ost1

    #Check FS
    echo "Test Lustre stability after OST failure"
    clients_up &
    DFPIDA=$!
    echo DFPIDA=$DFPIDA
    sleep 5

    #CLIENT Portion
    echo "Failing CLIENTs"
    fail_clients

    #Check FS
    echo "Test Lustre stability after CLIENTs failure"
    clients_up &
    DFPIDB=$!
    echo DFPIDB=$DFPIDB
    sleep 5

    #Reintegration
    echo "Reintegrating OST/CLIENTs"
    wait_for ost1
    start_ost 1
    reintegrate_clients || return 1
    sleep 5

    wait_remote_prog df $((TIMEOUT * 3 + 10))
    wait $DFPIDA
    wait $DFPIDB

    echo "Verifying mount"
    [ -z "$(mounted_lustre_filesystems)" ] && return 3
    clients_up
}
run_test 6 "Sixth Failure Mode: OST/CLIENT `date`"
###################################################


############### Seventh Failure Mode ###############
test_7() {
    echo "Seventh Failure Mode: CLIENT/MDS `date`"

    #Create files
    echo "Verify Lustre filesystem is up and running"
    [ -z "$(mounted_lustre_filesystems)" ] && error "Lustre is not running"

    clients_up
    client_touch testfile  || return 1

    #CLIENT Portion
    echo "Part 1: Failing CLIENT"
    fail_clients 2

    #Check FS
    echo "Test Lustre stability after CLIENTs failure"
<<<<<<< HEAD
    clients_up
    $PDSH $LIVE_CLIENT "ls -l $TESTDIR"
    $PDSH $LIVE_CLIENT "rm -f $TESTDIR/*_testfile"

=======
    client_df
    $PDSH $LIVE_CLIENT "ls -l $TESTDIR"
    $PDSH $LIVE_CLIENT "rm -f $TESTDIR/*_testfile"
    
>>>>>>> d5360e75
    #Sleep
    echo "Wait 1 minutes"
    sleep 60

    #Create files
    echo "Verify Lustre filesystem is up and running"
    [ -z "$(mounted_lustre_filesystems)" ] && return 2

    clients_up
    client_rm testfile

    #MDS Portion
    facet_failover mds

    #Check FS
    echo "Test Lustre stability after MDS failover"
    wait $DFPID || echo "df on down clients fails " || return 1
    $PDSH $LIVE_CLIENT "ls -l $TESTDIR"
    $PDSH $LIVE_CLIENT "rm -f $TESTDIR/*_testfile"

    #Reintegration
    echo "Reintegrating CLIENTs"
    reintegrate_clients || return 2
    clients_up

    #Sleep
    echo "wait 1 minutes"
    sleep 60
}
run_test 7 "Seventh Failure Mode: CLIENT/MDS `date`"
###################################################


############### Eighth Failure Mode ###############
test_8() {
    echo "Eighth Failure Mode: CLIENT/OST `date`"

    #Create files
    echo "Verify Lustre filesystem is up and running"
    [ -z "$(mounted_lustre_filesystems)" ] && error "Lustre is not running"

    clients_up
    client_touch testfile

    #CLIENT Portion
    echo "Failing CLIENTs"
    fail_clients 2

    #Check FS
    echo "Test Lustre stability after CLIENTs failure"
<<<<<<< HEAD
    clients_up
=======
    client_df
>>>>>>> d5360e75
    $PDSH $LIVE_CLIENT "ls -l $TESTDIR"
    $PDSH $LIVE_CLIENT "rm -f $TESTDIR/*_testfile"

    #Sleep
    echo "Wait 1 minutes"
    sleep 60

    #Create files
    echo "Verify Lustre filesystem is up and running"
    [ -z "$(mounted_lustre_filesystems)" ] && error "Lustre is not running"

    clients_up
    client_touch testfile


    #OST Portion
    shutdown_facet ost1
    reboot_facet ost1

    #Check FS
    echo "Test Lustre stability after OST failure"
    clients_up &
    DFPID=$!
    sleep 5
    #non-failout hangs forever here
    #$PDSH $LIVE_CLIENT "ls -l $TESTDIR"
    #$PDSH $LIVE_CLIENT "rm -f $TESTDIR/*_testfile"
<<<<<<< HEAD

=======
    
>>>>>>> d5360e75
    #Reintegration
    echo "Reintegrating CLIENTs/OST"
    reintegrate_clients || return 3
    wait_for ost1
    start_ost 1
    wait $DFPID
    clients_up || return 1
    client_touch testfile2 || return 2

    #Sleep
    echo "Wait 1 minutes"
    sleep 60
}
run_test 8 "Eighth Failure Mode: CLIENT/OST `date`"
###################################################


############### Ninth Failure Mode ###############
test_9() {
    echo 

    #Create files
    echo "Verify Lustre filesystem is up and running"
    [ -z "$(mounted_lustre_filesystems)" ] && error "Lustre is not running"

    clients_up
    client_touch testfile || return 1

    #CLIENT Portion
    echo "Failing CLIENTs"
    fail_clients 2

    #Check FS
    echo "Test Lustre stability after CLIENTs failure"
<<<<<<< HEAD
    clients_up
=======
    client_df
>>>>>>> d5360e75
    $PDSH $LIVE_CLIENT "ls -l $TESTDIR" || return 1
    $PDSH $LIVE_CLIENT "rm -f $TESTDIR/*_testfile" || return 2

    #Sleep
    echo "Wait 1 minutes"
    sleep 60

    #Create files
    echo "Verify Lustre filesystem is up and running"
    $PDSH $LIVE_CLIENT "grep -e $MOUNT /proc/mounts" || return 3
<<<<<<< HEAD
    client_up $LIVE_CLIENT
=======
    $PDSH $LIVE_CLIENT df $MOUNT
>>>>>>> d5360e75
    client_touch testfile || return 4

    #CLIENT Portion
    echo "Failing CLIENTs"
    fail_clients 2

    #Check FS
    echo "Test Lustre stability after CLIENTs failure"
<<<<<<< HEAD
    clients_up
=======
    client_df
>>>>>>> d5360e75
    $PDSH $LIVE_CLIENT "ls -l $TESTDIR" || return 5
    $PDSH $LIVE_CLIENT "rm -f $TESTDIR/*_testfile" || return 6

    #Reintegration
    echo "Reintegrating  CLIENTs/CLIENTs"
    reintegrate_clients || return 7
    clients_up

    #Sleep
    echo "Wait 1 minutes"
    sleep 60
}
run_test 9 "Ninth Failure Mode: CLIENT/CLIENT `date`"
###################################################

test_10() {
    #Run availability after all failures
    DURATION=${DURATION:-$((2 * 60 * 60))} # 6 hours default
    LOADTEST=${LOADTEST:-metadata-load.py}
    $PWD/availability.sh $CONFIG $DURATION $CLIENTS || return 1
}
run_test 10 "Running Availability for 6 hours..."

equals_msg `basename $0`: test complete, cleaning up
check_and_cleanup_lustre
[ -f "$TESTSUITELOG" ] && cat $TESTSUITELOG && grep -q FAIL $TESTSUITELOG && exit 1 || true<|MERGE_RESOLUTION|>--- conflicted
+++ resolved
@@ -177,7 +177,7 @@
     echo "Verify Lustre filesystem is up and running"
     [ -z "$(mounted_lustre_filesystems)" ] && error "Lustre is not running"
 
-    clients_up
+    client_df
 
     shutdown_facet mds
     reboot_facet mds
@@ -186,7 +186,7 @@
     change_active mds
     reboot_facet mds
 
-    clients_up &
+    client_df &
     DFPID=$!
     sleep 5
 
@@ -204,7 +204,7 @@
     wait $DFPID
     clients_recover_osts ost1
     echo "Verify reintegration"
-    clients_up || return 1
+    client_df || return 1
 
 }
 run_test 2 "Second Failure Mode: MDS/OST `date`"
@@ -216,32 +216,28 @@
     #Create files
     echo "Verify Lustre filesystem is up and running"
     [ -z "$(mounted_lustre_filesystems)" ] && error "Lustre is not running"
-
+    
     #MDS Portion
     facet_failover mds
     wait $DFPID || echo df failed: $?
     #Check FS
 
     echo "Test Lustre stability after MDS failover"
-    clients_up
+    client_df
 
     #CLIENT Portion
     echo "Failing 2 CLIENTS"
     fail_clients 2
-
+    
     #Check FS
     echo "Test Lustre stability after CLIENT failure"
-    clients_up
-
+    client_df
+    
     #Reintegration
     echo "Reintegrating CLIENTS"
     reintegrate_clients || return 1
 
-<<<<<<< HEAD
-    clients_up || return 3
-=======
     client_df || return 3
->>>>>>> d5360e75
 }
 run_test 3  "Thirdb Failure Mode: MDS/CLIENT `date`"
 ###################################################
@@ -252,10 +248,10 @@
 
     #OST Portion
     shutdown_facet ost1
-
+ 
     #Check FS
     echo "Test Lustre stability after OST failure"
-    clients_up &
+    client_df &
     DFPIDA=$!
     sleep 5
 
@@ -267,7 +263,7 @@
     change_active mds
     reboot_facet mds
 
-    clients_up &
+    client_df &
     DFPIDB=$!
     sleep 5
 
@@ -276,27 +272,23 @@
     reboot_facet ost1
     wait_for ost1
     start_ost 1
-<<<<<<< HEAD
-
-=======
-    
->>>>>>> d5360e75
+    
     wait_for mds
     start mds $MDSDEV $MDS_MOUNT_OPTS
     #Check FS
-
+    
     wait $DFPIDA
     wait $DFPIDB
     clients_recover_osts ost1
     echo "Test Lustre stability after MDS failover"
-    clients_up || return 1
+    client_df || return 1
 }
 run_test 4 "Fourth Failure Mode: OST/MDS `date`"
 ###################################################
 
 ############### Fifth Failure Mode ###############
 test_5() {
-    [ $OSTCOUNT -lt 2 ] && skip_env "$OSTCOUNT < 2, not enough OSTs" && return 0
+    [ $OSTCOUNT -lt 2 ] && skip "$OSTCOUNT < 2, not enough OSTs" && return 0
 
     echo "Fifth Failure Mode: OST/OST `date`"
 
@@ -304,25 +296,25 @@
     echo "Verify Lustre filesystem is up and running"
     [ -z "$(mounted_lustre_filesystems)" ] && error "Lustre is not running"
 
-    clients_up
-
+    client_df
+    
     #OST Portion
     shutdown_facet ost1
     reboot_facet ost1
-
+    
     #Check FS
     echo "Test Lustre stability after OST failure"
-    clients_up &
+    client_df &
     DFPIDA=$!
     sleep 5
-
+    
     #OST Portion
     shutdown_facet ost2
     reboot_facet ost2
 
     #Check FS
     echo "Test Lustre stability after OST failure"
-    clients_up &
+    client_df &
     DFPIDB=$!
     sleep 5
 
@@ -332,14 +324,14 @@
     start_ost 1
     wait_for ost2
     start_ost 2
-
+    
     clients_recover_osts ost1
     clients_recover_osts ost2
     sleep $TIMEOUT
 
     wait $DFPIDA
     wait $DFPIDB
-    clients_up || return 2
+    client_df || return 2
 }
 run_test 5 "Fifth Failure Mode: OST/OST `date`"
 ###################################################
@@ -352,16 +344,16 @@
     echo "Verify Lustre filesystem is up and running"
     [ -z "$(mounted_lustre_filesystems)" ] && error "Lustre is not running"
 
-    clients_up
+    client_df
     client_touch testfile || return 2
-
+	
     #OST Portion
     shutdown_facet ost1
     reboot_facet ost1
 
     #Check FS
     echo "Test Lustre stability after OST failure"
-    clients_up &
+    client_df &
     DFPIDA=$!
     echo DFPIDA=$DFPIDA
     sleep 5
@@ -369,28 +361,28 @@
     #CLIENT Portion
     echo "Failing CLIENTs"
     fail_clients
-
+    
     #Check FS
     echo "Test Lustre stability after CLIENTs failure"
-    clients_up &
+    client_df &
     DFPIDB=$!
     echo DFPIDB=$DFPIDB
     sleep 5
-
+    
     #Reintegration
     echo "Reintegrating OST/CLIENTs"
     wait_for ost1
     start_ost 1
     reintegrate_clients || return 1
-    sleep 5
-
-    wait_remote_prog df $((TIMEOUT * 3 + 10))
+    sleep 5 
+
+    wait_remote_prog df $((TIMEOUT * 3 + 10)) 
     wait $DFPIDA
     wait $DFPIDB
 
     echo "Verifying mount"
     [ -z "$(mounted_lustre_filesystems)" ] && return 3
-    clients_up
+    client_df
 }
 run_test 6 "Sixth Failure Mode: OST/CLIENT `date`"
 ###################################################
@@ -404,26 +396,19 @@
     echo "Verify Lustre filesystem is up and running"
     [ -z "$(mounted_lustre_filesystems)" ] && error "Lustre is not running"
 
-    clients_up
+    client_df
     client_touch testfile  || return 1
 
     #CLIENT Portion
     echo "Part 1: Failing CLIENT"
     fail_clients 2
-
+    
     #Check FS
     echo "Test Lustre stability after CLIENTs failure"
-<<<<<<< HEAD
-    clients_up
+    client_df
     $PDSH $LIVE_CLIENT "ls -l $TESTDIR"
     $PDSH $LIVE_CLIENT "rm -f $TESTDIR/*_testfile"
-
-=======
-    client_df
-    $PDSH $LIVE_CLIENT "ls -l $TESTDIR"
-    $PDSH $LIVE_CLIENT "rm -f $TESTDIR/*_testfile"
-    
->>>>>>> d5360e75
+    
     #Sleep
     echo "Wait 1 minutes"
     sleep 60
@@ -432,7 +417,7 @@
     echo "Verify Lustre filesystem is up and running"
     [ -z "$(mounted_lustre_filesystems)" ] && return 2
 
-    clients_up
+    client_df
     client_rm testfile
 
     #MDS Portion
@@ -447,8 +432,8 @@
     #Reintegration
     echo "Reintegrating CLIENTs"
     reintegrate_clients || return 2
-    clients_up
-
+    client_df
+    
     #Sleep
     echo "wait 1 minutes"
     sleep 60
@@ -465,20 +450,16 @@
     echo "Verify Lustre filesystem is up and running"
     [ -z "$(mounted_lustre_filesystems)" ] && error "Lustre is not running"
 
-    clients_up
+    client_df
     client_touch testfile
-
+	
     #CLIENT Portion
     echo "Failing CLIENTs"
     fail_clients 2
 
     #Check FS
     echo "Test Lustre stability after CLIENTs failure"
-<<<<<<< HEAD
-    clients_up
-=======
-    client_df
->>>>>>> d5360e75
+    client_df
     $PDSH $LIVE_CLIENT "ls -l $TESTDIR"
     $PDSH $LIVE_CLIENT "rm -f $TESTDIR/*_testfile"
 
@@ -490,7 +471,7 @@
     echo "Verify Lustre filesystem is up and running"
     [ -z "$(mounted_lustre_filesystems)" ] && error "Lustre is not running"
 
-    clients_up
+    client_df
     client_touch testfile
 
 
@@ -500,24 +481,20 @@
 
     #Check FS
     echo "Test Lustre stability after OST failure"
-    clients_up &
+    client_df &
     DFPID=$!
     sleep 5
     #non-failout hangs forever here
     #$PDSH $LIVE_CLIENT "ls -l $TESTDIR"
     #$PDSH $LIVE_CLIENT "rm -f $TESTDIR/*_testfile"
-<<<<<<< HEAD
-
-=======
-    
->>>>>>> d5360e75
+    
     #Reintegration
     echo "Reintegrating CLIENTs/OST"
     reintegrate_clients || return 3
     wait_for ost1
     start_ost 1
     wait $DFPID
-    clients_up || return 1
+    client_df || return 1
     client_touch testfile2 || return 2
 
     #Sleep
@@ -536,20 +513,16 @@
     echo "Verify Lustre filesystem is up and running"
     [ -z "$(mounted_lustre_filesystems)" ] && error "Lustre is not running"
 
-    clients_up
+    client_df
     client_touch testfile || return 1
-
+	
     #CLIENT Portion
     echo "Failing CLIENTs"
     fail_clients 2
 
     #Check FS
     echo "Test Lustre stability after CLIENTs failure"
-<<<<<<< HEAD
-    clients_up
-=======
-    client_df
->>>>>>> d5360e75
+    client_df
     $PDSH $LIVE_CLIENT "ls -l $TESTDIR" || return 1
     $PDSH $LIVE_CLIENT "rm -f $TESTDIR/*_testfile" || return 2
 
@@ -560,32 +533,24 @@
     #Create files
     echo "Verify Lustre filesystem is up and running"
     $PDSH $LIVE_CLIENT "grep -e $MOUNT /proc/mounts" || return 3
-<<<<<<< HEAD
-    client_up $LIVE_CLIENT
-=======
     $PDSH $LIVE_CLIENT df $MOUNT
->>>>>>> d5360e75
     client_touch testfile || return 4
 
     #CLIENT Portion
     echo "Failing CLIENTs"
     fail_clients 2
-
+    
     #Check FS
     echo "Test Lustre stability after CLIENTs failure"
-<<<<<<< HEAD
-    clients_up
-=======
-    client_df
->>>>>>> d5360e75
+    client_df
     $PDSH $LIVE_CLIENT "ls -l $TESTDIR" || return 5
     $PDSH $LIVE_CLIENT "rm -f $TESTDIR/*_testfile" || return 6
 
     #Reintegration
     echo "Reintegrating  CLIENTs/CLIENTs"
     reintegrate_clients || return 7
-    clients_up
-
+    client_df
+    
     #Sleep
     echo "Wait 1 minutes"
     sleep 60
