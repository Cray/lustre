--- conflicted
+++ resolved
@@ -8,14 +8,9 @@
 
 init_test_env $@
 
-<<<<<<< HEAD
-. ${CONFIG:=$LUSTRE/tests/cfg/insanity-local.sh}
+. ${CONFIG:=$LUSTRE/tests/cfg/$NAME.sh}
 
 ALWAYS_EXCEPT="10 $INSANITY_EXCEPT"
-=======
-. ${CONFIG:=$LUSTRE/tests/cfg/$NAME.sh}
-#              
-ALWAYS_EXCEPT="10  $INSANITY_EXCEPT"
 
 if [ "$FAILURE_MODE" = "HARD" ]; then
     mixed_ost_devs && CONFIG_EXCEPTIONS="0 2 4 5 6 8" && \
@@ -23,7 +18,6 @@
         echo "Except the tests: $CONFIG_EXCEPTIONS" && \
         ALWAYS_EXCEPT="$ALWAYS_EXCEPT $CONFIG_EXCEPTIONS"
 fi
->>>>>>> 7bbcc3c5
 
 #
 [ "$SLOW" = "no" ] && EXCEPT_SLOW=""
@@ -33,15 +27,11 @@
 
 build_test_filter
 
-<<<<<<< HEAD
-assert_env mds_HOST MDS_MKFS_OPTS MDSDEV
-=======
 SINGLECLIENT=${SINGLECLIENT:-$HOSTNAME}
 LIVE_CLIENT=${LIVE_CLIENT:-$SINGLECLIENT}
 FAIL_CLIENTS=${FAIL_CLIENTS:-$RCLIENTS}
 
-assert_env mds_HOST MDS_MKFS_OPTS
->>>>>>> 7bbcc3c5
+assert_env mds_HOST MDS_MKFS_OPTS MDSDEV
 assert_env ost_HOST OST_MKFS_OPTS OSTCOUNT
 assert_env LIVE_CLIENT FSNAME
 
@@ -180,23 +170,11 @@
     echo "Waiting for df pid: $DFPID"
     wait $DFPID || { echo "df returned $?" && return 1; }
 
-<<<<<<< HEAD
-    facet_failover ost1 || return 4
-    echo "Waiting for df pid: $DFPID"
-    wait $DFPID || { echo "df returned $?" && return 2; }
-
-    if [ $OSTCOUNT -gt 1 ]; then
-	facet_failover ost2 || return 5
-	echo "Waiting for df pid: $DFPID"
-	wait $DFPID || { echo "df returned $?" && return 3; }
-    fi
-=======
     for i in $(seq $OSTCOUNT) ; do
         facet_failover ost$i || return 4
         echo "Waiting for df pid: $DFPID"
         wait $DFPID || { echo "df returned $?" && return 3; }
     done
->>>>>>> 7bbcc3c5
     return 0
 }
 run_test 0 "Fail all nodes, independently"
@@ -325,11 +303,7 @@
 
 ############### Fifth Failure Mode ###############
 test_5() {
-<<<<<<< HEAD
-    [ $OSTCOUNT -lt 1 ] && skip "$OSTCOUNT < 1, not enough OSTs" && return 0
-=======
     [ $OSTCOUNT -lt 2 ] && skip "$OSTCOUNT < 2, not enough OSTs" && return 0
->>>>>>> 7bbcc3c5
 
     echo "Fifth Failure Mode: OST/OST `date`"
 
