--- conflicted
+++ resolved
@@ -6334,13 +6334,13 @@
 destroy_pool() {
 	local fsname=${1%%.*}
 	local poolname=${1##$fsname.}
-<<<<<<< HEAD
 
 	[[ x$fsname = x$poolname ]] && fsname=$FSNAME
 
 	local RC
 
-	pool_list $fsname.$poolname || return $?
+	check_pool_not_exist $fsname.$poolname
+	[[ $? -eq 0 ]] && return 0
 
 	destroy_pool_int $fsname.$poolname
 	RC=$?
@@ -6357,32 +6357,7 @@
 		2>/dev/null || echo foo" "foo" || error "destroy pool failed $1"
 
 	remove_pool_from_list $fsname.$poolname
-=======
-
-	[[ x$fsname = x$poolname ]] && fsname=$FSNAME
-
-	local RC
-
-	check_pool_not_exist $fsname.$poolname
-	[[ $? -eq 0 ]] && return 0
-
-	destroy_pool_int $fsname.$poolname
-	RC=$?
-	[[ $RC -ne 0 ]] && return $RC
-	for mds_id in $(seq $MDSCOUNT); do
-		local mdt_id=$((mds_id-1))
-		local lodname=$fsname-MDT$(printf "%04x" $mdt_id)-mdtlov
-		wait_update_facet mds$mds_id \
-			"lctl get_param -n lod.$lodname.pools.$poolname \
-				2>/dev/null || echo foo" "foo" ||
-			error "mds$mds_id: destroy pool failed $1"
-	done
-	wait_update $HOSTNAME "lctl get_param -n lov.$fsname-*.pools.$poolname \
-		2>/dev/null || echo foo" "foo" || error "destroy pool failed $1"
-
-	remove_pool_from_list $fsname.$poolname
-
->>>>>>> 59fb370f
+
 	return $RC
 }
 
