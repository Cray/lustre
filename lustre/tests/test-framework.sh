#!/bin/bash
# vim:expandtab:shiftwidth=4:softtabstop=4:tabstop=4:

trap 'print_summary && echo "test-framework exiting on error"' ERR
set -e
#set -x


export REFORMAT=${REFORMAT:-""}
export VERBOSE=false
export GMNALNID=${GMNALNID:-/usr/sbin/gmlndnid}
export CATASTROPHE=${CATASTROPHE:-/proc/sys/lnet/catastrophe}
#export PDSH="pdsh -S -Rssh -w"

# eg, assert_env LUSTRE MDSNODES OSTNODES CLIENTS
assert_env() {
    local failed=""
    for name in $@; do
        if [ -z "${!name}" ]; then
            echo "$0: $name must be set"
            failed=1
        fi
    done
    [ $failed ] && exit 1 || true
}

usage() {
    echo "usage: $0 [-r] [-f cfgfile]"
    echo "       -r: reformat"

    exit
}

print_summary () {
    [ "$TESTSUITE" == "lfscktest" ] && return 0
    [ -n "$ONLY" ] && echo "WARNING: ONLY is set to ${ONLY}."
    local form="%-13s %-17s %s\n"
    printf "$form" "status" "script" "skipped tests E(xcluded) S(low)"
    echo "------------------------------------------------------------------------------------"
    for O in $TESTSUITE_LIST; do
        local skipped=""
        local slow=""
        local o=$(echo $O | tr "[:upper:]" "[:lower:]")
        o=${o//_/-}
        o=${o//tyn/tyN}
        local log=${TMP}/${o}.log 
        [ -f $log ] && skipped=$(grep excluded $log | awk '{ printf " %s", $3 }' | sed 's/test_//g')
        [ -f $log ] && slow=$(grep SLOW $log | awk '{ printf " %s", $3 }' | sed 's/test_//g')
        [ "${!O}" = "done" ] && \
            printf "$form" "Done" "$O" "E=$skipped" && \
            [ -n "$slow" ] && printf "$form" "-" "-" "S=$slow"

    done

    for O in $TESTSUITE_LIST; do
        [ "${!O}" = "no" ] && \
            printf "$form" "Skipped" "$O" ""
    done

    for O in $TESTSUITE_LIST; do
        [ "${!O}" = "done" -o "${!O}" = "no" ] || \
            printf "$form" "UNFINISHED" "$O" ""
    done
}

init_test_env() {
    export LUSTRE=`absolute_path $LUSTRE`
    export TESTSUITE=`basename $0 .sh`

    [ -d /r ] && export ROOT=${ROOT:-/r}
    export TMP=${TMP:-$ROOT/tmp}
    export TESTSUITELOG=${TMP}/${TESTSUITE}.log
    export HOSTNAME=${HOSTNAME:-`hostname`}
<<<<<<< HEAD

    export PATH=:$PATH:$LUSTRE/utils:$LUSTRE/tests
=======
    if ! echo $PATH | grep -q $LUSTRE/utils; then
        export PATH=$PATH:$LUSTRE/utils
    fi
    if ! echo $PATH | grep -q $LUSTRE/utils/gss; then
        export PATH=$PATH:$LUSTRE/utils/gss
    fi
    if ! echo $PATH | grep -q $LUSTRE/tests; then
	export PATH=$PATH:$LUSTRE/tests
    fi
>>>>>>> 7bbcc3c5
    export LCTL=${LCTL:-"$LUSTRE/utils/lctl"}
    export LFS=${LFS:-"$LUSTRE/utils/lfs"}
    [ ! -f "$LCTL" ] && export LCTL=$(which lctl) 
    export LFS=${LFS:-"$LUSTRE/utils/lfs"}
    [ ! -f "$LFS" ] && export LFS=$(which lfs) 
    export MKFS=${MKFS:-"$LUSTRE/utils/mkfs.lustre"}
    [ ! -f "$MKFS" ] && export MKFS=$(which mkfs.lustre) 
    export TUNEFS=${TUNEFS:-"$LUSTRE/utils/tunefs.lustre"}
    [ ! -f "$TUNEFS" ] && export TUNEFS=$(which tunefs.lustre) 
    export CHECKSTAT="${CHECKSTAT:-"checkstat -v"} "
    export FSYTPE=${FSTYPE:-"ldiskfs"}
    export NAME=${NAME:-local}
    export LPROC=/proc/fs/lustre
    export DIR2
<<<<<<< HEAD
    export AT_MAX_PATH
=======
    export SAVE_PWD=${SAVE_PWD:-$LUSTRE/tests}
>>>>>>> 7bbcc3c5

    if [ "$ACCEPTOR_PORT" ]; then
        export PORT_OPT="--port $ACCEPTOR_PORT"
    fi

    # Paths on remote nodes, if different 
    export RLUSTRE=${RLUSTRE:-$LUSTRE}
    export RPWD=${RPWD:-$PWD}
    export I_MOUNTED=${I_MOUNTED:-"no"}

    # command line
    
    while getopts "rvf:" opt $*; do 
        case $opt in
            f) CONFIG=$OPTARG;;
            r) REFORMAT=--reformat;;
            v) VERBOSE=true;;
            \?) usage;;
        esac
    done

    shift $((OPTIND - 1))
    ONLY=${ONLY:-$*}

    [ "$TESTSUITELOG" ] && rm -f $TESTSUITELOG || true
    rm -f $TMP/*active

}

case `uname -r` in
2.4.*) EXT=".o"; USE_QUOTA=no; [ ! "$CLIENTONLY" ] && FSTYPE=ext3;;
    *) EXT=".ko"; USE_QUOTA=yes;;
esac

load_module() {
    module=$1
    shift
    BASE=`basename $module $EXT`
    lsmod | grep -q ${BASE} || \
      if [ -f ${LUSTRE}/${module}${EXT} ]; then
        insmod ${LUSTRE}/${module}${EXT} $@
    else
        # must be testing a "make install" or "rpm" installation
        modprobe $BASE $@
    fi
}

load_modules() {
    if [ -n "$MODPROBE" ]; then
        # use modprobe
    return 0
    fi
    if [ "$HAVE_MODULES" = true ]; then
    # we already loaded
        return 0
    fi
    HAVE_MODULES=true

    echo Loading modules from $LUSTRE
    load_module ../lnet/libcfs/libcfs
    [ "$PTLDEBUG" ] && lctl set_param debug=$PTLDEBUG
    [ "$SUBSYSTEM" ] && lctl set_param subsystem_debug=${SUBSYSTEM# }
    [ -f /etc/modprobe.conf ] && MODPROBECONF=/etc/modprobe.conf
    [ -f /etc/modprobe.d/Lustre ] && MODPROBECONF=/etc/modprobe.d/Lustre
    [ -z "$LNETOPTS" -a -n "$MODPROBECONF" ] && \
        LNETOPTS=$(awk '/^options lnet/ { print $0}' $MODPROBECONF | sed 's/^options lnet //g')
    echo "lnet options: '$LNETOPTS'"
    # note that insmod will ignore anything in modprobe.conf
    load_module ../lnet/lnet/lnet $LNETOPTS
    LNETLND=${LNETLND:-"socklnd/ksocklnd"}
    load_module ../lnet/klnds/$LNETLND
    load_module lvfs/lvfs
    load_module obdclass/obdclass
    load_module ptlrpc/ptlrpc
    [ "$USE_QUOTA" = "yes" ] && load_module quota/lquota
    load_module mdc/mdc
    load_module osc/osc
    load_module lov/lov
    load_module mgc/mgc
    if [ -z "$CLIENTONLY" ] && [ -z "$CLIENTMODSONLY" ]; then
<<<<<<< HEAD
=======
        grep -q crc16 /proc/kallsyms || { modprobe crc16 2>/dev/null || true; }
        [ "$FSTYPE" = "ldiskfs" ] && load_module ../ldiskfs/ldiskfs/ldiskfs
>>>>>>> 7bbcc3c5
        load_module mgs/mgs
        load_module mds/mds
        grep -q crc16 /proc/kallsyms || { modprobe crc16 2>/dev/null || true; }
        [ "$FSTYPE" = "ldiskfs" ] && load_module ../ldiskfs/ldiskfs/ldiskfs
        load_module lvfs/fsfilt_$FSTYPE
        load_module ost/ost
        load_module obdfilter/obdfilter
    fi

    load_module llite/lustre
    load_module llite/llite_lloop
    rm -f $TMP/ogdb-$HOSTNAME
    OGDB=$TMP
    [ -d /r ] && OGDB="/r/tmp"
    $LCTL modules > $OGDB/ogdb-$HOSTNAME
    # 'mount' doesn't look in $PATH, just sbin
    [ -f $LUSTRE/utils/mount.lustre ] && cp $LUSTRE/utils/mount.lustre /sbin/. || true
}

RMMOD=rmmod
if [ `uname -r | cut -c 3` -eq 4 ]; then
    RMMOD="modprobe -r"
fi

wait_for_lnet() {
    local UNLOADED=0
    local WAIT=0
    local MAX=60
    MODULES=$($LCTL modules | awk '{ print $2 }')
    while [ -n "$MODULES" ]; do
    sleep 5
    $RMMOD $MODULES >/dev/null 2>&1 || true
    MODULES=$($LCTL modules | awk '{ print $2 }')
        if [ -z "$MODULES" ]; then
        return 0
        else
            WAIT=$((WAIT + 5))
            echo "waiting, $((MAX - WAIT)) secs left"
        fi
        if [ $WAIT -eq $MAX ]; then
            echo "LNET modules $MODULES will not unload"
        lsmod
            return 3
        fi
    done
}

unload_modules() {
    wait_exit_ST client # bug 12845

    lsmod | grep libcfs > /dev/null && $LCTL dl
    local MODULES=$($LCTL modules | awk '{ print $2 }' | grep -v libcfs) || true
    $RMMOD $MODULES > /dev/null 2>&1 || true
     # do it again, in case we tried to unload ksocklnd too early
    MODULES=$($LCTL modules | awk '{ print $2 }' | grep -v libcfs) || true
    [ -n "$MODULES" ] && $RMMOD $MODULES > /dev/null 2>&1 || true
    lsmod | grep libcfs > /dev/null && $LCTL dk $TMP/debug
    $RMMOD libcfs
    MODULES=$($LCTL modules | awk '{ print $2 }')
    if [ -n "$MODULES" ]; then
        echo "Modules still loaded: "
        echo $MODULES 
        if [ "$(lctl dl)" ]; then
            echo "Lustre still loaded"
            lctl dl || true
            lsmod
            return 2
        else
            echo "Lustre stopped but LNET is still loaded, waiting..."
            wait_for_lnet || return 3
        fi
    fi
    HAVE_MODULES=false

    LEAK_LUSTRE=$(dmesg | tail -n 30 | grep "obd mem.*leaked" || true)
    LEAK_PORTALS=$(dmesg | tail -n 20 | grep "Portals memory leaked" || true)
    if [ "$LEAK_LUSTRE" -o "$LEAK_PORTALS" ]; then
        echo "$LEAK_LUSTRE" 1>&2
        echo "$LEAK_PORTALS" 1>&2
        mv $TMP/debug $TMP/debug-leak.`date +%s` || true
        echo "Memory leaks detected"
        [ -n "$IGNORE_LEAK" ] && echo "ignoring leaks" && return 0
        return 254
    fi
    echo "modules unloaded."
    return 0
}

# Facet functions
<<<<<<< HEAD
# start facet device options 
=======
mount_facet() {
    local facet=$1
    shift
    local dev=${facet}_dev
    local opt=${facet}_opt
    echo "Starting ${facet}: ${!opt} $@ ${!dev} ${MOUNT%/*}/${facet}"
    do_facet ${facet} mount -t lustre ${!opt} $@ ${!dev} ${MOUNT%/*}/${facet}     
    RC=${PIPESTATUS[0]}
    if [ $RC -ne 0 ]; then
        echo "mount -t lustre $@ ${!dev} ${MOUNT%/*}/${facet}"
        echo "Start of ${!dev} on ${facet} failed ${RC}"
    else
        do_facet ${facet} "lctl set_param debug=$PTLDEBUG; \
            lctl set_param subsystem_debug=${SUBSYSTEM# }; \
            lctl set_param debug_mb=${DEBUG_SIZE}; \
            sync"
    fi
    return $RC
}

# start facet device options
>>>>>>> 7bbcc3c5
start() {
    facet=$1
    shift
    device=$1
    shift
    eval export ${facet}_dev=${device}
    eval export ${facet}_opt=\"$@\"
    do_facet ${facet} mkdir -p ${MOUNT%/*}/${facet}
<<<<<<< HEAD
    do_facet ${facet} mount -t lustre $@ ${device} ${MOUNT%/*}/${facet} 
    RC=${PIPESTATUS[0]}
    if [ $RC -ne 0 ]; then
        echo "mount -t lustre $@ ${device} ${MOUNT%/*}/${facet}" 
        echo "Start of ${device} on ${facet} failed ${RC}"
    else 
        do_facet ${facet} "sysctl -w lnet.debug=$PTLDEBUG; \
        sysctl -w lnet.subsystem_debug=${SUBSYSTEM# }; \
        sysctl -w lnet.debug_mb=${DEBUG_SIZE}"

        do_facet ${facet} sync
=======
    mount_facet ${facet}
    RC=$?
    if [ $RC -eq 0 ]; then
>>>>>>> 7bbcc3c5
        label=$(do_facet ${facet} "e2label ${device}")
        [ -z "$label" ] && echo no label for ${device} && exit 1
        eval export ${facet}_svc=${label}
        echo Started ${label}
    fi
    return $RC
}

stop() {
    local running
    facet=$1
    shift
    HOST=`facet_active_host $facet`
    [ -z $HOST ] && echo stop: no host for $facet && return 0

    running=$(do_facet ${facet} "grep -c ${MOUNT%/*}/${facet}' ' /proc/mounts") || true
    if [ ${running} -ne 0 ]; then
        echo "Stopping ${MOUNT%/*}/${facet} (opts:$@)"
        do_facet ${facet} umount -d $@ ${MOUNT%/*}/${facet}
    fi

    # umount should block, but we should wait for unrelated obd's
    # like the MGS or MGC to also stop.

    wait_exit_ST ${facet}
}

zconf_mount() {
    local OPTIONS
    local client=$1
    local mnt=$2
    # Only supply -o to mount if we have options
    if [ -n "$MOUNTOPT" ]; then
        OPTIONS="-o $MOUNTOPT"
    fi
    local device=$MGSNID:/$FSNAME
    if [ -z "$mnt" -o -z "$FSNAME" ]; then
        echo Bad zconf mount command: opt=$OPTIONS dev=$device mnt=$mnt
        exit 1
    fi

<<<<<<< HEAD
    echo "Starting client: $OPTIONS $device $mnt" 
=======
    echo "Starting client: $client: $OPTIONS $device $mnt"
>>>>>>> 7bbcc3c5
    do_node $client mkdir -p $mnt
    do_node $client mount -t lustre $OPTIONS $device $mnt || return 1

    do_node $client "lctl set_param debug=$PTLDEBUG;
        lctl set_param subsystem_debug=${SUBSYSTEM# };
        lctl set_param debug_mb=${DEBUG_SIZE}"
    [ -d /r ] && $LCTL modules > /r/tmp/ogdb-$HOSTNAME
    return 0
}

zconf_umount() {
    local client=$1
    local mnt=$2
    [ "$3" ] && force=-f
    local running=$(do_node $client "grep -c $mnt' ' /proc/mounts") || true
    if [ $running -ne 0 ]; then
        echo "Stopping client $client $mnt (opts:$force)"
        lsof | grep "$mnt" || true
        do_node $client umount $force $mnt
    fi
}

zconf_mount_clients() {
    local OPTIONS
    local clients=$1
    local mnt=$2


    # Only supply -o to mount if we have options
    if [ -n "$MOUNTOPT" ]; then
        OPTIONS="-o $MOUNTOPT"
    fi
    local device=$MGSNID:/$FSNAME
    if [ -z "$mnt" -o -z "$FSNAME" ]; then
        echo Bad zconf mount command: opt=$OPTIONS dev=$device mnt=$mnt
        exit 1
    fi

    echo "Starting client $clients: $OPTIONS $device $mnt"
    do_nodes $clients mkdir -p $mnt
    do_nodes $clients mount -t lustre $OPTIONS $device $mnt || return 1

    do_nodes $clients "lctl set_param debug=$PTLDEBUG;
        lctl set_param subsystem_debug=${SUBSYSTEM# };
        lctl set_param debug_mb=${DEBUG_SIZE};"

    return 0
}

zconf_umount_clients() {
    local clients=$1
    local mnt=$2
    [ "$3" ] && force=-f

    echo "Umounting clients: $clients"
    echo "Stopping client $client $mnt (opts:$force)"
    do_nodes $clients umount $force $mnt 
}

shutdown_facet() {
    facet=$1
    if [ "$FAILURE_MODE" = HARD ]; then
        $POWER_DOWN `facet_active_host $facet`
        sleep 2 
    elif [ "$FAILURE_MODE" = SOFT ]; then
        stop $facet
    fi
}

reboot_facet() {
    facet=$1
    if [ "$FAILURE_MODE" = HARD ]; then
        $POWER_UP `facet_active_host $facet`
    else
        sleep 10
    fi
}

# verify that lustre actually cleaned up properly
cleanup_check() {
    [ -f $CATASTROPHE ] && [ `cat $CATASTROPHE` -ne 0 ] && \
        error "LBUG/LASSERT detected"
    BUSY=`dmesg | grep -i destruct || true`
    if [ "$BUSY" ]; then
        echo "$BUSY" 1>&2
        [ -e $TMP/debug ] && mv $TMP/debug $TMP/debug-busy.`date +%s`
        exit 205
    fi
    LEAK_LUSTRE=`dmesg | tail -n 30 | grep "obd mem.*leaked" || true`
    LEAK_PORTALS=`dmesg | tail -n 20 | grep "Portals memory leaked" || true`
    if [ "$LEAK_LUSTRE" -o "$LEAK_PORTALS" ]; then
        echo "$0: $LEAK_LUSTRE" 1>&2
        echo "$0: $LEAK_PORTALS" 1>&2
        echo "$0: Memory leak(s) detected..." 1>&2
        mv $TMP/debug $TMP/debug-leak.`date +%s`
        exit 204
    fi

    [ "`lctl dl 2> /dev/null | wc -l`" -gt 0 ] && lctl dl && \
        echo "$0: lustre didn't clean up..." 1>&2 && return 202 || true

    if [ "`/sbin/lsmod 2>&1 | egrep 'lnet|libcfs'`" ]; then
        echo "$0: modules still loaded..." 1>&2
        /sbin/lsmod 1>&2
        return 203
    fi
    return 0
}

wait_delete_completed () {
    local TOTALPREV=`lctl get_param -n osc.*.kbytesavail | \
                     awk 'BEGIN{total=0}; {total+=$1}; END{print total}'`

    local WAIT=0
    local MAX_WAIT=20
    while [ "$WAIT" -ne "$MAX_WAIT" ]; do
        sleep 1
        TOTAL=`lctl get_param -n osc.*.kbytesavail | \
               awk 'BEGIN{total=0}; {total+=$1}; END{print total}'`
        [ "$TOTAL" -eq "$TOTALPREV" ] && break
        echo "Waiting delete completed ... prev: $TOTALPREV current: $TOTAL "
        TOTALPREV=$TOTAL
        WAIT=$(( WAIT + 1))
    done
    echo "Delete completed."
}

wait_for_host() {
    HOST=$1
    check_network "$HOST" 900
    while ! do_node $HOST "ls -d $LUSTRE " > /dev/null; do sleep 5; done
}

wait_for() {
    facet=$1
    HOST=`facet_active_host $facet`
    wait_for_host $HOST
}

wait_mds_recovery_done () {
    local timeout=`do_facet mds lctl get_param  -n timeout`
#define OBD_RECOVERY_TIMEOUT (obd_timeout * 5 / 2)
# as we are in process of changing obd_timeout in different ways
# let's set MAX longer than that
    MAX=$(( timeout * 4 ))
    WAIT=0
    while [ $WAIT -lt $MAX ]; do
<<<<<<< HEAD
        STATUS=`do_facet mds grep status /proc/fs/lustre/mds/*-MDT*/recovery_status`
=======
        STATUS=`do_facet $SINGLEMDS "lctl get_param -n mdt.*-MDT*.recovery_status | grep status"`
>>>>>>> 7bbcc3c5
        echo $STATUS | grep COMPLETE && return 0
        sleep 5
        WAIT=$((WAIT + 5))
        echo "Waiting $(($MAX - $WAIT)) secs for MDS recovery done"
    done
    echo "MDS recovery not done in $MAX sec"
    return 1            
}

wait_exit_ST () {
    local facet=$1

    local WAIT=0
    local INTERVAL=1
    # conf-sanity 31 takes a long time cleanup
    while [ $WAIT -lt 300 ]; do
        running=$(do_facet ${facet} "lsmod | grep lnet > /dev/null && lctl dl | grep ' ST '") || true
        [ -z "${running}" ] && return 0
        echo "waited $WAIT for${running}"
        [ $INTERVAL -lt 64 ] && INTERVAL=$((INTERVAL + INTERVAL))
        sleep $INTERVAL
        WAIT=$((WAIT + INTERVAL))
    done
    echo "service didn't stop after $WAIT seconds.  Still running:"
    echo ${running}
    return 1
}

client_df() {
    # not every config has many clients
    if [ -n "$CLIENTS" ]; then
        $PDSH $CLIENTS "df $MOUNT" > /dev/null
    else
	df $MOUNT > /dev/null
    fi
}

client_reconnect() {
    uname -n >> $MOUNT/recon
    if [ ! -z "$CLIENTS" ]; then
        $PDSH $CLIENTS "df $MOUNT; uname -n >> $MOUNT/recon" > /dev/null
    fi
    echo Connected clients:
    cat $MOUNT/recon
    ls -l $MOUNT/recon > /dev/null
    rm $MOUNT/recon
}

facet_failover() {
    facet=$1
    echo "Failing $facet on node `facet_active_host $facet`"
    shutdown_facet $facet
    reboot_facet $facet
    client_df &
    DFPID=$!
    echo "df pid is $DFPID"
    change_active $facet
    TO=`facet_active_host $facet`
    echo "Failover $facet to $TO"
    wait_for $facet
    mount_facet $facet || error "Restart of $facet failed"
}

obd_name() {
    local facet=$1
}

replay_barrier() {
    local facet=$1
    do_facet $facet sync
    df $MOUNT
    local svc=${facet}_svc
    do_facet $facet $LCTL --device %${!svc} readonly
    do_facet $facet $LCTL --device %${!svc} notransno
    do_facet $facet $LCTL mark "$facet REPLAY BARRIER on ${!svc}"
    $LCTL mark "local REPLAY BARRIER on ${!svc}"
}

replay_barrier_nodf() {
    local facet=$1    echo running=${running}
    do_facet $facet sync
    local svc=${facet}_svc
    echo Replay barrier on ${!svc}
    do_facet $facet $LCTL --device %${!svc} readonly
    do_facet $facet $LCTL --device %${!svc} notransno
    do_facet $facet $LCTL mark "$facet REPLAY BARRIER on ${!svc}"
    $LCTL mark "local REPLAY BARRIER on ${!svc}"
}

mds_evict_client() {
<<<<<<< HEAD
    UUID=`cat /proc/fs/lustre/mdc/${mds_svc}-mdc-*/uuid`
    do_facet mds "echo $UUID > /proc/fs/lustre/mds/${mds_svc}/evict_client"
}

ost_evict_client() {
    UUID=`cat /proc/fs/lustre/osc/${ost1_svc}-osc-*/uuid`
    do_facet ost1 "echo $UUID > /proc/fs/lustre/obdfilter/${ost1_svc}/evict_client"
=======
    UUID=`lctl get_param -n mdc.${mds1_svc}-mdc-*.uuid`
    do_facet mds1 "lctl set_param -n mdt.${mds1_svc}.evict_client $UUID"
}

ost_evict_client() {
    UUID=`lctl get_param -n devices| grep ${ost1_svc}-osc- | egrep -v 'MDT' | awk '{print $5}'`
    do_facet ost1 "lctl set_param -n obdfilter.${ost1_svc}.evict_client $UUID"
>>>>>>> 7bbcc3c5
}

fail() {
    facet_failover $* || error "failover: $?"
    df $MOUNT || error "post-failover df: $?"
}

fail_nodf() {
    local facet=$1
    facet_failover $facet
}

fail_abort() {
    local facet=$1
    stop $facet
    change_active $facet
    mount_facet $facet -o abort_recovery
    df $MOUNT || echo "first df failed: $?"
    sleep 1
    df $MOUNT || error "post-failover df: $?"
}

do_lmc() {
    echo There is no lmc.  This is mountconf, baby.
    exit 1
}

h2gm () {
    if [ "$1" = "client" -o "$1" = "'*'" ]; then echo \'*\'; else
        ID=`$PDSH $1 $GMNALNID -l | cut -d\  -f2`
        echo $ID"@gm"
    fi
}

h2ptl() {
   if [ "$1" = "client" -o "$1" = "'*'" ]; then echo \'*\'; else
       ID=`xtprocadmin -n $1 2>/dev/null | egrep -v 'NID' | awk '{print $1}'`
       if [ -z "$ID" ]; then
           echo "Could not get a ptl id for $1..."
           exit 1
       fi
       echo $ID"@ptl"
   fi
}
declare -fx h2ptl

h2tcp() {
    if [ "$1" = "client" -o "$1" = "'*'" ]; then echo \'*\'; else
        echo $1"@tcp" 
    fi
}
declare -fx h2tcp

h2elan() {
    if [ "$1" = "client" -o "$1" = "'*'" ]; then echo \'*\'; else
        if type __h2elan >/dev/null 2>&1; then
            ID=$(__h2elan $1)
        else
            ID=`echo $1 | sed 's/[^0-9]*//g'`
        fi
        echo $ID"@elan"
    fi
}
declare -fx h2elan

h2openib() {
    if [ "$1" = "client" -o "$1" = "'*'" ]; then echo \'*\'; else
        ID=`echo $1 | sed 's/[^0-9]*//g'`
        echo $ID"@openib"
    fi
}
declare -fx h2openib

facet_host() {
    local facet=$1
    varname=${facet}_HOST
    if [ -z "${!varname}" ]; then
        if [ "${facet:0:3}" == "ost" ]; then
            eval ${facet}_HOST=${ost_HOST}
        fi
    fi
    echo -n ${!varname}
}

facet_active() {
    local facet=$1
    local activevar=${facet}active

    if [ -f $TMP/${facet}active ] ; then
        source $TMP/${facet}active
    fi

    active=${!activevar}
    if [ -z "$active" ] ; then 
        echo -n ${facet}
    else
        echo -n ${active}
    fi
}

facet_active_host() {
    local facet=$1
    local active=`facet_active $facet`
    if [ "$facet" == client ]; then
        echo $HOSTNAME
    else
        echo `facet_host $active`
    fi
}

change_active() {
    local facet=$1
    failover=${facet}failover 
    host=`facet_host $failover`
    [ -z "$host" ] && return
    curactive=`facet_active $facet`
    if [ -z "${curactive}" -o "$curactive" == "$failover" ] ; then
        eval export ${facet}active=$facet
    else
        eval export ${facet}active=$failover
    fi
    # save the active host for this facet
    activevar=${facet}active
    echo "$activevar=${!activevar}" > $TMP/$activevar
}

do_node() {
    HOST=$1
    shift
    local myPDSH=$PDSH
    if [ "$HOST" = "$HOSTNAME" ]; then
        myPDSH="no_dsh"
    elif [ -z "$myPDSH" -o "$myPDSH" = "no_dsh" ]; then
        echo "cannot run remote command on $HOST with $myPDSH"
        return 128
    fi
    if $VERBOSE; then
        echo "CMD: $HOST $@" >&2
        $myPDSH $HOST $LCTL mark "$@" > /dev/null 2>&1 || :
    fi

    if [ "$myPDSH" = "rsh" ]; then
# we need this because rsh does not return exit code of an executed command
	local command_status="$TMP/cs"
	rsh $HOST ":> $command_status"
	rsh $HOST "(PATH=\$PATH:$RLUSTRE/utils:$RLUSTRE/tests:/sbin:/usr/sbin;
		    cd $RPWD; sh -c \"$@\") || 
		    echo command failed >$command_status"
	[ -n "$($myPDSH $HOST cat $command_status)" ] && return 1 || true
        return 0
    fi
    $myPDSH $HOST "(PATH=\$PATH:$RLUSTRE/utils:$RLUSTRE/tests:/sbin:/usr/sbin; cd $RPWD; sh -c \"$@\")" | sed "s/^${HOST}: //"
    return ${PIPESTATUS[0]}
}

do_nodes() {
    local nodes=$1
    shift

    nodes=${nodes//,/ }
    # split list to local and remote
    local rnodes=$(echo " $nodes " | sed -re "s/\s+$HOSTNAME\s+/ /g")
 
    if [ "$(get_node_count $nodes)" != "$(get_node_count $rnodes)" ]; then
        do_node $HOSTNAME $@
    fi

    [ -z "$(echo $rnodes)" ] && return 0

    # This is part from do_node
    local myPDSH=$PDSH

    rnodes=$(comma_list $rnodes)
    [ -z "$myPDSH" -o "$myPDSH" = "no_dsh" ] && \
        echo "cannot run remote command on $rnodes with $myPDSH" && return 128

    if $VERBOSE; then
        echo "CMD: $rnodes $@" >&2
        $myPDSH $rnodes $LCTL mark "$@" > /dev/null 2>&1 || :
    fi

    if [ "$myPDSH" = "rsh" ]; then
# we need this because rsh does not return exit code of an executed command
	local command_status="$TMP/cs"
	rsh $rnodes ":> $command_status"
	rsh $rnodes "(PATH=\$PATH:$RLUSTRE/utils:$RLUSTRE/tests:/sbin:/usr/sbin;
		    cd $RPWD; sh -c \"$@\") || 
		    echo command failed >$command_status"
	[ -n "$($myPDSH $rnodes cat $command_status)" ] && return 1 || true
        return 0
    fi
    $myPDSH $rnodes "(PATH=\$PATH:$RLUSTRE/utils:$RLUSTRE/tests:/sbin:/usr/sbin; cd $RPWD; sh -c \"$@\")" | sed -re "s/\w+:\s//g"
    return ${PIPESTATUS[0]}
}


do_facet() {
    facet=$1
    shift
    HOST=`facet_active_host $facet`
    [ -z $HOST ] && echo No host defined for facet ${facet} && exit 1
    do_node $HOST "$@"
}

add() {
    local facet=$1
    shift
    # make sure its not already running
    stop ${facet} -f
    rm -f $TMP/${facet}active
    do_facet ${facet} $MKFS $*
}

ostdevname() {
    num=$1
    DEVNAME=OSTDEV$num
    #if $OSTDEVn isn't defined, default is $OSTDEVBASE + num
    eval DEVPTR=${!DEVNAME:=${OSTDEVBASE}${num}}
    echo -n $DEVPTR
}

########
## MountConf setup

stopall() {
    # make sure we are using the primary server, so test-framework will
    # be able to clean up properly.
    activemds=`facet_active mds`
    if [ $activemds != "mds" ]; then
        fail mds
    fi
    
    # assume client mount is local 
    grep " $MOUNT " /proc/mounts && zconf_umount $HOSTNAME $MOUNT $*
    grep " $MOUNT2 " /proc/mounts && zconf_umount $HOSTNAME $MOUNT2 $*

    if [ -n "$CLIENTS" ]; then
            zconf_umount_clients $CLIENTS $MOUNT "$*" || true
            [ -n "$MOUNT2" ] && zconf_umount_clients $CLIENTS $MOUNT2 "$*" || true
    fi

    [ "$CLIENTONLY" ] && return
<<<<<<< HEAD
    stop mds -f
=======
    # The add fn does rm ${facet}active file, this would be enough
    # if we use do_facet <facet> only after the facet added, but
    # currently we use do_facet mds in local.sh
    for num in `seq $MDSCOUNT`; do
        stop mds$num -f
        rm -f ${TMP}/mds${num}active
    done

>>>>>>> 7bbcc3c5
    for num in `seq $OSTCOUNT`; do
        stop ost$num -f
        rm -f $TMP/ost${num}active
    done

    return 0
}

cleanupall() {
    stopall $*
    unload_modules
}

formatall() {
    [ "$FSTYPE" ] && FSTYPE_OPT="--backfstype $FSTYPE"

    stopall
    # We need ldiskfs here, may as well load them all
    load_modules
    [ "$CLIENTONLY" ] && return
    echo Formatting mds, osts
    if $VERBOSE; then
        add mds $MDS_MKFS_OPTS $FSTYPE_OPT --reformat $MDSDEV || exit 10
    else
        add mds $MDS_MKFS_OPTS $FSTYPE_OPT --reformat $MDSDEV > /dev/null || exit 10
    fi

    for num in `seq $OSTCOUNT`; do
        if $VERBOSE; then
            add ost$num $OST_MKFS_OPTS $FSTYPE_OPT --reformat `ostdevname $num` || exit 10
        else
            add ost$num $OST_MKFS_OPTS $FSTYPE_OPT --reformat `ostdevname $num` > /dev/null || exit 10
        fi
    done
}

mount_client() {
    grep " $1 " /proc/mounts || zconf_mount $HOSTNAME $*
}

<<<<<<< HEAD
=======
umount_client() {
    grep " $1 " /proc/mounts && zconf_umount `hostname` $*
}

# return value:
# 0: success, the old identity set already.
# 1: success, the old identity does not set.
# 2: fail.
switch_identity() {
    local num=$1
    local switch=$2
    local j=`expr $num - 1`
    local MDT="`do_facet mds$num lctl get_param -N mdt.*MDT*$j | cut -d"." -f2 2>/dev/null || true`"

    if [ -z "$MDT" ]; then
        return 2
    fi

    local old="`do_facet mds$num "lctl get_param -n mdt.$MDT.identity_upcall"`"

    if $switch; then
        do_facet mds$num "lctl set_param -n mdt.$MDT.identity_upcall \"$L_GETIDENTITY\""
    else
        do_facet mds$num "lctl set_param -n mdt.$MDT.identity_upcall \"NONE\""
    fi

    do_facet mds$num "lctl set_param -n mdt/$MDT/identity_flush \"-1\""

    if [ $old = "NONE" ]; then
        return 1
    else
        return 0
    fi
}

>>>>>>> 7bbcc3c5
remount_client()
{
	zconf_umount `hostname` $1 || error "umount failed"
	zconf_mount `hostname` $1 || error "mount failed"
}

set_obd_timeout() {
    local facet=$1
    local timeout=$2

    do_facet $facet lsmod | grep -q obdclass || \
        do_facet $facet "modprobe obdclass"

    do_facet $facet "lctl set_param timeout=$timeout"
}

setupall() {
    load_modules
    if [ -z "$CLIENTONLY" ]; then
<<<<<<< HEAD
        echo Setup mdt, osts
        echo $REFORMAT | grep -q "reformat" \
	    || do_facet mds "$TUNEFS --writeconf $MDSDEV"
        set_obd_timeout mds $TIMEOUT
        start mds $MDSDEV $MDS_MOUNT_OPTS
=======
        echo "Setup mdts, osts"
        for num in `seq $MDSCOUNT`; do
            DEVNAME=$(mdsdevname $num)
            echo $REFORMAT | grep -q "reformat" \
            || do_facet mds$num "$TUNEFS --writeconf $DEVNAME"
            set_obd_timeout mds$num $TIMEOUT
            start mds$num $DEVNAME $MDS_MOUNT_OPTS

            # We started mds, now we should set failover variables properly.
            # Set mds${num}failover_HOST if it is not set (the default failnode).
            local varname=mds${num}failover_HOST
            if [ -z "${!varname}" ]; then
                eval mds${num}failover_HOST=$(facet_host mds$num)
            fi

	    if [ $IDENTITY_UPCALL != "default" ]; then
                switch_identity $num $IDENTITY_UPCALL
	    fi
        done
>>>>>>> 7bbcc3c5
        for num in `seq $OSTCOUNT`; do
            DEVNAME=`ostdevname $num`
            set_obd_timeout ost$num $TIMEOUT
            start ost$num $DEVNAME $OST_MOUNT_OPTS

            # We started ost$num, now we should set ost${num}failover variable properly.
            # Set ost${num}failover_HOST if it is not set (the default failnode).
            varname=ost${num}failover_HOST
            if [ -z "${!varname}" ]; then
                eval ost${num}failover_HOST=$(facet_host ost${num})
            fi

        done
    fi
    [ "$DAEMONFILE" ] && $LCTL debug_daemon start $DAEMONFILE $DAEMONSIZE
    mount_client $MOUNT
    [ -n "$CLIENTS" ] && zconf_mount_clients $CLIENTS $MOUNT

    if [ "$MOUNT_2" ]; then
<<<<<<< HEAD
        mount_client $MOUNT2
=======
	mount_client $MOUNT2
        [ -n "$CLIENTS" ] && zconf_mount_clients $CLIENTS $MOUNT2
    fi

    # by remounting mdt before ost, initial connect from mdt to ost might
    # timeout because ost is not ready yet. wait some time to its fully
    # recovery. initial obd_connect timeout is 5s; in GSS case it's preceeded
    # by a context negotiation rpc with $TIMEOUT.
    # FIXME better by monitoring import status.
    if $GSS; then
        sleep $((TIMEOUT + 5))
    else
        sleep 5
>>>>>>> 7bbcc3c5
    fi
    sleep 5
}

mounted_lustre_filesystems() {
	awk '($3 ~ "lustre" && $1 ~ ":") { print $2 }' /proc/mounts
}

check_and_setup_lustre() {
    MOUNTED="`mounted_lustre_filesystems`"
    if [ -z "$MOUNTED" ]; then
        [ "$REFORMAT" ] && formatall
        setupall
        MOUNTED="`mounted_lustre_filesystems`"
        [ -z "$MOUNTED" ] && error "NAME=$NAME not mounted"
        export I_MOUNTED=yes
    fi
    if [ "$ONLY" == "setup" ]; then
        exit 0
    fi
}

cleanup_and_setup_lustre() {
    if [ "$ONLY" == "cleanup" -o "`mount | grep $MOUNT`" ]; then
        lctl set_param debug=0 || true
        cleanupall
        if [ "$ONLY" == "cleanup" ]; then 
    	    exit 0
        fi
    fi
    check_and_setup_lustre
}

check_and_cleanup_lustre() {
    if [ "`mount | grep $MOUNT`" ]; then
        [ -n "$DIR" ] && rm -rf $DIR/[Rdfs][0-9]*
    fi
    if [ "$I_MOUNTED" = "yes" ]; then
        cleanupall -f || error "cleanup failed"
    fi
    unset I_MOUNTED
}

####### 
# General functions

check_network() {
    local NETWORK=0
    local WAIT=0
    local MAX=$2
    while [ $NETWORK -eq 0 ]; do
        ping -c 1 -w 3 $1 > /dev/null
        if [ $? -eq 0 ]; then
            NETWORK=1
        else
            WAIT=$((WAIT + 5))
            echo "waiting for $1, $((MAX - WAIT)) secs left"
            sleep 5
        fi
        if [ $WAIT -gt $MAX ]; then
            echo "Network not available"
            exit 1
        fi
    done
}
check_port() {
    while( !($DSH2 $1 "netstat -tna | grep -q $2") ) ; do
        sleep 9
    done
}

no_dsh() {
    shift
    eval $@
}

comma_list() {
    # the sed converts spaces to commas, but leaves the last space
    # alone, so the line doesn't end with a comma.
    echo "$*" | tr -s " " "\n" | sort -b -u | tr "\n" " " | sed 's/ \([^$]\)/,\1/g'
}

absolute_path() {
    (cd `dirname $1`; echo $PWD/`basename $1`)
}

##################################
# Adaptive Timeouts funcs

at_is_valid() {
    if [ -z "$AT_MAX_PATH" ]; then
        AT_MAX_PATH=$(do_facet mds "find /sys/ -name at_max")
        [ -z "$AT_MAX_PATH" ] && echo "missing /sys/.../at_max " && return 1
    fi
    return 0
}

at_is_enabled() {
    at_is_valid || error "invalid call"

    # only check mds, we assume at_max is the same on all nodes
    local at_max=$(do_facet mds "cat $AT_MAX_PATH")
    if [ $at_max -eq 0 ]; then
        return 1
    else
        return 0
    fi
}

at_max_get() {
    at_is_valid || error "invalid call"

    do_facet $1 "cat $AT_MAX_PATH"
}

at_max_set() {
    local at_max=$1
    shift

    at_is_valid || error "invalid call"

    for facet in $@; do
        if [ $facet == "ost" ]; then
            for i in `seq $OSTCOUNT`; do
                do_facet ost$i "echo $at_max > $AT_MAX_PATH"
            done
        else
            do_facet $facet "echo $at_max > $AT_MAX_PATH"
        fi
    done
}

##################################
# OBD_FAIL funcs

drop_request() {
# OBD_FAIL_MDS_ALL_REQUEST_NET
    RC=0
    do_facet mds lctl set_param fail_loc=0x123
    do_facet client "$1" || RC=$?
    do_facet mds lctl set_param fail_loc=0
    return $RC
}

drop_reply() {
# OBD_FAIL_MDS_ALL_REPLY_NET
    RC=0
    do_facet mds lctl set_param fail_loc=0x122
    do_facet client "$@" || RC=$?
    do_facet mds lctl set_param fail_loc=0
    return $RC
}

drop_reint_reply() {
# OBD_FAIL_MDS_REINT_NET_REP
    RC=0
    do_facet mds lctl set_param fail_loc=0x119
    do_facet client "$@" || RC=$?
    do_facet mds lctl set_param fail_loc=0
    return $RC
}

pause_bulk() {
#define OBD_FAIL_OST_BRW_PAUSE_BULK      0x214
    RC=0
    do_facet ost1 lctl set_param fail_loc=0x214
    do_facet client "$1" || RC=$?
    do_facet client "sync"
    do_facet ost1 lctl set_param fail_loc=0
    return $RC
}

drop_ldlm_cancel() {
#define OBD_FAIL_LDLM_CANCEL             0x304
    RC=0
    do_facet client lctl set_param fail_loc=0x304
    do_facet client "$@" || RC=$?
    do_facet client lctl set_param fail_loc=0
    return $RC
}

drop_bl_callback() {
#define OBD_FAIL_LDLM_BL_CALLBACK        0x305
    RC=0
    do_facet client lctl set_param fail_loc=0x305
    do_facet client "$@" || RC=$?
    do_facet client lctl set_param fail_loc=0
    return $RC
}

drop_ldlm_reply() {
#define OBD_FAIL_LDLM_REPLY              0x30c
    RC=0
    do_facet mds lctl set_param fail_loc=0x30c
    do_facet client "$@" || RC=$?
    do_facet mds lctl set_param fail_loc=0
    return $RC
}

clear_failloc() {
    facet=$1
    pause=$2
    sleep $pause
    echo "clearing fail_loc on $facet"
    do_facet $facet "lctl set_param fail_loc=0 2>/dev/null || true"
}

set_nodes_failloc () {
    local nodes=$1
    local node

    for node in $nodes ; do
        do_node $node lctl set_param fail_loc=$2
    done
}

set_nodes_failloc () {
    local nodes=$1
    local node

    for node in $nodes ; do
        do_node $node lctl set_param fail_loc=$2
    done
}

cancel_lru_locks() {
    $LCTL mark "cancel_lru_locks $1 start"
    lctl set_param ldlm.namespaces.*$1*.lru_size=0
    lctl get_param ldlm.namespaces.*$1*.lock_unused_count | grep -v '=0'
    $LCTL mark "cancel_lru_locks $1 stop"
}

default_lru_size()
{
        NR_CPU=$(grep -c "processor" /proc/cpuinfo)
        DEFAULT_LRU_SIZE=$((100 * NR_CPU))
        echo "$DEFAULT_LRU_SIZE"
}

lru_resize_enable()
{
    lctl set_param ldlm.namespaces.*$1*.lru_size=0
}

lru_resize_disable()
{
    lctl set_param ldlm.namespaces.*$1*.lru_size $(default_lru_size)
}

pgcache_empty() {
    local FILE
    for FILE in `lctl get_param -N "llite.*.dump_page_cache"`; do
        if [ `lctl get_param -n $FILE | wc -l` -gt 1 ]; then
            echo there is still data in page cache $FILE ?
            lctl get_param -n $FILE
            return 1
        fi
    done
    return 0
}

debugsave() {
    DEBUGSAVE="$(lctl get_param -n debug)"
}

debugrestore() {
    [ -n "$DEBUGSAVE" ] && lctl set_param debug="${DEBUGSAVE}"
    DEBUGSAVE=""
}

##################################
# Test interface 
##################################

error_noexit() {
    local TYPE=${TYPE:-"FAIL"}
    local ERRLOG
    lctl set_param fail_loc=0 2>/dev/null || true
    log " ${TESTSUITE} ${TESTNAME}: @@@@@@ ${TYPE}: $@ "
    ERRLOG=$TMP/lustre_${TESTSUITE}_${TESTNAME}.$(date +%s)
    echo "Dumping lctl log to $ERRLOG"
    # We need to dump the logs on all nodes
    local NODES=$(nodes_list)
    for NODE in $NODES; do
        do_node $NODE $LCTL dk $ERRLOG
    done
    debugrestore
    [ "$TESTSUITELOG" ] && echo "$0: ${TYPE}: $TESTNAME $@" >> $TESTSUITELOG
}

error() {
    error_noexit "$@"
    $FAIL_ON_ERROR && exit 1 || true
}

error_exit() {
    error_noexit "$@"
    exit 1
}

# use only if we are ignoring failures for this test, bugno required.
# (like ALWAYS_EXCEPT, but run the test and ignore the results.)
# e.g. error_ignore 5494 "your message"
error_ignore() {
    TYPE="IGNORE (bz$1)"
    shift
    error_noexit "$@"
}

skip () {
	log " SKIP: ${TESTSUITE} ${TESTNAME} $@"
	[ "$TESTSUITELOG" ] && echo "${TESTSUITE}: SKIP: $TESTNAME $@" >> $TESTSUITELOG
}

build_test_filter() {
    [ "$ONLY" ] && log "only running test `echo $ONLY`"
    for O in $ONLY; do
        eval ONLY_${O}=true
    done
    [ "$EXCEPT$ALWAYS_EXCEPT" ] && \
        log "excepting tests: `echo $EXCEPT $ALWAYS_EXCEPT`"
    [ "$EXCEPT_SLOW" ] && \
        log "skipping tests SLOW=no: `echo $EXCEPT_SLOW`"
    for E in $EXCEPT $ALWAYS_EXCEPT; do
        eval EXCEPT_${E}=true
    done
    for E in $EXCEPT_SLOW; do
        eval EXCEPT_SLOW_${E}=true
    done
    for G in $GRANT_CHECK_LIST; do
        eval GCHECK_ONLY_${G}=true
   	done
}

_basetest() {
    echo $*
}

basetest() {
    IFS=abcdefghijklmnopqrstuvwxyz _basetest $1
}

run_test() {
    export base=`basetest $1`
    if [ ! -z "$ONLY" ]; then
        testname=ONLY_$1
        if [ ${!testname}x != x ]; then
            run_one $1 "$2"
            return $?
        fi
        testname=ONLY_$base
        if [ ${!testname}x != x ]; then
            run_one $1 "$2"
            return $?
        fi
        echo -n "."
        return 0
    fi
    testname=EXCEPT_$1
    if [ ${!testname}x != x ]; then
        TESTNAME=test_$1 skip "skipping excluded test $1"
        return 0
    fi
    testname=EXCEPT_$base
    if [ ${!testname}x != x ]; then
        TESTNAME=test_$1 skip "skipping excluded test $1 (base $base)"
        return 0
    fi
    testname=EXCEPT_SLOW_$1
    if [ ${!testname}x != x ]; then
        TESTNAME=test_$1 skip "skipping SLOW test $1"
        return 0
    fi
    testname=EXCEPT_SLOW_$base
    if [ ${!testname}x != x ]; then
        TESTNAME=test_$1 skip "skipping SLOW test $1 (base $base)"
        return 0
    fi

    run_one $1 "$2"
    
    return $?
}

EQUALS="======================================================================"
equals_msg() {
    msg="$@"

    local suffixlen=$((${#EQUALS} - ${#msg}))
    [ $suffixlen -lt 5 ] && suffixlen=5
    log `echo $(printf '===== %s %.*s\n' "$msg" $suffixlen $EQUALS)`
}

log() {
    echo "$*"
    lsmod | grep lnet > /dev/null || load_modules

    local MSG="$*"
    # Get rif of '
    MSG=${MSG//\'/\\\'}
    MSG=${MSG//\(/\\\(}
    MSG=${MSG//\)/\\\)}
    MSG=${MSG//\;/\\\;}
    MSG=${MSG//\|/\\\|}
    MSG=${MSG//\>/\\\>}
    MSG=${MSG//\</\\\<}
    local NODES=$(nodes_list)
    for NODE in $NODES; do
        do_node $NODE $LCTL mark "$MSG" 2> /dev/null || true
    done
}

trace() {
	log "STARTING: $*"
	strace -o $TMP/$1.strace -ttt $*
	RC=$?
	log "FINISHED: $*: rc $RC"
	return 1
}

pass() {
    echo PASS $@
}

check_mds() {
<<<<<<< HEAD
    FFREE=`cat /proc/fs/lustre/mds/*/filesfree`
    FTOTAL=`cat /proc/fs/lustre/mds/*/filestotal`
=======
    FFREE=`lctl get_param -n osd.*MDT*.filesfree`
    FTOTAL=`lctl get_param -n osd.*MDT*.filestotal`
>>>>>>> 7bbcc3c5
    [ $FFREE -ge $FTOTAL ] && error "files free $FFREE > total $FTOTAL" || true
}

reset_fail_loc () {
    local myNODES=$(nodes_list)
    local NODE

    for NODE in $myNODES; do
        do_node $NODE "lctl set_param fail_loc=0 2>/dev/null || true"
    done
}

run_one() {
    testnum=$1
    message=$2
    tfile=f${testnum}
    export tdir=d0.${TESTSUITE}/d${base}
    local SAVE_UMASK=`umask`
    umask 0022
    mkdir -p $DIR/$tdir

    BEFORE=`date +%s`
    log "== test $testnum: $message ============ `date +%H:%M:%S` ($BEFORE)"
    #check_mds
    export TESTNAME=test_$testnum
    test_${testnum} || error "test_$testnum failed with $?"
    #check_mds
    cd $SAVE_PWD
    reset_fail_loc
    check_grant ${testnum} || error "check_grant $testnum failed with $?"
    [ -f $CATASTROPHE ] && [ `cat $CATASTROPHE` -ne 0 ] && \
        error "LBUG/LASSERT detected"
    ps auxww | grep -v grep | grep -q multiop && error "multiop still running"
    pass "($((`date +%s` - $BEFORE))s)"
    rmdir ${DIR}/$tdir >/dev/null 2>&1 || true
    unset TESTNAME
    unset tdir
    umask $SAVE_UMASK
    $CLEANUP
}

canonical_path() {
    (cd `dirname $1`; echo $PWD/`basename $1`)
}

sync_clients() {
    [ -d $DIR1 ] && cd $DIR1 && sync; sleep 1; sync 
    [ -d $DIR2 ] && cd $DIR2 && sync; sleep 1; sync 
	cd $SAVE_PWD
}

check_grant() {
    export base=`basetest $1`
    [ "$CHECK_GRANT" == "no" ] && return 0

	testname=GCHECK_ONLY_${base}
        [ ${!testname}x == x ] && return 0

    echo -n "checking grant......"
	cd $SAVE_PWD
	# write some data to sync client lost_grant
	rm -f $DIR1/${tfile}_check_grant_* 2>&1
	for i in `seq $OSTCOUNT`; do
		$LFS setstripe $DIR1/${tfile}_check_grant_$i -i $(($i -1)) -c 1
		dd if=/dev/zero of=$DIR1/${tfile}_check_grant_$i bs=4k \
					      count=1 > /dev/null 2>&1 
	done
	# sync all the data and make sure no pending data on server
	sync_clients
	
	#get client grant and server grant 
	client_grant=0
<<<<<<< HEAD
    for d in ${LPROC}/osc/*/cur_grant_bytes; do 
		client_grant=$((client_grant + `cat $d`))
=======
    for d in `lctl get_param -n osc.*.cur_grant_bytes`; do
		client_grant=$((client_grant + $d))
>>>>>>> 7bbcc3c5
	done
	server_grant=0
	for d in `lctl get_param -n obdfilter.*.tot_granted`; do
		server_grant=$((server_grant + $d))
	done

	# cleanup the check_grant file
	for i in `seq $OSTCOUNT`; do
	        rm $DIR1/${tfile}_check_grant_$i
	done

	#check whether client grant == server grant 
	if [ $client_grant != $server_grant ]; then
		echo "failed: client:${client_grant} server: ${server_grant}"
		return 1
	else
		echo "pass"
	fi
}

########################
# helper functions

osc_to_ost()
{
    osc=$1
    ost=`echo $1 | awk -F_ '{print $3}'`
    if [ -z $ost ]; then
        ost=`echo $1 | sed 's/-osc.*//'`
    fi
    echo $ost
}

remote_mds ()
{
    [ -z "$(lctl dl | grep mdt)" ]
}

remote_mds_nodsh()
{
    remote_mds && [ "$PDSH" = "no_dsh" -o -z "$PDSH" -o -z "$mds_HOST" ]
}

remote_ost ()
{
    [ -z "$(lctl dl | grep ost)" ]
}

remote_ost_nodsh()
{
    remote_ost && [ "$PDSH" = "no_dsh" -o -z "$PDSH" -o -z "$ost_HOST" ]
}

osts_nodes () {
    local OSTNODES=$(facet_host ost1)
    local NODES_sort

    for num in `seq $OSTCOUNT`; do
        local myOST=$(facet_host ost$num)
        OSTNODES="$OSTNODES $myOST"
    done
    NODES_sort=$(for i in $OSTNODES; do echo $i; done | sort -u)

    echo $NODES_sort
}

nodes_list () {
    # FIXME. We need a list of clients
    local myNODES=$HOSTNAME
    local myNODES_sort

    # CLIENTS (if specified) contains the local client
    [ -n "$CLIENTS" ] && myNODES=${CLIENTS//,/ }

    if [ "$PDSH" -a "$PDSH" != "no_dsh" ]; then
        myNODES="$myNODES $(osts_nodes) $mds_HOST"
    fi

    myNODES_sort=$(for i in $myNODES; do echo $i; done | sort -u)

    echo $myNODES_sort
}

is_patchless ()
{
    lctl get_param version | grep -q patchless
}

get_node_count() {
   local nodes="$@"
   echo $nodes | wc -w || true
}

mixed_ost_devs () {
    local nodes=$(osts_nodes)
    local osscount=$(get_node_count "$nodes")
    [ ! "$OSTCOUNT" = "$osscount" ]
}

check_runas_id_ret() {
    local myRC=0
    local myRUNAS_ID=$1
    shift
    local myRUNAS=$@
    if [ -z "$myRUNAS" ]; then
        error_exit "myRUNAS command must be specified for check_runas_id"
    fi
    mkdir $DIR/d0_runas_test
    chmod 0755 $DIR
    chown $myRUNAS_ID:$myRUNAS_ID $DIR/d0_runas_test
    $myRUNAS touch $DIR/d0_runas_test/f$$ || myRC=1
    rm -rf $DIR/d0_runas_test
    return $myRC
}

check_runas_id() {
    local myRUNAS_ID=$1
    shift
    local myRUNAS=$@
    check_runas_id_ret $myRUNAS_ID $myRUNAS || \
        error "unable to write to $DIR/d0_runas_test as UID $myRUNAS_ID. 
        Please set RUNAS_ID to some UID which exists on MDS and client or 
        add user $myRUNAS_ID:$myRUNAS_ID on these nodes."
}

# Run multiop in the background, but wait for it to print
# "PAUSING" to its stdout before returning from this function.
multiop_bg_pause() {
    MULTIOP_PROG=${MULTIOP_PROG:-multiop}
    FILE=$1
    ARGS=$2

    TMPPIPE=/tmp/multiop_open_wait_pipe.$$
    mkfifo $TMPPIPE

    echo "$MULTIOP_PROG $FILE v$ARGS"
    $MULTIOP_PROG $FILE v$ARGS > $TMPPIPE &

    echo "TMPPIPE=${TMPPIPE}"
    read -t 60 multiop_output < $TMPPIPE
    if [ $? -ne 0 ]; then
        rm -f $TMPPIPE
        return 1
    fi
    rm -f $TMPPIPE
    if [ "$multiop_output" != "PAUSING" ]; then
        echo "Incorrect multiop output: $multiop_output"
        kill -9 $PID
        return 1
    fi

    return 0
}

# reset llite stat counters
clear_llite_stats(){
        lctl set_param -n llite.*.stats 0
}

# sum llite stat items
calc_llite_stats() {
        local res=$(lctl get_param -n llite.*.stats |
                    awk 'BEGIN {s = 0} END {print s} /^'"$1"'/ {s += $2}')
        echo $res
}

# save_lustre_params(node, parameter_mask)
# generate a stream of formatted strings (<node> <param name>=<param value>)
save_lustre_params() {
        local s
        do_node $1 "lctl get_param $2" | while read s; do echo "$1 $s"; done
}

# restore lustre parameters from input stream, produces by save_lustre_params
restore_lustre_params() {
        local node
        local name
        local val
        while IFS=" =" read node name val; do
                do_node $node "lctl set_param -n $name $val"
        done
}
<|MERGE_RESOLUTION|>--- conflicted
+++ resolved
@@ -22,6 +22,18 @@
         fi
     done
     [ $failed ] && exit 1 || true
+}
+
+assert_DIR () {
+    local failed=""
+    [ -z "`echo :$DIR: | grep :$MOUNT:`" ] && \
+        failed=1 && echo "DIR not in $MOUNT. Aborting."
+    [ -z "`echo :$DIR1: | grep :$MOUNT1:`" ] && \
+        failed=1 && echo "DIR1 not in $MOUNT1. Aborting."
+    [ -z "`echo :$DIR2: | grep :$MOUNT2:`" ] && \
+        failed=1 && echo "DIR2 not in $MOUNT2. Aborting"
+
+    [ -n "$failed" ] && exit 99 || true
 }
 
 usage() {
@@ -71,20 +83,12 @@
     export TMP=${TMP:-$ROOT/tmp}
     export TESTSUITELOG=${TMP}/${TESTSUITE}.log
     export HOSTNAME=${HOSTNAME:-`hostname`}
-<<<<<<< HEAD
-
-    export PATH=:$PATH:$LUSTRE/utils:$LUSTRE/tests
-=======
     if ! echo $PATH | grep -q $LUSTRE/utils; then
-        export PATH=$PATH:$LUSTRE/utils
-    fi
-    if ! echo $PATH | grep -q $LUSTRE/utils/gss; then
-        export PATH=$PATH:$LUSTRE/utils/gss
-    fi
-    if ! echo $PATH | grep -q $LUSTRE/tests; then
+	export PATH=$PATH:$LUSTRE/utils
+    fi
+    if ! echo $PATH | grep -q $LUSTRE/test; then
 	export PATH=$PATH:$LUSTRE/tests
     fi
->>>>>>> 7bbcc3c5
     export LCTL=${LCTL:-"$LUSTRE/utils/lctl"}
     export LFS=${LFS:-"$LUSTRE/utils/lfs"}
     [ ! -f "$LCTL" ] && export LCTL=$(which lctl) 
@@ -99,11 +103,8 @@
     export NAME=${NAME:-local}
     export LPROC=/proc/fs/lustre
     export DIR2
-<<<<<<< HEAD
     export AT_MAX_PATH
-=======
     export SAVE_PWD=${SAVE_PWD:-$LUSTRE/tests}
->>>>>>> 7bbcc3c5
 
     if [ "$ACCEPTOR_PORT" ]; then
         export PORT_OPT="--port $ACCEPTOR_PORT"
@@ -184,11 +185,6 @@
     load_module lov/lov
     load_module mgc/mgc
     if [ -z "$CLIENTONLY" ] && [ -z "$CLIENTMODSONLY" ]; then
-<<<<<<< HEAD
-=======
-        grep -q crc16 /proc/kallsyms || { modprobe crc16 2>/dev/null || true; }
-        [ "$FSTYPE" = "ldiskfs" ] && load_module ../ldiskfs/ldiskfs/ldiskfs
->>>>>>> 7bbcc3c5
         load_module mgs/mgs
         load_module mds/mds
         grep -q crc16 /proc/kallsyms || { modprobe crc16 2>/dev/null || true; }
@@ -236,18 +232,26 @@
     done
 }
 
+unload_dep_module() {
+    #lsmod output
+    #libcfs                107852  17 llite_lloop,lustre,obdfilter,ost,...
+    local MODULE=$1
+    local DEPS=$(lsmod | awk '($1 == "'$MODULE'") { print $4 }' | tr ',' ' ')
+    for SUBMOD in $DEPS; do
+        unload_dep_module $SUBMOD
+    done
+    [ "$MODULE" = "libcfs" ] && $LCTL dk $TMP/debug || true
+    $RMMOD $MODULE || true
+}
+
 unload_modules() {
     wait_exit_ST client # bug 12845
 
     lsmod | grep libcfs > /dev/null && $LCTL dl
-    local MODULES=$($LCTL modules | awk '{ print $2 }' | grep -v libcfs) || true
-    $RMMOD $MODULES > /dev/null 2>&1 || true
-     # do it again, in case we tried to unload ksocklnd too early
-    MODULES=$($LCTL modules | awk '{ print $2 }' | grep -v libcfs) || true
-    [ -n "$MODULES" ] && $RMMOD $MODULES > /dev/null 2>&1 || true
-    lsmod | grep libcfs > /dev/null && $LCTL dk $TMP/debug
-    $RMMOD libcfs
-    MODULES=$($LCTL modules | awk '{ print $2 }')
+    unload_dep_module $FSTYPE
+    unload_dep_module libcfs
+
+    local MODULES=$($LCTL modules | awk '{ print $2 }')
     if [ -n "$MODULES" ]; then
         echo "Modules still loaded: "
         echo $MODULES 
@@ -278,9 +282,6 @@
 }
 
 # Facet functions
-<<<<<<< HEAD
-# start facet device options 
-=======
 mount_facet() {
     local facet=$1
     shift
@@ -297,12 +298,16 @@
             lctl set_param subsystem_debug=${SUBSYSTEM# }; \
             lctl set_param debug_mb=${DEBUG_SIZE}; \
             sync"
+ 
+        label=$(do_facet ${facet} "e2label ${!dev}")
+        [ -z "$label" ] && echo no label for ${!dev} && exit 1
+        eval export ${facet}_svc=${label}
+        echo Started ${label}
     fi
     return $RC
 }
 
-# start facet device options
->>>>>>> 7bbcc3c5
+# start facet device options 
 start() {
     facet=$1
     shift
@@ -311,28 +316,8 @@
     eval export ${facet}_dev=${device}
     eval export ${facet}_opt=\"$@\"
     do_facet ${facet} mkdir -p ${MOUNT%/*}/${facet}
-<<<<<<< HEAD
-    do_facet ${facet} mount -t lustre $@ ${device} ${MOUNT%/*}/${facet} 
-    RC=${PIPESTATUS[0]}
-    if [ $RC -ne 0 ]; then
-        echo "mount -t lustre $@ ${device} ${MOUNT%/*}/${facet}" 
-        echo "Start of ${device} on ${facet} failed ${RC}"
-    else 
-        do_facet ${facet} "sysctl -w lnet.debug=$PTLDEBUG; \
-        sysctl -w lnet.subsystem_debug=${SUBSYSTEM# }; \
-        sysctl -w lnet.debug_mb=${DEBUG_SIZE}"
-
-        do_facet ${facet} sync
-=======
     mount_facet ${facet}
     RC=$?
-    if [ $RC -eq 0 ]; then
->>>>>>> 7bbcc3c5
-        label=$(do_facet ${facet} "e2label ${device}")
-        [ -z "$label" ] && echo no label for ${device} && exit 1
-        eval export ${facet}_svc=${label}
-        echo Started ${label}
-    fi
     return $RC
 }
 
@@ -369,17 +354,13 @@
         exit 1
     fi
 
-<<<<<<< HEAD
-    echo "Starting client: $OPTIONS $device $mnt" 
-=======
     echo "Starting client: $client: $OPTIONS $device $mnt"
->>>>>>> 7bbcc3c5
     do_node $client mkdir -p $mnt
     do_node $client mount -t lustre $OPTIONS $device $mnt || return 1
-
     do_node $client "lctl set_param debug=$PTLDEBUG;
         lctl set_param subsystem_debug=${SUBSYSTEM# };
         lctl set_param debug_mb=${DEBUG_SIZE}"
+
     [ -d /r ] && $LCTL modules > /r/tmp/ogdb-$HOSTNAME
     return 0
 }
@@ -401,7 +382,6 @@
     local clients=$1
     local mnt=$2
 
-
     # Only supply -o to mount if we have options
     if [ -n "$MOUNTOPT" ]; then
         OPTIONS="-o $MOUNTOPT"
@@ -416,9 +396,9 @@
     do_nodes $clients mkdir -p $mnt
     do_nodes $clients mount -t lustre $OPTIONS $device $mnt || return 1
 
-    do_nodes $clients "lctl set_param debug=$PTLDEBUG;
-        lctl set_param subsystem_debug=${SUBSYSTEM# };
-        lctl set_param debug_mb=${DEBUG_SIZE};"
+    do_nodes $clients "sysctl -w lnet.debug=$PTLDEBUG;
+        sysctl -w lnet.subsystem_debug=${SUBSYSTEM# };
+        sysctl -w lnet.debug_mb=${DEBUG_SIZE};"
 
     return 0
 }
@@ -428,9 +408,8 @@
     local mnt=$2
     [ "$3" ] && force=-f
 
-    echo "Umounting clients: $clients"
-    echo "Stopping client $client $mnt (opts:$force)"
-    do_nodes $clients umount $force $mnt 
+    echo "Stopping clients: $clients $mnt (opts:$force)"
+    do_nodes $clients umount $force $mnt
 }
 
 shutdown_facet() {
@@ -521,11 +500,7 @@
     MAX=$(( timeout * 4 ))
     WAIT=0
     while [ $WAIT -lt $MAX ]; do
-<<<<<<< HEAD
-        STATUS=`do_facet mds grep status /proc/fs/lustre/mds/*-MDT*/recovery_status`
-=======
-        STATUS=`do_facet $SINGLEMDS "lctl get_param -n mdt.*-MDT*.recovery_status | grep status"`
->>>>>>> 7bbcc3c5
+        STATUS=`do_facet mds "lctl get_param -n mds.*-MDT*.recovery_status | grep status"`
         echo $STATUS | grep COMPLETE && return 0
         sleep 5
         WAIT=$((WAIT + 5))
@@ -616,23 +591,13 @@
 }
 
 mds_evict_client() {
-<<<<<<< HEAD
-    UUID=`cat /proc/fs/lustre/mdc/${mds_svc}-mdc-*/uuid`
-    do_facet mds "echo $UUID > /proc/fs/lustre/mds/${mds_svc}/evict_client"
+    UUID=`lctl get_param -n mdc.${mds_svc}-mdc-*.uuid`
+    do_facet mds "lctl set_param -n mds.${mds_svc}.evict_client $UUID"
 }
 
 ost_evict_client() {
-    UUID=`cat /proc/fs/lustre/osc/${ost1_svc}-osc-*/uuid`
-    do_facet ost1 "echo $UUID > /proc/fs/lustre/obdfilter/${ost1_svc}/evict_client"
-=======
-    UUID=`lctl get_param -n mdc.${mds1_svc}-mdc-*.uuid`
-    do_facet mds1 "lctl set_param -n mdt.${mds1_svc}.evict_client $UUID"
-}
-
-ost_evict_client() {
-    UUID=`lctl get_param -n devices| grep ${ost1_svc}-osc- | egrep -v 'MDT' | awk '{print $5}'`
+    UUID=`lctl get_param -n osc.${ost1_svc}-osc-*.uuid`
     do_facet ost1 "lctl set_param -n obdfilter.${ost1_svc}.evict_client $UUID"
->>>>>>> 7bbcc3c5
 }
 
 fail() {
@@ -664,6 +629,12 @@
     if [ "$1" = "client" -o "$1" = "'*'" ]; then echo \'*\'; else
         ID=`$PDSH $1 $GMNALNID -l | cut -d\  -f2`
         echo $ID"@gm"
+    fi
+}
+
+h2name_or_ip() {
+    if [ "$1" = "client" -o "$1" = "'*'" ]; then echo \'*\'; else
+        echo $1"@$2"
     fi
 }
 
@@ -705,6 +676,11 @@
     fi
 }
 declare -fx h2openib
+
+h2o2ib() {
+    h2name_or_ip "$1" "o2ib"
+}
+declare -fx h2o2ib
 
 facet_host() {
     local facet=$1
@@ -816,18 +792,17 @@
 
     if [ "$myPDSH" = "rsh" ]; then
 # we need this because rsh does not return exit code of an executed command
-	local command_status="$TMP/cs"
-	rsh $rnodes ":> $command_status"
-	rsh $rnodes "(PATH=\$PATH:$RLUSTRE/utils:$RLUSTRE/tests:/sbin:/usr/sbin;
-		    cd $RPWD; sh -c \"$@\") || 
-		    echo command failed >$command_status"
-	[ -n "$($myPDSH $rnodes cat $command_status)" ] && return 1 || true
+       local command_status="$TMP/cs"
+       rsh $rnodes ":> $command_status"
+       rsh $rnodes "(PATH=\$PATH:$RLUSTRE/utils:$RLUSTRE/tests:/sbin:/usr/sbin;
+                   cd $RPWD; sh -c \"$@\") || 
+                   echo command failed >$command_status"
+       [ -n "$($myPDSH $rnodes cat $command_status)" ] && return 1 || true
         return 0
     fi
     $myPDSH $rnodes "(PATH=\$PATH:$RLUSTRE/utils:$RLUSTRE/tests:/sbin:/usr/sbin; cd $RPWD; sh -c \"$@\")" | sed -re "s/\w+:\s//g"
     return ${PIPESTATUS[0]}
 }
-
 
 do_facet() {
     facet=$1
@@ -875,23 +850,15 @@
     fi
 
     [ "$CLIENTONLY" ] && return
-<<<<<<< HEAD
-    stop mds -f
-=======
     # The add fn does rm ${facet}active file, this would be enough
     # if we use do_facet <facet> only after the facet added, but
     # currently we use do_facet mds in local.sh
-    for num in `seq $MDSCOUNT`; do
-        stop mds$num -f
-        rm -f ${TMP}/mds${num}active
-    done
-
->>>>>>> 7bbcc3c5
+    stop mds -f
+    rm -f ${TMP}/mdsactive
     for num in `seq $OSTCOUNT`; do
         stop ost$num -f
         rm -f $TMP/ost${num}active
     done
-
     return 0
 }
 
@@ -927,44 +894,6 @@
     grep " $1 " /proc/mounts || zconf_mount $HOSTNAME $*
 }
 
-<<<<<<< HEAD
-=======
-umount_client() {
-    grep " $1 " /proc/mounts && zconf_umount `hostname` $*
-}
-
-# return value:
-# 0: success, the old identity set already.
-# 1: success, the old identity does not set.
-# 2: fail.
-switch_identity() {
-    local num=$1
-    local switch=$2
-    local j=`expr $num - 1`
-    local MDT="`do_facet mds$num lctl get_param -N mdt.*MDT*$j | cut -d"." -f2 2>/dev/null || true`"
-
-    if [ -z "$MDT" ]; then
-        return 2
-    fi
-
-    local old="`do_facet mds$num "lctl get_param -n mdt.$MDT.identity_upcall"`"
-
-    if $switch; then
-        do_facet mds$num "lctl set_param -n mdt.$MDT.identity_upcall \"$L_GETIDENTITY\""
-    else
-        do_facet mds$num "lctl set_param -n mdt.$MDT.identity_upcall \"NONE\""
-    fi
-
-    do_facet mds$num "lctl set_param -n mdt/$MDT/identity_flush \"-1\""
-
-    if [ $old = "NONE" ]; then
-        return 1
-    else
-        return 0
-    fi
-}
-
->>>>>>> 7bbcc3c5
 remount_client()
 {
 	zconf_umount `hostname` $1 || error "umount failed"
@@ -984,33 +913,15 @@
 setupall() {
     load_modules
     if [ -z "$CLIENTONLY" ]; then
-<<<<<<< HEAD
         echo Setup mdt, osts
         echo $REFORMAT | grep -q "reformat" \
 	    || do_facet mds "$TUNEFS --writeconf $MDSDEV"
         set_obd_timeout mds $TIMEOUT
         start mds $MDSDEV $MDS_MOUNT_OPTS
-=======
-        echo "Setup mdts, osts"
-        for num in `seq $MDSCOUNT`; do
-            DEVNAME=$(mdsdevname $num)
-            echo $REFORMAT | grep -q "reformat" \
-            || do_facet mds$num "$TUNEFS --writeconf $DEVNAME"
-            set_obd_timeout mds$num $TIMEOUT
-            start mds$num $DEVNAME $MDS_MOUNT_OPTS
-
-            # We started mds, now we should set failover variables properly.
-            # Set mds${num}failover_HOST if it is not set (the default failnode).
-            local varname=mds${num}failover_HOST
-            if [ -z "${!varname}" ]; then
-                eval mds${num}failover_HOST=$(facet_host mds$num)
-            fi
-
-	    if [ $IDENTITY_UPCALL != "default" ]; then
-                switch_identity $num $IDENTITY_UPCALL
-	    fi
-        done
->>>>>>> 7bbcc3c5
+        # We started mds, now we should set failover variable properly.
+        # Set mdsfailover_HOST if it is not set (the default failnode).
+        mdsfailover_HOST=$(facet_host mds)
+
         for num in `seq $OSTCOUNT`; do
             DEVNAME=`ostdevname $num`
             set_obd_timeout ost$num $TIMEOUT
@@ -1030,23 +941,8 @@
     [ -n "$CLIENTS" ] && zconf_mount_clients $CLIENTS $MOUNT
 
     if [ "$MOUNT_2" ]; then
-<<<<<<< HEAD
         mount_client $MOUNT2
-=======
-	mount_client $MOUNT2
         [ -n "$CLIENTS" ] && zconf_mount_clients $CLIENTS $MOUNT2
-    fi
-
-    # by remounting mdt before ost, initial connect from mdt to ost might
-    # timeout because ost is not ready yet. wait some time to its fully
-    # recovery. initial obd_connect timeout is 5s; in GSS case it's preceeded
-    # by a context negotiation rpc with $TIMEOUT.
-    # FIXME better by monitoring import status.
-    if $GSS; then
-        sleep $((TIMEOUT + 5))
-    else
-        sleep 5
->>>>>>> 7bbcc3c5
     fi
     sleep 5
 }
@@ -1268,7 +1164,7 @@
     local node
 
     for node in $nodes ; do
-        do_node $node lctl set_param fail_loc=$2
+        do_node $node sysctl -w lustre.fail_loc=$2
     done
 }
 
@@ -1351,7 +1247,7 @@
 # (like ALWAYS_EXCEPT, but run the test and ignore the results.)
 # e.g. error_ignore 5494 "your message"
 error_ignore() {
-    TYPE="IGNORE (bz$1)"
+    local TYPE="IGNORE (bz$1)"
     shift
     error_noexit "$@"
 }
@@ -1390,6 +1286,8 @@
 }
 
 run_test() {
+    assert_DIR
+
     export base=`basetest $1`
     if [ ! -z "$ONLY" ]; then
         testname=ONLY_$1
@@ -1472,13 +1370,8 @@
 }
 
 check_mds() {
-<<<<<<< HEAD
-    FFREE=`cat /proc/fs/lustre/mds/*/filesfree`
-    FTOTAL=`cat /proc/fs/lustre/mds/*/filestotal`
-=======
-    FFREE=`lctl get_param -n osd.*MDT*.filesfree`
-    FTOTAL=`lctl get_param -n osd.*MDT*.filestotal`
->>>>>>> 7bbcc3c5
+    FFREE=`lctl get_param -n mds.*.filesfree`
+    FTOTAL=`lctl get_param -n mds.*.filestotal`
     [ $FFREE -ge $FTOTAL ] && error "files free $FFREE > total $FTOTAL" || true
 }
 
@@ -1498,7 +1391,6 @@
     export tdir=d0.${TESTSUITE}/d${base}
     local SAVE_UMASK=`umask`
     umask 0022
-    mkdir -p $DIR/$tdir
 
     BEFORE=`date +%s`
     log "== test $testnum: $message ============ `date +%H:%M:%S` ($BEFORE)"
@@ -1513,7 +1405,6 @@
         error "LBUG/LASSERT detected"
     ps auxww | grep -v grep | grep -q multiop && error "multiop still running"
     pass "($((`date +%s` - $BEFORE))s)"
-    rmdir ${DIR}/$tdir >/dev/null 2>&1 || true
     unset TESTNAME
     unset tdir
     umask $SAVE_UMASK
@@ -1535,7 +1426,7 @@
     [ "$CHECK_GRANT" == "no" ] && return 0
 
 	testname=GCHECK_ONLY_${base}
-        [ ${!testname}x == x ] && return 0
+    [ ${!testname}x == x ] && return 0
 
     echo -n "checking grant......"
 	cd $SAVE_PWD
@@ -1546,23 +1437,18 @@
 		dd if=/dev/zero of=$DIR1/${tfile}_check_grant_$i bs=4k \
 					      count=1 > /dev/null 2>&1 
 	done
-	# sync all the data and make sure no pending data on server
-	sync_clients
-	
-	#get client grant and server grant 
-	client_grant=0
-<<<<<<< HEAD
-    for d in ${LPROC}/osc/*/cur_grant_bytes; do 
-		client_grant=$((client_grant + `cat $d`))
-=======
+    # sync all the data and make sure no pending data on server
+    sync_clients
+
+    #get client grant and server grant
+    client_grant=0
     for d in `lctl get_param -n osc.*.cur_grant_bytes`; do
-		client_grant=$((client_grant + $d))
->>>>>>> 7bbcc3c5
-	done
-	server_grant=0
-	for d in `lctl get_param -n obdfilter.*.tot_granted`; do
-		server_grant=$((server_grant + $d))
-	done
+        client_grant=$((client_grant + $d))
+    done
+    server_grant=0
+    for d in `lctl get_param -n obdfilter.*.tot_granted`; do
+        server_grant=$((server_grant + $d))
+    done
 
 	# cleanup the check_grant file
 	for i in `seq $OSTCOUNT`; do
