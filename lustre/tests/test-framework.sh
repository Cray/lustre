#!/bin/bash
# vim:expandtab:shiftwidth=4:softtabstop=4:tabstop=4:

trap 'print_summary && echo "test-framework exiting on error"' ERR
set -e
#set -x


export REFORMAT=${REFORMAT:-""}
export VERBOSE=false
export GMNALNID=${GMNALNID:-/usr/sbin/gmlndnid}
export CATASTROPHE=${CATASTROPHE:-/proc/sys/lnet/catastrophe}
#export PDSH="pdsh -S -Rssh -w"

# eg, assert_env LUSTRE MDSNODES OSTNODES CLIENTS
assert_env() {
    local failed=""
    for name in $@; do
        if [ -z "${!name}" ]; then
            echo "$0: $name must be set"
            failed=1
        fi
    done
    [ $failed ] && exit 1 || true
}

assert_DIR () {
    local failed=""
    [ -z "`echo :$DIR: | grep :$MOUNT:`" ] && \
        failed=1 && echo "DIR not in $MOUNT. Aborting."
    [ -z "`echo :$DIR1: | grep :$MOUNT1:`" ] && \
        failed=1 && echo "DIR1 not in $MOUNT1. Aborting."
    [ -z "`echo :$DIR2: | grep :$MOUNT2:`" ] && \
        failed=1 && echo "DIR2 not in $MOUNT2. Aborting"

    [ -n "$failed" ] && exit 99 || true
}

usage() {
    echo "usage: $0 [-r] [-f cfgfile]"
    echo "       -r: reformat"

    exit
}

print_summary () {
    [ "$TESTSUITE" == "lfscktest" ] && return 0
    [ -n "$ONLY" ] && echo "WARNING: ONLY is set to ${ONLY}."
    local form="%-13s %-17s %s\n"
    printf "$form" "status" "script" "skipped tests E(xcluded) S(low)"
    echo "------------------------------------------------------------------------------------"
    for O in $TESTSUITE_LIST; do
        local skipped=""
        local slow=""
        local o=$(echo $O | tr "[:upper:]" "[:lower:]")
        o=${o//_/-}
        o=${o//tyn/tyN}
        local log=${TMP}/${o}.log 
        [ -f $log ] && skipped=$(grep excluded $log | awk '{ printf " %s", $3 }' | sed 's/test_//g')
        [ -f $log ] && slow=$(grep SLOW $log | awk '{ printf " %s", $3 }' | sed 's/test_//g')
        [ "${!O}" = "done" ] && \
            printf "$form" "Done" "$O" "E=$skipped" && \
            [ -n "$slow" ] && printf "$form" "-" "-" "S=$slow"

    done

    for O in $TESTSUITE_LIST; do
        [ "${!O}" = "no" ] && \
            printf "$form" "Skipped" "$O" ""
    done

    for O in $TESTSUITE_LIST; do
        [ "${!O}" = "done" -o "${!O}" = "no" ] || \
            printf "$form" "UNFINISHED" "$O" ""
    done
}

init_test_env() {
    export LUSTRE=`absolute_path $LUSTRE`
    export TESTSUITE=`basename $0 .sh`

    [ -d /r ] && export ROOT=${ROOT:-/r}
    export TMP=${TMP:-$ROOT/tmp}
    export TESTSUITELOG=${TMP}/${TESTSUITE}.log
    export HOSTNAME=${HOSTNAME:-`hostname`}
    if ! echo $PATH | grep -q $LUSTRE/utils; then
	export PATH=$PATH:$LUSTRE/utils
    fi
    if ! echo $PATH | grep -q $LUSTRE/test; then
	export PATH=$PATH:$LUSTRE/tests
    fi
    export MDSRATE=${MDSRATE:-"$LUSTRE/tests/mdsrate"}
    [ ! -f "$MDSRATE" ] && export MDSRATE=$(which mdsrate)
    export LCTL=${LCTL:-"$LUSTRE/utils/lctl"}
    export LFS=${LFS:-"$LUSTRE/utils/lfs"}
    [ ! -f "$LCTL" ] && export LCTL=$(which lctl) 
    export LFS=${LFS:-"$LUSTRE/utils/lfs"}
    [ ! -f "$LFS" ] && export LFS=$(which lfs) 
    export MKFS=${MKFS:-"$LUSTRE/utils/mkfs.lustre"}
    [ ! -f "$MKFS" ] && export MKFS=$(which mkfs.lustre) 
    export TUNEFS=${TUNEFS:-"$LUSTRE/utils/tunefs.lustre"}
    [ ! -f "$TUNEFS" ] && export TUNEFS=$(which tunefs.lustre) 
    export CHECKSTAT="${CHECKSTAT:-"checkstat -v"} "
    export FSYTPE=${FSTYPE:-"ldiskfs"}
    export NAME=${NAME:-local}
    export LPROC=/proc/fs/lustre
    export DIR2
    export AT_MAX_PATH
    export SAVE_PWD=${SAVE_PWD:-$LUSTRE/tests}

    if [ "$ACCEPTOR_PORT" ]; then
        export PORT_OPT="--port $ACCEPTOR_PORT"
    fi

<<<<<<< HEAD
    # Paths on remote nodes, if different 
=======
    case "x$SEC" in
        xkrb5*)
            echo "Using GSS/krb5 ptlrpc security flavor"
            which lgss_keyring > /dev/null 2>&1 || \
                error "built with gss disabled! SEC=$SEC"
            GSS=true
            GSS_KRB5=true
            ;;
    esac

    case "x$IDUP" in
        xtrue)
            IDENTITY_UPCALL=true
            ;;
        xfalse)
            IDENTITY_UPCALL=false
            ;;
    esac

    # Paths on remote nodes, if different
>>>>>>> 7bfe2fbd
    export RLUSTRE=${RLUSTRE:-$LUSTRE}
    export RPWD=${RPWD:-$PWD}
    export I_MOUNTED=${I_MOUNTED:-"no"}

    # command line
    
    while getopts "rvf:" opt $*; do 
        case $opt in
            f) CONFIG=$OPTARG;;
            r) REFORMAT=--reformat;;
            v) VERBOSE=true;;
            \?) usage;;
        esac
    done

    shift $((OPTIND - 1))
    ONLY=${ONLY:-$*}

    [ "$TESTSUITELOG" ] && rm -f $TESTSUITELOG || true
    rm -f $TMP/*active

}

case `uname -r` in
2.4.*) EXT=".o"; USE_QUOTA=no; [ ! "$CLIENTONLY" ] && FSTYPE=ext3;;
    *) EXT=".ko"; USE_QUOTA=yes;;
esac

load_module() {
    module=$1
    shift
    BASE=`basename $module $EXT`
    lsmod | grep -q ${BASE} || \
      if [ -f ${LUSTRE}/${module}${EXT} ]; then
        insmod ${LUSTRE}/${module}${EXT} $@
    else
        # must be testing a "make install" or "rpm" installation
        modprobe $BASE $@
    fi
}

load_modules() {
    if [ -n "$MODPROBE" ]; then
        # use modprobe
    return 0
    fi
    if [ "$HAVE_MODULES" = true ]; then
    # we already loaded
        return 0
    fi
    HAVE_MODULES=true

    echo Loading modules from $LUSTRE
    load_module ../lnet/libcfs/libcfs
    [ "$PTLDEBUG" ] && lctl set_param debug=$PTLDEBUG
    [ "$SUBSYSTEM" ] && lctl set_param subsystem_debug=${SUBSYSTEM# }
    [ -f /etc/modprobe.conf ] && MODPROBECONF=/etc/modprobe.conf
    [ -f /etc/modprobe.d/Lustre ] && MODPROBECONF=/etc/modprobe.d/Lustre
    [ -z "$LNETOPTS" -a -n "$MODPROBECONF" ] && \
        LNETOPTS=$(awk '/^options lnet/ { print $0}' $MODPROBECONF | sed 's/^options lnet //g')
    echo "lnet options: '$LNETOPTS'"
    # note that insmod will ignore anything in modprobe.conf
    load_module ../lnet/lnet/lnet $LNETOPTS
    LNETLND=${LNETLND:-"socklnd/ksocklnd"}
    load_module ../lnet/klnds/$LNETLND
    load_module lvfs/lvfs
    load_module obdclass/obdclass
    load_module ptlrpc/ptlrpc
    [ "$USE_QUOTA" = "yes" ] && load_module quota/lquota
    load_module mdc/mdc
    load_module osc/osc
    load_module lov/lov
    load_module mgc/mgc
    if [ -z "$CLIENTONLY" ] && [ -z "$CLIENTMODSONLY" ]; then
        load_module mgs/mgs
        load_module mds/mds
        grep -q crc16 /proc/kallsyms || { modprobe crc16 2>/dev/null || true; }
        [ "$FSTYPE" = "ldiskfs" ] && load_module ../ldiskfs/ldiskfs/ldiskfs
        load_module lvfs/fsfilt_$FSTYPE
        load_module ost/ost
        load_module obdfilter/obdfilter
    fi

    load_module llite/lustre
    load_module llite/llite_lloop
    rm -f $TMP/ogdb-$HOSTNAME
    OGDB=$TMP
    [ -d /r ] && OGDB="/r/tmp"
    $LCTL modules > $OGDB/ogdb-$HOSTNAME
    # 'mount' doesn't look in $PATH, just sbin
    [ -f $LUSTRE/utils/mount.lustre ] && cp $LUSTRE/utils/mount.lustre /sbin/. || true
}

RMMOD=rmmod
if [ `uname -r | cut -c 3` -eq 4 ]; then
    RMMOD="modprobe -r"
fi

wait_for_lnet() {
    local UNLOADED=0
    local WAIT=0
    local MAX=60
    MODULES=$($LCTL modules | awk '{ print $2 }')
    while [ -n "$MODULES" ]; do
    sleep 5
    $RMMOD $MODULES >/dev/null 2>&1 || true
    MODULES=$($LCTL modules | awk '{ print $2 }')
        if [ -z "$MODULES" ]; then
        return 0
        else
            WAIT=$((WAIT + 5))
            echo "waiting, $((MAX - WAIT)) secs left"
        fi
        if [ $WAIT -eq $MAX ]; then
            echo "LNET modules $MODULES will not unload"
        lsmod
            return 3
        fi
    done
}

unload_dep_module() {
    #lsmod output
    #libcfs                107852  17 llite_lloop,lustre,obdfilter,ost,...
    local MODULE=$1
    local DEPS=$(lsmod | awk '($1 == "'$MODULE'") { print $4 }' | tr ',' ' ')
    for SUBMOD in $DEPS; do
        unload_dep_module $SUBMOD
    done
    [ "$MODULE" = "libcfs" ] && $LCTL dk $TMP/debug || true
    $RMMOD $MODULE || true
}

unload_modules() {
    wait_exit_ST client # bug 12845

    lsmod | grep libcfs > /dev/null && $LCTL dl
    unload_dep_module $FSTYPE
    unload_dep_module libcfs

    local MODULES=$($LCTL modules | awk '{ print $2 }')
    if [ -n "$MODULES" ]; then
        echo "Modules still loaded: "
        echo $MODULES 
        if [ "$(lctl dl)" ]; then
            echo "Lustre still loaded"
            lctl dl || true
            lsmod
            return 2
        else
            echo "Lustre stopped but LNET is still loaded, waiting..."
            wait_for_lnet || return 3
        fi
    fi
    HAVE_MODULES=false

    LEAK_LUSTRE=$(dmesg | tail -n 30 | grep "obd mem.*leaked" || true)
    LEAK_PORTALS=$(dmesg | tail -n 20 | grep "Portals memory leaked" || true)
    if [ "$LEAK_LUSTRE" -o "$LEAK_PORTALS" ]; then
        echo "$LEAK_LUSTRE" 1>&2
        echo "$LEAK_PORTALS" 1>&2
        mv $TMP/debug $TMP/debug-leak.`date +%s` || true
        echo "Memory leaks detected"
        [ -n "$IGNORE_LEAK" ] && echo "ignoring leaks" && return 0
        return 254
    fi
    echo "modules unloaded."
    return 0
}

# Facet functions
mount_facet() {
    local facet=$1
    shift
    local dev=${facet}_dev
    local opt=${facet}_opt
    echo "Starting ${facet}: ${!opt} $@ ${!dev} ${MOUNT%/*}/${facet}"
    do_facet ${facet} mount -t lustre ${!opt} $@ ${!dev} ${MOUNT%/*}/${facet}     
    RC=${PIPESTATUS[0]}
    if [ $RC -ne 0 ]; then
        echo "mount -t lustre $@ ${!dev} ${MOUNT%/*}/${facet}"
        echo "Start of ${!dev} on ${facet} failed ${RC}"
    else
        do_facet ${facet} "lctl set_param debug=$PTLDEBUG; \
            lctl set_param subsystem_debug=${SUBSYSTEM# }; \
            lctl set_param debug_mb=${DEBUG_SIZE}; \
            sync"
 
        label=$(do_facet ${facet} "e2label ${!dev}")
        [ -z "$label" ] && echo no label for ${!dev} && exit 1
        eval export ${facet}_svc=${label}
        echo Started ${label}
    fi
    return $RC
}

# start facet device options 
start() {
    facet=$1
    shift
    device=$1
    shift
    eval export ${facet}_dev=${device}
    eval export ${facet}_opt=\"$@\"
    do_facet ${facet} mkdir -p ${MOUNT%/*}/${facet}
    mount_facet ${facet}
    RC=$?
    return $RC
}

stop() {
    local running
    facet=$1
    shift
    HOST=`facet_active_host $facet`
    [ -z $HOST ] && echo stop: no host for $facet && return 0

    running=$(do_facet ${facet} "grep -c ${MOUNT%/*}/${facet}' ' /proc/mounts") || true
    if [ ${running} -ne 0 ]; then
        echo "Stopping ${MOUNT%/*}/${facet} (opts:$@)"
        do_facet ${facet} umount -d $@ ${MOUNT%/*}/${facet}
    fi

    # umount should block, but we should wait for unrelated obd's
    # like the MGS or MGC to also stop.

    wait_exit_ST ${facet}
}

zconf_mount() {
    local OPTIONS
    local client=$1
    local mnt=$2
    # Only supply -o to mount if we have options
    if [ -n "$MOUNTOPT" ]; then
        OPTIONS="-o $MOUNTOPT"
    fi
    local device=$MGSNID:/$FSNAME
    if [ -z "$mnt" -o -z "$FSNAME" ]; then
        echo Bad zconf mount command: opt=$OPTIONS dev=$device mnt=$mnt
        exit 1
    fi

    echo "Starting client: $client: $OPTIONS $device $mnt"
    do_node $client mkdir -p $mnt
    do_node $client mount -t lustre $OPTIONS $device $mnt || return 1
    do_node $client "lctl set_param debug=$PTLDEBUG;
        lctl set_param subsystem_debug=${SUBSYSTEM# };
        lctl set_param debug_mb=${DEBUG_SIZE}"

    [ -d /r ] && $LCTL modules > /r/tmp/ogdb-$HOSTNAME
    return 0
}

zconf_umount() {
    local client=$1
    local mnt=$2
    [ "$3" ] && force=-f
    local running=$(do_node $client "grep -c $mnt' ' /proc/mounts") || true
    if [ $running -ne 0 ]; then
        echo "Stopping client $client $mnt (opts:$force)"
        lsof | grep "$mnt" || true
        do_node $client umount $force $mnt
    fi
}

# mount clients if not mouted
zconf_mount_clients() {
    local OPTIONS
    local clients=$1
    local mnt=$2

    # Only supply -o to mount if we have options
    if [ -n "$MOUNTOPT" ]; then
        OPTIONS="-o $MOUNTOPT"
    fi
    local device=$MGSNID:/$FSNAME
    if [ -z "$mnt" -o -z "$FSNAME" ]; then
        echo Bad zconf mount command: opt=$OPTIONS dev=$device mnt=$mnt
        exit 1
    fi

    echo "Starting client $clients: $OPTIONS $device $mnt"
    do_nodes $clients "mount | grep $mnt || { mkdir -p $mnt && mount -t lustre $OPTIONS $device $mnt || false; }"

    echo "Started clients $clients: "
    do_nodes $clients "mount | grep $mnt"

    do_nodes $clients "sysctl -w lnet.debug=$PTLDEBUG;
        sysctl -w lnet.subsystem_debug=${SUBSYSTEM# };
        sysctl -w lnet.debug_mb=${DEBUG_SIZE};"

    return 0
}

zconf_umount_clients() {
    local clients=$1
    local mnt=$2
    [ "$3" ] && force=-f

    echo "Stopping clients: $clients $mnt (opts:$force)"
    do_nodes $clients umount $force $mnt
}

shutdown_facet() {
    facet=$1
    if [ "$FAILURE_MODE" = HARD ]; then
        $POWER_DOWN `facet_active_host $facet`
        sleep 2 
    elif [ "$FAILURE_MODE" = SOFT ]; then
        stop $facet
    fi
}

reboot_facet() {
    facet=$1
    if [ "$FAILURE_MODE" = HARD ]; then
        $POWER_UP `facet_active_host $facet`
    else
        sleep 10
    fi
}

# verify that lustre actually cleaned up properly
cleanup_check() {
    [ -f $CATASTROPHE ] && [ `cat $CATASTROPHE` -ne 0 ] && \
        error "LBUG/LASSERT detected"
    BUSY=`dmesg | grep -i destruct || true`
    if [ "$BUSY" ]; then
        echo "$BUSY" 1>&2
        [ -e $TMP/debug ] && mv $TMP/debug $TMP/debug-busy.`date +%s`
        exit 205
    fi
    LEAK_LUSTRE=`dmesg | tail -n 30 | grep "obd mem.*leaked" || true`
    LEAK_PORTALS=`dmesg | tail -n 20 | grep "Portals memory leaked" || true`
    if [ "$LEAK_LUSTRE" -o "$LEAK_PORTALS" ]; then
        echo "$0: $LEAK_LUSTRE" 1>&2
        echo "$0: $LEAK_PORTALS" 1>&2
        echo "$0: Memory leak(s) detected..." 1>&2
        mv $TMP/debug $TMP/debug-leak.`date +%s`
        exit 204
    fi

    [ "`lctl dl 2> /dev/null | wc -l`" -gt 0 ] && lctl dl && \
        echo "$0: lustre didn't clean up..." 1>&2 && return 202 || true

    if [ "`/sbin/lsmod 2>&1 | egrep 'lnet|libcfs'`" ]; then
        echo "$0: modules still loaded..." 1>&2
        /sbin/lsmod 1>&2
        return 203
    fi
    return 0
}

wait_delete_completed () {
    local TOTALPREV=`lctl get_param -n osc.*.kbytesavail | \
                     awk 'BEGIN{total=0}; {total+=$1}; END{print total}'`

    local WAIT=0
    local MAX_WAIT=20
    while [ "$WAIT" -ne "$MAX_WAIT" ]; do
        sleep 1
        TOTAL=`lctl get_param -n osc.*.kbytesavail | \
               awk 'BEGIN{total=0}; {total+=$1}; END{print total}'`
        [ "$TOTAL" -eq "$TOTALPREV" ] && break
        echo "Waiting delete completed ... prev: $TOTALPREV current: $TOTAL "
        TOTALPREV=$TOTAL
        WAIT=$(( WAIT + 1))
    done
    echo "Delete completed."
}

wait_for_host() {
    HOST=$1
    check_network "$HOST" 900
    while ! do_node $HOST "ls -d $LUSTRE " > /dev/null; do sleep 5; done
}

wait_for() {
    facet=$1
    HOST=`facet_active_host $facet`
    wait_for_host $HOST
}

wait_mds_recovery_done () {
    local timeout=`do_facet mds lctl get_param  -n timeout`
#define OBD_RECOVERY_TIMEOUT (obd_timeout * 5 / 2)
# as we are in process of changing obd_timeout in different ways
# let's set MAX longer than that
    MAX=$(( timeout * 4 ))
    WAIT=0
    while [ $WAIT -lt $MAX ]; do
        STATUS=`do_facet mds "lctl get_param -n mds.*-MDT*.recovery_status | grep status"`
        echo $STATUS | grep COMPLETE && return 0
        sleep 5
        WAIT=$((WAIT + 5))
        echo "Waiting $(($MAX - $WAIT)) secs for MDS recovery done"
    done
    echo "MDS recovery not done in $MAX sec"
    return 1            
}

wait_exit_ST () {
    local facet=$1

    local WAIT=0
    local INTERVAL=1
    # conf-sanity 31 takes a long time cleanup
    while [ $WAIT -lt 300 ]; do
        running=$(do_facet ${facet} "lsmod | grep lnet > /dev/null && lctl dl | grep ' ST '") || true
        [ -z "${running}" ] && return 0
        echo "waited $WAIT for${running}"
        [ $INTERVAL -lt 64 ] && INTERVAL=$((INTERVAL + INTERVAL))
        sleep $INTERVAL
        WAIT=$((WAIT + INTERVAL))
    done
    echo "service didn't stop after $WAIT seconds.  Still running:"
    echo ${running}
    return 1
}

wait_remote_prog () {
   local prog=$1
   local WAIT=0
   local INTERVAL=5
   local rc=0

   [ "$PDSH" = "no_dsh" ] && return 0
   
   while [ $WAIT -lt $2 ]; do
        running=$(ps uax | grep "$PDSH.*$prog.*$MOUNT" | grep -v grep)
        [ -z "${running}" ] && return 0
        echo "waited $WAIT for: "
        echo "$running"
        [ $INTERVAL -lt 60 ] && INTERVAL=$((INTERVAL + INTERVAL))
        sleep $INTERVAL
        WAIT=$((WAIT + INTERVAL))
    done
    local pids=$(ps  uax | grep "$PDSH.*$prog.*$MOUNT" | grep -v grep | awk '{print $2}')
    [ -z "$pids" ] && return 0
    echo "$PDSH processes still exists after $WAIT seconds.  Still running: $pids"
    for pid in $pids; do
        cat /proc/${pid}/status || true
        cat /proc/${pid}/wchan || true
        echo "Killing $pid"
        kill -9 $pid || true
        sleep 1
        ps -P $pid && rc=1 
    done

    return $rc
}

client_df() {
    # not every config has many clients
    if [ -n "$CLIENTS" ]; then
        $PDSH $CLIENTS "df $MOUNT" > /dev/null
    else
	df $MOUNT > /dev/null
    fi
}

client_reconnect() {
    uname -n >> $MOUNT/recon
    if [ ! -z "$CLIENTS" ]; then
        $PDSH $CLIENTS "df $MOUNT; uname -n >> $MOUNT/recon" > /dev/null
    fi
    echo Connected clients:
    cat $MOUNT/recon
    ls -l $MOUNT/recon > /dev/null
    rm $MOUNT/recon
}

facet_failover() {
    facet=$1
    echo "Failing $facet on node `facet_active_host $facet`"
    shutdown_facet $facet
    reboot_facet $facet
    client_df &
    DFPID=$!
    echo "df pid is $DFPID"
    change_active $facet
    TO=`facet_active_host $facet`
    echo "Failover $facet to $TO"
    wait_for $facet
    mount_facet $facet || error "Restart of $facet failed"
}

obd_name() {
    local facet=$1
}

replay_barrier() {
    local facet=$1
    do_facet $facet sync
    df $MOUNT
    local svc=${facet}_svc
    do_facet $facet $LCTL --device %${!svc} readonly
    do_facet $facet $LCTL --device %${!svc} notransno
    do_facet $facet $LCTL mark "$facet REPLAY BARRIER on ${!svc}"
    $LCTL mark "local REPLAY BARRIER on ${!svc}"
}

replay_barrier_nodf() {
    local facet=$1    echo running=${running}
    do_facet $facet sync
    local svc=${facet}_svc
    echo Replay barrier on ${!svc}
    do_facet $facet $LCTL --device %${!svc} readonly
    do_facet $facet $LCTL --device %${!svc} notransno
    do_facet $facet $LCTL mark "$facet REPLAY BARRIER on ${!svc}"
    $LCTL mark "local REPLAY BARRIER on ${!svc}"
}

mds_evict_client() {
    UUID=`lctl get_param -n mdc.${mds_svc}-mdc-*.uuid`
    do_facet mds "lctl set_param -n mds.${mds_svc}.evict_client $UUID"
}

ost_evict_client() {
    UUID=`lctl get_param -n osc.${ost1_svc}-osc-*.uuid`
    do_facet ost1 "lctl set_param -n obdfilter.${ost1_svc}.evict_client $UUID"
}

fail() {
    facet_failover $* || error "failover: $?"
    df $MOUNT || error "post-failover df: $?"
}

fail_nodf() {
    local facet=$1
    facet_failover $facet
}

fail_abort() {
    local facet=$1
    stop $facet
    change_active $facet
    mount_facet $facet -o abort_recovery
    df $MOUNT || echo "first df failed: $?"
    sleep 1
    df $MOUNT || error "post-failover df: $?"
}

do_lmc() {
    echo There is no lmc.  This is mountconf, baby.
    exit 1
}

h2gm () {
    if [ "$1" = "client" -o "$1" = "'*'" ]; then echo \'*\'; else
        ID=`$PDSH $1 $GMNALNID -l | cut -d\  -f2`
        echo $ID"@gm"
    fi
}

h2name_or_ip() {
    if [ "$1" = "client" -o "$1" = "'*'" ]; then echo \'*\'; else
        echo $1"@$2"
    fi
}

h2ptl() {
   if [ "$1" = "client" -o "$1" = "'*'" ]; then echo \'*\'; else
       ID=`xtprocadmin -n $1 2>/dev/null | egrep -v 'NID' | awk '{print $1}'`
       if [ -z "$ID" ]; then
           echo "Could not get a ptl id for $1..."
           exit 1
       fi
       echo $ID"@ptl"
   fi
}
declare -fx h2ptl

h2tcp() {
    if [ "$1" = "client" -o "$1" = "'*'" ]; then echo \'*\'; else
        echo $1"@tcp" 
    fi
}
declare -fx h2tcp

h2elan() {
    if [ "$1" = "client" -o "$1" = "'*'" ]; then echo \'*\'; else
        if type __h2elan >/dev/null 2>&1; then
            ID=$(__h2elan $1)
        else
            ID=`echo $1 | sed 's/[^0-9]*//g'`
        fi
        echo $ID"@elan"
    fi
}
declare -fx h2elan

h2openib() {
    if [ "$1" = "client" -o "$1" = "'*'" ]; then echo \'*\'; else
        ID=`echo $1 | sed 's/[^0-9]*//g'`
        echo $ID"@openib"
    fi
}
declare -fx h2openib

h2o2ib() {
    h2name_or_ip "$1" "o2ib"
}
declare -fx h2o2ib

facet_host() {
    local facet=$1
    varname=${facet}_HOST
    if [ -z "${!varname}" ]; then
        if [ "${facet:0:3}" == "ost" ]; then
            eval ${facet}_HOST=${ost_HOST}
        fi
    fi
    echo -n ${!varname}
}

facet_active() {
    local facet=$1
    local activevar=${facet}active

    if [ -f $TMP/${facet}active ] ; then
        source $TMP/${facet}active
    fi

    active=${!activevar}
    if [ -z "$active" ] ; then 
        echo -n ${facet}
    else
        echo -n ${active}
    fi
}

facet_active_host() {
    local facet=$1
    local active=`facet_active $facet`
    if [ "$facet" == client ]; then
        echo $HOSTNAME
    else
        echo `facet_host $active`
    fi
}

change_active() {
    local facet=$1
    failover=${facet}failover 
    host=`facet_host $failover`
    [ -z "$host" ] && return
    curactive=`facet_active $facet`
    if [ -z "${curactive}" -o "$curactive" == "$failover" ] ; then
        eval export ${facet}active=$facet
    else
        eval export ${facet}active=$failover
    fi
    # save the active host for this facet
    activevar=${facet}active
    echo "$activevar=${!activevar}" > $TMP/$activevar
}

do_node() {
    HOST=$1
    shift
    local myPDSH=$PDSH
    if [ "$HOST" = "$HOSTNAME" ]; then
        myPDSH="no_dsh"
    elif [ -z "$myPDSH" -o "$myPDSH" = "no_dsh" ]; then
        echo "cannot run remote command on $HOST with $myPDSH"
        return 128
    fi
    if $VERBOSE; then
        echo "CMD: $HOST $@" >&2
        $myPDSH $HOST $LCTL mark "$@" > /dev/null 2>&1 || :
    fi

    if [ "$myPDSH" = "rsh" ]; then
# we need this because rsh does not return exit code of an executed command
	local command_status="$TMP/cs"
	rsh $HOST ":> $command_status"
	rsh $HOST "(PATH=\$PATH:$RLUSTRE/utils:$RLUSTRE/tests:/sbin:/usr/sbin;
		    cd $RPWD; sh -c \"$@\") || 
		    echo command failed >$command_status"
	[ -n "$($myPDSH $HOST cat $command_status)" ] && return 1 || true
        return 0
    fi
    $myPDSH $HOST "(PATH=\$PATH:$RLUSTRE/utils:$RLUSTRE/tests:/sbin:/usr/sbin; cd $RPWD; sh -c \"$@\")" | sed "s/^${HOST}: //"
    return ${PIPESTATUS[0]}
}

do_nodes() {
    local rnodes=$1
    shift

    # This is part from do_node
    local myPDSH=$PDSH

    [ -z "$myPDSH" -o "$myPDSH" = "no_dsh" -o "$myPDSH" = "rsh" ] && \
        echo "cannot run remote command on $rnodes with $myPDSH" && return 128

    if $VERBOSE; then
        echo "CMD: $rnodes $@" >&2
        $myPDSH $rnodes $LCTL mark "$@" > /dev/null 2>&1 || :
    fi

    $myPDSH $rnodes "(PATH=\$PATH:$RLUSTRE/utils:$RLUSTRE/tests:/sbin:/usr/sbin; cd $RPWD; sh -c \"$@\")" | sed -re "s/\w+:\s//g"
    return ${PIPESTATUS[0]}
}

do_facet() {
    facet=$1
    shift
    HOST=`facet_active_host $facet`
    [ -z $HOST ] && echo No host defined for facet ${facet} && exit 1
    do_node $HOST "$@"
}

add() {
    local facet=$1
    shift
    # make sure its not already running
    stop ${facet} -f
    rm -f $TMP/${facet}active
    do_facet ${facet} $MKFS $*
}

ostdevname() {
    num=$1
    DEVNAME=OSTDEV$num
    #if $OSTDEVn isn't defined, default is $OSTDEVBASE + num
    eval DEVPTR=${!DEVNAME:=${OSTDEVBASE}${num}}
    echo -n $DEVPTR
}

########
## MountConf setup

stopall() {
    # make sure we are using the primary server, so test-framework will
    # be able to clean up properly.
    activemds=`facet_active mds`
    if [ $activemds != "mds" ]; then
        fail mds
    fi
    
    # assume client mount is local 
    grep " $MOUNT " /proc/mounts && zconf_umount $HOSTNAME $MOUNT $*
    grep " $MOUNT2 " /proc/mounts && zconf_umount $HOSTNAME $MOUNT2 $*

    if [ -n "$CLIENTS" ]; then
            zconf_umount_clients $CLIENTS $MOUNT "$*" || true
            [ -n "$MOUNT2" ] && zconf_umount_clients $CLIENTS $MOUNT2 "$*" || true
    fi

    [ "$CLIENTONLY" ] && return
    # The add fn does rm ${facet}active file, this would be enough
    # if we use do_facet <facet> only after the facet added, but
    # currently we use do_facet mds in local.sh
    stop mds -f
    rm -f ${TMP}/mdsactive
    for num in `seq $OSTCOUNT`; do
        stop ost$num -f
        rm -f $TMP/ost${num}active
    done
    return 0
}

cleanupall() {
    stopall $*
    unload_modules
}

formatall() {
    [ "$FSTYPE" ] && FSTYPE_OPT="--backfstype $FSTYPE"

    stopall
    # We need ldiskfs here, may as well load them all
    load_modules
    [ "$CLIENTONLY" ] && return
    echo Formatting mds, osts
    if $VERBOSE; then
        add mds $MDS_MKFS_OPTS $FSTYPE_OPT --reformat $MDSDEV || exit 10
    else
        add mds $MDS_MKFS_OPTS $FSTYPE_OPT --reformat $MDSDEV > /dev/null || exit 10
    fi

    for num in `seq $OSTCOUNT`; do
        if $VERBOSE; then
            add ost$num $OST_MKFS_OPTS $FSTYPE_OPT --reformat `ostdevname $num` || exit 10
        else
            add ost$num $OST_MKFS_OPTS $FSTYPE_OPT --reformat `ostdevname $num` > /dev/null || exit 10
        fi
    done
}

mount_client() {
    grep " $1 " /proc/mounts || zconf_mount $HOSTNAME $*
}

remount_client()
{
	zconf_umount `hostname` $1 || error "umount failed"
	zconf_mount `hostname` $1 || error "mount failed"
}

set_obd_timeout() {
    local facet=$1
    local timeout=$2

    do_facet $facet lsmod | grep -q obdclass || \
        do_facet $facet "modprobe obdclass"

    do_facet $facet "lctl set_param timeout=$timeout"
}

setupall() {
    load_modules
    if [ -z "$CLIENTONLY" ]; then
        echo Setup mdt, osts
        echo $REFORMAT | grep -q "reformat" \
	    || do_facet mds "$TUNEFS --writeconf $MDSDEV"
        set_obd_timeout mds $TIMEOUT
        start mds $MDSDEV $MDS_MOUNT_OPTS
        # We started mds, now we should set failover variable properly.
        # Set mdsfailover_HOST if it is not set (the default failnode).
        mdsfailover_HOST=$(facet_host mds)

        for num in `seq $OSTCOUNT`; do
            DEVNAME=`ostdevname $num`
            set_obd_timeout ost$num $TIMEOUT
            start ost$num $DEVNAME $OST_MOUNT_OPTS

            # We started ost$num, now we should set ost${num}failover variable properly.
            # Set ost${num}failover_HOST if it is not set (the default failnode).
            varname=ost${num}failover_HOST
            if [ -z "${!varname}" ]; then
                eval ost${num}failover_HOST=$(facet_host ost${num})
            fi

        done
    fi
    [ "$DAEMONFILE" ] && $LCTL debug_daemon start $DAEMONFILE $DAEMONSIZE
    mount_client $MOUNT
    [ -n "$CLIENTS" ] && zconf_mount_clients $CLIENTS $MOUNT

    if [ "$MOUNT_2" ]; then
        mount_client $MOUNT2
        [ -n "$CLIENTS" ] && zconf_mount_clients $CLIENTS $MOUNT2
    fi
    sleep 5
}

mounted_lustre_filesystems() {
	awk '($3 ~ "lustre" && $1 ~ ":") { print $2 }' /proc/mounts
}

check_and_setup_lustre() {
    MOUNTED="`mounted_lustre_filesystems`"
    if [ -z "$MOUNTED" ]; then
        [ "$REFORMAT" ] && formatall
        setupall
        MOUNTED="`mounted_lustre_filesystems`"
        [ -z "$MOUNTED" ] && error "NAME=$NAME not mounted"
        export I_MOUNTED=yes
    fi
    if [ "$ONLY" == "setup" ]; then
        exit 0
    fi
}

cleanup_and_setup_lustre() {
    if [ "$ONLY" == "cleanup" -o "`mount | grep $MOUNT`" ]; then
        lctl set_param debug=0 || true
        cleanupall
        if [ "$ONLY" == "cleanup" ]; then 
    	    exit 0
        fi
    fi
    check_and_setup_lustre
}

check_and_cleanup_lustre() {
    if [ "`mount | grep $MOUNT`" ]; then
        [ -n "$DIR" ] && rm -rf $DIR/[Rdfs][0-9]*
    fi
    if [ "$I_MOUNTED" = "yes" ]; then
        cleanupall -f || error "cleanup failed"
    fi
    unset I_MOUNTED
}

####### 
# General functions

check_network() {
    local NETWORK=0
    local WAIT=0
    local MAX=$2
    while [ $NETWORK -eq 0 ]; do
        ping -c 1 -w 3 $1 > /dev/null
        if [ $? -eq 0 ]; then
            NETWORK=1
        else
            WAIT=$((WAIT + 5))
            echo "waiting for $1, $((MAX - WAIT)) secs left"
            sleep 5
        fi
        if [ $WAIT -gt $MAX ]; then
            echo "Network not available"
            exit 1
        fi
    done
}
check_port() {
    while( !($DSH2 $1 "netstat -tna | grep -q $2") ) ; do
        sleep 9
    done
}

no_dsh() {
    shift
    eval $@
}

comma_list() {
    # the sed converts spaces to commas, but leaves the last space
    # alone, so the line doesn't end with a comma.
    echo "$*" | tr -s " " "\n" | sort -b -u | tr "\n" " " | sed 's/ \([^$]\)/,\1/g'
}

absolute_path() {
    (cd `dirname $1`; echo $PWD/`basename $1`)
}

##################################
# Adaptive Timeouts funcs

at_is_valid() {
    if [ -z "$AT_MAX_PATH" ]; then
        AT_MAX_PATH=$(do_facet mds "find /sys/ -name at_max")
        [ -z "$AT_MAX_PATH" ] && echo "missing /sys/.../at_max " && return 1
    fi
    return 0
}

at_is_enabled() {
    at_is_valid || error "invalid call"

    # only check mds, we assume at_max is the same on all nodes
    local at_max=$(do_facet mds "cat $AT_MAX_PATH")
    if [ $at_max -eq 0 ]; then
        return 1
    else
        return 0
    fi
}

at_max_get() {
    at_is_valid || error "invalid call"

    do_facet $1 "cat $AT_MAX_PATH"
}

at_max_set() {
    local at_max=$1
    shift

    at_is_valid || error "invalid call"

    for facet in $@; do
        if [ $facet == "ost" ]; then
            for i in `seq $OSTCOUNT`; do
                do_facet ost$i "echo $at_max > $AT_MAX_PATH"
            done
        else
            do_facet $facet "echo $at_max > $AT_MAX_PATH"
        fi
    done
}

##################################
# OBD_FAIL funcs

drop_request() {
# OBD_FAIL_MDS_ALL_REQUEST_NET
    RC=0
    do_facet mds lctl set_param fail_loc=0x123
    do_facet client "$1" || RC=$?
    do_facet mds lctl set_param fail_loc=0
    return $RC
}

drop_reply() {
# OBD_FAIL_MDS_ALL_REPLY_NET
    RC=0
    do_facet mds lctl set_param fail_loc=0x122
    do_facet client "$@" || RC=$?
    do_facet mds lctl set_param fail_loc=0
    return $RC
}

drop_reint_reply() {
# OBD_FAIL_MDS_REINT_NET_REP
    RC=0
    do_facet mds lctl set_param fail_loc=0x119
    do_facet client "$@" || RC=$?
    do_facet mds lctl set_param fail_loc=0
    return $RC
}

pause_bulk() {
#define OBD_FAIL_OST_BRW_PAUSE_BULK      0x214
    RC=0
    do_facet ost1 lctl set_param fail_loc=0x214
    do_facet client "$1" || RC=$?
    do_facet client "sync"
    do_facet ost1 lctl set_param fail_loc=0
    return $RC
}

drop_ldlm_cancel() {
#define OBD_FAIL_LDLM_CANCEL             0x304
    RC=0
    do_facet client lctl set_param fail_loc=0x304
    do_facet client "$@" || RC=$?
    do_facet client lctl set_param fail_loc=0
    return $RC
}

drop_bl_callback() {
#define OBD_FAIL_LDLM_BL_CALLBACK        0x305
    RC=0
    do_facet client lctl set_param fail_loc=0x305
    do_facet client "$@" || RC=$?
    do_facet client lctl set_param fail_loc=0
    return $RC
}

drop_ldlm_reply() {
#define OBD_FAIL_LDLM_REPLY              0x30c
    RC=0
    do_facet mds lctl set_param fail_loc=0x30c
    do_facet client "$@" || RC=$?
    do_facet mds lctl set_param fail_loc=0
    return $RC
}

clear_failloc() {
    facet=$1
    pause=$2
    sleep $pause
    echo "clearing fail_loc on $facet"
    do_facet $facet "lctl set_param fail_loc=0 2>/dev/null || true"
}

set_nodes_failloc () {
    local nodes=$1
    local node

    for node in $nodes ; do
        do_node $node lctl set_param fail_loc=$2
    done
}

set_nodes_failloc () {
    local nodes=$1
    local node

    for node in $nodes ; do
        do_node $node sysctl -w lustre.fail_loc=$2
    done
}

cancel_lru_locks() {
    $LCTL mark "cancel_lru_locks $1 start"
    for d in `lctl get_param -N ldlm.namespaces.*.lru_size | egrep -i $1`; do
        $LCTL set_param -n $d=clear
    done
    $LCTL get_param ldlm.namespaces.*.lock_unused_count | egrep -i $1 | grep -v '=0'
    $LCTL mark "cancel_lru_locks $1 stop"
}

default_lru_size()
{
        NR_CPU=$(grep -c "processor" /proc/cpuinfo)
        DEFAULT_LRU_SIZE=$((100 * NR_CPU))
        echo "$DEFAULT_LRU_SIZE"
}

lru_resize_enable()
{
    lctl set_param ldlm.namespaces.*$1*.lru_size=0
}

lru_resize_disable()
{
    lctl set_param ldlm.namespaces.*$1*.lru_size $(default_lru_size)
}

pgcache_empty() {
    local FILE
    for FILE in `lctl get_param -N "llite.*.dump_page_cache"`; do
        if [ `lctl get_param -n $FILE | wc -l` -gt 1 ]; then
            echo there is still data in page cache $FILE ?
            lctl get_param -n $FILE
            return 1
        fi
    done
    return 0
}

debugsave() {
    DEBUGSAVE="$(lctl get_param -n debug)"
}

debugrestore() {
    [ -n "$DEBUGSAVE" ] && lctl set_param debug="${DEBUGSAVE}"
    DEBUGSAVE=""
}

##################################
# Test interface 
##################################

error_noexit() {
    local TYPE=${TYPE:-"FAIL"}
    local ERRLOG
    lctl set_param fail_loc=0 2>/dev/null || true
    log " ${TESTSUITE} ${TESTNAME}: @@@@@@ ${TYPE}: $@ "
    ERRLOG=$TMP/lustre_${TESTSUITE}_${TESTNAME}.$(date +%s)
    echo "Dumping lctl log to $ERRLOG"
    # We need to dump the logs on all nodes
    local NODES=$(nodes_list)
    for NODE in $NODES; do
        do_node $NODE $LCTL dk $ERRLOG
    done
    debugrestore
    [ "$TESTSUITELOG" ] && echo "$0: ${TYPE}: $TESTNAME $@" >> $TESTSUITELOG
}

error() {
    error_noexit "$@"
    $FAIL_ON_ERROR && exit 1 || true
}

error_exit() {
    error_noexit "$@"
    exit 1
}

# use only if we are ignoring failures for this test, bugno required.
# (like ALWAYS_EXCEPT, but run the test and ignore the results.)
# e.g. error_ignore 5494 "your message"
error_ignore() {
    local TYPE="IGNORE (bz$1)"
    shift
    error_noexit "$@"
}

skip () {
	log " SKIP: ${TESTSUITE} ${TESTNAME} $@"
	[ "$TESTSUITELOG" ] && echo "${TESTSUITE}: SKIP: $TESTNAME $@" >> $TESTSUITELOG
}

build_test_filter() {
    [ "$ONLY" ] && log "only running test `echo $ONLY`"
    for O in $ONLY; do
        eval ONLY_${O}=true
    done
    [ "$EXCEPT$ALWAYS_EXCEPT" ] && \
        log "excepting tests: `echo $EXCEPT $ALWAYS_EXCEPT`"
    [ "$EXCEPT_SLOW" ] && \
        log "skipping tests SLOW=no: `echo $EXCEPT_SLOW`"
    for E in $EXCEPT $ALWAYS_EXCEPT; do
        eval EXCEPT_${E}=true
    done
    for E in $EXCEPT_SLOW; do
        eval EXCEPT_SLOW_${E}=true
    done
    for G in $GRANT_CHECK_LIST; do
        eval GCHECK_ONLY_${G}=true
   	done
}

_basetest() {
    echo $*
}

basetest() {
    IFS=abcdefghijklmnopqrstuvwxyz _basetest $1
}

run_test() {
    assert_DIR

    export base=`basetest $1`
    if [ ! -z "$ONLY" ]; then
        testname=ONLY_$1
        if [ ${!testname}x != x ]; then
            run_one $1 "$2"
            return $?
        fi
        testname=ONLY_$base
        if [ ${!testname}x != x ]; then
            run_one $1 "$2"
            return $?
        fi
        echo -n "."
        return 0
    fi
    testname=EXCEPT_$1
    if [ ${!testname}x != x ]; then
        TESTNAME=test_$1 skip "skipping excluded test $1"
        return 0
    fi
    testname=EXCEPT_$base
    if [ ${!testname}x != x ]; then
        TESTNAME=test_$1 skip "skipping excluded test $1 (base $base)"
        return 0
    fi
    testname=EXCEPT_SLOW_$1
    if [ ${!testname}x != x ]; then
        TESTNAME=test_$1 skip "skipping SLOW test $1"
        return 0
    fi
    testname=EXCEPT_SLOW_$base
    if [ ${!testname}x != x ]; then
        TESTNAME=test_$1 skip "skipping SLOW test $1 (base $base)"
        return 0
    fi

    run_one $1 "$2"
    
    return $?
}

EQUALS="======================================================================"
equals_msg() {
    msg="$@"

    local suffixlen=$((${#EQUALS} - ${#msg}))
    [ $suffixlen -lt 5 ] && suffixlen=5
    log `echo $(printf '===== %s %.*s\n' "$msg" $suffixlen $EQUALS)`
}

log() {
    echo "$*"
    lsmod | grep lnet > /dev/null || load_modules

    local MSG="$*"
    # Get rif of '
    MSG=${MSG//\'/\\\'}
    MSG=${MSG//\(/\\\(}
    MSG=${MSG//\)/\\\)}
    MSG=${MSG//\;/\\\;}
    MSG=${MSG//\|/\\\|}
    MSG=${MSG//\>/\\\>}
    MSG=${MSG//\</\\\<}
    local NODES=$(nodes_list)
    for NODE in $NODES; do
        do_node $NODE $LCTL mark "$MSG" 2> /dev/null || true
    done
}

trace() {
	log "STARTING: $*"
	strace -o $TMP/$1.strace -ttt $*
	RC=$?
	log "FINISHED: $*: rc $RC"
	return 1
}

pass() {
    echo PASS $@
}

check_mds() {
    FFREE=`lctl get_param -n mds.*.filesfree`
    FTOTAL=`lctl get_param -n mds.*.filestotal`
    [ $FFREE -ge $FTOTAL ] && error "files free $FFREE > total $FTOTAL" || true
}

reset_fail_loc () {
    local myNODES=$(nodes_list)
    local NODE

    for NODE in $myNODES; do
        do_node $NODE "lctl set_param fail_loc=0 2>/dev/null || true"
    done
}

run_one() {
    testnum=$1
    message=$2
    tfile=f${testnum}
    export tdir=d0.${TESTSUITE}/d${base}
    local SAVE_UMASK=`umask`
    umask 0022

    BEFORE=`date +%s`
    log "== test $testnum: $message ============ `date +%H:%M:%S` ($BEFORE)"
    #check_mds
    export TESTNAME=test_$testnum
    test_${testnum} || error "test_$testnum failed with $?"
    #check_mds
    cd $SAVE_PWD
    reset_fail_loc
    check_grant ${testnum} || error "check_grant $testnum failed with $?"
    [ -f $CATASTROPHE ] && [ `cat $CATASTROPHE` -ne 0 ] && \
        error "LBUG/LASSERT detected"
    ps auxww | grep -v grep | grep -q multiop && error "multiop still running"
    pass "($((`date +%s` - $BEFORE))s)"
    unset TESTNAME
    unset tdir
    umask $SAVE_UMASK
    $CLEANUP
}

canonical_path() {
    (cd `dirname $1`; echo $PWD/`basename $1`)
}

sync_clients() {
    [ -d $DIR1 ] && cd $DIR1 && sync; sleep 1; sync 
    [ -d $DIR2 ] && cd $DIR2 && sync; sleep 1; sync 
	cd $SAVE_PWD
}

check_grant() {
    export base=`basetest $1`
    [ "$CHECK_GRANT" == "no" ] && return 0

	testname=GCHECK_ONLY_${base}
    [ ${!testname}x == x ] && return 0

    echo -n "checking grant......"
	cd $SAVE_PWD
	# write some data to sync client lost_grant
	rm -f $DIR1/${tfile}_check_grant_* 2>&1
	for i in `seq $OSTCOUNT`; do
		$LFS setstripe $DIR1/${tfile}_check_grant_$i -i $(($i -1)) -c 1
		dd if=/dev/zero of=$DIR1/${tfile}_check_grant_$i bs=4k \
					      count=1 > /dev/null 2>&1 
	done
    # sync all the data and make sure no pending data on server
    sync_clients

    #get client grant and server grant
    client_grant=0
    for d in `lctl get_param -n osc.*.cur_grant_bytes`; do
        client_grant=$((client_grant + $d))
    done
    server_grant=0
    for d in `lctl get_param -n obdfilter.*.tot_granted`; do
        server_grant=$((server_grant + $d))
    done

	# cleanup the check_grant file
	for i in `seq $OSTCOUNT`; do
	        rm $DIR1/${tfile}_check_grant_$i
	done

	#check whether client grant == server grant 
	if [ $client_grant != $server_grant ]; then
		echo "failed: client:${client_grant} server: ${server_grant}"
		return 1
	else
		echo "pass"
	fi
}

########################
# helper functions

osc_to_ost()
{
    osc=$1
    ost=`echo $1 | awk -F_ '{print $3}'`
    if [ -z $ost ]; then
        ost=`echo $1 | sed 's/-osc.*//'`
    fi
    echo $ost
}

remote_mds ()
{
    [ -z "$(lctl dl | grep mdt)" ]
}

remote_mds_nodsh()
{
    remote_mds && [ "$PDSH" = "no_dsh" -o -z "$PDSH" -o -z "$mds_HOST" ]
}

remote_ost ()
{
    [ -z "$(lctl dl | grep ost)" ]
}

remote_ost_nodsh()
{
    remote_ost && [ "$PDSH" = "no_dsh" -o -z "$PDSH" -o -z "$ost_HOST" ]
}

osts_nodes () {
    local OSTNODES=$(facet_host ost1)
    local NODES_sort

    for num in `seq $OSTCOUNT`; do
        local myOST=$(facet_host ost$num)
        OSTNODES="$OSTNODES $myOST"
    done
    NODES_sort=$(for i in $OSTNODES; do echo $i; done | sort -u)

    echo $NODES_sort
}

nodes_list () {
    # FIXME. We need a list of clients
    local myNODES=$HOSTNAME
    local myNODES_sort

    # CLIENTS (if specified) contains the local client
    [ -n "$CLIENTS" ] && myNODES=${CLIENTS//,/ }

    if [ "$PDSH" -a "$PDSH" != "no_dsh" ]; then
        myNODES="$myNODES $(osts_nodes) $mds_HOST"
    fi

    myNODES_sort=$(for i in $myNODES; do echo $i; done | sort -u)

    echo $myNODES_sort
}

init_clients_lists () {
    # Sanity check: exclude the local client from RCLIENTS
    local rclients=$(echo " $RCLIENTS " | sed -re "s/\s+$HOSTNAME\s+/ /g")

    # Sanity check: exclude the dup entries
    rclients=$(for i in $rclients; do echo $i; done | sort -u)

    local clients="$SINGLECLIENT $HOSTNAME $rclients"

    # Sanity check: exclude the dup entries from CLIENTS
    # for those configs which has SINGLCLIENT set to local client 
    clients=$(for i in $clients; do echo $i; done | sort -u)

    CLIENTS=`comma_list $clients`
    local -a remoteclients=($rclients)
    for ((i=0; $i<${#remoteclients[@]}; i++)); do
            varname=CLIENT$((i + 2))
            eval $varname=${remoteclients[i]}
    done

    CLIENTCOUNT=$((${#remoteclients[@]} + 1))
}

is_patchless ()
{
    lctl get_param version | grep -q patchless
}

get_node_count() {
   local nodes="$@"
   echo $nodes | wc -w || true
}

mixed_ost_devs () {
    local nodes=$(osts_nodes)
    local osscount=$(get_node_count "$nodes")
    [ ! "$OSTCOUNT" = "$osscount" ]
}

generate_machine_file() {
    local nodes=${1//,/ }
    local machinefile=$2
    rm -f $machinefile || error "can't rm $machinefile"
    for node in $nodes; do
        echo $node >>$machinefile
    done
}

get_stripe () {
    local file=$1/stripe
    touch $file
    $LFS getstripe -v $file || error
    rm -f $file
}

check_runas_id_ret() {
    local myRC=0
    local myRUNAS_ID=$1
    shift
    local myRUNAS=$@
    if [ -z "$myRUNAS" ]; then
        error_exit "myRUNAS command must be specified for check_runas_id"
    fi
    mkdir $DIR/d0_runas_test
    chmod 0755 $DIR
    chown $myRUNAS_ID:$myRUNAS_ID $DIR/d0_runas_test
    $myRUNAS touch $DIR/d0_runas_test/f$$ || myRC=1
    rm -rf $DIR/d0_runas_test
    return $myRC
}

check_runas_id() {
    local myRUNAS_ID=$1
    shift
    local myRUNAS=$@
    check_runas_id_ret $myRUNAS_ID $myRUNAS || \
        error "unable to write to $DIR/d0_runas_test as UID $myRUNAS_ID. 
        Please set RUNAS_ID to some UID which exists on MDS and client or 
        add user $myRUNAS_ID:$myRUNAS_ID on these nodes."
}

# Run multiop in the background, but wait for it to print
# "PAUSING" to its stdout before returning from this function.
multiop_bg_pause() {
    MULTIOP_PROG=${MULTIOP_PROG:-multiop}
    FILE=$1
    ARGS=$2

    TMPPIPE=/tmp/multiop_open_wait_pipe.$$
    mkfifo $TMPPIPE

    echo "$MULTIOP_PROG $FILE v$ARGS"
    $MULTIOP_PROG $FILE v$ARGS > $TMPPIPE &

    echo "TMPPIPE=${TMPPIPE}"
    read -t 60 multiop_output < $TMPPIPE
    if [ $? -ne 0 ]; then
        rm -f $TMPPIPE
        return 1
    fi
    rm -f $TMPPIPE
    if [ "$multiop_output" != "PAUSING" ]; then
        echo "Incorrect multiop output: $multiop_output"
        kill -9 $PID
        return 1
    fi

    return 0
}

check_rate() {
    local OP=$1
    local TARGET_RATE=$2
    local NUM_CLIENTS=$3
    local LOG=$4

    local RATE=$(awk '/^Rate: [0-9\.]+ '"${OP}"'s\/sec/ { print $2}' ${LOG})

    # We need to use bc since the rate is a floating point number
    local RES=$(echo "${RATE} < ${TARGET_RATE}" | bc -l )
    if [ ${RES} -eq 0 ]; then
        echo "Success: ${RATE} ${OP}s/sec met target rate" \
             "${TARGET_RATE} ${OP}s/sec for ${NUM_CLIENTS} client(s)."
        return 0
    else
        echo "Failure: ${RATE} ${OP}s/sec did not meet target rate" \
             "${TARGET_RATE} ${OP}s/sec for ${NUM_CLIENTS} client(s)."
        return 1
    fi
}

# reset llite stat counters
clear_llite_stats(){
        lctl set_param -n llite.*.stats 0
}

# sum llite stat items
calc_llite_stats() {
        local res=$(lctl get_param -n llite.*.stats |
                    awk 'BEGIN {s = 0} END {print s} /^'"$1"'/ {s += $2}')
        echo $res
}

# save_lustre_params(node, parameter_mask)
# generate a stream of formatted strings (<node> <param name>=<param value>)
save_lustre_params() {
        local s
        do_node $1 "lctl get_param $2" | while read s; do echo "$1 $s"; done
}

# restore lustre parameters from input stream, produces by save_lustre_params
restore_lustre_params() {
        local node
        local name
        local val
        while IFS=" =" read node name val; do
                do_node $node "lctl set_param -n $name $val"
        done
}
<|MERGE_RESOLUTION|>--- conflicted
+++ resolved
@@ -79,7 +79,7 @@
     export LUSTRE=`absolute_path $LUSTRE`
     export TESTSUITE=`basename $0 .sh`
 
-    [ -d /r ] && export ROOT=${ROOT:-/r}
+    #[ -d /r ] && export ROOT=${ROOT:-/r}
     export TMP=${TMP:-$ROOT/tmp}
     export TESTSUITELOG=${TMP}/${TESTSUITE}.log
     export HOSTNAME=${HOSTNAME:-`hostname`}
@@ -90,7 +90,7 @@
 	export PATH=$PATH:$LUSTRE/tests
     fi
     export MDSRATE=${MDSRATE:-"$LUSTRE/tests/mdsrate"}
-    [ ! -f "$MDSRATE" ] && export MDSRATE=$(which mdsrate)
+    [ ! -f "$MDSRATE" ] && export MDSRATE=$(which mdsrate 2> /dev/null)
     export LCTL=${LCTL:-"$LUSTRE/utils/lctl"}
     export LFS=${LFS:-"$LUSTRE/utils/lfs"}
     [ ! -f "$LCTL" ] && export LCTL=$(which lctl) 
@@ -112,30 +112,7 @@
         export PORT_OPT="--port $ACCEPTOR_PORT"
     fi
 
-<<<<<<< HEAD
     # Paths on remote nodes, if different 
-=======
-    case "x$SEC" in
-        xkrb5*)
-            echo "Using GSS/krb5 ptlrpc security flavor"
-            which lgss_keyring > /dev/null 2>&1 || \
-                error "built with gss disabled! SEC=$SEC"
-            GSS=true
-            GSS_KRB5=true
-            ;;
-    esac
-
-    case "x$IDUP" in
-        xtrue)
-            IDENTITY_UPCALL=true
-            ;;
-        xfalse)
-            IDENTITY_UPCALL=false
-            ;;
-    esac
-
-    # Paths on remote nodes, if different
->>>>>>> 7bfe2fbd
     export RLUSTRE=${RLUSTRE:-$LUSTRE}
     export RPWD=${RPWD:-$PWD}
     export I_MOUNTED=${I_MOUNTED:-"no"}
@@ -160,7 +137,6 @@
 }
 
 case `uname -r` in
-2.4.*) EXT=".o"; USE_QUOTA=no; [ ! "$CLIENTONLY" ] && FSTYPE=ext3;;
     *) EXT=".ko"; USE_QUOTA=yes;;
 esac
 
@@ -273,7 +249,7 @@
     wait_exit_ST client # bug 12845
 
     lsmod | grep libcfs > /dev/null && $LCTL dl
-    unload_dep_module $FSTYPE
+    [ -z "$CLIENTONLY" ] && unload_dep_module $FSTYPE
     unload_dep_module libcfs
 
     local MODULES=$($LCTL modules | awk '{ print $2 }')
@@ -386,7 +362,6 @@
         lctl set_param subsystem_debug=${SUBSYSTEM# };
         lctl set_param debug_mb=${DEBUG_SIZE}"
 
-    [ -d /r ] && $LCTL modules > /r/tmp/ogdb-$HOSTNAME
     return 0
 }
 
@@ -600,8 +575,10 @@
 
 client_reconnect() {
     uname -n >> $MOUNT/recon
-    if [ ! -z "$CLIENTS" ]; then
-        $PDSH $CLIENTS "df $MOUNT; uname -n >> $MOUNT/recon" > /dev/null
+    if [ -z "$CLIENTS" ]; then
+        df $MOUNT; uname -n >> $MOUNT/recon
+    else
+        do_nodes $CLIENTS "df $MOUNT; uname -n >> $MOUNT/recon" > /dev/null
     fi
     echo Connected clients:
     cat $MOUNT/recon
@@ -1442,8 +1419,7 @@
     cd $SAVE_PWD
     reset_fail_loc
     check_grant ${testnum} || error "check_grant $testnum failed with $?"
-    [ -f $CATASTROPHE ] && [ `cat $CATASTROPHE` -ne 0 ] && \
-        error "LBUG/LASSERT detected"
+    check_catastrophe || error "LBUG/LASSERT detected"
     ps auxww | grep -v grep | grep -q multiop && error "multiop still running"
     pass "($((`date +%s` - $BEFORE))s)"
     unset TESTNAME
@@ -1568,6 +1544,12 @@
     echo $myNODES_sort
 }
 
+remote_nodes_list () {
+    local rnodes=$(nodes_list)
+    rnodes=$(echo " $rnodes " | sed -re "s/\s+$HOSTNAME\s+/ /g")
+    echo $rnodes 
+}
+
 init_clients_lists () {
     # Sanity check: exclude the local client from RCLIENTS
     local rclients=$(echo " $RCLIENTS " | sed -re "s/\s+$HOSTNAME\s+/ /g")
@@ -1727,3 +1709,12 @@
                 do_node $node "lctl set_param -n $name $val"
         done
 }
+
+check_catastrophe () {
+    local rnodes=$(comma_list $(remote_nodes_list))
+
+    [ -f $CATASTROPHE ] && [ `cat $CATASTROPHE` -ne 0 ] && return 1
+    if [ $rnodes ]; then
+        do_nodes $rnodes "[ -f $CATASTROPHE ] && { [ `cat $CATASTROPHE` -eq 0 ] || false; } || true"
+    fi 
+}
