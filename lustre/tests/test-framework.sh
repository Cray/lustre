#!/bin/bash
# vim:expandtab:shiftwidth=4:softtabstop=4:tabstop=4:

trap 'print_summary && echo "test-framework exiting on error"' ERR
set -e
#set -x


export REFORMAT=${REFORMAT:-""}
export VERBOSE=false
export GMNALNID=${GMNALNID:-/usr/sbin/gmlndnid}
export CATASTROPHE=${CATASTROPHE:-/proc/sys/lnet/catastrophe}
#export PDSH="pdsh -S -Rssh -w"

# eg, assert_env LUSTRE MDSNODES OSTNODES CLIENTS
assert_env() {
    local failed=""
    for name in $@; do
        if [ -z "${!name}" ]; then
            echo "$0: $name must be set"
            failed=1
        fi
    done
    [ $failed ] && exit 1 || true
}

assert_DIR () {
    local failed=""
    [ -z "`echo :$DIR: | grep :$MOUNT:`" ] && \
        failed=1 && echo "DIR not in $MOUNT. Aborting."
    [ -z "`echo :$DIR1: | grep :$MOUNT1:`" ] && \
        failed=1 && echo "DIR1 not in $MOUNT1. Aborting."
    [ -z "`echo :$DIR2: | grep :$MOUNT2:`" ] && \
        failed=1 && echo "DIR2 not in $MOUNT2. Aborting"

    [ -n "$failed" ] && exit 99 || true
}

usage() {
    echo "usage: $0 [-r] [-f cfgfile]"
    echo "       -r: reformat"

    exit
}

print_summary () {
    [ "$TESTSUITE" == "lfscktest" ] && return 0
    [ -n "$ONLY" ] && echo "WARNING: ONLY is set to ${ONLY}."
    local form="%-13s %-17s %s\n"
    printf "$form" "status" "script" "skipped tests E(xcluded) S(low)"
    echo "------------------------------------------------------------------------------------"
    for O in $TESTSUITE_LIST; do
        local skipped=""
        local slow=""
        local o=$(echo $O | tr "[:upper:]" "[:lower:]")
        o=${o//_/-}
        o=${o//tyn/tyN}
        local log=${TMP}/${o}.log 
        [ -f $log ] && skipped=$(grep excluded $log | awk '{ printf " %s", $3 }' | sed 's/test_//g')
        [ -f $log ] && slow=$(grep SLOW $log | awk '{ printf " %s", $3 }' | sed 's/test_//g')
        [ "${!O}" = "done" ] && \
            printf "$form" "Done" "$O" "E=$skipped" && \
            [ -n "$slow" ] && printf "$form" "-" "-" "S=$slow"

    done

    for O in $TESTSUITE_LIST; do
        [ "${!O}" = "no" ] && \
            printf "$form" "Skipped" "$O" ""
    done

    for O in $TESTSUITE_LIST; do
        [ "${!O}" = "done" -o "${!O}" = "no" ] || \
            printf "$form" "UNFINISHED" "$O" ""
    done
}

init_test_env() {
    export LUSTRE=`absolute_path $LUSTRE`
    export TESTSUITE=`basename $0 .sh`

    #[ -d /r ] && export ROOT=${ROOT:-/r}
    export TMP=${TMP:-$ROOT/tmp}
    export TESTSUITELOG=${TMP}/${TESTSUITE}.log
    export HOSTNAME=${HOSTNAME:-`hostname`}
    if ! echo $PATH | grep -q $LUSTRE/utils; then
	export PATH=$PATH:$LUSTRE/utils
    fi
    if ! echo $PATH | grep -q $LUSTRE/test; then
	export PATH=$PATH:$LUSTRE/tests
    fi
    export MDSRATE=${MDSRATE:-"$LUSTRE/tests/mdsrate"}
<<<<<<< HEAD
    [ ! -f "$MDSRATE" ] && export MDSRATE=$(which mdsrate 2> /dev/null)
=======
    [ ! -f "$MDSRATE" ] && export MDSRATE=$(which mdsrate)
>>>>>>> ce18b2ca
    export LCTL=${LCTL:-"$LUSTRE/utils/lctl"}
    export LFS=${LFS:-"$LUSTRE/utils/lfs"}
    [ ! -f "$LCTL" ] && export LCTL=$(which lctl) 
    export LFS=${LFS:-"$LUSTRE/utils/lfs"}
    [ ! -f "$LFS" ] && export LFS=$(which lfs) 
    export MKFS=${MKFS:-"$LUSTRE/utils/mkfs.lustre"}
    [ ! -f "$MKFS" ] && export MKFS=$(which mkfs.lustre) 
    export TUNEFS=${TUNEFS:-"$LUSTRE/utils/tunefs.lustre"}
    [ ! -f "$TUNEFS" ] && export TUNEFS=$(which tunefs.lustre) 
    export CHECKSTAT="${CHECKSTAT:-"checkstat -v"} "
    export FSYTPE=${FSTYPE:-"ldiskfs"}
    export NAME=${NAME:-local}
<<<<<<< HEAD
    export LPROC=/proc/fs/lustre
=======
    export LGSSD=${LGSSD:-"$LUSTRE/utils/gss/lgssd"}
    [ "$GSS_PIPEFS" = "true" ] && [ ! -f "$LGSSD" ] && \
        export LGSSD=$(which lgssd)
    export LSVCGSSD=${LSVCGSSD:-"$LUSTRE/utils/gss/lsvcgssd"}
    [ ! -f "$LSVCGSSD" ] && export LSVCGSSD=$(which lsvcgssd)
    export KRB5DIR=${KRB5DIR:-"/usr/kerberos"}
>>>>>>> ce18b2ca
    export DIR2
    export AT_MAX_PATH
    export SAVE_PWD=${SAVE_PWD:-$LUSTRE/tests}

    if [ "$ACCEPTOR_PORT" ]; then
        export PORT_OPT="--port $ACCEPTOR_PORT"
    fi

    # Paths on remote nodes, if different 
    export RLUSTRE=${RLUSTRE:-$LUSTRE}
    export RPWD=${RPWD:-$PWD}
    export I_MOUNTED=${I_MOUNTED:-"no"}

    # command line
    
    while getopts "rvf:" opt $*; do 
        case $opt in
            f) CONFIG=$OPTARG;;
            r) REFORMAT=--reformat;;
            v) VERBOSE=true;;
            \?) usage;;
        esac
    done

    shift $((OPTIND - 1))
    ONLY=${ONLY:-$*}

    [ "$TESTSUITELOG" ] && rm -f $TESTSUITELOG || true
    rm -f $TMP/*active

}

case `uname -r` in
    *) EXT=".ko"; USE_QUOTA=yes;;
esac

load_module() {
    module=$1
    shift
    BASE=`basename $module $EXT`
    lsmod | grep -q ${BASE} || \
      if [ -f ${LUSTRE}/${module}${EXT} ]; then
        insmod ${LUSTRE}/${module}${EXT} $@
    else
        # must be testing a "make install" or "rpm" installation
        modprobe $BASE $@
    fi
}

load_modules() {
    if [ -n "$MODPROBE" ]; then
        # use modprobe
    return 0
    fi
    if [ "$HAVE_MODULES" = true ]; then
    # we already loaded
        return 0
    fi
    HAVE_MODULES=true

    echo Loading modules from $LUSTRE
    load_module ../lnet/libcfs/libcfs
    [ "$PTLDEBUG" ] && lctl set_param debug=$PTLDEBUG
    [ "$SUBSYSTEM" ] && lctl set_param subsystem_debug=${SUBSYSTEM# }
    [ -f /etc/modprobe.conf ] && MODPROBECONF=/etc/modprobe.conf
    [ -f /etc/modprobe.d/Lustre ] && MODPROBECONF=/etc/modprobe.d/Lustre
    [ -z "$LNETOPTS" -a -n "$MODPROBECONF" ] && \
        LNETOPTS=$(awk '/^options lnet/ { print $0}' $MODPROBECONF | sed 's/^options lnet //g')
    echo "lnet options: '$LNETOPTS'"
    # note that insmod will ignore anything in modprobe.conf
    load_module ../lnet/lnet/lnet $LNETOPTS
    LNETLND=${LNETLND:-"socklnd/ksocklnd"}
    load_module ../lnet/klnds/$LNETLND
    load_module lvfs/lvfs
    load_module obdclass/obdclass
    load_module ptlrpc/ptlrpc
    [ "$USE_QUOTA" = "yes" ] && load_module quota/lquota
    load_module mdc/mdc
    load_module osc/osc
    load_module lov/lov
    load_module mgc/mgc
    if [ -z "$CLIENTONLY" ] && [ -z "$CLIENTMODSONLY" ]; then
        load_module mgs/mgs
        load_module mds/mds
        grep -q crc16 /proc/kallsyms || { modprobe crc16 2>/dev/null || true; }
        [ "$FSTYPE" = "ldiskfs" ] && load_module ../ldiskfs/ldiskfs/ldiskfs
        load_module lvfs/fsfilt_$FSTYPE
        load_module ost/ost
        load_module obdfilter/obdfilter
    fi

    load_module llite/lustre
    load_module llite/llite_lloop
    rm -f $TMP/ogdb-$HOSTNAME
    OGDB=$TMP
    [ -d /r ] && OGDB="/r/tmp"
    $LCTL modules > $OGDB/ogdb-$HOSTNAME
    # 'mount' doesn't look in $PATH, just sbin
    [ -f $LUSTRE/utils/mount.lustre ] && cp $LUSTRE/utils/mount.lustre /sbin/. || true
}

RMMOD=rmmod
if [ `uname -r | cut -c 3` -eq 4 ]; then
    RMMOD="modprobe -r"
fi

wait_for_lnet() {
    local UNLOADED=0
    local WAIT=0
    local MAX=60
    MODULES=$($LCTL modules | awk '{ print $2 }')
    while [ -n "$MODULES" ]; do
    sleep 5
    $RMMOD $MODULES >/dev/null 2>&1 || true
    MODULES=$($LCTL modules | awk '{ print $2 }')
        if [ -z "$MODULES" ]; then
        return 0
        else
            WAIT=$((WAIT + 5))
            echo "waiting, $((MAX - WAIT)) secs left"
        fi
        if [ $WAIT -eq $MAX ]; then
            echo "LNET modules $MODULES will not unload"
        lsmod
            return 3
        fi
    done
}

unload_dep_module() {
    #lsmod output
    #libcfs                107852  17 llite_lloop,lustre,obdfilter,ost,...
    local MODULE=$1
    local DEPS=$(lsmod | awk '($1 == "'$MODULE'") { print $4 }' | tr ',' ' ')
    for SUBMOD in $DEPS; do
        unload_dep_module $SUBMOD
    done
    [ "$MODULE" = "libcfs" ] && $LCTL dk $TMP/debug || true
    $RMMOD $MODULE || true
}

check_mem_leak () {
    LEAK_LUSTRE=$(dmesg | tail -n 30 | grep "obd_memory.*leaked" || true)
    LEAK_PORTALS=$(dmesg | tail -n 20 | grep "Portals memory leaked" || true)
    if [ "$LEAK_LUSTRE" -o "$LEAK_PORTALS" ]; then
        echo "$LEAK_LUSTRE" 1>&2
        echo "$LEAK_PORTALS" 1>&2
        mv $TMP/debug $TMP/debug-leak.`date +%s` || true
        log "Memory leaks detected"
        [ -n "$IGNORE_LEAK" ] && { echo "ignoring leaks" && return 0; } || true
        return 1
    fi
}

unload_modules() {
    wait_exit_ST client # bug 12845

    lsmod | grep libcfs > /dev/null && $LCTL dl
    [ -z "$CLIENTONLY" ] && unload_dep_module $FSTYPE
    unload_dep_module libcfs

    local MODULES=$($LCTL modules | awk '{ print $2 }')
    if [ -n "$MODULES" ]; then
        echo "Modules still loaded: "
        echo $MODULES 
        if [ "$(lctl dl)" ]; then
            echo "Lustre still loaded"
            lctl dl || true
            lsmod
            return 2
        else
            echo "Lustre stopped but LNET is still loaded, waiting..."
            wait_for_lnet || return 3
        fi
    fi
    HAVE_MODULES=false

    check_mem_leak || return 254

    echo "modules unloaded."
    return 0
}

# Facet functions
mount_facet() {
    local facet=$1
    shift
    local dev=${facet}_dev
    local opt=${facet}_opt
    echo "Starting ${facet}: ${!opt} $@ ${!dev} ${MOUNT%/*}/${facet}"
    do_facet ${facet} mount -t lustre ${!opt} $@ ${!dev} ${MOUNT%/*}/${facet}     
    RC=${PIPESTATUS[0]}
    if [ $RC -ne 0 ]; then
        echo "mount -t lustre $@ ${!dev} ${MOUNT%/*}/${facet}"
        echo "Start of ${!dev} on ${facet} failed ${RC}"
    else
        do_facet ${facet} "lctl set_param debug=$PTLDEBUG; \
            lctl set_param subsystem_debug=${SUBSYSTEM# }; \
            lctl set_param debug_mb=${DEBUG_SIZE}; \
            sync"
 
        label=$(do_facet ${facet} "e2label ${!dev}")
        [ -z "$label" ] && echo no label for ${!dev} && exit 1
        eval export ${facet}_svc=${label}
        echo Started ${label}
    fi
    return $RC
}

# start facet device options 
start() {
    local facet=$1
    shift
    local device=$1
    shift
    eval export ${facet}_dev=${device}
    eval export ${facet}_opt=\"$@\"
    do_facet ${facet} mkdir -p ${MOUNT%/*}/${facet}
    mount_facet ${facet}
    RC=$?
    return $RC
}

stop() {
    local running
    local facet=$1
    shift
    HOST=`facet_active_host $facet`
    [ -z $HOST ] && echo stop: no host for $facet && return 0

    running=$(do_facet ${facet} "grep -c ${MOUNT%/*}/${facet}' ' /proc/mounts") || true
    if [ ${running} -ne 0 ]; then
        echo "Stopping ${MOUNT%/*}/${facet} (opts:$@)"
        do_facet ${facet} umount -d $@ ${MOUNT%/*}/${facet}
    fi

    # umount should block, but we should wait for unrelated obd's
    # like the MGS or MGC to also stop.

    wait_exit_ST ${facet}
}

zconf_mount() {
    local OPTIONS
    local client=$1
    local mnt=$2
    # Only supply -o to mount if we have options
    if [ -n "$MOUNTOPT" ]; then
        OPTIONS="-o $MOUNTOPT"
    fi
    local device=$MGSNID:/$FSNAME
    if [ -z "$mnt" -o -z "$FSNAME" ]; then
        echo Bad zconf mount command: opt=$OPTIONS dev=$device mnt=$mnt
        exit 1
    fi

    echo "Starting client: $client: $OPTIONS $device $mnt"
    do_node $client mkdir -p $mnt
    do_node $client mount -t lustre $OPTIONS $device $mnt || return 1
    do_node $client "lctl set_param debug=$PTLDEBUG;
        lctl set_param subsystem_debug=${SUBSYSTEM# };
        lctl set_param debug_mb=${DEBUG_SIZE}"
<<<<<<< HEAD

=======
    
>>>>>>> ce18b2ca
    return 0
}

zconf_umount() {
    local client=$1
    local mnt=$2
    [ "$3" ] && force=-f
    local running=$(do_node $client "grep -c $mnt' ' /proc/mounts") || true
    if [ $running -ne 0 ]; then
        echo "Stopping client $client $mnt (opts:$force)"
        lsof | grep "$mnt" || true
        do_node $client umount $force $mnt
    fi
}

# mount clients if not mouted
zconf_mount_clients() {
    local OPTIONS
    local clients=$1
    local mnt=$2

    # Only supply -o to mount if we have options
    if [ -n "$MOUNTOPT" ]; then
        OPTIONS="-o $MOUNTOPT"
    fi
    local device=$MGSNID:/$FSNAME
    if [ -z "$mnt" -o -z "$FSNAME" ]; then
        echo Bad zconf mount command: opt=$OPTIONS dev=$device mnt=$mnt
        exit 1
    fi

    echo "Starting client $clients: $OPTIONS $device $mnt"
    do_nodes $clients "mount | grep $mnt || { mkdir -p $mnt && mount -t lustre $OPTIONS $device $mnt || false; }"

    echo "Started clients $clients: "
    do_nodes $clients "mount | grep $mnt"

    do_nodes $clients "sysctl -w lnet.debug=$PTLDEBUG;
        sysctl -w lnet.subsystem_debug=${SUBSYSTEM# };
        sysctl -w lnet.debug_mb=${DEBUG_SIZE};"

    return 0
}

zconf_umount_clients() {
    local clients=$1
    local mnt=$2
    [ "$3" ] && force=-f

    echo "Stopping clients: $clients $mnt (opts:$force)"
    do_nodes $clients umount $force $mnt
}

shutdown_facet() {
    facet=$1
    if [ "$FAILURE_MODE" = HARD ]; then
        $POWER_DOWN `facet_active_host $facet`
        sleep 2 
    elif [ "$FAILURE_MODE" = SOFT ]; then
        stop $facet
    fi
}

reboot_facet() {
    facet=$1
    if [ "$FAILURE_MODE" = HARD ]; then
        $POWER_UP `facet_active_host $facet`
    else
        sleep 10
    fi
}

# verify that lustre actually cleaned up properly
cleanup_check() {
    [ -f $CATASTROPHE ] && [ `cat $CATASTROPHE` -ne 0 ] && \
        error "LBUG/LASSERT detected"
    BUSY=`dmesg | grep -i destruct || true`
    if [ "$BUSY" ]; then
        echo "$BUSY" 1>&2
        [ -e $TMP/debug ] && mv $TMP/debug $TMP/debug-busy.`date +%s`
        exit 205
    fi

    check_mem_leak || exit 204

    [ "`lctl dl 2> /dev/null | wc -l`" -gt 0 ] && lctl dl && \
        echo "$0: lustre didn't clean up..." 1>&2 && return 202 || true

    if [ "`/sbin/lsmod 2>&1 | egrep 'lnet|libcfs'`" ]; then
        echo "$0: modules still loaded..." 1>&2
        /sbin/lsmod 1>&2
        return 203
    fi
    return 0
}

wait_delete_completed () {
    local TOTALPREV=`lctl get_param -n osc.*.kbytesavail | \
                     awk 'BEGIN{total=0}; {total+=$1}; END{print total}'`

    local WAIT=0
    local MAX_WAIT=20
    while [ "$WAIT" -ne "$MAX_WAIT" ]; do
        sleep 1
        TOTAL=`lctl get_param -n osc.*.kbytesavail | \
               awk 'BEGIN{total=0}; {total+=$1}; END{print total}'`
        [ "$TOTAL" -eq "$TOTALPREV" ] && break
        echo "Waiting delete completed ... prev: $TOTALPREV current: $TOTAL "
        TOTALPREV=$TOTAL
        WAIT=$(( WAIT + 1))
    done
    echo "Delete completed."
}

wait_for_host() {
    HOST=$1
    check_network "$HOST" 900
    while ! do_node $HOST "ls -d $LUSTRE " > /dev/null; do sleep 5; done
}

wait_for() {
    facet=$1
    HOST=`facet_active_host $facet`
    wait_for_host $HOST
}

wait_mds_recovery_done () {
    local timeout=`do_facet $SINGLEMDS lctl get_param  -n timeout`
#define OBD_RECOVERY_TIMEOUT (obd_timeout * 5 / 2)
# as we are in process of changing obd_timeout in different ways
# let's set MAX longer than that
    MAX=$(( timeout * 4 ))
    WAIT=0
    while [ $WAIT -lt $MAX ]; do
<<<<<<< HEAD
        STATUS=`do_facet mds "lctl get_param -n mds.*-MDT*.recovery_status | grep status"`
=======
        STATUS=`do_facet $SINGLEMDS "lctl get_param -n mdt.*-MDT0000.recovery_status | grep status"`
>>>>>>> ce18b2ca
        echo $STATUS | grep COMPLETE && return 0
        sleep 5
        WAIT=$((WAIT + 5))
        echo "Waiting $(($MAX - $WAIT)) secs for MDS recovery done"
    done
    echo "MDS recovery not done in $MAX sec"
    return 1            
}

wait_exit_ST () {
    local facet=$1

    local WAIT=0
    local INTERVAL=1
    # conf-sanity 31 takes a long time cleanup
    while [ $WAIT -lt 300 ]; do
        running=$(do_facet ${facet} "lsmod | grep lnet > /dev/null && lctl dl | grep ' ST '") || true
        [ -z "${running}" ] && return 0
        echo "waited $WAIT for${running}"
        [ $INTERVAL -lt 64 ] && INTERVAL=$((INTERVAL + INTERVAL))
        sleep $INTERVAL
        WAIT=$((WAIT + INTERVAL))
    done
    echo "service didn't stop after $WAIT seconds.  Still running:"
    echo ${running}
    return 1
}

wait_remote_prog () {
   local prog=$1
   local WAIT=0
   local INTERVAL=5
   local rc=0

   [ "$PDSH" = "no_dsh" ] && return 0
   
   while [ $WAIT -lt $2 ]; do
        running=$(ps uax | grep "$PDSH.*$prog.*$MOUNT" | grep -v grep)
        [ -z "${running}" ] && return 0
        echo "waited $WAIT for: "
        echo "$running"
        [ $INTERVAL -lt 60 ] && INTERVAL=$((INTERVAL + INTERVAL))
        sleep $INTERVAL
        WAIT=$((WAIT + INTERVAL))
    done
    local pids=$(ps  uax | grep "$PDSH.*$prog.*$MOUNT" | grep -v grep | awk '{print $2}')
    [ -z "$pids" ] && return 0
    echo "$PDSH processes still exists after $WAIT seconds.  Still running: $pids"
    for pid in $pids; do
        cat /proc/${pid}/status || true
        cat /proc/${pid}/wchan || true
        echo "Killing $pid"
        kill -9 $pid || true
        sleep 1
        ps -P $pid && rc=1 
    done

    return $rc
}

client_df() {
    # not every config has many clients
    if [ -n "$CLIENTS" ]; then
        $PDSH $CLIENTS "df $MOUNT" > /dev/null
    else
	df $MOUNT > /dev/null
    fi
}

client_reconnect() {
    uname -n >> $MOUNT/recon
    if [ -z "$CLIENTS" ]; then
        df $MOUNT; uname -n >> $MOUNT/recon
    else
        do_nodes $CLIENTS "df $MOUNT; uname -n >> $MOUNT/recon" > /dev/null
    fi
    echo Connected clients:
    cat $MOUNT/recon
    ls -l $MOUNT/recon > /dev/null
    rm $MOUNT/recon
}

facet_failover() {
    facet=$1
    echo "Failing $facet on node `facet_active_host $facet`"
    shutdown_facet $facet
    reboot_facet $facet
    client_df &
    DFPID=$!
    echo "df pid is $DFPID"
    change_active $facet
    TO=`facet_active_host $facet`
    echo "Failover $facet to $TO"
    wait_for $facet
    mount_facet $facet || error "Restart of $facet failed"
}

obd_name() {
    local facet=$1
}

replay_barrier() {
    local facet=$1
    do_facet $facet sync
    df $MOUNT
    local svc=${facet}_svc
    do_facet $facet $LCTL --device %${!svc} readonly
    do_facet $facet $LCTL --device %${!svc} notransno
    do_facet $facet $LCTL mark "$facet REPLAY BARRIER on ${!svc}"
    $LCTL mark "local REPLAY BARRIER on ${!svc}"
}

replay_barrier_nodf() {
    local facet=$1    echo running=${running}
    do_facet $facet sync
    local svc=${facet}_svc
    echo Replay barrier on ${!svc}
    do_facet $facet $LCTL --device %${!svc} readonly
    do_facet $facet $LCTL --device %${!svc} notransno
    do_facet $facet $LCTL mark "$facet REPLAY BARRIER on ${!svc}"
    $LCTL mark "local REPLAY BARRIER on ${!svc}"
}

mds_evict_client() {
    UUID=`lctl get_param -n mdc.${mds_svc}-mdc-*.uuid`
    do_facet mds "lctl set_param -n mds.${mds_svc}.evict_client $UUID"
}

ost_evict_client() {
    UUID=`lctl get_param -n osc.${ost1_svc}-osc-*.uuid`
    do_facet ost1 "lctl set_param -n obdfilter.${ost1_svc}.evict_client $UUID"
}

fail() {
    facet_failover $* || error "failover: $?"
    df $MOUNT || error "post-failover df: $?"
}

fail_nodf() {
    local facet=$1
    facet_failover $facet
}

fail_abort() {
    local facet=$1
    stop $facet
    change_active $facet
    mount_facet $facet -o abort_recovery
    df $MOUNT || echo "first df failed: $?"
    sleep 1
    df $MOUNT || error "post-failover df: $?"
}

do_lmc() {
    echo There is no lmc.  This is mountconf, baby.
    exit 1
}

h2gm () {
    if [ "$1" = "client" -o "$1" = "'*'" ]; then echo \'*\'; else
        ID=`$PDSH $1 $GMNALNID -l | cut -d\  -f2`
        echo $ID"@gm"
    fi
}

h2name_or_ip() {
    if [ "$1" = "client" -o "$1" = "'*'" ]; then echo \'*\'; else
        echo $1"@$2"
    fi
}

h2ptl() {
   if [ "$1" = "client" -o "$1" = "'*'" ]; then echo \'*\'; else
       ID=`xtprocadmin -n $1 2>/dev/null | egrep -v 'NID' | awk '{print $1}'`
       if [ -z "$ID" ]; then
           echo "Could not get a ptl id for $1..."
           exit 1
       fi
       echo $ID"@ptl"
   fi
}
declare -fx h2ptl

h2tcp() {
    if [ "$1" = "client" -o "$1" = "'*'" ]; then echo \'*\'; else
        echo $1"@tcp" 
    fi
}
declare -fx h2tcp

h2elan() {
    if [ "$1" = "client" -o "$1" = "'*'" ]; then echo \'*\'; else
        if type __h2elan >/dev/null 2>&1; then
            ID=$(__h2elan $1)
        else
            ID=`echo $1 | sed 's/[^0-9]*//g'`
        fi
        echo $ID"@elan"
    fi
}
declare -fx h2elan

h2openib() {
    if [ "$1" = "client" -o "$1" = "'*'" ]; then echo \'*\'; else
        ID=`echo $1 | sed 's/[^0-9]*//g'`
        echo $ID"@openib"
    fi
}
declare -fx h2openib

h2o2ib() {
    h2name_or_ip "$1" "o2ib"
}
declare -fx h2o2ib

facet_host() {
    local facet=$1
    varname=${facet}_HOST
    if [ -z "${!varname}" ]; then
        if [ "${facet:0:3}" == "ost" ]; then
            eval ${facet}_HOST=${ost_HOST}
        fi
    fi
    echo -n ${!varname}
}

facet_active() {
    local facet=$1
    local activevar=${facet}active

    if [ -f $TMP/${facet}active ] ; then
        source $TMP/${facet}active
    fi

    active=${!activevar}
    if [ -z "$active" ] ; then 
        echo -n ${facet}
    else
        echo -n ${active}
    fi
}

facet_active_host() {
    local facet=$1
    local active=`facet_active $facet`
    if [ "$facet" == client ]; then
        echo $HOSTNAME
    else
        echo `facet_host $active`
    fi
}

change_active() {
    local facet=$1
    failover=${facet}failover 
    host=`facet_host $failover`
    [ -z "$host" ] && return
    curactive=`facet_active $facet`
    if [ -z "${curactive}" -o "$curactive" == "$failover" ] ; then
        eval export ${facet}active=$facet
    else
        eval export ${facet}active=$failover
    fi
    # save the active host for this facet
    activevar=${facet}active
    echo "$activevar=${!activevar}" > $TMP/$activevar
}

do_node() {
    HOST=$1
    shift
    local myPDSH=$PDSH
    if [ "$HOST" = "$HOSTNAME" ]; then
        myPDSH="no_dsh"
    elif [ -z "$myPDSH" -o "$myPDSH" = "no_dsh" ]; then
        echo "cannot run remote command on $HOST with $myPDSH"
        return 128
    fi
    if $VERBOSE; then
        echo "CMD: $HOST $@" >&2
        $myPDSH $HOST $LCTL mark "$@" > /dev/null 2>&1 || :
    fi

    if [ "$myPDSH" = "rsh" ]; then
# we need this because rsh does not return exit code of an executed command
	local command_status="$TMP/cs"
	rsh $HOST ":> $command_status"
	rsh $HOST "(PATH=\$PATH:$RLUSTRE/utils:$RLUSTRE/tests:/sbin:/usr/sbin;
		    cd $RPWD; sh -c \"$@\") || 
		    echo command failed >$command_status"
	[ -n "$($myPDSH $HOST cat $command_status)" ] && return 1 || true
        return 0
    fi
    $myPDSH $HOST "(PATH=\$PATH:$RLUSTRE/utils:$RLUSTRE/tests:/sbin:/usr/sbin; cd $RPWD; sh -c \"$@\")" | sed "s/^${HOST}: //"
    return ${PIPESTATUS[0]}
}

do_nodes() {
    local rnodes=$1
    shift

    # This is part from do_node
    local myPDSH=$PDSH

    [ -z "$myPDSH" -o "$myPDSH" = "no_dsh" -o "$myPDSH" = "rsh" ] && \
        echo "cannot run remote command on $rnodes with $myPDSH" && return 128

    if $VERBOSE; then
        echo "CMD: $rnodes $@" >&2
        $myPDSH $rnodes $LCTL mark "$@" > /dev/null 2>&1 || :
    fi

    $myPDSH $rnodes "(PATH=\$PATH:$RLUSTRE/utils:$RLUSTRE/tests:/sbin:/usr/sbin; cd $RPWD; sh -c \"$@\")" | sed -re "s/\w+:\s//g"
    return ${PIPESTATUS[0]}
}

do_facet() {
    facet=$1
    shift
    HOST=`facet_active_host $facet`
    [ -z $HOST ] && echo No host defined for facet ${facet} && exit 1
    do_node $HOST "$@"
}

add() {
    local facet=$1
    shift
    # make sure its not already running
    stop ${facet} -f
    rm -f $TMP/${facet}active
    do_facet ${facet} $MKFS $*
}

ostdevname() {
    num=$1
    DEVNAME=OSTDEV$num
    #if $OSTDEVn isn't defined, default is $OSTDEVBASE + num
    eval DEVPTR=${!DEVNAME:=${OSTDEVBASE}${num}}
    echo -n $DEVPTR
}

########
## MountConf setup

stopall() {
    # make sure we are using the primary server, so test-framework will
    # be able to clean up properly.
    activemds=`facet_active mds`
    if [ $activemds != "mds" ]; then
        fail mds
    fi
    
    # assume client mount is local 
    grep " $MOUNT " /proc/mounts && zconf_umount $HOSTNAME $MOUNT $*
    grep " $MOUNT2 " /proc/mounts && zconf_umount $HOSTNAME $MOUNT2 $*

    if [ -n "$CLIENTS" ]; then
            zconf_umount_clients $CLIENTS $MOUNT "$*" || true
            [ -n "$MOUNT2" ] && zconf_umount_clients $CLIENTS $MOUNT2 "$*" || true
    fi

    [ "$CLIENTONLY" ] && return
    # The add fn does rm ${facet}active file, this would be enough
    # if we use do_facet <facet> only after the facet added, but
    # currently we use do_facet mds in local.sh
    stop mds -f
    rm -f ${TMP}/mdsactive
    for num in `seq $OSTCOUNT`; do
        stop ost$num -f
        rm -f $TMP/ost${num}active
    done
    return 0
}

cleanupall() {
    stopall $*
    unload_modules
}

formatall() {
    [ "$FSTYPE" ] && FSTYPE_OPT="--backfstype $FSTYPE"

<<<<<<< HEAD
=======
    if [ ! -z $SEC ]; then
        MDS_MKFS_OPTS="$MDS_MKFS_OPTS --param srpc.flavor.default=$SEC"
        MDSn_MKFS_OPTS="$MDSn_MKFS_OPTS --param srpc.flavor.default=$SEC"
        OST_MKFS_OPTS="$OST_MKFS_OPTS --param srpc.flavor.default=$SEC"
    fi

>>>>>>> ce18b2ca
    stopall
    # We need ldiskfs here, may as well load them all
    load_modules
    [ "$CLIENTONLY" ] && return
    echo Formatting mds, osts
    if $VERBOSE; then
        add mds $MDS_MKFS_OPTS $FSTYPE_OPT --reformat $MDSDEV || exit 10
    else
        add mds $MDS_MKFS_OPTS $FSTYPE_OPT --reformat $MDSDEV > /dev/null || exit 10
    fi

    for num in `seq $OSTCOUNT`; do
        if $VERBOSE; then
            add ost$num $OST_MKFS_OPTS $FSTYPE_OPT --reformat `ostdevname $num` || exit 10
        else
            add ost$num $OST_MKFS_OPTS $FSTYPE_OPT --reformat `ostdevname $num` > /dev/null || exit 10
        fi
    done
}

mount_client() {
    grep " $1 " /proc/mounts || zconf_mount $HOSTNAME $*
}

remount_client()
{
	zconf_umount `hostname` $1 || error "umount failed"
	zconf_mount `hostname` $1 || error "mount failed"
}

set_obd_timeout() {
    local facet=$1
    local timeout=$2

    do_facet $facet lsmod | grep -q obdclass || \
        do_facet $facet "modprobe obdclass"

    do_facet $facet "lctl set_param timeout=$timeout"
}

setupall() {
    load_modules
    if [ -z "$CLIENTONLY" ]; then
        echo Setup mdt, osts
        echo $REFORMAT | grep -q "reformat" \
	    || do_facet mds "$TUNEFS --writeconf $MDSDEV"
        set_obd_timeout mds $TIMEOUT
        start mds $MDSDEV $MDS_MOUNT_OPTS
        # We started mds, now we should set failover variable properly.
        # Set mdsfailover_HOST if it is not set (the default failnode).
        mdsfailover_HOST=$(facet_host mds)

        for num in `seq $OSTCOUNT`; do
            DEVNAME=`ostdevname $num`
            set_obd_timeout ost$num $TIMEOUT
            start ost$num $DEVNAME $OST_MOUNT_OPTS

            # We started ost$num, now we should set ost${num}failover variable properly.
            # Set ost${num}failover_HOST if it is not set (the default failnode).
            varname=ost${num}failover_HOST
            if [ -z "${!varname}" ]; then
                eval ost${num}failover_HOST=$(facet_host ost${num})
            fi

        done
    fi
    [ "$DAEMONFILE" ] && $LCTL debug_daemon start $DAEMONFILE $DAEMONSIZE
    mount_client $MOUNT
    [ -n "$CLIENTS" ] && zconf_mount_clients $CLIENTS $MOUNT

    if [ "$MOUNT_2" ]; then
        mount_client $MOUNT2
        [ -n "$CLIENTS" ] && zconf_mount_clients $CLIENTS $MOUNT2
    fi
    sleep 5
}

mounted_lustre_filesystems() {
	awk '($3 ~ "lustre" && $1 ~ ":") { print $2 }' /proc/mounts
}

check_and_setup_lustre() {
    MOUNTED="`mounted_lustre_filesystems`"
    if [ -z "$MOUNTED" ]; then
        [ "$REFORMAT" ] && formatall
        setupall
        MOUNTED="`mounted_lustre_filesystems`"
        [ -z "$MOUNTED" ] && error "NAME=$NAME not mounted"
        export I_MOUNTED=yes
    fi
    if [ "$ONLY" == "setup" ]; then
        exit 0
    fi
}

cleanup_and_setup_lustre() {
    if [ "$ONLY" == "cleanup" -o "`mount | grep $MOUNT`" ]; then
        lctl set_param debug=0 || true
        cleanupall
        if [ "$ONLY" == "cleanup" ]; then 
    	    exit 0
        fi
    fi
    check_and_setup_lustre
}

check_and_cleanup_lustre() {
    if [ "`mount | grep $MOUNT`" ]; then
        [ -n "$DIR" ] && rm -rf $DIR/[Rdfs][0-9]*
    fi
    if [ "$I_MOUNTED" = "yes" ]; then
        cleanupall -f || error "cleanup failed"
    fi
    unset I_MOUNTED
}

####### 
# General functions

check_network() {
    local NETWORK=0
    local WAIT=0
    local MAX=$2
    while [ $NETWORK -eq 0 ]; do
        ping -c 1 -w 3 $1 > /dev/null
        if [ $? -eq 0 ]; then
            NETWORK=1
        else
            WAIT=$((WAIT + 5))
            echo "waiting for $1, $((MAX - WAIT)) secs left"
            sleep 5
        fi
        if [ $WAIT -gt $MAX ]; then
            echo "Network not available"
            exit 1
        fi
    done
}
check_port() {
    while( !($DSH2 $1 "netstat -tna | grep -q $2") ) ; do
        sleep 9
    done
}

no_dsh() {
    shift
    eval $@
}

comma_list() {
    # the sed converts spaces to commas, but leaves the last space
    # alone, so the line doesn't end with a comma.
    echo "$*" | tr -s " " "\n" | sort -b -u | tr "\n" " " | sed 's/ \([^$]\)/,\1/g'
}

absolute_path() {
    (cd `dirname $1`; echo $PWD/`basename $1`)
}

##################################
# Adaptive Timeouts funcs

at_is_valid() {
    if [ -z "$AT_MAX_PATH" ]; then
        AT_MAX_PATH=$(do_facet $SINGLEMDS "find /sys/ -name at_max")
        [ -z "$AT_MAX_PATH" ] && echo "missing /sys/.../at_max " && return 1
    fi
    return 0
}

at_is_enabled() {
    at_is_valid || error "invalid call"

    # only check mds, we assume at_max is the same on all nodes
    local at_max=$(do_facet $SINGLEMDS "cat $AT_MAX_PATH")
    if [ $at_max -eq 0 ]; then
        return 1
    else
        return 0
    fi
}

at_max_get() {
    local facet=$1

    at_is_valid || error "invalid call"

    # suppose that all ost-s has the same at_max set
    if [ $facet == "ost" ]; then
        do_facet ost1 "cat $AT_MAX_PATH"
    else
        do_facet $facet "cat $AT_MAX_PATH"
    fi
}

at_max_set() {
    local at_max=$1
    shift

    at_is_valid || error "invalid call"

    local facet
    for facet in $@; do
        if [ $facet == "ost" ]; then
            for i in `seq $OSTCOUNT`; do
                do_facet ost$i "echo $at_max > $AT_MAX_PATH"
            done
        else
            do_facet $facet "echo $at_max > $AT_MAX_PATH"
        fi
    done
}

##################################
# OBD_FAIL funcs

drop_request() {
# OBD_FAIL_MDS_ALL_REQUEST_NET
    RC=0
    do_facet $SINGLEMDS lctl set_param fail_loc=0x123
    do_facet client "$1" || RC=$?
    do_facet $SINGLEMDS lctl set_param fail_loc=0
    return $RC
}

drop_reply() {
# OBD_FAIL_MDS_ALL_REPLY_NET
    RC=0
    do_facet $SINGLEMDS lctl set_param fail_loc=0x122
    do_facet client "$@" || RC=$?
    do_facet $SINGLEMDS lctl set_param fail_loc=0
    return $RC
}

drop_reint_reply() {
# OBD_FAIL_MDS_REINT_NET_REP
    RC=0
    do_facet $SINGLEMDS lctl set_param fail_loc=0x119
    do_facet client "$@" || RC=$?
    do_facet $SINGLEMDS lctl set_param fail_loc=0
    return $RC
}

pause_bulk() {
#define OBD_FAIL_OST_BRW_PAUSE_BULK      0x214
    RC=0
    do_facet ost1 lctl set_param fail_loc=0x214
    do_facet client "$1" || RC=$?
    do_facet client "sync"
    do_facet ost1 lctl set_param fail_loc=0
    return $RC
}

drop_ldlm_cancel() {
#define OBD_FAIL_LDLM_CANCEL             0x304
    RC=0
    do_facet client lctl set_param fail_loc=0x304
    do_facet client "$@" || RC=$?
    do_facet client lctl set_param fail_loc=0
    return $RC
}

drop_bl_callback() {
#define OBD_FAIL_LDLM_BL_CALLBACK        0x305
    RC=0
    do_facet client lctl set_param fail_loc=0x305
    do_facet client "$@" || RC=$?
    do_facet client lctl set_param fail_loc=0
    return $RC
}

drop_ldlm_reply() {
#define OBD_FAIL_LDLM_REPLY              0x30c
    RC=0
    do_facet $SINGLEMDS lctl set_param fail_loc=0x30c
    do_facet client "$@" || RC=$?
    do_facet $SINGLEMDS lctl set_param fail_loc=0
    return $RC
}

clear_failloc() {
    facet=$1
    pause=$2
    sleep $pause
    echo "clearing fail_loc on $facet"
    do_facet $facet "lctl set_param fail_loc=0 2>/dev/null || true"
}

set_nodes_failloc () {
    local nodes=$1
    local node

    for node in $nodes ; do
        do_node $node lctl set_param fail_loc=$2
    done
}

set_nodes_failloc () {
    local nodes=$1
    local node

    for node in $nodes ; do
        do_node $node sysctl -w lustre.fail_loc=$2
    done
}

cancel_lru_locks() {
    $LCTL mark "cancel_lru_locks $1 start"
    for d in `lctl get_param -N ldlm.namespaces.*.lru_size | egrep -i $1`; do
        $LCTL set_param -n $d=clear
    done
    $LCTL get_param ldlm.namespaces.*.lock_unused_count | egrep -i $1 | grep -v '=0'
    $LCTL mark "cancel_lru_locks $1 stop"
}

default_lru_size()
{
        NR_CPU=$(grep -c "processor" /proc/cpuinfo)
        DEFAULT_LRU_SIZE=$((100 * NR_CPU))
        echo "$DEFAULT_LRU_SIZE"
}

lru_resize_enable()
{
    lctl set_param ldlm.namespaces.*$1*.lru_size=0
}

lru_resize_disable()
{
    lctl set_param ldlm.namespaces.*$1*.lru_size $(default_lru_size)
}

pgcache_empty() {
    local FILE
    for FILE in `lctl get_param -N "llite.*.dump_page_cache"`; do
        if [ `lctl get_param -n $FILE | wc -l` -gt 1 ]; then
            echo there is still data in page cache $FILE ?
            lctl get_param -n $FILE
            return 1
        fi
    done
    return 0
}

debugsave() {
    DEBUGSAVE="$(lctl get_param -n debug)"
}

debugrestore() {
    [ -n "$DEBUGSAVE" ] && lctl set_param debug="${DEBUGSAVE}"
    DEBUGSAVE=""
}

##################################
# Test interface 
##################################

error_noexit() {
    local TYPE=${TYPE:-"FAIL"}
    local ERRLOG
    lctl set_param fail_loc=0 2>/dev/null || true
    log " ${TESTSUITE} ${TESTNAME}: @@@@@@ ${TYPE}: $@ "
    ERRLOG=$TMP/lustre_${TESTSUITE}_${TESTNAME}.$(date +%s)
    echo "Dumping lctl log to $ERRLOG"
    # We need to dump the logs on all nodes
    local NODES=$(nodes_list)
    for NODE in $NODES; do
        do_node $NODE $LCTL dk $ERRLOG
    done
    debugrestore
    [ "$TESTSUITELOG" ] && echo "$0: ${TYPE}: $TESTNAME $@" >> $TESTSUITELOG
}

error() {
    error_noexit "$@"
    $FAIL_ON_ERROR && exit 1 || true
}

error_exit() {
    error_noexit "$@"
    exit 1
}

# use only if we are ignoring failures for this test, bugno required.
# (like ALWAYS_EXCEPT, but run the test and ignore the results.)
# e.g. error_ignore 5494 "your message"
error_ignore() {
    local TYPE="IGNORE (bz$1)"
    shift
    error_noexit "$@"
}

skip () {
	log " SKIP: ${TESTSUITE} ${TESTNAME} $@"
	[ "$TESTSUITELOG" ] && \
		echo "${TESTSUITE}: SKIP: $TESTNAME $@" >> $TESTSUITELOG || true
}

build_test_filter() {
    [ "$ONLY" ] && log "only running test `echo $ONLY`"
    for O in $ONLY; do
        eval ONLY_${O}=true
    done
    [ "$EXCEPT$ALWAYS_EXCEPT" ] && \
        log "excepting tests: `echo $EXCEPT $ALWAYS_EXCEPT`"
    [ "$EXCEPT_SLOW" ] && \
        log "skipping tests SLOW=no: `echo $EXCEPT_SLOW`"
    for E in $EXCEPT $ALWAYS_EXCEPT; do
        eval EXCEPT_${E}=true
    done
    for E in $EXCEPT_SLOW; do
        eval EXCEPT_SLOW_${E}=true
    done
    for G in $GRANT_CHECK_LIST; do
        eval GCHECK_ONLY_${G}=true
   	done
}

_basetest() {
    echo $*
}

basetest() {
    IFS=abcdefghijklmnopqrstuvwxyz _basetest $1
}

run_test() {
    assert_DIR

    export base=`basetest $1`
    if [ ! -z "$ONLY" ]; then
        testname=ONLY_$1
        if [ ${!testname}x != x ]; then
            run_one $1 "$2"
            return $?
        fi
        testname=ONLY_$base
        if [ ${!testname}x != x ]; then
            run_one $1 "$2"
            return $?
        fi
        echo -n "."
        return 0
    fi
    testname=EXCEPT_$1
    if [ ${!testname}x != x ]; then
        TESTNAME=test_$1 skip "skipping excluded test $1"
        return 0
    fi
    testname=EXCEPT_$base
    if [ ${!testname}x != x ]; then
        TESTNAME=test_$1 skip "skipping excluded test $1 (base $base)"
        return 0
    fi
    testname=EXCEPT_SLOW_$1
    if [ ${!testname}x != x ]; then
        TESTNAME=test_$1 skip "skipping SLOW test $1"
        return 0
    fi
    testname=EXCEPT_SLOW_$base
    if [ ${!testname}x != x ]; then
        TESTNAME=test_$1 skip "skipping SLOW test $1 (base $base)"
        return 0
    fi

    run_one $1 "$2"
    
    return $?
}

EQUALS="======================================================================"
equals_msg() {
    msg="$@"

    local suffixlen=$((${#EQUALS} - ${#msg}))
    [ $suffixlen -lt 5 ] && suffixlen=5
    log `echo $(printf '===== %s %.*s\n' "$msg" $suffixlen $EQUALS)`
}

log() {
    echo "$*"
    lsmod | grep lnet > /dev/null || load_modules

    local MSG="$*"
    # Get rif of '
    MSG=${MSG//\'/\\\'}
    MSG=${MSG//\(/\\\(}
    MSG=${MSG//\)/\\\)}
    MSG=${MSG//\;/\\\;}
    MSG=${MSG//\|/\\\|}
    MSG=${MSG//\>/\\\>}
    MSG=${MSG//\</\\\<}
    MSG=${MSG//\//\\\/}
    local NODES=$(nodes_list)
    for NODE in $NODES; do
        do_node $NODE $LCTL mark "$MSG" 2> /dev/null || true
    done
}

trace() {
	log "STARTING: $*"
	strace -o $TMP/$1.strace -ttt $*
	RC=$?
	log "FINISHED: $*: rc $RC"
	return 1
}

pass() {
    echo PASS $@
}

check_mds() {
<<<<<<< HEAD
    FFREE=`lctl get_param -n mds.*.filesfree`
    FTOTAL=`lctl get_param -n mds.*.filestotal`
=======
    FFREE=$(do_node $SINGLEMDS lctl get_param -n osd.*MDT*.filesfree | awk 'BEGIN{avail=0}; {avail+=$1}; END{print avail}')
    FTOTAL=$(do_node $SINGLEMDS lctl get_param -n osd.*MDT*.filestotal | awk 'BEGIN{avail=0}; {avail+=$1}; END{print avail}')
>>>>>>> ce18b2ca
    [ $FFREE -ge $FTOTAL ] && error "files free $FFREE > total $FTOTAL" || true
}

reset_fail_loc () {
    local myNODES=$(nodes_list)
    local NODE

    for NODE in $myNODES; do
        do_node $NODE "lctl set_param fail_loc=0 2>/dev/null || true"
    done
}

run_one() {
    testnum=$1
    message=$2
    tfile=f${testnum}
    export tdir=d0.${TESTSUITE}/d${base}
    local SAVE_UMASK=`umask`
    umask 0022

    BEFORE=`date +%s`
    log "== test $testnum: $message ============ `date +%H:%M:%S` ($BEFORE)"
    #check_mds
    export TESTNAME=test_$testnum
    test_${testnum} || error "test_$testnum failed with $?"
    #check_mds
    cd $SAVE_PWD
    reset_fail_loc
    check_grant ${testnum} || error "check_grant $testnum failed with $?"
    check_catastrophe || error "LBUG/LASSERT detected"
    ps auxww | grep -v grep | grep -q multiop && error "multiop still running"
    pass "($((`date +%s` - $BEFORE))s)"
    unset TESTNAME
    unset tdir
    umask $SAVE_UMASK
}

canonical_path() {
    (cd `dirname $1`; echo $PWD/`basename $1`)
}

sync_clients() {
    [ -d $DIR1 ] && cd $DIR1 && sync; sleep 1; sync 
    [ -d $DIR2 ] && cd $DIR2 && sync; sleep 1; sync 
	cd $SAVE_PWD
}

check_grant() {
    export base=`basetest $1`
    [ "$CHECK_GRANT" == "no" ] && return 0

	testname=GCHECK_ONLY_${base}
    [ ${!testname}x == x ] && return 0

    echo -n "checking grant......"
	cd $SAVE_PWD
	# write some data to sync client lost_grant
	rm -f $DIR1/${tfile}_check_grant_* 2>&1
	for i in `seq $OSTCOUNT`; do
		$LFS setstripe $DIR1/${tfile}_check_grant_$i -i $(($i -1)) -c 1
		dd if=/dev/zero of=$DIR1/${tfile}_check_grant_$i bs=4k \
					      count=1 > /dev/null 2>&1 
	done
    # sync all the data and make sure no pending data on server
    sync_clients

    #get client grant and server grant
    client_grant=0
    for d in `lctl get_param -n osc.*.cur_grant_bytes`; do
        client_grant=$((client_grant + $d))
    done
    server_grant=0
    for d in `lctl get_param -n obdfilter.*.tot_granted`; do
        server_grant=$((server_grant + $d))
    done

	# cleanup the check_grant file
	for i in `seq $OSTCOUNT`; do
	        rm $DIR1/${tfile}_check_grant_$i
	done

	#check whether client grant == server grant 
	if [ $client_grant != $server_grant ]; then
		echo "failed: client:${client_grant} server: ${server_grant}"
		return 1
	else
		echo "pass"
	fi
}

########################
# helper functions

osc_to_ost()
{
    osc=$1
    ost=`echo $1 | awk -F_ '{print $3}'`
    if [ -z $ost ]; then
        ost=`echo $1 | sed 's/-osc.*//'`
    fi
    echo $ost
}

remote_mds ()
{
    [ -z "$(lctl dl | grep mdt)" ]
}

remote_mds_nodsh()
{
    remote_mds && [ "$PDSH" = "no_dsh" -o -z "$PDSH" -o -z "$mds_HOST" ]
}

remote_ost ()
{
    [ -z "$(lctl dl | grep ost)" ]
}

remote_ost_nodsh()
{
    remote_ost && [ "$PDSH" = "no_dsh" -o -z "$PDSH" -o -z "$ost_HOST" ]
}

<<<<<<< HEAD
=======
mdts_nodes () {
    local MDSNODES
    local NODES_sort
    for num in `seq $MDSCOUNT`; do
        MDSNODES="$MDSNODES $(facet_host mds$num)"
    done
    NODES_sort=$(for i in $MDSNODES; do echo $i; done | sort -u)

    echo $NODES_sort
}

>>>>>>> ce18b2ca
osts_nodes () {
    local OSTNODES=$(facet_host ost1)
    local NODES_sort

    for num in `seq $OSTCOUNT`; do
        local myOST=$(facet_host ost$num)
        OSTNODES="$OSTNODES $myOST"
    done
    NODES_sort=$(for i in $OSTNODES; do echo $i; done | sort -u)

    echo $NODES_sort
}

nodes_list () {
    # FIXME. We need a list of clients
    local myNODES=$HOSTNAME
    local myNODES_sort

    # CLIENTS (if specified) contains the local client
    [ -n "$CLIENTS" ] && myNODES=${CLIENTS//,/ }

    if [ "$PDSH" -a "$PDSH" != "no_dsh" ]; then
        myNODES="$myNODES $(osts_nodes) $mds_HOST"
    fi

    myNODES_sort=$(for i in $myNODES; do echo $i; done | sort -u)

    echo $myNODES_sort
}

remote_nodes_list () {
    local rnodes=$(nodes_list)
    rnodes=$(echo " $rnodes " | sed -re "s/\s+$HOSTNAME\s+/ /g")
    echo $rnodes 
}

init_clients_lists () {
    # Sanity check: exclude the local client from RCLIENTS
    local rclients=$(echo " $RCLIENTS " | sed -re "s/\s+$HOSTNAME\s+/ /g")

    # Sanity check: exclude the dup entries
    rclients=$(for i in $rclients; do echo $i; done | sort -u)

    local clients="$SINGLECLIENT $HOSTNAME $rclients"

    # Sanity check: exclude the dup entries from CLIENTS
    # for those configs which has SINGLCLIENT set to local client 
    clients=$(for i in $clients; do echo $i; done | sort -u)

    CLIENTS=`comma_list $clients`
    local -a remoteclients=($rclients)
    for ((i=0; $i<${#remoteclients[@]}; i++)); do
            varname=CLIENT$((i + 2))
            eval $varname=${remoteclients[i]}
    done

    CLIENTCOUNT=$((${#remoteclients[@]} + 1))
}

is_patchless ()
{
    lctl get_param version | grep -q patchless
}

get_node_count() {
   local nodes="$@"
   echo $nodes | wc -w || true
}

mixed_ost_devs () {
    local nodes=$(osts_nodes)
    local osscount=$(get_node_count "$nodes")
    [ ! "$OSTCOUNT" = "$osscount" ]
}

generate_machine_file() {
    local nodes=${1//,/ }
    local machinefile=$2
    rm -f $machinefile || error "can't rm $machinefile"
    for node in $nodes; do
        echo $node >>$machinefile
    done
}

get_stripe () {
    local file=$1/stripe
    touch $file
    $LFS getstripe -v $file || error
    rm -f $file
}

check_runas_id_ret() {
    local myRC=0
    local myRUNAS_ID=$1
    shift
    local myRUNAS=$@
    if [ -z "$myRUNAS" ]; then
        error_exit "myRUNAS command must be specified for check_runas_id"
    fi
    mkdir $DIR/d0_runas_test
    chmod 0755 $DIR
    chown $myRUNAS_ID:$myRUNAS_ID $DIR/d0_runas_test
    $myRUNAS touch $DIR/d0_runas_test/f$$ || myRC=1
    rm -rf $DIR/d0_runas_test
    return $myRC
}

check_runas_id() {
    local myRUNAS_ID=$1
    shift
    local myRUNAS=$@
    check_runas_id_ret $myRUNAS_ID $myRUNAS || \
        error "unable to write to $DIR/d0_runas_test as UID $myRUNAS_ID. 
        Please set RUNAS_ID to some UID which exists on MDS and client or 
        add user $myRUNAS_ID:$myRUNAS_ID on these nodes."
}

# Run multiop in the background, but wait for it to print
# "PAUSING" to its stdout before returning from this function.
multiop_bg_pause() {
    MULTIOP_PROG=${MULTIOP_PROG:-multiop}
    FILE=$1
    ARGS=$2

    TMPPIPE=/tmp/multiop_open_wait_pipe.$$
    mkfifo $TMPPIPE

    echo "$MULTIOP_PROG $FILE v$ARGS"
    $MULTIOP_PROG $FILE v$ARGS > $TMPPIPE &

    echo "TMPPIPE=${TMPPIPE}"
    read -t 60 multiop_output < $TMPPIPE
    if [ $? -ne 0 ]; then
        rm -f $TMPPIPE
        return 1
    fi
    rm -f $TMPPIPE
    if [ "$multiop_output" != "PAUSING" ]; then
        echo "Incorrect multiop output: $multiop_output"
        kill -9 $PID
        return 1
    fi

    return 0
}

check_rate() {
    local OP=$1
    local TARGET_RATE=$2
    local NUM_CLIENTS=$3
    local LOG=$4

    local RATE=$(awk '/^Rate: [0-9\.]+ '"${OP}"'s\/sec/ { print $2}' ${LOG})

    # We need to use bc since the rate is a floating point number
    local RES=$(echo "${RATE} < ${TARGET_RATE}" | bc -l )
    if [ ${RES} -eq 0 ]; then
        echo "Success: ${RATE} ${OP}s/sec met target rate" \
             "${TARGET_RATE} ${OP}s/sec for ${NUM_CLIENTS} client(s)."
        return 0
    else
        echo "Failure: ${RATE} ${OP}s/sec did not meet target rate" \
             "${TARGET_RATE} ${OP}s/sec for ${NUM_CLIENTS} client(s)."
        return 1
    fi
}

# reset llite stat counters
clear_llite_stats(){
        lctl set_param -n llite.*.stats 0
}

# sum llite stat items
calc_llite_stats() {
        local res=$(lctl get_param -n llite.*.stats |
                    awk 'BEGIN {s = 0} END {print s} /^'"$1"'/ {s += $2}')
        echo $res
}

calc_sum () {
        awk 'BEGIN {s = 0}; {s += $1}; END {print s}'
}

calc_osc_kbytes () {
        $LCTL get_param -n osc.*[oO][sS][cC][-_]*.$1 | calc_sum
}

# save_lustre_params(node, parameter_mask)
# generate a stream of formatted strings (<node> <param name>=<param value>)
save_lustre_params() {
        local s
        do_node $1 "lctl get_param $2" | while read s; do echo "$1 $s"; done
}

# restore lustre parameters from input stream, produces by save_lustre_params
restore_lustre_params() {
        local node
        local name
        local val
        while IFS=" =" read node name val; do
                do_node $node "lctl set_param -n $name $val"
        done
}

check_catastrophe () {
    local rnodes=$(comma_list $(remote_nodes_list))

    [ -f $CATASTROPHE ] && [ `cat $CATASTROPHE` -ne 0 ] && return 1
    if [ $rnodes ]; then
        do_nodes $rnodes "[ -f $CATASTROPHE ] && { [ \`cat $CATASTROPHE\` -eq 0 ] || false; } || true"
    fi 
}
<|MERGE_RESOLUTION|>--- conflicted
+++ resolved
@@ -90,11 +90,7 @@
 	export PATH=$PATH:$LUSTRE/tests
     fi
     export MDSRATE=${MDSRATE:-"$LUSTRE/tests/mdsrate"}
-<<<<<<< HEAD
     [ ! -f "$MDSRATE" ] && export MDSRATE=$(which mdsrate 2> /dev/null)
-=======
-    [ ! -f "$MDSRATE" ] && export MDSRATE=$(which mdsrate)
->>>>>>> ce18b2ca
     export LCTL=${LCTL:-"$LUSTRE/utils/lctl"}
     export LFS=${LFS:-"$LUSTRE/utils/lfs"}
     [ ! -f "$LCTL" ] && export LCTL=$(which lctl) 
@@ -107,16 +103,6 @@
     export CHECKSTAT="${CHECKSTAT:-"checkstat -v"} "
     export FSYTPE=${FSTYPE:-"ldiskfs"}
     export NAME=${NAME:-local}
-<<<<<<< HEAD
-    export LPROC=/proc/fs/lustre
-=======
-    export LGSSD=${LGSSD:-"$LUSTRE/utils/gss/lgssd"}
-    [ "$GSS_PIPEFS" = "true" ] && [ ! -f "$LGSSD" ] && \
-        export LGSSD=$(which lgssd)
-    export LSVCGSSD=${LSVCGSSD:-"$LUSTRE/utils/gss/lsvcgssd"}
-    [ ! -f "$LSVCGSSD" ] && export LSVCGSSD=$(which lsvcgssd)
-    export KRB5DIR=${KRB5DIR:-"/usr/kerberos"}
->>>>>>> ce18b2ca
     export DIR2
     export AT_MAX_PATH
     export SAVE_PWD=${SAVE_PWD:-$LUSTRE/tests}
@@ -328,9 +314,9 @@
 
 # start facet device options 
 start() {
-    local facet=$1
+    facet=$1
     shift
-    local device=$1
+    device=$1
     shift
     eval export ${facet}_dev=${device}
     eval export ${facet}_opt=\"$@\"
@@ -342,7 +328,7 @@
 
 stop() {
     local running
-    local facet=$1
+    facet=$1
     shift
     HOST=`facet_active_host $facet`
     [ -z $HOST ] && echo stop: no host for $facet && return 0
@@ -379,11 +365,7 @@
     do_node $client "lctl set_param debug=$PTLDEBUG;
         lctl set_param subsystem_debug=${SUBSYSTEM# };
         lctl set_param debug_mb=${DEBUG_SIZE}"
-<<<<<<< HEAD
-
-=======
-    
->>>>>>> ce18b2ca
+
     return 0
 }
 
@@ -511,18 +493,14 @@
 }
 
 wait_mds_recovery_done () {
-    local timeout=`do_facet $SINGLEMDS lctl get_param  -n timeout`
+    local timeout=`do_facet mds lctl get_param  -n timeout`
 #define OBD_RECOVERY_TIMEOUT (obd_timeout * 5 / 2)
 # as we are in process of changing obd_timeout in different ways
 # let's set MAX longer than that
     MAX=$(( timeout * 4 ))
     WAIT=0
     while [ $WAIT -lt $MAX ]; do
-<<<<<<< HEAD
         STATUS=`do_facet mds "lctl get_param -n mds.*-MDT*.recovery_status | grep status"`
-=======
-        STATUS=`do_facet $SINGLEMDS "lctl get_param -n mdt.*-MDT0000.recovery_status | grep status"`
->>>>>>> ce18b2ca
         echo $STATUS | grep COMPLETE && return 0
         sleep 5
         WAIT=$((WAIT + 5))
@@ -607,8 +585,10 @@
 
 facet_failover() {
     facet=$1
+    sleep_time=$2
     echo "Failing $facet on node `facet_active_host $facet`"
     shutdown_facet $facet
+    [ -n "$sleep_time" ] && sleep $sleep_time
     reboot_facet $facet
     client_df &
     DFPID=$!
@@ -905,15 +885,6 @@
 formatall() {
     [ "$FSTYPE" ] && FSTYPE_OPT="--backfstype $FSTYPE"
 
-<<<<<<< HEAD
-=======
-    if [ ! -z $SEC ]; then
-        MDS_MKFS_OPTS="$MDS_MKFS_OPTS --param srpc.flavor.default=$SEC"
-        MDSn_MKFS_OPTS="$MDSn_MKFS_OPTS --param srpc.flavor.default=$SEC"
-        OST_MKFS_OPTS="$OST_MKFS_OPTS --param srpc.flavor.default=$SEC"
-    fi
-
->>>>>>> ce18b2ca
     stopall
     # We need ldiskfs here, may as well load them all
     load_modules
@@ -1078,7 +1049,7 @@
 
 at_is_valid() {
     if [ -z "$AT_MAX_PATH" ]; then
-        AT_MAX_PATH=$(do_facet $SINGLEMDS "find /sys/ -name at_max")
+        AT_MAX_PATH=$(do_facet mds "find /sys/ -name at_max")
         [ -z "$AT_MAX_PATH" ] && echo "missing /sys/.../at_max " && return 1
     fi
     return 0
@@ -1088,7 +1059,7 @@
     at_is_valid || error "invalid call"
 
     # only check mds, we assume at_max is the same on all nodes
-    local at_max=$(do_facet $SINGLEMDS "cat $AT_MAX_PATH")
+    local at_max=$(do_facet mds "cat $AT_MAX_PATH")
     if [ $at_max -eq 0 ]; then
         return 1
     else
@@ -1133,27 +1104,27 @@
 drop_request() {
 # OBD_FAIL_MDS_ALL_REQUEST_NET
     RC=0
-    do_facet $SINGLEMDS lctl set_param fail_loc=0x123
+    do_facet mds lctl set_param fail_loc=0x123
     do_facet client "$1" || RC=$?
-    do_facet $SINGLEMDS lctl set_param fail_loc=0
+    do_facet mds lctl set_param fail_loc=0
     return $RC
 }
 
 drop_reply() {
 # OBD_FAIL_MDS_ALL_REPLY_NET
     RC=0
-    do_facet $SINGLEMDS lctl set_param fail_loc=0x122
+    do_facet mds lctl set_param fail_loc=0x122
     do_facet client "$@" || RC=$?
-    do_facet $SINGLEMDS lctl set_param fail_loc=0
+    do_facet mds lctl set_param fail_loc=0
     return $RC
 }
 
 drop_reint_reply() {
 # OBD_FAIL_MDS_REINT_NET_REP
     RC=0
-    do_facet $SINGLEMDS lctl set_param fail_loc=0x119
+    do_facet mds lctl set_param fail_loc=0x119
     do_facet client "$@" || RC=$?
-    do_facet $SINGLEMDS lctl set_param fail_loc=0
+    do_facet mds lctl set_param fail_loc=0
     return $RC
 }
 
@@ -1188,9 +1159,9 @@
 drop_ldlm_reply() {
 #define OBD_FAIL_LDLM_REPLY              0x30c
     RC=0
-    do_facet $SINGLEMDS lctl set_param fail_loc=0x30c
+    do_facet mds lctl set_param fail_loc=0x30c
     do_facet client "$@" || RC=$?
-    do_facet $SINGLEMDS lctl set_param fail_loc=0
+    do_facet mds lctl set_param fail_loc=0
     return $RC
 }
 
@@ -1340,6 +1311,8 @@
     IFS=abcdefghijklmnopqrstuvwxyz _basetest $1
 }
 
+# print a newline if the last test was skipped
+export LAST_SKIPPED=
 run_test() {
     assert_DIR
 
@@ -1347,38 +1320,46 @@
     if [ ! -z "$ONLY" ]; then
         testname=ONLY_$1
         if [ ${!testname}x != x ]; then
+            [ "$LAST_SKIPPED" ] && echo "" && LAST_SKIPPED=
             run_one $1 "$2"
             return $?
         fi
         testname=ONLY_$base
         if [ ${!testname}x != x ]; then
+            [ "$LAST_SKIPPED" ] && echo "" && LAST_SKIPPED=
             run_one $1 "$2"
             return $?
         fi
+        LAST_SKIPPED="y"
         echo -n "."
         return 0
     fi
     testname=EXCEPT_$1
     if [ ${!testname}x != x ]; then
+        LAST_SKIPPED="y"
         TESTNAME=test_$1 skip "skipping excluded test $1"
         return 0
     fi
     testname=EXCEPT_$base
     if [ ${!testname}x != x ]; then
+        LAST_SKIPPED="y"
         TESTNAME=test_$1 skip "skipping excluded test $1 (base $base)"
         return 0
     fi
     testname=EXCEPT_SLOW_$1
     if [ ${!testname}x != x ]; then
+        LAST_SKIPPED="y"
         TESTNAME=test_$1 skip "skipping SLOW test $1"
         return 0
     fi
     testname=EXCEPT_SLOW_$base
     if [ ${!testname}x != x ]; then
+        LAST_SKIPPED="y"
         TESTNAME=test_$1 skip "skipping SLOW test $1 (base $base)"
         return 0
     fi
 
+    LAST_SKIPPED=
     run_one $1 "$2"
     
     return $?
@@ -1426,13 +1407,8 @@
 }
 
 check_mds() {
-<<<<<<< HEAD
     FFREE=`lctl get_param -n mds.*.filesfree`
     FTOTAL=`lctl get_param -n mds.*.filestotal`
-=======
-    FFREE=$(do_node $SINGLEMDS lctl get_param -n osd.*MDT*.filesfree | awk 'BEGIN{avail=0}; {avail+=$1}; END{print avail}')
-    FTOTAL=$(do_node $SINGLEMDS lctl get_param -n osd.*MDT*.filestotal | awk 'BEGIN{avail=0}; {avail+=$1}; END{print avail}')
->>>>>>> ce18b2ca
     [ $FFREE -ge $FTOTAL ] && error "files free $FFREE > total $FTOTAL" || true
 }
 
@@ -1556,20 +1532,6 @@
     remote_ost && [ "$PDSH" = "no_dsh" -o -z "$PDSH" -o -z "$ost_HOST" ]
 }
 
-<<<<<<< HEAD
-=======
-mdts_nodes () {
-    local MDSNODES
-    local NODES_sort
-    for num in `seq $MDSCOUNT`; do
-        MDSNODES="$MDSNODES $(facet_host mds$num)"
-    done
-    NODES_sort=$(for i in $MDSNODES; do echo $i; done | sort -u)
-
-    echo $NODES_sort
-}
-
->>>>>>> ce18b2ca
 osts_nodes () {
     local OSTNODES=$(facet_host ost1)
     local NODES_sort
