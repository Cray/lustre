#!/bin/bash
# vim:expandtab:shiftwidth=4:softtabstop=4:tabstop=4:

trap 'print_summary && echo "test-framework exiting on error"' ERR
set -e
#set -x


export REFORMAT=${REFORMAT:-""}
export WRITECONF=${WRITECONF:-""}
export VERBOSE=false
export GMNALNID=${GMNALNID:-/usr/sbin/gmlndnid}
export CATASTROPHE=${CATASTROPHE:-/proc/sys/lnet/catastrophe}
#export PDSH="pdsh -S -Rssh -w"

# eg, assert_env LUSTRE MDSNODES OSTNODES CLIENTS
assert_env() {
    local failed=""
    for name in $@; do
        if [ -z "${!name}" ]; then
            echo "$0: $name must be set"
            failed=1
        fi
    done
    [ $failed ] && exit 1 || true
}

assert_DIR () {
    local failed=""
    [[ $DIR/ = $MOUNT/* ]] || \
        { failed=1 && echo "DIR=$DIR not in $MOUNT. Aborting."; }
    [[ $DIR1/ = $MOUNT1/* ]] || \
        { failed=1 && echo "DIR1=$DIR1 not in $MOUNT1. Aborting."; }
    [[ $DIR2/ = $MOUNT2/* ]] || \
        { failed=1 && echo "DIR2=$DIR2 not in $MOUNT2. Aborting"; }

    [ -n "$failed" ] && exit 99 || true
}

usage() {
    echo "usage: $0 [-r] [-f cfgfile]"
    echo "       -r: reformat"

    exit
}

print_summary () {
    [ "$TESTSUITE" == "lfscktest" ] && return 0
    [ -n "$ONLY" ] && echo "WARNING: ONLY is set to ${ONLY}."
    local form="%-13s %-17s %s\n"
    printf "$form" "status" "script" "skipped tests E(xcluded) S(low)"
    echo "------------------------------------------------------------------------------------"
    for O in $TESTSUITE_LIST; do
        local skipped=""
        local slow=""
        local o=$(echo $O | tr "[:upper:]" "[:lower:]")
        o=${o//_/-}
        o=${o//tyn/tyN}
        local log=${TMP}/${o}.log
        [ -f $log ] && skipped=$(grep excluded $log | awk '{ printf " %s", $3 }' | sed 's/test_//g')
        [ -f $log ] && slow=$(grep SLOW $log | awk '{ printf " %s", $3 }' | sed 's/test_//g')
        [ "${!O}" = "done" ] && \
            printf "$form" "Done" "$O" "E=$skipped" && \
            [ -n "$slow" ] && printf "$form" "-" "-" "S=$slow"

    done

    for O in $TESTSUITE_LIST; do
        [ "${!O}" = "no" ] && \
            printf "$form" "Skipped" "$O" ""
    done

    for O in $TESTSUITE_LIST; do
        [ "${!O}" = "done" -o "${!O}" = "no" ] || \
            printf "$form" "UNFINISHED" "$O" ""
    done
}

init_test_env() {
    export LUSTRE=`absolute_path $LUSTRE`
    export TESTSUITE=`basename $0 .sh`

    #[ -d /r ] && export ROOT=${ROOT:-/r}
    export TMP=${TMP:-$ROOT/tmp}
    export TESTSUITELOG=${TMP}/${TESTSUITE}.log
    export HOSTNAME=${HOSTNAME:-`hostname`}
    if ! echo $PATH | grep -q $LUSTRE/utils; then
	export PATH=$PATH:$LUSTRE/utils
    fi
    if ! echo $PATH | grep -q $LUSTRE/test; then
	export PATH=$PATH:$LUSTRE/tests
    fi
    export MDSRATE=${MDSRATE:-"$LUSTRE/tests/mdsrate"}
    [ ! -f "$MDSRATE" ] && export MDSRATE=$(which mdsrate 2> /dev/null)
    export LCTL=${LCTL:-"$LUSTRE/utils/lctl"}
    export LFS=${LFS:-"$LUSTRE/utils/lfs"}
    [ ! -f "$LCTL" ] && export LCTL=$(which lctl)
    export LFS=${LFS:-"$LUSTRE/utils/lfs"}
    [ ! -f "$LFS" ] && export LFS=$(which lfs)
    export MKFS=${MKFS:-"$LUSTRE/utils/mkfs.lustre"}
    [ ! -f "$MKFS" ] && export MKFS=$(which mkfs.lustre)
    export TUNEFS=${TUNEFS:-"$LUSTRE/utils/tunefs.lustre"}
    [ ! -f "$TUNEFS" ] && export TUNEFS=$(which tunefs.lustre)
    export CHECKSTAT="${CHECKSTAT:-"checkstat -v"} "
    export FSYTPE=${FSTYPE:-"ldiskfs"}
    export NAME=${NAME:-local}
    export DIR2
    export AT_MAX_PATH
    export SAVE_PWD=${SAVE_PWD:-$LUSTRE/tests}

    if [ "$ACCEPTOR_PORT" ]; then
        export PORT_OPT="--port $ACCEPTOR_PORT"
    fi

    # Paths on remote nodes, if different
    export RLUSTRE=${RLUSTRE:-$LUSTRE}
    export RPWD=${RPWD:-$PWD}
    export I_MOUNTED=${I_MOUNTED:-"no"}

    # command line

    while getopts "rvwf:" opt $*; do
        case $opt in
            f) CONFIG=$OPTARG;;
            r) REFORMAT=--reformat;;
            v) VERBOSE=true;;
            w) WRITECONF=writeconf;;
            \?) usage;;
        esac
    done

    shift $((OPTIND - 1))
    ONLY=${ONLY:-$*}

    [ "$TESTSUITELOG" ] && rm -f $TESTSUITELOG || true
    rm -f $TMP/*active

}

case `uname -r` in
    *) EXT=".ko"; USE_QUOTA=yes;;
esac

load_module() {
    module=$1
    shift
    BASE=`basename $module $EXT`
    lsmod | grep -q ${BASE} || \
      if [ -f ${LUSTRE}/${module}${EXT} ]; then
        insmod ${LUSTRE}/${module}${EXT} $@
    else
        # must be testing a "make install" or "rpm" installation
        modprobe $BASE $@
    fi
}

load_modules() {
    if [ -n "$MODPROBE" ]; then
        # use modprobe
    return 0
    fi
    if [ "$HAVE_MODULES" = true ]; then
    # we already loaded
        return 0
    fi
    HAVE_MODULES=true

    echo Loading modules from $LUSTRE
    load_module ../lnet/libcfs/libcfs
    [ "$PTLDEBUG" ] && lctl set_param debug=$PTLDEBUG
    [ "$SUBSYSTEM" ] && lctl set_param subsystem_debug=${SUBSYSTEM# }
    [ -f /etc/modprobe.conf ] && MODPROBECONF=/etc/modprobe.conf
    [ -f /etc/modprobe.d/Lustre ] && MODPROBECONF=/etc/modprobe.d/Lustre
    [ -z "$LNETOPTS" -a -n "$MODPROBECONF" ] && \
        LNETOPTS=$(awk '/^options lnet/ { print $0}' $MODPROBECONF | sed 's/^options lnet //g')
    echo $LNETOPTS | grep -q "accept=all"  || LNETOPTS="$LNETOPTS accept=all";
    echo "lnet options: '$LNETOPTS'"
    # note that insmod will ignore anything in modprobe.conf
    load_module ../lnet/lnet/lnet $LNETOPTS
    LNETLND=${LNETLND:-"socklnd/ksocklnd"}
    load_module ../lnet/klnds/$LNETLND
    load_module lvfs/lvfs
    load_module obdclass/obdclass
    load_module ptlrpc/ptlrpc
    [ "$USE_QUOTA" = "yes" ] && load_module quota/lquota
    load_module mdc/mdc
    load_module osc/osc
    load_module lov/lov
    load_module mgc/mgc
    if [ -z "$CLIENTONLY" ] && [ -z "$CLIENTMODSONLY" ]; then
        load_module mgs/mgs
        load_module mds/mds
        grep -q crc16 /proc/kallsyms || { modprobe crc16 2>/dev/null || true; }
        [ "$FSTYPE" = "ldiskfs" ] && load_module ../ldiskfs/ldiskfs/ldiskfs
        load_module lvfs/fsfilt_$FSTYPE
        load_module ost/ost
        load_module obdfilter/obdfilter
    fi

    load_module llite/lustre
    load_module llite/llite_lloop
    OGDB=${OGDB:-$TMP}
    rm -f $OGDB/ogdb-$HOSTNAME
    [ -d /r ] && OGDB="/r/tmp"
    $LCTL modules > $OGDB/ogdb-$HOSTNAME
    # 'mount' doesn't look in $PATH, just sbin
    [ -f $LUSTRE/utils/mount.lustre ] && cp $LUSTRE/utils/mount.lustre /sbin/. || true
}

RMMOD=rmmod
if [ `uname -r | cut -c 3` -eq 4 ]; then
    RMMOD="modprobe -r"
fi

wait_for_lnet() {
    local UNLOADED=0
    local WAIT=0
    local MAX=60
    MODULES=$($LCTL modules | awk '{ print $2 }')
    while [ -n "$MODULES" ]; do
    sleep 5
    $RMMOD $MODULES >/dev/null 2>&1 || true
    MODULES=$($LCTL modules | awk '{ print $2 }')
        if [ -z "$MODULES" ]; then
        return 0
        else
            WAIT=$((WAIT + 5))
            echo "waiting, $((MAX - WAIT)) secs left"
        fi
        if [ $WAIT -eq $MAX ]; then
            echo "LNET modules $MODULES will not unload"
        lsmod
            return 3
        fi
    done
}

unload_dep_module() {
    #lsmod output
    #libcfs                107852  17 llite_lloop,lustre,obdfilter,ost,...
    local MODULE=$1
    local DEPS=$(lsmod | awk '($1 == "'$MODULE'") { print $4 }' | tr ',' ' ')
    for SUBMOD in $DEPS; do
        unload_dep_module $SUBMOD
    done
    [ "$MODULE" = "libcfs" ] && $LCTL dk $TMP/debug || true
    $RMMOD $MODULE || true
}

check_mem_leak () {
    LEAK_LUSTRE=$(dmesg | tail -n 30 | grep "obd_memory.*leaked" || true)
    LEAK_PORTALS=$(dmesg | tail -n 20 | grep "Portals memory leaked" || true)
    if [ "$LEAK_LUSTRE" -o "$LEAK_PORTALS" ]; then
        echo "$LEAK_LUSTRE" 1>&2
        echo "$LEAK_PORTALS" 1>&2
        mv $TMP/debug $TMP/debug-leak.`date +%s` || true
        log "Memory leaks detected"
        [ -n "$IGNORE_LEAK" ] && { echo "ignoring leaks" && return 0; } || true
        return 1
    fi
}

unload_modules() {
    wait_exit_ST client # bug 12845

    lsmod | grep libcfs > /dev/null && $LCTL dl
    [ -z "$CLIENTONLY" ] && unload_dep_module $FSTYPE
    unload_dep_module libcfs

    local MODULES=$($LCTL modules | awk '{ print $2 }')
    if [ -n "$MODULES" ]; then
        echo "Modules still loaded: "
        echo $MODULES
        if [ "$(lctl dl)" ]; then
            echo "Lustre still loaded"
            lctl dl || true
            lsmod
            return 2
        else
            echo "Lustre stopped but LNET is still loaded, waiting..."
            wait_for_lnet || return 3
        fi
    fi
    HAVE_MODULES=false

    check_mem_leak || return 254

    echo "modules unloaded."
    return 0
}

# Facet functions
mount_facet() {
    local facet=$1
    shift
    local dev=${facet}_dev
    local opt=${facet}_opt
    echo "Starting ${facet}: ${!opt} $@ ${!dev} ${MOUNT%/*}/${facet}"
    do_facet ${facet} mount -t lustre ${!opt} $@ ${!dev} ${MOUNT%/*}/${facet}
    RC=${PIPESTATUS[0]}
    if [ $RC -ne 0 ]; then
        echo "mount -t lustre $@ ${!dev} ${MOUNT%/*}/${facet}"
        echo "Start of ${!dev} on ${facet} failed ${RC}"
    else
        do_facet ${facet} "lctl set_param debug=$PTLDEBUG; \
            lctl set_param subsystem_debug=${SUBSYSTEM# }; \
            lctl set_param debug_mb=${DEBUG_SIZE}; \
            sync"

        label=$(do_facet ${facet} "e2label ${!dev}")
        [ -z "$label" ] && echo no label for ${!dev} && exit 1
        eval export ${facet}_svc=${label}
        echo Started ${label}
    fi
    return $RC
}

# start facet device options
start() {
    local facet=$1
    shift
    local device=$1
    shift
    eval export ${facet}_dev=${device}
    eval export ${facet}_opt=\"$@\"
    do_facet ${facet} mkdir -p ${MOUNT%/*}/${facet}
    mount_facet ${facet}
    RC=$?
    return $RC
}

stop() {
    local running
    local facet=$1
    shift
    HOST=`facet_active_host $facet`
    [ -z $HOST ] && echo stop: no host for $facet && return 0

    running=$(do_facet ${facet} "grep -c ${MOUNT%/*}/${facet}' ' /proc/mounts") || true
    if [ ${running} -ne 0 ]; then
        echo "Stopping ${MOUNT%/*}/${facet} (opts:$@)"
        do_facet ${facet} umount -d $@ ${MOUNT%/*}/${facet}
    fi

    # umount should block, but we should wait for unrelated obd's
    # like the MGS or MGC to also stop.

    wait_exit_ST ${facet}
}

zconf_mount() {
    local OPTIONS
    local client=$1
    local mnt=$2
    # Only supply -o to mount if we have options
    if [ -n "$MOUNTOPT" ]; then
        OPTIONS="-o $MOUNTOPT"
    fi
    local device=$MGSNID:/$FSNAME
    if [ -z "$mnt" -o -z "$FSNAME" ]; then
        echo Bad zconf mount command: opt=$OPTIONS dev=$device mnt=$mnt
        exit 1
    fi

    echo "Starting client: $client: $OPTIONS $device $mnt"
    do_node $client mkdir -p $mnt
    do_node $client mount -t lustre $OPTIONS $device $mnt || return 1
    do_node $client "lctl set_param debug=$PTLDEBUG;
        lctl set_param subsystem_debug=${SUBSYSTEM# };
        lctl set_param debug_mb=${DEBUG_SIZE}"

    return 0
}

zconf_umount() {
    local client=$1
    local mnt=$2
    [ "$3" ] && force=-f
    local running=$(do_node $client "grep -c $mnt' ' /proc/mounts") || true
    if [ $running -ne 0 ]; then
        echo "Stopping client $client $mnt (opts:$force)"
        lsof | grep "$mnt" || true
        do_node $client umount $force $mnt
    fi
}

# mount clients if not mouted
zconf_mount_clients() {
    local OPTIONS
    local clients=$1
    local mnt=$2

    # Only supply -o to mount if we have options
    if [ -n "$MOUNTOPT" ]; then
        OPTIONS="-o $MOUNTOPT"
    fi
    local device=$MGSNID:/$FSNAME
    if [ -z "$mnt" -o -z "$FSNAME" ]; then
        echo Bad zconf mount command: opt=$OPTIONS dev=$device mnt=$mnt
        exit 1
    fi

    echo "Starting client $clients: $OPTIONS $device $mnt"
    do_nodes $clients "mount | grep $mnt || { mkdir -p $mnt && mount -t lustre $OPTIONS $device $mnt || false; }"

    echo "Started clients $clients: "
    do_nodes $clients "mount | grep $mnt"

    do_nodes $clients "sysctl -w lnet.debug=$PTLDEBUG;
        sysctl -w lnet.subsystem_debug=${SUBSYSTEM# };
        sysctl -w lnet.debug_mb=${DEBUG_SIZE};"

    return 0
}

zconf_umount_clients() {
    local clients=$1
    local mnt=$2
    [ "$3" ] && force=-f

    echo "Stopping clients: $clients $mnt (opts:$force)"
    do_nodes $clients umount $force $mnt
}

shutdown_facet() {
    facet=$1
    if [ "$FAILURE_MODE" = HARD ]; then
        $POWER_DOWN `facet_active_host $facet`
        sleep 2
    elif [ "$FAILURE_MODE" = SOFT ]; then
        stop $facet
    fi
}

reboot_facet() {
    facet=$1
    if [ "$FAILURE_MODE" = HARD ]; then
        $POWER_UP `facet_active_host $facet`
    else
        sleep 10
    fi
}

boot_node() {
    local node=$1
    if [ "$FAILURE_MODE" = HARD ]; then
       $POWER_UP $node
    fi
}

# verify that lustre actually cleaned up properly
cleanup_check() {
    [ -f $CATASTROPHE ] && [ `cat $CATASTROPHE` -ne 0 ] && \
        error "LBUG/LASSERT detected"
    BUSY=`dmesg | grep -i destruct || true`
    if [ "$BUSY" ]; then
        echo "$BUSY" 1>&2
        [ -e $TMP/debug ] && mv $TMP/debug $TMP/debug-busy.`date +%s`
        exit 205
    fi

    check_mem_leak || exit 204

    [ "`lctl dl 2> /dev/null | wc -l`" -gt 0 ] && lctl dl && \
        echo "$0: lustre didn't clean up..." 1>&2 && return 202 || true

    if [ "`/sbin/lsmod 2>&1 | egrep 'lnet|libcfs'`" ]; then
        echo "$0: modules still loaded..." 1>&2
        /sbin/lsmod 1>&2
        return 203
    fi
    return 0
}

wait_delete_completed () {
    local TOTALPREV=`lctl get_param -n osc.*.kbytesavail | \
                     awk 'BEGIN{total=0}; {total+=$1}; END{print total}'`

    local WAIT=0
    local MAX_WAIT=20
    while [ "$WAIT" -ne "$MAX_WAIT" ]; do
        sleep 1
        TOTAL=`lctl get_param -n osc.*.kbytesavail | \
               awk 'BEGIN{total=0}; {total+=$1}; END{print total}'`
        [ "$TOTAL" -eq "$TOTALPREV" ] && break
        echo "Waiting delete completed ... prev: $TOTALPREV current: $TOTAL "
        TOTALPREV=$TOTAL
        WAIT=$(( WAIT + 1))
    done
    echo "Delete completed."
}

wait_for_host() {
    HOST=$1
    check_network "$HOST" 900
    while ! do_node $HOST "ls -d $LUSTRE " > /dev/null; do sleep 5; done
}

wait_for() {
    facet=$1
    HOST=`facet_active_host $facet`
    wait_for_host $HOST
}

wait_mds_recovery_done () {
    local timeout=`do_facet $SINGLEMDS lctl get_param  -n timeout`
#define OBD_RECOVERY_TIMEOUT (obd_timeout * 5 / 2)
# as we are in process of changing obd_timeout in different ways
# let's set MAX longer than that
    MAX=$(( timeout * 4 ))
    WAIT=0
    while [ $WAIT -lt $MAX ]; do
<<<<<<< HEAD
        STATUS=`do_facet mds "lctl get_param -n mds.*-MDT*.recovery_status | grep status"`
=======
        STATUS=`do_facet $SINGLEMDS "lctl get_param -n mdt.*-MDT0000.recovery_status | grep status"`
>>>>>>> 7df8d1be
        echo $STATUS | grep COMPLETE && return 0
        sleep 5
        WAIT=$((WAIT + 5))
        echo "Waiting $(($MAX - $WAIT)) secs for MDS recovery done"
    done
    echo "MDS recovery not done in $MAX sec"
    return 1
}

wait_exit_ST () {
    local facet=$1

    local WAIT=0
    local INTERVAL=1
    # conf-sanity 31 takes a long time cleanup
    while [ $WAIT -lt 300 ]; do
        running=$(do_facet ${facet} "lsmod | grep lnet > /dev/null && lctl dl | grep ' ST '") || true
        [ -z "${running}" ] && return 0
        echo "waited $WAIT for${running}"
        [ $INTERVAL -lt 64 ] && INTERVAL=$((INTERVAL + INTERVAL))
        sleep $INTERVAL
        WAIT=$((WAIT + INTERVAL))
    done
    echo "service didn't stop after $WAIT seconds.  Still running:"
    echo ${running}
    return 1
}

wait_remote_prog () {
   local prog=$1
   local WAIT=0
   local INTERVAL=5
   local rc=0

   [ "$PDSH" = "no_dsh" ] && return 0

   while [ $WAIT -lt $2 ]; do
        running=$(ps uax | grep "$PDSH.*$prog.*$MOUNT" | grep -v grep)
        [ -z "${running}" ] && return 0
        echo "waited $WAIT for: "
        echo "$running"
        [ $INTERVAL -lt 60 ] && INTERVAL=$((INTERVAL + INTERVAL))
        sleep $INTERVAL
        WAIT=$((WAIT + INTERVAL))
    done
    local pids=$(ps  uax | grep "$PDSH.*$prog.*$MOUNT" | grep -v grep | awk '{print $2}')
    [ -z "$pids" ] && return 0
    echo "$PDSH processes still exists after $WAIT seconds.  Still running: $pids"
    for pid in $pids; do
        cat /proc/${pid}/status || true
        cat /proc/${pid}/wchan || true
        echo "Killing $pid"
        kill -9 $pid || true
        sleep 1
        ps -P $pid && rc=1
    done

    return $rc
}

client_df() {
    # not every config has many clients
    if [ -n "$CLIENTS" ]; then
        $PDSH $CLIENTS "df $MOUNT" > /dev/null
    else
	df $MOUNT > /dev/null
    fi
}

client_reconnect() {
    uname -n >> $MOUNT/recon
    if [ -z "$CLIENTS" ]; then
        df $MOUNT; uname -n >> $MOUNT/recon
    else
        do_nodes $CLIENTS "df $MOUNT; uname -n >> $MOUNT/recon" > /dev/null
    fi
    echo Connected clients:
    cat $MOUNT/recon
    ls -l $MOUNT/recon > /dev/null
    rm $MOUNT/recon
}

facet_failover() {
    facet=$1
    sleep_time=$2
    echo "Failing $facet on node `facet_active_host $facet`"
    shutdown_facet $facet
    [ -n "$sleep_time" ] && sleep $sleep_time
    reboot_facet $facet
    client_df &
    DFPID=$!
    RECOVERY_START_TIME=`date +%s`
    echo "df pid is $DFPID"
    change_active $facet
    TO=`facet_active_host $facet`
    echo "Failover $facet to $TO"
    wait_for $facet
    mount_facet $facet || error "Restart of $facet failed"
}

obd_name() {
    local facet=$1
}

replay_barrier() {
    local facet=$1
    do_facet $facet sync
    df $MOUNT
    local svc=${facet}_svc
    do_facet $facet $LCTL --device %${!svc} readonly
    do_facet $facet $LCTL --device %${!svc} notransno
    do_facet $facet $LCTL mark "$facet REPLAY BARRIER on ${!svc}"
    $LCTL mark "local REPLAY BARRIER on ${!svc}"
}

replay_barrier_nodf() {
    local facet=$1    echo running=${running}
    do_facet $facet sync
    local svc=${facet}_svc
    echo Replay barrier on ${!svc}
    do_facet $facet $LCTL --device %${!svc} readonly
    do_facet $facet $LCTL --device %${!svc} notransno
    do_facet $facet $LCTL mark "$facet REPLAY BARRIER on ${!svc}"
    $LCTL mark "local REPLAY BARRIER on ${!svc}"
}

replay_barrier_nosync() {
    local facet=$1    echo running=${running}
    local svc=${facet}_svc
    echo Replay barrier on ${!svc}
    do_facet $facet $LCTL --device %${!svc} readonly
    do_facet $facet $LCTL --device %${!svc} notransno
    do_facet $facet $LCTL mark "$facet REPLAY BARRIER on ${!svc}"
    $LCTL mark "local REPLAY BARRIER on ${!svc}"
}

mds_evict_client() {
    UUID=`lctl get_param -n mdc.${mds_svc}-mdc-*.uuid`
    do_facet mds "lctl set_param -n mds.${mds_svc}.evict_client $UUID"
}

ost_evict_client() {
    UUID=`lctl get_param -n osc.${ost1_svc}-osc-*.uuid`
    do_facet ost1 "lctl set_param -n obdfilter.${ost1_svc}.evict_client $UUID"
}

fail() {
    facet_failover $* || error "failover: $?"
    df $MOUNT || error "post-failover df: $?"
}

fail_nodf() {
    local facet=$1
    facet_failover $facet
}

fail_abort() {
    local facet=$1
    stop $facet
    change_active $facet
    mount_facet $facet -o abort_recovery
    df $MOUNT || echo "first df failed: $?"
    sleep 1
    df $MOUNT || error "post-failover df: $?"
}

do_lmc() {
    echo There is no lmc.  This is mountconf, baby.
    exit 1
}

h2gm () {
    if [ "$1" = "client" -o "$1" = "'*'" ]; then echo \'*\'; else
        ID=`$PDSH $1 $GMNALNID -l | cut -d\  -f2`
        echo $ID"@gm"
    fi
}

h2name_or_ip() {
    if [ "$1" = "client" -o "$1" = "'*'" ]; then echo \'*\'; else
        echo $1"@$2"
    fi
}

h2ptl() {
   if [ "$1" = "client" -o "$1" = "'*'" ]; then echo \'*\'; else
       ID=`xtprocadmin -n $1 2>/dev/null | egrep -v 'NID' | awk '{print $1}'`
       if [ -z "$ID" ]; then
           echo "Could not get a ptl id for $1..."
           exit 1
       fi
       echo $ID"@ptl"
   fi
}
declare -fx h2ptl

h2tcp() {
    if [ "$1" = "client" -o "$1" = "'*'" ]; then echo \'*\'; else
        echo $1"@tcp"
    fi
}
declare -fx h2tcp

h2elan() {
    if [ "$1" = "client" -o "$1" = "'*'" ]; then echo \'*\'; else
        if type __h2elan >/dev/null 2>&1; then
            ID=$(__h2elan $1)
        else
            ID=`echo $1 | sed 's/[^0-9]*//g'`
        fi
        echo $ID"@elan"
    fi
}
declare -fx h2elan

h2openib() {
    if [ "$1" = "client" -o "$1" = "'*'" ]; then echo \'*\'; else
        ID=`echo $1 | sed 's/[^0-9]*//g'`
        echo $ID"@openib"
    fi
}
declare -fx h2openib

h2o2ib() {
    h2name_or_ip "$1" "o2ib"
}
declare -fx h2o2ib

facet_host() {
    local facet=$1
    varname=${facet}_HOST
    if [ -z "${!varname}" ]; then
        if [ "${facet:0:3}" == "ost" ]; then
            eval ${facet}_HOST=${ost_HOST}
        fi
    fi
    echo -n ${!varname}
}

facet_active() {
    local facet=$1
    local activevar=${facet}active

    if [ -f $TMP/${facet}active ] ; then
        source $TMP/${facet}active
    fi

    active=${!activevar}
    if [ -z "$active" ] ; then
        echo -n ${facet}
    else
        echo -n ${active}
    fi
}

facet_active_host() {
    local facet=$1
    local active=`facet_active $facet`
    if [ "$facet" == client ]; then
        echo $HOSTNAME
    else
        echo `facet_host $active`
    fi
}

change_active() {
    local facet=$1
    failover=${facet}failover
    host=`facet_host $failover`
    [ -z "$host" ] && return
    curactive=`facet_active $facet`
    if [ -z "${curactive}" -o "$curactive" == "$failover" ] ; then
        eval export ${facet}active=$facet
    else
        eval export ${facet}active=$failover
    fi
    # save the active host for this facet
    activevar=${facet}active
    echo "$activevar=${!activevar}" > $TMP/$activevar
}

do_node() {
    HOST=$1
    shift
    local myPDSH=$PDSH
    if [ "$HOST" = "$HOSTNAME" ]; then
        myPDSH="no_dsh"
    elif [ -z "$myPDSH" -o "$myPDSH" = "no_dsh" ]; then
        echo "cannot run remote command on $HOST with $myPDSH"
        return 128
    fi
    if $VERBOSE; then
        echo "CMD: $HOST $@" >&2
        $myPDSH $HOST $LCTL mark "$@" > /dev/null 2>&1 || :
    fi

    if [ "$myPDSH" = "rsh" ]; then
# we need this because rsh does not return exit code of an executed command
	local command_status="$TMP/cs"
	rsh $HOST ":> $command_status"
	rsh $HOST "(PATH=\$PATH:$RLUSTRE/utils:$RLUSTRE/tests:/sbin:/usr/sbin;
		    cd $RPWD; sh -c \"$@\") ||
		    echo command failed >$command_status"
	[ -n "$($myPDSH $HOST cat $command_status)" ] && return 1 || true
        return 0
    fi
    $myPDSH $HOST "(PATH=\$PATH:$RLUSTRE/utils:$RLUSTRE/tests:/sbin:/usr/sbin; cd $RPWD; sh -c \"$@\")" | sed "s/^${HOST}: //"
    return ${PIPESTATUS[0]}
}

single_local_node () {
   [ "$1" = "$HOSTNAME" ]
}

do_nodes() {
    local rnodes=$1
    shift

    if $(single_local_node $rnodes); then
        do_node $rnodes $@
        return $?
    fi

    # This is part from do_node
    local myPDSH=$PDSH

    [ -z "$myPDSH" -o "$myPDSH" = "no_dsh" -o "$myPDSH" = "rsh" ] && \
        echo "cannot run remote command on $rnodes with $myPDSH" && return 128

    if $VERBOSE; then
        echo "CMD: $rnodes $@" >&2
        $myPDSH $rnodes $LCTL mark "$@" > /dev/null 2>&1 || :
    fi

    $myPDSH $rnodes "(PATH=\$PATH:$RLUSTRE/utils:$RLUSTRE/tests:/sbin:/usr/sbin; cd $RPWD; sh -c \"$@\")" | sed -re "s/\w+:\s//g"
    return ${PIPESTATUS[0]}
}

do_facet() {
    facet=$1
    shift
    HOST=`facet_active_host $facet`
    [ -z $HOST ] && echo No host defined for facet ${facet} && exit 1
    do_node $HOST "$@"
}

add() {
    local facet=$1
    shift
    # make sure its not already running
    stop ${facet} -f
    rm -f $TMP/${facet}active
    do_facet ${facet} $MKFS $*
}

ostdevname() {
    num=$1
    DEVNAME=OSTDEV$num
    #if $OSTDEVn isn't defined, default is $OSTDEVBASE + num
    eval DEVPTR=${!DEVNAME:=${OSTDEVBASE}${num}}
    echo -n $DEVPTR
}

########
## MountConf setup

stopall() {
    # make sure we are using the primary server, so test-framework will
    # be able to clean up properly.
    activemds=`facet_active mds`
    if [ $activemds != "mds" ]; then
        fail mds
    fi

    # assume client mount is local
    grep " $MOUNT " /proc/mounts && zconf_umount $HOSTNAME $MOUNT $*
    grep " $MOUNT2 " /proc/mounts && zconf_umount $HOSTNAME $MOUNT2 $*

    if [ -n "$CLIENTS" ]; then
            zconf_umount_clients $CLIENTS $MOUNT "$*" || true
            [ -n "$MOUNT2" ] && zconf_umount_clients $CLIENTS $MOUNT2 "$*" || true
    fi

    [ "$CLIENTONLY" ] && return
    # The add fn does rm ${facet}active file, this would be enough
    # if we use do_facet <facet> only after the facet added, but
    # currently we use do_facet mds in local.sh
    stop mds -f
    rm -f ${TMP}/mdsactive
    for num in `seq $OSTCOUNT`; do
        stop ost$num -f
        rm -f $TMP/ost${num}active
    done
    return 0
}

cleanupall() {
    stopall $*
    unload_modules
}

formatall() {
    [ "$FSTYPE" ] && FSTYPE_OPT="--backfstype $FSTYPE"

<<<<<<< HEAD
=======
    if [ ! -z $SEC ]; then
        MDS_MKFS_OPTS="$MDS_MKFS_OPTS --param srpc.flavor.default=$SEC"
        MDSn_MKFS_OPTS="$MDSn_MKFS_OPTS --param srpc.flavor.default=$SEC"
        OST_MKFS_OPTS="$OST_MKFS_OPTS --param srpc.flavor.default=$SEC"
    fi

>>>>>>> 7df8d1be
    stopall
    # We need ldiskfs here, may as well load them all
    load_modules
    [ "$CLIENTONLY" ] && return
    echo Formatting mds, osts
    if $VERBOSE; then
        add mds $MDS_MKFS_OPTS $FSTYPE_OPT --reformat $MDSDEV || exit 10
    else
        add mds $MDS_MKFS_OPTS $FSTYPE_OPT --reformat $MDSDEV > /dev/null || exit 10
    fi

    for num in `seq $OSTCOUNT`; do
        if $VERBOSE; then
            add ost$num $OST_MKFS_OPTS $FSTYPE_OPT --reformat `ostdevname $num` || exit 10
        else
            add ost$num $OST_MKFS_OPTS $FSTYPE_OPT --reformat `ostdevname $num` > /dev/null || exit 10
        fi
    done
}

mount_client() {
    grep " $1 " /proc/mounts || zconf_mount $HOSTNAME $*
}

remount_client()
{
	zconf_umount `hostname` $1 || error "umount failed"
	zconf_mount `hostname` $1 || error "mount failed"
}

set_obd_timeout() {
    local facet=$1
    local timeout=$2

    do_facet $facet lsmod | grep -q obdclass || \
        do_facet $facet "modprobe obdclass"

    do_facet $facet "lctl set_param timeout=$timeout"
}

writeconf_facet () {
    local facet=$1
    local dev=$2

    do_facet $facet "$TUNEFS --writeconf $dev"
}

writeconf_all () {
<<<<<<< HEAD
    writeconf_facet mds $MDSDEV

    for num in `seq $OSTCOUNT`; do
        DEVNAME=`ostdevname $num`
=======
    for num in `seq $MDSCOUNT`; do
        DEVNAME=$(mdsdevname $num)
        writeconf_facet mds$num $DEVNAME
    done

    for num in `seq $OSTCOUNT`; do
        DEVNAME=$(ostdevname $num)
>>>>>>> 7df8d1be
        writeconf_facet ost$num $DEVNAME
    done
}

setupall() {
    load_modules
    if [ -z "$CLIENTONLY" ]; then
<<<<<<< HEAD
        echo Setup mdt, osts

        echo $WRITECONF | grep -q "writeconf" && \
            writeconf_all

        set_obd_timeout mds $TIMEOUT
        start mds $MDSDEV $MDS_MOUNT_OPTS
        # We started mds, now we should set failover variable properly.
        # Set mdsfailover_HOST if it is not set (the default failnode).
        mdsfailover_HOST=$(facet_host mds)
=======
        echo "Setup mdts, osts"
        echo $WRITECONF | grep -q "writeconf" && \
            writeconf_all
        for num in `seq $MDSCOUNT`; do
            DEVNAME=$(mdsdevname $num)
            set_obd_timeout mds$num $TIMEOUT
            start mds$num $DEVNAME $MDS_MOUNT_OPTS

            # We started mds, now we should set failover variables properly.
            # Set mds${num}failover_HOST if it is not set (the default failnode).
            local varname=mds${num}failover_HOST
            if [ -z "${!varname}" ]; then
                eval mds${num}failover_HOST=$(facet_host mds$num)
            fi
>>>>>>> 7df8d1be

        for num in `seq $OSTCOUNT`; do
            DEVNAME=`ostdevname $num`
            set_obd_timeout ost$num $TIMEOUT
            start ost$num $DEVNAME $OST_MOUNT_OPTS

            # We started ost$num, now we should set ost${num}failover variable properly.
            # Set ost${num}failover_HOST if it is not set (the default failnode).
            varname=ost${num}failover_HOST
            if [ -z "${!varname}" ]; then
                eval ost${num}failover_HOST=$(facet_host ost${num})
            fi

        done
    fi
    [ "$DAEMONFILE" ] && $LCTL debug_daemon start $DAEMONFILE $DAEMONSIZE
    mount_client $MOUNT
    [ -n "$CLIENTS" ] && zconf_mount_clients $CLIENTS $MOUNT

    if [ "$MOUNT_2" ]; then
        mount_client $MOUNT2
        [ -n "$CLIENTS" ] && zconf_mount_clients $CLIENTS $MOUNT2
    fi
    sleep 5
}

mounted_lustre_filesystems() {
	awk '($3 ~ "lustre" && $1 ~ ":") { print $2 }' /proc/mounts
}

init_facet_vars () {
    local facet=$1
    shift
    local device=$1

    shift

    eval export ${facet}_dev=${device}
    eval export ${facet}_opt=\"$@\"

    local dev=${facet}_dev
    local label=$(do_facet ${facet} "e2label ${!dev}")
    [ -z "$label" ] && echo no label for ${!dev} && exit 1

    eval export ${facet}_svc=${label}

    local varname=${facet}failover_HOST
    if [ -z "${!varname}" ]; then
<<<<<<< HEAD
       eval $varname=$(facet_host $facet)
=======
       eval $varname=$(facet_host $facet) 
>>>>>>> 7df8d1be
    fi
}

init_facets_vars () {
<<<<<<< HEAD
    init_facet_vars mds $MDSDEV $MDS_MOUNT_OPTS
=======
    local DEVNAME

    for num in `seq $MDSCOUNT`; do
        DEVNAME=`mdsdevname $num`
        init_facet_vars mds$num $DEVNAME $MDS_MOUNT_OPTS
    done
>>>>>>> 7df8d1be

    for num in `seq $OSTCOUNT`; do
        DEVNAME=`ostdevname $num`
        init_facet_vars ost$num $DEVNAME $OST_MOUNT_OPTS
    done
}

<<<<<<< HEAD
=======
check_config () {
    local mntpt=$1
    
    echo Checking config lustre mounted on $mntpt
    local mgshost=$(mount | grep " $mntpt " | awk -F@ '{print $1}')
    if [ "$mgshost" != "$mgs_HOST" ]; then
        FAIL_ON_ERROR=true \
            error "Bad config file: lustre is mounted with mgs $mgshost, but mgs_HOST=$mgs_HOST
                   Please use correct config or set mds_HOST correctly!"
    fi
}

>>>>>>> 7df8d1be
check_and_setup_lustre() {
    local MOUNTED=$(mounted_lustre_filesystems)
    if [ -z "$MOUNTED" ] || ! $(echo $MOUNTED | grep -w -q $MOUNT); then
        [ "$REFORMAT" ] && formatall
        setupall
        MOUNTED=$(mounted_lustre_filesystems | head -1)
        [ -z "$MOUNTED" ] && error "NAME=$NAME not mounted"
        export I_MOUNTED=yes
    else
<<<<<<< HEAD
=======
        check_config $MOUNT
>>>>>>> 7df8d1be
        init_facets_vars
    fi
    if [ "$ONLY" == "setup" ]; then
        exit 0
    fi
}

cleanup_and_setup_lustre() {
    if [ "$ONLY" == "cleanup" -o "`mount | grep $MOUNT`" ]; then
        lctl set_param debug=0 || true
        cleanupall
        if [ "$ONLY" == "cleanup" ]; then
    	    exit 0
        fi
    fi
    check_and_setup_lustre
}

check_and_cleanup_lustre() {
    if [ "`mount | grep $MOUNT`" ]; then
        [ -n "$DIR" ] && rm -rf $DIR/[Rdfs][0-9]*
    fi
    if [ "$I_MOUNTED" = "yes" ]; then
        cleanupall -f || error "cleanup failed"
    fi
    unset I_MOUNTED
}

#######
# General functions

check_network() {
    local NETWORK=0
    local WAIT=0
    local MAX=$2
    while [ $NETWORK -eq 0 ]; do
        ping -c 1 -w 3 $1 > /dev/null
        if [ $? -eq 0 ]; then
            NETWORK=1
        else
            WAIT=$((WAIT + 5))
            echo "waiting for $1, $((MAX - WAIT)) secs left"
            sleep 5
        fi
        if [ $WAIT -gt $MAX ]; then
            echo "Network not available"
            exit 1
        fi
    done
}
check_port() {
    while( !($DSH2 $1 "netstat -tna | grep -q $2") ) ; do
        sleep 9
    done
}

no_dsh() {
    shift
    eval $@
}

comma_list() {
    # the sed converts spaces to commas, but leaves the last space
    # alone, so the line doesn't end with a comma.
    echo "$*" | tr -s " " "\n" | sort -b -u | tr "\n" " " | sed 's/ \([^$]\)/,\1/g'
}

absolute_path() {
    (cd `dirname $1`; echo $PWD/`basename $1`)
}

##################################
# Adaptive Timeouts funcs

at_is_valid() {
    if [ -z "$AT_MAX_PATH" ]; then
        AT_MAX_PATH=$(do_facet $SINGLEMDS "find /sys/ -name at_max")
        [ -z "$AT_MAX_PATH" ] && echo "missing /sys/.../at_max " && return 1
    fi
    return 0
}

at_is_enabled() {
    at_is_valid || error "invalid call"

    # only check mds, we assume at_max is the same on all nodes
    local at_max=$(do_facet $SINGLEMDS "cat $AT_MAX_PATH")
    if [ $at_max -eq 0 ]; then
        return 1
    else
        return 0
    fi
}

at_max_get() {
    local facet=$1

    at_is_valid || error "invalid call"

    # suppose that all ost-s has the same at_max set
    if [ $facet == "ost" ]; then
        do_facet ost1 "cat $AT_MAX_PATH"
    else
        do_facet $facet "cat $AT_MAX_PATH"
    fi
}

at_max_set() {
    local at_max=$1
    shift

    at_is_valid || error "invalid call"

    local facet
    for facet in $@; do
        if [ $facet == "ost" ]; then
            for i in `seq $OSTCOUNT`; do
                do_facet ost$i "echo $at_max > $AT_MAX_PATH"
            done
        else
            do_facet $facet "echo $at_max > $AT_MAX_PATH"
        fi
    done
}

##################################
# OBD_FAIL funcs

drop_request() {
# OBD_FAIL_MDS_ALL_REQUEST_NET
    RC=0
    do_facet $SINGLEMDS lctl set_param fail_loc=0x123
    do_facet client "$1" || RC=$?
    do_facet $SINGLEMDS lctl set_param fail_loc=0
    return $RC
}

drop_reply() {
# OBD_FAIL_MDS_ALL_REPLY_NET
    RC=0
    do_facet $SINGLEMDS lctl set_param fail_loc=0x122
    do_facet client "$@" || RC=$?
    do_facet $SINGLEMDS lctl set_param fail_loc=0
    return $RC
}

drop_reint_reply() {
# OBD_FAIL_MDS_REINT_NET_REP
    RC=0
    do_facet $SINGLEMDS lctl set_param fail_loc=0x119
    do_facet client "$@" || RC=$?
    do_facet $SINGLEMDS lctl set_param fail_loc=0
    return $RC
}

pause_bulk() {
#define OBD_FAIL_OST_BRW_PAUSE_BULK      0x214
    RC=0
    do_facet ost1 lctl set_param fail_loc=0x214
    do_facet client "$1" || RC=$?
    do_facet client "sync"
    do_facet ost1 lctl set_param fail_loc=0
    return $RC
}

drop_ldlm_cancel() {
#define OBD_FAIL_LDLM_CANCEL             0x304
    RC=0
    do_facet client lctl set_param fail_loc=0x304
    do_facet client "$@" || RC=$?
    do_facet client lctl set_param fail_loc=0
    return $RC
}

drop_bl_callback() {
#define OBD_FAIL_LDLM_BL_CALLBACK        0x305
    RC=0
    do_facet client lctl set_param fail_loc=0x305
    do_facet client "$@" || RC=$?
    do_facet client lctl set_param fail_loc=0
    return $RC
}

drop_ldlm_reply() {
#define OBD_FAIL_LDLM_REPLY              0x30c
    RC=0
    do_facet $SINGLEMDS lctl set_param fail_loc=0x30c
    do_facet client "$@" || RC=$?
    do_facet $SINGLEMDS lctl set_param fail_loc=0
    return $RC
}

clear_failloc() {
    facet=$1
    pause=$2
    sleep $pause
    echo "clearing fail_loc on $facet"
    do_facet $facet "lctl set_param fail_loc=0 2>/dev/null || true"
}

set_nodes_failloc () {
    local nodes=$1
    local node

    for node in $nodes ; do
        do_node $node lctl set_param fail_loc=$2
    done
}

cancel_lru_locks() {
    $LCTL mark "cancel_lru_locks $1 start"
    for d in `lctl get_param -N ldlm.namespaces.*.lru_size | egrep -i $1`; do
        $LCTL set_param -n $d=clear
    done
    $LCTL get_param ldlm.namespaces.*.lock_unused_count | egrep -i $1 | grep -v '=0'
    $LCTL mark "cancel_lru_locks $1 stop"
}

default_lru_size()
{
        NR_CPU=$(grep -c "processor" /proc/cpuinfo)
        DEFAULT_LRU_SIZE=$((100 * NR_CPU))
        echo "$DEFAULT_LRU_SIZE"
}

lru_resize_enable()
{
    lctl set_param ldlm.namespaces.*$1*.lru_size=0
}

lru_resize_disable()
{
    lctl set_param ldlm.namespaces.*$1*.lru_size $(default_lru_size)
}

pgcache_empty() {
    local FILE
    for FILE in `lctl get_param -N "llite.*.dump_page_cache"`; do
        if [ `lctl get_param -n $FILE | wc -l` -gt 1 ]; then
            echo there is still data in page cache $FILE ?
            lctl get_param -n $FILE
            return 1
        fi
    done
    return 0
}

create_fake_exports () {
    local facet=$1
    local num=$2
#obd_fail_val = num;
#define OBD_FAIL_TGT_FAKE_EXP 0x708
    do_facet $facet "lctl set_param fail_val=$num"
    do_facet $facet "lctl set_param fail_loc=0x80000708"
    fail $facet
}

debugsave() {
    DEBUGSAVE="$(lctl get_param -n debug)"
}

debugrestore() {
    [ -n "$DEBUGSAVE" ] && lctl set_param debug="${DEBUGSAVE}"
    DEBUGSAVE=""
}

##################################
# Test interface
##################################

error_noexit() {
    local TYPE=${TYPE:-"FAIL"}
    local ERRLOG
    lctl set_param fail_loc=0 2>/dev/null || true
    log " ${TESTSUITE} ${TESTNAME}: @@@@@@ ${TYPE}: $@ "
    ERRLOG=$TMP/lustre_${TESTSUITE}_${TESTNAME}.$(date +%s)
    echo "Dumping lctl log to $ERRLOG"
    # We need to dump the logs on all nodes
    local NODES=$(nodes_list)
    for NODE in $NODES; do
        do_node $NODE $LCTL dk $ERRLOG
    done
    debugrestore
    [ "$TESTSUITELOG" ] && echo "$0: ${TYPE}: $TESTNAME $@" >> $TESTSUITELOG
}

error() {
    error_noexit "$@"
    $FAIL_ON_ERROR && exit 1 || true
}

error_exit() {
    error_noexit "$@"
    exit 1
}

# use only if we are ignoring failures for this test, bugno required.
# (like ALWAYS_EXCEPT, but run the test and ignore the results.)
# e.g. error_ignore 5494 "your message"
error_ignore() {
    local TYPE="IGNORE (bz$1)"
    shift
    error_noexit "$@"
}

skip () {
	log " SKIP: ${TESTSUITE} ${TESTNAME} $@"
	[ "$TESTSUITELOG" ] && \
		echo "${TESTSUITE}: SKIP: $TESTNAME $@" >> $TESTSUITELOG || true
}

build_test_filter() {
    [ "$ONLY" ] && log "only running test `echo $ONLY`"
    for O in $ONLY; do
        eval ONLY_${O}=true
    done
    [ "$EXCEPT$ALWAYS_EXCEPT" ] && \
        log "excepting tests: `echo $EXCEPT $ALWAYS_EXCEPT`"
    [ "$EXCEPT_SLOW" ] && \
        log "skipping tests SLOW=no: `echo $EXCEPT_SLOW`"
    for E in $EXCEPT $ALWAYS_EXCEPT; do
        eval EXCEPT_${E}=true
    done
    for E in $EXCEPT_SLOW; do
        eval EXCEPT_SLOW_${E}=true
    done
    for G in $GRANT_CHECK_LIST; do
        eval GCHECK_ONLY_${G}=true
   	done
}

_basetest() {
    echo $*
}

basetest() {
    IFS=abcdefghijklmnopqrstuvwxyz _basetest $1
}

# print a newline if the last test was skipped
export LAST_SKIPPED=
run_test() {
    assert_DIR

    export base=`basetest $1`
    if [ ! -z "$ONLY" ]; then
        testname=ONLY_$1
        if [ ${!testname}x != x ]; then
            [ "$LAST_SKIPPED" ] && echo "" && LAST_SKIPPED=
            run_one $1 "$2"
            return $?
        fi
        testname=ONLY_$base
        if [ ${!testname}x != x ]; then
            [ "$LAST_SKIPPED" ] && echo "" && LAST_SKIPPED=
            run_one $1 "$2"
            return $?
        fi
        LAST_SKIPPED="y"
        echo -n "."
        return 0
    fi
    testname=EXCEPT_$1
    if [ ${!testname}x != x ]; then
        LAST_SKIPPED="y"
        TESTNAME=test_$1 skip "skipping excluded test $1"
        return 0
    fi
    testname=EXCEPT_$base
    if [ ${!testname}x != x ]; then
        LAST_SKIPPED="y"
        TESTNAME=test_$1 skip "skipping excluded test $1 (base $base)"
        return 0
    fi
    testname=EXCEPT_SLOW_$1
    if [ ${!testname}x != x ]; then
        LAST_SKIPPED="y"
        TESTNAME=test_$1 skip "skipping SLOW test $1"
        return 0
    fi
    testname=EXCEPT_SLOW_$base
    if [ ${!testname}x != x ]; then
        LAST_SKIPPED="y"
        TESTNAME=test_$1 skip "skipping SLOW test $1 (base $base)"
        return 0
    fi

    LAST_SKIPPED=
    run_one $1 "$2"

    return $?
}

EQUALS="======================================================================"
equals_msg() {
    msg="$@"

    local suffixlen=$((${#EQUALS} - ${#msg}))
    [ $suffixlen -lt 5 ] && suffixlen=5
    log `echo $(printf '===== %s %.*s\n' "$msg" $suffixlen $EQUALS)`
}

log() {
    echo "$*"
    lsmod | grep lnet > /dev/null || load_modules

    local MSG="$*"
    # Get rif of '
    MSG=${MSG//\'/\\\'}
    MSG=${MSG//\(/\\\(}
    MSG=${MSG//\)/\\\)}
    MSG=${MSG//\;/\\\;}
    MSG=${MSG//\|/\\\|}
    MSG=${MSG//\>/\\\>}
    MSG=${MSG//\</\\\<}
    MSG=${MSG//\//\\\/}
    local NODES=$(nodes_list)
    for NODE in $NODES; do
        do_node $NODE $LCTL mark "$MSG" 2> /dev/null || true
    done
}

trace() {
	log "STARTING: $*"
	strace -o $TMP/$1.strace -ttt $*
	RC=$?
	log "FINISHED: $*: rc $RC"
	return 1
}

pass() {
    echo PASS $@
}

check_mds() {
<<<<<<< HEAD
    FFREE=`lctl get_param -n mds.*.filesfree`
    FTOTAL=`lctl get_param -n mds.*.filestotal`
=======
    FFREE=$(do_node $SINGLEMDS lctl get_param -n osd.*MDT*.filesfree | awk 'BEGIN{avail=0}; {avail+=$1}; END{print avail}')
    FTOTAL=$(do_node $SINGLEMDS lctl get_param -n osd.*MDT*.filestotal | awk 'BEGIN{avail=0}; {avail+=$1}; END{print avail}')
>>>>>>> 7df8d1be
    [ $FFREE -ge $FTOTAL ] && error "files free $FFREE > total $FTOTAL" || true
}

reset_fail_loc () {
    local myNODES=$(nodes_list)
    local NODE

    for NODE in $myNODES; do
        do_node $NODE "lctl set_param fail_loc=0 2>/dev/null || true"
    done
}

run_one() {
    testnum=$1
    message=$2
    tfile=f${testnum}
    export tdir=d0.${TESTSUITE}/d${base}
    local SAVE_UMASK=`umask`
    umask 0022

    BEFORE=`date +%s`
    log "== test $testnum: $message ============ `date +%H:%M:%S` ($BEFORE)"
    #check_mds
    export TESTNAME=test_$testnum
    test_${testnum} || error "test_$testnum failed with $?"
    #check_mds
    cd $SAVE_PWD
    reset_fail_loc
    check_grant ${testnum} || error "check_grant $testnum failed with $?"
    check_catastrophe || error "LBUG/LASSERT detected"
    ps auxww | grep -v grep | grep -q multiop && error "multiop still running"
    pass "($((`date +%s` - $BEFORE))s)"
    unset TESTNAME
    unset tdir
    umask $SAVE_UMASK
}

canonical_path() {
    (cd `dirname $1`; echo $PWD/`basename $1`)
}

sync_clients() {
    [ -d $DIR1 ] && cd $DIR1 && sync; sleep 1; sync
    [ -d $DIR2 ] && cd $DIR2 && sync; sleep 1; sync
	cd $SAVE_PWD
}

check_grant() {
    export base=`basetest $1`
    [ "$CHECK_GRANT" == "no" ] && return 0

	testname=GCHECK_ONLY_${base}
    [ ${!testname}x == x ] && return 0

    echo -n "checking grant......"
	cd $SAVE_PWD
	# write some data to sync client lost_grant
	rm -f $DIR1/${tfile}_check_grant_* 2>&1
	for i in `seq $OSTCOUNT`; do
		$LFS setstripe $DIR1/${tfile}_check_grant_$i -i $(($i -1)) -c 1
		dd if=/dev/zero of=$DIR1/${tfile}_check_grant_$i bs=4k \
					      count=1 > /dev/null 2>&1
	done
    # sync all the data and make sure no pending data on server
    sync_clients

    #get client grant and server grant
    client_grant=0
    for d in `lctl get_param -n osc.*.cur_grant_bytes`; do
        client_grant=$((client_grant + $d))
    done
    server_grant=0
    for d in `lctl get_param -n obdfilter.*.tot_granted`; do
        server_grant=$((server_grant + $d))
    done

	# cleanup the check_grant file
	for i in `seq $OSTCOUNT`; do
	        rm $DIR1/${tfile}_check_grant_$i
	done

	#check whether client grant == server grant
	if [ $client_grant != $server_grant ]; then
		echo "failed: client:${client_grant} server: ${server_grant}"
		return 1
	else
		echo "pass"
	fi
}

########################
# helper functions

osc_to_ost()
{
    osc=$1
    ost=`echo $1 | awk -F_ '{print $3}'`
    if [ -z $ost ]; then
        ost=`echo $1 | sed 's/-osc.*//'`
    fi
    echo $ost
}

remote_node () {
    local node=$1
    [ "$node" != "$(hostname)" ]
}

remote_mds ()
{
<<<<<<< HEAD
    [ "$mds_HOST" != "$(hostname)" ]
=======
    local node
    for node in $(mdts_nodes); do
        remote_node $node && return 0
    done
    return 1
>>>>>>> 7df8d1be
}

remote_mds_nodsh()
{
    remote_mds && [ "$PDSH" = "no_dsh" -o -z "$PDSH" -o -z "$mds_HOST" ]
}

remote_ost ()
{
<<<<<<< HEAD
    [ "$ost_HOST" != "$(hostname)" ]
=======
    local node
    for node in $(osts_nodes) ; do
        remote_node $node && return 0
    done
    return 1
>>>>>>> 7df8d1be
}

remote_ost_nodsh()
{
    remote_ost && [ "$PDSH" = "no_dsh" -o -z "$PDSH" -o -z "$ost_HOST" ]
}

<<<<<<< HEAD
remote_servers () {
    remote_ost && remote_mds
=======
mdts_nodes () {
    local MDSNODES
    local NODES_sort
    for num in `seq $MDSCOUNT`; do
        MDSNODES="$MDSNODES $(facet_host mds$num)"
    done
    NODES_sort=$(for i in $MDSNODES; do echo $i; done | sort -u)

    echo $NODES_sort
>>>>>>> 7df8d1be
}

remote_servers () {
    remote_ost && remote_mds
}

osts_nodes () {
    local OSTNODES=$(facet_host ost1)
    local NODES_sort

    for num in `seq $OSTCOUNT`; do
        local myOST=$(facet_host ost$num)
        OSTNODES="$OSTNODES $myOST"
    done
    NODES_sort=$(for i in $OSTNODES; do echo $i; done | sort -u)

    echo $NODES_sort
}

nodes_list () {
    # FIXME. We need a list of clients
    local myNODES=$HOSTNAME
    local myNODES_sort

    # CLIENTS (if specified) contains the local client
    [ -n "$CLIENTS" ] && myNODES=${CLIENTS//,/ }

    if [ "$PDSH" -a "$PDSH" != "no_dsh" ]; then
        myNODES="$myNODES $(osts_nodes) $mds_HOST"
    fi

    myNODES_sort=$(for i in $myNODES; do echo $i; done | sort -u)

    echo $myNODES_sort
}

remote_nodes_list () {
    local rnodes=$(nodes_list)
    rnodes=$(echo " $rnodes " | sed -re "s/\s+$HOSTNAME\s+/ /g")
    echo $rnodes
}

init_clients_lists () {
    # Sanity check: exclude the local client from RCLIENTS
    local rclients=$(echo " $RCLIENTS " | sed -re "s/\s+$HOSTNAME\s+/ /g")

    # Sanity check: exclude the dup entries
    rclients=$(for i in $rclients; do echo $i; done | sort -u)

    local clients="$SINGLECLIENT $HOSTNAME $rclients"

    # Sanity check: exclude the dup entries from CLIENTS
    # for those configs which has SINGLCLIENT set to local client
    clients=$(for i in $clients; do echo $i; done | sort -u)

    CLIENTS=`comma_list $clients`
    local -a remoteclients=($rclients)
    for ((i=0; $i<${#remoteclients[@]}; i++)); do
            varname=CLIENT$((i + 2))
            eval $varname=${remoteclients[i]}
    done

    CLIENTCOUNT=$((${#remoteclients[@]} + 1))
}

is_patchless ()
{
    lctl get_param version | grep -q patchless
}

get_node_count() {
   local nodes="$@"
   echo $nodes | wc -w || true
}

mixed_ost_devs () {
    local nodes=$(osts_nodes)
    local osscount=$(get_node_count "$nodes")
    [ ! "$OSTCOUNT" = "$osscount" ]
}

mixed_mdt_devs () {
    local nodes=$(mdts_nodes)
    local mdtcount=$(get_node_count "$nodes")
    [ ! "$MDSCOUNT" = "$mdtcount" ]
}

generate_machine_file() {
    local nodes=${1//,/ }
    local machinefile=$2
    rm -f $machinefile || error "can't rm $machinefile"
    for node in $nodes; do
        echo $node >>$machinefile
    done
}

get_stripe () {
    local file=$1/stripe
    touch $file
    $LFS getstripe -v $file || error
    rm -f $file
}

check_runas_id_ret() {
    local myRC=0
    local myRUNAS_ID=$1
    shift
    local myRUNAS=$@
    if [ -z "$myRUNAS" ]; then
        error_exit "myRUNAS command must be specified for check_runas_id"
    fi
    mkdir $DIR/d0_runas_test
    chmod 0755 $DIR
    chown $myRUNAS_ID:$myRUNAS_ID $DIR/d0_runas_test
    $myRUNAS touch $DIR/d0_runas_test/f$$ || myRC=1
    rm -rf $DIR/d0_runas_test
    return $myRC
}

check_runas_id() {
    local myRUNAS_ID=$1
    shift
    local myRUNAS=$@
    check_runas_id_ret $myRUNAS_ID $myRUNAS || \
        error "unable to write to $DIR/d0_runas_test as UID $myRUNAS_ID.
        Please set RUNAS_ID to some UID which exists on MDS and client or
        add user $myRUNAS_ID:$myRUNAS_ID on these nodes."
}

# Run multiop in the background, but wait for it to print
# "PAUSING" to its stdout before returning from this function.
multiop_bg_pause() {
    MULTIOP_PROG=${MULTIOP_PROG:-multiop}
    FILE=$1
    ARGS=$2

    TMPPIPE=/tmp/multiop_open_wait_pipe.$$
    mkfifo $TMPPIPE

    echo "$MULTIOP_PROG $FILE v$ARGS"
    $MULTIOP_PROG $FILE v$ARGS > $TMPPIPE &

    echo "TMPPIPE=${TMPPIPE}"
    read -t 60 multiop_output < $TMPPIPE
    if [ $? -ne 0 ]; then
        rm -f $TMPPIPE
        return 1
    fi
    rm -f $TMPPIPE
    if [ "$multiop_output" != "PAUSING" ]; then
        echo "Incorrect multiop output: $multiop_output"
        kill -9 $PID
        return 1
    fi

    return 0
}

check_rate() {
    local OP=$1
    local TARGET_RATE=$2
    local NUM_CLIENTS=$3
    local LOG=$4

    local RATE=$(awk '/^Rate: [0-9\.]+ '"${OP}"'s\/sec/ { print $2}' ${LOG})

    # We need to use bc since the rate is a floating point number
    local RES=$(echo "${RATE} < ${TARGET_RATE}" | bc -l )
    if [ ${RES} -eq 0 ]; then
        echo "Success: ${RATE} ${OP}s/sec met target rate" \
             "${TARGET_RATE} ${OP}s/sec for ${NUM_CLIENTS} client(s)."
        return 0
    else
        echo "Failure: ${RATE} ${OP}s/sec did not meet target rate" \
             "${TARGET_RATE} ${OP}s/sec for ${NUM_CLIENTS} client(s)."
        return 1
    fi
}

# reset llite stat counters
clear_llite_stats(){
        lctl set_param -n llite.*.stats 0
}

# sum llite stat items
calc_llite_stats() {
        local res=$(lctl get_param -n llite.*.stats |
                    awk 'BEGIN {s = 0} END {print s} /^'"$1"'/ {s += $2}')
        echo $res
}

<<<<<<< HEAD
=======
# reset osc stat counters
clear_osc_stats(){
        lctl set_param -n osc.*.osc_stats 0
}

# sum osc stat items
calc_osc_stats() {
        local res=$(lctl get_param -n osc.*.osc_stats |
                    awk 'BEGIN {s = 0} END {print s} /^'"$1"'/ {s += $2}')
        echo $res
}

>>>>>>> 7df8d1be
calc_sum () {
        awk 'BEGIN {s = 0}; {s += $1}; END {print s}'
}

calc_osc_kbytes () {
<<<<<<< HEAD
        $LCTL get_param -n osc.*[oO][sS][cC][-_]*.$1 | calc_sum
=======
        $LCTL get_param -n osc.*[oO][sS][cC][-_][0-9a-f]*.$1 | calc_sum
>>>>>>> 7df8d1be
}

# save_lustre_params(node, parameter_mask)
# generate a stream of formatted strings (<node> <param name>=<param value>)
save_lustre_params() {
        local s
        do_node $1 "lctl get_param $2" | while read s; do echo "$1 $s"; done
}

# restore lustre parameters from input stream, produces by save_lustre_params
restore_lustre_params() {
        local node
        local name
        local val
        while IFS=" =" read node name val; do
                do_node $node "lctl set_param -n $name $val"
        done
}

check_catastrophe () {
    local rnodes=$(comma_list $(remote_nodes_list))

    [ -f $CATASTROPHE ] && [ `cat $CATASTROPHE` -ne 0 ] && return 1
    if [ $rnodes ]; then
        do_nodes $rnodes "[ -f $CATASTROPHE ] && { [ \`cat $CATASTROPHE\` -eq 0 ] || false; } || true"
    fi
}
<|MERGE_RESOLUTION|>--- conflicted
+++ resolved
@@ -92,6 +92,9 @@
     fi
     export MDSRATE=${MDSRATE:-"$LUSTRE/tests/mdsrate"}
     [ ! -f "$MDSRATE" ] && export MDSRATE=$(which mdsrate 2> /dev/null)
+    if ! echo $PATH | grep -q $LUSTRE/test/racer; then
+        export PATH=$PATH:$LUSTRE/tests/racer
+    fi
     export LCTL=${LCTL:-"$LUSTRE/utils/lctl"}
     export LFS=${LFS:-"$LUSTRE/utils/lfs"}
     [ ! -f "$LCTL" ] && export LCTL=$(which lctl)
@@ -199,8 +202,8 @@
 
     load_module llite/lustre
     load_module llite/llite_lloop
-    OGDB=${OGDB:-$TMP}
-    rm -f $OGDB/ogdb-$HOSTNAME
+    rm -f $TMP/ogdb-$HOSTNAME
+    OGDB=$TMP
     [ -d /r ] && OGDB="/r/tmp"
     $LCTL modules > $OGDB/ogdb-$HOSTNAME
     # 'mount' doesn't look in $PATH, just sbin
@@ -317,9 +320,9 @@
 
 # start facet device options
 start() {
-    local facet=$1
+    facet=$1
     shift
-    local device=$1
+    device=$1
     shift
     eval export ${facet}_dev=${device}
     eval export ${facet}_opt=\"$@\"
@@ -331,7 +334,7 @@
 
 stop() {
     local running
-    local facet=$1
+    facet=$1
     shift
     HOST=`facet_active_host $facet`
     [ -z $HOST ] && echo stop: no host for $facet && return 0
@@ -503,18 +506,14 @@
 }
 
 wait_mds_recovery_done () {
-    local timeout=`do_facet $SINGLEMDS lctl get_param  -n timeout`
+    local timeout=`do_facet mds lctl get_param  -n timeout`
 #define OBD_RECOVERY_TIMEOUT (obd_timeout * 5 / 2)
 # as we are in process of changing obd_timeout in different ways
 # let's set MAX longer than that
     MAX=$(( timeout * 4 ))
     WAIT=0
     while [ $WAIT -lt $MAX ]; do
-<<<<<<< HEAD
         STATUS=`do_facet mds "lctl get_param -n mds.*-MDT*.recovery_status | grep status"`
-=======
-        STATUS=`do_facet $SINGLEMDS "lctl get_param -n mdt.*-MDT0000.recovery_status | grep status"`
->>>>>>> 7df8d1be
         echo $STATUS | grep COMPLETE && return 0
         sleep 5
         WAIT=$((WAIT + 5))
@@ -529,6 +528,7 @@
 
     local WAIT=0
     local INTERVAL=1
+    local running
     # conf-sanity 31 takes a long time cleanup
     while [ $WAIT -lt 300 ]; do
         running=$(do_facet ${facet} "lsmod | grep lnet > /dev/null && lctl dl | grep ' ST '") || true
@@ -552,8 +552,8 @@
    [ "$PDSH" = "no_dsh" ] && return 0
 
    while [ $WAIT -lt $2 ]; do
-        running=$(ps uax | grep "$PDSH.*$prog.*$MOUNT" | grep -v grep)
-        [ -z "${running}" ] && return 0
+        running=$(ps uax | grep "$PDSH.*$prog.*$MOUNT" | grep -v grep) || true
+        [ -z "${running}" ] && return 0 || true
         echo "waited $WAIT for: "
         echo "$running"
         [ $INTERVAL -lt 60 ] && INTERVAL=$((INTERVAL + INTERVAL))
@@ -641,16 +641,6 @@
     $LCTL mark "local REPLAY BARRIER on ${!svc}"
 }
 
-replay_barrier_nosync() {
-    local facet=$1    echo running=${running}
-    local svc=${facet}_svc
-    echo Replay barrier on ${!svc}
-    do_facet $facet $LCTL --device %${!svc} readonly
-    do_facet $facet $LCTL --device %${!svc} notransno
-    do_facet $facet $LCTL mark "$facet REPLAY BARRIER on ${!svc}"
-    $LCTL mark "local REPLAY BARRIER on ${!svc}"
-}
-
 mds_evict_client() {
     UUID=`lctl get_param -n mdc.${mds_svc}-mdc-*.uuid`
     do_facet mds "lctl set_param -n mds.${mds_svc}.evict_client $UUID"
@@ -745,6 +735,8 @@
 
 facet_host() {
     local facet=$1
+
+    [ "$facet" == client ] && echo -n $HOSTNAME && return
     varname=${facet}_HOST
     if [ -z "${!varname}" ]; then
         if [ "${facet:0:3}" == "ost" ]; then
@@ -919,15 +911,6 @@
 formatall() {
     [ "$FSTYPE" ] && FSTYPE_OPT="--backfstype $FSTYPE"
 
-<<<<<<< HEAD
-=======
-    if [ ! -z $SEC ]; then
-        MDS_MKFS_OPTS="$MDS_MKFS_OPTS --param srpc.flavor.default=$SEC"
-        MDSn_MKFS_OPTS="$MDSn_MKFS_OPTS --param srpc.flavor.default=$SEC"
-        OST_MKFS_OPTS="$OST_MKFS_OPTS --param srpc.flavor.default=$SEC"
-    fi
-
->>>>>>> 7df8d1be
     stopall
     # We need ldiskfs here, may as well load them all
     load_modules
@@ -976,20 +959,10 @@
 }
 
 writeconf_all () {
-<<<<<<< HEAD
     writeconf_facet mds $MDSDEV
 
     for num in `seq $OSTCOUNT`; do
         DEVNAME=`ostdevname $num`
-=======
-    for num in `seq $MDSCOUNT`; do
-        DEVNAME=$(mdsdevname $num)
-        writeconf_facet mds$num $DEVNAME
-    done
-
-    for num in `seq $OSTCOUNT`; do
-        DEVNAME=$(ostdevname $num)
->>>>>>> 7df8d1be
         writeconf_facet ost$num $DEVNAME
     done
 }
@@ -997,7 +970,6 @@
 setupall() {
     load_modules
     if [ -z "$CLIENTONLY" ]; then
-<<<<<<< HEAD
         echo Setup mdt, osts
 
         echo $WRITECONF | grep -q "writeconf" && \
@@ -1008,22 +980,6 @@
         # We started mds, now we should set failover variable properly.
         # Set mdsfailover_HOST if it is not set (the default failnode).
         mdsfailover_HOST=$(facet_host mds)
-=======
-        echo "Setup mdts, osts"
-        echo $WRITECONF | grep -q "writeconf" && \
-            writeconf_all
-        for num in `seq $MDSCOUNT`; do
-            DEVNAME=$(mdsdevname $num)
-            set_obd_timeout mds$num $TIMEOUT
-            start mds$num $DEVNAME $MDS_MOUNT_OPTS
-
-            # We started mds, now we should set failover variables properly.
-            # Set mds${num}failover_HOST if it is not set (the default failnode).
-            local varname=mds${num}failover_HOST
-            if [ -z "${!varname}" ]; then
-                eval mds${num}failover_HOST=$(facet_host mds$num)
-            fi
->>>>>>> 7df8d1be
 
         for num in `seq $OSTCOUNT`; do
             DEVNAME=`ostdevname $num`
@@ -1072,25 +1028,12 @@
 
     local varname=${facet}failover_HOST
     if [ -z "${!varname}" ]; then
-<<<<<<< HEAD
        eval $varname=$(facet_host $facet)
-=======
-       eval $varname=$(facet_host $facet) 
->>>>>>> 7df8d1be
     fi
 }
 
 init_facets_vars () {
-<<<<<<< HEAD
     init_facet_vars mds $MDSDEV $MDS_MOUNT_OPTS
-=======
-    local DEVNAME
-
-    for num in `seq $MDSCOUNT`; do
-        DEVNAME=`mdsdevname $num`
-        init_facet_vars mds$num $DEVNAME $MDS_MOUNT_OPTS
-    done
->>>>>>> 7df8d1be
 
     for num in `seq $OSTCOUNT`; do
         DEVNAME=`ostdevname $num`
@@ -1098,8 +1041,6 @@
     done
 }
 
-<<<<<<< HEAD
-=======
 check_config () {
     local mntpt=$1
     
@@ -1112,7 +1053,6 @@
     fi
 }
 
->>>>>>> 7df8d1be
 check_and_setup_lustre() {
     local MOUNTED=$(mounted_lustre_filesystems)
     if [ -z "$MOUNTED" ] || ! $(echo $MOUNTED | grep -w -q $MOUNT); then
@@ -1122,10 +1062,7 @@
         [ -z "$MOUNTED" ] && error "NAME=$NAME not mounted"
         export I_MOUNTED=yes
     else
-<<<<<<< HEAD
-=======
         check_config $MOUNT
->>>>>>> 7df8d1be
         init_facets_vars
     fi
     if [ "$ONLY" == "setup" ]; then
@@ -1202,7 +1139,7 @@
 
 at_is_valid() {
     if [ -z "$AT_MAX_PATH" ]; then
-        AT_MAX_PATH=$(do_facet $SINGLEMDS "find /sys/ -name at_max")
+        AT_MAX_PATH=$(do_facet mds "find /sys/ -name at_max")
         [ -z "$AT_MAX_PATH" ] && echo "missing /sys/.../at_max " && return 1
     fi
     return 0
@@ -1212,7 +1149,7 @@
     at_is_valid || error "invalid call"
 
     # only check mds, we assume at_max is the same on all nodes
-    local at_max=$(do_facet $SINGLEMDS "cat $AT_MAX_PATH")
+    local at_max=$(do_facet mds "cat $AT_MAX_PATH")
     if [ $at_max -eq 0 ]; then
         return 1
     else
@@ -1257,27 +1194,27 @@
 drop_request() {
 # OBD_FAIL_MDS_ALL_REQUEST_NET
     RC=0
-    do_facet $SINGLEMDS lctl set_param fail_loc=0x123
+    do_facet mds lctl set_param fail_loc=0x123
     do_facet client "$1" || RC=$?
-    do_facet $SINGLEMDS lctl set_param fail_loc=0
+    do_facet mds lctl set_param fail_loc=0
     return $RC
 }
 
 drop_reply() {
 # OBD_FAIL_MDS_ALL_REPLY_NET
     RC=0
-    do_facet $SINGLEMDS lctl set_param fail_loc=0x122
+    do_facet mds lctl set_param fail_loc=0x122
     do_facet client "$@" || RC=$?
-    do_facet $SINGLEMDS lctl set_param fail_loc=0
+    do_facet mds lctl set_param fail_loc=0
     return $RC
 }
 
 drop_reint_reply() {
 # OBD_FAIL_MDS_REINT_NET_REP
     RC=0
-    do_facet $SINGLEMDS lctl set_param fail_loc=0x119
+    do_facet mds lctl set_param fail_loc=0x119
     do_facet client "$@" || RC=$?
-    do_facet $SINGLEMDS lctl set_param fail_loc=0
+    do_facet mds lctl set_param fail_loc=0
     return $RC
 }
 
@@ -1312,9 +1249,9 @@
 drop_ldlm_reply() {
 #define OBD_FAIL_LDLM_REPLY              0x30c
     RC=0
-    do_facet $SINGLEMDS lctl set_param fail_loc=0x30c
+    do_facet mds lctl set_param fail_loc=0x30c
     do_facet client "$@" || RC=$?
-    do_facet $SINGLEMDS lctl set_param fail_loc=0
+    do_facet mds lctl set_param fail_loc=0
     return $RC
 }
 
@@ -1561,13 +1498,8 @@
 }
 
 check_mds() {
-<<<<<<< HEAD
     FFREE=`lctl get_param -n mds.*.filesfree`
     FTOTAL=`lctl get_param -n mds.*.filestotal`
-=======
-    FFREE=$(do_node $SINGLEMDS lctl get_param -n osd.*MDT*.filesfree | awk 'BEGIN{avail=0}; {avail+=$1}; END{print avail}')
-    FTOTAL=$(do_node $SINGLEMDS lctl get_param -n osd.*MDT*.filestotal | awk 'BEGIN{avail=0}; {avail+=$1}; END{print avail}')
->>>>>>> 7df8d1be
     [ $FFREE -ge $FTOTAL ] && error "files free $FFREE > total $FTOTAL" || true
 }
 
@@ -1678,15 +1610,7 @@
 
 remote_mds ()
 {
-<<<<<<< HEAD
-    [ "$mds_HOST" != "$(hostname)" ]
-=======
-    local node
-    for node in $(mdts_nodes); do
-        remote_node $node && return 0
-    done
-    return 1
->>>>>>> 7df8d1be
+    remote_node $mds_HOST
 }
 
 remote_mds_nodsh()
@@ -1696,36 +1620,16 @@
 
 remote_ost ()
 {
-<<<<<<< HEAD
-    [ "$ost_HOST" != "$(hostname)" ]
-=======
     local node
     for node in $(osts_nodes) ; do
         remote_node $node && return 0
     done
     return 1
->>>>>>> 7df8d1be
 }
 
 remote_ost_nodsh()
 {
     remote_ost && [ "$PDSH" = "no_dsh" -o -z "$PDSH" -o -z "$ost_HOST" ]
-}
-
-<<<<<<< HEAD
-remote_servers () {
-    remote_ost && remote_mds
-=======
-mdts_nodes () {
-    local MDSNODES
-    local NODES_sort
-    for num in `seq $MDSCOUNT`; do
-        MDSNODES="$MDSNODES $(facet_host mds$num)"
-    done
-    NODES_sort=$(for i in $MDSNODES; do echo $i; done | sort -u)
-
-    echo $NODES_sort
->>>>>>> 7df8d1be
 }
 
 remote_servers () {
@@ -1805,12 +1709,6 @@
     local nodes=$(osts_nodes)
     local osscount=$(get_node_count "$nodes")
     [ ! "$OSTCOUNT" = "$osscount" ]
-}
-
-mixed_mdt_devs () {
-    local nodes=$(mdts_nodes)
-    local mdtcount=$(get_node_count "$nodes")
-    [ ! "$MDSCOUNT" = "$mdtcount" ]
 }
 
 generate_machine_file() {
@@ -1869,7 +1767,10 @@
     $MULTIOP_PROG $FILE v$ARGS > $TMPPIPE &
 
     echo "TMPPIPE=${TMPPIPE}"
-    read -t 60 multiop_output < $TMPPIPE
+    local multiop_output
+    local multiop_pid
+
+    read -t 60 multiop_output multiop_pid < $TMPPIPE
     if [ $? -ne 0 ]; then
         rm -f $TMPPIPE
         return 1
@@ -1881,6 +1782,7 @@
         return 1
     fi
 
+    echo $multiop_pid
     return 0
 }
 
@@ -1917,31 +1819,12 @@
         echo $res
 }
 
-<<<<<<< HEAD
-=======
-# reset osc stat counters
-clear_osc_stats(){
-        lctl set_param -n osc.*.osc_stats 0
-}
-
-# sum osc stat items
-calc_osc_stats() {
-        local res=$(lctl get_param -n osc.*.osc_stats |
-                    awk 'BEGIN {s = 0} END {print s} /^'"$1"'/ {s += $2}')
-        echo $res
-}
-
->>>>>>> 7df8d1be
 calc_sum () {
         awk 'BEGIN {s = 0}; {s += $1}; END {print s}'
 }
 
 calc_osc_kbytes () {
-<<<<<<< HEAD
         $LCTL get_param -n osc.*[oO][sS][cC][-_]*.$1 | calc_sum
-=======
-        $LCTL get_param -n osc.*[oO][sS][cC][-_][0-9a-f]*.$1 | calc_sum
->>>>>>> 7df8d1be
 }
 
 # save_lustre_params(node, parameter_mask)
