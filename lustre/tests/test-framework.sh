--- conflicted
+++ resolved
@@ -269,15 +269,9 @@
         echo "mount -t lustre $@ ${device} ${MOUNT%/*}/${facet}" 
         echo "Start of ${device} on ${facet} failed ${RC}"
     else 
-<<<<<<< HEAD
-        do_facet ${facet} "sysctl -w lnet.debug=$PTLDEBUG; \
-            sysctl -w lnet.subsystem_debug=${SUBSYSTEM# }; \
-            sysctl -w lnet.debug_mb=${DEBUG_SIZE}; \
-=======
         do_facet ${facet} "lctl set_param debug=$PTLDEBUG; \
             lctl set_param subsystem_debug=${SUBSYSTEM# }; \
             lctl set_param debug_mb=${DEBUG_SIZE}; \
->>>>>>> 393d7342
             sync"
     fi
     return $RC
