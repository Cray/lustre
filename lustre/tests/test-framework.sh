#!/bin/bash
# vim:expandtab:shiftwidth=4:softtabstop=4:tabstop=4:

trap 'print_summary && echo "test-framework exiting on error"' ERR
set -e
#set -x


export REFORMAT=${REFORMAT:-""}
export WRITECONF=${WRITECONF:-""}
export VERBOSE=false
export GMNALNID=${GMNALNID:-/usr/sbin/gmlndnid}
export CATASTROPHE=${CATASTROPHE:-/proc/sys/lnet/catastrophe}
#export PDSH="pdsh -S -Rssh -w"

# eg, assert_env LUSTRE MDSNODES OSTNODES CLIENTS
assert_env() {
    local failed=""
    for name in $@; do
        if [ -z "${!name}" ]; then
            echo "$0: $name must be set"
            failed=1
        fi
    done
    [ $failed ] && exit 1 || true
}

assert_DIR () {
    local failed=""
    [[ $DIR/ = $MOUNT/* ]] || \
        { failed=1 && echo "DIR=$DIR not in $MOUNT. Aborting."; }
    [[ $DIR1/ = $MOUNT1/* ]] || \
        { failed=1 && echo "DIR1=$DIR1 not in $MOUNT1. Aborting."; }
    [[ $DIR2/ = $MOUNT2/* ]] || \
        { failed=1 && echo "DIR2=$DIR2 not in $MOUNT2. Aborting"; }

    [ -n "$failed" ] && exit 99 || true
}

usage() {
    echo "usage: $0 [-r] [-f cfgfile]"
    echo "       -r: reformat"

    exit
}

print_summary () {
    [ "$TESTSUITE" == "lfscktest" ] && return 0
    [ -n "$ONLY" ] && echo "WARNING: ONLY is set to ${ONLY}."
    local form="%-13s %-17s %s\n"
    printf "$form" "status" "script" "skipped tests E(xcluded) S(low)"
    echo "------------------------------------------------------------------------------------"
    for O in $TESTSUITE_LIST; do
        local skipped=""
        local slow=""
        local o=$(echo $O | tr "[:upper:]" "[:lower:]")
        o=${o//_/-}
        o=${o//tyn/tyN}
        local log=${TMP}/${o}.log 
        [ -f $log ] && skipped=$(grep excluded $log | awk '{ printf " %s", $3 }' | sed 's/test_//g')
        [ -f $log ] && slow=$(grep SLOW $log | awk '{ printf " %s", $3 }' | sed 's/test_//g')
        [ "${!O}" = "done" ] && \
            printf "$form" "Done" "$O" "E=$skipped" && \
            [ -n "$slow" ] && printf "$form" "-" "-" "S=$slow"

    done

    for O in $TESTSUITE_LIST; do
        [ "${!O}" = "no" ] && \
            printf "$form" "Skipped" "$O" ""
    done

    for O in $TESTSUITE_LIST; do
        [ "${!O}" = "done" -o "${!O}" = "no" ] || \
            printf "$form" "UNFINISHED" "$O" ""
    done
}

init_test_env() {
    export LUSTRE=`absolute_path $LUSTRE`
    export TESTSUITE=`basename $0 .sh`

    #[ -d /r ] && export ROOT=${ROOT:-/r}
    export TMP=${TMP:-$ROOT/tmp}
    export TESTSUITELOG=${TMP}/${TESTSUITE}.log
    export HOSTNAME=${HOSTNAME:-`hostname`}
    if ! echo $PATH | grep -q $LUSTRE/utils; then
	export PATH=$PATH:$LUSTRE/utils
    fi
    if ! echo $PATH | grep -q $LUSTRE/test; then
	export PATH=$PATH:$LUSTRE/tests
    fi
    export MDSRATE=${MDSRATE:-"$LUSTRE/tests/mdsrate"}
<<<<<<< HEAD
    [ ! -f "$MDSRATE" ] && export MDSRATE=$(which mdsrate 2> /dev/null)
=======
    [ ! -f "$MDSRATE" ] && export MDSRATE=$(which mdsrate)
>>>>>>> 7df8d1be
    export LCTL=${LCTL:-"$LUSTRE/utils/lctl"}
    export LFS=${LFS:-"$LUSTRE/utils/lfs"}
    [ ! -f "$LCTL" ] && export LCTL=$(which lctl) 
    export LFS=${LFS:-"$LUSTRE/utils/lfs"}
    [ ! -f "$LFS" ] && export LFS=$(which lfs) 
    export MKFS=${MKFS:-"$LUSTRE/utils/mkfs.lustre"}
    [ ! -f "$MKFS" ] && export MKFS=$(which mkfs.lustre) 
    export TUNEFS=${TUNEFS:-"$LUSTRE/utils/tunefs.lustre"}
    [ ! -f "$TUNEFS" ] && export TUNEFS=$(which tunefs.lustre) 
    export CHECKSTAT="${CHECKSTAT:-"checkstat -v"} "
    export FSYTPE=${FSTYPE:-"ldiskfs"}
    export NAME=${NAME:-local}
<<<<<<< HEAD
    export LPROC=/proc/fs/lustre
=======
    export LGSSD=${LGSSD:-"$LUSTRE/utils/gss/lgssd"}
    [ "$GSS_PIPEFS" = "true" ] && [ ! -f "$LGSSD" ] && \
        export LGSSD=$(which lgssd)
    export LSVCGSSD=${LSVCGSSD:-"$LUSTRE/utils/gss/lsvcgssd"}
    [ ! -f "$LSVCGSSD" ] && export LSVCGSSD=$(which lsvcgssd)
    export KRB5DIR=${KRB5DIR:-"/usr/kerberos"}
>>>>>>> 7df8d1be
    export DIR2
    export AT_MAX_PATH
    export SAVE_PWD=${SAVE_PWD:-$LUSTRE/tests}

    if [ "$ACCEPTOR_PORT" ]; then
        export PORT_OPT="--port $ACCEPTOR_PORT"
    fi

    # Paths on remote nodes, if different 
    export RLUSTRE=${RLUSTRE:-$LUSTRE}
    export RPWD=${RPWD:-$PWD}
    export I_MOUNTED=${I_MOUNTED:-"no"}

    # command line
<<<<<<< HEAD
    
    while getopts "rvf:" opt $*; do 
=======

    while getopts "rvwf:" opt $*; do
>>>>>>> 7df8d1be
        case $opt in
            f) CONFIG=$OPTARG;;
            r) REFORMAT=--reformat;;
            v) VERBOSE=true;;
            w) WRITECONF=writeconf;;
            \?) usage;;
        esac
    done

    shift $((OPTIND - 1))
    ONLY=${ONLY:-$*}

    [ "$TESTSUITELOG" ] && rm -f $TESTSUITELOG || true
    rm -f $TMP/*active

}

case `uname -r` in
    *) EXT=".ko"; USE_QUOTA=yes;;
esac

load_module() {
    module=$1
    shift
    BASE=`basename $module $EXT`
    lsmod | grep -q ${BASE} || \
      if [ -f ${LUSTRE}/${module}${EXT} ]; then
        insmod ${LUSTRE}/${module}${EXT} $@
    else
        # must be testing a "make install" or "rpm" installation
        modprobe $BASE $@
    fi
}

load_modules() {
    if [ -n "$MODPROBE" ]; then
        # use modprobe
    return 0
    fi
    if [ "$HAVE_MODULES" = true ]; then
    # we already loaded
        return 0
    fi
    HAVE_MODULES=true

    echo Loading modules from $LUSTRE
    load_module ../lnet/libcfs/libcfs
    [ "$PTLDEBUG" ] && lctl set_param debug=$PTLDEBUG
    [ "$SUBSYSTEM" ] && lctl set_param subsystem_debug=${SUBSYSTEM# }
    [ -f /etc/modprobe.conf ] && MODPROBECONF=/etc/modprobe.conf
    [ -f /etc/modprobe.d/Lustre ] && MODPROBECONF=/etc/modprobe.d/Lustre
    [ -z "$LNETOPTS" -a -n "$MODPROBECONF" ] && \
        LNETOPTS=$(awk '/^options lnet/ { print $0}' $MODPROBECONF | sed 's/^options lnet //g')
    echo $LNETOPTS | grep -q "accept=all"  || LNETOPTS="$LNETOPTS accept=all";
    echo "lnet options: '$LNETOPTS'"
    # note that insmod will ignore anything in modprobe.conf
    load_module ../lnet/lnet/lnet $LNETOPTS
    LNETLND=${LNETLND:-"socklnd/ksocklnd"}
    load_module ../lnet/klnds/$LNETLND
    load_module lvfs/lvfs
    load_module obdclass/obdclass
    load_module ptlrpc/ptlrpc
    [ "$USE_QUOTA" = "yes" ] && load_module quota/lquota
    load_module mdc/mdc
    load_module osc/osc
    load_module lov/lov
    load_module mgc/mgc
    if [ -z "$CLIENTONLY" ] && [ -z "$CLIENTMODSONLY" ]; then
        load_module mgs/mgs
        load_module mds/mds
        grep -q crc16 /proc/kallsyms || { modprobe crc16 2>/dev/null || true; }
        [ "$FSTYPE" = "ldiskfs" ] && load_module ../ldiskfs/ldiskfs/ldiskfs
        load_module lvfs/fsfilt_$FSTYPE
        load_module ost/ost
        load_module obdfilter/obdfilter
    fi

    load_module llite/lustre
    load_module llite/llite_lloop
    OGDB=${OGDB:-$TMP}
    rm -f $OGDB/ogdb-$HOSTNAME
    [ -d /r ] && OGDB="/r/tmp"
    $LCTL modules > $OGDB/ogdb-$HOSTNAME
    # 'mount' doesn't look in $PATH, just sbin
    [ -f $LUSTRE/utils/mount.lustre ] && cp $LUSTRE/utils/mount.lustre /sbin/. || true
}

RMMOD=rmmod
if [ `uname -r | cut -c 3` -eq 4 ]; then
    RMMOD="modprobe -r"
fi

wait_for_lnet() {
    local UNLOADED=0
    local WAIT=0
    local MAX=60
    MODULES=$($LCTL modules | awk '{ print $2 }')
    while [ -n "$MODULES" ]; do
    sleep 5
    $RMMOD $MODULES >/dev/null 2>&1 || true
    MODULES=$($LCTL modules | awk '{ print $2 }')
        if [ -z "$MODULES" ]; then
        return 0
        else
            WAIT=$((WAIT + 5))
            echo "waiting, $((MAX - WAIT)) secs left"
        fi
        if [ $WAIT -eq $MAX ]; then
            echo "LNET modules $MODULES will not unload"
        lsmod
            return 3
        fi
    done
}

unload_dep_module() {
    #lsmod output
    #libcfs                107852  17 llite_lloop,lustre,obdfilter,ost,...
    local MODULE=$1
    local DEPS=$(lsmod | awk '($1 == "'$MODULE'") { print $4 }' | tr ',' ' ')
    for SUBMOD in $DEPS; do
        unload_dep_module $SUBMOD
    done
    [ "$MODULE" = "libcfs" ] && $LCTL dk $TMP/debug || true
    $RMMOD $MODULE || true
}

check_mem_leak () {
    LEAK_LUSTRE=$(dmesg | tail -n 30 | grep "obd_memory.*leaked" || true)
    LEAK_PORTALS=$(dmesg | tail -n 20 | grep "Portals memory leaked" || true)
    if [ "$LEAK_LUSTRE" -o "$LEAK_PORTALS" ]; then
        echo "$LEAK_LUSTRE" 1>&2
        echo "$LEAK_PORTALS" 1>&2
        mv $TMP/debug $TMP/debug-leak.`date +%s` || true
        log "Memory leaks detected"
        [ -n "$IGNORE_LEAK" ] && { echo "ignoring leaks" && return 0; } || true
        return 1
    fi
}

unload_modules() {
    wait_exit_ST client # bug 12845

    lsmod | grep libcfs > /dev/null && $LCTL dl
    [ -z "$CLIENTONLY" ] && unload_dep_module $FSTYPE
    unload_dep_module libcfs

    local MODULES=$($LCTL modules | awk '{ print $2 }')
    if [ -n "$MODULES" ]; then
        echo "Modules still loaded: "
        echo $MODULES
        if [ "$(lctl dl)" ]; then
            echo "Lustre still loaded"
            lctl dl || true
            lsmod
            return 2
        else
            echo "Lustre stopped but LNET is still loaded, waiting..."
            wait_for_lnet || return 3
        fi
    fi
    HAVE_MODULES=false

    check_mem_leak || return 254

    echo "modules unloaded."
    return 0
}

# Facet functions
mount_facet() {
    local facet=$1
    shift
    local dev=${facet}_dev
    local opt=${facet}_opt
    echo "Starting ${facet}: ${!opt} $@ ${!dev} ${MOUNT%/*}/${facet}"
    do_facet ${facet} mount -t lustre ${!opt} $@ ${!dev} ${MOUNT%/*}/${facet}
    RC=${PIPESTATUS[0]}
    if [ $RC -ne 0 ]; then
        echo "mount -t lustre $@ ${!dev} ${MOUNT%/*}/${facet}"
        echo "Start of ${!dev} on ${facet} failed ${RC}"
    else
        do_facet ${facet} "lctl set_param debug=$PTLDEBUG; \
            lctl set_param subsystem_debug=${SUBSYSTEM# }; \
            lctl set_param debug_mb=${DEBUG_SIZE}; \
            sync"

        label=$(do_facet ${facet} "e2label ${!dev}")
        [ -z "$label" ] && echo no label for ${!dev} && exit 1
        eval export ${facet}_svc=${label}
        echo Started ${label}
    fi
    return $RC
}

# start facet device options 
start() {
    local facet=$1
    shift
    local device=$1
    shift
    eval export ${facet}_dev=${device}
    eval export ${facet}_opt=\"$@\"
    do_facet ${facet} mkdir -p ${MOUNT%/*}/${facet}
    mount_facet ${facet}
    RC=$?
    return $RC
}

stop() {
    local running
    local facet=$1
    shift
    HOST=`facet_active_host $facet`
    [ -z $HOST ] && echo stop: no host for $facet && return 0

    running=$(do_facet ${facet} "grep -c ${MOUNT%/*}/${facet}' ' /proc/mounts") || true
    if [ ${running} -ne 0 ]; then
        echo "Stopping ${MOUNT%/*}/${facet} (opts:$@)"
        do_facet ${facet} umount -d $@ ${MOUNT%/*}/${facet}
    fi

    # umount should block, but we should wait for unrelated obd's
    # like the MGS or MGC to also stop.

    wait_exit_ST ${facet}
}

zconf_mount() {
    local OPTIONS
    local client=$1
    local mnt=$2
    # Only supply -o to mount if we have options
    if [ -n "$MOUNTOPT" ]; then
        OPTIONS="-o $MOUNTOPT"
    fi
    local device=$MGSNID:/$FSNAME
    if [ -z "$mnt" -o -z "$FSNAME" ]; then
        echo Bad zconf mount command: opt=$OPTIONS dev=$device mnt=$mnt
        exit 1
    fi

    echo "Starting client: $client: $OPTIONS $device $mnt"
    do_node $client mkdir -p $mnt
    do_node $client mount -t lustre $OPTIONS $device $mnt || return 1
    do_node $client "lctl set_param debug=$PTLDEBUG;
        lctl set_param subsystem_debug=${SUBSYSTEM# };
        lctl set_param debug_mb=${DEBUG_SIZE}"

    return 0
}

zconf_umount() {
    local client=$1
    local mnt=$2
    [ "$3" ] && force=-f
    local running=$(do_node $client "grep -c $mnt' ' /proc/mounts") || true
    if [ $running -ne 0 ]; then
        echo "Stopping client $client $mnt (opts:$force)"
        lsof | grep "$mnt" || true
        do_node $client umount $force $mnt
    fi
}

# mount clients if not mouted
zconf_mount_clients() {
    local OPTIONS
    local clients=$1
    local mnt=$2

    # Only supply -o to mount if we have options
    if [ -n "$MOUNTOPT" ]; then
        OPTIONS="-o $MOUNTOPT"
    fi
    local device=$MGSNID:/$FSNAME
    if [ -z "$mnt" -o -z "$FSNAME" ]; then
        echo Bad zconf mount command: opt=$OPTIONS dev=$device mnt=$mnt
        exit 1
    fi

    echo "Starting client $clients: $OPTIONS $device $mnt"
    do_nodes $clients "mount | grep $mnt || { mkdir -p $mnt && mount -t lustre $OPTIONS $device $mnt || false; }"

    echo "Started clients $clients: "
    do_nodes $clients "mount | grep $mnt"

    do_nodes $clients "sysctl -w lnet.debug=$PTLDEBUG;
        sysctl -w lnet.subsystem_debug=${SUBSYSTEM# };
        sysctl -w lnet.debug_mb=${DEBUG_SIZE};"

    return 0
}

zconf_umount_clients() {
    local clients=$1
    local mnt=$2
    [ "$3" ] && force=-f

    echo "Stopping clients: $clients $mnt (opts:$force)"
    do_nodes $clients umount $force $mnt
}

shutdown_facet() {
    facet=$1
    if [ "$FAILURE_MODE" = HARD ]; then
        $POWER_DOWN `facet_active_host $facet`
        sleep 2 
    elif [ "$FAILURE_MODE" = SOFT ]; then
        stop $facet
    fi
}

reboot_facet() {
    facet=$1
    if [ "$FAILURE_MODE" = HARD ]; then
        $POWER_UP `facet_active_host $facet`
    else
        sleep 10
    fi
}

boot_node() {
    local node=$1
    if [ "$FAILURE_MODE" = HARD ]; then
       $POWER_UP $node
    fi
}

# verify that lustre actually cleaned up properly
cleanup_check() {
    [ -f $CATASTROPHE ] && [ `cat $CATASTROPHE` -ne 0 ] && \
        error "LBUG/LASSERT detected"
    BUSY=`dmesg | grep -i destruct || true`
    if [ "$BUSY" ]; then
        echo "$BUSY" 1>&2
        [ -e $TMP/debug ] && mv $TMP/debug $TMP/debug-busy.`date +%s`
        exit 205
    fi

    check_mem_leak || exit 204

    [ "`lctl dl 2> /dev/null | wc -l`" -gt 0 ] && lctl dl && \
        echo "$0: lustre didn't clean up..." 1>&2 && return 202 || true

    if [ "`/sbin/lsmod 2>&1 | egrep 'lnet|libcfs'`" ]; then
        echo "$0: modules still loaded..." 1>&2
        /sbin/lsmod 1>&2
        return 203
    fi
    return 0
}

wait_delete_completed () {
    local TOTALPREV=`lctl get_param -n osc.*.kbytesavail | \
                     awk 'BEGIN{total=0}; {total+=$1}; END{print total}'`

    local WAIT=0
    local MAX_WAIT=20
    while [ "$WAIT" -ne "$MAX_WAIT" ]; do
        sleep 1
        TOTAL=`lctl get_param -n osc.*.kbytesavail | \
               awk 'BEGIN{total=0}; {total+=$1}; END{print total}'`
        [ "$TOTAL" -eq "$TOTALPREV" ] && break
        echo "Waiting delete completed ... prev: $TOTALPREV current: $TOTAL "
        TOTALPREV=$TOTAL
        WAIT=$(( WAIT + 1))
    done
    echo "Delete completed."
}

wait_for_host() {
    HOST=$1
    check_network "$HOST" 900
    while ! do_node $HOST "ls -d $LUSTRE " > /dev/null; do sleep 5; done
}

wait_for() {
    facet=$1
    HOST=`facet_active_host $facet`
    wait_for_host $HOST
}

wait_mds_recovery_done () {
    local timeout=`do_facet $SINGLEMDS lctl get_param  -n timeout`
#define OBD_RECOVERY_TIMEOUT (obd_timeout * 5 / 2)
# as we are in process of changing obd_timeout in different ways
# let's set MAX longer than that
    MAX=$(( timeout * 4 ))
    WAIT=0
    while [ $WAIT -lt $MAX ]; do
<<<<<<< HEAD
        STATUS=`do_facet mds "lctl get_param -n mds.*-MDT*.recovery_status | grep status"`
=======
        STATUS=`do_facet $SINGLEMDS "lctl get_param -n mdt.*-MDT0000.recovery_status | grep status"`
>>>>>>> 7df8d1be
        echo $STATUS | grep COMPLETE && return 0
        sleep 5
        WAIT=$((WAIT + 5))
        echo "Waiting $(($MAX - $WAIT)) secs for MDS recovery done"
    done
    echo "MDS recovery not done in $MAX sec"
    return 1            
}

wait_exit_ST () {
    local facet=$1

    local WAIT=0
    local INTERVAL=1
    # conf-sanity 31 takes a long time cleanup
    while [ $WAIT -lt 300 ]; do
        running=$(do_facet ${facet} "lsmod | grep lnet > /dev/null && lctl dl | grep ' ST '") || true
        [ -z "${running}" ] && return 0
        echo "waited $WAIT for${running}"
        [ $INTERVAL -lt 64 ] && INTERVAL=$((INTERVAL + INTERVAL))
        sleep $INTERVAL
        WAIT=$((WAIT + INTERVAL))
    done
    echo "service didn't stop after $WAIT seconds.  Still running:"
    echo ${running}
    return 1
}

wait_remote_prog () {
   local prog=$1
   local WAIT=0
   local INTERVAL=5
   local rc=0

   [ "$PDSH" = "no_dsh" ] && return 0

   while [ $WAIT -lt $2 ]; do
        running=$(ps uax | grep "$PDSH.*$prog.*$MOUNT" | grep -v grep)
        [ -z "${running}" ] && return 0
        echo "waited $WAIT for: "
        echo "$running"
        [ $INTERVAL -lt 60 ] && INTERVAL=$((INTERVAL + INTERVAL))
        sleep $INTERVAL
        WAIT=$((WAIT + INTERVAL))
    done
    local pids=$(ps  uax | grep "$PDSH.*$prog.*$MOUNT" | grep -v grep | awk '{print $2}')
    [ -z "$pids" ] && return 0
    echo "$PDSH processes still exists after $WAIT seconds.  Still running: $pids"
    for pid in $pids; do
        cat /proc/${pid}/status || true
        cat /proc/${pid}/wchan || true
        echo "Killing $pid"
        kill -9 $pid || true
        sleep 1
        ps -P $pid && rc=1
    done

    return $rc
}

client_df() {
    # not every config has many clients
    if [ -n "$CLIENTS" ]; then
        $PDSH $CLIENTS "df $MOUNT" > /dev/null
    else
	df $MOUNT > /dev/null
    fi
}

client_reconnect() {
    uname -n >> $MOUNT/recon
    if [ -z "$CLIENTS" ]; then
        df $MOUNT; uname -n >> $MOUNT/recon
    else
        do_nodes $CLIENTS "df $MOUNT; uname -n >> $MOUNT/recon" > /dev/null
    fi
    echo Connected clients:
    cat $MOUNT/recon
    ls -l $MOUNT/recon > /dev/null
    rm $MOUNT/recon
}

facet_failover() {
    facet=$1
    echo "Failing $facet on node `facet_active_host $facet`"
    shutdown_facet $facet
    reboot_facet $facet
    client_df &
    DFPID=$!
    echo "df pid is $DFPID"
    change_active $facet
    TO=`facet_active_host $facet`
    echo "Failover $facet to $TO"
    wait_for $facet
    mount_facet $facet || error "Restart of $facet failed"
}

obd_name() {
    local facet=$1
}

replay_barrier() {
    local facet=$1
    do_facet $facet sync
    df $MOUNT
    local svc=${facet}_svc
    do_facet $facet $LCTL --device %${!svc} readonly
    do_facet $facet $LCTL --device %${!svc} notransno
    do_facet $facet $LCTL mark "$facet REPLAY BARRIER on ${!svc}"
    $LCTL mark "local REPLAY BARRIER on ${!svc}"
}

replay_barrier_nodf() {
    local facet=$1    echo running=${running}
    do_facet $facet sync
    local svc=${facet}_svc
    echo Replay barrier on ${!svc}
    do_facet $facet $LCTL --device %${!svc} readonly
    do_facet $facet $LCTL --device %${!svc} notransno
    do_facet $facet $LCTL mark "$facet REPLAY BARRIER on ${!svc}"
    $LCTL mark "local REPLAY BARRIER on ${!svc}"
}

replay_barrier_nosync() {
    local facet=$1    echo running=${running}
    local svc=${facet}_svc
    echo Replay barrier on ${!svc}
    do_facet $facet $LCTL --device %${!svc} readonly
    do_facet $facet $LCTL --device %${!svc} notransno
    do_facet $facet $LCTL mark "$facet REPLAY BARRIER on ${!svc}"
    $LCTL mark "local REPLAY BARRIER on ${!svc}"
}

mds_evict_client() {
    UUID=`lctl get_param -n mdc.${mds_svc}-mdc-*.uuid`
    do_facet mds "lctl set_param -n mds.${mds_svc}.evict_client $UUID"
}

ost_evict_client() {
    UUID=`lctl get_param -n osc.${ost1_svc}-osc-*.uuid`
    do_facet ost1 "lctl set_param -n obdfilter.${ost1_svc}.evict_client $UUID"
}

fail() {
    facet_failover $* || error "failover: $?"
    df $MOUNT || error "post-failover df: $?"
}

fail_nodf() {
    local facet=$1
    facet_failover $facet
}

fail_abort() {
    local facet=$1
    stop $facet
    change_active $facet
    mount_facet $facet -o abort_recovery
    df $MOUNT || echo "first df failed: $?"
    sleep 1
    df $MOUNT || error "post-failover df: $?"
}

do_lmc() {
    echo There is no lmc.  This is mountconf, baby.
    exit 1
}

h2gm () {
    if [ "$1" = "client" -o "$1" = "'*'" ]; then echo \'*\'; else
        ID=`$PDSH $1 $GMNALNID -l | cut -d\  -f2`
        echo $ID"@gm"
    fi
}

h2name_or_ip() {
    if [ "$1" = "client" -o "$1" = "'*'" ]; then echo \'*\'; else
        echo $1"@$2"
    fi
}

h2ptl() {
   if [ "$1" = "client" -o "$1" = "'*'" ]; then echo \'*\'; else
       ID=`xtprocadmin -n $1 2>/dev/null | egrep -v 'NID' | awk '{print $1}'`
       if [ -z "$ID" ]; then
           echo "Could not get a ptl id for $1..."
           exit 1
       fi
       echo $ID"@ptl"
   fi
}
declare -fx h2ptl

h2tcp() {
    if [ "$1" = "client" -o "$1" = "'*'" ]; then echo \'*\'; else
        echo $1"@tcp" 
    fi
}
declare -fx h2tcp

h2elan() {
    if [ "$1" = "client" -o "$1" = "'*'" ]; then echo \'*\'; else
        if type __h2elan >/dev/null 2>&1; then
            ID=$(__h2elan $1)
        else
            ID=`echo $1 | sed 's/[^0-9]*//g'`
        fi
        echo $ID"@elan"
    fi
}
declare -fx h2elan

h2openib() {
    if [ "$1" = "client" -o "$1" = "'*'" ]; then echo \'*\'; else
        ID=`echo $1 | sed 's/[^0-9]*//g'`
        echo $ID"@openib"
    fi
}
declare -fx h2openib

h2o2ib() {
    h2name_or_ip "$1" "o2ib"
}
declare -fx h2o2ib

facet_host() {
    local facet=$1
    varname=${facet}_HOST
    if [ -z "${!varname}" ]; then
        if [ "${facet:0:3}" == "ost" ]; then
            eval ${facet}_HOST=${ost_HOST}
        fi
    fi
    echo -n ${!varname}
}

facet_active() {
    local facet=$1
    local activevar=${facet}active

    if [ -f $TMP/${facet}active ] ; then
        source $TMP/${facet}active
    fi

    active=${!activevar}
    if [ -z "$active" ] ; then 
        echo -n ${facet}
    else
        echo -n ${active}
    fi
}

facet_active_host() {
    local facet=$1
    local active=`facet_active $facet`
    if [ "$facet" == client ]; then
        echo $HOSTNAME
    else
        echo `facet_host $active`
    fi
}

change_active() {
    local facet=$1
    failover=${facet}failover 
    host=`facet_host $failover`
    [ -z "$host" ] && return
    curactive=`facet_active $facet`
    if [ -z "${curactive}" -o "$curactive" == "$failover" ] ; then
        eval export ${facet}active=$facet
    else
        eval export ${facet}active=$failover
    fi
    # save the active host for this facet
    activevar=${facet}active
    echo "$activevar=${!activevar}" > $TMP/$activevar
}

do_node() {
    HOST=$1
    shift
    local myPDSH=$PDSH
    if [ "$HOST" = "$HOSTNAME" ]; then
        myPDSH="no_dsh"
    elif [ -z "$myPDSH" -o "$myPDSH" = "no_dsh" ]; then
        echo "cannot run remote command on $HOST with $myPDSH"
        return 128
    fi
    if $VERBOSE; then
        echo "CMD: $HOST $@" >&2
        $myPDSH $HOST $LCTL mark "$@" > /dev/null 2>&1 || :
    fi

    if [ "$myPDSH" = "rsh" ]; then
# we need this because rsh does not return exit code of an executed command
	local command_status="$TMP/cs"
	rsh $HOST ":> $command_status"
	rsh $HOST "(PATH=\$PATH:$RLUSTRE/utils:$RLUSTRE/tests:/sbin:/usr/sbin;
		    cd $RPWD; sh -c \"$@\") ||
		    echo command failed >$command_status"
	[ -n "$($myPDSH $HOST cat $command_status)" ] && return 1 || true
        return 0
    fi
    $myPDSH $HOST "(PATH=\$PATH:$RLUSTRE/utils:$RLUSTRE/tests:/sbin:/usr/sbin; cd $RPWD; sh -c \"$@\")" | sed "s/^${HOST}: //"
    return ${PIPESTATUS[0]}
}

single_local_node () {
   [ "$1" = "$HOSTNAME" ]
}

do_nodes() {
    local rnodes=$1
    shift

    if $(single_local_node $rnodes); then
        do_node $rnodes $@
        return $?
    fi

    # This is part from do_node
    local myPDSH=$PDSH

    [ -z "$myPDSH" -o "$myPDSH" = "no_dsh" -o "$myPDSH" = "rsh" ] && \
        echo "cannot run remote command on $rnodes with $myPDSH" && return 128

    if $VERBOSE; then
        echo "CMD: $rnodes $@" >&2
        $myPDSH $rnodes $LCTL mark "$@" > /dev/null 2>&1 || :
    fi

    $myPDSH $rnodes "(PATH=\$PATH:$RLUSTRE/utils:$RLUSTRE/tests:/sbin:/usr/sbin; cd $RPWD; sh -c \"$@\")" | sed -re "s/\w+:\s//g"
    return ${PIPESTATUS[0]}
}

do_facet() {
    facet=$1
    shift
    HOST=`facet_active_host $facet`
    [ -z $HOST ] && echo No host defined for facet ${facet} && exit 1
    do_node $HOST "$@"
}

add() {
    local facet=$1
    shift
    # make sure its not already running
    stop ${facet} -f
    rm -f $TMP/${facet}active
    do_facet ${facet} $MKFS $*
}

ostdevname() {
    num=$1
    DEVNAME=OSTDEV$num
    #if $OSTDEVn isn't defined, default is $OSTDEVBASE + num
    eval DEVPTR=${!DEVNAME:=${OSTDEVBASE}${num}}
    echo -n $DEVPTR
}

########
## MountConf setup

stopall() {
    # make sure we are using the primary server, so test-framework will
    # be able to clean up properly.
    activemds=`facet_active mds`
    if [ $activemds != "mds" ]; then
        fail mds
    fi
    
    # assume client mount is local 
    grep " $MOUNT " /proc/mounts && zconf_umount $HOSTNAME $MOUNT $*
    grep " $MOUNT2 " /proc/mounts && zconf_umount $HOSTNAME $MOUNT2 $*

    if [ -n "$CLIENTS" ]; then
            zconf_umount_clients $CLIENTS $MOUNT "$*" || true
            [ -n "$MOUNT2" ] && zconf_umount_clients $CLIENTS $MOUNT2 "$*" || true
    fi

    [ "$CLIENTONLY" ] && return
    # The add fn does rm ${facet}active file, this would be enough
    # if we use do_facet <facet> only after the facet added, but
    # currently we use do_facet mds in local.sh
    stop mds -f
    rm -f ${TMP}/mdsactive
    for num in `seq $OSTCOUNT`; do
        stop ost$num -f
        rm -f $TMP/ost${num}active
    done
    return 0
}

cleanupall() {
    stopall $*
    unload_modules
}

formatall() {
    [ "$FSTYPE" ] && FSTYPE_OPT="--backfstype $FSTYPE"

<<<<<<< HEAD
=======
    if [ ! -z $SEC ]; then
        MDS_MKFS_OPTS="$MDS_MKFS_OPTS --param srpc.flavor.default=$SEC"
        MDSn_MKFS_OPTS="$MDSn_MKFS_OPTS --param srpc.flavor.default=$SEC"
        OST_MKFS_OPTS="$OST_MKFS_OPTS --param srpc.flavor.default=$SEC"
    fi

>>>>>>> 7df8d1be
    stopall
    # We need ldiskfs here, may as well load them all
    load_modules
    [ "$CLIENTONLY" ] && return
    echo Formatting mds, osts
    if $VERBOSE; then
        add mds $MDS_MKFS_OPTS $FSTYPE_OPT --reformat $MDSDEV || exit 10
    else
        add mds $MDS_MKFS_OPTS $FSTYPE_OPT --reformat $MDSDEV > /dev/null || exit 10
    fi

    for num in `seq $OSTCOUNT`; do
        if $VERBOSE; then
            add ost$num $OST_MKFS_OPTS $FSTYPE_OPT --reformat `ostdevname $num` || exit 10
        else
            add ost$num $OST_MKFS_OPTS $FSTYPE_OPT --reformat `ostdevname $num` > /dev/null || exit 10
        fi
    done
}

mount_client() {
    grep " $1 " /proc/mounts || zconf_mount $HOSTNAME $*
}

remount_client()
{
	zconf_umount `hostname` $1 || error "umount failed"
	zconf_mount `hostname` $1 || error "mount failed"
}

set_obd_timeout() {
    local facet=$1
    local timeout=$2

    do_facet $facet lsmod | grep -q obdclass || \
        do_facet $facet "modprobe obdclass"

    do_facet $facet "lctl set_param timeout=$timeout"
}

writeconf_facet () {
    local facet=$1
    local dev=$2

    do_facet $facet "$TUNEFS --writeconf $dev"
}

writeconf_all () {
    for num in `seq $MDSCOUNT`; do
        DEVNAME=$(mdsdevname $num)
        writeconf_facet mds$num $DEVNAME
    done

    for num in `seq $OSTCOUNT`; do
        DEVNAME=$(ostdevname $num)
        writeconf_facet ost$num $DEVNAME
    done
}

setupall() {
    load_modules
    if [ -z "$CLIENTONLY" ]; then
<<<<<<< HEAD
        echo Setup mdt, osts
        echo $REFORMAT | grep -q "reformat" \
	    || do_facet mds "$TUNEFS --writeconf $MDSDEV"
        set_obd_timeout mds $TIMEOUT
        start mds $MDSDEV $MDS_MOUNT_OPTS
        # We started mds, now we should set failover variable properly.
        # Set mdsfailover_HOST if it is not set (the default failnode).
        mdsfailover_HOST=$(facet_host mds)
=======
        echo "Setup mdts, osts"
        echo $WRITECONF | grep -q "writeconf" && \
            writeconf_all
        for num in `seq $MDSCOUNT`; do
            DEVNAME=$(mdsdevname $num)
            set_obd_timeout mds$num $TIMEOUT
            start mds$num $DEVNAME $MDS_MOUNT_OPTS

            # We started mds, now we should set failover variables properly.
            # Set mds${num}failover_HOST if it is not set (the default failnode).
            local varname=mds${num}failover_HOST
            if [ -z "${!varname}" ]; then
                eval mds${num}failover_HOST=$(facet_host mds$num)
            fi
>>>>>>> 7df8d1be

        for num in `seq $OSTCOUNT`; do
            DEVNAME=`ostdevname $num`
            set_obd_timeout ost$num $TIMEOUT
            start ost$num $DEVNAME $OST_MOUNT_OPTS

            # We started ost$num, now we should set ost${num}failover variable properly.
            # Set ost${num}failover_HOST if it is not set (the default failnode).
            varname=ost${num}failover_HOST
            if [ -z "${!varname}" ]; then
                eval ost${num}failover_HOST=$(facet_host ost${num})
            fi

        done
    fi
    [ "$DAEMONFILE" ] && $LCTL debug_daemon start $DAEMONFILE $DAEMONSIZE
    mount_client $MOUNT
    [ -n "$CLIENTS" ] && zconf_mount_clients $CLIENTS $MOUNT

    if [ "$MOUNT_2" ]; then
        mount_client $MOUNT2
        [ -n "$CLIENTS" ] && zconf_mount_clients $CLIENTS $MOUNT2
    fi
    sleep 5
}

mounted_lustre_filesystems() {
	awk '($3 ~ "lustre" && $1 ~ ":") { print $2 }' /proc/mounts
}

init_facet_vars () {
    local facet=$1
    shift
    local device=$1

    shift

    eval export ${facet}_dev=${device}
    eval export ${facet}_opt=\"$@\"

    local dev=${facet}_dev
    local label=$(do_facet ${facet} "e2label ${!dev}")
    [ -z "$label" ] && echo no label for ${!dev} && exit 1

    eval export ${facet}_svc=${label}

    local varname=${facet}failover_HOST
    if [ -z "${!varname}" ]; then
       eval $varname=$(facet_host $facet) 
    fi
}

init_facets_vars () {
    local DEVNAME

    for num in `seq $MDSCOUNT`; do
        DEVNAME=`mdsdevname $num`
        init_facet_vars mds$num $DEVNAME $MDS_MOUNT_OPTS
    done

    for num in `seq $OSTCOUNT`; do
        DEVNAME=`ostdevname $num`
        init_facet_vars ost$num $DEVNAME $OST_MOUNT_OPTS
    done
}

check_config () {
    local mntpt=$1
    
    echo Checking config lustre mounted on $mntpt
    local mgshost=$(mount | grep " $mntpt " | awk -F@ '{print $1}')
    if [ "$mgshost" != "$mgs_HOST" ]; then
        FAIL_ON_ERROR=true \
            error "Bad config file: lustre is mounted with mgs $mgshost, but mgs_HOST=$mgs_HOST
                   Please use correct config or set mds_HOST correctly!"
    fi
}

check_and_setup_lustre() {
    local MOUNTED=$(mounted_lustre_filesystems)
    if [ -z "$MOUNTED" ] || ! $(echo $MOUNTED | grep -w -q $MOUNT); then
        [ "$REFORMAT" ] && formatall
        setupall
        MOUNTED=$(mounted_lustre_filesystems | head -1)
        [ -z "$MOUNTED" ] && error "NAME=$NAME not mounted"
        export I_MOUNTED=yes
    else
        check_config $MOUNT
        init_facets_vars
    fi
    if [ "$ONLY" == "setup" ]; then
        exit 0
    fi
}

cleanup_and_setup_lustre() {
    if [ "$ONLY" == "cleanup" -o "`mount | grep $MOUNT`" ]; then
        lctl set_param debug=0 || true
        cleanupall
        if [ "$ONLY" == "cleanup" ]; then 
    	    exit 0
        fi
    fi
    check_and_setup_lustre
}

check_and_cleanup_lustre() {
    if [ "`mount | grep $MOUNT`" ]; then
        [ -n "$DIR" ] && rm -rf $DIR/[Rdfs][0-9]*
    fi
    if [ "$I_MOUNTED" = "yes" ]; then
        cleanupall -f || error "cleanup failed"
    fi
    unset I_MOUNTED
}

####### 
# General functions

check_network() {
    local NETWORK=0
    local WAIT=0
    local MAX=$2
    while [ $NETWORK -eq 0 ]; do
        ping -c 1 -w 3 $1 > /dev/null
        if [ $? -eq 0 ]; then
            NETWORK=1
        else
            WAIT=$((WAIT + 5))
            echo "waiting for $1, $((MAX - WAIT)) secs left"
            sleep 5
        fi
        if [ $WAIT -gt $MAX ]; then
            echo "Network not available"
            exit 1
        fi
    done
}
check_port() {
    while( !($DSH2 $1 "netstat -tna | grep -q $2") ) ; do
        sleep 9
    done
}

no_dsh() {
    shift
    eval $@
}

comma_list() {
    # the sed converts spaces to commas, but leaves the last space
    # alone, so the line doesn't end with a comma.
    echo "$*" | tr -s " " "\n" | sort -b -u | tr "\n" " " | sed 's/ \([^$]\)/,\1/g'
}

absolute_path() {
    (cd `dirname $1`; echo $PWD/`basename $1`)
}

##################################
# Adaptive Timeouts funcs

at_is_valid() {
    if [ -z "$AT_MAX_PATH" ]; then
        AT_MAX_PATH=$(do_facet $SINGLEMDS "find /sys/ -name at_max")
        [ -z "$AT_MAX_PATH" ] && echo "missing /sys/.../at_max " && return 1
    fi
    return 0
}

at_is_enabled() {
    at_is_valid || error "invalid call"

    # only check mds, we assume at_max is the same on all nodes
    local at_max=$(do_facet $SINGLEMDS "cat $AT_MAX_PATH")
    if [ $at_max -eq 0 ]; then
        return 1
    else
        return 0
    fi
}

at_max_get() {
    local facet=$1

    at_is_valid || error "invalid call"

    # suppose that all ost-s has the same at_max set
    if [ $facet == "ost" ]; then
        do_facet ost1 "cat $AT_MAX_PATH"
    else
        do_facet $facet "cat $AT_MAX_PATH"
    fi
}

at_max_set() {
    local at_max=$1
    shift

    at_is_valid || error "invalid call"

    local facet
    for facet in $@; do
        if [ $facet == "ost" ]; then
            for i in `seq $OSTCOUNT`; do
                do_facet ost$i "echo $at_max > $AT_MAX_PATH"
            done
        else
            do_facet $facet "echo $at_max > $AT_MAX_PATH"
        fi
    done
}

##################################
# OBD_FAIL funcs

drop_request() {
# OBD_FAIL_MDS_ALL_REQUEST_NET
    RC=0
    do_facet $SINGLEMDS lctl set_param fail_loc=0x123
    do_facet client "$1" || RC=$?
    do_facet $SINGLEMDS lctl set_param fail_loc=0
    return $RC
}

drop_reply() {
# OBD_FAIL_MDS_ALL_REPLY_NET
    RC=0
    do_facet $SINGLEMDS lctl set_param fail_loc=0x122
    do_facet client "$@" || RC=$?
    do_facet $SINGLEMDS lctl set_param fail_loc=0
    return $RC
}

drop_reint_reply() {
# OBD_FAIL_MDS_REINT_NET_REP
    RC=0
    do_facet $SINGLEMDS lctl set_param fail_loc=0x119
    do_facet client "$@" || RC=$?
    do_facet $SINGLEMDS lctl set_param fail_loc=0
    return $RC
}

pause_bulk() {
#define OBD_FAIL_OST_BRW_PAUSE_BULK      0x214
    RC=0
    do_facet ost1 lctl set_param fail_loc=0x214
    do_facet client "$1" || RC=$?
    do_facet client "sync"
    do_facet ost1 lctl set_param fail_loc=0
    return $RC
}

drop_ldlm_cancel() {
#define OBD_FAIL_LDLM_CANCEL             0x304
    RC=0
    do_facet client lctl set_param fail_loc=0x304
    do_facet client "$@" || RC=$?
    do_facet client lctl set_param fail_loc=0
    return $RC
}

drop_bl_callback() {
#define OBD_FAIL_LDLM_BL_CALLBACK        0x305
    RC=0
    do_facet client lctl set_param fail_loc=0x305
    do_facet client "$@" || RC=$?
    do_facet client lctl set_param fail_loc=0
    return $RC
}

drop_ldlm_reply() {
#define OBD_FAIL_LDLM_REPLY              0x30c
    RC=0
    do_facet $SINGLEMDS lctl set_param fail_loc=0x30c
    do_facet client "$@" || RC=$?
    do_facet $SINGLEMDS lctl set_param fail_loc=0
    return $RC
}

clear_failloc() {
    facet=$1
    pause=$2
    sleep $pause
    echo "clearing fail_loc on $facet"
    do_facet $facet "lctl set_param fail_loc=0 2>/dev/null || true"
}

set_nodes_failloc () {
    local nodes=$1
    local node

    for node in $nodes ; do
        do_node $node lctl set_param fail_loc=$2
    done
}

<<<<<<< HEAD
set_nodes_failloc () {
    local nodes=$1
    local node

    for node in $nodes ; do
        do_node $node sysctl -w lustre.fail_loc=$2
    done
}

=======
>>>>>>> 7df8d1be
cancel_lru_locks() {
    $LCTL mark "cancel_lru_locks $1 start"
    for d in `lctl get_param -N ldlm.namespaces.*.lru_size | egrep -i $1`; do
        $LCTL set_param -n $d=clear
    done
    $LCTL get_param ldlm.namespaces.*.lock_unused_count | egrep -i $1 | grep -v '=0'
    $LCTL mark "cancel_lru_locks $1 stop"
}

default_lru_size()
{
        NR_CPU=$(grep -c "processor" /proc/cpuinfo)
        DEFAULT_LRU_SIZE=$((100 * NR_CPU))
        echo "$DEFAULT_LRU_SIZE"
}

lru_resize_enable()
{
    lctl set_param ldlm.namespaces.*$1*.lru_size=0
}

lru_resize_disable()
{
    lctl set_param ldlm.namespaces.*$1*.lru_size $(default_lru_size)
}

pgcache_empty() {
    local FILE
    for FILE in `lctl get_param -N "llite.*.dump_page_cache"`; do
        if [ `lctl get_param -n $FILE | wc -l` -gt 1 ]; then
            echo there is still data in page cache $FILE ?
            lctl get_param -n $FILE
            return 1
        fi
    done
    return 0
}

debugsave() {
    DEBUGSAVE="$(lctl get_param -n debug)"
}

debugrestore() {
    [ -n "$DEBUGSAVE" ] && lctl set_param debug="${DEBUGSAVE}"
    DEBUGSAVE=""
}

##################################
# Test interface 
##################################

error_noexit() {
    local TYPE=${TYPE:-"FAIL"}
    local ERRLOG
    lctl set_param fail_loc=0 2>/dev/null || true
    log " ${TESTSUITE} ${TESTNAME}: @@@@@@ ${TYPE}: $@ "
    ERRLOG=$TMP/lustre_${TESTSUITE}_${TESTNAME}.$(date +%s)
    echo "Dumping lctl log to $ERRLOG"
    # We need to dump the logs on all nodes
    local NODES=$(nodes_list)
    for NODE in $NODES; do
        do_node $NODE $LCTL dk $ERRLOG
    done
    debugrestore
    [ "$TESTSUITELOG" ] && echo "$0: ${TYPE}: $TESTNAME $@" >> $TESTSUITELOG
}

error() {
    error_noexit "$@"
    $FAIL_ON_ERROR && exit 1 || true
}

error_exit() {
    error_noexit "$@"
    exit 1
}

# use only if we are ignoring failures for this test, bugno required.
# (like ALWAYS_EXCEPT, but run the test and ignore the results.)
# e.g. error_ignore 5494 "your message"
error_ignore() {
    local TYPE="IGNORE (bz$1)"
    shift
    error_noexit "$@"
}

skip () {
	log " SKIP: ${TESTSUITE} ${TESTNAME} $@"
	[ "$TESTSUITELOG" ] && \
		echo "${TESTSUITE}: SKIP: $TESTNAME $@" >> $TESTSUITELOG || true
}

build_test_filter() {
    [ "$ONLY" ] && log "only running test `echo $ONLY`"
    for O in $ONLY; do
        eval ONLY_${O}=true
    done
    [ "$EXCEPT$ALWAYS_EXCEPT" ] && \
        log "excepting tests: `echo $EXCEPT $ALWAYS_EXCEPT`"
    [ "$EXCEPT_SLOW" ] && \
        log "skipping tests SLOW=no: `echo $EXCEPT_SLOW`"
    for E in $EXCEPT $ALWAYS_EXCEPT; do
        eval EXCEPT_${E}=true
    done
    for E in $EXCEPT_SLOW; do
        eval EXCEPT_SLOW_${E}=true
    done
    for G in $GRANT_CHECK_LIST; do
        eval GCHECK_ONLY_${G}=true
   	done
}

_basetest() {
    echo $*
}

basetest() {
    IFS=abcdefghijklmnopqrstuvwxyz _basetest $1
}

run_test() {
    assert_DIR

    export base=`basetest $1`
    if [ ! -z "$ONLY" ]; then
        testname=ONLY_$1
        if [ ${!testname}x != x ]; then
            run_one $1 "$2"
            return $?
        fi
        testname=ONLY_$base
        if [ ${!testname}x != x ]; then
            run_one $1 "$2"
            return $?
        fi
        echo -n "."
        return 0
    fi
    testname=EXCEPT_$1
    if [ ${!testname}x != x ]; then
        TESTNAME=test_$1 skip "skipping excluded test $1"
        return 0
    fi
    testname=EXCEPT_$base
    if [ ${!testname}x != x ]; then
        TESTNAME=test_$1 skip "skipping excluded test $1 (base $base)"
        return 0
    fi
    testname=EXCEPT_SLOW_$1
    if [ ${!testname}x != x ]; then
        TESTNAME=test_$1 skip "skipping SLOW test $1"
        return 0
    fi
    testname=EXCEPT_SLOW_$base
    if [ ${!testname}x != x ]; then
        TESTNAME=test_$1 skip "skipping SLOW test $1 (base $base)"
        return 0
    fi

    run_one $1 "$2"
    
    return $?
}

EQUALS="======================================================================"
equals_msg() {
    msg="$@"

    local suffixlen=$((${#EQUALS} - ${#msg}))
    [ $suffixlen -lt 5 ] && suffixlen=5
    log `echo $(printf '===== %s %.*s\n' "$msg" $suffixlen $EQUALS)`
}

log() {
    echo "$*"
    lsmod | grep lnet > /dev/null || load_modules

    local MSG="$*"
    # Get rif of '
    MSG=${MSG//\'/\\\'}
    MSG=${MSG//\(/\\\(}
    MSG=${MSG//\)/\\\)}
    MSG=${MSG//\;/\\\;}
    MSG=${MSG//\|/\\\|}
    MSG=${MSG//\>/\\\>}
    MSG=${MSG//\</\\\<}
    MSG=${MSG//\//\\\/}
    local NODES=$(nodes_list)
    for NODE in $NODES; do
        do_node $NODE $LCTL mark "$MSG" 2> /dev/null || true
    done
}

trace() {
	log "STARTING: $*"
	strace -o $TMP/$1.strace -ttt $*
	RC=$?
	log "FINISHED: $*: rc $RC"
	return 1
}

pass() {
    echo PASS $@
}

check_mds() {
<<<<<<< HEAD
    FFREE=`lctl get_param -n mds.*.filesfree`
    FTOTAL=`lctl get_param -n mds.*.filestotal`
=======
    FFREE=$(do_node $SINGLEMDS lctl get_param -n osd.*MDT*.filesfree | awk 'BEGIN{avail=0}; {avail+=$1}; END{print avail}')
    FTOTAL=$(do_node $SINGLEMDS lctl get_param -n osd.*MDT*.filestotal | awk 'BEGIN{avail=0}; {avail+=$1}; END{print avail}')
>>>>>>> 7df8d1be
    [ $FFREE -ge $FTOTAL ] && error "files free $FFREE > total $FTOTAL" || true
}

reset_fail_loc () {
    local myNODES=$(nodes_list)
    local NODE

    for NODE in $myNODES; do
        do_node $NODE "lctl set_param fail_loc=0 2>/dev/null || true"
    done
}

run_one() {
    testnum=$1
    message=$2
    tfile=f${testnum}
    export tdir=d0.${TESTSUITE}/d${base}
    local SAVE_UMASK=`umask`
    umask 0022

    BEFORE=`date +%s`
    log "== test $testnum: $message ============ `date +%H:%M:%S` ($BEFORE)"
    #check_mds
    export TESTNAME=test_$testnum
    test_${testnum} || error "test_$testnum failed with $?"
    #check_mds
    cd $SAVE_PWD
    reset_fail_loc
    check_grant ${testnum} || error "check_grant $testnum failed with $?"
    check_catastrophe || error "LBUG/LASSERT detected"
    ps auxww | grep -v grep | grep -q multiop && error "multiop still running"
    pass "($((`date +%s` - $BEFORE))s)"
    unset TESTNAME
    unset tdir
    umask $SAVE_UMASK
}

canonical_path() {
    (cd `dirname $1`; echo $PWD/`basename $1`)
}

sync_clients() {
    [ -d $DIR1 ] && cd $DIR1 && sync; sleep 1; sync 
    [ -d $DIR2 ] && cd $DIR2 && sync; sleep 1; sync 
	cd $SAVE_PWD
}

check_grant() {
    export base=`basetest $1`
    [ "$CHECK_GRANT" == "no" ] && return 0

	testname=GCHECK_ONLY_${base}
    [ ${!testname}x == x ] && return 0

    echo -n "checking grant......"
	cd $SAVE_PWD
	# write some data to sync client lost_grant
	rm -f $DIR1/${tfile}_check_grant_* 2>&1
	for i in `seq $OSTCOUNT`; do
		$LFS setstripe $DIR1/${tfile}_check_grant_$i -i $(($i -1)) -c 1
		dd if=/dev/zero of=$DIR1/${tfile}_check_grant_$i bs=4k \
					      count=1 > /dev/null 2>&1 
	done
    # sync all the data and make sure no pending data on server
    sync_clients

    #get client grant and server grant
    client_grant=0
    for d in `lctl get_param -n osc.*.cur_grant_bytes`; do
        client_grant=$((client_grant + $d))
    done
    server_grant=0
    for d in `lctl get_param -n obdfilter.*.tot_granted`; do
        server_grant=$((server_grant + $d))
    done

	# cleanup the check_grant file
	for i in `seq $OSTCOUNT`; do
	        rm $DIR1/${tfile}_check_grant_$i
	done

	#check whether client grant == server grant 
	if [ $client_grant != $server_grant ]; then
		echo "failed: client:${client_grant} server: ${server_grant}"
		return 1
	else
		echo "pass"
	fi
}

########################
# helper functions

osc_to_ost()
{
    osc=$1
    ost=`echo $1 | awk -F_ '{print $3}'`
    if [ -z $ost ]; then
        ost=`echo $1 | sed 's/-osc.*//'`
    fi
    echo $ost
}

remote_node () {
    local node=$1
    [ "$node" != "$(hostname)" ]
}

remote_mds ()
{
    local node
    for node in $(mdts_nodes); do
        remote_node $node && return 0
    done
    return 1
}

remote_mds_nodsh()
{
    remote_mds && [ "$PDSH" = "no_dsh" -o -z "$PDSH" -o -z "$mds_HOST" ]
}

remote_ost ()
{
    local node
    for node in $(osts_nodes) ; do
        remote_node $node && return 0
    done
    return 1
}

remote_ost_nodsh()
{
    remote_ost && [ "$PDSH" = "no_dsh" -o -z "$PDSH" -o -z "$ost_HOST" ]
}

<<<<<<< HEAD
=======
mdts_nodes () {
    local MDSNODES
    local NODES_sort
    for num in `seq $MDSCOUNT`; do
        MDSNODES="$MDSNODES $(facet_host mds$num)"
    done
    NODES_sort=$(for i in $MDSNODES; do echo $i; done | sort -u)

    echo $NODES_sort
}

remote_servers () {
    remote_ost && remote_mds
}

>>>>>>> 7df8d1be
osts_nodes () {
    local OSTNODES=$(facet_host ost1)
    local NODES_sort

    for num in `seq $OSTCOUNT`; do
        local myOST=$(facet_host ost$num)
        OSTNODES="$OSTNODES $myOST"
    done
    NODES_sort=$(for i in $OSTNODES; do echo $i; done | sort -u)

    echo $NODES_sort
}

nodes_list () {
    # FIXME. We need a list of clients
    local myNODES=$HOSTNAME
    local myNODES_sort

    # CLIENTS (if specified) contains the local client
    [ -n "$CLIENTS" ] && myNODES=${CLIENTS//,/ }

    if [ "$PDSH" -a "$PDSH" != "no_dsh" ]; then
        myNODES="$myNODES $(osts_nodes) $mds_HOST"
    fi

    myNODES_sort=$(for i in $myNODES; do echo $i; done | sort -u)

    echo $myNODES_sort
}

remote_nodes_list () {
    local rnodes=$(nodes_list)
    rnodes=$(echo " $rnodes " | sed -re "s/\s+$HOSTNAME\s+/ /g")
    echo $rnodes
}

init_clients_lists () {
    # Sanity check: exclude the local client from RCLIENTS
    local rclients=$(echo " $RCLIENTS " | sed -re "s/\s+$HOSTNAME\s+/ /g")

    # Sanity check: exclude the dup entries
    rclients=$(for i in $rclients; do echo $i; done | sort -u)

    local clients="$SINGLECLIENT $HOSTNAME $rclients"

    # Sanity check: exclude the dup entries from CLIENTS
    # for those configs which has SINGLCLIENT set to local client
    clients=$(for i in $clients; do echo $i; done | sort -u)

    CLIENTS=`comma_list $clients`
    local -a remoteclients=($rclients)
    for ((i=0; $i<${#remoteclients[@]}; i++)); do
            varname=CLIENT$((i + 2))
            eval $varname=${remoteclients[i]}
    done

    CLIENTCOUNT=$((${#remoteclients[@]} + 1))
}

is_patchless ()
{
    lctl get_param version | grep -q patchless
}

get_node_count() {
   local nodes="$@"
   echo $nodes | wc -w || true
}

mixed_ost_devs () {
    local nodes=$(osts_nodes)
    local osscount=$(get_node_count "$nodes")
    [ ! "$OSTCOUNT" = "$osscount" ]
}

<<<<<<< HEAD
=======
mixed_mdt_devs () {
    local nodes=$(mdts_nodes)
    local mdtcount=$(get_node_count "$nodes")
    [ ! "$MDSCOUNT" = "$mdtcount" ]
}

>>>>>>> 7df8d1be
generate_machine_file() {
    local nodes=${1//,/ }
    local machinefile=$2
    rm -f $machinefile || error "can't rm $machinefile"
    for node in $nodes; do
        echo $node >>$machinefile
    done
}

get_stripe () {
    local file=$1/stripe
    touch $file
    $LFS getstripe -v $file || error
    rm -f $file
}

check_runas_id_ret() {
    local myRC=0
    local myRUNAS_ID=$1
    shift
    local myRUNAS=$@
    if [ -z "$myRUNAS" ]; then
        error_exit "myRUNAS command must be specified for check_runas_id"
    fi
    mkdir $DIR/d0_runas_test
    chmod 0755 $DIR
    chown $myRUNAS_ID:$myRUNAS_ID $DIR/d0_runas_test
    $myRUNAS touch $DIR/d0_runas_test/f$$ || myRC=1
    rm -rf $DIR/d0_runas_test
    return $myRC
}

check_runas_id() {
    local myRUNAS_ID=$1
    shift
    local myRUNAS=$@
    check_runas_id_ret $myRUNAS_ID $myRUNAS || \
        error "unable to write to $DIR/d0_runas_test as UID $myRUNAS_ID.
        Please set RUNAS_ID to some UID which exists on MDS and client or
        add user $myRUNAS_ID:$myRUNAS_ID on these nodes."
}

# Run multiop in the background, but wait for it to print
# "PAUSING" to its stdout before returning from this function.
multiop_bg_pause() {
    MULTIOP_PROG=${MULTIOP_PROG:-multiop}
    FILE=$1
    ARGS=$2

    TMPPIPE=/tmp/multiop_open_wait_pipe.$$
    mkfifo $TMPPIPE

    echo "$MULTIOP_PROG $FILE v$ARGS"
    $MULTIOP_PROG $FILE v$ARGS > $TMPPIPE &

    echo "TMPPIPE=${TMPPIPE}"
    read -t 60 multiop_output < $TMPPIPE
    if [ $? -ne 0 ]; then
        rm -f $TMPPIPE
        return 1
    fi
    rm -f $TMPPIPE
    if [ "$multiop_output" != "PAUSING" ]; then
        echo "Incorrect multiop output: $multiop_output"
        kill -9 $PID
        return 1
    fi

    return 0
}

check_rate() {
    local OP=$1
    local TARGET_RATE=$2
    local NUM_CLIENTS=$3
    local LOG=$4

    local RATE=$(awk '/^Rate: [0-9\.]+ '"${OP}"'s\/sec/ { print $2}' ${LOG})

    # We need to use bc since the rate is a floating point number
    local RES=$(echo "${RATE} < ${TARGET_RATE}" | bc -l )
    if [ ${RES} -eq 0 ]; then
        echo "Success: ${RATE} ${OP}s/sec met target rate" \
             "${TARGET_RATE} ${OP}s/sec for ${NUM_CLIENTS} client(s)."
        return 0
    else
        echo "Failure: ${RATE} ${OP}s/sec did not meet target rate" \
             "${TARGET_RATE} ${OP}s/sec for ${NUM_CLIENTS} client(s)."
        return 1
    fi
}

# reset llite stat counters
clear_llite_stats(){
        lctl set_param -n llite.*.stats 0
}

# sum llite stat items
calc_llite_stats() {
        local res=$(lctl get_param -n llite.*.stats |
                    awk 'BEGIN {s = 0} END {print s} /^'"$1"'/ {s += $2}')
        echo $res
}

# reset osc stat counters
clear_osc_stats(){
        lctl set_param -n osc.*.osc_stats 0
}

# sum osc stat items
calc_osc_stats() {
        local res=$(lctl get_param -n osc.*.osc_stats |
                    awk 'BEGIN {s = 0} END {print s} /^'"$1"'/ {s += $2}')
        echo $res
}

calc_sum () {
        awk 'BEGIN {s = 0}; {s += $1}; END {print s}'
}

calc_osc_kbytes () {
        $LCTL get_param -n osc.*[oO][sS][cC][-_][0-9a-f]*.$1 | calc_sum
}

# save_lustre_params(node, parameter_mask)
# generate a stream of formatted strings (<node> <param name>=<param value>)
save_lustre_params() {
        local s
        do_node $1 "lctl get_param $2" | while read s; do echo "$1 $s"; done
}

# restore lustre parameters from input stream, produces by save_lustre_params
restore_lustre_params() {
        local node
        local name
        local val
        while IFS=" =" read node name val; do
                do_node $node "lctl set_param -n $name $val"
        done
}

check_catastrophe () {
    local rnodes=$(comma_list $(remote_nodes_list))

    [ -f $CATASTROPHE ] && [ `cat $CATASTROPHE` -ne 0 ] && return 1
    if [ $rnodes ]; then
        do_nodes $rnodes "[ -f $CATASTROPHE ] && { [ \`cat $CATASTROPHE\` -eq 0 ] || false; } || true"
    fi 
}
<|MERGE_RESOLUTION|>--- conflicted
+++ resolved
@@ -56,7 +56,7 @@
         local o=$(echo $O | tr "[:upper:]" "[:lower:]")
         o=${o//_/-}
         o=${o//tyn/tyN}
-        local log=${TMP}/${o}.log 
+        local log=${TMP}/${o}.log
         [ -f $log ] && skipped=$(grep excluded $log | awk '{ printf " %s", $3 }' | sed 's/test_//g')
         [ -f $log ] && slow=$(grep SLOW $log | awk '{ printf " %s", $3 }' | sed 's/test_//g')
         [ "${!O}" = "done" ] && \
@@ -91,33 +91,22 @@
 	export PATH=$PATH:$LUSTRE/tests
     fi
     export MDSRATE=${MDSRATE:-"$LUSTRE/tests/mdsrate"}
-<<<<<<< HEAD
     [ ! -f "$MDSRATE" ] && export MDSRATE=$(which mdsrate 2> /dev/null)
-=======
-    [ ! -f "$MDSRATE" ] && export MDSRATE=$(which mdsrate)
->>>>>>> 7df8d1be
+    if ! echo $PATH | grep -q $LUSTRE/test/racer; then
+        export PATH=$PATH:$LUSTRE/tests/racer
+    fi
     export LCTL=${LCTL:-"$LUSTRE/utils/lctl"}
     export LFS=${LFS:-"$LUSTRE/utils/lfs"}
-    [ ! -f "$LCTL" ] && export LCTL=$(which lctl) 
+    [ ! -f "$LCTL" ] && export LCTL=$(which lctl)
     export LFS=${LFS:-"$LUSTRE/utils/lfs"}
-    [ ! -f "$LFS" ] && export LFS=$(which lfs) 
+    [ ! -f "$LFS" ] && export LFS=$(which lfs)
     export MKFS=${MKFS:-"$LUSTRE/utils/mkfs.lustre"}
-    [ ! -f "$MKFS" ] && export MKFS=$(which mkfs.lustre) 
+    [ ! -f "$MKFS" ] && export MKFS=$(which mkfs.lustre)
     export TUNEFS=${TUNEFS:-"$LUSTRE/utils/tunefs.lustre"}
-    [ ! -f "$TUNEFS" ] && export TUNEFS=$(which tunefs.lustre) 
+    [ ! -f "$TUNEFS" ] && export TUNEFS=$(which tunefs.lustre)
     export CHECKSTAT="${CHECKSTAT:-"checkstat -v"} "
     export FSYTPE=${FSTYPE:-"ldiskfs"}
     export NAME=${NAME:-local}
-<<<<<<< HEAD
-    export LPROC=/proc/fs/lustre
-=======
-    export LGSSD=${LGSSD:-"$LUSTRE/utils/gss/lgssd"}
-    [ "$GSS_PIPEFS" = "true" ] && [ ! -f "$LGSSD" ] && \
-        export LGSSD=$(which lgssd)
-    export LSVCGSSD=${LSVCGSSD:-"$LUSTRE/utils/gss/lsvcgssd"}
-    [ ! -f "$LSVCGSSD" ] && export LSVCGSSD=$(which lsvcgssd)
-    export KRB5DIR=${KRB5DIR:-"/usr/kerberos"}
->>>>>>> 7df8d1be
     export DIR2
     export AT_MAX_PATH
     export SAVE_PWD=${SAVE_PWD:-$LUSTRE/tests}
@@ -126,19 +115,14 @@
         export PORT_OPT="--port $ACCEPTOR_PORT"
     fi
 
-    # Paths on remote nodes, if different 
+    # Paths on remote nodes, if different
     export RLUSTRE=${RLUSTRE:-$LUSTRE}
     export RPWD=${RPWD:-$PWD}
     export I_MOUNTED=${I_MOUNTED:-"no"}
 
     # command line
-<<<<<<< HEAD
-    
-    while getopts "rvf:" opt $*; do 
-=======
 
     while getopts "rvwf:" opt $*; do
->>>>>>> 7df8d1be
         case $opt in
             f) CONFIG=$OPTARG;;
             r) REFORMAT=--reformat;;
@@ -218,8 +202,8 @@
 
     load_module llite/lustre
     load_module llite/llite_lloop
-    OGDB=${OGDB:-$TMP}
-    rm -f $OGDB/ogdb-$HOSTNAME
+    rm -f $TMP/ogdb-$HOSTNAME
+    OGDB=$TMP
     [ -d /r ] && OGDB="/r/tmp"
     $LCTL modules > $OGDB/ogdb-$HOSTNAME
     # 'mount' doesn't look in $PATH, just sbin
@@ -334,11 +318,11 @@
     return $RC
 }
 
-# start facet device options 
+# start facet device options
 start() {
-    local facet=$1
+    facet=$1
     shift
-    local device=$1
+    device=$1
     shift
     eval export ${facet}_dev=${device}
     eval export ${facet}_opt=\"$@\"
@@ -350,7 +334,7 @@
 
 stop() {
     local running
-    local facet=$1
+    facet=$1
     shift
     HOST=`facet_active_host $facet`
     [ -z $HOST ] && echo stop: no host for $facet && return 0
@@ -445,7 +429,7 @@
     facet=$1
     if [ "$FAILURE_MODE" = HARD ]; then
         $POWER_DOWN `facet_active_host $facet`
-        sleep 2 
+        sleep 2
     elif [ "$FAILURE_MODE" = SOFT ]; then
         stop $facet
     fi
@@ -522,25 +506,21 @@
 }
 
 wait_mds_recovery_done () {
-    local timeout=`do_facet $SINGLEMDS lctl get_param  -n timeout`
+    local timeout=`do_facet mds lctl get_param  -n timeout`
 #define OBD_RECOVERY_TIMEOUT (obd_timeout * 5 / 2)
 # as we are in process of changing obd_timeout in different ways
 # let's set MAX longer than that
     MAX=$(( timeout * 4 ))
     WAIT=0
     while [ $WAIT -lt $MAX ]; do
-<<<<<<< HEAD
         STATUS=`do_facet mds "lctl get_param -n mds.*-MDT*.recovery_status | grep status"`
-=======
-        STATUS=`do_facet $SINGLEMDS "lctl get_param -n mdt.*-MDT0000.recovery_status | grep status"`
->>>>>>> 7df8d1be
         echo $STATUS | grep COMPLETE && return 0
         sleep 5
         WAIT=$((WAIT + 5))
         echo "Waiting $(($MAX - $WAIT)) secs for MDS recovery done"
     done
     echo "MDS recovery not done in $MAX sec"
-    return 1            
+    return 1
 }
 
 wait_exit_ST () {
@@ -548,6 +528,7 @@
 
     local WAIT=0
     local INTERVAL=1
+    local running
     # conf-sanity 31 takes a long time cleanup
     while [ $WAIT -lt 300 ]; do
         running=$(do_facet ${facet} "lsmod | grep lnet > /dev/null && lctl dl | grep ' ST '") || true
@@ -571,8 +552,8 @@
    [ "$PDSH" = "no_dsh" ] && return 0
 
    while [ $WAIT -lt $2 ]; do
-        running=$(ps uax | grep "$PDSH.*$prog.*$MOUNT" | grep -v grep)
-        [ -z "${running}" ] && return 0
+        running=$(ps uax | grep "$PDSH.*$prog.*$MOUNT" | grep -v grep) || true
+        [ -z "${running}" ] && return 0 || true
         echo "waited $WAIT for: "
         echo "$running"
         [ $INTERVAL -lt 60 ] && INTERVAL=$((INTERVAL + INTERVAL))
@@ -618,11 +599,14 @@
 
 facet_failover() {
     facet=$1
+    sleep_time=$2
     echo "Failing $facet on node `facet_active_host $facet`"
     shutdown_facet $facet
+    [ -n "$sleep_time" ] && sleep $sleep_time
     reboot_facet $facet
     client_df &
     DFPID=$!
+    RECOVERY_START_TIME=`date +%s`
     echo "df pid is $DFPID"
     change_active $facet
     TO=`facet_active_host $facet`
@@ -657,16 +641,6 @@
     $LCTL mark "local REPLAY BARRIER on ${!svc}"
 }
 
-replay_barrier_nosync() {
-    local facet=$1    echo running=${running}
-    local svc=${facet}_svc
-    echo Replay barrier on ${!svc}
-    do_facet $facet $LCTL --device %${!svc} readonly
-    do_facet $facet $LCTL --device %${!svc} notransno
-    do_facet $facet $LCTL mark "$facet REPLAY BARRIER on ${!svc}"
-    $LCTL mark "local REPLAY BARRIER on ${!svc}"
-}
-
 mds_evict_client() {
     UUID=`lctl get_param -n mdc.${mds_svc}-mdc-*.uuid`
     do_facet mds "lctl set_param -n mds.${mds_svc}.evict_client $UUID"
@@ -729,7 +703,7 @@
 
 h2tcp() {
     if [ "$1" = "client" -o "$1" = "'*'" ]; then echo \'*\'; else
-        echo $1"@tcp" 
+        echo $1"@tcp"
     fi
 }
 declare -fx h2tcp
@@ -761,6 +735,8 @@
 
 facet_host() {
     local facet=$1
+
+    [ "$facet" == client ] && echo -n $HOSTNAME && return
     varname=${facet}_HOST
     if [ -z "${!varname}" ]; then
         if [ "${facet:0:3}" == "ost" ]; then
@@ -779,7 +755,7 @@
     fi
 
     active=${!activevar}
-    if [ -z "$active" ] ; then 
+    if [ -z "$active" ] ; then
         echo -n ${facet}
     else
         echo -n ${active}
@@ -798,7 +774,7 @@
 
 change_active() {
     local facet=$1
-    failover=${facet}failover 
+    failover=${facet}failover
     host=`facet_host $failover`
     [ -z "$host" ] && return
     curactive=`facet_active $facet`
@@ -904,8 +880,8 @@
     if [ $activemds != "mds" ]; then
         fail mds
     fi
-    
-    # assume client mount is local 
+
+    # assume client mount is local
     grep " $MOUNT " /proc/mounts && zconf_umount $HOSTNAME $MOUNT $*
     grep " $MOUNT2 " /proc/mounts && zconf_umount $HOSTNAME $MOUNT2 $*
 
@@ -935,15 +911,6 @@
 formatall() {
     [ "$FSTYPE" ] && FSTYPE_OPT="--backfstype $FSTYPE"
 
-<<<<<<< HEAD
-=======
-    if [ ! -z $SEC ]; then
-        MDS_MKFS_OPTS="$MDS_MKFS_OPTS --param srpc.flavor.default=$SEC"
-        MDSn_MKFS_OPTS="$MDSn_MKFS_OPTS --param srpc.flavor.default=$SEC"
-        OST_MKFS_OPTS="$OST_MKFS_OPTS --param srpc.flavor.default=$SEC"
-    fi
-
->>>>>>> 7df8d1be
     stopall
     # We need ldiskfs here, may as well load them all
     load_modules
@@ -992,13 +959,10 @@
 }
 
 writeconf_all () {
-    for num in `seq $MDSCOUNT`; do
-        DEVNAME=$(mdsdevname $num)
-        writeconf_facet mds$num $DEVNAME
-    done
+    writeconf_facet mds $MDSDEV
 
     for num in `seq $OSTCOUNT`; do
-        DEVNAME=$(ostdevname $num)
+        DEVNAME=`ostdevname $num`
         writeconf_facet ost$num $DEVNAME
     done
 }
@@ -1006,31 +970,16 @@
 setupall() {
     load_modules
     if [ -z "$CLIENTONLY" ]; then
-<<<<<<< HEAD
         echo Setup mdt, osts
-        echo $REFORMAT | grep -q "reformat" \
-	    || do_facet mds "$TUNEFS --writeconf $MDSDEV"
+
+        echo $WRITECONF | grep -q "writeconf" && \
+            writeconf_all
+
         set_obd_timeout mds $TIMEOUT
         start mds $MDSDEV $MDS_MOUNT_OPTS
         # We started mds, now we should set failover variable properly.
         # Set mdsfailover_HOST if it is not set (the default failnode).
         mdsfailover_HOST=$(facet_host mds)
-=======
-        echo "Setup mdts, osts"
-        echo $WRITECONF | grep -q "writeconf" && \
-            writeconf_all
-        for num in `seq $MDSCOUNT`; do
-            DEVNAME=$(mdsdevname $num)
-            set_obd_timeout mds$num $TIMEOUT
-            start mds$num $DEVNAME $MDS_MOUNT_OPTS
-
-            # We started mds, now we should set failover variables properly.
-            # Set mds${num}failover_HOST if it is not set (the default failnode).
-            local varname=mds${num}failover_HOST
-            if [ -z "${!varname}" ]; then
-                eval mds${num}failover_HOST=$(facet_host mds$num)
-            fi
->>>>>>> 7df8d1be
 
         for num in `seq $OSTCOUNT`; do
             DEVNAME=`ostdevname $num`
@@ -1079,17 +1028,12 @@
 
     local varname=${facet}failover_HOST
     if [ -z "${!varname}" ]; then
-       eval $varname=$(facet_host $facet) 
+       eval $varname=$(facet_host $facet)
     fi
 }
 
 init_facets_vars () {
-    local DEVNAME
-
-    for num in `seq $MDSCOUNT`; do
-        DEVNAME=`mdsdevname $num`
-        init_facet_vars mds$num $DEVNAME $MDS_MOUNT_OPTS
-    done
+    init_facet_vars mds $MDSDEV $MDS_MOUNT_OPTS
 
     for num in `seq $OSTCOUNT`; do
         DEVNAME=`ostdevname $num`
@@ -1130,7 +1074,7 @@
     if [ "$ONLY" == "cleanup" -o "`mount | grep $MOUNT`" ]; then
         lctl set_param debug=0 || true
         cleanupall
-        if [ "$ONLY" == "cleanup" ]; then 
+        if [ "$ONLY" == "cleanup" ]; then
     	    exit 0
         fi
     fi
@@ -1147,7 +1091,7 @@
     unset I_MOUNTED
 }
 
-####### 
+#######
 # General functions
 
 check_network() {
@@ -1195,7 +1139,7 @@
 
 at_is_valid() {
     if [ -z "$AT_MAX_PATH" ]; then
-        AT_MAX_PATH=$(do_facet $SINGLEMDS "find /sys/ -name at_max")
+        AT_MAX_PATH=$(do_facet mds "find /sys/ -name at_max")
         [ -z "$AT_MAX_PATH" ] && echo "missing /sys/.../at_max " && return 1
     fi
     return 0
@@ -1205,7 +1149,7 @@
     at_is_valid || error "invalid call"
 
     # only check mds, we assume at_max is the same on all nodes
-    local at_max=$(do_facet $SINGLEMDS "cat $AT_MAX_PATH")
+    local at_max=$(do_facet mds "cat $AT_MAX_PATH")
     if [ $at_max -eq 0 ]; then
         return 1
     else
@@ -1250,27 +1194,27 @@
 drop_request() {
 # OBD_FAIL_MDS_ALL_REQUEST_NET
     RC=0
-    do_facet $SINGLEMDS lctl set_param fail_loc=0x123
+    do_facet mds lctl set_param fail_loc=0x123
     do_facet client "$1" || RC=$?
-    do_facet $SINGLEMDS lctl set_param fail_loc=0
+    do_facet mds lctl set_param fail_loc=0
     return $RC
 }
 
 drop_reply() {
 # OBD_FAIL_MDS_ALL_REPLY_NET
     RC=0
-    do_facet $SINGLEMDS lctl set_param fail_loc=0x122
+    do_facet mds lctl set_param fail_loc=0x122
     do_facet client "$@" || RC=$?
-    do_facet $SINGLEMDS lctl set_param fail_loc=0
+    do_facet mds lctl set_param fail_loc=0
     return $RC
 }
 
 drop_reint_reply() {
 # OBD_FAIL_MDS_REINT_NET_REP
     RC=0
-    do_facet $SINGLEMDS lctl set_param fail_loc=0x119
+    do_facet mds lctl set_param fail_loc=0x119
     do_facet client "$@" || RC=$?
-    do_facet $SINGLEMDS lctl set_param fail_loc=0
+    do_facet mds lctl set_param fail_loc=0
     return $RC
 }
 
@@ -1305,9 +1249,9 @@
 drop_ldlm_reply() {
 #define OBD_FAIL_LDLM_REPLY              0x30c
     RC=0
-    do_facet $SINGLEMDS lctl set_param fail_loc=0x30c
+    do_facet mds lctl set_param fail_loc=0x30c
     do_facet client "$@" || RC=$?
-    do_facet $SINGLEMDS lctl set_param fail_loc=0
+    do_facet mds lctl set_param fail_loc=0
     return $RC
 }
 
@@ -1328,18 +1272,6 @@
     done
 }
 
-<<<<<<< HEAD
-set_nodes_failloc () {
-    local nodes=$1
-    local node
-
-    for node in $nodes ; do
-        do_node $node sysctl -w lustre.fail_loc=$2
-    done
-}
-
-=======
->>>>>>> 7df8d1be
 cancel_lru_locks() {
     $LCTL mark "cancel_lru_locks $1 start"
     for d in `lctl get_param -N ldlm.namespaces.*.lru_size | egrep -i $1`; do
@@ -1378,6 +1310,16 @@
     return 0
 }
 
+create_fake_exports () {
+    local facet=$1
+    local num=$2
+#obd_fail_val = num;
+#define OBD_FAIL_TGT_FAKE_EXP 0x708
+    do_facet $facet "lctl set_param fail_val=$num"
+    do_facet $facet "lctl set_param fail_loc=0x80000708"
+    fail $facet
+}
+
 debugsave() {
     DEBUGSAVE="$(lctl get_param -n debug)"
 }
@@ -1388,7 +1330,7 @@
 }
 
 ##################################
-# Test interface 
+# Test interface
 ##################################
 
 error_noexit() {
@@ -1460,6 +1402,8 @@
     IFS=abcdefghijklmnopqrstuvwxyz _basetest $1
 }
 
+# print a newline if the last test was skipped
+export LAST_SKIPPED=
 run_test() {
     assert_DIR
 
@@ -1467,40 +1411,48 @@
     if [ ! -z "$ONLY" ]; then
         testname=ONLY_$1
         if [ ${!testname}x != x ]; then
+            [ "$LAST_SKIPPED" ] && echo "" && LAST_SKIPPED=
             run_one $1 "$2"
             return $?
         fi
         testname=ONLY_$base
         if [ ${!testname}x != x ]; then
+            [ "$LAST_SKIPPED" ] && echo "" && LAST_SKIPPED=
             run_one $1 "$2"
             return $?
         fi
+        LAST_SKIPPED="y"
         echo -n "."
         return 0
     fi
     testname=EXCEPT_$1
     if [ ${!testname}x != x ]; then
+        LAST_SKIPPED="y"
         TESTNAME=test_$1 skip "skipping excluded test $1"
         return 0
     fi
     testname=EXCEPT_$base
     if [ ${!testname}x != x ]; then
+        LAST_SKIPPED="y"
         TESTNAME=test_$1 skip "skipping excluded test $1 (base $base)"
         return 0
     fi
     testname=EXCEPT_SLOW_$1
     if [ ${!testname}x != x ]; then
+        LAST_SKIPPED="y"
         TESTNAME=test_$1 skip "skipping SLOW test $1"
         return 0
     fi
     testname=EXCEPT_SLOW_$base
     if [ ${!testname}x != x ]; then
+        LAST_SKIPPED="y"
         TESTNAME=test_$1 skip "skipping SLOW test $1 (base $base)"
         return 0
     fi
 
+    LAST_SKIPPED=
     run_one $1 "$2"
-    
+
     return $?
 }
 
@@ -1546,13 +1498,8 @@
 }
 
 check_mds() {
-<<<<<<< HEAD
     FFREE=`lctl get_param -n mds.*.filesfree`
     FTOTAL=`lctl get_param -n mds.*.filestotal`
-=======
-    FFREE=$(do_node $SINGLEMDS lctl get_param -n osd.*MDT*.filesfree | awk 'BEGIN{avail=0}; {avail+=$1}; END{print avail}')
-    FTOTAL=$(do_node $SINGLEMDS lctl get_param -n osd.*MDT*.filestotal | awk 'BEGIN{avail=0}; {avail+=$1}; END{print avail}')
->>>>>>> 7df8d1be
     [ $FFREE -ge $FTOTAL ] && error "files free $FFREE > total $FTOTAL" || true
 }
 
@@ -1595,8 +1542,8 @@
 }
 
 sync_clients() {
-    [ -d $DIR1 ] && cd $DIR1 && sync; sleep 1; sync 
-    [ -d $DIR2 ] && cd $DIR2 && sync; sleep 1; sync 
+    [ -d $DIR1 ] && cd $DIR1 && sync; sleep 1; sync
+    [ -d $DIR2 ] && cd $DIR2 && sync; sleep 1; sync
 	cd $SAVE_PWD
 }
 
@@ -1614,7 +1561,7 @@
 	for i in `seq $OSTCOUNT`; do
 		$LFS setstripe $DIR1/${tfile}_check_grant_$i -i $(($i -1)) -c 1
 		dd if=/dev/zero of=$DIR1/${tfile}_check_grant_$i bs=4k \
-					      count=1 > /dev/null 2>&1 
+					      count=1 > /dev/null 2>&1
 	done
     # sync all the data and make sure no pending data on server
     sync_clients
@@ -1634,7 +1581,7 @@
 	        rm $DIR1/${tfile}_check_grant_$i
 	done
 
-	#check whether client grant == server grant 
+	#check whether client grant == server grant
 	if [ $client_grant != $server_grant ]; then
 		echo "failed: client:${client_grant} server: ${server_grant}"
 		return 1
@@ -1663,11 +1610,7 @@
 
 remote_mds ()
 {
-    local node
-    for node in $(mdts_nodes); do
-        remote_node $node && return 0
-    done
-    return 1
+    remote_node $mds_HOST
 }
 
 remote_mds_nodsh()
@@ -1689,24 +1632,10 @@
     remote_ost && [ "$PDSH" = "no_dsh" -o -z "$PDSH" -o -z "$ost_HOST" ]
 }
 
-<<<<<<< HEAD
-=======
-mdts_nodes () {
-    local MDSNODES
-    local NODES_sort
-    for num in `seq $MDSCOUNT`; do
-        MDSNODES="$MDSNODES $(facet_host mds$num)"
-    done
-    NODES_sort=$(for i in $MDSNODES; do echo $i; done | sort -u)
-
-    echo $NODES_sort
-}
-
 remote_servers () {
     remote_ost && remote_mds
 }
 
->>>>>>> 7df8d1be
 osts_nodes () {
     local OSTNODES=$(facet_host ost1)
     local NODES_sort
@@ -1782,15 +1711,6 @@
     [ ! "$OSTCOUNT" = "$osscount" ]
 }
 
-<<<<<<< HEAD
-=======
-mixed_mdt_devs () {
-    local nodes=$(mdts_nodes)
-    local mdtcount=$(get_node_count "$nodes")
-    [ ! "$MDSCOUNT" = "$mdtcount" ]
-}
-
->>>>>>> 7df8d1be
 generate_machine_file() {
     local nodes=${1//,/ }
     local machinefile=$2
@@ -1847,7 +1767,10 @@
     $MULTIOP_PROG $FILE v$ARGS > $TMPPIPE &
 
     echo "TMPPIPE=${TMPPIPE}"
-    read -t 60 multiop_output < $TMPPIPE
+    local multiop_output
+    local multiop_pid
+
+    read -t 60 multiop_output multiop_pid < $TMPPIPE
     if [ $? -ne 0 ]; then
         rm -f $TMPPIPE
         return 1
@@ -1859,6 +1782,7 @@
         return 1
     fi
 
+    echo $multiop_pid
     return 0
 }
 
@@ -1895,24 +1819,12 @@
         echo $res
 }
 
-# reset osc stat counters
-clear_osc_stats(){
-        lctl set_param -n osc.*.osc_stats 0
-}
-
-# sum osc stat items
-calc_osc_stats() {
-        local res=$(lctl get_param -n osc.*.osc_stats |
-                    awk 'BEGIN {s = 0} END {print s} /^'"$1"'/ {s += $2}')
-        echo $res
-}
-
 calc_sum () {
         awk 'BEGIN {s = 0}; {s += $1}; END {print s}'
 }
 
 calc_osc_kbytes () {
-        $LCTL get_param -n osc.*[oO][sS][cC][-_][0-9a-f]*.$1 | calc_sum
+        $LCTL get_param -n osc.*[oO][sS][cC][-_]*.$1 | calc_sum
 }
 
 # save_lustre_params(node, parameter_mask)
@@ -1938,5 +1850,5 @@
     [ -f $CATASTROPHE ] && [ `cat $CATASTROPHE` -ne 0 ] && return 1
     if [ $rnodes ]; then
         do_nodes $rnodes "[ -f $CATASTROPHE ] && { [ \`cat $CATASTROPHE\` -eq 0 ] || false; } || true"
-    fi 
-}
+    fi
+}
