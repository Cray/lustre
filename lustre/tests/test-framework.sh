#!/bin/bash
# vim:expandtab:shiftwidth=4:softtabstop=4:tabstop=4:

trap 'print_summary && echo "test-framework exiting on error"' ERR
set -e
#set -x


export REFORMAT=${REFORMAT:-""}
export VERBOSE=false
export GMNALNID=${GMNALNID:-/usr/sbin/gmlndnid}
export CATASTROPHE=${CATASTROPHE:-/proc/sys/lnet/catastrophe}
#export PDSH="pdsh -S -Rssh -w"

# eg, assert_env LUSTRE MDSNODES OSTNODES CLIENTS
assert_env() {
    local failed=""
    for name in $@; do
        if [ -z "${!name}" ]; then
            echo "$0: $name must be set"
            failed=1
        fi
    done
    [ $failed ] && exit 1 || true
}

assert_DIR () {
    local failed=""
    [ -z "`echo :$DIR: | grep :$MOUNT:`" ] && \
        failed=1 && echo "DIR not in $MOUNT. Aborting."
    [ -z "`echo :$DIR1: | grep :$MOUNT1:`" ] && \
        failed=1 && echo "DIR1 not in $MOUNT1. Aborting."
    [ -z "`echo :$DIR2: | grep :$MOUNT2:`" ] && \
        failed=1 && echo "DIR2 not in $MOUNT2. Aborting"

    [ -n "$failed" ] && exit 99 || true
}

usage() {
    echo "usage: $0 [-r] [-f cfgfile]"
    echo "       -r: reformat"

    exit
}

print_summary () {
    [ "$TESTSUITE" == "lfscktest" ] && return 0
    [ -n "$ONLY" ] && echo "WARNING: ONLY is set to ${ONLY}."
    local form="%-13s %-17s %s\n"
    printf "$form" "status" "script" "skipped tests E(xcluded) S(low)"
    echo "------------------------------------------------------------------------------------"
    for O in $TESTSUITE_LIST; do
        local skipped=""
        local slow=""
        local o=$(echo $O | tr "[:upper:]" "[:lower:]")
        o=${o//_/-}
        o=${o//tyn/tyN}
        local log=${TMP}/${o}.log 
        [ -f $log ] && skipped=$(grep excluded $log | awk '{ printf " %s", $3 }' | sed 's/test_//g')
        [ -f $log ] && slow=$(grep SLOW $log | awk '{ printf " %s", $3 }' | sed 's/test_//g')
        [ "${!O}" = "done" ] && \
            printf "$form" "Done" "$O" "E=$skipped" && \
            [ -n "$slow" ] && printf "$form" "-" "-" "S=$slow"

    done

    for O in $TESTSUITE_LIST; do
        [ "${!O}" = "no" ] && \
            printf "$form" "Skipped" "$O" ""
    done

    for O in $TESTSUITE_LIST; do
        [ "${!O}" = "done" -o "${!O}" = "no" ] || \
            printf "$form" "UNFINISHED" "$O" ""
    done
}

init_test_env() {
    export LUSTRE=`absolute_path $LUSTRE`
    export TESTSUITE=`basename $0 .sh`

    #[ -d /r ] && export ROOT=${ROOT:-/r}
    export TMP=${TMP:-$ROOT/tmp}
    export TESTSUITELOG=${TMP}/${TESTSUITE}.log
    export HOSTNAME=${HOSTNAME:-`hostname`}
    if ! echo $PATH | grep -q $LUSTRE/utils; then
	export PATH=$PATH:$LUSTRE/utils
    fi
    if ! echo $PATH | grep -q $LUSTRE/test; then
	export PATH=$PATH:$LUSTRE/tests
    fi
    export MDSRATE=${MDSRATE:-"$LUSTRE/tests/mdsrate"}
<<<<<<< HEAD
    [ ! -f "$MDSRATE" ] && export MDSRATE=$(which mdsrate 2> /dev/null)
=======
    [ ! -f "$MDSRATE" ] && export MDSRATE=$(which mdsrate)
>>>>>>> 863a3da6
    export LCTL=${LCTL:-"$LUSTRE/utils/lctl"}
    export LFS=${LFS:-"$LUSTRE/utils/lfs"}
    [ ! -f "$LCTL" ] && export LCTL=$(which lctl) 
    export LFS=${LFS:-"$LUSTRE/utils/lfs"}
    [ ! -f "$LFS" ] && export LFS=$(which lfs) 
    export MKFS=${MKFS:-"$LUSTRE/utils/mkfs.lustre"}
    [ ! -f "$MKFS" ] && export MKFS=$(which mkfs.lustre) 
    export TUNEFS=${TUNEFS:-"$LUSTRE/utils/tunefs.lustre"}
    [ ! -f "$TUNEFS" ] && export TUNEFS=$(which tunefs.lustre) 
    export CHECKSTAT="${CHECKSTAT:-"checkstat -v"} "
    export FSYTPE=${FSTYPE:-"ldiskfs"}
    export NAME=${NAME:-local}
<<<<<<< HEAD
    export LPROC=/proc/fs/lustre
=======
    export LGSSD=${LGSSD:-"$LUSTRE/utils/gss/lgssd"}
    [ "$GSS_PIPEFS" = "true" ] && [ ! -f "$LGSSD" ] && \
        export LGSSD=$(which lgssd)
    export LSVCGSSD=${LSVCGSSD:-"$LUSTRE/utils/gss/lsvcgssd"}
    [ ! -f "$LSVCGSSD" ] && export LSVCGSSD=$(which lsvcgssd)
    export KRB5DIR=${KRB5DIR:-"/usr/kerberos"}
>>>>>>> 863a3da6
    export DIR2
    export AT_MAX_PATH
    export SAVE_PWD=${SAVE_PWD:-$LUSTRE/tests}

    if [ "$ACCEPTOR_PORT" ]; then
        export PORT_OPT="--port $ACCEPTOR_PORT"
    fi

    # Paths on remote nodes, if different 
    export RLUSTRE=${RLUSTRE:-$LUSTRE}
    export RPWD=${RPWD:-$PWD}
    export I_MOUNTED=${I_MOUNTED:-"no"}

    # command line
    
    while getopts "rvf:" opt $*; do 
        case $opt in
            f) CONFIG=$OPTARG;;
            r) REFORMAT=--reformat;;
            v) VERBOSE=true;;
            \?) usage;;
        esac
    done

    shift $((OPTIND - 1))
    ONLY=${ONLY:-$*}

    [ "$TESTSUITELOG" ] && rm -f $TESTSUITELOG || true
    rm -f $TMP/*active

}

case `uname -r` in
    *) EXT=".ko"; USE_QUOTA=yes;;
esac

load_module() {
    module=$1
    shift
    BASE=`basename $module $EXT`
    lsmod | grep -q ${BASE} || \
      if [ -f ${LUSTRE}/${module}${EXT} ]; then
        insmod ${LUSTRE}/${module}${EXT} $@
    else
        # must be testing a "make install" or "rpm" installation
        modprobe $BASE $@
    fi
}

load_modules() {
    if [ -n "$MODPROBE" ]; then
        # use modprobe
    return 0
    fi
    if [ "$HAVE_MODULES" = true ]; then
    # we already loaded
        return 0
    fi
    HAVE_MODULES=true

    echo Loading modules from $LUSTRE
    load_module ../lnet/libcfs/libcfs
    [ "$PTLDEBUG" ] && lctl set_param debug=$PTLDEBUG
    [ "$SUBSYSTEM" ] && lctl set_param subsystem_debug=${SUBSYSTEM# }
    [ -f /etc/modprobe.conf ] && MODPROBECONF=/etc/modprobe.conf
    [ -f /etc/modprobe.d/Lustre ] && MODPROBECONF=/etc/modprobe.d/Lustre
    [ -z "$LNETOPTS" -a -n "$MODPROBECONF" ] && \
        LNETOPTS=$(awk '/^options lnet/ { print $0}' $MODPROBECONF | sed 's/^options lnet //g')
    echo "lnet options: '$LNETOPTS'"
    # note that insmod will ignore anything in modprobe.conf
    load_module ../lnet/lnet/lnet $LNETOPTS
    LNETLND=${LNETLND:-"socklnd/ksocklnd"}
    load_module ../lnet/klnds/$LNETLND
    load_module lvfs/lvfs
    load_module obdclass/obdclass
    load_module ptlrpc/ptlrpc
    [ "$USE_QUOTA" = "yes" ] && load_module quota/lquota
    load_module mdc/mdc
    load_module osc/osc
    load_module lov/lov
    load_module mgc/mgc
    if [ -z "$CLIENTONLY" ] && [ -z "$CLIENTMODSONLY" ]; then
        load_module mgs/mgs
        load_module mds/mds
        grep -q crc16 /proc/kallsyms || { modprobe crc16 2>/dev/null || true; }
        [ "$FSTYPE" = "ldiskfs" ] && load_module ../ldiskfs/ldiskfs/ldiskfs
        load_module lvfs/fsfilt_$FSTYPE
        load_module ost/ost
        load_module obdfilter/obdfilter
    fi

    load_module llite/lustre
    load_module llite/llite_lloop
    rm -f $TMP/ogdb-$HOSTNAME
    OGDB=$TMP
    [ -d /r ] && OGDB="/r/tmp"
    $LCTL modules > $OGDB/ogdb-$HOSTNAME
    # 'mount' doesn't look in $PATH, just sbin
    [ -f $LUSTRE/utils/mount.lustre ] && cp $LUSTRE/utils/mount.lustre /sbin/. || true
}

RMMOD=rmmod
if [ `uname -r | cut -c 3` -eq 4 ]; then
    RMMOD="modprobe -r"
fi

wait_for_lnet() {
    local UNLOADED=0
    local WAIT=0
    local MAX=60
    MODULES=$($LCTL modules | awk '{ print $2 }')
    while [ -n "$MODULES" ]; do
    sleep 5
    $RMMOD $MODULES >/dev/null 2>&1 || true
    MODULES=$($LCTL modules | awk '{ print $2 }')
        if [ -z "$MODULES" ]; then
        return 0
        else
            WAIT=$((WAIT + 5))
            echo "waiting, $((MAX - WAIT)) secs left"
        fi
        if [ $WAIT -eq $MAX ]; then
            echo "LNET modules $MODULES will not unload"
        lsmod
            return 3
        fi
    done
}

unload_dep_module() {
    #lsmod output
    #libcfs                107852  17 llite_lloop,lustre,obdfilter,ost,...
    local MODULE=$1
    local DEPS=$(lsmod | awk '($1 == "'$MODULE'") { print $4 }' | tr ',' ' ')
    for SUBMOD in $DEPS; do
        unload_dep_module $SUBMOD
    done
    [ "$MODULE" = "libcfs" ] && $LCTL dk $TMP/debug || true
    $RMMOD $MODULE || true
}

check_mem_leak () {
    LEAK_LUSTRE=$(dmesg | tail -n 30 | grep "obd_memory.*leaked" || true)
    LEAK_PORTALS=$(dmesg | tail -n 20 | grep "Portals memory leaked" || true)
    if [ "$LEAK_LUSTRE" -o "$LEAK_PORTALS" ]; then
        echo "$LEAK_LUSTRE" 1>&2
        echo "$LEAK_PORTALS" 1>&2
        mv $TMP/debug $TMP/debug-leak.`date +%s` || true
        log "Memory leaks detected"
        [ -n "$IGNORE_LEAK" ] && { echo "ignoring leaks" && return 0; } || true
        return 1
    fi
}

unload_modules() {
    wait_exit_ST client # bug 12845

    lsmod | grep libcfs > /dev/null && $LCTL dl
    [ -z "$CLIENTONLY" ] && unload_dep_module $FSTYPE
    unload_dep_module libcfs

    local MODULES=$($LCTL modules | awk '{ print $2 }')
    if [ -n "$MODULES" ]; then
        echo "Modules still loaded: "
        echo $MODULES 
        if [ "$(lctl dl)" ]; then
            echo "Lustre still loaded"
            lctl dl || true
            lsmod
            return 2
        else
            echo "Lustre stopped but LNET is still loaded, waiting..."
            wait_for_lnet || return 3
        fi
    fi
    HAVE_MODULES=false

    check_mem_leak || return 254

    echo "modules unloaded."
    return 0
}

# Facet functions
mount_facet() {
    local facet=$1
    shift
    local dev=${facet}_dev
    local opt=${facet}_opt
    echo "Starting ${facet}: ${!opt} $@ ${!dev} ${MOUNT%/*}/${facet}"
    do_facet ${facet} mount -t lustre ${!opt} $@ ${!dev} ${MOUNT%/*}/${facet}     
    RC=${PIPESTATUS[0]}
    if [ $RC -ne 0 ]; then
        echo "mount -t lustre $@ ${!dev} ${MOUNT%/*}/${facet}"
        echo "Start of ${!dev} on ${facet} failed ${RC}"
    else
        do_facet ${facet} "lctl set_param debug=$PTLDEBUG; \
            lctl set_param subsystem_debug=${SUBSYSTEM# }; \
            lctl set_param debug_mb=${DEBUG_SIZE}; \
            sync"
 
        label=$(do_facet ${facet} "e2label ${!dev}")
        [ -z "$label" ] && echo no label for ${!dev} && exit 1
        eval export ${facet}_svc=${label}
        echo Started ${label}
    fi
    return $RC
}

# start facet device options 
start() {
    facet=$1
    shift
    device=$1
    shift
    eval export ${facet}_dev=${device}
    eval export ${facet}_opt=\"$@\"
    do_facet ${facet} mkdir -p ${MOUNT%/*}/${facet}
    mount_facet ${facet}
    RC=$?
    return $RC
}

stop() {
    local running
    facet=$1
    shift
    HOST=`facet_active_host $facet`
    [ -z $HOST ] && echo stop: no host for $facet && return 0

    running=$(do_facet ${facet} "grep -c ${MOUNT%/*}/${facet}' ' /proc/mounts") || true
    if [ ${running} -ne 0 ]; then
        echo "Stopping ${MOUNT%/*}/${facet} (opts:$@)"
        do_facet ${facet} umount -d $@ ${MOUNT%/*}/${facet}
    fi

    # umount should block, but we should wait for unrelated obd's
    # like the MGS or MGC to also stop.

    wait_exit_ST ${facet}
}

zconf_mount() {
    local OPTIONS
    local client=$1
    local mnt=$2
    # Only supply -o to mount if we have options
    if [ -n "$MOUNTOPT" ]; then
        OPTIONS="-o $MOUNTOPT"
    fi
    local device=$MGSNID:/$FSNAME
    if [ -z "$mnt" -o -z "$FSNAME" ]; then
        echo Bad zconf mount command: opt=$OPTIONS dev=$device mnt=$mnt
        exit 1
    fi

    echo "Starting client: $client: $OPTIONS $device $mnt"
    do_node $client mkdir -p $mnt
    do_node $client mount -t lustre $OPTIONS $device $mnt || return 1
    do_node $client "lctl set_param debug=$PTLDEBUG;
        lctl set_param subsystem_debug=${SUBSYSTEM# };
        lctl set_param debug_mb=${DEBUG_SIZE}"
<<<<<<< HEAD

=======
    
>>>>>>> 863a3da6
    return 0
}

zconf_umount() {
    local client=$1
    local mnt=$2
    [ "$3" ] && force=-f
    local running=$(do_node $client "grep -c $mnt' ' /proc/mounts") || true
    if [ $running -ne 0 ]; then
        echo "Stopping client $client $mnt (opts:$force)"
        lsof | grep "$mnt" || true
        do_node $client umount $force $mnt
    fi
}

# mount clients if not mouted
zconf_mount_clients() {
    local OPTIONS
    local clients=$1
    local mnt=$2

    # Only supply -o to mount if we have options
    if [ -n "$MOUNTOPT" ]; then
        OPTIONS="-o $MOUNTOPT"
    fi
    local device=$MGSNID:/$FSNAME
    if [ -z "$mnt" -o -z "$FSNAME" ]; then
        echo Bad zconf mount command: opt=$OPTIONS dev=$device mnt=$mnt
        exit 1
    fi

    echo "Starting client $clients: $OPTIONS $device $mnt"
    do_nodes $clients "mount | grep $mnt || { mkdir -p $mnt && mount -t lustre $OPTIONS $device $mnt || false; }"

    echo "Started clients $clients: "
    do_nodes $clients "mount | grep $mnt"

    do_nodes $clients "sysctl -w lnet.debug=$PTLDEBUG;
        sysctl -w lnet.subsystem_debug=${SUBSYSTEM# };
        sysctl -w lnet.debug_mb=${DEBUG_SIZE};"

    return 0
}

zconf_umount_clients() {
    local clients=$1
    local mnt=$2
    [ "$3" ] && force=-f

    echo "Stopping clients: $clients $mnt (opts:$force)"
    do_nodes $clients umount $force $mnt
}

shutdown_facet() {
    facet=$1
    if [ "$FAILURE_MODE" = HARD ]; then
        $POWER_DOWN `facet_active_host $facet`
        sleep 2 
    elif [ "$FAILURE_MODE" = SOFT ]; then
        stop $facet
    fi
}

reboot_facet() {
    facet=$1
    if [ "$FAILURE_MODE" = HARD ]; then
        $POWER_UP `facet_active_host $facet`
    else
        sleep 10
    fi
}

# verify that lustre actually cleaned up properly
cleanup_check() {
    [ -f $CATASTROPHE ] && [ `cat $CATASTROPHE` -ne 0 ] && \
        error "LBUG/LASSERT detected"
    BUSY=`dmesg | grep -i destruct || true`
    if [ "$BUSY" ]; then
        echo "$BUSY" 1>&2
        [ -e $TMP/debug ] && mv $TMP/debug $TMP/debug-busy.`date +%s`
        exit 205
    fi

    check_mem_leak || exit 204

    [ "`lctl dl 2> /dev/null | wc -l`" -gt 0 ] && lctl dl && \
        echo "$0: lustre didn't clean up..." 1>&2 && return 202 || true

    if [ "`/sbin/lsmod 2>&1 | egrep 'lnet|libcfs'`" ]; then
        echo "$0: modules still loaded..." 1>&2
        /sbin/lsmod 1>&2
        return 203
    fi
    return 0
}

wait_delete_completed () {
    local TOTALPREV=`lctl get_param -n osc.*.kbytesavail | \
                     awk 'BEGIN{total=0}; {total+=$1}; END{print total}'`

    local WAIT=0
    local MAX_WAIT=20
    while [ "$WAIT" -ne "$MAX_WAIT" ]; do
        sleep 1
        TOTAL=`lctl get_param -n osc.*.kbytesavail | \
               awk 'BEGIN{total=0}; {total+=$1}; END{print total}'`
        [ "$TOTAL" -eq "$TOTALPREV" ] && break
        echo "Waiting delete completed ... prev: $TOTALPREV current: $TOTAL "
        TOTALPREV=$TOTAL
        WAIT=$(( WAIT + 1))
    done
    echo "Delete completed."
}

wait_for_host() {
    HOST=$1
    check_network "$HOST" 900
    while ! do_node $HOST "ls -d $LUSTRE " > /dev/null; do sleep 5; done
}

wait_for() {
    facet=$1
    HOST=`facet_active_host $facet`
    wait_for_host $HOST
}

wait_mds_recovery_done () {
    local timeout=`do_facet mds lctl get_param  -n timeout`
#define OBD_RECOVERY_TIMEOUT (obd_timeout * 5 / 2)
# as we are in process of changing obd_timeout in different ways
# let's set MAX longer than that
    MAX=$(( timeout * 4 ))
    WAIT=0
    while [ $WAIT -lt $MAX ]; do
        STATUS=`do_facet mds "lctl get_param -n mds.*-MDT*.recovery_status | grep status"`
        echo $STATUS | grep COMPLETE && return 0
        sleep 5
        WAIT=$((WAIT + 5))
        echo "Waiting $(($MAX - $WAIT)) secs for MDS recovery done"
    done
    echo "MDS recovery not done in $MAX sec"
    return 1            
}

wait_exit_ST () {
    local facet=$1

    local WAIT=0
    local INTERVAL=1
    # conf-sanity 31 takes a long time cleanup
    while [ $WAIT -lt 300 ]; do
        running=$(do_facet ${facet} "lsmod | grep lnet > /dev/null && lctl dl | grep ' ST '") || true
        [ -z "${running}" ] && return 0
        echo "waited $WAIT for${running}"
        [ $INTERVAL -lt 64 ] && INTERVAL=$((INTERVAL + INTERVAL))
        sleep $INTERVAL
        WAIT=$((WAIT + INTERVAL))
    done
    echo "service didn't stop after $WAIT seconds.  Still running:"
    echo ${running}
    return 1
}

wait_remote_prog () {
   local prog=$1
   local WAIT=0
   local INTERVAL=5
   local rc=0

   [ "$PDSH" = "no_dsh" ] && return 0
   
   while [ $WAIT -lt $2 ]; do
        running=$(ps uax | grep "$PDSH.*$prog.*$MOUNT" | grep -v grep)
        [ -z "${running}" ] && return 0
        echo "waited $WAIT for: "
        echo "$running"
        [ $INTERVAL -lt 60 ] && INTERVAL=$((INTERVAL + INTERVAL))
        sleep $INTERVAL
        WAIT=$((WAIT + INTERVAL))
    done
    local pids=$(ps  uax | grep "$PDSH.*$prog.*$MOUNT" | grep -v grep | awk '{print $2}')
    [ -z "$pids" ] && return 0
    echo "$PDSH processes still exists after $WAIT seconds.  Still running: $pids"
    for pid in $pids; do
        cat /proc/${pid}/status || true
        cat /proc/${pid}/wchan || true
        echo "Killing $pid"
        kill -9 $pid || true
        sleep 1
        ps -P $pid && rc=1 
    done

    return $rc
}

client_df() {
    # not every config has many clients
    if [ -n "$CLIENTS" ]; then
        $PDSH $CLIENTS "df $MOUNT" > /dev/null
    else
	df $MOUNT > /dev/null
    fi
}

client_reconnect() {
    uname -n >> $MOUNT/recon
    if [ -z "$CLIENTS" ]; then
        df $MOUNT; uname -n >> $MOUNT/recon
    else
        do_nodes $CLIENTS "df $MOUNT; uname -n >> $MOUNT/recon" > /dev/null
    fi
    echo Connected clients:
    cat $MOUNT/recon
    ls -l $MOUNT/recon > /dev/null
    rm $MOUNT/recon
}

facet_failover() {
    facet=$1
    echo "Failing $facet on node `facet_active_host $facet`"
    shutdown_facet $facet
    reboot_facet $facet
    client_df &
    DFPID=$!
    echo "df pid is $DFPID"
    change_active $facet
    TO=`facet_active_host $facet`
    echo "Failover $facet to $TO"
    wait_for $facet
    mount_facet $facet || error "Restart of $facet failed"
}

obd_name() {
    local facet=$1
}

replay_barrier() {
    local facet=$1
    do_facet $facet sync
    df $MOUNT
    local svc=${facet}_svc
    do_facet $facet $LCTL --device %${!svc} readonly
    do_facet $facet $LCTL --device %${!svc} notransno
    do_facet $facet $LCTL mark "$facet REPLAY BARRIER on ${!svc}"
    $LCTL mark "local REPLAY BARRIER on ${!svc}"
}

replay_barrier_nodf() {
    local facet=$1    echo running=${running}
    do_facet $facet sync
    local svc=${facet}_svc
    echo Replay barrier on ${!svc}
    do_facet $facet $LCTL --device %${!svc} readonly
    do_facet $facet $LCTL --device %${!svc} notransno
    do_facet $facet $LCTL mark "$facet REPLAY BARRIER on ${!svc}"
    $LCTL mark "local REPLAY BARRIER on ${!svc}"
}

mds_evict_client() {
    UUID=`lctl get_param -n mdc.${mds_svc}-mdc-*.uuid`
    do_facet mds "lctl set_param -n mds.${mds_svc}.evict_client $UUID"
}

ost_evict_client() {
    UUID=`lctl get_param -n osc.${ost1_svc}-osc-*.uuid`
    do_facet ost1 "lctl set_param -n obdfilter.${ost1_svc}.evict_client $UUID"
}

fail() {
    facet_failover $* || error "failover: $?"
    df $MOUNT || error "post-failover df: $?"
}

fail_nodf() {
    local facet=$1
    facet_failover $facet
}

fail_abort() {
    local facet=$1
    stop $facet
    change_active $facet
    mount_facet $facet -o abort_recovery
    df $MOUNT || echo "first df failed: $?"
    sleep 1
    df $MOUNT || error "post-failover df: $?"
}

do_lmc() {
    echo There is no lmc.  This is mountconf, baby.
    exit 1
}

h2gm () {
    if [ "$1" = "client" -o "$1" = "'*'" ]; then echo \'*\'; else
        ID=`$PDSH $1 $GMNALNID -l | cut -d\  -f2`
        echo $ID"@gm"
    fi
}

h2name_or_ip() {
    if [ "$1" = "client" -o "$1" = "'*'" ]; then echo \'*\'; else
        echo $1"@$2"
    fi
}

h2ptl() {
   if [ "$1" = "client" -o "$1" = "'*'" ]; then echo \'*\'; else
       ID=`xtprocadmin -n $1 2>/dev/null | egrep -v 'NID' | awk '{print $1}'`
       if [ -z "$ID" ]; then
           echo "Could not get a ptl id for $1..."
           exit 1
       fi
       echo $ID"@ptl"
   fi
}
declare -fx h2ptl

h2tcp() {
    if [ "$1" = "client" -o "$1" = "'*'" ]; then echo \'*\'; else
        echo $1"@tcp" 
    fi
}
declare -fx h2tcp

h2elan() {
    if [ "$1" = "client" -o "$1" = "'*'" ]; then echo \'*\'; else
        if type __h2elan >/dev/null 2>&1; then
            ID=$(__h2elan $1)
        else
            ID=`echo $1 | sed 's/[^0-9]*//g'`
        fi
        echo $ID"@elan"
    fi
}
declare -fx h2elan

h2openib() {
    if [ "$1" = "client" -o "$1" = "'*'" ]; then echo \'*\'; else
        ID=`echo $1 | sed 's/[^0-9]*//g'`
        echo $ID"@openib"
    fi
}
declare -fx h2openib

h2o2ib() {
    h2name_or_ip "$1" "o2ib"
}
declare -fx h2o2ib

facet_host() {
    local facet=$1
    varname=${facet}_HOST
    if [ -z "${!varname}" ]; then
        if [ "${facet:0:3}" == "ost" ]; then
            eval ${facet}_HOST=${ost_HOST}
        fi
    fi
    echo -n ${!varname}
}

facet_active() {
    local facet=$1
    local activevar=${facet}active

    if [ -f $TMP/${facet}active ] ; then
        source $TMP/${facet}active
    fi

    active=${!activevar}
    if [ -z "$active" ] ; then 
        echo -n ${facet}
    else
        echo -n ${active}
    fi
}

facet_active_host() {
    local facet=$1
    local active=`facet_active $facet`
    if [ "$facet" == client ]; then
        echo $HOSTNAME
    else
        echo `facet_host $active`
    fi
}

change_active() {
    local facet=$1
    failover=${facet}failover 
    host=`facet_host $failover`
    [ -z "$host" ] && return
    curactive=`facet_active $facet`
    if [ -z "${curactive}" -o "$curactive" == "$failover" ] ; then
        eval export ${facet}active=$facet
    else
        eval export ${facet}active=$failover
    fi
    # save the active host for this facet
    activevar=${facet}active
    echo "$activevar=${!activevar}" > $TMP/$activevar
}

do_node() {
    HOST=$1
    shift
    local myPDSH=$PDSH
    if [ "$HOST" = "$HOSTNAME" ]; then
        myPDSH="no_dsh"
    elif [ -z "$myPDSH" -o "$myPDSH" = "no_dsh" ]; then
        echo "cannot run remote command on $HOST with $myPDSH"
        return 128
    fi
    if $VERBOSE; then
        echo "CMD: $HOST $@" >&2
        $myPDSH $HOST $LCTL mark "$@" > /dev/null 2>&1 || :
    fi

    if [ "$myPDSH" = "rsh" ]; then
# we need this because rsh does not return exit code of an executed command
	local command_status="$TMP/cs"
	rsh $HOST ":> $command_status"
	rsh $HOST "(PATH=\$PATH:$RLUSTRE/utils:$RLUSTRE/tests:/sbin:/usr/sbin;
		    cd $RPWD; sh -c \"$@\") || 
		    echo command failed >$command_status"
	[ -n "$($myPDSH $HOST cat $command_status)" ] && return 1 || true
        return 0
    fi
    $myPDSH $HOST "(PATH=\$PATH:$RLUSTRE/utils:$RLUSTRE/tests:/sbin:/usr/sbin; cd $RPWD; sh -c \"$@\")" | sed "s/^${HOST}: //"
    return ${PIPESTATUS[0]}
}

do_nodes() {
    local rnodes=$1
    shift

    # This is part from do_node
    local myPDSH=$PDSH

    [ -z "$myPDSH" -o "$myPDSH" = "no_dsh" -o "$myPDSH" = "rsh" ] && \
        echo "cannot run remote command on $rnodes with $myPDSH" && return 128

    if $VERBOSE; then
        echo "CMD: $rnodes $@" >&2
        $myPDSH $rnodes $LCTL mark "$@" > /dev/null 2>&1 || :
    fi

    $myPDSH $rnodes "(PATH=\$PATH:$RLUSTRE/utils:$RLUSTRE/tests:/sbin:/usr/sbin; cd $RPWD; sh -c \"$@\")" | sed -re "s/\w+:\s//g"
    return ${PIPESTATUS[0]}
}

do_facet() {
    facet=$1
    shift
    HOST=`facet_active_host $facet`
    [ -z $HOST ] && echo No host defined for facet ${facet} && exit 1
    do_node $HOST "$@"
}

add() {
    local facet=$1
    shift
    # make sure its not already running
    stop ${facet} -f
    rm -f $TMP/${facet}active
    do_facet ${facet} $MKFS $*
}

ostdevname() {
    num=$1
    DEVNAME=OSTDEV$num
    #if $OSTDEVn isn't defined, default is $OSTDEVBASE + num
    eval DEVPTR=${!DEVNAME:=${OSTDEVBASE}${num}}
    echo -n $DEVPTR
}

########
## MountConf setup

stopall() {
    # make sure we are using the primary server, so test-framework will
    # be able to clean up properly.
    activemds=`facet_active mds`
    if [ $activemds != "mds" ]; then
        fail mds
    fi
    
    # assume client mount is local 
    grep " $MOUNT " /proc/mounts && zconf_umount $HOSTNAME $MOUNT $*
    grep " $MOUNT2 " /proc/mounts && zconf_umount $HOSTNAME $MOUNT2 $*

    if [ -n "$CLIENTS" ]; then
            zconf_umount_clients $CLIENTS $MOUNT "$*" || true
            [ -n "$MOUNT2" ] && zconf_umount_clients $CLIENTS $MOUNT2 "$*" || true
    fi

    [ "$CLIENTONLY" ] && return
    # The add fn does rm ${facet}active file, this would be enough
    # if we use do_facet <facet> only after the facet added, but
    # currently we use do_facet mds in local.sh
    stop mds -f
    rm -f ${TMP}/mdsactive
    for num in `seq $OSTCOUNT`; do
        stop ost$num -f
        rm -f $TMP/ost${num}active
    done
    return 0
}

cleanupall() {
    stopall $*
    unload_modules
}

formatall() {
    [ "$FSTYPE" ] && FSTYPE_OPT="--backfstype $FSTYPE"

    stopall
    # We need ldiskfs here, may as well load them all
    load_modules
    [ "$CLIENTONLY" ] && return
    echo Formatting mds, osts
    if $VERBOSE; then
        add mds $MDS_MKFS_OPTS $FSTYPE_OPT --reformat $MDSDEV || exit 10
    else
        add mds $MDS_MKFS_OPTS $FSTYPE_OPT --reformat $MDSDEV > /dev/null || exit 10
    fi

    for num in `seq $OSTCOUNT`; do
        if $VERBOSE; then
            add ost$num $OST_MKFS_OPTS $FSTYPE_OPT --reformat `ostdevname $num` || exit 10
        else
            add ost$num $OST_MKFS_OPTS $FSTYPE_OPT --reformat `ostdevname $num` > /dev/null || exit 10
        fi
    done
}

mount_client() {
    grep " $1 " /proc/mounts || zconf_mount $HOSTNAME $*
}

remount_client()
{
	zconf_umount `hostname` $1 || error "umount failed"
	zconf_mount `hostname` $1 || error "mount failed"
}

set_obd_timeout() {
    local facet=$1
    local timeout=$2

    do_facet $facet lsmod | grep -q obdclass || \
        do_facet $facet "modprobe obdclass"

    do_facet $facet "lctl set_param timeout=$timeout"
}

setupall() {
    load_modules
    if [ -z "$CLIENTONLY" ]; then
        echo Setup mdt, osts
        echo $REFORMAT | grep -q "reformat" \
	    || do_facet mds "$TUNEFS --writeconf $MDSDEV"
        set_obd_timeout mds $TIMEOUT
        start mds $MDSDEV $MDS_MOUNT_OPTS
        # We started mds, now we should set failover variable properly.
        # Set mdsfailover_HOST if it is not set (the default failnode).
        mdsfailover_HOST=$(facet_host mds)

        for num in `seq $OSTCOUNT`; do
            DEVNAME=`ostdevname $num`
            set_obd_timeout ost$num $TIMEOUT
            start ost$num $DEVNAME $OST_MOUNT_OPTS

            # We started ost$num, now we should set ost${num}failover variable properly.
            # Set ost${num}failover_HOST if it is not set (the default failnode).
            varname=ost${num}failover_HOST
            if [ -z "${!varname}" ]; then
                eval ost${num}failover_HOST=$(facet_host ost${num})
            fi

        done
    fi
    [ "$DAEMONFILE" ] && $LCTL debug_daemon start $DAEMONFILE $DAEMONSIZE
    mount_client $MOUNT
    [ -n "$CLIENTS" ] && zconf_mount_clients $CLIENTS $MOUNT

    if [ "$MOUNT_2" ]; then
        mount_client $MOUNT2
        [ -n "$CLIENTS" ] && zconf_mount_clients $CLIENTS $MOUNT2
    fi
    sleep 5
}

mounted_lustre_filesystems() {
	awk '($3 ~ "lustre" && $1 ~ ":") { print $2 }' /proc/mounts
}

check_and_setup_lustre() {
    MOUNTED="`mounted_lustre_filesystems`"
    if [ -z "$MOUNTED" ]; then
        [ "$REFORMAT" ] && formatall
        setupall
        MOUNTED="`mounted_lustre_filesystems`"
        [ -z "$MOUNTED" ] && error "NAME=$NAME not mounted"
        export I_MOUNTED=yes
    fi
    if [ "$ONLY" == "setup" ]; then
        exit 0
    fi
}

cleanup_and_setup_lustre() {
    if [ "$ONLY" == "cleanup" -o "`mount | grep $MOUNT`" ]; then
        lctl set_param debug=0 || true
        cleanupall
        if [ "$ONLY" == "cleanup" ]; then 
    	    exit 0
        fi
    fi
    check_and_setup_lustre
}

check_and_cleanup_lustre() {
    if [ "`mount | grep $MOUNT`" ]; then
        [ -n "$DIR" ] && rm -rf $DIR/[Rdfs][0-9]*
    fi
    if [ "$I_MOUNTED" = "yes" ]; then
        cleanupall -f || error "cleanup failed"
    fi
    unset I_MOUNTED
}

####### 
# General functions

check_network() {
    local NETWORK=0
    local WAIT=0
    local MAX=$2
    while [ $NETWORK -eq 0 ]; do
        ping -c 1 -w 3 $1 > /dev/null
        if [ $? -eq 0 ]; then
            NETWORK=1
        else
            WAIT=$((WAIT + 5))
            echo "waiting for $1, $((MAX - WAIT)) secs left"
            sleep 5
        fi
        if [ $WAIT -gt $MAX ]; then
            echo "Network not available"
            exit 1
        fi
    done
}
check_port() {
    while( !($DSH2 $1 "netstat -tna | grep -q $2") ) ; do
        sleep 9
    done
}

no_dsh() {
    shift
    eval $@
}

comma_list() {
    # the sed converts spaces to commas, but leaves the last space
    # alone, so the line doesn't end with a comma.
    echo "$*" | tr -s " " "\n" | sort -b -u | tr "\n" " " | sed 's/ \([^$]\)/,\1/g'
}

absolute_path() {
    (cd `dirname $1`; echo $PWD/`basename $1`)
}

##################################
# Adaptive Timeouts funcs

at_is_valid() {
    if [ -z "$AT_MAX_PATH" ]; then
        AT_MAX_PATH=$(do_facet mds "find /sys/ -name at_max")
        [ -z "$AT_MAX_PATH" ] && echo "missing /sys/.../at_max " && return 1
    fi
    return 0
}

at_is_enabled() {
    at_is_valid || error "invalid call"

    # only check mds, we assume at_max is the same on all nodes
    local at_max=$(do_facet mds "cat $AT_MAX_PATH")
    if [ $at_max -eq 0 ]; then
        return 1
    else
        return 0
    fi
}

at_max_get() {
    local facet=$1

    at_is_valid || error "invalid call"

    # suppose that all ost-s has the same at_max set
    if [ $facet == "ost" ]; then
        do_facet ost1 "cat $AT_MAX_PATH"
    else
        do_facet $facet "cat $AT_MAX_PATH"
    fi
}

at_max_set() {
    local at_max=$1
    shift

    at_is_valid || error "invalid call"

    local facet
    for facet in $@; do
        if [ $facet == "ost" ]; then
            for i in `seq $OSTCOUNT`; do
                do_facet ost$i "echo $at_max > $AT_MAX_PATH"
            done
        else
            do_facet $facet "echo $at_max > $AT_MAX_PATH"
        fi
    done
}

##################################
# OBD_FAIL funcs

drop_request() {
# OBD_FAIL_MDS_ALL_REQUEST_NET
    RC=0
    do_facet mds lctl set_param fail_loc=0x123
    do_facet client "$1" || RC=$?
    do_facet mds lctl set_param fail_loc=0
    return $RC
}

drop_reply() {
# OBD_FAIL_MDS_ALL_REPLY_NET
    RC=0
    do_facet mds lctl set_param fail_loc=0x122
    do_facet client "$@" || RC=$?
    do_facet mds lctl set_param fail_loc=0
    return $RC
}

drop_reint_reply() {
# OBD_FAIL_MDS_REINT_NET_REP
    RC=0
    do_facet mds lctl set_param fail_loc=0x119
    do_facet client "$@" || RC=$?
    do_facet mds lctl set_param fail_loc=0
    return $RC
}

pause_bulk() {
#define OBD_FAIL_OST_BRW_PAUSE_BULK      0x214
    RC=0
    do_facet ost1 lctl set_param fail_loc=0x214
    do_facet client "$1" || RC=$?
    do_facet client "sync"
    do_facet ost1 lctl set_param fail_loc=0
    return $RC
}

drop_ldlm_cancel() {
#define OBD_FAIL_LDLM_CANCEL             0x304
    RC=0
    do_facet client lctl set_param fail_loc=0x304
    do_facet client "$@" || RC=$?
    do_facet client lctl set_param fail_loc=0
    return $RC
}

drop_bl_callback() {
#define OBD_FAIL_LDLM_BL_CALLBACK        0x305
    RC=0
    do_facet client lctl set_param fail_loc=0x305
    do_facet client "$@" || RC=$?
    do_facet client lctl set_param fail_loc=0
    return $RC
}

drop_ldlm_reply() {
#define OBD_FAIL_LDLM_REPLY              0x30c
    RC=0
    do_facet mds lctl set_param fail_loc=0x30c
    do_facet client "$@" || RC=$?
    do_facet mds lctl set_param fail_loc=0
    return $RC
}

clear_failloc() {
    facet=$1
    pause=$2
    sleep $pause
    echo "clearing fail_loc on $facet"
    do_facet $facet "lctl set_param fail_loc=0 2>/dev/null || true"
}

set_nodes_failloc () {
    local nodes=$1
    local node

    for node in $nodes ; do
        do_node $node lctl set_param fail_loc=$2
    done
}

set_nodes_failloc () {
    local nodes=$1
    local node

    for node in $nodes ; do
        do_node $node sysctl -w lustre.fail_loc=$2
    done
}

cancel_lru_locks() {
    $LCTL mark "cancel_lru_locks $1 start"
    for d in `lctl get_param -N ldlm.namespaces.*.lru_size | egrep -i $1`; do
        $LCTL set_param -n $d=clear
    done
    $LCTL get_param ldlm.namespaces.*.lock_unused_count | egrep -i $1 | grep -v '=0'
    $LCTL mark "cancel_lru_locks $1 stop"
}

default_lru_size()
{
        NR_CPU=$(grep -c "processor" /proc/cpuinfo)
        DEFAULT_LRU_SIZE=$((100 * NR_CPU))
        echo "$DEFAULT_LRU_SIZE"
}

lru_resize_enable()
{
    lctl set_param ldlm.namespaces.*$1*.lru_size=0
}

lru_resize_disable()
{
    lctl set_param ldlm.namespaces.*$1*.lru_size $(default_lru_size)
}

pgcache_empty() {
    local FILE
    for FILE in `lctl get_param -N "llite.*.dump_page_cache"`; do
        if [ `lctl get_param -n $FILE | wc -l` -gt 1 ]; then
            echo there is still data in page cache $FILE ?
            lctl get_param -n $FILE
            return 1
        fi
    done
    return 0
}

debugsave() {
    DEBUGSAVE="$(lctl get_param -n debug)"
}

debugrestore() {
    [ -n "$DEBUGSAVE" ] && lctl set_param debug="${DEBUGSAVE}"
    DEBUGSAVE=""
}

##################################
# Test interface 
##################################

error_noexit() {
    local TYPE=${TYPE:-"FAIL"}
    local ERRLOG
    lctl set_param fail_loc=0 2>/dev/null || true
    log " ${TESTSUITE} ${TESTNAME}: @@@@@@ ${TYPE}: $@ "
    ERRLOG=$TMP/lustre_${TESTSUITE}_${TESTNAME}.$(date +%s)
    echo "Dumping lctl log to $ERRLOG"
    # We need to dump the logs on all nodes
    local NODES=$(nodes_list)
    for NODE in $NODES; do
        do_node $NODE $LCTL dk $ERRLOG
    done
    debugrestore
    [ "$TESTSUITELOG" ] && echo "$0: ${TYPE}: $TESTNAME $@" >> $TESTSUITELOG
}

error() {
    error_noexit "$@"
    $FAIL_ON_ERROR && exit 1 || true
}

error_exit() {
    error_noexit "$@"
    exit 1
}

# use only if we are ignoring failures for this test, bugno required.
# (like ALWAYS_EXCEPT, but run the test and ignore the results.)
# e.g. error_ignore 5494 "your message"
error_ignore() {
    local TYPE="IGNORE (bz$1)"
    shift
    error_noexit "$@"
}

skip () {
	log " SKIP: ${TESTSUITE} ${TESTNAME} $@"
	[ "$TESTSUITELOG" ] && \
		echo "${TESTSUITE}: SKIP: $TESTNAME $@" >> $TESTSUITELOG || true
}

build_test_filter() {
    [ "$ONLY" ] && log "only running test `echo $ONLY`"
    for O in $ONLY; do
        eval ONLY_${O}=true
    done
    [ "$EXCEPT$ALWAYS_EXCEPT" ] && \
        log "excepting tests: `echo $EXCEPT $ALWAYS_EXCEPT`"
    [ "$EXCEPT_SLOW" ] && \
        log "skipping tests SLOW=no: `echo $EXCEPT_SLOW`"
    for E in $EXCEPT $ALWAYS_EXCEPT; do
        eval EXCEPT_${E}=true
    done
    for E in $EXCEPT_SLOW; do
        eval EXCEPT_SLOW_${E}=true
    done
    for G in $GRANT_CHECK_LIST; do
        eval GCHECK_ONLY_${G}=true
   	done
}

_basetest() {
    echo $*
}

basetest() {
    IFS=abcdefghijklmnopqrstuvwxyz _basetest $1
}

run_test() {
    assert_DIR

    export base=`basetest $1`
    if [ ! -z "$ONLY" ]; then
        testname=ONLY_$1
        if [ ${!testname}x != x ]; then
            run_one $1 "$2"
            return $?
        fi
        testname=ONLY_$base
        if [ ${!testname}x != x ]; then
            run_one $1 "$2"
            return $?
        fi
        echo -n "."
        return 0
    fi
    testname=EXCEPT_$1
    if [ ${!testname}x != x ]; then
        TESTNAME=test_$1 skip "skipping excluded test $1"
        return 0
    fi
    testname=EXCEPT_$base
    if [ ${!testname}x != x ]; then
        TESTNAME=test_$1 skip "skipping excluded test $1 (base $base)"
        return 0
    fi
    testname=EXCEPT_SLOW_$1
    if [ ${!testname}x != x ]; then
        TESTNAME=test_$1 skip "skipping SLOW test $1"
        return 0
    fi
    testname=EXCEPT_SLOW_$base
    if [ ${!testname}x != x ]; then
        TESTNAME=test_$1 skip "skipping SLOW test $1 (base $base)"
        return 0
    fi

    run_one $1 "$2"
    
    return $?
}

EQUALS="======================================================================"
equals_msg() {
    msg="$@"

    local suffixlen=$((${#EQUALS} - ${#msg}))
    [ $suffixlen -lt 5 ] && suffixlen=5
    log `echo $(printf '===== %s %.*s\n' "$msg" $suffixlen $EQUALS)`
}

log() {
    echo "$*"
    lsmod | grep lnet > /dev/null || load_modules

    local MSG="$*"
    # Get rif of '
    MSG=${MSG//\'/\\\'}
    MSG=${MSG//\(/\\\(}
    MSG=${MSG//\)/\\\)}
    MSG=${MSG//\;/\\\;}
    MSG=${MSG//\|/\\\|}
    MSG=${MSG//\>/\\\>}
    MSG=${MSG//\</\\\<}
    MSG=${MSG//\//\\\/}
    local NODES=$(nodes_list)
    for NODE in $NODES; do
        do_node $NODE $LCTL mark "$MSG" 2> /dev/null || true
    done
}

trace() {
	log "STARTING: $*"
	strace -o $TMP/$1.strace -ttt $*
	RC=$?
	log "FINISHED: $*: rc $RC"
	return 1
}

pass() {
    echo PASS $@
}

check_mds() {
    FFREE=`lctl get_param -n mds.*.filesfree`
    FTOTAL=`lctl get_param -n mds.*.filestotal`
    [ $FFREE -ge $FTOTAL ] && error "files free $FFREE > total $FTOTAL" || true
}

reset_fail_loc () {
    local myNODES=$(nodes_list)
    local NODE

    for NODE in $myNODES; do
        do_node $NODE "lctl set_param fail_loc=0 2>/dev/null || true"
    done
}

run_one() {
    testnum=$1
    message=$2
    tfile=f${testnum}
    export tdir=d0.${TESTSUITE}/d${base}
    local SAVE_UMASK=`umask`
    umask 0022

    BEFORE=`date +%s`
    log "== test $testnum: $message ============ `date +%H:%M:%S` ($BEFORE)"
    #check_mds
    export TESTNAME=test_$testnum
    test_${testnum} || error "test_$testnum failed with $?"
    #check_mds
    cd $SAVE_PWD
    reset_fail_loc
    check_grant ${testnum} || error "check_grant $testnum failed with $?"
    check_catastrophe || error "LBUG/LASSERT detected"
    ps auxww | grep -v grep | grep -q multiop && error "multiop still running"
    pass "($((`date +%s` - $BEFORE))s)"
    unset TESTNAME
    unset tdir
    umask $SAVE_UMASK
    $CLEANUP
}

canonical_path() {
    (cd `dirname $1`; echo $PWD/`basename $1`)
}

sync_clients() {
    [ -d $DIR1 ] && cd $DIR1 && sync; sleep 1; sync 
    [ -d $DIR2 ] && cd $DIR2 && sync; sleep 1; sync 
	cd $SAVE_PWD
}

check_grant() {
    export base=`basetest $1`
    [ "$CHECK_GRANT" == "no" ] && return 0

	testname=GCHECK_ONLY_${base}
    [ ${!testname}x == x ] && return 0

    echo -n "checking grant......"
	cd $SAVE_PWD
	# write some data to sync client lost_grant
	rm -f $DIR1/${tfile}_check_grant_* 2>&1
	for i in `seq $OSTCOUNT`; do
		$LFS setstripe $DIR1/${tfile}_check_grant_$i -i $(($i -1)) -c 1
		dd if=/dev/zero of=$DIR1/${tfile}_check_grant_$i bs=4k \
					      count=1 > /dev/null 2>&1 
	done
    # sync all the data and make sure no pending data on server
    sync_clients

    #get client grant and server grant
    client_grant=0
    for d in `lctl get_param -n osc.*.cur_grant_bytes`; do
        client_grant=$((client_grant + $d))
    done
    server_grant=0
    for d in `lctl get_param -n obdfilter.*.tot_granted`; do
        server_grant=$((server_grant + $d))
    done

	# cleanup the check_grant file
	for i in `seq $OSTCOUNT`; do
	        rm $DIR1/${tfile}_check_grant_$i
	done

	#check whether client grant == server grant 
	if [ $client_grant != $server_grant ]; then
		echo "failed: client:${client_grant} server: ${server_grant}"
		return 1
	else
		echo "pass"
	fi
}

########################
# helper functions

osc_to_ost()
{
    osc=$1
    ost=`echo $1 | awk -F_ '{print $3}'`
    if [ -z $ost ]; then
        ost=`echo $1 | sed 's/-osc.*//'`
    fi
    echo $ost
}

remote_mds ()
{
    [ -z "$(lctl dl | grep mdt)" ]
}

remote_mds_nodsh()
{
    remote_mds && [ "$PDSH" = "no_dsh" -o -z "$PDSH" -o -z "$mds_HOST" ]
}

remote_ost ()
{
    [ -z "$(lctl dl | grep ost)" ]
}

remote_ost_nodsh()
{
    remote_ost && [ "$PDSH" = "no_dsh" -o -z "$PDSH" -o -z "$ost_HOST" ]
}

osts_nodes () {
    local OSTNODES=$(facet_host ost1)
    local NODES_sort

    for num in `seq $OSTCOUNT`; do
        local myOST=$(facet_host ost$num)
        OSTNODES="$OSTNODES $myOST"
    done
    NODES_sort=$(for i in $OSTNODES; do echo $i; done | sort -u)

    echo $NODES_sort
}

nodes_list () {
    # FIXME. We need a list of clients
    local myNODES=$HOSTNAME
    local myNODES_sort

    # CLIENTS (if specified) contains the local client
    [ -n "$CLIENTS" ] && myNODES=${CLIENTS//,/ }

    if [ "$PDSH" -a "$PDSH" != "no_dsh" ]; then
        myNODES="$myNODES $(osts_nodes) $mds_HOST"
    fi

    myNODES_sort=$(for i in $myNODES; do echo $i; done | sort -u)

    echo $myNODES_sort
}

remote_nodes_list () {
    local rnodes=$(nodes_list)
    rnodes=$(echo " $rnodes " | sed -re "s/\s+$HOSTNAME\s+/ /g")
    echo $rnodes 
}

init_clients_lists () {
    # Sanity check: exclude the local client from RCLIENTS
    local rclients=$(echo " $RCLIENTS " | sed -re "s/\s+$HOSTNAME\s+/ /g")

    # Sanity check: exclude the dup entries
    rclients=$(for i in $rclients; do echo $i; done | sort -u)

    local clients="$SINGLECLIENT $HOSTNAME $rclients"

    # Sanity check: exclude the dup entries from CLIENTS
    # for those configs which has SINGLCLIENT set to local client 
    clients=$(for i in $clients; do echo $i; done | sort -u)

    CLIENTS=`comma_list $clients`
    local -a remoteclients=($rclients)
    for ((i=0; $i<${#remoteclients[@]}; i++)); do
            varname=CLIENT$((i + 2))
            eval $varname=${remoteclients[i]}
    done

    CLIENTCOUNT=$((${#remoteclients[@]} + 1))
}

is_patchless ()
{
    lctl get_param version | grep -q patchless
}

get_node_count() {
   local nodes="$@"
   echo $nodes | wc -w || true
}

mixed_ost_devs () {
    local nodes=$(osts_nodes)
    local osscount=$(get_node_count "$nodes")
    [ ! "$OSTCOUNT" = "$osscount" ]
}

generate_machine_file() {
    local nodes=${1//,/ }
    local machinefile=$2
    rm -f $machinefile || error "can't rm $machinefile"
    for node in $nodes; do
        echo $node >>$machinefile
    done
}

get_stripe () {
    local file=$1/stripe
    touch $file
    $LFS getstripe -v $file || error
    rm -f $file
}

check_runas_id_ret() {
    local myRC=0
    local myRUNAS_ID=$1
    shift
    local myRUNAS=$@
    if [ -z "$myRUNAS" ]; then
        error_exit "myRUNAS command must be specified for check_runas_id"
    fi
    mkdir $DIR/d0_runas_test
    chmod 0755 $DIR
    chown $myRUNAS_ID:$myRUNAS_ID $DIR/d0_runas_test
    $myRUNAS touch $DIR/d0_runas_test/f$$ || myRC=1
    rm -rf $DIR/d0_runas_test
    return $myRC
}

check_runas_id() {
    local myRUNAS_ID=$1
    shift
    local myRUNAS=$@
    check_runas_id_ret $myRUNAS_ID $myRUNAS || \
        error "unable to write to $DIR/d0_runas_test as UID $myRUNAS_ID. 
        Please set RUNAS_ID to some UID which exists on MDS and client or 
        add user $myRUNAS_ID:$myRUNAS_ID on these nodes."
}

# Run multiop in the background, but wait for it to print
# "PAUSING" to its stdout before returning from this function.
multiop_bg_pause() {
    MULTIOP_PROG=${MULTIOP_PROG:-multiop}
    FILE=$1
    ARGS=$2

    TMPPIPE=/tmp/multiop_open_wait_pipe.$$
    mkfifo $TMPPIPE

    echo "$MULTIOP_PROG $FILE v$ARGS"
    $MULTIOP_PROG $FILE v$ARGS > $TMPPIPE &

    echo "TMPPIPE=${TMPPIPE}"
    read -t 60 multiop_output < $TMPPIPE
    if [ $? -ne 0 ]; then
        rm -f $TMPPIPE
        return 1
    fi
    rm -f $TMPPIPE
    if [ "$multiop_output" != "PAUSING" ]; then
        echo "Incorrect multiop output: $multiop_output"
        kill -9 $PID
        return 1
    fi

    return 0
}

check_rate() {
    local OP=$1
    local TARGET_RATE=$2
    local NUM_CLIENTS=$3
    local LOG=$4

    local RATE=$(awk '/^Rate: [0-9\.]+ '"${OP}"'s\/sec/ { print $2}' ${LOG})

    # We need to use bc since the rate is a floating point number
    local RES=$(echo "${RATE} < ${TARGET_RATE}" | bc -l )
    if [ ${RES} -eq 0 ]; then
        echo "Success: ${RATE} ${OP}s/sec met target rate" \
             "${TARGET_RATE} ${OP}s/sec for ${NUM_CLIENTS} client(s)."
        return 0
    else
        echo "Failure: ${RATE} ${OP}s/sec did not meet target rate" \
             "${TARGET_RATE} ${OP}s/sec for ${NUM_CLIENTS} client(s)."
        return 1
    fi
}

# reset llite stat counters
clear_llite_stats(){
        lctl set_param -n llite.*.stats 0
}

# sum llite stat items
calc_llite_stats() {
        local res=$(lctl get_param -n llite.*.stats |
                    awk 'BEGIN {s = 0} END {print s} /^'"$1"'/ {s += $2}')
        echo $res
}

# save_lustre_params(node, parameter_mask)
# generate a stream of formatted strings (<node> <param name>=<param value>)
save_lustre_params() {
        local s
        do_node $1 "lctl get_param $2" | while read s; do echo "$1 $s"; done
}

# restore lustre parameters from input stream, produces by save_lustre_params
restore_lustre_params() {
        local node
        local name
        local val
        while IFS=" =" read node name val; do
                do_node $node "lctl set_param -n $name $val"
        done
}

check_catastrophe () {
    local rnodes=$(comma_list $(remote_nodes_list))

    [ -f $CATASTROPHE ] && [ `cat $CATASTROPHE` -ne 0 ] && return 1
    if [ $rnodes ]; then
        do_nodes $rnodes "[ -f $CATASTROPHE ] && { [ \`cat $CATASTROPHE\` -eq 0 ] || false; } || true"
    fi 
}
<|MERGE_RESOLUTION|>--- conflicted
+++ resolved
@@ -90,11 +90,7 @@
 	export PATH=$PATH:$LUSTRE/tests
     fi
     export MDSRATE=${MDSRATE:-"$LUSTRE/tests/mdsrate"}
-<<<<<<< HEAD
     [ ! -f "$MDSRATE" ] && export MDSRATE=$(which mdsrate 2> /dev/null)
-=======
-    [ ! -f "$MDSRATE" ] && export MDSRATE=$(which mdsrate)
->>>>>>> 863a3da6
     export LCTL=${LCTL:-"$LUSTRE/utils/lctl"}
     export LFS=${LFS:-"$LUSTRE/utils/lfs"}
     [ ! -f "$LCTL" ] && export LCTL=$(which lctl) 
@@ -107,16 +103,6 @@
     export CHECKSTAT="${CHECKSTAT:-"checkstat -v"} "
     export FSYTPE=${FSTYPE:-"ldiskfs"}
     export NAME=${NAME:-local}
-<<<<<<< HEAD
-    export LPROC=/proc/fs/lustre
-=======
-    export LGSSD=${LGSSD:-"$LUSTRE/utils/gss/lgssd"}
-    [ "$GSS_PIPEFS" = "true" ] && [ ! -f "$LGSSD" ] && \
-        export LGSSD=$(which lgssd)
-    export LSVCGSSD=${LSVCGSSD:-"$LUSTRE/utils/gss/lsvcgssd"}
-    [ ! -f "$LSVCGSSD" ] && export LSVCGSSD=$(which lsvcgssd)
-    export KRB5DIR=${KRB5DIR:-"/usr/kerberos"}
->>>>>>> 863a3da6
     export DIR2
     export AT_MAX_PATH
     export SAVE_PWD=${SAVE_PWD:-$LUSTRE/tests}
@@ -379,11 +365,7 @@
     do_node $client "lctl set_param debug=$PTLDEBUG;
         lctl set_param subsystem_debug=${SUBSYSTEM# };
         lctl set_param debug_mb=${DEBUG_SIZE}"
-<<<<<<< HEAD
-
-=======
-    
->>>>>>> 863a3da6
+
     return 0
 }
 
@@ -603,8 +585,10 @@
 
 facet_failover() {
     facet=$1
+    sleep_time=$2
     echo "Failing $facet on node `facet_active_host $facet`"
     shutdown_facet $facet
+    [ -n "$sleep_time" ] && sleep $sleep_time
     reboot_facet $facet
     client_df &
     DFPID=$!
