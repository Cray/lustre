--- conflicted
+++ resolved
@@ -11,14 +11,11 @@
 
 [ -n "$FUNCTIONS" ] && . $FUNCTIONS || true
 
-<<<<<<< HEAD
-=======
 MPIBIN=${MPIBIN:-/testsuite/tests/`arch`/bin}
 export PATH=:$PATH:$MPIBIN
 MPIRUN=$(which mpirun) || true
 MPI_USER=${MPI_USER:-mpiuser}
 
->>>>>>> d5360e75
 # for recovery scale tests
 # default boulder cluster iozone location
 export PATH=/opt/iozone/bin:$PATH
