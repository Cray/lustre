#!/bin/bash

set -e

ONLY=${ONLY:-"$*"}
<<<<<<< HEAD
# bug number for skipped test:  3192 12652  15528/3811 9977  15528/11549
ALWAYS_EXCEPT="                 14b  14c    19         28    29           $SANITYN_EXCEPT"
=======
# bug number for skipped test: 3192 15528/3811 16929 9977 15528/11549
ALWAYS_EXCEPT="                14b  19         22    28   29          $SANITYN_EXCEPT"
>>>>>>> ce18b2ca
# UPDATE THE COMMENT ABOVE WITH BUG NUMBERS WHEN CHANGING ALWAYS_EXCEPT!

# bug number for skipped test:                                                    12652 12652
grep -q 'Enterprise Server 10' /etc/SuSE-release && ALWAYS_EXCEPT="$ALWAYS_EXCEPT 11    14" || true

# Tests that fail on uml
[ "$UML" = "true" ] && EXCEPT="$EXCEPT 7"

SRCDIR=`dirname $0`
PATH=$PWD/$SRCDIR:$SRCDIR:$SRCDIR/../utils:$PATH

SIZE=${SIZE:-40960}
CHECKSTAT=${CHECKSTAT:-"checkstat -v"}
CREATETEST=${CREATETEST:-createtest}
GETSTRIPE=${GETSTRIPE:-lfs getstripe}
SETSTRIPE=${SETSTRIPE:-lstripe}
MCREATE=${MCREATE:-mcreate}
OPENFILE=${OPENFILE:-openfile}
OPENUNLINK=${OPENUNLINK:-openunlink}
TOEXCL=${TOEXCL:-toexcl}
TRUNCATE=${TRUNCATE:-truncate}
export TMP=${TMP:-/tmp}
MOUNT_2=${MOUNT_2:-"yes"}
CHECK_GRANT=${CHECK_GRANT:-"yes"}
GRANT_CHECK_LIST=${GRANT_CHECK_LIST:-""}

SAVE_PWD=$PWD

export NAME=${NAME:-local}

LUSTRE=${LUSTRE:-`dirname $0`/..}
. $LUSTRE/tests/test-framework.sh
CLEANUP=${CLEANUP:-:}
SETUP=${SETUP:-:}
init_test_env $@
. ${CONFIG:=$LUSTRE/tests/cfg/$NAME.sh}

[ "$SLOW" = "no" ] && EXCEPT_SLOW="12 16"

SANITYLOG=${TESTSUITELOG:-$TMP/$(basename $0 .sh).log}
FAIL_ON_ERROR=${FAIL_ON_ERROR:-false}

SETUP=${SETUP:-:}
TRACE=${TRACE:-""}

[ "$SANITYLOG" ] && rm -f $SANITYLOG || true

check_and_setup_lustre

LOVNAME=`lctl get_param -n llite.*.lov.common_name | tail -n 1`
OSTCOUNT=`lctl get_param -n lov.$LOVNAME.numobd`

assert_DIR
rm -rf $DIR1/[df][0-9]* $DIR1/lnk

# $RUNAS_ID may get set incorrectly somewhere else
[ $UID -eq 0 -a $RUNAS_ID -eq 0 ] && error "\$RUNAS_ID set to 0, but \$UID is also 0!"

check_runas_id $RUNAS_ID $RUNAS

build_test_filter

test_1a() {
	touch $DIR1/f1
	[ -f $DIR2/f1 ] || error
}
run_test 1a "check create on 2 mtpt's =========================="

test_1b() {
	chmod 777 $DIR2/f1
	$CHECKSTAT -t file -p 0777 $DIR1/f1 || error
	chmod a-x $DIR2/f1
}
run_test 1b "check attribute updates on 2 mtpt's ==============="

test_1c() {
	$CHECKSTAT -t file -p 0666 $DIR1/f1 || error
}
run_test 1c "check after remount attribute updates on 2 mtpt's ="

test_1d() {
	rm $DIR2/f1
	$CHECKSTAT -a $DIR1/f1 || error
}
run_test 1d "unlink on one mountpoint removes file on other ===="

test_2a() {
	touch $DIR1/f2a
	ls -l $DIR2/f2a
	chmod 777 $DIR2/f2a
	$CHECKSTAT -t file -p 0777 $DIR1/f2a || error
}
run_test 2a "check cached attribute updates on 2 mtpt's ========"

test_2b() {
	touch $DIR1/f2b
	ls -l $DIR2/f2b
	chmod 777 $DIR1/f2b
	$CHECKSTAT -t file -p 0777 $DIR2/f2b || error
}
run_test 2b "check cached attribute updates on 2 mtpt's ========"

# NEED TO SAVE ROOT DIR MODE
test_2c() {
	chmod 777 $DIR1
	$CHECKSTAT -t dir -p 0777 $DIR2 || error
}
run_test 2c "check cached attribute updates on 2 mtpt's root ==="

test_2d() {
	chmod 755 $DIR1
	$CHECKSTAT -t dir -p 0755 $DIR2 || error
}
run_test 2d "check cached attribute updates on 2 mtpt's root ==="

test_2e() {
        chmod 755 $DIR1
        ls -l $DIR1
        ls -l $DIR2
        chmod 777 $DIR1
        $RUNAS dd if=/dev/zero of=$DIR2/$tfile count=1 || error
}
run_test 2e "check chmod on root is propagated to others"

test_3() {
	( cd $DIR1 ; ln -s this/is/good lnk )
	[ "this/is/good" = "`perl -e 'print readlink("'$DIR2/lnk'");'`" ] || \
		error
}
run_test 3 "symlink on one mtpt, readlink on another ==========="

test_4() {
	multifstat $DIR1/f4 $DIR2/f4
}
run_test 4 "fstat validation on multiple mount points =========="

test_5() {
	mcreate $DIR1/f5
	truncate $DIR2/f5 100
	$CHECKSTAT -t file -s 100 $DIR1/f5 || error
	rm $DIR1/f5
}
run_test 5 "create a file on one mount, truncate it on the other"

test_6() {
	openunlink $DIR1/$tfile $DIR2/$tfile || \
		error "openunlink $DIR1/$tfile $DIR2/$tfile"
}
run_test 6 "remove of open file on other node =================="

test_7() {
	local dir=d7
	opendirunlink $DIR1/$dir $DIR2/$dir || \
		error "opendirunlink $DIR1/$dir $DIR2/$dir"
}
run_test 7 "remove of open directory on other node ============="

test_8() {
	opendevunlink $DIR1/$tfile $DIR2/$tfile || \
		error "opendevunlink $DIR1/$tfile $DIR2/$tfile"
}
run_test 8 "remove of open special file on other node =========="

test_9() {
	MTPT=1
	local dir
	> $DIR2/f9
	for C in a b c d e f g h i j k l; do
		dir=`eval echo \\$DIR$MTPT`
		echo -n $C >> $dir/f9
		[ "$MTPT" -eq 1 ] && MTPT=2 || MTPT=1
	done
	[ "`cat $DIR1/f9`" = "abcdefghijkl" ] || \
		error "`od -a $DIR1/f9` != abcdefghijkl"
}
run_test 9 "append of file with sub-page size on multiple mounts"

test_10a() {
	MTPT=1
	local dir
	OFFSET=0
	> $DIR2/f10
	for C in a b c d e f g h i j k l; do
		dir=`eval echo \\$DIR$MTPT`
		echo -n $C | dd of=$dir/f10 bs=1 seek=$OFFSET count=1
		[ "$MTPT" -eq 1 ] && MTPT=2 || MTPT=1
		OFFSET=`expr $OFFSET + 1`
	done
	[ "`cat $DIR1/f10`" = "abcdefghijkl" ] || \
		error "`od -a $DIR1/f10` != abcdefghijkl"
}
run_test 10a "write of file with sub-page size on multiple mounts "

test_10b() {
	# create a seed file
	yes "R" | head -c 4000 >$TMP/f10b-seed
	dd if=$TMP/f10b-seed of=$DIR1/f10b bs=3k count=1 || error "dd $DIR1"

	truncate $DIR1/f10b 4096 || error "truncate 4096"

	dd if=$DIR2/f10b of=$TMP/f10b-lustre bs=4k count=1 || error "dd $DIR2"

	# create a test file locally to compare
	dd if=$TMP/f10b-seed of=$TMP/f10b bs=3k count=1 || error "dd random"
	truncate $TMP/f10b 4096 || error "truncate 4096"
	cmp $TMP/f10b $TMP/f10b-lustre || error "file miscompare"
	rm $TMP/f10b $TMP/f10b-lustre $TMP/f10b-seed
}
run_test 10b "write of file with sub-page size on multiple mounts "

test_11() {
	mkdir $DIR1/d11
	multiop_bg_pause $DIR1/d11/f O_c || return 1
	MULTIPID=$!
	cp -p /bin/ls $DIR1/d11/f
	$DIR2/d11/f
	RC=$?
	kill -USR1 $MULTIPID
	wait $MULTIPID || error
	[ $RC -eq 0 ] && error || true
}
run_test 11 "execution of file opened for write should return error ===="

test_12() {
       DIR=$DIR DIR2=$DIR2 sh lockorder.sh
}
run_test 12 "test lock ordering (link, stat, unlink) ==========="

test_13() {	# bug 2451 - directory coherency
       rm -rf $DIR1/d13
       mkdir $DIR1/d13 || error
       cd $DIR1/d13 || error
       ls
       ( touch $DIR1/d13/f13 ) # needs to be a separate shell
       ls
       rm -f $DIR2/d13/f13 || error
       ls 2>&1 | grep f13 && error "f13 shouldn't return an error (1)" || true
       # need to run it twice
       ( touch $DIR1/d13/f13 ) # needs to be a separate shell
       ls
       rm -f $DIR2/d13/f13 || error
       ls 2>&1 | grep f13 && error "f13 shouldn't return an error (2)" || true
}
run_test 13 "test directory page revocation ===================="

test_14() {
	mkdir -p $DIR1/$tdir
	cp -p /bin/ls $DIR1/$tdir/$tfile
	multiop_bg_pause $DIR1/$tdir/$tfile Ow_c || return 1
	MULTIPID=$!

	$DIR2/$tdir/$tfile && error || true
	kill -USR1 $MULTIPID
	wait $MULTIPID || return 2
}
run_test 14 "execution of file open for write returns -ETXTBSY ="

test_14a() {
        mkdir -p $DIR1/d14
	cp -p `which multiop` $DIR1/d14/multiop || error "cp failed"
        MULTIOP_PROG=$DIR1/d14/multiop multiop_bg_pause $TMP/test14.junk O_c || return 1
        MULTIOP_PID=$!
        multiop $DIR2/d14/multiop Oc && error "expected error, got success"
        kill -USR1 $MULTIOP_PID || return 2
        wait $MULTIOP_PID || return 3
        rm $TMP/test14.junk $DIR1/d14/multiop || error "removing multiop"
}
run_test 14a "open(RDWR) of executing file returns -ETXTBSY ===="

test_14b() { # bug 3192, 7040
        mkdir -p $DIR1/d14
	cp -p `which multiop` $DIR1/d14/multiop || error "cp failed"
        MULTIOP_PROG=$DIR1/d14/multiop multiop_bg_pause $TMP/test14.junk O_c || return 1
        MULTIOP_PID=$!
        truncate $DIR2/d14/multiop 0 && kill -9 $MULTIOP_PID && \
		error "expected truncate error, got success"
        kill -USR1 $MULTIOP_PID || return 2
        wait $MULTIOP_PID || return 3
	cmp `which multiop` $DIR1/d14/multiop || error "binary changed"
	rm $TMP/test14.junk $DIR1/d14/multiop || error "removing multiop"
}
run_test 14b "truncate of executing file returns -ETXTBSY ======"

test_14c() { # bug 3430, 7040
	mkdir -p $DIR1/d14
	cp -p `which multiop` $DIR1/d14/multiop || error "cp failed"
	MULTIOP_PROG=$DIR1/d14/multiop multiop_bg_pause $TMP/test14.junk O_c || return 1
        MULTIOP_PID=$!
	cp /etc/hosts $DIR2/d14/multiop && error "expected error, got success"
	kill -USR1 $MULTIOP_PID || return 2
	wait $MULTIOP_PID || return 3
	cmp `which multiop` $DIR1/d14/multiop || error "binary changed"
	rm $TMP/test14.junk $DIR1/d14/multiop || error "removing multiop"
}
run_test 14c "open(O_TRUNC) of executing file return -ETXTBSY =="

test_14d() { # bug 10921
	mkdir -p $DIR1/d14
	cp -p `which multiop` $DIR1/d14/multiop || error "cp failed"
	MULTIOP_PROG=$DIR1/d14/multiop multiop_bg_pause $TMP/test14.junk O_c || return 1
        MULTIOP_PID=$!
	log chmod
	chmod 600 $DIR1/d14/multiop || error "chmod failed"
	kill -USR1 $MULTIOP_PID || return 2
	wait $MULTIOP_PID || return 3
	cmp `which multiop` $DIR1/d14/multiop || error "binary changed"
	rm $TMP/test14.junk $DIR1/d14/multiop || error "removing multiop"
}
run_test 14d "chmod of executing file is still possible ========"

test_15() {	# bug 974 - ENOSPC
	echo "PATH=$PATH"
	sh oos2.sh $MOUNT1 $MOUNT2
	grant_error=`dmesg | grep "> available"`
	[ -z "$grant_error" ] || error "$grant_error"
}
run_test 15 "test out-of-space with multiple writers ==========="

test_16() {
	rm -f $MOUNT1/fsxfile
	lfs setstripe $MOUNT1/fsxfile -c -1 # b=10919
	fsx -c 50 -p 100 -N 2500 -l $((SIZE * 256)) -S 0 $MOUNT1/fsxfile $MOUNT2/fsxfile
}
run_test 16 "2500 iterations of dual-mount fsx ================="

test_17() { # bug 3513, 3667
	[ ! -d /proc/fs/lustre/ost ] && skip "remote OST, skipping OST-only test" && return

	cp /etc/termcap $DIR1/f17
	cancel_lru_locks osc > /dev/null
	#define OBD_FAIL_ONCE|OBD_FAIL_LDLM_CREATE_RESOURCE    0x30a
	lctl set_param fail_loc=0x8000030a
	ls -ls $DIR1/f17 | awk '{ print $1,$6 }' > $DIR1/f17-1 & \
	ls -ls $DIR2/f17 | awk '{ print $1,$6 }' > $DIR2/f17-2
	wait
	diff -u $DIR1/f17-1 $DIR2/f17-2 || error "files are different"
}
run_test 17 "resource creation/LVB creation race ==============="

test_18() {
	./mmap_sanity -d $MOUNT1 -m $MOUNT2
	sync; sleep 1; sync
}
run_test 18 "mmap sanity check ================================="

test_19() { # bug3811
	[ -d /proc/fs/lustre/obdfilter ] || return 0

	MAX=`lctl get_param -n obdfilter.*.readcache_max_filesize | head -n 1`
	lctl set_param -n obdfilter.*OST*.readcache_max_filesize=4096
	dd if=/dev/urandom of=$TMP/f19b bs=512k count=32
	SUM=`cksum $TMP/f19b | cut -d" " -f 1,2`
	cp $TMP/f19b $DIR1/f19b
	for i in `seq 1 20`; do
		[ $((i % 5)) -eq 0 ] && log "test_18 loop $i"
		cancel_lru_locks osc > /dev/null
		cksum $DIR1/f19b | cut -d" " -f 1,2 > $TMP/sum1 & \
		cksum $DIR2/f19b | cut -d" " -f 1,2 > $TMP/sum2
		wait
		[ "`cat $TMP/sum1`" = "$SUM" ] || \
			error "$DIR1/f19b `cat $TMP/sum1` != $SUM"
		[ "`cat $TMP/sum2`" = "$SUM" ] || \
			error "$DIR2/f19b `cat $TMP/sum2` != $SUM"
	done
	lctl set_param -n obdfilter.*OST*.readcache_max_filesize=$MAX
	rm $DIR1/f19b
}
run_test 19 "test concurrent uncached read races ==============="

test_20() {
	mkdir $DIR1/d20
	cancel_lru_locks osc
	CNT=$((`lctl get_param -n llite.*.dump_page_cache | wc -l`))
	multiop $DIR1/f20 Ow8190c
	multiop $DIR2/f20 Oz8194w8190c
	multiop $DIR1/f20 Oz0r8190c
	cancel_lru_locks osc
	CNTD=$((`lctl get_param -n llite.*.dump_page_cache | wc -l` - $CNT))
	[ $CNTD -gt 0 ] && \
	    error $CNTD" page left in cache after lock cancel" || true
}
run_test 20 "test extra readahead page left in cache ===="

cleanup_21() {
	trap 0
	umount $DIR1/d21
}

test_21() { # Bug 5907
	mkdir $DIR1/d21
	mount /etc $DIR1/d21 --bind || error "mount failed" # Poor man's mount.
	trap cleanup_21 EXIT
	rmdir -v $DIR1/d21 && error "Removed mounted directory"
	rmdir -v $DIR2/d21 && echo "Removed mounted directory from another mountpoint, needs to be fixed"
	test -d $DIR1/d21 || error "Mounted directory disappeared"
	cleanup_21
	test -d $DIR2/d21 || test -d $DIR1/d21 && error "Removed dir still visible after umount"
	true
}
run_test 21 " Try to remove mountpoint on another dir ===="

JOIN=${JOIN:-"lfs join"}

test_22() { # Bug 9926
	mkdir $DIR1/d21
	dd if=/dev/urandom of=$DIR1/d21/128k bs=1024 count=128
	cp -p $DIR1/d21/128k $DIR1/d21/f_head
	for ((i=0;i<10;i++)); do
		cp -p $DIR1/d21/128k $DIR1/d21/f_tail
		$JOIN $DIR1/d21/f_head $DIR1/d21/f_tail || error "join error"
		$CHECKSTAT -a $DIR1/d21/f_tail || error "tail file exist after join"
	done
	echo aaaaaaaaaaa >> $DIR1/d21/no_joined

	mv $DIR2/d21/f_head $DIR2/
	munlink $DIR2/f_head || error "unlink joined file error"
	cat $DIR2/d21/no_joined || error "cat error"
	rm -rf $DIR2/d21/no_joined || error "unlink normal file error"
}
run_test 22 " After joining in one dir,  open/close unlink file in anther dir" 

test_23() { # Bug 5972
	echo "others should see updated atime while another read" > $DIR1/f23
	
	# clear the lock(mode: LCK_PW) gotten from creating operation
	cancel_lru_locks osc
	
	time1=`date +%s`	
	sleep 2
	
	multiop_bg_pause $DIR1/f23 or20_c || return 1
	MULTIPID=$!

	time2=`stat -c "%X" $DIR2/f23`

	if (( $time2 <= $time1 )); then
		kill -USR1 $MULTIPID
		error "atime doesn't update among nodes"
	fi

	kill -USR1 $MULTIPID || return 1
	rm -f $DIR1/f23 || error "rm -f $DIR1/f23 failed"
	true
}
run_test 23 " others should see updated atime while another read===="

test_24() {
	touch $DIR1/$tfile
	lfs df || error "lfs df failed"
	lfs df -ih || error "lfs df -ih failed"
	lfs df -h $DIR1 || error "lfs df -h $DIR1 failed"
	lfs df -i $DIR2 || error "lfs df -i $DIR2 failed"
	lfs df $DIR1/$tfile || error "lfs df $DIR1/$tfile failed"
	lfs df -ih $DIR2/$tfile || error "lfs df -ih $DIR2/$tfile failed"
	
	OSC=`lctl dl | awk '/-osc-|OSC.*MNT/ {print $4}' | head -n 1`
	lctl --device %$OSC deactivate
	lfs df -i || error "lfs df -i with deactivated OSC failed"
	lctl --device %$OSC recover
	lfs df || error "lfs df with reactivated OSC failed"
}
run_test 24 "lfs df [-ih] [path] test ========================="

test_25() {
	[ `lctl get_param -n mdc.*-mdc-*.connect_flags | grep -c acl` -lt 2 ] && \
	    skip "must have acl, skipping" && return

	mkdir -p $DIR1/$tdir
	touch $DIR1/$tdir/f1 || error "touch $DIR1/$tdir/f1"
	chmod 0755 $DIR1/$tdir/f1 || error "chmod 0755 $DIR1/$tdir/f1"

	$RUNAS $CHECKSTAT $DIR2/$tdir/f1 || error "checkstat $DIR2/$tdir/f1 #1"
	setfacl -m u:$RUNAS_ID:--- $DIR1/$tdir || error "setfacl $DIR2/$tdir #1"
	$RUNAS $CHECKSTAT $DIR2/$tdir/f1 && error "checkstat $DIR2/$tdir/f1 #2"
	setfacl -m u:$RUNAS_ID:r-x $DIR1/$tdir || error "setfacl $DIR2/$tdir #2"
	$RUNAS $CHECKSTAT $DIR2/$tdir/f1 || error "checkstat $DIR2/$tdir/f1 #3"
	setfacl -m u:$RUNAS_ID:--- $DIR1/$tdir || error "setfacl $DIR2/$tdir #3"
	$RUNAS $CHECKSTAT $DIR2/$tdir/f1 && error "checkstat $DIR2/$tdir/f1 #4"
	setfacl -x u:$RUNAS_ID: $DIR1/$tdir || error "setfacl $DIR2/$tdir #4"
	$RUNAS $CHECKSTAT $DIR2/$tdir/f1 || error "checkstat $DIR2/$tdir/f1 #5"

	rm -rf $DIR1/$tdir
}
run_test 25 "change ACL on one mountpoint be seen on another ==="

test_26a() {
        utime $DIR1/f26a -s $DIR2/f26a || error
}
run_test 26a "allow mtime to get older"

test_26b() {
        touch $DIR1/$tfile
        sleep 1
        echo "aaa" >> $DIR1/$tfile
        sleep 1
        chmod a+x $DIR2/$tfile
        mt1=`stat -c %Y $DIR1/$tfile`
        mt2=`stat -c %Y $DIR2/$tfile`
        
        if [ x"$mt1" != x"$mt2" ]; then 
                error "not equal mtime, client1: "$mt1", client2: "$mt2"."
        fi
}
run_test 26b "sync mtime between ost and mds"

test_27() {
	cancel_lru_locks osc
	lctl clear
	dd if=/dev/zero of=$DIR2/$tfile bs=$((4096+4))k conv=notrunc count=4 seek=3 &
	DD2_PID=$!
	sleep 0.050s
	log "dd 1 started"
	
	dd if=/dev/zero of=$DIR1/$tfile bs=$((16384-1024))k conv=notrunc count=1 seek=4 &
	DD1_PID=$!
	log "dd 2 started"
	
	sleep 1
	dd if=/dev/zero of=$DIR1/$tfile bs=8k conv=notrunc count=1 seek=0
	log "dd 3 finished"
	lctl set_param -n ldlm.dump_namespaces ""
	wait $DD1_PID $DD2_PID
	[ $? -ne 0 ] && lctl dk $TMP/debug || true
}
run_test 27 "align non-overlapping extent locks from request ==="

test_28() { # bug 9977
	ostID=`$LCTL dl | awk '/-osc-|OSC.*MNT/ { ost++; if (ost == 2) { print $1 } }'`

	lfs setstripe $DIR1/$tfile -s 1048576 -i 0 -c 2
	tOBJID=`lfs getstripe $DIR1/$tfile | awk '/^[[:space:]]+1/ {print $2}'`
	dd if=/dev/zero of=$DIR1/$tfile bs=1024k count=2

	$LCTL --device $ostID destroy "${tOBJID}"
    
	# reading of 1st stripe should pass
	dd if=$DIR2/$tfile of=/dev/null bs=1024k count=1 || error
	# reading of 2nd stripe should fail (this stripe was destroyed)
	dd if=$DIR2/$tfile of=/dev/null bs=1024k count=1 skip=1 && error

	# now, recreating test file
	dd if=/dev/zero of=$DIR1/$tfile bs=1024k count=2 || error
	# reading of 1st stripe should pass
	dd if=$DIR2/$tfile of=/dev/null bs=1024k count=1 || error
	# reading of 2nd stripe should pass
	dd if=$DIR2/$tfile of=/dev/null bs=1024k count=1 skip=1 || error
}
run_test 28 "read/write/truncate file with lost stripes"

test_29() { # bug 10999
	touch $DIR1/$tfile
	#define OBD_FAIL_LDLM_GLIMPSE  0x30f
	lctl set_param fail_loc=0x8000030f
	ls -l $DIR2/$tfile &
	sleep 0.500s
	dd if=/dev/zero of=$DIR1/$tfile bs=4k count=1
	wait
}
#bug 11549 - permanently turn test off in b1_5
run_test 29 "lock put race between glimpse and enqueue ========="

test_30() { #bug #11110
    mkdir -p $DIR1/$tdir
    cp -f /bin/bash $DIR1/$tdir/bash
    /bin/sh -c 'sleep 1; rm -f $DIR2/$tdir/bash; cp /bin/bash $DIR2/$tdir' &
    err=$($DIR1/$tdir/bash -c 'sleep 2; openfile -f O_RDONLY /proc/$$/exe >& /dev/null; echo $?')
    wait
    [ $err -ne 116 ] && error_ignore 12900 "return code ($err) != -ESTALE" && return
    true
}

run_test 30 "recreate file race ========="

test_31() {
        mkdir -p $DIR1/$tdir || error "Creating dir $DIR1/$tdir"
        writes=`LANG=C dd if=/dev/zero of=$DIR/$tdir/$tfile count=1 2>&1 |
                awk 'BEGIN { FS="+" } /out/ {print $1}'`
        #define OBD_FAIL_LDLM_CANCEL_BL_CB_RACE   0x314
        lctl set_param fail_loc=0x314
        reads=`LANG=C dd if=$DIR2/$tdir/$tfile of=/dev/null 2>&1 |
               awk 'BEGIN { FS="+" } /in/ {print $1}'`
        [ $reads -eq $writes ] || error "read" $reads "blocks, must be" $writes
}
run_test 31 "voluntary cancel / blocking ast race=============="

# enable/disable lockless truncate feature, depending on the arg 0/1
enable_lockless_truncate() {
        lctl set_param -n llite.*.lockless_truncate $1
}

test_32a() { # bug 11270
        local p="$TMP/sanityN-$TESTNAME.parameters"
        save_lustre_params $HOSTNAME llite.*.lockless_truncate > $p
        cancel_lru_locks osc
        clear_llite_stats
        enable_lockless_truncate 1
        dd if=/dev/zero of=$DIR1/$tfile count=10 bs=1M > /dev/null 2>&1

        log "checking cached lockless truncate"
        $TRUNCATE $DIR1/$tfile 8000000
        $CHECKSTAT -s 8000000 $DIR2/$tfile || error "wrong file size"
        [ $(calc_llite_stats lockless_truncate) -eq 0 ] ||
                error "lockless truncate doesn't use cached locks"

        log "checking not cached lockless truncate"
        $TRUNCATE $DIR2/$tfile 5000000
        $CHECKSTAT -s 5000000 $DIR1/$tfile || error "wrong file size"
        [ $(calc_llite_stats lockless_truncate) -ne 0 ] ||
                error "not cached trancate isn't lockless"

        log "disabled lockless truncate"
        enable_lockless_truncate 0
        clear_llite_stats
        $TRUNCATE $DIR2/$tfile 3000000
        $CHECKSTAT -s 3000000 $DIR1/$tfile || error "wrong file size"
        [ $(calc_llite_stats lockless_truncate) -eq 0 ] ||
                error "lockless truncate disabling failed"
        rm $DIR1/$tfile
        # restore lockless_truncate default values
        restore_lustre_params < $p
        rm -f $p
}
run_test 32a "lockless truncate"

test_32b() { # bug 11270
        local node
        local p="$TMP/sanityN-$TESTNAME.parameters"
        save_lustre_params $HOSTNAME "llite.*.contention_seconds" > $p
        for node in $(osts_nodes); do
                save_lustre_params $node "ldlm.namespaces.filter-*.max_nolock_bytes" >> $p
                save_lustre_params $node "ldlm.namespaces.filter-*.contended_locks" >> $p
                save_lustre_params $node "ldlm.namespaces.filter-*.contention_seconds" >> $p
        done
        clear_llite_stats
        # agressive lockless i/o settings 
        for node in $(osts_nodes); do
                do_node $node 'lctl set_param -n ldlm.namespaces.filter-*.max_nolock_bytes 2000000; lctl set_param -n ldlm.namespaces.filter-*.contended_locks 0; lctl set_param -n ldlm.namespaces.filter-*.contention_seconds 60'
        done
        lctl set_param -n llite.*.contention_seconds 60
        for i in $(seq 5); do
                dd if=/dev/zero of=$DIR1/$tfile bs=4k count=1 conv=notrunc > /dev/null 2>&1
                dd if=/dev/zero of=$DIR2/$tfile bs=4k count=1 conv=notrunc > /dev/null 2>&1
        done
        [ $(calc_llite_stats lockless_write_bytes) -ne 0 ] || error "lockless i/o was not triggered" 
        # disable lockless i/o (it is disabled by default)
        for node in $(osts_nodes); do
                do_node $node 'lctl set_param -n ldlm.namespaces.filter-*.max_nolock_bytes 0; lctl set_param -n ldlm.namespaces.filter-*.contended_locks 32; lctl set_param -n ldlm.namespaces.filter-*.contention_seconds 0'
        done
        # set contention_seconds to 0 at client too, otherwise Lustre still
        # remembers lock contention
        lctl set_param -n llite.*.contention_seconds 0
        clear_llite_stats
        for i in $(seq 5); do
                dd if=/dev/zero of=$DIR1/$tfile bs=4k count=1 conv=notrunc > /dev/null 2>&1
                dd if=/dev/zero of=$DIR2/$tfile bs=4k count=1 conv=notrunc > /dev/null 2>&1
        done
        [ $(calc_llite_stats lockless_write_bytes) -eq 0 ] ||
                error "lockless i/o works when disabled" 
        rm -f $DIR1/$tfile
        restore_lustre_params <$p
        rm -f $p
}
run_test 32b "lockless i/o"

log "cleanup: ======================================================"

check_and_cleanup_lustre

echo '=========================== finished ==============================='
[ -f "$SANITYLOG" ] && cat $SANITYLOG && grep -q FAIL $SANITYLOG && exit 1 || true
echo "$0: completed"
<|MERGE_RESOLUTION|>--- conflicted
+++ resolved
@@ -3,13 +3,8 @@
 set -e
 
 ONLY=${ONLY:-"$*"}
-<<<<<<< HEAD
-# bug number for skipped test:  3192 12652  15528/3811 9977  15528/11549
-ALWAYS_EXCEPT="                 14b  14c    19         28    29           $SANITYN_EXCEPT"
-=======
-# bug number for skipped test: 3192 15528/3811 16929 9977 15528/11549
-ALWAYS_EXCEPT="                14b  19         22    28   29          $SANITYN_EXCEPT"
->>>>>>> ce18b2ca
+# bug number for skipped test: 3192 12652  15528/3811 16929 9977 15528/11549
+ALWAYS_EXCEPT="                14b  14c    19         22    28   29          $SANITYN_EXCEPT"
 # UPDATE THE COMMENT ABOVE WITH BUG NUMBERS WHEN CHANGING ALWAYS_EXCEPT!
 
 # bug number for skipped test:                                                    12652 12652
