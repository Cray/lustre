--- conflicted
+++ resolved
@@ -11,20 +11,8 @@
 
 ONLY=${ONLY:-"$*"}
 
-<<<<<<< HEAD
-# These tests don't apply to mountconf
-#              xml xml xml xml xml xml dumb
-MOUNTCONFSKIP="10  11  12  13  13b 14  15 "
-
-# bug number for skipped test:                     13369
-ALWAYS_EXCEPT=" $CONF_SANITY_EXCEPT $MOUNTCONFSKIP 34a"
-=======
-# bug number for skipped test: 13739 
-HEAD_EXCEPT="                  32a 32b "
-
-# bug number for skipped test:                                 
-ALWAYS_EXCEPT=" $CONF_SANITY_EXCEPT $HEAD_EXCEPT"
->>>>>>> 69782ac3
+# bug number for skipped test:      13369
+ALWAYS_EXCEPT=" $CONF_SANITY_EXCEPT 34a"
 # UPDATE THE COMMENT ABOVE WITH BUG NUMBERS WHEN CHANGING ALWAYS_EXCEPT!
 
 SRCDIR=`dirname $0`
@@ -33,10 +21,7 @@
 SAVE_PWD=$PWD
 LUSTRE=${LUSTRE:-`dirname $0`/..}
 RLUSTRE=${RLUSTRE:-$LUSTRE}
-<<<<<<< HEAD
 HOSTNAME=`hostname`
-=======
->>>>>>> 69782ac3
 
 . $LUSTRE/tests/test-framework.sh
 init_test_env $@
@@ -48,12 +33,9 @@
 MDSSIZE=40000
 OSTSIZE=40000
 . ${CONFIG:=$LUSTRE/tests/cfg/$NAME.sh}
-<<<<<<< HEAD
-=======
 
 remote_mds_nodsh && skip "remote MDS with nodsh" && exit 0
 remote_ost_nodsh && skip "remote OST with nodsh" && exit 0
->>>>>>> 69782ac3
 
 #
 [ "$SLOW" = "no" ] && EXCEPT_SLOW="0 1 2 3 6 7 15 18 24b 25 30 31 32 33 34a "
@@ -65,13 +47,12 @@
 }
 
 writeconf() {
-    local facet=$SINGLEMDS
-    local dev=${facet}_dev
+    local facet=mds
     shift
     stop ${facet} -f
     rm -f ${facet}active
     # who knows if/where $TUNEFS is installed?  Better reformat if it fails...
-    do_facet ${facet} "$TUNEFS --writeconf ${!dev}" || echo "tunefs failed, reformatting instead" && reformat
+    do_facet ${facet} "$TUNEFS --writeconf $MDSDEV" || echo "tunefs failed, reformatting instead" && reformat
 }
 
 gen_config() {
@@ -86,18 +67,14 @@
 }
 
 start_mds() {
-	local facet=$SINGLEMDS
-	# we can not use MDSDEV1 here because SINGLEMDS could be set not to mds1 only
-	local num=$(echo $facet | tr -d "mds")
-	local dev=$(mdsdevname $num)
-	echo "start mds service on `facet_active_host $facet`"
-	start $facet ${dev} $MDS_MOUNT_OPTS || return 94
+	echo "start mds service on `facet_active_host mds`"
+	start mds $MDSDEV $MDS_MOUNT_OPTS || return 94
 }
 
 stop_mds() {
-	echo "stop mds service on `facet_active_host $SINGLEMDS`"
+	echo "stop mds service on `facet_active_host mds`"
 	# These tests all use non-failover stop
-	stop $SINGLEMDS -f  || return 97
+	stop mds -f  || return 97
 }
 
 start_ost() {
@@ -231,7 +208,7 @@
 
 test_2() {
 	start_ost
-	start_mds
+	start_mds	
 	echo "start mds second time.."
 	start_mds
 	mount_client $MOUNT
@@ -318,7 +295,7 @@
 	grep " $MOUNT " /etc/mtab && echo "test 5b: mtab before mount" && return 10
 	mount_client $MOUNT && return 1
 	grep " $MOUNT " /etc/mtab && echo "test 5b: mtab after failed mount" && return 11
-	umount_client $MOUNT
+	umount_client $MOUNT	
 	# stop_mds is a no-op here, and should not fail
 	cleanup_nocli || return $?
 	return 0
@@ -416,267 +393,9 @@
 
 run_test 9 "test ptldebug and subsystem for mkfs"
 
-<<<<<<< HEAD
-test_10() {
-        echo "generate configuration with the same name for node and mds"
-        OLDXMLCONFIG=$XMLCONFIG
-        XMLCONFIG="broken.xml"
-        [ -f "$XMLCONFIG" ] && rm -f $XMLCONFIG
-        facet="mds"
-        rm -f ${facet}active
-        add_facet $facet
-        echo "the name for node and mds is the same"
-        do_lmc --add mds --node ${facet}_facet --mds ${facet}_facet \
-            --dev $MDSDEV --size $MDSSIZE || return $?
-        do_lmc --add lov --mds ${facet}_facet --lov lov1 --stripe_sz \
-            $STRIPE_BYTES --stripe_cnt $STRIPES_PER_OBJ \
-            --stripe_pattern 0 || return $?
-        add_ost ost --lov lov1 --dev $OSTDEV --size $OSTSIZE
-        facet="client"
-        add_facet $facet --lustre_upcall $UPCALL
-        do_lmc --add mtpt --node ${facet}_facet --mds mds_facet \
-            --lov lov1 --path $MOUNT
-
-        echo "mount lustre"
-        start_ost
-        start_mds
-        mount_client $MOUNT
-        check_mount || return 41
-        cleanup || return $?
-
-        echo "Success!"
-        XMLCONFIG=$OLDXMLCONFIG
-}
-run_test 10 "mount lustre with the same name for node and mds"
-
-test_11() {
-        OLDXMLCONFIG=$XMLCONFIG
-        XMLCONFIG="conf11.xml"
-
-        [ -f "$XMLCONFIG" ] && rm -f $XMLCONFIG
-        add_mds mds --dev $MDSDEV --size $MDSSIZE
-        add_ost ost --dev $OSTDEV --size $OSTSIZE
-        add_client client mds --path $MOUNT --ost ost_svc || return $?
-        echo "Default lov config success!"
-
-        [ -f "$XMLCONFIG" ] && rm -f $XMLCONFIG
-        add_mds mds --dev $MDSDEV --size $MDSSIZE
-        add_ost ost --dev $OSTDEV --size $OSTSIZE
-        add_client client mds --path $MOUNT && return $?
-        echo "--add mtpt with neither --lov nor --ost will return error"
-
-        echo ""
-        echo "Success!"
-        XMLCONFIG=$OLDXMLCONFIG
-}
-run_test 11 "use default lov configuration (should return error)"
-
-test_12() {
-        OLDXMLCONFIG=$XMLCONFIG
-        XMLCONFIG="batch.xml"
-        BATCHFILE="batchfile"
-
-        # test double quote
-        [ -f "$XMLCONFIG" ] && rm -f $XMLCONFIG
-        [ -f "$BATCHFILE" ] && rm -f $BATCHFILE
-        echo "--add net --node $HOSTNAME --nid $HOSTNAME --nettype tcp" > $BATCHFILE
-        echo "--add mds --node $HOSTNAME --mds mds1 --mkfsoptions \"-I 128\"" >> $BATCHFILE
-        # --mkfsoptions "-I 128"
-        do_lmc -m $XMLCONFIG --batch $BATCHFILE || return $?
-        if [ `sed -n '/>-I 128</p' $XMLCONFIG | wc -l` -eq 1 ]; then
-                echo "matched double quote success"
-        else
-                echo "matched double quote fail"
-                return 1
-        fi
-        rm -f $XMLCONFIG
-        rm -f $BATCHFILE
-        echo "--add net --node $HOSTNAME --nid $HOSTNAME --nettype tcp" > $BATCHFILE
-        echo "--add mds --node $HOSTNAME --mds mds1 --mkfsoptions \"-I 128" >> $BATCHFILE
-        # --mkfsoptions "-I 128
-        do_lmc -m $XMLCONFIG --batch $BATCHFILE && return $?
-        echo "unmatched double quote should return error"
-
-        # test single quote
-        rm -f $BATCHFILE
-        echo "--add net --node $HOSTNAME --nid $HOSTNAME --nettype tcp" > $BATCHFILE
-        echo "--add mds --node $HOSTNAME --mds mds1 --mkfsoptions '-I 128'" >> $BATCHFILE
-        # --mkfsoptions '-I 128'
-        do_lmc -m $XMLCONFIG --batch $BATCHFILE || return $?
-        if [ `sed -n '/>-I 128</p' $XMLCONFIG | wc -l` -eq 1 ]; then
-                echo "matched single quote success"
-        else
-                echo "matched single quote fail"
-                return 1
-        fi
-        rm -f $XMLCONFIG
-        rm -f $BATCHFILE
-        echo "--add net --node $HOSTNAME --nid $HOSTNAME --nettype tcp" > $BATCHFILE
-        echo "--add mds --node $HOSTNAME --mds mds1 --mkfsoptions '-I 128" >> $BATCHFILE
-        # --mkfsoptions '-I 128
-        do_lmc -m $XMLCONFIG --batch $BATCHFILE && return $?
-        echo "unmatched single quote should return error"
-
-        # test backslash
-        rm -f $BATCHFILE
-        echo "--add net --node $HOSTNAME --nid $HOSTNAME --nettype tcp" > $BATCHFILE
-        echo "--add mds --node $HOSTNAME --mds mds1 --mkfsoptions \-\I\ \128" >> $BATCHFILE
-        # --mkfsoptions \-\I\ \128
-        do_lmc -m $XMLCONFIG --batch $BATCHFILE || return $?
-        if [ `sed -n '/>-I 128</p' $XMLCONFIG | wc -l` -eq 1 ]; then
-                echo "backslash followed by a whitespace/letter success"
-        else
-                echo "backslash followed by a whitespace/letter fail"
-                return 1
-        fi
-        rm -f $XMLCONFIG
-        rm -f $BATCHFILE
-        echo "--add net --node $HOSTNAME --nid $HOSTNAME --nettype tcp" > $BATCHFILE
-        echo "--add mds --node $HOSTNAME --mds mds1 --mkfsoptions -I\ 128\\" >> $BATCHFILE
-        # --mkfsoptions -I\ 128\
-        do_lmc -m $XMLCONFIG --batch $BATCHFILE && return $?
-        echo "backslash followed by nothing should return error"
-
-        rm -f $BATCHFILE
-        XMLCONFIG=$OLDXMLCONFIG
-}
-run_test 12 "lmc --batch, with single/double quote, backslash in batchfile"
-
-test_13a() {	# was test_13
-        OLDXMLCONFIG=$XMLCONFIG
-        XMLCONFIG="conf13-1.xml"
-
-        # check long uuid will be truncated properly and uniquely
-        echo "To generate XML configuration file(with long ost name): $XMLCONFIG"
-        [ -f "$XMLCONFIG" ] && rm -f $XMLCONFIG
-        do_lmc --add net --node $HOSTNAME --nid $HOSTNAME --nettype tcp
-        do_lmc --add mds --node $HOSTNAME --mds mds1_name_longer_than_31characters
-        do_lmc --add mds --node $HOSTNAME --mds mds2_name_longer_than_31characters
-        if [ ! -f "$XMLCONFIG" ]; then
-                echo "Error:no file $XMLCONFIG created!"
-                return 1
-        fi
-        EXPECTEDMDS1UUID="e_longer_than_31characters_UUID"
-        EXPECTEDMDS2UUID="longer_than_31characters_UUID_2"
-        FOUNDMDS1UUID=`awk -F"'" '/<mds .*uuid=/' $XMLCONFIG | sed -n '1p' \
-                       | sed "s/ /\n\r/g" | awk -F"'" '/uuid=/{print $2}'`
-        FOUNDMDS2UUID=`awk -F"'" '/<mds .*uuid=/' $XMLCONFIG | sed -n '2p' \
-                       | sed "s/ /\n\r/g" | awk -F"'" '/uuid=/{print $2}'`
-	[ -z "$FOUNDMDS1UUID" ] && echo "MDS1 UUID empty" && return 1
-	[ -z "$FOUNDMDS2UUID" ] && echo "MDS2 UUID empty" && return 1
-        if ([ $EXPECTEDMDS1UUID = $FOUNDMDS1UUID ] && [ $EXPECTEDMDS2UUID = $FOUNDMDS2UUID ]) || \
-           ([ $EXPECTEDMDS1UUID = $FOUNDMDS2UUID ] && [ $EXPECTEDMDS2UUID = $FOUNDMDS1UUID ]); then
-                echo "Success:long uuid truncated successfully and being unique."
-        else
-                echo "Error:expected uuid for mds1 and mds2: $EXPECTEDMDS1UUID; $EXPECTEDMDS2UUID"
-                echo "but:     found uuid for mds1 and mds2: $FOUNDMDS1UUID; $FOUNDMDS2UUID"
-                return 1
-        fi
-        rm -f $XMLCONFIG
-        XMLCONFIG=$OLDXMLCONFIG
-}
-run_test 13a "check new_uuid of lmc operating correctly"
-
-test_13b() {
-        OLDXMLCONFIG=$XMLCONFIG
-        XMLCONFIG="conf13-1.xml"
-        SECONDXMLCONFIG="conf13-2.xml"
-        # check multiple invocations for lmc generate same XML configuration file
-        rm -f $XMLCONFIG
-        echo "Generate the first XML configuration file"
-        gen_config
-        echo "mv $XMLCONFIG to $SECONDXMLCONFIG"
-        sed -e "s/mtime[^ ]*//" $XMLCONFIG > $SECONDXMLCONFIG || return $?
-        echo "Generate the second XML configuration file"
-        gen_config
-	# don't compare .xml mtime, it will always be different
-        if [ `sed -e "s/mtime[^ ]*//" $XMLCONFIG | diff - $SECONDXMLCONFIG | wc -l` -eq 0 ]; then
-                echo "Success:multiple invocations for lmc generate same XML file"
-        else
-                echo "Error: multiple invocations for lmc generate different XML file"
-                return 1
-        fi
-
-        rm -f $XMLCONFIG $SECONDXMLCONFIG
-        XMLCONFIG=$OLDXMLCONFIG
-}
-run_test 13b "check lmc generates consistent .xml file"
-
-test_14() {
-        rm -f $XMLCONFIG
-
-        # create xml file with --mkfsoptions for ost
-        echo "create xml file with --mkfsoptions for ost"
-        add_mds mds --dev $MDSDEV --size $MDSSIZE
-        add_lov lov1 mds --stripe_sz $STRIPE_BYTES\
-            --stripe_cnt $STRIPES_PER_OBJ --stripe_pattern 0
-        add_ost ost --lov lov1 --dev $OSTDEV --size $OSTSIZE \
-            --mkfsoptions "-Llabel_conf_14"
-        add_client client mds --lov lov1 --path $MOUNT
-
-        FOUNDSTRING=`awk -F"<" '/<mkfsoptions>/{print $2}' $XMLCONFIG`
-        EXPECTEDSTRING="mkfsoptions>-Llabel_conf_14"
-        if [ "$EXPECTEDSTRING" != "$FOUNDSTRING" ]; then
-                echo "Error: expected: $EXPECTEDSTRING; found: $FOUNDSTRING"
-                return 1
-        fi
-        echo "Success:mkfsoptions for ost written to xml file correctly."
-
-        # mount lustre to test lconf mkfsoptions-parsing
-        echo "mount lustre"
-        start_ost
-        start_mds
-        mount_client $MOUNT || return $?
-        if [ -z "`do_facet ost1 dumpe2fs -h $OSTDEV | grep label_conf_14`" ]; then
-                echo "Error: the mkoptions not applied to mke2fs of ost."
-                return 1
-        fi
-        cleanup
-        echo "lconf mkfsoptions for ost success"
-
-        gen_config
-}
-run_test 14 "test mkfsoptions of ost for lmc and lconf"
-
-cleanup_15() {
-	trap 0
-	[ -f $MOUNTLUSTRE ] && echo "remove $MOUNTLUSTRE" && rm -f $MOUNTLUSTRE
-	if [ -f $MOUNTLUSTRE.sav ]; then
-		echo "return original $MOUNTLUSTRE.sav to $MOUNTLUSTRE"
-		mv $MOUNTLUSTRE.sav $MOUNTLUSTRE
-	fi
-}
-
-# this only tests the kernel mount command, not anything about lustre.
-test_15() {
-        MOUNTLUSTRE=${MOUNTLUSTRE:-/sbin/mount.lustre}
-	start_ost
-	start_mds
-
-	echo "mount lustre on ${MOUNT} without $MOUNTLUSTRE....."
-	if [ -f "$MOUNTLUSTRE" ]; then
-		echo "save $MOUNTLUSTRE to $MOUNTLUSTRE.sav"
-		mv $MOUNTLUSTRE $MOUNTLUSTRE.sav && trap cleanup_15 EXIT INT
-		if [ -f $MOUNTLUSTRE ]; then
-			skip "$MOUNTLUSTRE cannot be moved, skipping test"
-			return 0
-		fi
-	fi
-
-	mount_client $MOUNT && error "mount succeeded" && return 1
-	echo "mount lustre on $MOUNT without $MOUNTLUSTRE failed as expected"
-	cleanup_15
-	cleanup || return $?
-}
-run_test 15 "zconf-mount without /sbin/mount.lustre (should return error)"
-
-=======
-# LOGS/PENDING do not exist anymore since CMD3
->>>>>>> 69782ac3
 test_16() {
         local TMPMTPT="${TMP}/conf16"
-        local dev=${SINGLEMDS}_dev
-        local MDSDEV=${!dev}
+
         if [ ! -e "$MDSDEV" ]; then
             log "no $MDSDEV existing, so mount Lustre to create one"
             setup
@@ -686,13 +405,8 @@
 
         [ -f "$MDSDEV" ] && LOOPOPT="-o loop"
 
-<<<<<<< HEAD
         log "change the mode of $MDSDEV/OBJECTS,LOGS,PENDING to 555"
         do_facet mds "mkdir -p $TMPMTPT &&
-=======
-        log "change the mode of $MDSDEV/OBJECTS to 555"
-        do_facet $SINGLEMDS "mkdir -p $TMPMTPT &&
->>>>>>> 69782ac3
                       mount $LOOPOPT -t $FSTYPE $MDSDEV $TMPMTPT &&
                       chmod 555 $TMPMTPT/{OBJECTS,LOGS,PENDING} &&
                       umount $TMPMTPT" || return $?
@@ -702,15 +416,10 @@
         check_mount || return 41
         cleanup || return $?
 
-<<<<<<< HEAD
         log "read the mode of OBJECTS/LOGS/PENDING and check if they has been changed properly"
         EXPECTEDOBJECTSMODE=`do_facet mds "debugfs -R 'stat OBJECTS' $MDSDEV 2> /dev/null" | grep 'Mode: ' | sed -e "s/.*Mode: *//" -e "s/ *Flags:.*//"`
         EXPECTEDLOGSMODE=`do_facet mds "debugfs -R 'stat LOGS' $MDSDEV 2> /dev/null" | grep 'Mode: ' | sed -e "s/.*Mode: *//" -e "s/ *Flags:.*//"`
         EXPECTEDPENDINGMODE=`do_facet mds "debugfs -R 'stat PENDING' $MDSDEV 2> /dev/null" | grep 'Mode: ' | sed -e "s/.*Mode: *//" -e "s/ *Flags:.*//"`
-=======
-        log "read the mode of OBJECTS and check if they has been changed properly"
-        EXPECTEDOBJECTSMODE=`do_facet $SINGLEMDS "debugfs -R 'stat OBJECTS' $MDSDEV 2> /dev/null" | grep 'Mode: ' | sed -e "s/.*Mode: *//" -e "s/ *Flags:.*//"`
->>>>>>> 69782ac3
 
         if [ "$EXPECTEDOBJECTSMODE" = "0777" ]; then
                 log "Success:Lustre change the mode of OBJECTS correctly"
@@ -733,9 +442,6 @@
 run_test 16 "verify that lustre will correct the mode of OBJECTS/LOGS/PENDING"
 
 test_17() {
-        local dev=${SINGLEMDS}_dev
-        local MDSDEV=${!dev}
-
         if [ ! -e "$MDSDEV" ]; then
             echo "no $MDSDEV existing, so mount Lustre to create one"
 	    setup
@@ -744,7 +450,7 @@
         fi
 
         echo "Remove mds config log"
-        do_facet $SINGLEMDS "debugfs -w -R 'unlink CONFIGS/$FSNAME-MDT0000' $MDSDEV || return \$?" || return $?
+        do_facet mds "debugfs -w -R 'unlink CONFIGS/$FSNAME-MDT0000' $MDSDEV || return \$?" || return $?
 
         start_ost
 	start_mds && return 42
@@ -754,9 +460,6 @@
 
 test_18() {
         [ "$FSTYPE" != "ldiskfs" ] && skip "not needed for FSTYPE=$FSTYPE" && return
-
-        local dev=${SINGLEMDS}_dev
-        local MDSDEV=${!dev}
 
         local MIN=2000000
 
@@ -896,7 +599,7 @@
 test_23a() {	# was test_23
         setup
         # fail mds
-	stop $SINGLEMDS   
+	stop mds   
 	# force down client so that recovering mds waits for reconnect
 	local running=$(grep -c $MOUNT /proc/mounts) || true
     	if [ $running -ne 0 ]; then
@@ -1007,13 +710,8 @@
  	umount_client $MOUNT 
 	# the MDS must remain up until last MDT
 	stop_mds
-<<<<<<< HEAD
 	MDS=$(do_facet mds "lctl get_param -n devices" | awk '($3 ~ "mdt" && $4 ~ "MDS") { print $4 }')
 	[ -z "$MDS" ] && error "No MDS" && return 8
-=======
-	MDS=$(do_facet $SINGLEMDS "lctl get_param -n devices" | awk '($3 ~ "mdt" && $4 ~ "MDT") { print $4 }' | head -1)
-	[ -z "$MDS" ] && error "No MDT" && return 8
->>>>>>> 69782ac3
 	cleanup_24a
 	cleanup_nocli || return 6
 }
@@ -1046,9 +744,9 @@
 test_26() {
     load_modules
     # we need modules before mount for sysctl, so make sure...
-    do_facet $SINGLEMDS "lsmod | grep -q lustre || modprobe lustre"
+    do_facet mds "lsmod | grep -q lustre || modprobe lustre"
 #define OBD_FAIL_MDS_FS_SETUP            0x135
-    do_facet $SINGLEMDS "lctl set_param fail_loc=0x80000135"
+    do_facet mds "lctl set_param fail_loc=0x80000135"
     start_mds && echo MDS started && return 1
     lctl get_param -n devices
     DEVS=$(lctl get_param -n devices | wc -l)
@@ -1069,7 +767,7 @@
 	    FINAL=$(($ORIG + 5))
 	fi
 	echo "Setting $PARAM from $ORIG to $FINAL"
-	do_facet $SINGLEMDS "$LCTL conf_param $PARAM=$FINAL" || error conf_param failed
+	do_facet mds "$LCTL conf_param $PARAM=$FINAL" || error conf_param failed
 	local RESULT
 	local MAX=90
 	local WAIT=0
@@ -1100,19 +798,10 @@
 run_test 27a "Reacquire MGS lock if OST started first"
 
 test_27b() {
-	# FIXME. ~grev
         setup
-<<<<<<< HEAD
 	facet_failover mds
 	set_and_check mds "lctl get_param -n mds.$FSNAME-MDT0000.group_acquire_expire" "$FSNAME-MDT0000.mdt.group_acquire_expire" || return 3
 	set_and_check client "lctl get_param -n mdc.$FSNAME-MDT0000-mdc-*.max_rpcs_in_flight" "$FSNAME-MDT0000.mdc.max_rpcs_in_flight" || return 4
-=======
-        local device=$(do_facet $SINGLEMDS "lctl get_param -n devices" | awk '($3 ~ "mdt" && $4 ~ "MDT") { print $4 }')
-
-	facet_failover $SINGLEMDS
-	set_and_check $SINGLEMDS "lctl get_param -n mdt.$device.identity_acquire_expire" "$device.mdt.identity_acquire_expire" || return 3
-	set_and_check client "lctl get_param -n mdc.$device-mdc-*.max_rpcs_in_flight" "$device.mdc.max_rpcs_in_flight" || return 4
->>>>>>> 69782ac3
 	check_mount
 	cleanup
 }
@@ -1169,7 +858,7 @@
 	local WAIT=0
 	while [ 1 ]; do
 	    sleep 5
-	    RESULT=`do_facet $SINGLEMDS " lctl get_param -n $MPROC"`
+	    RESULT=`do_facet mds " lctl get_param -n $MPROC"`
 	    [ ${PIPESTATUS[0]} = 0 ] || error "Can't read $MPROC"
 	    if [ $RESULT -eq $DEAC ]; then
 		echo "MDT deactivated also after $WAIT sec (got $RESULT)"
@@ -1234,36 +923,29 @@
 run_test 31 "Connect to non-existent node (returns errors, should not crash)"
 
 test_32a() {
-	# XXX - make this test verify 1.8 -> 2.0 upgrade is working
-	# XXX - make this run on client-only systems with real hardware on
-	#       the OST and MDT
-	#       there appears to be a lot of assumption here about loopback
-	#       devices
-	# or maybe this test is just totally useless on a client-only system
+        # XXX - make this run on client-only systems with real hardware on
+        #       the OST and MDT
+        #       there appears to be a lot of assumption here about loopback
+        #       devices
+        # or maybe this test is just totally useless on a client-only system
 	[ "$NETTYPE" = "tcp" ] || { skip "NETTYPE != tcp" && return 0; }
 	[ "$mds_HOST" = "`hostname`" ] || { skip "remote MDS" && return 0; }
 	[ "$ost_HOST" = "`hostname`" -o "$ost1_HOST" = "`hostname`" ] || \
 		{ skip "remote OST" && return 0; }
 
-	[ -z "$TUNEFS" ] && skip "No tunefs" && return
-	local DISK1_8=$LUSTRE/tests/disk1_8.tgz
-	[ ! -r $DISK1_8 ] && skip "Cannot find $DISK1_8" && return 0
-
-	mkdir -p $TMP/$tdir
-	tar xjvf $DISK1_8 -C $TMP/$tdir || \
-		{ skip "Cannot untar $DISK1_8" && return 0; }
-
+        [ -z "$TUNEFS" ] && skip "No tunefs" && return
+	local DISK1_4=$LUSTRE/tests/disk1_4.zip
+	[ ! -r $DISK1_4 ] && skip "Cant find $DISK1_4, skipping" && return
+
+	local tmpdir=$TMP/conf32a
+	unzip -o -j -d $tmpdir $DISK1_4 || { skip "Cant unzip $DISK1_4, skipping" && return ; }
 	load_modules
 	lctl set_param debug=$PTLDEBUG
 
 	$TUNEFS $tmpdir/mds || error "tunefs failed"
 	# nids are wrong, so client wont work, but server should start
 	start mds $tmpdir/mds "-o loop,exclude=lustre-OST0000" || return 3
-<<<<<<< HEAD
         local UUID=$(lctl get_param -n mds.lustre-MDT0000.uuid)
-=======
-	local UUID=$(lctl get_param -n mdt.lustre-MDT0000.uuid)
->>>>>>> 69782ac3
 	echo MDS uuid $UUID
 	[ "$UUID" == "mdsA_UUID" ] || error "UUID is wrong: $UUID" 
 
@@ -1286,8 +968,8 @@
 
 	# With a new good MDT failover nid, we should be able to mount a client
 	# (but it cant talk to OST)
-	local OLDMOUNTOPT=$MOUNTOPT
-	MOUNTOPT="exclude=lustre-OST0000"
+        local OLDMOUNTOPT=$MOUNTOPT
+        MOUNTOPT="exclude=lustre-OST0000"
 	mount_client $MOUNT
         MOUNTOPT=$OLDMOUNTOPT
 	set_and_check client "lctl get_param -n mdc.*.max_rpcs_in_flight" "lustre-MDT0000.mdc.max_rpcs_in_flight" ||
@@ -1306,27 +988,25 @@
 
 	rm -rf $tmpdir || true	# true is only for TMP on NFS
 }
-run_test 32a "Upgrade from 1.8 (not live)"
+run_test 32a "Upgrade from 1.4 (not live)"
 
 test_32b() {
-	# XXX - make this test verify 1.8 -> 2.0 upgrade is working
-	# XXX - make this run on client-only systems with real hardware on
-	#       the OST and MDT
-	#       there appears to be a lot of assumption here about loopback
-	#       devices
-	# or maybe this test is just totally useless on a client-only system
-	[ "$NETTYPE" = "tcp" ] || { skip "NETTYPE != tcp" && return 0; }
-	[ "$mds_HOST" = "`hostname`" ] || { skip "remote MDS" && return 0; }
-	[ "$ost_HOST" = "`hostname`" -o "$ost1_HOST" = "`hostname`" ] || \
+        # XXX - make this run on client-only systems with real hardware on
+        #       the OST and MDT
+        #       there appears to be a lot of assumption here about loopback
+        #       devices
+        # or maybe this test is just totally useless on a client-only system
+        [ "$NETTYPE" = "tcp" ] || { skip "NETTYPE != tcp" && return 0; }
+        [ "$mds_HOST" = "`hostname`" ] || { skip "remote MDS" && return 0; }
+        [ "$ost_HOST" = "`hostname`" -o "$ost1_HOST" = "`hostname`" ] || \
 		{ skip "remote OST" && return 0; }
 
-	[ -z "$TUNEFS" ] && skip "No tunefs" && return
-	local DISK1_8=$LUSTRE/tests/disk1_8.tgz
-	[ ! -r $DISK1_8 ] && skip "Cannot find $DISK1_8" && return 0
-	mkdir -p $TMP/$tdir
-	tar xjvf $DISK1_8 -C $TMP/$tdir || \
-		{ skip "Cannot untar $DISK1_8" && return ; }
-
+        [ -z "$TUNEFS" ] && skip "No tunefs" && return
+	local DISK1_4=$LUSTRE/tests/disk1_4.zip
+	[ ! -r $DISK1_4 ] && skip "Cant find $DISK1_4, skipping" && return
+
+	local tmpdir=$TMP/conf32b
+	unzip -o -j -d $tmpdir $DISK1_4 || { skip "Cant unzip $DISK1_4, skipping" && return ; }
 	load_modules
 	lctl set_param debug=$PTLDEBUG
 	NEWNAME=sofia
@@ -1366,7 +1046,7 @@
 	cleanup
 	rm -rf $tmpdir || true  # true is only for TMP on NFS
 }
-run_test 32b "Upgrade from 1.8 with writeconf"
+run_test 32b "Upgrade from 1.4 with writeconf"
 
 test_33a() { # bug 12333, was test_33
         local rc=0
@@ -1385,7 +1065,7 @@
 
         start fs2mds $fs2mdsdev $MDS_MOUNT_OPTS && trap cleanup_24a EXIT INT
         start fs2ost $fs2ostdev $OST_MOUNT_OPTS
-        do_facet $SINGLEMDS "$LCTL conf_param $FSNAME2.sys.timeout=200" || rc=1
+        do_facet mds "$LCTL conf_param $FSNAME2.sys.timeout=200" || rc=1
         mkdir -p $MOUNT2
         mount -t lustre $MGSNID:/${FSNAME2} $MOUNT2 || rc=2
         cp /etc/hosts $MOUNT2/. || rc=3
@@ -1443,7 +1123,7 @@
 	fi
 
 	cleanup
-	return 0
+	return 0	
 }
 run_test 34b "force umount with failed mds should be normal"
 
@@ -1459,7 +1139,7 @@
 	fi
 
 	cleanup
-	return 0
+	return 0	
 }
 run_test 34c "force umount with failed ost should be normal"
 
@@ -1471,8 +1151,7 @@
 
 	log "Set up a fake failnode for the MDS"
 	FAKENID="127.0.0.2"
-	local device=$(do_facet $SINGLEMDS "lctl get_param -n devices" | awk '($3 ~ "mdt" && $4 ~ "MDT") { print $4 }' | head -1)
-	do_facet $SINGLEMDS $LCTL conf_param ${device}.failover.node=$FAKENID || return 4
+	do_facet mds $LCTL conf_param ${FSNAME}-MDT0000.failover.node=$FAKENID || return 4
 
 	log "Wait for RECONNECT_INTERVAL seconds (10s)"
 	sleep 10
@@ -1496,7 +1175,7 @@
 	# contact after the connection loss
 	$LCTL dk $TMP/lustre-log-$TESTNAME.log
 	NEXTCONN=`awk "/${MSG}/ {start = 1;}
-		       /import_select_connection.$device-mdc.* using connection/ {
+		       /import_select_connection.*${FSNAME}-MDT0000-mdc.* using connection/ {
 				if (start) {
 					if (\\\$NF ~ /$FAKENID/)
 						print \\\$NF;
@@ -1625,13 +1304,10 @@
 	stop_mds
 	log "rename lov_objid file on MDS"
 	rm -f $TMP/lov_objid.orig
-
-	local dev=${SINGLEMDS}_dev
-	local MDSDEV=${!dev}
-	do_facet $SINGLEMDS "debugfs -c -R \\\"dump lov_objid $TMP/lov_objid.orig\\\" $MDSDEV"
-	do_facet $SINGLEMDS "debugfs -w -R \\\"rm lov_objid\\\" $MDSDEV"
-
-	do_facet $SINGLEMDS "od -Ax -td8 $TMP/lov_objid.orig"
+	do_facet mds "debugfs -c -R \\\"dump lov_objid $TMP/lov_objid.orig\\\" $MDSDEV"
+	do_facet mds "debugfs -w -R \\\"rm lov_objid\\\" $MDSDEV"
+
+	do_facet mds "od -Ax -td8 $TMP/lov_objid.orig"
 	# check create in mds_lov_connect
 	start_mds
 	mount_client $MOUNT
@@ -1639,7 +1315,6 @@
 		[ $V ] && log "verifying $DIR/$tdir/$f"
 		diff -q $f $DIR/$tdir/$f || ERROR=y
 	done
-<<<<<<< HEAD
 	do_facet mds "debugfs -c -R \\\"dump lov_objid $TMP/lov_objid.new\\\"  $MDSDEV"
 	do_facet mds "od -Ax -td8 $TMP/lov_objid.new"
 	[ "$ERROR" = "y" ] && error "old and new files are different after connect" || true
@@ -1652,19 +1327,6 @@
 	do_facet mds dd if=/dev/zero of=$TMP/lov_objid.clear bs=4096 count=1
 	do_facet mds "debugfs -w -R \\\"rm lov_objid\\\" $MDSDEV"
 	do_facet mds "debugfs -w -R \\\"write $TMP/lov_objid.clear lov_objid\\\" $MDSDEV "
-=======
-	do_facet $SINGLEMDS "debugfs -c -R \\\"dump lov_objid $TMP/lov_objid.new\\\"  $MDSDEV"
-	do_facet $SINGLEMDS "od -Ax -td8 $TMP/lov_objid.new"
-	[ "$ERROR" = "y" ] && error "old and new files are different after connect" || true
-
-	# check it's updates in sync
-	umount_client $MOUNT
-	stop_mds
-
-	do_facet $SINGLEMDS dd if=/dev/zero of=$TMP/lov_objid.clear bs=4096 count=1
-	do_facet $SINGLEMDS "debugfs -w -R \\\"rm lov_objid\\\" $MDSDEV"
-	do_facet $SINGLEMDS "debugfs -w -R \\\"write $TMP/lov_objid.clear lov_objid\\\" $MDSDEV "
->>>>>>> 69782ac3
 
 	start_mds
 	mount_client $MOUNT
@@ -1672,17 +1334,12 @@
 		[ $V ] && log "verifying $DIR/$tdir/$f"
 		diff -q $f $DIR/$tdir/$f || ERROR=y
 	done
-<<<<<<< HEAD
         do_facet mds "debugfs -c -R \\\"dump lov_objid $TMP/lov_objid.new1\\\" $MDSDEV"
 	do_facet mds "od -Ax -td8 $TMP/lov_objid.new1"
-=======
-	do_facet $SINGLEMDS "debugfs -c -R \\\"dump lov_objid $TMP/lov_objid.new1\\\" $MDSDEV"
-	do_facet $SINGLEMDS "od -Ax -td8 $TMP/lov_objid.new1"
->>>>>>> 69782ac3
 	umount_client $MOUNT
 	stop_mds
 	[ "$ERROR" = "y" ] && error "old and new files are different after sync" || true
-
+	
 	log "files compared the same"
 	cleanup
 }
@@ -1700,11 +1357,7 @@
 test_40() { # bug 15759
 	start_ost
 	#define OBD_FAIL_TGT_TOOMANY_THREADS     0x706
-<<<<<<< HEAD
 	do_facet mds "lctl set_param fail_loc=0x80000706"
-=======
-	do_facet $SINGLEMDS "sysctl -w lustre.fail_loc=0x80000706"
->>>>>>> 69782ac3
 	start_mds
 	cleanup
 }
@@ -1712,12 +1365,9 @@
 
 test_41() { #bug 14134
         local rc
-        local dev=${SINGLEMDS}_dev
-        local MDSDEV=${!dev}
-
-        start $SINGLEMDS $MDSDEV $MDS_MOUNT_OPTS -o nosvc -n
+        start mds $MDSDEV $MDS_MOUNT_OPTS -o nosvc -n
         start ost1 `ostdevname 1` $OST_MOUNT_OPTS
-        start $SINGLEMDS $MDSDEV $MDS_MOUNT_OPTS -o nomgs
+        start mds $MDSDEV $MDS_MOUNT_OPTS -o nomgs
         mkdir -p $MOUNT
         mount_client $MOUNT || return 1
         sleep 5
@@ -1727,8 +1377,8 @@
 
         umount_client $MOUNT
         stop ost1 -f || return 201
-        stop_mds -f || return 202
-        stop_mds -f || return 203
+        stop mds -f || return 202
+        stop mds -f || return 203
         unload_modules || return 204
         return $rc
 }
