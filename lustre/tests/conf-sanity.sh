--- conflicted
+++ resolved
@@ -2920,8 +2920,6 @@
 	touch $DIR/$tdir-rootdir/tfile-2 ||
 		error "$ST: root create permission is denied"
 	echo "$ST: root create permission is granted - ok"
-<<<<<<< HEAD
-=======
 	cleanup || error "cleanup failed with $?"
 }
 run_test 43a "check root_squash and nosquash_nids"
@@ -2957,7 +2955,6 @@
 		--reformat $fs2mgsdev $fs2mgsvdev || error "add fs2mgs failed"
 	start $fs2mgs $fs2mgsdev $MGS_MOUNT_OPTS  || error "start fs2mgs failed"
 	stop $fs2mgs -f || error "stop fs2mgs failed"
->>>>>>> 59fb370f
 	cleanup
 }
 run_test 43b "parse nosquash_nids with commas in expr_list"
