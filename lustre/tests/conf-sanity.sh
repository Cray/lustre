#!/bin/bash
# requirement:
#	add uml1 uml2 uml3 in your /etc/hosts

# FIXME - there is no reason to use all of these different
#   return codes, espcially when most of them are mapped to something
#   else anyway.  The combination of test number and return code
#   figure out what failed.

set -e

ONLY=${ONLY:-"$*"}

<<<<<<< HEAD
# These tests don't apply to mountconf
#              xml xml xml xml xml xml dumb
MOUNTCONFSKIP="10  11  12  13  13b 14  15 "

# bug number for skipped test:                     13369
ALWAYS_EXCEPT=" $CONF_SANITY_EXCEPT $MOUNTCONFSKIP 34a"
=======
# bug number for skipped test:      13369
ALWAYS_EXCEPT=" $CONF_SANITY_EXCEPT 34a"
>>>>>>> 03b71240
# UPDATE THE COMMENT ABOVE WITH BUG NUMBERS WHEN CHANGING ALWAYS_EXCEPT!

SRCDIR=`dirname $0`
PATH=$PWD/$SRCDIR:$SRCDIR:$SRCDIR/../utils:$PATH

SAVE_PWD=$PWD
LUSTRE=${LUSTRE:-`dirname $0`/..}
RLUSTRE=${RLUSTRE:-$LUSTRE}
HOSTNAME=`hostname`

. $LUSTRE/tests/test-framework.sh
init_test_env $@
# STORED_MDSSIZE is used in test_18
if [ -n "$MDSSIZE" ]; then
    STORED_MDSSIZE=$MDSSIZE
fi
# use small MDS + OST size to speed formatting time
MDSSIZE=40000
OSTSIZE=40000
. ${CONFIG:=$LUSTRE/tests/cfg/$NAME.sh}
<<<<<<< HEAD
=======

remote_mds_nodsh && skip "remote MDS with nodsh" && exit 0
remote_ost_nodsh && skip "remote OST with nodsh" && exit 0
>>>>>>> 03b71240

#
[ "$SLOW" = "no" ] && EXCEPT_SLOW="0 1 2 3 6 7 15 18 24b 25 30 31 32 33 34a 45"

assert_DIR

reformat() {
        formatall
}

writeconf() {
    local facet=mds
    shift
    stop ${facet} -f
    rm -f ${facet}active
    # who knows if/where $TUNEFS is installed?  Better reformat if it fails...
    do_facet ${facet} "$TUNEFS --writeconf $MDSDEV" || echo "tunefs failed, reformatting instead" && reformat
}

gen_config() {
        reformat
        # The MGS must be started before the OSTs for a new fs, so start
        # and stop to generate the startup logs. 
	start_mds
	start_ost
	sleep 5
	stop_ost
	stop_mds
}

start_mds() {
	echo "start mds service on `facet_active_host mds`"
	start mds $MDSDEV $MDS_MOUNT_OPTS || return 94
}

stop_mds() {
	echo "stop mds service on `facet_active_host mds`"
	# These tests all use non-failover stop
	stop mds -f  || return 97
}

start_ost() {
	echo "start ost1 service on `facet_active_host ost1`"
	start ost1 `ostdevname 1` $OST_MOUNT_OPTS || return 95
}

stop_ost() {
	echo "stop ost1 service on `facet_active_host ost1`"
	# These tests all use non-failover stop
	stop ost1 -f  || return 98
}

start_ost2() {
	echo "start ost2 service on `facet_active_host ost2`"
	start ost2 `ostdevname 2` $OST_MOUNT_OPTS || return 92
}

stop_ost2() {
	echo "stop ost2 service on `facet_active_host ost2`"
	# These tests all use non-failover stop
	stop ost2 -f  || return 93
}

start_client() {
	echo "start client on `facet_active_host client`"
	start client || return 99 
}

stop_client() {
	echo "stop client on `facet_active_host client`"
	stop client || return 100 
}

mount_client() {
	local MOUNTPATH=$1
	echo "mount $FSNAME on ${MOUNTPATH}....."
	zconf_mount `hostname` $MOUNTPATH  || return 96
}

remount_client() {
	local SAVEMOUNTOPT=$MOUNTOPT
	MOUNTOPT="remount,$1"
	local MOUNTPATH=$2
	echo "remount '$1' lustre on ${MOUNTPATH}....."
	zconf_mount `hostname`  $MOUNTPATH  || return 96
	MOUNTOPT=$SAVEMOUNTOPT
}

umount_client() {
	local MOUNTPATH=$1
	echo "umount lustre on ${MOUNTPATH}....."
	zconf_umount `hostname` $MOUNTPATH || return 97
}

manual_umount_client(){
	local rc
	local FORCE=$1
	echo "manual umount lustre on ${MOUNT}...."
	do_facet client "umount -d ${FORCE} $MOUNT"
	rc=$?
	return $rc
}

setup() {
	start_ost
	start_mds
	mount_client $MOUNT
}

cleanup_nocli() {
	stop_mds || return 201
	stop_ost || return 202
	unload_modules || return 203
}

cleanup() {
 	umount_client $MOUNT || return 200
	cleanup_nocli || return $?
}

check_mount() {
	do_facet client "cp /etc/passwd $DIR/a" || return 71
	do_facet client "rm $DIR/a" || return 72
	# make sure lustre is actually mounted (touch will block, 
        # but grep won't, so do it after) 
        do_facet client "grep $MOUNT' ' /proc/mounts > /dev/null" || return 73
	echo "setup single mount lustre success"
}

check_mount2() {
	do_facet client "touch $DIR/a" || return 71	
	do_facet client "rm $DIR/a" || return 72	
	do_facet client "touch $DIR2/a" || return 73	
	do_facet client "rm $DIR2/a" || return 74	
	echo "setup double mount lustre success"
}

build_test_filter

if [ "$ONLY" == "setup" ]; then
	setup
	exit
fi

if [ "$ONLY" == "cleanup" ]; then
	cleanup
	exit
fi

#create single point mountpoint

gen_config


test_0() {
        setup
	check_mount || return 41
	cleanup || return $?
}
run_test 0 "single mount setup"

test_1() {
	start_ost
	echo "start ost second time..."
	setup
	check_mount || return 42
	cleanup || return $?
}
run_test 1 "start up ost twice (should return errors)"

test_2() {
	start_ost
	start_mds	
	echo "start mds second time.."
	start_mds
	mount_client $MOUNT
	check_mount || return 43
	cleanup || return $?
}
run_test 2 "start up mds twice (should return err)"

test_3() {
	setup
	#mount.lustre returns an error if already in mtab
	mount_client $MOUNT && return $?
	check_mount || return 44
	cleanup || return $?
}
run_test 3 "mount client twice (should return err)"

test_4() {
	setup
	touch $DIR/$tfile || return 85
	stop_ost -f
	cleanup
	eno=$?
	# ok for ost to fail shutdown
	if [ 202 -ne $eno ]; then
		return $eno;
	fi
	return 0
}
run_test 4 "force cleanup ost, then cleanup"

test_5a() {	# was test_5
	setup
	touch $DIR/$tfile || return 1
	fuser -m -v $MOUNT && echo "$MOUNT is in use by user space process."

	stop_mds -f || return 2

	# cleanup may return an error from the failed
	# disconnects; for now I'll consider this successful
	# if all the modules have unloaded.
 	umount -d $MOUNT &
	UMOUNT_PID=$!
	sleep 6
	echo "killing umount"
	kill -TERM $UMOUNT_PID
	echo "waiting for umount to finish"
	wait $UMOUNT_PID
	if grep " $MOUNT " /proc/mounts; then
		echo "test 5: /proc/mounts after failed umount"
		umount $MOUNT &
		UMOUNT_PID=$!
		sleep 2
		echo "killing umount"
		kill -TERM $UMOUNT_PID
		echo "waiting for umount to finish"
		wait $UMOUNT_PID
		grep " $MOUNT " /proc/mounts && echo "test 5: /proc/mounts after second umount" && return 11
	fi

	manual_umount_client
	# stop_mds is a no-op here, and should not fail
	cleanup_nocli || return $?
	# df may have lingering entry
	manual_umount_client
	# mtab may have lingering entry
	local WAIT=0
	local MAX_WAIT=20
	local sleep=1
	while [ "$WAIT" -ne "$MAX_WAIT" ]; do
		sleep $sleep
		grep -q $MOUNT" " /etc/mtab || break
        	echo "Waiting /etc/mtab updated ... "
		WAIT=$(( WAIT + sleep))
	done
	[ "$WAIT" -eq "$MAX_WAIT" ] && error "/etc/mtab is not updated in $WAIT secs"
	echo "/etc/mtab updated in $WAIT secs"
}
run_test 5a "force cleanup mds, then cleanup"

test_5b() {
	start_ost
	[ -d $MOUNT ] || mkdir -p $MOUNT
	grep " $MOUNT " /etc/mtab && echo "test 5b: mtab before mount" && return 10
	mount_client $MOUNT && return 1
	grep " $MOUNT " /etc/mtab && echo "test 5b: mtab after failed mount" && return 11
	umount_client $MOUNT	
	# stop_mds is a no-op here, and should not fail
	cleanup_nocli || return $?
	return 0
}
run_test 5b "mds down, cleanup after failed mount (bug 2712) (should return errs)"

test_5c() {
	start_ost
	start_mds
	[ -d $MOUNT ] || mkdir -p $MOUNT
	grep " $MOUNT " /etc/mtab && echo "test 5c: mtab before mount" && return 10
	local oldfs="${FSNAME}"
	FSNAME="wrong.${FSNAME}"
	mount_client $MOUNT || :
	FSNAME=${oldfs}
	grep " $MOUNT " /etc/mtab && echo "test 5c: mtab after failed mount" && return 11
	umount_client $MOUNT
	cleanup_nocli  || return $?
}
run_test 5c "cleanup after failed mount (bug 2712) (should return errs)"

test_5d() {
	start_ost
	start_mds
	stop_ost -f
	grep " $MOUNT " /etc/mtab && echo "test 5d: mtab before mount" && return 10
	mount_client $MOUNT || return 1
	cleanup  || return $?
	grep " $MOUNT " /etc/mtab && echo "test 5d: mtab after unmount" && return 11
	return 0
}
run_test 5d "mount with ost down"

test_5e() {
	start_ost
	start_mds

#define OBD_FAIL_PTLRPC_DELAY_SEND       0x506
	do_facet client "lctl set_param fail_loc=0x80000506"
	grep " $MOUNT " /etc/mtab && echo "test 5e: mtab before mount" && return 10
	mount_client $MOUNT || echo "mount failed (not fatal)"
	cleanup  || return $?
	grep " $MOUNT " /etc/mtab && echo "test 5e: mtab after unmount" && return 11
	return 0
}
run_test 5e "delayed connect, don't crash (bug 10268)"

test_6() {
	setup
	manual_umount_client
	mount_client ${MOUNT} || return 87
	touch $DIR/a || return 86
	cleanup  || return $?
}
run_test 6 "manual umount, then mount again"

test_7() {
	setup
	manual_umount_client
	cleanup_nocli || return $?
}
run_test 7 "manual umount, then cleanup"

test_8() {
	setup
	mount_client $MOUNT2
	check_mount2 || return 45
	umount_client $MOUNT2
	cleanup  || return $?
}
run_test 8 "double mount setup"

test_9() {
        start_ost

	do_facet ost1 lctl set_param debug=\'inode trace\' || return 1
	do_facet ost1 lctl set_param subsystem_debug=\'mds ost\' || return 1

        CHECK_PTLDEBUG="`do_facet ost1 lctl get_param -n debug`"
        if [ "$CHECK_PTLDEBUG" ] && [ "$CHECK_PTLDEBUG" = "trace inode" ];then
           echo "lnet.debug success"
        else
           echo "lnet.debug: want 'trace inode', have '$CHECK_PTLDEBUG'"
           return 1
        fi
        CHECK_SUBSYS="`do_facet ost1 lctl get_param -n subsystem_debug`"
        if [ "$CHECK_SUBSYS" ] && [ "$CHECK_SUBSYS" = "mds ost" ]; then
           echo "lnet.subsystem_debug success"
        else
           echo "lnet.subsystem_debug: want 'mds ost', have '$CHECK_SUBSYS'"
           return 1
        fi
        stop_ost || return $?
}

run_test 9 "test ptldebug and subsystem for mkfs"

<<<<<<< HEAD
test_10() {
        echo "generate configuration with the same name for node and mds"
        OLDXMLCONFIG=$XMLCONFIG
        XMLCONFIG="broken.xml"
        [ -f "$XMLCONFIG" ] && rm -f $XMLCONFIG
        facet="mds"
        rm -f ${facet}active
        add_facet $facet
        echo "the name for node and mds is the same"
        do_lmc --add mds --node ${facet}_facet --mds ${facet}_facet \
            --dev $MDSDEV --size $MDSSIZE || return $?
        do_lmc --add lov --mds ${facet}_facet --lov lov1 --stripe_sz \
            $STRIPE_BYTES --stripe_cnt $STRIPES_PER_OBJ \
            --stripe_pattern 0 || return $?
        add_ost ost --lov lov1 --dev $OSTDEV --size $OSTSIZE
        facet="client"
        add_facet $facet --lustre_upcall $UPCALL
        do_lmc --add mtpt --node ${facet}_facet --mds mds_facet \
            --lov lov1 --path $MOUNT

        echo "mount lustre"
        start_ost
        start_mds
        mount_client $MOUNT
        check_mount || return 41
        cleanup || return $?

        echo "Success!"
        XMLCONFIG=$OLDXMLCONFIG
}
run_test 10 "mount lustre with the same name for node and mds"

test_11() {
        OLDXMLCONFIG=$XMLCONFIG
        XMLCONFIG="conf11.xml"

        [ -f "$XMLCONFIG" ] && rm -f $XMLCONFIG
        add_mds mds --dev $MDSDEV --size $MDSSIZE
        add_ost ost --dev $OSTDEV --size $OSTSIZE
        add_client client mds --path $MOUNT --ost ost_svc || return $?
        echo "Default lov config success!"

        [ -f "$XMLCONFIG" ] && rm -f $XMLCONFIG
        add_mds mds --dev $MDSDEV --size $MDSSIZE
        add_ost ost --dev $OSTDEV --size $OSTSIZE
        add_client client mds --path $MOUNT && return $?
        echo "--add mtpt with neither --lov nor --ost will return error"

        echo ""
        echo "Success!"
        XMLCONFIG=$OLDXMLCONFIG
}
run_test 11 "use default lov configuration (should return error)"

test_12() {
        OLDXMLCONFIG=$XMLCONFIG
        XMLCONFIG="batch.xml"
        BATCHFILE="batchfile"

        # test double quote
        [ -f "$XMLCONFIG" ] && rm -f $XMLCONFIG
        [ -f "$BATCHFILE" ] && rm -f $BATCHFILE
        echo "--add net --node $HOSTNAME --nid $HOSTNAME --nettype tcp" > $BATCHFILE
        echo "--add mds --node $HOSTNAME --mds mds1 --mkfsoptions \"-I 128\"" >> $BATCHFILE
        # --mkfsoptions "-I 128"
        do_lmc -m $XMLCONFIG --batch $BATCHFILE || return $?
        if [ `sed -n '/>-I 128</p' $XMLCONFIG | wc -l` -eq 1 ]; then
                echo "matched double quote success"
        else
                echo "matched double quote fail"
                return 1
        fi
        rm -f $XMLCONFIG
        rm -f $BATCHFILE
        echo "--add net --node $HOSTNAME --nid $HOSTNAME --nettype tcp" > $BATCHFILE
        echo "--add mds --node $HOSTNAME --mds mds1 --mkfsoptions \"-I 128" >> $BATCHFILE
        # --mkfsoptions "-I 128
        do_lmc -m $XMLCONFIG --batch $BATCHFILE && return $?
        echo "unmatched double quote should return error"

        # test single quote
        rm -f $BATCHFILE
        echo "--add net --node $HOSTNAME --nid $HOSTNAME --nettype tcp" > $BATCHFILE
        echo "--add mds --node $HOSTNAME --mds mds1 --mkfsoptions '-I 128'" >> $BATCHFILE
        # --mkfsoptions '-I 128'
        do_lmc -m $XMLCONFIG --batch $BATCHFILE || return $?
        if [ `sed -n '/>-I 128</p' $XMLCONFIG | wc -l` -eq 1 ]; then
                echo "matched single quote success"
        else
                echo "matched single quote fail"
                return 1
        fi
        rm -f $XMLCONFIG
        rm -f $BATCHFILE
        echo "--add net --node $HOSTNAME --nid $HOSTNAME --nettype tcp" > $BATCHFILE
        echo "--add mds --node $HOSTNAME --mds mds1 --mkfsoptions '-I 128" >> $BATCHFILE
        # --mkfsoptions '-I 128
        do_lmc -m $XMLCONFIG --batch $BATCHFILE && return $?
        echo "unmatched single quote should return error"

        # test backslash
        rm -f $BATCHFILE
        echo "--add net --node $HOSTNAME --nid $HOSTNAME --nettype tcp" > $BATCHFILE
        echo "--add mds --node $HOSTNAME --mds mds1 --mkfsoptions \-\I\ \128" >> $BATCHFILE
        # --mkfsoptions \-\I\ \128
        do_lmc -m $XMLCONFIG --batch $BATCHFILE || return $?
        if [ `sed -n '/>-I 128</p' $XMLCONFIG | wc -l` -eq 1 ]; then
                echo "backslash followed by a whitespace/letter success"
        else
                echo "backslash followed by a whitespace/letter fail"
                return 1
        fi
        rm -f $XMLCONFIG
        rm -f $BATCHFILE
        echo "--add net --node $HOSTNAME --nid $HOSTNAME --nettype tcp" > $BATCHFILE
        echo "--add mds --node $HOSTNAME --mds mds1 --mkfsoptions -I\ 128\\" >> $BATCHFILE
        # --mkfsoptions -I\ 128\
        do_lmc -m $XMLCONFIG --batch $BATCHFILE && return $?
        echo "backslash followed by nothing should return error"

        rm -f $BATCHFILE
        XMLCONFIG=$OLDXMLCONFIG
}
run_test 12 "lmc --batch, with single/double quote, backslash in batchfile"

test_13a() {	# was test_13
        OLDXMLCONFIG=$XMLCONFIG
        XMLCONFIG="conf13-1.xml"

        # check long uuid will be truncated properly and uniquely
        echo "To generate XML configuration file(with long ost name): $XMLCONFIG"
        [ -f "$XMLCONFIG" ] && rm -f $XMLCONFIG
        do_lmc --add net --node $HOSTNAME --nid $HOSTNAME --nettype tcp
        do_lmc --add mds --node $HOSTNAME --mds mds1_name_longer_than_31characters
        do_lmc --add mds --node $HOSTNAME --mds mds2_name_longer_than_31characters
        if [ ! -f "$XMLCONFIG" ]; then
                echo "Error:no file $XMLCONFIG created!"
                return 1
        fi
        EXPECTEDMDS1UUID="e_longer_than_31characters_UUID"
        EXPECTEDMDS2UUID="longer_than_31characters_UUID_2"
        FOUNDMDS1UUID=`awk -F"'" '/<mds .*uuid=/' $XMLCONFIG | sed -n '1p' \
                       | sed "s/ /\n\r/g" | awk -F"'" '/uuid=/{print $2}'`
        FOUNDMDS2UUID=`awk -F"'" '/<mds .*uuid=/' $XMLCONFIG | sed -n '2p' \
                       | sed "s/ /\n\r/g" | awk -F"'" '/uuid=/{print $2}'`
	[ -z "$FOUNDMDS1UUID" ] && echo "MDS1 UUID empty" && return 1
	[ -z "$FOUNDMDS2UUID" ] && echo "MDS2 UUID empty" && return 1
        if ([ $EXPECTEDMDS1UUID = $FOUNDMDS1UUID ] && [ $EXPECTEDMDS2UUID = $FOUNDMDS2UUID ]) || \
           ([ $EXPECTEDMDS1UUID = $FOUNDMDS2UUID ] && [ $EXPECTEDMDS2UUID = $FOUNDMDS1UUID ]); then
                echo "Success:long uuid truncated successfully and being unique."
        else
                echo "Error:expected uuid for mds1 and mds2: $EXPECTEDMDS1UUID; $EXPECTEDMDS2UUID"
                echo "but:     found uuid for mds1 and mds2: $FOUNDMDS1UUID; $FOUNDMDS2UUID"
                return 1
        fi
        rm -f $XMLCONFIG
        XMLCONFIG=$OLDXMLCONFIG
}
run_test 13a "check new_uuid of lmc operating correctly"

test_13b() {
        OLDXMLCONFIG=$XMLCONFIG
        XMLCONFIG="conf13-1.xml"
        SECONDXMLCONFIG="conf13-2.xml"
        # check multiple invocations for lmc generate same XML configuration file
        rm -f $XMLCONFIG
        echo "Generate the first XML configuration file"
        gen_config
        echo "mv $XMLCONFIG to $SECONDXMLCONFIG"
        sed -e "s/mtime[^ ]*//" $XMLCONFIG > $SECONDXMLCONFIG || return $?
        echo "Generate the second XML configuration file"
        gen_config
	# don't compare .xml mtime, it will always be different
        if [ `sed -e "s/mtime[^ ]*//" $XMLCONFIG | diff - $SECONDXMLCONFIG | wc -l` -eq 0 ]; then
                echo "Success:multiple invocations for lmc generate same XML file"
        else
                echo "Error: multiple invocations for lmc generate different XML file"
                return 1
        fi

        rm -f $XMLCONFIG $SECONDXMLCONFIG
        XMLCONFIG=$OLDXMLCONFIG
}
run_test 13b "check lmc generates consistent .xml file"

test_14() {
        rm -f $XMLCONFIG

        # create xml file with --mkfsoptions for ost
        echo "create xml file with --mkfsoptions for ost"
        add_mds mds --dev $MDSDEV --size $MDSSIZE
        add_lov lov1 mds --stripe_sz $STRIPE_BYTES\
            --stripe_cnt $STRIPES_PER_OBJ --stripe_pattern 0
        add_ost ost --lov lov1 --dev $OSTDEV --size $OSTSIZE \
            --mkfsoptions "-Llabel_conf_14"
        add_client client mds --lov lov1 --path $MOUNT

        FOUNDSTRING=`awk -F"<" '/<mkfsoptions>/{print $2}' $XMLCONFIG`
        EXPECTEDSTRING="mkfsoptions>-Llabel_conf_14"
        if [ "$EXPECTEDSTRING" != "$FOUNDSTRING" ]; then
                echo "Error: expected: $EXPECTEDSTRING; found: $FOUNDSTRING"
                return 1
        fi
        echo "Success:mkfsoptions for ost written to xml file correctly."

        # mount lustre to test lconf mkfsoptions-parsing
        echo "mount lustre"
        start_ost
        start_mds
        mount_client $MOUNT || return $?
        if [ -z "`do_facet ost1 dumpe2fs -h $OSTDEV | grep label_conf_14`" ]; then
                echo "Error: the mkoptions not applied to mke2fs of ost."
                return 1
        fi
        cleanup
        echo "lconf mkfsoptions for ost success"

        gen_config
}
run_test 14 "test mkfsoptions of ost for lmc and lconf"

cleanup_15() {
	trap 0
	[ -f $MOUNTLUSTRE ] && echo "remove $MOUNTLUSTRE" && rm -f $MOUNTLUSTRE
	if [ -f $MOUNTLUSTRE.sav ]; then
		echo "return original $MOUNTLUSTRE.sav to $MOUNTLUSTRE"
		mv $MOUNTLUSTRE.sav $MOUNTLUSTRE
	fi
}

# this only tests the kernel mount command, not anything about lustre.
test_15() {
        MOUNTLUSTRE=${MOUNTLUSTRE:-/sbin/mount.lustre}
	start_ost
	start_mds

	echo "mount lustre on ${MOUNT} without $MOUNTLUSTRE....."
	if [ -f "$MOUNTLUSTRE" ]; then
		echo "save $MOUNTLUSTRE to $MOUNTLUSTRE.sav"
		mv $MOUNTLUSTRE $MOUNTLUSTRE.sav && trap cleanup_15 EXIT INT
		if [ -f $MOUNTLUSTRE ]; then
			skip "$MOUNTLUSTRE cannot be moved, skipping test"
			return 0
		fi
	fi

	mount_client $MOUNT && error "mount succeeded" && return 1
	echo "mount lustre on $MOUNT without $MOUNTLUSTRE failed as expected"
	cleanup_15
	cleanup || return $?
}
run_test 15 "zconf-mount without /sbin/mount.lustre (should return error)"

=======
>>>>>>> 03b71240
test_16() {
        local TMPMTPT="${TMP}/conf16"

        if [ ! -e "$MDSDEV" ]; then
            log "no $MDSDEV existing, so mount Lustre to create one"
            setup
            check_mount || return 41
            cleanup || return $?
        fi

        [ -f "$MDSDEV" ] && LOOPOPT="-o loop"

        log "change the mode of $MDSDEV/OBJECTS,LOGS,PENDING to 555"
        do_facet mds "mkdir -p $TMPMTPT &&
                      mount $LOOPOPT -t $FSTYPE $MDSDEV $TMPMTPT &&
                      chmod 555 $TMPMTPT/{OBJECTS,LOGS,PENDING} &&
                      umount $TMPMTPT" || return $?

        log "mount Lustre to change the mode of OBJECTS/LOGS/PENDING, then umount Lustre"
	setup
        check_mount || return 41
        cleanup || return $?

        log "read the mode of OBJECTS/LOGS/PENDING and check if they has been changed properly"
        EXPECTEDOBJECTSMODE=`do_facet mds "debugfs -R 'stat OBJECTS' $MDSDEV 2> /dev/null" | grep 'Mode: ' | sed -e "s/.*Mode: *//" -e "s/ *Flags:.*//"`
        EXPECTEDLOGSMODE=`do_facet mds "debugfs -R 'stat LOGS' $MDSDEV 2> /dev/null" | grep 'Mode: ' | sed -e "s/.*Mode: *//" -e "s/ *Flags:.*//"`
        EXPECTEDPENDINGMODE=`do_facet mds "debugfs -R 'stat PENDING' $MDSDEV 2> /dev/null" | grep 'Mode: ' | sed -e "s/.*Mode: *//" -e "s/ *Flags:.*//"`

        if [ "$EXPECTEDOBJECTSMODE" = "0777" ]; then
                log "Success:Lustre change the mode of OBJECTS correctly"
        else
                error "Lustre does not change mode of OBJECTS properly"
        fi

        if [ "$EXPECTEDLOGSMODE" = "0777" ]; then
                log "Success:Lustre change the mode of LOGS correctly"
        else
                error "Lustre does not change mode of LOGS properly"
        fi

        if [ "$EXPECTEDPENDINGMODE" = "0777" ]; then
                log "Success:Lustre change the mode of PENDING correctly"
        else
                error "Lustre does not change mode of PENDING properly"
        fi
}
run_test 16 "verify that lustre will correct the mode of OBJECTS/LOGS/PENDING"

test_17() {
        if [ ! -e "$MDSDEV" ]; then
            echo "no $MDSDEV existing, so mount Lustre to create one"
	    setup
            check_mount || return 41
            cleanup || return $?
        fi

        echo "Remove mds config log"
        do_facet mds "debugfs -w -R 'unlink CONFIGS/$FSNAME-MDT0000' $MDSDEV || return \$?" || return $?

        start_ost
	start_mds && return 42
	gen_config
}
run_test 17 "Verify failed mds_postsetup won't fail assertion (2936) (should return errs)"

test_18() {
        [ "$FSTYPE" != "ldiskfs" ] && skip "not needed for FSTYPE=$FSTYPE" && return

        local MIN=2000000

        local OK=
        # check if current MDSSIZE is large enough
        [ $MDSSIZE -ge $MIN ] && OK=1 && myMDSSIZE=$MDSSIZE && \
                log "use MDSSIZE=$MDSSIZE"

        # check if the global config has a large enough MDSSIZE
        [ -z "$OK" -a ! -z "$STORED_MDSSIZE" ] && [ $STORED_MDSSIZE -ge $MIN ] && \
                OK=1 && myMDSSIZE=$STORED_MDSSIZE && \
                log "use STORED_MDSSIZE=$STORED_MDSSIZE"

        # check if the block device is large enough
        [ -z "$OK" -a -b $MDSDEV ] && \
                [ "$(dd if=$MDSDEV of=/dev/null bs=1k count=1 skip=$MIN 2>&1 |
                     awk '($3 == "in") { print $1 }')" = "1+0" ] && OK=1 && \
                myMDSSIZE=$MIN && log "use device $MDSDEV with MIN=$MIN"

        # check if a loopback device has enough space for fs metadata (5%)
        [ -z "$OK" ] && [ -f $MDSDEV -o ! -e $MDSDEV ] &&
                SPACE=$(df -P $(dirname $MDSDEV) |
                        awk '($1 != "Filesystem") {print $4}') &&
                [ $SPACE -gt $((MIN / 20)) ] && OK=1 && myMDSSIZE=$MIN && \
                        log "use file $MDSDEV with MIN=$MIN"

        [ -z "$OK" ] && skip "$MDSDEV too small for ${MIN}kB MDS" && return


        echo "mount mds with large journal..."
        local OLD_MDS_MKFS_OPTS=$MDS_MKFS_OPTS

        MDS_MKFS_OPTS="--mgs --mdt --fsname=$FSNAME --device-size=$myMDSSIZE --param sys.timeout=$TIMEOUT $MDSOPT"

        gen_config
        echo "mount lustre system..."
	setup
        check_mount || return 41

        echo "check journal size..."
        local FOUNDSIZE=`do_facet mds "debugfs -c -R 'stat <8>' $MDSDEV" | awk '/Size: / { print $NF; exit;}'`
        if [ $FOUNDSIZE -gt $((32 * 1024 * 1024)) ]; then
                log "Success: mkfs creates large journals. Size: $((FOUNDSIZE >> 20))M"
        else
                error "expected journal size > 32M, found $((FOUNDSIZE >> 20))M"
        fi

        cleanup || return $?

        MDS_MKFS_OPTS=$OLD_MDS_MKFS_OPTS
        gen_config
}
run_test 18 "check mkfs creates large journals"

test_19a() {
	start_mds || return 1
	stop_mds -f || return 2
}
run_test 19a "start/stop MDS without OSTs"

test_19b() {
	start_ost || return 1
	stop_ost -f || return 2
}
run_test 19b "start/stop OSTs without MDS"

test_20() {
	# first format the ost/mdt
	start_ost
	start_mds
	mount_client $MOUNT
	check_mount || return 43
	rm -f $DIR/$tfile
	remount_client ro $MOUNT || return 44
	touch $DIR/$tfile && echo "$DIR/$tfile created incorrectly" && return 45
	[ -e $DIR/$tfile ] && echo "$DIR/$tfile exists incorrectly" && return 46
	remount_client rw $MOUNT || return 47
	touch $DIR/$tfile
	[ ! -f $DIR/$tfile ] && echo "$DIR/$tfile missing" && return 48
	MCNT=`grep -c $MOUNT /etc/mtab`
	[ "$MCNT" -ne 1 ] && echo "$MOUNT in /etc/mtab $MCNT times" && return 49
	umount_client $MOUNT
	stop_mds
	stop_ost
}
run_test 20 "remount ro,rw mounts work and doesn't break /etc/mtab"

test_21a() {
        start_mds
	start_ost
	stop_ost
	stop_mds
}
run_test 21a "start mds before ost, stop ost first"

test_21b() {
        start_ost
	start_mds
	stop_mds
	stop_ost
}
run_test 21b "start ost before mds, stop mds first"

test_21c() {
        start_ost
	start_mds
	start_ost2
	stop_ost
	stop_ost2
	stop_mds
	#writeconf to remove all ost2 traces for subsequent tests
	writeconf
}
run_test 21c "start mds between two osts, stop mds last"

test_22() {
<<<<<<< HEAD
        #reformat to remove all logs
        reformat
=======
>>>>>>> 03b71240
	start_mds

	echo Client mount with ost in logs, but none running
	start_ost
	stop_ost
	mount_client $MOUNT
	# check_mount will block trying to contact ost
	umount_client $MOUNT
	pass

	echo Client mount with a running ost
	start_ost
	mount_client $MOUNT
	check_mount || return 41
	pass

	cleanup
}
run_test 22 "start a client before osts (should return errs)"

test_23a() {	# was test_23
        setup
        # fail mds
	stop mds   
	# force down client so that recovering mds waits for reconnect
	local running=$(grep -c $MOUNT /proc/mounts) || true
    	if [ $running -ne 0 ]; then
        	echo "Stopping client $MOUNT (opts: -f)"
        	umount -f $MOUNT
    	fi

	# enter recovery on mds
	start_mds
	# try to start a new client
	mount_client $MOUNT &
	sleep 5
	MOUNT_PID=$(ps -ef | grep "t lustre" | grep -v grep | awk '{print $2}')
	MOUNT_LUSTRE_PID=`ps -ef | grep mount.lustre | grep -v grep | awk '{print $2}'`
	echo mount pid is ${MOUNT_PID}, mount.lustre pid is ${MOUNT_LUSTRE_PID}
	ps --ppid $MOUNT_PID
	ps --ppid $MOUNT_LUSTRE_PID
	# FIXME why o why can't I kill these? Manual "ctrl-c" works...
	kill -TERM $MOUNT_LUSTRE_PID
	echo "waiting for mount to finish"
	ps -ef | grep mount
	# we can not wait $MOUNT_PID because it is not a child of this shell
	local PID1
	local PID2
	local WAIT=0
	local MAX_WAIT=20
	local sleep=1
	while [ "$WAIT" -lt "$MAX_WAIT" ]; do
		sleep $sleep
		PID1=$(ps -ef | awk '{print $2}' | grep -w $MOUNT_PID)
		PID2=$(ps -ef | awk '{print $2}' | grep -w $MOUNT_LUSTRE_PID)
		echo PID1=$PID1
		echo PID2=$PID2
		[ -z "$PID1" -a -z "$PID2" ] && break
		echo "waiting for mount to finish ... "
		WAIT=$(( WAIT + sleep))
	done
	[ "$WAIT" -eq "$MAX_WAIT" ] && error "MOUNT_PID $MOUNT_PID and \
		MOUNT__LUSTRE_PID $MOUNT__LUSTRE_PID still not killed in $WAIT secs"
	ps -ef | grep mount
	stop_mds || error
	stop_ost || error
}
run_test 23a "interrupt client during recovery mount delay"

umount_client $MOUNT
cleanup_nocli

test_23b() {    # was test_23
	start_ost
	start_mds
	# Simulate -EINTR during mount OBD_FAIL_LDLM_CLOSE_THREAD
	lctl set_param fail_loc=0x80000313
	mount_client $MOUNT
	cleanup
}
run_test 23b "Simulate -EINTR during mount"

fs2mds_HOST=$mds_HOST
fs2ost_HOST=$ost_HOST

cleanup_24a() {
	trap 0
	echo "umount $MOUNT2 ..."
	umount $MOUNT2 || true
	echo "stopping fs2mds ..."
	stop fs2mds -f || true
	echo "stopping fs2ost ..."
	stop fs2ost -f || true
}

test_24a() {
	[ -n "$ost1_HOST" ] && fs2ost_HOST=$ost1_HOST
	if [ -z "$fs2ost_DEV" -o -z "$fs2mds_DEV" ]; then
		do_facet mds [ -b "$MDSDEV" ] && \
		skip "mixed loopback and real device not working" && return
	fi

	local fs2mdsdev=${fs2mds_DEV:-${MDSDEV}_2}
	local fs2ostdev=${fs2ost_DEV:-$(ostdevname 1)_2}

	# test 8-char fsname as well
	local FSNAME2=test1234
	add fs2mds $MDS_MKFS_OPTS --fsname=${FSNAME2} --nomgs --mgsnode=$MGSNID --reformat $fs2mdsdev || exit 10

	add fs2ost $OST_MKFS_OPTS --fsname=${FSNAME2} --reformat $fs2ostdev || exit 10

	setup
	start fs2mds $fs2mdsdev $MDS_MOUNT_OPTS && trap cleanup_24a EXIT INT
	start fs2ost $fs2ostdev $OST_MOUNT_OPTS
	mkdir -p $MOUNT2
	mount -t lustre $MGSNID:/${FSNAME2} $MOUNT2 || return 1
	# 1 still works
	check_mount || return 2
	# files written on 1 should not show up on 2
	cp /etc/passwd $DIR/$tfile
	sleep 10
	[ -e $MOUNT2/$tfile ] && error "File bleed" && return 7
	# 2 should work
	cp /etc/passwd $MOUNT2/b || return 3
	rm $MOUNT2/b || return 4
	# 2 is actually mounted
        grep $MOUNT2' ' /proc/mounts > /dev/null || return 5
	# failover 
	facet_failover fs2mds
	facet_failover fs2ost
	df
 	umount_client $MOUNT 
	# the MDS must remain up until last MDT
	stop_mds
	MDS=$(do_facet mds "lctl get_param -n devices" | awk '($3 ~ "mdt" && $4 ~ "MDS") { print $4 }')
	[ -z "$MDS" ] && error "No MDS" && return 8
	cleanup_24a
	cleanup_nocli || return 6
}
run_test 24a "Multiple MDTs on a single node"

test_24b() {
	if [ -z "$fs2mds_DEV" ]; then
		do_facet mds [ -b "$MDSDEV" ] && \
		skip "mixed loopback and real device not working" && return
	fi

	local fs2mdsdev=${fs2mds_DEV:-${MDSDEV}_2}

	add fs2mds $MDS_MKFS_OPTS --fsname=${FSNAME}2 --mgs --reformat $fs2mdsdev || exit 10 
	setup
	start fs2mds $fs2mdsdev $MDS_MOUNT_OPTS && return 2
	cleanup || return 6
}
run_test 24b "Multiple MGSs on a single node (should return err)"

test_25() {
	setup
	check_mount || return 2
	local MODULES=$($LCTL modules | awk '{ print $2 }')
	rmmod $MODULES 2>/dev/null || true
	cleanup || return 6
}
run_test 25 "Verify modules are referenced"

test_26() {
    load_modules
    # we need modules before mount for sysctl, so make sure...
    do_facet mds "lsmod | grep -q lustre || modprobe lustre"
#define OBD_FAIL_MDS_FS_SETUP            0x135
    do_facet mds "lctl set_param fail_loc=0x80000135"
    start_mds && echo MDS started && return 1
    lctl get_param -n devices
    DEVS=$(lctl get_param -n devices | wc -l)
    [ $DEVS -gt 0 ] && return 2
    unload_modules || return 203
}
run_test 26 "MDT startup failure cleans LOV (should return errs)"

wait_update () {
	local node=$1
	local TEST=$2
	local FINAL=$3

	local RESULT
	local MAX=90
	local WAIT=0
	local sleep=5
	while [ $WAIT -lt $MAX ]; do
	    RESULT=$(do_node $node "$TEST") 
	    if [ $RESULT -eq $FINAL ]; then
		echo "Updated config after $WAIT sec: wanted $FINAL got $RESULT"
		return 0
	    fi
	    WAIT=$((WAIT + sleep))
	    echo "Waiting $((MAX - WAIT)) secs for config update" 
	    sleep $sleep
	done
	echo "Config update not seen after $MAX sec: wanted $FINAL got $RESULT"
	return 3
}

set_and_check() {
	local myfacet=$1
	local TEST=$2
	local PARAM=$3
	local ORIG=$(do_facet $myfacet "$TEST") 
	if [ $# -gt 3 ]; then
	    local FINAL=$4
	else
	    local -i FINAL
	    FINAL=$(($ORIG + 5))
	fi
	echo "Setting $PARAM from $ORIG to $FINAL"
	do_facet mds "$LCTL conf_param $PARAM=$FINAL" || error conf_param failed

	wait_update $(facet_host $myfacet) "$TEST" $FINAL || error check failed!
}

test_27a() {
	start_ost || return 1
	start_mds || return 2
	echo "Requeue thread should have started: " 
	ps -e | grep ll_cfg_requeue 
	set_and_check ost1 "lctl get_param -n obdfilter.$FSNAME-OST0000.client_cache_seconds" "$FSNAME-OST0000.ost.client_cache_seconds" || return 3
	cleanup_nocli
}
run_test 27a "Reacquire MGS lock if OST started first"

test_27b() {
        setup
	facet_failover mds
	set_and_check mds "lctl get_param -n mds.$FSNAME-MDT0000.group_acquire_expire" "$FSNAME-MDT0000.mdt.group_acquire_expire" || return 3
	set_and_check client "lctl get_param -n mdc.$FSNAME-MDT0000-mdc-*.max_rpcs_in_flight" "$FSNAME-MDT0000.mdc.max_rpcs_in_flight" || return 4
	check_mount
	cleanup
}
run_test 27b "Reacquire MGS lock after failover"

test_28() {
        setup
	TEST="lctl get_param -n llite.$FSNAME-*.max_read_ahead_whole_mb"
	PARAM="$FSNAME.llite.max_read_ahead_whole_mb"
	ORIG=$($TEST)
	FINAL=$(($ORIG + 1))
	set_and_check client "$TEST" "$PARAM" $FINAL || return 3
	FINAL=$(($FINAL + 1))
	set_and_check client "$TEST" "$PARAM" $FINAL || return 4
 	umount_client $MOUNT || return 200
	mount_client $MOUNT
	RESULT=$($TEST)
	if [ $RESULT -ne $FINAL ]; then
	    echo "New config not seen: wanted $FINAL got $RESULT"
	    return 4
	else
	    echo "New config success: got $RESULT"
	fi
	set_and_check client "$TEST" "$PARAM" $ORIG || return 5
	cleanup
}
run_test 28 "permanent parameter setting"

test_29() {
	[ "$OSTCOUNT" -lt "2" ] && skip "$OSTCOUNT < 2, skipping" && return
        setup > /dev/null 2>&1
	start_ost2
	sleep 10

	local PARAM="$FSNAME-OST0001.osc.active"
	local PROC_ACT="osc.$FSNAME-OST0001-osc-*.active"
	local PROC_UUID="osc.$FSNAME-OST0001-osc-*.ost_server_uuid"

	ACTV=$(lctl get_param -n $PROC_ACT)
	DEAC=$((1 - $ACTV))
	set_and_check client "lctl get_param -n $PROC_ACT" "$PARAM" $DEAC || return 2
        # also check ost_server_uuid status
	RESULT=$(lctl get_param -n $PROC_UUID | grep DEACTIV)
	if [ -z "$RESULT" ]; then
	    echo "Live client not deactivated: $(lctl get_param -n $PROC_UUID)"
	    return 3
	else
	    echo "Live client success: got $RESULT"
	fi

	# check MDT too 
	local MPROC="osc.$FSNAME-OST0001-osc.active"
	local MAX=30
	local WAIT=0
	while [ 1 ]; do
	    sleep 5
	    RESULT=`do_facet mds " lctl get_param -n $MPROC"`
	    [ ${PIPESTATUS[0]} = 0 ] || error "Can't read $MPROC"
	    if [ $RESULT -eq $DEAC ]; then
		echo "MDT deactivated also after $WAIT sec (got $RESULT)"
		break
	    fi
	    WAIT=$((WAIT + 5))
	    if [ $WAIT -eq $MAX ]; then
		echo "MDT not deactivated: wanted $DEAC got $RESULT"
		return 4
	    fi
	    echo "Waiting $(($MAX - $WAIT)) secs for MDT deactivated"
	done

        # test new client starts deactivated
 	umount_client $MOUNT || return 200
	mount_client $MOUNT
	RESULT=$(lctl get_param -n $PROC_UUID | grep DEACTIV | grep NEW)
	if [ -z "$RESULT" ]; then
	    echo "New client not deactivated from start: $(lctl get_param -n $PROC_UUID)"
	    return 5
	else
	    echo "New client success: got $RESULT"
	fi

	# make sure it reactivates
	set_and_check client "lctl get_param -n $PROC_ACT" "$PARAM" $ACTV || return 6

 	umount_client $MOUNT
	stop_ost2
	cleanup_nocli
	#writeconf to remove all ost2 traces for subsequent tests
	writeconf
	start_mds
	start_ost
	cleanup
}
run_test 29 "permanently remove an OST"

test_30() {
	setup

	TEST="lctl get_param -n llite.$FSNAME-*.max_read_ahead_whole_mb"
	ORIG=$($TEST)
	LIST=(1 2 3 4 5 4 3 2 1 2 3 4 5 4 3 2 1 2 3 4 5)
	for i in ${LIST[@]}; do
	    set_and_check client "$TEST" "$FSNAME.llite.max_read_ahead_whole_mb" $i || return 3
	done
	# make sure client restart still works 
 	umount_client $MOUNT
	mount_client $MOUNT || return 4
	[ "$($TEST)" -ne "$i" ] && return 5   
	set_and_check client "$TEST" "$FSNAME.llite.max_read_ahead_whole_mb" $ORIG || return 6
	cleanup
}
run_test 30 "Big config llog"

test_31() { # bug 10734
        # ipaddr must not exist
        mount -t lustre 4.3.2.1@tcp:/lustre $MOUNT || true
	cleanup
}
run_test 31 "Connect to non-existent node (returns errors, should not crash)"
<<<<<<< HEAD
=======

# Use these start32/stop32 fn instead of t-f start/stop fn,
# for local devices, to skip global facet vars init 
stop32 () {
	local facet=$1
	shift
	echo "Stopping local ${MOUNT%/*}/${facet} (opts:$@)"
	umount -d $@ ${MOUNT%/*}/${facet}
	losetup -a
}

start32 () {
	local facet=$1
	shift
	local device=$1
	shift
	mkdir -p ${MOUNT%/*}/${facet}

	echo "Starting local ${facet}: $@ $device ${MOUNT%/*}/${facet}"
	mount -t lustre $@ ${device} ${MOUNT%/*}/${facet}
	RC=$?
	if [ $RC -ne 0 ]; then
		echo "mount -t lustre $@ ${device} ${MOUNT%/*}/${facet}"
		echo "Start of ${device} of local ${facet} failed ${RC}"
	fi 
	losetup -a
	return $RC
}

cleanup_nocli32 () {
	stop32 mds -f
	stop32 ost1 -f
	wait_exit_ST client
}

cleanup_32() {
	trap 0
	echo "Cleanup test_32 umount $MOUNT ..."
	umount -f $MOUNT || true
	echo "Cleanup local mds ost1 ..."
	cleanup_nocli32
	unload_modules
}
>>>>>>> 03b71240

test_32a() {
	# this test is totally useless on a client-only system
	[ -n "$CLIENTONLY" -o -n "$CLIENTMODSONLY" ] && skip "client only testing" && return 0
	[ "$NETTYPE" = "tcp" ] || { skip "NETTYPE != tcp" && return 0; }
	[ -z "$TUNEFS" ] && skip "No tunefs" && return 0

	local DISK1_4=$LUSTRE/tests/disk1_4.zip
	[ ! -r $DISK1_4 ] && skip "Cant find $DISK1_4, skipping" && return

	local tmpdir=$TMP/conf32a
	unzip -o -j -d $tmpdir $DISK1_4 || { skip "Cant unzip $DISK1_4, skipping" && return ; }
	load_modules
	lctl set_param debug=$PTLDEBUG

	$TUNEFS $tmpdir/mds || error "tunefs failed"

	# nids are wrong, so client wont work, but server should start
<<<<<<< HEAD
	start mds $tmpdir/mds "-o loop,exclude=lustre-OST0000" || return 3
        local UUID=$(lctl get_param -n mds.lustre-MDT0000.uuid)
=======
	start32 mds $tmpdir/mds "-o loop,exclude=lustre-OST0000" && \
		trap cleanup_32 EXIT INT || return 3
        
	local UUID=$(lctl get_param -n mds.lustre-MDT0000.uuid)
>>>>>>> 03b71240
	echo MDS uuid $UUID
	[ "$UUID" == "mdsA_UUID" ] || error "UUID is wrong: $UUID" 

	$TUNEFS --mgsnode=`hostname` $tmpdir/ost1 || error "tunefs failed"
	start32 ost1 $tmpdir/ost1 "-o loop" || return 5
	UUID=$(lctl get_param -n obdfilter.lustre-OST0000.uuid)
	echo OST uuid $UUID
	[ "$UUID" == "ost1_UUID" ] || error "UUID is wrong: $UUID" 

	local NID=$($LCTL list_nids | head -1)

	echo "OSC changes should return err:" 
	$LCTL conf_param lustre-OST0000.osc.max_dirty_mb=15 && return 7
	$LCTL conf_param lustre-OST0000.failover.node=$NID && return 8
	echo "ok."
	echo "MDC changes should succeed:" 
	$LCTL conf_param lustre-MDT0000.mdc.max_rpcs_in_flight=9 || return 9
	$LCTL conf_param lustre-MDT0000.failover.node=$NID || return 10
	echo "ok."

	# With a new good MDT failover nid, we should be able to mount a client
	# (but it cant talk to OST)
	local mountopt="-o exclude=lustre-OST0000"

	local device=`h2$NETTYPE $HOSTNAME`:/lustre
	echo "Starting local client: $HOSTNAME: $mountopt $device $MOUNT"
	mount -t lustre $mountopt $device $MOUNT || return 1

	local old=$(lctl get_param -n mdc.*.max_rpcs_in_flight)
	local new=$((old + 5))
	lctl conf_param lustre-MDT0000.mdc.max_rpcs_in_flight=$new
	wait_update $HOSTNAME "lctl get_param -n mdc.*.max_rpcs_in_flight" $new || return 11

	cleanup_32

	# mount a second time to make sure we didnt leave upgrade flag on
	load_modules
	$TUNEFS --dryrun $tmpdir/mds || error "tunefs failed"
	start32 mds $tmpdir/mds "-o loop,exclude=lustre-OST0000" && \
		trap cleanup_32 EXIT INT || return 12

	cleanup_32

	rm -rf $tmpdir || true	# true is only for TMP on NFS
}
run_test 32a "Upgrade from 1.4 (not live)"

test_32b() {
	# this test is totally useless on a client-only system
	[ -n "$CLIENTONLY" -o -n "$CLIENTMODSONLY" ] && skip "client only testing" && return 0
	[ "$NETTYPE" = "tcp" ] || { skip "NETTYPE != tcp" && return 0; }
	[ -z "$TUNEFS" ] && skip "No tunefs" && return

	local DISK1_4=$LUSTRE/tests/disk1_4.zip
	[ ! -r $DISK1_4 ] && skip "Cant find $DISK1_4, skipping" && return

	local tmpdir=$TMP/conf32b
	unzip -o -j -d $tmpdir $DISK1_4 || { skip "Cant unzip $DISK1_4, skipping" && return ; }
	load_modules
	lctl set_param debug=$PTLDEBUG
	local NEWNAME=sofia

	# writeconf will cause servers to register with their current nids
	$TUNEFS --writeconf --fsname=$NEWNAME $tmpdir/mds || error "tunefs failed"
<<<<<<< HEAD
	start mds $tmpdir/mds "-o loop" || return 3
=======
	start32 mds $tmpdir/mds "-o loop" && \
		trap cleanup_32 EXIT INT || return 3

>>>>>>> 03b71240
	local UUID=$(lctl get_param -n mds.${NEWNAME}-MDT0000.uuid)
	echo MDS uuid $UUID
	[ "$UUID" == "mdsA_UUID" ] || error "UUID is wrong: $UUID" 

	$TUNEFS --mgsnode=`hostname` --fsname=$NEWNAME --writeconf $tmpdir/ost1 || error "tunefs failed"
	start32 ost1 $tmpdir/ost1 "-o loop" || return 5
	UUID=$(lctl get_param -n obdfilter.${NEWNAME}-OST0000.uuid)
	echo OST uuid $UUID
	[ "$UUID" == "ost1_UUID" ] || error "UUID is wrong: $UUID"

	echo "OSC changes should succeed:" 
	$LCTL conf_param ${NEWNAME}-OST0000.osc.max_dirty_mb=15 || return 7
	$LCTL conf_param ${NEWNAME}-OST0000.failover.node=$NID || return 8
	echo "ok."
	echo "MDC changes should succeed:" 
	$LCTL conf_param ${NEWNAME}-MDT0000.mdc.max_rpcs_in_flight=9 || return 9
	echo "ok."

	# MDT and OST should have registered with new nids, so we should have
	# a fully-functioning client
	echo "Check client and old fs contents"

	local device=`h2$NETTYPE $HOSTNAME`:/$NEWNAME
	echo "Starting local client: $HOSTNAME: $device $MOUNT"
	mount -t lustre $device $MOUNT || return 1

	local old=$(lctl get_param -n mdc.*.max_rpcs_in_flight)
	local new=$((old + 5))
	lctl conf_param ${NEWNAME}-MDT0000.mdc.max_rpcs_in_flight=$new
	wait_update $HOSTNAME "lctl get_param -n mdc.*.max_rpcs_in_flight" $new || return 11

	[ "$(cksum $MOUNT/passwd | cut -d' ' -f 1,2)" == "2479747619 779" ] || return 12  
	echo "ok."

	cleanup_32

	rm -rf $tmpdir || true  # true is only for TMP on NFS
}
run_test 32b "Upgrade from 1.4 with writeconf"

test_33a() { # bug 12333, was test_33
        local rc=0
        local FSNAME2=test-123
        [ -n "$ost1_HOST" ] && fs2ost_HOST=$ost1_HOST

        if [ -z "$fs2ost_DEV" -o -z "$fs2mds_DEV" ]; then
                do_facet mds [ -b "$MDSDEV" ] && \
                skip "mixed loopback and real device not working" && return
        fi

        local fs2mdsdev=${fs2mds_DEV:-${MDSDEV}_2}
        local fs2ostdev=${fs2ost_DEV:-$(ostdevname 1)_2}
        add fs2mds $MDS_MKFS_OPTS --fsname=${FSNAME2} --reformat $fs2mdsdev || exit 10
        add fs2ost $OST_MKFS_OPTS --fsname=${FSNAME2} --index=8191 --mgsnode=$MGSNID --reformat $fs2ostdev || exit 10

        start fs2mds $fs2mdsdev $MDS_MOUNT_OPTS && trap cleanup_24a EXIT INT
        start fs2ost $fs2ostdev $OST_MOUNT_OPTS
        do_facet mds "$LCTL conf_param $FSNAME2.sys.timeout=200" || rc=1
        mkdir -p $MOUNT2
        mount -t lustre $MGSNID:/${FSNAME2} $MOUNT2 || rc=2
        cp /etc/hosts $MOUNT2/. || rc=3
        echo "ok."

        cp /etc/hosts $MOUNT2/ || rc=3 
        $LFS getstripe $MOUNT2/hosts

        umount -d $MOUNT2
        stop fs2ost -f
        stop fs2mds -f
        rm -rf $MOUNT2 $fs2mdsdev $fs2ostdev
        cleanup_nocli || rc=6
        return $rc
}
run_test 33a "Mount ost with a large index number"

test_33b() {	# was test_33a
        setup

        do_facet client dd if=/dev/zero of=$MOUNT/24 bs=1024k count=1
        # Drop lock cancelation reply during umount
	#define OBD_FAIL_LDLM_CANCEL             0x304
        do_facet client lctl set_param fail_loc=0x80000304
        #lctl set_param debug=-1
        umount_client $MOUNT
        cleanup
}
run_test 33b "Drop cancel during umount"

test_34a() {
        setup
	do_facet client "sh runmultiop_bg_pause $DIR/file O_c"
	manual_umount_client
	rc=$?
	do_facet client killall -USR1 multiop
	if [ $rc -eq 0 ]; then
		error "umount not fail!"
	fi
	sleep 1
        cleanup
}
run_test 34a "umount with opened file should be fail"


test_34b() {
	setup
	touch $DIR/$tfile || return 1
	stop_mds --force || return 2

 	manual_umount_client --force
	rc=$?
	if [ $rc -ne 0 ]; then
		error "mtab after failed umount - rc $rc"
	fi

	cleanup
	return 0	
}
run_test 34b "force umount with failed mds should be normal"

test_34c() {
	setup
	touch $DIR/$tfile || return 1
	stop_ost --force || return 2

 	manual_umount_client --force
	rc=$?
	if [ $rc -ne 0 ]; then
		error "mtab after failed umount - rc $rc"
	fi

	cleanup
	return 0	
}
run_test 34c "force umount with failed ost should be normal"

test_35() { # bug 12459
	setup

	debugsave
	lctl set_param debug="ha"

	log "Set up a fake failnode for the MDS"
	FAKENID="127.0.0.2"
	do_facet mds $LCTL conf_param ${FSNAME}-MDT0000.failover.node=$FAKENID || return 4

	log "Wait for RECONNECT_INTERVAL seconds (10s)"
	sleep 10

	MSG="conf-sanity.sh test_35 `date +%F%kh%Mm%Ss`"
	$LCTL clear
	log "$MSG"
	log "Stopping the MDT:"
	stop_mds || return 5

	df $MOUNT > /dev/null 2>&1 &
	DFPID=$!
	log "Restarting the MDT:"
	start_mds || return 6
	log "Wait for df ($DFPID) ... "
	wait $DFPID
	log "done"
	debugrestore

	# retrieve from the log the first server that the client tried to
	# contact after the connection loss
	$LCTL dk $TMP/lustre-log-$TESTNAME.log
	NEXTCONN=`awk "/${MSG}/ {start = 1;}
		       /import_select_connection.*${FSNAME}-MDT0000-mdc.* using connection/ {
				if (start) {
					if (\\\$NF ~ /$FAKENID/)
						print \\\$NF;
					else
						print 0;
					exit;
				}
		       }" $TMP/lustre-log-$TESTNAME.log`
	[ "$NEXTCONN" != "0" ] && log "The client didn't try to reconnect to the last active server (tried ${NEXTCONN} instead)" && return 7
	cleanup
}
run_test 35 "Reconnect to the last active server first"

test_36() { # 12743
        local rc
        local FSNAME2=test1234
        local fs3ost_HOST=$ost_HOST

        [ -n "$ost1_HOST" ] && fs2ost_HOST=$ost1_HOST && fs3ost_HOST=$ost1_HOST
        rc=0

        if [ -z "$fs2ost_DEV" -o -z "$fs2mds_DEV" -o -z "$fs3ost_DEV" ]; then
		do_facet mds [ -b "$MDSDEV" ] && \
		skip "mixed loopback and real device not working" && return
        fi
        [ $OSTCOUNT -lt 2 ] && skip "skipping test for single OST" && return

	[ "$ost_HOST" = "`hostname`" -o "$ost1_HOST" = "`hostname`" ] || \
		{ skip "remote OST" && return 0; }

        local fs2mdsdev=${fs2mds_DEV:-${MDSDEV}_2}
        local fs2ostdev=${fs2ost_DEV:-$(ostdevname 1)_2}
        local fs3ostdev=${fs3ost_DEV:-$(ostdevname 2)_2}
        add fs2mds $MDS_MKFS_OPTS --fsname=${FSNAME2} --reformat $fs2mdsdev || exit 10
        # XXX after we support non 4K disk blocksize, change following --mkfsoptions with
        # other argument
        add fs2ost $OST_MKFS_OPTS --mkfsoptions='-b4096' --fsname=${FSNAME2} --mgsnode=$MGSNID --reformat $fs2ostdev || exit 10
        add fs3ost $OST_MKFS_OPTS --mkfsoptions='-b4096' --fsname=${FSNAME2} --mgsnode=$MGSNID --reformat $fs3ostdev || exit 10

        start fs2mds $fs2mdsdev $MDS_MOUNT_OPTS
        start fs2ost $fs2ostdev $OST_MOUNT_OPTS
        start fs3ost $fs3ostdev $OST_MOUNT_OPTS
        mkdir -p $MOUNT2
        mount -t lustre $MGSNID:/${FSNAME2} $MOUNT2 || return 1

        sleep 5 # until 11778 fixed

        dd if=/dev/zero of=$MOUNT2/$tfile bs=1M count=7 || return 2

        BKTOTAL=`lctl get_param -n obdfilter.*.kbytestotal | awk 'BEGIN{total=0}; {total+=$1}; END{print total}'`
        BKFREE=`lctl get_param -n obdfilter.*.kbytesfree | awk 'BEGIN{free=0}; {free+=$1}; END{print free}'`
        BKAVAIL=`lctl get_param -n obdfilter.*.kbytesavail | awk 'BEGIN{avail=0}; {avail+=$1}; END{print avail}'`
        STRING=`df -P $MOUNT2 | tail -n 1 | awk '{print $2","$3","$4}'`
        DFTOTAL=`echo $STRING | cut -d, -f1`
        DFUSED=`echo $STRING  | cut -d, -f2`
        DFAVAIL=`echo $STRING | cut -d, -f3`
        DFFREE=$(($DFTOTAL - $DFUSED))

        ALLOWANCE=$((64 * $OSTCOUNT))

        if [ $DFTOTAL -lt $(($BKTOTAL - $ALLOWANCE)) ] ||  
           [ $DFTOTAL -gt $(($BKTOTAL + $ALLOWANCE)) ] ; then
                echo "**** FAIL: df total($DFTOTAL) mismatch OST total($BKTOTAL)"
                rc=1
        fi
        if [ $DFFREE -lt $(($BKFREE - $ALLOWANCE)) ] || 
           [ $DFFREE -gt $(($BKFREE + $ALLOWANCE)) ] ; then
                echo "**** FAIL: df free($DFFREE) mismatch OST free($BKFREE)"
                rc=2
        fi
        if [ $DFAVAIL -lt $(($BKAVAIL - $ALLOWANCE)) ] || 
           [ $DFAVAIL -gt $(($BKAVAIL + $ALLOWANCE)) ] ; then
                echo "**** FAIL: df avail($DFAVAIL) mismatch OST avail($BKAVAIL)"
                rc=3
       fi

        umount -d $MOUNT2
        stop fs3ost -f || return 200
        stop fs2ost -f || return 201
        stop fs2mds -f || return 202
        rm -rf $MOUNT2 $fs2mdsdev $fs2ostdev $fs3ostdev
        unload_modules || return 203
        return $rc
}
run_test 36 "df report consistency on OSTs with different block size"

test_37() {
	[ -n "$CLIENTONLY" -o -n "$CLIENTMODSONLY" ] && skip "client only testing" && return 0
	LOCAL_MDSDEV="$TMP/mdt.img"
	SYM_MDSDEV="$TMP/sym_mdt.img"

	echo "MDS :     $LOCAL_MDSDEV"
	echo "SYMLINK : $SYM_MDSDEV"
	rm -f $LOCAL_MDSDEV

	touch $LOCAL_MDSDEV
	mkfs.lustre --reformat --fsname=lustre --mdt --mgs --device-size=9000 $LOCAL_MDSDEV ||
		error "mkfs.lustre $LOCAL_MDSDEV failed"
	ln -s $LOCAL_MDSDEV $SYM_MDSDEV

	echo "mount symlink device - $SYM_MDSDEV"

	mount_op=`mount -v -t lustre -o loop $SYM_MDSDEV ${MOUNT%/*}/mds 2>&1 | grep "unable to set tunable"`
	umount -d ${MOUNT%/*}/mds
	rm -f $LOCAL_MDSDEV $SYM_MDSDEV

	if [ -n "$mount_op" ]; then
		error "**** FAIL: set tunables failed for symlink device"
	fi
	return 0
}
run_test 37 "verify set tunables works for symlink device"

test_38() { # bug 14222
	setup
	# like runtests
	COUNT=10
	SRC="/etc /bin"
	FILES=`find $SRC -type f -mtime +1 | head -n $COUNT`
	log "copying $(echo $FILES | wc -w) files to $DIR/$tdir"
	mkdir -p $DIR/$tdir
	tar cf - $FILES | tar xf - -C $DIR/$tdir || \
		error "copying $SRC to $DIR/$tdir"
	sync
	umount_client $MOUNT
	stop_mds
	log "rename lov_objid file on MDS"
	rm -f $TMP/lov_objid.orig
	do_facet mds "debugfs -c -R \\\"dump lov_objid $TMP/lov_objid.orig\\\" $MDSDEV"
	do_facet mds "debugfs -w -R \\\"rm lov_objid\\\" $MDSDEV"

	do_facet mds "od -Ax -td8 $TMP/lov_objid.orig"
	# check create in mds_lov_connect
	start_mds
	mount_client $MOUNT
	for f in $FILES; do
		[ $V ] && log "verifying $DIR/$tdir/$f"
		diff -q $f $DIR/$tdir/$f || ERROR=y
	done
	do_facet mds "debugfs -c -R \\\"dump lov_objid $TMP/lov_objid.new\\\"  $MDSDEV"
	do_facet mds "od -Ax -td8 $TMP/lov_objid.new"
	[ "$ERROR" = "y" ] && error "old and new files are different after connect" || true
	
	
	# check it's updates in sync
	umount_client $MOUNT
	stop_mds
	
	do_facet mds dd if=/dev/zero of=$TMP/lov_objid.clear bs=4096 count=1
	do_facet mds "debugfs -w -R \\\"rm lov_objid\\\" $MDSDEV"
	do_facet mds "debugfs -w -R \\\"write $TMP/lov_objid.clear lov_objid\\\" $MDSDEV "

	start_mds
	mount_client $MOUNT
	for f in $FILES; do
		[ $V ] && log "verifying $DIR/$tdir/$f"
		diff -q $f $DIR/$tdir/$f || ERROR=y
	done
        do_facet mds "debugfs -c -R \\\"dump lov_objid $TMP/lov_objid.new1\\\" $MDSDEV"
	do_facet mds "od -Ax -td8 $TMP/lov_objid.new1"
	umount_client $MOUNT
	stop_mds
	[ "$ERROR" = "y" ] && error "old and new files are different after sync" || true
	
	log "files compared the same"
	cleanup
}
run_test 38 "MDS recreates missing lov_objid file from OST data"

test_39() { #bug 14413
        PTLDEBUG=+malloc
        setup
        cleanup
        perl $SRCDIR/leak_finder.pl $TMP/debug 2>&1 | egrep '*** Leak:' && 
                error "memory leak detected" || true
}
run_test 39 "leak_finder recognizes both LUSTRE and LNET malloc messages"

test_40() { # bug 15759
	start_ost
	#define OBD_FAIL_TGT_TOOMANY_THREADS     0x706
	do_facet mds "lctl set_param fail_loc=0x80000706"
	start_mds
	cleanup
}
run_test 40 "race during service thread startup"

test_41() { #bug 14134
        local rc
        start mds $MDSDEV $MDS_MOUNT_OPTS -o nosvc -n
        start ost1 `ostdevname 1` $OST_MOUNT_OPTS
        start mds $MDSDEV $MDS_MOUNT_OPTS -o nomgs
        mkdir -p $MOUNT
        mount_client $MOUNT || return 1
        sleep 5

        echo "blah blah" > $MOUNT/$tfile
        cat $MOUNT/$tfile

        umount_client $MOUNT
        stop ost1 -f || return 201
        stop mds -f || return 202
        stop mds -f || return 203
        unload_modules || return 204
        return $rc
}
run_test 41 "mount mds with --nosvc and --nomgs"

test_42() { #bug 14693
        setup
        check_mount || return 2
        do_facet client lctl conf_param lustre.llite.some_wrong_param=10
        umount_client $MOUNT
        mount_client $MOUNT || return 1
        cleanup
        return 0
}
run_test 42 "invalid config param should not prevent client from mounting"

<<<<<<< HEAD
test_43() { #bug 15993
        setup
        VERSION_1_8=$(do_facet mds $LCTL get_param version | grep ^lustre.*1\.[78])
        if [ -z "$VERSION_1_8" ]; then
                skip "skipping test for non 1.8 MDS"
                cleanup
                return 0
        fi

        check_mount || return 2
        testfile=$DIR/$tfile
        lma="this-should-be-removed-after-remount-and-accessed"
        touch $testfile
        echo "set/get trusted.lma"
        setfattr -n trusted.lma -v $lma $testfile || error "create common EA"
        ATTR=$(getfattr -n trusted.lma $testfile 2> /dev/null | grep trusted.lma)
        [ "$ATTR" = "trusted.lma=\"$lma\"" ] || error "check common EA"
        umount_client $MOUNT
        stop_mds
        sleep 5
        start_mds
        mount_client $MOUNT
        check_mount || return 3
#define OBD_FAIL_MDS_REMOVE_COMMON_EA    0x13e
        do_facet mds "lctl set_param fail_loc=0x13e"
        stat $testfile
        do_facet mds "lctl set_param fail_loc=0"
        getfattr -d -m trusted $testfile 2> /dev/null | \
            grep "trusted.lma" && error "common EA not removed" || true
        cleanup
        return 0
}
run_test 43 "remove common EA if it exists"

=======
>>>>>>> 03b71240
test_44() { # 16317
        setup
        check_mount || return 2
        UUID=$($LCTL get_param llite.${FSNAME}*.uuid | cut -d= -f2)
        STATS_FOUND=no
        UUIDS=$(do_facet mds "$LCTL get_param mds.${FSNAME}*.exports.*.uuid")
        for VAL in $UUIDS; do
                NID=$(echo $VAL | cut -d= -f1)
                CLUUID=$(echo $VAL | cut -d= -f2)
                [ "$UUID" = "$CLUUID" ] && STATS_FOUND=yes && break
        done
        [ "$STATS_FOUND" = "no" ] && error "stats not found for client"
        cleanup
        return 0
}
run_test 44 "mounted client proc entry exists"
<<<<<<< HEAD
=======

test_45() { #17310
        setup
        check_mount || return 2
        stop_mds
        df -h $MOUNT &
        log "sleep 60 sec"
        sleep 60
#define OBD_FAIL_PTLRPC_LONG_UNLINK   0x50f
        do_facet client "lctl set_param fail_loc=0x50f"
        log "sleep 10 sec"
        sleep 10
        manual_umount_client --force || return 3
        do_facet client "lctl set_param fail_loc=0x0"
        start_mds
        mount_client $MOUNT || return 4
        cleanup
        return 0
}
run_test 45 "long unlink handling in ptlrpcd"

test_46a() {
	OSTCOUNT=6
	reformat
	start_mds || return 1
	#first client should see only one ost
	start_ost || return 2
	#start_client
	mount_client $MOUNT || return 3
	
	start_ost2 || return 4
	start ost3 `ostdevname 3` $OST_MOUNT_OPTS || return 5
	start ost4 `ostdevname 4` $OST_MOUNT_OPTS || return 6
	start ost5 `ostdevname 5` $OST_MOUNT_OPTS || return 7
	# wait until ost2-5 is sync
	sleep 5
	#second client see both ost's

	mount_client $MOUNT2 || return 8
	$LFS setstripe $MOUNT2 -c -1 || return 9
	$LFS getstripe $MOUNT2 || return 10

	echo "ok" > $MOUNT2/widestripe
	$LFS getstripe $MOUNT2/widestripe || return 11
	# fill acl buffer for avoid expand lsm to them
	awk -F : '{if (FNR < 25) { print "u:"$1":rwx" }}' /etc/passwd | while read acl; do  
	    setfacl -m $acl $MOUNT2/widestripe
	done

	# will be deadlock
	stat $MOUNT/widestripe || return 12

	umount_client $MOUNT2 || return 13
	umount_client $MOUNT || return 14
	stop ost5 -f || return 20
	stop ost4 -f || return 21
	stop ost3 -f || return 22
	stop_ost2 || return 23
	stop_ost || return 24
	stop_mds || return 25
}
run_test 46a "handle ost additional - wide striped file"
>>>>>>> 03b71240

equals_msg `basename $0`: test complete
[ -f "$TESTSUITELOG" ] && cat $TESTSUITELOG && grep -q FAIL $TESTSUITELOG && exit 1 || true<|MERGE_RESOLUTION|>--- conflicted
+++ resolved
@@ -11,17 +11,8 @@
 
 ONLY=${ONLY:-"$*"}
 
-<<<<<<< HEAD
-# These tests don't apply to mountconf
-#              xml xml xml xml xml xml dumb
-MOUNTCONFSKIP="10  11  12  13  13b 14  15 "
-
-# bug number for skipped test:                     13369
-ALWAYS_EXCEPT=" $CONF_SANITY_EXCEPT $MOUNTCONFSKIP 34a"
-=======
 # bug number for skipped test:      13369
 ALWAYS_EXCEPT=" $CONF_SANITY_EXCEPT 34a"
->>>>>>> 03b71240
 # UPDATE THE COMMENT ABOVE WITH BUG NUMBERS WHEN CHANGING ALWAYS_EXCEPT!
 
 SRCDIR=`dirname $0`
@@ -42,12 +33,9 @@
 MDSSIZE=40000
 OSTSIZE=40000
 . ${CONFIG:=$LUSTRE/tests/cfg/$NAME.sh}
-<<<<<<< HEAD
-=======
 
 remote_mds_nodsh && skip "remote MDS with nodsh" && exit 0
 remote_ost_nodsh && skip "remote OST with nodsh" && exit 0
->>>>>>> 03b71240
 
 #
 [ "$SLOW" = "no" ] && EXCEPT_SLOW="0 1 2 3 6 7 15 18 24b 25 30 31 32 33 34a 45"
@@ -405,262 +393,6 @@
 
 run_test 9 "test ptldebug and subsystem for mkfs"
 
-<<<<<<< HEAD
-test_10() {
-        echo "generate configuration with the same name for node and mds"
-        OLDXMLCONFIG=$XMLCONFIG
-        XMLCONFIG="broken.xml"
-        [ -f "$XMLCONFIG" ] && rm -f $XMLCONFIG
-        facet="mds"
-        rm -f ${facet}active
-        add_facet $facet
-        echo "the name for node and mds is the same"
-        do_lmc --add mds --node ${facet}_facet --mds ${facet}_facet \
-            --dev $MDSDEV --size $MDSSIZE || return $?
-        do_lmc --add lov --mds ${facet}_facet --lov lov1 --stripe_sz \
-            $STRIPE_BYTES --stripe_cnt $STRIPES_PER_OBJ \
-            --stripe_pattern 0 || return $?
-        add_ost ost --lov lov1 --dev $OSTDEV --size $OSTSIZE
-        facet="client"
-        add_facet $facet --lustre_upcall $UPCALL
-        do_lmc --add mtpt --node ${facet}_facet --mds mds_facet \
-            --lov lov1 --path $MOUNT
-
-        echo "mount lustre"
-        start_ost
-        start_mds
-        mount_client $MOUNT
-        check_mount || return 41
-        cleanup || return $?
-
-        echo "Success!"
-        XMLCONFIG=$OLDXMLCONFIG
-}
-run_test 10 "mount lustre with the same name for node and mds"
-
-test_11() {
-        OLDXMLCONFIG=$XMLCONFIG
-        XMLCONFIG="conf11.xml"
-
-        [ -f "$XMLCONFIG" ] && rm -f $XMLCONFIG
-        add_mds mds --dev $MDSDEV --size $MDSSIZE
-        add_ost ost --dev $OSTDEV --size $OSTSIZE
-        add_client client mds --path $MOUNT --ost ost_svc || return $?
-        echo "Default lov config success!"
-
-        [ -f "$XMLCONFIG" ] && rm -f $XMLCONFIG
-        add_mds mds --dev $MDSDEV --size $MDSSIZE
-        add_ost ost --dev $OSTDEV --size $OSTSIZE
-        add_client client mds --path $MOUNT && return $?
-        echo "--add mtpt with neither --lov nor --ost will return error"
-
-        echo ""
-        echo "Success!"
-        XMLCONFIG=$OLDXMLCONFIG
-}
-run_test 11 "use default lov configuration (should return error)"
-
-test_12() {
-        OLDXMLCONFIG=$XMLCONFIG
-        XMLCONFIG="batch.xml"
-        BATCHFILE="batchfile"
-
-        # test double quote
-        [ -f "$XMLCONFIG" ] && rm -f $XMLCONFIG
-        [ -f "$BATCHFILE" ] && rm -f $BATCHFILE
-        echo "--add net --node $HOSTNAME --nid $HOSTNAME --nettype tcp" > $BATCHFILE
-        echo "--add mds --node $HOSTNAME --mds mds1 --mkfsoptions \"-I 128\"" >> $BATCHFILE
-        # --mkfsoptions "-I 128"
-        do_lmc -m $XMLCONFIG --batch $BATCHFILE || return $?
-        if [ `sed -n '/>-I 128</p' $XMLCONFIG | wc -l` -eq 1 ]; then
-                echo "matched double quote success"
-        else
-                echo "matched double quote fail"
-                return 1
-        fi
-        rm -f $XMLCONFIG
-        rm -f $BATCHFILE
-        echo "--add net --node $HOSTNAME --nid $HOSTNAME --nettype tcp" > $BATCHFILE
-        echo "--add mds --node $HOSTNAME --mds mds1 --mkfsoptions \"-I 128" >> $BATCHFILE
-        # --mkfsoptions "-I 128
-        do_lmc -m $XMLCONFIG --batch $BATCHFILE && return $?
-        echo "unmatched double quote should return error"
-
-        # test single quote
-        rm -f $BATCHFILE
-        echo "--add net --node $HOSTNAME --nid $HOSTNAME --nettype tcp" > $BATCHFILE
-        echo "--add mds --node $HOSTNAME --mds mds1 --mkfsoptions '-I 128'" >> $BATCHFILE
-        # --mkfsoptions '-I 128'
-        do_lmc -m $XMLCONFIG --batch $BATCHFILE || return $?
-        if [ `sed -n '/>-I 128</p' $XMLCONFIG | wc -l` -eq 1 ]; then
-                echo "matched single quote success"
-        else
-                echo "matched single quote fail"
-                return 1
-        fi
-        rm -f $XMLCONFIG
-        rm -f $BATCHFILE
-        echo "--add net --node $HOSTNAME --nid $HOSTNAME --nettype tcp" > $BATCHFILE
-        echo "--add mds --node $HOSTNAME --mds mds1 --mkfsoptions '-I 128" >> $BATCHFILE
-        # --mkfsoptions '-I 128
-        do_lmc -m $XMLCONFIG --batch $BATCHFILE && return $?
-        echo "unmatched single quote should return error"
-
-        # test backslash
-        rm -f $BATCHFILE
-        echo "--add net --node $HOSTNAME --nid $HOSTNAME --nettype tcp" > $BATCHFILE
-        echo "--add mds --node $HOSTNAME --mds mds1 --mkfsoptions \-\I\ \128" >> $BATCHFILE
-        # --mkfsoptions \-\I\ \128
-        do_lmc -m $XMLCONFIG --batch $BATCHFILE || return $?
-        if [ `sed -n '/>-I 128</p' $XMLCONFIG | wc -l` -eq 1 ]; then
-                echo "backslash followed by a whitespace/letter success"
-        else
-                echo "backslash followed by a whitespace/letter fail"
-                return 1
-        fi
-        rm -f $XMLCONFIG
-        rm -f $BATCHFILE
-        echo "--add net --node $HOSTNAME --nid $HOSTNAME --nettype tcp" > $BATCHFILE
-        echo "--add mds --node $HOSTNAME --mds mds1 --mkfsoptions -I\ 128\\" >> $BATCHFILE
-        # --mkfsoptions -I\ 128\
-        do_lmc -m $XMLCONFIG --batch $BATCHFILE && return $?
-        echo "backslash followed by nothing should return error"
-
-        rm -f $BATCHFILE
-        XMLCONFIG=$OLDXMLCONFIG
-}
-run_test 12 "lmc --batch, with single/double quote, backslash in batchfile"
-
-test_13a() {	# was test_13
-        OLDXMLCONFIG=$XMLCONFIG
-        XMLCONFIG="conf13-1.xml"
-
-        # check long uuid will be truncated properly and uniquely
-        echo "To generate XML configuration file(with long ost name): $XMLCONFIG"
-        [ -f "$XMLCONFIG" ] && rm -f $XMLCONFIG
-        do_lmc --add net --node $HOSTNAME --nid $HOSTNAME --nettype tcp
-        do_lmc --add mds --node $HOSTNAME --mds mds1_name_longer_than_31characters
-        do_lmc --add mds --node $HOSTNAME --mds mds2_name_longer_than_31characters
-        if [ ! -f "$XMLCONFIG" ]; then
-                echo "Error:no file $XMLCONFIG created!"
-                return 1
-        fi
-        EXPECTEDMDS1UUID="e_longer_than_31characters_UUID"
-        EXPECTEDMDS2UUID="longer_than_31characters_UUID_2"
-        FOUNDMDS1UUID=`awk -F"'" '/<mds .*uuid=/' $XMLCONFIG | sed -n '1p' \
-                       | sed "s/ /\n\r/g" | awk -F"'" '/uuid=/{print $2}'`
-        FOUNDMDS2UUID=`awk -F"'" '/<mds .*uuid=/' $XMLCONFIG | sed -n '2p' \
-                       | sed "s/ /\n\r/g" | awk -F"'" '/uuid=/{print $2}'`
-	[ -z "$FOUNDMDS1UUID" ] && echo "MDS1 UUID empty" && return 1
-	[ -z "$FOUNDMDS2UUID" ] && echo "MDS2 UUID empty" && return 1
-        if ([ $EXPECTEDMDS1UUID = $FOUNDMDS1UUID ] && [ $EXPECTEDMDS2UUID = $FOUNDMDS2UUID ]) || \
-           ([ $EXPECTEDMDS1UUID = $FOUNDMDS2UUID ] && [ $EXPECTEDMDS2UUID = $FOUNDMDS1UUID ]); then
-                echo "Success:long uuid truncated successfully and being unique."
-        else
-                echo "Error:expected uuid for mds1 and mds2: $EXPECTEDMDS1UUID; $EXPECTEDMDS2UUID"
-                echo "but:     found uuid for mds1 and mds2: $FOUNDMDS1UUID; $FOUNDMDS2UUID"
-                return 1
-        fi
-        rm -f $XMLCONFIG
-        XMLCONFIG=$OLDXMLCONFIG
-}
-run_test 13a "check new_uuid of lmc operating correctly"
-
-test_13b() {
-        OLDXMLCONFIG=$XMLCONFIG
-        XMLCONFIG="conf13-1.xml"
-        SECONDXMLCONFIG="conf13-2.xml"
-        # check multiple invocations for lmc generate same XML configuration file
-        rm -f $XMLCONFIG
-        echo "Generate the first XML configuration file"
-        gen_config
-        echo "mv $XMLCONFIG to $SECONDXMLCONFIG"
-        sed -e "s/mtime[^ ]*//" $XMLCONFIG > $SECONDXMLCONFIG || return $?
-        echo "Generate the second XML configuration file"
-        gen_config
-	# don't compare .xml mtime, it will always be different
-        if [ `sed -e "s/mtime[^ ]*//" $XMLCONFIG | diff - $SECONDXMLCONFIG | wc -l` -eq 0 ]; then
-                echo "Success:multiple invocations for lmc generate same XML file"
-        else
-                echo "Error: multiple invocations for lmc generate different XML file"
-                return 1
-        fi
-
-        rm -f $XMLCONFIG $SECONDXMLCONFIG
-        XMLCONFIG=$OLDXMLCONFIG
-}
-run_test 13b "check lmc generates consistent .xml file"
-
-test_14() {
-        rm -f $XMLCONFIG
-
-        # create xml file with --mkfsoptions for ost
-        echo "create xml file with --mkfsoptions for ost"
-        add_mds mds --dev $MDSDEV --size $MDSSIZE
-        add_lov lov1 mds --stripe_sz $STRIPE_BYTES\
-            --stripe_cnt $STRIPES_PER_OBJ --stripe_pattern 0
-        add_ost ost --lov lov1 --dev $OSTDEV --size $OSTSIZE \
-            --mkfsoptions "-Llabel_conf_14"
-        add_client client mds --lov lov1 --path $MOUNT
-
-        FOUNDSTRING=`awk -F"<" '/<mkfsoptions>/{print $2}' $XMLCONFIG`
-        EXPECTEDSTRING="mkfsoptions>-Llabel_conf_14"
-        if [ "$EXPECTEDSTRING" != "$FOUNDSTRING" ]; then
-                echo "Error: expected: $EXPECTEDSTRING; found: $FOUNDSTRING"
-                return 1
-        fi
-        echo "Success:mkfsoptions for ost written to xml file correctly."
-
-        # mount lustre to test lconf mkfsoptions-parsing
-        echo "mount lustre"
-        start_ost
-        start_mds
-        mount_client $MOUNT || return $?
-        if [ -z "`do_facet ost1 dumpe2fs -h $OSTDEV | grep label_conf_14`" ]; then
-                echo "Error: the mkoptions not applied to mke2fs of ost."
-                return 1
-        fi
-        cleanup
-        echo "lconf mkfsoptions for ost success"
-
-        gen_config
-}
-run_test 14 "test mkfsoptions of ost for lmc and lconf"
-
-cleanup_15() {
-	trap 0
-	[ -f $MOUNTLUSTRE ] && echo "remove $MOUNTLUSTRE" && rm -f $MOUNTLUSTRE
-	if [ -f $MOUNTLUSTRE.sav ]; then
-		echo "return original $MOUNTLUSTRE.sav to $MOUNTLUSTRE"
-		mv $MOUNTLUSTRE.sav $MOUNTLUSTRE
-	fi
-}
-
-# this only tests the kernel mount command, not anything about lustre.
-test_15() {
-        MOUNTLUSTRE=${MOUNTLUSTRE:-/sbin/mount.lustre}
-	start_ost
-	start_mds
-
-	echo "mount lustre on ${MOUNT} without $MOUNTLUSTRE....."
-	if [ -f "$MOUNTLUSTRE" ]; then
-		echo "save $MOUNTLUSTRE to $MOUNTLUSTRE.sav"
-		mv $MOUNTLUSTRE $MOUNTLUSTRE.sav && trap cleanup_15 EXIT INT
-		if [ -f $MOUNTLUSTRE ]; then
-			skip "$MOUNTLUSTRE cannot be moved, skipping test"
-			return 0
-		fi
-	fi
-
-	mount_client $MOUNT && error "mount succeeded" && return 1
-	echo "mount lustre on $MOUNT without $MOUNTLUSTRE failed as expected"
-	cleanup_15
-	cleanup || return $?
-}
-run_test 15 "zconf-mount without /sbin/mount.lustre (should return error)"
-
-=======
->>>>>>> 03b71240
 test_16() {
         local TMPMTPT="${TMP}/conf16"
 
@@ -844,11 +576,6 @@
 run_test 21c "start mds between two osts, stop mds last"
 
 test_22() {
-<<<<<<< HEAD
-        #reformat to remove all logs
-        reformat
-=======
->>>>>>> 03b71240
 	start_mds
 
 	echo Client mount with ost in logs, but none running
@@ -1202,8 +929,6 @@
 	cleanup
 }
 run_test 31 "Connect to non-existent node (returns errors, should not crash)"
-<<<<<<< HEAD
-=======
 
 # Use these start32/stop32 fn instead of t-f start/stop fn,
 # for local devices, to skip global facet vars init 
@@ -1247,7 +972,6 @@
 	cleanup_nocli32
 	unload_modules
 }
->>>>>>> 03b71240
 
 test_32a() {
 	# this test is totally useless on a client-only system
@@ -1266,15 +990,10 @@
 	$TUNEFS $tmpdir/mds || error "tunefs failed"
 
 	# nids are wrong, so client wont work, but server should start
-<<<<<<< HEAD
-	start mds $tmpdir/mds "-o loop,exclude=lustre-OST0000" || return 3
-        local UUID=$(lctl get_param -n mds.lustre-MDT0000.uuid)
-=======
 	start32 mds $tmpdir/mds "-o loop,exclude=lustre-OST0000" && \
 		trap cleanup_32 EXIT INT || return 3
         
 	local UUID=$(lctl get_param -n mds.lustre-MDT0000.uuid)
->>>>>>> 03b71240
 	echo MDS uuid $UUID
 	[ "$UUID" == "mdsA_UUID" ] || error "UUID is wrong: $UUID" 
 
@@ -1339,13 +1058,9 @@
 
 	# writeconf will cause servers to register with their current nids
 	$TUNEFS --writeconf --fsname=$NEWNAME $tmpdir/mds || error "tunefs failed"
-<<<<<<< HEAD
-	start mds $tmpdir/mds "-o loop" || return 3
-=======
 	start32 mds $tmpdir/mds "-o loop" && \
 		trap cleanup_32 EXIT INT || return 3
 
->>>>>>> 03b71240
 	local UUID=$(lctl get_param -n mds.${NEWNAME}-MDT0000.uuid)
 	echo MDS uuid $UUID
 	[ "$UUID" == "mdsA_UUID" ] || error "UUID is wrong: $UUID" 
@@ -1733,43 +1448,6 @@
 }
 run_test 42 "invalid config param should not prevent client from mounting"
 
-<<<<<<< HEAD
-test_43() { #bug 15993
-        setup
-        VERSION_1_8=$(do_facet mds $LCTL get_param version | grep ^lustre.*1\.[78])
-        if [ -z "$VERSION_1_8" ]; then
-                skip "skipping test for non 1.8 MDS"
-                cleanup
-                return 0
-        fi
-
-        check_mount || return 2
-        testfile=$DIR/$tfile
-        lma="this-should-be-removed-after-remount-and-accessed"
-        touch $testfile
-        echo "set/get trusted.lma"
-        setfattr -n trusted.lma -v $lma $testfile || error "create common EA"
-        ATTR=$(getfattr -n trusted.lma $testfile 2> /dev/null | grep trusted.lma)
-        [ "$ATTR" = "trusted.lma=\"$lma\"" ] || error "check common EA"
-        umount_client $MOUNT
-        stop_mds
-        sleep 5
-        start_mds
-        mount_client $MOUNT
-        check_mount || return 3
-#define OBD_FAIL_MDS_REMOVE_COMMON_EA    0x13e
-        do_facet mds "lctl set_param fail_loc=0x13e"
-        stat $testfile
-        do_facet mds "lctl set_param fail_loc=0"
-        getfattr -d -m trusted $testfile 2> /dev/null | \
-            grep "trusted.lma" && error "common EA not removed" || true
-        cleanup
-        return 0
-}
-run_test 43 "remove common EA if it exists"
-
-=======
->>>>>>> 03b71240
 test_44() { # 16317
         setup
         check_mount || return 2
@@ -1786,8 +1464,6 @@
         return 0
 }
 run_test 44 "mounted client proc entry exists"
-<<<<<<< HEAD
-=======
 
 test_45() { #17310
         setup
@@ -1850,7 +1526,6 @@
 	stop_mds || return 25
 }
 run_test 46a "handle ost additional - wide striped file"
->>>>>>> 03b71240
 
 equals_msg `basename $0`: test complete
 [ -f "$TESTSUITELOG" ] && cat $TESTSUITELOG && grep -q FAIL $TESTSUITELOG && exit 1 || true