#!/bin/bash

set -e

ONLY=${ONLY:-"$*"}

# bug number for skipped test:     LU-2828
ALWAYS_EXCEPT="$CONF_SANITY_EXCEPT 59 64"
# UPDATE THE COMMENT ABOVE WITH BUG NUMBERS WHEN CHANGING ALWAYS_EXCEPT!

is_sles11()						# LU-2181
{
	if [ -r /etc/SuSE-release ]
	then
		local vers=$(grep VERSION /etc/SuSE-release | awk '{print $3}')
		local patchlev=$(grep PATCHLEVEL /etc/SuSE-release |
			awk '{ print $3 }')
		if [ $vers -eq 11 ] && [ $patchlev -eq 2 ]
		then
			return 0
		fi
	fi
	return 1
}

if is_sles11; then					# LU-2181
	ALWAYS_EXCEPT="$ALWAYS_EXCEPT 23a 34b"
fi

if [ "$FAILURE_MODE" = "HARD" ]; then
	CONFIG_EXCEPTIONS="24a " &&
	echo "Except the tests: $CONFIG_EXCEPTIONS for " \
	     "FAILURE_MODE=$FAILURE_MODE, b=23573" &&
		ALWAYS_EXCEPT="$ALWAYS_EXCEPT $CONFIG_EXCEPTIONS"
fi

# bug number for skipped test:
# a tool to create lustre filesystem images
ALWAYS_EXCEPT="32newtarball $ALWAYS_EXCEPT"

SRCDIR=$(dirname $0)
PATH=$PWD/$SRCDIR:$SRCDIR:$SRCDIR/../utils:$PATH

PTLDEBUG=${PTLDEBUG:--1}
SAVE_PWD=$PWD
LUSTRE=${LUSTRE:-$(dirname $0)/..}
RLUSTRE=${RLUSTRE:-$LUSTRE}
export MULTIOP=${MULTIOP:-multiop}

. $LUSTRE/tests/test-framework.sh
init_test_env $@
. ${CONFIG:=$LUSTRE/tests/cfg/$NAME.sh}

# use small MDS + OST size to speed formatting time
# do not use too small MDSSIZE/OSTSIZE, which affect the default jouranl size
# STORED_MDSSIZE is used in test_18
STORED_MDSSIZE=$MDSSIZE
STORED_OSTSIZE=$OSTSIZE
MDSSIZE=200000
OSTSIZE=200000

fs2mds_HOST=$mds_HOST
fs2ost_HOST=$ost_HOST
fs3ost_HOST=$ost_HOST

MDSDEV1_2=$fs2mds_DEV
OSTDEV1_2=$fs2ost_DEV
OSTDEV2_2=$fs3ost_DEV

if ! combined_mgs_mds; then
    # bug number for skipped test:    23954
    ALWAYS_EXCEPT="$ALWAYS_EXCEPT       24b"
fi

# pass "-E lazy_itable_init" to mke2fs to speed up the formatting time
if [[ "$LDISKFS_MKFS_OPTS" != *lazy_itable_init* ]]; then
	LDISKFS_MKFS_OPTS=$(csa_add "$LDISKFS_MKFS_OPTS" -E lazy_itable_init)
fi

[ $(facet_fstype $SINGLEMDS) = "zfs" ] &&
# bug number for skipped test:        LU-2778 LU-4444
	ALWAYS_EXCEPT="$ALWAYS_EXCEPT 57b     69"

init_logging

#
require_dsh_mds || exit 0
require_dsh_ost || exit 0
#
[ "$SLOW" = "no" ] && EXCEPT_SLOW="30a 31 45 69"

assert_DIR

gen_config() {
	# The MGS must be started before the OSTs for a new fs, so start
	# and stop to generate the startup logs.
	start_mds
	start_ost
        wait_osc_import_state mds ost FULL
	stop_ost
	stop_mds
}

reformat_and_config() {
	reformat
	if ! combined_mgs_mds ; then
		start_mgs
	fi
	gen_config
}

writeconf_or_reformat() {
	# There are at most 2 OSTs for write_conf test
	# who knows if/where $TUNEFS is installed?
	# Better reformat if it fails...
	writeconf_all $MDSCOUNT 2 ||
		{ echo "tunefs failed, reformatting instead" &&
		  reformat_and_config && return 0; }
	return 0
}

reformat() {
        formatall
}

start_mgs () {
	echo "start mgs"
	start mgs $(mgsdevname) $MGS_MOUNT_OPTS
}

start_mdt() {
	local num=$1
	local facet=mds$num
	local dev=$(mdsdevname $num)
	shift 1

	echo "start mds service on `facet_active_host $facet`"
	start $facet ${dev} $MDS_MOUNT_OPTS $@ || return 94
}

stop_mdt() {
	local num=$1
	local facet=mds$num
	local dev=$(mdsdevname $num)
	shift 1

	echo "stop mds service on `facet_active_host $facet`"
	# These tests all use non-failover stop
	stop $facet -f || return 97
}

start_mds() {
	local num

	for num in $(seq $MDSCOUNT); do
		start_mdt $num $@ || return 94
	done
}

start_mgsmds() {
	if ! combined_mgs_mds ; then
		start_mgs
	fi
	start_mds $@
}

stop_mds() {
	local num
	for num in $(seq $MDSCOUNT); do
		stop_mdt $num || return 97
	done
}

stop_mgs() {
       echo "stop mgs service on `facet_active_host mgs`"
       # These tests all use non-failover stop
       stop mgs -f  || return 97
}

start_ost() {
	echo "start ost1 service on `facet_active_host ost1`"
	start ost1 $(ostdevname 1) $OST_MOUNT_OPTS $@ || return 95
}

stop_ost() {
	echo "stop ost1 service on `facet_active_host ost1`"
	# These tests all use non-failover stop
	stop ost1 -f || return 98
}

start_ost2() {
	echo "start ost2 service on `facet_active_host ost2`"
	start ost2 $(ostdevname 2) $OST_MOUNT_OPTS $@ || return 92
}

stop_ost2() {
	echo "stop ost2 service on `facet_active_host ost2`"
	# These tests all use non-failover stop
	stop ost2 -f || return 93
}

mount_client() {
	local MOUNTPATH=$1
	echo "mount $FSNAME on ${MOUNTPATH}....."
	zconf_mount $(hostname) $MOUNTPATH || return 96
}

remount_client() {
	local mountopt="remount,$1"
	local MOUNTPATH=$2
	echo "remount '$1' lustre on ${MOUNTPATH}....."
	zconf_mount $(hostname) $MOUNTPATH "$mountopt" || return 96
}

umount_client() {
	local MOUNTPATH=$1
	echo "umount lustre on ${MOUNTPATH}....."
	zconf_umount $(hostname) $MOUNTPATH || return 97
}

manual_umount_client(){
	local rc
	local FORCE=$1
	echo "manual umount lustre on ${MOUNT}...."
	do_facet client "umount -d ${FORCE} $MOUNT"
	rc=$?
	return $rc
}

setup() {
	start_mds || error "MDT start failed"
	start_ost || error "Unable to start OST1"
	mount_client $MOUNT || error "client start failed"
	client_up || error "client_up failed"
}

setup_noconfig() {
	start_mgsmds
	start_ost
	mount_client $MOUNT
}

unload_modules_conf () {
	if combined_mgs_mds || ! local_mode; then
		unload_modules || return 1
	fi
}

cleanup_nocli() {
	stop_ost || return 202
	stop_mds || return 201
	unload_modules_conf || return 203
}

cleanup() {
	umount_client $MOUNT || return 200
	cleanup_nocli || return $?
}

cleanup_fs2() {
	trap 0
	echo "umount $MOUNT2 ..."
	umount $MOUNT2 || true
	echo "stopping fs2mds ..."
	stop fs2mds -f || true
	echo "stopping fs2ost ..."
	stop fs2ost -f || true
}

check_mount() {
	do_facet client "cp /etc/passwd $DIR/a" || return 71
	do_facet client "rm $DIR/a" || return 72
	# make sure lustre is actually mounted (touch will block,
        # but grep won't, so do it after)
        do_facet client "grep $MOUNT' ' /proc/mounts > /dev/null" || return 73
	echo "setup single mount lustre success"
}

check_mount2() {
	do_facet client "touch $DIR/a" || return 71
	do_facet client "rm $DIR/a" || return 72
	do_facet client "touch $DIR2/a" || return 73
	do_facet client "rm $DIR2/a" || return 74
	echo "setup double mount lustre success"
}

build_test_filter

if [ "$ONLY" == "setup" ]; then
	setup
	exit
fi

if [ "$ONLY" == "cleanup" ]; then
	cleanup
	exit
fi

init_gss

#create single point mountpoint

reformat_and_config

test_0() {
	setup
	check_mount || error "check_mount failed"
	cleanup || error "cleanup failed with $?"
}
run_test 0 "single mount setup"

test_1() {
	start_mds || error "MDS start failed"
	start_ost || error "unable to start OST"
	echo "start ost second time..."
	start_ost && error "2nd OST start should fail"
	mount_client $MOUNT || error "client start failed"
	check_mount || error "check_mount failed"
	cleanup || error "cleanup failed with $?"
}
run_test 1 "start up ost twice (should return errors)"

test_2() {
	start_mdt 1 || error "MDT0 start fail"
	echo "start mds second time.."
	start_mdt 1 && error "2nd MDT start should fail"
	start_ost || error "OST start failed"
	mount_client $MOUNT || error "mount_client failed to start client"
	check_mount || error "check_mount failed"
	cleanup || error "cleanup failed with $?"
}
run_test 2 "start up mds twice (should return err)"

test_3() {
	setup
	#mount.lustre returns an error if already in mtab
	mount_client $MOUNT && error "2nd client mount should fail"
	check_mount || error "check_mount failed"
	cleanup || error "cleanup failed with $?"
}
run_test 3 "mount client twice (should return err)"

test_4() {
	setup
	touch $DIR/$tfile || error "touch $DIR/$tfile failed"
	stop_ost || error "Unable to stop OST1"
	cleanup
	eno=$?
	# ok for ost to fail shutdown
	if [ 202 -ne $eno ] && [ 0 -ne $eno ]; then
		error "cleanup failed with $?"
	fi
}
run_test 4 "force cleanup ost, then cleanup"

test_5a() {	# was test_5
	setup
	touch $DIR/$tfile || error "touch $DIR/$tfile failed"
	fuser -m -v $MOUNT && echo "$MOUNT is in use by user space process."

	stop_mds || error "Unable to stop MDS"

	# cleanup may return an error from the failed
	# disconnects; for now I'll consider this successful
	# if all the modules have unloaded.
	umount -d $MOUNT &
	UMOUNT_PID=$!
	sleep 6
	echo "killing umount"
	kill -TERM $UMOUNT_PID
	echo "waiting for umount to finish"
	wait $UMOUNT_PID
	if grep " $MOUNT " /proc/mounts; then
		echo "test 5: /proc/mounts after failed umount"
		umount -f $MOUNT &
		UMOUNT_PID=$!
		sleep 2
		echo "killing umount"
		kill -TERM $UMOUNT_PID
		echo "waiting for umount to finish"
		wait $UMOUNT_PID
		grep " $MOUNT " /proc/mounts &&
			error "/proc/mounts after second umount"
	fi

	# manual_mount_client may fail due to umount succeeding above
	manual_umount_client
	# stop_mds is a no-op here, and should not fail
	cleanup_nocli || error "cleanup_nocli failed with $?"
	# df may have lingering entry
	manual_umount_client
	# mtab may have lingering entry
	local WAIT=0
	local MAX_WAIT=20
	local sleep=1
	while [ "$WAIT" -ne "$MAX_WAIT" ]; do
		sleep $sleep
		grep -q $MOUNT" " /etc/mtab || break
		echo "Waiting /etc/mtab updated ... "
		WAIT=$(( WAIT + sleep))
	done
	[ "$WAIT" -eq "$MAX_WAIT" ] &&
		error "/etc/mtab is not updated in $WAIT secs"
	echo "/etc/mtab updated in $WAIT secs"
}
run_test 5a "force cleanup mds, then cleanup"

cleanup_5b () {
	trap 0
	start_mgs
}

test_5b() {
	grep " $MOUNT " /etc/mtab &&
		error false "unexpected entry in mtab before mount" && return 10

	start_ost || error "OST start failed"
	if ! combined_mgs_mds ; then
		trap cleanup_5b EXIT ERR
		start_mds || error "MDS start failed"
		stop mgs
	fi

	mount_client $MOUNT && error "mount_client $MOUNT should fail"
	grep " $MOUNT " /etc/mtab &&
		error "$MOUNT entry in mtab after failed mount"
	umount_client $MOUNT
	# stop_mds is a no-op here, and should not fail
	cleanup_nocli || error "cleanup_nocli failed with $?"
	if ! combined_mgs_mds ; then
		cleanup_5b
	fi
}
run_test 5b "Try to start a client with no MGS (should return errs)"

test_5c() {
	grep " $MOUNT " /etc/mtab &&
		error false "unexpected entry in mtab before mount" && return 10

	start_mds || error "MDS start failed"
	start_ost || error "OST start failed"
	local oldfs="${FSNAME}"
	FSNAME="wrong.${FSNAME}"
	mount_client $MOUNT || :
	FSNAME=${oldfs}
	grep " $MOUNT " /etc/mtab &&
		error "$MOUNT entry in mtab after failed mount"
	umount_client $MOUNT
	cleanup_nocli || error "cleanup_nocli failed with $?"
}
run_test 5c "cleanup after failed mount (bug 2712) (should return errs)"

test_5d() {
	grep " $MOUNT " /etc/mtab &&
		error false "unexpected entry in mtab before mount" && return 10

	start_ost || error "OST start failed"
	start_mds || error "MDS start failed"
	stop_ost || error "Unable to stop OST1"
	mount_client $MOUNT || error "mount_client $MOUNT failed"
	cleanup || error "cleanup_nocli failed with $?"
	grep " $MOUNT " /etc/mtab &&
		error "$MOUNT entry in mtab after unmount"
	pass
}
run_test 5d "mount with ost down"

test_5e() {
	grep " $MOUNT " /etc/mtab &&
		error false "unexpected entry in mtab before mount" && return 10

	start_mds || error "MDS start failed"
	start_ost || error "OST start failed"

	#define OBD_FAIL_PTLRPC_DELAY_SEND       0x506
	do_facet client "$LCTL set_param fail_loc=0x80000506"
	mount_client $MOUNT || echo "mount failed (not fatal)"
	cleanup || error "cleanup failed with $?"
	grep " $MOUNT " /etc/mtab &&
		error "$MOUNT entry in mtab after unmount"
	pass
}
run_test 5e "delayed connect, don't crash (bug 10268)"

test_5f() {
	if combined_mgs_mds ; then
		skip "combined mgs and mds"
		return 0
	fi

	grep " $MOUNT " /etc/mtab &&
		error false "unexpected entry in mtab before mount" && return 10

	local rc=0
	start_ost || error "OST start failed"
	mount_client $MOUNT &
	local pid=$!
	echo client_mount pid is $pid

	sleep 5

	if ! ps -f -p $pid >/dev/null; then
		wait $pid
		rc=$?
		grep " $MOUNT " /etc/mtab && echo "test 5f: mtab after mount"
		error "mount returns $rc, expected to hang"
		rc=11
		cleanup || error "cleanup failed with $?"
		return $rc
	fi

	# start mds
	start_mds || error "start MDS failed"

	# mount should succeed after start mds
	wait $pid
	grep " $MOUNT " /etc/mtab && echo "test 5f: mtab after mount"
	cleanup || error "final call to cleanup failed with rc $?"
}
run_test 5f "mds down, cleanup after failed mount (bug 2712)"

test_6() {
	setup
	manual_umount_client
	mount_client $MOUNT || error "mount_client $MOUNT failed"
	touch $DIR/$tfile || error "touch $DIR/$tfile failed"
	cleanup || error "cleanup failed with rc $?"
}
run_test 6 "manual umount, then mount again"

test_7() {
	setup
	manual_umount_client
	cleanup_nocli || error "cleanup_nocli failed with $?"
}
run_test 7 "manual umount, then cleanup"

test_8() {
	setup
	mount_client $MOUNT2 || error "mount_client $MOUNT2 failed"
	check_mount2 || error "check_mount2 failed"
	umount_client $MOUNT2 || error "umount_client $MOUNT2 failed"
	cleanup || error "cleanup failed with rc $?"
}
run_test 8 "double mount setup"

test_9() {
	start_ost || error "OST start failed"

	do_facet ost1 $LCTL set_param debug=\'inode trace\' ||
		error "do_facet ost1 set_param inode trace failed."
	do_facet ost1 $LCTL set_param subsystem_debug=\'mds ost\' ||
		error "do_facet ost1 set_param debug mds ost failed."

	CHECK_PTLDEBUG="`do_facet ost1 $LCTL get_param -n debug`"
	if [ "$CHECK_PTLDEBUG" ] && { \
	   [ "$CHECK_PTLDEBUG" = "trace inode warning error emerg console" ] ||
	   [ "$CHECK_PTLDEBUG" = "trace inode" ]; }; then
		echo "lnet.debug success"
	else
		error "lnet.debug: want 'trace inode', have '$CHECK_PTLDEBUG'"
	fi
	CHECK_SUBSYS="`do_facet ost1 $LCTL get_param -n subsystem_debug`"
	if [ "$CHECK_SUBSYS" ] && [ "$CHECK_SUBSYS" = "mds ost" ]; then
		echo "lnet.subsystem_debug success"
	else
		error "lnet.subsystem_debug: want 'mds ost' got '$CHECK_SUBSYS'"
	fi
	stop_ost || error "Unable to stop OST1"
}
run_test 9 "test ptldebug and subsystem for mkfs"

is_blkdev () {
	local facet=$1
	local dev=$2
	local size=${3:-""}

	local rc=0
	do_facet $facet "test -b $dev" || rc=1
	if [[ "$size" ]]; then
		local in=$(do_facet $facet "dd if=$dev of=/dev/null bs=1k \
			   count=1 skip=$size 2>&1" |
			awk '($3 == "in") { print $1 }')
		[[ $in  = "1+0" ]] || rc=1
	fi
	return $rc
}

#
# Test 16 was to "verify that lustre will correct the mode of OBJECTS".
# But with new MDS stack we don't care about the mode of local objects
# anymore, so this test is removed. See bug 22944 for more details.
#

test_17() {
	if [ $(facet_fstype $SINGLEMDS) != ldiskfs ]; then
		skip "Only applicable to ldiskfs-based MDTs"
		return
	fi

	setup
	check_mount || error "check_mount failed"
	cleanup || error "cleanup failed with rc $?"

	echo "Remove mds config log"
	if ! combined_mgs_mds ; then
		stop mgs
	fi

	do_facet mgs "$DEBUGFS -w -R 'unlink CONFIGS/$FSNAME-MDT0000' \
		      $(mgsdevname) || return \$?" ||
		error "do_facet mgs failed with $?"

	if ! combined_mgs_mds ; then
		start_mgs
	fi

	start_ost || error "OST start failed"
	start_mds && error "MDS start succeeded, but should fail"
	reformat_and_config
}
run_test 17 "Verify failed mds_postsetup won't fail assertion (2936) (should return errs)"

test_18() {
	if [ $(facet_fstype $SINGLEMDS) != ldiskfs ]; then
		skip "Only applicable to ldiskfs-based MDTs"
		return
	fi

	local MDSDEV=$(mdsdevname ${SINGLEMDS//mds/})

	local MIN=2000000

	local OK=
	# check if current MDSSIZE is large enough
	[ $MDSSIZE -ge $MIN ] && OK=1 && myMDSSIZE=$MDSSIZE &&
		log "use MDSSIZE=$MDSSIZE"

	# check if the global config has a large enough MDSSIZE
	[ -z "$OK" -a ! -z "$STORED_MDSSIZE" ] &&
		[ $STORED_MDSSIZE -ge $MIN ] &&
		OK=1 && myMDSSIZE=$STORED_MDSSIZE &&
		log "use STORED_MDSSIZE=$STORED_MDSSIZE"

	# check if the block device is large enough
	is_blkdev $SINGLEMDS $MDSDEV $MIN
	local large_enough=$?
	if [ -n "$OK" ]; then
		[ $large_enough -ne 0 ] && OK=""
	else
		[ $large_enough -eq 0 ] && OK=1 && myMDSSIZE=$MIN &&
			log "use device $MDSDEV with MIN=$MIN"
	fi

	# check if a loopback device has enough space for fs metadata (5%)

	if [ -z "$OK" ]; then
		local SPACE=$(do_facet $SINGLEMDS "[ -f $MDSDEV -o ! \
			      -e $MDSDEV ] && df -P \\\$(dirname $MDSDEV)" |
			awk '($1 != "Filesystem") { print $4 }')
		! [ -z "$SPACE" ] && [ $SPACE -gt $((MIN / 20)) ] &&
			OK=1 && myMDSSIZE=$MIN &&
			log "use file $MDSDEV with MIN=$MIN"
	fi

	[ -z "$OK" ] && skip_env "$MDSDEV too small for ${MIN}kB MDS" && return

	echo "mount mds with large journal..."

	local OLD_MDSSIZE=$MDSSIZE
	MDSSIZE=$myMDSSIZE

	reformat_and_config
	echo "mount lustre system..."
	setup
	check_mount || error "check_mount failed"

        echo "check journal size..."
        local FOUNDSIZE=$(do_facet $SINGLEMDS "$DEBUGFS -c -R 'stat <8>' $MDSDEV" | awk '/Size: / { print $NF; exit;}')
        if [ $FOUNDSIZE -gt $((32 * 1024 * 1024)) ]; then
                log "Success: mkfs creates large journals. Size: $((FOUNDSIZE >> 20))M"
        else
                error "expected journal size > 32M, found $((FOUNDSIZE >> 20))M"
        fi

	cleanup || error "cleanup failed with rc $?"

	MDSSIZE=$OLD_MDSSIZE
	reformat_and_config
}
run_test 18 "check mkfs creates large journals"

test_19a() {
	start_mds || error "MDS start failed"
	stop_mds || error "Unable to stop MDS"
}
run_test 19a "start/stop MDS without OSTs"

test_19b() {
	start_ost || error "Unable to start OST1"
	stop_ost || error "Unable to stop OST1"
}
run_test 19b "start/stop OSTs without MDS"

test_20() {
	# first format the ost/mdt
	start_mds || error "MDS start failed"
	start_ost || error "Unable to start OST1"
	mount_client $MOUNT || error "mount_client $MOUNT failed"
	check_mount || error "check_mount failed"
	rm -f $DIR/$tfile || error "remove $DIR/$tfile failed."
	remount_client ro $MOUNT || error "remount_client with ro failed"
	touch $DIR/$tfile && error "$DIR/$tfile created incorrectly"
	[ -e $DIR/$tfile ] && error "$DIR/$tfile exists incorrectly"
	remount_client rw $MOUNT || error "remount_client with rw failed"
	touch $DIR/$tfile || error "touch $DIR/$tfile failed"
	MCNT=$(grep -c $MOUNT /etc/mtab)
	[ "$MCNT" -ne 1 ] && error "$MOUNT in /etc/mtab $MCNT times"
	umount_client $MOUNT
	stop_mds || error "Unable to stop MDS"
	stop_ost || error "Unable to stop OST1"
}
run_test 20 "remount ro,rw mounts work and doesn't break /etc/mtab"

test_21a() {
	start_mds || error "MDS start failed"
	start_ost || error "unable to start OST1"
	wait_osc_import_state mds ost FULL
	stop_ost || error "unable to stop OST1"
	stop_mds || error "unable to stop MDS"
}
run_test 21a "start mds before ost, stop ost first"

test_21b() {
	start_ost || error "unable to start OST1"
	start_mds || error "MDS start failed"
	wait_osc_import_state mds ost FULL
	stop_mds || error "unable to stop MDS"
	stop_ost || error "unable to stop OST1"
}
run_test 21b "start ost before mds, stop mds first"

test_21c() {
	start_ost || error "Unable to start OST1"
	start_mds || error "MDS start failed"
	start_ost2 || error "Unable to start OST2"
	wait_osc_import_state mds ost2 FULL
	stop_ost || error "Unable to stop OST1"
	stop_ost2 || error "Unable to stop OST2"
	stop_mds || error "Unable to stop MDS"
	#writeconf to remove all ost2 traces for subsequent tests
	writeconf_or_reformat
}
run_test 21c "start mds between two osts, stop mds last"

test_21d() {
        if combined_mgs_mds ; then
                skip "need separate mgs device" && return 0
        fi
        stopall

        reformat

	start_mgs || error "unable to start MGS"
	start_ost || error "unable to start OST1"
	start_ost2 || error "unable to start OST2"
	start_mds || error "MDS start failed"
	wait_osc_import_state mds ost2 FULL

	stop_ost || error "Unable to stop OST1"
	stop_ost2 || error "Unable to stop OST2"
	stop_mds || error "Unable to stop MDS"
	stop_mgs
	#writeconf to remove all ost2 traces for subsequent tests
	writeconf_or_reformat
	start_mgs || error "unable to start MGS"
}
run_test 21d "start mgs then ost and then mds"

cleanup_21e() {
	MGSNID="$saved_mgsnid"
	cleanup_fs2
	echo "stopping fs2mgs ..."
	stop $fs2mgs -f || true
}

test_21e() { # LU-5863
	if [[ -z "$fs3ost_DEV" || -z "$fs2ost_DEV" || -z "$fs2mds_DEV" ]]; then
		is_blkdev $SINGLEMDS $(mdsdevname ${SINGLEMDS//mds/}) &&
		skip_env "mixed loopback and real device not working" && return
	fi

	local fs2mdsdev=$(mdsdevname 1_2)
	local fs2ostdev=$(ostdevname 1_2)
	local fs3ostdev=$(ostdevname 2_2)

	local fs2mdsvdev=$(mdsvdevname 1_2)
	local fs2ostvdev=$(ostvdevname 1_2)
	local fs3ostvdev=$(ostvdevname 2_2)

	# temporarily use fs3ost as fs2mgs
	local fs2mgs=fs3ost
	local fs2mgsdev=$fs3ostdev
	local fs2mgsvdev=$fs3ostvdev

	local fsname=test1234

	add $fs2mgs $(mkfs_opts mgs $fs2mgsdev) --fsname=$fsname \
		--reformat $fs2mgsdev $fs2mgsvdev || error "add fs2mgs failed"
	start $fs2mgs $fs2mgsdev $MGS_MOUNT_OPTS && trap cleanup_21e EXIT INT ||
		error "start fs2mgs failed"

	local saved_mgsnid="$MGSNID"
	MGSNID=$(do_facet $fs2mgs $LCTL list_nids | xargs | tr ' ' ,)

	add fs2mds $(mkfs_opts mds1 $fs2mdsdev $fsname) \
		--reformat $fs2mdsdev $fs2mdsvdev || error "add fs2mds failed"
	add fs2ost $(mkfs_opts ost1 $fs2ostdev $fsname) \
		--reformat $fs2ostdev $fs2ostvdev || error "add fs2ost failed"

	start fs2ost $fs2ostdev $OST_MOUNT_OPTS || error "start fs2ost failed"
	start fs2mds $fs2mdsdev $MDS_MOUNT_OPTS || error "start fs2mds failed"

	mkdir -p $MOUNT2 || error "mkdir $MOUNT2 failed"
	$MOUNT_CMD $MGSNID:/$fsname $MOUNT2 || error "mount $MOUNT2 failed"
	DIR=$MOUNT2 MOUNT=$MOUNT2 check_mount || error "check $MOUNT2 failed"

	cleanup_21e
}
run_test 21e "separate MGS and MDS"

test_22() {
	start_mds || error "MDS start failed"

	echo "Client mount with ost in logs, but none running"
	start_ost || error "unable to start OST1"
	# wait until mds connected to ost and open client connection
	wait_osc_import_state mds ost FULL
	stop_ost || error "unable to stop OST1"
	mount_client $MOUNT || error "mount_client $MOUNT failed"
	# check_mount will block trying to contact ost
	mcreate $DIR/$tfile || error "mcreate $DIR/$tfile failed"
	rm -f $DIR/$tfile || error "remove $DIR/$tfile failed"
	umount_client $MOUNT
	pass

	echo "Client mount with a running ost"
	start_ost || error "unable to start OST1"
	if $GSS; then
		# if gss enabled, wait full time to let connection from
		# mds to ost be established, due to the mismatch between
		# initial connect timeout and gss context negotiation timeout.
		# This perhaps could be remove after AT landed.
		echo "sleep $((TIMEOUT + TIMEOUT + TIMEOUT))s"
		sleep $((TIMEOUT + TIMEOUT + TIMEOUT))
	fi
	mount_client $MOUNT || error "mount_client $MOUNT failed"
	wait_osc_import_state mds ost FULL
	wait_osc_import_state client ost FULL
	check_mount || error "check_mount failed"
	pass

	cleanup || error "cleanup failed with rc $?"
}
run_test 22 "start a client before osts (should return errs)"

test_23a() {	# was test_23
	setup
	# fail mds
	stop $SINGLEMDS || error "failed to stop $SINGLEMDS"
	# force down client so that recovering mds waits for reconnect
	local running=$(grep -c $MOUNT /proc/mounts) || true
	if [ $running -ne 0 ]; then
		echo "Stopping client $MOUNT (opts: -f)"
		umount -f $MOUNT
	fi

	# enter recovery on failed mds
	local MDT_DEV=$(mdsdevname ${SINGLEMDS//mds/})
	start $SINGLEMDS $MDT_DEV $MDS_MOUNT_OPTS || error "MDS start failed"
	# try to start a new client
	mount_client $MOUNT &
	sleep 5
	MOUNT_PID=$(ps -ef | grep "t lustre" | grep -v grep | awk '{print $2}')
	MOUNT_LUSTRE_PID=$(ps -ef | grep mount.lustre |
			   grep -v grep | awk '{print $2}')
	echo mount pid is ${MOUNT_PID}, mount.lustre pid is ${MOUNT_LUSTRE_PID}
	ps --ppid $MOUNT_PID
	ps --ppid $MOUNT_LUSTRE_PID
	echo "waiting for mount to finish"
	ps -ef | grep mount
	# "ctrl-c" sends SIGINT but it usually (in script) does not work on child process
	# SIGTERM works but it does not spread to offspring processses
	kill -s TERM $MOUNT_PID
	kill -s TERM $MOUNT_LUSTRE_PID
	# we can not wait $MOUNT_PID because it is not a child of this shell
	local PID1
	local PID2
	local WAIT=0
	local MAX_WAIT=30
	local sleep=1
	while [ "$WAIT" -lt "$MAX_WAIT" ]; do
		sleep $sleep
		PID1=$(ps -ef | awk '{print $2}' | grep -w $MOUNT_PID)
		PID2=$(ps -ef | awk '{print $2}' | grep -w $MOUNT_LUSTRE_PID)
		echo PID1=$PID1
		echo PID2=$PID2
		[ -z "$PID1" -a -z "$PID2" ] && break
		echo "waiting for mount to finish ... "
		WAIT=$(( WAIT + sleep))
	done
	if [ "$WAIT" -eq "$MAX_WAIT" ]; then
		error "MOUNT_PID $MOUNT_PID and "\
		"MOUNT_LUSTRE_PID $MOUNT_LUSTRE_PID still not killed in $WAIT secs"
		ps -ef | grep mount
	fi
	stop_mds || error "stopping MDSes failed"
	stop_ost || error "stopping OSSes failed"
}
run_test 23a "interrupt client during recovery mount delay"

umount_client $MOUNT
cleanup_nocli

test_23b() {    # was test_23
	start_mds || error "MDS start failed"
	start_ost || error "Unable to start OST1"
	# Simulate -EINTR during mount OBD_FAIL_LDLM_CLOSE_THREAD
	$LCTL set_param fail_loc=0x80000313
	mount_client $MOUNT
	cleanup || error "cleanup failed with rc $?"
}
run_test 23b "Simulate -EINTR during mount"

test_24a() {
	local MDSDEV=$(mdsdevname ${SINGLEMDS//mds/})

	if [ -z "$fs2ost_DEV" -o -z "$fs2mds_DEV" ]; then
		is_blkdev $SINGLEMDS $MDSDEV &&
		skip_env "mixed loopback and real device not working" && return
	fi

	[ -n "$ost1_HOST" ] && fs2ost_HOST=$ost1_HOST

	local fs2mdsdev=$(mdsdevname 1_2)
	local fs2ostdev=$(ostdevname 1_2)
	local fs2mdsvdev=$(mdsvdevname 1_2)
	local fs2ostvdev=$(ostvdevname 1_2)

	# test 8-char fsname as well
	local FSNAME2=test1234

	add fs2mds $(mkfs_opts mds1 ${fs2mdsdev} ) --nomgs --mgsnode=$MGSNID \
		--fsname=${FSNAME2} --reformat $fs2mdsdev $fs2mdsvdev || exit 10

	add fs2ost $(mkfs_opts ost1 ${fs2ostdev}) --fsname=${FSNAME2} \
		--reformat $fs2ostdev $fs2ostvdev || exit 10

	setup
	start fs2mds $fs2mdsdev $MDS_MOUNT_OPTS && trap cleanup_fs2 EXIT INT
	start fs2ost $fs2ostdev $OST_MOUNT_OPTS
	mkdir -p $MOUNT2 || error "mkdir $MOUNT2 failed"
	$MOUNT_CMD $MGSNID:/${FSNAME2} $MOUNT2 || error "$MOUNT_CMD failed"
	# 1 still works
	check_mount || error "check_mount failed"
	# files written on 1 should not show up on 2
	cp /etc/passwd $DIR/$tfile
	sleep 10
	[ -e $MOUNT2/$tfile ] && error "File bleed"
	# 2 should work
	sleep 5
	cp /etc/passwd $MOUNT2/$tfile ||
		error "cp /etc/passwd $MOUNT2/$tfile failed"
	rm $MOUNT2/$tfile || error "remove $MOUNT2/$tfile failed"
	# 2 is actually mounted
	grep $MOUNT2' ' /proc/mounts > /dev/null || error "$MOUNT2 not mounted"
	# failover
	facet_failover fs2mds
	facet_failover fs2ost
	df
	umount_client $MOUNT
	# the MDS must remain up until last MDT
	stop_mds
	MDS=$(do_facet $SINGLEMDS "$LCTL get_param -n devices" |
	      awk '($3 ~ "mdt" && $4 ~ "MDT") { print $4 }' | head -1)
	[ -z "$MDS" ] && error "No MDT"
	cleanup_fs2
	cleanup_nocli || error "cleanup_nocli failed with rc $?"
}
run_test 24a "Multiple MDTs on a single node"

test_24b() {
	local MDSDEV=$(mdsdevname ${SINGLEMDS//mds/})

	if [ -z "$fs2mds_DEV" ]; then
		local dev=${SINGLEMDS}_dev
		local MDSDEV=${!dev}
		is_blkdev $SINGLEMDS $MDSDEV &&
		skip_env "mixed loopback and real device not working" && return
	fi

	local fs2mdsdev=$(mdsdevname 1_2)
	local fs2mdsvdev=$(mdsvdevname 1_2)

	add fs2mds $(mkfs_opts mds1 ${fs2mdsdev} ) --mgs --fsname=${FSNAME}2 \
		--reformat $fs2mdsdev $fs2mdsvdev || exit 10
	setup
	start fs2mds $fs2mdsdev $MDS_MOUNT_OPTS &&
		error "start MDS should fail"
	stop fs2mds -f
	cleanup || error "cleanup failed with rc $?"
}
run_test 24b "Multiple MGSs on a single node (should return err)"

test_25() {
	setup
	check_mount || error "check_mount failed"
	local MODULES=$($LCTL modules | awk '{ print $2 }')
	rmmod $MODULES 2>/dev/null || true
	cleanup || error "cleanup failed with $?"
}
run_test 25 "Verify modules are referenced"

test_26() {
	load_modules
	# we need modules before mount for sysctl, so make sure...
	do_facet $SINGLEMDS "lsmod | grep -q lustre || modprobe lustre"
	#define OBD_FAIL_MDS_FS_SETUP            0x135
	do_facet $SINGLEMDS "$LCTL set_param fail_loc=0x80000135"
	start_mds && error "MDS started but should not have started"
	$LCTL get_param -n devices
	DEVS=$($LCTL get_param -n devices | egrep -v MG | wc -l)
	[ $DEVS -gt 0 ] && error "number of devices is $DEVS, should be zero"
	# start mds to drop writeconf setting
	start_mds || error "Unable to start MDS"
	stop_mds || error "Unable to stop MDS"
	unload_modules_conf || error "unload_modules_conf failed with $?"
}
run_test 26 "MDT startup failure cleans LOV (should return errs)"

test_27a() {
	start_ost || error "Unable to start OST1"
	start_mds || error "Unable to start MDS"
	echo "Requeue thread should have started: "
	ps -e | grep ll_cfg_requeue
	set_conf_param_and_check ost1					      \
	   "$LCTL get_param -n obdfilter.$FSNAME-OST0000.client_cache_seconds" \
	   "$FSNAME-OST0000.ost.client_cache_seconds" ||
		error "set_conf_param_and_check ost1 failed"
	cleanup_nocli || error "cleanup_nocli failed with rc $?"
}
run_test 27a "Reacquire MGS lock if OST started first"

test_27b() {
	# FIXME. ~grev
	setup
	local device=$(do_facet $SINGLEMDS "$LCTL get_param -n devices" |
			awk '($3 ~ "mdt" && $4 ~ "MDT0000") { print $4 }')

	facet_failover $SINGLEMDS
	set_conf_param_and_check $SINGLEMDS				\
		"$LCTL get_param -n mdt.$device.identity_acquire_expire" \
		"$device.mdt.identity_acquire_expire" ||
		error "set_conf_param_and_check $SINGLEMDS failed"
	set_conf_param_and_check client				 \
		"$LCTL get_param -n mdc.$device-mdc-*.max_rpcs_in_flight"\
		"$device.mdc.max_rpcs_in_flight" ||
		error "set_conf_param_and_check client failed"
	check_mount
	cleanup || error "cleanup failed with $?"
}
run_test 27b "Reacquire MGS lock after failover"

test_28() {
	setup
	TEST="$LCTL get_param -n llite.$FSNAME-*.max_read_ahead_whole_mb"
	PARAM="$FSNAME.llite.max_read_ahead_whole_mb"
	ORIG=$($TEST)
	FINAL=$(($ORIG + 1))
	set_conf_param_and_check client "$TEST" "$PARAM" $FINAL ||
		error "first set_conf_param_and_check client failed"
	FINAL=$(($FINAL + 1))
	set_conf_param_and_check client "$TEST" "$PARAM" $FINAL ||
		error "second set_conf_param_and_check client failed"
	umount_client $MOUNT || error "umount_client $MOUNT failed"
	mount_client $MOUNT || error "mount_client $MOUNT failed"
	RESULT=$($TEST)
	if [ $RESULT -ne $FINAL ]; then
		error "New config not seen: wanted $FINAL got $RESULT"
	else
		echo "New config success: got $RESULT"
	fi
	set_conf_param_and_check client "$TEST" "$PARAM" $ORIG ||
		error "third set_conf_param_and_check client failed"
	cleanup || error "cleanup failed with rc $?"
}
run_test 28 "permanent parameter setting"

test_28a() { # LU-4221
	[[ $(lustre_version_code ost1) -ge $(version_code 2.5.52) ]] ||
		{ skip "Need OST version at least 2.5.52" && return 0; }
	[ "$(facet_fstype ost1)" = "zfs" ] &&
		skip "LU-4221: no such proc params for ZFS OSTs" && return

	local name
	local param
	local cmd
	local old
	local new
	local device="$FSNAME-OST0000"

	setup

	# In this test we will set three kinds of proc parameters with
	# lctl conf_param:
	# 1. the ones moved from the OFD to the OSD, and only their
	#    symlinks kept in obdfilter
	# 2. non-symlink ones in the OFD
	# 3. non-symlink ones in the OSD

	# Check 1.
	# prepare a symlink parameter in the OFD
	name="writethrough_cache_enable"
	param="$device.ost.$name"
	cmd="$LCTL get_param -n obdfilter.$device.$name"

	# conf_param the symlink parameter in the OFD
	old=$(do_facet ost1 $cmd)
	new=$(((old + 1) % 2))
	set_conf_param_and_check ost1 "$cmd" "$param" $new ||
		error "lctl conf_param $device.ost.$param=$new failed"

	# conf_param the target parameter in the OSD
	param="$device.osd.$name"
	cmd="$LCTL get_param -n osd-*.$device.$name"
	set_conf_param_and_check ost1 "$cmd" "$param" $old ||
		error "lctl conf_param $device.osd.$param=$old failed"

	# Check 2.
	# prepare a non-symlink parameter in the OFD
	name="client_cache_seconds"
	param="$device.ost.$name"
	cmd="$LCTL get_param -n obdfilter.$device.$name"

	# conf_param the parameter in the OFD
	old=$(do_facet ost1 $cmd)
	new=$((old * 2))
	set_conf_param_and_check ost1 "$cmd" "$param" $new ||
		error "lctl conf_param $device.ost.$param=$new failed"
	set_conf_param_and_check ost1 "$cmd" "$param" $old ||
		error "lctl conf_param $device.ost.$param=$old failed"

	# Check 3.
	# prepare a non-symlink parameter in the OSD
	name="auto_scrub"
	param="$device.osd.$name"
	cmd="$LCTL get_param -n osd-*.$device.$name"

	# conf_param the parameter in the OSD
	old=$(do_facet ost1 $cmd)
	new=$(((old + 1) % 2))
	set_conf_param_and_check ost1 "$cmd" "$param" $new ||
		error "lctl conf_param $device.osd.$param=$new failed"
	set_conf_param_and_check ost1 "$cmd" "$param" $old ||
		error "lctl conf_param $device.osd.$param=$old failed"

	cleanup || error "cleanup failed with $?"
}
run_test 28a "set symlink parameters permanently with conf_param"

test_29() {
	[ "$OSTCOUNT" -lt "2" ] && skip_env "$OSTCOUNT < 2, skipping" && return
        setup > /dev/null 2>&1
	start_ost2 || error "Unable to start OST2"
	sleep 10

	local PARAM="$FSNAME-OST0001.osc.active"
        local PROC_ACT="osc.$FSNAME-OST0001-osc-[^M]*.active"
        local PROC_UUID="osc.$FSNAME-OST0001-osc-[^M]*.ost_server_uuid"

        ACTV=$($LCTL get_param -n $PROC_ACT)
	DEAC=$((1 - $ACTV))
	set_conf_param_and_check client \
		"$LCTL get_param -n $PROC_ACT" "$PARAM" $DEAC ||
		error "set_conf_param_and_check client failed"
	# also check ost_server_uuid status
	RESULT=$($LCTL get_param -n $PROC_UUID | grep DEACTIV)
	if [ -z "$RESULT" ]; then
		error "Client not deactivated: $($LCTL get_param \
		       -n $PROC_UUID)"
	else
		echo "Live client success: got $RESULT"
	fi

	# check MDTs too
	for num in $(seq $MDSCOUNT); do
		local mdtosc=$(get_mdtosc_proc_path mds${num} $FSNAME-OST0001)
		local MPROC="osc.$mdtosc.active"
		local MAX=30
		local WAIT=0
		while [ 1 ]; do
			sleep 5
			RESULT=$(do_facet mds${num} "$LCTL get_param -n $MPROC")
			[ ${PIPESTATUS[0]} = 0 ] || error "Can't read $MPROC"
			if [ $RESULT -eq $DEAC ]; then
				echo -n "MDT deactivated also after"
				echo "$WAIT sec (got $RESULT)"
				break
			fi
			WAIT=$((WAIT + 5))
			if [ $WAIT -eq $MAX ]; then
				error "MDT active: wanted $DEAC got $RESULT"
			fi
			echo "Waiting $(($MAX - $WAIT))secs for MDT deactivated"
		done
	done
	# test new client starts deactivated
	umount_client $MOUNT || error "umount_client $MOUNT failed"
	mount_client $MOUNT || error "mount_client $MOUNT failed"
	RESULT=$($LCTL get_param -n $PROC_UUID | grep DEACTIV | grep NEW)
	if [ -z "$RESULT" ]; then
		error "New client start active: $(lctl get_param -n $PROC_UUID)"
	else
		echo "New client success: got $RESULT"
	fi

	# make sure it reactivates
	set_conf_param_and_check client \
		"$LCTL get_param -n $PROC_ACT" "$PARAM" $ACTV ||
		error "lctl get_param $PROC_ACT $PARAM $ACTV failed"

	umount_client $MOUNT
	stop_ost2 || error "Unable to stop OST2"
	cleanup_nocli || error "cleanup_nocli failed with $?"
	#writeconf to remove all ost2 traces for subsequent tests
	writeconf_or_reformat
}
run_test 29 "permanently remove an OST"

test_30a() {
	setup

	echo Big config llog
	TEST="$LCTL get_param -n llite.$FSNAME-*.max_read_ahead_whole_mb"
	ORIG=$($TEST)
	LIST=(1 2 3 4 5 4 3 2 1 2 3 4 5 4 3 2 1 2 3 4 5)
	for i in ${LIST[@]}; do
		set_conf_param_and_check client "$TEST" \
			"$FSNAME.llite.max_read_ahead_whole_mb" $i ||
			error "Set $FSNAME.llite.max_read_ahead_whole_mb failed"
	done
	# make sure client restart still works
	umount_client $MOUNT
	mount_client $MOUNT || error "mount_client $MOUNT failed"
	[ "$($TEST)" -ne "$i" ] &&
		error "Param didn't stick across restart $($TEST) != $i"
	pass

	echo Erase parameter setting
	do_facet mgs "$LCTL conf_param \
		      -d $FSNAME.llite.max_read_ahead_whole_mb" ||
		error "Erase param $FSNAME.llite.max_read_ahead_whole_mb failed"
	umount_client $MOUNT
	mount_client $MOUNT || error "mount_client $MOUNT failed"
	FINAL=$($TEST)
	echo "deleted (default) value=$FINAL, orig=$ORIG"
	# assumes this parameter started at the default value
	[ "$FINAL" -eq "$ORIG" ] || fail "Deleted value=$FINAL, orig=$ORIG"

	cleanup || error "cleanup failed with rc $?"
}
run_test 30a "Big config llog and conf_param deletion"

test_30b() {
	setup

	# Make a fake nid.  Use the OST nid, and add 20 to the least significant
	# numerical part of it. Hopefully that's not already a failover address
	# for the server.
	OSTNID=$(do_facet ost1 "$LCTL get_param nis" | tail -1 | awk '{print $1}')
	ORIGVAL=$(echo $OSTNID | egrep -oi "[0-9]*@")
	NEWVAL=$((($(echo $ORIGVAL | egrep -oi "[0-9]*") + 20) % 256))
	NEW=$(echo $OSTNID | sed "s/$ORIGVAL/$NEWVAL@/")
	echo "Using fake nid $NEW"

	TEST="$LCTL get_param -n osc.$FSNAME-OST0000-osc-[^M]*.import |
		grep failover_nids | sed -n 's/.*\($NEW\).*/\1/p'"
	set_conf_param_and_check client "$TEST" \
		"$FSNAME-OST0000.failover.node" $NEW ||
		error "didn't add failover nid $NEW"
	NIDS=$($LCTL get_param -n osc.$FSNAME-OST0000-osc-[^M]*.import |
		grep failover_nids)
	echo $NIDS
	# The NIDS value is the failover nid strings and "[" and "]". So
	# we need to subtract the space taken by the delimiters. This has
	# changed from earlier version of Lustre but this test is run only
	# locally so this change will not break interop. See LU-3386
	NIDCOUNT=$(($(echo "$NIDS" | wc -w) - 3))
	echo "should have 2 failover nids: $NIDCOUNT"
	[ $NIDCOUNT -eq 2 ] || error "Failover nid not added"
	do_facet mgs "$LCTL conf_param -d $FSNAME-OST0000.failover.node" ||
		error "conf_param delete failed"
	umount_client $MOUNT
	mount_client $MOUNT || error "mount_client $MOUNT failed"

	NIDS=$($LCTL get_param -n osc.$FSNAME-OST0000-osc-[^M]*.import |
		grep failover_nids)
	echo $NIDS
	NIDCOUNT=$(($(echo "$NIDS" | wc -w) - 3))
	echo "only 1 final nid should remain: $NIDCOUNT"
	[ $NIDCOUNT -eq 1 ] || error "Failover nids not removed"

	cleanup || error "cleanup failed with rc $?"
}
run_test 30b "Remove failover nids"

test_31() { # bug 10734
	# ipaddr must not exist
	$MOUNT_CMD 4.3.2.1@tcp:/lustre $MOUNT || true
	cleanup || error "cleanup failed with rc $?"
}
run_test 31 "Connect to non-existent node (shouldn't crash)"


T32_QID=60000
T32_BLIMIT=20480 # Kbytes
T32_ILIMIT=2

#
# This is not really a test but a tool to create new disk
# image tarballs for the upgrade tests.
#
# Disk image tarballs should be created on single-node
# clusters by running this test with default configurations
# plus a few mandatory environment settings that are verified
# at the beginning of the test.
#
test_32newtarball() {
	local version
	local dst=.
	local src=/etc/rc.d
	local tmp=$TMP/t32_image_create

	if [ $FSNAME != t32fs -o $MDSCOUNT -ne 1 -o								\
		 \( -z "$MDSDEV" -a -z "$MDSDEV1" \) -o $OSTCOUNT -ne 1 -o			\
		 -z "$OSTDEV1" ]; then
		error "Needs FSNAME=t32fs MDSCOUNT=1 MDSDEV1=<nonexistent_file>"	\
			  "(or MDSDEV, in the case of b1_8) OSTCOUNT=1"					\
			  "OSTDEV1=<nonexistent_file>"
	fi

	mkdir $tmp || {
		echo "Found stale $tmp"
		return 1
	}

	mkdir $tmp/src || return 1
	tar cf - -C $src . | tar xf - -C $tmp/src
	dd if=/dev/zero of=$tmp/src/t32_qf_old bs=1M \
		count=$(($T32_BLIMIT / 1024 / 2))
	chown $T32_QID.$T32_QID $tmp/src/t32_qf_old

	# format ost with comma-separated NIDs to verify LU-4460
	local failnid="$(h2$NETTYPE 1.2.3.4),$(h2$NETTYPE 4.3.2.1)"
	MGSNID="$MGSNID,$MGSNID" OSTOPT="--failnode=$failnid" formatall

	setupall

	[ $(lustre_version_code $SINGLEMDS) -lt $(version_code 2.3.50) ] &&
		$LFS quotacheck -ug /mnt/$FSNAME
	$LFS setquota -u $T32_QID -b 0 -B $T32_BLIMIT -i 0 -I $T32_ILIMIT \
		/mnt/$FSNAME

	tar cf - -C $tmp/src . | tar xf - -C /mnt/$FSNAME
	stopall

	mkdir $tmp/img || return 1

	setupall
	pushd /mnt/$FSNAME
	ls -Rni --time-style=+%s >$tmp/img/list
	find . ! -name .lustre -type f -exec sha1sum {} \; |
		sort -k 2 >$tmp/img/sha1sums
	popd
	$LCTL get_param -n version | head -n 1 |
		sed -e 's/^lustre: *//' >$tmp/img/commit

	[ $(lustre_version_code $SINGLEMDS) -lt $(version_code 2.3.50) ] &&
		$LFS quotaon -ug /mnt/$FSNAME
	$LFS quota -u $T32_QID -v /mnt/$FSNAME
	$LFS quota -v -u $T32_QID /mnt/$FSNAME |
		awk 'BEGIN { num='1' } { if ($1 == "'/mnt/$FSNAME'") \
		{ if (NF == 1) { getline } else { num++ } ; print $num;} }' \
		| tr -d "*" > $tmp/img/bspace
	$LFS quota -v -u $T32_QID /mnt/$FSNAME |
		awk 'BEGIN { num='5' } { if ($1 == "'/mnt/$FSNAME'") \
		{ if (NF == 1) { getline } else { num++ } ; print $num;} }' \
		| tr -d "*" > $tmp/img/ispace

	stopall

	pushd $tmp/src
	find -type f -exec sha1sum {} \; | sort -k 2 >$tmp/sha1sums.src
	popd

	if ! diff -u $tmp/sha1sums.src $tmp/img/sha1sums; then
		echo "Data verification failed"
	fi

	uname -r >$tmp/img/kernel
	uname -m >$tmp/img/arch

	mv ${MDSDEV1:-$MDSDEV} $tmp/img
	mv $OSTDEV1 $tmp/img

	version=$(sed -e 's/\(^[0-9]\+\.[0-9]\+\)\(.*$\)/\1/' $tmp/img/commit |
			  sed -e 's/\./_/g')	# E.g., "1.8.7" -> "1_8"
	dst=$(cd $dst; pwd)
	pushd $tmp/img
	tar cjvf $dst/disk$version-$(facet_fstype $SINGLEMDS).tar.bz2 -S *
	popd

	rm -r $tmp
}
#run_test 32newtarball "Create a new test_32 disk image tarball for this version"

#
# The list of applicable tarballs is returned via the caller's
# variable "tarballs".
#
t32_check() {
	local node=$(facet_active_host $SINGLEMDS)
	local r="do_node $node"

	if [ "$CLIENTONLY" ]; then
		skip "Client-only testing"
		exit 0
	fi

	if ! $r which $TUNEFS; then
		skip_env "tunefs.lustre required on $node"
		exit 0
	fi

	local IMGTYPE=$(facet_fstype $SINGLEMDS)

	tarballs=$($r find $RLUSTRE/tests -maxdepth 1 -name \'disk*-$IMGTYPE.tar.bz2\')

	if [ -z "$tarballs" ]; then
		skip "No applicable tarballs found"
		exit 0
	fi
}

t32_test_cleanup() {
	local tmp=$TMP/t32
	local fstype=$(facet_fstype $SINGLEMDS)
	local rc=$?

	if $shall_cleanup_lustre; then
		umount $tmp/mnt/lustre || rc=$?
	fi
	if $shall_cleanup_mdt; then
		$r umount -d $tmp/mnt/mdt || rc=$?
	fi
	if $shall_cleanup_mdt1; then
		$r umount -d $tmp/mnt/mdt1 || rc=$?
	fi
	if $shall_cleanup_ost; then
		$r umount -d $tmp/mnt/ost || rc=$?
	fi

	$r rm -rf $tmp
	rm -rf $tmp
	if [ $fstype == "zfs" ]; then
		$r $ZPOOL destroy t32fs-mdt1 || rc=$?
		$r $ZPOOL destroy t32fs-ost1 || rc=$?
	fi
	return $rc
}

t32_bits_per_long() {
	#
	# Yes, this is not meant to be perfect.
	#
	case $1 in
		ppc64|x86_64)
			echo -n 64;;
		i*86)
			echo -n 32;;
	esac
}

t32_reload_modules() {
	local node=$1
	local all_removed=false
	local i=0

	while ((i < 20)); do
		echo "Unloading modules on $node: Attempt $i"
		do_rpc_nodes $node $LUSTRE_RMMOD $(facet_fstype $SINGLEMDS) &&
			all_removed=true
		do_rpc_nodes $node check_mem_leak || return 1
		if $all_removed; then
			do_rpc_nodes $node load_modules
			return 0
		fi
		sleep 5
		i=$((i + 1))
	done
	echo "Unloading modules on $node: Given up"
	return 1
}

t32_wait_til_devices_gone() {
	local node=$1
	local devices
	local loops
	local i=0

	echo wait for devices to go
	while ((i < 20)); do
		devices=$(do_rpc_nodes $node $LCTL device_list | wc -l)
		loops=$(do_rpc_nodes $node losetup -a | grep -c t32)
		((devices == 0 && loops == 0)) && return 0
		sleep 5
		i=$((i + 1))
	done
	echo "waiting for dev on $node: dev $devices loop $loops given up"
	do_rpc_nodes $node "losetup -a"
	do_rpc_nodes $node "$LCTL devices_list"
	return 1
}

t32_verify_quota() {
	local node=$1
	local fsname=$2
	local mnt=$3
	local fstype=$(facet_fstype $SINGLEMDS)
	local qval
	local cmd

	$LFS quota -u $T32_QID -v $mnt

	qval=$($LFS quota -v -u $T32_QID $mnt |
		awk 'BEGIN { num='1' } { if ($1 == "'$mnt'") \
		{ if (NF == 1) { getline } else { num++ } ; print $num;} }' \
		| tr -d "*")
	[ $qval -eq $img_bspace ] || {
		echo "bspace, act:$qval, exp:$img_bspace"
		return 1
	}

	qval=$($LFS quota -v -u $T32_QID $mnt |
		awk 'BEGIN { num='5' } { if ($1 == "'$mnt'") \
		{ if (NF == 1) { getline } else { num++ } ; print $num;} }' \
		| tr -d "*")
	[ $qval -eq $img_ispace ] || {
		echo "ispace, act:$qval, exp:$img_ispace"
		return 1
	}

	qval=$($LFS quota -v -u $T32_QID $mnt |
		awk 'BEGIN { num='3' } { if ($1 == "'$mnt'") \
		{ if (NF == 1) { getline } else { num++ } ; print $num;} }' \
		| tr -d "*")
	[ $qval -eq $T32_BLIMIT ] || {
		echo "blimit, act:$qval, exp:$T32_BLIMIT"
		return 1
	}

	qval=$($LFS quota -v -u $T32_QID $mnt |
		awk 'BEGIN { num='7' } { if ($1 == "'$mnt'") \
		{ if (NF == 1) { getline } else { num++ } ; print $num;} }' \
		| tr -d "*")
	[ $qval -eq $T32_ILIMIT ] || {
		echo "ilimit, act:$qval, exp:$T32_ILIMIT"
		return 1
	}

	do_node $node $LCTL conf_param $fsname.quota.mdt=ug
	cmd="$LCTL get_param -n osd-$fstype.$fsname-MDT0000"
	cmd=$cmd.quota_slave.enabled
	wait_update $node "$cmd" "ug" || {
		echo "Enable mdt quota failed"
		return 1
	}

	do_node $node $LCTL conf_param $fsname.quota.ost=ug
	cmd="$LCTL get_param -n osd-$fstype.$fsname-OST0000"
	cmd=$cmd.quota_slave.enabled
	wait_update $node "$cmd" "ug" || {
		echo "Enable ost quota failed"
		return 1
	}

	chmod 0777 $mnt
	runas -u $T32_QID -g $T32_QID dd if=/dev/zero of=$mnt/t32_qf_new \
		bs=1M count=$(($T32_BLIMIT / 1024)) oflag=sync && {
		echo "Write succeed, but expect -EDQUOT"
		return 1
	}
	rm -f $mnt/t32_qf_new

	runas -u $T32_QID -g $T32_QID createmany -m $mnt/t32_qf_ \
		$T32_ILIMIT && {
		echo "Create succeed, but expect -EDQUOT"
		return 1
	}
	unlinkmany $mnt/t32_qf_ $T32_ILIMIT

	return 0
}

t32_test() {
	local tarball=$1
	local writeconf=$2
	local dne_upgrade=${dne_upgrade:-"no"}
	local ff_convert=${ff_convert:-"no"}
	local shall_cleanup_mdt=false
	local shall_cleanup_mdt1=false
	local shall_cleanup_ost=false
	local shall_cleanup_lustre=false
	local node=$(facet_active_host $SINGLEMDS)
	local r="do_node $node"
	local node2=$(facet_active_host mds2)
	local tmp=$TMP/t32
	local img_commit
	local img_kernel
	local img_arch
	local img_bspace
	local img_ispace
	local fsname=t32fs
	local nid=$($r $LCTL list_nids | head -1)
	local mopts
	local uuid
	local nrpcs_orig
	local nrpcs
	local list
	local fstype=$(facet_fstype $SINGLEMDS)
	local mdt_dev=$tmp/mdt
	local ost_dev=$tmp/ost

	trap 'trap - RETURN; t32_test_cleanup' RETURN

	mkdir -p $tmp/mnt/lustre || error "mkdir $tmp/mnt/lustre failed"
	$r mkdir -p $tmp/mnt/{mdt,ost}
	$r tar xjvf $tarball -S -C $tmp || {
		error_noexit "Unpacking the disk image tarball"
		return 1
	}
	img_commit=$($r cat $tmp/commit)
	img_kernel=$($r cat $tmp/kernel)
	img_arch=$($r cat $tmp/arch)
	img_bspace=$($r cat $tmp/bspace)
	img_ispace=$($r cat $tmp/ispace)
	echo "Upgrading from $(basename $tarball), created with:"
	echo "  Commit: $img_commit"
	echo "  Kernel: $img_kernel"
	echo "    Arch: $img_arch"
	echo "OST version: $(get_lustre_version ost1)"

	# The conversion can be made only when both of the following
	# conditions are satisfied:
	# - ost device img version < 2.3.64
	# - ost server version >= 2.5
	[ $(version_code $img_commit) -ge $(version_code 2.3.64) -o \
		$(lustre_version_code ost1) -lt $(version_code 2.5.0) ] &&
			ff_convert="no"

	if [ $fstype == "zfs" ]; then
		# import pool first
		$r $ZPOOL import -f -d $tmp t32fs-mdt1
		$r $ZPOOL import -f -d $tmp t32fs-ost1
		mdt_dev=t32fs-mdt1/mdt1
		ost_dev=t32fs-ost1/ost1
		wait_update_facet $SINGLEMDS "$ZPOOL list |
			awk '/^t32fs-mdt1/ { print \\\$1 }'" "t32fs-mdt1" || {
				error_noexit "import zfs pool failed"
				return 1
			}
	fi

	$r $LCTL set_param debug="$PTLDEBUG"

	$r $TUNEFS --dryrun $mdt_dev || {
		$r losetup -a
		error_noexit "tunefs.lustre before mounting the MDT"
		return 1
	}
	if [ "$writeconf" ]; then
		mopts=writeconf
		if [ $fstype == "ldiskfs" ]; then
			mopts="loop,$mopts"
			$r $TUNEFS --quota $mdt_dev || {
				$r losetup -a
				error_noexit "Enable mdt quota feature"
				return 1
			}
		fi
	else
		if [ -n "$($LCTL list_nids | grep -v '\(tcp\|lo\)[[:digit:]]*$')" ]; then
			[[ $(lustre_version_code mgs) -ge $(version_code 2.3.59) ]] ||
			{ skip "LU-2200: Cannot run over Inifiniband w/o lctl replace_nids "
				"(Need MGS version at least 2.3.59)"; return 0; }

			local osthost=$(facet_active_host ost1)
			local ostnid=$(do_node $osthost $LCTL list_nids | head -1)

			mopts=nosvc
			if [ $fstype == "ldiskfs" ]; then
				mopts="loop,$mopts"
			fi
			$r $MOUNT_CMD -o $mopts $mdt_dev $tmp/mnt/mdt
			$r $LCTL replace_nids $fsname-OST0000 $ostnid
			$r $LCTL replace_nids $fsname-MDT0000 $nid
			$r umount -d $tmp/mnt/mdt
		fi

		mopts=exclude=$fsname-OST0000
		if [ $fstype == "ldiskfs" ]; then
			mopts="loop,$mopts"
		fi
	fi

	t32_wait_til_devices_gone $node

	$r $MOUNT_CMD -o $mopts $mdt_dev $tmp/mnt/mdt || {
		$r losetup -a
		error_noexit "Mounting the MDT"
		return 1
	}
	shall_cleanup_mdt=true

	if [ "$dne_upgrade" != "no" ]; then
		local fs2mdsdev=$(mdsdevname 1_2)
		local fs2mdsvdev=$(mdsvdevname 1_2)

		echo "mkfs new MDT on ${fs2mdsdev}...."
		if [ $(facet_fstype mds1) == ldiskfs ]; then
			mkfsoptions="--mkfsoptions=\\\"-J size=8\\\""
		fi

		add fs2mds $(mkfs_opts mds2 $fs2mdsdev $fsname) --reformat \
			   $mkfsoptions $fs2mdsdev $fs2mdsvdev > /dev/null || {
			error_noexit "Mkfs new MDT failed"
			return 1
		}

		$r $TUNEFS --dryrun $fs2mdsdev || {
			error_noexit "tunefs.lustre before mounting the MDT"
			return 1
		}

		echo "mount new MDT....$fs2mdsdev"
		$r mkdir -p $tmp/mnt/mdt1
		$r $MOUNT_CMD -o $mopts $fs2mdsdev $tmp/mnt/mdt1 || {
			error_noexit "mount mdt1 failed"
			return 1
		}

		$r $LCTL set_param -n mdt.${fsname}*.enable_remote_dir=1 ||
			error_noexit "enable remote dir create failed"

		shall_cleanup_mdt1=true
	fi

	uuid=$($r $LCTL get_param -n mdt.$fsname-MDT0000.uuid) || {
		error_noexit "Getting MDT UUID"
		return 1
	}
	if [ "$uuid" != $fsname-MDT0000_UUID ]; then
		error_noexit "Unexpected MDT UUID: \"$uuid\""
		return 1
	fi

	$r $TUNEFS --dryrun $ost_dev || {
		error_noexit "tunefs.lustre before mounting the OST"
		return 1
	}
	if [ "$writeconf" ]; then
		mopts=mgsnode=$nid,$writeconf
		if [ $fstype == "ldiskfs" ]; then
			mopts="loop,$mopts"
			$r $TUNEFS --quota $ost_dev || {
				$r losetup -a
				error_noexit "Enable ost quota feature"
				return 1
			}
		fi
	else
		mopts=mgsnode=$nid
		if [ $fstype == "ldiskfs" ]; then
			mopts="loop,$mopts"
		fi
	fi
	$r $MOUNT_CMD -o $mopts $ost_dev $tmp/mnt/ost || {
		error_noexit "Mounting the OST"
		return 1
	}
	shall_cleanup_ost=true

	uuid=$($r $LCTL get_param -n obdfilter.$fsname-OST0000.uuid) || {
		error_noexit "Getting OST UUID"
		return 1
	}
	if [ "$uuid" != $fsname-OST0000_UUID ]; then
		error_noexit "Unexpected OST UUID: \"$uuid\""
		return 1
	fi

	$r $LCTL conf_param $fsname-OST0000.osc.max_dirty_mb=15 || {
		error_noexit "Setting \"max_dirty_mb\""
		return 1
	}
	$r $LCTL conf_param $fsname-OST0000.failover.node=$nid || {
		error_noexit "Setting OST \"failover.node\""
		return 1
	}
	$r $LCTL conf_param $fsname-MDT0000.mdc.max_rpcs_in_flight=9 || {
		error_noexit "Setting \"max_rpcs_in_flight\""
		return 1
	}
	$r $LCTL conf_param $fsname-MDT0000.failover.node=$nid || {
		error_noexit "Setting MDT \"failover.node\""
		return 1
	}
	$r $LCTL pool_new $fsname.interop || {
		error_noexit "Setting \"interop\""
		return 1
	}
	$r $LCTL conf_param $fsname-MDT0000.lov.stripesize=4M || {
		error_noexit "Setting \"lov.stripesize\""
		return 1
	}
	$r $LCTL conf_param $fsname-MDT0000.mdd.atime_diff=70 || {
		error_noexit "Setting \"mdd.atime_diff\""
		return 1
	}

	if [ "$ff_convert" != "no" -a $(facet_fstype ost1) == "ldiskfs" ]; then
		$r $LCTL lfsck_start -M $fsname-OST0000 || {
			error_noexit "Start OI scrub on OST0"
			return 1
		}

		# The oi_scrub should be on ost1, but for test_32(),
		# all on the SINGLEMDS.
		wait_update_facet $SINGLEMDS "$LCTL get_param -n \
			osd-ldiskfs.$fsname-OST0000.oi_scrub |
			awk '/^status/ { print \\\$2 }'" "completed" 30 || {
			error_noexit "Failed to get the expected 'completed'"
			return 1
		}

		local UPDATED=$($r $LCTL get_param -n \
				osd-ldiskfs.$fsname-OST0000.oi_scrub |
				awk '/^updated/ { print $2 }')
		[ $UPDATED -ge 1 ] || {
			error_noexit "Only $UPDATED objects have been converted"
			return 1
		}
	fi

	if [ "$dne_upgrade" != "no" ]; then
		$r $LCTL conf_param \
				$fsname-MDT0001.mdc.max_rpcs_in_flight=9 || {
			error_noexit "Setting MDT1 \"max_rpcs_in_flight\""
			return 1
		}
		$r $LCTL conf_param $fsname-MDT0001.failover.node=$nid || {
			error_noexit "Setting MDT1 \"failover.node\""
			return 1
		}
		$r $LCTL conf_param $fsname-MDT0001.lov.stripesize=4M || {
			error_noexit "Setting MDT1 \"lov.stripesize\""
			return 1
		}

	fi

	if [ "$writeconf" ]; then
		$MOUNT_CMD $nid:/$fsname $tmp/mnt/lustre || {
			error_noexit "Mounting the client"
			return 1
		}
		shall_cleanup_lustre=true
		$LCTL set_param debug="$PTLDEBUG"

		t32_verify_quota $node $fsname $tmp/mnt/lustre || {
			error_noexit "verify quota failed"
			return 1
		}

		if [ "$dne_upgrade" != "no" ]; then
			$LFS mkdir -i 1 $tmp/mnt/lustre/remote_dir || {
				error_noexit "set remote dir failed"
				return 1
			}

			pushd $tmp/mnt/lustre
			tar -cf - . --exclude=./remote_dir |
				tar -xvf - -C remote_dir 1>/dev/null || {
				error_noexit "cp to remote dir failed"
				return 1
			}
			popd
		fi

		dd if=/dev/zero of=$tmp/mnt/lustre/tmp_file bs=10k count=10 || {
			error_noexit "dd failed"
			return 1
		}
		rm -rf $tmp/mnt/lustre/tmp_file || {
			error_noexit "rm failed"
			return 1
		}

		if $r test -f $tmp/sha1sums; then
			# LU-2393 - do both sorts on same node to ensure locale
			# is identical
			$r cat $tmp/sha1sums | sort -k 2 >$tmp/sha1sums.orig
			if [ "$dne_upgrade" != "no" ]; then
				pushd $tmp/mnt/lustre/remote_dir
			else
				pushd $tmp/mnt/lustre
			fi

			find ! -name .lustre -type f -exec sha1sum {} \; |
				sort -k 2 >$tmp/sha1sums || {
				error_noexit "sha1sum"
				return 1
			}
			popd
			if ! diff -ub $tmp/sha1sums.orig $tmp/sha1sums; then
				error_noexit "sha1sum verification failed"
				return 1
			fi
		else
			echo "sha1sum verification skipped"
		fi

		if [ "$dne_upgrade" != "no" ]; then
			rm -rf $tmp/mnt/lustre/remote_dir || {
				error_noexit "remove remote dir failed"
				return 1
			}
		fi

		if $r test -f $tmp/list; then
			#
			# There is not a Test Framework API to copy files to or
			# from a remote node.
			#
			# LU-2393 - do both sorts on same node to ensure locale
			# is identical
			$r cat $tmp/list | sort -k 6 >$tmp/list.orig
			pushd $tmp/mnt/lustre
			ls -Rni --time-style=+%s | sort -k 6 >$tmp/list || {
				error_noexit "ls"
				return 1
			}
			popd
			#
			# 32-bit and 64-bit clients use different algorithms to
			# convert FIDs into inode numbers.  Hence, remove the inode
			# numbers from the lists, if the original list was created
			# on an architecture with different number of bits per
			# "long".
			#
			if [ $(t32_bits_per_long $(uname -m)) != \
				$(t32_bits_per_long $img_arch) ]; then
				echo "Different number of bits per \"long\" from the disk image"
				for list in list.orig list; do
					sed -i -e 's/^[0-9]\+[ \t]\+//' $tmp/$list
				done
			fi
			if ! diff -ub $tmp/list.orig $tmp/list; then
				error_noexit "list verification failed"
				return 1
			fi
		else
			echo "list verification skipped"
		fi

		#
		# When adding new data verification tests, please check for
		# the presence of the required reference files first, like
		# the "sha1sums" and "list" tests above, to avoid the need to
		# regenerate every image for each test addition.
		#

		nrpcs_orig=$($LCTL get_param \
				-n mdc.*MDT0000*.max_rpcs_in_flight) || {
			error_noexit "Getting \"max_rpcs_in_flight\""
			return 1
		}
		nrpcs=$((nrpcs_orig + 5))
		$r $LCTL conf_param $fsname-MDT0000.mdc.max_rpcs_in_flight=$nrpcs || {
			error_noexit "Changing \"max_rpcs_in_flight\""
			return 1
		}
		wait_update $HOSTNAME "$LCTL get_param \
			-n mdc.*MDT0000*.max_rpcs_in_flight" $nrpcs || {
			error_noexit "Verifying \"max_rpcs_in_flight\""
			return 1
		}

		umount $tmp/mnt/lustre || {
			error_noexit "Unmounting the client"
			return 1
		}
		shall_cleanup_lustre=false
	else
		if [ "$dne_upgrade" != "no" ]; then
			$r umount -d $tmp/mnt/mdt1 || {
				error_noexit "Unmounting the MDT2"
				return 1
			}
			shall_cleanup_mdt1=false
		fi

		$r umount -d $tmp/mnt/mdt || {
			error_noexit "Unmounting the MDT"
			return 1
		}
		shall_cleanup_mdt=false

		$r umount -d $tmp/mnt/ost || {
			error_noexit "Unmounting the OST"
			return 1
		}
		shall_cleanup_ost=false

		t32_reload_modules $node || {
			error_noexit "Reloading modules"
			return 1
		}

		# mount a second time to make sure we didnt leave upgrade flag on
		$r $TUNEFS --dryrun $mdt_dev || {
			$r losetup -a
			error_noexit "tunefs.lustre before remounting the MDT"
			return 1
		}

		mopts=exclude=$fsname-OST0000
		if [ $fstype == "ldiskfs" ]; then
			mopts="loop,$mopts"
		fi
		$r $MOUNT_CMD -o $mopts $mdt_dev $tmp/mnt/mdt || {
			error_noexit "Remounting the MDT"
			return 1
		}
		shall_cleanup_mdt=true
	fi
}

test_32a() {
	local tarballs
	local tarball
	local rc=0

	t32_check
	for tarball in $tarballs; do
		t32_test $tarball || let "rc += $?"
	done
	return $rc
}
run_test 32a "Upgrade (not live)"

test_32b() {
	local tarballs
	local tarball
	local rc=0

	t32_check
	for tarball in $tarballs; do
		t32_test $tarball writeconf || let "rc += $?"
	done
	return $rc
}
run_test 32b "Upgrade with writeconf"

test_32c() {
	local tarballs
	local tarball
	local rc=0

	[ $MDSCOUNT -lt 2 ] && skip "needs >= 2 MDTs" && return
	t32_check
	for tarball in $tarballs; do
		dne_upgrade=yes t32_test $tarball writeconf || rc=$?
	done
	return $rc
}
run_test 32c "dne upgrade test"

test_32d() {
	local tarballs
	local tarball
	local rc=0

	t32_check
	for tarball in $tarballs; do
		ff_convert=yes t32_test $tarball || rc=$?
	done
	return $rc
}
run_test 32d "convert ff test"

test_33a() { # bug 12333, was test_33
	local FSNAME2=test-123
	local MDSDEV=$(mdsdevname ${SINGLEMDS//mds/})
	local mkfsoptions

	[ -n "$ost1_HOST" ] && fs2ost_HOST=$ost1_HOST

	if [ -z "$fs2ost_DEV" -o -z "$fs2mds_DEV" ]; then
		local dev=${SINGLEMDS}_dev
		local MDSDEV=${!dev}
		is_blkdev $SINGLEMDS $MDSDEV &&
			skip_env "mixed loopback and real device not working" &&
			return
	fi

	local fs2mdsdev=$(mdsdevname 1_2)
	local fs2ostdev=$(ostdevname 1_2)
	local fs2mdsvdev=$(mdsvdevname 1_2)
	local fs2ostvdev=$(ostvdevname 1_2)

	if [ $(facet_fstype mds1) == ldiskfs ]; then
		mkfsoptions="--mkfsoptions=\\\"-J size=8\\\"" # See bug 17931.
	fi

	add fs2mds $(mkfs_opts mds1 ${fs2mdsdev}) --mgs --fsname=${FSNAME2} \
		--reformat $mkfsoptions $fs2mdsdev $fs2mdsvdev || exit 10
	add fs2ost $(mkfs_opts ost1 ${fs2ostdev}) --mgsnode=$MGSNID \
		--fsname=${FSNAME2} --index=8191 --reformat $fs2ostdev \
		$fs2ostvdev || exit 10

	start fs2mds $fs2mdsdev $MDS_MOUNT_OPTS && trap cleanup_fs2 EXIT INT
	start fs2ost $fs2ostdev $OST_MOUNT_OPTS
	do_facet $SINGLEMDS "$LCTL conf_param $FSNAME2.sys.timeout=200" ||
		error "$LCTL conf_param $FSNAME2.sys.timeout=200 failed"
	mkdir -p $MOUNT2 || error "mkdir $MOUNT2 failed"
	$MOUNT_CMD $MGSNID:/${FSNAME2} $MOUNT2 || error "$MOUNT_CMD failed"
	echo "ok."

	cp /etc/hosts $MOUNT2/ || error "copy /etc/hosts $MOUNT2/ failed"
	$GETSTRIPE $MOUNT2/hosts || error "$GETSTRIPE $MOUNT2/hosts failed"

	umount -d $MOUNT2
	stop fs2ost -f
	stop fs2mds -f
	cleanup_nocli || error "cleanup_nocli failed with $?"
}
run_test 33a "Mount ost with a large index number"

test_33b() {	# was test_34
        setup

        do_facet client dd if=/dev/zero of=$MOUNT/24 bs=1024k count=1
        # Drop lock cancelation reply during umount
	#define OBD_FAIL_LDLM_CANCEL_NET			0x304
	do_facet client $LCTL set_param fail_loc=0x80000304
	#lctl set_param debug=-1
	umount_client $MOUNT
	cleanup || error "cleanup failed with $?"
}
run_test 33b "Drop cancel during umount"

test_34a() {
        setup
	do_facet client "sh runmultiop_bg_pause $DIR/file O_c"
	manual_umount_client
	rc=$?
	do_facet client killall -USR1 multiop
	if [ $rc -eq 0 ]; then
		error "umount not fail!"
	fi
	sleep 1
	cleanup || error "cleanup failed with rc $?"
}
run_test 34a "umount with opened file should be fail"

test_34b() {
	setup
	touch $DIR/$tfile || error "touch $DIR/$tfile failed"
	stop_mds || error "Unable to stop MDS"

	manual_umount_client --force || error "mtab after failed umount with $?"

	cleanup || error "cleanup failed with $?"
}
run_test 34b "force umount with failed mds should be normal"

test_34c() {
	setup
	touch $DIR/$tfile || error "touch $DIR/$tfile failed"
	stop_ost || error "Unable to stop OST1"

	manual_umount_client --force || error "mtab after failed umount with $?"

	cleanup || error "cleanup failed with $?"
}
run_test 34c "force umount with failed ost should be normal"

test_35a() { # bug 12459
	setup

	DBG_SAVE="`$LCTL get_param -n debug`"
	$LCTL set_param debug="ha"

	log "Set up a fake failnode for the MDS"
	FAKENID="127.0.0.2"
	local device=$(do_facet $SINGLEMDS "$LCTL get_param -n devices" |
		awk '($3 ~ "mdt" && $4 ~ "MDT") { print $4 }' | head -1)
	do_facet mgs "$LCTL conf_param \
		      ${device}.failover.node=$(h2$NETTYPE $FAKENID)" ||
		error "Setting ${device}.failover.node=\
		       $(h2$NETTYPE $FAKENID) failed."

	log "Wait for RECONNECT_INTERVAL seconds (10s)"
	sleep 10

	MSG="conf-sanity.sh test_35a `date +%F%kh%Mm%Ss`"
	$LCTL clear
	log "$MSG"
	log "Stopping the MDT: $device"
	stop_mdt 1 || error "MDT0 stop fail"

	df $MOUNT > /dev/null 2>&1 &
	DFPID=$!
	log "Restarting the MDT: $device"
	start_mdt 1 || error "MDT0 start fail"
	log "Wait for df ($DFPID) ... "
	wait $DFPID
	log "done"
	$LCTL set_param debug="$DBG_SAVE"

	# retrieve from the log the first server that the client tried to
	# contact after the connection loss
	$LCTL dk $TMP/lustre-log-$TESTNAME.log
	NEXTCONN=`awk "/${MSG}/ {start = 1;}
		       /import_select_connection.*$device-mdc.* using connection/ {
				if (start) {
					if (\\\$NF ~ /$FAKENID/)
						print \\\$NF;
					else
						print 0;
					exit;
				}
		       }" $TMP/lustre-log-$TESTNAME.log`
	[ "$NEXTCONN" != "0" ] &&
		error "Tried to connect to ${NEXTCONN} not last active server"
	cleanup || error "cleanup failed with $?"
	# remove nid settings
	writeconf_or_reformat
}
run_test 35a "Reconnect to the last active server first"

test_35b() { # bug 18674
	remote_mds || { skip "local MDS" && return 0; }
	setup

	debugsave
	$LCTL set_param debug="ha"
	$LCTL clear
	MSG="conf-sanity.sh test_35b `date +%F%kh%Mm%Ss`"
	log "$MSG"

	log "Set up a fake failnode for the MDS"
	FAKENID="127.0.0.2"
	local device=$(do_facet $SINGLEMDS "$LCTL get_param -n devices" |
		awk '($3 ~ "mdt" && $4 ~ "MDT") { print $4 }' | head -1)
	do_facet mgs "$LCTL conf_param \
		      ${device}.failover.node=$(h2$NETTYPE $FAKENID)" ||
		error "Set ${device}.failover.node=\
		       $(h2$NETTYPE $FAKENID) failed"

	local at_max_saved=0
	# adaptive timeouts may prevent seeing the issue
	if at_is_enabled; then
		at_max_saved=$(at_max_get mds)
		at_max_set 0 mds client
	fi

	mkdir $MOUNT/$tdir || error "mkdir $MOUNT/$tdir failed"

	log "Injecting EBUSY on MDS"
	# Setting OBD_FAIL_MDS_RESEND=0x136
	do_facet $SINGLEMDS "$LCTL set_param fail_loc=0x80000136" ||
		error "unable to set param fail_loc=0x80000136"

	$LCTL set_param mdc.${FSNAME}*.stats=clear

	log "Creating a test file and stat it"
	touch $MOUNT/$tdir/$tfile || error "touch $MOUNT/$tdir/$tfile failed"
	stat $MOUNT/$tdir/$tfile

	log "Stop injecting EBUSY on MDS"
	do_facet $SINGLEMDS "$LCTL set_param fail_loc=0" ||
		error "unable to set param fail_loc=0"
	rm -f $MOUNT/$tdir/$tfile || error "remove $MOUNT/$tdir/$tfile failed"

	log "done"
	# restore adaptive timeout
	[ $at_max_saved -ne 0 ] && at_max_set $at_max_saved mds client

	$LCTL dk $TMP/lustre-log-$TESTNAME.log

	CONNCNT=$($LCTL get_param mdc.${FSNAME}*.stats |
		  awk '/mds_connect/{print $2}')

	# retrieve from the log if the client has ever tried to
	# contact the fake server after the loss of connection
	FAILCONN=`awk "BEGIN {ret = 0;}
		       /import_select_connection.*${FSNAME}-MDT0000-mdc.* using connection/ {
				ret = 1;
				if (\\\$NF ~ /$FAKENID/) {
					ret = 2;
					exit;
				}
		       }
		       END {print ret}" $TMP/lustre-log-$TESTNAME.log`

	[ "$FAILCONN" == "0" ] &&
		error "The client reconnection has not been triggered"
	[ "$FAILCONN" == "2" ] &&
		error "Primary server busy, client reconnect to failover failed"

	# LU-290
	# When OBD_FAIL_MDS_RESEND is hit, we sleep for 2 * obd_timeout
	# Reconnects are supposed to be rate limited to one every 5s
	[ $CONNCNT -gt $((2 * $TIMEOUT / 5 + 1)) ] &&
		error "Too many reconnects $CONNCNT"

	cleanup || error "cleanup failed with $?"
	# remove nid settings
	writeconf_or_reformat
}
run_test 35b "Continue reconnection retries, if the active server is busy"

test_36() { # 12743
	[ $OSTCOUNT -lt 2 ] && skip_env "skipping test for single OST" && return

	[ "$ost_HOST" = "`hostname`" -o "$ost1_HOST" = "`hostname`" ] ||
		{ skip "remote OST" && return 0; }

	local rc=0
	local FSNAME2=test1234
	local MDSDEV=$(mdsdevname ${SINGLEMDS//mds/})

	[ -n "$ost1_HOST" ] && fs2ost_HOST=$ost1_HOST && fs3ost_HOST=$ost1_HOST

	if [ -z "$fs2ost_DEV" -o -z "$fs2mds_DEV" -o -z "$fs3ost_DEV" ]; then
		is_blkdev $SINGLEMDS $MDSDEV &&
		skip_env "mixed loopback and real device not working" && return
	fi

	local fs2mdsdev=$(mdsdevname 1_2)
	local fs2ostdev=$(ostdevname 1_2)
	local fs3ostdev=$(ostdevname 2_2)
	local fs2mdsvdev=$(mdsvdevname 1_2)
	local fs2ostvdev=$(ostvdevname 1_2)
	local fs3ostvdev=$(ostvdevname 2_2)

	add fs2mds $(mkfs_opts mds1 ${fs2mdsdev}) --mgs --fsname=${FSNAME2} \
		--reformat $fs2mdsdev $fs2mdsvdev || exit 10
	# XXX after we support non 4K disk blocksize in ldiskfs, specify a
	#     different one than the default value here.
	add fs2ost $(mkfs_opts ost1 ${fs2ostdev}) --mgsnode=$MGSNID \
		--fsname=${FSNAME2} --reformat $fs2ostdev $fs2ostvdev || exit 10
	add fs3ost $(mkfs_opts ost2 ${fs3ostdev}) --mgsnode=$MGSNID \
		--fsname=${FSNAME2} --reformat $fs3ostdev $fs3ostvdev || exit 10

	start fs2mds $fs2mdsdev $MDS_MOUNT_OPTS
	start fs2ost $fs2ostdev $OST_MOUNT_OPTS
	start fs3ost $fs3ostdev $OST_MOUNT_OPTS
	mkdir -p $MOUNT2 || error "mkdir $MOUNT2 failed"
	$MOUNT_CMD $MGSNID:/${FSNAME2} $MOUNT2 || error "$MOUNT_CMD failed"

	sleep 5 # until 11778 fixed

	dd if=/dev/zero of=$MOUNT2/$tfile bs=1M count=7 || error "dd failed"

	BKTOTAL=$($LCTL get_param -n obdfilter.*.kbytestotal |
		  awk 'BEGIN{total=0}; {total+=$1}; END{print total}')
	BKFREE=$($LCTL get_param -n obdfilter.*.kbytesfree |
		 awk 'BEGIN{free=0}; {free+=$1}; END{print free}')
	BKAVAIL=$($LCTL get_param -n obdfilter.*.kbytesavail |
		  awk 'BEGIN{avail=0}; {avail+=$1}; END{print avail}')
	STRING=$(df -P $MOUNT2 | tail -n 1 | awk '{print $2","$3","$4}')
	DFTOTAL=$(echo $STRING | cut -d, -f1)
	DFUSED=$(echo $STRING  | cut -d, -f2)
	DFAVAIL=$(echo $STRING | cut -d, -f3)
	DFFREE=$(($DFTOTAL - $DFUSED))

        ALLOWANCE=$((64 * $OSTCOUNT))

        if [ $DFTOTAL -lt $(($BKTOTAL - $ALLOWANCE)) ] ||
           [ $DFTOTAL -gt $(($BKTOTAL + $ALLOWANCE)) ] ; then
                echo "**** FAIL: df total($DFTOTAL) mismatch OST total($BKTOTAL)"
                rc=1
        fi
        if [ $DFFREE -lt $(($BKFREE - $ALLOWANCE)) ] ||
           [ $DFFREE -gt $(($BKFREE + $ALLOWANCE)) ] ; then
                echo "**** FAIL: df free($DFFREE) mismatch OST free($BKFREE)"
                rc=2
        fi
        if [ $DFAVAIL -lt $(($BKAVAIL - $ALLOWANCE)) ] ||
           [ $DFAVAIL -gt $(($BKAVAIL + $ALLOWANCE)) ] ; then
                echo "**** FAIL: df avail($DFAVAIL) mismatch OST avail($BKAVAIL)"
                rc=3
       fi

	umount -d $MOUNT2
	stop fs3ost -f || error "unable to stop OST3"
	stop fs2ost -f || error "unable to stop OST2"
	stop fs2mds -f || error "unable to stop second MDS"
	unload_modules_conf || error "unable unload modules"
	return $rc
}
run_test 36 "df report consistency on OSTs with different block size"

test_37() {
	local mntpt=$(facet_mntpt $SINGLEMDS)
	local mdsdev=$(mdsdevname ${SINGLEMDS//mds/})
	local mdsdev_sym="$TMP/sym_mdt.img"
	local opts=$MDS_MOUNT_OPTS
	local rc=0

	if [ $(facet_fstype $SINGLEMDS) != ldiskfs ]; then
		skip "Currently only applicable to ldiskfs-based MDTs"
		return
	fi

	echo "MDS :     $mdsdev"
	echo "SYMLINK : $mdsdev_sym"
	do_facet $SINGLEMDS rm -f $mdsdev_sym

	do_facet $SINGLEMDS ln -s $mdsdev $mdsdev_sym

	echo "mount symlink device - $mdsdev_sym"

	if ! do_facet $SINGLEMDS test -b $mdsdev; then
		opts=$(csa_add "$opts" -o loop)
	fi
	mount_op=$(do_facet $SINGLEMDS mount -v -t lustre $opts \
		$mdsdev_sym $mntpt 2>&1)
	rc=${PIPESTATUS[0]}

	echo mount_op=$mount_op

	do_facet $SINGLEMDS "umount -d $mntpt && rm -f $mdsdev_sym"

	if $(echo $mount_op | grep -q "unable to set tunable"); then
		error "set tunables failed for symlink device"
	fi

	[ $rc -eq 0 ] || error "mount symlink $mdsdev_sym failed! rc=$rc"
}
run_test 37 "verify set tunables works for symlink device"

test_38() { # bug 14222
	local fstype=$(facet_fstype $SINGLEMDS)
	local mntpt=$(facet_mntpt $SINGLEMDS)

	setup
	# like runtests
	local COUNT=10
	local SRC="/etc /bin"
	local FILES=$(find $SRC -type f -mtime +1 | head -n $COUNT)
	log "copying $(echo $FILES | wc -w) files to $DIR/$tdir"
	mkdir $DIR/$tdir || error "mkdir $DIR/$tdir failed"
	tar cf - $FILES | tar xf - -C $DIR/$tdir ||
		error "copying $SRC to $DIR/$tdir"
	sync
	umount_client $MOUNT || error "umount_client $MOUNT failed"
	do_facet $SINGLEMDS "$LCTL get_param osp.*.prealloc_next_id"
	stop_mds || error "Unable to stop MDS"
	log "delete lov_objid file on MDS"

	mount_fstype $SINGLEMDS || error "mount MDS failed (1)"

	do_facet $SINGLEMDS "od -Ax -td8 $mntpt/lov_objid; rm $mntpt/lov_objid"

	unmount_fstype $SINGLEMDS || error "umount failed (1)"

	# check create in mds_lov_connect
	start_mds || error "unable to start MDS"
	mount_client $MOUNT || error "mount_client $MOUNT failed"
	for f in $FILES; do
		[ $V ] && log "verifying $DIR/$tdir/$f"
		diff -q $f $DIR/$tdir/$f || ERROR=y
	done
	do_facet $SINGLEMDS "$LCTL get_param osp.*.prealloc_next_id"
	if [ "$ERROR" = "y" ]; then
		# check it's updates in sync
		umount_client $MOUNT
		stop_mds
		mount_fstype $SIGNLEMDS
		do_facet $SINGLEMDS "od -Ax -td8 $mntpt/lov_objid"
		unmount_fstype $SINGLEMDS
		error "old and new files are different after connect" || true
	fi
	touch $DIR/$tdir/f2 || error "f2 file create failed"

	# check it's updates in sync
	umount_client $MOUNT || error "second umount_client $MOUNT failed"
	stop_mds

	mount_fstype $SINGLEMDS || error "mount MDS failed (3)"

	do_facet $SINGLEMDS "od -Ax -td8 $mntpt/lov_objid"
	do_facet $SINGLEMDS dd if=/dev/zero of=$mntpt/lov_objid.clear count=8

	unmount_fstype $SINGLEMDS || error "umount failed (3)"

	start_mds || error "unable to start MDS"
	mount_client $MOUNT || error "mount_client $MOUNT failed"
	for f in $FILES; do
		[ $V ] && log "verifying $DIR/$tdir/$f"
		diff -q $f $DIR/$tdir/$f || ERROR=y
	done
	touch $DIR/$tdir/f3 || error "f3 file create failed"
	do_facet $SINGLEMDS "$LCTL get_param osp.*.prealloc_next_id"
	umount_client $MOUNT || error "third umount_client $MOUNT failed"
	stop_mds
	mount_fstype $SINGLEMDS || error "mount MDS failed (4)"
	do_facet $SINGLEMDS "od -Ax -td8 $mntpt/lov_objid"
	unmount_fstype $SINGLEMDS || error "umount failed (4)"

	[ "$ERROR" = "y" ] &&
		error "old and new files are different after sync" || true

	log "files compared the same"
	cleanup || error "cleanup failed with $?"
}
run_test 38 "MDS recreates missing lov_objid file from OST data"

test_39() {
	PTLDEBUG=+malloc
	setup
	cleanup || error "cleanup failed with $?"
	perl $SRCDIR/leak_finder.pl $TMP/debug 2>&1 | egrep '*** Leak:' &&
		error "memory leak detected" || true
}
run_test 39 "leak_finder recognizes both LUSTRE and LNET malloc messages"

test_40() { # bug 15759
	start_ost || error "Unable to start OST1"
	#define OBD_FAIL_TGT_TOOMANY_THREADS     0x706
	do_facet $SINGLEMDS "$LCTL set_param fail_loc=0x80000706"
	start_mds
	cleanup || error "cleanup failed with rc $?"
}
run_test 40 "race during service thread startup"

test_41a() { #bug 14134
	if [ $(facet_fstype $SINGLEMDS) == ldiskfs ] &&
	   ! do_facet $SINGLEMDS test -b $(mdsdevname 1); then
		skip "Loop devices does not work with nosvc option"
		return
	fi

	local MDSDEV=$(mdsdevname ${SINGLEMDS//mds/})

	start $SINGLEMDS $MDSDEV $MDS_MOUNT_OPTS -o nosvc -n
	start ost1 $(ostdevname 1) $OST_MOUNT_OPTS
	start $SINGLEMDS $MDSDEV $MDS_MOUNT_OPTS -o nomgs,force
	mount_client $MOUNT || error "mount_client $MOUNT failed"
	sleep 5

	echo "blah blah" > $MOUNT/$tfile
	cat $MOUNT/$tfile

	umount_client $MOUNT || error "umount_client $MOUNT failed"
	stop ost1 -f || error "unable to stop OST1"
	stop_mds || error "Unable to stop MDS"
	stop_mds || error "Unable to stop MDS on second try"
	unload_modules_conf || error "unload_modules_conf failed"
}
run_test 41a "mount mds with --nosvc and --nomgs"

test_41b() {
	if [ $(facet_fstype $SINGLEMDS) == ldiskfs ] &&
	   ! do_facet $SINGLEMDS test -b $(mdsdevname 1); then
		skip "Loop devices does not work with nosvc option"
		return
	fi

	! combined_mgs_mds && skip "needs combined mgs device" && return 0

	stopall
	reformat
	local MDSDEV=$(mdsdevname ${SINGLEMDS//mds/})

	start $SINGLEMDS $MDSDEV $MDS_MOUNT_OPTS -o nosvc -n
	start_ost || error "Unable to start OST1"
	start $SINGLEMDS $MDSDEV $MDS_MOUNT_OPTS -o nomgs,force
	mount_client $MOUNT || error "mount_client $MOUNT failed"
	sleep 5

	echo "blah blah" > $MOUNT/$tfile
	cat $MOUNT/$tfile || error "cat $MOUNT/$tfile failed"

	umount_client $MOUNT || error "umount_client $MOUNT failed"
	stop_ost || error "Unable to stop OST1"
	stop_mds || error "Unable to stop MDS"
	stop_mds || error "Unable to stop MDS on second try"
}
run_test 41b "mount mds with --nosvc and --nomgs on first mount"

test_41c() {
	local server_version=$(lustre_version_code $SINGLEMDS)

	[[ $server_version -ge $(version_code 2.6.52) ]] ||
	[[ $server_version -ge $(version_code 2.5.26) &&
	   $server_version -lt $(version_code 2.5.50) ]] ||
	[[ $server_version -ge $(version_code 2.5.4) &&
	   $server_version -lt $(version_code 2.5.11) ]] ||
		{ skip "Need MDS version 2.5.4+ or 2.5.26+ or 2.6.52+"; return; }

	cleanup
	# MDT concurent start
	#define OBD_FAIL_TGT_DELAY_CONNECT 0x703
	do_facet $SINGLEMDS "$LCTL set_param fail_loc=0x703"
	start mds1 $(mdsdevname 1) $MDS_MOUNT_OPTS &
	local pid=$!
	sleep 2
	do_facet $SINGLEMDS "$LCTL set_param fail_loc=0x0"
	start mds1 $(mdsdevname 1) $MDS_MOUNT_OPTS &
	local pid2=$!
	wait $pid2
	local rc2=$?
	wait $pid
	local rc=$?
	if [ $rc == 0 ] && [ $rc2 == 114 ]; then
		echo "1st MDT start succeed"
		echo "2nd MDT start failed with EALREADY"
	elif [ $rc2 == 0 ] && [ $rc == 114 ]; then
		echo "1st MDT start failed with EALREADY"
		echo "2nd MDT start succeed"
	else
		stop mds1 -f
		error "unexpected concurent MDT mounts result, rc=$rc rc2=$rc2"
	fi

	# OST concurent start
	#define OBD_FAIL_TGT_DELAY_CONNECT 0x703
	do_facet ost1 "$LCTL set_param fail_loc=0x703"
	start ost1 $(ostdevname 1) $OST_MOUNT_OPTS &
	pid=$!
	sleep 2
	do_facet ost1 "$LCTL set_param fail_loc=0x0"
	start ost1 $(ostdevname 1) $OST_MOUNT_OPTS &
	pid2=$!
	wait $pid2
	rc2=$?
	wait $pid
	rc=$?
	if [ $rc == 0 ] && [ $rc2 == 114 ]; then
		echo "1st OST start succeed"
		echo "2nd OST start failed with EALREADY"
	elif [ $rc2 == 0 ] && [ $rc == 114 ]; then
		echo "1st OST start failed with EALREADY"
		echo "2nd OST start succeed"
	else
		stop mds1 -f
		stop ost1 -f
		error "unexpected concurent OST mounts result, rc=$rc rc2=$rc2"
	fi
	# cleanup
	stop mds1 -f
	stop ost1 -f

	# verify everything ok
	start_mds
	if [ $? != 0 ]
	then
		stop mds1 -f
		error "MDT(s) start failed"
	fi

	start_ost
	if [ $? != 0 ]
	then
		stop mds1 -f
		stop ost1 -f
		error "OST(s) start failed"
	fi

	mount_client $MOUNT
	if [ $? != 0 ]
	then
		stop mds1 -f
		stop ost1 -f
		error "client start failed"
	fi
	check_mount
	if [ $? != 0 ]
	then
		stop mds1 -f
		stop ost1 -f
		error "client mount failed"
	fi
	cleanup
}
run_test 41c "concurent mounts of MDT/OST should all fail but one"

test_42() { #bug 14693
	setup
	check_mount || error "client was not mounted"

	do_facet mgs $LCTL conf_param $FSNAME.llite.some_wrong_param=10
	umount_client $MOUNT ||
		error "unmounting client failed with invalid llite param"
	mount_client $MOUNT ||
		error "mounting client failed with invalid llite param"

	do_facet mgs $LCTL conf_param $FSNAME.sys.some_wrong_param=20
	cleanup || error "stopping $FSNAME failed with invalid sys param"
	load_modules
	setup
	check_mount || error "client was not mounted with invalid sys param"
	cleanup || error "stopping $FSNAME failed with invalid sys param"
}
run_test 42 "allow client/server mount/unmount with invalid config param"

test_43() {
	[[ $(lustre_version_code mgs) -ge $(version_code 2.5.58) ]] ||
		{ skip "Need MDS version at least 2.5.58" && return 0; }
	[ $UID -ne 0 -o $RUNAS_ID -eq 0 ] && skip_env "run as root"

	ID1=${ID1:-501}
	USER1=$(cat /etc/passwd | grep :$ID1:$ID1: | cut -d: -f1)
	[ -z "$USER1" ] && skip_env "missing user with uid=$ID1 gid=$ID1" &&
		return

	setup
	chmod ugo+x $DIR || error "chmod 0 failed"
	set_conf_param_and_check mds					\
		"$LCTL get_param -n mdt.$FSNAME-MDT0000.root_squash"	\
		"$FSNAME.mdt.root_squash"				\
		"0:0"
	wait_update $HOSTNAME						\
		"$LCTL get_param -n llite.${FSNAME}*.root_squash"	\
		"0:0" ||
		error "check llite root_squash failed!"
	set_conf_param_and_check mds					\
		"$LCTL get_param -n mdt.$FSNAME-MDT0000.nosquash_nids"	\
		"$FSNAME.mdt.nosquash_nids"				\
		"NONE"
	wait_update $HOSTNAME						\
		"$LCTL get_param -n llite.${FSNAME}*.nosquash_nids"	\
		"NONE" ||
		error "check llite nosquash_nids failed!"

    #
    # create set of test files
    #
    echo "111" > $DIR/$tfile-userfile || error "write 1 failed"
    chmod go-rw $DIR/$tfile-userfile  || error "chmod 1 failed"
    chown $RUNAS_ID.$RUNAS_ID $DIR/$tfile-userfile || error "chown failed"

    echo "222" > $DIR/$tfile-rootfile || error "write 2 failed"
    chmod go-rw $DIR/$tfile-rootfile  || error "chmod 2 faield"

	mkdir $DIR/$tdir-rootdir || error "mkdir failed"
	chmod go-rwx $DIR/$tdir-rootdir || error "chmod 3 failed"
	touch $DIR/$tdir-rootdir/tfile-1 || error "touch failed"

	echo "777" > $DIR/$tfile-user1file || error "write 7 failed"
	chmod go-rw $DIR/$tfile-user1file || error "chmod 7 failed"
	chown $ID1.$ID1 $DIR/$tfile-user1file || error "chown failed"

	#
	# check root_squash:
	#   set root squash UID:GID to RUNAS_ID
	#   root should be able to access only files owned by RUNAS_ID
	#
	set_conf_param_and_check mds					\
		"$LCTL get_param -n mdt.$FSNAME-MDT0000.root_squash"	\
		"$FSNAME.mdt.root_squash"				\
		"$RUNAS_ID:$RUNAS_ID"
	wait_update $HOSTNAME						\
		"$LCTL get_param -n llite.${FSNAME}*.root_squash"	\
		"$RUNAS_ID:$RUNAS_ID" ||
		error "check llite root_squash failed!"

	ST=$(stat -c "%n: owner uid %u (%A)" $DIR/$tfile-userfile)
	dd if=$DIR/$tfile-userfile 1>/dev/null 2>/dev/null ||
		error "$ST: root read permission is denied"
	echo "$ST: root read permission is granted - ok"

	echo "444" |
	dd conv=notrunc of=$DIR/$tfile-userfile 1>/dev/null 2>/dev/null ||
		error "$ST: root write permission is denied"
	echo "$ST: root write permission is granted - ok"

	ST=$(stat -c "%n: owner uid %u (%A)" $DIR/$tfile-rootfile)
	dd if=$DIR/$tfile-rootfile 1>/dev/null 2>/dev/null &&
		error "$ST: root read permission is granted"
	echo "$ST: root read permission is denied - ok"

	echo "555" |
	dd conv=notrunc of=$DIR/$tfile-rootfile 1>/dev/null 2>/dev/null &&
		error "$ST: root write permission is granted"
	echo "$ST: root write permission is denied - ok"

	ST=$(stat -c "%n: owner uid %u (%A)" $DIR/$tdir-rootdir)
		rm $DIR/$tdir-rootdir/tfile-1 1>/dev/null 2>/dev/null &&
			error "$ST: root unlink permission is granted"
	echo "$ST: root unlink permission is denied - ok"

	touch $DIR/tdir-rootdir/tfile-2 1>/dev/null 2>/dev/null &&
		error "$ST: root create permission is granted"
	echo "$ST: root create permission is denied - ok"

	# LU-1778
	# check root_squash is enforced independently
	# of client cache content
	#
	# access file by USER1, keep access open
	# root should be denied access to user file

	runas -u $ID1 tail -f $DIR/$tfile-user1file 1>/dev/null 2>&1 &
	pid=$!
	sleep 1

	ST=$(stat -c "%n: owner uid %u (%A)" $DIR/$tfile-user1file)
	dd if=$DIR/$tfile-user1file 1>/dev/null 2>&1 &&
	    { kill $pid; error "$ST: root read permission is granted"; }
	echo "$ST: root read permission is denied - ok"

	echo "777" |
	dd conv=notrunc of=$DIR/$tfile-user1file 1>/dev/null 2>&1 &&
	    { kill $pid; error "$ST: root write permission is granted"; }
	echo "$ST: root write permission is denied - ok"

	kill $pid
	wait $pid

	#
	# check nosquash_nids:
	#   put client's NID into nosquash_nids list,
	#   root should be able to access root file after that
	#
	local NIDLIST=$($LCTL list_nids all | tr '\n' ' ')
	NIDLIST="2@gni $NIDLIST 192.168.0.[2,10]@tcp"
	NIDLIST=$(echo $NIDLIST | tr -s ' ' ' ')
	set_conf_param_and_check mds					\
		"$LCTL get_param -n mdt.$FSNAME-MDT0000.nosquash_nids"	\
		"$FSNAME-MDTall.mdt.nosquash_nids"			\
		"$NIDLIST"
	wait_update $HOSTNAME						\
		"$LCTL get_param -n llite.${FSNAME}*.nosquash_nids"	\
		"$NIDLIST" ||
		error "check llite nosquash_nids failed!"

	ST=$(stat -c "%n: owner uid %u (%A)" $DIR/$tfile-rootfile)
	dd if=$DIR/$tfile-rootfile 1>/dev/null 2>/dev/null ||
		error "$ST: root read permission is denied"
	echo "$ST: root read permission is granted - ok"

	echo "666" |
	dd conv=notrunc of=$DIR/$tfile-rootfile 1>/dev/null 2>/dev/null ||
		error "$ST: root write permission is denied"
	echo "$ST: root write permission is granted - ok"

	ST=$(stat -c "%n: owner uid %u (%A)" $DIR/$tdir-rootdir)
	rm $DIR/$tdir-rootdir/tfile-1 ||
		error "$ST: root unlink permission is denied"
	echo "$ST: root unlink permission is granted - ok"
	touch $DIR/$tdir-rootdir/tfile-2 ||
		error "$ST: root create permission is denied"
	echo "$ST: root create permission is granted - ok"
}
run_test 43 "check root_squash and nosquash_nids"

umount_client $MOUNT
cleanup_nocli

test_44() { # 16317
	setup
	check_mount || error "check_mount"
	UUID=$($LCTL get_param llite.${FSNAME}*.uuid | cut -d= -f2)
	STATS_FOUND=no
        UUIDS=$(do_facet $SINGLEMDS "$LCTL get_param mdt.${FSNAME}*.exports.*.uuid")
        for VAL in $UUIDS; do
                NID=$(echo $VAL | cut -d= -f1)
                CLUUID=$(echo $VAL | cut -d= -f2)
                [ "$UUID" = "$CLUUID" ] && STATS_FOUND=yes && break
        done
	[ "$STATS_FOUND" = "no" ] && error "stats not found for client"
	cleanup || error "cleanup failed with $?"
}
run_test 44 "mounted client proc entry exists"

test_45() { #17310
	setup
	check_mount || error "check_mount"
	stop_mds || error "Unable to stop MDS"
	df -h $MOUNT &
	log "sleep 60 sec"
	sleep 60
	#define OBD_FAIL_PTLRPC_LONG_UNLINK   0x50f
	do_facet client "$LCTL set_param fail_loc=0x50f"
	log "sleep 10 sec"
	sleep 10
	manual_umount_client --force || error "manual_umount_client failed"
	do_facet client "$LCTL set_param fail_loc=0x0"
	start_mds || error "unable to start MDS"
	mount_client $MOUNT || error "mount_client $MOUNT failed"
	cleanup || error "cleanup failed with $?"
}
run_test 45 "long unlink handling in ptlrpcd"

cleanup_46a() {
	trap 0
	local rc=0
	local count=$1

	umount_client $MOUNT2 || rc=$?
	umount_client $MOUNT || rc=$?
	while [ $count -gt 0 ]; do
		stop ost${count} -f || rc=$?
		let count=count-1
	done
	stop_mds || rc=$?
	cleanup_nocli || rc=$?
	#writeconf to remove all ost2 traces for subsequent tests
	writeconf_or_reformat
	return $rc
}

test_46a() {
	echo "Testing with $OSTCOUNT OSTs"
	reformat_and_config
	start_mds || error "unable to start MDS"
	#first client should see only one ost
	start_ost || error "Unable to start OST1"
        wait_osc_import_state mds ost FULL
	#start_client
	mount_client $MOUNT || error "mount_client $MOUNT failed"
	trap "cleanup_46a $OSTCOUNT" EXIT ERR

	local i
	for (( i=2; i<=$OSTCOUNT; i++ )); do
		start ost$i $(ostdevname $i) $OST_MOUNT_OPTS ||
			error "start_ost$i $(ostdevname $i) failed"
	done

	# wait until osts in sync
	for (( i=2; i<=$OSTCOUNT; i++ )); do
	    wait_osc_import_state mds ost$i FULL
	    wait_osc_import_state client ost$i FULL
	done

	#second client see all ost's

	mount_client $MOUNT2 || error "mount_client failed"
	$SETSTRIPE -c -1 $MOUNT2 || error "$SETSTRIPE -c -1 $MOUNT2 failed"
	$GETSTRIPE $MOUNT2 || error "$GETSTRIPE $MOUNT2 failed"

	echo "ok" > $MOUNT2/widestripe
	$GETSTRIPE $MOUNT2/widestripe ||
		error "$GETSTRIPE $MOUNT2/widestripe failed"
	# fill acl buffer for avoid expand lsm to them
	awk -F : '{if (FNR < 25) { print "u:"$1":rwx" }}' /etc/passwd |
		while read acl; do
	    setfacl -m $acl $MOUNT2/widestripe
	done

	# will be deadlock
	stat $MOUNT/widestripe || error "stat $MOUNT/widestripe failed"

	cleanup_46a $OSTCOUNT || error "cleanup_46a failed"
}
run_test 46a "handle ost additional - wide striped file"

test_47() { #17674
	reformat
	setup_noconfig
	check_mount || error "check_mount failed"
	$LCTL set_param ldlm.namespaces.$FSNAME-*-*-*.lru_size=100

        local lru_size=[]
        local count=0
        for ns in $($LCTL get_param ldlm.namespaces.$FSNAME-*-*-*.lru_size); do
            if echo $ns | grep "MDT[[:digit:]]*"; then
                continue
            fi
            lrs=$(echo $ns | sed 's/.*lru_size=//')
            lru_size[count]=$lrs
            let count=count+1
        done

	facet_failover ost1
	facet_failover $SINGLEMDS
	client_up || error "client_up failed"

        count=0
        for ns in $($LCTL get_param ldlm.namespaces.$FSNAME-*-*-*.lru_size); do
            if echo $ns | grep "MDT[[:digit:]]*"; then
                continue
            fi
            lrs=$(echo $ns | sed 's/.*lru_size=//')
            if ! test "$lrs" -eq "${lru_size[count]}"; then
                n=$(echo $ns | sed -e 's/ldlm.namespaces.//' -e 's/.lru_size=.*//')
                error "$n has lost lru_size: $lrs vs. ${lru_size[count]}"
            fi
            let count=count+1
        done

	cleanup || error "cleanup failed with $?"
}
run_test 47 "server restart does not make client loss lru_resize settings"

cleanup_48() {
	trap 0

	# reformat after this test is needed - if test will failed
	# we will have unkillable file at FS
	reformat_and_config
}

test_48() { # bug 17636
	reformat
	setup_noconfig
	check_mount || error "check_mount failed"

	$SETSTRIPE -c -1 $MOUNT || error "$SETSTRIPE -c -1 $MOUNT failed"
	$GETSTRIPE $MOUNT || error "$GETSTRIPE $MOUNT failed"

	echo "ok" > $MOUNT/widestripe
	$GETSTRIPE $MOUNT/widestripe ||
		error "$GETSTRIPE $MOUNT/widestripe failed"

	trap cleanup_48 EXIT ERR

	# fill acl buffer for avoid expand lsm to them
	getent passwd | awk -F : '{ print "u:"$1":rwx" }' |  while read acl; do
	    setfacl -m $acl $MOUNT/widestripe
	done

	stat $MOUNT/widestripe || error "stat $MOUNT/widestripe failed"

	cleanup_48
}
run_test 48 "too many acls on file"

# check PARAM_SYS_LDLM_TIMEOUT option of MKFS.LUSTRE
test_49a() { # bug 17710
	local timeout_orig=$TIMEOUT
	local ldlm_timeout_orig=$LDLM_TIMEOUT
	local LOCAL_TIMEOUT=20

	LDLM_TIMEOUT=$LOCAL_TIMEOUT
	TIMEOUT=$LOCAL_TIMEOUT

	reformat
	setup_noconfig
	check_mount || error "client mount failed"

	echo "check ldlm_timout..."
	local LDLM_MDS="$(do_facet $SINGLEMDS $LCTL get_param -n ldlm_timeout)"
	local LDLM_OST1="$(do_facet ost1 $LCTL get_param -n ldlm_timeout)"
	local LDLM_CLIENT="$(do_facet client $LCTL get_param -n ldlm_timeout)"

	if [ $LDLM_MDS -ne $LDLM_OST1 -o $LDLM_MDS -ne $LDLM_CLIENT ]; then
		error "Different LDLM_TIMEOUT:$LDLM_MDS $LDLM_OST1 $LDLM_CLIENT"
	fi

	if [ $LDLM_MDS -ne $((LOCAL_TIMEOUT / 3)) ]; then
		error "LDLM_TIMEOUT($LDLM_MDS) is not $((LOCAL_TIMEOUT / 3))"
	fi

	umount_client $MOUNT || error "umount_client $MOUNT failed"
	stop_ost || error "problem stopping OSS"
	stop_mds || error "problem stopping MDS"

	LDLM_TIMEOUT=$ldlm_timeout_orig
	TIMEOUT=$timeout_orig
}
run_test 49a "check PARAM_SYS_LDLM_TIMEOUT option of mkfs.lustre"

test_49b() { # bug 17710
	local timeout_orig=$TIMEOUT
	local ldlm_timeout_orig=$LDLM_TIMEOUT
	local LOCAL_TIMEOUT=20

	LDLM_TIMEOUT=$((LOCAL_TIMEOUT - 1))
	TIMEOUT=$LOCAL_TIMEOUT

	reformat
	setup_noconfig
	check_mount || error "client mount failed"

	local LDLM_MDS="$(do_facet $SINGLEMDS $LCTL get_param -n ldlm_timeout)"
	local LDLM_OST1="$(do_facet ost1 $LCTL get_param -n ldlm_timeout)"
	local LDLM_CLIENT="$(do_facet client $LCTL get_param -n ldlm_timeout)"

	if [ $LDLM_MDS -ne $LDLM_OST1 -o $LDLM_MDS -ne $LDLM_CLIENT ]; then
		error "Different LDLM_TIMEOUT:$LDLM_MDS $LDLM_OST1 $LDLM_CLIENT"
	fi

	if [ $LDLM_MDS -ne $((LOCAL_TIMEOUT - 1)) ]; then
		error "LDLM_TIMEOUT($LDLM_MDS) is not $((LOCAL_TIMEOUT - 1))"
	fi

	cleanup || error "cleanup failed"

	LDLM_TIMEOUT=$ldlm_timeout_orig
	TIMEOUT=$timeout_orig
}
run_test 49b "check PARAM_SYS_LDLM_TIMEOUT option of mkfs.lustre"

lazystatfs() {
        # Test both statfs and lfs df and fail if either one fails
	multiop_bg_pause $1 f_
	RC1=$?
	PID=$!
	killall -USR1 multiop
	[ $RC1 -ne 0 ] && log "lazystatfs multiop failed"
	wait $PID || { RC1=$?; log "multiop return error "; }

	$LFS df &
	PID=$!
	sleep 5
	kill -s 0 $PID
	RC2=$?
	if [ $RC2 -eq 0 ]; then
	    kill -s 9 $PID
	    log "lazystatfs df failed"
	fi

	RC=0
	[[ $RC1 -ne 0 || $RC2 -eq 0 ]] && RC=1
	return $RC
}

test_50a() {
	setup
	$LCTL set_param llite.$FSNAME-*.lazystatfs=1
	touch $DIR/$tfile || error "touch $DIR/$tfile failed"

	lazystatfs $MOUNT || error "lazystatfs failed but no down servers"

	cleanup || error "cleanup failed with rc $?"
}
run_test 50a "lazystatfs all servers available"

test_50b() {
	setup
	$LCTL set_param llite.$FSNAME-*.lazystatfs=1
	touch $DIR/$tfile || error "touch $DIR/$tfile failed"

	# Wait for client to detect down OST
	stop_ost || error "Unable to stop OST1"
        wait_osc_import_state mds ost DISCONN

	lazystatfs $MOUNT || error "lazystatfs should not return EIO"

	umount_client $MOUNT || error "Unable to unmount client"
	stop_mds || error "Unable to stop MDS"
}
run_test 50b "lazystatfs all servers down"

test_50c() {
	start_mds || error "Unable to start MDS"
	start_ost || error "Unable to start OST1"
	start_ost2 || error "Unable to start OST2"
	mount_client $MOUNT || error "Unable to mount client"
	$LCTL set_param llite.$FSNAME-*.lazystatfs=1
	touch $DIR/$tfile || error "touch $DIR/$tfile failed"

	# Wait for client to detect down OST
	stop_ost || error "Unable to stop OST1"
        wait_osc_import_state mds ost DISCONN
	lazystatfs $MOUNT || error "lazystatfs failed with one down server"

	umount_client $MOUNT || error "Unable to unmount client"
	stop_ost2 || error "Unable to stop OST2"
	stop_mds || error "Unable to stop MDS"
	#writeconf to remove all ost2 traces for subsequent tests
	writeconf_or_reformat
}
run_test 50c "lazystatfs one server down"

test_50d() {
	start_mds || error "Unable to start MDS"
	start_ost || error "Unable to start OST1"
	start_ost2 || error "Unable to start OST2"
	mount_client $MOUNT || error "Unable to mount client"
	$LCTL set_param llite.$FSNAME-*.lazystatfs=1
	touch $DIR/$tfile || error "touch $DIR/$tfile failed"

	# Issue the statfs during the window where the client still
	# belives the OST to be available but it is in fact down.
	# No failure just a statfs which hangs for a timeout interval.
	stop_ost || error "Unable to stop OST1"
	lazystatfs $MOUNT || error "lazystatfs failed with one down server"

	umount_client $MOUNT || error "Unable to unmount client"
	stop_ost2 || error "Unable to stop OST2"
	stop_mds || error "Unable to stop MDS"
	#writeconf to remove all ost2 traces for subsequent tests
	writeconf_or_reformat
}
run_test 50d "lazystatfs client/server conn race"

test_50e() {
	local RC1
	local pid

	reformat_and_config
	start_mds || error "Unable to start MDS"
	#first client should see only one ost
	start_ost || error "Unable to start OST1"
	wait_osc_import_state mds ost FULL

	# Wait for client to detect down OST
	stop_ost || error "Unable to stop OST1"
	wait_osc_import_state mds ost DISCONN

	mount_client $MOUNT || error "Unable to mount client"
	$LCTL set_param llite.$FSNAME-*.lazystatfs=0

	multiop_bg_pause $MOUNT _f
	RC1=$?
	pid=$!

	if [ $RC1 -ne 0 ]; then
		log "multiop failed $RC1"
	else
	    kill -USR1 $pid
	    sleep $(( $TIMEOUT+1 ))
	    kill -0 $pid
	    [ $? -ne 0 ] && error "process isn't sleep"
	    start_ost || error "Unable to start OST1"
	    wait $pid || error "statfs failed"
	fi

	umount_client $MOUNT || error "Unable to unmount client"
	stop_ost || error "Unable to stop OST1"
	stop_mds || error "Unable to stop MDS"
}
run_test 50e "normal statfs all servers down"

test_50f() {
	local RC1
	local pid
	CONN_PROC="osc.$FSNAME-OST0001-osc-[M]*.ost_server_uuid"

	start_mds || error "Unable to start mds"
	#first client should see only one ost
	start_ost || error "Unable to start OST1"
        wait_osc_import_state mds ost FULL

        start_ost2 || error "Unable to start OST2"
        wait_osc_import_state mds ost2 FULL

	# Wait for client to detect down OST
	stop_ost2 || error "Unable to stop OST2"

	wait_osc_import_state mds ost2 DISCONN
	mount_client $MOUNT || error "Unable to mount client"
	$LCTL set_param llite.$FSNAME-*.lazystatfs=0

	multiop_bg_pause $MOUNT _f
	RC1=$?
	pid=$!

	if [ $RC1 -ne 0 ]; then
		log "lazystatfs multiop failed $RC1"
	else
	    kill -USR1 $pid
	    sleep $(( $TIMEOUT+1 ))
	    kill -0 $pid
	    [ $? -ne 0 ] && error "process isn't sleep"
	    start_ost2 || error "Unable to start OST2"
	    wait $pid || error "statfs failed"
	    stop_ost2 || error "Unable to stop OST2"
	fi

	umount_client $MOUNT || error "Unable to unmount client"
	stop_ost || error "Unable to stop OST1"
	stop_mds || error "Unable to stop MDS"
	#writeconf to remove all ost2 traces for subsequent tests
	writeconf_or_reformat
}
run_test 50f "normal statfs one server in down"

test_50g() {
	[ "$OSTCOUNT" -lt "2" ] && skip_env "$OSTCOUNT < 2, skipping" && return
	setup
	start_ost2 || error "Unable to start OST2"
        wait_osc_import_state mds ost2 FULL
        wait_osc_import_state client ost2 FULL

	local PARAM="${FSNAME}-OST0001.osc.active"

	$SETSTRIPE -c -1 $DIR/$tfile || error "$SETSTRIPE failed"
	do_facet mgs $LCTL conf_param $PARAM=0 ||
		error "Unable to deactivate OST"

	umount_client $MOUNT || error "Unable to unmount client"
	mount_client $MOUNT || error "Unable to mount client"
	# This df should not cause a panic
	df -k $MOUNT

	do_facet mgs $LCTL conf_param $PARAM=1 || error "Unable to activate OST"
	rm -f $DIR/$tfile || error "unable to remove file $DIR/$tfile"
	umount_client $MOUNT || error "Unable to unmount client"
	stop_ost2 || error "Unable to stop OST2"
	stop_ost || error "Unable to stop OST1"
	stop_mds || error "Unable to stop MDS"
	#writeconf to remove all ost2 traces for subsequent tests
	writeconf_or_reformat
}
run_test 50g "deactivated OST should not cause panic"

# LU-642
test_50h() {
	# prepare MDT/OST, make OSC inactive for OST1
	[ "$OSTCOUNT" -lt "2" ] && skip_env "$OSTCOUNT < 2, skipping" && return

	[ $(facet_fstype ost1) == zfs ] && import_zpool ost1
	do_facet ost1 "$TUNEFS --param osc.active=0 `ostdevname 1`" ||
		error "tunefs OST1 failed"
	start_mds  || error "Unable to start MDT"
	start_ost  || error "Unable to start OST1"
	start_ost2 || error "Unable to start OST2"
	mount_client $MOUNT || error "client start failed"

	mkdir $DIR/$tdir || error "mkdir $DIR/$tdir failed"

	# activatate OSC for OST1
	local TEST="$LCTL get_param -n osc.${FSNAME}-OST0000-osc-[!M]*.active"
	set_conf_param_and_check client					\
		"$TEST" "${FSNAME}-OST0000.osc.active" 1 ||
		error "Unable to activate OST1"

	mkdir $DIR/$tdir/2 || error "mkdir $DIR/$tdir/2 failed"
	$SETSTRIPE -c -1 -i 0 $DIR/$tdir/2 ||
		error "$SETSTRIPE $DIR/$tdir/2 failed"
	sleep 1 && echo "create a file after OST1 is activated"
	# create some file
	createmany -o $DIR/$tdir/2/$tfile-%d 1

	# check OSC import is working
	stat $DIR/$tdir/2/* >/dev/null 2>&1 ||
		error "some OSC imports are still not connected"

	# cleanup
	umount_client $MOUNT || error "Unable to umount client"
	stop_ost2 || error "Unable to stop OST2"
	cleanup_nocli || error "cleanup_nocli failed with $?"
}
run_test 50h "LU-642: activate deactivated OST"

test_51() {
	local LOCAL_TIMEOUT=20

	reformat
	setup_noconfig
	check_mount || error "check_mount failed"

	mkdir $MOUNT/$tdir || error "mkdir $MOUNT/$tdir failed"
	$SETSTRIPE -c -1 $MOUNT/$tdir ||
		error "$SETSTRIPE -c -1 $MOUNT/$tdir failed"
	#define OBD_FAIL_MDS_REINT_DELAY         0x142
	do_facet $SINGLEMDS "$LCTL set_param fail_loc=0x142"
	touch $MOUNT/$tdir/$tfile &
	local pid=$!
	sleep 2
	start_ost2 || error "Unable to start OST1"
	wait $pid
	stop_ost2 || error "Unable to stop OST1"
	cleanup || error "cleanup failed with $?"
	#writeconf to remove all ost2 traces for subsequent tests
	writeconf_or_reformat
}
run_test 51 "Verify that mdt_reint handles RMF_MDT_MD correctly when an OST is added"

copy_files_xattrs()
{
	local node=$1
	local dest=$2
	local xattrs=$3
	shift 3

	do_node $node mkdir -p $dest
	[ $? -eq 0 ] || { error "Unable to create directory"; return 1; }

	do_node $node  'tar cf - '$@' | tar xf - -C '$dest';
			[ \"\${PIPESTATUS[*]}\" = \"0 0\" ] || exit 1'
	[ $? -eq 0 ] || { error "Unable to tar files"; return 2; }

	do_node $node 'getfattr -d -m "[a-z]*\\." '$@' > '$xattrs
	[ $? -eq 0 ] || { error "Unable to read xattrs"; return 3; }
}

diff_files_xattrs()
{
	local node=$1
	local backup=$2
	local xattrs=$3
	shift 3

	local backup2=${TMP}/backup2

	do_node $node mkdir -p $backup2
	[ $? -eq 0 ] || { error "Unable to create directory"; return 1; }

	do_node $node  'tar cf - '$@' | tar xf - -C '$backup2';
			[ \"\${PIPESTATUS[*]}\" = \"0 0\" ] || exit 1'
	[ $? -eq 0 ] || { error "Unable to tar files to diff"; return 2; }

	do_node $node "diff -rq $backup $backup2"
	[ $? -eq 0 ] || { error "contents differ"; return 3; }

	local xattrs2=${TMP}/xattrs2
	do_node $node 'getfattr -d -m "[a-z]*\\." '$@' > '$xattrs2
	[ $? -eq 0 ] || { error "Unable to read xattrs to diff"; return 4; }

	do_node $node "diff $xattrs $xattrs2"
	[ $? -eq 0 ] || { error "xattrs differ"; return 5; }

	do_node $node "rm -rf $backup2 $xattrs2"
	[ $? -eq 0 ] || { error "Unable to delete temporary files"; return 6; }
}

test_52() {
	if [ $(facet_fstype $SINGLEMDS) != ldiskfs ]; then
		skip "Only applicable to ldiskfs-based MDTs"
		return
	fi

	start_mds || error "Unable to start MDS"
	start_ost || error "Unable to start OST1"
	mount_client $MOUNT || error "Unable to mount client"

	local nrfiles=8
	local ost1mnt=$(facet_mntpt ost1)
	local ost1node=$(facet_active_host ost1)
	local ost1tmp=$TMP/conf52
	local loop

	mkdir $DIR/$tdir || error "Unable to create $DIR/$tdir"
	touch $TMP/modified_first || error "Unable to create temporary file"
	local mtime=$(stat -c %Y $TMP/modified_first)
	do_node $ost1node "mkdir -p $ost1tmp &&
			   touch -m -d @$mtime $ost1tmp/modified_first" ||
		error "Unable to create temporary file"
	sleep 1

	$SETSTRIPE -c -1 -S 1M $DIR/$tdir || error "$SETSTRIPE failed"

	for (( i=0; i < nrfiles; i++ )); do
		multiop $DIR/$tdir/$tfile-$i Ow1048576w1048576w524288c ||
			error "multiop failed"
		echo -n .
	done
	echo

	# backup files
	echo backup files to $TMP/files
	local files=$(find $DIR/$tdir -type f -newer $TMP/modified_first)
	copy_files_xattrs $(hostname) $TMP/files $TMP/file_xattrs $files ||
		error "Unable to copy files"

	umount_client $MOUNT || error "Unable to umount client"
	stop_ost || error "Unable to stop ost1"

	echo mount ost1 as ldiskfs
	do_node $ost1node mkdir -p $ost1mnt || error "Unable to create $ost1mnt"
	if ! do_node $ost1node test -b $ost1_dev; then
		loop="-o loop"
	fi
	do_node $ost1node mount -t $(facet_fstype ost1) $loop $ost1_dev \
		$ost1mnt ||
		error "Unable to mount ost1 as ldiskfs"

	# backup objects
	echo backup objects to $ost1tmp/objects
	local objects=$(do_node $ost1node 'find '$ost1mnt'/O/[0-9]* -type f'\
		'-size +0 -newer '$ost1tmp'/modified_first -regex ".*\/[0-9]+"')
	copy_files_xattrs $ost1node $ost1tmp/objects $ost1tmp/object_xattrs \
			$objects ||
		error "Unable to copy objects"

	# move objects to lost+found
	do_node $ost1node 'mv '$objects' '${ost1mnt}'/lost+found'
	[ $? -eq 0 ] || { error "Unable to move objects"; return 14; }

	# recover objects dry-run
	if [ $(lustre_version_code ost1) -ge $(version_code 2.5.56) ]; then
		echo "ll_recover_lost_found_objs dry_run"
		do_node $ost1node \
			"ll_recover_lost_found_objs -n -d $ost1mnt/O" ||
			error "ll_recover_lost_found_objs failed"
	fi

	# recover objects
	echo "ll_recover_lost_found_objs fix run"
	do_node $ost1node "ll_recover_lost_found_objs -d $ost1mnt/lost+found" ||
		 error "ll_recover_lost_found_objs failed"

	# compare restored objects against saved ones
	diff_files_xattrs $ost1node $ost1tmp/objects $ost1tmp/object_xattrs $objects
	[ $? -eq 0 ] || error "Unable to diff objects"

	do_node $ost1node "umount $ost1mnt" ||
		error "Unable to umount ost1 as ldiskfs"

	start_ost || error "Unable to start OST1"
	mount_client $MOUNT || error "Unable to mount client"

	# compare files
	diff_files_xattrs $(hostname) $TMP/files $TMP/file_xattrs $files ||
		error "Unable to diff files"

	rm -rf $TMP/files $TMP/file_xattrs ||
		error "Unable to delete temporary files"
	do_node $ost1node "rm -rf $ost1tmp" ||
		error "Unable to delete temporary files"
	cleanup || error "cleanup failed with $?"
}
run_test 52 "check recovering objects from lost+found"

# Checks threads_min/max/started for some service
#
# Arguments: service name (OST or MDT), facet (e.g., ost1, $SINGLEMDS), and a
# parameter pattern prefix like 'ost.*.ost'.
thread_sanity() {
        local modname=$1
        local facet=$2
        local parampat=$3
        local opts=$4
	local basethr=$5
        local tmin
        local tmin2
        local tmax
        local tmax2
        local tstarted
        local paramp
        local msg="Insane $modname thread counts"
	local ncpts=$(check_cpt_number $facet)
	local nthrs
        shift 4

        check_mount || return 41

        # We need to expand $parampat, but it may match multiple parameters, so
        # we'll pick the first one
        if ! paramp=$(do_facet $facet "lctl get_param -N ${parampat}.threads_min"|head -1); then
                error "Couldn't expand ${parampat}.threads_min parameter name"
                return 22
        fi

	# Remove the .threads_min part
	paramp=${paramp%.threads_min}

	# Check for sanity in defaults
	tmin=$(do_facet $facet "$LCTL get_param -n ${paramp}.threads_min" ||
	       echo 0)
	tmax=$(do_facet $facet "$LCTL get_param -n ${paramp}.threads_max" ||
	       echo 0)
	tstarted=$(do_facet $facet "$LCTL get_param \
				    -n ${paramp}.threads_started" || echo 0)
	lassert 23 "$msg (PDSH problems?)" '(($tstarted && $tmin && $tmax))' ||
		return $?
	lassert 24 "$msg" '(($tstarted >= $tmin && $tstarted <= $tmax ))' ||
		return $?
	nthrs=$(expr $tmax - $tmin)
	if [ $nthrs -lt $ncpts ]; then
		nthrs=0
	else
		nthrs=$ncpts
	fi

	[ $tmin -eq $tmax -a $tmin -eq $tstarted ] &&
		skip_env "module parameter forced $facet thread count" &&
		tmin=3 && tmax=$((3 * tmax))

	# Check that we can change min/max
	do_facet $facet "$LCTL set_param \
			 ${paramp}.threads_min=$((tmin + nthrs))"
	do_facet $facet "$LCTL set_param \
			 ${paramp}.threads_max=$((tmax - nthrs))"
	tmin2=$(do_facet $facet "$LCTL get_param -n ${paramp}.threads_min" ||
		echo 0)
	tmax2=$(do_facet $facet "$LCTL get_param -n ${paramp}.threads_max" ||
		echo 0)
	lassert 25 "$msg" '(($tmin2 == ($tmin + $nthrs) &&
			    $tmax2 == ($tmax - $nthrs)))' || return $?

	# Check that we can set min/max to the same value
	tmin=$(do_facet $facet "$LCTL get_param -n ${paramp}.threads_min" ||
	       echo 0)
	do_facet $facet "$LCTL set_param ${paramp}.threads_max=$tmin"
	tmin2=$(do_facet $facet "$LCTL get_param -n ${paramp}.threads_min" ||
		echo 0)
	tmax2=$(do_facet $facet "$LCTL get_param -n ${paramp}.threads_max" ||
		echo 0)
	lassert 26 "$msg" '(($tmin2 == $tmin && $tmax2 == $tmin))' || return $?

	# Check that we can't set max < min
	do_facet $facet "$LCTL set_param ${paramp}.threads_max=$((tmin - 1))"
	tmin2=$(do_facet $facet "$LCTL get_param -n ${paramp}.threads_min" ||
		echo 0)
	tmax2=$(do_facet $facet "$LCTL get_param -n ${paramp}.threads_max" ||
		echo 0)
	lassert 27 "$msg" '(($tmin2 <= $tmax2))' || return $?

	# We need to ensure that we get the module options desired; to do this
	# we set LOAD_MODULES_REMOTE=true and we call setmodopts below.
	LOAD_MODULES_REMOTE=true
	cleanup
	local oldvalue
	local newvalue="${opts}=$(expr $basethr \* $ncpts)"
	setmodopts -a $modname "$newvalue" oldvalue

	load_modules
	setup
	check_mount || return 41

	# Restore previous setting of MODOPTS_*
	setmodopts $modname "$oldvalue"

	# Check that $opts took
	tmin=$(do_facet $facet "$LCTL get_param -n ${paramp}.threads_min")
	tmax=$(do_facet $facet "$LCTL get_param -n ${paramp}.threads_max")
	tstarted=$(do_facet $facet \
		   "$LCTL get_param -n ${paramp}.threads_started")
	lassert 28 "$msg" '(($tstarted >= $tmin && $tstarted <= $tmax ))' ||
		return $?
	cleanup

	load_modules
	setup
}

test_53a() {
	setup
	thread_sanity OST ost1 'ost.*.ost' 'oss_num_threads' '16'
	cleanup || error "cleanup failed with rc $?"
}
run_test 53a "check OSS thread count params"

test_53b() {
	setup
	local mds=$(do_facet $SINGLEMDS "$LCTL get_param \
					 -N mds.*.*.threads_max 2>/dev/null")
	if [ -z "$mds" ]; then
		#running this on an old MDT
		thread_sanity MDT $SINGLEMDS 'mdt.*.*.' 'mdt_num_threads' 16
	else
		thread_sanity MDT $SINGLEMDS 'mds.*.*.' 'mds_num_threads' 16
	fi
	cleanup || error "cleanup failed with $?"
}
run_test 53b "check MDS thread count params"

test_54a() {
	if [ $(facet_fstype $SINGLEMDS) != ldiskfs ]; then
		skip "Only applicable to ldiskfs-based MDTs"
		return
	fi

	do_rpc_nodes $(facet_host ost1) run_llverdev $(ostdevname 1) -p ||
		error "llverdev failed with rc=$?"
	reformat_and_config
}
run_test 54a "test llverdev and partial verify of device"

test_54b() {
	if [ $(facet_fstype $SINGLEMDS) != ldiskfs ]; then
		skip "Only applicable to ldiskfs-based MDTs"
		return
	fi

	setup
	run_llverfs $MOUNT -p || error "llverfs failed with rc=$?"
	cleanup || error "cleanup failed with rc=$?"
}
run_test 54b "test llverfs and partial verify of filesystem"

lov_objid_size()
{
	local max_ost_index=$1
	echo -n $(((max_ost_index + 1) * 8))
}

test_55() {
	if [ $(facet_fstype $SINGLEMDS) != ldiskfs ]; then
		skip "Only applicable to ldiskfs-based MDTs"
		return
	fi

	local mdsdev=$(mdsdevname 1)
	local mdsvdev=$(mdsvdevname 1)

	for i in 1023 2048
	do
		add mds1 $(mkfs_opts mds1 ${mdsdev}) --reformat $mdsdev \
			$mdsvdev || exit 10
		add ost1 $(mkfs_opts ost1 $(ostdevname 1)) --index=$i \
			--reformat $(ostdevname 1) $(ostvdevname 1)
		setup_noconfig
		stopall
		setup_noconfig
		sync

		echo checking size of lov_objid for ost index $i
		LOV_OBJID_SIZE=$(do_facet mds1 "$DEBUGFS -R 'stat lov_objid' $mdsdev 2>/dev/null" | grep ^User | awk '{print $6}')
		if [ "$LOV_OBJID_SIZE" != $(lov_objid_size $i) ]; then
			error "lov_objid size has to be $(lov_objid_size $i), not $LOV_OBJID_SIZE"
		else
			echo ok, lov_objid size is correct: $LOV_OBJID_SIZE
		fi
		stopall
	done

	reformat
}
run_test 55 "check lov_objid size"

test_56() {
	local server_version=$(lustre_version_code $SINGLEMDS)
	local mds_journal_size_orig=$MDSJOURNALSIZE
	local n

	MDSJOURNALSIZE=16

	for num in $(seq 1 $MDSCOUNT); do
		add mds${num} $(mkfs_opts mds${num} $(mdsdevname $num)) \
			--reformat $(mdsdevname $num) $(mdsvdevname $num)
	done
	add ost1 $(mkfs_opts ost1 $(ostdevname 1)) --index=10000 --reformat \
		$(ostdevname 1) $(ostvdevname 1)
	add ost2 $(mkfs_opts ost2 $(ostdevname 2)) --index=1000 --reformat \
		$(ostdevname 2) $(ostvdevname 2)

	start_mgsmds
	start_ost || error "Unable to start first ost (idx 10000)"
	start_ost2 || error "Unable to start second ost (idx 1000)"
	mount_client $MOUNT || error "Unable to mount client"
	echo ok
	$LFS osts

	if [[ $server_version -ge $(version_code 2.6.54) ]] ||
	   [[ $server_version -ge $(version_code 2.5.4) &&
	      $server_version -lt $(version_code 2.5.11) ]]; then
		wait_osc_import_state mds ost1 FULL
		wait_osc_import_state mds ost2 FULL
		$SETSTRIPE --stripe-count=-1 $DIR/$tfile ||
			error "Unable to setstripe $DIR/$tfile"
		n=$($LFS getstripe --stripe-count $DIR/$tfile)
		[ "$n" -eq 2 ] || error "Stripe count not two: $n"
		rm $DIR/$tfile
	fi

	stopall
	MDSJOURNALSIZE=$mds_journal_size_orig
	reformat
}
run_test 56 "check big OST indexes and out-of-index-order start"

test_57a() { # bug 22656
	do_rpc_nodes $(facet_active_host ost1) load_modules_local
	local NID=$(do_facet ost1 "$LCTL get_param nis" |
		    tail -1 | awk '{print $1}')
	writeconf_or_reformat
	[ $(facet_fstype ost1) == zfs ] && import_zpool ost1
	do_facet ost1 "$TUNEFS --failnode=$NID `ostdevname 1`" ||
		error "tunefs failed"
	start_mgsmds
	start_ost && error "OST registration from failnode should fail"
	reformat
}
run_test 57a "initial registration from failnode should fail (should return errs)"

test_57b() {
	do_rpc_nodes $(facet_active_host ost1) load_modules_local
	local NID=$(do_facet ost1 "$LCTL get_param nis" |
		    tail -1 | awk '{print $1}')
	writeconf_or_reformat
	[ $(facet_fstype ost1) == zfs ] && import_zpool ost1
	do_facet ost1 "$TUNEFS --servicenode=$NID `ostdevname 1`" ||
		error "tunefs failed"
	start_mgsmds
	start_ost || error "OST registration from servicenode should not fail"
	reformat
}
run_test 57b "initial registration from servicenode should not fail"

count_osts() {
        do_facet mgs $LCTL get_param mgs.MGS.live.$FSNAME | grep OST | wc -l
}

test_58() { # bug 22658
	setup_noconfig
	mkdir $DIR/$tdir || error "mkdir $DIR/$tdir failed"
	createmany -o $DIR/$tdir/$tfile-%d 100
	# make sure that OSTs do not cancel llog cookies before we unmount the MDS
#define OBD_FAIL_OBD_LOG_CANCEL_NET      0x601
	do_facet $SINGLEMDS "$LCTL set_param fail_loc=0x601"
	unlinkmany $DIR/$tdir/$tfile-%d 100
	stop_mds || error "Unable to stop MDS"

	local MNTDIR=$(facet_mntpt $SINGLEMDS)
	local devname=$(mdsdevname ${SINGLEMDS//mds/})

	# remove all files from the OBJECTS dir
	mount_fstype $SINGLEMDS

	do_facet $SINGLEMDS "find $MNTDIR/O/1/d* -type f -delete"

	unmount_fstype $SINGLEMDS
	# restart MDS with missing llog files
	start_mds || error "unable to start MDS"
	do_facet mds "$LCTL set_param fail_loc=0"
	reformat
}
run_test 58 "missing llog files must not prevent MDT from mounting"

test_59() {
	start_mgsmds >> /dev/null
	local C1=$(count_osts)
	if [ $C1 -eq 0 ]; then
		start_ost >> /dev/null
		C1=$(count_osts)
	fi
	stopall
	echo "original ost count: $C1 (expect > 0)"
	[ $C1 -gt 0 ] || error "No OSTs in $FSNAME log"
	start_mgsmds -o writeconf >> /dev/null || error "MDT start failed"
	local C2=$(count_osts)
	echo "after mdt writeconf count: $C2 (expect 0)"
	[ $C2 -gt 0 ] && error "MDT writeconf should erase OST logs"
	echo "OST start without writeconf should fail:"
	start_ost >> /dev/null &&
		error "OST start without writeconf didn't fail"
	echo "OST start with writeconf should succeed:"
	start_ost -o writeconf >> /dev/null || error "OST1 start failed"
	local C3=$(count_osts)
	echo "after ost writeconf count: $C3 (expect 1)"
	[ $C3 -eq 1 ] || error "new OST writeconf should add:"
	start_ost2 -o writeconf >> /dev/null || error "OST2 start failed"
	local C4=$(count_osts)
	echo "after ost2 writeconf count: $C4 (expect 2)"
	[ $C4 -eq 2 ] || error "OST2 writeconf should add log"
	stop_ost2 >> /dev/null
	cleanup_nocli >> /dev/null
	#writeconf to remove all ost2 traces for subsequent tests
	writeconf_or_reformat
}
run_test 59 "writeconf mount option"

test_60() { # LU-471
	local num

	if [ $(facet_fstype $SINGLEMDS) != ldiskfs ]; then
		skip "Only applicable to ldiskfs-based MDTs"
		return
	fi

	for num in $(seq $MDSCOUNT); do
		add mds${num} $(mkfs_opts mds${num} $(mdsdevname $num)) \
			--mkfsoptions='\" -E stride=64 -O ^uninit_bg\"' \
			--reformat $(mdsdevname $num) $(mdsvdevname $num) ||
			exit 10
	done

	dump=$(do_facet $SINGLEMDS dumpe2fs $(mdsdevname 1))
	[ ${PIPESTATUS[0]} -eq 0 ] || error "dumpe2fs $(mdsdevname 1) failed"

	# MDT default has dirdata feature
	echo $dump | grep dirdata > /dev/null || error "dirdata is not set"
	# we disable uninit_bg feature
	echo $dump | grep uninit_bg > /dev/null && error "uninit_bg is set"
	# we set stride extended options
	echo $dump | grep stride > /dev/null || error "stride is not set"
	reformat
}
run_test 60 "check mkfs.lustre --mkfsoptions -E -O options setting"

test_61() { # LU-80
	local lxattr=false

	[ $(lustre_version_code $SINGLEMDS) -ge $(version_code 2.1.53) ] ||
		{ skip "Need MDS version at least 2.1.53"; return 0; }

	if [ $(facet_fstype $SINGLEMDS) == ldiskfs ] &&
	     ! large_xattr_enabled; then
		lxattr=true

		for num in $(seq $MDSCOUNT); do
			do_facet mds${num} $TUNE2FS -O large_xattr \
				$(mdsdevname $num) ||
				error "tune2fs on mds $num failed"
		done
	fi

	setup_noconfig || error "setting up the filesystem failed"
	client_up || error "starting client failed"

	local file=$DIR/$tfile
	touch $file || error "touch $file failed"

	local large_value="$(generate_string $(max_xattr_size))"
	local small_value="bar"

<<<<<<< HEAD
	local name="trusted.big"
	log "save large xattr $name on $file"
	setfattr -n $name -v $large_value $file ||
		error "saving $name on $file failed"

	local new_value=$(get_xattr_value $name $file)
	[[ "$new_value" != "$large_value" ]] &&
		error "$name different after saving"

	log "shrink value of $name on $file"
	setfattr -n $name -v $small_value $file ||
		error "shrinking value of $name on $file failed"

	new_value=$(get_xattr_value $name $file)
	[[ "$new_value" != "$small_value" ]] &&
		error "$name different after shrinking"

	log "grow value of $name on $file"
	setfattr -n $name -v $large_value $file ||
		error "growing value of $name on $file failed"

	new_value=$(get_xattr_value $name $file)
	[[ "$new_value" != "$large_value" ]] &&
		error "$name different after growing"

	log "check value of $name on $file after remounting MDS"
	fail $SINGLEMDS
	new_value=$(get_xattr_value $name $file)
	[[ "$new_value" != "$large_value" ]] &&
		error "$name different after remounting MDS"

	log "remove large xattr $name from $file"
	setfattr -x $name $file || error "removing $name from $file failed"

	if $lxattr; then
		stopall || error "stopping for e2fsck run"
		for num in $(seq $MDSCOUNT); do
			run_e2fsck $(facet_active_host mds$num) \
				$(mdsdevname $num) "-y" ||
				error "e2fsck MDT$num failed"
		done
		setup_noconfig || error "remounting the filesystem failed"
	fi

	# need to delete this file to avoid problems in other tests
	rm -f $file
	stopall || error "stopping systems to turn off large_xattr"
=======
    local name="trusted.big"
    log "save large xattr $name on $file"
    setfattr -n $name -v $large_value $file ||
        error "saving $name on $file failed"

    local new_value=$(get_xattr_value $name $file)
    [[ "$new_value" != "$large_value" ]] &&
        error "$name different after saving"

    log "shrink value of $name on $file"
    setfattr -n $name -v $small_value $file ||
        error "shrinking value of $name on $file failed"

    new_value=$(get_xattr_value $name $file)
    [[ "$new_value" != "$small_value" ]] &&
        error "$name different after shrinking"

    log "grow value of $name on $file"
    setfattr -n $name -v $large_value $file ||
        error "growing value of $name on $file failed"

    new_value=$(get_xattr_value $name $file)
    [[ "$new_value" != "$large_value" ]] &&
        error "$name different after growing"

    log "check value of $name on $file after remounting MDS"
    fail $SINGLEMDS
    new_value=$(get_xattr_value $name $file)
    [[ "$new_value" != "$large_value" ]] &&
        error "$name different after remounting MDS"

    log "remove large xattr $name from $file"
    setfattr -x $name $file || error "removing $name from $file failed"

    rm -f $file
    stopall
>>>>>>> 4d8946b1
	if $lxattr; then
		for num in $(seq $MDSCOUNT); do
			do_facet mds${num} $TUNE2FS -O ^large_xattr \
				$(mdsdevname $num) ||
				error "tune2fs on mds $num failed"
		done
	fi
}
run_test 61 "large xattr"

test_62() {
	if [ $(facet_fstype $SINGLEMDS) != ldiskfs ]; then
		skip "Only applicable to ldiskfs-based MDTs"
		return
	fi

	# MRP-118
	local mdsdev=$(mdsdevname 1)
	local ostdev=$(ostdevname 1)

	[[ $(lustre_version_code $SINGLEMDS) -ge $(version_code 2.2.51) ]] ||
		{ skip "Need MDS version at least 2.2.51"; return 0; }

	echo "disable journal for mds"
	do_facet mds $TUNE2FS -O ^has_journal $mdsdev || error "tune2fs failed"
	start_mds && error "MDT start should fail"
	echo "disable journal for ost"
	do_facet ost1 $TUNE2FS -O ^has_journal $ostdev || error "tune2fs failed"
	start_ost && error "OST start should fail"
	cleanup || error "cleanup failed with rc $?"
	reformat_and_config
}
run_test 62 "start with disabled journal"

test_63() {
	if [ $(facet_fstype $SINGLEMDS) != ldiskfs ]; then
		skip "Only applicable to ldiskfs-based MDTs"
		return
	fi

	local inode_slab=$(do_facet $SINGLEMDS \
		"awk '/ldiskfs_inode_cache/ { print \\\$5 }' /proc/slabinfo")
	if [ -z "$inode_slab" ]; then
		skip "ldiskfs module has not been loaded"
		return
	fi

	echo "$inode_slab ldisk inodes per page"
	[ "$inode_slab" -ge "3" ] ||
		error "ldisk inode size is too big, $inode_slab objs per page"
	return
}
run_test 63 "Verify each page can at least hold 3 ldisk inodes"

test_64() {
	start_mds || error "unable to start MDS"
	start_ost || error "Unable to start OST1"
	start_ost2 || error "Unable to start second ost"
	mount_client $MOUNT || error "Unable to mount client"
	stop_ost2 || error "Unable to stop second ost"
	echo "$LFS df"
	$LFS df --lazy || error "lfs df failed"
	cleanup || error "cleanup failed with $?"
	#writeconf to remove all ost2 traces for subsequent tests
	writeconf_or_reformat
}
run_test 64 "check lfs df --lazy "

test_65() { # LU-2237
	# Currently, the test is only valid for ldiskfs backend
	[ "$(facet_fstype $SINGLEMDS)" != "ldiskfs" ] &&
		skip "non-ldiskfs backend" && return

	local devname=$(mdsdevname ${SINGLEMDS//mds/})
	local brpt=$(facet_mntpt brpt)
	local opts=""

	if ! do_facet $SINGLEMDS "test -b $devname"; then
		opts="-o loop"
	fi

	stop_mds || error "Unable to stop MDS"
	local obj=$(do_facet $SINGLEMDS \
		    "$DEBUGFS -c -R \\\"stat last_rcvd\\\" $devname" |
		    grep Inode)
	if [ -z "$obj" ]; then
		# The MDT may be just re-formatted, mount the MDT for the
		# first time to guarantee the "last_rcvd" file is there.
		start_mds || error "fail to mount the MDS for the first time"
		stop_mds || error "Unable to stop MDS"
	fi

	# remove the "last_rcvd" file
	do_facet $SINGLEMDS "mkdir -p $brpt"
	do_facet $SINGLEMDS \
		"mount -t $(facet_fstype $SINGLEMDS) $opts $devname $brpt"
	do_facet $SINGLEMDS "rm -f ${brpt}/last_rcvd"
	do_facet $SINGLEMDS "umount -d $brpt"

	# restart MDS, the "last_rcvd" file should be recreated.
	start_mds || error "fail to restart the MDS"
	stop_mds || error "Unable to stop MDS"
	obj=$(do_facet $SINGLEMDS \
	      "$DEBUGFS -c -R \\\"stat last_rcvd\\\" $devname" | grep Inode)
	[ -n "$obj" ] || error "fail to re-create the last_rcvd"
}
run_test 65 "re-create the lost last_rcvd file when server mount"

test_66() {
	[[ $(lustre_version_code mgs) -ge $(version_code 2.3.59) ]] ||
		{ skip "Need MGS version at least 2.3.59"; return 0; }

	setup
	local OST1_NID=$(do_facet ost1 $LCTL list_nids | head -1)
	local MDS_NID=$(do_facet $SINGLEMDS $LCTL list_nids | head -1)

	echo "replace_nids should fail if MDS, OSTs and clients are UP"
	do_facet mgs $LCTL replace_nids $FSNAME-OST0000 $OST1_NID &&
		error "replace_nids fail"

	umount_client $MOUNT || error "unmounting client failed"
	echo "replace_nids should fail if MDS and OSTs are UP"
	do_facet mgs $LCTL replace_nids $FSNAME-OST0000 $OST1_NID &&
		error "replace_nids fail"

	stop_ost || error "Unable to stop OST1"
	echo "replace_nids should fail if MDS is UP"
	do_facet mgs $LCTL replace_nids $FSNAME-OST0000 $OST1_NID &&
		error "replace_nids fail"

	stop_mds || error "stopping mds failed"

	if combined_mgs_mds; then
		start_mdt 1 "-o nosvc" ||
			error "starting mds with nosvc option failed"
	fi

	echo "command should accept two parameters"
	do_facet mgs $LCTL replace_nids $FSNAME-OST0000 &&
		error "command should accept two params"

	echo "correct device name should be passed"
	do_facet mgs $LCTL replace_nids $FSNAME-WRONG0000 $OST1_NID &&
		error "wrong devname"

	echo "wrong nids list should not destroy the system"
	do_facet mgs $LCTL replace_nids $FSNAME-OST0000 "wrong nids list" &&
		error "wrong parse"

	echo "replace OST nid"
	do_facet mgs $LCTL replace_nids $FSNAME-OST0000 $OST1_NID ||
		error "replace nids failed"

	echo "command should accept two parameters"
	do_facet mgs $LCTL replace_nids $FSNAME-MDT0000 &&
		error "command should accept two params"

	echo "wrong nids list should not destroy the system"
	do_facet mgs $LCTL replace_nids $FSNAME-MDT0000 "wrong nids list" &&
		error "wrong parse"

	echo "replace MDS nid"
	do_facet mgs $LCTL replace_nids $FSNAME-MDT0000 $MDS_NID ||
		error "replace nids failed"

	if ! combined_mgs_mds ; then
		stop_mgs
	else
		stop_mds || error "Unable to stop MDS"
	fi

	setup_noconfig
	check_mount || error "error after nid replace"
	cleanup || error "cleanup failed"
	reformat
}
run_test 66 "replace nids"

test_67() { #LU-2950
	local legacy="$TMP/legacy_lnet_config"
	local new="$TMP/new_routes_test"
	local out="$TMP/config_out_file"
	local verify="$TMP/conv_verify"
	local verify_conf="$TMP/conf_verify"

	# Create the legacy file that will be run through the
	# lustre_routes_conversion script
	cat <<- LEGACY_LNET_CONFIG > $legacy
		tcp1 23 192.168.213.1@tcp:1; tcp5 34 193.30.4.3@tcp:4;
		tcp2 54 10.1.3.2@tcp;
		tcp3 10.3.4.3@tcp:3;
		tcp4 10.3.3.4@tcp;
	LEGACY_LNET_CONFIG

	# Create the verification file to verify the output of
	# lustre_routes_conversion script against.
	cat <<- VERIFY_LNET_CONFIG > $verify
		tcp1: { gateway: 192.168.213.1@tcp, hop: 23, priority: 1 }
		tcp5: { gateway: 193.30.4.3@tcp, hop: 34, priority: 4 }
		tcp2: { gateway: 10.1.3.2@tcp, hop: 54 }
		tcp3: { gateway: 10.3.4.3@tcp, priority: 3 }
		tcp4: { gateway: 10.3.3.4@tcp }
	VERIFY_LNET_CONFIG

	# Create the verification file to verify the output of
	# lustre_routes_config script against
	cat <<- VERIFY_LNET_CONFIG > $verify_conf
		lctl --net tcp1 add_route 192.168.213.1@tcp 23 1
		lctl --net tcp5 add_route 193.30.4.3@tcp 34 4
		lctl --net tcp2 add_route 10.1.3.2@tcp 54 4
		lctl --net tcp3 add_route 10.3.4.3@tcp 1 3
		lctl --net tcp4 add_route 10.3.3.4@tcp 1 3
	VERIFY_LNET_CONFIG

	lustre_routes_conversion $legacy $new > /dev/null
	if [ -f $new ]; then
		# verify the conversion output
		cmp -s $new $verify > /dev/null
		if [ $? -eq 1 ]; then
			error "routes conversion failed"
		fi

		lustre_routes_config --dry-run --verbose $new > $out
		# check that the script succeeded
		cmp -s $out $verify_conf > /dev/null
		if [ $? -eq 1 ]; then
			error "routes config failed"
		fi
	else
		error "routes conversion test failed"
	fi
	# remove generated files
	rm -f $new $legacy $verify $verify_conf $out
}
run_test 67 "test routes conversion and configuration"

test_68() {
	local fid
	local seq
	local START
	local END

	[ $(lustre_version_code $SINGLEMDS) -ge $(version_code 2.4.53) ] ||
		{ skip "Need MDS version at least 2.4.53"; return 0; }

	umount_client $MOUNT || error "umount client failed"

	start_mdt 1 || error "MDT start failed"
	start_ost || error "Unable to start OST1"

	# START-END - the sequences we'll be reserving
	START=$(do_facet $SINGLEMDS \
		$LCTL get_param -n seq.ctl*.space | awk -F'[[ ]' '{print $2}')
	END=$((START + (1 << 30)))
	do_facet $SINGLEMDS \
		$LCTL set_param seq.ctl*.fldb="[$START-$END\):0:mdt"

	# reset the sequences MDT0000 has already assigned
	do_facet $SINGLEMDS \
		$LCTL set_param seq.srv*MDT0000.space=clear

	# remount to let the client allocate new sequence
	mount_client $MOUNT || error "mount client failed"

	touch $DIR/$tfile || error "touch $DIR/$tfile failed"
	do_facet $SINGLEMDS \
		$LCTL get_param seq.srv*MDT0000.space
	$LFS path2fid $DIR/$tfile

	local old_ifs="$IFS"
	IFS='[:]'
	fid=($($LFS path2fid $DIR/$tfile))
	IFS="$old_ifs"
	let seq=${fid[1]}

	if [[ $seq < $END ]]; then
		error "used reserved sequence $seq?"
	fi
	cleanup || error "cleanup failed with $?"
}
run_test 68 "be able to reserve specific sequences in FLDB"

# Test 69: is about the total number of objects ever created on an OST.
# so that when it is reformatted the normal MDS->OST orphan recovery won't
# just "precreate" the missing objects. In the past it might try to recreate
# millions of objects after an OST was reformatted
test_69() {
	local server_version=$(lustre_version_code $SINGLEMDS)

	[[ $server_version -lt $(version_code 2.4.2) ]] &&
		skip "Need MDS version at least 2.4.2" && return

	[[ $server_version -ge $(version_code 2.4.50) ]] &&
	[[ $server_version -lt $(version_code 2.5.0) ]] &&
		skip "Need MDS version at least 2.5.0" && return

	setup
	mkdir $DIR/$tdir || error "mkdir $DIR/$tdir failed"

	# use OST0000 since it probably has the most creations
	local OSTNAME=$(ostname_from_index 0)
	local mdtosc_proc1=$(get_mdtosc_proc_path mds1 $OSTNAME)
	local last_id=$(do_facet mds1 $LCTL get_param -n \
			osc.$mdtosc_proc1.prealloc_last_id)

	# Want to have OST LAST_ID over 5 * OST_MAX_PRECREATE to
	# verify that the LAST_ID recovery is working properly. If
	# not, then the OST will refuse to allow the MDS connect
	# because the LAST_ID value is too different from the MDS
	#define OST_MAX_PRECREATE=20000
	local ost_max_pre=20000
	local num_create=$(( ost_max_pre * 5 + 1 - last_id))

	# If the LAST_ID is already over 5 * OST_MAX_PRECREATE, we don't
	# need to create any files. So, skip this section.
	if [ $num_create -gt 0 ]; then
		# Check the number of inodes available on OST0
		local files=0
		local ifree=$($LFS df -i $MOUNT | awk '/OST0000/ { print $4 }')
		log "On OST0, $ifree inodes available. Want $num_create."

		$SETSTRIPE -i 0 $DIR/$tdir ||
			error "$SETSTRIPE -i 0 $DIR/$tdir failed"
		if [ $ifree -lt 10000 ]; then
			files=$(( ifree - 50 ))
		else
			files=10000
		fi

		local j=$((num_create / files + 1))
		for i in $(seq 1 $j); do
			createmany -o $DIR/$tdir/$tfile-$i- $files ||
				error "createmany fail create $files files: $?"
			unlinkmany $DIR/$tdir/$tfile-$i- $files ||
				error "unlinkmany failed unlink $files files"
		done
	fi

	# delete all of the files with objects on OST0 so the
	# filesystem is not inconsistent later on
	$LFS find $MOUNT --ost 0 -print0 | xargs -0 rm

	umount_client $MOUNT || error "umount client failed"
	stop_ost || error "OST0 stop failure"
	add ost1 $(mkfs_opts ost1 $(ostdevname 1)) --reformat --replace \
		$(ostdevname 1) $(ostvdevname 1) ||
		error "reformat and replace $ostdev failed"
	start_ost || error "OST0 restart failure"
	wait_osc_import_state mds ost FULL

	mount_client $MOUNT || error "mount client failed"
	touch $DIR/$tdir/$tfile-last || error "create file after reformat"
	local idx=$($GETSTRIPE -i $DIR/$tdir/$tfile-last)
	[ $idx -ne 0 ] && error "$DIR/$tdir/$tfile-last on $idx not 0" || true

	local iused=$($LFS df -i $MOUNT | awk '/OST0000/ { print $3 }')
	log "On OST0, $iused used inodes"
	[ $iused -ge $((ost_max_pre/2 + 1000)) ] &&
		error "OST replacement created too many inodes; $iused"
	cleanup || error "cleanup failed with $?"
}
run_test 69 "replace an OST with the same index"

test_70a() {
	[ $MDSCOUNT -lt 2 ] && skip "needs >= 2 MDTs" && return
	local MDTIDX=1

	cleanup || error "cleanup failed with $?"

	start_mdt 1 || error "MDT0 start fail"

	start_ost || error "OST0 start fail"

	start_mdt 2 || error "MDT1 start fail"

	mount_client $MOUNT || error "mount client fails"

	mkdir $DIR/$tdir || error "create $DIR/$tdir failed"

	$LFS mkdir -i $MDTIDX $DIR/$tdir/remote_dir ||
		error "create remote dir fail"

	rm -rf $DIR/$tdir || error "delete dir fail"
	cleanup || error "cleanup failed with $?"
}
run_test 70a "start MDT0, then OST, then MDT1"

test_70b() {
	[ $MDSCOUNT -lt 2 ] && skip "needs >= 2 MDTs" && return
	local MDTIDX=1

	start_ost || error "OST0 start fail"

	start_mdt 1 || error "MDT0 start fail"
	start_mdt 2 || error "MDT1 start fail"

	mount_client $MOUNT || error "mount client fails"

	mkdir $DIR/$tdir || error "create $DIR/$tdir failed"

	$LFS mkdir -i $MDTIDX $DIR/$tdir/remote_dir ||
		error "create remote dir fail"

	rm -rf $DIR/$tdir || error "delete dir fail"

	cleanup || error "cleanup failed with $?"
}
run_test 70b "start OST, MDT1, MDT0"

test_70c() {
	[ $MDSCOUNT -lt 2 ] && skip "needs >= 2 MDTs" && return
	local MDTIDX=1

	start_mdt 1 || error "MDT0 start fail"
	start_mdt 2 || error "MDT1 start fail"
	start_ost || error "OST0 start fail"

	mount_client $MOUNT || error "mount client fails"
	stop_mdt 1 || error "MDT1 start fail"

	local mdc_for_mdt1=$($LCTL dl | grep MDT0000-mdc | awk '{print $4}')
	echo "deactivate $mdc_for_mdt1"
	$LCTL --device $mdc_for_mdt1 deactivate ||
		error "set $mdc_for_mdt1 deactivate failed"

	mkdir $DIR/$tdir && error "mkdir succeed"

	$LFS mkdir -i $MDTIDX $DIR/$tdir/remote_dir &&
		error "create remote dir succeed"

	cleanup || error "cleanup failed with $?"
}
run_test 70c "stop MDT0, mkdir fail, create remote dir fail"

test_70d() {
	[ $MDSCOUNT -lt 2 ] && skip "needs >= 2 MDTs" && return
	local MDTIDX=1

	start_mdt 1 || error "MDT0 start fail"
	start_mdt 2 || error "MDT1 start fail"
	start_ost || error "OST0 start fail"

	mount_client $MOUNT || error "mount client fails"

	stop_mdt 2 || error "MDT1 start fail"

	local mdc_for_mdt2=$($LCTL dl | grep MDT0001-mdc |
			     awk '{print $4}')
	echo "deactivate $mdc_for_mdt2"
	$LCTL --device $mdc_for_mdt2 deactivate ||
		error "set $mdc_for_mdt2 deactivate failed"

	mkdir $DIR/$tdir || error "mkdir fail"
	$LFS mkdir -i $MDTIDX $DIR/$tdir/remote_dir &&
		error "create remote dir succeed"

	rm -rf $DIR/$tdir || error "delete dir fail"

	cleanup || error "cleanup failed with $?"
}
run_test 70d "stop MDT1, mkdir succeed, create remote dir fail"

test_71a() {
	[ $MDSCOUNT -lt 2 ] && skip "needs >= 2 MDTs" && return
	if combined_mgs_mds; then
		skip "needs separate MGS/MDT" && return
	fi
	local MDTIDX=1

	start_mdt 1 || error "MDT0 start fail"
	start_ost || error "OST0 start fail"
	start_mdt 2 || error "MDT1 start fail"
	start_ost2 || error "OST1 start fail"

	mount_client $MOUNT || error "mount client fails"

	mkdir $DIR/$tdir || error "mkdir fail"
	$LFS mkdir -i $MDTIDX $DIR/$tdir/remote_dir ||
		error "create remote dir succeed"

	mcreate $DIR/$tdir/remote_dir/$tfile || error "create file failed"
	rm -rf $DIR/$tdir || error "delete dir fail"

	umount_client $MOUNT || error "umount_client failed"
	stop_mdt 1 || error "MDT0 stop fail"
	stop_mdt 2 || error "MDT1 stop fail"
	stop_ost || error "OST0 stop fail"
	stop_ost2 || error "OST1 stop fail"
}
run_test 71a "start MDT0 OST0, MDT1, OST1"

test_71b() {
	[ $MDSCOUNT -lt 2 ] && skip "needs >= 2 MDTs" && return
	if combined_mgs_mds; then
		skip "needs separate MGS/MDT" && return
	fi
	local MDTIDX=1

	start_mdt 2 || error "MDT1 start fail"
	start_ost || error "OST0 start fail"
	start_mdt 1 || error "MDT0 start fail"
	start_ost2 || error "OST1 start fail"

	mount_client $MOUNT || error "mount client fails"

	mkdir $DIR/$tdir || error "mkdir fail"
	$LFS mkdir -i $MDTIDX $DIR/$tdir/remote_dir ||
		error "create remote dir succeed"

	mcreate $DIR/$tdir/remote_dir/$tfile || error "create file failed"
	rm -rf $DIR/$tdir || error "delete dir fail"

	umount_client $MOUNT || error "umount_client failed"
	stop_mdt 1 || error "MDT0 stop fail"
	stop_mdt 2 || error "MDT1 stop fail"
	stop_ost || error "OST0 stop fail"
	stop_ost2 || error "OST1 stop fail"
}
run_test 71b "start MDT1, OST0, MDT0, OST1"

test_71c() {
	[ $MDSCOUNT -lt 2 ] && skip "needs >= 2 MDTs" && return
	if combined_mgs_mds; then
		skip "needs separate MGS/MDT" && return
	fi
	local MDTIDX=1

	start_ost || error "OST0 start fail"
	start_ost2 || error "OST1 start fail"
	start_mdt 2 || error "MDT1 start fail"
	start_mdt 1 || error "MDT0 start fail"

	mount_client $MOUNT || error "mount client fails"

	mkdir $DIR/$tdir || error "mkdir fail"
	$LFS mkdir -i $MDTIDX $DIR/$tdir/remote_dir ||
		error "create remote dir succeed"

	mcreate $DIR/$tdir/remote_dir/$tfile || error "create file failed"
	rm -rf $DIR/$tdir || error "delete dir fail"

	umount_client $MOUNT || error "umount_client failed"
	stop_mdt 1 || error "MDT0 stop fail"
	stop_mdt 2 || error "MDT1 stop fail"
	stop_ost || error "OST0 stop fail"
	stop_ost2 || error "OST1 stop fail"

}
run_test 71c "start OST0, OST1, MDT1, MDT0"

test_71d() {
	[ $MDSCOUNT -lt 2 ] && skip "needs >= 2 MDTs" && return
	if combined_mgs_mds; then
		skip "needs separate MGS/MDT" && return
	fi
	local MDTIDX=1

	start_ost || error "OST0 start fail"
	start_mdt 2 || error "MDT0 start fail"
	start_mdt 1 || error "MDT0 start fail"
	start_ost2 || error "OST1 start fail"

	mount_client $MOUNT || error "mount client fails"

	mkdir $DIR/$tdir || error "mkdir fail"
	$LFS mkdir -i $MDTIDX $DIR/$tdir/remote_dir ||
			error "create remote dir succeed"

	mcreate $DIR/$tdir/remote_dir/$tfile || error "create file failed"
	rm -rf $DIR/$tdir || error "delete dir fail"

	umount_client $MOUNT || error "umount_client failed"
	stop_mdt 1 || error "MDT0 stop fail"
	stop_mdt 2 || error "MDT1 stop fail"
	stop_ost || error "OST0 stop fail"
	stop_ost2 || error "OST1 stop fail"

}
run_test 71d "start OST0, MDT1, MDT0, OST1"

test_71e() {
	[ $MDSCOUNT -lt 2 ] && skip "needs >= 2 MDTs" && return
	if combined_mgs_mds; then
		skip "needs separate MGS/MDT" && return
	fi
	local MDTIDX=1

	start_ost || error "OST0 start fail"
	start_mdt 2 || error "MDT1 start fail"
	start_ost2 || error "OST1 start fail"
	start_mdt 1 || error "MDT0 start fail"

	mount_client $MOUNT || error "mount client fails"

	mkdir $DIR/$tdir || error "mkdir fail"
	$LFS mkdir -i $MDTIDX $DIR/$tdir/remote_dir ||
		error "create remote dir succeed"

	mcreate $DIR/$tdir/remote_dir/$tfile || error "create file failed"
	rm -rf $DIR/$tdir || error "delete dir fail"

	umount_client $MOUNT || error "umount_client failed"
	stop_mdt 1 || error "MDT0 stop fail"
	stop_mdt 2 || error "MDT1 stop fail"
	stop_ost || error "OST0 stop fail"
	stop_ost2 || error "OST1 stop fail"

}
run_test 71e "start OST0, MDT1, OST1, MDT0"

test_72() { #LU-2634
	local mdsdev=$(mdsdevname 1)
	local ostdev=$(ostdevname 1)
	local cmd="$E2FSCK -fnvd $mdsdev"
	local fn=3

	[ "$(facet_fstype $SINGLEMDS)" != "ldiskfs" ] &&
		skip "ldiskfs only test" && return

	#tune MDT with "-O extents"

	for num in $(seq $MDSCOUNT); do
		add mds${num} $(mkfs_opts mds$num $(mdsdevname $num)) \
		--reformat $(mdsdevname $num) $(mdsvdevname $num) ||
		error "add mds $num failed"
		$TUNE2FS -O extents $(mdsdevname $num)
	done

	add ost1 $(mkfs_opts ost1 $ostdev) --reformat $ostdev ||
		error "add $ostdev failed"
	start_mgsmds || error "start mds failed"
	start_ost || error "start ost failed"
	mount_client $MOUNT || error "mount client failed"

	#create some short symlinks
	mkdir $DIR/$tdir || error "mkdir $DIR/$tdir failed"
	createmany -o $DIR/$tdir/$tfile-%d $fn
	echo "create $fn short symlinks"
	for i in $(seq -w 1 $fn); do
		ln -s $DIR/$tdir/$tfile-$i $MOUNT/$tfile-$i
	done
	ls -al $MOUNT

	#umount
	umount_client $MOUNT || error "umount client failed"
	stop_mds || error "stop mds failed"
	stop_ost || error "stop ost failed"

	#run e2fsck
	run_e2fsck $(facet_active_host $SINGLEMDS) $mdsdev "-n"
}
run_test 72 "test fast symlink with extents flag enabled"

test_73() { #LU-3006
	load_modules
	[ $(facet_fstype ost1) == zfs ] && import_zpool ost1
	do_facet ost1 "$TUNEFS --failnode=1.2.3.4@$NETTYPE $(ostdevname 1)" ||
		error "1st tunefs failed"
	start_mgsmds || error "start mds failed"
	start_ost || error "start ost failed"
	mount_client $MOUNT || error "mount client failed"
	$LCTL get_param -n osc.*OST0000-osc-[^M]*.import | grep failover_nids |
		grep 1.2.3.4@$NETTYPE || error "failover nids haven't changed"
	umount_client $MOUNT || error "umount client failed"
	stopall
	reformat
}
run_test 73 "failnode to update from mountdata properly"

test_75() { # LU-2374
	[[ $(lustre_version_code $SINGLEMDS) -lt $(version_code 2.4.1) ]] &&
	                skip "Need MDS version at least 2.4.1" && return

	local index=0
	local opts_mds="$(mkfs_opts mds1 $(mdsdevname 1)) \
		--reformat $(mdsdevname 1) $(mdsvdevname 1)"
	local opts_ost="$(mkfs_opts ost1 $(ostdevname 1)) \
		--reformat $(ostdevname 1) $(ostvdevname 1)"

	#check with default parameters
	add mds1 $opts_mds || error "add mds1 failed for default params"
	add ost1 $opts_ost || error "add ost1 failed for default params"

	opts_mds=$(echo $opts_mds | sed -e "s/--mdt//")
	opts_mds=$(echo $opts_mds |
		   sed -e "s/--index=$index/--index=$index --mdt/")
	opts_ost=$(echo $opts_ost | sed -e "s/--ost//")
	opts_ost=$(echo $opts_ost |
		   sed -e "s/--index=$index/--index=$index --ost/")

	add mds1 $opts_mds || error "add mds1 failed for new params"
	add ost1 $opts_ost || error "add ost1 failed for new params"
	return 0
}
run_test 75 "The order of --index should be irrelevant"

test_76a() {
	[[ $(lustre_version_code mgs) -ge $(version_code 2.4.52) ]] ||
		{ skip "Need MDS version at least 2.4.52" && return 0; }
	setup
	local MDMB_PARAM="osc.*.max_dirty_mb"
	echo "Change MGS params"
	local MAX_DIRTY_MB=$($LCTL get_param -n $MDMB_PARAM |
		head -1)
	echo "max_dirty_mb: $MAX_DIRTY_MB"
	local NEW_MAX_DIRTY_MB=$((MAX_DIRTY_MB + MAX_DIRTY_MB))
	echo "new_max_dirty_mb: $NEW_MAX_DIRTY_MB"
	do_facet mgs $LCTL set_param -P $MDMB_PARAM=$NEW_MAX_DIRTY_MB
	wait_update $HOSTNAME "$LCTL get_param -n $MDMB_PARAM |
		head -1" $NEW_MAX_DIRTY_MB
	MAX_DIRTY_MB=$($LCTL get_param -n $MDMB_PARAM | head -1)
	echo "$MAX_DIRTY_MB"
	[ $MAX_DIRTY_MB = $NEW_MAX_DIRTY_MB ] ||
		error "error while apply max_dirty_mb"

	echo "Check the value is stored after remount"
	stopall
	setupall
	wait_update $HOSTNAME "$LCTL get_param -n $MDMB_PARAM |
		head -1" $NEW_MAX_DIRTY_MB
	MAX_DIRTY_MB=$($LCTL get_param -n $MDMB_PARAM | head -1)
	[ $MAX_DIRTY_MB = $NEW_MAX_DIRTY_MB ] ||
		error "max_dirty_mb is not saved after remount"

	echo "Change OST params"
	CLIENT_PARAM="obdfilter.*.client_cache_count"
	local CLIENT_CACHE_COUNT
	CLIENT_CACHE_COUNT=$(do_facet ost1 $LCTL get_param -n $CLIENT_PARAM |
		head -1)
	echo "client_cache_count: $CLIENT_CACHE_COUNT"
	NEW_CLIENT_CACHE_COUNT=$((CLIENT_CACHE_COUNT+CLIENT_CACHE_COUNT))
	echo "new_client_cache_count: $NEW_CLIENT_CACHE_COUNT"
	do_facet mgs $LCTL set_param -P $CLIENT_PARAM=$NEW_CLIENT_CACHE_COUNT
	wait_update $(facet_host ost1) "$LCTL get_param -n $CLIENT_PARAM |
		head -1" $NEW_CLIENT_CACHE_COUNT
	CLIENT_CACHE_COUNT=$(do_facet ost1 $LCTL get_param -n $CLIENT_PARAM |
		head -1)
	echo "$CLIENT_CACHE_COUNT"
	[ $CLIENT_CACHE_COUNT = $NEW_CLIENT_CACHE_COUNT ] ||
		error "error while apply client_cache_count"

	echo "Check the value is stored after remount"
	stopall
	setupall
	wait_update $(facet_host ost1) "$LCTL get_param -n $CLIENT_PARAM |
		head -1" $NEW_CLIENT_CACHE_COUNT
	CLIENT_CACHE_COUNT=$(do_facet ost1 $LCTL get_param -n $CLIENT_PARAM |
		head -1)
	echo "$CLIENT_CACHE_COUNT"
	[ $CLIENT_CACHE_COUNT = $NEW_CLIENT_CACHE_COUNT ] ||
		error "client_cache_count is not saved after remount"
	stopall
}
run_test 76a "set permanent params set_param -P"

test_76b() { # LU-4783
	[[ $(lustre_version_code mgs) -ge $(version_code 2.5.57) ]] ||
		{ skip "Need MGS version at least 2.5.57" && return 0; }
	stopall
	setupall
	do_facet mgs $LCTL get_param mgs.MGS.live.params ||
		error "start params log failed"
	stopall
}
run_test 76b "verify params log setup correctly"

test_77() { # LU-3445
	local server_version=$(lustre_version_code $SINGLEMDS)

	[[ $server_version -ge $(version_code 2.2.60) ]] &&
	[[ $server_version -le $(version_code 2.4.0) ]] &&
		skip "Need MDS version < 2.2.60 or > 2.4.0" && return

	if [[ -z "$fs2ost_DEV" || -z "$fs2mds_DEV" ]]; then
		is_blkdev $SINGLEMDS $(mdsdevname ${SINGLEMDS//mds/}) &&
		skip_env "mixed loopback and real device not working" && return
	fi

	local fs2mdsdev=$(mdsdevname 1_2)
	local fs2ostdev=$(ostdevname 1_2)
	local fs2mdsvdev=$(mdsvdevname 1_2)
	local fs2ostvdev=$(ostvdevname 1_2)
	local fsname=test1234
	local mgsnid
	local failnid="$(h2$NETTYPE 1.2.3.4),$(h2$NETTYPE 4.3.2.1)"

	add fs2mds $(mkfs_opts mds1 $fs2mdsdev) --mgs --fsname=$fsname \
		--reformat $fs2mdsdev $fs2mdsvdev || error "add fs2mds failed"
	start fs2mds $fs2mdsdev $MDS_MOUNT_OPTS && trap cleanup_fs2 EXIT INT ||
		error "start fs2mds failed"

	mgsnid=$(do_facet fs2mds $LCTL list_nids | xargs | tr ' ' ,)
	[[ $mgsnid = *,* ]] || mgsnid+=",$mgsnid"

	add fs2ost $(mkfs_opts ost1 $fs2ostdev) --mgsnode=$mgsnid \
		--failnode=$failnid --fsname=$fsname \
		--reformat $fs2ostdev $fs2ostvdev ||
			error "add fs2ost failed"
	start fs2ost $fs2ostdev $OST_MOUNT_OPTS || error "start fs2ost failed"

	mkdir -p $MOUNT2 || error "mkdir $MOUNT2 failed"
	$MOUNT_CMD $mgsnid:/$fsname $MOUNT2 || error "mount $MOUNT2 failed"
	DIR=$MOUNT2 MOUNT=$MOUNT2 check_mount || error "check $MOUNT2 failed"
	cleanup_fs2
}
run_test 77 "comma-separated MGS NIDs and failover node NIDs"

test_78() {
	[[ $(facet_fstype $SINGLEMDS) != ldiskfs ||
	   $(facet_fstype ost1) != ldiskfs ]] &&
		skip "only applicable to ldiskfs-based MDTs and OSTs" && return

	# reformat the Lustre filesystem with a smaller size
	local saved_MDSSIZE=$MDSSIZE
	local saved_OSTSIZE=$OSTSIZE
	MDSSIZE=$((MDSSIZE - 20000))
	OSTSIZE=$((OSTSIZE - 20000))
	reformat || error "(1) reformat Lustre filesystem failed"
	MDSSIZE=$saved_MDSSIZE
	OSTSIZE=$saved_OSTSIZE

	# mount the Lustre filesystem
	setup_noconfig || error "(2) setup Lustre filesystem failed"

	# create some files
	log "create test files"
	local i
	local file
	local num_files=100
	mkdir $MOUNT/$tdir || error "(3) mkdir $MOUNT/$tdir failed"
	for i in $(seq $num_files); do
		file=$MOUNT/$tdir/$tfile-$i
		dd if=/dev/urandom of=$file count=1 bs=1M ||
			error "(4) create $file failed"
	done

	# unmount the Lustre filesystem
	cleanup || error "(5) cleanup Lustre filesystem failed"

	# run e2fsck on the MDT and OST devices
	local mds_host=$(facet_active_host $SINGLEMDS)
	local ost_host=$(facet_active_host ost1)
	local mds_dev=$(mdsdevname ${SINGLEMDS//mds/})
	local ost_dev=$(ostdevname 1)

	run_e2fsck $mds_host $mds_dev "-y"
	run_e2fsck $ost_host $ost_dev "-y"

	# get the original block count of the MDT and OST filesystems
	local mds_orig_blks=$(get_block_count $SINGLEMDS $mds_dev)
	local ost_orig_blks=$(get_block_count ost1 $ost_dev)

	# expand the MDT and OST filesystems to the device size
	run_resize2fs $SINGLEMDS $mds_dev "" || error "expand $SINGLEMDS failed"
	run_resize2fs ost1 $ost_dev "" || error "expand ost1 failed"

	# run e2fsck on the MDT and OST devices again
	run_e2fsck $mds_host $mds_dev "-y"
	run_e2fsck $ost_host $ost_dev "-y"

	# mount the Lustre filesystem
	setup

	# check the files
	log "check files after expanding the MDT and OST filesystems"
	for i in $(seq $num_files); do
		file=$MOUNT/$tdir/$tfile-$i
		$CHECKSTAT -t file -s 1048576 $file ||
			error "(6) checkstat $file failed"
	done

	# create more files
	log "create more files after expanding the MDT and OST filesystems"
	for i in $(seq $((num_files + 1)) $((num_files + 10))); do
		file=$MOUNT/$tdir/$tfile-$i
		dd if=/dev/urandom of=$file count=1 bs=1M ||
			error "(7) create $file failed"
	done

	# unmount the Lustre filesystem
	cleanup || error "(8) cleanup Lustre filesystem failed"

	# run e2fsck on the MDT and OST devices
	run_e2fsck $mds_host $mds_dev "-y"
	run_e2fsck $ost_host $ost_dev "-y"

	# get the maximum block count of the MDT and OST filesystems
	local mds_max_blks=$(get_block_count $SINGLEMDS $mds_dev)
	local ost_max_blks=$(get_block_count ost1 $ost_dev)

	# get the minimum block count of the MDT and OST filesystems
	local mds_min_blks=$(run_resize2fs $SINGLEMDS $mds_dev "" "-P" 2>&1 |
				grep minimum | sed -e 's/^.*filesystem: //g')
	local ost_min_blks=$(run_resize2fs ost1 $ost_dev "" "-P" 2>&1 |
				grep minimum | sed -e 's/^.*filesystem: //g')

	# shrink the MDT and OST filesystems to a smaller size
	local shrunk=false
	local new_blks
	local base_blks
	if [[ $mds_max_blks -gt $mds_min_blks &&
	      $mds_max_blks -gt $mds_orig_blks ]]; then
		[[ $mds_orig_blks -gt $mds_min_blks ]] &&
			base_blks=$mds_orig_blks || base_blks=$mds_min_blks
		new_blks=$(( (mds_max_blks - base_blks) / 2 + base_blks ))
		run_resize2fs $SINGLEMDS $mds_dev $new_blks ||
			error "shrink $SINGLEMDS to $new_blks failed"
		shrunk=true
	fi

	if [[ $ost_max_blks -gt $ost_min_blks &&
	      $ost_max_blks -gt $ost_orig_blks ]]; then
		[[ $ost_orig_blks -gt $ost_min_blks ]] &&
			base_blks=$ost_orig_blks || base_blks=$ost_min_blks
		new_blks=$(( (ost_max_blks - base_blks) / 2 + base_blks ))
		run_resize2fs ost1 $ost_dev $new_blks ||
			error "shrink ost1 to $new_blks failed"
		shrunk=true
	fi

	# check whether the MDT or OST filesystem was shrunk or not
	if ! $shrunk; then
		combined_mgs_mds || stop_mgs || error "(9) stop mgs failed"
		reformat || error "(10) reformat Lustre filesystem failed"
		return 0
	fi

	# run e2fsck on the MDT and OST devices again
	run_e2fsck $mds_host $mds_dev "-y"
	run_e2fsck $ost_host $ost_dev "-y"

	# mount the Lustre filesystem again
	setup

	# check the files
	log "check files after shrinking the MDT and OST filesystems"
	for i in $(seq $((num_files + 10))); do
		file=$MOUNT/$tdir/$tfile-$i
		$CHECKSTAT -t file -s 1048576 $file ||
			error "(11) checkstat $file failed"
	done

	# unmount and reformat the Lustre filesystem
	cleanup || error "(12) cleanup Lustre filesystem failed"
	combined_mgs_mds || stop_mgs || error "(13) stop mgs failed"
	reformat || error "(14) reformat Lustre filesystem failed"
}
run_test 78 "run resize2fs on MDT and OST filesystems"

test_79() { # LU-4227
	[[ $(lustre_version_code $SINGLEMDS) -ge $(version_code 2.5.59) ]] ||
		{ skip "Need MDS version at least 2.5.59"; return 0; }

	local mdsdev1=$(mdsdevname 1)
	local mdsvdev1=$(mdsvdevname 1)
	local mdsdev2=$(mdsdevname 2)
	local mdsvdev2=$(mdsvdevname 2)
	local ostdev1=$(ostdevname 1)
	local ostvdev1=$(ostvdevname 1)
	local opts_mds1="$(mkfs_opts mds1 $mdsdev1) --reformat"
	local opts_mds2="$(mkfs_opts mds2 $mdsdev2) --reformat"
	local opts_ost1="$(mkfs_opts ost1 $ostdev1) --reformat"
	local mgsnode_opt

	# remove --mgs/--mgsnode from mkfs.lustre options
	opts_mds1=$(echo $opts_mds1 | sed -e "s/--mgs//")

	mgsnode_opt=$(echo $opts_mds2 |
		awk '{ for ( i = 1; i < NF; i++ )
			if ( $i ~ "--mgsnode" ) { print $i; break } }')
	[ -n $mgsnode_opt ] &&
		opts_mds2=$(echo $opts_mds2 | sed -e "s/$mgsnode_opt//")

	mgsnode_opt=$(echo $opts_ost1 |
		awk '{ for ( i = 1; i < NF; i++ )
			if ( $i ~ "--mgsnode" ) { print $i; break } }')
	[ -n $mgsnode_opt ] &&
		opts_ost1=$(echo $opts_ost1 | sed -e "s/$mgsnode_opt//")

	# -MGS, format a mdt without --mgs option
	add mds1 $opts_mds1 $mdsdev1 $mdsvdev1 &&
		error "Must specify --mgs when formatting mdt combined with mgs"

	# +MGS, format a mdt/ost without --mgsnode option
	add mds1 $(mkfs_opts mds1 $mdsdev1) --reformat $mdsdev1 $mdsvdev1 \
		> /dev/null || error "start mds1 failed"
	add mds2 $opts_mds2 $mdsdev2 $mdsvdev2 &&
		error "Must specify --mgsnode when formatting a mdt"
	add ost1 $opts_ost1 $ostdev1 $ostvdev2 &&
		error "Must specify --mgsnode when formatting an ost"

	reformat
}
run_test 79 "format MDT/OST without mgs option (should return errors)"

test_80() {
	start_mds || error "Failed to start MDT"
	start_ost || error "Failed to start OST1"
	uuid=$(do_facet ost1 $LCTL get_param -n mgc.*.uuid)
#define OBD_FAIL_MGS_PAUSE_TARGET_CON       0x906
	do_facet ost1 "$LCTL set_param fail_val=10 fail_loc=0x906"
	do_facet mgs "$LCTL set_param fail_val=10 fail_loc=0x906"
	do_facet mgs "$LCTL set_param -n mgs/MGS/evict_client $uuid"
	sleep 30
	start_ost2 || error "Failed to start OST2"

	do_facet ost1 "$LCTL set_param fail_loc=0"
	stopall
}
run_test 80 "mgc import reconnect race"

# Save the original values of $OSTCOUNT and $OSTINDEX$i.
save_ostindex() {
	local new_ostcount=$1
	saved_ostcount=$OSTCOUNT
	OSTCOUNT=$new_ostcount

	local i
	local index
	for i in $(seq $OSTCOUNT); do
		index=OSTINDEX$i
		eval saved_ostindex$i=${!index}
		eval OSTINDEX$i=""
	done
}

# Restore the original values of $OSTCOUNT and $OSTINDEX$i.
restore_ostindex() {
	trap 0

	local i
	local index
	for i in $(seq $OSTCOUNT); do
		index=saved_ostindex$i
		eval OSTINDEX$i=${!index}
	done
	OSTCOUNT=$saved_ostcount

	formatall
}

# The main purpose of this test is to ensure the OST_INDEX_LIST functions as
# expected. This test uses OST_INDEX_LIST to format OSTs with a randomly
# assigned index and ensures we can mount such a formatted file system
test_81() { # LU-4665
	[[ $(lustre_version_code $SINGLEMDS) -ge $(version_code 2.6.54) ]] ||
		{ skip "Need MDS version at least 2.6.54" && return; }
	[[ $OSTCOUNT -ge 3 ]] || { skip_env "Need at least 3 OSTs" && return; }

	stopall

	# Each time RANDOM is referenced, a random integer between 0 and 32767
	# is generated.
	local i
	local saved_ostindex1=$OSTINDEX1
	for i in 65535 $((RANDOM + 65536)); do
		echo -e "\nFormat ost1 with --index=$i, should fail"
		OSTINDEX1=$i
		if add ost1 $(mkfs_opts ost1 $(ostdevname 1)) --reformat \
		   $(ostdevname 1) $(ostvdevname 1); then
			OSTINDEX1=$saved_ostindex1
			error "format ost1 with --index=$i should fail"
		fi
	done
	OSTINDEX1=$saved_ostindex1

	save_ostindex 3

	# Format OSTs with random sparse indices.
	trap "restore_ostindex" EXIT
	echo -e "\nFormat $OSTCOUNT OSTs with sparse indices"
	OST_INDEX_LIST=[0,$((RANDOM * 2 % 65533 + 1)),65534] formatall

	# Setup and check Lustre filesystem.
	start_mgsmds || error "start_mgsmds failed"
	for i in $(seq $OSTCOUNT); do
		start ost$i $(ostdevname $i) $OST_MOUNT_OPTS ||
			error "start ost$i failed"
	done

	mount_client $MOUNT || error "mount client $MOUNT failed"
	check_mount || error "check client $MOUNT failed"

	# Check max_easize.
	local max_easize=$($LCTL get_param -n llite.*.max_easize)
	[[ $max_easize -eq 128 ]] ||
		error "max_easize is $max_easize, should be 128 bytes"

	restore_ostindex
}
run_test 81 "sparse OST indexing"

# Wait OSTs to be active on both client and MDT side.
wait_osts_up() {
	local cmd="$LCTL get_param -n lov.$FSNAME-clilov-*.target_obd |
		awk 'BEGIN {c = 0} /ACTIVE/{c += 1} END {printf \\\"%d\\\", c}'"
	wait_update $HOSTNAME "eval $cmd" $OSTCOUNT ||
		error "wait_update OSTs up on client failed"

	cmd="$LCTL get_param -n lod.$FSNAME-MDT*-*.target_obd | sort -u |
	     awk 'BEGIN {c = 0} /ACTIVE/{c += 1} END {printf \\\"%d\\\", c}'"
	wait_update_facet $SINGLEMDS "eval $cmd" $OSTCOUNT ||
		error "wait_update OSTs up on MDT failed"
}

# Here we exercise the stripe placement functionality on a file system that
# has formatted the OST with a random index. With the file system the following
# functionality is tested:
#
# 1. Creating a new file with a specific stripe layout.
#
# 2. Modifiy a existing empty file with a specific stripe layout.
#
# 3. Ensure we fail to set the stripe layout of a file that already has one.
#
# 4. If ost-index is defined we need to ensure it is the first entry in the
#    ost index list returned by lfs getstripe.
#
# 5. Lastly ensure this functionality fails with directories.
test_82a() { # LU-4665
	[[ $(lustre_version_code $SINGLEMDS) -ge $(version_code 2.6.54) ]] ||
		{ skip "Need MDS version at least 2.6.54" && return; }
	[[ $OSTCOUNT -ge 3 ]] || { skip_env "Need at least 3 OSTs" && return; }

	stopall

	save_ostindex 3

	# Format OSTs with random sparse indices.
	local i
	local index
	local ost_indices
	for i in $(seq $OSTCOUNT); do
		index=$((RANDOM * 2))
		ost_indices+=" $index"
	done
	ost_indices=$(comma_list $ost_indices)

	trap "restore_ostindex" EXIT
	echo -e "\nFormat $OSTCOUNT OSTs with sparse indices $ost_indices"
	OST_INDEX_LIST=[$ost_indices] formatall

	# Setup Lustre filesystem.
	start_mgsmds || error "start_mgsmds failed"
	for i in $(seq $OSTCOUNT); do
		start ost$i $(ostdevname $i) $OST_MOUNT_OPTS ||
			error "start ost$i failed"
	done

	mount_client $MOUNT || error "mount client $MOUNT failed"
	wait_osts_up

	$LFS df $MOUNT || error "$LFS df $MOUNT failed"
	mkdir $DIR/$tdir || error "mkdir $DIR/$tdir failed"

	# 1. If the file does not exist, new file will be created
	#    with specified OSTs.
	local file=$DIR/$tdir/$tfile-1
	local cmd="$SETSTRIPE -o $ost_indices $file"
	echo -e "\n$cmd"
	eval $cmd || error "$cmd failed"
	check_stripe_count $file $OSTCOUNT
	check_obdidx $file $ost_indices
	dd if=/dev/urandom of=$file count=1 bs=1M > /dev/null 2>&1 ||
		error "write $file failed"

	# 2. If the file already exists and is an empty file, the file
	#    will be attached with specified layout.
	file=$DIR/$tdir/$tfile-2
	mcreate $file || error "mcreate $file failed"
	cmd="$SETSTRIPE -o $ost_indices $file"
	echo -e "\n$cmd"
	eval $cmd || error "$cmd failed"
	dd if=/dev/urandom of=$file count=1 bs=1M > /dev/null 2>&1 ||
		error "write $file failed"
	check_stripe_count $file $OSTCOUNT
	check_obdidx $file $ost_indices

	# 3. If the file already has a valid layout attached, the command
	#    should fail with EBUSY.
	echo -e "\n$cmd"
	eval $cmd && error "stripe is already set on $file, $cmd should fail"

	# 4. If [--stripe-index|-i <start_ost_idx>] is used, the index must
	#    be in the OST indices list.
	local start_ost_idx=${ost_indices##*,}
	file=$DIR/$tdir/$tfile-3
	cmd="$SETSTRIPE -o $ost_indices -i $start_ost_idx $file"
	echo -e "\n$cmd"
	eval $cmd || error "$cmd failed"
	check_stripe_count $file $OSTCOUNT
	check_obdidx $file $ost_indices
	check_start_ost_idx $file $start_ost_idx

	file=$DIR/$tdir/$tfile-4
	cmd="$SETSTRIPE"
	cmd+=" -o $(exclude_items_from_list $ost_indices $start_ost_idx)"
	cmd+=" -i $start_ost_idx $file"
	echo -e "\n$cmd"
	eval $cmd && error "index $start_ost_idx should be in $ost_indices"

	# 5. Specifying OST indices for directory should fail with ENOSUPP.
	local dir=$DIR/$tdir/$tdir
	mkdir $dir || error "mkdir $dir failed"
	cmd="$SETSTRIPE -o $ost_indices $dir"
	echo -e "\n$cmd"
	eval $cmd && error "$cmd should fail, specifying OST indices" \
			   "for directory is not supported"

	restore_ostindex
}
run_test 82a "specify OSTs for file (succeed) or directory (fail)"

cleanup_82b() {
	trap 0

	# Remove OSTs from a pool and destroy the pool.
	destroy_pool $ost_pool || true

	restore_ostindex
}

# Test 82b is run to ensure that if the user supplies a pool with a specific
# stripe layout that it behaves proprerly. It should fail in the case that
# the supplied OST index list points to OSTs not contained in the user
# supplied pool.
test_82b() { # LU-4665
	[[ $(lustre_version_code $SINGLEMDS) -ge $(version_code 2.6.54) ]] ||
		{ skip "Need MDS version at least 2.6.54" && return; }
	[[ $OSTCOUNT -ge 4 ]] || { skip_env "Need at least 4 OSTs" && return; }

	stopall

	save_ostindex 4

	# Format OSTs with random sparse indices.
	local i
	local index
	local ost_indices
	for i in $(seq $OSTCOUNT); do
		index=$((RANDOM * 2))
		ost_indices+=" $index"
	done
	ost_indices=$(comma_list $ost_indices)

	trap "restore_ostindex" EXIT
	echo -e "\nFormat $OSTCOUNT OSTs with sparse indices $ost_indices"
	OST_INDEX_LIST=[$ost_indices] formatall

	# Setup Lustre filesystem.
	start_mgsmds || error "start_mgsmds failed"
	for i in $(seq $OSTCOUNT); do
		start ost$i $(ostdevname $i) $OST_MOUNT_OPTS ||
			error "start ost$i failed"
	done

	mount_client $MOUNT || error "mount client $MOUNT failed"
	wait_osts_up
	$LFS df $MOUNT || error "$LFS df $MOUNT failed"
	mkdir $DIR/$tdir || error "mkdir $DIR/$tdir failed"

	# Create a new pool and add OSTs into it.
	local ost_pool=$FSNAME.$TESTNAME
	create_pool $ost_pool || error "create OST pool $ost_pool failed"

	trap - EXIT
	trap "cleanup_82b" EXIT

	local ost_idx_in_list=${ost_indices##*,}
	local ost_idx_in_pool=$(exclude_items_from_list $ost_indices \
				$ost_idx_in_list)

	local ost_targets="$FSNAME-OST["
	for i in ${ost_idx_in_pool//,/ }; do
		ost_targets=$ost_targets$(printf "%04x," $i)
	done
	ost_targets="${ost_targets%,}]"

	local ost_targets_uuid=$(for i in ${ost_idx_in_pool//,/ }; \
				 do printf "$FSNAME-OST%04x_UUID\n" $i; done |
				 sort -u | tr '\n' ' ')

	local cmd="$LCTL pool_add $ost_pool $ost_targets"
	do_facet mgs $cmd || error "$cmd failed"
	wait_update $HOSTNAME "$LCTL get_param -n lov.$FSNAME-*.pools.$TESTNAME|
			       sort -u | tr '\n' ' ' " "$ost_targets_uuid" ||
					error "wait_update $ost_pool failed"
	pool_list $ost_pool || error "list OST pool $ost_pool failed"

	# If [--pool|-p <pool_name>] is set with [--ost-list|-o <ost_indices>],
	# then the OSTs must be the members of the pool.
	local file=$DIR/$tdir/$tfile
	cmd="$SETSTRIPE -p $ost_pool -o $ost_idx_in_list $file"
	echo -e "\n$cmd"
	eval $cmd && error "OST with index $ost_idx_in_list should be" \
			   "in OST pool $ost_pool"

	# Only select OST $ost_idx_in_list from $ost_pool for file.
	ost_idx_in_list=${ost_idx_in_pool#*,}
	cmd="$SETSTRIPE -p $ost_pool -o $ost_idx_in_list $file"
	echo -e "\n$cmd"
	eval $cmd || error "$cmd failed"
	cmd="$GETSTRIPE $file"
	echo -e "\n$cmd"
	eval $cmd || error "$cmd failed"
	check_stripe_count $file 2
	check_obdidx $file $ost_idx_in_list
	dd if=/dev/urandom of=$file count=1 bs=1M > /dev/null 2>&1 ||
		error "write $file failed"

	cleanup_82b
}
run_test 82b "specify OSTs for file with --pool and --ost-list options"

test_83() {
	[[ $(lustre_version_code ost1) -ge $(version_code 2.6.91) ]] ||
		{ skip "Need OST version at least 2.6.91" && return 0; }
	if [ $(facet_fstype $SINGLEMDS) != ldiskfs ]; then
		skip "Only applicable to ldiskfs-based MDTs"
		return
	fi

	local dev
	local ostmnt
	local fstype
	local mnt_opts

	dev=$(ostdevname 1)
	ostmnt=$(facet_mntpt ost1)
	fstype=$(facet_fstype ost1)

	# Mount the OST as an ldiskfs filesystem.
	log "mount the OST $dev as a $fstype filesystem"
	add ost1 $(mkfs_opts ost1 $dev) $FSTYPE_OPT \
		--reformat $dev $dev > /dev/null ||
		error "format ost1 error"

	if ! test -b $dev; then
		mnt_opts=$(csa_add "$OST_MOUNT_OPTS" -o loop)
	fi
	echo "mnt_opts $mnt_opts"
	do_facet ost1 mount -t $fstype $dev \
		$ostmnt $mnt_opts
	# Run llverfs on the mounted ldiskfs filesystem.
	# It is needed to get ENOSPACE.
	log "run llverfs in partial mode on the OST $fstype $ostmnt"
	do_rpc_nodes $(facet_host ost1) run_llverfs $ostmnt -vpl \
		"no" || error "run_llverfs error on $fstype"

	# Unmount the OST.
	log "unmount the OST $dev"
	stop ost1

	# Delete file IO_scrub. Later osd_scrub_setup will try to
	# create "IO_scrub" but will get ENOSPACE.
	writeconf_all
	echo "start ost1 service on `facet_active_host ost1`"
	start ost1 `ostdevname 1` $OST_MOUNT_OPTS

	local err
	err=$(do_facet ost1 dmesg | grep "VFS: Busy inodes after unmount of")
	echo "string err $err"
	[ -z "$err" ] || error $err
	reformat
}
run_test 83 "ENOSPACE on OST doesn't cause message VFS: \
Busy inodes after unmount ..."

recovery_time_min() {
	local CONNECTION_SWITCH_MIN=5
	local CONNECTION_SWITCH_INC=5
	local CONNECTION_SWITCH_MAX
	local RECONNECT_DELAY_MAX
	local INITIAL_CONNECT_TIMEOUT
	local max
	local TO_20

	#CONNECTION_SWITCH_MAX=min(50, max($CONNECTION_SWITCH_MIN,$TIMEOUT)
	(($CONNECTION_SWITCH_MIN>$TIMEOUT)) && \
		max=$CONNECTION_SWITCH_MIN || max=$TIMEOUT
	(($max<50)) && CONNECTION_SWITCH_MAX=$max || CONNECTION_SWITCH_MAX=50

	#INITIAL_CONNECT_TIMEOUT = max(CONNECTION_SWITCH_MIN, \
	#obd_timeout/20)
	TO_20=$(($TIMEOUT/20))
	(($CONNECTION_SWITCH_MIN>$TO_20)) && \
		INITIAL_CONNECT_TIMEOUT=$CONNECTION_SWITCH_MIN || \
		INITIAL_CONNECT_TIMEOUT=$TO_20

	RECONNECT_DELAY_MAX=$(($CONNECTION_SWITCH_MAX+$CONNECTION_SWITCH_INC+ \
				$INITIAL_CONNECT_TIMEOUT))
	echo $((2*$RECONNECT_DELAY_MAX))
}

test_84() {
	local facet=$SINGLEMDS
	local num=$(echo $facet | tr -d "mds")
	local dev=$(mdsdevname $num)
	local time_min=$(recovery_time_min)
	local recovery_duration
	local completed_clients
	local wrap_up=5

	echo "start mds service on $(facet_active_host $facet)"
	start $facet ${dev} $MDS_MOUNT_OPTS \
	    "-o recovery_time_hard=$time_min,recovery_time_soft=$time_min" $@ ||
		error "start MDS failed"

	start_ost
	start_ost2

	echo "recovery_time=$time_min, timeout=$TIMEOUT, wrap_up=$wrap_up"

	mount_client $MOUNT1 || error "mount failed"
	mount_client $MOUNT2 || error "mount failed"

	replay_barrier $SINGLEMDS
	createmany -o $DIR1/$tfile-%d 1000

	# We need to catch the end of recovery window to extend it.
	# Skip 5 requests and add delay to request handling.
	#define OBD_FAIL_TGT_REPLAY_DELAY  0x709 | FAIL_SKIP
	do_facet $SINGLEMDS "lctl set_param fail_loc=0x20000709 fail_val=5"

	facet_failover $SINGLEMDS || error "failover: $?"
	client_up

	echo "recovery status"
	do_facet $SINGLEMDS \
		"$LCTL get_param -n mdt.$FSNAME-MDT0000.recovery_status"

	recovery_duration=$(do_facet $SINGLEMDS \
		"$LCTL get_param -n mdt.$FSNAME-MDT0000.recovery_status" |
		awk '/recovery_duration/ { print $2 }')
	(( $recovery_duration > $time_min + $wrap_up )) &&
		error "recovery_duration > recovery_time_hard + wrap up"
	completed_clients=$(do_facet $SINGLEMDS \
		"$LCTL get_param -n mdt.$FSNAME-MDT0000.recovery_status" |
		awk '/completed_clients/ { print $2 }')
	[ "$completed_clients" = "1/2" ] ||
		error "completed_clients != 1/2: $completed_clients"

	do_facet $SINGLEMDS "lctl set_param fail_loc=0"
	umount_client $MOUNT1
	umount_client $MOUNT2

	stop_ost
	stop_ost2
	stop_mds
}
run_test 84 "check recovery_hard_time"

if ! combined_mgs_mds ; then
	stop mgs
fi

cleanup_gss

# restore the values of MDSSIZE and OSTSIZE
MDSSIZE=$STORED_MDSSIZE
OSTSIZE=$STORED_OSTSIZE
reformat

complete $SECONDS
exit_status<|MERGE_RESOLUTION|>--- conflicted
+++ resolved
@@ -4,8 +4,8 @@
 
 ONLY=${ONLY:-"$*"}
 
-# bug number for skipped test:     LU-2828
-ALWAYS_EXCEPT="$CONF_SANITY_EXCEPT 59 64"
+# bug number for skipped test:     LU-2828 LU-5420
+ALWAYS_EXCEPT="$CONF_SANITY_EXCEPT 59 64    80"
 # UPDATE THE COMMENT ABOVE WITH BUG NUMBERS WHEN CHANGING ALWAYS_EXCEPT!
 
 is_sles11()						# LU-2181
@@ -3916,7 +3916,6 @@
 	local large_value="$(generate_string $(max_xattr_size))"
 	local small_value="bar"
 
-<<<<<<< HEAD
 	local name="trusted.big"
 	log "save large xattr $name on $file"
 	setfattr -n $name -v $large_value $file ||
@@ -3964,44 +3963,6 @@
 	# need to delete this file to avoid problems in other tests
 	rm -f $file
 	stopall || error "stopping systems to turn off large_xattr"
-=======
-    local name="trusted.big"
-    log "save large xattr $name on $file"
-    setfattr -n $name -v $large_value $file ||
-        error "saving $name on $file failed"
-
-    local new_value=$(get_xattr_value $name $file)
-    [[ "$new_value" != "$large_value" ]] &&
-        error "$name different after saving"
-
-    log "shrink value of $name on $file"
-    setfattr -n $name -v $small_value $file ||
-        error "shrinking value of $name on $file failed"
-
-    new_value=$(get_xattr_value $name $file)
-    [[ "$new_value" != "$small_value" ]] &&
-        error "$name different after shrinking"
-
-    log "grow value of $name on $file"
-    setfattr -n $name -v $large_value $file ||
-        error "growing value of $name on $file failed"
-
-    new_value=$(get_xattr_value $name $file)
-    [[ "$new_value" != "$large_value" ]] &&
-        error "$name different after growing"
-
-    log "check value of $name on $file after remounting MDS"
-    fail $SINGLEMDS
-    new_value=$(get_xattr_value $name $file)
-    [[ "$new_value" != "$large_value" ]] &&
-        error "$name different after remounting MDS"
-
-    log "remove large xattr $name from $file"
-    setfattr -x $name $file || error "removing $name from $file failed"
-
-    rm -f $file
-    stopall
->>>>>>> 4d8946b1
 	if $lxattr; then
 		for num in $(seq $MDSCOUNT); do
 			do_facet mds${num} $TUNE2FS -O ^large_xattr \
