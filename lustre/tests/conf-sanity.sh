#!/bin/bash

set -e

ONLY=${ONLY:-"$*"}

# bug number for skipped test:     LU-2828 LU-5420
ALWAYS_EXCEPT="$CONF_SANITY_EXCEPT 59 64    80"
# UPDATE THE COMMENT ABOVE WITH BUG NUMBERS WHEN CHANGING ALWAYS_EXCEPT!

is_sles11()						# LU-2181
{
	if [ -r /etc/SuSE-release ]
	then
		local vers=$(grep VERSION /etc/SuSE-release | awk '{print $3}')
		local patchlev=$(grep PATCHLEVEL /etc/SuSE-release |
			awk '{ print $3 }')
		if [ $vers -eq 11 ] && [ $patchlev -eq 2 ]
		then
			return 0
		fi
	fi
	return 1
}

if is_sles11; then					# LU-2181
	ALWAYS_EXCEPT="$ALWAYS_EXCEPT 23a 34b"
fi

if [ "$FAILURE_MODE" = "HARD" ]; then
	CONFIG_EXCEPTIONS="24a " &&
	echo "Except the tests: $CONFIG_EXCEPTIONS for " \
	     "FAILURE_MODE=$FAILURE_MODE, b=23573" &&
		ALWAYS_EXCEPT="$ALWAYS_EXCEPT $CONFIG_EXCEPTIONS"
fi

# bug number for skipped test:
# a tool to create lustre filesystem images
ALWAYS_EXCEPT="32newtarball $ALWAYS_EXCEPT"

SRCDIR=$(dirname $0)
PATH=$PWD/$SRCDIR:$SRCDIR:$SRCDIR/../utils:$PATH

PTLDEBUG=${PTLDEBUG:--1}
SAVE_PWD=$PWD
LUSTRE=${LUSTRE:-$(dirname $0)/..}
RLUSTRE=${RLUSTRE:-$LUSTRE}
export MULTIOP=${MULTIOP:-multiop}

. $LUSTRE/tests/test-framework.sh
init_test_env $@
. ${CONFIG:=$LUSTRE/tests/cfg/$NAME.sh}

# use small MDS + OST size to speed formatting time
# do not use too small MDSSIZE/OSTSIZE, which affect the default jouranl size
# STORED_MDSSIZE is used in test_18
STORED_MDSSIZE=$MDSSIZE
STORED_OSTSIZE=$OSTSIZE
MDSSIZE=200000
OSTSIZE=200000

fs2mds_HOST=$mds_HOST
fs2ost_HOST=$ost_HOST
fs3ost_HOST=$ost_HOST

MDSDEV1_2=$fs2mds_DEV
OSTDEV1_2=$fs2ost_DEV
OSTDEV2_2=$fs3ost_DEV

if ! combined_mgs_mds; then
    # bug number for skipped test:    23954
    ALWAYS_EXCEPT="$ALWAYS_EXCEPT       24b"
fi

# pass "-E lazy_itable_init" to mke2fs to speed up the formatting time
if [[ "$LDISKFS_MKFS_OPTS" != *lazy_itable_init* ]]; then
	LDISKFS_MKFS_OPTS=$(csa_add "$LDISKFS_MKFS_OPTS" -E lazy_itable_init)
fi

[ $(facet_fstype $SINGLEMDS) = "zfs" ] &&
# bug number for skipped test:        LU-2778 LU-4444
	ALWAYS_EXCEPT="$ALWAYS_EXCEPT 57b     69"

init_logging

#
require_dsh_mds || exit 0
require_dsh_ost || exit 0
#
[ "$SLOW" = "no" ] && EXCEPT_SLOW="30a 31 45 69"

assert_DIR

gen_config() {
	# The MGS must be started before the OSTs for a new fs, so start
	# and stop to generate the startup logs.
	start_mds
	start_ost
        wait_osc_import_state mds ost FULL
	stop_ost
	stop_mds
}

reformat_and_config() {
	reformat
	if ! combined_mgs_mds ; then
		start_mgs
	fi
	gen_config
}

writeconf_or_reformat() {
	# There are at most 2 OSTs for write_conf test
	# who knows if/where $TUNEFS is installed?
	# Better reformat if it fails...
	writeconf_all $MDSCOUNT 2 ||
		{ echo "tunefs failed, reformatting instead" &&
		  reformat_and_config && return 0; }
	return 0
}

reformat() {
        formatall
}

start_mgs () {
	echo "start mgs service on $(facet_active_host mgs)"
	start mgs $(mgsdevname) $MGS_MOUNT_OPTS $@
}

start_mdt() {
	local num=$1
	local facet=mds$num
	local dev=$(mdsdevname $num)
	shift 1

	echo "start mds service on `facet_active_host $facet`"
	start $facet ${dev} $MDS_MOUNT_OPTS $@ || return 94
}

stop_mdt() {
	local num=$1
	local facet=mds$num
	local dev=$(mdsdevname $num)
	shift 1

	echo "stop mds service on `facet_active_host $facet`"
	# These tests all use non-failover stop
	stop $facet -f || return 97
}

start_mds() {
	local num

	for num in $(seq $MDSCOUNT); do
		start_mdt $num $@ || return 94
	done
}

start_mgsmds() {
	if ! combined_mgs_mds ; then
		start_mgs
	fi
	start_mds $@
}

stop_mds() {
	local num
	for num in $(seq $MDSCOUNT); do
		stop_mdt $num || return 97
	done
}

stop_mgs() {
       echo "stop mgs service on `facet_active_host mgs`"
       # These tests all use non-failover stop
       stop mgs -f  || return 97
}

start_ost() {
	echo "start ost1 service on `facet_active_host ost1`"
	start ost1 $(ostdevname 1) $OST_MOUNT_OPTS $@ || return 95
}

stop_ost() {
	echo "stop ost1 service on `facet_active_host ost1`"
	# These tests all use non-failover stop
	stop ost1 -f || return 98
}

start_ost2() {
	echo "start ost2 service on `facet_active_host ost2`"
	start ost2 $(ostdevname 2) $OST_MOUNT_OPTS $@ || return 92
}

stop_ost2() {
	echo "stop ost2 service on `facet_active_host ost2`"
	# These tests all use non-failover stop
	stop ost2 -f || return 93
}

mount_client() {
	local MOUNTPATH=$1
	echo "mount $FSNAME on ${MOUNTPATH}....."
	zconf_mount $(hostname) $MOUNTPATH || return 96
}

remount_client() {
	local mountopt="remount,$1"
	local MOUNTPATH=$2
	echo "remount '$1' lustre on ${MOUNTPATH}....."
	zconf_mount $(hostname) $MOUNTPATH "$mountopt" || return 96
}

umount_client() {
	local mountpath=$1
	shift
	echo "umount lustre on $mountpath....."
	zconf_umount $HOSTNAME $mountpath $@ || return 97
}

manual_umount_client(){
	local rc
	local FORCE=$1
	echo "manual umount lustre on ${MOUNT}...."
	do_facet client "umount ${FORCE} $MOUNT"
	rc=$?
	return $rc
}

setup() {
	start_mds || error "MDT start failed"
	start_ost || error "Unable to start OST1"
	mount_client $MOUNT || error "client start failed"
	client_up || error "client_up failed"
}

setup_noconfig() {
	start_mgsmds
	start_ost
	mount_client $MOUNT
}

unload_modules_conf () {
	if combined_mgs_mds || ! local_mode; then
		unload_modules || return 1
	fi
}

cleanup_nocli() {
	stop_ost || return 202
	stop_mds || return 201
	unload_modules_conf || return 203
}

cleanup() {
	umount_client $MOUNT || return 200
	cleanup_nocli || return $?
}

cleanup_fs2() {
	trap 0
	echo "umount $MOUNT2 ..."
	umount $MOUNT2 || true
	echo "stopping fs2mds ..."
	stop fs2mds -f || true
	echo "stopping fs2ost ..."
	stop fs2ost -f || true
}

check_mount() {
	do_facet client "cp /etc/passwd $DIR/a" || return 71
	do_facet client "rm $DIR/a" || return 72
	# make sure lustre is actually mounted (touch will block,
        # but grep won't, so do it after)
        do_facet client "grep $MOUNT' ' /proc/mounts > /dev/null" || return 73
	echo "setup single mount lustre success"
}

check_mount2() {
	do_facet client "touch $DIR/a" || return 71
	do_facet client "rm $DIR/a" || return 72
	do_facet client "touch $DIR2/a" || return 73
	do_facet client "rm $DIR2/a" || return 74
	echo "setup double mount lustre success"
}

build_test_filter

if [ "$ONLY" == "setup" ]; then
	setup
	exit
fi

if [ "$ONLY" == "cleanup" ]; then
	cleanup
	exit
fi

init_gss

#create single point mountpoint

reformat_and_config

test_0() {
	setup
	check_mount || error "check_mount failed"
	cleanup || error "cleanup failed with $?"
}
run_test 0 "single mount setup"

test_1() {
	start_mds || error "MDS start failed"
	start_ost || error "unable to start OST"
	echo "start ost second time..."
	start_ost && error "2nd OST start should fail"
	mount_client $MOUNT || error "client start failed"
	check_mount || error "check_mount failed"
	cleanup || error "cleanup failed with $?"
}
run_test 1 "start up ost twice (should return errors)"

test_2() {
	start_mds || error "MDT start fail"
	echo "start mds second time.."
	start_mds && error "2nd MDT start should fail"
	start_ost || error "OST start failed"
	mount_client $MOUNT || error "mount_client failed to start client"
	check_mount || error "check_mount failed"
	cleanup || error "cleanup failed with $?"
}
run_test 2 "start up mds twice (should return err)"

test_3() {
	setup
	#mount.lustre returns an error if already in mtab
	mount_client $MOUNT && error "2nd client mount should fail"
	check_mount || error "check_mount failed"
	cleanup || error "cleanup failed with $?"
}
run_test 3 "mount client twice (should return err)"

test_4() {
	setup
	touch $DIR/$tfile || error "touch $DIR/$tfile failed"
	stop_ost || error "Unable to stop OST1"
	umount_client $MOUNT -f || error “unmount $MOUNT failed”
	cleanup_nocli
	eno=$?
	# ok for ost to fail shutdown
	if [ 202 -ne $eno ] && [ 0 -ne $eno ]; then
		error "cleanup failed with $?"
	fi
}
run_test 4 "force cleanup ost, then cleanup"

test_5a() {	# was test_5
	setup
	touch $DIR/$tfile || error "touch $DIR/$tfile failed"
	fuser -m -v $MOUNT && echo "$MOUNT is in use by user space process."

	stop_mds || error "Unable to stop MDS"

	# cleanup may return an error from the failed
	# disconnects; for now I'll consider this successful
	# if all the modules have unloaded.
	$UMOUNT -f $MOUNT &
	UMOUNT_PID=$!
	sleep 6
	echo "killing umount"
	kill -TERM $UMOUNT_PID
	echo "waiting for umount to finish"
	wait $UMOUNT_PID
	if grep " $MOUNT " /proc/mounts; then
		echo "test 5: /proc/mounts after failed umount"
		umount -f $MOUNT &
		UMOUNT_PID=$!
		sleep 2
		echo "killing umount"
		kill -TERM $UMOUNT_PID
		echo "waiting for umount to finish"
		wait $UMOUNT_PID
		grep " $MOUNT " /proc/mounts &&
			error "/proc/mounts after second umount"
	fi

	# manual_mount_client may fail due to umount succeeding above
	manual_umount_client
	# stop_mds is a no-op here, and should not fail
	cleanup_nocli || error "cleanup_nocli failed with $?"
	# df may have lingering entry
	manual_umount_client
	# mtab may have lingering entry
	local WAIT=0
	local MAX_WAIT=20
	local sleep=1
	while [ "$WAIT" -ne "$MAX_WAIT" ]; do
		sleep $sleep
		grep -q $MOUNT" " /etc/mtab || break
		echo "Waiting /etc/mtab updated ... "
		WAIT=$(( WAIT + sleep))
	done
	[ "$WAIT" -eq "$MAX_WAIT" ] &&
		error "/etc/mtab is not updated in $WAIT secs"
	echo "/etc/mtab updated in $WAIT secs"
}
run_test 5a "force cleanup mds, then cleanup"

cleanup_5b () {
	trap 0
	start_mgs
}

test_5b() {
	grep " $MOUNT " /etc/mtab &&
		error false "unexpected entry in mtab before mount" && return 10

	start_ost || error "OST start failed"
	if ! combined_mgs_mds ; then
		trap cleanup_5b EXIT ERR
		start_mds || error "MDS start failed"
		stop mgs
	fi

	mount_client $MOUNT && error "mount_client $MOUNT should fail"
	grep " $MOUNT " /etc/mtab &&
		error "$MOUNT entry in mtab after failed mount"
	umount_client $MOUNT
	# stop_mds is a no-op here, and should not fail
	cleanup_nocli || error "cleanup_nocli failed with $?"
	if ! combined_mgs_mds ; then
		cleanup_5b
	fi
}
run_test 5b "Try to start a client with no MGS (should return errs)"

test_5c() {
	grep " $MOUNT " /etc/mtab &&
		error false "unexpected entry in mtab before mount" && return 10

	start_mds || error "MDS start failed"
	start_ost || error "OST start failed"
	local oldfs="${FSNAME}"
	FSNAME="wrong.${FSNAME}"
	mount_client $MOUNT || :
	FSNAME=${oldfs}
	grep " $MOUNT " /etc/mtab &&
		error "$MOUNT entry in mtab after failed mount"
	umount_client $MOUNT
	cleanup_nocli || error "cleanup_nocli failed with $?"
}
run_test 5c "cleanup after failed mount (bug 2712) (should return errs)"

test_5d() {
	grep " $MOUNT " /etc/mtab &&
		error false "unexpected entry in mtab before mount" && return 10

	start_ost || error "OST start failed"
	start_mds || error "MDS start failed"
	stop_ost || error "Unable to stop OST1"
	mount_client $MOUNT || error "mount_client $MOUNT failed"
	umount_client $MOUNT -f || error "umount_client $MOUNT failed"
	cleanup_nocli || error "cleanup_nocli failed with $?"
	grep " $MOUNT " /etc/mtab &&
		error "$MOUNT entry in mtab after unmount"
	pass
}
run_test 5d "mount with ost down"

test_5e() {
	grep " $MOUNT " /etc/mtab &&
		error false "unexpected entry in mtab before mount" && return 10

	start_mds || error "MDS start failed"
	start_ost || error "OST start failed"

	#define OBD_FAIL_PTLRPC_DELAY_SEND       0x506
	do_facet client "$LCTL set_param fail_loc=0x80000506"
	mount_client $MOUNT || echo "mount failed (not fatal)"
	cleanup || error "cleanup failed with $?"
	grep " $MOUNT " /etc/mtab &&
		error "$MOUNT entry in mtab after unmount"
	pass
}
run_test 5e "delayed connect, don't crash (bug 10268)"

test_5f() {
	if combined_mgs_mds ; then
		skip "combined mgs and mds"
		return 0
	fi

	grep " $MOUNT " /etc/mtab &&
		error false "unexpected entry in mtab before mount" && return 10

	local rc=0
	start_ost || error "OST start failed"
	mount_client $MOUNT &
	local pid=$!
	echo client_mount pid is $pid

	sleep 5

	if ! ps -f -p $pid >/dev/null; then
		wait $pid
		rc=$?
		grep " $MOUNT " /etc/mtab && echo "test 5f: mtab after mount"
		error "mount returns $rc, expected to hang"
		rc=11
		cleanup || error "cleanup failed with $?"
		return $rc
	fi

	# start mds
	start_mds || error "start MDS failed"

	# mount should succeed after start mds
	wait $pid
	grep " $MOUNT " /etc/mtab && echo "test 5f: mtab after mount"
	cleanup || error "final call to cleanup failed with rc $?"
}
run_test 5f "mds down, cleanup after failed mount (bug 2712)"

test_6() {
	setup
	manual_umount_client
	mount_client $MOUNT || error "mount_client $MOUNT failed"
	touch $DIR/$tfile || error "touch $DIR/$tfile failed"
	cleanup || error "cleanup failed with rc $?"
}
run_test 6 "manual umount, then mount again"

test_7() {
	setup
	manual_umount_client
	cleanup_nocli || error "cleanup_nocli failed with $?"
}
run_test 7 "manual umount, then cleanup"

test_8() {
	setup
	mount_client $MOUNT2 || error "mount_client $MOUNT2 failed"
	check_mount2 || error "check_mount2 failed"
	umount_client $MOUNT2 || error "umount_client $MOUNT2 failed"
	cleanup || error "cleanup failed with rc $?"
}
run_test 8 "double mount setup"

test_9() {
	start_ost || error "OST start failed"

	do_facet ost1 $LCTL set_param debug=\'inode trace\' ||
		error "do_facet ost1 set_param inode trace failed."
	do_facet ost1 $LCTL set_param subsystem_debug=\'mds ost\' ||
		error "do_facet ost1 set_param debug mds ost failed."

	CHECK_PTLDEBUG="`do_facet ost1 $LCTL get_param -n debug`"
	if [ "$CHECK_PTLDEBUG" ] && { \
	   [ "$CHECK_PTLDEBUG" = "trace inode warning error emerg console" ] ||
	   [ "$CHECK_PTLDEBUG" = "trace inode" ]; }; then
		echo "lnet.debug success"
	else
		error "lnet.debug: want 'trace inode', have '$CHECK_PTLDEBUG'"
	fi
	CHECK_SUBSYS="`do_facet ost1 $LCTL get_param -n subsystem_debug`"
	if [ "$CHECK_SUBSYS" ] && [ "$CHECK_SUBSYS" = "mds ost" ]; then
		echo "lnet.subsystem_debug success"
	else
		error "lnet.subsystem_debug: want 'mds ost' got '$CHECK_SUBSYS'"
	fi
	stop_ost || error "Unable to stop OST1"
}
run_test 9 "test ptldebug and subsystem for mkfs"

is_blkdev () {
	local facet=$1
	local dev=$2
	local size=${3:-""}

	local rc=0
	do_facet $facet "test -b $dev" || rc=1
	if [[ "$size" ]]; then
		local in=$(do_facet $facet "dd if=$dev of=/dev/null bs=1k \
			   count=1 skip=$size 2>&1" |
			awk '($3 == "in") { print $1 }')
		[[ $in  = "1+0" ]] || rc=1
	fi
	return $rc
}

#
# Test 16 was to "verify that lustre will correct the mode of OBJECTS".
# But with new MDS stack we don't care about the mode of local objects
# anymore, so this test is removed. See bug 22944 for more details.
#

test_17() {
	if [ $(facet_fstype $SINGLEMDS) != ldiskfs ]; then
		skip "Only applicable to ldiskfs-based MDTs"
		return
	fi

	setup
	check_mount || error "check_mount failed"
	cleanup || error "cleanup failed with rc $?"

	echo "Remove mds config log"
	if ! combined_mgs_mds ; then
		stop mgs
	fi

	do_facet mgs "$DEBUGFS -w -R 'unlink CONFIGS/$FSNAME-MDT0000' \
		      $(mgsdevname) || return \$?" ||
		error "do_facet mgs failed with $?"

	if ! combined_mgs_mds ; then
		start_mgs
	fi

	start_ost || error "OST start failed"
	start_mds && error "MDS start succeeded, but should fail"
	reformat_and_config
}
run_test 17 "Verify failed mds_postsetup won't fail assertion (2936) (should return errs)"

test_18() {
	if [ $(facet_fstype $SINGLEMDS) != ldiskfs ]; then
		skip "Only applicable to ldiskfs-based MDTs"
		return
	fi

	local MDSDEV=$(mdsdevname ${SINGLEMDS//mds/})

	local MIN=2000000

	local OK=
	# check if current MDSSIZE is large enough
	[ $MDSSIZE -ge $MIN ] && OK=1 && myMDSSIZE=$MDSSIZE &&
		log "use MDSSIZE=$MDSSIZE"

	# check if the global config has a large enough MDSSIZE
	[ -z "$OK" -a ! -z "$STORED_MDSSIZE" ] &&
		[ $STORED_MDSSIZE -ge $MIN ] &&
		OK=1 && myMDSSIZE=$STORED_MDSSIZE &&
		log "use STORED_MDSSIZE=$STORED_MDSSIZE"

	# check if the block device is large enough
	is_blkdev $SINGLEMDS $MDSDEV $MIN
	local large_enough=$?
	if [ -n "$OK" ]; then
		[ $large_enough -ne 0 ] && OK=""
	else
		[ $large_enough -eq 0 ] && OK=1 && myMDSSIZE=$MIN &&
			log "use device $MDSDEV with MIN=$MIN"
	fi

	# check if a loopback device has enough space for fs metadata (5%)

	if [ -z "$OK" ]; then
		local SPACE=$(do_facet $SINGLEMDS "[ -f $MDSDEV -o ! \
			      -e $MDSDEV ] && df -P \\\$(dirname $MDSDEV)" |
			awk '($1 != "Filesystem") { print $4 }')
		! [ -z "$SPACE" ] && [ $SPACE -gt $((MIN / 20)) ] &&
			OK=1 && myMDSSIZE=$MIN &&
			log "use file $MDSDEV with MIN=$MIN"
	fi

	[ -z "$OK" ] && skip_env "$MDSDEV too small for ${MIN}kB MDS" && return

	echo "mount mds with large journal..."

	local OLD_MDSSIZE=$MDSSIZE
	MDSSIZE=$myMDSSIZE

	reformat_and_config
	echo "mount lustre system..."
	setup
	check_mount || error "check_mount failed"

        echo "check journal size..."
        local FOUNDSIZE=$(do_facet $SINGLEMDS "$DEBUGFS -c -R 'stat <8>' $MDSDEV" | awk '/Size: / { print $NF; exit;}')
        if [ $FOUNDSIZE -gt $((32 * 1024 * 1024)) ]; then
                log "Success: mkfs creates large journals. Size: $((FOUNDSIZE >> 20))M"
        else
                error "expected journal size > 32M, found $((FOUNDSIZE >> 20))M"
        fi

	cleanup || error "cleanup failed with rc $?"

	MDSSIZE=$OLD_MDSSIZE
	reformat_and_config
}
run_test 18 "check mkfs creates large journals"

test_19a() {
	start_mds || error "MDS start failed"
	stop_mds || error "Unable to stop MDS"
}
run_test 19a "start/stop MDS without OSTs"

test_19b() {
	start_ost || error "Unable to start OST1"
	stop_ost || error "Unable to stop OST1"
}
run_test 19b "start/stop OSTs without MDS"

test_20() {
	# first format the ost/mdt
	start_mds || error "MDS start failed"
	start_ost || error "Unable to start OST1"
	mount_client $MOUNT || error "mount_client $MOUNT failed"
	check_mount || error "check_mount failed"
	rm -f $DIR/$tfile || error "remove $DIR/$tfile failed."
	remount_client ro $MOUNT || error "remount_client with ro failed"
	touch $DIR/$tfile && error "$DIR/$tfile created incorrectly"
	[ -e $DIR/$tfile ] && error "$DIR/$tfile exists incorrectly"
	remount_client rw $MOUNT || error "remount_client with rw failed"
	touch $DIR/$tfile || error "touch $DIR/$tfile failed"
	MCNT=$(grep -c $MOUNT /etc/mtab)
	[ "$MCNT" -ne 1 ] && error "$MOUNT in /etc/mtab $MCNT times"
	umount_client $MOUNT
	stop_mds || error "Unable to stop MDS"
	stop_ost || error "Unable to stop OST1"
}
run_test 20 "remount ro,rw mounts work and doesn't break /etc/mtab"

test_21a() {
	start_mds || error "MDS start failed"
	start_ost || error "unable to start OST1"
	wait_osc_import_state mds ost FULL
	stop_ost || error "unable to stop OST1"
	stop_mds || error "unable to stop MDS"
}
run_test 21a "start mds before ost, stop ost first"

test_21b() {
	start_ost || error "unable to start OST1"
	start_mds || error "MDS start failed"
	wait_osc_import_state mds ost FULL
	stop_mds || error "unable to stop MDS"
	stop_ost || error "unable to stop OST1"
}
run_test 21b "start ost before mds, stop mds first"

test_21c() {
	start_ost || error "Unable to start OST1"
	start_mds || error "MDS start failed"
	start_ost2 || error "Unable to start OST2"
	wait_osc_import_state mds ost2 FULL
	stop_ost || error "Unable to stop OST1"
	stop_ost2 || error "Unable to stop OST2"
	stop_mds || error "Unable to stop MDS"
	#writeconf to remove all ost2 traces for subsequent tests
	writeconf_or_reformat
}
run_test 21c "start mds between two osts, stop mds last"

test_21d() {
        if combined_mgs_mds ; then
                skip "need separate mgs device" && return 0
        fi
        stopall

        reformat

	start_mgs || error "unable to start MGS"
	start_ost || error "unable to start OST1"
	start_ost2 || error "unable to start OST2"
	start_mds || error "MDS start failed"
	wait_osc_import_state mds ost2 FULL

	stop_ost || error "Unable to stop OST1"
	stop_ost2 || error "Unable to stop OST2"
	stop_mds || error "Unable to stop MDS"
	stop_mgs
	#writeconf to remove all ost2 traces for subsequent tests
	writeconf_or_reformat
	start_mgs || error "unable to start MGS"
}
run_test 21d "start mgs then ost and then mds"

cleanup_21e() {
	MGSNID="$saved_mgsnid"
	cleanup_fs2
	echo "stopping fs2mgs ..."
	stop $fs2mgs -f || true
}

test_21e() { # LU-5863
	if [[ -z "$fs3ost_DEV" || -z "$fs2ost_DEV" || -z "$fs2mds_DEV" ]]; then
		is_blkdev $SINGLEMDS $(mdsdevname ${SINGLEMDS//mds/}) &&
		skip_env "mixed loopback and real device not working" && return
	fi

	local fs2mdsdev=$(mdsdevname 1_2)
	local fs2ostdev=$(ostdevname 1_2)
	local fs3ostdev=$(ostdevname 2_2)

	local fs2mdsvdev=$(mdsvdevname 1_2)
	local fs2ostvdev=$(ostvdevname 1_2)
	local fs3ostvdev=$(ostvdevname 2_2)

	# temporarily use fs3ost as fs2mgs
	local fs2mgs=fs3ost
	local fs2mgsdev=$fs3ostdev
	local fs2mgsvdev=$fs3ostvdev

	local fsname=test1234

	add $fs2mgs $(mkfs_opts mgs $fs2mgsdev) --fsname=$fsname \
		--reformat $fs2mgsdev $fs2mgsvdev || error "add fs2mgs failed"
	start $fs2mgs $fs2mgsdev $MGS_MOUNT_OPTS && trap cleanup_21e EXIT INT ||
		error "start fs2mgs failed"

	local saved_mgsnid="$MGSNID"
	MGSNID=$(do_facet $fs2mgs $LCTL list_nids | xargs | tr ' ' ,)

	add fs2mds $(mkfs_opts mds1 $fs2mdsdev $fsname) \
		--reformat $fs2mdsdev $fs2mdsvdev || error "add fs2mds failed"
	add fs2ost $(mkfs_opts ost1 $fs2ostdev $fsname) \
		--reformat $fs2ostdev $fs2ostvdev || error "add fs2ost failed"

	start fs2ost $fs2ostdev $OST_MOUNT_OPTS || error "start fs2ost failed"
	start fs2mds $fs2mdsdev $MDS_MOUNT_OPTS || error "start fs2mds failed"

	mkdir -p $MOUNT2 || error "mkdir $MOUNT2 failed"
	$MOUNT_CMD $MGSNID:/$fsname $MOUNT2 || error "mount $MOUNT2 failed"
	DIR=$MOUNT2 MOUNT=$MOUNT2 check_mount || error "check $MOUNT2 failed"

	cleanup_21e
}
run_test 21e "separate MGS and MDS"

test_21f()
{
	local saved_mgsnid="$MGSNID"
	MGSNID="0.0.0.0@tcp,$MGSNID"
	echo $MGSNID
	setup
	MGSNID=$saved_mgsnid
}
run_test 21f "test comma separated MGSNID"

test_22() {
	start_mds || error "MDS start failed"

	echo "Client mount with ost in logs, but none running"
	start_ost || error "unable to start OST1"
	# wait until mds connected to ost and open client connection
	wait_osc_import_state mds ost FULL
	stop_ost || error "unable to stop OST1"
	mount_client $MOUNT || error "mount_client $MOUNT failed"
	# check_mount will block trying to contact ost
	mcreate $DIR/$tfile || error "mcreate $DIR/$tfile failed"
	rm -f $DIR/$tfile || error "remove $DIR/$tfile failed"
	umount_client $MOUNT -f
	pass

	echo "Client mount with a running ost"
	start_ost || error "unable to start OST1"
	if $GSS; then
		# if gss enabled, wait full time to let connection from
		# mds to ost be established, due to the mismatch between
		# initial connect timeout and gss context negotiation timeout.
		# This perhaps could be remove after AT landed.
		echo "sleep $((TIMEOUT + TIMEOUT + TIMEOUT))s"
		sleep $((TIMEOUT + TIMEOUT + TIMEOUT))
	fi
	mount_client $MOUNT || error "mount_client $MOUNT failed"
	wait_osc_import_state mds ost FULL
	wait_osc_import_state client ost FULL
	check_mount || error "check_mount failed"
	pass

	cleanup || error "cleanup failed with rc $?"
}
run_test 22 "start a client before osts (should return errs)"

test_23a() {	# was test_23
	setup
	# fail mds
	stop $SINGLEMDS || error "failed to stop $SINGLEMDS"
	# force down client so that recovering mds waits for reconnect
	local running=$(grep -c $MOUNT /proc/mounts) || true
	if [ $running -ne 0 ]; then
		echo "Stopping client $MOUNT (opts: -f)"
		umount -f $MOUNT
	fi

	# enter recovery on failed mds
	local MDT_DEV=$(mdsdevname ${SINGLEMDS//mds/})
	start $SINGLEMDS $MDT_DEV $MDS_MOUNT_OPTS || error "MDS start failed"
	# try to start a new client
	mount_client $MOUNT &
	sleep 5
	MOUNT_PID=$(ps -ef | grep "t lustre" | grep -v grep | awk '{print $2}')
	MOUNT_LUSTRE_PID=$(ps -ef | grep mount.lustre |
			   grep -v grep | awk '{print $2}')
	echo mount pid is ${MOUNT_PID}, mount.lustre pid is ${MOUNT_LUSTRE_PID}
	ps --ppid $MOUNT_PID
	ps --ppid $MOUNT_LUSTRE_PID
	echo "waiting for mount to finish"
	ps -ef | grep mount
	# "ctrl-c" sends SIGINT but it usually (in script) does not work on child process
	# SIGTERM works but it does not spread to offspring processses
	kill -s TERM $MOUNT_PID
	kill -s TERM $MOUNT_LUSTRE_PID
	# we can not wait $MOUNT_PID because it is not a child of this shell
	local PID1
	local PID2
	local WAIT=0
	local MAX_WAIT=30
	local sleep=1
	while [ "$WAIT" -lt "$MAX_WAIT" ]; do
		sleep $sleep
		PID1=$(ps -ef | awk '{print $2}' | grep -w $MOUNT_PID)
		PID2=$(ps -ef | awk '{print $2}' | grep -w $MOUNT_LUSTRE_PID)
		echo PID1=$PID1
		echo PID2=$PID2
		[ -z "$PID1" -a -z "$PID2" ] && break
		echo "waiting for mount to finish ... "
		WAIT=$(( WAIT + sleep))
	done
	if [ "$WAIT" -eq "$MAX_WAIT" ]; then
		error "MOUNT_PID $MOUNT_PID and "\
		"MOUNT_LUSTRE_PID $MOUNT_LUSTRE_PID still not killed in $WAIT secs"
		ps -ef | grep mount
	fi
	stop_mds || error "stopping MDSes failed"
	stop_ost || error "stopping OSSes failed"
}
run_test 23a "interrupt client during recovery mount delay"

umount_client $MOUNT
cleanup_nocli

test_23b() {    # was test_23
	start_mds || error "MDS start failed"
	start_ost || error "Unable to start OST1"
	# Simulate -EINTR during mount OBD_FAIL_LDLM_CLOSE_THREAD
	$LCTL set_param fail_loc=0x80000313
	mount_client $MOUNT
	cleanup || error "cleanup failed with rc $?"
}
run_test 23b "Simulate -EINTR during mount"

test_24a() {
	local MDSDEV=$(mdsdevname ${SINGLEMDS//mds/})

	if [ -z "$fs2ost_DEV" -o -z "$fs2mds_DEV" ]; then
		is_blkdev $SINGLEMDS $MDSDEV &&
		skip_env "mixed loopback and real device not working" && return
	fi

	[ -n "$ost1_HOST" ] && fs2ost_HOST=$ost1_HOST

	local fs2mdsdev=$(mdsdevname 1_2)
	local fs2ostdev=$(ostdevname 1_2)
	local fs2mdsvdev=$(mdsvdevname 1_2)
	local fs2ostvdev=$(ostvdevname 1_2)

	# test 8-char fsname as well
	local FSNAME2=test1234

	add fs2mds $(mkfs_opts mds1 ${fs2mdsdev} ) --nomgs --mgsnode=$MGSNID \
		--fsname=${FSNAME2} --reformat $fs2mdsdev $fs2mdsvdev || exit 10

	add fs2ost $(mkfs_opts ost1 ${fs2ostdev}) --fsname=${FSNAME2} \
		--reformat $fs2ostdev $fs2ostvdev || exit 10

	setup
	start fs2mds $fs2mdsdev $MDS_MOUNT_OPTS && trap cleanup_fs2 EXIT INT
	start fs2ost $fs2ostdev $OST_MOUNT_OPTS
	mkdir -p $MOUNT2 || error "mkdir $MOUNT2 failed"
	$MOUNT_CMD $MGSNID:/${FSNAME2} $MOUNT2 || error "$MOUNT_CMD failed"
	# 1 still works
	check_mount || error "check_mount failed"
	# files written on 1 should not show up on 2
	cp /etc/passwd $DIR/$tfile
	sleep 10
	[ -e $MOUNT2/$tfile ] && error "File bleed"
	# 2 should work
	sleep 5
	cp /etc/passwd $MOUNT2/$tfile ||
		error "cp /etc/passwd $MOUNT2/$tfile failed"
	rm $MOUNT2/$tfile || error "remove $MOUNT2/$tfile failed"
	# 2 is actually mounted
	grep $MOUNT2' ' /proc/mounts > /dev/null || error "$MOUNT2 not mounted"
	# failover
	facet_failover fs2mds
	facet_failover fs2ost
	df
	umount_client $MOUNT
	# the MDS must remain up until last MDT
	stop_mds
	MDS=$(do_facet $SINGLEMDS "$LCTL get_param -n devices" |
	      awk '($3 ~ "mdt" && $4 ~ "MDT") { print $4 }' | head -1)
	[ -z "$MDS" ] && error "No MDT"
	cleanup_fs2
	cleanup_nocli || error "cleanup_nocli failed with rc $?"
}
run_test 24a "Multiple MDTs on a single node"

test_24b() {
	local MDSDEV=$(mdsdevname ${SINGLEMDS//mds/})

	if [ -z "$fs2mds_DEV" ]; then
		local dev=${SINGLEMDS}_dev
		local MDSDEV=${!dev}
		is_blkdev $SINGLEMDS $MDSDEV &&
		skip_env "mixed loopback and real device not working" && return
	fi

	local fs2mdsdev=$(mdsdevname 1_2)
	local fs2mdsvdev=$(mdsvdevname 1_2)

	add fs2mds $(mkfs_opts mds1 ${fs2mdsdev} ) --mgs --fsname=${FSNAME}2 \
		--reformat $fs2mdsdev $fs2mdsvdev || exit 10
	setup
	start fs2mds $fs2mdsdev $MDS_MOUNT_OPTS &&
		error "start MDS should fail"
	stop fs2mds -f
	cleanup || error "cleanup failed with rc $?"
}
run_test 24b "Multiple MGSs on a single node (should return err)"

test_25() {
	setup
	check_mount || error "check_mount failed"
	local MODULES=$($LCTL modules | awk '{ print $2 }')
	rmmod $MODULES 2>/dev/null || true
	cleanup || error "cleanup failed with $?"
}
run_test 25 "Verify modules are referenced"

test_26() {
	load_modules
	# we need modules before mount for sysctl, so make sure...
	do_facet $SINGLEMDS "lsmod | grep -q lustre || modprobe lustre"
	#define OBD_FAIL_MDS_FS_SETUP            0x135
	do_facet $SINGLEMDS "$LCTL set_param fail_loc=0x80000135"
	start_mds && error "MDS started but should not have started"
	$LCTL get_param -n devices
	DEVS=$($LCTL get_param -n devices | egrep -v MG | wc -l)
	[ $DEVS -gt 0 ] && error "number of devices is $DEVS, should be zero"
	# start mds to drop writeconf setting
	start_mds || error "Unable to start MDS"
	stop_mds || error "Unable to stop MDS"
	unload_modules_conf || error "unload_modules_conf failed with $?"
}
run_test 26 "MDT startup failure cleans LOV (should return errs)"

test_27a() {
	start_ost || error "Unable to start OST1"
	start_mds || error "Unable to start MDS"
	echo "Requeue thread should have started: "
	ps -e | grep ll_cfg_requeue
	set_conf_param_and_check ost1					      \
	   "$LCTL get_param -n obdfilter.$FSNAME-OST0000.client_cache_seconds" \
	   "$FSNAME-OST0000.ost.client_cache_seconds" ||
		error "set_conf_param_and_check ost1 failed"
	cleanup_nocli || error "cleanup_nocli failed with rc $?"
}
run_test 27a "Reacquire MGS lock if OST started first"

test_27b() {
	# FIXME. ~grev
	setup
	local device=$(do_facet $SINGLEMDS "$LCTL get_param -n devices" |
			awk '($3 ~ "mdt" && $4 ~ "MDT0000") { print $4 }')

	facet_failover $SINGLEMDS
	set_conf_param_and_check $SINGLEMDS				\
		"$LCTL get_param -n mdt.$device.identity_acquire_expire" \
		"$device.mdt.identity_acquire_expire" ||
		error "set_conf_param_and_check $SINGLEMDS failed"
	set_conf_param_and_check client				 \
		"$LCTL get_param -n mdc.$device-mdc-*.max_rpcs_in_flight"\
		"$device.mdc.max_rpcs_in_flight" ||
		error "set_conf_param_and_check client failed"
	check_mount
	cleanup || error "cleanup failed with $?"
}
run_test 27b "Reacquire MGS lock after failover"

test_27c() {
	if ! combined_mgs_mds ; then
		start_mgs
	else
		start_mds
	fi
# first OBD_FAIL_MGC_FAIL_NET            0x90d used to hit
#       OBD_FAIL_MGC_FS_CLEANUP_RACE     0x90f
	$LCTL set_param fail_loc=0x90d
	start_ost
	cleanup
}
run_test 27c "do not panic on mgs fs cleanup vs lock enqueue race"

test_28() {
	setup
	TEST="$LCTL get_param -n llite.$FSNAME-*.max_read_ahead_whole_mb"
	PARAM="$FSNAME.llite.max_read_ahead_whole_mb"
	ORIG=$($TEST)
	FINAL=$(($ORIG + 1))
	set_conf_param_and_check client "$TEST" "$PARAM" $FINAL ||
		error "first set_conf_param_and_check client failed"
	FINAL=$(($FINAL + 1))
	set_conf_param_and_check client "$TEST" "$PARAM" $FINAL ||
		error "second set_conf_param_and_check client failed"
	umount_client $MOUNT || error "umount_client $MOUNT failed"
	mount_client $MOUNT || error "mount_client $MOUNT failed"
	RESULT=$($TEST)
	if [ $RESULT -ne $FINAL ]; then
		error "New config not seen: wanted $FINAL got $RESULT"
	else
		echo "New config success: got $RESULT"
	fi
	set_conf_param_and_check client "$TEST" "$PARAM" $ORIG ||
		error "third set_conf_param_and_check client failed"
	cleanup || error "cleanup failed with rc $?"
}
run_test 28 "permanent parameter setting"

test_28a() { # LU-4221
	[[ $(lustre_version_code ost1) -ge $(version_code 2.5.52) ]] ||
		{ skip "Need OST version at least 2.5.52" && return 0; }
	[ "$(facet_fstype ost1)" = "zfs" ] &&
		skip "LU-4221: no such proc params for ZFS OSTs" && return

	local name
	local param
	local cmd
	local old
	local new
	local device="$FSNAME-OST0000"

	setup

	# In this test we will set three kinds of proc parameters with
	# lctl conf_param:
	# 1. the ones moved from the OFD to the OSD, and only their
	#    symlinks kept in obdfilter
	# 2. non-symlink ones in the OFD
	# 3. non-symlink ones in the OSD

	# Check 1.
	# prepare a symlink parameter in the OFD
	name="writethrough_cache_enable"
	param="$device.ost.$name"
	cmd="$LCTL get_param -n obdfilter.$device.$name"

	# conf_param the symlink parameter in the OFD
	old=$(do_facet ost1 $cmd)
	new=$(((old + 1) % 2))
	set_conf_param_and_check ost1 "$cmd" "$param" $new ||
		error "lctl conf_param $device.ost.$param=$new failed"

	# conf_param the target parameter in the OSD
	param="$device.osd.$name"
	cmd="$LCTL get_param -n osd-*.$device.$name"
	set_conf_param_and_check ost1 "$cmd" "$param" $old ||
		error "lctl conf_param $device.osd.$param=$old failed"

	# Check 2.
	# prepare a non-symlink parameter in the OFD
	name="client_cache_seconds"
	param="$device.ost.$name"
	cmd="$LCTL get_param -n obdfilter.$device.$name"

	# conf_param the parameter in the OFD
	old=$(do_facet ost1 $cmd)
	new=$((old * 2))
	set_conf_param_and_check ost1 "$cmd" "$param" $new ||
		error "lctl conf_param $device.ost.$param=$new failed"
	set_conf_param_and_check ost1 "$cmd" "$param" $old ||
		error "lctl conf_param $device.ost.$param=$old failed"

	# Check 3.
	# prepare a non-symlink parameter in the OSD
	name="auto_scrub"
	param="$device.osd.$name"
	cmd="$LCTL get_param -n osd-*.$device.$name"

	# conf_param the parameter in the OSD
	old=$(do_facet ost1 $cmd)
	new=$(((old + 1) % 2))
	set_conf_param_and_check ost1 "$cmd" "$param" $new ||
		error "lctl conf_param $device.osd.$param=$new failed"
	set_conf_param_and_check ost1 "$cmd" "$param" $old ||
		error "lctl conf_param $device.osd.$param=$old failed"

	cleanup || error "cleanup failed with $?"
}
run_test 28a "set symlink parameters permanently with conf_param"

test_29() {
	[ "$OSTCOUNT" -lt "2" ] && skip_env "$OSTCOUNT < 2, skipping" && return
        setup > /dev/null 2>&1
	start_ost2 || error "Unable to start OST2"
	sleep 10

	local PARAM="$FSNAME-OST0001.osc.active"
        local PROC_ACT="osc.$FSNAME-OST0001-osc-[^M]*.active"
        local PROC_UUID="osc.$FSNAME-OST0001-osc-[^M]*.ost_server_uuid"

        ACTV=$($LCTL get_param -n $PROC_ACT)
	DEAC=$((1 - $ACTV))
	set_conf_param_and_check client \
		"$LCTL get_param -n $PROC_ACT" "$PARAM" $DEAC ||
		error "set_conf_param_and_check client failed"
	# also check ost_server_uuid status
	RESULT=$($LCTL get_param -n $PROC_UUID | grep DEACTIV)
	if [ -z "$RESULT" ]; then
		error "Client not deactivated: $($LCTL get_param \
		       -n $PROC_UUID)"
	else
		echo "Live client success: got $RESULT"
	fi

	# check MDTs too
	for num in $(seq $MDSCOUNT); do
		local mdtosc=$(get_mdtosc_proc_path mds${num} $FSNAME-OST0001)
		local MPROC="osc.$mdtosc.active"
		local MAX=30
		local WAIT=0
		while [ 1 ]; do
			sleep 5
			RESULT=$(do_facet mds${num} "$LCTL get_param -n $MPROC")
			[ ${PIPESTATUS[0]} = 0 ] || error "Can't read $MPROC"
			if [ $RESULT -eq $DEAC ]; then
				echo -n "MDT deactivated also after"
				echo "$WAIT sec (got $RESULT)"
				break
			fi
			WAIT=$((WAIT + 5))
			if [ $WAIT -eq $MAX ]; then
				error "MDT active: wanted $DEAC got $RESULT"
			fi
			echo "Waiting $(($MAX - $WAIT))secs for MDT deactivated"
		done
	done
	# test new client starts deactivated
	umount_client $MOUNT || error "umount_client $MOUNT failed"
	mount_client $MOUNT || error "mount_client $MOUNT failed"
	RESULT=$($LCTL get_param -n $PROC_UUID | grep DEACTIV | grep NEW)
	if [ -z "$RESULT" ]; then
		error "New client start active: $(lctl get_param -n $PROC_UUID)"
	else
		echo "New client success: got $RESULT"
	fi

	# make sure it reactivates
	set_conf_param_and_check client \
		"$LCTL get_param -n $PROC_ACT" "$PARAM" $ACTV ||
		error "lctl get_param $PROC_ACT $PARAM $ACTV failed"

	umount_client $MOUNT
	stop_ost2 || error "Unable to stop OST2"
	cleanup_nocli || error "cleanup_nocli failed with $?"
	#writeconf to remove all ost2 traces for subsequent tests
	writeconf_or_reformat
}
run_test 29 "permanently remove an OST"

test_30a() {
	setup

	echo Big config llog
	TEST="$LCTL get_param -n llite.$FSNAME-*.max_read_ahead_whole_mb"
	ORIG=$($TEST)
	LIST=(1 2 3 4 5 4 3 2 1 2 3 4 5 4 3 2 1 2 3 4 5)
	for i in ${LIST[@]}; do
		set_conf_param_and_check client "$TEST" \
			"$FSNAME.llite.max_read_ahead_whole_mb" $i ||
			error "Set $FSNAME.llite.max_read_ahead_whole_mb failed"
	done
	# make sure client restart still works
	umount_client $MOUNT
	mount_client $MOUNT || error "mount_client $MOUNT failed"
	[ "$($TEST)" -ne "$i" ] &&
		error "Param didn't stick across restart $($TEST) != $i"
	pass

	echo Erase parameter setting
	do_facet mgs "$LCTL conf_param \
		      -d $FSNAME.llite.max_read_ahead_whole_mb" ||
		error "Erase param $FSNAME.llite.max_read_ahead_whole_mb failed"
	umount_client $MOUNT
	mount_client $MOUNT || error "mount_client $MOUNT failed"
	FINAL=$($TEST)
	echo "deleted (default) value=$FINAL, orig=$ORIG"
	# assumes this parameter started at the default value
	[ "$FINAL" -eq "$ORIG" ] || fail "Deleted value=$FINAL, orig=$ORIG"

	cleanup || error "cleanup failed with rc $?"
}
run_test 30a "Big config llog and conf_param deletion"

test_30b() {
	setup

	local orignids=$($LCTL get_param -n \
		osc.$FSNAME-OST0000-osc-[^M]*.import | grep failover_nids)

	local orignidcount=$(echo "$orignids" | wc -w)

	# Make a fake nid.  Use the OST nid, and add 20 to the least significant
	# numerical part of it. Hopefully that's not already a failover address
	# for the server.
	local OSTNID=$(do_facet ost1 "$LCTL get_param nis" | tail -1 | \
		awk '{print $1}')
	local ORIGVAL=$(echo $OSTNID | egrep -oi "[0-9]*@")
	local NEWVAL=$((($(echo $ORIGVAL | egrep -oi "[0-9]*") + 20) % 256))
	local NEW=$(echo $OSTNID | sed "s/$ORIGVAL/$NEWVAL@/")
	echo "Using fake nid $NEW"

	local TEST="$LCTL get_param -n osc.$FSNAME-OST0000-osc-[^M]*.import |
		grep failover_nids | sed -n 's/.*\($NEW\).*/\1/p'"
	set_conf_param_and_check client "$TEST" \
		"$FSNAME-OST0000.failover.node" $NEW ||
		error "didn't add failover nid $NEW"
	local NIDS=$($LCTL get_param -n osc.$FSNAME-OST0000-osc-[^M]*.import |
		grep failover_nids)
	echo $NIDS
	local NIDCOUNT=$(echo "$NIDS" | wc -w)
	echo "should have $((orignidcount + 1)) entries \
		in failover nids string, have $NIDCOUNT"
	[ $NIDCOUNT -eq $((orignidcount + 1)) ] ||
		error "Failover nid not added"

	do_facet mgs "$LCTL conf_param -d $FSNAME-OST0000.failover.node" ||
		error "conf_param delete failed"
	umount_client $MOUNT
	mount_client $MOUNT || error "mount_client $MOUNT failed"

	NIDS=$($LCTL get_param -n osc.$FSNAME-OST0000-osc-[^M]*.import |
		grep failover_nids)
	echo $NIDS
	NIDCOUNT=$(echo "$NIDS" | wc -w)
	echo "only $orignidcount final entries should remain \
		in failover nids string, have $NIDCOUNT"
	[ $NIDCOUNT -eq $orignidcount ] || error "Failover nids not removed"

	cleanup || error "cleanup failed with rc $?"
}
run_test 30b "Remove failover nids"

test_31() { # bug 10734
	# ipaddr must not exist
	$MOUNT_CMD 4.3.2.1@tcp:/lustre $MOUNT || true
	cleanup || error "cleanup failed with rc $?"
}
run_test 31 "Connect to non-existent node (shouldn't crash)"


T32_QID=60000
T32_BLIMIT=20480 # Kbytes
T32_ILIMIT=2

#
# This is not really a test but a tool to create new disk
# image tarballs for the upgrade tests.
#
# Disk image tarballs should be created on single-node
# clusters by running this test with default configurations
# plus a few mandatory environment settings that are verified
# at the beginning of the test.
#
test_32newtarball() {
	local version
	local dst=.
	local src=/etc/rc.d
	local tmp=$TMP/t32_image_create

	if [ $FSNAME != t32fs -o $MDSCOUNT -ne 1 -o								\
		 \( -z "$MDSDEV" -a -z "$MDSDEV1" \) -o $OSTCOUNT -ne 1 -o			\
		 -z "$OSTDEV1" ]; then
		error "Needs FSNAME=t32fs MDSCOUNT=1 MDSDEV1=<nonexistent_file>"	\
			  "(or MDSDEV, in the case of b1_8) OSTCOUNT=1"					\
			  "OSTDEV1=<nonexistent_file>"
	fi

	mkdir $tmp || {
		echo "Found stale $tmp"
		return 1
	}

	mkdir $tmp/src || return 1
	tar cf - -C $src . | tar xf - -C $tmp/src
	dd if=/dev/zero of=$tmp/src/t32_qf_old bs=1M \
		count=$(($T32_BLIMIT / 1024 / 2))
	chown $T32_QID.$T32_QID $tmp/src/t32_qf_old

	# format ost with comma-separated NIDs to verify LU-4460
	local failnid="$(h2$NETTYPE 1.2.3.4),$(h2$NETTYPE 4.3.2.1)"
	MGSNID="$MGSNID,$MGSNID" OSTOPT="--failnode=$failnid" formatall

	setupall

	[ $(lustre_version_code $SINGLEMDS) -lt $(version_code 2.3.50) ] &&
		$LFS quotacheck -ug /mnt/$FSNAME
	$LFS setquota -u $T32_QID -b 0 -B $T32_BLIMIT -i 0 -I $T32_ILIMIT \
		/mnt/$FSNAME

	tar cf - -C $tmp/src . | tar xf - -C /mnt/$FSNAME
	stopall

	mkdir $tmp/img || return 1

	setupall
	pushd /mnt/$FSNAME
	ls -Rni --time-style=+%s >$tmp/img/list
	find . ! -name .lustre -type f -exec sha1sum {} \; |
		sort -k 2 >$tmp/img/sha1sums
	popd
	$LCTL get_param -n version | head -n 1 |
		sed -e 's/^lustre: *//' >$tmp/img/commit

	[ $(lustre_version_code $SINGLEMDS) -lt $(version_code 2.3.50) ] &&
		$LFS quotaon -ug /mnt/$FSNAME
	$LFS quota -u $T32_QID -v /mnt/$FSNAME
	$LFS quota -v -u $T32_QID /mnt/$FSNAME |
		awk 'BEGIN { num='1' } { if ($1 == "'/mnt/$FSNAME'") \
		{ if (NF == 1) { getline } else { num++ } ; print $num;} }' \
		| tr -d "*" > $tmp/img/bspace
	$LFS quota -v -u $T32_QID /mnt/$FSNAME |
		awk 'BEGIN { num='5' } { if ($1 == "'/mnt/$FSNAME'") \
		{ if (NF == 1) { getline } else { num++ } ; print $num;} }' \
		| tr -d "*" > $tmp/img/ispace

	stopall

	pushd $tmp/src
	find -type f -exec sha1sum {} \; | sort -k 2 >$tmp/sha1sums.src
	popd

	if ! diff -u $tmp/sha1sums.src $tmp/img/sha1sums; then
		echo "Data verification failed"
	fi

	uname -r >$tmp/img/kernel
	uname -m >$tmp/img/arch

	mv ${MDSDEV1:-$MDSDEV} $tmp/img
	mv $OSTDEV1 $tmp/img

	version=$(sed -e 's/\(^[0-9]\+\.[0-9]\+\)\(.*$\)/\1/' $tmp/img/commit |
			  sed -e 's/\./_/g')	# E.g., "1.8.7" -> "1_8"
	dst=$(cd $dst; pwd)
	pushd $tmp/img
	tar cjvf $dst/disk$version-$(facet_fstype $SINGLEMDS).tar.bz2 -S *
	popd

	rm -r $tmp
}
#run_test 32newtarball "Create a new test_32 disk image tarball for this version"

#
# The list of applicable tarballs is returned via the caller's
# variable "tarballs".
#
t32_check() {
	local node=$(facet_active_host $SINGLEMDS)
	local r="do_node $node"

	if [ "$CLIENTONLY" ]; then
		skip "Client-only testing"
		exit 0
	fi

	if ! $r which $TUNEFS; then
		skip_env "tunefs.lustre required on $node"
		exit 0
	fi

	local IMGTYPE=$(facet_fstype $SINGLEMDS)

	tarballs=$($r find $RLUSTRE/tests -maxdepth 1 -name \'disk*-$IMGTYPE.tar.bz2\')

	if [ -z "$tarballs" ]; then
		skip "No applicable tarballs found"
		exit 0
	fi
}

t32_test_cleanup() {
	local tmp=$TMP/t32
	local fstype=$(facet_fstype $SINGLEMDS)
	local rc=$?

	if $shall_cleanup_lustre; then
		umount $tmp/mnt/lustre || rc=$?
	fi
	if $shall_cleanup_mdt; then
		$r $UMOUNT $tmp/mnt/mdt || rc=$?
	fi
	if $shall_cleanup_mdt1; then
		$r $UMOUNT $tmp/mnt/mdt1 || rc=$?
	fi
	if $shall_cleanup_ost; then
		$r $UMOUNT $tmp/mnt/ost || rc=$?
	fi

	$r rm -rf $tmp
	rm -rf $tmp
	if [ $fstype == "zfs" ]; then
		$r $ZPOOL destroy t32fs-mdt1 || rc=$?
		$r $ZPOOL destroy t32fs-ost1 || rc=$?
	fi
	return $rc
}

t32_bits_per_long() {
	#
	# Yes, this is not meant to be perfect.
	#
	case $1 in
		ppc64|x86_64)
			echo -n 64;;
		i*86)
			echo -n 32;;
	esac
}

t32_reload_modules() {
	local node=$1
	local all_removed=false
	local i=0

	while ((i < 20)); do
		echo "Unloading modules on $node: Attempt $i"
		do_rpc_nodes $node $LUSTRE_RMMOD $(facet_fstype $SINGLEMDS) &&
			all_removed=true
		do_rpc_nodes $node check_mem_leak || return 1
		if $all_removed; then
			do_rpc_nodes $node load_modules
			return 0
		fi
		sleep 5
		i=$((i + 1))
	done
	echo "Unloading modules on $node: Given up"
	return 1
}

t32_wait_til_devices_gone() {
	local node=$1
	local devices
	local loops
	local i=0

	echo wait for devices to go
	while ((i < 20)); do
		devices=$(do_rpc_nodes $node $LCTL device_list | wc -l)
		loops=$(do_rpc_nodes $node losetup -a | grep -c t32)
		((devices == 0 && loops == 0)) && return 0
		sleep 5
		i=$((i + 1))
	done
	echo "waiting for dev on $node: dev $devices loop $loops given up"
	do_rpc_nodes $node "losetup -a"
	do_rpc_nodes $node "$LCTL devices_list"
	return 1
}

t32_verify_quota() {
	local node=$1
	local fsname=$2
	local mnt=$3
	local fstype=$(facet_fstype $SINGLEMDS)
	local qval
	local cmd

	$LFS quota -u $T32_QID -v $mnt

	qval=$($LFS quota -v -u $T32_QID $mnt |
		awk 'BEGIN { num='1' } { if ($1 == "'$mnt'") \
		{ if (NF == 1) { getline } else { num++ } ; print $num;} }' \
		| tr -d "*")
	[ $qval -eq $img_bspace ] || {
		echo "bspace, act:$qval, exp:$img_bspace"
		return 1
	}

	qval=$($LFS quota -v -u $T32_QID $mnt |
		awk 'BEGIN { num='5' } { if ($1 == "'$mnt'") \
		{ if (NF == 1) { getline } else { num++ } ; print $num;} }' \
		| tr -d "*")
	[ $qval -eq $img_ispace ] || {
		echo "ispace, act:$qval, exp:$img_ispace"
		return 1
	}

	qval=$($LFS quota -v -u $T32_QID $mnt |
		awk 'BEGIN { num='3' } { if ($1 == "'$mnt'") \
		{ if (NF == 1) { getline } else { num++ } ; print $num;} }' \
		| tr -d "*")
	[ $qval -eq $T32_BLIMIT ] || {
		echo "blimit, act:$qval, exp:$T32_BLIMIT"
		return 1
	}

	qval=$($LFS quota -v -u $T32_QID $mnt |
		awk 'BEGIN { num='7' } { if ($1 == "'$mnt'") \
		{ if (NF == 1) { getline } else { num++ } ; print $num;} }' \
		| tr -d "*")
	[ $qval -eq $T32_ILIMIT ] || {
		echo "ilimit, act:$qval, exp:$T32_ILIMIT"
		return 1
	}

	do_node $node $LCTL conf_param $fsname.quota.mdt=ug
	cmd="$LCTL get_param -n osd-$fstype.$fsname-MDT0000"
	cmd=$cmd.quota_slave.enabled
	wait_update $node "$cmd" "ug" || {
		echo "Enable mdt quota failed"
		return 1
	}

	do_node $node $LCTL conf_param $fsname.quota.ost=ug
	cmd="$LCTL get_param -n osd-$fstype.$fsname-OST0000"
	cmd=$cmd.quota_slave.enabled
	wait_update $node "$cmd" "ug" || {
		echo "Enable ost quota failed"
		return 1
	}

	chmod 0777 $mnt
	runas -u $T32_QID -g $T32_QID dd if=/dev/zero of=$mnt/t32_qf_new \
		bs=1M count=$(($T32_BLIMIT / 1024)) oflag=sync && {
		echo "Write succeed, but expect -EDQUOT"
		return 1
	}
	rm -f $mnt/t32_qf_new

	runas -u $T32_QID -g $T32_QID createmany -m $mnt/t32_qf_ \
		$T32_ILIMIT && {
		echo "Create succeed, but expect -EDQUOT"
		return 1
	}
	unlinkmany $mnt/t32_qf_ $T32_ILIMIT

	return 0
}

t32_test() {
	local tarball=$1
	local writeconf=$2
	local dne_upgrade=${dne_upgrade:-"no"}
	local ff_convert=${ff_convert:-"no"}
	local shall_cleanup_mdt=false
	local shall_cleanup_mdt1=false
	local shall_cleanup_ost=false
	local shall_cleanup_lustre=false
	local node=$(facet_active_host $SINGLEMDS)
	local r="do_node $node"
	local node2=$(facet_active_host mds2)
	local tmp=$TMP/t32
	local img_commit
	local img_kernel
	local img_arch
	local img_bspace
	local img_ispace
	local fsname=t32fs
	local nid=$($r $LCTL list_nids | head -1)
	local mopts
	local uuid
	local nrpcs_orig
	local nrpcs
	local list
	local fstype=$(facet_fstype $SINGLEMDS)
	local mdt_dev=$tmp/mdt
	local ost_dev=$tmp/ost

	trap 'trap - RETURN; t32_test_cleanup' RETURN

	mkdir -p $tmp/mnt/lustre || error "mkdir $tmp/mnt/lustre failed"
	$r mkdir -p $tmp/mnt/{mdt,ost}
	$r tar xjvf $tarball -S -C $tmp || {
		error_noexit "Unpacking the disk image tarball"
		return 1
	}
	img_commit=$($r cat $tmp/commit)
	img_kernel=$($r cat $tmp/kernel)
	img_arch=$($r cat $tmp/arch)
	img_bspace=$($r cat $tmp/bspace)
	img_ispace=$($r cat $tmp/ispace)
	echo "Upgrading from $(basename $tarball), created with:"
	echo "  Commit: $img_commit"
	echo "  Kernel: $img_kernel"
	echo "    Arch: $img_arch"
	echo "OST version: $(get_lustre_version ost1)"

	# The conversion can be made only when both of the following
	# conditions are satisfied:
	# - ost device img version < 2.3.64
	# - ost server version >= 2.5
	[ $(version_code $img_commit) -ge $(version_code 2.3.64) -o \
		$(lustre_version_code ost1) -lt $(version_code 2.5.0) ] &&
			ff_convert="no"

	if [ $fstype == "zfs" ]; then
		# import pool first
		$r $ZPOOL import -f -d $tmp t32fs-mdt1
		$r $ZPOOL import -f -d $tmp t32fs-ost1
		mdt_dev=t32fs-mdt1/mdt1
		ost_dev=t32fs-ost1/ost1
		wait_update_facet $SINGLEMDS "$ZPOOL list |
			awk '/^t32fs-mdt1/ { print \\\$1 }'" "t32fs-mdt1" || {
				error_noexit "import zfs pool failed"
				return 1
			}
	fi

	$r $LCTL set_param debug="$PTLDEBUG"

	$r $TUNEFS --dryrun $mdt_dev || {
		$r losetup -a
		error_noexit "tunefs.lustre before mounting the MDT"
		return 1
	}
	if [ "$writeconf" ]; then
		mopts=writeconf
		if [ $fstype == "ldiskfs" ]; then
			mopts="loop,$mopts"
			$r $TUNEFS --quota $mdt_dev || {
				$r losetup -a
				error_noexit "Enable mdt quota feature"
				return 1
			}
		fi
	else
		if [ -n "$($LCTL list_nids | grep -v '\(tcp\|lo\)[[:digit:]]*$')" ]; then
			[[ $(lustre_version_code mgs) -ge $(version_code 2.3.59) ]] ||
			{ skip "LU-2200: Cannot run over Inifiniband w/o lctl replace_nids "
				"(Need MGS version at least 2.3.59)"; return 0; }

			local osthost=$(facet_active_host ost1)
			local ostnid=$(do_node $osthost $LCTL list_nids | head -1)

			mopts=nosvc
			if [ $fstype == "ldiskfs" ]; then
				mopts="loop,$mopts"
			fi
			$r $MOUNT_CMD -o $mopts $mdt_dev $tmp/mnt/mdt
			$r $LCTL replace_nids $fsname-OST0000 $ostnid
			$r $LCTL replace_nids $fsname-MDT0000 $nid
			$r $UMOUNT $tmp/mnt/mdt
		fi

		mopts=exclude=$fsname-OST0000
		if [ $fstype == "ldiskfs" ]; then
			mopts="loop,$mopts"
		fi
	fi

	t32_wait_til_devices_gone $node

	$r $MOUNT_CMD -o $mopts $mdt_dev $tmp/mnt/mdt || {
		$r losetup -a
		error_noexit "Mounting the MDT"
		return 1
	}
	shall_cleanup_mdt=true

	if [ "$dne_upgrade" != "no" ]; then
		local fs2mdsdev=$(mdsdevname 1_2)
		local fs2mdsvdev=$(mdsvdevname 1_2)

		echo "mkfs new MDT on ${fs2mdsdev}...."
		if [ $(facet_fstype mds1) == ldiskfs ]; then
			mkfsoptions="--mkfsoptions=\\\"-J size=8\\\""
		fi

		add fs2mds $(mkfs_opts mds2 $fs2mdsdev $fsname) --reformat \
			   $mkfsoptions $fs2mdsdev $fs2mdsvdev > /dev/null || {
			error_noexit "Mkfs new MDT failed"
			return 1
		}

		$r $TUNEFS --dryrun $fs2mdsdev || {
			error_noexit "tunefs.lustre before mounting the MDT"
			return 1
		}

		echo "mount new MDT....$fs2mdsdev"
		$r mkdir -p $tmp/mnt/mdt1
		$r $MOUNT_CMD -o $mopts $fs2mdsdev $tmp/mnt/mdt1 || {
			error_noexit "mount mdt1 failed"
			return 1
		}

		$r $LCTL set_param -n mdt.${fsname}*.enable_remote_dir=1 ||
			error_noexit "enable remote dir create failed"

		shall_cleanup_mdt1=true
	fi

	uuid=$($r $LCTL get_param -n mdt.$fsname-MDT0000.uuid) || {
		error_noexit "Getting MDT UUID"
		return 1
	}
	if [ "$uuid" != $fsname-MDT0000_UUID ]; then
		error_noexit "Unexpected MDT UUID: \"$uuid\""
		return 1
	fi

	$r $TUNEFS --dryrun $ost_dev || {
		error_noexit "tunefs.lustre before mounting the OST"
		return 1
	}
	if [ "$writeconf" ]; then
		mopts=mgsnode=$nid,$writeconf
		if [ $fstype == "ldiskfs" ]; then
			mopts="loop,$mopts"
			$r $TUNEFS --quota $ost_dev || {
				$r losetup -a
				error_noexit "Enable ost quota feature"
				return 1
			}
		fi
	else
		mopts=mgsnode=$nid
		if [ $fstype == "ldiskfs" ]; then
			mopts="loop,$mopts"
		fi
	fi
	$r $MOUNT_CMD -o $mopts $ost_dev $tmp/mnt/ost || {
		error_noexit "Mounting the OST"
		return 1
	}
	shall_cleanup_ost=true

	uuid=$($r $LCTL get_param -n obdfilter.$fsname-OST0000.uuid) || {
		error_noexit "Getting OST UUID"
		return 1
	}
	if [ "$uuid" != $fsname-OST0000_UUID ]; then
		error_noexit "Unexpected OST UUID: \"$uuid\""
		return 1
	fi

	$r $LCTL conf_param $fsname-OST0000.osc.max_dirty_mb=15 || {
		error_noexit "Setting \"max_dirty_mb\""
		return 1
	}
	$r $LCTL conf_param $fsname-OST0000.failover.node=$nid || {
		error_noexit "Setting OST \"failover.node\""
		return 1
	}
	$r $LCTL conf_param $fsname-MDT0000.mdc.max_rpcs_in_flight=9 || {
		error_noexit "Setting \"max_rpcs_in_flight\""
		return 1
	}
	$r $LCTL conf_param $fsname-MDT0000.failover.node=$nid || {
		error_noexit "Setting MDT \"failover.node\""
		return 1
	}
	$r $LCTL pool_new $fsname.interop || {
		error_noexit "Setting \"interop\""
		return 1
	}
	$r $LCTL conf_param $fsname-MDT0000.lov.stripesize=4M || {
		error_noexit "Setting \"lov.stripesize\""
		return 1
	}
	$r $LCTL conf_param $fsname-MDT0000.mdd.atime_diff=70 || {
		error_noexit "Setting \"mdd.atime_diff\""
		return 1
	}

	if [ "$ff_convert" != "no" -a $(facet_fstype ost1) == "ldiskfs" ]; then
		$r $LCTL lfsck_start -M $fsname-OST0000 || {
			error_noexit "Start OI scrub on OST0"
			return 1
		}

		# The oi_scrub should be on ost1, but for test_32(),
		# all on the SINGLEMDS.
		wait_update_facet $SINGLEMDS "$LCTL get_param -n \
			osd-ldiskfs.$fsname-OST0000.oi_scrub |
			awk '/^status/ { print \\\$2 }'" "completed" 30 || {
			error_noexit "Failed to get the expected 'completed'"
			return 1
		}

		local UPDATED=$($r $LCTL get_param -n \
				osd-ldiskfs.$fsname-OST0000.oi_scrub |
				awk '/^updated/ { print $2 }')
		[ $UPDATED -ge 1 ] || {
			error_noexit "Only $UPDATED objects have been converted"
			return 1
		}
	fi

	if [ "$dne_upgrade" != "no" ]; then
		$r $LCTL conf_param \
				$fsname-MDT0001.mdc.max_rpcs_in_flight=9 || {
			error_noexit "Setting MDT1 \"max_rpcs_in_flight\""
			return 1
		}
		$r $LCTL conf_param $fsname-MDT0001.failover.node=$nid || {
			error_noexit "Setting MDT1 \"failover.node\""
			return 1
		}
		$r $LCTL conf_param $fsname-MDT0001.lov.stripesize=4M || {
			error_noexit "Setting MDT1 \"lov.stripesize\""
			return 1
		}

	fi

	if [ "$writeconf" ]; then
		$MOUNT_CMD $nid:/$fsname $tmp/mnt/lustre || {
			error_noexit "Mounting the client"
			return 1
		}
		shall_cleanup_lustre=true
		$LCTL set_param debug="$PTLDEBUG"

		t32_verify_quota $node $fsname $tmp/mnt/lustre || {
			error_noexit "verify quota failed"
			return 1
		}

		if [ "$dne_upgrade" != "no" ]; then
			$LFS mkdir -i 1 $tmp/mnt/lustre/remote_dir || {
				error_noexit "set remote dir failed"
				return 1
			}

			pushd $tmp/mnt/lustre
			tar -cf - . --exclude=./remote_dir |
				tar -xvf - -C remote_dir 1>/dev/null || {
				error_noexit "cp to remote dir failed"
				return 1
			}
			popd
		fi

		dd if=/dev/zero of=$tmp/mnt/lustre/tmp_file bs=10k count=10 || {
			error_noexit "dd failed"
			return 1
		}
		rm -rf $tmp/mnt/lustre/tmp_file || {
			error_noexit "rm failed"
			return 1
		}

		if $r test -f $tmp/sha1sums; then
			# LU-2393 - do both sorts on same node to ensure locale
			# is identical
			$r cat $tmp/sha1sums | sort -k 2 >$tmp/sha1sums.orig
			if [ "$dne_upgrade" != "no" ]; then
				pushd $tmp/mnt/lustre/remote_dir
			else
				pushd $tmp/mnt/lustre
			fi

			find ! -name .lustre -type f -exec sha1sum {} \; |
				sort -k 2 >$tmp/sha1sums || {
				error_noexit "sha1sum"
				return 1
			}
			popd
			if ! diff -ub $tmp/sha1sums.orig $tmp/sha1sums; then
				error_noexit "sha1sum verification failed"
				return 1
			fi
		else
			echo "sha1sum verification skipped"
		fi

		if [ "$dne_upgrade" != "no" ]; then
			rm -rf $tmp/mnt/lustre/remote_dir || {
				error_noexit "remove remote dir failed"
				return 1
			}
		fi

		if $r test -f $tmp/list; then
			#
			# There is not a Test Framework API to copy files to or
			# from a remote node.
			#
			# LU-2393 - do both sorts on same node to ensure locale
			# is identical
			$r cat $tmp/list | sort -k 6 >$tmp/list.orig
			pushd $tmp/mnt/lustre
			ls -Rni --time-style=+%s | sort -k 6 >$tmp/list || {
				error_noexit "ls"
				return 1
			}
			popd
			#
			# 32-bit and 64-bit clients use different algorithms to
			# convert FIDs into inode numbers.  Hence, remove the inode
			# numbers from the lists, if the original list was created
			# on an architecture with different number of bits per
			# "long".
			#
			if [ $(t32_bits_per_long $(uname -m)) != \
				$(t32_bits_per_long $img_arch) ]; then
				echo "Different number of bits per \"long\" from the disk image"
				for list in list.orig list; do
					sed -i -e 's/^[0-9]\+[ \t]\+//' $tmp/$list
				done
			fi
			if ! diff -ub $tmp/list.orig $tmp/list; then
				error_noexit "list verification failed"
				return 1
			fi
		else
			echo "list verification skipped"
		fi

		#
		# When adding new data verification tests, please check for
		# the presence of the required reference files first, like
		# the "sha1sums" and "list" tests above, to avoid the need to
		# regenerate every image for each test addition.
		#

		nrpcs_orig=$($LCTL get_param \
				-n mdc.*MDT0000*.max_rpcs_in_flight) || {
			error_noexit "Getting \"max_rpcs_in_flight\""
			return 1
		}
		nrpcs=$((nrpcs_orig + 5))
		$r $LCTL conf_param $fsname-MDT0000.mdc.max_rpcs_in_flight=$nrpcs || {
			error_noexit "Changing \"max_rpcs_in_flight\""
			return 1
		}
		wait_update $HOSTNAME "$LCTL get_param \
			-n mdc.*MDT0000*.max_rpcs_in_flight" $nrpcs || {
			error_noexit "Verifying \"max_rpcs_in_flight\""
			return 1
		}

		umount $tmp/mnt/lustre || {
			error_noexit "Unmounting the client"
			return 1
		}
		shall_cleanup_lustre=false
	else
		if [ "$dne_upgrade" != "no" ]; then
			$r $UMOUNT $tmp/mnt/mdt1 || {
				error_noexit "Unmounting the MDT2"
				return 1
			}
			shall_cleanup_mdt1=false
		fi

		$r $UMOUNT $tmp/mnt/mdt || {
			error_noexit "Unmounting the MDT"
			return 1
		}
		shall_cleanup_mdt=false

		$r $UMOUNT $tmp/mnt/ost || {
			error_noexit "Unmounting the OST"
			return 1
		}
		shall_cleanup_ost=false

		t32_reload_modules $node || {
			error_noexit "Reloading modules"
			return 1
		}

		# mount a second time to make sure we didnt leave upgrade flag on
		$r $TUNEFS --dryrun $mdt_dev || {
			$r losetup -a
			error_noexit "tunefs.lustre before remounting the MDT"
			return 1
		}

		mopts=exclude=$fsname-OST0000
		if [ $fstype == "ldiskfs" ]; then
			mopts="loop,$mopts"
		fi
		$r $MOUNT_CMD -o $mopts $mdt_dev $tmp/mnt/mdt || {
			error_noexit "Remounting the MDT"
			return 1
		}
		shall_cleanup_mdt=true
	fi
}

test_32a() {
	local tarballs
	local tarball
	local rc=0

	t32_check
	for tarball in $tarballs; do
		t32_test $tarball || let "rc += $?"
	done
	return $rc
}
run_test 32a "Upgrade (not live)"

test_32b() {
	local tarballs
	local tarball
	local rc=0

	t32_check
	for tarball in $tarballs; do
		t32_test $tarball writeconf || let "rc += $?"
	done
	return $rc
}
run_test 32b "Upgrade with writeconf"

test_32c() {
	local tarballs
	local tarball
	local rc=0

	[ $MDSCOUNT -lt 2 ] && skip "needs >= 2 MDTs" && return
	t32_check
	for tarball in $tarballs; do
		dne_upgrade=yes t32_test $tarball writeconf || rc=$?
	done
	return $rc
}
run_test 32c "dne upgrade test"

test_32d() {
	local tarballs
	local tarball
	local rc=0

	t32_check
	for tarball in $tarballs; do
		ff_convert=yes t32_test $tarball || rc=$?
	done
	return $rc
}
run_test 32d "convert ff test"

test_33a() { # bug 12333, was test_33
	local FSNAME2=test-123
	local MDSDEV=$(mdsdevname ${SINGLEMDS//mds/})
	local mkfsoptions

	[ -n "$ost1_HOST" ] && fs2ost_HOST=$ost1_HOST

	if [ -z "$fs2ost_DEV" -o -z "$fs2mds_DEV" ]; then
		local dev=${SINGLEMDS}_dev
		local MDSDEV=${!dev}
		is_blkdev $SINGLEMDS $MDSDEV &&
			skip_env "mixed loopback and real device not working" &&
			return
	fi

	local fs2mdsdev=$(mdsdevname 1_2)
	local fs2ostdev=$(ostdevname 1_2)
	local fs2mdsvdev=$(mdsvdevname 1_2)
	local fs2ostvdev=$(ostvdevname 1_2)

	if [ $(facet_fstype mds1) == ldiskfs ]; then
		mkfsoptions="--mkfsoptions=\\\"-J size=8\\\"" # See bug 17931.
	fi

	add fs2mds $(mkfs_opts mds1 ${fs2mdsdev}) --mgs --fsname=${FSNAME2} \
		--reformat $mkfsoptions $fs2mdsdev $fs2mdsvdev || exit 10
	add fs2ost $(mkfs_opts ost1 ${fs2ostdev}) --mgsnode=$MGSNID \
		--fsname=${FSNAME2} --index=8191 --reformat $fs2ostdev \
		$fs2ostvdev || exit 10

	start fs2mds $fs2mdsdev $MDS_MOUNT_OPTS && trap cleanup_fs2 EXIT INT
	start fs2ost $fs2ostdev $OST_MOUNT_OPTS
	do_facet $SINGLEMDS "$LCTL conf_param $FSNAME2.sys.timeout=200" ||
		error "$LCTL conf_param $FSNAME2.sys.timeout=200 failed"
	mkdir -p $MOUNT2 || error "mkdir $MOUNT2 failed"
	$MOUNT_CMD $MGSNID:/${FSNAME2} $MOUNT2 || error "$MOUNT_CMD failed"
	echo "ok."

	cp /etc/hosts $MOUNT2/ || error "copy /etc/hosts $MOUNT2/ failed"
	$GETSTRIPE $MOUNT2/hosts || error "$GETSTRIPE $MOUNT2/hosts failed"

	umount $MOUNT2
	stop fs2ost -f
	stop fs2mds -f
	cleanup_nocli || error "cleanup_nocli failed with $?"
}
run_test 33a "Mount ost with a large index number"

test_33b() {	# was test_34
        setup

        do_facet client dd if=/dev/zero of=$MOUNT/24 bs=1024k count=1
        # Drop lock cancelation reply during umount
	#define OBD_FAIL_LDLM_CANCEL_NET			0x304
	do_facet client $LCTL set_param fail_loc=0x80000304
	#lctl set_param debug=-1
	umount_client $MOUNT
	cleanup || error "cleanup failed with $?"
}
run_test 33b "Drop cancel during umount"

test_34a() {
        setup
	do_facet client "sh runmultiop_bg_pause $DIR/file O_c"
	manual_umount_client
	rc=$?
	do_facet client killall -USR1 multiop
	if [ $rc -eq 0 ]; then
		error "umount not fail!"
	fi
	sleep 1
	cleanup || error "cleanup failed with rc $?"
}
run_test 34a "umount with opened file should be fail"

test_34b() {
	setup
	touch $DIR/$tfile || error "touch $DIR/$tfile failed"
	stop_mds || error "Unable to stop MDS"

	manual_umount_client --force || error "mtab after failed umount with $?"

	cleanup || error "cleanup failed with $?"
}
run_test 34b "force umount with failed mds should be normal"

test_34c() {
	setup
	touch $DIR/$tfile || error "touch $DIR/$tfile failed"
	stop_ost || error "Unable to stop OST1"

	manual_umount_client --force || error "mtab after failed umount with $?"

	cleanup || error "cleanup failed with $?"
}
run_test 34c "force umount with failed ost should be normal"

test_35a() { # bug 12459
	setup

	DBG_SAVE="`$LCTL get_param -n debug`"
	$LCTL set_param debug="ha"

	log "Set up a fake failnode for the MDS"
	FAKENID="127.0.0.2"
	local device=$(do_facet $SINGLEMDS "$LCTL get_param -n devices" |
		awk '($3 ~ "mdt" && $4 ~ "MDT") { print $4 }' | head -1)
	do_facet mgs "$LCTL conf_param \
		      ${device}.failover.node=$(h2$NETTYPE $FAKENID)" ||
		error "Setting ${device}.failover.node=\
		       $(h2$NETTYPE $FAKENID) failed."

	log "Wait for RECONNECT_INTERVAL seconds (10s)"
	sleep 10

	MSG="conf-sanity.sh test_35a `date +%F%kh%Mm%Ss`"
	$LCTL clear
	log "$MSG"
	log "Stopping the MDT: $device"
	stop_mdt 1 || error "MDT0 stop fail"

	df $MOUNT > /dev/null 2>&1 &
	DFPID=$!
	log "Restarting the MDT: $device"
	start_mdt 1 || error "MDT0 start fail"
	log "Wait for df ($DFPID) ... "
	wait $DFPID
	log "done"
	$LCTL set_param debug="$DBG_SAVE"

	# retrieve from the log the first server that the client tried to
	# contact after the connection loss
	$LCTL dk $TMP/lustre-log-$TESTNAME.log
	NEXTCONN=`awk "/${MSG}/ {start = 1;}
		       /import_select_connection.*$device-mdc.* using connection/ {
				if (start) {
					if (\\\$NF ~ /$FAKENID/)
						print \\\$NF;
					else
						print 0;
					exit;
				}
		       }" $TMP/lustre-log-$TESTNAME.log`
	[ "$NEXTCONN" != "0" ] &&
		error "Tried to connect to ${NEXTCONN} not last active server"
	cleanup || error "cleanup failed with $?"
	# remove nid settings
	writeconf_or_reformat
}
run_test 35a "Reconnect to the last active server first"

test_35b() { # bug 18674
	remote_mds || { skip "local MDS" && return 0; }
	setup

	debugsave
	$LCTL set_param debug="ha"
	$LCTL clear
	MSG="conf-sanity.sh test_35b `date +%F%kh%Mm%Ss`"
	log "$MSG"

	log "Set up a fake failnode for the MDS"
	FAKENID="127.0.0.2"
	local device=$(do_facet $SINGLEMDS "$LCTL get_param -n devices" |
		awk '($3 ~ "mdt" && $4 ~ "MDT") { print $4 }' | head -1)
	do_facet mgs "$LCTL conf_param \
		      ${device}.failover.node=$(h2$NETTYPE $FAKENID)" ||
		error "Set ${device}.failover.node=\
		       $(h2$NETTYPE $FAKENID) failed"

	local at_max_saved=0
	# adaptive timeouts may prevent seeing the issue
	if at_is_enabled; then
		at_max_saved=$(at_max_get mds)
		at_max_set 0 mds client
	fi

	mkdir $MOUNT/$tdir || error "mkdir $MOUNT/$tdir failed"

	log "Injecting EBUSY on MDS"
	# Setting OBD_FAIL_MDS_RESEND=0x136
	do_facet $SINGLEMDS "$LCTL set_param fail_loc=0x80000136" ||
		error "unable to set param fail_loc=0x80000136"

	$LCTL set_param mdc.${FSNAME}*.stats=clear

	log "Creating a test file and stat it"
	touch $MOUNT/$tdir/$tfile || error "touch $MOUNT/$tdir/$tfile failed"
	stat $MOUNT/$tdir/$tfile

	log "Stop injecting EBUSY on MDS"
	do_facet $SINGLEMDS "$LCTL set_param fail_loc=0" ||
		error "unable to set param fail_loc=0"
	rm -f $MOUNT/$tdir/$tfile || error "remove $MOUNT/$tdir/$tfile failed"

	log "done"
	# restore adaptive timeout
	[ $at_max_saved -ne 0 ] && at_max_set $at_max_saved mds client

	$LCTL dk $TMP/lustre-log-$TESTNAME.log

	CONNCNT=$($LCTL get_param mdc.${FSNAME}*.stats |
		  awk '/mds_connect/{print $2}')

	# retrieve from the log if the client has ever tried to
	# contact the fake server after the loss of connection
	FAILCONN=`awk "BEGIN {ret = 0;}
		       /import_select_connection.*${FSNAME}-MDT0000-mdc.* using connection/ {
				ret = 1;
				if (\\\$NF ~ /$FAKENID/) {
					ret = 2;
					exit;
				}
		       }
		       END {print ret}" $TMP/lustre-log-$TESTNAME.log`

	[ "$FAILCONN" == "0" ] &&
		error "The client reconnection has not been triggered"
	[ "$FAILCONN" == "2" ] &&
		error "Primary server busy, client reconnect to failover failed"

	# LU-290
	# When OBD_FAIL_MDS_RESEND is hit, we sleep for 2 * obd_timeout
	# Reconnects are supposed to be rate limited to one every 5s
	[ $CONNCNT -gt $((2 * $TIMEOUT / 5 + 1)) ] &&
		error "Too many reconnects $CONNCNT"

	cleanup || error "cleanup failed with $?"
	# remove nid settings
	writeconf_or_reformat
}
run_test 35b "Continue reconnection retries, if the active server is busy"

test_36() { # 12743
	[ $OSTCOUNT -lt 2 ] && skip_env "skipping test for single OST" && return

	[ "$ost_HOST" = "`hostname`" -o "$ost1_HOST" = "`hostname`" ] ||
		{ skip "remote OST" && return 0; }

	local rc=0
	local FSNAME2=test1234
	local MDSDEV=$(mdsdevname ${SINGLEMDS//mds/})

	[ -n "$ost1_HOST" ] && fs2ost_HOST=$ost1_HOST && fs3ost_HOST=$ost1_HOST

	if [ -z "$fs2ost_DEV" -o -z "$fs2mds_DEV" -o -z "$fs3ost_DEV" ]; then
		is_blkdev $SINGLEMDS $MDSDEV &&
		skip_env "mixed loopback and real device not working" && return
	fi

	local fs2mdsdev=$(mdsdevname 1_2)
	local fs2ostdev=$(ostdevname 1_2)
	local fs3ostdev=$(ostdevname 2_2)
	local fs2mdsvdev=$(mdsvdevname 1_2)
	local fs2ostvdev=$(ostvdevname 1_2)
	local fs3ostvdev=$(ostvdevname 2_2)

	add fs2mds $(mkfs_opts mds1 ${fs2mdsdev}) --mgs --fsname=${FSNAME2} \
		--reformat $fs2mdsdev $fs2mdsvdev || exit 10
	# XXX after we support non 4K disk blocksize in ldiskfs, specify a
	#     different one than the default value here.
	add fs2ost $(mkfs_opts ost1 ${fs2ostdev}) --mgsnode=$MGSNID \
		--fsname=${FSNAME2} --reformat $fs2ostdev $fs2ostvdev || exit 10
	add fs3ost $(mkfs_opts ost2 ${fs3ostdev}) --mgsnode=$MGSNID \
		--fsname=${FSNAME2} --reformat $fs3ostdev $fs3ostvdev || exit 10

	start fs2mds $fs2mdsdev $MDS_MOUNT_OPTS
	start fs2ost $fs2ostdev $OST_MOUNT_OPTS
	start fs3ost $fs3ostdev $OST_MOUNT_OPTS
	mkdir -p $MOUNT2 || error "mkdir $MOUNT2 failed"
	$MOUNT_CMD $MGSNID:/${FSNAME2} $MOUNT2 || error "$MOUNT_CMD failed"

	sleep 5 # until 11778 fixed

	dd if=/dev/zero of=$MOUNT2/$tfile bs=1M count=7 || error "dd failed"

	BKTOTAL=$($LCTL get_param -n obdfilter.*.kbytestotal |
		  awk 'BEGIN{total=0}; {total+=$1}; END{print total}')
	BKFREE=$($LCTL get_param -n obdfilter.*.kbytesfree |
		 awk 'BEGIN{free=0}; {free+=$1}; END{print free}')
	BKAVAIL=$($LCTL get_param -n obdfilter.*.kbytesavail |
		  awk 'BEGIN{avail=0}; {avail+=$1}; END{print avail}')
	STRING=$(df -P $MOUNT2 | tail -n 1 | awk '{print $2","$3","$4}')
	DFTOTAL=$(echo $STRING | cut -d, -f1)
	DFUSED=$(echo $STRING  | cut -d, -f2)
	DFAVAIL=$(echo $STRING | cut -d, -f3)
	DFFREE=$(($DFTOTAL - $DFUSED))

        ALLOWANCE=$((64 * $OSTCOUNT))

        if [ $DFTOTAL -lt $(($BKTOTAL - $ALLOWANCE)) ] ||
           [ $DFTOTAL -gt $(($BKTOTAL + $ALLOWANCE)) ] ; then
                echo "**** FAIL: df total($DFTOTAL) mismatch OST total($BKTOTAL)"
                rc=1
        fi
        if [ $DFFREE -lt $(($BKFREE - $ALLOWANCE)) ] ||
           [ $DFFREE -gt $(($BKFREE + $ALLOWANCE)) ] ; then
                echo "**** FAIL: df free($DFFREE) mismatch OST free($BKFREE)"
                rc=2
        fi
        if [ $DFAVAIL -lt $(($BKAVAIL - $ALLOWANCE)) ] ||
           [ $DFAVAIL -gt $(($BKAVAIL + $ALLOWANCE)) ] ; then
                echo "**** FAIL: df avail($DFAVAIL) mismatch OST avail($BKAVAIL)"
                rc=3
       fi

	$UMOUNT $MOUNT2
	stop fs3ost -f || error "unable to stop OST3"
	stop fs2ost -f || error "unable to stop OST2"
	stop fs2mds -f || error "unable to stop second MDS"
	unload_modules_conf || error "unable unload modules"
	return $rc
}
run_test 36 "df report consistency on OSTs with different block size"

test_37() {
	local mntpt=$(facet_mntpt $SINGLEMDS)
	local mdsdev=$(mdsdevname ${SINGLEMDS//mds/})
	local mdsdev_sym="$TMP/sym_mdt.img"
	local opts=$MDS_MOUNT_OPTS
	local rc=0

	if [ $(facet_fstype $SINGLEMDS) != ldiskfs ]; then
		skip "Currently only applicable to ldiskfs-based MDTs"
		return
	fi

	echo "MDS :     $mdsdev"
	echo "SYMLINK : $mdsdev_sym"
	do_facet $SINGLEMDS rm -f $mdsdev_sym

	do_facet $SINGLEMDS ln -s $mdsdev $mdsdev_sym

	echo "mount symlink device - $mdsdev_sym"

	if ! do_facet $SINGLEMDS test -b $mdsdev; then
		opts=$(csa_add "$opts" -o loop)
	fi
	mount_op=$(do_facet $SINGLEMDS mount -v -t lustre $opts \
		$mdsdev_sym $mntpt 2>&1)
	rc=${PIPESTATUS[0]}

	echo mount_op=$mount_op

	do_facet $SINGLEMDS "$UMOUNT $mntpt && rm -f $mdsdev_sym"

	if $(echo $mount_op | grep -q "unable to set tunable"); then
		error "set tunables failed for symlink device"
	fi

	[ $rc -eq 0 ] || error "mount symlink $mdsdev_sym failed! rc=$rc"
}
run_test 37 "verify set tunables works for symlink device"

test_38() { # bug 14222
	local fstype=$(facet_fstype $SINGLEMDS)
	local mntpt=$(facet_mntpt $SINGLEMDS)

	setup
	# like runtests
	local COUNT=10
	local SRC="/etc /bin"
	local FILES=$(find $SRC -type f -mtime +1 | head -n $COUNT)
	log "copying $(echo $FILES | wc -w) files to $DIR/$tdir"
	mkdir $DIR/$tdir || error "mkdir $DIR/$tdir failed"
	tar cf - $FILES | tar xf - -C $DIR/$tdir ||
		error "copying $SRC to $DIR/$tdir"
	sync
	umount_client $MOUNT || error "umount_client $MOUNT failed"
	do_facet $SINGLEMDS "$LCTL get_param osp.*.prealloc_next_id"
	stop_mds || error "Unable to stop MDS"
	log "delete lov_objid file on MDS"

	mount_fstype $SINGLEMDS || error "mount MDS failed (1)"

	do_facet $SINGLEMDS "od -Ax -td8 $mntpt/lov_objid; rm $mntpt/lov_objid"

	unmount_fstype $SINGLEMDS || error "umount failed (1)"

	# check create in mds_lov_connect
	start_mds || error "unable to start MDS"
	mount_client $MOUNT || error "mount_client $MOUNT failed"
	for f in $FILES; do
		[ $V ] && log "verifying $DIR/$tdir/$f"
		diff -q $f $DIR/$tdir/$f || ERROR=y
	done
	do_facet $SINGLEMDS "$LCTL get_param osp.*.prealloc_next_id"
	if [ "$ERROR" = "y" ]; then
		# check it's updates in sync
		umount_client $MOUNT
		stop_mds
		mount_fstype $SIGNLEMDS
		do_facet $SINGLEMDS "od -Ax -td8 $mntpt/lov_objid"
		unmount_fstype $SINGLEMDS
		error "old and new files are different after connect" || true
	fi
	touch $DIR/$tdir/f2 || error "f2 file create failed"

	# check it's updates in sync
	umount_client $MOUNT || error "second umount_client $MOUNT failed"
	stop_mds

	mount_fstype $SINGLEMDS || error "mount MDS failed (3)"

	do_facet $SINGLEMDS "od -Ax -td8 $mntpt/lov_objid"
	do_facet $SINGLEMDS dd if=/dev/zero of=$mntpt/lov_objid.clear count=8

	unmount_fstype $SINGLEMDS || error "umount failed (3)"

	start_mds || error "unable to start MDS"
	mount_client $MOUNT || error "mount_client $MOUNT failed"
	for f in $FILES; do
		[ $V ] && log "verifying $DIR/$tdir/$f"
		diff -q $f $DIR/$tdir/$f || ERROR=y
	done
	touch $DIR/$tdir/f3 || error "f3 file create failed"
	do_facet $SINGLEMDS "$LCTL get_param osp.*.prealloc_next_id"
	umount_client $MOUNT || error "third umount_client $MOUNT failed"
	stop_mds
	mount_fstype $SINGLEMDS || error "mount MDS failed (4)"
	do_facet $SINGLEMDS "od -Ax -td8 $mntpt/lov_objid"
	unmount_fstype $SINGLEMDS || error "umount failed (4)"

	[ "$ERROR" = "y" ] &&
		error "old and new files are different after sync" || true

	log "files compared the same"
	cleanup || error "cleanup failed with $?"
}
run_test 38 "MDS recreates missing lov_objid file from OST data"

test_39() {
	PTLDEBUG=+malloc
	setup
	cleanup || error "cleanup failed with $?"
	perl $SRCDIR/leak_finder.pl $TMP/debug 2>&1 | egrep '*** Leak:' &&
		error "memory leak detected" || true
}
run_test 39 "leak_finder recognizes both LUSTRE and LNET malloc messages"

test_40() { # bug 15759
	start_ost || error "Unable to start OST1"
	#define OBD_FAIL_TGT_TOOMANY_THREADS     0x706
	do_facet $SINGLEMDS "$LCTL set_param fail_loc=0x80000706"
	start_mds
	cleanup || error "cleanup failed with rc $?"
}
run_test 40 "race during service thread startup"

test_41a() { #bug 14134
	if [ $(facet_fstype $SINGLEMDS) == ldiskfs ] &&
	   ! do_facet $SINGLEMDS test -b $(mdsdevname 1); then
		skip "Loop devices does not work with nosvc option"
		return
	fi

	local MDSDEV=$(mdsdevname ${SINGLEMDS//mds/})

	start_mdt 1 -o nosvc -n
	if [ $MDSCOUNT -ge 2 ]; then
		for num in $(seq 2 $MDSCOUNT); do
			start_mdt $num || return
		done
	fi
	start ost1 $(ostdevname 1) $OST_MOUNT_OPTS
	start_mdt 1 -o nomgs,force
	mount_client $MOUNT || error "mount_client $MOUNT failed"
	sleep 5

	echo "blah blah" > $MOUNT/$tfile
	cat $MOUNT/$tfile

	umount_client $MOUNT || error "umount_client $MOUNT failed"
	stop ost1 -f || error "unable to stop OST1"
	stop_mds || error "Unable to stop MDS"
	stop_mds || error "Unable to stop MDS on second try"
	unload_modules_conf || error "unload_modules_conf failed"
}
run_test 41a "mount mds with --nosvc and --nomgs"

test_41b() {
	if [ $(facet_fstype $SINGLEMDS) == ldiskfs ] &&
	   ! do_facet $SINGLEMDS test -b $(mdsdevname 1); then
		skip "Loop devices does not work with nosvc option"
		return
	fi

	! combined_mgs_mds && skip "needs combined mgs device" && return 0

	stopall
	reformat
	local MDSDEV=$(mdsdevname ${SINGLEMDS//mds/})

	start_mdt 1 -o nosvc -n
	if [ $MDSCOUNT -ge 2 ]; then
		for num in $(seq 2 $MDSCOUNT); do
			start_mdt $num || return
		done
	fi

	start_ost || error "Unable to start OST1"
	start_mdt 1 -o nomgs,force
	mount_client $MOUNT || error "mount_client $MOUNT failed"
	sleep 5

	echo "blah blah" > $MOUNT/$tfile
	cat $MOUNT/$tfile || error "cat $MOUNT/$tfile failed"

	umount_client $MOUNT || error "umount_client $MOUNT failed"
	stop_ost || error "Unable to stop OST1"
	stop_mds || error "Unable to stop MDS"
	stop_mds || error "Unable to stop MDS on second try"
}
run_test 41b "mount mds with --nosvc and --nomgs on first mount"

test_41c() {
	local server_version=$(lustre_version_code $SINGLEMDS)

	[[ $server_version -ge $(version_code 2.6.52) ]] ||
	[[ $server_version -ge $(version_code 2.5.26) &&
	   $server_version -lt $(version_code 2.5.50) ]] ||
	[[ $server_version -ge $(version_code 2.5.4) &&
	   $server_version -lt $(version_code 2.5.11) ]] ||
		{ skip "Need MDS version 2.5.4+ or 2.5.26+ or 2.6.52+"; return; }

	cleanup
	# MDT concurent start
	load_modules
	do_facet $SINGLEMDS "lsmod | grep -q lustre" || return 1
	do_facet ost1 "lsmod | grep -q lustre" || return 1
	#define OBD_FAIL_TGT_MOUNT_RACE 0x716
	do_facet $SINGLEMDS "$LCTL set_param fail_loc=0x716"
	start mds1 $(mdsdevname 1) $MDS_MOUNT_OPTS &
	local pid=$!
	start mds1 $(mdsdevname 1) $MDS_MOUNT_OPTS &
	do_facet $SINGLEMDS "$LCTL set_param fail_loc=0x0"
	local pid2=$!
	wait $pid2
	local rc2=$?
	wait $pid
	local rc=$?
	if [ $rc -eq 0 ] && [ $rc2 -ne 0 ]; then
		echo "1st MDT start succeed"
		echo "2nd MDT start failed with $rc2"
	elif [ $rc2 -eq 0 ] && [ $rc -ne 0 ]; then
		echo "1st MDT start failed with $rc"
		echo "2nd MDT start succeed"
	else
		stop mds1 -f
		error "unexpected concurent MDT mounts result, rc=$rc rc2=$rc2"
	fi

	if [ $MDSCOUNT -ge 2 ]; then
		for num in $(seq 2 $MDSCOUNT); do
			start_mdt $num || return
		done
	fi

	# OST concurent start

	#define OBD_FAIL_TGT_MOUNT_RACE 0x716
	do_facet ost1 "$LCTL set_param fail_loc=0x716"
	start ost1 $(ostdevname 1) $OST_MOUNT_OPTS &
	pid=$!
	start ost1 $(ostdevname 1) $OST_MOUNT_OPTS &
	do_facet ost1 "$LCTL set_param fail_loc=0x0"
	pid2=$!
	wait $pid2
	rc2=$?
	wait $pid
	rc=$?
	if [ $rc -eq 0 ] && [ $rc2 -ne 0 ]; then
		echo "1st OST start succeed"
		echo "2nd OST start failed with $rc2"
	elif [ $rc2 -eq 0 ] && [ $rc -ne 0 ]; then
		echo "1st OST start failed with $rc"
		echo "2nd OST start succeed"
	else
		stop mds -f
		stop ost1 -f
		error "unexpected concurent OST mounts result, rc=$rc rc2=$rc2"
	fi
	# cleanup
	stop_mds
	stop ost1 -f

	# verify everything ok
	start_mds
	if [ $? != 0 ]
	then
		stop_mds
		error "MDT(s) start failed"
	fi

	start_ost
	if [ $? != 0 ]
	then
		stop_mds
		stop ost1 -f
		error "OST(s) start failed"
	fi

	mount_client $MOUNT
	if [ $? != 0 ]
	then
		stop_mds
		stop ost1 -f
		error "client start failed"
	fi
	check_mount
	if [ $? != 0 ]
	then
		stop_mds
		stop ost1 -f
		error "client mount failed"
	fi
	cleanup
}
run_test 41c "concurent mounts of MDT/OST should all fail but one"

test_42() { #bug 14693
	setup
	check_mount || error "client was not mounted"

	do_facet mgs $LCTL conf_param $FSNAME.llite.some_wrong_param=10
	umount_client $MOUNT ||
		error "unmounting client failed with invalid llite param"
	mount_client $MOUNT ||
		error "mounting client failed with invalid llite param"

	do_facet mgs $LCTL conf_param $FSNAME.sys.some_wrong_param=20
	cleanup || error "stopping $FSNAME failed with invalid sys param"
	load_modules
	setup
	check_mount || error "client was not mounted with invalid sys param"
	cleanup || error "stopping $FSNAME failed with invalid sys param"
}
run_test 42 "allow client/server mount/unmount with invalid config param"

test_43() {
	[[ $(lustre_version_code mgs) -ge $(version_code 2.5.58) ]] ||
		{ skip "Need MDS version at least 2.5.58" && return 0; }
	[ $UID -ne 0 -o $RUNAS_ID -eq 0 ] && skip_env "run as root"

	ID1=${ID1:-501}
	USER1=$(cat /etc/passwd | grep :$ID1:$ID1: | cut -d: -f1)
	[ -z "$USER1" ] && skip_env "missing user with uid=$ID1 gid=$ID1" &&
		return

	setup
	chmod ugo+x $DIR || error "chmod 0 failed"
	set_conf_param_and_check mds					\
		"$LCTL get_param -n mdt.$FSNAME-MDT0000.root_squash"	\
		"$FSNAME.mdt.root_squash"				\
		"0:0"
	wait_update $HOSTNAME						\
		"$LCTL get_param -n llite.${FSNAME}*.root_squash"	\
		"0:0" ||
		error "check llite root_squash failed!"
	set_conf_param_and_check mds					\
		"$LCTL get_param -n mdt.$FSNAME-MDT0000.nosquash_nids"	\
		"$FSNAME.mdt.nosquash_nids"				\
		"NONE"
	wait_update $HOSTNAME						\
		"$LCTL get_param -n llite.${FSNAME}*.nosquash_nids"	\
		"NONE" ||
		error "check llite nosquash_nids failed!"

    #
    # create set of test files
    #
    echo "111" > $DIR/$tfile-userfile || error "write 1 failed"
    chmod go-rw $DIR/$tfile-userfile  || error "chmod 1 failed"
    chown $RUNAS_ID.$RUNAS_ID $DIR/$tfile-userfile || error "chown failed"

    echo "222" > $DIR/$tfile-rootfile || error "write 2 failed"
    chmod go-rw $DIR/$tfile-rootfile  || error "chmod 2 faield"

	mkdir $DIR/$tdir-rootdir || error "mkdir failed"
	chmod go-rwx $DIR/$tdir-rootdir || error "chmod 3 failed"
	touch $DIR/$tdir-rootdir/tfile-1 || error "touch failed"

	echo "777" > $DIR/$tfile-user1file || error "write 7 failed"
	chmod go-rw $DIR/$tfile-user1file || error "chmod 7 failed"
	chown $ID1.$ID1 $DIR/$tfile-user1file || error "chown failed"

	#
	# check root_squash:
	#   set root squash UID:GID to RUNAS_ID
	#   root should be able to access only files owned by RUNAS_ID
	#
	set_conf_param_and_check mds					\
		"$LCTL get_param -n mdt.$FSNAME-MDT0000.root_squash"	\
		"$FSNAME.mdt.root_squash"				\
		"$RUNAS_ID:$RUNAS_ID"
	wait_update $HOSTNAME						\
		"$LCTL get_param -n llite.${FSNAME}*.root_squash"	\
		"$RUNAS_ID:$RUNAS_ID" ||
		error "check llite root_squash failed!"

	ST=$(stat -c "%n: owner uid %u (%A)" $DIR/$tfile-userfile)
	dd if=$DIR/$tfile-userfile 1>/dev/null 2>/dev/null ||
		error "$ST: root read permission is denied"
	echo "$ST: root read permission is granted - ok"

	echo "444" |
	dd conv=notrunc of=$DIR/$tfile-userfile 1>/dev/null 2>/dev/null ||
		error "$ST: root write permission is denied"
	echo "$ST: root write permission is granted - ok"

	ST=$(stat -c "%n: owner uid %u (%A)" $DIR/$tfile-rootfile)
	dd if=$DIR/$tfile-rootfile 1>/dev/null 2>/dev/null &&
		error "$ST: root read permission is granted"
	echo "$ST: root read permission is denied - ok"

	echo "555" |
	dd conv=notrunc of=$DIR/$tfile-rootfile 1>/dev/null 2>/dev/null &&
		error "$ST: root write permission is granted"
	echo "$ST: root write permission is denied - ok"

	ST=$(stat -c "%n: owner uid %u (%A)" $DIR/$tdir-rootdir)
		rm $DIR/$tdir-rootdir/tfile-1 1>/dev/null 2>/dev/null &&
			error "$ST: root unlink permission is granted"
	echo "$ST: root unlink permission is denied - ok"

	touch $DIR/tdir-rootdir/tfile-2 1>/dev/null 2>/dev/null &&
		error "$ST: root create permission is granted"
	echo "$ST: root create permission is denied - ok"

	# LU-1778
	# check root_squash is enforced independently
	# of client cache content
	#
	# access file by USER1, keep access open
	# root should be denied access to user file

	runas -u $ID1 tail -f $DIR/$tfile-user1file 1>/dev/null 2>&1 &
	pid=$!
	sleep 1

	ST=$(stat -c "%n: owner uid %u (%A)" $DIR/$tfile-user1file)
	dd if=$DIR/$tfile-user1file 1>/dev/null 2>&1 &&
	    { kill $pid; error "$ST: root read permission is granted"; }
	echo "$ST: root read permission is denied - ok"

	echo "777" |
	dd conv=notrunc of=$DIR/$tfile-user1file 1>/dev/null 2>&1 &&
	    { kill $pid; error "$ST: root write permission is granted"; }
	echo "$ST: root write permission is denied - ok"

	kill $pid
	wait $pid

	#
	# check nosquash_nids:
	#   put client's NID into nosquash_nids list,
	#   root should be able to access root file after that
	#
	local NIDLIST=$($LCTL list_nids all | tr '\n' ' ')
	NIDLIST="2@gni $NIDLIST 192.168.0.[2,10]@tcp"
	NIDLIST=$(echo $NIDLIST | tr -s ' ' ' ')
	set_conf_param_and_check mds					\
		"$LCTL get_param -n mdt.$FSNAME-MDT0000.nosquash_nids"	\
		"$FSNAME-MDTall.mdt.nosquash_nids"			\
		"$NIDLIST"
	wait_update $HOSTNAME						\
		"$LCTL get_param -n llite.${FSNAME}*.nosquash_nids"	\
		"$NIDLIST" ||
		error "check llite nosquash_nids failed!"

	ST=$(stat -c "%n: owner uid %u (%A)" $DIR/$tfile-rootfile)
	dd if=$DIR/$tfile-rootfile 1>/dev/null 2>/dev/null ||
		error "$ST: root read permission is denied"
	echo "$ST: root read permission is granted - ok"

	echo "666" |
	dd conv=notrunc of=$DIR/$tfile-rootfile 1>/dev/null 2>/dev/null ||
		error "$ST: root write permission is denied"
	echo "$ST: root write permission is granted - ok"

	ST=$(stat -c "%n: owner uid %u (%A)" $DIR/$tdir-rootdir)
	rm $DIR/$tdir-rootdir/tfile-1 ||
		error "$ST: root unlink permission is denied"
	echo "$ST: root unlink permission is granted - ok"
	touch $DIR/$tdir-rootdir/tfile-2 ||
		error "$ST: root create permission is denied"
	echo "$ST: root create permission is granted - ok"
}
run_test 43 "check root_squash and nosquash_nids"

test_44() { # 16317
	setup
	check_mount || error "check_mount"
	UUID=$($LCTL get_param llite.${FSNAME}*.uuid | cut -d= -f2)
	STATS_FOUND=no
        UUIDS=$(do_facet $SINGLEMDS "$LCTL get_param mdt.${FSNAME}*.exports.*.uuid")
        for VAL in $UUIDS; do
                NID=$(echo $VAL | cut -d= -f1)
                CLUUID=$(echo $VAL | cut -d= -f2)
                [ "$UUID" = "$CLUUID" ] && STATS_FOUND=yes && break
        done
	[ "$STATS_FOUND" = "no" ] && error "stats not found for client"
	cleanup || error "cleanup failed with $?"
}
run_test 44 "mounted client proc entry exists"

test_45() { #17310
	setup
	check_mount || error "check_mount"
	stop_mds || error "Unable to stop MDS"
	df -h $MOUNT &
	log "sleep 60 sec"
	sleep 60
<<<<<<< HEAD
#define OBD_FAIL_PTLRPC_LONG_REPL_UNLINK   0x50f
=======
	#define OBD_FAIL_PTLRPC_LONG_UNLINK   0x50f
>>>>>>> 6bc366f7
	do_facet client "$LCTL set_param fail_loc=0x50f fail_val=0"
	log "sleep 10 sec"
	sleep 10
	manual_umount_client --force || error "manual_umount_client failed"
	do_facet client "$LCTL set_param fail_loc=0x0"
	start_mds || error "unable to start MDS"
	mount_client $MOUNT || error "mount_client $MOUNT failed"
	cleanup || error "cleanup failed with $?"
}
run_test 45 "long unlink handling in ptlrpcd"

cleanup_46a() {
	trap 0
	local rc=0
	local count=$1

	umount_client $MOUNT2 || rc=$?
	umount_client $MOUNT || rc=$?
	while [ $count -gt 0 ]; do
		stop ost${count} -f || rc=$?
		let count=count-1
	done
	stop_mds || rc=$?
	cleanup_nocli || rc=$?
	#writeconf to remove all ost2 traces for subsequent tests
	writeconf_or_reformat
	return $rc
}

test_46a() {
	echo "Testing with $OSTCOUNT OSTs"
	reformat_and_config
	start_mds || error "unable to start MDS"
	#first client should see only one ost
	start_ost || error "Unable to start OST1"
        wait_osc_import_state mds ost FULL
	#start_client
	mount_client $MOUNT || error "mount_client $MOUNT failed"
	trap "cleanup_46a $OSTCOUNT" EXIT ERR

	local i
	for (( i=2; i<=$OSTCOUNT; i++ )); do
		start ost$i $(ostdevname $i) $OST_MOUNT_OPTS ||
			error "start_ost$i $(ostdevname $i) failed"
	done

	# wait until osts in sync
	for (( i=2; i<=$OSTCOUNT; i++ )); do
	    wait_osc_import_state mds ost$i FULL
	    wait_osc_import_state client ost$i FULL
	done

	#second client see all ost's

	mount_client $MOUNT2 || error "mount_client failed"
	$SETSTRIPE -c -1 $MOUNT2 || error "$SETSTRIPE -c -1 $MOUNT2 failed"
	$GETSTRIPE $MOUNT2 || error "$GETSTRIPE $MOUNT2 failed"

	echo "ok" > $MOUNT2/widestripe
	$GETSTRIPE $MOUNT2/widestripe ||
		error "$GETSTRIPE $MOUNT2/widestripe failed"
	# fill acl buffer for avoid expand lsm to them
	awk -F : '{if (FNR < 25) { print "u:"$1":rwx" }}' /etc/passwd |
		while read acl; do
	    setfacl -m $acl $MOUNT2/widestripe
	done

	# will be deadlock
	stat $MOUNT/widestripe || error "stat $MOUNT/widestripe failed"

	cleanup_46a $OSTCOUNT || error "cleanup_46a failed"
}
run_test 46a "handle ost additional - wide striped file"

test_47() { #17674
	reformat
	setup_noconfig
	check_mount || error "check_mount failed"
	$LCTL set_param ldlm.namespaces.$FSNAME-*-*-*.lru_size=100

        local lru_size=[]
        local count=0
        for ns in $($LCTL get_param ldlm.namespaces.$FSNAME-*-*-*.lru_size); do
            if echo $ns | grep "MDT[[:digit:]]*"; then
                continue
            fi
            lrs=$(echo $ns | sed 's/.*lru_size=//')
            lru_size[count]=$lrs
            let count=count+1
        done

	facet_failover ost1
	facet_failover $SINGLEMDS
	client_up || error "client_up failed"

        count=0
        for ns in $($LCTL get_param ldlm.namespaces.$FSNAME-*-*-*.lru_size); do
            if echo $ns | grep "MDT[[:digit:]]*"; then
                continue
            fi
            lrs=$(echo $ns | sed 's/.*lru_size=//')
            if ! test "$lrs" -eq "${lru_size[count]}"; then
                n=$(echo $ns | sed -e 's/ldlm.namespaces.//' -e 's/.lru_size=.*//')
                error "$n has lost lru_size: $lrs vs. ${lru_size[count]}"
            fi
            let count=count+1
        done

	cleanup || error "cleanup failed with $?"
}
run_test 47 "server restart does not make client loss lru_resize settings"

cleanup_48() {
	trap 0

	# reformat after this test is needed - if the test fails,
	# we will have unkillable file at FS
	reformat_and_config
}

test_48() { # bug 17636
	reformat
	setup_noconfig
	check_mount || error "check_mount failed"

	$SETSTRIPE -c -1 $MOUNT || error "$SETSTRIPE -c -1 $MOUNT failed"
	$GETSTRIPE $MOUNT || error "$GETSTRIPE $MOUNT failed"

	echo "ok" > $MOUNT/widestripe
	$GETSTRIPE $MOUNT/widestripe ||
		error "$GETSTRIPE $MOUNT/widestripe failed"

	trap cleanup_48 EXIT ERR

	# fill acl buffer for avoid expand lsm to them
	getent passwd | awk -F : '{ print "u:"$1":rwx" }' |  while read acl; do
	    setfacl -m $acl $MOUNT/widestripe
	done

	stat $MOUNT/widestripe || error "stat $MOUNT/widestripe failed"

	cleanup_48
}
run_test 48 "too many acls on file"

# check PARAM_SYS_LDLM_TIMEOUT option of MKFS.LUSTRE
test_49a() { # bug 17710
	local timeout_orig=$TIMEOUT
	local ldlm_timeout_orig=$LDLM_TIMEOUT
	local LOCAL_TIMEOUT=20

	LDLM_TIMEOUT=$LOCAL_TIMEOUT
	TIMEOUT=$LOCAL_TIMEOUT

	reformat
	setup_noconfig
	check_mount || error "client mount failed"

	echo "check ldlm_timout..."
	local LDLM_MDS="$(do_facet $SINGLEMDS $LCTL get_param -n ldlm_timeout)"
	local LDLM_OST1="$(do_facet ost1 $LCTL get_param -n ldlm_timeout)"
	local LDLM_CLIENT="$(do_facet client $LCTL get_param -n ldlm_timeout)"

	if [ $LDLM_MDS -ne $LDLM_OST1 -o $LDLM_MDS -ne $LDLM_CLIENT ]; then
		error "Different LDLM_TIMEOUT:$LDLM_MDS $LDLM_OST1 $LDLM_CLIENT"
	fi

	if [ $LDLM_MDS -ne $((LOCAL_TIMEOUT / 3)) ]; then
		error "LDLM_TIMEOUT($LDLM_MDS) is not $((LOCAL_TIMEOUT / 3))"
	fi

	umount_client $MOUNT || error "umount_client $MOUNT failed"
	stop_ost || error "problem stopping OSS"
	stop_mds || error "problem stopping MDS"

	LDLM_TIMEOUT=$ldlm_timeout_orig
	TIMEOUT=$timeout_orig
}
run_test 49a "check PARAM_SYS_LDLM_TIMEOUT option of mkfs.lustre"

test_49b() { # bug 17710
	local timeout_orig=$TIMEOUT
	local ldlm_timeout_orig=$LDLM_TIMEOUT
	local LOCAL_TIMEOUT=20

	LDLM_TIMEOUT=$((LOCAL_TIMEOUT - 1))
	TIMEOUT=$LOCAL_TIMEOUT

	reformat
	setup_noconfig
	check_mount || error "client mount failed"

	local LDLM_MDS="$(do_facet $SINGLEMDS $LCTL get_param -n ldlm_timeout)"
	local LDLM_OST1="$(do_facet ost1 $LCTL get_param -n ldlm_timeout)"
	local LDLM_CLIENT="$(do_facet client $LCTL get_param -n ldlm_timeout)"

	if [ $LDLM_MDS -ne $LDLM_OST1 -o $LDLM_MDS -ne $LDLM_CLIENT ]; then
		error "Different LDLM_TIMEOUT:$LDLM_MDS $LDLM_OST1 $LDLM_CLIENT"
	fi

	if [ $LDLM_MDS -ne $((LOCAL_TIMEOUT - 1)) ]; then
		error "LDLM_TIMEOUT($LDLM_MDS) is not $((LOCAL_TIMEOUT - 1))"
	fi

	cleanup || error "cleanup failed"

	LDLM_TIMEOUT=$ldlm_timeout_orig
	TIMEOUT=$timeout_orig
}
run_test 49b "check PARAM_SYS_LDLM_TIMEOUT option of mkfs.lustre"

lazystatfs() {
        # Test both statfs and lfs df and fail if either one fails
	multiop_bg_pause $1 f_
	RC1=$?
	PID=$!
	killall -USR1 multiop
	[ $RC1 -ne 0 ] && log "lazystatfs multiop failed"
	wait $PID || { RC1=$?; log "multiop return error "; }

	$LFS df &
	PID=$!
	sleep 5
	kill -s 0 $PID
	RC2=$?
	if [ $RC2 -eq 0 ]; then
	    kill -s 9 $PID
	    log "lazystatfs df failed"
	fi

	RC=0
	[[ $RC1 -ne 0 || $RC2 -eq 0 ]] && RC=1
	return $RC
}

test_50a() {
	setup
	$LCTL set_param llite.$FSNAME-*.lazystatfs=1
	touch $DIR/$tfile || error "touch $DIR/$tfile failed"

	lazystatfs $MOUNT || error "lazystatfs failed but no down servers"

	cleanup || error "cleanup failed with rc $?"
}
run_test 50a "lazystatfs all servers available"

test_50b() {
	setup
	$LCTL set_param llite.$FSNAME-*.lazystatfs=1
	touch $DIR/$tfile || error "touch $DIR/$tfile failed"

	# Wait for client to detect down OST
	stop_ost || error "Unable to stop OST1"
        wait_osc_import_state mds ost DISCONN

	lazystatfs $MOUNT || error "lazystatfs should not return EIO"

	umount_client $MOUNT || error "Unable to unmount client"
	stop_mds || error "Unable to stop MDS"
}
run_test 50b "lazystatfs all servers down"

test_50c() {
	start_mds || error "Unable to start MDS"
	start_ost || error "Unable to start OST1"
	start_ost2 || error "Unable to start OST2"
	mount_client $MOUNT || error "Unable to mount client"
	$LCTL set_param llite.$FSNAME-*.lazystatfs=1
	touch $DIR/$tfile || error "touch $DIR/$tfile failed"

	# Wait for client to detect down OST
	stop_ost || error "Unable to stop OST1"
        wait_osc_import_state mds ost DISCONN
	lazystatfs $MOUNT || error "lazystatfs failed with one down server"

	umount_client $MOUNT || error "Unable to unmount client"
	stop_ost2 || error "Unable to stop OST2"
	stop_mds || error "Unable to stop MDS"
	#writeconf to remove all ost2 traces for subsequent tests
	writeconf_or_reformat
}
run_test 50c "lazystatfs one server down"

test_50d() {
	start_mds || error "Unable to start MDS"
	start_ost || error "Unable to start OST1"
	start_ost2 || error "Unable to start OST2"
	mount_client $MOUNT || error "Unable to mount client"
	$LCTL set_param llite.$FSNAME-*.lazystatfs=1
	touch $DIR/$tfile || error "touch $DIR/$tfile failed"

	# Issue the statfs during the window where the client still
	# belives the OST to be available but it is in fact down.
	# No failure just a statfs which hangs for a timeout interval.
	stop_ost || error "Unable to stop OST1"
	lazystatfs $MOUNT || error "lazystatfs failed with one down server"

	umount_client $MOUNT || error "Unable to unmount client"
	stop_ost2 || error "Unable to stop OST2"
	stop_mds || error "Unable to stop MDS"
	#writeconf to remove all ost2 traces for subsequent tests
	writeconf_or_reformat
}
run_test 50d "lazystatfs client/server conn race"

test_50e() {
	local RC1
	local pid

	reformat_and_config
	start_mds || error "Unable to start MDS"
	#first client should see only one ost
	start_ost || error "Unable to start OST1"
	wait_osc_import_state mds ost FULL

	# Wait for client to detect down OST
	stop_ost || error "Unable to stop OST1"
	wait_osc_import_state mds ost DISCONN

	mount_client $MOUNT || error "Unable to mount client"
	$LCTL set_param llite.$FSNAME-*.lazystatfs=0

	multiop_bg_pause $MOUNT _f
	RC1=$?
	pid=$!

	if [ $RC1 -ne 0 ]; then
		log "multiop failed $RC1"
	else
	    kill -USR1 $pid
	    sleep $(( $TIMEOUT+1 ))
	    kill -0 $pid
	    [ $? -ne 0 ] && error "process isn't sleep"
	    start_ost || error "Unable to start OST1"
	    wait $pid || error "statfs failed"
	fi

	umount_client $MOUNT || error "Unable to unmount client"
	stop_ost || error "Unable to stop OST1"
	stop_mds || error "Unable to stop MDS"
}
run_test 50e "normal statfs all servers down"

test_50f() {
	local RC1
	local pid
	CONN_PROC="osc.$FSNAME-OST0001-osc-[M]*.ost_server_uuid"

	start_mds || error "Unable to start mds"
	#first client should see only one ost
	start_ost || error "Unable to start OST1"
        wait_osc_import_state mds ost FULL

        start_ost2 || error "Unable to start OST2"
        wait_osc_import_state mds ost2 FULL

	# Wait for client to detect down OST
	stop_ost2 || error "Unable to stop OST2"

	wait_osc_import_state mds ost2 DISCONN
	mount_client $MOUNT || error "Unable to mount client"
	$LCTL set_param llite.$FSNAME-*.lazystatfs=0

	multiop_bg_pause $MOUNT _f
	RC1=$?
	pid=$!

	if [ $RC1 -ne 0 ]; then
		log "lazystatfs multiop failed $RC1"
	else
	    kill -USR1 $pid
	    sleep $(( $TIMEOUT+1 ))
	    kill -0 $pid
	    [ $? -ne 0 ] && error "process isn't sleep"
	    start_ost2 || error "Unable to start OST2"
	    wait $pid || error "statfs failed"
	    stop_ost2 || error "Unable to stop OST2"
	fi

	umount_client $MOUNT -f || error "Unable to unmount client"
	stop_ost || error "Unable to stop OST1"
	stop_mds || error "Unable to stop MDS"
	#writeconf to remove all ost2 traces for subsequent tests
	writeconf_or_reformat
}
run_test 50f "normal statfs one server in down"

test_50g() {
	[ "$OSTCOUNT" -lt "2" ] && skip_env "$OSTCOUNT < 2, skipping" && return
	setup
	start_ost2 || error "Unable to start OST2"
        wait_osc_import_state mds ost2 FULL
        wait_osc_import_state client ost2 FULL

	local PARAM="${FSNAME}-OST0001.osc.active"

	$SETSTRIPE -c -1 $DIR/$tfile || error "$SETSTRIPE failed"
	do_facet mgs $LCTL conf_param $PARAM=0 ||
		error "Unable to deactivate OST"

	umount_client $MOUNT || error "Unable to unmount client"
	mount_client $MOUNT || error "Unable to mount client"
	# This df should not cause a panic
	df -k $MOUNT

	do_facet mgs $LCTL conf_param $PARAM=1 || error "Unable to activate OST"
	rm -f $DIR/$tfile || error "unable to remove file $DIR/$tfile"
	umount_client $MOUNT || error "Unable to unmount client"
	stop_ost2 || error "Unable to stop OST2"
	stop_ost || error "Unable to stop OST1"
	stop_mds || error "Unable to stop MDS"
	#writeconf to remove all ost2 traces for subsequent tests
	writeconf_or_reformat
}
run_test 50g "deactivated OST should not cause panic"

# LU-642
test_50h() {
	# prepare MDT/OST, make OSC inactive for OST1
	[ "$OSTCOUNT" -lt "2" ] && skip_env "$OSTCOUNT < 2, skipping" && return

	[ $(facet_fstype ost1) == zfs ] && import_zpool ost1
	do_facet ost1 "$TUNEFS --param osc.active=0 `ostdevname 1`" ||
		error "tunefs OST1 failed"
	start_mds  || error "Unable to start MDT"
	start_ost  || error "Unable to start OST1"
	start_ost2 || error "Unable to start OST2"
	mount_client $MOUNT || error "client start failed"

	mkdir $DIR/$tdir || error "mkdir $DIR/$tdir failed"

	# activatate OSC for OST1
	local TEST="$LCTL get_param -n osc.${FSNAME}-OST0000-osc-[!M]*.active"
	set_conf_param_and_check client					\
		"$TEST" "${FSNAME}-OST0000.osc.active" 1 ||
		error "Unable to activate OST1"

	mkdir $DIR/$tdir/2 || error "mkdir $DIR/$tdir/2 failed"
	$SETSTRIPE -c -1 -i 0 $DIR/$tdir/2 ||
		error "$SETSTRIPE $DIR/$tdir/2 failed"
	sleep 1 && echo "create a file after OST1 is activated"
	# create some file
	createmany -o $DIR/$tdir/2/$tfile-%d 1

	# check OSC import is working
	stat $DIR/$tdir/2/* >/dev/null 2>&1 ||
		error "some OSC imports are still not connected"

	# cleanup
	umount_client $MOUNT || error "Unable to umount client"
	stop_ost2 || error "Unable to stop OST2"
	cleanup_nocli || error "cleanup_nocli failed with $?"
}
run_test 50h "LU-642: activate deactivated OST"

test_51() {
	local LOCAL_TIMEOUT=20

	reformat
	setup_noconfig
	check_mount || error "check_mount failed"

	mkdir $MOUNT/$tdir || error "mkdir $MOUNT/$tdir failed"
	$SETSTRIPE -c -1 $MOUNT/$tdir ||
		error "$SETSTRIPE -c -1 $MOUNT/$tdir failed"
	#define OBD_FAIL_MDS_REINT_DELAY         0x142
	do_facet $SINGLEMDS "$LCTL set_param fail_loc=0x142"
	touch $MOUNT/$tdir/$tfile &
	local pid=$!
	sleep 2
	start_ost2 || error "Unable to start OST1"
	wait $pid
	stop_ost2 || error "Unable to stop OST1"
	umount_client $MOUNT -f || error “unmount $MOUNT failed”
	cleanup_nocli || error “stop server failed”
	#writeconf to remove all ost2 traces for subsequent tests
	writeconf_or_reformat
}
run_test 51 "Verify that mdt_reint handles RMF_MDT_MD correctly when an OST is added"

copy_files_xattrs()
{
	local node=$1
	local dest=$2
	local xattrs=$3
	shift 3

	do_node $node mkdir -p $dest
	[ $? -eq 0 ] || { error "Unable to create directory"; return 1; }

	do_node $node  'tar cf - '$@' | tar xf - -C '$dest';
			[ \"\${PIPESTATUS[*]}\" = \"0 0\" ] || exit 1'
	[ $? -eq 0 ] || { error "Unable to tar files"; return 2; }

	do_node $node 'getfattr -d -m "[a-z]*\\." '$@' > '$xattrs
	[ $? -eq 0 ] || { error "Unable to read xattrs"; return 3; }
}

diff_files_xattrs()
{
	local node=$1
	local backup=$2
	local xattrs=$3
	shift 3

	local backup2=${TMP}/backup2

	do_node $node mkdir -p $backup2
	[ $? -eq 0 ] || { error "Unable to create directory"; return 1; }

	do_node $node  'tar cf - '$@' | tar xf - -C '$backup2';
			[ \"\${PIPESTATUS[*]}\" = \"0 0\" ] || exit 1'
	[ $? -eq 0 ] || { error "Unable to tar files to diff"; return 2; }

	do_node $node "diff -rq $backup $backup2"
	[ $? -eq 0 ] || { error "contents differ"; return 3; }

	local xattrs2=${TMP}/xattrs2
	do_node $node 'getfattr -d -m "[a-z]*\\." '$@' > '$xattrs2
	[ $? -eq 0 ] || { error "Unable to read xattrs to diff"; return 4; }

	do_node $node "diff $xattrs $xattrs2"
	[ $? -eq 0 ] || { error "xattrs differ"; return 5; }

	do_node $node "rm -rf $backup2 $xattrs2"
	[ $? -eq 0 ] || { error "Unable to delete temporary files"; return 6; }
}

test_52() {
	if [ $(facet_fstype $SINGLEMDS) != ldiskfs ]; then
		skip "Only applicable to ldiskfs-based MDTs"
		return
	fi

	start_mds || error "Unable to start MDS"
	start_ost || error "Unable to start OST1"
	mount_client $MOUNT || error "Unable to mount client"

	local nrfiles=8
	local ost1mnt=$(facet_mntpt ost1)
	local ost1node=$(facet_active_host ost1)
	local ost1tmp=$TMP/conf52
	local loop

	mkdir $DIR/$tdir || error "Unable to create $DIR/$tdir"
	touch $TMP/modified_first || error "Unable to create temporary file"
	local mtime=$(stat -c %Y $TMP/modified_first)
	do_node $ost1node "mkdir -p $ost1tmp &&
			   touch -m -d @$mtime $ost1tmp/modified_first" ||
		error "Unable to create temporary file"
	sleep 1

	$SETSTRIPE -c -1 -S 1M $DIR/$tdir || error "$SETSTRIPE failed"

	for (( i=0; i < nrfiles; i++ )); do
		multiop $DIR/$tdir/$tfile-$i Ow1048576w1048576w524288c ||
			error "multiop failed"
		echo -n .
	done
	echo

	# backup files
	echo backup files to $TMP/files
	local files=$(find $DIR/$tdir -type f -newer $TMP/modified_first)
	copy_files_xattrs $(hostname) $TMP/files $TMP/file_xattrs $files ||
		error "Unable to copy files"

	umount_client $MOUNT || error "Unable to umount client"
	stop_ost || error "Unable to stop ost1"

	echo mount ost1 as ldiskfs
	do_node $ost1node mkdir -p $ost1mnt || error "Unable to create $ost1mnt"
	if ! do_node $ost1node test -b $ost1_dev; then
		loop="-o loop"
	fi
	do_node $ost1node mount -t $(facet_fstype ost1) $loop $ost1_dev \
		$ost1mnt ||
		error "Unable to mount ost1 as ldiskfs"

	# backup objects
	echo backup objects to $ost1tmp/objects
	local objects=$(do_node $ost1node 'find '$ost1mnt'/O/[0-9]* -type f'\
		'-size +0 -newer '$ost1tmp'/modified_first -regex ".*\/[0-9]+"')
	copy_files_xattrs $ost1node $ost1tmp/objects $ost1tmp/object_xattrs \
			$objects ||
		error "Unable to copy objects"

	# move objects to lost+found
	do_node $ost1node 'mv '$objects' '${ost1mnt}'/lost+found'
	[ $? -eq 0 ] || { error "Unable to move objects"; return 14; }

	# recover objects dry-run
	if [ $(lustre_version_code ost1) -ge $(version_code 2.5.56) ]; then
		echo "ll_recover_lost_found_objs dry_run"
		do_node $ost1node \
			"ll_recover_lost_found_objs -n -d $ost1mnt/O" ||
			error "ll_recover_lost_found_objs failed"
	fi

	# recover objects
	echo "ll_recover_lost_found_objs fix run"
	do_node $ost1node "ll_recover_lost_found_objs -d $ost1mnt/lost+found" ||
		 error "ll_recover_lost_found_objs failed"

	# compare restored objects against saved ones
	diff_files_xattrs $ost1node $ost1tmp/objects $ost1tmp/object_xattrs $objects
	[ $? -eq 0 ] || error "Unable to diff objects"

	do_node $ost1node "umount $ost1mnt" ||
		error "Unable to umount ost1 as ldiskfs"

	start_ost || error "Unable to start OST1"
	mount_client $MOUNT || error "Unable to mount client"

	# compare files
	diff_files_xattrs $(hostname) $TMP/files $TMP/file_xattrs $files ||
		error "Unable to diff files"

	rm -rf $TMP/files $TMP/file_xattrs ||
		error "Unable to delete temporary files"
	do_node $ost1node "rm -rf $ost1tmp" ||
		error "Unable to delete temporary files"
	cleanup || error "cleanup failed with $?"
}
run_test 52 "check recovering objects from lost+found"

# Checks threads_min/max/started for some service
#
# Arguments: service name (OST or MDT), facet (e.g., ost1, $SINGLEMDS), and a
# parameter pattern prefix like 'ost.*.ost'.
thread_sanity() {
        local modname=$1
        local facet=$2
        local parampat=$3
        local opts=$4
	local basethr=$5
        local tmin
        local tmin2
        local tmax
        local tmax2
        local tstarted
        local paramp
        local msg="Insane $modname thread counts"
	local ncpts=$(check_cpt_number $facet)
	local nthrs
        shift 4

        check_mount || return 41

        # We need to expand $parampat, but it may match multiple parameters, so
        # we'll pick the first one
        if ! paramp=$(do_facet $facet "lctl get_param -N ${parampat}.threads_min"|head -1); then
                error "Couldn't expand ${parampat}.threads_min parameter name"
                return 22
        fi

	# Remove the .threads_min part
	paramp=${paramp%.threads_min}

	# Check for sanity in defaults
	tmin=$(do_facet $facet "$LCTL get_param -n ${paramp}.threads_min" ||
	       echo 0)
	tmax=$(do_facet $facet "$LCTL get_param -n ${paramp}.threads_max" ||
	       echo 0)
	tstarted=$(do_facet $facet "$LCTL get_param \
				    -n ${paramp}.threads_started" || echo 0)
	lassert 23 "$msg (PDSH problems?)" '(($tstarted && $tmin && $tmax))' ||
		return $?
	lassert 24 "$msg" '(($tstarted >= $tmin && $tstarted <= $tmax ))' ||
		return $?
	nthrs=$(expr $tmax - $tmin)
	if [ $nthrs -lt $ncpts ]; then
		nthrs=0
	else
		nthrs=$ncpts
	fi

	[ $tmin -eq $tmax -a $tmin -eq $tstarted ] &&
		skip_env "module parameter forced $facet thread count" &&
		tmin=3 && tmax=$((3 * tmax))

	# Check that we can change min/max
	do_facet $facet "$LCTL set_param \
			 ${paramp}.threads_min=$((tmin + nthrs))"
	do_facet $facet "$LCTL set_param \
			 ${paramp}.threads_max=$((tmax - nthrs))"
	tmin2=$(do_facet $facet "$LCTL get_param -n ${paramp}.threads_min" ||
		echo 0)
	tmax2=$(do_facet $facet "$LCTL get_param -n ${paramp}.threads_max" ||
		echo 0)
	lassert 25 "$msg" '(($tmin2 == ($tmin + $nthrs) &&
			    $tmax2 == ($tmax - $nthrs)))' || return $?

	# Check that we can set min/max to the same value
	tmin=$(do_facet $facet "$LCTL get_param -n ${paramp}.threads_min" ||
	       echo 0)
	do_facet $facet "$LCTL set_param ${paramp}.threads_max=$tmin"
	tmin2=$(do_facet $facet "$LCTL get_param -n ${paramp}.threads_min" ||
		echo 0)
	tmax2=$(do_facet $facet "$LCTL get_param -n ${paramp}.threads_max" ||
		echo 0)
	lassert 26 "$msg" '(($tmin2 == $tmin && $tmax2 == $tmin))' || return $?

	# Check that we can't set max < min
	do_facet $facet "$LCTL set_param ${paramp}.threads_max=$((tmin - 1))"
	tmin2=$(do_facet $facet "$LCTL get_param -n ${paramp}.threads_min" ||
		echo 0)
	tmax2=$(do_facet $facet "$LCTL get_param -n ${paramp}.threads_max" ||
		echo 0)
	lassert 27 "$msg" '(($tmin2 <= $tmax2))' || return $?

	# We need to ensure that we get the module options desired; to do this
	# we set LOAD_MODULES_REMOTE=true and we call setmodopts below.
	LOAD_MODULES_REMOTE=true
	cleanup
	local oldvalue
	local newvalue="${opts}=$(expr $basethr \* $ncpts)"
	setmodopts -a $modname "$newvalue" oldvalue

	load_modules
	setup
	check_mount || return 41

	# Restore previous setting of MODOPTS_*
	setmodopts $modname "$oldvalue"

	# Check that $opts took
	tmin=$(do_facet $facet "$LCTL get_param -n ${paramp}.threads_min")
	tmax=$(do_facet $facet "$LCTL get_param -n ${paramp}.threads_max")
	tstarted=$(do_facet $facet \
		   "$LCTL get_param -n ${paramp}.threads_started")
	lassert 28 "$msg" '(($tstarted >= $tmin && $tstarted <= $tmax ))' ||
		return $?
	cleanup

	load_modules
	setup
}

test_53a() {
	setup
	thread_sanity OST ost1 'ost.*.ost' 'oss_num_threads' '16'
	cleanup || error "cleanup failed with rc $?"
}
run_test 53a "check OSS thread count params"

test_53b() {
	setup
	local mds=$(do_facet $SINGLEMDS "$LCTL get_param \
					 -N mds.*.*.threads_max 2>/dev/null")
	if [ -z "$mds" ]; then
		#running this on an old MDT
		thread_sanity MDT $SINGLEMDS 'mdt.*.*.' 'mdt_num_threads' 16
	else
		thread_sanity MDT $SINGLEMDS 'mds.*.*.' 'mds_num_threads' 16
	fi
	cleanup || error "cleanup failed with $?"
}
run_test 53b "check MDS thread count params"

test_54a() {
	if [ $(facet_fstype $SINGLEMDS) != ldiskfs ]; then
		skip "Only applicable to ldiskfs-based MDTs"
		return
	fi

	do_rpc_nodes $(facet_host ost1) run_llverdev $(ostdevname 1) -p ||
		error "llverdev failed with rc=$?"
	reformat_and_config
}
run_test 54a "test llverdev and partial verify of device"

test_54b() {
	if [ $(facet_fstype $SINGLEMDS) != ldiskfs ]; then
		skip "Only applicable to ldiskfs-based MDTs"
		return
	fi

	setup
	run_llverfs $MOUNT -p || error "llverfs failed with rc=$?"
	cleanup || error "cleanup failed with rc=$?"
}
run_test 54b "test llverfs and partial verify of filesystem"

lov_objid_size()
{
	local max_ost_index=$1
	echo -n $(((max_ost_index + 1) * 8))
}

test_55() {
	if [ $(facet_fstype $SINGLEMDS) != ldiskfs ]; then
		skip "Only applicable to ldiskfs-based MDTs"
		return
	fi

	local mdsdev=$(mdsdevname 1)
	local mdsvdev=$(mdsvdevname 1)

	for i in 1023 2048
	do
		add mds1 $(mkfs_opts mds1 ${mdsdev}) --reformat $mdsdev \
			$mdsvdev || exit 10
		add ost1 $(mkfs_opts ost1 $(ostdevname 1)) --index=$i \
			--reformat $(ostdevname 1) $(ostvdevname 1)
		setup_noconfig
		stopall
		setup_noconfig
		sync

		echo checking size of lov_objid for ost index $i
		LOV_OBJID_SIZE=$(do_facet mds1 "$DEBUGFS -R 'stat lov_objid' $mdsdev 2>/dev/null" | grep ^User | awk '{print $6}')
		if [ "$LOV_OBJID_SIZE" != $(lov_objid_size $i) ]; then
			error "lov_objid size has to be $(lov_objid_size $i), not $LOV_OBJID_SIZE"
		else
			echo ok, lov_objid size is correct: $LOV_OBJID_SIZE
		fi
		stopall
	done

	reformat
}
run_test 55 "check lov_objid size"

test_56() {
	local server_version=$(lustre_version_code $SINGLEMDS)
	local mds_journal_size_orig=$MDSJOURNALSIZE
	local n

	MDSJOURNALSIZE=16
	[[ $(lustre_version_code $SINGLEMDS) -le $(version_code 2.1.0) ]] &&
		skip "Need MDS version greater than 2.1.0" && return

	for num in $(seq 1 $MDSCOUNT); do
		format_mdt $num
	done
	add ost1 $(mkfs_opts ost1 $(ostdevname 1)) --index=10000 --reformat \
		$(ostdevname 1) $(ostvdevname 1)
	add ost2 $(mkfs_opts ost2 $(ostdevname 2)) --index=1000 --reformat \
		$(ostdevname 2) $(ostvdevname 2)

	start_mgsmds
	start_ost || error "Unable to start first ost (idx 10000)"
	start_ost2 || error "Unable to start second ost (idx 1000)"
	mount_client $MOUNT || error "Unable to mount client"
	echo ok
	$LFS osts

	if [[ $server_version -ge $(version_code 2.6.54) ]] ||
	   [[ $server_version -ge $(version_code 2.5.4) &&
	      $server_version -lt $(version_code 2.5.11) ]]; then
		wait_osc_import_state mds ost1 FULL
		wait_osc_import_state mds ost2 FULL
		$SETSTRIPE --stripe-count=-1 $DIR/$tfile ||
			error "Unable to setstripe $DIR/$tfile"
		n=$($LFS getstripe --stripe-count $DIR/$tfile)
		[ "$n" -eq 2 ] || error "Stripe count not two: $n"
		rm $DIR/$tfile
	fi

	stopall
	MDSJOURNALSIZE=$mds_journal_size_orig
	reformat
}
run_test 56 "check big OST indexes and out-of-index-order start"

test_57a() { # bug 22656
	do_rpc_nodes $(facet_active_host ost1) load_modules_local
	local NID=$(do_facet ost1 "$LCTL get_param nis" |
		    tail -1 | awk '{print $1}')
	writeconf_or_reformat
	[ $(facet_fstype ost1) == zfs ] && import_zpool ost1
	do_facet ost1 "$TUNEFS --failnode=$NID `ostdevname 1`" ||
		error "tunefs failed"
	start_mgsmds
	start_ost && error "OST registration from failnode should fail"
	reformat
}
run_test 57a "initial registration from failnode should fail (should return errs)"

test_57b() {
	do_rpc_nodes $(facet_active_host ost1) load_modules_local
	local NID=$(do_facet ost1 "$LCTL get_param nis" |
		    tail -1 | awk '{print $1}')
	writeconf_or_reformat
	[ $(facet_fstype ost1) == zfs ] && import_zpool ost1
	do_facet ost1 "$TUNEFS --servicenode=$NID `ostdevname 1`" ||
		error "tunefs failed"
	start_mgsmds
	start_ost || error "OST registration from servicenode should not fail"
	reformat
}
run_test 57b "initial registration from servicenode should not fail"

count_osts() {
        do_facet mgs $LCTL get_param mgs.MGS.live.$FSNAME | grep OST | wc -l
}

test_58() { # bug 22658
	setup_noconfig
	mkdir $DIR/$tdir || error "mkdir $DIR/$tdir failed"
	createmany -o $DIR/$tdir/$tfile-%d 100
	# make sure that OSTs do not cancel llog cookies before we unmount the MDS
#define OBD_FAIL_OBD_LOG_CANCEL_NET      0x601
	do_facet $SINGLEMDS "$LCTL set_param fail_loc=0x601"
	unlinkmany $DIR/$tdir/$tfile-%d 100
	stop_mds || error "Unable to stop MDS"

	local MNTDIR=$(facet_mntpt $SINGLEMDS)
	local devname=$(mdsdevname ${SINGLEMDS//mds/})

	# remove all files from the OBJECTS dir
	mount_fstype $SINGLEMDS

	do_facet $SINGLEMDS "find $MNTDIR/O/1/d* -type f -delete"

	unmount_fstype $SINGLEMDS
	# restart MDS with missing llog files
	start_mds || error "unable to start MDS"
	do_facet mds "$LCTL set_param fail_loc=0"
	reformat
}
run_test 58 "missing llog files must not prevent MDT from mounting"

test_59() {
	start_mgsmds >> /dev/null
	local C1=$(count_osts)
	if [ $C1 -eq 0 ]; then
		start_ost >> /dev/null
		C1=$(count_osts)
	fi
	stopall
	echo "original ost count: $C1 (expect > 0)"
	[ $C1 -gt 0 ] || error "No OSTs in $FSNAME log"
	start_mgsmds -o writeconf >> /dev/null || error "MDT start failed"
	local C2=$(count_osts)
	echo "after mdt writeconf count: $C2 (expect 0)"
	[ $C2 -gt 0 ] && error "MDT writeconf should erase OST logs"
	echo "OST start without writeconf should fail:"
	start_ost >> /dev/null &&
		error "OST start without writeconf didn't fail"
	echo "OST start with writeconf should succeed:"
	start_ost -o writeconf >> /dev/null || error "OST1 start failed"
	local C3=$(count_osts)
	echo "after ost writeconf count: $C3 (expect 1)"
	[ $C3 -eq 1 ] || error "new OST writeconf should add:"
	start_ost2 -o writeconf >> /dev/null || error "OST2 start failed"
	local C4=$(count_osts)
	echo "after ost2 writeconf count: $C4 (expect 2)"
	[ $C4 -eq 2 ] || error "OST2 writeconf should add log"
	stop_ost2 >> /dev/null
	cleanup_nocli >> /dev/null
	#writeconf to remove all ost2 traces for subsequent tests
	writeconf_or_reformat
}
run_test 59 "writeconf mount option"

test_60() { # LU-471
	local num

	if [ $(facet_fstype $SINGLEMDS) != ldiskfs ]; then
		skip "Only applicable to ldiskfs-based MDTs"
		return
	fi

	for num in $(seq $MDSCOUNT); do
		add mds${num} $(mkfs_opts mds${num} $(mdsdevname $num)) \
			--mkfsoptions='\" -E stride=64 -O ^uninit_bg\"' \
			--reformat $(mdsdevname $num) $(mdsvdevname $num) ||
			exit 10
	done

	dump=$(do_facet $SINGLEMDS dumpe2fs $(mdsdevname 1))
	[ ${PIPESTATUS[0]} -eq 0 ] || error "dumpe2fs $(mdsdevname 1) failed"

	# MDT default has dirdata feature
	echo $dump | grep dirdata > /dev/null || error "dirdata is not set"
	# we disable uninit_bg feature
	echo $dump | grep uninit_bg > /dev/null && error "uninit_bg is set"
	# we set stride extended options
	echo $dump | grep stride > /dev/null || error "stride is not set"
	reformat
}
run_test 60 "check mkfs.lustre --mkfsoptions -E -O options setting"

test_61() { # LU-80
	local lxattr=false

	[ $(lustre_version_code $SINGLEMDS) -ge $(version_code 2.1.53) ] ||
		{ skip "Need MDS version at least 2.1.53"; return 0; }

	if [ $(facet_fstype $SINGLEMDS) == ldiskfs ] &&
	     ! large_xattr_enabled; then
		lxattr=true

		for num in $(seq $MDSCOUNT); do
			do_facet mds${num} $TUNE2FS -O large_xattr \
				$(mdsdevname $num) ||
				error "tune2fs on mds $num failed"
		done
	fi

	setup_noconfig || error "setting up the filesystem failed"
	client_up || error "starting client failed"

	local file=$DIR/$tfile
	touch $file || error "touch $file failed"

	local large_value="$(generate_string $(max_xattr_size))"
	local small_value="bar"

	local name="trusted.big"
	log "save large xattr $name on $file"
	setfattr -n $name -v $large_value $file ||
		error "saving $name on $file failed"

	local new_value=$(get_xattr_value $name $file)
	[[ "$new_value" != "$large_value" ]] &&
		error "$name different after saving"

	log "shrink value of $name on $file"
	setfattr -n $name -v $small_value $file ||
		error "shrinking value of $name on $file failed"

	new_value=$(get_xattr_value $name $file)
	[[ "$new_value" != "$small_value" ]] &&
		error "$name different after shrinking"

	log "grow value of $name on $file"
	setfattr -n $name -v $large_value $file ||
		error "growing value of $name on $file failed"

	new_value=$(get_xattr_value $name $file)
	[[ "$new_value" != "$large_value" ]] &&
		error "$name different after growing"

	log "check value of $name on $file after remounting MDS"
	fail $SINGLEMDS
	new_value=$(get_xattr_value $name $file)
	[[ "$new_value" != "$large_value" ]] &&
		error "$name different after remounting MDS"

	log "remove large xattr $name from $file"
	setfattr -x $name $file || error "removing $name from $file failed"

	if $lxattr; then
		stopall || error "stopping for e2fsck run"
		for num in $(seq $MDSCOUNT); do
			run_e2fsck $(facet_active_host mds$num) \
				$(mdsdevname $num) "-y" ||
				error "e2fsck MDT$num failed"
		done
		setup_noconfig || error "remounting the filesystem failed"
	fi

	# need to delete this file to avoid problems in other tests
	rm -f $file
	stopall || error "stopping systems to turn off large_xattr"
	if $lxattr; then
		for num in $(seq $MDSCOUNT); do
			do_facet mds${num} $TUNE2FS -O ^large_xattr \
				$(mdsdevname $num) ||
				error "tune2fs on mds $num failed"
		done
	fi
}
run_test 61 "large xattr"

test_62() {
	if [ $(facet_fstype $SINGLEMDS) != ldiskfs ]; then
		skip "Only applicable to ldiskfs-based MDTs"
		return
	fi

	# MRP-118
	local mdsdev=$(mdsdevname 1)
	local ostdev=$(ostdevname 1)

	[[ $(lustre_version_code $SINGLEMDS) -ge $(version_code 2.2.51) ]] ||
		{ skip "Need MDS version at least 2.2.51"; return 0; }

	echo "disable journal for mds"
	do_facet mds $TUNE2FS -O ^has_journal $mdsdev || error "tune2fs failed"
	start_mds && error "MDT start should fail"
	echo "disable journal for ost"
	do_facet ost1 $TUNE2FS -O ^has_journal $ostdev || error "tune2fs failed"
	start_ost && error "OST start should fail"
	cleanup || error "cleanup failed with rc $?"
	reformat_and_config
}
run_test 62 "start with disabled journal"

test_63() {
	if [ $(facet_fstype $SINGLEMDS) != ldiskfs ]; then
		skip "Only applicable to ldiskfs-based MDTs"
		return
	fi

	local inode_slab=$(do_facet $SINGLEMDS \
		"awk '/ldiskfs_inode_cache/ { print \\\$5 }' /proc/slabinfo")
	if [ -z "$inode_slab" ]; then
		skip "ldiskfs module has not been loaded"
		return
	fi

	echo "$inode_slab ldisk inodes per page"
	[ "$inode_slab" -ge "3" ] ||
		error "ldisk inode size is too big, $inode_slab objs per page"
	return
}
run_test 63 "Verify each page can at least hold 3 ldisk inodes"

test_64() {
	start_mds || error "unable to start MDS"
	start_ost || error "Unable to start OST1"
	start_ost2 || error "Unable to start second ost"
	mount_client $MOUNT || error "Unable to mount client"
	stop_ost2 || error "Unable to stop second ost"
	echo "$LFS df"
	$LFS df --lazy || error "lfs df failed"
	umount_client $MOUNT -f || error “unmount $MOUNT failed”
	cleanup_nocli || error "cleanup_nocli failed with $?"
	#writeconf to remove all ost2 traces for subsequent tests
	writeconf_or_reformat
}
run_test 64 "check lfs df --lazy "

test_65() { # LU-2237
	# Currently, the test is only valid for ldiskfs backend
	[ "$(facet_fstype $SINGLEMDS)" != "ldiskfs" ] &&
		skip "non-ldiskfs backend" && return

	local devname=$(mdsdevname ${SINGLEMDS//mds/})
	local brpt=$(facet_mntpt brpt)
	local opts=""

	if ! do_facet $SINGLEMDS "test -b $devname"; then
		opts="-o loop"
	fi

	stop_mds || error "Unable to stop MDS"
	local obj=$(do_facet $SINGLEMDS \
		    "$DEBUGFS -c -R \\\"stat last_rcvd\\\" $devname" |
		    grep Inode)
	if [ -z "$obj" ]; then
		# The MDT may be just re-formatted, mount the MDT for the
		# first time to guarantee the "last_rcvd" file is there.
		start_mds || error "fail to mount the MDS for the first time"
		stop_mds || error "Unable to stop MDS"
	fi

	# remove the "last_rcvd" file
	do_facet $SINGLEMDS "mkdir -p $brpt"
	do_facet $SINGLEMDS \
		"mount -t $(facet_fstype $SINGLEMDS) $opts $devname $brpt"
	do_facet $SINGLEMDS "rm -f ${brpt}/last_rcvd"
	do_facet $SINGLEMDS "$UMOUNT $brpt"

	# restart MDS, the "last_rcvd" file should be recreated.
	start_mds || error "fail to restart the MDS"
	stop_mds || error "Unable to stop MDS"
	obj=$(do_facet $SINGLEMDS \
	      "$DEBUGFS -c -R \\\"stat last_rcvd\\\" $devname" | grep Inode)
	[ -n "$obj" ] || error "fail to re-create the last_rcvd"
}
run_test 65 "re-create the lost last_rcvd file when server mount"

test_66() {
	[[ $(lustre_version_code mgs) -ge $(version_code 2.3.59) ]] ||
		{ skip "Need MGS version at least 2.3.59"; return 0; }

	setup
	local OST1_NID=$(do_facet ost1 $LCTL list_nids | head -1)
	local MDS_NID=$(do_facet $SINGLEMDS $LCTL list_nids | head -1)

	set_conf_param_and_check mds				     \
	    "$LCTL get_param -n osc.$FSNAME-OST0000-osc-MDT0000.active" \
	    "$FSNAME-OST0000.osc.active"			     \
	    "0"

	echo "replace_nids should fail if MDS, OSTs and clients are UP"
	do_facet mgs $LCTL replace_nids $FSNAME-OST0000 $OST1_NID &&
		error "replace_nids fail"

	umount_client $MOUNT || error "unmounting client failed"
	echo "replace_nids should fail if MDS and OSTs are UP"
	do_facet mgs $LCTL replace_nids $FSNAME-OST0000 $OST1_NID &&
		error "replace_nids fail"

	stop_ost || error "Unable to stop OST1"
	echo "replace_nids should fail if MDS is UP"
	do_facet mgs $LCTL replace_nids $FSNAME-OST0000 $OST1_NID &&
		error "replace_nids fail"

	stop_mds || error "stopping mds failed"

	if combined_mgs_mds; then
		start_mdt 1 "-o nosvc" ||
			error "starting mds with nosvc option failed"
	fi

	echo "command should accept two parameters"
	do_facet mgs $LCTL replace_nids $FSNAME-OST0000 &&
		error "command should accept two params"

	echo "correct device name should be passed"
	do_facet mgs $LCTL replace_nids $FSNAME-WRONG0000 $OST1_NID &&
		error "wrong devname"

	echo "wrong nids list should not destroy the system"
	do_facet mgs $LCTL replace_nids $FSNAME-OST0000 "wrong nids list" &&
		error "wrong parse"

	echo "replace OST nid"
	do_facet mgs $LCTL replace_nids $FSNAME-OST0000 $OST1_NID ||
		error "replace nids failed"

	echo "command should accept two parameters"
	do_facet mgs $LCTL replace_nids $FSNAME-MDT0000 &&
		error "command should accept two params"

	echo "wrong nids list should not destroy the system"
	do_facet mgs $LCTL replace_nids $FSNAME-MDT0000 "wrong nids list" &&
		error "wrong parse"

	echo "replace MDS nid"
	do_facet mgs $LCTL replace_nids $FSNAME-MDT0000 $MDS_NID ||
		error "replace nids failed"

	if ! combined_mgs_mds ; then
		stop_mgs
	else
		stop_mds || error "Unable to stop MDS"
	fi

	start_mgsmds || error "start mgsmds failed"
	set_conf_param_and_check mds				     \
	    "$LCTL get_param -n osc.$FSNAME-OST0000-osc-MDT0000.active" \
	    "$FSNAME-OST0000.osc.active"			     \
	    "1"

	start_ost
	mount_client $MOUNT
	check_mount || error "error after nid replace"
	cleanup || error "cleanup failed"
	reformat
}
run_test 66 "replace nids"

test_67() { #LU-2950
	local legacy="$TMP/legacy_lnet_config"
	local new="$TMP/new_routes_test"
	local out="$TMP/config_out_file"
	local verify="$TMP/conv_verify"
	local verify_conf="$TMP/conf_verify"

	# Create the legacy file that will be run through the
	# lustre_routes_conversion script
	cat <<- LEGACY_LNET_CONFIG > $legacy
		tcp1 23 192.168.213.1@tcp:1; tcp5 34 193.30.4.3@tcp:4;
		tcp2 54 10.1.3.2@tcp;
		tcp3 10.3.4.3@tcp:3;
		tcp4 10.3.3.4@tcp;
	LEGACY_LNET_CONFIG

	# Create the verification file to verify the output of
	# lustre_routes_conversion script against.
	cat <<- VERIFY_LNET_CONFIG > $verify
		tcp1: { gateway: 192.168.213.1@tcp, hop: 23, priority: 1 }
		tcp5: { gateway: 193.30.4.3@tcp, hop: 34, priority: 4 }
		tcp2: { gateway: 10.1.3.2@tcp, hop: 54 }
		tcp3: { gateway: 10.3.4.3@tcp, priority: 3 }
		tcp4: { gateway: 10.3.3.4@tcp }
	VERIFY_LNET_CONFIG

	# Create the verification file to verify the output of
	# lustre_routes_config script against
	cat <<- VERIFY_LNET_CONFIG > $verify_conf
		lctl --net tcp1 add_route 192.168.213.1@tcp 23 1
		lctl --net tcp5 add_route 193.30.4.3@tcp 34 4
		lctl --net tcp2 add_route 10.1.3.2@tcp 54 4
		lctl --net tcp3 add_route 10.3.4.3@tcp 1 3
		lctl --net tcp4 add_route 10.3.3.4@tcp 1 3
	VERIFY_LNET_CONFIG

	lustre_routes_conversion $legacy $new > /dev/null
	if [ -f $new ]; then
		# verify the conversion output
		cmp -s $new $verify > /dev/null
		if [ $? -eq 1 ]; then
			error "routes conversion failed"
		fi

		lustre_routes_config --dry-run --verbose $new > $out
		# check that the script succeeded
		cmp -s $out $verify_conf > /dev/null
		if [ $? -eq 1 ]; then
			error "routes config failed"
		fi
	else
		error "routes conversion test failed"
	fi
	# remove generated files
	rm -f $new $legacy $verify $verify_conf $out
}
run_test 67 "test routes conversion and configuration"

test_68() {
	local fid
	local seq
	local START
	local END

	[ $(lustre_version_code $SINGLEMDS) -ge $(version_code 2.4.53) ] ||
		{ skip "Need MDS version at least 2.4.53"; return 0; }

	umount_client $MOUNT || error "umount client failed"

	start_mdt 1 || error "MDT start failed"
	start_ost || error "Unable to start OST1"

	# START-END - the sequences we'll be reserving
	START=$(do_facet $SINGLEMDS \
		$LCTL get_param -n seq.ctl*.space | awk -F'[[ ]' '{print $2}')
	END=$((START + (1 << 30)))
	do_facet $SINGLEMDS \
		$LCTL set_param seq.ctl*.fldb="[$START-$END\):0:mdt"

	# reset the sequences MDT0000 has already assigned
	do_facet $SINGLEMDS \
		$LCTL set_param seq.srv*MDT0000.space=clear

	# remount to let the client allocate new sequence
	mount_client $MOUNT || error "mount client failed"

	touch $DIR/$tfile || error "touch $DIR/$tfile failed"
	do_facet $SINGLEMDS \
		$LCTL get_param seq.srv*MDT0000.space
	$LFS path2fid $DIR/$tfile

	local old_ifs="$IFS"
	IFS='[:]'
	fid=($($LFS path2fid $DIR/$tfile))
	IFS="$old_ifs"
	let seq=${fid[1]}

	if [[ $seq < $END ]]; then
		error "used reserved sequence $seq?"
	fi
	cleanup || error "cleanup failed with $?"
}
run_test 68 "be able to reserve specific sequences in FLDB"

# Test 69: is about the total number of objects ever created on an OST.
# so that when it is reformatted the normal MDS->OST orphan recovery won't
# just "precreate" the missing objects. In the past it might try to recreate
# millions of objects after an OST was reformatted
test_69() {
	local server_version=$(lustre_version_code $SINGLEMDS)

	[[ $server_version -lt $(version_code 2.4.2) ]] &&
		skip "Need MDS version at least 2.4.2" && return

	[[ $server_version -ge $(version_code 2.4.50) ]] &&
	[[ $server_version -lt $(version_code 2.5.0) ]] &&
		skip "Need MDS version at least 2.5.0" && return

	setup
	mkdir $DIR/$tdir || error "mkdir $DIR/$tdir failed"

	# use OST0000 since it probably has the most creations
	local OSTNAME=$(ostname_from_index 0)
	local mdtosc_proc1=$(get_mdtosc_proc_path mds1 $OSTNAME)
	local last_id=$(do_facet mds1 $LCTL get_param -n \
			osc.$mdtosc_proc1.prealloc_last_id)

	# Want to have OST LAST_ID over 5 * OST_MAX_PRECREATE to
	# verify that the LAST_ID recovery is working properly. If
	# not, then the OST will refuse to allow the MDS connect
	# because the LAST_ID value is too different from the MDS
	#define OST_MAX_PRECREATE=20000
	local ost_max_pre=20000
	local num_create=$(( ost_max_pre * 5 + 1 - last_id))

	# If the LAST_ID is already over 5 * OST_MAX_PRECREATE, we don't
	# need to create any files. So, skip this section.
	if [ $num_create -gt 0 ]; then
		# Check the number of inodes available on OST0
		local files=0
		local ifree=$($LFS df -i $MOUNT | awk '/OST0000/ { print $4 }')
		log "On OST0, $ifree inodes available. Want $num_create."

		$SETSTRIPE -i 0 $DIR/$tdir ||
			error "$SETSTRIPE -i 0 $DIR/$tdir failed"
		if [ $ifree -lt 10000 ]; then
			files=$(( ifree - 50 ))
		else
			files=10000
		fi

		local j=$((num_create / files + 1))
		for i in $(seq 1 $j); do
			createmany -o $DIR/$tdir/$tfile-$i- $files ||
				error "createmany fail create $files files: $?"
			unlinkmany $DIR/$tdir/$tfile-$i- $files ||
				error "unlinkmany failed unlink $files files"
		done
	fi

	# delete all of the files with objects on OST0 so the
	# filesystem is not inconsistent later on
	$LFS find $MOUNT --ost 0 -print0 | xargs -0 rm

	umount_client $MOUNT || error "umount client failed"
	stop_ost || error "OST0 stop failure"
	add ost1 $(mkfs_opts ost1 $(ostdevname 1)) --reformat --replace \
		$(ostdevname 1) $(ostvdevname 1) ||
		error "reformat and replace $ostdev failed"
	start_ost || error "OST0 restart failure"
	wait_osc_import_state mds ost FULL

	mount_client $MOUNT || error "mount client failed"
	touch $DIR/$tdir/$tfile-last || error "create file after reformat"
	local idx=$($GETSTRIPE -i $DIR/$tdir/$tfile-last)
	[ $idx -ne 0 ] && error "$DIR/$tdir/$tfile-last on $idx not 0" || true

	local iused=$($LFS df -i $MOUNT | awk '/OST0000/ { print $3 }')
	log "On OST0, $iused used inodes"
	[ $iused -ge $((ost_max_pre/2 + 1000)) ] &&
		error "OST replacement created too many inodes; $iused"
	cleanup || error "cleanup failed with $?"
}
run_test 69 "replace an OST with the same index"

test_70a() {
	[ $MDSCOUNT -lt 2 ] && skip "needs >= 2 MDTs" && return
	local MDTIDX=1

	cleanup || error "cleanup failed with $?"

	start_mdt 1 || error "MDT0 start fail"

	start_ost || error "OST0 start fail"
	for num in $(seq 2 $MDSCOUNT); do
		start_mdt $num || return
	done

	mount_client $MOUNT || error "mount client fails"

	mkdir $DIR/$tdir || error "create $DIR/$tdir failed"

	$LFS mkdir -i $MDTIDX $DIR/$tdir/remote_dir ||
		error "create remote dir fail"

	rm -rf $DIR/$tdir || error "delete dir fail"
	cleanup || error "cleanup failed with $?"
}
run_test 70a "start MDT0, then OST, then MDT1"

test_70b() {
	[ $MDSCOUNT -lt 2 ] && skip "needs >= 2 MDTs" && return
	local MDTIDX=1

	start_ost || error "OST0 start fail"

	start_mds || error "MDS start fail"

	mount_client $MOUNT || error "mount client fails"

	mkdir $DIR/$tdir || error "create $DIR/$tdir failed"

	$LFS mkdir -i $MDTIDX $DIR/$tdir/remote_dir ||
		error "create remote dir fail"

	rm -rf $DIR/$tdir || error "delete dir fail"

	cleanup || error "cleanup failed with $?"
}
run_test 70b "start OST, MDT1, MDT0"

test_70c() {
	[ $MDSCOUNT -lt 2 ] && skip "needs >= 2 MDTs" && return
	local MDTIDX=1

	start_mds || error "MDS start fail"
	start_ost || error "OST0 start fail"

	mount_client $MOUNT || error "mount client fails"
	stop_mdt 1 || error "MDT1 start fail"

	local mdc_for_mdt1=$($LCTL dl | grep MDT0000-mdc | awk '{print $4}')
	echo "deactivate $mdc_for_mdt1"
	$LCTL --device $mdc_for_mdt1 deactivate ||
		error "set $mdc_for_mdt1 deactivate failed"

	mkdir $DIR/$tdir && error "mkdir succeed"

	$LFS mkdir -i $MDTIDX $DIR/$tdir/remote_dir &&
		error "create remote dir succeed"

	cleanup || error "cleanup failed with $?"
}
run_test 70c "stop MDT0, mkdir fail, create remote dir fail"

test_70d() {
	[ $MDSCOUNT -lt 2 ] && skip "needs >= 2 MDTs" && return
	local MDTIDX=1

	start_mds || error "MDS start fail"
	start_ost || error "OST0 start fail"

	mount_client $MOUNT || error "mount client fails"

	stop_mdt 2 || error "MDT1 start fail"

	local mdc_for_mdt2=$($LCTL dl | grep MDT0001-mdc |
			     awk '{print $4}')
	echo "deactivate $mdc_for_mdt2"
	$LCTL --device $mdc_for_mdt2 deactivate ||
		error "set $mdc_for_mdt2 deactivate failed"

	mkdir $DIR/$tdir || error "mkdir fail"
	$LFS mkdir -i $MDTIDX $DIR/$tdir/remote_dir &&
		error "create remote dir succeed"

	rm -rf $DIR/$tdir || error "delete dir fail"

	cleanup || error "cleanup failed with $?"
}
run_test 70d "stop MDT1, mkdir succeed, create remote dir fail"

test_71a() {
	[ $MDSCOUNT -lt 2 ] && skip "needs >= 2 MDTs" && return
	if combined_mgs_mds; then
		skip "needs separate MGS/MDT" && return
	fi
	local MDTIDX=1

	start_mdt 1 || error "MDT0 start fail"
	start_ost || error "OST0 start fail"
	for num in $(seq 2 $MDSCOUNT); do
		start_mdt $num || return
	done

	start_ost2 || error "OST1 start fail"

	mount_client $MOUNT || error "mount client fails"

	mkdir $DIR/$tdir || error "mkdir fail"
	$LFS mkdir -i $MDTIDX $DIR/$tdir/remote_dir ||
		error "create remote dir succeed"

	mcreate $DIR/$tdir/remote_dir/$tfile || error "create file failed"
	rm -rf $DIR/$tdir || error "delete dir fail"

	umount_client $MOUNT || error "umount_client failed"
	stop_mds || error "MDS stop fail"
	stop_ost || error "OST0 stop fail"
	stop_ost2 || error "OST1 stop fail"
}
run_test 71a "start MDT0 OST0, MDT1, OST1"

test_71b() {
	[ $MDSCOUNT -lt 2 ] && skip "needs >= 2 MDTs" && return
	if combined_mgs_mds; then
		skip "needs separate MGS/MDT" && return
	fi
	local MDTIDX=1

	for num in $(seq 2 $MDSCOUNT); do
		start_mdt $num || return
	done
	start_ost || error "OST0 start fail"
	start_mdt 1 || error "MDT0 start fail"
	start_ost2 || error "OST1 start fail"

	mount_client $MOUNT || error "mount client fails"

	mkdir $DIR/$tdir || error "mkdir fail"
	$LFS mkdir -i $MDTIDX $DIR/$tdir/remote_dir ||
		error "create remote dir succeed"

	mcreate $DIR/$tdir/remote_dir/$tfile || error "create file failed"
	rm -rf $DIR/$tdir || error "delete dir fail"

	umount_client $MOUNT || error "umount_client failed"
	stop_mds || error "MDS stop fail"
	stop_ost || error "OST0 stop fail"
	stop_ost2 || error "OST1 stop fail"
}
run_test 71b "start MDT1, OST0, MDT0, OST1"

test_71c() {
	[ $MDSCOUNT -lt 2 ] && skip "needs >= 2 MDTs" && return
	if combined_mgs_mds; then
		skip "needs separate MGS/MDT" && return
	fi
	local MDTIDX=1

	start_ost || error "OST0 start fail"
	start_ost2 || error "OST1 start fail"
	for num in $(seq 2 $MDSCOUNT); do
		start_mdt $num || return
	done
	start_mdt 1 || error "MDT0 start fail"

	mount_client $MOUNT || error "mount client fails"

	mkdir $DIR/$tdir || error "mkdir fail"
	$LFS mkdir -i $MDTIDX $DIR/$tdir/remote_dir ||
		error "create remote dir succeed"

	mcreate $DIR/$tdir/remote_dir/$tfile || error "create file failed"
	rm -rf $DIR/$tdir || error "delete dir fail"

	umount_client $MOUNT || error "umount_client failed"
	stop_mds || error "MDS stop fail"
	stop_ost || error "OST0 stop fail"
	stop_ost2 || error "OST1 stop fail"

}
run_test 71c "start OST0, OST1, MDT1, MDT0"

test_71d() {
	[ $MDSCOUNT -lt 2 ] && skip "needs >= 2 MDTs" && return
	if combined_mgs_mds; then
		skip "needs separate MGS/MDT" && return
	fi
	local MDTIDX=1

	start_ost || error "OST0 start fail"
	for num in $(seq 2 $MDSCOUNT); do
		start_mdt $num || return
	done
	start_mdt 1 || error "MDT0 start fail"
	start_ost2 || error "OST1 start fail"

	mount_client $MOUNT || error "mount client fails"

	mkdir $DIR/$tdir || error "mkdir fail"
	$LFS mkdir -i $MDTIDX $DIR/$tdir/remote_dir ||
			error "create remote dir succeed"

	mcreate $DIR/$tdir/remote_dir/$tfile || error "create file failed"
	rm -rf $DIR/$tdir || error "delete dir fail"

	umount_client $MOUNT || error "umount_client failed"
	stop_mds || error "MDS stop fail"
	stop_ost || error "OST0 stop fail"
	stop_ost2 || error "OST1 stop fail"

}
run_test 71d "start OST0, MDT1, MDT0, OST1"

test_71e() {
	[ $MDSCOUNT -lt 2 ] && skip "needs >= 2 MDTs" && return
	if combined_mgs_mds; then
		skip "needs separate MGS/MDT" && return
	fi
	local MDTIDX=1

	start_ost || error "OST0 start fail"
	for num in $(seq 2 $MDSCOUNT); do
		start_mdt $num || return
	done
	start_ost2 || error "OST1 start fail"
	start_mdt 1 || error "MDT0 start fail"

	mount_client $MOUNT || error "mount client fails"

	mkdir $DIR/$tdir || error "mkdir fail"
	$LFS mkdir -i $MDTIDX $DIR/$tdir/remote_dir ||
		error "create remote dir succeed"

	mcreate $DIR/$tdir/remote_dir/$tfile || error "create file failed"
	rm -rf $DIR/$tdir || error "delete dir fail"

	umount_client $MOUNT || error "umount_client failed"
	stop_mds || error "MDS stop fail"
	stop_ost || error "OST0 stop fail"
	stop_ost2 || error "OST1 stop fail"

}
run_test 71e "start OST0, MDT1, OST1, MDT0"

test_72() { #LU-2634
	local mdsdev=$(mdsdevname 1)
	local ostdev=$(ostdevname 1)
	local cmd="$E2FSCK -fnvd $mdsdev"
	local fn=3

	[ "$(facet_fstype $SINGLEMDS)" != "ldiskfs" ] &&
		skip "ldiskfs only test" && return

	#tune MDT with "-O extents"

	for num in $(seq $MDSCOUNT); do
		add mds${num} $(mkfs_opts mds$num $(mdsdevname $num)) \
		--reformat $(mdsdevname $num) $(mdsvdevname $num) ||
		error "add mds $num failed"
		$TUNE2FS -O extents $(mdsdevname $num)
	done

	add ost1 $(mkfs_opts ost1 $ostdev) --reformat $ostdev ||
		error "add $ostdev failed"
	start_mgsmds || error "start mds failed"
	start_ost || error "start ost failed"
	mount_client $MOUNT || error "mount client failed"

	#create some short symlinks
	mkdir $DIR/$tdir || error "mkdir $DIR/$tdir failed"
	createmany -o $DIR/$tdir/$tfile-%d $fn
	echo "create $fn short symlinks"
	for i in $(seq -w 1 $fn); do
		ln -s $DIR/$tdir/$tfile-$i $MOUNT/$tfile-$i
	done
	ls -al $MOUNT

	#umount
	umount_client $MOUNT || error "umount client failed"
	stop_mds || error "stop mds failed"
	stop_ost || error "stop ost failed"

	#run e2fsck
	run_e2fsck $(facet_active_host $SINGLEMDS) $mdsdev "-n"
}
run_test 72 "test fast symlink with extents flag enabled"

test_73() { #LU-3006
	load_modules
	[ $(facet_fstype ost1) == zfs ] && import_zpool ost1
	do_facet ost1 "$TUNEFS --failnode=1.2.3.4@$NETTYPE $(ostdevname 1)" ||
		error "1st tunefs failed"
	start_mgsmds || error "start mds failed"
	start_ost || error "start ost failed"
	mount_client $MOUNT || error "mount client failed"
	$LCTL get_param -n osc.*OST0000-osc-[^M]*.import | grep failover_nids |
		grep 1.2.3.4@$NETTYPE || error "failover nids haven't changed"
	umount_client $MOUNT || error "umount client failed"
	stopall
	reformat
}
run_test 73 "failnode to update from mountdata properly"

test_75() { # LU-2374
	[[ $(lustre_version_code $SINGLEMDS) -lt $(version_code 2.4.1) ]] &&
	                skip "Need MDS version at least 2.4.1" && return

	local index=0
	local opts_mds="$(mkfs_opts mds1 $(mdsdevname 1)) \
		--reformat $(mdsdevname 1) $(mdsvdevname 1)"
	local opts_ost="$(mkfs_opts ost1 $(ostdevname 1)) \
		--reformat $(ostdevname 1) $(ostvdevname 1)"

	#check with default parameters
	add mds1 $opts_mds || error "add mds1 failed for default params"
	add ost1 $opts_ost || error "add ost1 failed for default params"

	opts_mds=$(echo $opts_mds | sed -e "s/--mdt//")
	opts_mds=$(echo $opts_mds |
		   sed -e "s/--index=$index/--index=$index --mdt/")
	opts_ost=$(echo $opts_ost | sed -e "s/--ost//")
	opts_ost=$(echo $opts_ost |
		   sed -e "s/--index=$index/--index=$index --ost/")

	add mds1 $opts_mds || error "add mds1 failed for new params"
	add ost1 $opts_ost || error "add ost1 failed for new params"
	return 0
}
run_test 75 "The order of --index should be irrelevant"

test_76a() {
	[[ $(lustre_version_code mgs) -ge $(version_code 2.4.52) ]] ||
		{ skip "Need MDS version at least 2.4.52" && return 0; }
	setup
	local MDMB_PARAM="osc.*.max_dirty_mb"
	echo "Change MGS params"
	local MAX_DIRTY_MB=$($LCTL get_param -n $MDMB_PARAM |
		head -1)
	echo "max_dirty_mb: $MAX_DIRTY_MB"
	local NEW_MAX_DIRTY_MB=$((MAX_DIRTY_MB + MAX_DIRTY_MB))
	echo "new_max_dirty_mb: $NEW_MAX_DIRTY_MB"
	do_facet mgs $LCTL set_param -P $MDMB_PARAM=$NEW_MAX_DIRTY_MB
	wait_update $HOSTNAME "$LCTL get_param -n $MDMB_PARAM |
		head -1" $NEW_MAX_DIRTY_MB
	MAX_DIRTY_MB=$($LCTL get_param -n $MDMB_PARAM | head -1)
	echo "$MAX_DIRTY_MB"
	[ $MAX_DIRTY_MB = $NEW_MAX_DIRTY_MB ] ||
		error "error while apply max_dirty_mb"

	echo "Check the value is stored after remount"
	stopall
	setupall
	wait_update $HOSTNAME "$LCTL get_param -n $MDMB_PARAM |
		head -1" $NEW_MAX_DIRTY_MB
	MAX_DIRTY_MB=$($LCTL get_param -n $MDMB_PARAM | head -1)
	[ $MAX_DIRTY_MB = $NEW_MAX_DIRTY_MB ] ||
		error "max_dirty_mb is not saved after remount"

	echo "Change OST params"
	CLIENT_PARAM="obdfilter.*.client_cache_count"
	local CLIENT_CACHE_COUNT
	CLIENT_CACHE_COUNT=$(do_facet ost1 $LCTL get_param -n $CLIENT_PARAM |
		head -1)
	echo "client_cache_count: $CLIENT_CACHE_COUNT"
	NEW_CLIENT_CACHE_COUNT=$((CLIENT_CACHE_COUNT+CLIENT_CACHE_COUNT))
	echo "new_client_cache_count: $NEW_CLIENT_CACHE_COUNT"
	do_facet mgs $LCTL set_param -P $CLIENT_PARAM=$NEW_CLIENT_CACHE_COUNT
	wait_update $(facet_host ost1) "$LCTL get_param -n $CLIENT_PARAM |
		head -1" $NEW_CLIENT_CACHE_COUNT
	CLIENT_CACHE_COUNT=$(do_facet ost1 $LCTL get_param -n $CLIENT_PARAM |
		head -1)
	echo "$CLIENT_CACHE_COUNT"
	[ $CLIENT_CACHE_COUNT = $NEW_CLIENT_CACHE_COUNT ] ||
		error "error while apply client_cache_count"

	echo "Check the value is stored after remount"
	stopall
	setupall
	wait_update $(facet_host ost1) "$LCTL get_param -n $CLIENT_PARAM |
		head -1" $NEW_CLIENT_CACHE_COUNT
	CLIENT_CACHE_COUNT=$(do_facet ost1 $LCTL get_param -n $CLIENT_PARAM |
		head -1)
	echo "$CLIENT_CACHE_COUNT"
	[ $CLIENT_CACHE_COUNT = $NEW_CLIENT_CACHE_COUNT ] ||
		error "client_cache_count is not saved after remount"
	stopall
}
run_test 76a "set permanent params set_param -P"

test_76b() { # LU-4783
	[[ $(lustre_version_code mgs) -ge $(version_code 2.5.57) ]] ||
		{ skip "Need MGS version at least 2.5.57" && return 0; }
	stopall
	setupall
	do_facet mgs $LCTL get_param mgs.MGS.live.params ||
		error "start params log failed"
	stopall
}
run_test 76b "verify params log setup correctly"

test_76c() {
	[[ $(lustre_version_code mgs) -ge $(version_code 2.8.54) ]] ||
		{ skip "Need MDS version at least 2.4.52" && return 0; }
	setupall
	local MASK_PARAM="mdd.*.changelog_mask"
	echo "Change changelog_mask"
	do_facet mgs $LCTL set_param -P $MASK_PARAM=-CLOSE ||
		error "Can't change changlog_mask"
	wait_update $(facet_host mds) "$LCTL get_param -n $MASK_PARAM |
		grep 'CLOSE'" ""

	echo "Check the value is stored after mds remount"
	stop_mds || error "Failed to stop MDS"
	start_mds || error "Failed to start MDS"
	local CHANGELOG_MASK=$(do_facet mgs $LCTL get_param -n $MASK_PARAM)
	echo $CHANGELOG_MASK | grep CLOSE > /dev/null &&
		error "changelog_mask is not changed"

	stopall
}
run_test 76c "verify changelog_mask is applied with set_param -P"

test_77() { # LU-3445
	local server_version=$(lustre_version_code $SINGLEMDS)

	[[ $server_version -ge $(version_code 2.2.60) ]] &&
	[[ $server_version -le $(version_code 2.4.0) ]] &&
		skip "Need MDS version < 2.2.60 or > 2.4.0" && return

	if [[ -z "$fs2ost_DEV" || -z "$fs2mds_DEV" ]]; then
		is_blkdev $SINGLEMDS $(mdsdevname ${SINGLEMDS//mds/}) &&
		skip_env "mixed loopback and real device not working" && return
	fi

	local fs2mdsdev=$(mdsdevname 1_2)
	local fs2ostdev=$(ostdevname 1_2)
	local fs2mdsvdev=$(mdsvdevname 1_2)
	local fs2ostvdev=$(ostvdevname 1_2)
	local fsname=test1234
	local mgsnid
	local failnid="$(h2$NETTYPE 1.2.3.4),$(h2$NETTYPE 4.3.2.1)"

	add fs2mds $(mkfs_opts mds1 $fs2mdsdev) --mgs --fsname=$fsname \
		--reformat $fs2mdsdev $fs2mdsvdev || error "add fs2mds failed"
	start fs2mds $fs2mdsdev $MDS_MOUNT_OPTS && trap cleanup_fs2 EXIT INT ||
		error "start fs2mds failed"

	mgsnid=$(do_facet fs2mds $LCTL list_nids | xargs | tr ' ' ,)
	[[ $mgsnid = *,* ]] || mgsnid+=",$mgsnid"

	add fs2ost $(mkfs_opts ost1 $fs2ostdev) --mgsnode=$mgsnid \
		--failnode=$failnid --fsname=$fsname \
		--reformat $fs2ostdev $fs2ostvdev ||
			error "add fs2ost failed"
	start fs2ost $fs2ostdev $OST_MOUNT_OPTS || error "start fs2ost failed"

	mkdir -p $MOUNT2 || error "mkdir $MOUNT2 failed"
	$MOUNT_CMD $mgsnid:/$fsname $MOUNT2 || error "mount $MOUNT2 failed"
	DIR=$MOUNT2 MOUNT=$MOUNT2 check_mount || error "check $MOUNT2 failed"
	cleanup_fs2
}
run_test 77 "comma-separated MGS NIDs and failover node NIDs"

test_78() {
	[[ $(facet_fstype $SINGLEMDS) != ldiskfs ||
	   $(facet_fstype ost1) != ldiskfs ]] &&
		skip "only applicable to ldiskfs-based MDTs and OSTs" && return

	# reformat the Lustre filesystem with a smaller size
	local saved_MDSSIZE=$MDSSIZE
	local saved_OSTSIZE=$OSTSIZE
	MDSSIZE=$((MDSSIZE - 20000))
	OSTSIZE=$((OSTSIZE - 20000))
	reformat || error "(1) reformat Lustre filesystem failed"
	MDSSIZE=$saved_MDSSIZE
	OSTSIZE=$saved_OSTSIZE

	# mount the Lustre filesystem
	setup_noconfig || error "(2) setup Lustre filesystem failed"

	# create some files
	log "create test files"
	local i
	local file
	local num_files=100
	mkdir $MOUNT/$tdir || error "(3) mkdir $MOUNT/$tdir failed"
	for i in $(seq $num_files); do
		file=$MOUNT/$tdir/$tfile-$i
		dd if=/dev/urandom of=$file count=1 bs=1M ||
			error "(4) create $file failed"
	done

	# unmount the Lustre filesystem
	cleanup || error "(5) cleanup Lustre filesystem failed"

	# run e2fsck on the MDT and OST devices
	local mds_host=$(facet_active_host $SINGLEMDS)
	local ost_host=$(facet_active_host ost1)
	local mds_dev=$(mdsdevname ${SINGLEMDS//mds/})
	local ost_dev=$(ostdevname 1)

	run_e2fsck $mds_host $mds_dev "-y"
	run_e2fsck $ost_host $ost_dev "-y"

	# get the original block count of the MDT and OST filesystems
	local mds_orig_blks=$(get_block_count $SINGLEMDS $mds_dev)
	local ost_orig_blks=$(get_block_count ost1 $ost_dev)

	# expand the MDT and OST filesystems to the device size
	run_resize2fs $SINGLEMDS $mds_dev "" || error "expand $SINGLEMDS failed"
	run_resize2fs ost1 $ost_dev "" || error "expand ost1 failed"

	# run e2fsck on the MDT and OST devices again
	run_e2fsck $mds_host $mds_dev "-y"
	run_e2fsck $ost_host $ost_dev "-y"

	# mount the Lustre filesystem
	setup

	# check the files
	log "check files after expanding the MDT and OST filesystems"
	for i in $(seq $num_files); do
		file=$MOUNT/$tdir/$tfile-$i
		$CHECKSTAT -t file -s 1048576 $file ||
			error "(6) checkstat $file failed"
	done

	# create more files
	log "create more files after expanding the MDT and OST filesystems"
	for i in $(seq $((num_files + 1)) $((num_files + 10))); do
		file=$MOUNT/$tdir/$tfile-$i
		dd if=/dev/urandom of=$file count=1 bs=1M ||
			error "(7) create $file failed"
	done

	# unmount the Lustre filesystem
	cleanup || error "(8) cleanup Lustre filesystem failed"

	# run e2fsck on the MDT and OST devices
	run_e2fsck $mds_host $mds_dev "-y"
	run_e2fsck $ost_host $ost_dev "-y"

	# get the maximum block count of the MDT and OST filesystems
	local mds_max_blks=$(get_block_count $SINGLEMDS $mds_dev)
	local ost_max_blks=$(get_block_count ost1 $ost_dev)

	# get the minimum block count of the MDT and OST filesystems
	local mds_min_blks=$(run_resize2fs $SINGLEMDS $mds_dev "" "-P" 2>&1 |
				grep minimum | sed -e 's/^.*filesystem: //g')
	local ost_min_blks=$(run_resize2fs ost1 $ost_dev "" "-P" 2>&1 |
				grep minimum | sed -e 's/^.*filesystem: //g')

	# shrink the MDT and OST filesystems to a smaller size
	local shrunk=false
	local new_blks
	local base_blks
	if [[ $mds_max_blks -gt $mds_min_blks &&
	      $mds_max_blks -gt $mds_orig_blks ]]; then
		[[ $mds_orig_blks -gt $mds_min_blks ]] &&
			base_blks=$mds_orig_blks || base_blks=$mds_min_blks
		new_blks=$(( (mds_max_blks - base_blks) / 2 + base_blks ))
		run_resize2fs $SINGLEMDS $mds_dev $new_blks ||
			error "shrink $SINGLEMDS to $new_blks failed"
		shrunk=true
	fi

	if [[ $ost_max_blks -gt $ost_min_blks &&
	      $ost_max_blks -gt $ost_orig_blks ]]; then
		[[ $ost_orig_blks -gt $ost_min_blks ]] &&
			base_blks=$ost_orig_blks || base_blks=$ost_min_blks
		new_blks=$(( (ost_max_blks - base_blks) / 2 + base_blks ))
		run_resize2fs ost1 $ost_dev $new_blks ||
			error "shrink ost1 to $new_blks failed"
		shrunk=true
	fi

	# check whether the MDT or OST filesystem was shrunk or not
	if ! $shrunk; then
		combined_mgs_mds || stop_mgs || error "(9) stop mgs failed"
		reformat || error "(10) reformat Lustre filesystem failed"
		return 0
	fi

	# run e2fsck on the MDT and OST devices again
	run_e2fsck $mds_host $mds_dev "-y"
	run_e2fsck $ost_host $ost_dev "-y"

	# mount the Lustre filesystem again
	setup

	# check the files
	log "check files after shrinking the MDT and OST filesystems"
	for i in $(seq $((num_files + 10))); do
		file=$MOUNT/$tdir/$tfile-$i
		$CHECKSTAT -t file -s 1048576 $file ||
			error "(11) checkstat $file failed"
	done

	# unmount and reformat the Lustre filesystem
	cleanup || error "(12) cleanup Lustre filesystem failed"
	combined_mgs_mds || stop_mgs || error "(13) stop mgs failed"
	reformat || error "(14) reformat Lustre filesystem failed"
}
run_test 78 "run resize2fs on MDT and OST filesystems"

test_79() { # LU-4227
	[[ $(lustre_version_code $SINGLEMDS) -ge $(version_code 2.5.59) ]] ||
		{ skip "Need MDS version at least 2.5.59"; return 0; }

	local mdsdev1=$(mdsdevname 1)
	local mdsvdev1=$(mdsvdevname 1)
	local mdsdev2=$(mdsdevname 2)
	local mdsvdev2=$(mdsvdevname 2)
	local ostdev1=$(ostdevname 1)
	local ostvdev1=$(ostvdevname 1)
	local opts_mds1="$(mkfs_opts mds1 $mdsdev1) --reformat"
	local opts_mds2="$(mkfs_opts mds2 $mdsdev2) --reformat"
	local opts_ost1="$(mkfs_opts ost1 $ostdev1) --reformat"
	local mgsnode_opt

	# remove --mgs/--mgsnode from mkfs.lustre options
	opts_mds1=$(echo $opts_mds1 | sed -e "s/--mgs//")

	mgsnode_opt=$(echo $opts_mds2 |
		awk '{ for ( i = 1; i < NF; i++ )
			if ( $i ~ "--mgsnode" ) { print $i; break } }')
	[ -n $mgsnode_opt ] &&
		opts_mds2=$(echo $opts_mds2 | sed -e "s/$mgsnode_opt//")

	mgsnode_opt=$(echo $opts_ost1 |
		awk '{ for ( i = 1; i < NF; i++ )
			if ( $i ~ "--mgsnode" ) { print $i; break } }')
	[ -n $mgsnode_opt ] &&
		opts_ost1=$(echo $opts_ost1 | sed -e "s/$mgsnode_opt//")

	# -MGS, format a mdt without --mgs option
	add mds1 $opts_mds1 $mdsdev1 $mdsvdev1 &&
		error "Must specify --mgs when formatting mdt combined with mgs"

	# +MGS, format a mdt/ost without --mgsnode option
	add mds1 $(mkfs_opts mds1 $mdsdev1) --reformat $mdsdev1 $mdsvdev1 \
		> /dev/null || error "start mds1 failed"
	add mds2 $opts_mds2 $mdsdev2 $mdsvdev2 &&
		error "Must specify --mgsnode when formatting a mdt"
	add ost1 $opts_ost1 $ostdev1 $ostvdev2 &&
		error "Must specify --mgsnode when formatting an ost"

	reformat
}
run_test 79 "format MDT/OST without mgs option (should return errors)"

test_80() {
	start_mds || error "Failed to start MDT"
	start_ost || error "Failed to start OST1"
	uuid=$(do_facet ost1 $LCTL get_param -n mgc.*.uuid)
#define OBD_FAIL_MGS_PAUSE_TARGET_CON       0x906
	do_facet ost1 "$LCTL set_param fail_val=10 fail_loc=0x906"
	do_facet mgs "$LCTL set_param fail_val=10 fail_loc=0x906"
	do_facet mgs "$LCTL set_param -n mgs/MGS/evict_client $uuid"
	sleep 30
	start_ost2 || error "Failed to start OST2"

	do_facet ost1 "$LCTL set_param fail_loc=0"
	stopall
}
run_test 80 "mgc import reconnect race"

#Save the original values of $OSTCOUNT and $OSTINDEX$i.
save_ostindex() {
	local new_ostcount=$1
	saved_ostcount=$OSTCOUNT
	OSTCOUNT=$new_ostcount

	local i
	local index
	for i in $(seq $OSTCOUNT); do
		index=OSTINDEX$i
		eval saved_ostindex$i=${!index}
		eval OSTINDEX$i=""
	done
}

# Restore the original values of $OSTCOUNT and $OSTINDEX$i.
restore_ostindex() {
	trap 0

	local i
	local index
	for i in $(seq $OSTCOUNT); do
		index=saved_ostindex$i
		eval OSTINDEX$i=${!index}
	done
	OSTCOUNT=$saved_ostcount

	formatall
}

# The main purpose of this test is to ensure the OST_INDEX_LIST functions as
# expected. This test uses OST_INDEX_LIST to format OSTs with a randomly
# assigned index and ensures we can mount such a formatted file system
test_81() { # LU-4665
	[[ $(lustre_version_code $SINGLEMDS) -ge $(version_code 2.6.54) ]] ||
		{ skip "Need MDS version at least 2.6.54" && return; }
	[[ $OSTCOUNT -ge 3 ]] || { skip_env "Need at least 3 OSTs" && return; }

	stopall

	# Each time RANDOM is referenced, a random integer between 0 and 32767
	# is generated.
	local i
	local saved_ostindex1=$OSTINDEX1
	for i in 65535 $((RANDOM + 65536)); do
		echo -e "\nFormat ost1 with --index=$i, should fail"
		OSTINDEX1=$i
		if add ost1 $(mkfs_opts ost1 $(ostdevname 1)) --reformat \
		   $(ostdevname 1) $(ostvdevname 1); then
			OSTINDEX1=$saved_ostindex1
			error "format ost1 with --index=$i should fail"
		fi
	done
	OSTINDEX1=$saved_ostindex1

	save_ostindex 3

	# Format OSTs with random sparse indices.
	trap "restore_ostindex" EXIT
	echo -e "\nFormat $OSTCOUNT OSTs with sparse indices"
	OST_INDEX_LIST=[0,$((RANDOM * 2 % 65533 + 1)),65534] formatall

	# Setup and check Lustre filesystem.
	start_mgsmds || error "start_mgsmds failed"
	for i in $(seq $OSTCOUNT); do
		start ost$i $(ostdevname $i) $OST_MOUNT_OPTS ||
			error "start ost$i failed"
	done

	mount_client $MOUNT || error "mount client $MOUNT failed"
	check_mount || error "check client $MOUNT failed"

	# Check max_easize.
	local max_easize=$($LCTL get_param -n llite.*.max_easize)
	[[ $max_easize -eq 128 ]] ||
		error "max_easize is $max_easize, should be 128 bytes"

	restore_ostindex
}
run_test 81 "sparse OST indexing"

# Wait OSTs to be active on both client and MDT side.
wait_osts_up() {
	local cmd="$LCTL get_param -n lov.$FSNAME-clilov-*.target_obd |
		awk 'BEGIN {c = 0} /ACTIVE/{c += 1} END {printf \\\"%d\\\", c}'"
	wait_update $HOSTNAME "eval $cmd" $OSTCOUNT ||
		error "wait_update OSTs up on client failed"

	cmd="$LCTL get_param -n lod.$FSNAME-MDT*-*.target_obd | sort -u |
	     awk 'BEGIN {c = 0} /ACTIVE/{c += 1} END {printf \\\"%d\\\", c}'"
	wait_update_facet $SINGLEMDS "eval $cmd" $OSTCOUNT ||
		error "wait_update OSTs up on MDT failed"
}

# Here we exercise the stripe placement functionality on a file system that
# has formatted the OST with a random index. With the file system the following
# functionality is tested:
#
# 1. Creating a new file with a specific stripe layout.
#
# 2. Modifiy a existing empty file with a specific stripe layout.
#
# 3. Ensure we fail to set the stripe layout of a file that already has one.
#
# 4. If ost-index is defined we need to ensure it is the first entry in the
#    ost index list returned by lfs getstripe.
#
# 5. Lastly ensure this functionality fails with directories.
test_82a() { # LU-4665
	[[ $(lustre_version_code $SINGLEMDS) -ge $(version_code 2.6.54) ]] ||
		{ skip "Need MDS version at least 2.6.54" && return; }
	[[ $OSTCOUNT -ge 3 ]] || { skip_env "Need at least 3 OSTs" && return; }

	stopall

	save_ostindex 3

	# Format OSTs with random sparse indices.
	local i
	local index
	local ost_indices
	for i in $(seq $OSTCOUNT); do
		index=$((RANDOM * 2))
		ost_indices+=" $index"
	done
	ost_indices=$(comma_list $ost_indices)

	trap "restore_ostindex" EXIT
	echo -e "\nFormat $OSTCOUNT OSTs with sparse indices $ost_indices"
	OST_INDEX_LIST=[$ost_indices] formatall

	# Setup Lustre filesystem.
	start_mgsmds || error "start_mgsmds failed"
	for i in $(seq $OSTCOUNT); do
		start ost$i $(ostdevname $i) $OST_MOUNT_OPTS ||
			error "start ost$i failed"
	done

	mount_client $MOUNT || error "mount client $MOUNT failed"
	wait_osts_up

	$LFS df $MOUNT || error "$LFS df $MOUNT failed"
	mkdir $DIR/$tdir || error "mkdir $DIR/$tdir failed"

	# 1. If the file does not exist, new file will be created
	#    with specified OSTs.
	local file=$DIR/$tdir/$tfile-1
	local cmd="$SETSTRIPE -o $ost_indices $file"
	echo -e "\n$cmd"
	eval $cmd || error "$cmd failed"
	check_stripe_count $file $OSTCOUNT
	check_obdidx $file $ost_indices
	dd if=/dev/urandom of=$file count=1 bs=1M > /dev/null 2>&1 ||
		error "write $file failed"

	# 2. If the file already exists and is an empty file, the file
	#    will be attached with specified layout.
	file=$DIR/$tdir/$tfile-2
	mcreate $file || error "mcreate $file failed"
	cmd="$SETSTRIPE -o $ost_indices $file"
	echo -e "\n$cmd"
	eval $cmd || error "$cmd failed"
	dd if=/dev/urandom of=$file count=1 bs=1M > /dev/null 2>&1 ||
		error "write $file failed"
	check_stripe_count $file $OSTCOUNT
	check_obdidx $file $ost_indices

	# 3. If the file already has a valid layout attached, the command
	#    should fail with EBUSY.
	echo -e "\n$cmd"
	eval $cmd && error "stripe is already set on $file, $cmd should fail"

	# 4. If [--stripe-index|-i <start_ost_idx>] is used, the index must
	#    be in the OST indices list.
	local start_ost_idx=${ost_indices##*,}
	file=$DIR/$tdir/$tfile-3
	cmd="$SETSTRIPE -o $ost_indices -i $start_ost_idx $file"
	echo -e "\n$cmd"
	eval $cmd || error "$cmd failed"
	check_stripe_count $file $OSTCOUNT
	check_obdidx $file $ost_indices
	check_start_ost_idx $file $start_ost_idx

	file=$DIR/$tdir/$tfile-4
	cmd="$SETSTRIPE"
	cmd+=" -o $(exclude_items_from_list $ost_indices $start_ost_idx)"
	cmd+=" -i $start_ost_idx $file"
	echo -e "\n$cmd"
	eval $cmd && error "index $start_ost_idx should be in $ost_indices"

	# 5. Specifying OST indices for directory should fail with ENOSUPP.
	local dir=$DIR/$tdir/$tdir
	mkdir $dir || error "mkdir $dir failed"
	cmd="$SETSTRIPE -o $ost_indices $dir"
	echo -e "\n$cmd"
	eval $cmd && error "$cmd should fail, specifying OST indices" \
			   "for directory is not supported"

	restore_ostindex
}
run_test 82a "specify OSTs for file (succeed) or directory (fail)"

cleanup_82b() {
	trap 0

	# Remove OSTs from a pool and destroy the pool.
	destroy_pool $ost_pool || true

	restore_ostindex
}

# Test 82b is run to ensure that if the user supplies a pool with a specific
# stripe layout that it behaves proprerly. It should fail in the case that
# the supplied OST index list points to OSTs not contained in the user
# supplied pool.
test_82b() { # LU-4665
	[[ $(lustre_version_code $SINGLEMDS) -ge $(version_code 2.6.54) ]] ||
		{ skip "Need MDS version at least 2.6.54" && return; }
	[[ $OSTCOUNT -ge 4 ]] || { skip_env "Need at least 4 OSTs" && return; }

	stopall

	save_ostindex 4

	# Format OSTs with random sparse indices.
	local i
	local index
	local ost_indices
	for i in $(seq $OSTCOUNT); do
		index=$((RANDOM * 2))
		ost_indices+=" $index"
	done
	ost_indices=$(comma_list $ost_indices)

	trap "restore_ostindex" EXIT
	echo -e "\nFormat $OSTCOUNT OSTs with sparse indices $ost_indices"
	OST_INDEX_LIST=[$ost_indices] formatall

	# Setup Lustre filesystem.
	start_mgsmds || error "start_mgsmds failed"
	for i in $(seq $OSTCOUNT); do
		start ost$i $(ostdevname $i) $OST_MOUNT_OPTS ||
			error "start ost$i failed"
	done

	mount_client $MOUNT || error "mount client $MOUNT failed"
	wait_osts_up
	$LFS df $MOUNT || error "$LFS df $MOUNT failed"
	mkdir $DIR/$tdir || error "mkdir $DIR/$tdir failed"

	# Create a new pool and add OSTs into it.
	local ost_pool=$FSNAME.$TESTNAME
	create_pool $ost_pool || error "create OST pool $ost_pool failed"

	trap - EXIT
	trap "cleanup_82b" EXIT

	local ost_idx_in_list=${ost_indices##*,}
	local ost_idx_in_pool=$(exclude_items_from_list $ost_indices \
				$ost_idx_in_list)

	local ost_targets="$FSNAME-OST["
	for i in ${ost_idx_in_pool//,/ }; do
		ost_targets=$ost_targets$(printf "%04x," $i)
	done
	ost_targets="${ost_targets%,}]"

	local ost_targets_uuid=$(for i in ${ost_idx_in_pool//,/ }; \
				 do printf "$FSNAME-OST%04x_UUID\n" $i; done |
				 sort -u | tr '\n' ' ')

	local cmd="$LCTL pool_add $ost_pool $ost_targets"
	do_facet mgs $cmd || error "$cmd failed"
	wait_update $HOSTNAME "$LCTL get_param -n lov.$FSNAME-*.pools.$TESTNAME|
			       sort -u | tr '\n' ' ' " "$ost_targets_uuid" ||
					error "wait_update $ost_pool failed"
	pool_list $ost_pool || error "list OST pool $ost_pool failed"

	# If [--pool|-p <pool_name>] is set with [--ost-list|-o <ost_indices>],
	# then the OSTs must be the members of the pool.
	local file=$DIR/$tdir/$tfile
	cmd="$SETSTRIPE -p $ost_pool -o $ost_idx_in_list $file"
	echo -e "\n$cmd"
	eval $cmd && error "OST with index $ost_idx_in_list should be" \
			   "in OST pool $ost_pool"

	# Only select OST $ost_idx_in_list from $ost_pool for file.
	ost_idx_in_list=${ost_idx_in_pool#*,}
	cmd="$SETSTRIPE -p $ost_pool -o $ost_idx_in_list $file"
	echo -e "\n$cmd"
	eval $cmd || error "$cmd failed"
	cmd="$GETSTRIPE $file"
	echo -e "\n$cmd"
	eval $cmd || error "$cmd failed"
	check_stripe_count $file 2
	check_obdidx $file $ost_idx_in_list
	dd if=/dev/urandom of=$file count=1 bs=1M > /dev/null 2>&1 ||
		error "write $file failed"

	cleanup_82b
}
run_test 82b "specify OSTs for file with --pool and --ost-list options"

test_83() {
	[[ $(lustre_version_code ost1) -ge $(version_code 2.6.91) ]] ||
		{ skip "Need OST version at least 2.6.91" && return 0; }
	if [ $(facet_fstype $SINGLEMDS) != ldiskfs ]; then
		skip "Only applicable to ldiskfs-based MDTs"
		return
	fi

	local dev
	local ostmnt
	local fstype
	local mnt_opts

	dev=$(ostdevname 1)
	ostmnt=$(facet_mntpt ost1)
	fstype=$(facet_fstype ost1)

	# Mount the OST as an ldiskfs filesystem.
	log "mount the OST $dev as a $fstype filesystem"
	add ost1 $(mkfs_opts ost1 $dev) $FSTYPE_OPT \
		--reformat $dev > /dev/null ||
		error "format ost1 error"

	if ! test -b $dev; then
		mnt_opts=$(csa_add "$OST_MOUNT_OPTS" -o loop)
	fi
	echo "mnt_opts $mnt_opts"
	do_facet ost1 mount -t $fstype $dev \
		$ostmnt $mnt_opts
	# Run llverfs on the mounted ldiskfs filesystem.
	# It is needed to get ENOSPACE.
	log "run llverfs in partial mode on the OST $fstype $ostmnt"
	do_rpc_nodes $(facet_host ost1) run_llverfs $ostmnt -vpl \
		"no" || error "run_llverfs error on $fstype"

	# Unmount the OST.
	log "unmount the OST $dev"
	stop ost1

	# Delete file IO_scrub. Later osd_scrub_setup will try to
	# create "IO_scrub" but will get ENOSPACE.
	writeconf_all
	echo "start ost1 service on `facet_active_host ost1`"
	start ost1 `ostdevname 1` $OST_MOUNT_OPTS

	local err
	err=$(do_facet ost1 dmesg | grep "VFS: Busy inodes after unmount of")
	echo "string err $err"
	[ -z "$err" ] || error $err
	reformat
}
run_test 83 "ENOSPACE on OST doesn't cause message VFS: \
Busy inodes after unmount ..."

recovery_time_min() {
	local CONNECTION_SWITCH_MIN=5
	local CONNECTION_SWITCH_INC=5
	local CONNECTION_SWITCH_MAX
	local RECONNECT_DELAY_MAX
	local INITIAL_CONNECT_TIMEOUT
	local max
	local TO_20

	#CONNECTION_SWITCH_MAX=min(50, max($CONNECTION_SWITCH_MIN,$TIMEOUT)
	(($CONNECTION_SWITCH_MIN>$TIMEOUT)) && \
		max=$CONNECTION_SWITCH_MIN || max=$TIMEOUT
	(($max<50)) && CONNECTION_SWITCH_MAX=$max || CONNECTION_SWITCH_MAX=50

	#INITIAL_CONNECT_TIMEOUT = max(CONNECTION_SWITCH_MIN, \
	#obd_timeout/20)
	TO_20=$(($TIMEOUT/20))
	(($CONNECTION_SWITCH_MIN>$TO_20)) && \
		INITIAL_CONNECT_TIMEOUT=$CONNECTION_SWITCH_MIN || \
		INITIAL_CONNECT_TIMEOUT=$TO_20

	RECONNECT_DELAY_MAX=$(($CONNECTION_SWITCH_MAX+$CONNECTION_SWITCH_INC+ \
				$INITIAL_CONNECT_TIMEOUT))
	echo $((2*$RECONNECT_DELAY_MAX))
}

test_84() {
	local time_min=$(recovery_time_min)
	local recovery_duration
	local completed_clients
	local wrap_up=5
	local saved_opts=$MDS_MOUNT_OPTS
	# Clients + each MDS client in case of DNE
	local client_num=$(($CLIENTCOUNT+$MDSCOUNT-1))
	# One of clients should be evicted
	local completed_num=$(($client_num-1))
	MDS_MOUNT_OPTS="-o recovery_time_hard=$time_min,\
recovery_time_soft=$time_min"

	setupall
	echo "recovery_time=$time_min, timeout=$TIMEOUT, wrap_up=$wrap_up"

	replay_barrier $SINGLEMDS
	createmany -o $DIR1/$tfile-%d 1000

	# We need to catch the end of recovery window to extend it.
	# Skip 5 requests and add delay to request handling.
	#define OBD_FAIL_TGT_REPLAY_DELAY  0x709 | FAIL_SKIP
	if [ -z $mdsfailover_HOST ]; then
		do_facet $SINGLEMDS \
			"lctl set_param fail_loc=0x20000709 fail_val=5"
	else
		do_node $mdsfailover_HOST \
			"lctl set_param fail_loc=0x20000709 fail_val=5"
	fi

	facet_failover $SINGLEMDS || error "failover: $?"
	client_up

	echo "recovery status"
	do_facet $SINGLEMDS \
		"$LCTL get_param -n mdt.$FSNAME-MDT0000.recovery_status"

	recovery_duration=$(do_facet $SINGLEMDS \
		"$LCTL get_param -n mdt.$FSNAME-MDT0000.recovery_status" |
		awk '/recovery_duration/ { print $2 }')
	(( $recovery_duration > $time_min + $wrap_up )) &&
		error "recovery_duration > recovery_time_hard + wrap up"
	completed_clients=$(do_facet $SINGLEMDS \
		"$LCTL get_param -n mdt.$FSNAME-MDT0000.recovery_status" |
		awk '/completed_clients/ { print $2 }')
	[ "$completed_clients" = "$completed_num/$client_num" ] || \
		error "completed_clients $completed_clients != \
$completed_num/$client_num"

	stopall
	MDS_MOUNT_OPTS=$saved_opts
}
run_test 84 "check recovery_hard_time"

test_85() {
	[[ $(lustre_version_code ost1) -ge $(version_code 2.7.2) ]] ||
		{ skip "Need OST version at least 2.7.2" && return 0; }
##define OBD_FAIL_OSD_OST_EA_FID_SET 0x197
	do_facet ost1 "lctl set_param fail_loc=0x197"
	start_ost
	stop_ost
}
run_test 85 "osd_ost init: fail ea_fid_set"

test_86() {
	[ "$(facet_fstype ost1)" = "zfs" ] &&
		skip "LU-6442: no such mkfs params for ZFS OSTs" && return

	local OST_OPTS="$(mkfs_opts ost1 $(ostdevname 1)) \
		--reformat $(ostdevname 1) $(ostvdevname 1)"

	local NEWSIZE=1024
	local OLDSIZE=$(do_facet ost1 "$DEBUGFS -c -R stats $(ostdevname 1)" |
		awk '/Flex block group size: / { print $NF; exit; }')

	local opts=OST_OPTS
	if [[ ${!opts} != *mkfsoptions* ]]; then
		eval opts=\"${!opts} \
			--mkfsoptions='\\\"-O flex_bg -G $NEWSIZE\\\"'\"
	else
		val=${!opts//--mkfsoptions=\\\"/ \
			--mkfsoptions=\\\"-O flex_bg -G $NEWSIZE }
		eval opts='${val}'
	fi

	echo "params: $opts"

	add ost1 $opts || error "add ost1 failed with new params"

	local FOUNDSIZE=$(do_facet ost1 "$DEBUGFS -c -R stats $(ostdevname 1)" |
		awk '/Flex block group size: / { print $NF; exit; }')

	[[ $FOUNDSIZE == $NEWSIZE ]] ||
		error "Flex block group size: $FOUNDSIZE, expected: $NEWSIZE"
	return 0
}
run_test 86 "Replacing mkfs.lustre -G option"

test_87() { # MRP-153
	local key=failover.node
	local val1=192.0.2.254@tcp0 # Reserved IPs, see RFC 5735
	local val2=192.0.2.255@tcp0
	local mdsdev=$(mdsdevname 1)
	local params

	stopall

	do_facet mds "$TUNEFS --erase-params $mdsdev >/dev/null" ||
		error "tunefs failed"

	# Check that parameters are added correctly
	do_facet mds "$TUNEFS --param $key=$val1 $mdsdev >/dev/null" ||
		error "tunefs failed"
	params=$(do_facet mds $TUNEFS --dryrun $mdsdev) || error "tunefs failed"
	params=${params##*Parameters:}
	params=${params%%exiting*}
	[ $(echo $params | tr ' ' '\n' | grep -c $key=$val1) = "1" ] ||
		error "on-disk parameter not added correctly via tunefs"

	# Check that parameters replace existing instances when added
	do_facet mds "$TUNEFS --param $key=$val2 $mdsdev >/dev/null" ||
		error "tunefs failed"
	params=$(do_facet mds $TUNEFS --dryrun $mdsdev) || error "tunefs failed"
	params=${params##*Parameters:}
	params=${params%%exiting*}
	[ $(echo $params | tr ' ' '\n' | grep -c $key=) = "1" ] ||
		error "on-disk parameter not replaced via tunefs"
	[ $(echo $params | tr ' ' '\n' | grep -c $key=$val2) = "1" ] ||
		error "on-disk parameter not replaced correctly via tunefs"

	# Check that a parameter is erased properly
	do_facet mds "$TUNEFS --erase-param $key $mdsdev >/dev/null" ||
		error "tunefs failed"
	params=$(do_facet mds $TUNEFS --dryrun $mdsdev) || error "tunefs failed"
	params=${params##*Parameters:}
	params=${params%%exiting*}
	[ $(echo $params | tr ' ' '\n' | grep -c $key=) = "0" ] ||
		error "on-disk parameter not erased correctly via tunefs"

	reformat
}
run_test 87 "check tunefs correctly handles parameter addition and removal"

#
# set number of permanent parameters
#
test_88_set_params() {
	local fsname=$1

	set_conf_param_and_check mds				    \
	    "$LCTL get_param -n mdd.$fsname-MDT0000.atime_diff"	    \
	    "$fsname-MDT0000.mdd.atime_diff"			    \
	    "62"
	set_conf_param_and_check mds				    \
	    "$LCTL get_param -n mdd.$fsname-MDT0000.atime_diff"	    \
	    "$fsname-MDT0000.mdd.atime_diff"			    \
	    "63"
	set_conf_param_and_check client				    \
	    "$LCTL get_param -n llite.$fsname*.max_read_ahead_mb"   \
	    "$fsname.llite.max_read_ahead_mb"			    \
	    "32"
	set_conf_param_and_check client                             \
	    "$LCTL get_param -n llite.$fsname*.max_read_ahead_mb"   \
	    "$fsname.llite.max_read_ahead_mb"                       \
	    "64"
	create_pool $fsname.pool1 || error "create pool failed"
	do_facet mgs $LCTL pool_add $fsname.pool1 OST0000 ||
		error "pool_add failed"
	do_facet mgs $LCTL pool_remove $fsname.pool1 OST0000 ||
		error "pool_remove failed"
	do_facet mgs $LCTL pool_add $fsname.pool1 OST0000 ||
		error "pool_add failed"
}

#
# check permanent parameters
#
test_88_test_params() {
	local fsname=$1

	local atime_diff=$(do_facet mds $LCTL \
get_param -n mdd.$fsname-MDT0000.atime_diff)
	[ $atime_diff == 63 ] || error "wrong mdd parameter after clear_conf"
	local max_read_ahead_mb=$(do_facet client $LCTL \
get_param -n llite.$fsname*.max_read_ahead_mb)
	[ $max_read_ahead_mb == 64 ] ||
		error "wrong llite parameter after clear_conf"
	local ost_in_pool=$(do_facet mds $LCTL \
pool_list $fsname.pool1 | grep -v "^Pool:" | sed 's/_UUID//')
	[ $ost_in_pool = "$fsname-OST0000" ] ||
		error "wrong pool after clear_conf"
}

#
# run lctl clear_conf, store CONFIGS before and after that
#
test_88_clear_conf()
{
	local clear_conf_arg=$1
	local mgsdev
	if ! combined_mgs_mds ; then
		mgsdev=$MGSDEV
		stop_mgs || error "stop_mgs failed"
		start_mgs "-o nosvc" || error "start_mgs nosvc failed"
	else
		mgsdev=$(mdsdevname 1)
		start_mdt 1 "-o nosvc" || error "start_mdt 1 nosvc failed"
	fi

	do_facet mgs "rm -rf $TMP/conf1; mkdir -p $TMP/conf1; \
$DEBUGFS -c -R \\\"rdump CONFIGS $TMP/conf1\\\" $mgsdev"

	#
	# the command being tested
	#
	do_facet mgs $LCTL clear_conf $clear_conf_arg ||
		error "clear_conf failed"
	if ! combined_mgs_mds ; then
		stop_mgs || error "stop_mgs failed"
	else
		stop_mds || error "stop_mds failed"
	fi

	do_facet mgs "rm -rf $TMP/conf2; mkdir -p $TMP/conf2; \
$DEBUGFS -c -R \\\"rdump CONFIGS $TMP/conf2\\\" $mgsdev"
}

test_88_file_shortened() {
	local file=$1
	local sizes=($(do_facet mgs stat -c %s $TMP/conf1/CONFIGS/$file \
$TMP/conf2/CONFIGS/$file))
	[ ${sizes[1]} -lt ${sizes[0]} ] && return 0
	return 1
}

test_88a()
{
	reformat
	setup_noconfig
	client_up || error "client_up failed"

	#
	# set number of permanent parameters
	#
	test_88_set_params $FSNAME

	umount_client $MOUNT || error "umount_client failed"
	stop_ost || error "stop_ost failed"
	stop_mds || error "stop_mds failed"

	test_88_clear_conf $FSNAME
	#
	# make sure that all configs are cleared
	#
	test_88_file_shortened $FSNAME-MDT0000 || error "faled to clear MDT0000"
	test_88_file_shortened $FSNAME-client || error "failed to clear client"

	setup_noconfig

	#
	# check that configurations is intact
	#
	test_88_test_params $FSNAME

	cleanup
	reformat
}
run_test 88a "test lctl clear_conf fsname"

test_88b()
{
	reformat
	setup_noconfig
	client_up || error "client_up failed"

	#
	# set number of permanent parameters
	#
	test_88_set_params $FSNAME

	umount_client $MOUNT || error "umount_client failed"
	stop_ost || error "stop_ost failed"
	stop_mds || error "stop_mds failed"

	test_88_clear_conf $FSNAME-MDT0000
	#
	# make sure that only one config is cleared
	#
	test_88_file_shortened $FSNAME-MDT0000 || error "faled to clear MDT0000"
	test_88_file_shortened $FSNAME-client && error "client cleared"

	setup_noconfig

	#
	# check that configurations is intact
	#
	test_88_test_params $FSNAME

	cleanup
	reformat
}
run_test 88b "test lctl clear_conf one config"

test_89() {
	local had_config

	[ "$MDSCOUNT" -lt 2 ] && { skip "mdt count < 2"; return 0; }

	had_config=$(do_facet mds1 "$LCTL get_param debug|grep config")
	do_facet mds1 "$LCTL set_param debug=+config"
	do_facet mds1 "$LCTL dk > /dev/null"

	setup
	do_facet mds2 "$TUNEFS --writeconf $(mdsdevname 2)" > /dev/null 2>&1
	# mount after writeconf will make "add osp" added to mdt0 config:
	# 53 (224)marker  60 (flags=0x01, v2.5.1.0) lustre-MDT0001  'add osp'
	# 54 (080)add_uuid  nid=...  0:  1:...
	# 55 (144)attach    0:lustre-MDT0001-osp-MDT0000  1:osp  2:...
	# 56 (144)setup     0:lustre-MDT0001-osp-MDT0000  1:...  2:...
	# 57 (136)modify_mdc_tgts add 0:lustre-MDT0000-mdtlov  1:...  2:1  3:1
	# duplicate modify_mds_tgts caused crashes
	for i in `seq 1 3`; do
		stop_mdt 2
		# though config processing stops after failed attach and setup
		# it will proceed after the failed command after each writeconf
		# this is the original scenario of the issue
		do_facet mds2 "$TUNEFS --writeconf $(mdsdevname 2)" > /dev/null 2>&1
		start_mdt 2
		while [ -z "$(do_facet mds1 $LCTL dk|grep Processed\ log\ $FSNAME-MDT0000)" ] ; do
			sleep 1
		done
	done

	[ -z "$had_config" ] && do_facet mds1 lctl set_param debug=-config

	reformat
}
run_test 89 "writeconf on mdt>0 shouldn't duplicate mdc/osp and crash"

test_90()
{
	[ "$OSTCOUNT" -lt "2" ] && skip_env "$OSTCOUNT < 2, skipping" && return
	stopall
	reformat
	setup_noconfig
	start_ost2
	umount_client $MOUNT
	stop_ost2
	stop_ost
	stop_mds

	writeconf_all $MDSCOUNT 2

	start_mds || error "start_mds failed"
	start_ost || error "should fail"

# have mgs to drop reply to MGS_TARGET_REG
#define OBD_FAIL_MGS_ALL_REPLY_NET	 0x902
	do_facet mgs "$LCTL set_param fail_val=253"
	do_facet mgs "$LCTL set_param fail_loc=0x902"
	start_ost2 && error "should fail"
	do_facet mgs "$LCTL set_param fail_loc=0"
	do_facet mgs "$LCTL set_param fail_val=0"

	start_ost2 || error "start_ost failed"
	wait_osc_import_state mds ost FULL

	mount_client $MOUNT || error "mount_client failed"

	stopall
}
run_test 90 "test ost registration failure after writeconf"

test_91()
{
	local mountopt
	local temp=$MDS_MOUNT_OPTS

	setup
	check_mount || return 41
	mountopt="user_xattr"
	for x in $(seq 1 400); do
		mountopt="$mountopt,user_xattr"
	done
	stop_mds
	MDS_MOUNT_OPTS="-o $mountopt"
	out_str=$(start_mds 2>&1)
	[[ "$out_str" =~ "mount options exceeds page size of kernel" ]] \
	|| error "Buffer overflow check failed"
	MDS_MOUNT_OPTS=$temp
	start_mds
	cleanup || return $?
}
run_test 91 "Buffer-overflow check while parsing mount_opts"


if ! combined_mgs_mds ; then
	stop mgs
fi

cleanup_gss

# restore the values of MDSSIZE and OSTSIZE
MDSSIZE=$STORED_MDSSIZE
OSTSIZE=$STORED_OSTSIZE
reformat

complete $SECONDS
exit_status<|MERGE_RESOLUTION|>--- conflicted
+++ resolved
@@ -2955,11 +2955,7 @@
 	df -h $MOUNT &
 	log "sleep 60 sec"
 	sleep 60
-<<<<<<< HEAD
 #define OBD_FAIL_PTLRPC_LONG_REPL_UNLINK   0x50f
-=======
-	#define OBD_FAIL_PTLRPC_LONG_UNLINK   0x50f
->>>>>>> 6bc366f7
 	do_facet client "$LCTL set_param fail_loc=0x50f fail_val=0"
 	log "sleep 10 sec"
 	sleep 10
