--- conflicted
+++ resolved
@@ -36,6 +36,8 @@
 
 #
 [ "$SLOW" = "no" ] && EXCEPT_SLOW="0 1 2 3 6 7 15 18 24b 25 30 31 32 33 34a "
+
+assert_DIR
 
 reformat() {
         formatall
@@ -800,6 +802,7 @@
 	echo Client mount before any osts are in the logs
 	mount_client $MOUNT
 	check_mount && return 41
+	umount_client $MOUNT
 	pass
 
 	echo Client mount with ost in logs, but none running
@@ -1155,39 +1158,23 @@
 
         [ -z "$TUNEFS" ] && skip "No tunefs" && return
 	local DISK1_4=$LUSTRE/tests/disk1_4.zip
-<<<<<<< HEAD
-        [ ! -r $DISK1_4 ] && skip "Cant find $DISK1_4, skipping" && return
-	unzip -o -j -d $TMP/$tdir $DISK1_4 || { skip "Cant unzip $DISK1_4, skipping" && return ; }
-=======
 	[ ! -r $DISK1_4 ] && skip "Cant find $DISK1_4, skipping" && return
 
 	local tmpdir=$TMP/conf32a
 	unzip -o -j -d $tmpdir $DISK1_4 || { skip "Cant unzip $DISK1_4, skipping" && return ; }
->>>>>>> 7bbcc3c5
 	load_modules
 	lctl set_param debug=$PTLDEBUG
 
 	$TUNEFS $tmpdir/mds || error "tunefs failed"
 	# nids are wrong, so client wont work, but server should start
-<<<<<<< HEAD
-        start mds $TMP/$tdir/mds "-o loop,exclude=lustre-OST0000" || return 3
+	start mds $tmpdir/mds "-o loop,exclude=lustre-OST0000" || return 3
         local UUID=$(lctl get_param -n mds.lustre-MDT0000.uuid)
 	echo MDS uuid $UUID
 	[ "$UUID" == "mdsA_UUID" ] || error "UUID is wrong: $UUID" 
 
-	$TUNEFS --mgsnode=`hostname` $TMP/$tdir/ost1 || error "tunefs failed"
-	start ost1 $TMP/$tdir/ost1 "-o loop" || return 5
-        UUID=$(cat lctl get_param -n obdfilter.lustre-OST0000.uuid)
-=======
-	start mds $tmpdir/mds "-o loop,exclude=lustre-OST0000" || return 3
-        local UUID=$(lctl get_param -n mdt.lustre-MDT0000.uuid)
-	echo MDS uuid $UUID
-	[ "$UUID" == "mdsA_UUID" ] || error "UUID is wrong: $UUID" 
-
 	$TUNEFS --mgsnode=`hostname` $tmpdir/ost1 || error "tunefs failed"
 	start ost1 $tmpdir/ost1 "-o loop" || return 5
 	UUID=$(lctl get_param -n obdfilter.lustre-OST0000.uuid)
->>>>>>> 7bbcc3c5
 	echo OST uuid $UUID
 	[ "$UUID" == "ost1_UUID" ] || error "UUID is wrong: $UUID" 
 
@@ -1217,19 +1204,12 @@
 
         # mount a second time to make sure we didnt leave upgrade flag on
 	load_modules
-<<<<<<< HEAD
-        $TUNEFS --dryrun $TMP/$tdir/mds || error "tunefs failed"
-	load_modules
-        start mds $TMP/$tdir/mds "-o loop,exclude=lustre-OST0000" || return 12
-        cleanup_nocli
-=======
 	$TUNEFS --dryrun $tmpdir/mds || error "tunefs failed"
 	load_modules
 	start mds $tmpdir/mds "-o loop,exclude=lustre-OST0000" || return 12
 	cleanup_nocli
->>>>>>> 7bbcc3c5
-
-	[ -d $tmpdir ] && rm -rf $tmpdir
+
+	rm -rf $tmpdir || true	# true is only for TMP on NFS
 }
 run_test 32a "Upgrade from 1.4 (not live)"
 
@@ -1246,24 +1226,6 @@
 
         [ -z "$TUNEFS" ] && skip "No tunefs" && return
 	local DISK1_4=$LUSTRE/tests/disk1_4.zip
-<<<<<<< HEAD
-        [ ! -r $DISK1_4 ] && skip "Cant find $DISK1_4, skipping" && return
-	unzip -o -j -d $TMP/$tdir $DISK1_4 || { skip "Cant unzip $DISK1_4, skipping" && return ; }
-	load_modules
-	sysctl lnet.debug=$PTLDEBUG
-	NEWNAME=sofia
-
-	# writeconf will cause servers to register with their current nids
-	$TUNEFS --writeconf --fsname=$NEWNAME $TMP/$tdir/mds || error "tunefs failed"
-	start mds $TMP/$tdir/mds "-o loop" || return 3
-        local UUID=$(lctl get_param -n mds.${NEWNAME}-MDT0000.uuid)
-	echo MDS uuid $UUID
-	[ "$UUID" == "mdsA_UUID" ] || error "UUID is wrong: $UUID" 
-
-	$TUNEFS --mgsnode=`hostname` --fsname=$NEWNAME --writeconf $TMP/$tdir/ost1 || error "tunefs failed"
-	start ost1 $TMP/$tdir/ost1 "-o loop" || return 5
-        UUID=$(lctl get_param -n obdfilter.${NEWNAME}-OST0000.uuid)
-=======
 	[ ! -r $DISK1_4 ] && skip "Cant find $DISK1_4, skipping" && return
 
 	local tmpdir=$TMP/conf32b
@@ -1275,14 +1237,13 @@
 	# writeconf will cause servers to register with their current nids
 	$TUNEFS --writeconf --fsname=$NEWNAME $tmpdir/mds || error "tunefs failed"
 	start mds $tmpdir/mds "-o loop" || return 3
-	local UUID=$(lctl get_param -n mdt.${NEWNAME}-MDT0000.uuid)
+	local UUID=$(lctl get_param -n mds.${NEWNAME}-MDT0000.uuid)
 	echo MDS uuid $UUID
 	[ "$UUID" == "mdsA_UUID" ] || error "UUID is wrong: $UUID" 
 
 	$TUNEFS --mgsnode=`hostname` --fsname=$NEWNAME --writeconf $tmpdir/ost1 || error "tunefs failed"
 	start ost1 $tmpdir/ost1 "-o loop" || return 5
 	UUID=$(lctl get_param -n obdfilter.${NEWNAME}-OST0000.uuid)
->>>>>>> 7bbcc3c5
 	echo OST uuid $UUID
 	[ "$UUID" == "ost1_UUID" ] || error "UUID is wrong: $UUID"
 
@@ -1306,7 +1267,7 @@
 	echo "ok."
 
 	cleanup
-	[ -d $tmpdir ] && rm -rf $tmpdir
+	rm -rf $tmpdir || true  # true is only for TMP on NFS
 }
 run_test 32b "Upgrade from 1.4 with writeconf"
 
@@ -1404,13 +1365,8 @@
 test_35() { # bug 12459
 	setup
 
-<<<<<<< HEAD
 	debugsave
-	sysctl -w lnet.debug="ha"
-=======
-	DBG_SAVE="`lctl get_param -n debug`"
 	lctl set_param debug="ha"
->>>>>>> 7bbcc3c5
 
 	log "Set up a fake failnode for the MDS"
 	FAKENID="127.0.0.2"
@@ -1432,11 +1388,7 @@
 	log "Wait for df ($DFPID) ... "
 	wait $DFPID
 	log "done"
-<<<<<<< HEAD
 	debugrestore
-=======
-	lctl set_param debug="$DBG_SAVE"
->>>>>>> 7bbcc3c5
 
 	# retrieve from the log the first server that the client tried to
 	# contact after the connection loss
@@ -1621,12 +1573,10 @@
 }
 run_test 39 "leak_finder recognizes both LUSTRE and LNET malloc messages"
 
-<<<<<<< HEAD
-=======
 test_40() { # bug 15759
 	start_ost
 	#define OBD_FAIL_TGT_TOOMANY_THREADS     0x706
-	do_facet mds "sysctl -w lustre.fail_loc=0x80000706"
+	do_facet mds "lctl set_param fail_loc=0x80000706"
 	start_mds
 	cleanup
 }
@@ -1653,10 +1603,43 @@
 }
 run_test 41 "mount mds with --nosvc and --nomgs"
 
-umount_client $MOUNT
-cleanup_nocli
-cleanup_gss
-
->>>>>>> 7bbcc3c5
+test_42() { #bug 14693
+        setup
+        check_mount || return 2
+        do_facet client lctl conf_param lustre.llite.some_wrong_param=10
+        umount_client $MOUNT
+        mount_client $MOUNT || return 1
+        cleanup
+        return 0
+}
+run_test 42 "invalid config param should not prevent client from mounting"
+
+test_43() { #bug 15993
+        setup
+        check_mount || return 2
+        testfile=$DIR/$tfile
+        lma="this-should-be-removed-after-remount-and-accessed"
+        touch $testfile
+        echo "set/get trusted.lma"
+        setfattr -n trusted.lma -v $lma $testfile || error "create common EA"
+        ATTR=$(getfattr -n trusted.lma $testfile 2> /dev/null | grep trusted.lma)
+        [ "$ATTR" = "trusted.lma=\"$lma\"" ] || error "check common EA"
+        umount_client $MOUNT
+        stop_mds
+        sleep 5
+        start_mds
+        mount_client $MOUNT
+        check_mount || return 3
+#define OBD_FAIL_MDS_REMOVE_COMMON_EA    0x13e
+        do_facet mds "lctl set_param fail_loc=0x13e"
+        stat $testfile
+        do_facet mds "lctl set_param fail_loc=0"
+        getfattr -d -m trusted $testfile 2> /dev/null | \
+            grep "trusted.lma" && error "common EA not removed" || true
+        cleanup
+        return 0
+}
+run_test 43 "remove common EA if it exists"
+
 equals_msg `basename $0`: test complete
 [ -f "$TESTSUITELOG" ] && cat $TESTSUITELOG || true