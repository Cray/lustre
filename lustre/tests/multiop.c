--- conflicted
+++ resolved
@@ -45,33 +45,21 @@
 #include <sys/stat.h>
 #include <sys/mman.h>
 #include <sys/vfs.h>
-<<<<<<< HEAD
-#include <sys/time.h>
 #include <signal.h>
 #include <stdlib.h>
 #include <unistd.h>
-#include <semaphore.h>
-=======
-#include <signal.h>
-#include <stdlib.h>
-#include <unistd.h>
->>>>>>> d5360e75
 #include <lustre/liblustreapi.h>
-#include <time.h>
 
 #define T1 "write data before unlink\n"
 #define T2 "write data after unlink\n"
 char msg[] = "yabba dabba doo, I'm coming for you, I live in a shoe, I don't know what to do.\n'Bigger, bigger,and bigger yet!' cried the Creator.  'You are not yet substantial enough for my boundless intents!'  And ever greater and greater the object became, until all was lost 'neath its momentus bulk.\n";
 char *buf, *buf_align;
 int bufsize = 0;
-sem_t sem;
 #define ALIGN 65535
-#define MAX_SHIFT 4096
 
 char usage[] = 
 "Usage: %s filename command-sequence\n"
 "    command-sequence items:\n"
-"        b[num] write optional length from random in-memory offset\n"
 "        c  close\n"
 "        C[num] create with optional stripes\n"
 "        d  mkdir\n"
@@ -99,19 +87,10 @@
 "        z[num] seek [optional position, default 0]\n"
 "        _  wait for signal\n";
 
+static int usr1_received;
 void usr1_handler(int unused)
 {
-        int saved_errno = errno;
-
-        /*
-         * signal(7): POSIX.1-2004 ...requires an implementation to guarantee
-         * that the following functions can be safely called inside a signal
-         * handler:
-         *            sem_post()
-         */
-        sem_post(&sem);
-
-        errno = saved_errno;
+        usr1_received = 1;
 }
 
 static const char *
@@ -209,32 +188,22 @@
                 exit(1);
         }
 
-        memset(&st, 0, sizeof(st));
-        sem_init(&sem, 0, 0);
-        /* use sigaction instead of signal to avoid SA_ONESHOT semantics */
-        sigaction(SIGUSR1, &(const struct sigaction){.sa_handler = &usr1_handler},
-                  NULL);
-        srandom(time(NULL));
+        signal(SIGUSR1, usr1_handler);
 
         fname = argv[1];
 
         for (commands = argv[2]; *commands; commands++) {
                 switch (*commands) {
                 case '_':
-<<<<<<< HEAD
-                        if (verbose) {
-                                printf("PAUSING\n");
-                                fflush(stdout);
-=======
                         if (usr1_received == 0) {
                                 if (verbose) {
                                         printf("PAUSING %u\n", getpid());
                                         fflush(stdout);
                                 }
                                 pause();
->>>>>>> d5360e75
-                        }
-                        while (sem_wait(&sem) == -1 && errno == EINTR);
+                        }
+                        usr1_received = 0;
+                        signal(SIGUSR1, usr1_handler);
                         break;
                 case 'c':
                         if (close(fd) == -1) {
@@ -304,11 +273,6 @@
                         }
                         break;
                 case 'M':
-                        if (st.st_size == 0) {
-                                fprintf(stderr, "mmap without preceeding stat, or on"
-                                        " zero length file.\n");
-                                exit(-1);
-                        }
                         mmap_len = st.st_size;
                         mmap_ptr = mmap(NULL, mmap_len, PROT_WRITE | PROT_READ,
                                         MAP_SHARED, fd, 0);
@@ -339,10 +303,7 @@
                 case 'o':
                         len = get_flags(commands+1, &flags);
                         commands += len;
-                        if (flags & O_CREAT)
-                                fd = open(fname, flags, 0666);
-                        else
-                                fd = open(fname, flags);
+                        fd = open(fname, flags);
                         if (fd == -1) {
                                 save_errno = errno;
                                 perror("open");
@@ -428,15 +389,12 @@
                 case 'v':
                         verbose = 1;
                         break;
-                case 'b':
                 case 'w':
                         len = atoi(commands+1);
                         if (len <= 0)
                                 len = 1;
                         if (bufsize < len) {
-                                int shift = (*commands == 'b') ?
-                                            (random() % MAX_SHIFT) : 0;
-                                buf = realloc(buf, len + ALIGN + shift);
+                                buf = realloc(buf, len + ALIGN);
                                 if (buf == NULL) {
                                         save_errno = errno;
                                         perror("allocating buf for write\n");
@@ -444,7 +402,7 @@
                                 }
                                 bufsize = len;
                                 buf_align = (char *)((long)(buf + ALIGN) &
-                                                     ~ALIGN) + shift;
+                                                     ~ALIGN);
                                 strncpy(buf_align, msg, bufsize);
                         }
                         while (len > 0) {
