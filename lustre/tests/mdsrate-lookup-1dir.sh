#!/bin/bash
#
# This test was used in a set of CMD3 tests (cmd3-5 test).

# Directory lookup retrieval rate single directory 10 million files
# 5900 random lookups/sec per client node 62,000 random lookups/sec aggregate
# 
# In a dir containing 10 million non-striped files the mdsrate Test Program will
# perform lookups for 10 minutes. This test can be run from a single node for
# #1 and from all nodes for #2 aggregate test to measure lookup performance.

LUSTRE=${LUSTRE:-`dirname $0`/..}
. $LUSTRE/tests/test-framework.sh
init_test_env $@
. ${CONFIG:=$LUSTRE/tests/cfg/$NAME.sh}
assert_env CLIENTS MDSRATE SINGLECLIENT MPIRUN

MACHINEFILE=${MACHINEFILE:-$TMP/$(basename $0 .sh).machines}
# Do not use name [df][0-9]* to avoid cleanup by rm, bug 18045
TESTDIR=$MOUNT/mdsrate

# Requirements
NUM_FILES=${NUM_FILES:-1000000}
TIME_PERIOD=${TIME_PERIOD:-600}                        # seconds

LOG=${TESTSUITELOG:-$TMP/$(basename $0 .sh).log}
CLIENT=$SINGLECLIENT
NODES_TO_USE=${NODES_TO_USE:-$CLIENTS}
NUM_CLIENTS=$(get_node_count ${NODES_TO_USE//,/ })

rm -f $LOG

[ ! -x ${MDSRATE} ] && error "${MDSRATE} not built."

log "===== $0 ====== " 

check_and_setup_lustre
mkdir -p $TESTDIR
chmod 0777 $TESTDIR

IFree=$(inodes_available)
if [ $IFree -lt $NUM_FILES ]; then
    NUM_FILES=$IFree
fi

generate_machine_file $NODES_TO_USE $MACHINEFILE || error "can not generate machinefile"

$LFS setstripe $TESTDIR -c 1
get_stripe $TESTDIR

if [ -n "$NOCREATE" ]; then
    echo "NOCREATE=$NOCREATE  => no file creation."
else
    mdsrate_cleanup $NUM_CLIENTS $MACHINEFILE $NUM_FILES $TESTDIR 'f%%d' --ignore

    log "===== $0 Test preparation: creating ${NUM_FILES} files."

<<<<<<< HEAD
    COMMAND="${MDSRATE} ${MDSRATE_DEBUG} --mknod --dir ${TESTDIR}
                        --nfiles ${NUM_FILES} --filefmt 'f%%d'"
    echo "+" ${COMMAND}
    mpi_run -np ${NUM_CLIENTS} -machinefile ${MACHINEFILE} ${COMMAND} 2>&1 
=======
    MDSCOUNT=1
    NUM_CLIENTS=$(get_node_count ${NODES_TO_USE//,/ })
    NUM_THREADS=$((NUM_CLIENTS * MDSCOUNT))
    if [ $NUM_CLIENTS -gt 50 ]; then
        NUM_THREADS=$NUM_CLIENTS
    fi
    COMMAND="${MDSRATE} ${MDSRATE_DEBUG} --mknod --dir ${TESTDIR}
                        --nfiles ${NUM_FILES} --filefmt 'f%%d'"
    echo "+" ${COMMAND}
    mpi_run -np ${NUM_THREADS} -machinefile ${MACHINEFILE} ${COMMAND} 2>&1 
>>>>>>> d5360e75

    # No lockup if error occurs on file creation, abort.
    [ ${PIPESTATUS[0]} != 0 ] && error "mdsrate file creation failed, aborting"
fi

COMMAND="${MDSRATE} ${MDSRATE_DEBUG} --lookup --time ${TIME_PERIOD} ${SEED_OPTION}
        --dir ${TESTDIR} --nfiles ${NUM_FILES} --filefmt 'f%%d'"

# 1
if [ -n "$NOSINGLE" ]; then
    echo "NO Test for lookups on a single client."
else
    log "===== $0 ### 1 NODE LOOKUPS ###"
    echo "+" ${COMMAND}
    mpi_run -np 1 -machinefile ${MACHINEFILE} ${COMMAND} | tee ${LOG}

    if [ ${PIPESTATUS[0]} != 0 ]; then
        [ -f $LOG ] && sed -e "s/^/log: /" $LOG
        error "mdsrate lookups on a single client failed, aborting"
    fi
fi

# 2
[ $NUM_CLIENTS -eq 1 ] && NOMULTI=yes
if [ -n "$NOMULTI" ]; then
    echo "NO test for lookups on multiple nodes."
else
    log "===== $0 ### ${NUM_CLIENTS} NODES LOOKUPS ###"
    echo "+" ${COMMAND}
    mpi_run -np ${NUM_CLIENTS} -machinefile ${MACHINEFILE} ${COMMAND} | tee ${LOG}

    if [ ${PIPESTATUS[0]} != 0 ]; then
        [ -f $LOG ] && sed -e "s/^/log: /" $LOG
        error "mdsrate lookups on multiple nodes failed, aborting"
    fi
fi

equals_msg `basename $0`: test complete, cleaning up
mdsrate_cleanup $NUM_CLIENTS $MACHINEFILE $NUM_FILES $TESTDIR 'f%%d'
rm -f $MACHINEFILE
check_and_cleanup_lustre
#rm -f $LOG

exit 0<|MERGE_RESOLUTION|>--- conflicted
+++ resolved
@@ -54,13 +54,8 @@
     mdsrate_cleanup $NUM_CLIENTS $MACHINEFILE $NUM_FILES $TESTDIR 'f%%d' --ignore
 
     log "===== $0 Test preparation: creating ${NUM_FILES} files."
+    echo "Test preparation: creating ${NUM_FILES} files."
 
-<<<<<<< HEAD
-    COMMAND="${MDSRATE} ${MDSRATE_DEBUG} --mknod --dir ${TESTDIR}
-                        --nfiles ${NUM_FILES} --filefmt 'f%%d'"
-    echo "+" ${COMMAND}
-    mpi_run -np ${NUM_CLIENTS} -machinefile ${MACHINEFILE} ${COMMAND} 2>&1 
-=======
     MDSCOUNT=1
     NUM_CLIENTS=$(get_node_count ${NODES_TO_USE//,/ })
     NUM_THREADS=$((NUM_CLIENTS * MDSCOUNT))
@@ -71,10 +66,9 @@
                         --nfiles ${NUM_FILES} --filefmt 'f%%d'"
     echo "+" ${COMMAND}
     mpi_run -np ${NUM_THREADS} -machinefile ${MACHINEFILE} ${COMMAND} 2>&1 
->>>>>>> d5360e75
 
     # No lockup if error occurs on file creation, abort.
-    [ ${PIPESTATUS[0]} != 0 ] && error "mdsrate file creation failed, aborting"
+    [ ${PIPESTATUS[0]} != 0 ] && error "mpirun ... mdsrate ... file creation failed, aborting"
 fi
 
 COMMAND="${MDSRATE} ${MDSRATE_DEBUG} --lookup --time ${TIME_PERIOD} ${SEED_OPTION}
@@ -85,27 +79,28 @@
     echo "NO Test for lookups on a single client."
 else
     log "===== $0 ### 1 NODE LOOKUPS ###"
+    echo "Running lookups on 1 node(s)."
     echo "+" ${COMMAND}
     mpi_run -np 1 -machinefile ${MACHINEFILE} ${COMMAND} | tee ${LOG}
 
     if [ ${PIPESTATUS[0]} != 0 ]; then
-        [ -f $LOG ] && sed -e "s/^/log: /" $LOG
-        error "mdsrate lookups on a single client failed, aborting"
+        [ -f $LOG ] && cat $LOG
+        error "mpirun ... mdsrate ... failed, aborting"
     fi
 fi
 
 # 2
-[ $NUM_CLIENTS -eq 1 ] && NOMULTI=yes
 if [ -n "$NOMULTI" ]; then
     echo "NO test for lookups on multiple nodes."
 else
     log "===== $0 ### ${NUM_CLIENTS} NODES LOOKUPS ###"
+    echo "Running lookups on ${NUM_CLIENTS} node(s)."
     echo "+" ${COMMAND}
     mpi_run -np ${NUM_CLIENTS} -machinefile ${MACHINEFILE} ${COMMAND} | tee ${LOG}
 
     if [ ${PIPESTATUS[0]} != 0 ]; then
-        [ -f $LOG ] && sed -e "s/^/log: /" $LOG
-        error "mdsrate lookups on multiple nodes failed, aborting"
+        [ -f $LOG ] && cat $LOG
+        error "mpirun ... mdsrate ... failed, aborting"
     fi
 fi
 
