#!/bin/bash

set -e
#set -v

#
# This test needs to be run on the client
#
SAVE_PWD=$PWD
LUSTRE=${LUSTRE:-$(cd $(dirname $0)/..; echo $PWD)}
SETUP=${SETUP:-}
CLEANUP=${CLEANUP:-}
. $LUSTRE/tests/test-framework.sh
init_test_env $@
. ${CONFIG:=$LUSTRE/tests/cfg/$NAME.sh}
CHECK_GRANT=${CHECK_GRANT:-"yes"}
GRANT_CHECK_LIST=${GRANT_CHECK_LIST:-""}

<<<<<<< HEAD
=======
remote_mds_nodsh && log "SKIP: remote MDS with nodsh" && exit 0

>>>>>>> 69782ac3
# Skip these tests
# bug number:  17466
ALWAYS_EXCEPT="61d   $REPLAY_SINGLE_EXCEPT"

if [ "$FAILURE_MODE" = "HARD" ] && mixed_ost_devs; then
    CONFIG_EXCEPTIONS="0b 42 47 61a 61c"
    echo -n "Several ost services on one ost node are used with FAILURE_MODE=$FAILURE_MODE. "
    echo "Except the tests: $CONFIG_EXCEPTIONS"
    ALWAYS_EXCEPT="$ALWAYS_EXCEPT $CONFIG_EXCEPTIONS"
fi

#                                                  63 min  7 min  AT AT AT AT"
[ "$SLOW" = "no" ] && EXCEPT_SLOW="1 2 3 4 6 12 16 44a     44b    65 66 67 68"

build_test_filter

cleanup_and_setup_lustre

mkdir -p $DIR

assert_DIR
rm -rf $DIR/[df][0-9]*

test_0a() {	# was test_0
    replay_barrier mds
    fail mds
}
run_test 0a "empty replay"

test_0b() {
<<<<<<< HEAD
    # this test attempts to trigger a race in the precreation code, 
=======
    remote_ost_nodsh && skip "remote OST with nodsh" && return 0

    # this test attempts to trigger a race in the precreation code,
>>>>>>> 69782ac3
    # and must run before any other objects are created on the filesystem
    fail ost1
    createmany -o $DIR/$tfile 20 || return 1
    unlinkmany $DIR/$tfile 20 || return 2
}
run_test 0b "ensure object created after recover exists. (3284)"

test_0c() {
    replay_barrier mds
    umount $DIR
    facet_failover mds
    zconf_mount `hostname` $DIR || error "mount fails"
    df $DIR || error "post-failover df failed"
}
run_test 0c "expired recovery with no clients"

test_1() {
    replay_barrier mds
    mcreate $DIR/$tfile
    fail mds
    $CHECKSTAT -t file $DIR/$tfile || return 1
    rm $DIR/$tfile
}
run_test 1 "simple create"

test_2a() {
    replay_barrier mds
    touch $DIR/$tfile
    fail mds
    $CHECKSTAT -t file $DIR/$tfile || return 1
    rm $DIR/$tfile
}
run_test 2a "touch"

test_2b() {
    mcreate $DIR/$tfile
    replay_barrier mds
    touch $DIR/$tfile
    fail mds
    $CHECKSTAT -t file $DIR/$tfile || return 1
    rm $DIR/$tfile
}
run_test 2b "touch"

test_3a() {
    replay_barrier mds
    mcreate $DIR/$tfile
    o_directory $DIR/$tfile
    fail mds
    $CHECKSTAT -t file $DIR/$tfile || return 2
    rm $DIR/$tfile
}
run_test 3a "replay failed open(O_DIRECTORY)"

test_3b() {
    replay_barrier mds
#define OBD_FAIL_MDS_OPEN_PACK | OBD_FAIL_ONCE
    do_facet mds "lctl set_param fail_loc=0x80000114"
    touch $DIR/$tfile
    do_facet mds "lctl set_param fail_loc=0"
    fail mds
    $CHECKSTAT -t file $DIR/$tfile && return 2
    return 0
}
run_test 3b "replay failed open -ENOMEM"

test_3c() {
    replay_barrier mds
#define OBD_FAIL_MDS_ALLOC_OBDO | OBD_FAIL_ONCE
    do_facet mds "lctl set_param fail_loc=0x80000128"
    touch $DIR/$tfile
    do_facet mds "lctl set_param fail_loc=0"
    fail mds

    $CHECKSTAT -t file $DIR/$tfile && return 2
    return 0
}
run_test 3c "replay failed open -ENOMEM"

test_4a() {	# was test_4
    replay_barrier mds
    for i in `seq 10`; do
        echo "tag-$i" > $DIR/$tfile-$i
    done 
    fail mds
    for i in `seq 10`; do
      grep -q "tag-$i" $DIR/$tfile-$i || error "$tfile-$i"
    done 
}
run_test 4a "|x| 10 open(O_CREAT)s"

test_4b() {
    replay_barrier mds
    rm -rf $DIR/$tfile-*
    fail mds
    $CHECKSTAT -t file $DIR/$tfile-* && return 1 || true
}
run_test 4b "|x| rm 10 files"

# The idea is to get past the first block of precreated files on both 
# osts, and then replay.
test_5() {
    replay_barrier mds
    for i in `seq 220`; do
        echo "tag-$i" > $DIR/$tfile-$i
    done 
    fail mds
    for i in `seq 220`; do
      grep -q "tag-$i" $DIR/$tfile-$i || error "f1c-$i"
    done 
    rm -rf $DIR/$tfile-*
    sleep 3
    # waiting for commitment of removal
}
run_test 5 "|x| 220 open(O_CREAT)"


test_6a() {	# was test_6
    mkdir -p $DIR/$tdir
    replay_barrier mds
    mcreate $DIR/$tdir/$tfile
    fail mds
    $CHECKSTAT -t dir $DIR/$tdir || return 1
    $CHECKSTAT -t file $DIR/$tdir/$tfile || return 2
    sleep 2
    # waiting for log process thread
}
run_test 6a "mkdir + contained create"

test_6b() {
    mkdir -p $DIR/$tdir
    replay_barrier mds
    rm -rf $DIR/$tdir
    fail mds
    $CHECKSTAT -t dir $DIR/$tdir && return 1 || true 
}
run_test 6b "|X| rmdir"

test_7() {
    mkdir -p $DIR/$tdir
    replay_barrier mds
    mcreate $DIR/$tdir/$tfile
    fail mds
    $CHECKSTAT -t dir $DIR/$tdir || return 1
    $CHECKSTAT -t file $DIR/$tdir/$tfile || return 2
    rm -fr $DIR/$tdir
}
run_test 7 "mkdir |X| contained create"

test_8() {
    replay_barrier mds
    multiop_bg_pause $DIR/$tfile mo_c || return 4
    MULTIPID=$!
    fail mds
    ls $DIR/$tfile
    $CHECKSTAT -t file $DIR/$tfile || return 1
    kill -USR1 $MULTIPID || return 2
    wait $MULTIPID || return 3
    rm $DIR/$tfile
}
run_test 8 "creat open |X| close"

test_9() {
    replay_barrier mds
    mcreate $DIR/$tfile
    local old_inum=`ls -i $DIR/$tfile | awk '{print $1}'`
    fail mds
    local new_inum=`ls -i $DIR/$tfile | awk '{print $1}'`

    echo " old_inum == $old_inum, new_inum == $new_inum"
    if [ $old_inum -eq $new_inum  ] ;
    then
        echo " old_inum and new_inum match"
    else
        echo "!!!! old_inum and new_inum NOT match"
        return 1
    fi
    rm $DIR/$tfile
}
run_test 9  "|X| create (same inum/gen)"

test_10() {
    mcreate $DIR/$tfile
    replay_barrier mds
    mv $DIR/$tfile $DIR/$tfile-2
    rm -f $DIR/$tfile
    fail mds
    $CHECKSTAT $DIR/$tfile && return 1
    $CHECKSTAT $DIR/$tfile-2 ||return 2
    rm $DIR/$tfile-2
    return 0
}
run_test 10 "create |X| rename unlink"

test_11() {
    mcreate $DIR/$tfile
    echo "old" > $DIR/$tfile
    mv $DIR/$tfile $DIR/$tfile-2
    replay_barrier mds
    echo "new" > $DIR/$tfile
    grep new $DIR/$tfile 
    grep old $DIR/$tfile-2
    fail mds
    grep new $DIR/$tfile || return 1
    grep old $DIR/$tfile-2 || return 2
}
run_test 11 "create open write rename |X| create-old-name read"

test_12() {
    mcreate $DIR/$tfile 
    multiop_bg_pause $DIR/$tfile o_tSc || return 3
    pid=$!
    rm -f $DIR/$tfile
    replay_barrier mds
    kill -USR1 $pid
    wait $pid || return 1

    fail mds
    [ -e $DIR/$tfile ] && return 2
    return 0
}
run_test 12 "open, unlink |X| close"


# 1777 - replay open after committed chmod that would make
#        a regular open a failure    
test_13() {
    mcreate $DIR/$tfile 
    multiop_bg_pause $DIR/$tfile O_wc || return 3
    pid=$!
    chmod 0 $DIR/$tfile
    $CHECKSTAT -p 0 $DIR/$tfile
    replay_barrier mds
    fail mds
    kill -USR1 $pid
    wait $pid || return 1

    $CHECKSTAT -s 1 -p 0 $DIR/$tfile || return 2
    return 0
}
run_test 13 "open chmod 0 |x| write close"

test_14() {
    multiop_bg_pause $DIR/$tfile O_tSc || return 4
    pid=$!
    rm -f $DIR/$tfile
    replay_barrier mds
    kill -USR1 $pid || return 1
    wait $pid || return 2

    fail mds
    [ -e $DIR/$tfile ] && return 3
    return 0
}
run_test 14 "open(O_CREAT), unlink |X| close"

test_15() {
    multiop_bg_pause $DIR/$tfile O_tSc || return 5
    pid=$!
    rm -f $DIR/$tfile
    replay_barrier mds
    touch $DIR/g11 || return 1
    kill -USR1 $pid
    wait $pid || return 2

    fail mds
    [ -e $DIR/$tfile ] && return 3
    touch $DIR/h11 || return 4
    return 0
}
run_test 15 "open(O_CREAT), unlink |X|  touch new, close"

test_16() {
    replay_barrier mds
    mcreate $DIR/$tfile
    munlink $DIR/$tfile
    mcreate $DIR/$tfile-2
    fail mds
    [ -e $DIR/$tfile ] && return 1
    [ -e $DIR/$tfile-2 ] || return 2
    munlink $DIR/$tfile-2 || return 3
}
run_test 16 "|X| open(O_CREAT), unlink, touch new,  unlink new"

test_17() {
    replay_barrier mds
    multiop_bg_pause $DIR/$tfile O_c || return 4
    pid=$!
    fail mds
    kill -USR1 $pid || return 1
    wait $pid || return 2
    $CHECKSTAT -t file $DIR/$tfile || return 3
    rm $DIR/$tfile
}
run_test 17 "|X| open(O_CREAT), |replay| close"

test_18() {
    replay_barrier mds
    multiop_bg_pause $DIR/$tfile O_tSc || return 8
    pid=$!
    rm -f $DIR/$tfile
    touch $DIR/$tfile-2 || return 1
    echo "pid: $pid will close"
    kill -USR1 $pid
    wait $pid || return 2

    fail mds
    [ -e $DIR/$tfile ] && return 3
    [ -e $DIR/$tfile-2 ] || return 4
    # this touch frequently fails
    touch $DIR/$tfile-3 || return 5
    munlink $DIR/$tfile-2 || return 6
    munlink $DIR/$tfile-3 || return 7
    return 0
}
run_test 18 "|X| open(O_CREAT), unlink, touch new, close, touch, unlink"

# bug 1855 (a simpler form of test_11 above)
test_19() {
    replay_barrier mds
    mcreate $DIR/$tfile
    echo "old" > $DIR/$tfile
    mv $DIR/$tfile $DIR/$tfile-2
    grep old $DIR/$tfile-2
    fail mds
    grep old $DIR/$tfile-2 || return 2
}
run_test 19 "|X| mcreate, open, write, rename "

test_20a() {	# was test_20
    replay_barrier mds
    multiop_bg_pause $DIR/$tfile O_tSc || return 3
    pid=$!
    rm -f $DIR/$tfile

    fail mds
    kill -USR1 $pid
    wait $pid || return 1
    [ -e $DIR/$tfile ] && return 2
    return 0
}
run_test 20a "|X| open(O_CREAT), unlink, replay, close (test mds_cleanup_orphans)"

test_20b() { # bug 10480
    BEFOREUSED=`df -P $DIR | tail -1 | awk '{ print $3 }'`

    dd if=/dev/zero of=$DIR/$tfile bs=4k count=10000 &
    pid=$!
    while [ ! -e $DIR/$tfile ] ; do
        sleep 0.060s                           # give dd a chance to start
    done

    lfs getstripe $DIR/$tfile || return 1
    rm -f $DIR/$tfile || return 2       # make it an orphan
    mds_evict_client
    df -P $DIR || df -P $DIR || true    # reconnect

    fail mds                            # start orphan recovery
    df -P $DIR || df -P $DIR || true    # reconnect
    wait_mds_recovery_done || error "MDS recovery not done"

    AFTERUSED=`df -P $DIR | tail -1 | awk '{ print $3 }'`
    log "before $BEFOREUSED, after $AFTERUSED"
    [ $AFTERUSED -gt $((BEFOREUSED + 20)) ] && \
        error "after $AFTERUSED > before $BEFOREUSED" && return 5
    return 0
}
run_test 20b "write, unlink, eviction, replay, (test mds_cleanup_orphans)"

test_20c() { # bug 10480
    multiop $DIR/$tfile Ow_c &
    pid=$!
    # give multiop a chance to open
    sleep 1

    ls -la $DIR/$tfile

    mds_evict_client

    df -P $DIR || df -P $DIR || true    # reconnect

    kill -USR1 $pid
    test -s $DIR/$tfile || error "File was truncated"

    wait $pid || return 1
    return 0
}
run_test 20c "check that client eviction does not affect file content"

test_21() {
    replay_barrier mds
    multiop_bg_pause $DIR/$tfile O_tSc || return 5
    pid=$!
    rm -f $DIR/$tfile
    touch $DIR/g11 || return 1

    fail mds
    kill -USR1 $pid
    wait $pid || return 2
    [ -e $DIR/$tfile ] && return 3
    touch $DIR/h11 || return 4
    return 0
}
run_test 21 "|X| open(O_CREAT), unlink touch new, replay, close (test mds_cleanup_orphans)"

test_22() {
    multiop_bg_pause $DIR/$tfile O_tSc || return 3
    pid=$!

    replay_barrier mds
    rm -f $DIR/$tfile

    fail mds
    kill -USR1 $pid
    wait $pid || return 1
    [ -e $DIR/$tfile ] && return 2
    return 0
}
run_test 22 "open(O_CREAT), |X| unlink, replay, close (test mds_cleanup_orphans)"

test_23() {
    multiop_bg_pause $DIR/$tfile O_tSc || return 5
    pid=$!

    replay_barrier mds
    rm -f $DIR/$tfile
    touch $DIR/g11 || return 1

    fail mds
    kill -USR1 $pid
    wait $pid || return 2
    [ -e $DIR/$tfile ] && return 3
    touch $DIR/h11 || return 4
    return 0
}
run_test 23 "open(O_CREAT), |X| unlink touch new, replay, close (test mds_cleanup_orphans)"

test_24() {
    multiop_bg_pause $DIR/$tfile O_tSc || return 3
    pid=$!

    replay_barrier mds
    fail mds
    rm -f $DIR/$tfile
    kill -USR1 $pid
    wait $pid || return 1
    [ -e $DIR/$tfile ] && return 2
    return 0
}
run_test 24 "open(O_CREAT), replay, unlink, close (test mds_cleanup_orphans)"

test_25() {
    multiop_bg_pause $DIR/$tfile O_tSc || return 3
    pid=$!
    rm -f $DIR/$tfile

    replay_barrier mds
    fail mds
    kill -USR1 $pid
    wait $pid || return 1
    [ -e $DIR/$tfile ] && return 2
    return 0
}
run_test 25 "open(O_CREAT), unlink, replay, close (test mds_cleanup_orphans)"

test_26() {
    replay_barrier mds
    multiop_bg_pause $DIR/$tfile-1 O_tSc || return 5
    pid1=$!
    multiop_bg_pause $DIR/$tfile-2 O_tSc || return 6
    pid2=$!
    rm -f $DIR/$tfile-1
    rm -f $DIR/$tfile-2
    kill -USR1 $pid2
    wait $pid2 || return 1

    fail mds
    kill -USR1 $pid1
    wait $pid1 || return 2
    [ -e $DIR/$tfile-1 ] && return 3
    [ -e $DIR/$tfile-2 ] && return 4
    return 0
}
run_test 26 "|X| open(O_CREAT), unlink two, close one, replay, close one (test mds_cleanup_orphans)"

test_27() {
    replay_barrier mds
    multiop_bg_pause $DIR/$tfile-1 O_tSc || return 5
    pid1=$!
    multiop_bg_pause $DIR/$tfile-2 O_tSc || return 6
    pid2=$!
    rm -f $DIR/$tfile-1
    rm -f $DIR/$tfile-2

    fail mds
    kill -USR1 $pid1
    wait $pid1 || return 1
    kill -USR1 $pid2
    wait $pid2 || return 2
    [ -e $DIR/$tfile-1 ] && return 3
    [ -e $DIR/$tfile-2 ] && return 4
    return 0
}
run_test 27 "|X| open(O_CREAT), unlink two, replay, close two (test mds_cleanup_orphans)"

test_28() {
    multiop_bg_pause $DIR/$tfile-1 O_tSc || return 5
    pid1=$!
    multiop_bg_pause $DIR/$tfile-2 O_tSc || return 6
    pid2=$!
    replay_barrier mds
    rm -f $DIR/$tfile-1
    rm -f $DIR/$tfile-2
    kill -USR1 $pid2
    wait $pid2 || return 1

    fail mds
    kill -USR1 $pid1
    wait $pid1 || return 2
    [ -e $DIR/$tfile-1 ] && return 3
    [ -e $DIR/$tfile-2 ] && return 4
    return 0
}
run_test 28 "open(O_CREAT), |X| unlink two, close one, replay, close one (test mds_cleanup_orphans)"

test_29() {
    multiop_bg_pause $DIR/$tfile-1 O_tSc || return 5
    pid1=$!
    multiop_bg_pause $DIR/$tfile-2 O_tSc || return 6
    pid2=$!
    replay_barrier mds
    rm -f $DIR/$tfile-1
    rm -f $DIR/$tfile-2

    fail mds
    kill -USR1 $pid1
    wait $pid1 || return 1
    kill -USR1 $pid2
    wait $pid2 || return 2
    [ -e $DIR/$tfile-1 ] && return 3
    [ -e $DIR/$tfile-2 ] && return 4
    return 0
}
run_test 29 "open(O_CREAT), |X| unlink two, replay, close two (test mds_cleanup_orphans)"

test_30() {
    multiop_bg_pause $DIR/$tfile-1 O_tSc || return 5
    pid1=$!
    multiop_bg_pause $DIR/$tfile-2 O_tSc || return 6
    pid2=$!
    rm -f $DIR/$tfile-1
    rm -f $DIR/$tfile-2

    replay_barrier mds
    fail mds
    kill -USR1 $pid1
    wait $pid1 || return 1
    kill -USR1 $pid2
    wait $pid2 || return 2
    [ -e $DIR/$tfile-1 ] && return 3
    [ -e $DIR/$tfile-2 ] && return 4
    return 0
}
run_test 30 "open(O_CREAT) two, unlink two, replay, close two (test mds_cleanup_orphans)"

test_31() {
    multiop_bg_pause $DIR/$tfile-1 O_tSc || return 5
    pid1=$!
    multiop_bg_pause $DIR/$tfile-2 O_tSc || return 6
    pid2=$!
    rm -f $DIR/$tfile-1

    replay_barrier mds
    rm -f $DIR/$tfile-2
    fail mds
    kill -USR1 $pid1
    wait $pid1 || return 1
    kill -USR1 $pid2
    wait $pid2 || return 2
    [ -e $DIR/$tfile-1 ] && return 3
    [ -e $DIR/$tfile-2 ] && return 4
    return 0
}
run_test 31 "open(O_CREAT) two, unlink one, |X| unlink one, close two (test mds_cleanup_orphans)"

# tests for bug 2104; completion without crashing is success.  The close is
# stale, but we always return 0 for close, so the app never sees it.
test_32() {
    multiop_bg_pause $DIR/$tfile O_c || return 2
    pid1=$!
    multiop_bg_pause $DIR/$tfile O_c || return 3
    pid2=$!
    mds_evict_client
    df $MOUNT || sleep 1 && df $MOUNT || return 1
    kill -USR1 $pid1
    kill -USR1 $pid2
    wait $pid1 || return 4
    wait $pid2 || return 5
    return 0
}
run_test 32 "close() notices client eviction; close() after client eviction"

# Abort recovery before client complete
test_33a() {	# was test_33
    replay_barrier mds
    createmany -o $DIR/$tfile-%d 100 
    fail_abort mds
    # this file should be gone, because the replay was aborted
    $CHECKSTAT -t file $DIR/$tfile-* && return 3 
    unlinkmany $DIR/$tfile-%d 0 100
    return 0
}
run_test 33a "abort recovery before client does replay"

test_34() {
    multiop_bg_pause $DIR/$tfile O_c || return 2
    pid=$!
    rm -f $DIR/$tfile

    replay_barrier mds
    fail_abort mds
    kill -USR1 $pid
    wait $pid || return 3
    [ -e $DIR/$tfile ] && return 1
    sync
    return 0
}
run_test 34 "abort recovery before client does replay (test mds_cleanup_orphans)"

# bug 2278 - generate one orphan on OST, then destroy it during recovery from llog 
test_35() {
    touch $DIR/$tfile

#define OBD_FAIL_MDS_REINT_NET_REP       0x119
    do_facet mds "lctl set_param fail_loc=0x80000119"
    rm -f $DIR/$tfile &
    sleep 1
    sync
    sleep 1
    # give a chance to remove from MDS
    fail_abort mds
    $CHECKSTAT -t file $DIR/$tfile && return 1 || true
}
run_test 35 "test recovery from llog for unlink op"

# b=2432 resent cancel after replay uses wrong cookie,
# so don't resend cancels
test_36() {
    replay_barrier mds
    touch $DIR/$tfile
    checkstat $DIR/$tfile
    facet_failover mds
    cancel_lru_locks mdc
    if dmesg | grep "unknown lock cookie"; then 
	echo "cancel after replay failed"
	return 1
    fi
}
run_test 36 "don't resend cancel"

# b=2368
# directory orphans can't be unlinked from PENDING directory
test_37() {
    rmdir $DIR/$tfile 2>/dev/null
    multiop_bg_pause $DIR/$tfile dD_c || return 2
    pid=$!
    rmdir $DIR/$tfile

    replay_barrier mds
    # clear the dmesg buffer so we only see errors from this recovery
    dmesg -c >/dev/null
    fail_abort mds
    kill -USR1 $pid
    dmesg | grep  "mds_unlink_orphan.*error .* unlinking orphan" && return 1
    wait $pid || return 3
    sync
    return 0
}
run_test 37 "abort recovery before client does replay (test mds_cleanup_orphans for directories)"

test_38() {
    createmany -o $DIR/$tfile-%d 800
    unlinkmany $DIR/$tfile-%d 0 400
    replay_barrier mds
    fail mds
    unlinkmany $DIR/$tfile-%d 400 400
    sleep 2
    $CHECKSTAT -t file $DIR/$tfile-* && return 1 || true
}
run_test 38 "test recovery from unlink llog (test llog_gen_rec) "

test_39() { # bug 4176
    createmany -o $DIR/$tfile-%d 800
    replay_barrier mds
    unlinkmany $DIR/$tfile-%d 0 400
    fail mds
    unlinkmany $DIR/$tfile-%d 400 400
    sleep 2
    ls -1f $DIR/$tfile-*
    $CHECKSTAT -t file $DIR/$tfile-* && return 1 || true
}
run_test 39 "test recovery from unlink llog (test llog_gen_rec) "

count_ost_writes() {
    lctl get_param -n osc.*.stats | awk -vwrites=0 '/ost_write/ { writes += $2 } END { print writes; }'
}

#b=2477,2532
test_40(){
    $LCTL mark multiop $MOUNT/$tfile OS_c 
    multiop $MOUNT/$tfile OS_c  &
    PID=$!
    writeme -s $MOUNT/${tfile}-2 &
    WRITE_PID=$!
    sleep 1
    facet_failover mds
#define OBD_FAIL_MDS_CONNECT_NET         0x117
    do_facet mds "lctl set_param fail_loc=0x80000117"
    kill -USR1 $PID
    stat1=`count_ost_writes`
    sleep $TIMEOUT
    stat2=`count_ost_writes`
    echo "$stat1, $stat2"
    if [ $stat1 -lt $stat2 ]; then 
       echo "writes continuing during recovery"
       RC=0
    else
       echo "writes not continuing during recovery, bug 2477"
       RC=4
    fi
    echo "waiting for writeme $WRITE_PID"
    kill $WRITE_PID
    wait $WRITE_PID 

    echo "waiting for multiop $PID"
    wait $PID || return 2
    do_facet client munlink $MOUNT/$tfile  || return 3
    do_facet client munlink $MOUNT/${tfile}-2  || return 3
    return $RC
}
run_test 40 "cause recovery in ptlrpc, ensure IO continues"


#b=2814
# make sure that a read to one osc doesn't try to double-unlock its page just
# because another osc is invalid.  trigger_group_io used to mistakenly return
# an error if any oscs were invalid even after having successfully put rpcs
# on valid oscs.  This was fatal if the caller was ll_readpage who unlocked
# the page, guarnateeing that the unlock from the RPC completion would
# assert on trying to unlock the unlocked page.
test_41() {
    [ $OSTCOUNT -lt 2 ] && \
	skip "skipping test 41: we don't have a second OST to test with" && \
	return

    local f=$MOUNT/$tfile
    # make sure the start of the file is ost1
    lfs setstripe $f -s $((128 * 1024)) -i 0 
    do_facet client dd if=/dev/zero of=$f bs=4k count=1 || return 3
    cancel_lru_locks osc
    # fail ost2 and read from ost1
<<<<<<< HEAD
    local osc2dev=`lctl get_param -n devices | grep ${ost2_svc}-osc- | awk '{print $1}'`
    [ "$osc2dev" ] || return 4
    $LCTL --device $osc2dev deactivate || return 1
    do_facet client dd if=$f of=/dev/null bs=4k count=1 || return 3
    $LCTL --device $osc2dev activate || return 2
=======
    local osc2dev=`do_facet $SINGLEMDS "lctl get_param -n devices | grep ${ost2_svc}-osc-MDT0000" | awk '{print $1}'`
    [ -z "$osc2dev" ] && echo "OST: $ost2_svc" && lctl get_param -n devices && return 4
    do_facet $SINGLEMDS $LCTL --device $osc2dev deactivate || return 1
    do_facet client dd if=$f of=/dev/null bs=4k count=1 || return 3
    do_facet $SINGLEMDS $LCTL --device $osc2dev activate || return 2
>>>>>>> 69782ac3
    return 0
}
run_test 41 "read from a valid osc while other oscs are invalid"

# test MDS recovery after ost failure
test_42() {
    blocks=`df -P $MOUNT | tail -n 1 | awk '{ print $2 }'`
    createmany -o $DIR/$tfile-%d 800
    replay_barrier ost1
    unlinkmany $DIR/$tfile-%d 0 400
    debugsave
    lctl set_param debug=-1
    facet_failover ost1
    
    # osc is evicted, fs is smaller (but only with failout OSTs (bug 7287)
    #blocks_after=`df -P $MOUNT | tail -n 1 | awk '{ print $2 }'`
    #[ $blocks_after -lt $blocks ] || return 1
    echo wait for MDS to timeout and recover
    sleep $((TIMEOUT * 2))
    debugrestore
    unlinkmany $DIR/$tfile-%d 400 400
    $CHECKSTAT -t file $DIR/$tfile-* && return 2 || true
}
run_test 42 "recovery after ost failure"

# timeout in MDS/OST recovery RPC will LBUG MDS
test_43() { # bug 2530
<<<<<<< HEAD
    replay_barrier mds
=======
    remote_ost_nodsh && skip "remote OST with nodsh" && return 0

    replay_barrier $SINGLEMDS
>>>>>>> 69782ac3

    # OBD_FAIL_OST_CREATE_NET 0x204
    do_facet ost1 "lctl set_param fail_loc=0x80000204"
    fail mds
    sleep 10
    do_facet ost1 "lctl set_param fail_loc=0"

    return 0
}
run_test 43 "mds osc import failure during recovery; don't LBUG"

test_44a() {	# was test_44
    local at_max_saved=0

    mdcdev=`lctl get_param -n devices | awk '/-mdc-/ {print $1}'`
    [ "$mdcdev" ] || exit 2

    # adaptive timeouts slow this way down
    if at_is_valid && at_is_enabled; then
        at_max_saved=$(at_max_get mds)
        at_max_set 40 mds
    fi

    for i in `seq 1 10`; do
	echo "$i of 10 ($(date +%s))"
<<<<<<< HEAD
	do_facet mds "lctl get_param -n mdt.MDS.mds.timeouts | grep service"
=======
	do_facet $SINGLEMDS "lctl get_param -n mdt.*.mdt.timeouts | grep service"
>>>>>>> 69782ac3
	#define OBD_FAIL_TGT_CONN_RACE     0x701
	do_facet mds "lctl set_param fail_loc=0x80000701"
	$LCTL --device $mdcdev recover
	df $MOUNT
    done

    do_facet mds "lctl set_param fail_loc=0"
    [ $at_max_saved -ne 0 ] && at_max_set $at_max_saved mds
    return 0
}
run_test 44a "race in target handle connect"

test_44b() {
    mdcdev=`lctl get_param -n devices | awk '/-mdc-/ {print $1}'`
    [ "$mdcdev" ] || exit 2
    for i in `seq 1 10`; do
<<<<<<< HEAD
	echo "$i of 10 ($(date +%s))"
	do_facet mds "lctl get_param -n mdt.MDS.mds.timeouts | grep service"
=======
        echo "$i of 10 ($(date +%s))"
	do_facet $SINGLEMDS "lctl get_param -n mdt.*.mdt.timeouts | grep service"
>>>>>>> 69782ac3
	#define OBD_FAIL_TGT_DELAY_RECONNECT 0x704
	do_facet mds "lctl set_param fail_loc=0x80000704"
	$LCTL --device $mdcdev recover
	df $MOUNT
    done
    do_facet mds "lctl set_param fail_loc=0"
    return 0
}
run_test 44b "race in target handle connect"

# Handle failed close
test_45() {
    mdcdev=`lctl get_param -n devices | awk '/-mdc-/ {print $1}'`
    [ "$mdcdev" ] || exit 2
    $LCTL --device $mdcdev recover

    multiop_bg_pause $DIR/$tfile O_c || return 1
    pid=$!

    # This will cause the CLOSE to fail before even 
    # allocating a reply buffer
    $LCTL --device $mdcdev deactivate || return 4

    # try the close
    kill -USR1 $pid
    wait $pid || return 1

    $LCTL --device $mdcdev activate || return 5
    sleep 1

    $CHECKSTAT -t file $DIR/$tfile || return 2
    return 0
}
run_test 45 "Handle failed close"

test_46() {
    dmesg -c >/dev/null
    drop_reply "touch $DIR/$tfile"
    fail mds
    # ironically, the previous test, 45, will cause a real forced close,
    # so just look for one for this test
    dmesg | grep -i "force closing client file handle for $tfile" && return 1
    return 0
}
run_test 46 "Don't leak file handle after open resend (3325)"

test_47() { # bug 2824
<<<<<<< HEAD
    # create some files to make sure precreate has been done on all 
=======
    remote_ost_nodsh && skip "remote OST with nodsh" && return 0

    # create some files to make sure precreate has been done on all
>>>>>>> 69782ac3
    # OSTs. (just in case this test is run independently)
    createmany -o $DIR/$tfile 20  || return 1

    # OBD_FAIL_OST_CREATE_NET 0x204
    fail ost1
    do_facet ost1 "lctl set_param fail_loc=0x80000204"
    df $MOUNT || return 2

    # let the MDS discover the OST failure, attempt to recover, fail
    # and recover again.  
    sleep $((3 * TIMEOUT))

    # Without 2824, this createmany would hang 
    createmany -o $DIR/$tfile 20 || return 3
    unlinkmany $DIR/$tfile 20 || return 4

    do_facet ost1 "lctl set_param fail_loc=0"
    return 0
}
run_test 47 "MDS->OSC failure during precreate cleanup (2824)"

test_48() {
<<<<<<< HEAD
    replay_barrier mds
=======
    remote_ost_nodsh && skip "remote OST with nodsh" && return 0

    replay_barrier $SINGLEMDS
>>>>>>> 69782ac3
    createmany -o $DIR/$tfile 20  || return 1
    # OBD_FAIL_OST_EROFS 0x216
    fail mds
    do_facet ost1 "lctl set_param fail_loc=0x80000216"
    df $MOUNT || return 2

    createmany -o $DIR/$tfile 20 20 || return 2
    unlinkmany $DIR/$tfile 40 || return 3

    do_facet ost1 "lctl set_param fail_loc=0"
    return 0
}
run_test 48 "MDS->OSC failure during precreate cleanup (2824)"

test_50() {
    local oscdev=`do_facet mds lctl get_param -n devices | grep ${ost1_svc}-osc | awk '{print $1}' | head -1`
    [ "$oscdev" ] || return 1
    do_facet mds $LCTL --device $oscdev recover || return 2 
    do_facet mds $LCTL --device $oscdev recover || return 3 
    # give the mds_lov_sync threads a chance to run
    sleep 5
}
run_test 50 "Double OSC recovery, don't LASSERT (3812)"

# b3764 timed out lock replay
test_52() {
    touch $DIR/$tfile
    cancel_lru_locks mdc

    multiop $DIR/$tfile s || return 1
    replay_barrier mds
#define OBD_FAIL_LDLM_REPLY              0x30c
    do_facet mds "lctl set_param fail_loc=0x8000030c"
    fail mds || return 2
    do_facet mds "lctl set_param fail_loc=0x0"

    $CHECKSTAT -t file $DIR/$tfile-* && return 3 || true
}
run_test 52 "time out lock replay (3764)"

# bug 3462 - simultaneous MDC requests
test_53a() {
    mkdir -p $DIR/${tdir}-1
    mkdir -p $DIR/${tdir}-2
    multiop $DIR/${tdir}-1/f O_c &
    close_pid=$!
    # give multiop a chance to open
    sleep 1

    #define OBD_FAIL_MDS_CLOSE_NET 0x115
    do_facet mds "lctl set_param fail_loc=0x80000115"
    kill -USR1 $close_pid
    cancel_lru_locks mdc # force the close
    do_facet mds "lctl set_param fail_loc=0"
    mcreate $DIR/${tdir}-2/f || return 1
    
    # close should still be here
    [ -d /proc/$close_pid ] || return 2
    replay_barrier_nodf mds
    fail mds
    wait $close_pid || return 3

    $CHECKSTAT -t file $DIR/${tdir}-1/f || return 4
    $CHECKSTAT -t file $DIR/${tdir}-2/f || return 5
    rm -rf $DIR/${tdir}-*
}
run_test 53a "|X| close request while two MDC requests in flight"

test_53b() {
    mkdir -p $DIR/$tdir-1
    mkdir -p $DIR/$tdir-2
    multiop $DIR/$tdir-1/f O_c &
    close_pid=$!

    #define OBD_FAIL_MDS_REINT_NET 0x107
    do_facet mds "lctl set_param fail_loc=0x80000107"
    mcreate $DIR/${tdir}-2/f &
    open_pid=$!
    sleep 1

    do_facet mds "lctl set_param fail_loc=0"
    kill -USR1 $close_pid
    cancel_lru_locks mdc # force the close
    wait $close_pid || return 1
    # open should still be here
    [ -d /proc/$open_pid ] || return 2

    replay_barrier_nodf mds
    fail mds
    wait $open_pid || return 3

    $CHECKSTAT -t file $DIR/${tdir}-1/f || return 4
    $CHECKSTAT -t file $DIR/${tdir}-2/f || return 5
    rm -rf $DIR/${tdir}-*
}
run_test 53b "|X| open request while two MDC requests in flight"

test_53c() {
    mkdir -p $DIR/${tdir}-1
    mkdir -p $DIR/${tdir}-2
    multiop $DIR/${tdir}-1/f O_c &
    close_pid=$!

    do_facet mds "lctl set_param fail_loc=0x80000107"
    mcreate $DIR/${tdir}-2/f &
    open_pid=$!
    sleep 1

    do_facet mds "lctl set_param fail_loc=0x80000115"
    kill -USR1 $close_pid
    cancel_lru_locks mdc  # force the close

    replay_barrier_nodf mds
    fail_nodf mds
    wait $open_pid || return 1
    sleep 2
    # close should be gone
    [ -d /proc/$close_pid ] && return 2
    do_facet mds "lctl set_param fail_loc=0"

    $CHECKSTAT -t file $DIR/${tdir}-1/f || return 3
    $CHECKSTAT -t file $DIR/${tdir}-2/f || return 4
    rm -rf $DIR/${tdir}-*
}
run_test 53c "|X| open request and close request while two MDC requests in flight"

test_53d() {
    mkdir -p $DIR/${tdir}-1
    mkdir -p $DIR/${tdir}-2
    multiop $DIR/${tdir}-1/f O_c &
    close_pid=$!
    # give multiop a chance to open
    sleep 1

    # define OBD_FAIL_MDS_CLOSE_NET_REP 0X138    
    do_facet mds "lctl set_param fail_loc=0x8000013b"
    kill -USR1 $close_pid
    cancel_lru_locks mdc  # force the close
    do_facet mds "lctl set_param fail_loc=0"
    mcreate $DIR/${tdir}-2/f || return 1

    # close should still be here
    [ -d /proc/$close_pid ] || return 2
    replay_barrier_nodf mds
    fail mds
    wait $close_pid || return 3

    $CHECKSTAT -t file $DIR/${tdir}-1/f || return 4
    $CHECKSTAT -t file $DIR/${tdir}-2/f || return 5
    rm -rf $DIR/${tdir}-*
}
run_test 53d "|X| close reply while two MDC requests in flight"

test_53e() {
    mkdir -p $DIR/$tdir-1
    mkdir -p $DIR/$tdir-2
    multiop $DIR/$tdir-1/f O_c &
    close_pid=$!

    #define OBD_FAIL_MDS_REINT_NET_REP       0x119
    do_facet mds "lctl set_param fail_loc=0x80000119"
    mcreate $DIR/${tdir}-2/f &
    open_pid=$!
    sleep 1

    do_facet mds "lctl set_param fail_loc=0"
    kill -USR1 $close_pid
    cancel_lru_locks mdc  # force the close
    wait $close_pid || return 1
    # open should still be here
    [ -d /proc/$open_pid ] || return 2

    replay_barrier_nodf mds
    fail mds
    wait $open_pid || return 3

    $CHECKSTAT -t file $DIR/${tdir}-1/f || return 4
    $CHECKSTAT -t file $DIR/${tdir}-2/f || return 5
    rm -rf $DIR/${tdir}-*
}
run_test 53e "|X| open reply while two MDC requests in flight"

test_53f() {
        mkdir -p $DIR/${tdir}-1
        mkdir -p $DIR/${tdir}-2
        multiop $DIR/${tdir}-1/f O_c &
        close_pid=$!

        do_facet mds "lctl set_param fail_loc=0x80000119"
        mcreate $DIR/${tdir}-2/f &
        open_pid=$!
        sleep 1

        do_facet mds "lctl set_param fail_loc=0x8000013b"
        kill -USR1 $close_pid
        cancel_lru_locks mdc

        replay_barrier_nodf mds
        fail_nodf mds
        wait $open_pid || return 1
        sleep 2
        #close should be gone
        [ -d /proc/$close_pid ] && return 2
        do_facet mds "lctl set_param fail_loc=0"

        $CHECKSTAT -t file $DIR/${tdir}-1/f || return 3
        $CHECKSTAT -t file $DIR/${tdir}-2/f || return 4
        rm -rf $DIR/${tdir}-*
}
run_test 53f "|X| open reply and close reply while two MDC requests in flight"

test_53g() {
        mkdir -p $DIR/${tdir}-1
        mkdir -p $DIR/${tdir}-2
        multiop $DIR/${tdir}-1/f O_c &
        close_pid=$!

        do_facet mds "lctl set_param fail_loc=0x80000119"
        mcreate $DIR/${tdir}-2/f &
        open_pid=$!
        sleep 1

        do_facet mds "lctl set_param fail_loc=0x80000115"
        kill -USR1 $close_pid
        cancel_lru_locks mdc # force the close

        do_facet mds "lctl set_param fail_loc=0"
        replay_barrier_nodf mds
        fail_nodf mds
        wait $open_pid || return 1
        sleep 2
        # close should be gone
        [ -d /proc/$close_pid ] && return 2

        $CHECKSTAT -t file $DIR/${tdir}-1/f || return 3
        $CHECKSTAT -t file $DIR/${tdir}-2/f || return 4
        rm -rf $DIR/${tdir}-*
}
run_test 53g "|X| drop open reply and close request while close and open are both in flight"

test_53h() {
    mkdir -p $DIR/${tdir}-1
    mkdir -p $DIR/${tdir}-2
    multiop $DIR/${tdir}-1/f O_c &
    close_pid=$!

    do_facet mds "lctl set_param fail_loc=0x80000107"
    mcreate $DIR/${tdir}-2/f &
    open_pid=$!
    sleep 1

    do_facet mds "lctl set_param fail_loc=0x8000013b"
    kill -USR1 $close_pid
    cancel_lru_locks mdc  # force the close
    sleep 1

    replay_barrier_nodf mds
    fail_nodf mds
    wait $open_pid || return 1
    sleep 2
    # close should be gone
    [ -d /proc/$close_pid ] && return 2
    do_facet mds "lctl set_param fail_loc=0"

    $CHECKSTAT -t file $DIR/${tdir}-1/f || return 3
    $CHECKSTAT -t file $DIR/${tdir}-2/f || return 4
    rm -rf $DIR/${tdir}-*
}
run_test 53h "|X| open request and close reply while two MDC requests in flight"

#b3761 ASSERTION(hash != 0) failed
test_55() {
# OBD_FAIL_MDS_OPEN_CREATE | OBD_FAIL_ONCE
    do_facet mds "lctl set_param fail_loc=0x8000012b"
    touch $DIR/$tfile &
    # give touch a chance to run
    sleep 5
    do_facet mds "lctl set_param fail_loc=0x0"
    rm $DIR/$tfile
    return 0
}
run_test 55 "let MDS_CHECK_RESENT return the original return code instead of 0"

#b3440 ASSERTION(rec->ur_fid2->id) failed
test_56() {
    ln -s foo $DIR/$tfile
    replay_barrier mds
    #drop_reply "cat $DIR/$tfile"
    fail mds
    sleep 10
}
run_test 56 "don't replay a symlink open request (3440)"

#recovery one mds-ost setattr from llog
test_57() {
#define OBD_FAIL_MDS_OST_SETATTR       0x12c
    do_facet mds "lctl set_param fail_loc=0x8000012c"
    touch $DIR/$tfile
    replay_barrier mds
    fail mds
    sleep 1
    $CHECKSTAT -t file $DIR/$tfile || return 1
    do_facet mds "lctl set_param fail_loc=0x0"
    rm $DIR/$tfile
}
run_test 57 "test recovery from llog for setattr op"

#recovery many mds-ost setattr from llog
test_58a() {
    mkdir -p $DIR/$tdir
#define OBD_FAIL_MDS_OST_SETATTR       0x12c
    do_facet mds "lctl set_param fail_loc=0x8000012c"
    createmany -o $DIR/$tdir/$tfile-%d 2500
    replay_barrier mds
    fail mds
    sleep 2
    $CHECKSTAT -t file $DIR/$tdir/$tfile-* >/dev/null || return 1
    do_facet mds "lctl set_param fail_loc=0x0"
    unlinkmany $DIR/$tdir/$tfile-%d 2500
    rmdir $DIR/$tdir
}
run_test 58a "test recovery from llog for setattr op (test llog_gen_rec)"

test_58b() {
    mount_client $MOUNT2
    mkdir -p $DIR/$tdir
    touch $DIR/$tdir/$tfile
    replay_barrier mds
    setfattr -n trusted.foo -v bar $DIR/$tdir/$tfile
    fail mds
    VAL=`getfattr --absolute-names --only-value -n trusted.foo $MOUNT2/$tdir/$tfile`
    [ x$VAL = x"bar" ] || return 1
    rm -f $DIR/$tdir/$tfile
    rmdir $DIR/$tdir
    zconf_umount `hostname` $MOUNT2
}
run_test 58b "test replay of setxattr op"

test_58c() { # bug 16570
        mount_client $MOUNT2
        mkdir -p $DIR/$tdir
        touch $DIR/$tdir/$tfile
        drop_request "setfattr -n trusted.foo -v bar $DIR/$tdir/$tfile" || \
                return 1
        VAL=`getfattr --absolute-names --only-value -n trusted.foo $MOUNT2/$tdir/$tfile`
        [ x$VAL = x"bar" ] || return 2
        drop_reint_reply "setfattr -n trusted.foo1 -v bar1 $DIR/$tdir/$tfile" || \
                return 3
        VAL=`getfattr --absolute-names --only-value -n trusted.foo1 $MOUNT2/$tdir/$tfile`
        [ x$VAL = x"bar1" ] || return 4
        rm -f $DIR/$tdir/$tfile
        rmdir $DIR/$tdir
       	zconf_umount `hostname` $MOUNT2
}
run_test 58c "resend/reconstruct setxattr op"

# log_commit_thread vs filter_destroy race used to lead to import use after free
# bug 11658
test_59() {
    remote_ost_nodsh && skip "remote OST with nodsh" && return 0

    mkdir -p $DIR/$tdir
    createmany -o $DIR/$tdir/$tfile-%d 200
    sync
    unlinkmany $DIR/$tdir/$tfile-%d 200
#define OBD_FAIL_PTLRPC_DELAY_RECOV       0x507
    do_facet ost1 "lctl set_param fail_loc=0x507"
    fail ost1
    fail mds
    do_facet ost1 "lctl set_param fail_loc=0x0"
    sleep 20
    rmdir $DIR/$tdir
}
run_test 59 "test log_commit_thread vs filter_destroy race"

# bug 17323
test_59b() {
    mkdir -p $DIR/$tdir
    createmany -o $DIR/$tdir/$tfile-%d 2000
    sync
#define OBD_FAIL_OBD_LOG_CANCEL_REP      0x606
    do_facet $SINGLEMDS "lctl set_param fail_loc=0x606"
    unlinkmany $DIR/$tdir/$tfile-%d 2000
    sleep 60
    do_facet $SINGLEMDS "lctl set_param fail_loc=0x0"
    do_facet $SINGLEMDS $LCTL dk | grep -q "RESENT cancel req" || return 1
    rmdir $DIR/$tdir
}
run_test 59b "resent handle in llog_origin_handle_cancel"

# race between add unlink llog vs cat log init in post_recovery (only for b1_6)
# bug 12086: should no oops and No ctxt error for this test
test_60() {
    mkdir -p $DIR/$tdir
    createmany -o $DIR/$tdir/$tfile-%d 200
    replay_barrier mds
    unlinkmany $DIR/$tdir/$tfile-%d 0 100
    fail mds
    unlinkmany $DIR/$tdir/$tfile-%d 100 100
    local no_ctxt=`dmesg | grep "No ctxt"`
    [ -z "$no_ctxt" ] || error "ctxt is not initialized in recovery" 
}
run_test 60 "test llog post recovery init vs llog unlink"

#test race  llog recovery thread vs llog cleanup
<<<<<<< HEAD
test_61a() {
    mkdir -p $DIR/$tdir
=======
test_61a() {	# was test_61
    remote_ost_nodsh && skip "remote OST with nodsh" && return 0

    mkdir $DIR/$tdir
>>>>>>> 69782ac3
    createmany -o $DIR/$tdir/$tfile-%d 800
    replay_barrier ost1 
#   OBD_FAIL_OST_LLOG_RECOVERY_TIMEOUT 0x221 
    unlinkmany $DIR/$tdir/$tfile-%d 800 
    do_facet ost "lctl set_param fail_loc=0x80000221"
    facet_failover ost1
    sleep 10 
    fail ost1
    sleep 30
    do_facet ost "lctl set_param fail_loc=0x0"
    $CHECKSTAT -t file $DIR/$tdir/$tfile-* && return 1
    rmdir $DIR/$tdir
}
run_test 61a "test race llog recovery vs llog cleanup"

#test race  mds llog sync vs llog cleanup
test_61b() {
#   OBD_FAIL_MDS_LLOG_SYNC_TIMEOUT 0x13a 
    do_facet mds "lctl set_param fail_loc=0x8000013a"
    facet_failover mds 
    sleep 10
    fail mds
    do_facet client dd if=/dev/zero of=$DIR/$tfile bs=4k count=1 || return 1
}
run_test 61b "test race mds llog sync vs llog cleanup"

#test race  cancel cookie cb vs llog cleanup
test_61c() {
    remote_ost_nodsh && skip "remote OST with nodsh" && return 0

#   OBD_FAIL_OST_CANCEL_COOKIE_TIMEOUT 0x222 
    touch $DIR/$tfile 
    do_facet ost "lctl set_param fail_loc=0x80000222"
    rm $DIR/$tfile    
    sleep 10
    fail ost1
}
run_test 61c "test race mds llog sync vs llog cleanup"

test_61d() { # bug 16002
#define OBD_FAIL_OBD_LLOG_SETUP        0x605
    stop mds
    do_facet mds "lctl set_param fail_loc=0x80000605"
    start mds $MDSDEV $MDS_MOUNT_OPTS && error "mds start should have failed"
    do_facet mds "lctl set_param fail_loc=0"
    start mds $MDSDEV $MDS_MOUNT_OPTS || error "cannot restart mds"
}
run_test 61d "error in llog_setup should cleanup the llog context correctly"

test_62() { # Bug 15756 - don't mis-drop resent replay
    mkdir -p $DIR/$tdir
    replay_barrier mds
    createmany -o $DIR/$tdir/$tfile- 25
#define OBD_FAIL_TGT_REPLAY_DROP         0x707
    do_facet mds "lctl set_param fail_loc=0x80000707"
    facet_failover mds
    df $MOUNT || return 1
    do_facet mds "lctl set_param fail_loc=0"
    unlinkmany $DIR/$tdir/$tfile- 25 || return 2
    return 0
}
run_test 62 "don't mis-drop resent replay"

#Adaptive Timeouts (bug 3055)
AT_MAX_SET=0
# Suppose that all osts have the same at_max
for facet in mds client ost; do
    eval AT_MAX_SAVE_${facet}=$(at_max_get $facet)
done

at_start()
{
    local at_max_new=600
    if ! at_is_valid; then
        skip "AT env is invalid"
        return 1
    fi

    local at_max

    for facet in mds client ost; do
        at_max=$(at_max_get $facet)
        if [ $at_max -ne $at_max_new ]; then
            echo "AT value on $facet is $at_max, set it by force temporarily to $at_max_new"
            at_max_set $at_max_new $facet
            AT_MAX_SET=1
        fi
    done

    if [ -z "$ATOLDBASE" ]; then
	local at_history=$(do_facet mds "find /sys/ -name at_history")
	[ -z "$at_history" ] && skip "missing /sys/.../at_history " && return 1
	ATOLDBASE=$(do_facet mds "cat $at_history")
        # speed up the timebase so we can check decreasing AT
	do_facet mds "echo 8 >> $at_history"
	do_facet ost1 "echo 8 >> $at_history"

	# sleep for a while to cool down, should be > 8s and also allow
	# at least one ping to be sent. simply use TIMEOUT to be safe.
	sleep $TIMEOUT
    fi
}

test_65a() #bug 3055
{
    remote_ost_nodsh && skip "remote OST with nodsh" && return 0

    at_start || return 0
    $LCTL dk > /dev/null
    debugsave
<<<<<<< HEAD
    lctl set_param debug="+other"
    # slow down a request
    do_facet mds lctl set_param fail_val=30000
=======
    sysctl -w lnet.debug="+other"
    # Slow down a request to the current service time, this is critical
    # because previous tests may have caused this value to increase.
    REQ_DELAY=`lctl get_param -n mdc.${FSNAME}-MDT0000-mdc-*.timeouts |
               awk '/portal 12/ {print $5}'`
    REQ_DELAY=$((${REQ_DELAY} + 5))

    do_facet mds lctl set_param fail_val=$((${REQ_DELAY} * 1000))
>>>>>>> 69782ac3
#define OBD_FAIL_PTLRPC_PAUSE_REQ        0x50a
    do_facet mds lctl set_param fail_loc=0x8000050a
    createmany -o $DIR/$tfile 10 > /dev/null
    unlinkmany $DIR/$tfile 10 > /dev/null
    # check for log message
<<<<<<< HEAD
    $LCTL dk | grep "Early reply #" || error "No early reply" 
    # client should show 30s estimates
=======
    $LCTL dk | grep "Early reply #" || error "No early reply"
    debugrestore
    # client should show REQ_DELAY estimates
>>>>>>> 69782ac3
    lctl get_param -n mdc.${FSNAME}-MDT0000-mdc-*.timeouts | grep portal
    sleep 9
    lctl get_param -n mdc.${FSNAME}-MDT0000-mdc-*.timeouts | grep portal
}
run_test 65a "AT: verify early replies"

test_65b() #bug 3055
{
    remote_ost_nodsh && skip "remote OST with nodsh" && return 0

    at_start || return 0
    # turn on D_ADAPTTO
    debugsave
    lctl set_param debug="+other"
    $LCTL dk > /dev/null
<<<<<<< HEAD
    # slow down bulk i/o
    do_facet ost1 lctl set_param fail_val=30
=======
    # Slow down a request to the current service time, this is critical
    # because previous tests may have caused this value to increase.
    REQ_DELAY=`lctl get_param -n osc.${FSNAME}-OST0000-osc-*.timeouts |
               awk '/portal 6/ {print $5}'`
    REQ_DELAY=$((${REQ_DELAY} + 5))

    do_facet ost1 lctl set_param fail_val=${REQ_DELAY}
>>>>>>> 69782ac3
#define OBD_FAIL_OST_BRW_PAUSE_PACK      0x224
    do_facet ost1 lctl set_param fail_loc=0x224

    rm -f $DIR/$tfile
    lfs setstripe $DIR/$tfile --index=0 --count=1
    # force some real bulk transfer
    multiop $DIR/$tfile oO_CREAT:O_RDWR:O_SYNC:w4096c

    do_facet ost1 lctl set_param fail_loc=0
    # check for log message
    $LCTL dk | grep "Early reply #" || error "No early reply"
    debugrestore
<<<<<<< HEAD
    # client should show 30s estimates
=======
    # client should show REQ_DELAY estimates
>>>>>>> 69782ac3
    lctl get_param -n osc.${FSNAME}-OST0000-osc-*.timeouts | grep portal
}
run_test 65b "AT: verify early replies on packed reply / bulk"

test_66a() #bug 3055
{
    remote_ost_nodsh && skip "remote OST with nodsh" && return 0

    at_start || return 0
    lctl get_param -n mdc.${FSNAME}-MDT0000-mdc-*.timeouts | grep "portal 12"
    # adjust 5s at a time so no early reply is sent (within deadline)
    do_facet mds "lctl set_param fail_val=5000"
#define OBD_FAIL_PTLRPC_PAUSE_REQ        0x50a
    do_facet mds "lctl set_param fail_loc=0x8000050a"
    createmany -o $DIR/$tfile 20 > /dev/null
    unlinkmany $DIR/$tfile 20 > /dev/null
    lctl get_param -n mdc.${FSNAME}-MDT0000-mdc-*.timeouts | grep "portal 12"
<<<<<<< HEAD
    do_facet mds "lctl set_param fail_val=10000"
    do_facet mds "lctl set_param fail_loc=0x8000050a"
    createmany -o $DIR/$tfile 20 > /dev/null
    unlinkmany $DIR/$tfile 20 > /dev/null
    lctl get_param -n mdc.${FSNAME}-MDT0000-mdc-*.timeouts | grep "portal 12"
    do_facet mds "lctl set_param fail_loc=0"
    sleep 9
    createmany -o $DIR/$tfile 20 > /dev/null
    unlinkmany $DIR/$tfile 20 > /dev/null
    lctl get_param -n mdc.${FSNAME}-MDT0000-mdc-*.timeouts | grep portal | grep "portal 12"
=======
    do_facet mds "sysctl -w lustre.fail_val=10000"
    do_facet mds "sysctl -w lustre.fail_loc=0x8000050a"
    createmany -o $DIR/$tfile 20 > /dev/null
    unlinkmany $DIR/$tfile 20 > /dev/null
    lctl get_param -n mdc.${FSNAME}-MDT0000-mdc-*.timeouts | grep "portal 12"
    do_facet mds "sysctl -w lustre.fail_loc=0"
    sleep 9
    createmany -o $DIR/$tfile 20 > /dev/null
    unlinkmany $DIR/$tfile 20 > /dev/null
    lctl get_param -n mdc.${FSNAME}-MDT0000-mdc-*.timeouts | grep "portal 12"
>>>>>>> 69782ac3
    CUR=$(lctl get_param -n mdc.${FSNAME}-MDT0000-mdc-*.timeouts | awk '/portal 12/ {print $5}')
    WORST=$(lctl get_param -n mdc.${FSNAME}-MDT0000-mdc-*.timeouts | awk '/portal 12/ {print $7}')
    echo "Current MDT timeout $CUR, worst $WORST"
    [ $CUR -lt $WORST ] || error "Current $CUR should be less than worst $WORST" 
}
run_test 66a "AT: verify MDT service time adjusts with no early replies"

test_66b() #bug 3055
{
    remote_ost_nodsh && skip "remote OST with nodsh" && return 0

    at_start || return 0
    ORIG=$(lctl get_param -n mdc.${FSNAME}-*.timeouts | awk '/network/ {print $4}')
<<<<<<< HEAD
    lctl set_param fail_val=$(($ORIG + 5))
=======
    sysctl -w lustre.fail_val=$(($ORIG + 5))
>>>>>>> 69782ac3
#define OBD_FAIL_PTLRPC_PAUSE_REP      0x50c
    lctl set_param fail_loc=0x50c
    ls $DIR/$tfile > /dev/null 2>&1
<<<<<<< HEAD
    lctl set_param fail_loc=0
=======
    sysctl -w lustre.fail_loc=0
>>>>>>> 69782ac3
    CUR=$(lctl get_param -n mdc.${FSNAME}-*.timeouts | awk '/network/ {print $4}')
    WORST=$(lctl get_param -n mdc.${FSNAME}-*.timeouts | awk '/network/ {print $6}')
    echo "network timeout orig $ORIG, cur $CUR, worst $WORST"
    [ $WORST -gt $ORIG ] || error "Worst $WORST should be worse than orig $ORIG" 
}
run_test 66b "AT: verify net latency adjusts"

test_67a() #bug 3055
{
    remote_ost_nodsh && skip "remote OST with nodsh" && return 0

    at_start || return 0
    CONN1=$(lctl get_param -n osc.*.stats | awk '/_connect/ {total+=$2} END {print total}')
    # sleeping threads may drive values above this
    do_facet ost1 "lctl set_param fail_val=400"
#define OBD_FAIL_PTLRPC_PAUSE_REQ    0x50a
    do_facet ost1 "lctl set_param fail_loc=0x50a"
    createmany -o $DIR/$tfile 20 > /dev/null
    unlinkmany $DIR/$tfile 20 > /dev/null
<<<<<<< HEAD
    do_facet ost1 "lctl set_param fail_loc=0"
=======
    do_facet ost1 "sysctl -w lustre.fail_loc=0"
>>>>>>> 69782ac3
    CONN2=$(lctl get_param -n osc.*.stats | awk '/_connect/ {total+=$2} END {print total}')
    ATTEMPTS=$(($CONN2 - $CONN1))
    echo "$ATTEMPTS osc reconnect attemps on gradual slow"
    [ $ATTEMPTS -gt 0 ] && error_ignore 13721 "AT should have prevented reconnect"
    return 0
}
run_test 67a "AT: verify slow request processing doesn't induce reconnects"

test_67b() #bug 3055
{
    remote_ost_nodsh && skip "remote OST with nodsh" && return 0

    at_start || return 0
    CONN1=$(lctl get_param -n osc.*.stats | awk '/_connect/ {total+=$2} END {print total}')
#define OBD_FAIL_OST_PAUSE_CREATE        0x223
    do_facet ost1 "lctl set_param fail_val=20000"
    do_facet ost1 "lctl set_param fail_loc=0x80000223"
    cp /etc/profile $DIR/$tfile || error "cp failed"
    client_reconnect
<<<<<<< HEAD
    lctl get_param -n ost.OSS.ost_create.timeouts
=======
    do_facet ost1 "lctl get_param -n ost.OSS.ost_create.timeouts"
>>>>>>> 69782ac3
    log "phase 2"
    CONN2=$(lctl get_param -n osc.*.stats | awk '/_connect/ {total+=$2} END {print total}')
    ATTEMPTS=$(($CONN2 - $CONN1))
    echo "$ATTEMPTS osc reconnect attemps on instant slow"
    # do it again; should not timeout
    do_facet ost1 "lctl set_param fail_loc=0x80000223"
    cp /etc/profile $DIR/$tfile || error "cp failed"
    do_facet ost1 "lctl set_param fail_loc=0"
    client_reconnect
<<<<<<< HEAD
    lctl get_param -n ost.OSS.ost_create.timeouts
    CONN3=$(`lctl get_param -n osc.*.stats` | awk '/_connect/ {total+=$2} END {print total}')
=======
    do_facet ost1 "lctl get_param -n ost.OSS.ost_create.timeouts"
    CONN3=$(lctl get_param -n osc.*.stats | awk '/_connect/ {total+=$2} END {print total}')
>>>>>>> 69782ac3
    ATTEMPTS=$(($CONN3 - $CONN2))
    echo "$ATTEMPTS osc reconnect attemps on 2nd slow"
    [ $ATTEMPTS -gt 0 ] && error "AT should have prevented reconnect"
    return 0
}
run_test 67b "AT: verify instant slowdown doesn't induce reconnects"

test_68 () #bug 13813
{
    remote_ost_nodsh && skip "remote OST with nodsh" && return 0

    at_start || return 0
    local ldlm_enqueue_min=$(find /sys -name ldlm_enqueue_min)
    [ -z "$ldlm_enqueue_min" ] && skip "missing /sys/.../ldlm_enqueue_min" && return 0
    local ENQ_MIN=$(cat $ldlm_enqueue_min)
    echo $TIMEOUT >> $ldlm_enqueue_min
    rm -f $DIR/${tfile}_[1-2]
    lfs setstripe $DIR/$tfile --index=0 --count=1
#define OBD_FAIL_LDLM_PAUSE_CANCEL       0x312
    lctl set_param fail_val=$(($TIMEOUT - 1))
    lctl set_param fail_loc=0x80000312
    cp /etc/profile $DIR/${tfile}_1 || error "1st cp failed $?"
    lctl set_param fail_val=$((TIMEOUT * 3 / 2))
    lctl set_param fail_loc=0x80000312
    cp /etc/profile $DIR/${tfile}_2 || error "2nd cp failed $?"
    lctl set_param fail_loc=0
    echo $ENQ_MIN >> $ldlm_enqueue_min
    return 0
}
run_test 68 "AT: verify slowing locks"

if [ -n "$ATOLDBASE" ]; then
    at_history=$(do_facet mds "find /sys/ -name at_history")
    do_facet mds "echo $ATOLDBASE >> $at_history" || true
    do_facet ost1 "echo $ATOLDBASE >> $at_history" || true
fi

if [ $AT_MAX_SET -ne 0 ]; then
    for facet in mds client ost; do
        var=AT_MAX_SAVE_${facet}
        echo restore AT on $facet to saved value ${!var}
        at_max_set ${!var} $facet
        AT_NEW=$(at_max_get $facet)
        echo Restored AT value on $facet $AT_NEW 
        [ $AT_NEW -ne ${!var} ] && \
            error "$facet : AT value was not restored SAVED ${!var} NEW $AT_NEW"
    done
fi

# end of AT tests includes above lines

# start multi-client tests
test_70a () {
	[ -z "$CLIENTS" ] && \
		{ skip "Need two or more clients." && return; }
	[ $CLIENTCOUNT -lt 2 ] && \
		{ skip "Need two or more clients, have $CLIENTCOUNT" && return; }

	echo "mount clients $CLIENTS ..."
	zconf_mount_clients $CLIENTS $DIR

	local clients=${CLIENTS//,/ }
	echo "Write/read files on $DIR ; clients $CLIENTS ... "
	for CLIENT in $clients; do
		do_node $CLIENT dd bs=1M count=10 if=/dev/zero \
			of=$DIR/${tfile}_${CLIENT} 2>/dev/null || \
				error "dd failed on $CLIENT"
	done

	local prev_client=$(echo $clients | sed 's/^.* \(.\+\)$/\1/') 
	for C in ${CLIENTS//,/ }; do
		do_node $prev_client dd if=$DIR/${tfile}_${C} of=/dev/null 2>/dev/null || \
			error "dd if=$DIR/${tfile}_${C} failed on $prev_client"
		prev_client=$C
	done
	
	ls $DIR
}
run_test 70a "check multi client t-f"

test_70b () {
	[ -z "$CLIENTS" ] && \
		{ skip "Need two or more clients." && return; }
	[ $CLIENTCOUNT -lt 2 ] && \
		{ skip "Need two or more clients, have $CLIENTCOUNT" && return; }

	zconf_mount_clients $CLIENTS $DIR
	
	local duration="-t 60"
	local cmd="rundbench 1 $duration "
	local PID=""
	for CLIENT in ${CLIENTS//,/ }; do
		$PDSH $CLIENT "set -x; PATH=:$PATH:$LUSTRE/utils:$LUSTRE/tests/:${DBENCH_LIB} DBENCH_LIB=${DBENCH_LIB} $cmd" &
		PID=$!
		echo $PID >pid.$CLIENT
		echo "Started load PID=`cat pid.$CLIENT`"
	done

	replay_barrier mds 
	sleep 3 # give clients a time to do operations

	log "$TESTNAME fail mds 1"
	fail mds

# wait for client to reconnect to MDS
	sleep $TIMEOUT

	for CLIENT in ${CLIENTS//,/ }; do
		PID=`cat pid.$CLIENT`
		wait $PID
		rc=$?
		echo "load on ${CLIENT} returned $rc"
	done

}
run_test 70b "mds recovery; $CLIENTCOUNT clients"
# end multi-client tests

<<<<<<< HEAD
# vbr export handling
create_fake_exports ()
{
    local facet=$1
    local num=$2
#obd_fail_val = num;
#define OBD_FAIL_TGT_FAKE_EXP 0x708
    do_facet $facet "lctl set_param fail_val=$num"
    do_facet $facet "lctl set_param fail_loc=0x80000708"
    fail $facet
}

test_71a() {
    do_facet mds $LCTL get_param version | grep -q ^lustre.*1.6 && \
        skip "skipping test for old 1.6 servers" && return 0
    UUID=$(lctl dl | awk '/mdc.*-mdc-/ { print $5 }')
    echo "Client UUID is $UUID"
    replay_barrier mds
    umount $DIR
    facet_failover mds
    zconf_mount `hostname` $DIR || error "mount fails"
    df $DIR || error "post-failover df failed"
    do_facet mds "lctl get_param -n mds.${mds_svc}.stale_exports|grep $UUID" || \
        error "no delayed exports"
    OLD_AGE=$(do_facet mds "lctl get_param -n mds.${mds_svc}.stale_export_age")
    NEW_AGE=10
    do_facet mds "lctl set_param mds.${mds_svc}.stale_export_age=$NEW_AGE"
    sleep $NEW_AGE
    do_facet mds "lctl get_param -n mds.${mds_svc}.stale_exports|grep \"$UUID.*EXPIRED\"" || \
        error "exports didn't expire"
    do_facet mds "lctl set_param mds.${mds_svc}.evict_client=$UUID"
    do_facet mds "lctl get_param -n mds.${mds_svc}.stale_exports|grep $UUID" && \
        error "Export wasn't removed manually"
    do_facet mds "lctl set_param mds.${mds_svc}.stale_export_age=$OLD_AGE"
    return 0;
}
run_test 71a "lost client export is kept"

test_71b() {
    do_facet mds $LCTL get_param version | grep -q ^lustre.*1.6 && \
        skip "skipping test for old 1.6 servers" && return 0
    FAKE_NUM=10
    create_fake_exports mds $FAKE_NUM
    NUM=$(do_facet mds "lctl get_param -n mds.${mds_svc}.stale_exports|wc -l")
    [ $NUM -eq 0 ] && error "no fake exports $NUM - $FAKE_NUM"
    OLD_AGE=$(do_facet mds "lctl get_param -n mds.${mds_svc}.stale_export_age")
    NEW_AGE=10
    do_facet mds "lctl set_param mds.${mds_svc}.stale_export_age=$NEW_AGE"
    sleep $NEW_AGE
    EX_NUM=$(do_facet mds "lctl get_param -n mds.${mds_svc}.stale_exports|grep -c EXPIRED")
    [ "$EX_NUM" -eq "$NUM" ] || error "not all exports are expired $EX_NUM != $NUM"
    do_facet mds "lctl set_param mds.${mds_svc}.flush_stale_exports=1"
    do_facet mds "lctl get_param -n mds.${mds_svc}.stale_exports|grep EXPIRED" && \
        error "Exports weren't flushed"
    do_facet mds "lctl set_param mds.${mds_svc}.stale_export_age=$OLD_AGE"
    return 0;
}
run_test 71b "stale exports are expired, lctl flushes them"

test_71c() {
    do_facet mds $LCTL get_param version | grep -q ^lustre.*1.6 && \
        skip "skipping test for old 1.6 servers" && return 0
    FAKE_NUM=10
    create_fake_exports mds $FAKE_NUM
    NUM=$(do_facet mds "lctl get_param -n mds.${mds_svc}.stale_exports|wc -l")
    [ "$NUM" -eq "$FAKE_NUM" ] || error "no fake exports $NUM - $FAKE_NUM"
    OLD_AGE=$(do_facet mds "lctl get_param -n mds.${mds_svc}.stale_export_age")
    NEW_AGE=10
    do_facet mds "lctl set_param mds.${mds_svc}.stale_export_age=$NEW_AGE"
    sleep $NEW_AGE
    EX_NUM=$(do_facet mds "lctl get_param -n mds.${mds_svc}.stale_exports|grep -c EXPIRED")
    [ "$EX_NUM" -eq "$NUM" ] || error "not all exports are expired $EX_NUM != $NUM"

    umount $DIR
    zconf_mount `hostname` $DIR || error "mount fails"

    NUM=$(do_facet mds "lctl get_param -n mds.${mds_svc}.stale_exports|wc -l")
    [ $NUM -eq 0 ] || error "$NUM fake exports are still exists"
    do_facet mds "lctl set_param mds.${mds_svc}.stale_export_age=$OLD_AGE"
    return 0;
}
run_test 71c "stale exports are expired, new client connection flush them"

test_71d() {
    do_facet mds $LCTL get_param version | grep -q ^lustre.*1.6 && \
        skip "skipping test for old 1.6 servers" && return 0
    FAKE_NUM=10
    create_fake_exports mds $FAKE_NUM
    NUM=$(do_facet mds "lctl get_param -n mds.${mds_svc}.stale_exports|wc -l")
    [ "$NUM" -eq "$FAKE_NUM" ] || error "no fake exports $NUM - $FAKE_NUM"
    OLD_AGE=$(do_facet mds "lctl get_param -n mds.${mds_svc}.stale_export_age")
    NEW_AGE=10
    do_facet mds "lctl conf_param ${mds_svc}.mdt.stale_export_age=$NEW_AGE"
    sleep $NEW_AGE
    EX_NUM=$(do_facet mds "lctl get_param -n mds.${mds_svc}.stale_exports|grep -c EXPIRED")
    [ "$EX_NUM" -eq "$NUM" ] || error "not all exports are expired $EX_NUM != $NUM"

    fail mds

    FAIL_AGE=$(do_facet mds "lctl get_param -n mds.${mds_svc}.stale_export_age")
    [ $FAIL_AGE -eq $NEW_AGE ] || error "new age wasn't set after recovery"
    NUM=$(do_facet mds "lctl get_param -n mds.${mds_svc}.stale_exports|wc -l")
    [ $NUM -eq 0 ] || error "$NUM fake exports are still exists"
    do_facet mds "lctl conf_param ${mds_svc}.mdt.stale_export_age=$OLD_AGE"
    return 0;
}
run_test 71d "expired exports, server init removes them, conf_param works"

# end vbr exports tests
=======
test_80a() {
    [ $MDSCOUNT -lt 2 ] && skip "needs >= 2 MDTs" && return 0

    mkdir -p $DIR/$tdir
    replay_barrier mds2
    $CHECKSTAT -t dir $DIR/$tdir || error "$CHECKSTAT -t dir $DIR/$tdir failed"
    rmdir $DIR/$tdir || error "rmdir $DIR/$tdir failed"
    fail mds2
    stat $DIR/$tdir
}
run_test 80a "CMD: unlink cross-node dir (fail mds with inode)"

test_80b() {
    [ $MDSCOUNT -lt 2 ] && skip "needs >= 2 MDTs" && return 0

    mkdir -p $DIR/$tdir
    replay_barrier mds1
    $CHECKSTAT -t dir $DIR/$tdir || error "$CHECKSTAT -t dir $DIR/$tdir failed"
    rmdir $DIR/$tdir || error "rmdir $DIR/$tdir failed"
    fail mds1
    stat $DIR/$tdir
}
run_test 80b "CMD: unlink cross-node dir (fail mds with name)"

test_81a() {
    [ $MDSCOUNT -lt 2 ] && skip "needs >= 2 MDTs" && return 0

    mkdir -p $DIR/$tdir
    createmany -o $DIR/$tdir/f 3000 || error "createmany failed"
    sleep 10
    $CHECKSTAT -t dir $DIR/$tdir || error "$CHECKSTAT -t dir failed"
    $CHECKSTAT -t file $DIR/$tdir/f1002 || error "$CHECKSTAT -t file failed"
    replay_barrier mds1
    rm $DIR/$tdir/f1002 || error "rm $DIR/$tdir/f1002 failed"
    fail mds1
    stat $DIR/$tdir/f1002
}
run_test 81a "CMD: unlink cross-node file (fail mds with name)"

test_82a() {
    [ $MDSCOUNT -lt 2 ] && skip "needs >= 2 MDTs" && return 0

    local dir=$DIR/d82a
    replay_barrier mds2
    mkdir $dir || error "mkdir $dir failed"
    log "FAILOVER mds2"
    fail mds2
    stat $DIR
    $CHECKSTAT -t dir $dir || error "$CHECKSTAT -t dir $dir failed"
}
run_test 82a "CMD: mkdir cross-node dir (fail mds with inode)"

test_82b() {
    [ $MDSCOUNT -lt 2 ] && skip "needs >= 2 MDTs" && return 0

    local dir=$DIR/d82b
    replay_barrier mds1
    mkdir $dir || error "mkdir $dir failed"
    log "FAILOVER mds1"
    fail mds1
    stat $DIR
    $CHECKSTAT -t dir $dir || error "$CHECKSTAT -t dir $dir failed"
}
run_test 82b "CMD: mkdir cross-node dir (fail mds with name)"
>>>>>>> 69782ac3

equals_msg `basename $0`: test complete, cleaning up
check_and_cleanup_lustre
[ -f "$TESTSUITELOG" ] && cat $TESTSUITELOG || true<|MERGE_RESOLUTION|>--- conflicted
+++ resolved
@@ -16,14 +16,11 @@
 CHECK_GRANT=${CHECK_GRANT:-"yes"}
 GRANT_CHECK_LIST=${GRANT_CHECK_LIST:-""}
 
-<<<<<<< HEAD
-=======
 remote_mds_nodsh && log "SKIP: remote MDS with nodsh" && exit 0
 
->>>>>>> 69782ac3
 # Skip these tests
-# bug number:  17466
-ALWAYS_EXCEPT="61d   $REPLAY_SINGLE_EXCEPT"
+# bug number:
+ALWAYS_EXCEPT="$REPLAY_SINGLE_EXCEPT"
 
 if [ "$FAILURE_MODE" = "HARD" ] && mixed_ost_devs; then
     CONFIG_EXCEPTIONS="0b 42 47 61a 61c"
@@ -51,13 +48,9 @@
 run_test 0a "empty replay"
 
 test_0b() {
-<<<<<<< HEAD
+    remote_ost_nodsh && skip "remote OST with nodsh" && return 0
+
     # this test attempts to trigger a race in the precreation code, 
-=======
-    remote_ost_nodsh && skip "remote OST with nodsh" && return 0
-
-    # this test attempts to trigger a race in the precreation code,
->>>>>>> 69782ac3
     # and must run before any other objects are created on the filesystem
     fail ost1
     createmany -o $DIR/$tfile 20 || return 1
@@ -819,19 +812,11 @@
     do_facet client dd if=/dev/zero of=$f bs=4k count=1 || return 3
     cancel_lru_locks osc
     # fail ost2 and read from ost1
-<<<<<<< HEAD
     local osc2dev=`lctl get_param -n devices | grep ${ost2_svc}-osc- | awk '{print $1}'`
     [ "$osc2dev" ] || return 4
     $LCTL --device $osc2dev deactivate || return 1
     do_facet client dd if=$f of=/dev/null bs=4k count=1 || return 3
     $LCTL --device $osc2dev activate || return 2
-=======
-    local osc2dev=`do_facet $SINGLEMDS "lctl get_param -n devices | grep ${ost2_svc}-osc-MDT0000" | awk '{print $1}'`
-    [ -z "$osc2dev" ] && echo "OST: $ost2_svc" && lctl get_param -n devices && return 4
-    do_facet $SINGLEMDS $LCTL --device $osc2dev deactivate || return 1
-    do_facet client dd if=$f of=/dev/null bs=4k count=1 || return 3
-    do_facet $SINGLEMDS $LCTL --device $osc2dev activate || return 2
->>>>>>> 69782ac3
     return 0
 }
 run_test 41 "read from a valid osc while other oscs are invalid"
@@ -859,13 +844,9 @@
 
 # timeout in MDS/OST recovery RPC will LBUG MDS
 test_43() { # bug 2530
-<<<<<<< HEAD
-    replay_barrier mds
-=======
     remote_ost_nodsh && skip "remote OST with nodsh" && return 0
 
-    replay_barrier $SINGLEMDS
->>>>>>> 69782ac3
+    replay_barrier mds
 
     # OBD_FAIL_OST_CREATE_NET 0x204
     do_facet ost1 "lctl set_param fail_loc=0x80000204"
@@ -891,11 +872,7 @@
 
     for i in `seq 1 10`; do
 	echo "$i of 10 ($(date +%s))"
-<<<<<<< HEAD
 	do_facet mds "lctl get_param -n mdt.MDS.mds.timeouts | grep service"
-=======
-	do_facet $SINGLEMDS "lctl get_param -n mdt.*.mdt.timeouts | grep service"
->>>>>>> 69782ac3
 	#define OBD_FAIL_TGT_CONN_RACE     0x701
 	do_facet mds "lctl set_param fail_loc=0x80000701"
 	$LCTL --device $mdcdev recover
@@ -912,13 +889,8 @@
     mdcdev=`lctl get_param -n devices | awk '/-mdc-/ {print $1}'`
     [ "$mdcdev" ] || exit 2
     for i in `seq 1 10`; do
-<<<<<<< HEAD
 	echo "$i of 10 ($(date +%s))"
 	do_facet mds "lctl get_param -n mdt.MDS.mds.timeouts | grep service"
-=======
-        echo "$i of 10 ($(date +%s))"
-	do_facet $SINGLEMDS "lctl get_param -n mdt.*.mdt.timeouts | grep service"
->>>>>>> 69782ac3
 	#define OBD_FAIL_TGT_DELAY_RECONNECT 0x704
 	do_facet mds "lctl set_param fail_loc=0x80000704"
 	$LCTL --device $mdcdev recover
@@ -966,13 +938,9 @@
 run_test 46 "Don't leak file handle after open resend (3325)"
 
 test_47() { # bug 2824
-<<<<<<< HEAD
+    remote_ost_nodsh && skip "remote OST with nodsh" && return 0
+
     # create some files to make sure precreate has been done on all 
-=======
-    remote_ost_nodsh && skip "remote OST with nodsh" && return 0
-
-    # create some files to make sure precreate has been done on all
->>>>>>> 69782ac3
     # OSTs. (just in case this test is run independently)
     createmany -o $DIR/$tfile 20  || return 1
 
@@ -995,13 +963,9 @@
 run_test 47 "MDS->OSC failure during precreate cleanup (2824)"
 
 test_48() {
-<<<<<<< HEAD
-    replay_barrier mds
-=======
     remote_ost_nodsh && skip "remote OST with nodsh" && return 0
 
-    replay_barrier $SINGLEMDS
->>>>>>> 69782ac3
+    replay_barrier mds
     createmany -o $DIR/$tfile 20  || return 1
     # OBD_FAIL_OST_EROFS 0x216
     fail mds
@@ -1383,11 +1347,11 @@
     createmany -o $DIR/$tdir/$tfile-%d 2000
     sync
 #define OBD_FAIL_OBD_LOG_CANCEL_REP      0x606
-    do_facet $SINGLEMDS "lctl set_param fail_loc=0x606"
+    do_facet mds "lctl set_param fail_loc=0x606"
     unlinkmany $DIR/$tdir/$tfile-%d 2000
     sleep 60
-    do_facet $SINGLEMDS "lctl set_param fail_loc=0x0"
-    do_facet $SINGLEMDS $LCTL dk | grep -q "RESENT cancel req" || return 1
+    do_facet mds "lctl set_param fail_loc=0x0"
+    do_facet mds $LCTL dk | grep -q "RESENT cancel req" || return 1
     rmdir $DIR/$tdir
 }
 run_test 59b "resent handle in llog_origin_handle_cancel"
@@ -1407,15 +1371,10 @@
 run_test 60 "test llog post recovery init vs llog unlink"
 
 #test race  llog recovery thread vs llog cleanup
-<<<<<<< HEAD
 test_61a() {
+    remote_ost_nodsh && skip "remote OST with nodsh" && return 0
+
     mkdir -p $DIR/$tdir
-=======
-test_61a() {	# was test_61
-    remote_ost_nodsh && skip "remote OST with nodsh" && return 0
-
-    mkdir $DIR/$tdir
->>>>>>> 69782ac3
     createmany -o $DIR/$tdir/$tfile-%d 800
     replay_barrier ost1 
 #   OBD_FAIL_OST_LLOG_RECOVERY_TIMEOUT 0x221 
@@ -1526,12 +1485,7 @@
     at_start || return 0
     $LCTL dk > /dev/null
     debugsave
-<<<<<<< HEAD
     lctl set_param debug="+other"
-    # slow down a request
-    do_facet mds lctl set_param fail_val=30000
-=======
-    sysctl -w lnet.debug="+other"
     # Slow down a request to the current service time, this is critical
     # because previous tests may have caused this value to increase.
     REQ_DELAY=`lctl get_param -n mdc.${FSNAME}-MDT0000-mdc-*.timeouts |
@@ -1539,20 +1493,13 @@
     REQ_DELAY=$((${REQ_DELAY} + 5))
 
     do_facet mds lctl set_param fail_val=$((${REQ_DELAY} * 1000))
->>>>>>> 69782ac3
 #define OBD_FAIL_PTLRPC_PAUSE_REQ        0x50a
     do_facet mds lctl set_param fail_loc=0x8000050a
     createmany -o $DIR/$tfile 10 > /dev/null
     unlinkmany $DIR/$tfile 10 > /dev/null
     # check for log message
-<<<<<<< HEAD
     $LCTL dk | grep "Early reply #" || error "No early reply" 
-    # client should show 30s estimates
-=======
-    $LCTL dk | grep "Early reply #" || error "No early reply"
-    debugrestore
     # client should show REQ_DELAY estimates
->>>>>>> 69782ac3
     lctl get_param -n mdc.${FSNAME}-MDT0000-mdc-*.timeouts | grep portal
     sleep 9
     lctl get_param -n mdc.${FSNAME}-MDT0000-mdc-*.timeouts | grep portal
@@ -1568,10 +1515,6 @@
     debugsave
     lctl set_param debug="+other"
     $LCTL dk > /dev/null
-<<<<<<< HEAD
-    # slow down bulk i/o
-    do_facet ost1 lctl set_param fail_val=30
-=======
     # Slow down a request to the current service time, this is critical
     # because previous tests may have caused this value to increase.
     REQ_DELAY=`lctl get_param -n osc.${FSNAME}-OST0000-osc-*.timeouts |
@@ -1579,7 +1522,6 @@
     REQ_DELAY=$((${REQ_DELAY} + 5))
 
     do_facet ost1 lctl set_param fail_val=${REQ_DELAY}
->>>>>>> 69782ac3
 #define OBD_FAIL_OST_BRW_PAUSE_PACK      0x224
     do_facet ost1 lctl set_param fail_loc=0x224
 
@@ -1592,11 +1534,7 @@
     # check for log message
     $LCTL dk | grep "Early reply #" || error "No early reply"
     debugrestore
-<<<<<<< HEAD
-    # client should show 30s estimates
-=======
     # client should show REQ_DELAY estimates
->>>>>>> 69782ac3
     lctl get_param -n osc.${FSNAME}-OST0000-osc-*.timeouts | grep portal
 }
 run_test 65b "AT: verify early replies on packed reply / bulk"
@@ -1614,7 +1552,6 @@
     createmany -o $DIR/$tfile 20 > /dev/null
     unlinkmany $DIR/$tfile 20 > /dev/null
     lctl get_param -n mdc.${FSNAME}-MDT0000-mdc-*.timeouts | grep "portal 12"
-<<<<<<< HEAD
     do_facet mds "lctl set_param fail_val=10000"
     do_facet mds "lctl set_param fail_loc=0x8000050a"
     createmany -o $DIR/$tfile 20 > /dev/null
@@ -1625,18 +1562,6 @@
     createmany -o $DIR/$tfile 20 > /dev/null
     unlinkmany $DIR/$tfile 20 > /dev/null
     lctl get_param -n mdc.${FSNAME}-MDT0000-mdc-*.timeouts | grep portal | grep "portal 12"
-=======
-    do_facet mds "sysctl -w lustre.fail_val=10000"
-    do_facet mds "sysctl -w lustre.fail_loc=0x8000050a"
-    createmany -o $DIR/$tfile 20 > /dev/null
-    unlinkmany $DIR/$tfile 20 > /dev/null
-    lctl get_param -n mdc.${FSNAME}-MDT0000-mdc-*.timeouts | grep "portal 12"
-    do_facet mds "sysctl -w lustre.fail_loc=0"
-    sleep 9
-    createmany -o $DIR/$tfile 20 > /dev/null
-    unlinkmany $DIR/$tfile 20 > /dev/null
-    lctl get_param -n mdc.${FSNAME}-MDT0000-mdc-*.timeouts | grep "portal 12"
->>>>>>> 69782ac3
     CUR=$(lctl get_param -n mdc.${FSNAME}-MDT0000-mdc-*.timeouts | awk '/portal 12/ {print $5}')
     WORST=$(lctl get_param -n mdc.${FSNAME}-MDT0000-mdc-*.timeouts | awk '/portal 12/ {print $7}')
     echo "Current MDT timeout $CUR, worst $WORST"
@@ -1650,19 +1575,11 @@
 
     at_start || return 0
     ORIG=$(lctl get_param -n mdc.${FSNAME}-*.timeouts | awk '/network/ {print $4}')
-<<<<<<< HEAD
     lctl set_param fail_val=$(($ORIG + 5))
-=======
-    sysctl -w lustre.fail_val=$(($ORIG + 5))
->>>>>>> 69782ac3
 #define OBD_FAIL_PTLRPC_PAUSE_REP      0x50c
     lctl set_param fail_loc=0x50c
     ls $DIR/$tfile > /dev/null 2>&1
-<<<<<<< HEAD
     lctl set_param fail_loc=0
-=======
-    sysctl -w lustre.fail_loc=0
->>>>>>> 69782ac3
     CUR=$(lctl get_param -n mdc.${FSNAME}-*.timeouts | awk '/network/ {print $4}')
     WORST=$(lctl get_param -n mdc.${FSNAME}-*.timeouts | awk '/network/ {print $6}')
     echo "network timeout orig $ORIG, cur $CUR, worst $WORST"
@@ -1682,11 +1599,7 @@
     do_facet ost1 "lctl set_param fail_loc=0x50a"
     createmany -o $DIR/$tfile 20 > /dev/null
     unlinkmany $DIR/$tfile 20 > /dev/null
-<<<<<<< HEAD
     do_facet ost1 "lctl set_param fail_loc=0"
-=======
-    do_facet ost1 "sysctl -w lustre.fail_loc=0"
->>>>>>> 69782ac3
     CONN2=$(lctl get_param -n osc.*.stats | awk '/_connect/ {total+=$2} END {print total}')
     ATTEMPTS=$(($CONN2 - $CONN1))
     echo "$ATTEMPTS osc reconnect attemps on gradual slow"
@@ -1706,11 +1619,7 @@
     do_facet ost1 "lctl set_param fail_loc=0x80000223"
     cp /etc/profile $DIR/$tfile || error "cp failed"
     client_reconnect
-<<<<<<< HEAD
-    lctl get_param -n ost.OSS.ost_create.timeouts
-=======
     do_facet ost1 "lctl get_param -n ost.OSS.ost_create.timeouts"
->>>>>>> 69782ac3
     log "phase 2"
     CONN2=$(lctl get_param -n osc.*.stats | awk '/_connect/ {total+=$2} END {print total}')
     ATTEMPTS=$(($CONN2 - $CONN1))
@@ -1720,13 +1629,8 @@
     cp /etc/profile $DIR/$tfile || error "cp failed"
     do_facet ost1 "lctl set_param fail_loc=0"
     client_reconnect
-<<<<<<< HEAD
-    lctl get_param -n ost.OSS.ost_create.timeouts
-    CONN3=$(`lctl get_param -n osc.*.stats` | awk '/_connect/ {total+=$2} END {print total}')
-=======
     do_facet ost1 "lctl get_param -n ost.OSS.ost_create.timeouts"
     CONN3=$(lctl get_param -n osc.*.stats | awk '/_connect/ {total+=$2} END {print total}')
->>>>>>> 69782ac3
     ATTEMPTS=$(($CONN3 - $CONN2))
     echo "$ATTEMPTS osc reconnect attemps on 2nd slow"
     [ $ATTEMPTS -gt 0 ] && error "AT should have prevented reconnect"
@@ -1845,19 +1749,7 @@
 run_test 70b "mds recovery; $CLIENTCOUNT clients"
 # end multi-client tests
 
-<<<<<<< HEAD
 # vbr export handling
-create_fake_exports ()
-{
-    local facet=$1
-    local num=$2
-#obd_fail_val = num;
-#define OBD_FAIL_TGT_FAKE_EXP 0x708
-    do_facet $facet "lctl set_param fail_val=$num"
-    do_facet $facet "lctl set_param fail_loc=0x80000708"
-    fail $facet
-}
-
 test_71a() {
     do_facet mds $LCTL get_param version | grep -q ^lustre.*1.6 && \
         skip "skipping test for old 1.6 servers" && return 0
@@ -1873,7 +1765,7 @@
     OLD_AGE=$(do_facet mds "lctl get_param -n mds.${mds_svc}.stale_export_age")
     NEW_AGE=10
     do_facet mds "lctl set_param mds.${mds_svc}.stale_export_age=$NEW_AGE"
-    sleep $NEW_AGE
+    sleep $((NEW_AGE + 2))
     do_facet mds "lctl get_param -n mds.${mds_svc}.stale_exports|grep \"$UUID.*EXPIRED\"" || \
         error "exports didn't expire"
     do_facet mds "lctl set_param mds.${mds_svc}.evict_client=$UUID"
@@ -1894,7 +1786,7 @@
     OLD_AGE=$(do_facet mds "lctl get_param -n mds.${mds_svc}.stale_export_age")
     NEW_AGE=10
     do_facet mds "lctl set_param mds.${mds_svc}.stale_export_age=$NEW_AGE"
-    sleep $NEW_AGE
+    sleep $((NEW_AGE + 2))
     EX_NUM=$(do_facet mds "lctl get_param -n mds.${mds_svc}.stale_exports|grep -c EXPIRED")
     [ "$EX_NUM" -eq "$NUM" ] || error "not all exports are expired $EX_NUM != $NUM"
     do_facet mds "lctl set_param mds.${mds_svc}.flush_stale_exports=1"
@@ -1915,7 +1807,7 @@
     OLD_AGE=$(do_facet mds "lctl get_param -n mds.${mds_svc}.stale_export_age")
     NEW_AGE=10
     do_facet mds "lctl set_param mds.${mds_svc}.stale_export_age=$NEW_AGE"
-    sleep $NEW_AGE
+    sleep $((NEW_AGE + 2))
     EX_NUM=$(do_facet mds "lctl get_param -n mds.${mds_svc}.stale_exports|grep -c EXPIRED")
     [ "$EX_NUM" -eq "$NUM" ] || error "not all exports are expired $EX_NUM != $NUM"
 
@@ -1939,7 +1831,7 @@
     OLD_AGE=$(do_facet mds "lctl get_param -n mds.${mds_svc}.stale_export_age")
     NEW_AGE=10
     do_facet mds "lctl conf_param ${mds_svc}.mdt.stale_export_age=$NEW_AGE"
-    sleep $NEW_AGE
+    sleep $((NEW_AGE + 2))
     EX_NUM=$(do_facet mds "lctl get_param -n mds.${mds_svc}.stale_exports|grep -c EXPIRED")
     [ "$EX_NUM" -eq "$NUM" ] || error "not all exports are expired $EX_NUM != $NUM"
 
@@ -1955,72 +1847,6 @@
 run_test 71d "expired exports, server init removes them, conf_param works"
 
 # end vbr exports tests
-=======
-test_80a() {
-    [ $MDSCOUNT -lt 2 ] && skip "needs >= 2 MDTs" && return 0
-
-    mkdir -p $DIR/$tdir
-    replay_barrier mds2
-    $CHECKSTAT -t dir $DIR/$tdir || error "$CHECKSTAT -t dir $DIR/$tdir failed"
-    rmdir $DIR/$tdir || error "rmdir $DIR/$tdir failed"
-    fail mds2
-    stat $DIR/$tdir
-}
-run_test 80a "CMD: unlink cross-node dir (fail mds with inode)"
-
-test_80b() {
-    [ $MDSCOUNT -lt 2 ] && skip "needs >= 2 MDTs" && return 0
-
-    mkdir -p $DIR/$tdir
-    replay_barrier mds1
-    $CHECKSTAT -t dir $DIR/$tdir || error "$CHECKSTAT -t dir $DIR/$tdir failed"
-    rmdir $DIR/$tdir || error "rmdir $DIR/$tdir failed"
-    fail mds1
-    stat $DIR/$tdir
-}
-run_test 80b "CMD: unlink cross-node dir (fail mds with name)"
-
-test_81a() {
-    [ $MDSCOUNT -lt 2 ] && skip "needs >= 2 MDTs" && return 0
-
-    mkdir -p $DIR/$tdir
-    createmany -o $DIR/$tdir/f 3000 || error "createmany failed"
-    sleep 10
-    $CHECKSTAT -t dir $DIR/$tdir || error "$CHECKSTAT -t dir failed"
-    $CHECKSTAT -t file $DIR/$tdir/f1002 || error "$CHECKSTAT -t file failed"
-    replay_barrier mds1
-    rm $DIR/$tdir/f1002 || error "rm $DIR/$tdir/f1002 failed"
-    fail mds1
-    stat $DIR/$tdir/f1002
-}
-run_test 81a "CMD: unlink cross-node file (fail mds with name)"
-
-test_82a() {
-    [ $MDSCOUNT -lt 2 ] && skip "needs >= 2 MDTs" && return 0
-
-    local dir=$DIR/d82a
-    replay_barrier mds2
-    mkdir $dir || error "mkdir $dir failed"
-    log "FAILOVER mds2"
-    fail mds2
-    stat $DIR
-    $CHECKSTAT -t dir $dir || error "$CHECKSTAT -t dir $dir failed"
-}
-run_test 82a "CMD: mkdir cross-node dir (fail mds with inode)"
-
-test_82b() {
-    [ $MDSCOUNT -lt 2 ] && skip "needs >= 2 MDTs" && return 0
-
-    local dir=$DIR/d82b
-    replay_barrier mds1
-    mkdir $dir || error "mkdir $dir failed"
-    log "FAILOVER mds1"
-    fail mds1
-    stat $DIR
-    $CHECKSTAT -t dir $dir || error "$CHECKSTAT -t dir $dir failed"
-}
-run_test 82b "CMD: mkdir cross-node dir (fail mds with name)"
->>>>>>> 69782ac3
 
 equals_msg `basename $0`: test complete, cleaning up
 check_and_cleanup_lustre
