#!/bin/bash

set -e
#set -v

#
# This test needs to be run on the client
#
SAVE_PWD=$PWD
LUSTRE=${LUSTRE:-$(cd $(dirname $0)/..; echo $PWD)}
SETUP=${SETUP:-}
CLEANUP=${CLEANUP:-}
. $LUSTRE/tests/test-framework.sh
init_test_env $@
. ${CONFIG:=$LUSTRE/tests/cfg/$NAME.sh}
CHECK_GRANT=${CHECK_GRANT:-"yes"}
GRANT_CHECK_LIST=${GRANT_CHECK_LIST:-""}

remote_mds_nodsh && log "SKIP: remote MDS with nodsh" && exit 0

# Skip these tests
# bug number:  17466
ALWAYS_EXCEPT="61d   $REPLAY_SINGLE_EXCEPT"

if [ "$FAILURE_MODE" = "HARD" ] && mixed_ost_devs; then
    CONFIG_EXCEPTIONS="0b 42 47 61a 61c"
    echo -n "Several ost services on one ost node are used with FAILURE_MODE=$FAILURE_MODE. "
    echo "Except the tests: $CONFIG_EXCEPTIONS"
    ALWAYS_EXCEPT="$ALWAYS_EXCEPT $CONFIG_EXCEPTIONS"
fi

if [ "$FAILURE_MODE" = "HARD" ] && mixed_ost_devs; then
    CONFIG_EXCEPTIONS="0b 42 47 61a 61c"
    echo -n "Several ost services on one ost node are used with FAILURE_MODE=$FAILURE_MODE. "
    echo "Except the tests: $CONFIG_EXCEPTIONS"
    ALWAYS_EXCEPT="$ALWAYS_EXCEPT $CONFIG_EXCEPTIONS"
fi

#                                                  63 min  7 min  AT AT AT AT"
[ "$SLOW" = "no" ] && EXCEPT_SLOW="1 2 3 4 6 12 16 44a     44b    65 66 67 68"

build_test_filter

check_and_setup_lustre

mkdir -p $DIR

assert_DIR
rm -rf $DIR/[df][0-9]*

test_0a() {	# was test_0
    replay_barrier mds
    fail mds
}
run_test 0a "empty replay"

test_0b() {
    remote_ost_nodsh && skip "remote OST with nodsh" && return 0

<<<<<<< HEAD
    # this test attempts to trigger a race in the precreation code, 
=======
    # this test attempts to trigger a race in the precreation code,
>>>>>>> 7df8d1be
    # and must run before any other objects are created on the filesystem
    fail ost1
    createmany -o $DIR/$tfile 20 || return 1
    unlinkmany $DIR/$tfile 20 || return 2
}
run_test 0b "ensure object created after recover exists. (3284)"

test_0c() {
    replay_barrier mds
    umount $DIR
    facet_failover mds
    zconf_mount `hostname` $DIR || error "mount fails"
    df $DIR || error "post-failover df failed"
}
run_test 0c "expired recovery with no clients"

test_1() {
    replay_barrier mds
    mcreate $DIR/$tfile
    fail mds
    $CHECKSTAT -t file $DIR/$tfile || return 1
    rm $DIR/$tfile
}
run_test 1 "simple create"

test_2a() {
    replay_barrier mds
    touch $DIR/$tfile
    fail mds
    $CHECKSTAT -t file $DIR/$tfile || return 1
    rm $DIR/$tfile
}
run_test 2a "touch"

test_2b() {
    mcreate $DIR/$tfile
    replay_barrier mds
    touch $DIR/$tfile
    fail mds
    $CHECKSTAT -t file $DIR/$tfile || return 1
    rm $DIR/$tfile
}
run_test 2b "touch"

test_3a() {
    replay_barrier mds
    mcreate $DIR/$tfile
    o_directory $DIR/$tfile
    fail mds
    $CHECKSTAT -t file $DIR/$tfile || return 2
    rm $DIR/$tfile
}
run_test 3a "replay failed open(O_DIRECTORY)"

test_3b() {
    replay_barrier mds
#define OBD_FAIL_MDS_OPEN_PACK | OBD_FAIL_ONCE
    do_facet mds "lctl set_param fail_loc=0x80000114"
    touch $DIR/$tfile
    do_facet mds "lctl set_param fail_loc=0"
    fail mds
    $CHECKSTAT -t file $DIR/$tfile && return 2
    return 0
}
run_test 3b "replay failed open -ENOMEM"

test_3c() {
    replay_barrier mds
#define OBD_FAIL_MDS_ALLOC_OBDO | OBD_FAIL_ONCE
    do_facet mds "lctl set_param fail_loc=0x80000128"
    touch $DIR/$tfile
    do_facet mds "lctl set_param fail_loc=0"
    fail mds

    $CHECKSTAT -t file $DIR/$tfile && return 2
    return 0
}
run_test 3c "replay failed open -ENOMEM"

test_4a() {	# was test_4
    replay_barrier mds
    for i in `seq 10`; do
        echo "tag-$i" > $DIR/$tfile-$i
    done 
    fail mds
    for i in `seq 10`; do
      grep -q "tag-$i" $DIR/$tfile-$i || error "$tfile-$i"
    done 
}
run_test 4a "|x| 10 open(O_CREAT)s"

test_4b() {
    replay_barrier mds
    rm -rf $DIR/$tfile-*
    fail mds
    $CHECKSTAT -t file $DIR/$tfile-* && return 1 || true
}
run_test 4b "|x| rm 10 files"

# The idea is to get past the first block of precreated files on both 
# osts, and then replay.
test_5() {
    replay_barrier mds
    for i in `seq 220`; do
        echo "tag-$i" > $DIR/$tfile-$i
    done 
    fail mds
    for i in `seq 220`; do
      grep -q "tag-$i" $DIR/$tfile-$i || error "f1c-$i"
    done 
    rm -rf $DIR/$tfile-*
    sleep 3
    # waiting for commitment of removal
}
run_test 5 "|x| 220 open(O_CREAT)"


test_6a() {	# was test_6
    mkdir -p $DIR/$tdir
    replay_barrier mds
    mcreate $DIR/$tdir/$tfile
    fail mds
    $CHECKSTAT -t dir $DIR/$tdir || return 1
    $CHECKSTAT -t file $DIR/$tdir/$tfile || return 2
    sleep 2
    # waiting for log process thread
}
run_test 6a "mkdir + contained create"

test_6b() {
    mkdir -p $DIR/$tdir
    replay_barrier mds
    rm -rf $DIR/$tdir
    fail mds
    $CHECKSTAT -t dir $DIR/$tdir && return 1 || true 
}
run_test 6b "|X| rmdir"

test_7() {
    mkdir -p $DIR/$tdir
    replay_barrier mds
    mcreate $DIR/$tdir/$tfile
    fail mds
    $CHECKSTAT -t dir $DIR/$tdir || return 1
    $CHECKSTAT -t file $DIR/$tdir/$tfile || return 2
    rm -fr $DIR/$tdir
}
run_test 7 "mkdir |X| contained create"

test_8() {
    replay_barrier mds
    multiop_bg_pause $DIR/$tfile mo_c || return 4
    MULTIPID=$!
    fail mds
    ls $DIR/$tfile
    $CHECKSTAT -t file $DIR/$tfile || return 1
    kill -USR1 $MULTIPID || return 2
    wait $MULTIPID || return 3
    rm $DIR/$tfile
}
run_test 8 "creat open |X| close"

test_9() {
    replay_barrier mds
    mcreate $DIR/$tfile
    local old_inum=`ls -i $DIR/$tfile | awk '{print $1}'`
    fail mds
    local new_inum=`ls -i $DIR/$tfile | awk '{print $1}'`

    echo " old_inum == $old_inum, new_inum == $new_inum"
    if [ $old_inum -eq $new_inum  ] ;
    then
        echo " old_inum and new_inum match"
    else
        echo "!!!! old_inum and new_inum NOT match"
        return 1
    fi
    rm $DIR/$tfile
}
run_test 9  "|X| create (same inum/gen)"

test_10() {
    mcreate $DIR/$tfile
    replay_barrier mds
    mv $DIR/$tfile $DIR/$tfile-2
    rm -f $DIR/$tfile
    fail mds
    $CHECKSTAT $DIR/$tfile && return 1
    $CHECKSTAT $DIR/$tfile-2 ||return 2
    rm $DIR/$tfile-2
    return 0
}
run_test 10 "create |X| rename unlink"

test_11() {
    mcreate $DIR/$tfile
    echo "old" > $DIR/$tfile
    mv $DIR/$tfile $DIR/$tfile-2
    replay_barrier mds
    echo "new" > $DIR/$tfile
    grep new $DIR/$tfile 
    grep old $DIR/$tfile-2
    fail mds
    grep new $DIR/$tfile || return 1
    grep old $DIR/$tfile-2 || return 2
}
run_test 11 "create open write rename |X| create-old-name read"

test_12() {
    mcreate $DIR/$tfile 
    multiop_bg_pause $DIR/$tfile o_tSc || return 3
    pid=$!
    rm -f $DIR/$tfile
    replay_barrier mds
    kill -USR1 $pid
    wait $pid || return 1

    fail mds
    [ -e $DIR/$tfile ] && return 2
    return 0
}
run_test 12 "open, unlink |X| close"


# 1777 - replay open after committed chmod that would make
#        a regular open a failure    
test_13() {
    mcreate $DIR/$tfile 
    multiop_bg_pause $DIR/$tfile O_wc || return 3
    pid=$!
    chmod 0 $DIR/$tfile
    $CHECKSTAT -p 0 $DIR/$tfile
    replay_barrier mds
    fail mds
    kill -USR1 $pid
    wait $pid || return 1

    $CHECKSTAT -s 1 -p 0 $DIR/$tfile || return 2
    return 0
}
run_test 13 "open chmod 0 |x| write close"

test_14() {
    multiop_bg_pause $DIR/$tfile O_tSc || return 4
    pid=$!
    rm -f $DIR/$tfile
    replay_barrier mds
    kill -USR1 $pid || return 1
    wait $pid || return 2

    fail mds
    [ -e $DIR/$tfile ] && return 3
    return 0
}
run_test 14 "open(O_CREAT), unlink |X| close"

test_15() {
    multiop_bg_pause $DIR/$tfile O_tSc || return 5
    pid=$!
    rm -f $DIR/$tfile
    replay_barrier mds
    touch $DIR/g11 || return 1
    kill -USR1 $pid
    wait $pid || return 2

    fail mds
    [ -e $DIR/$tfile ] && return 3
    touch $DIR/h11 || return 4
    return 0
}
run_test 15 "open(O_CREAT), unlink |X|  touch new, close"

test_16() {
    replay_barrier mds
    mcreate $DIR/$tfile
    munlink $DIR/$tfile
    mcreate $DIR/$tfile-2
    fail mds
    [ -e $DIR/$tfile ] && return 1
    [ -e $DIR/$tfile-2 ] || return 2
    munlink $DIR/$tfile-2 || return 3
}
run_test 16 "|X| open(O_CREAT), unlink, touch new,  unlink new"

test_17() {
    replay_barrier mds
    multiop_bg_pause $DIR/$tfile O_c || return 4
    pid=$!
    fail mds
    kill -USR1 $pid || return 1
    wait $pid || return 2
    $CHECKSTAT -t file $DIR/$tfile || return 3
    rm $DIR/$tfile
}
run_test 17 "|X| open(O_CREAT), |replay| close"

test_18() {
    replay_barrier mds
    multiop_bg_pause $DIR/$tfile O_tSc || return 8
    pid=$!
    rm -f $DIR/$tfile
    touch $DIR/$tfile-2 || return 1
    echo "pid: $pid will close"
    kill -USR1 $pid
    wait $pid || return 2

    fail mds
    [ -e $DIR/$tfile ] && return 3
    [ -e $DIR/$tfile-2 ] || return 4
    # this touch frequently fails
    touch $DIR/$tfile-3 || return 5
    munlink $DIR/$tfile-2 || return 6
    munlink $DIR/$tfile-3 || return 7
    return 0
}
run_test 18 "|X| open(O_CREAT), unlink, touch new, close, touch, unlink"

# bug 1855 (a simpler form of test_11 above)
test_19() {
    replay_barrier mds
    mcreate $DIR/$tfile
    echo "old" > $DIR/$tfile
    mv $DIR/$tfile $DIR/$tfile-2
    grep old $DIR/$tfile-2
    fail mds
    grep old $DIR/$tfile-2 || return 2
}
run_test 19 "|X| mcreate, open, write, rename "

test_20a() {	# was test_20
    replay_barrier mds
    multiop_bg_pause $DIR/$tfile O_tSc || return 3
    pid=$!
    rm -f $DIR/$tfile

    fail mds
    kill -USR1 $pid
    wait $pid || return 1
    [ -e $DIR/$tfile ] && return 2
    return 0
}
run_test 20a "|X| open(O_CREAT), unlink, replay, close (test mds_cleanup_orphans)"

test_20b() { # bug 10480
    BEFOREUSED=`df -P $DIR | tail -1 | awk '{ print $3 }'`

    dd if=/dev/zero of=$DIR/$tfile bs=4k count=10000 &
    pid=$!
    while [ ! -e $DIR/$tfile ] ; do
        sleep 0.060s                           # give dd a chance to start
    done

    lfs getstripe $DIR/$tfile || return 1
    rm -f $DIR/$tfile || return 2       # make it an orphan
    mds_evict_client
    df -P $DIR || df -P $DIR || true    # reconnect

    fail mds                            # start orphan recovery
    df -P $DIR || df -P $DIR || true    # reconnect
    wait_mds_recovery_done || error "MDS recovery not done"

    AFTERUSED=`df -P $DIR | tail -1 | awk '{ print $3 }'`
    log "before $BEFOREUSED, after $AFTERUSED"
    [ $AFTERUSED -gt $((BEFOREUSED + 20)) ] && \
        error "after $AFTERUSED > before $BEFOREUSED" && return 5
    return 0
}
run_test 20b "write, unlink, eviction, replay, (test mds_cleanup_orphans)"

test_20c() { # bug 10480
    multiop $DIR/$tfile Ow_c &
    pid=$!
    # give multiop a chance to open
    sleep 1

    ls -la $DIR/$tfile

    mds_evict_client

    df -P $DIR || df -P $DIR || true    # reconnect

    kill -USR1 $pid
    test -s $DIR/$tfile || error "File was truncated"

    wait $pid || return 1
    return 0
}
run_test 20c "check that client eviction does not affect file content"

test_21() {
    replay_barrier mds
    multiop_bg_pause $DIR/$tfile O_tSc || return 5
    pid=$!
    rm -f $DIR/$tfile
    touch $DIR/g11 || return 1

    fail mds
    kill -USR1 $pid
    wait $pid || return 2
    [ -e $DIR/$tfile ] && return 3
    touch $DIR/h11 || return 4
    return 0
}
run_test 21 "|X| open(O_CREAT), unlink touch new, replay, close (test mds_cleanup_orphans)"

test_22() {
    multiop_bg_pause $DIR/$tfile O_tSc || return 3
    pid=$!

    replay_barrier mds
    rm -f $DIR/$tfile

    fail mds
    kill -USR1 $pid
    wait $pid || return 1
    [ -e $DIR/$tfile ] && return 2
    return 0
}
run_test 22 "open(O_CREAT), |X| unlink, replay, close (test mds_cleanup_orphans)"

test_23() {
    multiop_bg_pause $DIR/$tfile O_tSc || return 5
    pid=$!

    replay_barrier mds
    rm -f $DIR/$tfile
    touch $DIR/g11 || return 1

    fail mds
    kill -USR1 $pid
    wait $pid || return 2
    [ -e $DIR/$tfile ] && return 3
    touch $DIR/h11 || return 4
    return 0
}
run_test 23 "open(O_CREAT), |X| unlink touch new, replay, close (test mds_cleanup_orphans)"

test_24() {
    multiop_bg_pause $DIR/$tfile O_tSc || return 3
    pid=$!

    replay_barrier mds
    fail mds
    rm -f $DIR/$tfile
    kill -USR1 $pid
    wait $pid || return 1
    [ -e $DIR/$tfile ] && return 2
    return 0
}
run_test 24 "open(O_CREAT), replay, unlink, close (test mds_cleanup_orphans)"

test_25() {
    multiop_bg_pause $DIR/$tfile O_tSc || return 3
    pid=$!
    rm -f $DIR/$tfile

    replay_barrier mds
    fail mds
    kill -USR1 $pid
    wait $pid || return 1
    [ -e $DIR/$tfile ] && return 2
    return 0
}
run_test 25 "open(O_CREAT), unlink, replay, close (test mds_cleanup_orphans)"

test_26() {
    replay_barrier mds
    multiop_bg_pause $DIR/$tfile-1 O_tSc || return 5
    pid1=$!
    multiop_bg_pause $DIR/$tfile-2 O_tSc || return 6
    pid2=$!
    rm -f $DIR/$tfile-1
    rm -f $DIR/$tfile-2
    kill -USR1 $pid2
    wait $pid2 || return 1

    fail mds
    kill -USR1 $pid1
    wait $pid1 || return 2
    [ -e $DIR/$tfile-1 ] && return 3
    [ -e $DIR/$tfile-2 ] && return 4
    return 0
}
run_test 26 "|X| open(O_CREAT), unlink two, close one, replay, close one (test mds_cleanup_orphans)"

test_27() {
    replay_barrier mds
    multiop_bg_pause $DIR/$tfile-1 O_tSc || return 5
    pid1=$!
    multiop_bg_pause $DIR/$tfile-2 O_tSc || return 6
    pid2=$!
    rm -f $DIR/$tfile-1
    rm -f $DIR/$tfile-2

    fail mds
    kill -USR1 $pid1
    wait $pid1 || return 1
    kill -USR1 $pid2
    wait $pid2 || return 2
    [ -e $DIR/$tfile-1 ] && return 3
    [ -e $DIR/$tfile-2 ] && return 4
    return 0
}
run_test 27 "|X| open(O_CREAT), unlink two, replay, close two (test mds_cleanup_orphans)"

test_28() {
    multiop_bg_pause $DIR/$tfile-1 O_tSc || return 5
    pid1=$!
    multiop_bg_pause $DIR/$tfile-2 O_tSc || return 6
    pid2=$!
    replay_barrier mds
    rm -f $DIR/$tfile-1
    rm -f $DIR/$tfile-2
    kill -USR1 $pid2
    wait $pid2 || return 1

    fail mds
    kill -USR1 $pid1
    wait $pid1 || return 2
    [ -e $DIR/$tfile-1 ] && return 3
    [ -e $DIR/$tfile-2 ] && return 4
    return 0
}
run_test 28 "open(O_CREAT), |X| unlink two, close one, replay, close one (test mds_cleanup_orphans)"

test_29() {
    multiop_bg_pause $DIR/$tfile-1 O_tSc || return 5
    pid1=$!
    multiop_bg_pause $DIR/$tfile-2 O_tSc || return 6
    pid2=$!
    replay_barrier mds
    rm -f $DIR/$tfile-1
    rm -f $DIR/$tfile-2

    fail mds
    kill -USR1 $pid1
    wait $pid1 || return 1
    kill -USR1 $pid2
    wait $pid2 || return 2
    [ -e $DIR/$tfile-1 ] && return 3
    [ -e $DIR/$tfile-2 ] && return 4
    return 0
}
run_test 29 "open(O_CREAT), |X| unlink two, replay, close two (test mds_cleanup_orphans)"

test_30() {
    multiop_bg_pause $DIR/$tfile-1 O_tSc || return 5
    pid1=$!
    multiop_bg_pause $DIR/$tfile-2 O_tSc || return 6
    pid2=$!
    rm -f $DIR/$tfile-1
    rm -f $DIR/$tfile-2

    replay_barrier mds
    fail mds
    kill -USR1 $pid1
    wait $pid1 || return 1
    kill -USR1 $pid2
    wait $pid2 || return 2
    [ -e $DIR/$tfile-1 ] && return 3
    [ -e $DIR/$tfile-2 ] && return 4
    return 0
}
run_test 30 "open(O_CREAT) two, unlink two, replay, close two (test mds_cleanup_orphans)"

test_31() {
    multiop_bg_pause $DIR/$tfile-1 O_tSc || return 5
    pid1=$!
    multiop_bg_pause $DIR/$tfile-2 O_tSc || return 6
    pid2=$!
    rm -f $DIR/$tfile-1

    replay_barrier mds
    rm -f $DIR/$tfile-2
    fail mds
    kill -USR1 $pid1
    wait $pid1 || return 1
    kill -USR1 $pid2
    wait $pid2 || return 2
    [ -e $DIR/$tfile-1 ] && return 3
    [ -e $DIR/$tfile-2 ] && return 4
    return 0
}
run_test 31 "open(O_CREAT) two, unlink one, |X| unlink one, close two (test mds_cleanup_orphans)"

# tests for bug 2104; completion without crashing is success.  The close is
# stale, but we always return 0 for close, so the app never sees it.
test_32() {
    multiop_bg_pause $DIR/$tfile O_c || return 2
    pid1=$!
    multiop_bg_pause $DIR/$tfile O_c || return 3
    pid2=$!
    mds_evict_client
    df $MOUNT || sleep 1 && df $MOUNT || return 1
    kill -USR1 $pid1
    kill -USR1 $pid2
    wait $pid1 || return 4
    wait $pid2 || return 5
    return 0
}
run_test 32 "close() notices client eviction; close() after client eviction"

# Abort recovery before client complete
test_33a() {	# was test_33
    replay_barrier mds
    createmany -o $DIR/$tfile-%d 100 
    fail_abort mds
    # this file should be gone, because the replay was aborted
    $CHECKSTAT -t file $DIR/$tfile-* && return 3 
    unlinkmany $DIR/$tfile-%d 0 100
    return 0
}
run_test 33a "abort recovery before client does replay"

test_34() {
    multiop_bg_pause $DIR/$tfile O_c || return 2
    pid=$!
    rm -f $DIR/$tfile

    replay_barrier mds
    fail_abort mds
    kill -USR1 $pid
    wait $pid || return 3
    [ -e $DIR/$tfile ] && return 1
    sync
    return 0
}
run_test 34 "abort recovery before client does replay (test mds_cleanup_orphans)"

# bug 2278 - generate one orphan on OST, then destroy it during recovery from llog 
test_35() {
    touch $DIR/$tfile

#define OBD_FAIL_MDS_REINT_NET_REP       0x119
    do_facet mds "lctl set_param fail_loc=0x80000119"
    rm -f $DIR/$tfile &
    sleep 1
    sync
    sleep 1
    # give a chance to remove from MDS
    fail_abort mds
    $CHECKSTAT -t file $DIR/$tfile && return 1 || true
}
run_test 35 "test recovery from llog for unlink op"

# b=2432 resent cancel after replay uses wrong cookie,
# so don't resend cancels
test_36() {
    replay_barrier mds
    touch $DIR/$tfile
    checkstat $DIR/$tfile
    facet_failover mds
    cancel_lru_locks mdc
    if dmesg | grep "unknown lock cookie"; then 
	echo "cancel after replay failed"
	return 1
    fi
}
run_test 36 "don't resend cancel"

# b=2368
# directory orphans can't be unlinked from PENDING directory
test_37() {
    rmdir $DIR/$tfile 2>/dev/null
    multiop_bg_pause $DIR/$tfile dD_c || return 2
    pid=$!
    rmdir $DIR/$tfile

    replay_barrier mds
    # clear the dmesg buffer so we only see errors from this recovery
    dmesg -c >/dev/null
    fail_abort mds
    kill -USR1 $pid
    dmesg | grep  "mds_unlink_orphan.*error .* unlinking orphan" && return 1
    wait $pid || return 3
    sync
    return 0
}
run_test 37 "abort recovery before client does replay (test mds_cleanup_orphans for directories)"

test_38() {
    createmany -o $DIR/$tfile-%d 800
    unlinkmany $DIR/$tfile-%d 0 400
    replay_barrier mds
    fail mds
    unlinkmany $DIR/$tfile-%d 400 400
    sleep 2
    $CHECKSTAT -t file $DIR/$tfile-* && return 1 || true
}
run_test 38 "test recovery from unlink llog (test llog_gen_rec) "

test_39() { # bug 4176
    createmany -o $DIR/$tfile-%d 800
    replay_barrier mds
    unlinkmany $DIR/$tfile-%d 0 400
    fail mds
    unlinkmany $DIR/$tfile-%d 400 400
    sleep 2
    ls -1f $DIR/$tfile-*
    $CHECKSTAT -t file $DIR/$tfile-* && return 1 || true
}
run_test 39 "test recovery from unlink llog (test llog_gen_rec) "

count_ost_writes() {
    lctl get_param -n osc.*.stats | awk -vwrites=0 '/ost_write/ { writes += $2 } END { print writes; }'
}

#b=2477,2532
test_40(){
    $LCTL mark multiop $MOUNT/$tfile OS_c 
    multiop $MOUNT/$tfile OS_c  &
    PID=$!
    writeme -s $MOUNT/${tfile}-2 &
    WRITE_PID=$!
    sleep 1
    facet_failover mds
#define OBD_FAIL_MDS_CONNECT_NET         0x117
    do_facet mds "lctl set_param fail_loc=0x80000117"
    kill -USR1 $PID
    stat1=`count_ost_writes`
    sleep $TIMEOUT
    stat2=`count_ost_writes`
    echo "$stat1, $stat2"
    if [ $stat1 -lt $stat2 ]; then 
       echo "writes continuing during recovery"
       RC=0
    else
       echo "writes not continuing during recovery, bug 2477"
       RC=4
    fi
    echo "waiting for writeme $WRITE_PID"
    kill $WRITE_PID
    wait $WRITE_PID 

    echo "waiting for multiop $PID"
    wait $PID || return 2
    do_facet client munlink $MOUNT/$tfile  || return 3
    do_facet client munlink $MOUNT/${tfile}-2  || return 3
    return $RC
}
run_test 40 "cause recovery in ptlrpc, ensure IO continues"


#b=2814
# make sure that a read to one osc doesn't try to double-unlock its page just
# because another osc is invalid.  trigger_group_io used to mistakenly return
# an error if any oscs were invalid even after having successfully put rpcs
# on valid oscs.  This was fatal if the caller was ll_readpage who unlocked
# the page, guarnateeing that the unlock from the RPC completion would
# assert on trying to unlock the unlocked page.
test_41() {
    [ $OSTCOUNT -lt 2 ] && \
	skip "skipping test 41: we don't have a second OST to test with" && \
	return

    local f=$MOUNT/$tfile
    # make sure the start of the file is ost1
    lfs setstripe $f -s $((128 * 1024)) -i 0 
    do_facet client dd if=/dev/zero of=$f bs=4k count=1 || return 3
    cancel_lru_locks osc
    # fail ost2 and read from ost1
<<<<<<< HEAD
    local osc2dev=`lctl get_param -n devices | grep ${ost2_svc}-osc- | awk '{print $1}'`
    [ "$osc2dev" ] || return 4
    $LCTL --device $osc2dev deactivate || return 1
    do_facet client dd if=$f of=/dev/null bs=4k count=1 || return 3
    $LCTL --device $osc2dev activate || return 2
=======
    local osc2dev=`do_facet $SINGLEMDS "lctl get_param -n devices | grep ${ost2_svc}-osc-MDT0000" | awk '{print $1}'`
    [ -z "$osc2dev" ] && echo "OST: $ost2_svc" && lctl get_param -n devices && return 4
    do_facet $SINGLEMDS $LCTL --device $osc2dev deactivate || return 1
    do_facet client dd if=$f of=/dev/null bs=4k count=1 || return 3
    do_facet $SINGLEMDS $LCTL --device $osc2dev activate || return 2
>>>>>>> 7df8d1be
    return 0
}
run_test 41 "read from a valid osc while other oscs are invalid"

# test MDS recovery after ost failure
test_42() {
    blocks=`df -P $MOUNT | tail -n 1 | awk '{ print $2 }'`
    createmany -o $DIR/$tfile-%d 800
    replay_barrier ost1
    unlinkmany $DIR/$tfile-%d 0 400
    debugsave
    lctl set_param debug=-1
    facet_failover ost1
    
    # osc is evicted, fs is smaller (but only with failout OSTs (bug 7287)
    #blocks_after=`df -P $MOUNT | tail -n 1 | awk '{ print $2 }'`
    #[ $blocks_after -lt $blocks ] || return 1
    echo wait for MDS to timeout and recover
    sleep $((TIMEOUT * 2))
    debugrestore
    unlinkmany $DIR/$tfile-%d 400 400
    $CHECKSTAT -t file $DIR/$tfile-* && return 2 || true
}
run_test 42 "recovery after ost failure"

# timeout in MDS/OST recovery RPC will LBUG MDS
test_43() { # bug 2530
    remote_ost_nodsh && skip "remote OST with nodsh" && return 0

<<<<<<< HEAD
    replay_barrier mds
=======
    replay_barrier $SINGLEMDS
>>>>>>> 7df8d1be

    # OBD_FAIL_OST_CREATE_NET 0x204
    do_facet ost1 "lctl set_param fail_loc=0x80000204"
    fail mds
    sleep 10
    do_facet ost1 "lctl set_param fail_loc=0"

    return 0
}
run_test 43 "mds osc import failure during recovery; don't LBUG"

test_44a() {	# was test_44
    local at_max_saved=0

    mdcdev=`lctl get_param -n devices | awk '/-mdc-/ {print $1}'`
    [ "$mdcdev" ] || exit 2

    # adaptive timeouts slow this way down
    if at_is_valid && at_is_enabled; then
        at_max_saved=$(at_max_get mds)
        at_max_set 40 mds
    fi

    for i in `seq 1 10`; do
	echo "$i of 10 ($(date +%s))"
	do_facet mds "lctl get_param -n mdt.MDS.mds.timeouts | grep service"
	#define OBD_FAIL_TGT_CONN_RACE     0x701
	do_facet mds "lctl set_param fail_loc=0x80000701"
	$LCTL --device $mdcdev recover
	df $MOUNT
    done

    do_facet mds "lctl set_param fail_loc=0"
    [ $at_max_saved -ne 0 ] && at_max_set $at_max_saved mds
    return 0
}
run_test 44a "race in target handle connect"

test_44b() {
    mdcdev=`lctl get_param -n devices | awk '/-mdc-/ {print $1}'`
    [ "$mdcdev" ] || exit 2
    for i in `seq 1 10`; do
	echo "$i of 10 ($(date +%s))"
	do_facet mds "lctl get_param -n mdt.MDS.mds.timeouts | grep service"
	#define OBD_FAIL_TGT_DELAY_RECONNECT 0x704
	do_facet mds "lctl set_param fail_loc=0x80000704"
	$LCTL --device $mdcdev recover
	df $MOUNT
    done
    do_facet mds "lctl set_param fail_loc=0"
    return 0
}
run_test 44b "race in target handle connect"

# Handle failed close
test_45() {
    mdcdev=`lctl get_param -n devices | awk '/-mdc-/ {print $1}'`
    [ "$mdcdev" ] || exit 2
    $LCTL --device $mdcdev recover

    multiop_bg_pause $DIR/$tfile O_c || return 1
    pid=$!

    # This will cause the CLOSE to fail before even 
    # allocating a reply buffer
    $LCTL --device $mdcdev deactivate || return 4

    # try the close
    kill -USR1 $pid
    wait $pid || return 1

    $LCTL --device $mdcdev activate || return 5
    sleep 1

    $CHECKSTAT -t file $DIR/$tfile || return 2
    return 0
}
run_test 45 "Handle failed close"

test_46() {
    dmesg -c >/dev/null
    drop_reply "touch $DIR/$tfile"
    fail mds
    # ironically, the previous test, 45, will cause a real forced close,
    # so just look for one for this test
    dmesg | grep -i "force closing client file handle for $tfile" && return 1
    return 0
}
run_test 46 "Don't leak file handle after open resend (3325)"

test_47() { # bug 2824
    remote_ost_nodsh && skip "remote OST with nodsh" && return 0

<<<<<<< HEAD
    # create some files to make sure precreate has been done on all 
=======
    # create some files to make sure precreate has been done on all
>>>>>>> 7df8d1be
    # OSTs. (just in case this test is run independently)
    createmany -o $DIR/$tfile 20  || return 1

    # OBD_FAIL_OST_CREATE_NET 0x204
    fail ost1
    do_facet ost1 "lctl set_param fail_loc=0x80000204"
    df $MOUNT || return 2

    # let the MDS discover the OST failure, attempt to recover, fail
    # and recover again.  
    sleep $((3 * TIMEOUT))

    # Without 2824, this createmany would hang 
    createmany -o $DIR/$tfile 20 || return 3
    unlinkmany $DIR/$tfile 20 || return 4

    do_facet ost1 "lctl set_param fail_loc=0"
    return 0
}
run_test 47 "MDS->OSC failure during precreate cleanup (2824)"

test_48() {
    remote_ost_nodsh && skip "remote OST with nodsh" && return 0
<<<<<<< HEAD

    replay_barrier mds
    createmany -o $DIR/$tfile 20  || return 1
    # OBD_FAIL_OST_EROFS 0x216
    fail mds
=======
    [ "$OSTCOUNT" -lt "2" ] && skip "$OSTCOUNT < 2 OSTs -- skipping" && return

    replay_barrier $SINGLEMDS
    createmany -o $DIR/$tfile 20  || return 1
    # OBD_FAIL_OST_EROFS 0x216
    facet_failover $SINGLEMDS
>>>>>>> 7df8d1be
    do_facet ost1 "lctl set_param fail_loc=0x80000216"
    df $MOUNT || return 2

    createmany -o $DIR/$tfile 20 20 || return 2
    unlinkmany $DIR/$tfile 40 || return 3
    return 0
}
run_test 48 "MDS->OSC failure during precreate cleanup (2824)"

test_50() {
    local oscdev=`do_facet mds lctl get_param -n devices | grep ${ost1_svc}-osc | awk '{print $1}' | head -1`
    [ "$oscdev" ] || return 1
    do_facet mds $LCTL --device $oscdev recover || return 2 
    do_facet mds $LCTL --device $oscdev recover || return 3 
    # give the mds_lov_sync threads a chance to run
    sleep 5
}
run_test 50 "Double OSC recovery, don't LASSERT (3812)"

# b3764 timed out lock replay
test_52() {
    touch $DIR/$tfile
    cancel_lru_locks mdc

    multiop $DIR/$tfile s || return 1
    replay_barrier mds
#define OBD_FAIL_LDLM_REPLY              0x30c
    do_facet mds "lctl set_param fail_loc=0x8000030c"
    fail mds || return 2
    do_facet mds "lctl set_param fail_loc=0x0"

    $CHECKSTAT -t file $DIR/$tfile-* && return 3 || true
}
run_test 52 "time out lock replay (3764)"

# bug 3462 - simultaneous MDC requests
test_53a() {
    mkdir -p $DIR/${tdir}-1
    mkdir -p $DIR/${tdir}-2
    multiop $DIR/${tdir}-1/f O_c &
    close_pid=$!
    # give multiop a chance to open
    sleep 1

    #define OBD_FAIL_MDS_CLOSE_NET 0x115
    do_facet mds "lctl set_param fail_loc=0x80000115"
    kill -USR1 $close_pid
    cancel_lru_locks mdc # force the close
    do_facet mds "lctl set_param fail_loc=0"
    mcreate $DIR/${tdir}-2/f || return 1
    
    # close should still be here
    [ -d /proc/$close_pid ] || return 2
    replay_barrier_nodf mds
    fail mds
    wait $close_pid || return 3

    $CHECKSTAT -t file $DIR/${tdir}-1/f || return 4
    $CHECKSTAT -t file $DIR/${tdir}-2/f || return 5
    rm -rf $DIR/${tdir}-*
}
run_test 53a "|X| close request while two MDC requests in flight"

test_53b() {
    mkdir -p $DIR/$tdir-1
    mkdir -p $DIR/$tdir-2
    multiop $DIR/$tdir-1/f O_c &
    close_pid=$!

    #define OBD_FAIL_MDS_REINT_NET 0x107
    do_facet mds "lctl set_param fail_loc=0x80000107"
    mcreate $DIR/${tdir}-2/f &
    open_pid=$!
    sleep 1

    do_facet mds "lctl set_param fail_loc=0"
    kill -USR1 $close_pid
    cancel_lru_locks mdc # force the close
    wait $close_pid || return 1
    # open should still be here
    [ -d /proc/$open_pid ] || return 2

    replay_barrier_nodf mds
    fail mds
    wait $open_pid || return 3

    $CHECKSTAT -t file $DIR/${tdir}-1/f || return 4
    $CHECKSTAT -t file $DIR/${tdir}-2/f || return 5
    rm -rf $DIR/${tdir}-*
}
run_test 53b "|X| open request while two MDC requests in flight"

test_53c() {
    mkdir -p $DIR/${tdir}-1
    mkdir -p $DIR/${tdir}-2
    multiop $DIR/${tdir}-1/f O_c &
    close_pid=$!

    do_facet mds "lctl set_param fail_loc=0x80000107"
    mcreate $DIR/${tdir}-2/f &
    open_pid=$!
    sleep 1

    do_facet mds "lctl set_param fail_loc=0x80000115"
    kill -USR1 $close_pid
    cancel_lru_locks mdc  # force the close

    replay_barrier_nodf mds
    fail_nodf mds
    wait $open_pid || return 1
    sleep 2
    # close should be gone
    [ -d /proc/$close_pid ] && return 2
    do_facet mds "lctl set_param fail_loc=0"

    $CHECKSTAT -t file $DIR/${tdir}-1/f || return 3
    $CHECKSTAT -t file $DIR/${tdir}-2/f || return 4
    rm -rf $DIR/${tdir}-*
}
run_test 53c "|X| open request and close request while two MDC requests in flight"

test_53d() {
    mkdir -p $DIR/${tdir}-1
    mkdir -p $DIR/${tdir}-2
    multiop $DIR/${tdir}-1/f O_c &
    close_pid=$!
    # give multiop a chance to open
    sleep 1

    # define OBD_FAIL_MDS_CLOSE_NET_REP 0X138    
    do_facet mds "lctl set_param fail_loc=0x8000013b"
    kill -USR1 $close_pid
    cancel_lru_locks mdc  # force the close
    do_facet mds "lctl set_param fail_loc=0"
    mcreate $DIR/${tdir}-2/f || return 1

    # close should still be here
    [ -d /proc/$close_pid ] || return 2
    replay_barrier_nodf mds
    fail mds
    wait $close_pid || return 3

    $CHECKSTAT -t file $DIR/${tdir}-1/f || return 4
    $CHECKSTAT -t file $DIR/${tdir}-2/f || return 5
    rm -rf $DIR/${tdir}-*
}
run_test 53d "|X| close reply while two MDC requests in flight"

test_53e() {
    mkdir -p $DIR/$tdir-1
    mkdir -p $DIR/$tdir-2
    multiop $DIR/$tdir-1/f O_c &
    close_pid=$!

    #define OBD_FAIL_MDS_REINT_NET_REP       0x119
    do_facet mds "lctl set_param fail_loc=0x80000119"
    mcreate $DIR/${tdir}-2/f &
    open_pid=$!
    sleep 1

    do_facet mds "lctl set_param fail_loc=0"
    kill -USR1 $close_pid
    cancel_lru_locks mdc  # force the close
    wait $close_pid || return 1
    # open should still be here
    [ -d /proc/$open_pid ] || return 2

    replay_barrier_nodf mds
    fail mds
    wait $open_pid || return 3

    $CHECKSTAT -t file $DIR/${tdir}-1/f || return 4
    $CHECKSTAT -t file $DIR/${tdir}-2/f || return 5
    rm -rf $DIR/${tdir}-*
}
run_test 53e "|X| open reply while two MDC requests in flight"

test_53f() {
        mkdir -p $DIR/${tdir}-1
        mkdir -p $DIR/${tdir}-2
        multiop $DIR/${tdir}-1/f O_c &
        close_pid=$!

        do_facet mds "lctl set_param fail_loc=0x80000119"
        mcreate $DIR/${tdir}-2/f &
        open_pid=$!
        sleep 1

        do_facet mds "lctl set_param fail_loc=0x8000013b"
        kill -USR1 $close_pid
        cancel_lru_locks mdc

        replay_barrier_nodf mds
        fail_nodf mds
        wait $open_pid || return 1
        sleep 2
        #close should be gone
        [ -d /proc/$close_pid ] && return 2
        do_facet mds "lctl set_param fail_loc=0"

        $CHECKSTAT -t file $DIR/${tdir}-1/f || return 3
        $CHECKSTAT -t file $DIR/${tdir}-2/f || return 4
        rm -rf $DIR/${tdir}-*
}
run_test 53f "|X| open reply and close reply while two MDC requests in flight"

test_53g() {
        mkdir -p $DIR/${tdir}-1
        mkdir -p $DIR/${tdir}-2
        multiop $DIR/${tdir}-1/f O_c &
        close_pid=$!

        do_facet mds "lctl set_param fail_loc=0x80000119"
        mcreate $DIR/${tdir}-2/f &
        open_pid=$!
        sleep 1

        do_facet mds "lctl set_param fail_loc=0x80000115"
        kill -USR1 $close_pid
        cancel_lru_locks mdc # force the close

        do_facet mds "lctl set_param fail_loc=0"
        replay_barrier_nodf mds
        fail_nodf mds
        wait $open_pid || return 1
        sleep 2
        # close should be gone
        [ -d /proc/$close_pid ] && return 2

        $CHECKSTAT -t file $DIR/${tdir}-1/f || return 3
        $CHECKSTAT -t file $DIR/${tdir}-2/f || return 4
        rm -rf $DIR/${tdir}-*
}
run_test 53g "|X| drop open reply and close request while close and open are both in flight"

test_53h() {
    mkdir -p $DIR/${tdir}-1
    mkdir -p $DIR/${tdir}-2
    multiop $DIR/${tdir}-1/f O_c &
    close_pid=$!

    do_facet mds "lctl set_param fail_loc=0x80000107"
    mcreate $DIR/${tdir}-2/f &
    open_pid=$!
    sleep 1

    do_facet mds "lctl set_param fail_loc=0x8000013b"
    kill -USR1 $close_pid
    cancel_lru_locks mdc  # force the close
    sleep 1

    replay_barrier_nodf mds
    fail_nodf mds
    wait $open_pid || return 1
    sleep 2
    # close should be gone
    [ -d /proc/$close_pid ] && return 2
    do_facet mds "lctl set_param fail_loc=0"

    $CHECKSTAT -t file $DIR/${tdir}-1/f || return 3
    $CHECKSTAT -t file $DIR/${tdir}-2/f || return 4
    rm -rf $DIR/${tdir}-*
}
run_test 53h "|X| open request and close reply while two MDC requests in flight"

#b3761 ASSERTION(hash != 0) failed
test_55() {
# OBD_FAIL_MDS_OPEN_CREATE | OBD_FAIL_ONCE
    do_facet mds "lctl set_param fail_loc=0x8000012b"
    touch $DIR/$tfile &
    # give touch a chance to run
    sleep 5
    do_facet mds "lctl set_param fail_loc=0x0"
    rm $DIR/$tfile
    return 0
}
run_test 55 "let MDS_CHECK_RESENT return the original return code instead of 0"

#b3440 ASSERTION(rec->ur_fid2->id) failed
test_56() {
    ln -s foo $DIR/$tfile
    replay_barrier mds
    #drop_reply "cat $DIR/$tfile"
    fail mds
    sleep 10
}
run_test 56 "don't replay a symlink open request (3440)"

#recovery one mds-ost setattr from llog
test_57() {
#define OBD_FAIL_MDS_OST_SETATTR       0x12c
    do_facet mds "lctl set_param fail_loc=0x8000012c"
    touch $DIR/$tfile
    replay_barrier mds
    fail mds
    sleep 1
    $CHECKSTAT -t file $DIR/$tfile || return 1
    do_facet mds "lctl set_param fail_loc=0x0"
    rm $DIR/$tfile
}
run_test 57 "test recovery from llog for setattr op"

#recovery many mds-ost setattr from llog
test_58a() {
    mkdir -p $DIR/$tdir
#define OBD_FAIL_MDS_OST_SETATTR       0x12c
    do_facet mds "lctl set_param fail_loc=0x8000012c"
    createmany -o $DIR/$tdir/$tfile-%d 2500
    replay_barrier mds
    fail mds
    sleep 2
    $CHECKSTAT -t file $DIR/$tdir/$tfile-* >/dev/null || return 1
    do_facet mds "lctl set_param fail_loc=0x0"
    unlinkmany $DIR/$tdir/$tfile-%d 2500
    rmdir $DIR/$tdir
}
run_test 58a "test recovery from llog for setattr op (test llog_gen_rec)"

test_58b() {
    mount_client $MOUNT2
    mkdir -p $DIR/$tdir
    touch $DIR/$tdir/$tfile
    replay_barrier mds
    setfattr -n trusted.foo -v bar $DIR/$tdir/$tfile
    fail mds
    VAL=`getfattr --absolute-names --only-value -n trusted.foo $MOUNT2/$tdir/$tfile`
    [ x$VAL = x"bar" ] || return 1
    rm -f $DIR/$tdir/$tfile
    rmdir $DIR/$tdir
    zconf_umount `hostname` $MOUNT2
}
run_test 58b "test replay of setxattr op"

test_58c() { # bug 16570
        mount_client $MOUNT2
        mkdir -p $DIR/$tdir
        touch $DIR/$tdir/$tfile
        drop_request "setfattr -n trusted.foo -v bar $DIR/$tdir/$tfile" || \
                return 1
        VAL=`getfattr --absolute-names --only-value -n trusted.foo $MOUNT2/$tdir/$tfile`
        [ x$VAL = x"bar" ] || return 2
        drop_reint_reply "setfattr -n trusted.foo1 -v bar1 $DIR/$tdir/$tfile" || \
                return 3
        VAL=`getfattr --absolute-names --only-value -n trusted.foo1 $MOUNT2/$tdir/$tfile`
        [ x$VAL = x"bar1" ] || return 4
        rm -f $DIR/$tdir/$tfile
        rmdir $DIR/$tdir
       	zconf_umount `hostname` $MOUNT2
}
run_test 58c "resend/reconstruct setxattr op"

# log_commit_thread vs filter_destroy race used to lead to import use after free
# bug 11658
test_59() {
    remote_ost_nodsh && skip "remote OST with nodsh" && return 0

    mkdir -p $DIR/$tdir
    createmany -o $DIR/$tdir/$tfile-%d 200
    sync
    unlinkmany $DIR/$tdir/$tfile-%d 200
#define OBD_FAIL_PTLRPC_DELAY_RECOV       0x507
    do_facet ost1 "lctl set_param fail_loc=0x507"
    fail ost1
    fail mds
    do_facet ost1 "lctl set_param fail_loc=0x0"
    sleep 20
    rmdir $DIR/$tdir
}
run_test 59 "test log_commit_thread vs filter_destroy race"

# bug 17323
test_59b() {
    mkdir -p $DIR/$tdir
    createmany -o $DIR/$tdir/$tfile-%d 2000
    sync
#define OBD_FAIL_OBD_LOG_CANCEL_REP      0x606
<<<<<<< HEAD
    do_facet mds "lctl set_param fail_loc=0x606"
    unlinkmany $DIR/$tdir/$tfile-%d 2000
    sleep 60
    do_facet mds "lctl set_param fail_loc=0x0"
    do_facet mds $LCTL dk | grep -q "RESENT cancel req" || return 1
=======
    do_facet $SINGLEMDS "lctl set_param fail_loc=0x606"
    unlinkmany $DIR/$tdir/$tfile-%d 2000
    sleep 60
    do_facet $SINGLEMDS "lctl set_param fail_loc=0x0"
    do_facet $SINGLEMDS $LCTL dk | grep -q "RESENT cancel req" || return 1
>>>>>>> 7df8d1be
    rmdir $DIR/$tdir
}
run_test 59b "resent handle in llog_origin_handle_cancel"

# race between add unlink llog vs cat log init in post_recovery (only for b1_6)
# bug 12086: should no oops and No ctxt error for this test
test_60() {
    mkdir -p $DIR/$tdir
    createmany -o $DIR/$tdir/$tfile-%d 200
    replay_barrier mds
    unlinkmany $DIR/$tdir/$tfile-%d 0 100
    fail mds
    unlinkmany $DIR/$tdir/$tfile-%d 100 100
    local no_ctxt=`dmesg | grep "No ctxt"`
    [ -z "$no_ctxt" ] || error "ctxt is not initialized in recovery" 
}
run_test 60 "test llog post recovery init vs llog unlink"

#test race  llog recovery thread vs llog cleanup
<<<<<<< HEAD
test_61a() {
    remote_ost_nodsh && skip "remote OST with nodsh" && return 0

    mkdir -p $DIR/$tdir
=======
test_61a() {	# was test_61
    remote_ost_nodsh && skip "remote OST with nodsh" && return 0

    mkdir $DIR/$tdir
>>>>>>> 7df8d1be
    createmany -o $DIR/$tdir/$tfile-%d 800
    replay_barrier ost1 
#   OBD_FAIL_OST_LLOG_RECOVERY_TIMEOUT 0x221 
    unlinkmany $DIR/$tdir/$tfile-%d 800 
    do_facet ost "lctl set_param fail_loc=0x80000221"
    facet_failover ost1
    sleep 10 
    fail ost1
    sleep 30
    do_facet ost "lctl set_param fail_loc=0x0"
    $CHECKSTAT -t file $DIR/$tdir/$tfile-* && return 1
    rmdir $DIR/$tdir
}
run_test 61a "test race llog recovery vs llog cleanup"

#test race  mds llog sync vs llog cleanup
test_61b() {
#   OBD_FAIL_MDS_LLOG_SYNC_TIMEOUT 0x13a 
    do_facet mds "lctl set_param fail_loc=0x8000013a"
    facet_failover mds 
    sleep 10
    fail mds
    do_facet client dd if=/dev/zero of=$DIR/$tfile bs=4k count=1 || return 1
}
run_test 61b "test race mds llog sync vs llog cleanup"

#test race  cancel cookie cb vs llog cleanup
test_61c() {
    remote_ost_nodsh && skip "remote OST with nodsh" && return 0

#   OBD_FAIL_OST_CANCEL_COOKIE_TIMEOUT 0x222 
    touch $DIR/$tfile 
    do_facet ost "lctl set_param fail_loc=0x80000222"
    rm $DIR/$tfile    
    sleep 10
    fail ost1
}
run_test 61c "test race mds llog sync vs llog cleanup"

test_61d() { # bug 16002
#define OBD_FAIL_OBD_LLOG_SETUP        0x605
    stop mds
    do_facet mds "lctl set_param fail_loc=0x80000605"
    start mds $MDSDEV $MDS_MOUNT_OPTS && error "mds start should have failed"
    do_facet mds "lctl set_param fail_loc=0"
    start mds $MDSDEV $MDS_MOUNT_OPTS || error "cannot restart mds"
}
run_test 61d "error in llog_setup should cleanup the llog context correctly"

test_62() { # Bug 15756 - don't mis-drop resent replay
    mkdir -p $DIR/$tdir
    replay_barrier mds
    createmany -o $DIR/$tdir/$tfile- 25
#define OBD_FAIL_TGT_REPLAY_DROP         0x707
    do_facet mds "lctl set_param fail_loc=0x80000707"
    facet_failover mds
    df $MOUNT || return 1
    do_facet mds "lctl set_param fail_loc=0"
    unlinkmany $DIR/$tdir/$tfile- 25 || return 2
    return 0
}
run_test 62 "don't mis-drop resent replay"

#Adaptive Timeouts (bug 3055)
AT_MAX_SET=0
# Suppose that all osts have the same at_max
for facet in mds client ost; do
    eval AT_MAX_SAVE_${facet}=$(at_max_get $facet)
done

at_start()
{
    local at_max_new=600
    if ! at_is_valid; then
        skip "AT env is invalid"
        return 1
    fi

    local at_max

    for facet in mds client ost; do
        at_max=$(at_max_get $facet)
        if [ $at_max -ne $at_max_new ]; then
            echo "AT value on $facet is $at_max, set it by force temporarily to $at_max_new"
            at_max_set $at_max_new $facet
            AT_MAX_SET=1
        fi
    done

    if [ -z "$ATOLDBASE" ]; then
	local at_history=$(do_facet mds "find /sys/ -name at_history")
	[ -z "$at_history" ] && skip "missing /sys/.../at_history " && return 1
	ATOLDBASE=$(do_facet mds "cat $at_history")
        # speed up the timebase so we can check decreasing AT
	do_facet mds "echo 8 >> $at_history"
	do_facet ost1 "echo 8 >> $at_history"

	# sleep for a while to cool down, should be > 8s and also allow
	# at least one ping to be sent. simply use TIMEOUT to be safe.
	sleep $TIMEOUT
    fi
}

test_65a() #bug 3055
{
    remote_ost_nodsh && skip "remote OST with nodsh" && return 0

    at_start || return 0
    $LCTL dk > /dev/null
    debugsave
<<<<<<< HEAD
    lctl set_param debug="+other"
=======
    sysctl -w lnet.debug="+other"
>>>>>>> 7df8d1be
    # Slow down a request to the current service time, this is critical
    # because previous tests may have caused this value to increase.
    REQ_DELAY=`lctl get_param -n mdc.${FSNAME}-MDT0000-mdc-*.timeouts |
               awk '/portal 12/ {print $5}'`
    REQ_DELAY=$((${REQ_DELAY} + 5))

    do_facet mds lctl set_param fail_val=$((${REQ_DELAY} * 1000))
#define OBD_FAIL_PTLRPC_PAUSE_REQ        0x50a
    do_facet mds lctl set_param fail_loc=0x8000050a
    createmany -o $DIR/$tfile 10 > /dev/null
    unlinkmany $DIR/$tfile 10 > /dev/null
    # check for log message
<<<<<<< HEAD
    $LCTL dk | grep "Early reply #" || error "No early reply" 
=======
    $LCTL dk | grep "Early reply #" || error "No early reply"
    debugrestore
>>>>>>> 7df8d1be
    # client should show REQ_DELAY estimates
    lctl get_param -n mdc.${FSNAME}-MDT0000-mdc-*.timeouts | grep portal
    sleep 9
    lctl get_param -n mdc.${FSNAME}-MDT0000-mdc-*.timeouts | grep portal
}
run_test 65a "AT: verify early replies"

test_65b() #bug 3055
{
    remote_ost_nodsh && skip "remote OST with nodsh" && return 0

    at_start || return 0
    # turn on D_ADAPTTO
    debugsave
    lctl set_param debug="+other"
    $LCTL dk > /dev/null
    # Slow down a request to the current service time, this is critical
    # because previous tests may have caused this value to increase.
    REQ_DELAY=`lctl get_param -n osc.${FSNAME}-OST0000-osc-*.timeouts |
               awk '/portal 6/ {print $5}'`
    REQ_DELAY=$((${REQ_DELAY} + 5))

    do_facet ost1 lctl set_param fail_val=${REQ_DELAY}
#define OBD_FAIL_OST_BRW_PAUSE_PACK      0x224
    do_facet ost1 lctl set_param fail_loc=0x224

    rm -f $DIR/$tfile
    lfs setstripe $DIR/$tfile --index=0 --count=1
    # force some real bulk transfer
    multiop $DIR/$tfile oO_CREAT:O_RDWR:O_SYNC:w4096c

    do_facet ost1 lctl set_param fail_loc=0
    # check for log message
    $LCTL dk | grep "Early reply #" || error "No early reply"
    debugrestore
    # client should show REQ_DELAY estimates
    lctl get_param -n osc.${FSNAME}-OST0000-osc-*.timeouts | grep portal
}
run_test 65b "AT: verify early replies on packed reply / bulk"

test_66a() #bug 3055
{
    remote_ost_nodsh && skip "remote OST with nodsh" && return 0

    at_start || return 0
    lctl get_param -n mdc.${FSNAME}-MDT0000-mdc-*.timeouts | grep "portal 12"
    # adjust 5s at a time so no early reply is sent (within deadline)
    do_facet mds "lctl set_param fail_val=5000"
#define OBD_FAIL_PTLRPC_PAUSE_REQ        0x50a
    do_facet mds "lctl set_param fail_loc=0x8000050a"
    createmany -o $DIR/$tfile 20 > /dev/null
    unlinkmany $DIR/$tfile 20 > /dev/null
    lctl get_param -n mdc.${FSNAME}-MDT0000-mdc-*.timeouts | grep "portal 12"
    do_facet mds "lctl set_param fail_val=10000"
    do_facet mds "lctl set_param fail_loc=0x8000050a"
    createmany -o $DIR/$tfile 20 > /dev/null
    unlinkmany $DIR/$tfile 20 > /dev/null
    lctl get_param -n mdc.${FSNAME}-MDT0000-mdc-*.timeouts | grep "portal 12"
    do_facet mds "lctl set_param fail_loc=0"
    sleep 9
    createmany -o $DIR/$tfile 20 > /dev/null
    unlinkmany $DIR/$tfile 20 > /dev/null
    lctl get_param -n mdc.${FSNAME}-MDT0000-mdc-*.timeouts | grep portal | grep "portal 12"
    CUR=$(lctl get_param -n mdc.${FSNAME}-MDT0000-mdc-*.timeouts | awk '/portal 12/ {print $5}')
    WORST=$(lctl get_param -n mdc.${FSNAME}-MDT0000-mdc-*.timeouts | awk '/portal 12/ {print $7}')
    echo "Current MDT timeout $CUR, worst $WORST"
    [ $CUR -lt $WORST ] || error "Current $CUR should be less than worst $WORST" 
}
run_test 66a "AT: verify MDT service time adjusts with no early replies"

test_66b() #bug 3055
{
    remote_ost_nodsh && skip "remote OST with nodsh" && return 0

    at_start || return 0
    ORIG=$(lctl get_param -n mdc.${FSNAME}-*.timeouts | awk '/network/ {print $4}')
    lctl set_param fail_val=$(($ORIG + 5))
#define OBD_FAIL_PTLRPC_PAUSE_REP      0x50c
    lctl set_param fail_loc=0x50c
    ls $DIR/$tfile > /dev/null 2>&1
    lctl set_param fail_loc=0
    CUR=$(lctl get_param -n mdc.${FSNAME}-*.timeouts | awk '/network/ {print $4}')
    WORST=$(lctl get_param -n mdc.${FSNAME}-*.timeouts | awk '/network/ {print $6}')
    echo "network timeout orig $ORIG, cur $CUR, worst $WORST"
    [ $WORST -gt $ORIG ] || error "Worst $WORST should be worse than orig $ORIG" 
}
run_test 66b "AT: verify net latency adjusts"

test_67a() #bug 3055
{
    remote_ost_nodsh && skip "remote OST with nodsh" && return 0

    at_start || return 0
    CONN1=$(lctl get_param -n osc.*.stats | awk '/_connect/ {total+=$2} END {print total}')
    # sleeping threads may drive values above this
    do_facet ost1 "lctl set_param fail_val=400"
#define OBD_FAIL_PTLRPC_PAUSE_REQ    0x50a
    do_facet ost1 "lctl set_param fail_loc=0x50a"
    createmany -o $DIR/$tfile 20 > /dev/null
    unlinkmany $DIR/$tfile 20 > /dev/null
    do_facet ost1 "lctl set_param fail_loc=0"
    CONN2=$(lctl get_param -n osc.*.stats | awk '/_connect/ {total+=$2} END {print total}')
    ATTEMPTS=$(($CONN2 - $CONN1))
    echo "$ATTEMPTS osc reconnect attemps on gradual slow"
    [ $ATTEMPTS -gt 0 ] && error_ignore 13721 "AT should have prevented reconnect"
    return 0
}
run_test 67a "AT: verify slow request processing doesn't induce reconnects"

test_67b() #bug 3055
{
    remote_ost_nodsh && skip "remote OST with nodsh" && return 0

    at_start || return 0
    CONN1=$(lctl get_param -n osc.*.stats | awk '/_connect/ {total+=$2} END {print total}')
#define OBD_FAIL_OST_PAUSE_CREATE        0x223
    do_facet ost1 "lctl set_param fail_val=20000"
    do_facet ost1 "lctl set_param fail_loc=0x80000223"
    cp /etc/profile $DIR/$tfile || error "cp failed"
    client_reconnect
    do_facet ost1 "lctl get_param -n ost.OSS.ost_create.timeouts"
    log "phase 2"
    CONN2=$(lctl get_param -n osc.*.stats | awk '/_connect/ {total+=$2} END {print total}')
    ATTEMPTS=$(($CONN2 - $CONN1))
    echo "$ATTEMPTS osc reconnect attemps on instant slow"
    # do it again; should not timeout
    do_facet ost1 "lctl set_param fail_loc=0x80000223"
    cp /etc/profile $DIR/$tfile || error "cp failed"
    do_facet ost1 "lctl set_param fail_loc=0"
    client_reconnect
    do_facet ost1 "lctl get_param -n ost.OSS.ost_create.timeouts"
    CONN3=$(lctl get_param -n osc.*.stats | awk '/_connect/ {total+=$2} END {print total}')
    ATTEMPTS=$(($CONN3 - $CONN2))
    echo "$ATTEMPTS osc reconnect attemps on 2nd slow"
    [ $ATTEMPTS -gt 0 ] && error "AT should have prevented reconnect"
    return 0
}
run_test 67b "AT: verify instant slowdown doesn't induce reconnects"

test_68 () #bug 13813
{
    remote_ost_nodsh && skip "remote OST with nodsh" && return 0

    at_start || return 0
    local ldlm_enqueue_min=$(find /sys -name ldlm_enqueue_min)
    [ -z "$ldlm_enqueue_min" ] && skip "missing /sys/.../ldlm_enqueue_min" && return 0
    local ENQ_MIN=$(cat $ldlm_enqueue_min)
    echo $TIMEOUT >> $ldlm_enqueue_min
    rm -f $DIR/${tfile}_[1-2]
    lfs setstripe $DIR/$tfile --index=0 --count=1
#define OBD_FAIL_LDLM_PAUSE_CANCEL       0x312
    lctl set_param fail_val=$(($TIMEOUT - 1))
    lctl set_param fail_loc=0x80000312
    cp /etc/profile $DIR/${tfile}_1 || error "1st cp failed $?"
    lctl set_param fail_val=$((TIMEOUT * 3 / 2))
    lctl set_param fail_loc=0x80000312
    cp /etc/profile $DIR/${tfile}_2 || error "2nd cp failed $?"
    lctl set_param fail_loc=0
    echo $ENQ_MIN >> $ldlm_enqueue_min
    return 0
}
run_test 68 "AT: verify slowing locks"

if [ -n "$ATOLDBASE" ]; then
    at_history=$(do_facet mds "find /sys/ -name at_history")
    do_facet mds "echo $ATOLDBASE >> $at_history" || true
    do_facet ost1 "echo $ATOLDBASE >> $at_history" || true
fi

if [ $AT_MAX_SET -ne 0 ]; then
    for facet in mds client ost; do
        var=AT_MAX_SAVE_${facet}
        echo restore AT on $facet to saved value ${!var}
        at_max_set ${!var} $facet
        AT_NEW=$(at_max_get $facet)
        echo Restored AT value on $facet $AT_NEW 
        [ $AT_NEW -ne ${!var} ] && \
            error "$facet : AT value was not restored SAVED ${!var} NEW $AT_NEW"
    done
fi

# end of AT tests includes above lines

# start multi-client tests
test_70a () {
	[ -z "$CLIENTS" ] && \
		{ skip "Need two or more clients." && return; }
	[ $CLIENTCOUNT -lt 2 ] && \
		{ skip "Need two or more clients, have $CLIENTCOUNT" && return; }

	echo "mount clients $CLIENTS ..."
	zconf_mount_clients $CLIENTS $DIR

	local clients=${CLIENTS//,/ }
	echo "Write/read files on $DIR ; clients $CLIENTS ... "
	for CLIENT in $clients; do
		do_node $CLIENT dd bs=1M count=10 if=/dev/zero \
			of=$DIR/${tfile}_${CLIENT} 2>/dev/null || \
				error "dd failed on $CLIENT"
	done

	local prev_client=$(echo $clients | sed 's/^.* \(.\+\)$/\1/') 
	for C in ${CLIENTS//,/ }; do
		do_node $prev_client dd if=$DIR/${tfile}_${C} of=/dev/null 2>/dev/null || \
			error "dd if=$DIR/${tfile}_${C} failed on $prev_client"
		prev_client=$C
	done
	
	ls $DIR
}
run_test 70a "check multi client t-f"

test_70b () {
	[ -z "$CLIENTS" ] && \
		{ skip "Need two or more clients." && return; }
	[ $CLIENTCOUNT -lt 2 ] && \
		{ skip "Need two or more clients, have $CLIENTCOUNT" && return; }

	zconf_mount_clients $CLIENTS $DIR
	
	local duration="-t 60"
	local cmd="rundbench 1 $duration "
	local PID=""
	for CLIENT in ${CLIENTS//,/ }; do
		$PDSH $CLIENT "set -x; PATH=:$PATH:$LUSTRE/utils:$LUSTRE/tests/:${DBENCH_LIB} DBENCH_LIB=${DBENCH_LIB} $cmd" &
		PID=$!
		echo $PID >pid.$CLIENT
		echo "Started load PID=`cat pid.$CLIENT`"
	done

	replay_barrier mds 
	sleep 3 # give clients a time to do operations

	log "$TESTNAME fail mds 1"
	fail mds

# wait for client to reconnect to MDS
	sleep $TIMEOUT

	for CLIENT in ${CLIENTS//,/ }; do
		PID=`cat pid.$CLIENT`
		wait $PID
		rc=$?
		echo "load on ${CLIENT} returned $rc"
	done

}
run_test 70b "mds recovery; $CLIENTCOUNT clients"
# end multi-client tests

<<<<<<< HEAD
# vbr export handling
test_71a() {
    do_facet mds $LCTL get_param version | grep -q ^lustre.*1.6 && \
        skip "skipping test for old 1.6 servers" && return 0
    UUID=$(lctl dl | awk '/mdc.*-mdc-/ { print $5 }')
    echo "Client UUID is $UUID"
    replay_barrier mds
    umount $DIR
    facet_failover mds
    zconf_mount `hostname` $DIR || error "mount fails"
    df $DIR || error "post-failover df failed"
    do_facet mds "lctl get_param -n mds.${mds_svc}.stale_exports|grep $UUID" || \
        error "no delayed exports"
    OLD_AGE=$(do_facet mds "lctl get_param -n mds.${mds_svc}.stale_export_age")
    NEW_AGE=10
    do_facet mds "lctl set_param mds.${mds_svc}.stale_export_age=$NEW_AGE"
    sleep $((NEW_AGE + 2))
    do_facet mds "lctl get_param -n mds.${mds_svc}.stale_exports|grep \"$UUID.*EXPIRED\"" || \
        error "exports didn't expire"
    do_facet mds "lctl set_param mds.${mds_svc}.evict_client=$UUID"
    do_facet mds "lctl get_param -n mds.${mds_svc}.stale_exports|grep $UUID" && \
        error "Export wasn't removed manually"
    do_facet mds "lctl set_param mds.${mds_svc}.stale_export_age=$OLD_AGE"
    return 0;
}
run_test 71a "lost client export is kept"

test_71b() {
    do_facet mds $LCTL get_param version | grep -q ^lustre.*1.6 && \
        skip "skipping test for old 1.6 servers" && return 0
    FAKE_NUM=10
    create_fake_exports mds $FAKE_NUM
    NUM=$(do_facet mds "lctl get_param -n mds.${mds_svc}.stale_exports|wc -l")
    [ $NUM -eq 0 ] && error "no fake exports $NUM - $FAKE_NUM"
    OLD_AGE=$(do_facet mds "lctl get_param -n mds.${mds_svc}.stale_export_age")
    NEW_AGE=10
    do_facet mds "lctl set_param mds.${mds_svc}.stale_export_age=$NEW_AGE"
    sleep $((NEW_AGE + 2))
    EX_NUM=$(do_facet mds "lctl get_param -n mds.${mds_svc}.stale_exports|grep -c EXPIRED")
    [ "$EX_NUM" -eq "$NUM" ] || error "not all exports are expired $EX_NUM != $NUM"
    do_facet mds "lctl set_param mds.${mds_svc}.flush_stale_exports=1"
    do_facet mds "lctl get_param -n mds.${mds_svc}.stale_exports|grep EXPIRED" && \
        error "Exports weren't flushed"
    do_facet mds "lctl set_param mds.${mds_svc}.stale_export_age=$OLD_AGE"
    return 0;
}
run_test 71b "stale exports are expired, lctl flushes them"

test_71c() {
    do_facet mds $LCTL get_param version | grep -q ^lustre.*1.6 && \
        skip "skipping test for old 1.6 servers" && return 0
    FAKE_NUM=10
    create_fake_exports mds $FAKE_NUM
    NUM=$(do_facet mds "lctl get_param -n mds.${mds_svc}.stale_exports|wc -l")
    [ "$NUM" -eq "$FAKE_NUM" ] || error "no fake exports $NUM - $FAKE_NUM"
    OLD_AGE=$(do_facet mds "lctl get_param -n mds.${mds_svc}.stale_export_age")
    NEW_AGE=10
    do_facet mds "lctl set_param mds.${mds_svc}.stale_export_age=$NEW_AGE"
    sleep $((NEW_AGE + 2))
    EX_NUM=$(do_facet mds "lctl get_param -n mds.${mds_svc}.stale_exports|grep -c EXPIRED")
    [ "$EX_NUM" -eq "$NUM" ] || error "not all exports are expired $EX_NUM != $NUM"

    umount $DIR
    zconf_mount `hostname` $DIR || error "mount fails"

    NUM=$(do_facet mds "lctl get_param -n mds.${mds_svc}.stale_exports|wc -l")
    [ $NUM -eq 0 ] || error "$NUM fake exports are still exists"
    do_facet mds "lctl set_param mds.${mds_svc}.stale_export_age=$OLD_AGE"
    return 0;
}
run_test 71c "stale exports are expired, new client connection flush them"

test_71d() {
    do_facet mds $LCTL get_param version | grep -q ^lustre.*1.6 && \
        skip "skipping test for old 1.6 servers" && return 0
    FAKE_NUM=10
    create_fake_exports mds $FAKE_NUM
    NUM=$(do_facet mds "lctl get_param -n mds.${mds_svc}.stale_exports|wc -l")
    [ "$NUM" -eq "$FAKE_NUM" ] || error "no fake exports $NUM - $FAKE_NUM"
    OLD_AGE=$(do_facet mds "lctl get_param -n mds.${mds_svc}.stale_export_age")
    NEW_AGE=10
    do_facet mds "lctl conf_param ${mds_svc}.mdt.stale_export_age=$NEW_AGE"
    sleep $((NEW_AGE + 2))
    EX_NUM=$(do_facet mds "lctl get_param -n mds.${mds_svc}.stale_exports|grep -c EXPIRED")
    [ "$EX_NUM" -eq "$NUM" ] || error "not all exports are expired $EX_NUM != $NUM"

    fail mds

    FAIL_AGE=$(do_facet mds "lctl get_param -n mds.${mds_svc}.stale_export_age")
    [ $FAIL_AGE -eq $NEW_AGE ] || error "new age wasn't set after recovery"
    NUM=$(do_facet mds "lctl get_param -n mds.${mds_svc}.stale_exports|wc -l")
    [ $NUM -eq 0 ] || error "$NUM fake exports are still exists"
    do_facet mds "lctl conf_param ${mds_svc}.mdt.stale_export_age=$OLD_AGE"
    return 0;
}
run_test 71d "expired exports, server init removes them, conf_param works"

# end vbr exports tests
=======
test_80a() {
    [ $MDSCOUNT -lt 2 ] && skip "needs >= 2 MDTs" && return 0

    mkdir -p $DIR/$tdir
    replay_barrier mds2
    $CHECKSTAT -t dir $DIR/$tdir || error "$CHECKSTAT -t dir $DIR/$tdir failed"
    rmdir $DIR/$tdir || error "rmdir $DIR/$tdir failed"
    fail mds2
    stat $DIR/$tdir
}
run_test 80a "CMD: unlink cross-node dir (fail mds with inode)"

test_80b() {
    [ $MDSCOUNT -lt 2 ] && skip "needs >= 2 MDTs" && return 0

    mkdir -p $DIR/$tdir
    replay_barrier mds1
    $CHECKSTAT -t dir $DIR/$tdir || error "$CHECKSTAT -t dir $DIR/$tdir failed"
    rmdir $DIR/$tdir || error "rmdir $DIR/$tdir failed"
    fail mds1
    stat $DIR/$tdir
}
run_test 80b "CMD: unlink cross-node dir (fail mds with name)"

test_81a() {
    [ $MDSCOUNT -lt 2 ] && skip "needs >= 2 MDTs" && return 0

    mkdir -p $DIR/$tdir
    createmany -o $DIR/$tdir/f 3000 || error "createmany failed"
    sleep 10
    $CHECKSTAT -t dir $DIR/$tdir || error "$CHECKSTAT -t dir failed"
    $CHECKSTAT -t file $DIR/$tdir/f1002 || error "$CHECKSTAT -t file failed"
    replay_barrier mds1
    rm $DIR/$tdir/f1002 || error "rm $DIR/$tdir/f1002 failed"
    fail mds1
    stat $DIR/$tdir/f1002
}
run_test 81a "CMD: unlink cross-node file (fail mds with name)"

test_82a() {
    [ $MDSCOUNT -lt 2 ] && skip "needs >= 2 MDTs" && return 0

    local dir=$DIR/d82a
    replay_barrier mds2
    mkdir $dir || error "mkdir $dir failed"
    log "FAILOVER mds2"
    fail mds2
    stat $DIR
    $CHECKSTAT -t dir $dir || error "$CHECKSTAT -t dir $dir failed"
}
run_test 82a "CMD: mkdir cross-node dir (fail mds with inode)"

test_82b() {
    [ $MDSCOUNT -lt 2 ] && skip "needs >= 2 MDTs" && return 0

    local dir=$DIR/d82b
    replay_barrier mds1
    mkdir $dir || error "mkdir $dir failed"
    log "FAILOVER mds1"
    fail mds1
    stat $DIR
    $CHECKSTAT -t dir $dir || error "$CHECKSTAT -t dir $dir failed"
}
run_test 82b "CMD: mkdir cross-node dir (fail mds with name)"
>>>>>>> 7df8d1be

equals_msg `basename $0`: test complete, cleaning up
check_and_cleanup_lustre
[ -f "$TESTSUITELOG" ] && cat $TESTSUITELOG || true<|MERGE_RESOLUTION|>--- conflicted
+++ resolved
@@ -19,8 +19,8 @@
 remote_mds_nodsh && log "SKIP: remote MDS with nodsh" && exit 0
 
 # Skip these tests
-# bug number:  17466
-ALWAYS_EXCEPT="61d   $REPLAY_SINGLE_EXCEPT"
+# bug number:
+ALWAYS_EXCEPT="$REPLAY_SINGLE_EXCEPT"
 
 if [ "$FAILURE_MODE" = "HARD" ] && mixed_ost_devs; then
     CONFIG_EXCEPTIONS="0b 42 47 61a 61c"
@@ -29,13 +29,6 @@
     ALWAYS_EXCEPT="$ALWAYS_EXCEPT $CONFIG_EXCEPTIONS"
 fi
 
-if [ "$FAILURE_MODE" = "HARD" ] && mixed_ost_devs; then
-    CONFIG_EXCEPTIONS="0b 42 47 61a 61c"
-    echo -n "Several ost services on one ost node are used with FAILURE_MODE=$FAILURE_MODE. "
-    echo "Except the tests: $CONFIG_EXCEPTIONS"
-    ALWAYS_EXCEPT="$ALWAYS_EXCEPT $CONFIG_EXCEPTIONS"
-fi
-
 #                                                  63 min  7 min  AT AT AT AT"
 [ "$SLOW" = "no" ] && EXCEPT_SLOW="1 2 3 4 6 12 16 44a     44b    65 66 67 68"
 
@@ -57,11 +50,7 @@
 test_0b() {
     remote_ost_nodsh && skip "remote OST with nodsh" && return 0
 
-<<<<<<< HEAD
     # this test attempts to trigger a race in the precreation code, 
-=======
-    # this test attempts to trigger a race in the precreation code,
->>>>>>> 7df8d1be
     # and must run before any other objects are created on the filesystem
     fail ost1
     createmany -o $DIR/$tfile 20 || return 1
@@ -823,19 +812,11 @@
     do_facet client dd if=/dev/zero of=$f bs=4k count=1 || return 3
     cancel_lru_locks osc
     # fail ost2 and read from ost1
-<<<<<<< HEAD
     local osc2dev=`lctl get_param -n devices | grep ${ost2_svc}-osc- | awk '{print $1}'`
     [ "$osc2dev" ] || return 4
     $LCTL --device $osc2dev deactivate || return 1
     do_facet client dd if=$f of=/dev/null bs=4k count=1 || return 3
     $LCTL --device $osc2dev activate || return 2
-=======
-    local osc2dev=`do_facet $SINGLEMDS "lctl get_param -n devices | grep ${ost2_svc}-osc-MDT0000" | awk '{print $1}'`
-    [ -z "$osc2dev" ] && echo "OST: $ost2_svc" && lctl get_param -n devices && return 4
-    do_facet $SINGLEMDS $LCTL --device $osc2dev deactivate || return 1
-    do_facet client dd if=$f of=/dev/null bs=4k count=1 || return 3
-    do_facet $SINGLEMDS $LCTL --device $osc2dev activate || return 2
->>>>>>> 7df8d1be
     return 0
 }
 run_test 41 "read from a valid osc while other oscs are invalid"
@@ -865,11 +846,7 @@
 test_43() { # bug 2530
     remote_ost_nodsh && skip "remote OST with nodsh" && return 0
 
-<<<<<<< HEAD
-    replay_barrier mds
-=======
-    replay_barrier $SINGLEMDS
->>>>>>> 7df8d1be
+    replay_barrier mds
 
     # OBD_FAIL_OST_CREATE_NET 0x204
     do_facet ost1 "lctl set_param fail_loc=0x80000204"
@@ -963,11 +940,7 @@
 test_47() { # bug 2824
     remote_ost_nodsh && skip "remote OST with nodsh" && return 0
 
-<<<<<<< HEAD
     # create some files to make sure precreate has been done on all 
-=======
-    # create some files to make sure precreate has been done on all
->>>>>>> 7df8d1be
     # OSTs. (just in case this test is run independently)
     createmany -o $DIR/$tfile 20  || return 1
 
@@ -991,20 +964,12 @@
 
 test_48() {
     remote_ost_nodsh && skip "remote OST with nodsh" && return 0
-<<<<<<< HEAD
+    [ "$OSTCOUNT" -lt "2" ] && skip "$OSTCOUNT < 2 OSTs -- skipping" && return
 
     replay_barrier mds
     createmany -o $DIR/$tfile 20  || return 1
     # OBD_FAIL_OST_EROFS 0x216
-    fail mds
-=======
-    [ "$OSTCOUNT" -lt "2" ] && skip "$OSTCOUNT < 2 OSTs -- skipping" && return
-
-    replay_barrier $SINGLEMDS
-    createmany -o $DIR/$tfile 20  || return 1
-    # OBD_FAIL_OST_EROFS 0x216
-    facet_failover $SINGLEMDS
->>>>>>> 7df8d1be
+    facet_failover mds
     do_facet ost1 "lctl set_param fail_loc=0x80000216"
     df $MOUNT || return 2
 
@@ -1381,19 +1346,11 @@
     createmany -o $DIR/$tdir/$tfile-%d 2000
     sync
 #define OBD_FAIL_OBD_LOG_CANCEL_REP      0x606
-<<<<<<< HEAD
     do_facet mds "lctl set_param fail_loc=0x606"
     unlinkmany $DIR/$tdir/$tfile-%d 2000
     sleep 60
     do_facet mds "lctl set_param fail_loc=0x0"
     do_facet mds $LCTL dk | grep -q "RESENT cancel req" || return 1
-=======
-    do_facet $SINGLEMDS "lctl set_param fail_loc=0x606"
-    unlinkmany $DIR/$tdir/$tfile-%d 2000
-    sleep 60
-    do_facet $SINGLEMDS "lctl set_param fail_loc=0x0"
-    do_facet $SINGLEMDS $LCTL dk | grep -q "RESENT cancel req" || return 1
->>>>>>> 7df8d1be
     rmdir $DIR/$tdir
 }
 run_test 59b "resent handle in llog_origin_handle_cancel"
@@ -1413,17 +1370,10 @@
 run_test 60 "test llog post recovery init vs llog unlink"
 
 #test race  llog recovery thread vs llog cleanup
-<<<<<<< HEAD
 test_61a() {
     remote_ost_nodsh && skip "remote OST with nodsh" && return 0
 
     mkdir -p $DIR/$tdir
-=======
-test_61a() {	# was test_61
-    remote_ost_nodsh && skip "remote OST with nodsh" && return 0
-
-    mkdir $DIR/$tdir
->>>>>>> 7df8d1be
     createmany -o $DIR/$tdir/$tfile-%d 800
     replay_barrier ost1 
 #   OBD_FAIL_OST_LLOG_RECOVERY_TIMEOUT 0x221 
@@ -1534,11 +1484,7 @@
     at_start || return 0
     $LCTL dk > /dev/null
     debugsave
-<<<<<<< HEAD
     lctl set_param debug="+other"
-=======
-    sysctl -w lnet.debug="+other"
->>>>>>> 7df8d1be
     # Slow down a request to the current service time, this is critical
     # because previous tests may have caused this value to increase.
     REQ_DELAY=`lctl get_param -n mdc.${FSNAME}-MDT0000-mdc-*.timeouts |
@@ -1551,12 +1497,7 @@
     createmany -o $DIR/$tfile 10 > /dev/null
     unlinkmany $DIR/$tfile 10 > /dev/null
     # check for log message
-<<<<<<< HEAD
     $LCTL dk | grep "Early reply #" || error "No early reply" 
-=======
-    $LCTL dk | grep "Early reply #" || error "No early reply"
-    debugrestore
->>>>>>> 7df8d1be
     # client should show REQ_DELAY estimates
     lctl get_param -n mdc.${FSNAME}-MDT0000-mdc-*.timeouts | grep portal
     sleep 9
@@ -1807,7 +1748,6 @@
 run_test 70b "mds recovery; $CLIENTCOUNT clients"
 # end multi-client tests
 
-<<<<<<< HEAD
 # vbr export handling
 test_71a() {
     do_facet mds $LCTL get_param version | grep -q ^lustre.*1.6 && \
@@ -1906,72 +1846,19 @@
 run_test 71d "expired exports, server init removes them, conf_param works"
 
 # end vbr exports tests
-=======
-test_80a() {
-    [ $MDSCOUNT -lt 2 ] && skip "needs >= 2 MDTs" && return 0
-
-    mkdir -p $DIR/$tdir
-    replay_barrier mds2
-    $CHECKSTAT -t dir $DIR/$tdir || error "$CHECKSTAT -t dir $DIR/$tdir failed"
-    rmdir $DIR/$tdir || error "rmdir $DIR/$tdir failed"
-    fail mds2
-    stat $DIR/$tdir
-}
-run_test 80a "CMD: unlink cross-node dir (fail mds with inode)"
-
-test_80b() {
-    [ $MDSCOUNT -lt 2 ] && skip "needs >= 2 MDTs" && return 0
-
-    mkdir -p $DIR/$tdir
-    replay_barrier mds1
-    $CHECKSTAT -t dir $DIR/$tdir || error "$CHECKSTAT -t dir $DIR/$tdir failed"
-    rmdir $DIR/$tdir || error "rmdir $DIR/$tdir failed"
-    fail mds1
-    stat $DIR/$tdir
-}
-run_test 80b "CMD: unlink cross-node dir (fail mds with name)"
-
-test_81a() {
-    [ $MDSCOUNT -lt 2 ] && skip "needs >= 2 MDTs" && return 0
-
-    mkdir -p $DIR/$tdir
-    createmany -o $DIR/$tdir/f 3000 || error "createmany failed"
-    sleep 10
-    $CHECKSTAT -t dir $DIR/$tdir || error "$CHECKSTAT -t dir failed"
-    $CHECKSTAT -t file $DIR/$tdir/f1002 || error "$CHECKSTAT -t file failed"
-    replay_barrier mds1
-    rm $DIR/$tdir/f1002 || error "rm $DIR/$tdir/f1002 failed"
-    fail mds1
-    stat $DIR/$tdir/f1002
-}
-run_test 81a "CMD: unlink cross-node file (fail mds with name)"
-
-test_82a() {
-    [ $MDSCOUNT -lt 2 ] && skip "needs >= 2 MDTs" && return 0
-
-    local dir=$DIR/d82a
-    replay_barrier mds2
-    mkdir $dir || error "mkdir $dir failed"
-    log "FAILOVER mds2"
-    fail mds2
-    stat $DIR
-    $CHECKSTAT -t dir $dir || error "$CHECKSTAT -t dir $dir failed"
-}
-run_test 82a "CMD: mkdir cross-node dir (fail mds with inode)"
-
-test_82b() {
-    [ $MDSCOUNT -lt 2 ] && skip "needs >= 2 MDTs" && return 0
-
-    local dir=$DIR/d82b
-    replay_barrier mds1
-    mkdir $dir || error "mkdir $dir failed"
-    log "FAILOVER mds1"
-    fail mds1
-    stat $DIR
-    $CHECKSTAT -t dir $dir || error "$CHECKSTAT -t dir $dir failed"
-}
-run_test 82b "CMD: mkdir cross-node dir (fail mds with name)"
->>>>>>> 7df8d1be
+
+test_72() { #bug 16711
+    replay_barrier mds
+    multiop_bg_pause $DIR/$tfile O_c || return 4
+    pid=$!
+#define OBD_FAIL_TGT_REPLAY_DELAY 0x709
+    do_facet mds "lctl set_param fail_loc=0x80000709"
+    fail mds
+    kill -USR1 $pid || return 1
+    wait $pid || return 2
+    $CHECKSTAT -t file $DIR/$tfile || return 3
+}
+run_test 72 "target_finish_recovery vs process_recovery_queue race"
 
 equals_msg `basename $0`: test complete, cleaning up
 check_and_cleanup_lustre
