--- conflicted
+++ resolved
@@ -808,19 +808,11 @@
     do_facet client dd if=/dev/zero of=$f bs=4k count=1 || return 3
     cancel_lru_locks osc
     # fail ost2 and read from ost1
-<<<<<<< HEAD
     local osc2dev=`lctl get_param -n devices | grep ${ost2_svc}-osc- | awk '{print $1}'`
     [ "$osc2dev" ] || return 4
     $LCTL --device $osc2dev deactivate || return 1
     do_facet client dd if=$f of=/dev/null bs=4k count=1 || return 3
     $LCTL --device $osc2dev activate || return 2
-=======
-    local osc2dev=`do_facet $SINGLEMDS "lctl get_param -n devices | grep ${ost2_svc}-osc-MDT0000" | awk '{print $1}'`
-    [ -z "$osc2dev" ] && echo "OST: $ost2_svc" && lctl get_param -n devices && return 4
-    do_facet $SINGLEMDS $LCTL --device $osc2dev deactivate || return 1
-    do_facet client dd if=$f of=/dev/null bs=4k count=1 || return 3
-    do_facet $SINGLEMDS $LCTL --device $osc2dev activate || return 2
->>>>>>> ce18b2ca
     return 0
 }
 run_test 41 "read from a valid osc while other oscs are invalid"
@@ -874,11 +866,7 @@
 
     for i in `seq 1 10`; do
 	echo "$i of 10 ($(date +%s))"
-<<<<<<< HEAD
 	do_facet mds "lctl get_param -n mdt.MDS.mds.timeouts | grep service"
-=======
-	do_facet $SINGLEMDS "lctl get_param -n mdt.*.mdt.timeouts | grep service"
->>>>>>> ce18b2ca
 	#define OBD_FAIL_TGT_CONN_RACE     0x701
 	do_facet mds "lctl set_param fail_loc=0x80000701"
 	$LCTL --device $mdcdev recover
@@ -895,13 +883,8 @@
     mdcdev=`lctl get_param -n devices | awk '/-mdc-/ {print $1}'`
     [ "$mdcdev" ] || exit 2
     for i in `seq 1 10`; do
-<<<<<<< HEAD
 	echo "$i of 10 ($(date +%s))"
 	do_facet mds "lctl get_param -n mdt.MDS.mds.timeouts | grep service"
-=======
-        echo "$i of 10 ($(date +%s))"
-	do_facet $SINGLEMDS "lctl get_param -n mdt.*.mdt.timeouts | grep service"
->>>>>>> ce18b2ca
 	#define OBD_FAIL_TGT_DELAY_RECONNECT 0x704
 	do_facet mds "lctl set_param fail_loc=0x80000704"
 	$LCTL --device $mdcdev recover
@@ -1469,12 +1452,7 @@
     at_start || return 0
     $LCTL dk > /dev/null
     debugsave
-<<<<<<< HEAD
     lctl set_param debug="+other"
-    # slow down a request
-    do_facet mds lctl set_param fail_val=30000
-=======
-    sysctl -w lnet.debug="+other"
     # Slow down a request to the current service time, this is critical
     # because previous tests may have caused this value to increase.
     REQ_DELAY=`lctl get_param -n mdc.${FSNAME}-MDT0000-mdc-*.timeouts |
@@ -1482,20 +1460,13 @@
     REQ_DELAY=$((${REQ_DELAY} + 5))
 
     do_facet mds lctl set_param fail_val=$((${REQ_DELAY} * 1000))
->>>>>>> ce18b2ca
 #define OBD_FAIL_PTLRPC_PAUSE_REQ        0x50a
     do_facet mds lctl set_param fail_loc=0x8000050a
     createmany -o $DIR/$tfile 10 > /dev/null
     unlinkmany $DIR/$tfile 10 > /dev/null
     # check for log message
-<<<<<<< HEAD
     $LCTL dk | grep "Early reply #" || error "No early reply" 
-    # client should show 30s estimates
-=======
-    $LCTL dk | grep "Early reply #" || error "No early reply"
-    debugrestore
     # client should show REQ_DELAY estimates
->>>>>>> ce18b2ca
     lctl get_param -n mdc.${FSNAME}-MDT0000-mdc-*.timeouts | grep portal
     sleep 9
     lctl get_param -n mdc.${FSNAME}-MDT0000-mdc-*.timeouts | grep portal
@@ -1509,10 +1480,6 @@
     debugsave
     lctl set_param debug="+other"
     $LCTL dk > /dev/null
-<<<<<<< HEAD
-    # slow down bulk i/o
-    do_facet ost1 lctl set_param fail_val=30
-=======
     # Slow down a request to the current service time, this is critical
     # because previous tests may have caused this value to increase.
     REQ_DELAY=`lctl get_param -n osc.${FSNAME}-OST0000-osc-*.timeouts |
@@ -1520,7 +1487,6 @@
     REQ_DELAY=$((${REQ_DELAY} + 5))
 
     do_facet ost1 lctl set_param fail_val=${REQ_DELAY}
->>>>>>> ce18b2ca
 #define OBD_FAIL_OST_BRW_PAUSE_PACK      0x224
     do_facet ost1 lctl set_param fail_loc=0x224
 
@@ -1533,11 +1499,7 @@
     # check for log message
     $LCTL dk | grep "Early reply #" || error "No early reply"
     debugrestore
-<<<<<<< HEAD
-    # client should show 30s estimates
-=======
     # client should show REQ_DELAY estimates
->>>>>>> ce18b2ca
     lctl get_param -n osc.${FSNAME}-OST0000-osc-*.timeouts | grep portal
 }
 run_test 65b "AT: verify early replies on packed reply / bulk"
@@ -1553,7 +1515,6 @@
     createmany -o $DIR/$tfile 20 > /dev/null
     unlinkmany $DIR/$tfile 20 > /dev/null
     lctl get_param -n mdc.${FSNAME}-MDT0000-mdc-*.timeouts | grep "portal 12"
-<<<<<<< HEAD
     do_facet mds "lctl set_param fail_val=10000"
     do_facet mds "lctl set_param fail_loc=0x8000050a"
     createmany -o $DIR/$tfile 20 > /dev/null
@@ -1564,18 +1525,6 @@
     createmany -o $DIR/$tfile 20 > /dev/null
     unlinkmany $DIR/$tfile 20 > /dev/null
     lctl get_param -n mdc.${FSNAME}-MDT0000-mdc-*.timeouts | grep portal | grep "portal 12"
-=======
-    do_facet mds "sysctl -w lustre.fail_val=10000"
-    do_facet mds "sysctl -w lustre.fail_loc=0x8000050a"
-    createmany -o $DIR/$tfile 20 > /dev/null
-    unlinkmany $DIR/$tfile 20 > /dev/null
-    lctl get_param -n mdc.${FSNAME}-MDT0000-mdc-*.timeouts | grep "portal 12"
-    do_facet mds "sysctl -w lustre.fail_loc=0"
-    sleep 9
-    createmany -o $DIR/$tfile 20 > /dev/null
-    unlinkmany $DIR/$tfile 20 > /dev/null
-    lctl get_param -n mdc.${FSNAME}-MDT0000-mdc-*.timeouts | grep "portal 12"
->>>>>>> ce18b2ca
     CUR=$(lctl get_param -n mdc.${FSNAME}-MDT0000-mdc-*.timeouts | awk '/portal 12/ {print $5}')
     WORST=$(lctl get_param -n mdc.${FSNAME}-MDT0000-mdc-*.timeouts | awk '/portal 12/ {print $7}')
     echo "Current MDT timeout $CUR, worst $WORST"
@@ -1587,19 +1536,11 @@
 {
     at_start || return 0
     ORIG=$(lctl get_param -n mdc.${FSNAME}-*.timeouts | awk '/network/ {print $4}')
-<<<<<<< HEAD
     lctl set_param fail_val=$(($ORIG + 5))
-=======
-    sysctl -w lustre.fail_val=$(($ORIG + 5))
->>>>>>> ce18b2ca
 #define OBD_FAIL_PTLRPC_PAUSE_REP      0x50c
     lctl set_param fail_loc=0x50c
     ls $DIR/$tfile > /dev/null 2>&1
-<<<<<<< HEAD
     lctl set_param fail_loc=0
-=======
-    sysctl -w lustre.fail_loc=0
->>>>>>> ce18b2ca
     CUR=$(lctl get_param -n mdc.${FSNAME}-*.timeouts | awk '/network/ {print $4}')
     WORST=$(lctl get_param -n mdc.${FSNAME}-*.timeouts | awk '/network/ {print $6}')
     echo "network timeout orig $ORIG, cur $CUR, worst $WORST"
@@ -1617,11 +1558,7 @@
     do_facet ost1 "lctl set_param fail_loc=0x50a"
     createmany -o $DIR/$tfile 20 > /dev/null
     unlinkmany $DIR/$tfile 20 > /dev/null
-<<<<<<< HEAD
     do_facet ost1 "lctl set_param fail_loc=0"
-=======
-    do_facet ost1 "sysctl -w lustre.fail_loc=0"
->>>>>>> ce18b2ca
     CONN2=$(lctl get_param -n osc.*.stats | awk '/_connect/ {total+=$2} END {print total}')
     ATTEMPTS=$(($CONN2 - $CONN1))
     echo "$ATTEMPTS osc reconnect attemps on gradual slow"
@@ -1639,11 +1576,7 @@
     do_facet ost1 "lctl set_param fail_loc=0x80000223"
     cp /etc/profile $DIR/$tfile || error "cp failed"
     client_reconnect
-<<<<<<< HEAD
-    lctl get_param -n ost.OSS.ost_create.timeouts
-=======
     do_facet ost1 "lctl get_param -n ost.OSS.ost_create.timeouts"
->>>>>>> ce18b2ca
     log "phase 2"
     CONN2=$(lctl get_param -n osc.*.stats | awk '/_connect/ {total+=$2} END {print total}')
     ATTEMPTS=$(($CONN2 - $CONN1))
@@ -1653,13 +1586,8 @@
     cp /etc/profile $DIR/$tfile || error "cp failed"
     do_facet ost1 "lctl set_param fail_loc=0"
     client_reconnect
-<<<<<<< HEAD
-    lctl get_param -n ost.OSS.ost_create.timeouts
-    CONN3=$(`lctl get_param -n osc.*.stats` | awk '/_connect/ {total+=$2} END {print total}')
-=======
     do_facet ost1 "lctl get_param -n ost.OSS.ost_create.timeouts"
     CONN3=$(lctl get_param -n osc.*.stats | awk '/_connect/ {total+=$2} END {print total}')
->>>>>>> ce18b2ca
     ATTEMPTS=$(($CONN3 - $CONN2))
     echo "$ATTEMPTS osc reconnect attemps on 2nd slow"
     [ $ATTEMPTS -gt 0 ] && error "AT should have prevented reconnect"
@@ -1776,7 +1704,6 @@
 run_test 70b "mds recovery; $CLIENTCOUNT clients"
 # end multi-client tests
 
-<<<<<<< HEAD
 # vbr export handling
 create_fake_exports ()
 {
@@ -1804,7 +1731,7 @@
     OLD_AGE=$(do_facet mds "lctl get_param -n mds.${mds_svc}.stale_export_age")
     NEW_AGE=10
     do_facet mds "lctl set_param mds.${mds_svc}.stale_export_age=$NEW_AGE"
-    sleep $NEW_AGE
+    sleep $((NEW_AGE + 2))
     do_facet mds "lctl get_param -n mds.${mds_svc}.stale_exports|grep \"$UUID.*EXPIRED\"" || \
         error "exports didn't expire"
     do_facet mds "lctl set_param mds.${mds_svc}.evict_client=$UUID"
@@ -1825,7 +1752,7 @@
     OLD_AGE=$(do_facet mds "lctl get_param -n mds.${mds_svc}.stale_export_age")
     NEW_AGE=10
     do_facet mds "lctl set_param mds.${mds_svc}.stale_export_age=$NEW_AGE"
-    sleep $NEW_AGE
+    sleep $((NEW_AGE + 2))
     EX_NUM=$(do_facet mds "lctl get_param -n mds.${mds_svc}.stale_exports|grep -c EXPIRED")
     [ "$EX_NUM" -eq "$NUM" ] || error "not all exports are expired $EX_NUM != $NUM"
     do_facet mds "lctl set_param mds.${mds_svc}.flush_stale_exports=1"
@@ -1846,7 +1773,7 @@
     OLD_AGE=$(do_facet mds "lctl get_param -n mds.${mds_svc}.stale_export_age")
     NEW_AGE=10
     do_facet mds "lctl set_param mds.${mds_svc}.stale_export_age=$NEW_AGE"
-    sleep $NEW_AGE
+    sleep $((NEW_AGE + 2))
     EX_NUM=$(do_facet mds "lctl get_param -n mds.${mds_svc}.stale_exports|grep -c EXPIRED")
     [ "$EX_NUM" -eq "$NUM" ] || error "not all exports are expired $EX_NUM != $NUM"
 
@@ -1870,7 +1797,7 @@
     OLD_AGE=$(do_facet mds "lctl get_param -n mds.${mds_svc}.stale_export_age")
     NEW_AGE=10
     do_facet mds "lctl conf_param ${mds_svc}.mdt.stale_export_age=$NEW_AGE"
-    sleep $NEW_AGE
+    sleep $((NEW_AGE + 2))
     EX_NUM=$(do_facet mds "lctl get_param -n mds.${mds_svc}.stale_exports|grep -c EXPIRED")
     [ "$EX_NUM" -eq "$NUM" ] || error "not all exports are expired $EX_NUM != $NUM"
 
@@ -1886,72 +1813,6 @@
 run_test 71d "expired exports, server init removes them, conf_param works"
 
 # end vbr exports tests
-=======
-test_80a() {
-    [ $MDSCOUNT -lt 2 ] && skip "needs >= 2 MDTs" && return 0
-
-    mkdir -p $DIR/$tdir
-    replay_barrier mds2
-    $CHECKSTAT -t dir $DIR/$tdir || error "$CHECKSTAT -t dir $DIR/$tdir failed"
-    rmdir $DIR/$tdir || error "rmdir $DIR/$tdir failed"
-    fail mds2
-    stat $DIR/$tdir
-}
-run_test 80a "CMD: unlink cross-node dir (fail mds with inode)"
-
-test_80b() {
-    [ $MDSCOUNT -lt 2 ] && skip "needs >= 2 MDTs" && return 0
-
-    mkdir -p $DIR/$tdir
-    replay_barrier mds1
-    $CHECKSTAT -t dir $DIR/$tdir || error "$CHECKSTAT -t dir $DIR/$tdir failed"
-    rmdir $DIR/$tdir || error "rmdir $DIR/$tdir failed"
-    fail mds1
-    stat $DIR/$tdir
-}
-run_test 80b "CMD: unlink cross-node dir (fail mds with name)"
-
-test_81a() {
-    [ $MDSCOUNT -lt 2 ] && skip "needs >= 2 MDTs" && return 0
-
-    mkdir -p $DIR/$tdir
-    createmany -o $DIR/$tdir/f 3000 || error "createmany failed"
-    sleep 10
-    $CHECKSTAT -t dir $DIR/$tdir || error "$CHECKSTAT -t dir failed"
-    $CHECKSTAT -t file $DIR/$tdir/f1002 || error "$CHECKSTAT -t file failed"
-    replay_barrier mds1
-    rm $DIR/$tdir/f1002 || error "rm $DIR/$tdir/f1002 failed"
-    fail mds1
-    stat $DIR/$tdir/f1002
-}
-run_test 81a "CMD: unlink cross-node file (fail mds with name)"
-
-test_82a() {
-    [ $MDSCOUNT -lt 2 ] && skip "needs >= 2 MDTs" && return 0
-
-    local dir=$DIR/d82a
-    replay_barrier mds2
-    mkdir $dir || error "mkdir $dir failed"
-    log "FAILOVER mds2"
-    fail mds2
-    stat $DIR
-    $CHECKSTAT -t dir $dir || error "$CHECKSTAT -t dir $dir failed"
-}
-run_test 82a "CMD: mkdir cross-node dir (fail mds with inode)"
-
-test_82b() {
-    [ $MDSCOUNT -lt 2 ] && skip "needs >= 2 MDTs" && return 0
-
-    local dir=$DIR/d82b
-    replay_barrier mds1
-    mkdir $dir || error "mkdir $dir failed"
-    log "FAILOVER mds1"
-    fail mds1
-    stat $DIR
-    $CHECKSTAT -t dir $dir || error "$CHECKSTAT -t dir $dir failed"
-}
-run_test 82b "CMD: mkdir cross-node dir (fail mds with name)"
->>>>>>> ce18b2ca
 
 equals_msg `basename $0`: test complete, cleaning up
 check_and_cleanup_lustre
