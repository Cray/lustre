#!/bin/bash

set -e
#set -v

#
# This test needs to be run on the client
#
SAVE_PWD=$PWD
LUSTRE=${LUSTRE:-$(cd $(dirname $0)/..; echo $PWD)}
SETUP=${SETUP:-}
CLEANUP=${CLEANUP:-}
. $LUSTRE/tests/test-framework.sh
init_test_env $@
. ${CONFIG:=$LUSTRE/tests/cfg/$NAME.sh}
CHECK_GRANT=${CHECK_GRANT:-"yes"}
GRANT_CHECK_LIST=${GRANT_CHECK_LIST:-""}

remote_mds_nodsh && log "SKIP: remote MDS with nodsh" && exit 0

# Skip these tests
# bug number:  15587 18382
ALWAYS_EXCEPT="40    48 $REPLAY_SINGLE_EXCEPT"

if [ "$FAILURE_MODE" = "HARD" ] && mixed_ost_devs; then
    CONFIG_EXCEPTIONS="0b 42 47 61a 61c"
    echo -n "Several ost services on one ost node are used with FAILURE_MODE=$FAILURE_MODE. "
    echo "Except the tests: $CONFIG_EXCEPTIONS"
    ALWAYS_EXCEPT="$ALWAYS_EXCEPT $CONFIG_EXCEPTIONS"
fi

#                                                  63 min  7 min  AT AT AT AT"
[ "$SLOW" = "no" ] && EXCEPT_SLOW="1 2 3 4 6 12 16 44a     44b    65 66 67 68"

build_test_filter

check_and_setup_lustre

mkdir -p $DIR

assert_DIR
rm -rf $DIR/[df][0-9]*

test_0a() {	# was test_0
    replay_barrier mds
    fail mds
}
run_test 0a "empty replay"

test_0b() {
    remote_ost_nodsh && skip "remote OST with nodsh" && return 0

    # this test attempts to trigger a race in the precreation code,
    # and must run before any other objects are created on the filesystem
    fail ost1
    createmany -o $DIR/$tfile 20 || return 1
    unlinkmany $DIR/$tfile 20 || return 2
}
run_test 0b "ensure object created after recover exists. (3284)"

test_0c() {
    replay_barrier mds
    umount $DIR
    facet_failover mds
    zconf_mount `hostname` $DIR || error "mount fails"
    clients_up || error "post-failover df failed"
}
run_test 0c "expired recovery with no clients"

test_1() {
    replay_barrier mds
    mcreate $DIR/$tfile
    fail mds
    $CHECKSTAT -t file $DIR/$tfile || return 1
    rm $DIR/$tfile
}
run_test 1 "simple create"

test_2a() {
    replay_barrier mds
    touch $DIR/$tfile
    fail mds
    $CHECKSTAT -t file $DIR/$tfile || return 1
    rm $DIR/$tfile
}
run_test 2a "touch"

test_2b() {
    mcreate $DIR/$tfile
    replay_barrier mds
    touch $DIR/$tfile
    fail mds
    $CHECKSTAT -t file $DIR/$tfile || return 1
    rm $DIR/$tfile
}
run_test 2b "touch"

test_3a() {
    local file=$DIR/$tfile
    replay_barrier mds
    mcreate $file
    openfile -f O_DIRECTORY $file
    fail mds
    $CHECKSTAT -t file $file || return 2
    rm $file
}
run_test 3a "replay failed open(O_DIRECTORY)"

test_3b() {
    replay_barrier mds
#define OBD_FAIL_MDS_OPEN_PACK | OBD_FAIL_ONCE
    do_facet mds "lctl set_param fail_loc=0x80000114"
    touch $DIR/$tfile
    do_facet mds "lctl set_param fail_loc=0"
    fail mds
    $CHECKSTAT -t file $DIR/$tfile && return 2
    return 0
}
run_test 3b "replay failed open -ENOMEM"

test_3c() {
    replay_barrier mds
#define OBD_FAIL_MDS_ALLOC_OBDO | OBD_FAIL_ONCE
    do_facet mds "lctl set_param fail_loc=0x80000128"
    touch $DIR/$tfile
    do_facet mds "lctl set_param fail_loc=0"
    fail mds

    $CHECKSTAT -t file $DIR/$tfile && return 2
    return 0
}
run_test 3c "replay failed open -ENOMEM"

test_4a() {	# was test_4
    replay_barrier mds
    for i in `seq 10`; do
        echo "tag-$i" > $DIR/$tfile-$i
    done
    fail mds
    for i in `seq 10`; do
      grep -q "tag-$i" $DIR/$tfile-$i || error "$tfile-$i"
    done
}
run_test 4a "|x| 10 open(O_CREAT)s"

test_4b() {
    replay_barrier mds
    rm -rf $DIR/$tfile-*
    fail mds
    $CHECKSTAT -t file $DIR/$tfile-* && return 1 || true
}
run_test 4b "|x| rm 10 files"

# The idea is to get past the first block of precreated files on both
# osts, and then replay.
test_5() {
    replay_barrier mds
    for i in `seq 220`; do
        echo "tag-$i" > $DIR/$tfile-$i
    done
    fail mds
    for i in `seq 220`; do
      grep -q "tag-$i" $DIR/$tfile-$i || error "$tfile-$i"
    done
    rm -rf $DIR/$tfile-*
    sleep 3
    # waiting for commitment of removal
}
run_test 5 "|x| 220 open(O_CREAT)"


test_6a() {	# was test_6
    mkdir -p $DIR/$tdir
    replay_barrier mds
    mcreate $DIR/$tdir/$tfile
    fail mds
    $CHECKSTAT -t dir $DIR/$tdir || return 1
    $CHECKSTAT -t file $DIR/$tdir/$tfile || return 2
    sleep 2
    # waiting for log process thread
}
run_test 6a "mkdir + contained create"

test_6b() {
    mkdir -p $DIR/$tdir
    replay_barrier mds
    rm -rf $DIR/$tdir
    fail mds
    $CHECKSTAT -t dir $DIR/$tdir && return 1 || true
}
run_test 6b "|X| rmdir"

test_7() {
    mkdir -p $DIR/$tdir
    replay_barrier mds
    mcreate $DIR/$tdir/$tfile
    fail mds
    $CHECKSTAT -t dir $DIR/$tdir || return 1
    $CHECKSTAT -t file $DIR/$tdir/$tfile || return 2
    rm -fr $DIR/$tdir
}
run_test 7 "mkdir |X| contained create"

test_8() {
    replay_barrier mds
    multiop_bg_pause $DIR/$tfile mo_c || return 4
    MULTIPID=$!
    fail mds
    ls $DIR/$tfile
    $CHECKSTAT -t file $DIR/$tfile || return 1
    kill -USR1 $MULTIPID || return 2
    wait $MULTIPID || return 3
    rm $DIR/$tfile
}
run_test 8 "creat open |X| close"

test_9() {
    replay_barrier mds
    mcreate $DIR/$tfile
    local old_inum=`ls -i $DIR/$tfile | awk '{print $1}'`
    fail mds
    local new_inum=`ls -i $DIR/$tfile | awk '{print $1}'`

    echo " old_inum == $old_inum, new_inum == $new_inum"
    if [ $old_inum -eq $new_inum  ] ;
    then
        echo " old_inum and new_inum match"
    else
        echo "!!!! old_inum and new_inum NOT match"
        return 1
    fi
    rm $DIR/$tfile
}
run_test 9  "|X| create (same inum/gen)"

test_10() {
    mcreate $DIR/$tfile
    replay_barrier mds
    mv $DIR/$tfile $DIR/$tfile-2
    rm -f $DIR/$tfile
    fail mds
    $CHECKSTAT $DIR/$tfile && return 1
    $CHECKSTAT $DIR/$tfile-2 ||return 2
    rm $DIR/$tfile-2
    return 0
}
run_test 10 "create |X| rename unlink"

test_11() {
    mcreate $DIR/$tfile
    echo "old" > $DIR/$tfile
    mv $DIR/$tfile $DIR/$tfile-2
    replay_barrier mds
    echo "new" > $DIR/$tfile
    grep new $DIR/$tfile
    grep old $DIR/$tfile-2
    fail mds
    grep new $DIR/$tfile || return 1
    grep old $DIR/$tfile-2 || return 2
}
run_test 11 "create open write rename |X| create-old-name read"

test_12() {
    mcreate $DIR/$tfile
    multiop_bg_pause $DIR/$tfile o_tSc || return 3
    pid=$!
    rm -f $DIR/$tfile
    replay_barrier mds
    kill -USR1 $pid
    wait $pid || return 1

    fail mds
    [ -e $DIR/$tfile ] && return 2
    return 0
}
run_test 12 "open, unlink |X| close"


# 1777 - replay open after committed chmod that would make
#        a regular open a failure
test_13() {
    mcreate $DIR/$tfile
    multiop_bg_pause $DIR/$tfile O_wc || return 3
    pid=$!
    chmod 0 $DIR/$tfile
    $CHECKSTAT -p 0 $DIR/$tfile
    replay_barrier mds
    fail mds
    kill -USR1 $pid
    wait $pid || return 1

    $CHECKSTAT -s 1 -p 0 $DIR/$tfile || return 2
    rm $DIR/$tfile || return 4
    return 0
}
run_test 13 "open chmod 0 |x| write close"

test_14() {
    multiop_bg_pause $DIR/$tfile O_tSc || return 4
    pid=$!
    rm -f $DIR/$tfile
    replay_barrier mds
    kill -USR1 $pid || return 1
    wait $pid || return 2

    fail mds
    [ -e $DIR/$tfile ] && return 3
    return 0
}
run_test 14 "open(O_CREAT), unlink |X| close"

test_15() {
    multiop_bg_pause $DIR/$tfile O_tSc || return 5
    pid=$!
    rm -f $DIR/$tfile
    replay_barrier mds
    touch $DIR/g11 || return 1
    kill -USR1 $pid
    wait $pid || return 2

    fail mds
    [ -e $DIR/$tfile ] && return 3
    touch $DIR/h11 || return 4
    return 0
}
run_test 15 "open(O_CREAT), unlink |X|  touch new, close"

test_16() {
    replay_barrier mds
    mcreate $DIR/$tfile
    munlink $DIR/$tfile
    mcreate $DIR/$tfile-2
    fail mds
    [ -e $DIR/$tfile ] && return 1
    [ -e $DIR/$tfile-2 ] || return 2
    munlink $DIR/$tfile-2 || return 3
}
run_test 16 "|X| open(O_CREAT), unlink, touch new,  unlink new"

test_17() {
    replay_barrier mds
    multiop_bg_pause $DIR/$tfile O_c || return 4
    pid=$!
    fail mds
    kill -USR1 $pid || return 1
    wait $pid || return 2
    $CHECKSTAT -t file $DIR/$tfile || return 3
    rm $DIR/$tfile
}
run_test 17 "|X| open(O_CREAT), |replay| close"

test_18() {
    replay_barrier mds
    multiop_bg_pause $DIR/$tfile O_tSc || return 8
    pid=$!
    rm -f $DIR/$tfile
    touch $DIR/$tfile-2 || return 1
    echo "pid: $pid will close"
    kill -USR1 $pid
    wait $pid || return 2

    fail mds
    [ -e $DIR/$tfile ] && return 3
    [ -e $DIR/$tfile-2 ] || return 4
    # this touch frequently fails
    touch $DIR/$tfile-3 || return 5
    munlink $DIR/$tfile-2 || return 6
    munlink $DIR/$tfile-3 || return 7
    return 0
}
run_test 18 "|X| open(O_CREAT), unlink, touch new, close, touch, unlink"

# bug 1855 (a simpler form of test_11 above)
test_19() {
    replay_barrier mds
    mcreate $DIR/$tfile
    echo "old" > $DIR/$tfile
    mv $DIR/$tfile $DIR/$tfile-2
    grep old $DIR/$tfile-2
    fail mds
    grep old $DIR/$tfile-2 || return 2
}
run_test 19 "|X| mcreate, open, write, rename "

test_20a() {	# was test_20
    replay_barrier mds
    multiop_bg_pause $DIR/$tfile O_tSc || return 3
    pid=$!
    rm -f $DIR/$tfile

    fail mds
    kill -USR1 $pid
    wait $pid || return 1
    [ -e $DIR/$tfile ] && return 2
    return 0
}
run_test 20a "|X| open(O_CREAT), unlink, replay, close (test mds_cleanup_orphans)"

test_20b() { # bug 10480
    BEFOREUSED=`df -P $DIR | tail -1 | awk '{ print $3 }'`

    dd if=/dev/zero of=$DIR/$tfile bs=4k count=10000 &
    pid=$!
    while [ ! -e $DIR/$tfile ] ; do
        sleep 0.060s                           # give dd a chance to start
    done

    lfs getstripe $DIR/$tfile || return 1
    rm -f $DIR/$tfile || return 2       # make it an orphan
    mds_evict_client
    client_up || client_up || true    # reconnect

    fail mds                            # start orphan recovery
    wait_recovery_complete mds || error "MDS recovery not done"

    # For interop with 2.0 only:
    # FIXME just because recovery is done doesn't mean we've finished
    # orphan cleanup.  Fake it with a sleep for now...
    sleep 10

    AFTERUSED=`df -P $DIR | tail -1 | awk '{ print $3 }'`
    log "before $BEFOREUSED, after $AFTERUSED"
    [ $AFTERUSED -gt $((BEFOREUSED + 20)) ] && \
        error "after $AFTERUSED > before $BEFOREUSED" && return 5
    return 0
}
run_test 20b "write, unlink, eviction, replay, (test mds_cleanup_orphans)"

test_20c() { # bug 10480
    multiop $DIR/$tfile Ow_c &
    pid=$!
    # give multiop a chance to open
    sleep 1

    ls -la $DIR/$tfile

    mds_evict_client
    client_up || client_up || true    # reconnect

    kill -USR1 $pid
    wait $pid || return 1
    [ -s $DIR/$tfile ] || error "File was truncated"

    return 0
}
run_test 20c "check that client eviction does not affect file content"

test_21() {
    replay_barrier mds
    multiop_bg_pause $DIR/$tfile O_tSc || return 5
    pid=$!
    rm -f $DIR/$tfile
    touch $DIR/g11 || return 1

    fail mds
    kill -USR1 $pid
    wait $pid || return 2
    [ -e $DIR/$tfile ] && return 3
    touch $DIR/h11 || return 4
    return 0
}
run_test 21 "|X| open(O_CREAT), unlink touch new, replay, close (test mds_cleanup_orphans)"

test_22() {
    multiop_bg_pause $DIR/$tfile O_tSc || return 3
    pid=$!

    replay_barrier mds
    rm -f $DIR/$tfile

    fail mds
    kill -USR1 $pid
    wait $pid || return 1
    [ -e $DIR/$tfile ] && return 2
    return 0
}
run_test 22 "open(O_CREAT), |X| unlink, replay, close (test mds_cleanup_orphans)"

test_23() {
    multiop_bg_pause $DIR/$tfile O_tSc || return 5
    pid=$!

    replay_barrier mds
    rm -f $DIR/$tfile
    touch $DIR/g11 || return 1

    fail mds
    kill -USR1 $pid
    wait $pid || return 2
    [ -e $DIR/$tfile ] && return 3
    touch $DIR/h11 || return 4
    return 0
}
run_test 23 "open(O_CREAT), |X| unlink touch new, replay, close (test mds_cleanup_orphans)"

test_24() {
    multiop_bg_pause $DIR/$tfile O_tSc || return 3
    pid=$!

    replay_barrier mds
    fail mds
    rm -f $DIR/$tfile
    kill -USR1 $pid
    wait $pid || return 1
    [ -e $DIR/$tfile ] && return 2
    return 0
}
run_test 24 "open(O_CREAT), replay, unlink, close (test mds_cleanup_orphans)"

test_25() {
    multiop_bg_pause $DIR/$tfile O_tSc || return 3
    pid=$!
    rm -f $DIR/$tfile

    replay_barrier mds
    fail mds
    kill -USR1 $pid
    wait $pid || return 1
    [ -e $DIR/$tfile ] && return 2
    return 0
}
run_test 25 "open(O_CREAT), unlink, replay, close (test mds_cleanup_orphans)"

test_26() {
    replay_barrier mds
    multiop_bg_pause $DIR/$tfile-1 O_tSc || return 5
    pid1=$!
    multiop_bg_pause $DIR/$tfile-2 O_tSc || return 6
    pid2=$!
    rm -f $DIR/$tfile-1
    rm -f $DIR/$tfile-2
    kill -USR1 $pid2
    wait $pid2 || return 1

    fail mds
    kill -USR1 $pid1
    wait $pid1 || return 2
    [ -e $DIR/$tfile-1 ] && return 3
    [ -e $DIR/$tfile-2 ] && return 4
    return 0
}
run_test 26 "|X| open(O_CREAT), unlink two, close one, replay, close one (test mds_cleanup_orphans)"

test_27() {
    replay_barrier mds
    multiop_bg_pause $DIR/$tfile-1 O_tSc || return 5
    pid1=$!
    multiop_bg_pause $DIR/$tfile-2 O_tSc || return 6
    pid2=$!
    rm -f $DIR/$tfile-1
    rm -f $DIR/$tfile-2

    fail mds
    kill -USR1 $pid1
    wait $pid1 || return 1
    kill -USR1 $pid2
    wait $pid2 || return 2
    [ -e $DIR/$tfile-1 ] && return 3
    [ -e $DIR/$tfile-2 ] && return 4
    return 0
}
run_test 27 "|X| open(O_CREAT), unlink two, replay, close two (test mds_cleanup_orphans)"

test_28() {
    multiop_bg_pause $DIR/$tfile-1 O_tSc || return 5
    pid1=$!
    multiop_bg_pause $DIR/$tfile-2 O_tSc || return 6
    pid2=$!
    replay_barrier mds
    rm -f $DIR/$tfile-1
    rm -f $DIR/$tfile-2
    kill -USR1 $pid2
    wait $pid2 || return 1

    fail mds
    kill -USR1 $pid1
    wait $pid1 || return 2
    [ -e $DIR/$tfile-1 ] && return 3
    [ -e $DIR/$tfile-2 ] && return 4
    return 0
}
run_test 28 "open(O_CREAT), |X| unlink two, close one, replay, close one (test mds_cleanup_orphans)"

test_29() {
    multiop_bg_pause $DIR/$tfile-1 O_tSc || return 5
    pid1=$!
    multiop_bg_pause $DIR/$tfile-2 O_tSc || return 6
    pid2=$!
    replay_barrier mds
    rm -f $DIR/$tfile-1
    rm -f $DIR/$tfile-2

    fail mds
    kill -USR1 $pid1
    wait $pid1 || return 1
    kill -USR1 $pid2
    wait $pid2 || return 2
    [ -e $DIR/$tfile-1 ] && return 3
    [ -e $DIR/$tfile-2 ] && return 4
    return 0
}
run_test 29 "open(O_CREAT), |X| unlink two, replay, close two (test mds_cleanup_orphans)"

test_30() {
    multiop_bg_pause $DIR/$tfile-1 O_tSc || return 5
    pid1=$!
    multiop_bg_pause $DIR/$tfile-2 O_tSc || return 6
    pid2=$!
    rm -f $DIR/$tfile-1
    rm -f $DIR/$tfile-2

    replay_barrier mds
    fail mds
    kill -USR1 $pid1
    wait $pid1 || return 1
    kill -USR1 $pid2
    wait $pid2 || return 2
    [ -e $DIR/$tfile-1 ] && return 3
    [ -e $DIR/$tfile-2 ] && return 4
    return 0
}
run_test 30 "open(O_CREAT) two, unlink two, replay, close two (test mds_cleanup_orphans)"

test_31() {
    multiop_bg_pause $DIR/$tfile-1 O_tSc || return 5
    pid1=$!
    multiop_bg_pause $DIR/$tfile-2 O_tSc || return 6
    pid2=$!
    rm -f $DIR/$tfile-1

    replay_barrier mds
    rm -f $DIR/$tfile-2
    fail mds
    kill -USR1 $pid1
    wait $pid1 || return 1
    kill -USR1 $pid2
    wait $pid2 || return 2
    [ -e $DIR/$tfile-1 ] && return 3
    [ -e $DIR/$tfile-2 ] && return 4
    return 0
}
run_test 31 "open(O_CREAT) two, unlink one, |X| unlink one, close two (test mds_cleanup_orphans)"

# tests for bug 2104; completion without crashing is success.  The close is
# stale, but we always return 0 for close, so the app never sees it.
test_32() {
    multiop_bg_pause $DIR/$tfile O_c || return 2
    pid1=$!
    multiop_bg_pause $DIR/$tfile O_c || return 3
    pid2=$!
    mds_evict_client
    client_up || client_up || return 1
    kill -USR1 $pid1
    kill -USR1 $pid2
    wait $pid1 || return 4
    wait $pid2 || return 5
    return 0
}
run_test 32 "close() notices client eviction; close() after client eviction"

# Abort recovery before client complete
test_33a() {	# was test_33
    replay_barrier mds
    createmany -o $DIR/$tfile-%d 100
    fail_abort mds
    # this file should be gone, because the replay was aborted
    $CHECKSTAT -t file $DIR/$tfile-* && return 3
    unlinkmany $DIR/$tfile-%d 0 100
    return 0
}
run_test 33a "abort recovery before client does replay"

test_34() {
    multiop_bg_pause $DIR/$tfile O_c || return 2
    pid=$!
    rm -f $DIR/$tfile

    replay_barrier mds
    fail_abort mds
    kill -USR1 $pid
    wait $pid || return 3
    [ -e $DIR/$tfile ] && return 1
    sync
    return 0
}
run_test 34 "abort recovery before client does replay (test mds_cleanup_orphans)"

# bug 2278 - generate one orphan on OST, then destroy it during llog recovery
test_35() {
    touch $DIR/$tfile

#define OBD_FAIL_MDS_REINT_NET_REP       0x119
    do_facet mds "lctl set_param fail_loc=0x80000119"
    rm -f $DIR/$tfile &
    sleep 1
    sync
    sleep 1
    # give a chance to remove from MDS
    fail_abort mds
    $CHECKSTAT -t file $DIR/$tfile && return 1 || true
}
run_test 35 "test recovery from llog for unlink op"

# b=2432 resent cancel after replay uses wrong cookie,
# so don't resend cancels
test_36() {
    replay_barrier mds
    touch $DIR/$tfile
    checkstat $DIR/$tfile
    facet_failover mds
    cancel_lru_locks mdc
    if dmesg | grep "unknown lock cookie"; then
	echo "cancel after replay failed"
	return 1
    fi
}
run_test 36 "don't resend cancel"

# b=2368
# directory orphans can't be unlinked from PENDING directory
test_37() {
    rmdir $DIR/$tfile 2>/dev/null
    multiop_bg_pause $DIR/$tfile dD_c || return 2
    pid=$!
    rmdir $DIR/$tfile

    replay_barrier mds
    # clear the dmesg buffer so we only see errors from this recovery
    dmesg -c >/dev/null
    fail_abort mds
    kill -USR1 $pid
    dmesg | grep  "mds_unlink_orphan.*error .* unlinking orphan" && return 1
    wait $pid || return 3
    sync
    return 0
}
run_test 37 "abort recovery before client does replay (test mds_cleanup_orphans for directories)"

test_38() {
    createmany -o $DIR/$tfile-%d 800
    unlinkmany $DIR/$tfile-%d 0 400
    replay_barrier mds
    fail mds
    unlinkmany $DIR/$tfile-%d 400 400
    sleep 2
    $CHECKSTAT -t file $DIR/$tfile-* && return 1 || true
}
run_test 38 "test recovery from unlink llog (test llog_gen_rec) "

test_39() { # bug 4176
    createmany -o $DIR/$tfile-%d 800
    replay_barrier mds
    unlinkmany $DIR/$tfile-%d 0 400
    fail mds
    unlinkmany $DIR/$tfile-%d 400 400
    sleep 2
    ls -1f $DIR/$tfile-*
    $CHECKSTAT -t file $DIR/$tfile-* && return 1 || true
}
run_test 39 "test recovery from unlink llog (test llog_gen_rec) "

count_ost_writes() {
    lctl get_param -n osc.*.stats | awk -vwrites=0 '/ost_write/ { writes += $2 } END { print writes; }'
}

#b=2477,2532
test_40(){
    $LCTL mark multiop $MOUNT/$tfile OS_c
    multiop $MOUNT/$tfile OS_c  &
    PID=$!
    writeme -s $MOUNT/${tfile}-2 &
    WRITE_PID=$!
    sleep 1
    facet_failover mds
#define OBD_FAIL_MDS_CONNECT_NET         0x117
    do_facet mds "lctl set_param fail_loc=0x80000117"
    kill -USR1 $PID
    stat1=`count_ost_writes`
    sleep $TIMEOUT
    stat2=`count_ost_writes`
    echo "$stat1, $stat2"
    if [ $stat1 -lt $stat2 ]; then
       echo "writes continuing during recovery"
       RC=0
    else
       echo "writes not continuing during recovery, bug 2477"
       RC=4
    fi
    echo "waiting for writeme $WRITE_PID"
    kill $WRITE_PID
    wait $WRITE_PID

    echo "waiting for multiop $PID"
    wait $PID || return 2
    do_facet client munlink $MOUNT/$tfile  || return 3
    do_facet client munlink $MOUNT/${tfile}-2  || return 3
    return $RC
}
run_test 40 "cause recovery in ptlrpc, ensure IO continues"

#b=2814
# make sure that a read to one osc doesn't try to double-unlock its page just
# because another osc is invalid.  trigger_group_io used to mistakenly return
# an error if any oscs were invalid even after having successfully put rpcs
# on valid oscs.  This was fatal if the caller was ll_readpage who unlocked
# the page, guarnateeing that the unlock from the RPC completion would
# assert on trying to unlock the unlocked page.
test_41() {
    [ $OSTCOUNT -lt 2 ] && \
	skip_env "skipping test 41: we don't have a second OST to test with" && \
	return

    local f=$MOUNT/$tfile
    # make sure the start of the file is ost1
    lfs setstripe $f -s $((128 * 1024)) -i 0
    do_facet client dd if=/dev/zero of=$f bs=4k count=1 || return 3
    cancel_lru_locks osc
    # fail ost2 and read from ost1
    local osc2dev=`lctl get_param -n devices | grep ${ost2_svc}-osc- | awk '{print $1}'`
    [ "$osc2dev" ] || return 4
    $LCTL --device $osc2dev deactivate || return 1
    do_facet client dd if=$f of=/dev/null bs=4k count=1 || return 3
    $LCTL --device $osc2dev activate || return 2
    return 0
}
run_test 41 "read from a valid osc while other oscs are invalid"

# test MDS recovery after ost failure
test_42() {
    blocks=`df -P $MOUNT | tail -n 1 | awk '{ print $2 }'`
    createmany -o $DIR/$tfile-%d 800
    replay_barrier ost1
    unlinkmany $DIR/$tfile-%d 0 400
    debugsave
    lctl set_param debug=-1
    facet_failover ost1

    # osc is evicted, fs is smaller (but only with failout OSTs (bug 7287)
    #blocks_after=`df -P $MOUNT | tail -n 1 | awk '{ print $2 }'`
    #[ $blocks_after -lt $blocks ] || return 1
    echo wait for MDS to timeout and recover
    sleep $((TIMEOUT * 2))
    debugrestore
    unlinkmany $DIR/$tfile-%d 400 400
    $CHECKSTAT -t file $DIR/$tfile-* && return 2 || true
}
run_test 42 "recovery after ost failure"

# timeout in MDS/OST recovery RPC will LBUG MDS
test_43() { # bug 2530
    remote_ost_nodsh && skip "remote OST with nodsh" && return 0

    replay_barrier mds

    # OBD_FAIL_OST_CREATE_NET 0x204
    do_facet ost1 "lctl set_param fail_loc=0x80000204"
    fail mds
    sleep 10
    do_facet ost1 "lctl set_param fail_loc=0"

    return 0
}
run_test 43 "mds osc import failure during recovery; don't LBUG"

test_44a() { # was test_44
    local at_max_saved=0

    mdcdev=`lctl get_param -n devices | awk '/-mdc-/ {print $1}'`
    [ "$mdcdev" ] || return 2
    [ $(echo $mdcdev | wc -w) -eq 1 ] || { echo $mdcdev=$mdcdev && return 3; }

    # adaptive timeouts slow this way down
    if at_is_enabled; then
        at_max_saved=$(at_max_get mds)
        at_max_set 40 mds
    fi

    for i in `seq 1 10`; do
<<<<<<< HEAD
        echo "$i of 10 ($(date +%s))"
        do_facet mds "lctl get_param -n mdt.MDS.mds.timeouts | grep service"
        #define OBD_FAIL_TGT_CONN_RACE     0x701
        do_facet mds "lctl set_param fail_loc=0x80000701"
        # lctl below may fail, it is valid case
        $LCTL --device $mdcdev recover
        df $MOUNT
=======
	echo "$i of 10 ($(date +%s))"
	do_facet mds "lctl get_param -n mdt.MDS.mds.timeouts | grep service"
	#define OBD_FAIL_TGT_CONN_RACE     0x701
	do_facet mds "lctl set_param fail_loc=0x80000701"
	$LCTL --device $mdcdev recover || return 4
	df $MOUNT
>>>>>>> 979784ac
    done

    do_facet mds "lctl set_param fail_loc=0"
    [ $at_max_saved -ne 0 ] && at_max_set $at_max_saved mds
    return 0
}
run_test 44a "race in target handle connect"

test_44b() {
    local mdcdev=`lctl get_param -n devices | awk '/-mdc-/ {print $1}'`
    [ "$mdcdev" ] || return 2
    [ $(echo $mdcdev | wc -w) -eq 1 ] || { echo $mdcdev=$mdcdev && return 3; }

    for i in `seq 1 10`; do
<<<<<<< HEAD
        echo "$i of 10 ($(date +%s))"
        do_facet mds "lctl get_param -n mdt.MDS.mds.timeouts | grep service"
        #define OBD_FAIL_TGT_DELAY_RECONNECT 0x704
        do_facet mds "lctl set_param fail_loc=0x80000704"
        # lctl below may fail, it is valid case
        $LCTL --device $mdcdev recover
        df $MOUNT
=======
	echo "$i of 10 ($(date +%s))"
	do_facet mds "lctl get_param -n mdt.MDS.mds.timeouts | grep service"
	#define OBD_FAIL_TGT_DELAY_RECONNECT 0x704
	do_facet mds "lctl set_param fail_loc=0x80000704"
	$LCTL --device $mdcdev recover || return 4
	df $MOUNT
>>>>>>> 979784ac
    done
    do_facet mds "lctl set_param fail_loc=0"
    return 0
}
run_test 44b "race in target handle connect"

# Handle failed close
test_45() {
    local mdcdev=`lctl get_param -n devices | awk '/-mdc-/ {print $1}'`
    [ "$mdcdev" ] || return 2
    [ $(echo $mdcdev | wc -w) -eq 1 ] || { echo $mdcdev=$mdcdev && return 3; }

    $LCTL --device $mdcdev recover || return 6 

    multiop_bg_pause $DIR/$tfile O_c || return 1
    pid=$!

    # This will cause the CLOSE to fail before even
    # allocating a reply buffer
    $LCTL --device $mdcdev deactivate || return 4

    # try the close
    kill -USR1 $pid
    wait $pid || return 1

    $LCTL --device $mdcdev activate || return 5
    sleep 1

    $CHECKSTAT -t file $DIR/$tfile || return 2
    return 0
}
run_test 45 "Handle failed close"

test_46() {
    dmesg -c >/dev/null
    drop_reply "touch $DIR/$tfile"
    fail mds
    # ironically, the previous test, 45, will cause a real forced close,
    # so just look for one for this test
    dmesg | grep -i "force closing client file handle for $tfile" && return 1
    return 0
}
run_test 46 "Don't leak file handle after open resend (3325)"

test_47() { # bug 2824
    remote_ost_nodsh && skip "remote OST with nodsh" && return 0

    # create some files to make sure precreate has been done on all
    # OSTs. (just in case this test is run independently)
    createmany -o $DIR/$tfile 20  || return 1

    # OBD_FAIL_OST_CREATE_NET 0x204
    fail ost1
    do_facet ost1 "lctl set_param fail_loc=0x80000204"
    client_up || return 2

    # let the MDS discover the OST failure, attempt to recover, fail
    # and recover again.
    sleep $((3 * TIMEOUT))

    # Without 2824, this createmany would hang
    createmany -o $DIR/$tfile 20 || return 3
    unlinkmany $DIR/$tfile 20 || return 4

    do_facet ost1 "lctl set_param fail_loc=0"
    return 0
}
run_test 47 "MDS->OSC failure during precreate cleanup (2824)"

test_48() {
    remote_ost_nodsh && skip "remote OST with nodsh" && return 0
    [ "$OSTCOUNT" -lt "2" ] && skip_env "$OSTCOUNT < 2 OSTs -- skipping" && return

    replay_barrier mds
    createmany -o $DIR/$tfile 20  || return 1
    facet_failover mds
    #define OBD_FAIL_OST_EROFS 0x216
    do_facet ost1 "lctl set_param fail_loc=0x80000216"
    client_up || return 2

    createmany -o $DIR/$tfile 20 20 || return 2
    unlinkmany $DIR/$tfile 40 || return 3
    return 0
}
run_test 48 "MDS->OSC failure during precreate cleanup (2824)"

test_49a() {
    multiop $DIR/$tfile O_c &
    pid=$!
    sleep 1
    rm -rf $DIR/$tfile

#define OBD_FAIL_MDS_ALL_REPLY_NET       0x122
    do_facet mds "lctl set_param fail_loc=0x80000122"
    kill -USR1 $pid
    do_facet mds "lctl set_param fail_loc=0"

    replay_barrier_nodf mds
    fail mds

    wait $pid || return 1
    $CHECKSTAT -t file $DIR/$tfile && return 2
    return 0
}
run_test 49a "mds fail after close reply is dropped: open|create "

test_49c() {
    touch $DIR/$tfile
    multiop $DIR/$tfile o_c &
    pid=$!
    sleep 1
    rm -rf $DIR/$tfile

#define OBD_FAIL_MDS_ALL_REPLY_NET       0x122
    do_facet mds "lctl set_param fail_loc=0x80000122"
    kill -USR1 $pid
    do_facet mds "lctl set_param fail_loc=0"

    replay_barrier_nodf mds
    fail mds

    wait $pid || return 1
    $CHECKSTAT -t file $DIR/$tfile && return 2
    return 0
}
run_test 49c "mds fail after close reply is dropped: open"

test_50() {
    local oscdev=`do_facet mds lctl get_param -n devices | grep ${ost1_svc}-osc | awk '{print $1}' | head -1`
    [ "$oscdev" ] || return 1
    do_facet mds $LCTL --device $oscdev recover || return 2
    do_facet mds $LCTL --device $oscdev recover || return 3
    # give the mds_lov_sync threads a chance to run
    sleep 5
}
run_test 50 "Double OSC recovery, don't LASSERT (3812)"

# b3764 timed out lock replay
test_52() {
    touch $DIR/$tfile
    cancel_lru_locks mdc

    multiop $DIR/$tfile s || return 1
    replay_barrier mds
#define OBD_FAIL_LDLM_REPLY              0x30c
    do_facet mds "lctl set_param fail_loc=0x8000030c"
    fail mds || return 2
    do_facet mds "lctl set_param fail_loc=0x0"

    $CHECKSTAT -t file $DIR/$tfile-* && return 3 || true
}
run_test 52 "time out lock replay (3764)"

# bug 3462 - simultaneous MDC requests
test_53a() {
    mkdir -p $DIR/${tdir}-1
    mkdir -p $DIR/${tdir}-2
    multiop $DIR/${tdir}-1/f O_c &
    close_pid=$!
    # give multiop a chance to open
    sleep 1

    #define OBD_FAIL_MDS_CLOSE_NET 0x115
    do_facet mds "lctl set_param fail_loc=0x80000115"
    kill -USR1 $close_pid
    cancel_lru_locks mdc # force the close
    do_facet mds "lctl set_param fail_loc=0"
    mcreate $DIR/${tdir}-2/f || return 1

    # close should still be here
    [ -d /proc/$close_pid ] || return 2
    replay_barrier_nodf mds
    fail mds
    wait $close_pid || return 3

    $CHECKSTAT -t file $DIR/${tdir}-1/f || return 4
    $CHECKSTAT -t file $DIR/${tdir}-2/f || return 5
    rm -rf $DIR/${tdir}-*
}
run_test 53a "|X| close request while two MDC requests in flight"

test_53b() {
    rm -rf $DIR/${tdir}-1 $DIR/${tdir}-2

    mkdir -p $DIR/$tdir-1
    mkdir -p $DIR/$tdir-2

    multiop_bg_pause $DIR/$tdir-1/f O_c || return 6
    close_pid=$!

    #define OBD_FAIL_MDS_REINT_NET 0x107
    do_facet mds "lctl set_param fail_loc=0x80000107"
    mcreate $DIR/${tdir}-2/f &
    open_pid=$!
    sleep 1

    do_facet mds "lctl set_param fail_loc=0"
    kill -USR1 $close_pid
    cancel_lru_locks mdc # force the close
    wait $close_pid || return 1
    # open should still be here
    [ -d /proc/$open_pid ] || return 2

    replay_barrier_nodf mds
    fail mds
    wait $open_pid || return 3

    $CHECKSTAT -t file $DIR/${tdir}-1/f || return 4
    $CHECKSTAT -t file $DIR/${tdir}-2/f || return 5
    rm -rf $DIR/${tdir}-*
}
run_test 53b "|X| open request while two MDC requests in flight"

test_53c() {
    rm -rf $DIR/${tdir}-1 $DIR/${tdir}-2

    mkdir -p $DIR/${tdir}-1
    mkdir -p $DIR/${tdir}-2
    multiop $DIR/${tdir}-1/f O_c &
    close_pid=$!

#define OBD_FAIL_MDS_REINT_NET           0x107
    do_facet mds "lctl set_param fail_loc=0x80000107"
    mcreate $DIR/${tdir}-2/f &
    open_pid=$!
    sleep 1

#define OBD_FAIL_MDS_CLOSE_NET           0x115
    do_facet mds "lctl set_param fail_loc=0x80000115"
    kill -USR1 $close_pid
    cancel_lru_locks mdc  # force the close

    replay_barrier_nodf mds
    fail_nodf mds
    wait $open_pid || return 1
    sleep 2
    # close should be gone
    [ -d /proc/$close_pid ] && return 2
    do_facet mds "lctl set_param fail_loc=0"

    $CHECKSTAT -t file $DIR/${tdir}-1/f || return 3
    $CHECKSTAT -t file $DIR/${tdir}-2/f || return 4
    rm -rf $DIR/${tdir}-*
}
run_test 53c "|X| open request and close request while two MDC requests in flight"

test_53d() {
    rm -rf $DIR/${tdir}-1 $DIR/${tdir}-2

    mkdir -p $DIR/${tdir}-1
    mkdir -p $DIR/${tdir}-2
    multiop $DIR/${tdir}-1/f O_c &
    close_pid=$!
    # give multiop a chance to open
    sleep 1

#define OBD_FAIL_MDS_CLOSE_NET_REP       0x13b
    do_facet mds "lctl set_param fail_loc=0x8000013b"
    kill -USR1 $close_pid
    cancel_lru_locks mdc  # force the close
    do_facet mds "lctl set_param fail_loc=0"
    mcreate $DIR/${tdir}-2/f || return 1

    # close should still be here
    [ -d /proc/$close_pid ] || return 2
    replay_barrier_nodf mds
    fail mds
    wait $close_pid || return 3

    $CHECKSTAT -t file $DIR/${tdir}-1/f || return 4
    $CHECKSTAT -t file $DIR/${tdir}-2/f || return 5
    rm -rf $DIR/${tdir}-*
}
run_test 53d "|X| close reply while two MDC requests in flight"

test_53e() {
    rm -rf $DIR/${tdir}-1 $DIR/${tdir}-2

    mkdir -p $DIR/$tdir-1
    mkdir -p $DIR/$tdir-2
    multiop $DIR/$tdir-1/f O_c &
    close_pid=$!

    #define OBD_FAIL_MDS_REINT_NET_REP       0x119
    do_facet mds "lctl set_param fail_loc=0x80000119"
    mcreate $DIR/${tdir}-2/f &
    open_pid=$!
    sleep 1

    do_facet mds "lctl set_param fail_loc=0"
    kill -USR1 $close_pid
    cancel_lru_locks mdc  # force the close
    wait $close_pid || return 1
    # open should still be here
    [ -d /proc/$open_pid ] || return 2

    replay_barrier_nodf mds
    fail mds
    wait $open_pid || return 3

    $CHECKSTAT -t file $DIR/${tdir}-1/f || return 4
    $CHECKSTAT -t file $DIR/${tdir}-2/f || return 5
    rm -rf $DIR/${tdir}-*
}
run_test 53e "|X| open reply while two MDC requests in flight"

test_53f() {
        rm -rf $DIR/${tdir}-1 $DIR/${tdir}-2

        mkdir -p $DIR/${tdir}-1
        mkdir -p $DIR/${tdir}-2
        multiop $DIR/${tdir}-1/f O_c &
        close_pid=$!

#define OBD_FAIL_MDS_REINT_NET_REP       0x119
        do_facet mds "lctl set_param fail_loc=0x80000119"
        mcreate $DIR/${tdir}-2/f &
        open_pid=$!
        sleep 1

#define OBD_FAIL_MDS_CLOSE_NET_REP       0x13b
        do_facet mds "lctl set_param fail_loc=0x8000013b"
        kill -USR1 $close_pid
        cancel_lru_locks mdc

        replay_barrier_nodf mds
        fail_nodf mds
        wait $open_pid || return 1
        sleep 2
        #close should be gone
        [ -d /proc/$close_pid ] && return 2
        do_facet mds "lctl set_param fail_loc=0"

        $CHECKSTAT -t file $DIR/${tdir}-1/f || return 3
        $CHECKSTAT -t file $DIR/${tdir}-2/f || return 4
        rm -rf $DIR/${tdir}-*
}
run_test 53f "|X| open reply and close reply while two MDC requests in flight"

test_53g() {
        rm -rf $DIR/${tdir}-1 $DIR/${tdir}-2

        mkdir -p $DIR/${tdir}-1
        mkdir -p $DIR/${tdir}-2
        multiop $DIR/${tdir}-1/f O_c &
        close_pid=$!

#define OBD_FAIL_MDS_REINT_NET_REP       0x119
        do_facet mds "lctl set_param fail_loc=0x80000119"
        mcreate $DIR/${tdir}-2/f &
        open_pid=$!
        sleep 1

#define OBD_FAIL_MDS_CLOSE_NET           0x115
        do_facet mds "lctl set_param fail_loc=0x80000115"
        kill -USR1 $close_pid
        cancel_lru_locks mdc # force the close

        do_facet mds "lctl set_param fail_loc=0"
        replay_barrier_nodf mds
        fail_nodf mds
        wait $open_pid || return 1
        sleep 2
        # close should be gone
        [ -d /proc/$close_pid ] && return 2

        $CHECKSTAT -t file $DIR/${tdir}-1/f || return 3
        $CHECKSTAT -t file $DIR/${tdir}-2/f || return 4
        rm -rf $DIR/${tdir}-*
}
run_test 53g "|X| drop open reply and close request while close and open are both in flight"

test_53h() {
    rm -rf $DIR/${tdir}-1 $DIR/${tdir}-2

    mkdir -p $DIR/${tdir}-1
    mkdir -p $DIR/${tdir}-2
    multiop $DIR/${tdir}-1/f O_c &
    close_pid=$!

#define OBD_FAIL_MDS_REINT_NET           0x107
    do_facet mds "lctl set_param fail_loc=0x80000107"
    mcreate $DIR/${tdir}-2/f &
    open_pid=$!
    sleep 1

#define OBD_FAIL_MDS_CLOSE_NET_REP       0x13b
    do_facet mds "lctl set_param fail_loc=0x8000013b"
    kill -USR1 $close_pid
    cancel_lru_locks mdc  # force the close
    sleep 1

    replay_barrier_nodf mds
    fail_nodf mds
    wait $open_pid || return 1
    sleep 2
    # close should be gone
    [ -d /proc/$close_pid ] && return 2
    do_facet mds "lctl set_param fail_loc=0"

    $CHECKSTAT -t file $DIR/${tdir}-1/f || return 3
    $CHECKSTAT -t file $DIR/${tdir}-2/f || return 4
    rm -rf $DIR/${tdir}-*
}
run_test 53h "|X| open request and close reply while two MDC requests in flight"

#b3761 ASSERTION(hash != 0) failed
test_55() {
# OBD_FAIL_MDS_OPEN_CREATE | OBD_FAIL_ONCE
    do_facet mds "lctl set_param fail_loc=0x8000012b"
    touch $DIR/$tfile &
    # give touch a chance to run
    sleep 5
    do_facet mds "lctl set_param fail_loc=0x0"
    rm $DIR/$tfile
    return 0
}
run_test 55 "let MDS_CHECK_RESENT return the original return code instead of 0"

#b3440 ASSERTION(rec->ur_fid2->id) failed
test_56() {
    ln -s foo $DIR/$tfile
    replay_barrier mds
    #drop_reply "cat $DIR/$tfile"
    fail mds
    sleep 10
}
run_test 56 "don't replay a symlink open request (3440)"

#recovery one mds-ost setattr from llog
test_57() {
#define OBD_FAIL_MDS_OST_SETATTR       0x12c
    do_facet mds "lctl set_param fail_loc=0x8000012c"
    touch $DIR/$tfile
    replay_barrier mds
    fail mds
    sleep 1
    $CHECKSTAT -t file $DIR/$tfile || return 1
    do_facet mds "lctl set_param fail_loc=0x0"
    rm $DIR/$tfile
}
run_test 57 "test recovery from llog for setattr op"

#recovery many mds-ost setattr from llog
test_58a() {
    mkdir -p $DIR/$tdir
#define OBD_FAIL_MDS_OST_SETATTR       0x12c
    do_facet mds "lctl set_param fail_loc=0x8000012c"
    createmany -o $DIR/$tdir/$tfile-%d 2500
    replay_barrier mds
    fail mds
    sleep 2
    $CHECKSTAT -t file $DIR/$tdir/$tfile-* >/dev/null || return 1
    do_facet mds "lctl set_param fail_loc=0x0"
    unlinkmany $DIR/$tdir/$tfile-%d 2500
    rmdir $DIR/$tdir
}
run_test 58a "test recovery from llog for setattr op (test llog_gen_rec)"

test_58b() {
    mount_client $MOUNT2
    mkdir -p $DIR/$tdir
    touch $DIR/$tdir/$tfile
    replay_barrier mds
    setfattr -n trusted.foo -v bar $DIR/$tdir/$tfile
    fail mds
    VAL=`getfattr --absolute-names --only-value -n trusted.foo $MOUNT2/$tdir/$tfile`
    [ x$VAL = x"bar" ] || return 1
    rm -f $DIR/$tdir/$tfile
    rmdir $DIR/$tdir
    zconf_umount `hostname` $MOUNT2
}
run_test 58b "test replay of setxattr op"

test_58c() { # bug 16570
        mount_client $MOUNT2
        mkdir -p $DIR/$tdir
        touch $DIR/$tdir/$tfile
        drop_request "setfattr -n trusted.foo -v bar $DIR/$tdir/$tfile" || \
                return 1
        VAL=`getfattr --absolute-names --only-value -n trusted.foo $MOUNT2/$tdir/$tfile`
        [ x$VAL = x"bar" ] || return 2
        drop_reint_reply "setfattr -n trusted.foo1 -v bar1 $DIR/$tdir/$tfile" || \
                return 3
        VAL=`getfattr --absolute-names --only-value -n trusted.foo1 $MOUNT2/$tdir/$tfile`
        [ x$VAL = x"bar1" ] || return 4
        rm -f $DIR/$tdir/$tfile
        rmdir $DIR/$tdir
       	zconf_umount `hostname` $MOUNT2
}
run_test 58c "resend/reconstruct setxattr op"

# log_commit_thread vs filter_destroy race used to lead to import use after free
# bug 11658
test_59() {
    remote_ost_nodsh && skip "remote OST with nodsh" && return 0

    mkdir -p $DIR/$tdir
    createmany -o $DIR/$tdir/$tfile-%d 200
    sync
    unlinkmany $DIR/$tdir/$tfile-%d 200
#define OBD_FAIL_PTLRPC_DELAY_RECOV       0x507
    do_facet ost1 "lctl set_param fail_loc=0x507"
    fail ost1
    fail mds
    do_facet ost1 "lctl set_param fail_loc=0x0"
    sleep 20
    rmdir $DIR/$tdir
}
run_test 59 "test log_commit_thread vs filter_destroy race"

# race between add unlink llog vs cat log init in post_recovery (only for b1_6)
# bug 12086: should no oops and No ctxt error for this test
test_60() {
    mkdir -p $DIR/$tdir
    createmany -o $DIR/$tdir/$tfile-%d 200
    replay_barrier mds
    unlinkmany $DIR/$tdir/$tfile-%d 0 100
    fail mds
    unlinkmany $DIR/$tdir/$tfile-%d 100 100
    local no_ctxt=`dmesg | grep "No ctxt"`
    [ -z "$no_ctxt" ] || error "ctxt is not initialized in recovery"
}
run_test 60 "test llog post recovery init vs llog unlink"

#test race  llog recovery thread vs llog cleanup
test_61a() {
    remote_ost_nodsh && skip "remote OST with nodsh" && return 0

    mkdir -p $DIR/$tdir
    createmany -o $DIR/$tdir/$tfile-%d 800
    replay_barrier ost1
#   OBD_FAIL_OST_LLOG_RECOVERY_TIMEOUT 0x221
    unlinkmany $DIR/$tdir/$tfile-%d 800
    do_facet ost "lctl set_param fail_loc=0x80000221"
    facet_failover ost1
    sleep 10
    fail ost1
    sleep 30
    do_facet ost "lctl set_param fail_loc=0x0"
    $CHECKSTAT -t file $DIR/$tdir/$tfile-* && return 1
    rmdir $DIR/$tdir
}
run_test 61a "test race llog recovery vs llog cleanup"

#test race  mds llog sync vs llog cleanup
test_61b() {
#   OBD_FAIL_MDS_LLOG_SYNC_TIMEOUT 0x13a
    do_facet mds "lctl set_param fail_loc=0x8000013a"
    facet_failover mds
    sleep 10
    fail mds
    do_facet client dd if=/dev/zero of=$DIR/$tfile bs=4k count=1 || return 1
}
run_test 61b "test race mds llog sync vs llog cleanup"

#test race  cancel cookie cb vs llog cleanup
test_61c() {
    remote_ost_nodsh && skip "remote OST with nodsh" && return 0

#   OBD_FAIL_OST_CANCEL_COOKIE_TIMEOUT 0x222
    touch $DIR/$tfile
    do_facet ost "lctl set_param fail_loc=0x80000222"
    rm $DIR/$tfile
    sleep 10
    fail ost1
}
run_test 61c "test race mds llog sync vs llog cleanup"

test_61d() { # bug 16002
#define OBD_FAIL_OBD_LLOG_SETUP        0x605
    stop mds
    do_facet mds "lctl set_param fail_loc=0x80000605"
    start mds $MDSDEV $MDS_MOUNT_OPTS && error "mds start should have failed"
    do_facet mds "lctl set_param fail_loc=0"
    start mds $MDSDEV $MDS_MOUNT_OPTS || error "cannot restart mds"
}
run_test 61d "error in llog_setup should cleanup the llog context correctly"

test_62() { # Bug 15756 - don't mis-drop resent replay
    mkdir -p $DIR/$tdir
    replay_barrier mds
    createmany -o $DIR/$tdir/$tfile- 25
#define OBD_FAIL_TGT_REPLAY_DROP         0x707
    do_facet mds "lctl set_param fail_loc=0x80000707"
    fail mds
    do_facet mds "lctl set_param fail_loc=0"
    unlinkmany $DIR/$tdir/$tfile- 25 || return 2
    return 0
}
run_test 62 "don't mis-drop resent replay"

#Adaptive Timeouts (bug 3055)
AT_MAX_SET=0

at_cleanup () {
    local var
    local facet
    local at_new

    echo "Cleaning up AT ..."
    if [ -n "$ATOLDBASE" ]; then
        local at_history=$($LCTL get_param -n at_history)
        do_facet mds "lctl set_param at_history=$at_history" || true
        do_facet ost1 "lctl set_param at_history=$at_history" || true
    fi

    if [ $AT_MAX_SET -ne 0 ]; then
        for facet in mds client ost; do
            var=AT_MAX_SAVE_${facet}
            echo restore AT on $facet to saved value ${!var}
            at_max_set ${!var} $facet
            at_new=$(at_max_get $facet)
            echo Restored AT value on $facet $at_new
            [ $at_new -eq ${!var} ] || \
            error "$facet : AT value was not restored SAVED ${!var} NEW $at_new"
        done
    fi
}

at_start()
{
    local at_max_new=600

    # Save at_max original values
    local facet
    if [ $AT_MAX_SET -eq 0 ]; then
        # Suppose that all osts have the same at_max
        for facet in mds client ost; do
            eval AT_MAX_SAVE_${facet}=$(at_max_get $facet)
        done
    fi
    local at_max
    for facet in mds client ost; do
        at_max=$(at_max_get $facet)
        if [ $at_max -ne $at_max_new ]; then
            echo "AT value on $facet is $at_max, set it by force temporarily to $at_max_new"
            at_max_set $at_max_new $facet
            AT_MAX_SET=1
        fi
    done

    if [ -z "$ATOLDBASE" ]; then
	ATOLDBASE=$(do_facet mds "lctl get_param -n at_history")
        # speed up the timebase so we can check decreasing AT
        do_facet mds "lctl set_param at_history=8" || true
        do_facet ost1 "lctl set_param at_history=8" || true

	# sleep for a while to cool down, should be > 8s and also allow
	# at least one ping to be sent. simply use TIMEOUT to be safe.
	sleep $TIMEOUT
    fi
}

test_65a() #bug 3055
{
    remote_ost_nodsh && skip "remote OST with nodsh" && return 0

    at_start || return 0
    $LCTL dk > /dev/null
    debugsave
    lctl set_param debug="+other"
    # Slow down a request to the current service time, this is critical
    # because previous tests may have caused this value to increase.
    REQ_DELAY=`lctl get_param -n mdc.${FSNAME}-MDT0000-mdc-*.timeouts |
               awk '/portal 12/ {print $5}'`
    REQ_DELAY=$((${REQ_DELAY} + ${REQ_DELAY} / 4 + 5))

    do_facet mds lctl set_param fail_val=$((${REQ_DELAY} * 1000))
#define OBD_FAIL_PTLRPC_PAUSE_REQ        0x50a
    do_facet mds lctl set_param fail_loc=0x8000050a
    createmany -o $DIR/$tfile 10 > /dev/null
    unlinkmany $DIR/$tfile 10 > /dev/null
    # check for log message
    $LCTL dk | grep "Early reply #" || error "No early reply"
    # client should show REQ_DELAY estimates
    lctl get_param -n mdc.${FSNAME}-MDT0000-mdc-*.timeouts | grep portal
    sleep 9
    lctl get_param -n mdc.${FSNAME}-MDT0000-mdc-*.timeouts | grep portal
}
run_test 65a "AT: verify early replies"

test_65b() #bug 3055
{
    remote_ost_nodsh && skip "remote OST with nodsh" && return 0

    at_start || return 0
    # turn on D_ADAPTTO
    debugsave
    lctl set_param debug="+other"
    $LCTL dk > /dev/null
    # Slow down a request to the current service time, this is critical
    # because previous tests may have caused this value to increase.
    REQ_DELAY=`lctl get_param -n osc.${FSNAME}-OST0000-osc-*.timeouts |
               awk '/portal 6/ {print $5}'`
    REQ_DELAY=$((${REQ_DELAY} + ${REQ_DELAY} / 4 + 5))

    do_facet ost1 lctl set_param fail_val=${REQ_DELAY}
#define OBD_FAIL_OST_BRW_PAUSE_PACK      0x224
    do_facet ost1 lctl set_param fail_loc=0x224

    rm -f $DIR/$tfile
    lfs setstripe $DIR/$tfile --index=0 --count=1
    # force some real bulk transfer
    multiop $DIR/$tfile oO_CREAT:O_RDWR:O_SYNC:w4096c

    do_facet ost1 lctl set_param fail_loc=0
    # check for log message
    $LCTL dk | grep "Early reply #" || error "No early reply"
    debugrestore
    # client should show REQ_DELAY estimates
    lctl get_param -n osc.${FSNAME}-OST0000-osc-*.timeouts | grep portal
}
run_test 65b "AT: verify early replies on packed reply / bulk"

test_66a() #bug 3055
{
    remote_ost_nodsh && skip "remote OST with nodsh" && return 0

    at_start || return 0
    lctl get_param -n mdc.${FSNAME}-MDT0000-mdc-*.timeouts | grep "portal 12"
    # adjust 5s at a time so no early reply is sent (within deadline)
    do_facet mds "lctl set_param fail_val=5000"
#define OBD_FAIL_PTLRPC_PAUSE_REQ        0x50a
    do_facet mds "lctl set_param fail_loc=0x8000050a"
    createmany -o $DIR/$tfile 20 > /dev/null
    unlinkmany $DIR/$tfile 20 > /dev/null
    lctl get_param -n mdc.${FSNAME}-MDT0000-mdc-*.timeouts | grep "portal 12"
    do_facet mds "lctl set_param fail_val=10000"
    do_facet mds "lctl set_param fail_loc=0x8000050a"
    createmany -o $DIR/$tfile 20 > /dev/null
    unlinkmany $DIR/$tfile 20 > /dev/null
    lctl get_param -n mdc.${FSNAME}-MDT0000-mdc-*.timeouts | grep "portal 12"
    do_facet mds "lctl set_param fail_loc=0"
    sleep 9
    createmany -o $DIR/$tfile 20 > /dev/null
    unlinkmany $DIR/$tfile 20 > /dev/null
    lctl get_param -n mdc.${FSNAME}-MDT0000-mdc-*.timeouts | grep portal | grep "portal 12"
    CUR=$(lctl get_param -n mdc.${FSNAME}-MDT0000-mdc-*.timeouts | awk '/portal 12/ {print $5}')
    WORST=$(lctl get_param -n mdc.${FSNAME}-MDT0000-mdc-*.timeouts | awk '/portal 12/ {print $7}')
    echo "Current MDT timeout $CUR, worst $WORST"
    [ $CUR -lt $WORST ] || error "Current $CUR should be less than worst $WORST"
}
run_test 66a "AT: verify MDT service time adjusts with no early replies"

test_66b() #bug 3055
{
    remote_ost_nodsh && skip "remote OST with nodsh" && return 0

    at_start || return 0
    ORIG=$(lctl get_param -n mdc.${FSNAME}-*.timeouts | awk '/network/ {print $4}')
    lctl set_param fail_val=$(($ORIG + 5))
#define OBD_FAIL_PTLRPC_PAUSE_REP      0x50c
    lctl set_param fail_loc=0x50c
    ls $DIR/$tfile > /dev/null 2>&1
    lctl set_param fail_loc=0
    CUR=$(lctl get_param -n mdc.${FSNAME}-*.timeouts | awk '/network/ {print $4}')
    WORST=$(lctl get_param -n mdc.${FSNAME}-*.timeouts | awk '/network/ {print $6}')
    echo "network timeout orig $ORIG, cur $CUR, worst $WORST"
    [ $WORST -gt $ORIG ] || error "Worst $WORST should be worse than orig $ORIG"
}
run_test 66b "AT: verify net latency adjusts"

test_67a() #bug 3055
{
    remote_ost_nodsh && skip "remote OST with nodsh" && return 0

    at_start || return 0
    CONN1=$(lctl get_param -n osc.*.stats | awk '/_connect/ {total+=$2} END {print total}')
    # sleeping threads may drive values above this
    do_facet ost1 "lctl set_param fail_val=400"
#define OBD_FAIL_PTLRPC_PAUSE_REQ    0x50a
    do_facet ost1 "lctl set_param fail_loc=0x50a"
    createmany -o $DIR/$tfile 20 > /dev/null
    unlinkmany $DIR/$tfile 20 > /dev/null
    do_facet ost1 "lctl set_param fail_loc=0"
    CONN2=$(lctl get_param -n osc.*.stats | awk '/_connect/ {total+=$2} END {print total}')
    ATTEMPTS=$(($CONN2 - $CONN1))
    echo "$ATTEMPTS osc reconnect attemps on gradual slow"
    [ $ATTEMPTS -gt 0 ] && error_ignore 13721 "AT should have prevented reconnect"
    return 0
}
run_test 67a "AT: verify slow request processing doesn't induce reconnects"

test_67b() #bug 3055
{
    remote_ost_nodsh && skip "remote OST with nodsh" && return 0

    at_start || return 0
    CONN1=$(lctl get_param -n osc.*.stats | awk '/_connect/ {total+=$2} END {print total}')
#define OBD_FAIL_OST_PAUSE_CREATE        0x223
    do_facet ost1 "lctl set_param fail_val=20000"
    do_facet ost1 "lctl set_param fail_loc=0x80000223"
    cp /etc/profile $DIR/$tfile || error "cp failed"
    client_reconnect
    do_facet ost1 "lctl get_param -n ost.OSS.ost_create.timeouts"
    log "phase 2"
    CONN2=$(lctl get_param -n osc.*.stats | awk '/_connect/ {total+=$2} END {print total}')
    ATTEMPTS=$(($CONN2 - $CONN1))
    echo "$ATTEMPTS osc reconnect attemps on instant slow"
    # do it again; should not timeout
    do_facet ost1 "lctl set_param fail_loc=0x80000223"
    cp /etc/profile $DIR/$tfile || error "cp failed"
    do_facet ost1 "lctl set_param fail_loc=0"
    client_reconnect
    do_facet ost1 "lctl get_param -n ost.OSS.ost_create.timeouts"
    CONN3=$(lctl get_param -n osc.*.stats | awk '/_connect/ {total+=$2} END {print total}')
    ATTEMPTS=$(($CONN3 - $CONN2))
    echo "$ATTEMPTS osc reconnect attemps on 2nd slow"
    [ $ATTEMPTS -gt 0 ] && error "AT should have prevented reconnect"
    return 0
}
run_test 67b "AT: verify instant slowdown doesn't induce reconnects"

test_68 () #bug 13813
{
    remote_ost_nodsh && skip "remote OST with nodsh" && return 0

    at_start || return 0
    local ldlm_enqueue_min=$(find /sys -name ldlm_enqueue_min)
    [ -z "$ldlm_enqueue_min" ] && skip "missing /sys/.../ldlm_enqueue_min" && return 0
    local ldlm_enqueue_min_r=$(do_facet ost1 "find /sys -name ldlm_enqueue_min")
    [ -z "$ldlm_enqueue_min_r" ] && skip "missing /sys/.../ldlm_enqueue_min in the ost1" && return 0
    local ENQ_MIN=$(cat $ldlm_enqueue_min)
    local ENQ_MIN_R=$(do_facet ost1 "cat $ldlm_enqueue_min_r")
    echo $TIMEOUT >> $ldlm_enqueue_min
    do_facet ost1 "echo $TIMEOUT >> $ldlm_enqueue_min_r"

    rm -rf $DIR/$tdir
    mkdir -p $DIR/$tdir
    lfs setstripe $DIR/$tdir --index=0 --count=1
#define OBD_FAIL_LDLM_PAUSE_CANCEL       0x312
    lctl set_param fail_val=$(($TIMEOUT - 1))
    lctl set_param fail_loc=0x80000312
    cp /etc/profile $DIR/$tdir/${tfile}_1 || error "1st cp failed $?"
    lctl set_param fail_val=$((TIMEOUT * 5 / 4))
    lctl set_param fail_loc=0x80000312
    cp /etc/profile $DIR/$tdir/${tfile}_2 || error "2nd cp failed $?"
    lctl set_param fail_loc=0

    echo $ENQ_MIN >> $ldlm_enqueue_min
    do_facet ost1 "echo $ENQ_MIN_R >> $ldlm_enqueue_min_r"
    rm -rf $DIR/$tdir
    return 0
}
run_test 68 "AT: verify slowing locks"

at_cleanup
# end of AT tests includes above lines

# start multi-client tests
test_70a () {
	[ -z "$CLIENTS" ] && \
		{ skip "Need two or more clients." && return; }
	[ $CLIENTCOUNT -lt 2 ] && \
		{ skip "Need two or more clients, have $CLIENTCOUNT" && return; }

	echo "mount clients $CLIENTS ..."
	zconf_mount_clients $CLIENTS $DIR

	local clients=${CLIENTS//,/ }
	echo "Write/read files on $DIR ; clients $CLIENTS ... "
	for CLIENT in $clients; do
		do_node $CLIENT dd bs=1M count=10 if=/dev/zero \
			of=$DIR/${tfile}_${CLIENT} 2>/dev/null || \
				error "dd failed on $CLIENT"
	done

	local prev_client=$(echo $clients | sed 's/^.* \(.\+\)$/\1/')
	for C in ${CLIENTS//,/ }; do
		do_node $prev_client dd if=$DIR/${tfile}_${C} of=/dev/null 2>/dev/null || \
			error "dd if=$DIR/${tfile}_${C} failed on $prev_client"
		prev_client=$C
	done
	
	ls $DIR
}
run_test 70a "check multi client t-f"

test_70b () {
	local clients=${CLIENTS:-$HOSTNAME}

	zconf_mount_clients $clients $DIR
	
	local duration=300
	[ "$SLOW" = "no" ] && duration=60
	local cmd="rundbench 1 -t $duration"
	local PID=""
	do_nodes $clients "set -x; MISSING_DBENCH_OK=$MISSING_DBENCH_OK \
		PATH=:$PATH:$LUSTRE/utils:$LUSTRE/tests/:$DBENCH_LIB \
		DBENCH_LIB=$DBENCH_LIB TESTSUITE=$TESTSUITE TESTNAME=$TESTNAME \
		LCTL=$LCTL $cmd" &
	PID=$!
	log "Started rundbench load PID=$PID ..."

	ELAPSED=0
	NUM_FAILOVERS=0
	START_TS=$(date +%s)
	CURRENT_TS=$START_TS
	while [ $ELAPSED -lt $duration ]; do
		sleep 1
		replay_barrier mds
		sleep 1 # give clients a time to do operations
		# Increment the number of failovers
		NUM_FAILOVERS=$((NUM_FAILOVERS+1))
		log "$TESTNAME fail mds1 $NUM_FAILOVERS times"
		facet_failover mds
		CURRENT_TS=$(date +%s)
		ELAPSED=$((CURRENT_TS - START_TS))
	done

	wait $PID || error "rundbench load on $CLIENTS failed!"
}
run_test 70b "mds recovery; $CLIENTCOUNT clients"
# end multi-client tests

# vbr export handling
test_71a() {
    delayed_recovery_enabled || { skip "No delayed recovery support"; return 0; }

    UUID=$(lctl dl | awk '/mdc.*-mdc-/ { print $5 }')
    echo "Client UUID is $UUID"
    replay_barrier mds
    umount $DIR
    facet_failover mds
    zconf_mount `hostname` $DIR || error "mount fails"
    client_up || error "post-failover df failed"
    do_facet mds "lctl get_param -n mds.${mds_svc}.stale_exports|grep $UUID" || \
        error "no delayed exports"
    OLD_AGE=$(do_facet mds "lctl get_param -n mds.${mds_svc}.stale_export_age")
    NEW_AGE=10
    do_facet mds "lctl set_param mds.${mds_svc}.stale_export_age=$NEW_AGE"
    sleep $((NEW_AGE + 2))
    do_facet mds "lctl get_param -n mds.${mds_svc}.stale_exports|grep \"$UUID.*EXPIRED\"" || \
        error "exports didn't expire"
    do_facet mds "lctl set_param mds.${mds_svc}.evict_client=$UUID"
    do_facet mds "lctl get_param -n mds.${mds_svc}.stale_exports|grep $UUID" && \
        error "Export wasn't removed manually"
    do_facet mds "lctl set_param mds.${mds_svc}.stale_export_age=$OLD_AGE"
    return 0;
}
run_test 71a "lost client export is kept"

test_71b() {
    delayed_recovery_enabled || { skip "No delayed recovery support"; return 0; }

    FAKE_NUM=10
    create_fake_exports mds $FAKE_NUM
    NUM=$(do_facet mds "lctl get_param -n mds.${mds_svc}.stale_exports|wc -l")
    [ $NUM -eq 0 ] && error "no fake exports $NUM - $FAKE_NUM"
    OLD_AGE=$(do_facet mds "lctl get_param -n mds.${mds_svc}.stale_export_age")
    NEW_AGE=10
    do_facet mds "lctl set_param mds.${mds_svc}.stale_export_age=$NEW_AGE"
    sleep $((NEW_AGE + 2))
    EX_NUM=$(do_facet mds "lctl get_param -n mds.${mds_svc}.stale_exports|grep -c EXPIRED")
    [ "$EX_NUM" -eq "$NUM" ] || error "not all exports are expired $EX_NUM != $NUM"
    do_facet mds "lctl set_param mds.${mds_svc}.flush_stale_exports=1"
    do_facet mds "lctl get_param -n mds.${mds_svc}.stale_exports|grep EXPIRED" && \
        error "Exports weren't flushed"
    do_facet mds "lctl set_param mds.${mds_svc}.stale_export_age=$OLD_AGE"
    return 0;
}
run_test 71b "stale exports are expired, lctl flushes them"

test_71c() {
    delayed_recovery_enabled || { skip "No delayed recovery support"; return 0; }

    FAKE_NUM=10
    create_fake_exports mds $FAKE_NUM
    NUM=$(do_facet mds "lctl get_param -n mds.${mds_svc}.stale_exports|wc -l")
    [ "$NUM" -eq "$FAKE_NUM" ] || error "no fake exports $NUM - $FAKE_NUM"
    OLD_AGE=$(do_facet mds "lctl get_param -n mds.${mds_svc}.stale_export_age")
    NEW_AGE=10
    do_facet mds "lctl set_param mds.${mds_svc}.stale_export_age=$NEW_AGE"
    sleep $((NEW_AGE + 2))
    EX_NUM=$(do_facet mds "lctl get_param -n mds.${mds_svc}.stale_exports|grep -c EXPIRED")
    [ "$EX_NUM" -eq "$NUM" ] || error "not all exports are expired $EX_NUM != $NUM"

    umount $DIR
    zconf_mount `hostname` $DIR || error "mount fails"

    NUM=$(do_facet mds "lctl get_param -n mds.${mds_svc}.stale_exports|wc -l")
    [ $NUM -eq 0 ] || error "$NUM fake exports are still exists"
    do_facet mds "lctl set_param mds.${mds_svc}.stale_export_age=$OLD_AGE"
    return 0;
}
run_test 71c "stale exports are expired, new client connection flush them"

test_71d() {
    delayed_recovery_enabled || { skip "No delayed recovery support"; return 0; }

    FAKE_NUM=10
    create_fake_exports mds $FAKE_NUM
    NUM=$(do_facet mds "lctl get_param -n mds.${mds_svc}.stale_exports|wc -l")
    [ "$NUM" -eq "$FAKE_NUM" ] || error "no fake exports $NUM - $FAKE_NUM"
    OLD_AGE=$(do_facet mds "lctl get_param -n mds.${mds_svc}.stale_export_age")
    NEW_AGE=10
    do_facet mds "lctl conf_param ${mds_svc}.mdt.stale_export_age=$NEW_AGE"
    sleep $((NEW_AGE + 2))
    EX_NUM=$(do_facet mds "lctl get_param -n mds.${mds_svc}.stale_exports|grep -c EXPIRED")
    [ "$EX_NUM" -eq "$NUM" ] || error "not all exports are expired $EX_NUM != $NUM"

    fail mds

    FAIL_AGE=$(do_facet mds "lctl get_param -n mds.${mds_svc}.stale_export_age")
    [ $FAIL_AGE -eq $NEW_AGE ] || error "new age wasn't set after recovery"
    NUM=$(do_facet mds "lctl get_param -n mds.${mds_svc}.stale_exports|wc -l")
    [ $NUM -eq 0 ] || error "$NUM fake exports are still exists"
    do_facet mds "lctl conf_param ${mds_svc}.mdt.stale_export_age=$OLD_AGE"
    return 0;
}
run_test 71d "expired exports, server init removes them, conf_param works"

# end vbr exports tests

test_72() { #bug 16711
    replay_barrier mds
    multiop_bg_pause $DIR/$tfile O_c || return 4
    pid=$!
#define OBD_FAIL_TGT_REPLAY_DELAY 0x709
    do_facet mds "lctl set_param fail_loc=0x80000709"
    fail mds
    kill -USR1 $pid || return 1
    wait $pid || return 2
    $CHECKSTAT -t file $DIR/$tfile || return 3
}
run_test 72 "target_finish_recovery vs process_recovery_queue race"

test_73a() {
    multiop_bg_pause $DIR/$tfile O_tSc || return 3
    pid=$!
    rm -f $DIR/$tfile

    replay_barrier mds
#define OBD_FAIL_LDLM_ENQUEUE       0x302
    do_facet mds "lctl set_param fail_loc=0x80000302"
    fail mds
    kill -USR1 $pid
    wait $pid || return 1
    [ -e $DIR/$tfile ] && return 2
    return 0
}
run_test 73a "open(O_CREAT), unlink, replay, reconnect before open replay , close"

test_73b() {
    multiop_bg_pause $DIR/$tfile O_tSc || return 3
    pid=$!
    rm -f $DIR/$tfile

    replay_barrier mds
#define OBD_FAIL_LDLM_REPLY       0x30c
    do_facet mds "lctl set_param fail_loc=0x8000030c"
    fail mds
    kill -USR1 $pid
    wait $pid || return 1
    [ -e $DIR/$tfile ] && return 2
    return 0
}
run_test 73b "open(O_CREAT), unlink, replay, reconnect at open_replay reply, close"

test_73c() {
    multiop_bg_pause $DIR/$tfile O_tSc || return 3
    pid=$!
    rm -f $DIR/$tfile

    replay_barrier mds
#define OBD_FAIL_TGT_LAST_REPLAY       0x710
    do_facet mds "lctl set_param fail_loc=0x80000710"
    fail mds
    kill -USR1 $pid
    wait $pid || return 1
    [ -e $DIR/$tfile ] && return 2
    return 0
}
run_test 73c "open(O_CREAT), unlink, replay, reconnect at last_replay, close"

test_80a() {
    do_facet ost1 "lctl set_param -n obdfilter.${ost1_svc}.sync_journal 0"

    replay_barrier ost1
    lfs setstripe -i 0 -c 1 $DIR/$tfile
    dd if=/dev/urandom of=$DIR/$tfile bs=1024k count=8 || error "Cannot write"
    cksum=`md5sum $DIR/$tfile | awk '{print $1}'`
    cancel_lru_locks osc
    fail ost1
    dd if=$DIR/$tfile of=/dev/null bs=1024k count=8 || error "Cannot read"
    cksum2=`md5sum $DIR/$tfile | awk '{print $1}'`
    if [ $cksum != $cksum2 ] ; then
	error "New checksum $cksum2 does not match original $cksum"
    fi
}
run_test 80a "write replay"

test_80b() {
    do_facet ost1 "lctl set_param -n obdfilter.${ost1_svc}.sync_journal 0"

    replay_barrier ost1
    lfs setstripe -i 0 -c 1 $DIR/$tfile
    dd if=/dev/urandom of=$DIR/$tfile bs=1024k count=8 || error "Cannot write"
    sleep 1 # Give it a chance to flush dirty data
    echo TESTTEST | dd of=$DIR/$tfile bs=1 count=8 seek=64
    cksum=`md5sum $DIR/$tfile | awk '{print $1}'`
    cancel_lru_locks osc
    fail ost1
    dd if=$DIR/$tfile of=/dev/null bs=1024k count=8 || error "Cannot read"
    cksum2=`md5sum $DIR/$tfile | awk '{print $1}'`
    if [ $cksum != $cksum2 ] ; then
	error "New checksum $cksum2 does not match original $cksum"
    fi
}
run_test 80b "write replay with changed data (checksum resend)"

test_81a() {
    mkdir -p $DIR/$tdir
    createmany -o $DIR/$tdir/$tfile- 10 || return 1
#define OBD_FAIL_MDS_FAIL_LOV_LOG_ADD       0x140
    do_facet mds "lctl set_param fail_loc=0x80000140"
    unlinkmany $DIR/$tdir/$tfile- 10 || return 2
}
run_test 81a "fail log_add during unlink recovery"

test_81b() {
    mkdir -p $DIR/$tdir
    createmany -o $DIR/$tdir/$tfile- 10 || return 1
    replay_barrier mds
    unlinkmany $DIR/$tdir/$tfile- 10 || return 2
#define OBD_FAIL_MDS_FAIL_LOV_LOG_ADD       0x140
    do_facet mds "lctl set_param fail_loc=0x80000140"
    fail mds
}
run_test 81b "fail log_add during unlink recovery"

test_82() { #bug 18927
    multiop_bg_pause $DIR/$tfile O_c || return 1
    pid1=$!
    multiop_bg_pause $DIR/$tfile o:O_CREAT:O_RDONLY:_c || return 2
    pid2=$!
    rm -f $DIR/$tfile
    replay_barrier mds
    fail mds
    kill -USR1 $pid1
    wait $pid1 || return 3
    kill -USR1 $pid2
    wait $pid2 || return 4
    [ -e $DIR/$tfile ] && return 5
    return 0
}
run_test 82 "second open|creat in replay with open orphan"

test_83() { #bug 19224
#define OBD_FAIL_MDS_SPLIT_OPEN  0x142
    do_facet mds "lctl set_param fail_loc=0x80000142"
    # open will sleep after first transaction
    touch $DIR/$tfile &
    PID=$!
    sleep 2
    # set barrier between open transactions
    replay_barrier_nodf mds
    createmany -o $DIR/$tfile- 10
    # open should finish now
    wait $PID || return 1
    fail mds
    rm $DIR/$tfile || return 2
    unlinkmany $DIR/$tfile- 10 || return 3
    return 0
}
run_test 83 "open replay with barrier between transactions"

test_84() {
#define OBD_FAIL_OBD_FAIL_MDS_SPLIT_OPEN 0x142
    do_facet mds "lctl set_param fail_loc=0x80000142"
    createmany -o $DIR/$tfile- 1 &
    PID=$!
    mds_evict_client
    wait $PID || true
<<<<<<< HEAD
    client_up || client_up || true    # reconnect
=======
>>>>>>> 979784ac
}
run_test 84 "stale open during export disconnect"

equals_msg `basename $0`: test complete, cleaning up
check_and_cleanup_lustre
[ -f "$TESTSUITELOG" ] && cat $TESTSUITELOG && grep -q FAIL $TESTSUITELOG && exit 1 || true<|MERGE_RESOLUTION|>--- conflicted
+++ resolved
@@ -63,7 +63,7 @@
     umount $DIR
     facet_failover mds
     zconf_mount `hostname` $DIR || error "mount fails"
-    clients_up || error "post-failover df failed"
+    df $DIR || error "post-failover df failed"
 }
 run_test 0c "expired recovery with no clients"
 
@@ -408,9 +408,10 @@
     lfs getstripe $DIR/$tfile || return 1
     rm -f $DIR/$tfile || return 2       # make it an orphan
     mds_evict_client
-    client_up || client_up || true    # reconnect
+    df -P $DIR || df -P $DIR || true    # reconnect
 
     fail mds                            # start orphan recovery
+    df -P $DIR || df -P $DIR || true    # reconnect
     wait_recovery_complete mds || error "MDS recovery not done"
 
     # For interop with 2.0 only:
@@ -435,12 +436,13 @@
     ls -la $DIR/$tfile
 
     mds_evict_client
-    client_up || client_up || true    # reconnect
+
+    df -P $DIR || df -P $DIR || true    # reconnect
 
     kill -USR1 $pid
+    test -s $DIR/$tfile || error "File was truncated"
+
     wait $pid || return 1
-    [ -s $DIR/$tfile ] || error "File was truncated"
-
     return 0
 }
 run_test 20c "check that client eviction does not affect file content"
@@ -649,7 +651,7 @@
     multiop_bg_pause $DIR/$tfile O_c || return 3
     pid2=$!
     mds_evict_client
-    client_up || client_up || return 1
+    df $MOUNT || sleep 1 && df $MOUNT || return 1
     kill -USR1 $pid1
     kill -USR1 $pid2
     wait $pid1 || return 4
@@ -807,7 +809,7 @@
 # assert on trying to unlock the unlocked page.
 test_41() {
     [ $OSTCOUNT -lt 2 ] && \
-	skip_env "skipping test 41: we don't have a second OST to test with" && \
+	skip "skipping test 41: we don't have a second OST to test with" && \
 	return
 
     local f=$MOUNT/$tfile
@@ -862,7 +864,7 @@
 }
 run_test 43 "mds osc import failure during recovery; don't LBUG"
 
-test_44a() { # was test_44
+test_44a() {	# was test_44
     local at_max_saved=0
 
     mdcdev=`lctl get_param -n devices | awk '/-mdc-/ {print $1}'`
@@ -876,22 +878,12 @@
     fi
 
     for i in `seq 1 10`; do
-<<<<<<< HEAD
-        echo "$i of 10 ($(date +%s))"
-        do_facet mds "lctl get_param -n mdt.MDS.mds.timeouts | grep service"
-        #define OBD_FAIL_TGT_CONN_RACE     0x701
-        do_facet mds "lctl set_param fail_loc=0x80000701"
-        # lctl below may fail, it is valid case
-        $LCTL --device $mdcdev recover
-        df $MOUNT
-=======
 	echo "$i of 10 ($(date +%s))"
 	do_facet mds "lctl get_param -n mdt.MDS.mds.timeouts | grep service"
 	#define OBD_FAIL_TGT_CONN_RACE     0x701
 	do_facet mds "lctl set_param fail_loc=0x80000701"
 	$LCTL --device $mdcdev recover || return 4
 	df $MOUNT
->>>>>>> 979784ac
     done
 
     do_facet mds "lctl set_param fail_loc=0"
@@ -906,22 +898,12 @@
     [ $(echo $mdcdev | wc -w) -eq 1 ] || { echo $mdcdev=$mdcdev && return 3; }
 
     for i in `seq 1 10`; do
-<<<<<<< HEAD
-        echo "$i of 10 ($(date +%s))"
-        do_facet mds "lctl get_param -n mdt.MDS.mds.timeouts | grep service"
-        #define OBD_FAIL_TGT_DELAY_RECONNECT 0x704
-        do_facet mds "lctl set_param fail_loc=0x80000704"
-        # lctl below may fail, it is valid case
-        $LCTL --device $mdcdev recover
-        df $MOUNT
-=======
 	echo "$i of 10 ($(date +%s))"
 	do_facet mds "lctl get_param -n mdt.MDS.mds.timeouts | grep service"
 	#define OBD_FAIL_TGT_DELAY_RECONNECT 0x704
 	do_facet mds "lctl set_param fail_loc=0x80000704"
 	$LCTL --device $mdcdev recover || return 4
 	df $MOUNT
->>>>>>> 979784ac
     done
     do_facet mds "lctl set_param fail_loc=0"
     return 0
@@ -976,7 +958,7 @@
     # OBD_FAIL_OST_CREATE_NET 0x204
     fail ost1
     do_facet ost1 "lctl set_param fail_loc=0x80000204"
-    client_up || return 2
+    df $MOUNT || return 2
 
     # let the MDS discover the OST failure, attempt to recover, fail
     # and recover again.
@@ -993,14 +975,14 @@
 
 test_48() {
     remote_ost_nodsh && skip "remote OST with nodsh" && return 0
-    [ "$OSTCOUNT" -lt "2" ] && skip_env "$OSTCOUNT < 2 OSTs -- skipping" && return
+    [ "$OSTCOUNT" -lt "2" ] && skip "$OSTCOUNT < 2 OSTs -- skipping" && return
 
     replay_barrier mds
     createmany -o $DIR/$tfile 20  || return 1
     facet_failover mds
     #define OBD_FAIL_OST_EROFS 0x216
     do_facet ost1 "lctl set_param fail_loc=0x80000216"
-    client_up || return 2
+    df $MOUNT || return 2
 
     createmany -o $DIR/$tfile 20 20 || return 2
     unlinkmany $DIR/$tfile 40 || return 3
@@ -1108,8 +1090,7 @@
 
     mkdir -p $DIR/$tdir-1
     mkdir -p $DIR/$tdir-2
-
-    multiop_bg_pause $DIR/$tdir-1/f O_c || return 6
+    multiop $DIR/$tdir-1/f O_c &
     close_pid=$!
 
     #define OBD_FAIL_MDS_REINT_NET 0x107
@@ -1507,7 +1488,8 @@
     createmany -o $DIR/$tdir/$tfile- 25
 #define OBD_FAIL_TGT_REPLAY_DROP         0x707
     do_facet mds "lctl set_param fail_loc=0x80000707"
-    fail mds
+    facet_failover mds
+    df $MOUNT || return 1
     do_facet mds "lctl set_param fail_loc=0"
     unlinkmany $DIR/$tdir/$tfile- 25 || return 2
     return 0
@@ -1848,7 +1830,7 @@
     umount $DIR
     facet_failover mds
     zconf_mount `hostname` $DIR || error "mount fails"
-    client_up || error "post-failover df failed"
+    df $DIR || error "post-failover df failed"
     do_facet mds "lctl get_param -n mds.${mds_svc}.stale_exports|grep $UUID" || \
         error "no delayed exports"
     OLD_AGE=$(do_facet mds "lctl get_param -n mds.${mds_svc}.stale_export_age")
@@ -2097,10 +2079,6 @@
     PID=$!
     mds_evict_client
     wait $PID || true
-<<<<<<< HEAD
-    client_up || client_up || true    # reconnect
-=======
->>>>>>> 979784ac
 }
 run_test 84 "stale open during export disconnect"
 
