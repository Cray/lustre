--- conflicted
+++ resolved
@@ -17,15 +17,11 @@
 GRANT_CHECK_LIST=${GRANT_CHECK_LIST:-""}
 
 # Skip these tests
-<<<<<<< HEAD
-# bug number: 
-=======
 # bug number:
->>>>>>> 7bbcc3c5
 ALWAYS_EXCEPT="$REPLAY_SINGLE_EXCEPT"
 
 #                                                  63 min  7 min  AT AT AT AT"
-[ "$SLOW" = "no" ] && EXCEPT_SLOW="1 2 3 4 6 12 16 44a      44b    65 66 67 68"
+[ "$SLOW" = "no" ] && EXCEPT_SLOW="1 2 3 4 6 12 16 44a     44b    65 66 67 68"
 
 build_test_filter
 
@@ -33,20 +29,12 @@
 
 mkdir -p $DIR
 
+assert_DIR
 rm -rf $DIR/[df][0-9]*
 
-<<<<<<< HEAD
-test_0() {
-    replay_barrier mds
-    fail mds
-=======
 test_0a() {	# was test_0
-    sleep 10
-    mkdir $DIR/$tfile
-    replay_barrier $SINGLEMDS
-    fail $SINGLEMDS
-    rmdir $DIR/$tfile
->>>>>>> 7bbcc3c5
+    replay_barrier mds
+    fail mds
 }
 run_test 0a "empty replay"
 
@@ -59,76 +47,6 @@
 }
 run_test 0b "ensure object created after recover exists. (3284)"
 
-<<<<<<< HEAD
-=======
-seq_set_width()
-{
-    local mds=$1
-    local width=$2
-    lctl set_param -n seq.cli-srv-$mds-mdc-*.width=$width
-}
-
-seq_get_width()
-{
-    local mds=$1
-    lctl get_param -n seq.cli-srv-$mds-mdc-*.width
-}
-
-# This test should pass for single-mds and multi-mds configs.
-# But for different configurations it tests different things.
-#
-# single-mds
-# ----------
-# (1) fld_create replay should happen;
-#
-# (2) fld_create replay should not return -EEXISTS, if it does
-# this means sequence manager recovery code is buggy and allocated
-# same sequence two times after recovery.
-#
-# multi-mds
-# ---------
-# (1) fld_create replay may not happen, because its home MDS is
-# MDS2 which is not involved to revovery;
-#
-# (2) as fld_create does not happen on MDS1, it does not make any
-# problem.
-test_0c() {
-    local label=`mdsdevlabel 1`
-    [ -z "$label" ] && echo "No label for mds1" && return 1
-
-    replay_barrier $SINGLEMDS
-    local sw=`seq_get_width $label`
-
-    # make seq manager switch to next sequence each
-    # time as new fid is needed.
-    seq_set_width $label 1
-
-    # make sure that fld has created at least one new
-    # entry on server
-    touch $DIR/$tfile || return 2
-    seq_set_width $label $sw
-
-    # fail $SINGLEMDS and start recovery, replay RPCs, etc.
-    fail $SINGLEMDS
-
-    # wait for recovery finish
-    sleep 10
-    df $MOUNT
-
-    # flush fld cache and dentry cache to make it lookup
-    # created entry instead of revalidating existent one
-    umount $MOUNT
-    zconf_mount `hostname` $MOUNT
-
-    # issue lookup which should call fld lookup which
-    # should fail if client did not replay fld create
-    # correctly and server has no fld entry
-    touch $DIR/$tfile || return 3
-    rm $DIR/$tfile || return 4
-}
-run_test 0c "fld create"
-
->>>>>>> 7bbcc3c5
 test_1() {
     replay_barrier mds
     mcreate $DIR/$tfile
@@ -138,50 +56,6 @@
 }
 run_test 1 "simple create"
 
-test_1a() {
-    do_facet ost1 "sysctl -w lustre.fail_loc=0"
-
-    rm -fr $DIR/$tfile
-    local old_last_id=`cat $LPROC/obdfilter/*/last_id`
-    touch -o $DIR/$tfile 1
-    sync
-    local new_last_id=`cat $LPROC/obdfilter/*/last_id`
-    
-    test "$old_last_id" = "$new_last_id" || {
-	echo "OST object create is caused by MDS"
-	return 1
-    }
-    
-    old_last_id=`cat $LPROC/obdfilter/*/last_id`
-    echo "data" > $DIR/$tfile
-    sync
-    new_last_id=`cat $LPROC/obdfilter/*/last_id`
-    test "$old_last_id" = "$new_last_id "&& {
-	echo "CROW does not work on write"
-	return 1
-    }
-    
-    rm -fr $DIR/$tfile
-
-#define OBD_FAIL_OST_CROW_EIO | OBD_FAIL_ONCE
-    do_facet ost1 "sysctl -w lustre.fail_loc=0x80000801"
-
-    rm -fr $DIR/1a1
-    old_last_id=`cat $LPROC/obdfilter/*/last_id`
-    echo "data" > $DIR/1a1
-    sync
-    new_last_id=`cat $LPROC/obdfilter/*/last_id`
-    test "$old_last_id" = "$new_last_id" || {
-	echo "CROW does work with fail_loc=0x80000801"
-	return 1
-    }
-    
-    rm -fr $DIR/1a1
-    
-    do_facet ost1 "sysctl -w lustre.fail_loc=0"
-}
-#CROW run_test 1a "CROW object create (check OST last_id)"
-
 test_2a() {
     replay_barrier mds
     touch $DIR/$tfile
@@ -214,49 +88,30 @@
 test_3b() {
     replay_barrier mds
 #define OBD_FAIL_MDS_OPEN_PACK | OBD_FAIL_ONCE
-<<<<<<< HEAD
-    do_facet mds "sysctl -w lustre.fail_loc=0x80000114"
+    do_facet mds "lctl set_param fail_loc=0x80000114"
     touch $DIR/$tfile
-    do_facet mds "sysctl -w lustre.fail_loc=0"
-    fail mds
-=======
-    do_facet $SINGLEMDS "lctl set_param fail_loc=0x80000114"
+    do_facet mds "lctl set_param fail_loc=0"
+    fail mds
+    $CHECKSTAT -t file $DIR/$tfile && return 2
+    return 0
+}
+run_test 3b "replay failed open -ENOMEM"
+
+test_3c() {
+    replay_barrier mds
+#define OBD_FAIL_MDS_ALLOC_OBDO | OBD_FAIL_ONCE
+    do_facet mds "lctl set_param fail_loc=0x80000128"
     touch $DIR/$tfile
-    do_facet $SINGLEMDS "lctl set_param fail_loc=0"
-    fail $SINGLEMDS
->>>>>>> 7bbcc3c5
+    do_facet mds "lctl set_param fail_loc=0"
+    fail mds
+
     $CHECKSTAT -t file $DIR/$tfile && return 2
     return 0
 }
-run_test 3b "replay failed open -ENOMEM"
-
-test_3c() {
-    replay_barrier mds
-#define OBD_FAIL_MDS_ALLOC_OBDO | OBD_FAIL_ONCE
-<<<<<<< HEAD
-    do_facet mds "sysctl -w lustre.fail_loc=0x80000128"
-    touch $DIR/$tfile
-    do_facet mds "sysctl -w lustre.fail_loc=0"
-    fail mds
-=======
-    do_facet $SINGLEMDS "lctl set_param fail_loc=0x80000128"
-    touch $DIR/$tfile
-    do_facet $SINGLEMDS "lctl set_param fail_loc=0"
-    fail $SINGLEMDS
->>>>>>> 7bbcc3c5
-
-    $CHECKSTAT -t file $DIR/$tfile && return 2
-    return 0
-}
 run_test 3c "replay failed open -ENOMEM"
 
-<<<<<<< HEAD
-test_4() {
-    replay_barrier mds
-=======
 test_4a() {	# was test_4
-    replay_barrier $SINGLEMDS
->>>>>>> 7bbcc3c5
+    replay_barrier mds
     for i in `seq 10`; do
         echo "tag-$i" > $DIR/$tfile-$i
     done 
@@ -293,13 +148,9 @@
 run_test 5 "|x| 220 open(O_CREAT)"
 
 
-<<<<<<< HEAD
-test_6() {
-    replay_barrier mds
-=======
 test_6a() {	# was test_6
-    replay_barrier $SINGLEMDS
->>>>>>> 7bbcc3c5
+    mkdir -p $DIR/$tdir
+    replay_barrier mds
     mcreate $DIR/$tdir/$tfile
     fail mds
     $CHECKSTAT -t dir $DIR/$tdir || return 1
@@ -310,6 +161,7 @@
 run_test 6a "mkdir + contained create"
 
 test_6b() {
+    mkdir -p $DIR/$tdir
     replay_barrier mds
     rm -rf $DIR/$tdir
     fail mds
@@ -318,6 +170,7 @@
 run_test 6b "|X| rmdir"
 
 test_7() {
+    mkdir -p $DIR/$tdir
     replay_barrier mds
     mcreate $DIR/$tdir/$tfile
     fail mds
@@ -508,13 +361,8 @@
 }
 run_test 19 "|X| mcreate, open, write, rename "
 
-<<<<<<< HEAD
-test_20() {
-    replay_barrier mds
-=======
 test_20a() {	# was test_20
-    replay_barrier $SINGLEMDS
->>>>>>> 7bbcc3c5
+    replay_barrier mds
     multiop_bg_pause $DIR/$tfile O_tSc || return 3
     pid=$!
     rm -f $DIR/$tfile
@@ -785,17 +633,10 @@
 run_test 32 "close() notices client eviction; close() after client eviction"
 
 # Abort recovery before client complete
-<<<<<<< HEAD
-test_33() {
+test_33a() {	# was test_33
     replay_barrier mds
     createmany -o $DIR/$tfile-%d 100 
     fail_abort mds
-=======
-test_33a() {	# was test_33
-    replay_barrier $SINGLEMDS
-    createmany -o $DIR/$tfile-%d 100
-    fail_abort $SINGLEMDS
->>>>>>> 7bbcc3c5
     # this file should be gone, because the replay was aborted
     $CHECKSTAT -t file $DIR/$tfile-* && return 3 
     unlinkmany $DIR/$tfile-%d 0 100
@@ -803,22 +644,6 @@
 }
 run_test 33a "abort recovery before client does replay"
 
-<<<<<<< HEAD
-=======
-# Stale FID sequence
-test_33b() {	# was test_33a
-    replay_barrier $SINGLEMDS
-    createmany -o $DIR/$tfile-%d 10
-    fail_abort $SINGLEMDS
-    unlinkmany $DIR/$tfile-%d 0 10
-    # recreate shouldn't fail
-    createmany -o $DIR/$tfile-%d 10 || return 3
-    unlinkmany $DIR/$tfile-%d 0 10
-    return 0
-}
-run_test 33b "fid shouldn't be reused after abort recovery"
-
->>>>>>> 7bbcc3c5
 test_34() {
     multiop_bg_pause $DIR/$tfile O_c || return 2
     pid=$!
@@ -838,11 +663,7 @@
     touch $DIR/$tfile
 
 #define OBD_FAIL_MDS_REINT_NET_REP       0x119
-<<<<<<< HEAD
-    do_facet mds "sysctl -w lustre.fail_loc=0x80000119"
-=======
-    do_facet $SINGLEMDS "lctl set_param fail_loc=0x80000119"
->>>>>>> 7bbcc3c5
+    do_facet mds "lctl set_param fail_loc=0x80000119"
     rm -f $DIR/$tfile &
     sleep 1
     sync
@@ -924,11 +745,7 @@
     sleep 1
     facet_failover mds
 #define OBD_FAIL_MDS_CONNECT_NET         0x117
-<<<<<<< HEAD
-    do_facet mds "sysctl -w lustre.fail_loc=0x80000117"
-=======
-    do_facet $SINGLEMDS "lctl set_param fail_loc=0x80000117"
->>>>>>> 7bbcc3c5
+    do_facet mds "lctl set_param fail_loc=0x80000117"
     kill -USR1 $PID
     stat1=`count_ost_writes`
     sleep $TIMEOUT
@@ -972,15 +789,9 @@
     do_facet client dd if=/dev/zero of=$f bs=4k count=1 || return 3
     cancel_lru_locks osc
     # fail ost2 and read from ost1
-<<<<<<< HEAD
-    local osc2dev=`grep ${ost2_svc}-osc- $LPROC/devices | awk '{print $1}'`
+    local osc2dev=`lctl get_param -n devices | grep ${ost2_svc}-osc- | awk '{print $1}'`
     [ "$osc2dev" ] || return 4
     $LCTL --device $osc2dev deactivate || return 1
-=======
-    local osc2dev=`do_facet mds "lctl get_param -n devices | grep ${ost2_svc}-osc-MDT0000" | awk '{print $1}'`
-    [ -z "$osc2dev" ] && echo "OST: $ost2_svc" && lctl get_param -n devices && return 4
-    do_facet mds $LCTL --device $osc2dev deactivate || return 1
->>>>>>> 7bbcc3c5
     do_facet client dd if=$f of=/dev/null bs=4k count=1 || return 3
     $LCTL --device $osc2dev activate || return 2
     return 0
@@ -1013,13 +824,8 @@
     replay_barrier mds
 
     # OBD_FAIL_OST_CREATE_NET 0x204
-<<<<<<< HEAD
-    do_facet ost1 "sysctl -w lustre.fail_loc=0x80000204"
-    fail mds
-=======
     do_facet ost1 "lctl set_param fail_loc=0x80000204"
-    fail $SINGLEMDS
->>>>>>> 7bbcc3c5
+    fail mds
     sleep 10
     do_facet ost1 "lctl set_param fail_loc=0"
 
@@ -1027,15 +833,10 @@
 }
 run_test 43 "mds osc import failure during recovery; don't LBUG"
 
-<<<<<<< HEAD
-test_44() {
+test_44a() {	# was test_44
     local at_max_saved=0
 
-    mdcdev=`awk '/-mdc-/ {print $1}' $LPROC/devices`
-=======
-test_44a() {	# was test_44
-    mdcdev=`lctl get_param -n devices | awk '/MDT0000-mdc-/ {print $1}'`
->>>>>>> 7bbcc3c5
+    mdcdev=`lctl get_param -n devices | awk '/-mdc-/ {print $1}'`
     [ "$mdcdev" ] || exit 2
 
     # adaptive timeouts slow this way down
@@ -1046,62 +847,38 @@
 
     for i in `seq 1 10`; do
 	echo "$i of 10 ($(date +%s))"
-	do_facet mds "grep service $LPROC/mdt/MDS/mds/timeouts"
+	do_facet mds "lctl get_param -n mdt.MDS.mds.timeouts | grep service"
 	#define OBD_FAIL_TGT_CONN_RACE     0x701
-<<<<<<< HEAD
-	do_facet mds "sysctl -w lustre.fail_loc=0x80000701"
+	do_facet mds "lctl set_param fail_loc=0x80000701"
 	$LCTL --device $mdcdev recover
 	df $MOUNT
     done
 
-    do_facet mds "sysctl -w lustre.fail_loc=0"
+    do_facet mds "lctl set_param fail_loc=0"
     [ $at_max_saved -ne 0 ] && at_max_set $at_max_saved mds
-=======
-	do_facet $SINGLEMDS "lctl set_param fail_loc=0x80000701"
+    return 0
+}
+run_test 44a "race in target handle connect"
+
+test_44b() {
+    mdcdev=`lctl get_param -n devices | awk '/-mdc-/ {print $1}'`
+    [ "$mdcdev" ] || exit 2
+    for i in `seq 1 10`; do
+	echo "$i of 10 ($(date +%s))"
+	do_facet mds "lctl get_param -n mdt.MDS.mds.timeouts | grep service"
+	#define OBD_FAIL_TGT_DELAY_RECONNECT 0x704
+	do_facet mds "lctl set_param fail_loc=0x80000704"
 	$LCTL --device $mdcdev recover
 	df $MOUNT
     done
-    do_facet $SINGLEMDS "lctl set_param fail_loc=0"
->>>>>>> 7bbcc3c5
-    return 0
-}
-run_test 44a "race in target handle connect"
-
-test_44b() {
-<<<<<<< HEAD
-    mdcdev=`awk '/-mdc-/ {print $1}' $LPROC/devices`
-=======
-    mdcdev=`lctl get_param -n devices | awk '/MDT0000-mdc-/ {print $1}'`
->>>>>>> 7bbcc3c5
-    [ "$mdcdev" ] || exit 2
-    for i in `seq 1 10`; do
-	echo "$i of 10 ($(date +%s))"
-	do_facet mds "grep service $LPROC/mdt/MDS/mds/timeouts"
-	#define OBD_FAIL_TGT_DELAY_RECONNECT 0x704
-<<<<<<< HEAD
-	do_facet mds "sysctl -w lustre.fail_loc=0x80000704"
-	$LCTL --device $mdcdev recover
-	df $MOUNT
-    done
-    do_facet mds "sysctl -w lustre.fail_loc=0"
-=======
-	do_facet $SINGLEMDS "lctl set_param fail_loc=0x80000704"
-	$LCTL --device $mdcdev recover
-	df $MOUNT
-    done
-    do_facet $SINGLEMDS "lctl set_param fail_loc=0"
->>>>>>> 7bbcc3c5
+    do_facet mds "lctl set_param fail_loc=0"
     return 0
 }
 run_test 44b "race in target handle connect"
 
 # Handle failed close
 test_45() {
-<<<<<<< HEAD
-    mdcdev=`awk '/-mdc-/ {print $1}' $LPROC/devices`
-=======
-    mdcdev=`lctl get_param -n devices | awk '/MDT0000-mdc-/ {print $1}'`
->>>>>>> 7bbcc3c5
+    mdcdev=`lctl get_param -n devices | awk '/-mdc-/ {print $1}'`
     [ "$mdcdev" ] || exit 2
     $LCTL --device $mdcdev recover
 
@@ -1162,13 +939,8 @@
     replay_barrier mds
     createmany -o $DIR/$tfile 20  || return 1
     # OBD_FAIL_OST_EROFS 0x216
-<<<<<<< HEAD
-    fail mds
-    do_facet ost1 "sysctl -w lustre.fail_loc=0x80000216"
-=======
-    fail $SINGLEMDS
+    fail mds
     do_facet ost1 "lctl set_param fail_loc=0x80000216"
->>>>>>> 7bbcc3c5
     df $MOUNT || return 2
 
     createmany -o $DIR/$tfile 20 20 || return 2
@@ -1180,11 +952,7 @@
 run_test 48 "MDS->OSC failure during precreate cleanup (2824)"
 
 test_50() {
-<<<<<<< HEAD
-    local oscdev=`do_facet mds grep \'${ost1_svc}-osc \' $LPROC/devices | awk '{print $1}' | head -1`
-=======
-    local oscdev=`do_facet $SINGLEMDS lctl get_param -n devices | grep ${ost1_svc}-osc-MDT0000 | awk '{print $1}'`
->>>>>>> 7bbcc3c5
+    local oscdev=`do_facet mds lctl get_param -n devices | grep ${ost1_svc}-osc | awk '{print $1}' | head -1`
     [ "$oscdev" ] || return 1
     do_facet mds $LCTL --device $oscdev recover || return 2 
     do_facet mds $LCTL --device $oscdev recover || return 3 
@@ -1201,15 +969,9 @@
     multiop $DIR/$tfile s || return 1
     replay_barrier mds
 #define OBD_FAIL_LDLM_REPLY              0x30c
-<<<<<<< HEAD
-    do_facet mds "sysctl -w lustre.fail_loc=0x8000030c"
+    do_facet mds "lctl set_param fail_loc=0x8000030c"
     fail mds || return 2
-    do_facet mds "sysctl -w lustre.fail_loc=0x0"
-=======
-    do_facet $SINGLEMDS "lctl set_param fail_loc=0x8000030c"
-    fail $SINGLEMDS || return 2
-    do_facet $SINGLEMDS "lctl set_param fail_loc=0x0"
->>>>>>> 7bbcc3c5
+    do_facet mds "lctl set_param fail_loc=0x0"
 
     $CHECKSTAT -t file $DIR/$tfile-* && return 3 || true
 }
@@ -1217,42 +979,18 @@
 
 # bug 3462 - simultaneous MDC requests
 test_53a() {
-<<<<<<< HEAD
     mkdir -p $DIR/${tdir}-1
     mkdir -p $DIR/${tdir}-2
     multiop $DIR/${tdir}-1/f O_c &
     close_pid=$!
     # give multiop a chance to open
     sleep 1
-=======
-        mkdir -p $DIR/${tdir}-1
-        mkdir -p $DIR/${tdir}-2
-        multiop $DIR/${tdir}-1/f O_c &
-        close_pid=$!
-        # give multiop a change to open
-        sleep 1
-
-        #define OBD_FAIL_MDS_CLOSE_NET 0x115
-        do_facet $SINGLEMDS "lctl set_param fail_loc=0x80000115"
-        kill -USR1 $close_pid
-        cancel_lru_locks mdc    # force the close
-        do_facet $SINGLEMDS "lctl set_param fail_loc=0"
-
-        mcreate $DIR/${tdir}-2/f || return 1
-
-        # close should still be here
-        [ -d /proc/$close_pid ] || return 2
-
-        replay_barrier_nodf $SINGLEMDS
-        fail $SINGLEMDS
-        wait $close_pid || return 3
->>>>>>> 7bbcc3c5
 
     #define OBD_FAIL_MDS_CLOSE_NET 0x115
-    do_facet mds "sysctl -w lustre.fail_loc=0x80000115"
+    do_facet mds "lctl set_param fail_loc=0x80000115"
     kill -USR1 $close_pid
     cancel_lru_locks MDC # force the close
-    do_facet mds "sysctl -w lustre.fail_loc=0"
+    do_facet mds "lctl set_param fail_loc=0"
     mcreate $DIR/${tdir}-2/f || return 1
     
     # close should still be here
@@ -1268,43 +1006,23 @@
 run_test 53a "|X| close request while two MDC requests in flight"
 
 test_53b() {
-<<<<<<< HEAD
     mkdir -p $DIR/$tdir-1
     mkdir -p $DIR/$tdir-2
     multiop $DIR/$tdir-1/f O_c &
     close_pid=$!
 
     #define OBD_FAIL_MDS_REINT_NET 0x107
-    do_facet mds "sysctl -w lustre.fail_loc=0x80000107"
+    do_facet mds "lctl set_param fail_loc=0x80000107"
     mcreate $DIR/${tdir}-2/f &
     open_pid=$!
     sleep 1
 
-    do_facet mds "sysctl -w lustre.fail_loc=0"
+    do_facet mds "lctl set_param fail_loc=0"
     kill -USR1 $close_pid
     cancel_lru_locks MDC # force the close
     wait $close_pid || return 1
     # open should still be here
     [ -d /proc/$open_pid ] || return 2
-=======
-        mkdir -p $DIR/${tdir}-1
-        mkdir -p $DIR/${tdir}-2
-        multiop $DIR/${tdir}-1/f O_c &
-        close_pid=$!
-
-        #define OBD_FAIL_MDS_REINT_NET 0x107
-        do_facet $SINGLEMDS "lctl set_param fail_loc=0x80000107"
-        mcreate $DIR/${tdir}-2/f &
-        open_pid=$!
-        sleep 1
-
-        do_facet $SINGLEMDS "lctl set_param fail_loc=0"
-        kill -USR1 $close_pid
-        cancel_lru_locks mdc    # force the close
-        wait $close_pid || return 1
-        # open should still be here
-        [ -d /proc/$open_pid ] || return 2
->>>>>>> 7bbcc3c5
 
     replay_barrier_nodf mds
     fail mds
@@ -1317,18 +1035,17 @@
 run_test 53b "|X| open request while two MDC requests in flight"
 
 test_53c() {
-<<<<<<< HEAD
     mkdir -p $DIR/${tdir}-1
     mkdir -p $DIR/${tdir}-2
     multiop $DIR/${tdir}-1/f O_c &
     close_pid=$!
 
-    do_facet mds "sysctl -w lustre.fail_loc=0x80000107"
+    do_facet mds "lctl set_param fail_loc=0x80000107"
     mcreate $DIR/${tdir}-2/f &
     open_pid=$!
     sleep 1
 
-    do_facet mds "sysctl -w lustre.fail_loc=0x80000115"
+    do_facet mds "lctl set_param fail_loc=0x80000115"
     kill -USR1 $close_pid
     cancel_lru_locks MDC  # force the close
 
@@ -1338,32 +1055,7 @@
     sleep 2
     # close should be gone
     [ -d /proc/$close_pid ] && return 2
-    do_facet mds "sysctl -w lustre.fail_loc=0"
-=======
-        mkdir -p $DIR/${tdir}-1
-        mkdir -p $DIR/${tdir}-2
-        multiop $DIR/${tdir}-1/f O_c &
-        close_pid=$!
-
-        #define OBD_FAIL_MDS_REINT_NET 0x107
-        do_facet $SINGLEMDS "lctl set_param fail_loc=0x80000107"
-        mcreate $DIR/${tdir}-2/f &
-        open_pid=$!
-        sleep 1
-
-        #define OBD_FAIL_MDS_CLOSE_NET 0x115
-        do_facet $SINGLEMDS "lctl set_param fail_loc=0x80000115"
-        kill -USR1 $close_pid
-        cancel_lru_locks mdc    # force the close
-
-        replay_barrier_nodf $SINGLEMDS
-        fail_nodf $SINGLEMDS
-        wait $open_pid || return 1
-        sleep 2
-        # close should be gone
-        [ -d /proc/$close_pid ] && return 2
-        do_facet $SINGLEMDS "lctl set_param fail_loc=0"
->>>>>>> 7bbcc3c5
+    do_facet mds "lctl set_param fail_loc=0"
 
     $CHECKSTAT -t file $DIR/${tdir}-1/f || return 3
     $CHECKSTAT -t file $DIR/${tdir}-2/f || return 4
@@ -1372,39 +1064,18 @@
 run_test 53c "|X| open request and close request while two MDC requests in flight"
 
 test_53d() {
-<<<<<<< HEAD
     mkdir -p $DIR/${tdir}-1
     mkdir -p $DIR/${tdir}-2
     multiop $DIR/${tdir}-1/f O_c &
     close_pid=$!
     # give multiop a chance to open
     sleep 1
-=======
-        mkdir -p $DIR/${tdir}-1
-        mkdir -p $DIR/${tdir}-2
-        multiop $DIR/${tdir}-1/f O_c &
-        close_pid=$!
-        # give multiop a chance to open
-        sleep 1
-
-        #define OBD_FAIL_MDS_CLOSE_NET_REP 0x13f
-        do_facet $SINGLEMDS "lctl set_param fail_loc=0x8000013f"
-        kill -USR1 $close_pid
-        cancel_lru_locks mdc    # force the close
-        do_facet $SINGLEMDS "lctl set_param fail_loc=0"
-        mcreate $DIR/${tdir}-2/f || return 1
-
-        # close should still be here
-        [ -d /proc/$close_pid ] || return 2
-        fail $SINGLEMDS
-        wait $close_pid || return 3
->>>>>>> 7bbcc3c5
 
     # define OBD_FAIL_MDS_CLOSE_NET_REP 0X138    
-    do_facet mds "sysctl -w lustre.fail_loc=0x8000013b"
+    do_facet mds "lctl set_param fail_loc=0x8000013b"
     kill -USR1 $close_pid
     cancel_lru_locks MDC  # force the close
-    do_facet mds "sysctl -w lustre.fail_loc=0"
+    do_facet mds "lctl set_param fail_loc=0"
     mcreate $DIR/${tdir}-2/f || return 1
     
     # close should still be here
@@ -1420,19 +1091,18 @@
 run_test 53d "|X| close reply while two MDC requests in flight"
 
 test_53e() {
-<<<<<<< HEAD
     mkdir -p $DIR/$tdir-1
     mkdir -p $DIR/$tdir-2
     multiop $DIR/$tdir-1/f O_c &
     close_pid=$!
 
     #define OBD_FAIL_MDS_REINT_NET_REP       0x119
-    do_facet mds "sysctl -w lustre.fail_loc=0x80000119"
+    do_facet mds "lctl set_param fail_loc=0x80000119"
     mcreate $DIR/${tdir}-2/f &
     open_pid=$!
     sleep 1
     
-    do_facet mds "sysctl -w lustre.fail_loc=0"
+    do_facet mds "lctl set_param fail_loc=0"
     kill -USR1 $close_pid
     cancel_lru_locks MDC  # force the close
     wait $close_pid || return 1
@@ -1446,33 +1116,6 @@
     $CHECKSTAT -t file $DIR/${tdir}-1/f || return 4
     $CHECKSTAT -t file $DIR/${tdir}-2/f || return 5
     rm -rf $DIR/${tdir}-*
-=======
-        mkdir -p $DIR/${tdir}-1
-        mkdir -p $DIR/${tdir}-2
-        multiop $DIR/${tdir}-1/f O_c &
-        close_pid=$!
-
-        #define OBD_FAIL_MDS_REINT_NET_REP 0x119
-        do_facet $SINGLEMDS "lctl set_param fail_loc=0x119"
-        mcreate $DIR/${tdir}-2/f &
-        open_pid=$!
-        sleep 1
-
-        do_facet $SINGLEMDS "lctl set_param fail_loc=0"
-        kill -USR1 $close_pid
-        cancel_lru_locks mdc    # force the close
-        wait $close_pid || return 1
-        # open should still be here
-        [ -d /proc/$open_pid ] || return 2
-
-        replay_barrier_nodf $SINGLEMDS
-        fail $SINGLEMDS
-        wait $open_pid || return 3
-
-        $CHECKSTAT -t file $DIR/${tdir}-1/f || return 4
-        $CHECKSTAT -t file $DIR/${tdir}-2/f || return 5
-        rm -rf $DIR/${tdir}-*
->>>>>>> 7bbcc3c5
 }
 run_test 53e "|X| open reply while two MDC requests in flight"
 
@@ -1482,22 +1125,12 @@
         multiop $DIR/${tdir}-1/f O_c &
         close_pid=$!
 
-<<<<<<< HEAD
-        do_facet mds "sysctl -w lustre.fail_loc=0x80000119"
-=======
-        #define OBD_FAIL_MDS_REINT_NET_REP 0x119
-        do_facet $SINGLEMDS "lctl set_param fail_loc=0x119"
->>>>>>> 7bbcc3c5
+        do_facet mds "lctl set_param fail_loc=0x80000119"
         mcreate $DIR/${tdir}-2/f &
         open_pid=$!
         sleep 1
 
-<<<<<<< HEAD
-        do_facet mds "sysctl -w lustre.fail_loc=0x8000013b"
-=======
-        #define OBD_FAIL_MDS_CLOSE_NET_REP 0x13f
-        do_facet $SINGLEMDS "lctl set_param fail_loc=0x8000013f"
->>>>>>> 7bbcc3c5
+        do_facet mds "lctl set_param fail_loc=0x8000013b"
         kill -USR1 $close_pid
         cancel_lru_locks MDC
 
@@ -1507,11 +1140,7 @@
         sleep 2
         #close should be gone
         [ -d /proc/$close_pid ] && return 2
-<<<<<<< HEAD
-        do_facet mds "sysctl -w lustre.fail_loc=0"
-=======
-        do_facet $SINGLEMDS "lctl set_param fail_loc=0"
->>>>>>> 7bbcc3c5
+        do_facet mds "lctl set_param fail_loc=0"
 
         $CHECKSTAT -t file $DIR/${tdir}-1/f || return 3
         $CHECKSTAT -t file $DIR/${tdir}-2/f || return 4
@@ -1525,34 +1154,18 @@
         multiop $DIR/${tdir}-1/f O_c &
         close_pid=$!
 
-<<<<<<< HEAD
-        do_facet mds "sysctl -w lustre.fail_loc=0x80000119"
-=======
-        #define OBD_FAIL_MDS_REINT_NET_REP 0x119
-        do_facet $SINGLEMDS "lctl set_param fail_loc=0x119"
->>>>>>> 7bbcc3c5
+        do_facet mds "lctl set_param fail_loc=0x80000119"
         mcreate $DIR/${tdir}-2/f &
         open_pid=$!
         sleep 1
 
-<<<<<<< HEAD
-        do_facet mds "sysctl -w lustre.fail_loc=0x80000115"
-=======
-        #define OBD_FAIL_MDS_CLOSE_NET 0x115
-        do_facet $SINGLEMDS "lctl set_param fail_loc=0x80000115"
->>>>>>> 7bbcc3c5
+        do_facet mds "lctl set_param fail_loc=0x80000115"
         kill -USR1 $close_pid
         cancel_lru_locks MDC # force the close
 
-<<<<<<< HEAD
-        do_facet mds "sysctl -w lustre.fail_loc=0"
+        do_facet mds "lctl set_param fail_loc=0"
         replay_barrier_nodf mds
         fail_nodf mds
-=======
-        do_facet $SINGLEMDS "lctl set_param fail_loc=0"
-        replay_barrier_nodf $SINGLEMDS
-        fail_nodf $SINGLEMDS
->>>>>>> 7bbcc3c5
         wait $open_pid || return 1
         sleep 2
         # close should be gone
@@ -1565,18 +1178,17 @@
 run_test 53g "|X| drop open reply and close request while close and open are both in flight"
 
 test_53h() {
-<<<<<<< HEAD
     mkdir -p $DIR/${tdir}-1
     mkdir -p $DIR/${tdir}-2
     multiop $DIR/${tdir}-1/f O_c &
     close_pid=$!
 
-    do_facet mds "sysctl -w lustre.fail_loc=0x80000107"
+    do_facet mds "lctl set_param fail_loc=0x80000107"
     mcreate $DIR/${tdir}-2/f &
     open_pid=$!
     sleep 1
     
-    do_facet mds "sysctl -w lustre.fail_loc=0x8000013b"
+    do_facet mds "lctl set_param fail_loc=0x8000013b"
     kill -USR1 $close_pid
     cancel_lru_locks MDC  # force the close
     sleep 1
@@ -1587,33 +1199,7 @@
     sleep 2
     # close should be gone
     [ -d /proc/$close_pid ] && return 2
-    do_facet mds "sysctl -w lustre.fail_loc=0"
-=======
-        mkdir -p $DIR/${tdir}-1
-        mkdir -p $DIR/${tdir}-2
-        multiop $DIR/${tdir}-1/f O_c &
-        close_pid=$!
-
-        #define OBD_FAIL_MDS_REINT_NET 0x107
-        do_facet $SINGLEMDS "lctl set_param fail_loc=0x80000107"
-        mcreate $DIR/${tdir}-2/f &
-        open_pid=$!
-        sleep 1
-
-        #define OBD_FAIL_MDS_CLOSE_NET_REP 0x13f
-        do_facet $SINGLEMDS "lctl set_param fail_loc=0x8000013f"
-        kill -USR1 $close_pid
-        cancel_lru_locks mdc    # force the close
-        sleep 1
-
-        replay_barrier_nodf $SINGLEMDS
-        fail_nodf $SINGLEMDS
-        wait $open_pid || return 1
-        sleep 2
-        # close should be gone
-        [ -d /proc/$close_pid ] && return 2
-        do_facet $SINGLEMDS "lctl set_param fail_loc=0"
->>>>>>> 7bbcc3c5
+    do_facet mds "lctl set_param fail_loc=0"
 
     $CHECKSTAT -t file $DIR/${tdir}-1/f || return 3
     $CHECKSTAT -t file $DIR/${tdir}-2/f || return 4
@@ -1624,19 +1210,11 @@
 #b3761 ASSERTION(hash != 0) failed
 test_55() {
 # OBD_FAIL_MDS_OPEN_CREATE | OBD_FAIL_ONCE
-<<<<<<< HEAD
-    do_facet mds "sysctl -w lustre.fail_loc=0x8000012b"
+    do_facet mds "lctl set_param fail_loc=0x8000012b"
     touch $DIR/$tfile &
     # give touch a chance to run
     sleep 5
-    do_facet mds "sysctl -w lustre.fail_loc=0x0"
-=======
-    do_facet $SINGLEMDS "lctl set_param fail_loc=0x8000012b"
-    touch $DIR/$tfile &
-    # give touch a chance to run
-    sleep 5
-    do_facet $SINGLEMDS "lctl set_param fail_loc=0x0"
->>>>>>> 7bbcc3c5
+    do_facet mds "lctl set_param fail_loc=0x0"
     rm $DIR/$tfile
     return 0
 }
@@ -1655,43 +1233,28 @@
 #recovery one mds-ost setattr from llog
 test_57() {
 #define OBD_FAIL_MDS_OST_SETATTR       0x12c
-<<<<<<< HEAD
-    do_facet mds "sysctl -w lustre.fail_loc=0x8000012c"
-=======
-    do_facet $SINGLEMDS "lctl set_param fail_loc=0x8000012c"
->>>>>>> 7bbcc3c5
+    do_facet mds "lctl set_param fail_loc=0x8000012c"
     touch $DIR/$tfile
     replay_barrier mds
     fail mds
     sleep 1
     $CHECKSTAT -t file $DIR/$tfile || return 1
-<<<<<<< HEAD
-    do_facet mds "sysctl -w lustre.fail_loc=0x0"
-=======
-    do_facet $SINGLEMDS "lctl set_param fail_loc=0x0"
->>>>>>> 7bbcc3c5
+    do_facet mds "lctl set_param fail_loc=0x0"
     rm $DIR/$tfile
 }
 run_test 57 "test recovery from llog for setattr op"
 
 #recovery many mds-ost setattr from llog
 test_58() {
+    mkdir -p $DIR/$tdir
 #define OBD_FAIL_MDS_OST_SETATTR       0x12c
-<<<<<<< HEAD
-    do_facet mds "sysctl -w lustre.fail_loc=0x8000012c"
-=======
-    do_facet $SINGLEMDS "lctl set_param fail_loc=0x8000012c"
->>>>>>> 7bbcc3c5
+    do_facet mds "lctl set_param fail_loc=0x8000012c"
     createmany -o $DIR/$tdir/$tfile-%d 2500
     replay_barrier mds
     fail mds
     sleep 2
     $CHECKSTAT -t file $DIR/$tdir/$tfile-* >/dev/null || return 1
-<<<<<<< HEAD
-    do_facet mds "sysctl -w lustre.fail_loc=0x0"
-=======
-    do_facet $SINGLEMDS "lctl set_param fail_loc=0x0"
->>>>>>> 7bbcc3c5
+    do_facet mds "lctl set_param fail_loc=0x0"
     unlinkmany $DIR/$tdir/$tfile-%d 2500
     rmdir $DIR/$tdir
 }
@@ -1700,19 +1263,15 @@
 # log_commit_thread vs filter_destroy race used to lead to import use after free
 # bug 11658
 test_59() {
+    mkdir -p $DIR/$tdir
     createmany -o $DIR/$tdir/$tfile-%d 200
     sync
     unlinkmany $DIR/$tdir/$tfile-%d 200
 #define OBD_FAIL_PTLRPC_DELAY_RECOV       0x507
     do_facet ost1 "lctl set_param fail_loc=0x507"
     fail ost1
-<<<<<<< HEAD
-    fail mds
-    do_facet ost1 "sysctl -w lustre.fail_loc=0x0"
-=======
-    fail $SINGLEMDS
+    fail mds
     do_facet ost1 "lctl set_param fail_loc=0x0"
->>>>>>> 7bbcc3c5
     sleep 20
     rmdir $DIR/$tdir
 }
@@ -1721,6 +1280,7 @@
 # race between add unlink llog vs cat log init in post_recovery (only for b1_6)
 # bug 12086: should no oops and No ctxt error for this test
 test_60() {
+    mkdir -p $DIR/$tdir
     createmany -o $DIR/$tdir/$tfile-%d 200
     replay_barrier mds
     unlinkmany $DIR/$tdir/$tfile-%d 0 100
@@ -1733,17 +1293,17 @@
 
 #test race  llog recovery thread vs llog cleanup
 test_61a() {
+    mkdir -p $DIR/$tdir
     createmany -o $DIR/$tdir/$tfile-%d 800
     replay_barrier ost1 
 #   OBD_FAIL_OST_LLOG_RECOVERY_TIMEOUT 0x221 
     unlinkmany $DIR/$tdir/$tfile-%d 800 
-    set_nodes_failloc "$(osts_nodes)" 0x80000221
+    do_facet ost "lctl set_param fail_loc=0x80000221"
     facet_failover ost1
     sleep 10 
     fail ost1
     sleep 30
-    set_nodes_failloc "$(osts_nodes)" 0x0
-    
+    do_facet ost "lctl set_param fail_loc=0x0"
     $CHECKSTAT -t file $DIR/$tdir/$tfile-* && return 1
     rmdir $DIR/$tdir
 }
@@ -1751,15 +1311,9 @@
 
 #test race  mds llog sync vs llog cleanup
 test_61b() {
-<<<<<<< HEAD
 #   OBD_FAIL_MDS_LLOG_SYNC_TIMEOUT 0x13a 
-    do_facet mds "sysctl -w lustre.fail_loc=0x8000013a"
+    do_facet mds "lctl set_param fail_loc=0x8000013a"
     facet_failover mds 
-=======
-#   OBD_FAIL_MDS_LLOG_SYNC_TIMEOUT 0x140
-    do_facet $SINGLEMDS "lctl set_param fail_loc=0x80000140"
-    facet_failover $SINGLEMDS 
->>>>>>> 7bbcc3c5
     sleep 10
     fail mds
     do_facet client dd if=/dev/zero of=$DIR/$tfile bs=4k count=1 || return 1
@@ -1770,21 +1324,46 @@
 test_61c() {
 #   OBD_FAIL_OST_CANCEL_COOKIE_TIMEOUT 0x222 
     touch $DIR/$tfile 
-    set_nodes_failloc "$(osts_nodes)" 0x80000222
+    do_facet ost "lctl set_param fail_loc=0x80000222"
     rm $DIR/$tfile    
     sleep 10
     fail ost1
-    set_nodes_failloc "$(osts_nodes)" 0x0
 }
 run_test 61c "test race mds llog sync vs llog cleanup"
 
-<<<<<<< HEAD
+test_61d() { # bug 16002
+#define OBD_FAIL_OBD_LLOG_SETUP        0x605
+    stop mds
+    do_facet mds "lctl set_param fail_loc=0x80000605"
+    start mds $MDSDEV $MDS_MOUNT_OPTS && error "mds start should have failed"
+    do_facet mds "lctl set_param fail_loc=0"
+    start mds $MDSDEV $MDS_MOUNT_OPTS || error "cannot restart mds"
+}
+run_test 61d "error in llog_setup should cleanup the llog context correctly"
+
+test_62() { # Bug 15756 - don't mis-drop resent replay
+    mkdir -p $DIR/$tdir
+    replay_barrier mds
+    createmany -o $DIR/$tdir/$tfile- 25
+#define OBD_FAIL_TGT_REPLAY_DROP         0x707
+    do_facet mds "lctl set_param fail_loc=0x80000707"
+    facet_failover mds
+    df $MOUNT || return 1
+    do_facet mds "lctl set_param fail_loc=0"
+    unlinkmany $DIR/$tdir/$tfile- 25 || return 2
+    return 0
+}
+run_test 62 "don't mis-drop resent replay"
+
 #Adaptive Timeouts (bug 3055)
 AT_MAX_SET=0
 
 at_start()
 {
-    at_is_valid || skip "AT env is invalid"
+    if ! at_is_valid; then
+        skip "AT env is invalid"
+        return 1
+    fi
 
     if ! at_is_enabled; then
         echo "AT is disabled, enable it by force temporarily"
@@ -1807,19 +1386,19 @@
     at_start || return 0
     $LCTL dk > /dev/null
     debugsave
-    sysctl -w lnet.debug="+other"
+    lctl set_param debug="+other"
     # slow down a request
-    do_facet mds sysctl -w lustre.fail_val=30000
+    do_facet mds lctl set_param fail_val=30000
 #define OBD_FAIL_PTLRPC_PAUSE_REQ        0x50a
-    do_facet mds sysctl -w lustre.fail_loc=0x8000050a
+    do_facet mds lctl set_param fail_loc=0x8000050a
     createmany -o $DIR/$tfile 10 > /dev/null
     unlinkmany $DIR/$tfile 10 > /dev/null
     # check for log message
     $LCTL dk | grep "Early reply #" || error "No early reply" 
     # client should show 30s estimates
-    grep portal $LPROC/mdc/${FSNAME}-MDT0000-mdc-*/timeouts
+    lctl get_param -n mdc.${FSNAME}-MDT0000-mdc-*.timeouts | grep portal
     sleep 9
-    grep portal $LPROC/mdc/${FSNAME}-MDT0000-mdc-*/timeouts
+    lctl get_param -n mdc.${FSNAME}-MDT0000-mdc-*.timeouts | grep portal
 }
 run_test 65a "AT: verify early replies"
 
@@ -1828,50 +1407,50 @@
     at_start || return 0
     # turn on D_ADAPTTO
     debugsave
-    sysctl -w lnet.debug="+other"
+    lctl set_param debug="+other"
     $LCTL dk > /dev/null
     # slow down bulk i/o
-    do_facet ost1 sysctl -w lustre.fail_val=30
+    do_facet ost1 lctl set_param fail_val=30
 #define OBD_FAIL_OST_BRW_PAUSE_PACK      0x224
-    do_facet ost1 sysctl -w lustre.fail_loc=0x224
+    do_facet ost1 lctl set_param fail_loc=0x224
 
     rm -f $DIR/$tfile
     lfs setstripe $DIR/$tfile --index=0 --count=1
     # force some real bulk transfer
     multiop $DIR/$tfile oO_CREAT:O_RDWR:O_SYNC:w4096c
 
-    do_facet ost1 sysctl -w lustre.fail_loc=0
+    do_facet ost1 lctl set_param fail_loc=0
     # check for log message
     $LCTL dk | grep "Early reply #" || error "No early reply"
     debugrestore
     # client should show 30s estimates
-    grep portal $LPROC/osc/${FSNAME}-OST0000-osc-*/timeouts
+    lctl get_param -n osc.${FSNAME}-OST0000-osc-*.timeouts | grep portal
 }
 run_test 65b "AT: verify early replies on packed reply / bulk"
 
 test_66a() #bug 3055
 {
     at_start || return 0
-    grep "portal 12" $LPROC/mdc/${FSNAME}-MDT0000-mdc-*/timeouts
+    lctl get_param -n mdc.${FSNAME}-MDT0000-mdc-*.timeouts | grep "portal 12"
     # adjust 5s at a time so no early reply is sent (within deadline)
-    do_facet mds "sysctl -w lustre.fail_val=5000"
+    do_facet mds "lctl set_param fail_val=5000"
 #define OBD_FAIL_PTLRPC_PAUSE_REQ        0x50a
-    do_facet mds "sysctl -w lustre.fail_loc=0x8000050a"
+    do_facet mds "lctl set_param fail_loc=0x8000050a"
     createmany -o $DIR/$tfile 20 > /dev/null
     unlinkmany $DIR/$tfile 20 > /dev/null
-    grep "portal 12" $LPROC/mdc/${FSNAME}-MDT0000-mdc-*/timeouts
-    do_facet mds "sysctl -w lustre.fail_val=10000"
-    do_facet mds "sysctl -w lustre.fail_loc=0x8000050a"
+    lctl get_param -n mdc.${FSNAME}-MDT0000-mdc-*.timeouts | grep "portal 12"
+    do_facet mds "lctl set_param fail_val=10000"
+    do_facet mds "lctl set_param fail_loc=0x8000050a"
     createmany -o $DIR/$tfile 20 > /dev/null
     unlinkmany $DIR/$tfile 20 > /dev/null
-    grep "portal 12" $LPROC/mdc/${FSNAME}-MDT0000-mdc-*/timeouts
-    do_facet mds "sysctl -w lustre.fail_loc=0"
+    lctl get_param -n mdc.${FSNAME}-MDT0000-mdc-*.timeouts | grep "portal 12"
+    do_facet mds "lctl set_param fail_loc=0"
     sleep 9
     createmany -o $DIR/$tfile 20 > /dev/null
     unlinkmany $DIR/$tfile 20 > /dev/null
-    grep portal $LPROC/mdc/${FSNAME}-MDT0000-mdc-*/timeouts | grep "portal 12"
-    CUR=$(awk '/portal 12/ {print $5}' $LPROC/mdc/${FSNAME}-MDT0000-mdc-*/timeouts)
-    WORST=$(awk '/portal 12/ {print $7}' $LPROC/mdc/${FSNAME}-MDT0000-mdc-*/timeouts)
+    lctl get_param -n mdc.${FSNAME}-MDT0000-mdc-*.timeouts | grep portal | grep "portal 12"
+    CUR=$(lctl get_param -n mdc.${FSNAME}-MDT0000-mdc-*.timeouts | awk '/portal 12/ {print $5}')
+    WORST=$(lctl get_param -n mdc.${FSNAME}-MDT0000-mdc-*.timeouts | awk '/portal 12/ {print $7}')
     echo "Current MDT timeout $CUR, worst $WORST"
     [ $CUR -lt $WORST ] || error "Current $CUR should be less than worst $WORST" 
 }
@@ -1880,14 +1459,14 @@
 test_66b() #bug 3055
 {
     at_start || return 0
-    ORIG=$(awk '/network/ {print $4}' $LPROC/mdc/${FSNAME}-*/timeouts)
-    sysctl -w lustre.fail_val=$(($ORIG + 5))
+    ORIG=$(lctl get_param -n mdc.${FSNAME}-*.timeouts | awk '/network/ {print $4}')
+    lctl set_param fail_val=$(($ORIG + 5))
 #define OBD_FAIL_PTLRPC_PAUSE_REP      0x50c
-    sysctl -w lustre.fail_loc=0x50c
+    lctl set_param fail_loc=0x50c
     ls $DIR/$tfile > /dev/null 2>&1
-    sysctl -w lustre.fail_loc=0
-    CUR=$(awk '/network/ {print $4}' $LPROC/mdc/${FSNAME}-*/timeouts)
-    WORST=$(awk '/network/ {print $6}' $LPROC/mdc/${FSNAME}-*/timeouts)
+    lctl set_param fail_loc=0
+    CUR=$(lctl get_param -n mdc.${FSNAME}-*.timeouts | awk '/network/ {print $4}')
+    WORST=$(lctl get_param -n mdc.${FSNAME}-*.timeouts | awk '/network/ {print $6}')
     echo "network timeout orig $ORIG, cur $CUR, worst $WORST"
     [ $WORST -gt $ORIG ] || error "Worst $WORST should be worse than orig $ORIG" 
 }
@@ -1896,15 +1475,15 @@
 test_67a() #bug 3055
 {
     at_start || return 0
-    CONN1=$(awk '/_connect/ {total+=$2} END {print total}' $LPROC/osc/*/stats)
+    CONN1=$(lctl get_param -n osc.*.stats | awk '/_connect/ {total+=$2} END {print total}')
     # sleeping threads may drive values above this
-    do_facet ost1 "sysctl -w lustre.fail_val=400"
+    do_facet ost1 "lctl set_param fail_val=400"
 #define OBD_FAIL_PTLRPC_PAUSE_REQ    0x50a
-    do_facet ost1 "sysctl -w lustre.fail_loc=0x50a"
+    do_facet ost1 "lctl set_param fail_loc=0x50a"
     createmany -o $DIR/$tfile 20 > /dev/null
     unlinkmany $DIR/$tfile 20 > /dev/null
-    do_facet ost1 "sysctl -w lustre.fail_loc=0"
-    CONN2=$(awk '/_connect/ {total+=$2} END {print total}' $LPROC/osc/*/stats)
+    do_facet ost1 "lctl set_param fail_loc=0"
+    CONN2=$(lctl get_param -n osc.*.stats | awk '/_connect/ {total+=$2} END {print total}')
     ATTEMPTS=$(($CONN2 - $CONN1))
     echo "$ATTEMPTS osc reconnect attemps on gradual slow"
     [ $ATTEMPTS -gt 0 ] && error_ignore 13721 "AT should have prevented reconnect"
@@ -1915,24 +1494,24 @@
 test_67b() #bug 3055
 {
     at_start || return 0
-    CONN1=$(awk '/_connect/ {total+=$2} END {print total}' $LPROC/osc/*/stats)
+    CONN1=$(lctl get_param -n osc.*.stats | awk '/_connect/ {total+=$2} END {print total}')
 #define OBD_FAIL_OST_PAUSE_CREATE        0x223
-    do_facet ost1 "sysctl -w lustre.fail_val=20000"
-    do_facet ost1 "sysctl -w lustre.fail_loc=0x80000223"
+    do_facet ost1 "lctl set_param fail_val=20000"
+    do_facet ost1 "lctl set_param fail_loc=0x80000223"
     cp /etc/profile $DIR/$tfile || error "cp failed"
     client_reconnect
-    cat $LPROC/ost/OSS/ost_create/timeouts
+    lctl get_param -n ost.OSS.ost_create.timeouts
     log "phase 2"
-    CONN2=$(awk '/_connect/ {total+=$2} END {print total}' $LPROC/osc/*/stats)
+    CONN2=$(lctl get_param -n osc.*.stats | awk '/_connect/ {total+=$2} END {print total}')
     ATTEMPTS=$(($CONN2 - $CONN1))
     echo "$ATTEMPTS osc reconnect attemps on instant slow"
     # do it again; should not timeout
-    do_facet ost1 "sysctl -w lustre.fail_loc=0x80000223"
+    do_facet ost1 "lctl set_param fail_loc=0x80000223"
     cp /etc/profile $DIR/$tfile || error "cp failed"
-    do_facet ost1 "sysctl -w lustre.fail_loc=0"
+    do_facet ost1 "lctl set_param fail_loc=0"
     client_reconnect
-    cat $LPROC/ost/OSS/ost_create/timeouts
-    CONN3=$(awk '/_connect/ {total+=$2} END {print total}' $LPROC/osc/*/stats)
+    lctl get_param -n ost.OSS.ost_create.timeouts
+    CONN3=$(`lctl get_param -n osc.*.stats` | awk '/_connect/ {total+=$2} END {print total}')
     ATTEMPTS=$(($CONN3 - $CONN2))
     echo "$ATTEMPTS osc reconnect attemps on 2nd slow"
     [ $ATTEMPTS -gt 0 ] && error "AT should have prevented reconnect"
@@ -1950,13 +1529,13 @@
     rm -f $DIR/${tfile}_[1-2]
     lfs setstripe $DIR/$tfile --index=0 --count=1
 #define OBD_FAIL_LDLM_PAUSE_CANCEL       0x312
-    sysctl -w lustre.fail_val=$(($TIMEOUT - 1))
-    sysctl -w lustre.fail_loc=0x80000312
+    lctl set_param fail_val=$(($TIMEOUT - 1))
+    lctl set_param fail_loc=0x80000312
     cp /etc/profile $DIR/${tfile}_1 || error "1st cp failed $?"
-    sysctl -w lustre.fail_val=$((TIMEOUT * 3 / 2))
-    sysctl -w lustre.fail_loc=0x80000312
+    lctl set_param fail_val=$((TIMEOUT * 3 / 2))
+    lctl set_param fail_loc=0x80000312
     cp /etc/profile $DIR/${tfile}_2 || error "2nd cp failed $?"
-    sysctl -w lustre.fail_loc=0
+    lctl set_param fail_loc=0
     echo $ENQ_MIN >> $ldlm_enqueue_min
     return 0
 }
@@ -1974,7 +1553,7 @@
 fi
 
 # end of AT tests includes above lines
-=======
+
 # start multi-client tests
 test_70a () {
 	[ -z "$CLIENTS" ] && \
@@ -2024,11 +1603,11 @@
 		echo "Started load PID=`cat pid.$CLIENT`"
 	done
 
-	replay_barrier $SINGLEMDS 
+	replay_barrier mds 
 	sleep 3 # give clients a time to do operations
 
 	log "$TESTNAME fail mds 1"
-	fail $SINGLEMDS
+	fail mds
 
 # wait for client to reconnect to MDS
 	sleep $TIMEOUT
@@ -2044,7 +1623,6 @@
 }
 run_test 70b "mds recovery; $CLIENTCOUNT clients"
 # end multi-client tests
->>>>>>> 7bbcc3c5
 
 equals_msg `basename $0`: test complete, cleaning up
 check_and_cleanup_lustre
