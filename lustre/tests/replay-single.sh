--- conflicted
+++ resolved
@@ -63,11 +63,7 @@
     umount $DIR
     facet_failover mds
     zconf_mount `hostname` $DIR || error "mount fails"
-<<<<<<< HEAD
-    clients_up || error "post-failover df failed"
-=======
     df $DIR || error "post-failover df failed"
->>>>>>> d5360e75
 }
 run_test 0c "expired recovery with no clients"
 
@@ -139,11 +135,7 @@
     replay_barrier mds
     for i in `seq 10`; do
         echo "tag-$i" > $DIR/$tfile-$i
-<<<<<<< HEAD
-    done
-=======
     done 
->>>>>>> d5360e75
     fail mds
     for i in `seq 10`; do
       grep -q "tag-$i" $DIR/$tfile-$i || error "$tfile-$i"
@@ -165,19 +157,11 @@
     replay_barrier mds
     for i in `seq 220`; do
         echo "tag-$i" > $DIR/$tfile-$i
-<<<<<<< HEAD
-    done
-    fail mds
-    for i in `seq 220`; do
-      grep -q "tag-$i" $DIR/$tfile-$i || error "$tfile-$i"
-    done
-=======
     done 
     fail mds
     for i in `seq 220`; do
       grep -q "tag-$i" $DIR/$tfile-$i || error "f1c-$i"
     done 
->>>>>>> d5360e75
     rm -rf $DIR/$tfile-*
     sleep 3
     # waiting for commitment of removal
@@ -202,11 +186,7 @@
     replay_barrier mds
     rm -rf $DIR/$tdir
     fail mds
-<<<<<<< HEAD
-    $CHECKSTAT -t dir $DIR/$tdir && return 1 || true
-=======
     $CHECKSTAT -t dir $DIR/$tdir && return 1 || true 
->>>>>>> d5360e75
 }
 run_test 6b "|X| rmdir"
 
@@ -310,7 +290,6 @@
     wait $pid || return 1
 
     $CHECKSTAT -s 1 -p 0 $DIR/$tfile || return 2
-    rm $DIR/$tfile || return 4
     return 0
 }
 run_test 13 "open chmod 0 |x| write close"
@@ -428,22 +407,12 @@
     lfs getstripe $DIR/$tfile || return 1
     rm -f $DIR/$tfile || return 2       # make it an orphan
     mds_evict_client
-    client_up || client_up || true    # reconnect
+    df -P $DIR || df -P $DIR || true    # reconnect
 
     fail mds                            # start orphan recovery
-<<<<<<< HEAD
-    wait_recovery_complete mds || error "MDS recovery not done"
-
-    # For interop with 2.0 only:
-    # FIXME just because recovery is done doesn't mean we've finished
-    # orphan cleanup.  Fake it with a sleep for now...
-    sleep 10
-
-=======
     df -P $DIR || df -P $DIR || true    # reconnect
     wait_recovery_complete mds || error "MDS recovery not done"
 
->>>>>>> d5360e75
     AFTERUSED=`df -P $DIR | tail -1 | awk '{ print $3 }'`
     log "before $BEFOREUSED, after $AFTERUSED"
     [ $AFTERUSED -gt $((BEFOREUSED + 20)) ] && \
@@ -461,12 +430,13 @@
     ls -la $DIR/$tfile
 
     mds_evict_client
-    client_up || client_up || true    # reconnect
+
+    df -P $DIR || df -P $DIR || true    # reconnect
 
     kill -USR1 $pid
+    test -s $DIR/$tfile || error "File was truncated"
+
     wait $pid || return 1
-    [ -s $DIR/$tfile ] || error "File was truncated"
-
     return 0
 }
 run_test 20c "check that client eviction does not affect file content"
@@ -675,7 +645,7 @@
     multiop_bg_pause $DIR/$tfile O_c || return 3
     pid2=$!
     mds_evict_client
-    client_up || client_up || return 1
+    df $MOUNT || sleep 1 && df $MOUNT || return 1
     kill -USR1 $pid1
     kill -USR1 $pid2
     wait $pid1 || return 4
@@ -687,11 +657,7 @@
 # Abort recovery before client complete
 test_33a() {	# was test_33
     replay_barrier mds
-<<<<<<< HEAD
-    createmany -o $DIR/$tfile-%d 100
-=======
     createmany -o $DIR/$tfile-%d 100 
->>>>>>> d5360e75
     fail_abort mds
     # this file should be gone, because the replay was aborted
     $CHECKSTAT -t file $DIR/$tfile-* && return 3 
@@ -715,11 +681,7 @@
 }
 run_test 34 "abort recovery before client does replay (test mds_cleanup_orphans)"
 
-<<<<<<< HEAD
-# bug 2278 - generate one orphan on OST, then destroy it during llog recovery
-=======
 # bug 2278 - generate one orphan on OST, then destroy it during recovery from llog 
->>>>>>> d5360e75
 test_35() {
     touch $DIR/$tfile
 
@@ -832,6 +794,7 @@
 }
 run_test 40 "cause recovery in ptlrpc, ensure IO continues"
 
+
 #b=2814
 # make sure that a read to one osc doesn't try to double-unlock its page just
 # because another osc is invalid.  trigger_group_io used to mistakenly return
@@ -841,7 +804,7 @@
 # assert on trying to unlock the unlocked page.
 test_41() {
     [ $OSTCOUNT -lt 2 ] && \
-	skip_env "skipping test 41: we don't have a second OST to test with" && \
+	skip "skipping test 41: we don't have a second OST to test with" && \
 	return
 
     local f=$MOUNT/$tfile
@@ -896,40 +859,25 @@
 }
 run_test 43 "mds osc import failure during recovery; don't LBUG"
 
-test_44a() { # was test_44
+test_44a() {	# was test_44
     local at_max_saved=0
 
     mdcdev=`lctl get_param -n devices | awk '/-mdc-/ {print $1}'`
-<<<<<<< HEAD
-    [ "$mdcdev" ] || return 2
-    [ $(echo $mdcdev | wc -w) -eq 1 ] || { echo $mdcdev=$mdcdev && return 3; }
-=======
     [ "$mdcdev" ] || exit 2
->>>>>>> d5360e75
 
     # adaptive timeouts slow this way down
-    if at_is_enabled; then
+    if at_is_valid && at_is_enabled; then
         at_max_saved=$(at_max_get mds)
         at_max_set 40 mds
     fi
 
     for i in `seq 1 10`; do
-<<<<<<< HEAD
-        echo "$i of 10 ($(date +%s))"
-        do_facet mds "lctl get_param -n mdt.MDS.mds.timeouts | grep service"
-        #define OBD_FAIL_TGT_CONN_RACE     0x701
-        do_facet mds "lctl set_param fail_loc=0x80000701"
-        # lctl below may fail, it is valid case
-        $LCTL --device $mdcdev recover
-        df $MOUNT
-=======
 	echo "$i of 10 ($(date +%s))"
 	do_facet mds "lctl get_param -n mdt.MDS.mds.timeouts | grep service"
 	#define OBD_FAIL_TGT_CONN_RACE     0x701
 	do_facet mds "lctl set_param fail_loc=0x80000701"
 	$LCTL --device $mdcdev recover
 	df $MOUNT
->>>>>>> d5360e75
     done
 
     do_facet mds "lctl set_param fail_loc=0"
@@ -939,20 +887,6 @@
 run_test 44a "race in target handle connect"
 
 test_44b() {
-<<<<<<< HEAD
-    local mdcdev=`lctl get_param -n devices | awk '/-mdc-/ {print $1}'`
-    [ "$mdcdev" ] || return 2
-    [ $(echo $mdcdev | wc -w) -eq 1 ] || { echo $mdcdev=$mdcdev && return 3; }
-
-    for i in `seq 1 10`; do
-        echo "$i of 10 ($(date +%s))"
-        do_facet mds "lctl get_param -n mdt.MDS.mds.timeouts | grep service"
-        #define OBD_FAIL_TGT_DELAY_RECONNECT 0x704
-        do_facet mds "lctl set_param fail_loc=0x80000704"
-        # lctl below may fail, it is valid case
-        $LCTL --device $mdcdev recover
-        df $MOUNT
-=======
     mdcdev=`lctl get_param -n devices | awk '/-mdc-/ {print $1}'`
     [ "$mdcdev" ] || exit 2
     for i in `seq 1 10`; do
@@ -962,7 +896,6 @@
 	do_facet mds "lctl set_param fail_loc=0x80000704"
 	$LCTL --device $mdcdev recover
 	df $MOUNT
->>>>>>> d5360e75
     done
     do_facet mds "lctl set_param fail_loc=0"
     return 0
@@ -971,17 +904,9 @@
 
 # Handle failed close
 test_45() {
-<<<<<<< HEAD
-    local mdcdev=`lctl get_param -n devices | awk '/-mdc-/ {print $1}'`
-    [ "$mdcdev" ] || return 2
-    [ $(echo $mdcdev | wc -w) -eq 1 ] || { echo $mdcdev=$mdcdev && return 3; }
-
-    $LCTL --device $mdcdev recover || return 6 
-=======
     mdcdev=`lctl get_param -n devices | awk '/-mdc-/ {print $1}'`
     [ "$mdcdev" ] || exit 2
     $LCTL --device $mdcdev recover
->>>>>>> d5360e75
 
     multiop_bg_pause $DIR/$tfile O_c || return 1
     pid=$!
@@ -1023,7 +948,7 @@
     # OBD_FAIL_OST_CREATE_NET 0x204
     fail ost1
     do_facet ost1 "lctl set_param fail_loc=0x80000204"
-    client_up || return 2
+    df $MOUNT || return 2
 
     # let the MDS discover the OST failure, attempt to recover, fail
     # and recover again.  
@@ -1040,77 +965,26 @@
 
 test_48() {
     remote_ost_nodsh && skip "remote OST with nodsh" && return 0
-    [ "$OSTCOUNT" -lt "2" ] && skip_env "$OSTCOUNT < 2 OSTs -- skipping" && return
+    [ "$OSTCOUNT" -lt "2" ] && skip "$OSTCOUNT < 2 OSTs -- skipping" && return
 
     replay_barrier mds
     createmany -o $DIR/$tfile 20  || return 1
-<<<<<<< HEAD
-    facet_failover mds
-    #define OBD_FAIL_OST_EROFS 0x216
-=======
     # OBD_FAIL_OST_EROFS 0x216
     facet_failover mds
->>>>>>> d5360e75
     do_facet ost1 "lctl set_param fail_loc=0x80000216"
-    client_up || return 2
+    df $MOUNT || return 2
 
     createmany -o $DIR/$tfile 20 20 || return 2
     unlinkmany $DIR/$tfile 40 || return 3
     return 0
 }
 run_test 48 "MDS->OSC failure during precreate cleanup (2824)"
-
-test_49a() {
-    multiop $DIR/$tfile O_c &
-    pid=$!
-    sleep 1
-    rm -rf $DIR/$tfile
-
-#define OBD_FAIL_MDS_ALL_REPLY_NET       0x122
-    do_facet mds "lctl set_param fail_loc=0x80000122"
-    kill -USR1 $pid
-    do_facet mds "lctl set_param fail_loc=0"
-
-    replay_barrier_nodf mds
-    fail mds
-
-    wait $pid || return 1
-    $CHECKSTAT -t file $DIR/$tfile && return 2
-    return 0
-}
-run_test 49a "mds fail after close reply is dropped: open|create "
-
-test_49c() {
-    touch $DIR/$tfile
-    multiop $DIR/$tfile o_c &
-    pid=$!
-    sleep 1
-    rm -rf $DIR/$tfile
-
-#define OBD_FAIL_MDS_ALL_REPLY_NET       0x122
-    do_facet mds "lctl set_param fail_loc=0x80000122"
-    kill -USR1 $pid
-    do_facet mds "lctl set_param fail_loc=0"
-
-    replay_barrier_nodf mds
-    fail mds
-
-    wait $pid || return 1
-    $CHECKSTAT -t file $DIR/$tfile && return 2
-    return 0
-}
-run_test 49c "mds fail after close reply is dropped: open"
 
 test_50() {
     local oscdev=`do_facet mds lctl get_param -n devices | grep ${ost1_svc}-osc | awk '{print $1}' | head -1`
     [ "$oscdev" ] || return 1
-<<<<<<< HEAD
-    do_facet mds $LCTL --device $oscdev recover || return 2
-    do_facet mds $LCTL --device $oscdev recover || return 3
-=======
     do_facet mds $LCTL --device $oscdev recover || return 2 
     do_facet mds $LCTL --device $oscdev recover || return 3 
->>>>>>> d5360e75
     # give the mds_lov_sync threads a chance to run
     sleep 5
 }
@@ -1140,16 +1014,6 @@
     close_pid=$!
     # give multiop a chance to open
     sleep 1
-<<<<<<< HEAD
-
-    #define OBD_FAIL_MDS_CLOSE_NET 0x115
-    do_facet mds "lctl set_param fail_loc=0x80000115"
-    kill -USR1 $close_pid
-    cancel_lru_locks mdc # force the close
-    do_facet mds "lctl set_param fail_loc=0"
-    mcreate $DIR/${tdir}-2/f || return 1
-
-=======
 
     #define OBD_FAIL_MDS_CLOSE_NET 0x115
     do_facet mds "lctl set_param fail_loc=0x80000115"
@@ -1158,7 +1022,6 @@
     do_facet mds "lctl set_param fail_loc=0"
     mcreate $DIR/${tdir}-2/f || return 1
     
->>>>>>> d5360e75
     # close should still be here
     [ -d /proc/$close_pid ] || return 2
     replay_barrier_nodf mds
@@ -1176,9 +1039,7 @@
 
     mkdir -p $DIR/$tdir-1
     mkdir -p $DIR/$tdir-2
-<<<<<<< HEAD
-
-    multiop_bg_pause $DIR/$tdir-1/f O_c || return 6
+    multiop $DIR/$tdir-1/f O_c &
     close_pid=$!
 
     #define OBD_FAIL_MDS_REINT_NET 0x107
@@ -1194,55 +1055,29 @@
     # open should still be here
     [ -d /proc/$open_pid ] || return 2
 
-=======
-    multiop $DIR/$tdir-1/f O_c &
+    replay_barrier_nodf mds
+    fail mds
+    wait $open_pid || return 3
+
+    $CHECKSTAT -t file $DIR/${tdir}-1/f || return 4
+    $CHECKSTAT -t file $DIR/${tdir}-2/f || return 5
+    rm -rf $DIR/${tdir}-*
+}
+run_test 53b "|X| open request while two MDC requests in flight"
+
+test_53c() {
+    rm -rf $DIR/${tdir}-1 $DIR/${tdir}-2
+
+    mkdir -p $DIR/${tdir}-1
+    mkdir -p $DIR/${tdir}-2
+    multiop $DIR/${tdir}-1/f O_c &
     close_pid=$!
 
-    #define OBD_FAIL_MDS_REINT_NET 0x107
     do_facet mds "lctl set_param fail_loc=0x80000107"
     mcreate $DIR/${tdir}-2/f &
     open_pid=$!
     sleep 1
 
-    do_facet mds "lctl set_param fail_loc=0"
-    kill -USR1 $close_pid
-    cancel_lru_locks mdc # force the close
-    wait $close_pid || return 1
-    # open should still be here
-    [ -d /proc/$open_pid ] || return 2
-
->>>>>>> d5360e75
-    replay_barrier_nodf mds
-    fail mds
-    wait $open_pid || return 3
-
-    $CHECKSTAT -t file $DIR/${tdir}-1/f || return 4
-    $CHECKSTAT -t file $DIR/${tdir}-2/f || return 5
-    rm -rf $DIR/${tdir}-*
-}
-run_test 53b "|X| open request while two MDC requests in flight"
-
-test_53c() {
-    rm -rf $DIR/${tdir}-1 $DIR/${tdir}-2
-
-    mkdir -p $DIR/${tdir}-1
-    mkdir -p $DIR/${tdir}-2
-    multiop $DIR/${tdir}-1/f O_c &
-    close_pid=$!
-
-<<<<<<< HEAD
-#define OBD_FAIL_MDS_REINT_NET           0x107
-=======
->>>>>>> d5360e75
-    do_facet mds "lctl set_param fail_loc=0x80000107"
-    mcreate $DIR/${tdir}-2/f &
-    open_pid=$!
-    sleep 1
-
-<<<<<<< HEAD
-#define OBD_FAIL_MDS_CLOSE_NET           0x115
-=======
->>>>>>> d5360e75
     do_facet mds "lctl set_param fail_loc=0x80000115"
     kill -USR1 $close_pid
     cancel_lru_locks mdc  # force the close
@@ -1271,11 +1106,7 @@
     # give multiop a chance to open
     sleep 1
 
-<<<<<<< HEAD
-#define OBD_FAIL_MDS_CLOSE_NET_REP       0x13b
-=======
     # define OBD_FAIL_MDS_CLOSE_NET_REP 0X138    
->>>>>>> d5360e75
     do_facet mds "lctl set_param fail_loc=0x8000013b"
     kill -USR1 $close_pid
     cancel_lru_locks mdc  # force the close
@@ -1333,19 +1164,11 @@
         multiop $DIR/${tdir}-1/f O_c &
         close_pid=$!
 
-<<<<<<< HEAD
-#define OBD_FAIL_MDS_REINT_NET_REP       0x119
-=======
->>>>>>> d5360e75
         do_facet mds "lctl set_param fail_loc=0x80000119"
         mcreate $DIR/${tdir}-2/f &
         open_pid=$!
         sleep 1
 
-<<<<<<< HEAD
-#define OBD_FAIL_MDS_CLOSE_NET_REP       0x13b
-=======
->>>>>>> d5360e75
         do_facet mds "lctl set_param fail_loc=0x8000013b"
         kill -USR1 $close_pid
         cancel_lru_locks mdc
@@ -1372,19 +1195,11 @@
         multiop $DIR/${tdir}-1/f O_c &
         close_pid=$!
 
-<<<<<<< HEAD
-#define OBD_FAIL_MDS_REINT_NET_REP       0x119
-=======
->>>>>>> d5360e75
         do_facet mds "lctl set_param fail_loc=0x80000119"
         mcreate $DIR/${tdir}-2/f &
         open_pid=$!
         sleep 1
 
-<<<<<<< HEAD
-#define OBD_FAIL_MDS_CLOSE_NET           0x115
-=======
->>>>>>> d5360e75
         do_facet mds "lctl set_param fail_loc=0x80000115"
         kill -USR1 $close_pid
         cancel_lru_locks mdc # force the close
@@ -1411,19 +1226,11 @@
     multiop $DIR/${tdir}-1/f O_c &
     close_pid=$!
 
-<<<<<<< HEAD
-#define OBD_FAIL_MDS_REINT_NET           0x107
-=======
->>>>>>> d5360e75
     do_facet mds "lctl set_param fail_loc=0x80000107"
     mcreate $DIR/${tdir}-2/f &
     open_pid=$!
     sleep 1
 
-<<<<<<< HEAD
-#define OBD_FAIL_MDS_CLOSE_NET_REP       0x13b
-=======
->>>>>>> d5360e75
     do_facet mds "lctl set_param fail_loc=0x8000013b"
     kill -USR1 $close_pid
     cancel_lru_locks mdc  # force the close
@@ -1568,18 +1375,12 @@
 
     mkdir -p $DIR/$tdir
     createmany -o $DIR/$tdir/$tfile-%d 800
-<<<<<<< HEAD
-    replay_barrier ost1
-#   OBD_FAIL_OST_LLOG_RECOVERY_TIMEOUT 0x221
-    unlinkmany $DIR/$tdir/$tfile-%d 800
-=======
     replay_barrier ost1 
 #   OBD_FAIL_OST_LLOG_RECOVERY_TIMEOUT 0x221 
     unlinkmany $DIR/$tdir/$tfile-%d 800 
->>>>>>> d5360e75
     do_facet ost "lctl set_param fail_loc=0x80000221"
     facet_failover ost1
-    sleep 10
+    sleep 10 
     fail ost1
     sleep 30
     do_facet ost "lctl set_param fail_loc=0x0"
@@ -1590,15 +1391,9 @@
 
 #test race  mds llog sync vs llog cleanup
 test_61b() {
-<<<<<<< HEAD
-#   OBD_FAIL_MDS_LLOG_SYNC_TIMEOUT 0x13a
-    do_facet mds "lctl set_param fail_loc=0x8000013a"
-    facet_failover mds
-=======
 #   OBD_FAIL_MDS_LLOG_SYNC_TIMEOUT 0x13a 
     do_facet mds "lctl set_param fail_loc=0x8000013a"
     facet_failover mds 
->>>>>>> d5360e75
     sleep 10
     fail mds
     do_facet client dd if=/dev/zero of=$DIR/$tfile bs=4k count=1 || return 1
@@ -1609,17 +1404,10 @@
 test_61c() {
     remote_ost_nodsh && skip "remote OST with nodsh" && return 0
 
-<<<<<<< HEAD
-#   OBD_FAIL_OST_CANCEL_COOKIE_TIMEOUT 0x222
-    touch $DIR/$tfile
-    do_facet ost "lctl set_param fail_loc=0x80000222"
-    rm $DIR/$tfile
-=======
 #   OBD_FAIL_OST_CANCEL_COOKIE_TIMEOUT 0x222 
     touch $DIR/$tfile 
     do_facet ost "lctl set_param fail_loc=0x80000222"
     rm $DIR/$tfile    
->>>>>>> d5360e75
     sleep 10
     fail ost1
 }
@@ -1641,12 +1429,8 @@
     createmany -o $DIR/$tdir/$tfile- 25
 #define OBD_FAIL_TGT_REPLAY_DROP         0x707
     do_facet mds "lctl set_param fail_loc=0x80000707"
-<<<<<<< HEAD
-    fail mds
-=======
     facet_failover mds
     df $MOUNT || return 1
->>>>>>> d5360e75
     do_facet mds "lctl set_param fail_loc=0"
     unlinkmany $DIR/$tdir/$tfile- 25 || return 2
     return 0
@@ -1663,15 +1447,9 @@
 
     echo "Cleaning up AT ..."
     if [ -n "$ATOLDBASE" ]; then
-<<<<<<< HEAD
-        local at_history=$($LCTL get_param -n at_history)
-        do_facet mds "lctl set_param at_history=$at_history" || true
-        do_facet ost1 "lctl set_param at_history=$at_history" || true
-=======
         local at_history=$(do_facet mds "find /sys/ -name at_history")
         do_facet mds "echo $ATOLDBASE >> $at_history" || true
         do_facet ost1 "echo $ATOLDBASE >> $at_history" || true
->>>>>>> d5360e75
     fi
 
     if [ $AT_MAX_SET -ne 0 ]; then
@@ -1690,6 +1468,10 @@
 at_start()
 {
     local at_max_new=600
+    if ! at_is_valid; then
+        skip "AT env is invalid"
+        return 1
+    fi
 
     # Save at_max original values
     local facet
@@ -1710,10 +1492,12 @@
     done
 
     if [ -z "$ATOLDBASE" ]; then
-	ATOLDBASE=$(do_facet mds "lctl get_param -n at_history")
+	local at_history=$(do_facet mds "find /sys/ -name at_history")
+	[ -z "$at_history" ] && skip "missing /sys/.../at_history " && return 1
+	ATOLDBASE=$(do_facet mds "cat $at_history")
         # speed up the timebase so we can check decreasing AT
-        do_facet mds "lctl set_param at_history=8" || true
-        do_facet ost1 "lctl set_param at_history=8" || true
+	do_facet mds "echo 8 >> $at_history"
+	do_facet ost1 "echo 8 >> $at_history"
 
 	# sleep for a while to cool down, should be > 8s and also allow
 	# at least one ping to be sent. simply use TIMEOUT to be safe.
@@ -1741,11 +1525,7 @@
     createmany -o $DIR/$tfile 10 > /dev/null
     unlinkmany $DIR/$tfile 10 > /dev/null
     # check for log message
-<<<<<<< HEAD
-    $LCTL dk | grep "Early reply #" || error "No early reply"
-=======
     $LCTL dk | grep "Early reply #" || error "No early reply" 
->>>>>>> d5360e75
     # client should show REQ_DELAY estimates
     lctl get_param -n mdc.${FSNAME}-MDT0000-mdc-*.timeouts | grep portal
     sleep 9
@@ -1939,7 +1719,7 @@
 				error "dd failed on $CLIENT"
 	done
 
-	local prev_client=$(echo $clients | sed 's/^.* \(.\+\)$/\1/')
+	local prev_client=$(echo $clients | sed 's/^.* \(.\+\)$/\1/') 
 	for C in ${CLIENTS//,/ }; do
 		do_node $prev_client dd if=$DIR/${tfile}_${C} of=/dev/null 2>/dev/null || \
 			error "dd if=$DIR/${tfile}_${C} failed on $prev_client"
@@ -1951,184 +1731,24 @@
 run_test 70a "check multi client t-f"
 
 test_70b () {
-	local clients=${CLIENTS:-$HOSTNAME}
-
-	zconf_mount_clients $clients $DIR
+	[ -z "$CLIENTS" ] && \
+		{ skip "Need two or more clients." && return; }
+	[ $CLIENTCOUNT -lt 2 ] && \
+		{ skip "Need two or more clients, have $CLIENTCOUNT" && return; }
+
+	zconf_mount_clients $CLIENTS $DIR
 	
-<<<<<<< HEAD
-	local duration=300
-	[ "$SLOW" = "no" ] && duration=60
-	local cmd="rundbench 1 -t $duration"
-	local PID=""
-	do_nodes $clients "set -x; MISSING_DBENCH_OK=$MISSING_DBENCH_OK \
-=======
 	local duration=120
 	[ "$SLOW" = "no" ] && duration=60
 	local cmd="rundbench 1 -t $duration"
 	local PID=""
 	do_nodes $CLIENTS "set -x; MISSING_DBENCH_OK=$MISSING_DBENCH_OK \
->>>>>>> d5360e75
 		PATH=:$PATH:$LUSTRE/utils:$LUSTRE/tests/:$DBENCH_LIB \
 		DBENCH_LIB=$DBENCH_LIB TESTSUITE=$TESTSUITE TESTNAME=$TESTNAME \
 		LCTL=$LCTL $cmd" &
 	PID=$!
 	log "Started rundbench load PID=$PID ..."
 
-<<<<<<< HEAD
-	ELAPSED=0
-	NUM_FAILOVERS=0
-	START_TS=$(date +%s)
-	CURRENT_TS=$START_TS
-	while [ $ELAPSED -lt $duration ]; do
-		sleep 1
-		replay_barrier mds
-		sleep 1 # give clients a time to do operations
-		# Increment the number of failovers
-		NUM_FAILOVERS=$((NUM_FAILOVERS+1))
-		log "$TESTNAME fail mds1 $NUM_FAILOVERS times"
-		facet_failover mds
-		CURRENT_TS=$(date +%s)
-		ELAPSED=$((CURRENT_TS - START_TS))
-	done
-
-	wait $PID || error "rundbench load on $CLIENTS failed!"
-}
-run_test 70b "mds recovery; $CLIENTCOUNT clients"
-# end multi-client tests
-
-# vbr export handling
-test_71a() {
-    delayed_recovery_enabled || { skip "No delayed recovery support"; return 0; }
-
-    UUID=$(lctl dl | awk '/mdc.*-mdc-/ { print $5 }')
-    echo "Client UUID is $UUID"
-    replay_barrier mds
-    umount $DIR
-    facet_failover mds
-    zconf_mount `hostname` $DIR || error "mount fails"
-    client_up || error "post-failover df failed"
-    do_facet mds "lctl get_param -n mds.${mds_svc}.stale_exports|grep $UUID" || \
-        error "no delayed exports"
-    OLD_AGE=$(do_facet mds "lctl get_param -n mds.${mds_svc}.stale_export_age")
-    NEW_AGE=10
-    do_facet mds "lctl set_param mds.${mds_svc}.stale_export_age=$NEW_AGE"
-    sleep $((NEW_AGE + 2))
-    do_facet mds "lctl get_param -n mds.${mds_svc}.stale_exports|grep \"$UUID.*EXPIRED\"" || \
-        error "exports didn't expire"
-    do_facet mds "lctl set_param mds.${mds_svc}.evict_client=$UUID"
-    do_facet mds "lctl get_param -n mds.${mds_svc}.stale_exports|grep $UUID" && \
-        error "Export wasn't removed manually"
-    do_facet mds "lctl set_param mds.${mds_svc}.stale_export_age=$OLD_AGE"
-    return 0;
-}
-run_test 71a "lost client export is kept"
-
-test_71b() {
-    delayed_recovery_enabled || { skip "No delayed recovery support"; return 0; }
-
-    FAKE_NUM=10
-    create_fake_exports mds $FAKE_NUM
-    NUM=$(do_facet mds "lctl get_param -n mds.${mds_svc}.stale_exports|wc -l")
-    [ $NUM -eq 0 ] && error "no fake exports $NUM - $FAKE_NUM"
-    OLD_AGE=$(do_facet mds "lctl get_param -n mds.${mds_svc}.stale_export_age")
-    NEW_AGE=10
-    do_facet mds "lctl set_param mds.${mds_svc}.stale_export_age=$NEW_AGE"
-    sleep $((NEW_AGE + 2))
-    EX_NUM=$(do_facet mds "lctl get_param -n mds.${mds_svc}.stale_exports|grep -c EXPIRED")
-    [ "$EX_NUM" -eq "$NUM" ] || error "not all exports are expired $EX_NUM != $NUM"
-    do_facet mds "lctl set_param mds.${mds_svc}.flush_stale_exports=1"
-    do_facet mds "lctl get_param -n mds.${mds_svc}.stale_exports|grep EXPIRED" && \
-        error "Exports weren't flushed"
-    do_facet mds "lctl set_param mds.${mds_svc}.stale_export_age=$OLD_AGE"
-    return 0;
-}
-run_test 71b "stale exports are expired, lctl flushes them"
-
-test_71c() {
-    delayed_recovery_enabled || { skip "No delayed recovery support"; return 0; }
-
-    FAKE_NUM=10
-    create_fake_exports mds $FAKE_NUM
-    NUM=$(do_facet mds "lctl get_param -n mds.${mds_svc}.stale_exports|wc -l")
-    [ "$NUM" -eq "$FAKE_NUM" ] || error "no fake exports $NUM - $FAKE_NUM"
-    OLD_AGE=$(do_facet mds "lctl get_param -n mds.${mds_svc}.stale_export_age")
-    NEW_AGE=10
-    do_facet mds "lctl set_param mds.${mds_svc}.stale_export_age=$NEW_AGE"
-    sleep $((NEW_AGE + 2))
-    EX_NUM=$(do_facet mds "lctl get_param -n mds.${mds_svc}.stale_exports|grep -c EXPIRED")
-    [ "$EX_NUM" -eq "$NUM" ] || error "not all exports are expired $EX_NUM != $NUM"
-
-    umount $DIR
-    zconf_mount `hostname` $DIR || error "mount fails"
-
-    NUM=$(do_facet mds "lctl get_param -n mds.${mds_svc}.stale_exports|wc -l")
-    [ $NUM -eq 0 ] || error "$NUM fake exports are still exists"
-    do_facet mds "lctl set_param mds.${mds_svc}.stale_export_age=$OLD_AGE"
-    return 0;
-}
-run_test 71c "stale exports are expired, new client connection flush them"
-
-test_71d() {
-    delayed_recovery_enabled || { skip "No delayed recovery support"; return 0; }
-
-    FAKE_NUM=10
-    create_fake_exports mds $FAKE_NUM
-    NUM=$(do_facet mds "lctl get_param -n mds.${mds_svc}.stale_exports|wc -l")
-    [ "$NUM" -eq "$FAKE_NUM" ] || error "no fake exports $NUM - $FAKE_NUM"
-    OLD_AGE=$(do_facet mds "lctl get_param -n mds.${mds_svc}.stale_export_age")
-    NEW_AGE=10
-    do_facet mds "lctl conf_param ${mds_svc}.mdt.stale_export_age=$NEW_AGE"
-    sleep $((NEW_AGE + 2))
-    EX_NUM=$(do_facet mds "lctl get_param -n mds.${mds_svc}.stale_exports|grep -c EXPIRED")
-    [ "$EX_NUM" -eq "$NUM" ] || error "not all exports are expired $EX_NUM != $NUM"
-
-    fail mds
-
-    FAIL_AGE=$(do_facet mds "lctl get_param -n mds.${mds_svc}.stale_export_age")
-    [ $FAIL_AGE -eq $NEW_AGE ] || error "new age wasn't set after recovery"
-    NUM=$(do_facet mds "lctl get_param -n mds.${mds_svc}.stale_exports|wc -l")
-    [ $NUM -eq 0 ] || error "$NUM fake exports are still exists"
-    do_facet mds "lctl conf_param ${mds_svc}.mdt.stale_export_age=$OLD_AGE"
-    return 0;
-}
-run_test 71d "expired exports, server init removes them, conf_param works"
-
-# end vbr exports tests
-
-test_72() { #bug 16711
-    replay_barrier mds
-    multiop_bg_pause $DIR/$tfile O_c || return 4
-    pid=$!
-#define OBD_FAIL_TGT_REPLAY_DELAY 0x709
-    do_facet mds "lctl set_param fail_loc=0x80000709"
-    fail mds
-    kill -USR1 $pid || return 1
-    wait $pid || return 2
-    $CHECKSTAT -t file $DIR/$tfile || return 3
-}
-run_test 72 "target_finish_recovery vs process_recovery_queue race"
-
-test_73a() {
-    multiop_bg_pause $DIR/$tfile O_tSc || return 3
-    pid=$!
-    rm -f $DIR/$tfile
-
-    replay_barrier mds
-#define OBD_FAIL_LDLM_ENQUEUE       0x302
-    do_facet mds "lctl set_param fail_loc=0x80000302"
-    fail mds
-    kill -USR1 $pid
-    wait $pid || return 1
-    [ -e $DIR/$tfile ] && return 2
-    return 0
-}
-run_test 73a "open(O_CREAT), unlink, replay, reconnect before open replay , close"
-
-test_73b() {
-    multiop_bg_pause $DIR/$tfile O_tSc || return 3
-    pid=$!
-    rm -f $DIR/$tfile
-=======
 	sleep $((duration / 4))
 	replay_barrier mds 
 	sleep 3 # give clients a time to do operations
@@ -2137,62 +1757,11 @@
 	fail mds
 
 	wait $PID || error "rundbench load on $CLIENTS failed!"
->>>>>>> d5360e75
-
-    replay_barrier mds
-#define OBD_FAIL_LDLM_REPLY       0x30c
-    do_facet mds "lctl set_param fail_loc=0x8000030c"
-    fail mds
-    kill -USR1 $pid
-    wait $pid || return 1
-    [ -e $DIR/$tfile ] && return 2
-    return 0
-}
-run_test 73b "open(O_CREAT), unlink, replay, reconnect at open_replay reply, close"
-
-test_73c() {
-    multiop_bg_pause $DIR/$tfile O_tSc || return 3
-    pid=$!
-    rm -f $DIR/$tfile
-
-    replay_barrier mds
-#define OBD_FAIL_TGT_LAST_REPLAY       0x710
-    do_facet mds "lctl set_param fail_loc=0x80000710"
-    fail mds
-    kill -USR1 $pid
-    wait $pid || return 1
-    [ -e $DIR/$tfile ] && return 2
-    return 0
-}
-run_test 73c "open(O_CREAT), unlink, replay, reconnect at last_replay, close"
-
-<<<<<<< HEAD
-test_80a() {
-    do_facet ost1 "lctl set_param -n obdfilter.${ost1_svc}.sync_journal 0"
-
-    replay_barrier ost1
-    lfs setstripe -i 0 -c 1 $DIR/$tfile
-    dd if=/dev/urandom of=$DIR/$tfile bs=1024k count=8 || error "Cannot write"
-    cksum=`md5sum $DIR/$tfile | awk '{print $1}'`
-    cancel_lru_locks osc
-    fail ost1
-    dd if=$DIR/$tfile of=/dev/null bs=1024k count=8 || error "Cannot read"
-    cksum2=`md5sum $DIR/$tfile | awk '{print $1}'`
-    if [ $cksum != $cksum2 ] ; then
-	error "New checksum $cksum2 does not match original $cksum"
-    fi
-}
-run_test 80a "write replay"
-
-test_80b() {
-    do_facet ost1 "lctl set_param -n obdfilter.${ost1_svc}.sync_journal 0"
-
-    replay_barrier ost1
-    lfs setstripe -i 0 -c 1 $DIR/$tfile
-    dd if=/dev/urandom of=$DIR/$tfile bs=1024k count=8 || error "Cannot write"
-    sleep 1 # Give it a chance to flush dirty data
-    echo TESTTEST | dd of=$DIR/$tfile bs=1 count=8 seek=64
-=======
+
+}
+run_test 70b "mds recovery; $CLIENTCOUNT clients"
+# end multi-client tests
+
 # vbr export handling
 test_71a() {
     delayed_recovery_enabled || { skip "No delayed recovery support"; return 0; }
@@ -2359,7 +1928,6 @@
     replay_barrier ost1
     lfs setstripe -i 0 -c 1 $DIR/$tfile
     dd if=/dev/urandom of=$DIR/$tfile bs=1024k count=8 || error "Cannot write"
->>>>>>> d5360e75
     cksum=`md5sum $DIR/$tfile | awk '{print $1}'`
     cancel_lru_locks osc
     fail ost1
@@ -2369,76 +1937,6 @@
 	error "New checksum $cksum2 does not match original $cksum"
     fi
 }
-<<<<<<< HEAD
-run_test 80b "write replay with changed data (checksum resend)"
-
-test_81a() {
-    mkdir -p $DIR/$tdir
-    createmany -o $DIR/$tdir/$tfile- 10 || return 1
-#define OBD_FAIL_MDS_FAIL_LOV_LOG_ADD       0x140
-    do_facet mds "lctl set_param fail_loc=0x80000140"
-    unlinkmany $DIR/$tdir/$tfile- 10 || return 2
-}
-run_test 81a "fail log_add during unlink recovery"
-
-test_81b() {
-    mkdir -p $DIR/$tdir
-    createmany -o $DIR/$tdir/$tfile- 10 || return 1
-    replay_barrier mds
-    unlinkmany $DIR/$tdir/$tfile- 10 || return 2
-#define OBD_FAIL_MDS_FAIL_LOV_LOG_ADD       0x140
-    do_facet mds "lctl set_param fail_loc=0x80000140"
-    fail mds
-}
-run_test 81b "fail log_add during unlink recovery"
-
-test_82() { #bug 18927
-    multiop_bg_pause $DIR/$tfile O_c || return 1
-    pid1=$!
-    multiop_bg_pause $DIR/$tfile o:O_CREAT:O_RDONLY:_c || return 2
-    pid2=$!
-    rm -f $DIR/$tfile
-    replay_barrier mds
-    fail mds
-    kill -USR1 $pid1
-    wait $pid1 || return 3
-    kill -USR1 $pid2
-    wait $pid2 || return 4
-    [ -e $DIR/$tfile ] && return 5
-    return 0
-}
-run_test 82 "second open|creat in replay with open orphan"
-
-test_83() { #bug 19224
-#define OBD_FAIL_MDS_SPLIT_OPEN  0x142
-    do_facet mds "lctl set_param fail_loc=0x80000142"
-    # open will sleep after first transaction
-    touch $DIR/$tfile &
-    PID=$!
-    sleep 2
-    # set barrier between open transactions
-    replay_barrier_nodf mds
-    createmany -o $DIR/$tfile- 10
-    # open should finish now
-    wait $PID || return 1
-    fail mds
-    rm $DIR/$tfile || return 2
-    unlinkmany $DIR/$tfile- 10 || return 3
-    return 0
-}
-run_test 83 "open replay with barrier between transactions"
-
-test_84() {
-#define OBD_FAIL_OBD_FAIL_MDS_SPLIT_OPEN 0x142
-    do_facet mds "lctl set_param fail_loc=0x80000142"
-    createmany -o $DIR/$tfile- 1 &
-    PID=$!
-    mds_evict_client
-    wait $PID || true
-    client_up || client_up || true    # reconnect
-}
-run_test 84 "stale open during export disconnect"
-=======
 run_test 80a "write replay"
 
 test_80b() {
@@ -2517,7 +2015,6 @@
 run_test 83 "open replay with barrier between transactions"
 
 
->>>>>>> d5360e75
 
 equals_msg `basename $0`: test complete, cleaning up
 check_and_cleanup_lustre
