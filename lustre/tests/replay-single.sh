#!/bin/sh

set -e

#
# This test needs to be run on the client
#

LUSTRE=${LUSTRE:-`dirname $0`/..}
. $LUSTRE/tests/test-framework.sh

init_test_env $@

. ${CONFIG:=$LUSTRE/tests/cfg/local.sh}

# Skip these tests
# bug number: 2766
ALWAYS_EXCEPT="0b"

gen_config() {
    rm -f $XMLCONFIG
<<<<<<< HEAD
    add_mds mds --dev $MDSDEV --size $MDSSIZE
    if [ ! -z "$mdsfailover_HOST" ]; then
	 add_mdsfailover mds --dev $MDSDEV --size $MDSSIZE
=======

    if [ "$MDSCOUNT" -gt 1 ]; then
        add_lmv lmv1_svc
        for mds in `mds_list`; do
            MDSDEV=$TMP/${mds}-`hostname`
            add_mds $mds --dev $MDSDEV --size $MDSSIZE --lmv lmv1_svc
        done
        add_lov_to_lmv lov1 lmv1_svc --stripe_sz $STRIPE_BYTES \
	    --stripe_cnt $STRIPES_PER_OBJ --stripe_pattern 0
	MDS=lmv1
    else
        add_mds $SINGLEMDS --dev $MDSDEV --size $MDSSIZE
	add_lov lov1 $SINGLEMDS --stripe_sz $STRIPE_BYTES \
	    --stripe_cnt $STRIPES_PER_OBJ --stripe_pattern 0
	MDS=$SINGLEMDS
>>>>>>> 5702f13f
    fi
    
    add_lov lov1 mds --stripe_sz $STRIPE_BYTES \
	--stripe_cnt $STRIPES_PER_OBJ --stripe_pattern 0
    add_ost ost --lov lov1 --dev $OSTDEV --size $OSTSIZE
    add_ost ost2 --lov lov1 --dev ${OSTDEV}-2 --size $OSTSIZE
    add_client client mds --lov lov1 --path $MOUNT
}

build_test_filter

cleanup() {
    # make sure we are using the primary MDS, so the config log will
    # be able to clean up properly.
    activemds=`facet_active mds`
    if [ $activemds != "mds" ]; then
        fail mds
    fi
    zconf_umount `hostname` $MOUNT
    stop mds ${FORCE} $MDSLCONFARGS
    stop ost2 ${FORCE}
    stop ost ${FORCE} --dump $TMP/replay-single-`hostname`.log
}

if [ "$ONLY" == "cleanup" ]; then
    sysctl -w portals.debug=0 || true
    FORCE=--force cleanup
    exit
fi

SETUP=${SETUP:-"setup"}
CLEANUP=${CLEANUP:-"cleanup"}

setup() {
    gen_config

    start ost --reformat $OSTLCONFARGS 
    start ost2 --reformat $OSTLCONFARGS 
    [ "$DAEMONFILE" ] && $LCTL debug_daemon start $DAEMONFILE $DAEMONSIZE
    start mds $MDSLCONFARGS --reformat
    grep " $MOUNT " /proc/mounts || zconf_mount `hostname` $MOUNT
}

$SETUP

if [ "$ONLY" == "setup" ]; then
    exit 0
fi

mkdir -p $DIR

test_0() {
    replay_barrier mds
    fail mds
}
run_test 0 "empty replay"

test_0b() {
    # this test attempts to trigger a race in the precreation code, 
    # and must run before any other objects are created on the filesystem
    fail ost
    createmany -o $DIR/$tfile 20 || return 1
    unlinkmany $DIR/$tfile 20 || return 2
}
run_test 0b "ensure object created after recover exists. (3284)"

test_1() {
    replay_barrier mds
    mcreate $DIR/$tfile
    fail mds
    $CHECKSTAT -t file $DIR/$tfile || return 1
    rm $DIR/$tfile
}
run_test 1 "simple create"

test_2a() {
    replay_barrier mds
    touch $DIR/$tfile
    fail mds
    $CHECKSTAT -t file $DIR/$tfile || return 1
    rm $DIR/$tfile
}
run_test 2a "touch"

test_2b() {
    ./mcreate $DIR/$tfile
    replay_barrier mds
    touch $DIR/$tfile
    fail mds
    $CHECKSTAT -t file $DIR/$tfile || return 1
    rm $DIR/$tfile
}
run_test 2b "touch"

test_3a() {
    replay_barrier mds
    mcreate $DIR/$tfile
    o_directory $DIR/$tfile
    fail mds
    $CHECKSTAT -t file $DIR/$tfile || return 2
    rm $DIR/$tfile
}
run_test 3a "replay failed open(O_DIRECTORY)"

test_3b() {
    replay_barrier mds
#define OBD_FAIL_MDS_OPEN_PACK | OBD_FAIL_ONCE
    do_facet mds "sysctl -w lustre.fail_loc=0x80000114"
    touch $DIR/$tfile
    do_facet mds "sysctl -w lustre.fail_loc=0"
    fail mds
    $CHECKSTAT -t file $DIR/$tfile && return 2
    return 0
}
run_test 3b "replay failed open -ENOMEM"

test_3c() {
    replay_barrier mds
#define OBD_FAIL_MDS_ALLOC_OBDO | OBD_FAIL_ONCE
    do_facet mds "sysctl -w lustre.fail_loc=0x80000128"
    touch $DIR/$tfile
    do_facet mds "sysctl -w lustre.fail_loc=0"
    fail mds

    $CHECKSTAT -t file $DIR/$tfile && return 2
    return 0
}
run_test 3c "replay failed open -ENOMEM"

test_4() {
    replay_barrier mds
    for i in `seq 10`; do
        echo "tag-$i" > $DIR/$tfile-$i
    done 
    fail mds
    for i in `seq 10`; do
      grep -q "tag-$i" $DIR/$tfile-$i || error "$tfile-$i"
    done 
}
run_test 4 "|x| 10 open(O_CREAT)s"

test_4b() {
    replay_barrier mds
    rm -rf $DIR/$tfile-*
    fail mds
    $CHECKSTAT -t file $DIR/$tfile-* && return 1 || true
}
run_test 4b "|x| rm 10 files"

# The idea is to get past the first block of precreated files on both 
# osts, and then replay.
test_5() {
    replay_barrier mds
    for i in `seq 220`; do
        echo "tag-$i" > $DIR/$tfile-$i
    done 
    fail mds
    for i in `seq 220`; do
      grep -q "tag-$i" $DIR/$tfile-$i || error "f1c-$i"
    done 
    rm -rf $DIR/$tfile-*
    sleep 3
    # waiting for commitment of removal
}
run_test 5 "|x| 220 open(O_CREAT)"


test_6() {
    replay_barrier mds
    mkdir $DIR/$tdir
    mcreate $DIR/$tdir/$tfile
    fail mds
    $CHECKSTAT -t dir $DIR/$tdir || return 1
    $CHECKSTAT -t file $DIR/$tdir/$tfile || return 2
    sleep 2
    # waiting for log process thread
}
run_test 6 "mkdir + contained create"

test_6b() {
    replay_barrier mds
    rm -rf $DIR/$tdir
    fail mds
    $CHECKSTAT -t dir $DIR/$tdir && return 1 || true 
}
run_test 6b "|X| rmdir"

test_7() {
    mkdir $DIR/$tdir
    replay_barrier mds
    mcreate $DIR/$tdir/$tfile
    fail mds
    $CHECKSTAT -t dir $DIR/$tdir || return 1
    $CHECKSTAT -t file $DIR/$tdir/$tfile || return 2
    rm -fr $DIR/$tdir
}
run_test 7 "mkdir |X| contained create"

test_8() {
    replay_barrier mds
    multiop $DIR/$tfile mo_c &
    MULTIPID=$!
    sleep 1
    fail mds
    ls $DIR/$tfile
    $CHECKSTAT -t file $DIR/$tfile || return 1
    kill -USR1 $MULTIPID || return 2
    wait $MULTIPID || return 3
    rm $DIR/$tfile
}
run_test 8 "creat open |X| close"

test_9() {
    replay_barrier mds
    mcreate $DIR/$tfile
    local old_inum=`ls -i $DIR/$tfile | awk '{print $1}'`
    fail mds
    local new_inum=`ls -i $DIR/$tfile | awk '{print $1}'`

    echo " old_inum == $old_inum, new_inum == $new_inum"
    if [ $old_inum -eq $new_inum  ] ;
    then
        echo " old_inum and new_inum match"
    else
        echo "!!!! old_inum and new_inum NOT match"
        return 1
    fi
    rm $DIR/$tfile
}
run_test 9  "|X| create (same inum/gen)"

test_10() {
    mcreate $DIR/$tfile
    replay_barrier mds
    mv $DIR/$tfile $DIR/$tfile-2
    rm -f $DIR/$tfile
    fail mds
    $CHECKSTAT $DIR/$tfile && return 1
    $CHECKSTAT $DIR/$tfile-2 ||return 2
    rm $DIR/$tfile-2
    return 0
}
run_test 10 "create |X| rename unlink"

test_11() {
    mcreate $DIR/$tfile
    echo "old" > $DIR/$tfile
    mv $DIR/$tfile $DIR/$tfile-2
    replay_barrier mds
    echo "new" > $DIR/$tfile
    grep new $DIR/$tfile 
    grep old $DIR/$tfile-2
    fail mds
    grep new $DIR/$tfile || return 1
    grep old $DIR/$tfile-2 || return 2
}
run_test 11 "create open write rename |X| create-old-name read"

test_12() {
    mcreate $DIR/$tfile 
    multiop $DIR/$tfile o_tSc &
    pid=$!
    # give multiop a chance to open
    sleep 1
    rm -f $DIR/$tfile
    replay_barrier mds
    kill -USR1 $pid
    wait $pid || return 1

    fail mds
    [ -e $DIR/$tfile ] && return 2
    return 0
}
run_test 12 "open, unlink |X| close"


# 1777 - replay open after committed chmod that would make
#        a regular open a failure    
test_13() {
    mcreate $DIR/$tfile 
    multiop $DIR/$tfile O_wc &
    pid=$!
    # give multiop a chance to open
    sleep 1 
    chmod 0 $DIR/$tfile
    $CHECKSTAT -p 0 $DIR/$tfile
    replay_barrier mds
    fail mds
    kill -USR1 $pid
    wait $pid || return 1

    $CHECKSTAT -s 1 -p 0 $DIR/$tfile || return 2
    return 0
}
run_test 13 "open chmod 0 |x| write close"

test_14() {
    multiop $DIR/$tfile O_tSc &
    pid=$!
    # give multiop a chance to open
    sleep 1 
    rm -f $DIR/$tfile
    replay_barrier mds
    kill -USR1 $pid || return 1
    wait $pid || return 2

    fail mds
    [ -e $DIR/$tfile ] && return 3
    return 0
}
run_test 14 "open(O_CREAT), unlink |X| close"

test_15() {
    multiop $DIR/$tfile O_tSc &
    pid=$!
    # give multiop a chance to open
    sleep 1 
    rm -f $DIR/$tfile
    replay_barrier mds
    touch $DIR/g11 || return 1
    kill -USR1 $pid
    wait $pid || return 2

    fail mds
    [ -e $DIR/$tfile ] && return 3
    touch $DIR/h11 || return 4
    return 0
}
run_test 15 "open(O_CREAT), unlink |X|  touch new, close"


test_16() {
    replay_barrier mds
    mcreate $DIR/$tfile
    munlink $DIR/$tfile
    mcreate $DIR/$tfile-2
    fail mds
    [ -e $DIR/$tfile ] && return 1
    [ -e $DIR/$tfile-2 ] || return 2
    munlink $DIR/$tfile-2 || return 3
}
run_test 16 "|X| open(O_CREAT), unlink, touch new,  unlink new"

test_17() {
    replay_barrier mds
    multiop $DIR/$tfile O_c &
    pid=$!
    # give multiop a chance to open
    sleep 1 
    fail mds
    kill -USR1 $pid || return 1
    wait $pid || return 2
    $CHECKSTAT -t file $DIR/$tfile || return 3
    rm $DIR/$tfile
}
run_test 17 "|X| open(O_CREAT), |replay| close"

test_18() {
    replay_barrier mds
    multiop $DIR/$tfile O_tSc &
    pid=$!
    # give multiop a chance to open
    sleep 1 
    rm -f $DIR/$tfile
    touch $DIR/$tfile-2 || return 1
    echo "pid: $pid will close"
    kill -USR1 $pid
    wait $pid || return 2

    fail mds
    [ -e $DIR/$tfile ] && return 3
    [ -e $DIR/$tfile-2 ] || return 4
    # this touch frequently fails
    touch $DIR/$tfile-3 || return 5
    munlink $DIR/$tfile-2 || return 6
    munlink $DIR/$tfile-3 || return 7
    return 0
}
run_test 18 "|X| open(O_CREAT), unlink, touch new, close, touch, unlink"

# bug 1855 (a simpler form of test_11 above)
test_19() {
    replay_barrier mds
    mcreate $DIR/$tfile
    echo "old" > $DIR/$tfile
    mv $DIR/$tfile $DIR/$tfile-2
    grep old $DIR/$tfile-2
    fail mds
    grep old $DIR/$tfile-2 || return 2
}
run_test 19 "|X| mcreate, open, write, rename "

test_20() {
    replay_barrier mds
    multiop $DIR/$tfile O_tSc &
    pid=$!
    # give multiop a chance to open
    sleep 1 
    rm -f $DIR/$tfile

    fail mds
    kill -USR1 $pid
    wait $pid || return 1
    [ -e $DIR/$tfile ] && return 2
    return 0
}
run_test 20 "|X| open(O_CREAT), unlink, replay, close (test mds_cleanup_orphans)"

test_21() {
    replay_barrier mds
    multiop $DIR/$tfile O_tSc &
    pid=$!
    # give multiop a chance to open
    sleep 1 
    rm -f $DIR/$tfile
    touch $DIR/g11 || return 1

    fail mds
    kill -USR1 $pid
    wait $pid || return 2
    [ -e $DIR/$tfile ] && return 3
    touch $DIR/h11 || return 4
    return 0
}
run_test 21 "|X| open(O_CREAT), unlink touch new, replay, close (test mds_cleanup_orphans)"

test_22() {
    multiop $DIR/$tfile O_tSc &
    pid=$!
    # give multiop a chance to open
    sleep 1 

    replay_barrier mds
    rm -f $DIR/$tfile

    fail mds
    kill -USR1 $pid
    wait $pid || return 1
    [ -e $DIR/$tfile ] && return 2
    return 0
}
run_test 22 "open(O_CREAT), |X| unlink, replay, close (test mds_cleanup_orphans)"

test_23() {
    multiop $DIR/$tfile O_tSc &
    pid=$!
    # give multiop a chance to open
    sleep 1 

    replay_barrier mds
    rm -f $DIR/$tfile
    touch $DIR/g11 || return 1

    fail mds
    kill -USR1 $pid
    wait $pid || return 2
    [ -e $DIR/$tfile ] && return 3
    touch $DIR/h11 || return 4
    return 0
}
run_test 23 "open(O_CREAT), |X| unlink touch new, replay, close (test mds_cleanup_orphans)"

test_24() {
    multiop $DIR/$tfile O_tSc &
    pid=$!
    # give multiop a chance to open
    sleep 1 

    replay_barrier mds
    fail mds
    rm -f $DIR/$tfile
    kill -USR1 $pid
    wait $pid || return 1
    [ -e $DIR/$tfile ] && return 2
    return 0
}
run_test 24 "open(O_CREAT), replay, unlink, close (test mds_cleanup_orphans)"

test_25() {
    multiop $DIR/$tfile O_tSc &
    pid=$!
    # give multiop a chance to open
    sleep 1 
    rm -f $DIR/$tfile

    replay_barrier mds
    fail mds
    kill -USR1 $pid
    wait $pid || return 1
    [ -e $DIR/$tfile ] && return 2
    return 0
}
run_test 25 "open(O_CREAT), unlink, replay, close (test mds_cleanup_orphans)"

test_26() {
    replay_barrier mds
    multiop $DIR/$tfile-1 O_tSc &
    pid1=$!
    multiop $DIR/$tfile-2 O_tSc &
    pid2=$!
    # give multiop a chance to open
    sleep 1 
    rm -f $DIR/$tfile-1
    rm -f $DIR/$tfile-2
    kill -USR1 $pid2
    wait $pid2 || return 1

    fail mds
    kill -USR1 $pid1
    wait $pid1 || return 2
    [ -e $DIR/$tfile-1 ] && return 3
    [ -e $DIR/$tfile-2 ] && return 4
    return 0
}
run_test 26 "|X| open(O_CREAT), unlink two, close one, replay, close one (test mds_cleanup_orphans)"

test_27() {
    replay_barrier mds
    multiop $DIR/$tfile-1 O_tSc &
    pid1=$!
    multiop $DIR/$tfile-2 O_tSc &
    pid2=$!
    # give multiop a chance to open
    sleep 1 
    rm -f $DIR/$tfile-1
    rm -f $DIR/$tfile-2

    fail mds
    kill -USR1 $pid1
    wait $pid1 || return 1
    kill -USR1 $pid2
    wait $pid2 || return 2
    [ -e $DIR/$tfile-1 ] && return 3
    [ -e $DIR/$tfile-2 ] && return 4
    return 0
}
run_test 27 "|X| open(O_CREAT), unlink two, replay, close two (test mds_cleanup_orphans)"

test_28() {
    multiop $DIR/$tfile-1 O_tSc &
    pid1=$!
    multiop $DIR/$tfile-2 O_tSc &
    pid2=$!
    # give multiop a chance to open
    sleep 1 
    replay_barrier mds
    rm -f $DIR/$tfile-1
    rm -f $DIR/$tfile-2
    kill -USR1 $pid2
    wait $pid2 || return 1

    fail mds
    kill -USR1 $pid1
    wait $pid1 || return 2
    [ -e $DIR/$tfile-1 ] && return 3
    [ -e $DIR/$tfile-2 ] && return 4
    return 0
}
run_test 28 "open(O_CREAT), |X| unlink two, close one, replay, close one (test mds_cleanup_orphans)"

test_29() {
    multiop $DIR/$tfile-1 O_tSc &
    pid1=$!
    multiop $DIR/$tfile-2 O_tSc &
    pid2=$!
    # give multiop a chance to open
    sleep 1 
    replay_barrier mds
    rm -f $DIR/$tfile-1
    rm -f $DIR/$tfile-2

    fail mds
    kill -USR1 $pid1
    wait $pid1 || return 1
    kill -USR1 $pid2
    wait $pid2 || return 2
    [ -e $DIR/$tfile-1 ] && return 3
    [ -e $DIR/$tfile-2 ] && return 4
    return 0
}
run_test 29 "open(O_CREAT), |X| unlink two, replay, close two (test mds_cleanup_orphans)"

test_30() {
    multiop $DIR/$tfile-1 O_tSc &
    pid1=$!
    multiop $DIR/$tfile-2 O_tSc &
    pid2=$!
    # give multiop a chance to open
    sleep 1 
    rm -f $DIR/$tfile-1
    rm -f $DIR/$tfile-2

    replay_barrier mds
    fail mds
    kill -USR1 $pid1
    wait $pid1 || return 1
    kill -USR1 $pid2
    wait $pid2 || return 2
    [ -e $DIR/$tfile-1 ] && return 3
    [ -e $DIR/$tfile-2 ] && return 4
    return 0
}
run_test 30 "open(O_CREAT) two, unlink two, replay, close two (test mds_cleanup_orphans)"

test_31() {
    multiop $DIR/$tfile-1 O_tSc &
    pid1=$!
    multiop $DIR/$tfile-2 O_tSc &
    pid2=$!
    # give multiop a chance to open
    sleep 1 
    rm -f $DIR/$tfile-1

    replay_barrier mds
    rm -f $DIR/$tfile-2
    fail mds
    kill -USR1 $pid1
    wait $pid1 || return 1
    kill -USR1 $pid2
    wait $pid2 || return 2
    [ -e $DIR/$tfile-1 ] && return 3
    [ -e $DIR/$tfile-2 ] && return 4
    return 0
}
run_test 31 "open(O_CREAT) two, unlink one, |X| unlink one, close two (test mds_cleanup_orphans)"

# tests for bug 2104; completion without crashing is success.  The close is
# stale, but we always return 0 for close, so the app never sees it.
test_32() {
    multiop $DIR/$tfile O_c &
    pid1=$!
    multiop $DIR/$tfile O_c &
    pid2=$!
    # give multiop a chance to open
    sleep 1
    mds_evict_client
    df $MOUNT || sleep 1 && df $MOUNT || return 1
    kill -USR1 $pid1
    kill -USR1 $pid2
    sleep 1
    return 0
}
run_test 32 "close() notices client eviction; close() after client eviction"

# Abort recovery before client complete
test_33() {
    replay_barrier mds
    touch $DIR/$tfile
    fail_abort mds
    # this file should be gone, because the replay was aborted
    $CHECKSTAT -t file $DIR/$tfile && return 3
    return 0
}
run_test 33 "abort recovery before client does replay"

test_34() {
    multiop $DIR/$tfile O_c &
    pid=$!
    # give multiop a chance to open
    sleep 1 
    rm -f $DIR/$tfile

    replay_barrier mds
    fail_abort mds
    kill -USR1 $pid
    [ -e $DIR/$tfile ] && return 1
    sync
    return 0
}
run_test 34 "abort recovery before client does replay (test mds_cleanup_orphans)"

# bug 2278 - generate one orphan on OST, then destroy it during recovery from llog 
test_35() {
    touch $DIR/$tfile

#define OBD_FAIL_MDS_REINT_NET_REP       0x119
    do_facet mds "sysctl -w lustre.fail_loc=0x80000119"
    rm -f $DIR/$tfile &
    sleep 1
    sync
    sleep 1
    # give a chance to remove from MDS
    fail_abort mds
    $CHECKSTAT -t file $DIR/$tfile && return 1 || true
}
run_test 35 "test recovery from llog for unlink op"

# b=2432 resent cancel after replay uses wrong cookie,
# so don't resend cancels
test_36() {
    replay_barrier mds
    touch $DIR/$tfile
    checkstat $DIR/$tfile
    facet_failover mds
    cancel_lru_locks MDC
    if dmesg | grep "unknown lock cookie"; then 
	echo "cancel after replay failed"
	return 1
    fi
}
run_test 36 "don't resend cancel"

# b=2368
# directory orphans can't be unlinked from PENDING directory
test_37() {
    rmdir $DIR/$tfile 2>/dev/null
    multiop $DIR/$tfile dD_c &
    pid=$!
    # give multiop a chance to open
    sleep 1 
    rmdir $DIR/$tfile

    replay_barrier mds
    # clear the dmesg buffer so we only see errors from this recovery
    dmesg -c >/dev/null
    fail_abort mds
    kill -USR1 $pid
    dmesg | grep  "mds_unlink_orphan.*error .* unlinking orphan" && return 1
    sync
    return 0
}
run_test 37 "abort recovery before client does replay (test mds_cleanup_orphans for directories)"

test_38() {
    createmany -o $DIR/$tfile-%d 800
    unlinkmany $DIR/$tfile-%d 0 400
    replay_barrier mds
    fail mds
    unlinkmany $DIR/$tfile-%d 400 400
    sleep 2
    $CHECKSTAT -t file $DIR/$tfile-* && return 1 || true
}
run_test 38 "test recovery from unlink llog (test llog_gen_rec) "

test_39() {
    createmany -o $DIR/$tfile-%d 800
    replay_barrier mds
    unlinkmany $DIR/$tfile-%d 0 400
    fail mds
    unlinkmany $DIR/$tfile-%d 400 400
    sleep 2
    $CHECKSTAT -t file $DIR/$tfile-* && return 1 || true
}
run_test 39 "test recovery from unlink llog (test llog_gen_rec) "

count_ost_writes() {
        cat /proc/fs/lustre/osc/*/stats |
            awk -vwrites=0 '/ost_write/ { writes += $2 } END { print writes; }'
}

#b=2477,2532
test_40(){
    $LCTL mark multiop $MOUNT/$tfile OS_c 
    multiop $MOUNT/$tfile OS_c  &
    PID=$!
    writeme -s $MOUNT/${tfile}-2 &
    WRITE_PID=$!
    sleep 1
    facet_failover mds
#define OBD_FAIL_MDS_CONNECT_NET         0x117
    do_facet mds "sysctl -w lustre.fail_loc=0x80000117"
    kill -USR1 $PID
    stat1=`count_ost_writes`
    sleep $TIMEOUT
    stat2=`count_ost_writes`
    echo "$stat1, $stat2"
    if [ $stat1 -lt $stat2 ]; then 
       echo "writes continuing during recovery"
       RC=0
    else
       echo "writes not continuing during recovery, bug 2477"
       RC=4
    fi
    echo "waiting for writeme $WRITE_PID"
    kill $WRITE_PID
    wait $WRITE_PID 

    echo "waiting for multiop $PID"
    wait $PID || return 2
    do_facet client munlink $MOUNT/$tfile  || return 3
    do_facet client munlink $MOUNT/${tfile}-2  || return 3
    return $RC
}
run_test 40 "cause recovery in ptlrpc, ensure IO continues"


#b=2814
# make sure that a read to one osc doesn't try to double-unlock its page just
# because another osc is invalid.  trigger_group_io used to mistakenly return
# an error if any oscs were invalid even after having successfully put rpcs
# on valid oscs.  This was fatal if the caller was ll_readpage who unlocked
# the page, guarnateeing that the unlock from the RPC completion would
# assert on trying to unlock the unlocked page.
test_41() {
    local f=$MOUNT/$tfile
    # make sure the start of the file is ost1
    lfs setstripe $f $((128 * 1024)) 0 0 
    do_facet client dd if=/dev/zero of=$f bs=4k count=1 || return 3
    cancel_lru_locks OSC
    # fail ost2 and read from ost1
    local osc2_dev=`$LCTL device_list | \
		awk '(/ost2.*client_facet/){print $4}' `
    $LCTL --device %$osc2_dev deactivate
    do_facet client dd if=$f of=/dev/null bs=4k count=1 || return 3
    $LCTL --device %$osc2_dev activate
    return 0
}
run_test 41 "read from a valid osc while other oscs are invalid"

# test MDS recovery after ost failure
test_42() {
    blocks=`df -P $MOUNT | tail -n 1 | awk '{ print $2 }'`
    createmany -o $DIR/$tfile-%d 800
    replay_barrier ost
    unlinkmany $DIR/$tfile-%d 0 400
    DEBUG42=`sysctl portals.debug | tr -d ' '`
    sysctl -w portals.debug=-1
    facet_failover ost
    
    # osc is evicted, fs is smaller
    blocks_after=`df -P $MOUNT | tail -n 1 | awk '{ print $2 }'`
    [ $blocks_after -lt $blocks ] || return 1
    echo wait for MDS to timeout and recover
    sleep $((TIMEOUT * 2))
    sysctl -w $DEBUG42
    unlinkmany $DIR/$tfile-%d 400 400
    $CHECKSTAT -t file $DIR/$tfile-* && return 2 || true
}
run_test 42 "recovery after ost failure"

# b=2530
# timeout in MDS/OST recovery RPC will LBUG MDS
test_43() {
    replay_barrier mds

    # OBD_FAIL_OST_CREATE_NET 0x204
    do_facet ost "sysctl -w lustre.fail_loc=0x80000204"
    fail mds
    sleep 10
    do_facet ost "sysctl -w lustre.fail_loc=0"

    return 0
}
run_test 43 "mds osc import failure during recovery; don't LBUG"

test_44() {
    mdcdev=`awk '/mds_svc_MNT/ {print $1}' < /proc/fs/lustre/devices`
    do_facet mds "sysctl -w lustre.fail_loc=0x80000701"
    $LCTL --device $mdcdev recover
    df $MOUNT
    do_facet mds "sysctl -w lustre.fail_loc=0"
    return 0
}
run_test 44 "race in target handle connect"

# Handle failed close
test_45() {
    mdcdev=`awk '/mds_svc_MNT/ {print $1}' < /proc/fs/lustre/devices`
    $LCTL --device $mdcdev recover

    multiop $DIR/$tfile O_c &
    pid=$!
    sleep 1

    # This will cause the CLOSE to fail before even 
    # allocating a reply buffer
    $LCTL --device $mdcdev deactivate

    # try the close
    kill -USR1 $pid
    wait $pid || return 1

    $LCTL --device $mdcdev activate
    sleep 1

    $CHECKSTAT -t file $DIR/$tfile || return 2
    return 0
}
run_test 45 "Handle failed close"

test_46() {
    dmesg -c >/dev/null
    drop_reply "touch $DIR/$tfile"
    fail mds
    # ironically, the previous test, 45, will cause a real forced close,
    # so just look for one for this test
    dmesg | grep -i "force closing client file handle for $tfile" && return 1
    return 0
}
run_test 46 "Don't leak file handle after open resend (3325)"

# b=2824
test_47() {

    # create some files to make sure precreate has been done on all 
    # OSTs. (just in case this test is run independently)
    createmany -o $DIR/$tfile 20  || return 1

    # OBD_FAIL_OST_CREATE_NET 0x204
    fail ost
    do_facet ost "sysctl -w lustre.fail_loc=0x80000204"
    df $MOUNT || return 2

    # let the MDS discover the OST failure, attempt to recover, fail
    # and recover again.  
    sleep $((3 * TIMEOUT))

    # Without 2824, this createmany would hang 
    createmany -o $DIR/$tfile 20 || return 3
    unlinkmany $DIR/$tfile 20 || return 4

    do_facet ost "sysctl -w lustre.fail_loc=0"
    return 0
}
run_test 47 "MDS->OSC failure during precreate cleanup (2824)"

test_48() {

    replay_barrier mds
    createmany -o $DIR/$tfile 20  || return 1
    # OBD_FAIL_OST_EROFS 0x216
    fail mds
    do_facet ost "sysctl -w lustre.fail_loc=0x80000216"
    df $MOUNT || return 2

    createmany -o $DIR/$tfile 20 20 || return 2
    unlinkmany $DIR/$tfile 40 || return 3

    do_facet ost "sysctl -w lustre.fail_loc=0"
    return 0
}
run_test 48 "MDS->OSC failure during precreate cleanup (2824)"

test_50() {
    local osc_dev=`$LCTL device_list | \
		awk '(/ost_svc_mds_svc/){print $4}' `
    $LCTL --device %$osc_dev recover &&  $LCTL --device %$osc_dev recover
    # give the mds_lov_sync threads a chance to run
    sleep 5
}
run_test 50 "Double OSC recovery, don't LASSERT (3812)"

# b3764 timed out lock replay
test_52() {
    touch $DIR/$tfile
    cancel_lru_locks MDC

    multiop $DIR/$tfile s
    replay_barrier mds
    do_facet mds "sysctl -w lustre.fail_loc=0x8000030c"
    fail mds
    do_facet mds "sysctl -w lustre.fail_loc=0x0"

    $CHECKSTAT -t file $DIR/$tfile-* && return 3 || true
}
run_test 52 "time out lock replay (3764)"

#b_cray 53 "|X| open request and close reply while two MDC requests in flight"
#b_cray 54 "|X| open request and close reply while two MDC requests in flight"

#b3761 ASSERTION(hash != 0) failed
test_55() {
# OBD_FAIL_MDS_OPEN_CREATE | OBD_FAIL_ONCE
    do_facet mds "sysctl -w lustre.fail_loc=0x8000012b"
    touch $DIR/$tfile &
    # give touch a chance to run
    sleep 5
    do_facet mds "sysctl -w lustre.fail_loc=0x0"
    rm $DIR/$tfile
    return 0
}
run_test 55 "let MDS_CHECK_RESENT return the original return code instead of 0"

#b3440 ASSERTION(rec->ur_fid2->id) failed
test_56() {
    ln -s foo $DIR/$tfile
    replay_barrier mds
    #drop_reply "cat $DIR/$tfile"
    fail mds
    sleep 10
}
run_test 56 "don't replay a symlink open request (3440)"

#recovery one mds-ost setattr from llog
test_57() {
#define OBD_FAIL_MDS_OST_SETATTR       0x12c
    do_facet mds "sysctl -w lustre.fail_loc=0x8000012c"
    touch $DIR/$tfile
    replay_barrier mds
    fail mds
    sleep 1
    $CHECKSTAT -t file $DIR/$tfile || return 1
    do_facet mds "sysctl -w lustre.fail_loc=0x0"
    rm $DIR/$tfile
}
run_test 57 "test recovery from llog for setattr op"

#recovery many mds-ost setattr from llog
test_58() {
#define OBD_FAIL_MDS_OST_SETATTR       0x12c
    do_facet mds "sysctl -w lustre.fail_loc=0x8000012c"
    mkdir $DIR/$tdir
    createmany -o $DIR/$tdir/$tfile-%d 2500
    replay_barrier mds
    fail mds
    sleep 2
    $CHECKSTAT -t file $DIR/$tdir/$tfile-* || return 1
    do_facet mds "sysctl -w lustre.fail_loc=0x0"
    unlinkmany $DIR/$tdir/$tfile-%d 2500
    rmdir $DIR/$tdir
}
run_test 58 "test recovery from llog for setattr op (test llog_gen_rec)"

#b7312 LASSERT(!IS_ERR(parent)) in reconstruct_open()
test_57() {
    mkdir $DIR/$tdir || return 1
    touch $DIR/$tdir/$tfile || return 2
    multiop $DIR/$tdir/$tfile o_ &
    MULTIPID=$!
    sleep 1
    rm -f $DIR/$tdir/$tfile || return 3
    rm -rf $DIR/$tdir || return 4
    # drop first reint reply
    sysctl -w lustre.fail_loc=0x0000030c
    facet_failover $SINGLEMDS
    df $MOUNT || return 1
    kill -USR1 $MULTIPID || return 5
    wait $MULTIPID || return 6
    sysctl -w lustre.fail_loc=0
}
run_test 57 "open orphan in reconstruct_open()"

equals_msg test complete, cleaning up
FORCE=--force $CLEANUP<|MERGE_RESOLUTION|>--- conflicted
+++ resolved
@@ -19,27 +19,9 @@
 
 gen_config() {
     rm -f $XMLCONFIG
-<<<<<<< HEAD
     add_mds mds --dev $MDSDEV --size $MDSSIZE
     if [ ! -z "$mdsfailover_HOST" ]; then
 	 add_mdsfailover mds --dev $MDSDEV --size $MDSSIZE
-=======
-
-    if [ "$MDSCOUNT" -gt 1 ]; then
-        add_lmv lmv1_svc
-        for mds in `mds_list`; do
-            MDSDEV=$TMP/${mds}-`hostname`
-            add_mds $mds --dev $MDSDEV --size $MDSSIZE --lmv lmv1_svc
-        done
-        add_lov_to_lmv lov1 lmv1_svc --stripe_sz $STRIPE_BYTES \
-	    --stripe_cnt $STRIPES_PER_OBJ --stripe_pattern 0
-	MDS=lmv1
-    else
-        add_mds $SINGLEMDS --dev $MDSDEV --size $MDSSIZE
-	add_lov lov1 $SINGLEMDS --stripe_sz $STRIPE_BYTES \
-	    --stripe_cnt $STRIPES_PER_OBJ --stripe_pattern 0
-	MDS=$SINGLEMDS
->>>>>>> 5702f13f
     fi
     
     add_lov lov1 mds --stripe_sz $STRIPE_BYTES \
@@ -855,24 +837,23 @@
     createmany -o $DIR/$tfile-%d 800
     replay_barrier ost
     unlinkmany $DIR/$tfile-%d 0 400
-    DEBUG42=`sysctl portals.debug | tr -d ' '`
+    DEBUG42=`sysctl -n portals.debug`
     sysctl -w portals.debug=-1
     facet_failover ost
     
-    # osc is evicted, fs is smaller
-    blocks_after=`df -P $MOUNT | tail -n 1 | awk '{ print $2 }'`
-    [ $blocks_after -lt $blocks ] || return 1
+    # osc is evicted, fs is smaller (but only with failout OSTs (bug 7287)
+    #blocks_after=`df -P $MOUNT | tail -n 1 | awk '{ print $2 }'`
+    #[ $blocks_after -lt $blocks ] || return 1
     echo wait for MDS to timeout and recover
     sleep $((TIMEOUT * 2))
-    sysctl -w $DEBUG42
+    sysctl -w portals.debug=$DEBUG42
     unlinkmany $DIR/$tfile-%d 400 400
     $CHECKSTAT -t file $DIR/$tfile-* && return 2 || true
 }
 run_test 42 "recovery after ost failure"
 
-# b=2530
 # timeout in MDS/OST recovery RPC will LBUG MDS
-test_43() {
+test_43() { # bug 2530
     replay_barrier mds
 
     # OBD_FAIL_OST_CREATE_NET 0x204
@@ -931,9 +912,7 @@
 }
 run_test 46 "Don't leak file handle after open resend (3325)"
 
-# b=2824
-test_47() {
-
+test_47() { # bug 2824
     # create some files to make sure precreate has been done on all 
     # OSTs. (just in case this test is run independently)
     createmany -o $DIR/$tfile 20  || return 1
@@ -957,7 +936,6 @@
 run_test 47 "MDS->OSC failure during precreate cleanup (2824)"
 
 test_48() {
-
     replay_barrier mds
     createmany -o $DIR/$tfile 20  || return 1
     # OBD_FAIL_OST_EROFS 0x216
@@ -1053,24 +1031,5 @@
 }
 run_test 58 "test recovery from llog for setattr op (test llog_gen_rec)"
 
-#b7312 LASSERT(!IS_ERR(parent)) in reconstruct_open()
-test_57() {
-    mkdir $DIR/$tdir || return 1
-    touch $DIR/$tdir/$tfile || return 2
-    multiop $DIR/$tdir/$tfile o_ &
-    MULTIPID=$!
-    sleep 1
-    rm -f $DIR/$tdir/$tfile || return 3
-    rm -rf $DIR/$tdir || return 4
-    # drop first reint reply
-    sysctl -w lustre.fail_loc=0x0000030c
-    facet_failover $SINGLEMDS
-    df $MOUNT || return 1
-    kill -USR1 $MULTIPID || return 5
-    wait $MULTIPID || return 6
-    sysctl -w lustre.fail_loc=0
-}
-run_test 57 "open orphan in reconstruct_open()"
-
 equals_msg test complete, cleaning up
 FORCE=--force $CLEANUP