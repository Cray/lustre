--- conflicted
+++ resolved
@@ -16,11 +16,8 @@
 CHECK_GRANT=${CHECK_GRANT:-"yes"}
 GRANT_CHECK_LIST=${GRANT_CHECK_LIST:-""}
 
-<<<<<<< HEAD
-=======
 remote_mds_nodsh && log "SKIP: remote MDS with nodsh" && exit 0
 
->>>>>>> 03b71240
 # Skip these tests
 # bug number:
 ALWAYS_EXCEPT="$REPLAY_SINGLE_EXCEPT"
@@ -51,11 +48,8 @@
 run_test 0a "empty replay"
 
 test_0b() {
-<<<<<<< HEAD
-=======
     remote_ost_nodsh && skip "remote OST with nodsh" && return 0
 
->>>>>>> 03b71240
     # this test attempts to trigger a race in the precreation code, 
     # and must run before any other objects are created on the filesystem
     fail ost1
@@ -64,18 +58,6 @@
 }
 run_test 0b "ensure object created after recover exists. (3284)"
 
-<<<<<<< HEAD
-test_0c() {
-    replay_barrier mds
-    umount $DIR
-    facet_failover mds
-    zconf_mount `hostname` $DIR || error "mount fails"
-    df $DIR || error "post-failover df failed"
-}
-run_test 0c "expired recovery with no clients"
-
-=======
->>>>>>> 03b71240
 test_1() {
     replay_barrier mds
     mcreate $DIR/$tfile
@@ -331,6 +313,7 @@
     return 0
 }
 run_test 15 "open(O_CREAT), unlink |X|  touch new, close"
+
 
 test_16() {
     replay_barrier mds
@@ -853,11 +836,8 @@
 
 # timeout in MDS/OST recovery RPC will LBUG MDS
 test_43() { # bug 2530
-<<<<<<< HEAD
-=======
     remote_ost_nodsh && skip "remote OST with nodsh" && return 0
 
->>>>>>> 03b71240
     replay_barrier mds
 
     # OBD_FAIL_OST_CREATE_NET 0x204
@@ -950,11 +930,8 @@
 run_test 46 "Don't leak file handle after open resend (3325)"
 
 test_47() { # bug 2824
-<<<<<<< HEAD
-=======
     remote_ost_nodsh && skip "remote OST with nodsh" && return 0
 
->>>>>>> 03b71240
     # create some files to make sure precreate has been done on all 
     # OSTs. (just in case this test is run independently)
     createmany -o $DIR/$tfile 20  || return 1
@@ -978,12 +955,6 @@
 run_test 47 "MDS->OSC failure during precreate cleanup (2824)"
 
 test_48() {
-<<<<<<< HEAD
-    replay_barrier mds
-    createmany -o $DIR/$tfile 20  || return 1
-    # OBD_FAIL_OST_EROFS 0x216
-    fail mds
-=======
     remote_ost_nodsh && skip "remote OST with nodsh" && return 0
     [ "$OSTCOUNT" -lt "2" ] && skip "$OSTCOUNT < 2 OSTs -- skipping" && return
 
@@ -991,7 +962,6 @@
     createmany -o $DIR/$tfile 20  || return 1
     # OBD_FAIL_OST_EROFS 0x216
     facet_failover mds
->>>>>>> 03b71240
     do_facet ost1 "lctl set_param fail_loc=0x80000216"
     df $MOUNT || return 2
 
@@ -1039,11 +1009,7 @@
     #define OBD_FAIL_MDS_CLOSE_NET 0x115
     do_facet mds "lctl set_param fail_loc=0x80000115"
     kill -USR1 $close_pid
-<<<<<<< HEAD
-    cancel_lru_locks mdc # force the close
-=======
     cancel_lru_locks MDC # force the close
->>>>>>> 03b71240
     do_facet mds "lctl set_param fail_loc=0"
     mcreate $DIR/${tdir}-2/f || return 1
     
@@ -1073,11 +1039,7 @@
 
     do_facet mds "lctl set_param fail_loc=0"
     kill -USR1 $close_pid
-<<<<<<< HEAD
-    cancel_lru_locks mdc # force the close
-=======
     cancel_lru_locks MDC # force the close
->>>>>>> 03b71240
     wait $close_pid || return 1
     # open should still be here
     [ -d /proc/$open_pid ] || return 2
@@ -1105,11 +1067,7 @@
 
     do_facet mds "lctl set_param fail_loc=0x80000115"
     kill -USR1 $close_pid
-<<<<<<< HEAD
-    cancel_lru_locks mdc  # force the close
-=======
     cancel_lru_locks MDC  # force the close
->>>>>>> 03b71240
 
     replay_barrier_nodf mds
     fail_nodf mds
@@ -1132,16 +1090,6 @@
     close_pid=$!
     # give multiop a chance to open
     sleep 1
-<<<<<<< HEAD
-
-    # define OBD_FAIL_MDS_CLOSE_NET_REP 0X138    
-    do_facet mds "lctl set_param fail_loc=0x8000013b"
-    kill -USR1 $close_pid
-    cancel_lru_locks mdc  # force the close
-    do_facet mds "lctl set_param fail_loc=0"
-    mcreate $DIR/${tdir}-2/f || return 1
-
-=======
 
     # define OBD_FAIL_MDS_CLOSE_NET_REP 0X138    
     do_facet mds "lctl set_param fail_loc=0x8000013b"
@@ -1150,7 +1098,6 @@
     do_facet mds "lctl set_param fail_loc=0"
     mcreate $DIR/${tdir}-2/f || return 1
     
->>>>>>> 03b71240
     # close should still be here
     [ -d /proc/$close_pid ] || return 2
     replay_barrier_nodf mds
@@ -1174,16 +1121,6 @@
     mcreate $DIR/${tdir}-2/f &
     open_pid=$!
     sleep 1
-<<<<<<< HEAD
-
-    do_facet mds "lctl set_param fail_loc=0"
-    kill -USR1 $close_pid
-    cancel_lru_locks mdc  # force the close
-    wait $close_pid || return 1
-    # open should still be here
-    [ -d /proc/$open_pid ] || return 2
-
-=======
     
     do_facet mds "lctl set_param fail_loc=0"
     kill -USR1 $close_pid
@@ -1192,7 +1129,6 @@
     # open should still be here
     [ -d /proc/$open_pid ] || return 2
     
->>>>>>> 03b71240
     replay_barrier_nodf mds
     fail mds
     wait $open_pid || return 3
@@ -1216,11 +1152,7 @@
 
         do_facet mds "lctl set_param fail_loc=0x8000013b"
         kill -USR1 $close_pid
-<<<<<<< HEAD
-        cancel_lru_locks mdc
-=======
         cancel_lru_locks MDC
->>>>>>> 03b71240
 
         replay_barrier_nodf mds
         fail_nodf mds
@@ -1249,11 +1181,7 @@
 
         do_facet mds "lctl set_param fail_loc=0x80000115"
         kill -USR1 $close_pid
-<<<<<<< HEAD
-        cancel_lru_locks mdc # force the close
-=======
         cancel_lru_locks MDC # force the close
->>>>>>> 03b71240
 
         do_facet mds "lctl set_param fail_loc=0"
         replay_barrier_nodf mds
@@ -1279,17 +1207,10 @@
     mcreate $DIR/${tdir}-2/f &
     open_pid=$!
     sleep 1
-<<<<<<< HEAD
-
-    do_facet mds "lctl set_param fail_loc=0x8000013b"
-    kill -USR1 $close_pid
-    cancel_lru_locks mdc  # force the close
-=======
     
     do_facet mds "lctl set_param fail_loc=0x8000013b"
     kill -USR1 $close_pid
     cancel_lru_locks MDC  # force the close
->>>>>>> 03b71240
     sleep 1
 
     replay_barrier_nodf mds
@@ -1388,7 +1309,7 @@
         [ x$VAL = x"bar1" ] || return 4
         rm -f $DIR/$tdir/$tfile
         rmdir $DIR/$tdir
-       	zconf_umount `hostname` $MOUNT2
+        zconf_umount `hostname` $MOUNT2
 }
 run_test 58c "resend/reconstruct setxattr op"
 
@@ -1427,11 +1348,8 @@
 
 #test race  llog recovery thread vs llog cleanup
 test_61a() {
-<<<<<<< HEAD
-=======
     remote_ost_nodsh && skip "remote OST with nodsh" && return 0
 
->>>>>>> 03b71240
     mkdir -p $DIR/$tdir
     createmany -o $DIR/$tdir/$tfile-%d 800
     replay_barrier ost1 
@@ -1544,10 +1462,6 @@
     $LCTL dk > /dev/null
     debugsave
     lctl set_param debug="+other"
-<<<<<<< HEAD
-    # slow down a request
-    do_facet mds lctl set_param fail_val=30000
-=======
     # Slow down a request to the current service time, this is critical
     # because previous tests may have caused this value to increase.
     REQ_DELAY=`lctl get_param -n mdc.${FSNAME}-MDT0000-mdc-*.timeouts |
@@ -1555,18 +1469,13 @@
     REQ_DELAY=$((${REQ_DELAY} + ${REQ_DELAY} / 4 + 5))
 
     do_facet mds lctl set_param fail_val=$((${REQ_DELAY} * 1000))
->>>>>>> 03b71240
 #define OBD_FAIL_PTLRPC_PAUSE_REQ        0x50a
     do_facet mds lctl set_param fail_loc=0x8000050a
     createmany -o $DIR/$tfile 10 > /dev/null
     unlinkmany $DIR/$tfile 10 > /dev/null
     # check for log message
     $LCTL dk | grep "Early reply #" || error "No early reply" 
-<<<<<<< HEAD
-    # client should show 30s estimates
-=======
     # client should show REQ_DELAY estimates
->>>>>>> 03b71240
     lctl get_param -n mdc.${FSNAME}-MDT0000-mdc-*.timeouts | grep portal
     sleep 9
     lctl get_param -n mdc.${FSNAME}-MDT0000-mdc-*.timeouts | grep portal
@@ -1582,10 +1491,6 @@
     debugsave
     lctl set_param debug="+other"
     $LCTL dk > /dev/null
-<<<<<<< HEAD
-    # slow down bulk i/o
-    do_facet ost1 lctl set_param fail_val=30
-=======
     # Slow down a request to the current service time, this is critical
     # because previous tests may have caused this value to increase.
     REQ_DELAY=`lctl get_param -n osc.${FSNAME}-OST0000-osc-*.timeouts |
@@ -1593,7 +1498,6 @@
     REQ_DELAY=$((${REQ_DELAY} + ${REQ_DELAY} / 4 + 5))
 
     do_facet ost1 lctl set_param fail_val=${REQ_DELAY}
->>>>>>> 03b71240
 #define OBD_FAIL_OST_BRW_PAUSE_PACK      0x224
     do_facet ost1 lctl set_param fail_loc=0x224
 
@@ -1606,11 +1510,7 @@
     # check for log message
     $LCTL dk | grep "Early reply #" || error "No early reply"
     debugrestore
-<<<<<<< HEAD
-    # client should show 30s estimates
-=======
     # client should show REQ_DELAY estimates
->>>>>>> 03b71240
     lctl get_param -n osc.${FSNAME}-OST0000-osc-*.timeouts | grep portal
 }
 run_test 65b "AT: verify early replies on packed reply / bulk"
@@ -1695,11 +1595,7 @@
     do_facet ost1 "lctl set_param fail_loc=0x80000223"
     cp /etc/profile $DIR/$tfile || error "cp failed"
     client_reconnect
-<<<<<<< HEAD
-    lctl get_param -n ost.OSS.ost_create.timeouts
-=======
     do_facet ost1 "lctl get_param -n ost.OSS.ost_create.timeouts"
->>>>>>> 03b71240
     log "phase 2"
     CONN2=$(lctl get_param -n osc.*.stats | awk '/_connect/ {total+=$2} END {print total}')
     ATTEMPTS=$(($CONN2 - $CONN1))
@@ -1709,13 +1605,8 @@
     cp /etc/profile $DIR/$tfile || error "cp failed"
     do_facet ost1 "lctl set_param fail_loc=0"
     client_reconnect
-<<<<<<< HEAD
-    lctl get_param -n ost.OSS.ost_create.timeouts
-    CONN3=$(`lctl get_param -n osc.*.stats` | awk '/_connect/ {total+=$2} END {print total}')
-=======
     do_facet ost1 "lctl get_param -n ost.OSS.ost_create.timeouts"
     CONN3=$(lctl get_param -n osc.*.stats | awk '/_connect/ {total+=$2} END {print total}')
->>>>>>> 03b71240
     ATTEMPTS=$(($CONN3 - $CONN2))
     echo "$ATTEMPTS osc reconnect attemps on 2nd slow"
     [ $ATTEMPTS -gt 0 ] && error "AT should have prevented reconnect"
@@ -1812,10 +1703,7 @@
 	PID=$!
 	log "Started rundbench load PID=$PID ..."
 
-<<<<<<< HEAD
-=======
 	sleep $((duration / 4))
->>>>>>> 03b71240
 	replay_barrier mds 
 	sleep 3 # give clients a time to do operations
 
@@ -1827,116 +1715,6 @@
 }
 run_test 70b "mds recovery; $CLIENTCOUNT clients"
 # end multi-client tests
-
-# vbr export handling
-create_fake_exports ()
-{
-    local facet=$1
-    local num=$2
-#obd_fail_val = num;
-#define OBD_FAIL_TGT_FAKE_EXP 0x708
-    do_facet $facet "lctl set_param fail_val=$num"
-    do_facet $facet "lctl set_param fail_loc=0x80000708"
-    fail $facet
-}
-
-test_71a() {
-    do_facet mds $LCTL get_param version | grep -q ^lustre.*1.6 && \
-        skip "skipping test for old 1.6 servers" && return 0
-    UUID=$(lctl dl | awk '/mdc.*-mdc-/ { print $5 }')
-    echo "Client UUID is $UUID"
-    replay_barrier mds
-    umount $DIR
-    facet_failover mds
-    zconf_mount `hostname` $DIR || error "mount fails"
-    df $DIR || error "post-failover df failed"
-    do_facet mds "lctl get_param -n mds.${mds_svc}.stale_exports|grep $UUID" || \
-        error "no delayed exports"
-    OLD_AGE=$(do_facet mds "lctl get_param -n mds.${mds_svc}.stale_export_age")
-    NEW_AGE=10
-    do_facet mds "lctl set_param mds.${mds_svc}.stale_export_age=$NEW_AGE"
-    sleep $NEW_AGE
-    do_facet mds "lctl get_param -n mds.${mds_svc}.stale_exports|grep \"$UUID.*EXPIRED\"" || \
-        error "exports didn't expire"
-    do_facet mds "lctl set_param mds.${mds_svc}.evict_client=$UUID"
-    do_facet mds "lctl get_param -n mds.${mds_svc}.stale_exports|grep $UUID" && \
-        error "Export wasn't removed manually"
-    do_facet mds "lctl set_param mds.${mds_svc}.stale_export_age=$OLD_AGE"
-    return 0;
-}
-run_test 71a "lost client export is kept"
-
-test_71b() {
-    do_facet mds $LCTL get_param version | grep -q ^lustre.*1.6 && \
-        skip "skipping test for old 1.6 servers" && return 0
-    FAKE_NUM=10
-    create_fake_exports mds $FAKE_NUM
-    NUM=$(do_facet mds "lctl get_param -n mds.${mds_svc}.stale_exports|wc -l")
-    [ $NUM -eq 0 ] && error "no fake exports $NUM - $FAKE_NUM"
-    OLD_AGE=$(do_facet mds "lctl get_param -n mds.${mds_svc}.stale_export_age")
-    NEW_AGE=10
-    do_facet mds "lctl set_param mds.${mds_svc}.stale_export_age=$NEW_AGE"
-    sleep $NEW_AGE
-    EX_NUM=$(do_facet mds "lctl get_param -n mds.${mds_svc}.stale_exports|grep -c EXPIRED")
-    [ "$EX_NUM" -eq "$NUM" ] || error "not all exports are expired $EX_NUM != $NUM"
-    do_facet mds "lctl set_param mds.${mds_svc}.flush_stale_exports=1"
-    do_facet mds "lctl get_param -n mds.${mds_svc}.stale_exports|grep EXPIRED" && \
-        error "Exports weren't flushed"
-    do_facet mds "lctl set_param mds.${mds_svc}.stale_export_age=$OLD_AGE"
-    return 0;
-}
-run_test 71b "stale exports are expired, lctl flushes them"
-
-test_71c() {
-    do_facet mds $LCTL get_param version | grep -q ^lustre.*1.6 && \
-        skip "skipping test for old 1.6 servers" && return 0
-    FAKE_NUM=10
-    create_fake_exports mds $FAKE_NUM
-    NUM=$(do_facet mds "lctl get_param -n mds.${mds_svc}.stale_exports|wc -l")
-    [ "$NUM" -eq "$FAKE_NUM" ] || error "no fake exports $NUM - $FAKE_NUM"
-    OLD_AGE=$(do_facet mds "lctl get_param -n mds.${mds_svc}.stale_export_age")
-    NEW_AGE=10
-    do_facet mds "lctl set_param mds.${mds_svc}.stale_export_age=$NEW_AGE"
-    sleep $NEW_AGE
-    EX_NUM=$(do_facet mds "lctl get_param -n mds.${mds_svc}.stale_exports|grep -c EXPIRED")
-    [ "$EX_NUM" -eq "$NUM" ] || error "not all exports are expired $EX_NUM != $NUM"
-
-    umount $DIR
-    zconf_mount `hostname` $DIR || error "mount fails"
-
-    NUM=$(do_facet mds "lctl get_param -n mds.${mds_svc}.stale_exports|wc -l")
-    [ $NUM -eq 0 ] || error "$NUM fake exports are still exists"
-    do_facet mds "lctl set_param mds.${mds_svc}.stale_export_age=$OLD_AGE"
-    return 0;
-}
-run_test 71c "stale exports are expired, new client connection flush them"
-
-test_71d() {
-    do_facet mds $LCTL get_param version | grep -q ^lustre.*1.6 && \
-        skip "skipping test for old 1.6 servers" && return 0
-    FAKE_NUM=10
-    create_fake_exports mds $FAKE_NUM
-    NUM=$(do_facet mds "lctl get_param -n mds.${mds_svc}.stale_exports|wc -l")
-    [ "$NUM" -eq "$FAKE_NUM" ] || error "no fake exports $NUM - $FAKE_NUM"
-    OLD_AGE=$(do_facet mds "lctl get_param -n mds.${mds_svc}.stale_export_age")
-    NEW_AGE=10
-    do_facet mds "lctl conf_param ${mds_svc}.mdt.stale_export_age=$NEW_AGE"
-    sleep $NEW_AGE
-    EX_NUM=$(do_facet mds "lctl get_param -n mds.${mds_svc}.stale_exports|grep -c EXPIRED")
-    [ "$EX_NUM" -eq "$NUM" ] || error "not all exports are expired $EX_NUM != $NUM"
-
-    fail mds
-
-    FAIL_AGE=$(do_facet mds "lctl get_param -n mds.${mds_svc}.stale_export_age")
-    [ $FAIL_AGE -eq $NEW_AGE ] || error "new age wasn't set after recovery"
-    NUM=$(do_facet mds "lctl get_param -n mds.${mds_svc}.stale_exports|wc -l")
-    [ $NUM -eq 0 ] || error "$NUM fake exports are still exists"
-    do_facet mds "lctl conf_param ${mds_svc}.mdt.stale_export_age=$OLD_AGE"
-    return 0;
-}
-run_test 71d "expired exports, server init removes them, conf_param works"
-
-# end vbr exports tests
 
 equals_msg `basename $0`: test complete, cleaning up
 check_and_cleanup_lustre
