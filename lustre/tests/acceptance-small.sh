--- conflicted
+++ resolved
@@ -23,11 +23,7 @@
 [ "$DEBUG_OFF" ] || DEBUG_OFF="eval lctl set_param debug=\"$DEBUG_LVL\""
 [ "$DEBUG_ON" ] || DEBUG_ON="eval lctl set_param debug=0x33f0484"
 
-<<<<<<< HEAD
-export TESTSUITE_LIST="RUNTESTS SANITY DBENCH BONNIE IOZONE FSX SANITYN LFSCK LIBLUSTRE REPLAY_SINGLE CONF_SANITY RECOVERY_SMALL REPLAY_OST_SINGLE REPLAY_DUAL REPLAY_VBR INSANITY SANITY_QUOTA PERFORMANCE_SANITY"
-=======
-export TESTSUITE_LIST="RUNTESTS SANITY DBENCH BONNIE IOZONE FSX SANITYN LFSCK LIBLUSTRE REPLAY_SINGLE CONF_SANITY RECOVERY_SMALL REPLAY_OST_SINGLE REPLAY_DUAL INSANITY SANITY_QUOTA SANITY_SEC SANITY_GSS PERFORMANCE_SANITY"
->>>>>>> 7df8d1be
+export TESTSUITE_LIST="RUNTESTS SANITY DBENCH BONNIE IOZONE FSX SANITYN LFSCK LIBLUSTRE RACER REPLAY_SINGLE CONF_SANITY RECOVERY_SMALL REPLAY_OST_SINGLE REPLAY_DUAL REPLAY_VBR INSANITY SANITY_QUOTA PERFORMANCE_SANITY LARGE_SCALE"
 
 if [ "$ACC_SM_ONLY" ]; then
     for O in $TESTSUITE_LIST; do
@@ -49,16 +45,6 @@
 . $LUSTRE/tests/test-framework.sh
 init_test_env $@
 
-<<<<<<< HEAD
-=======
-if $GSS; then
-    # liblustre doesn't support GSS
-    export LIBLUSTRE=no
-else
-    export SANITY_GSS="no"
-fi
-
->>>>>>> 7df8d1be
 SETUP=${SETUP:-setupall}
 FORMAT=${FORMAT:-formatall}
 CLEANUP=${CLEANUP:-stopall}
@@ -116,7 +102,7 @@
 	    export CLIENTMODSONLY=true
 	fi
 	
-	assert_env mds_HOST MDS_MKFS_OPTS 
+	assert_env mds_HOST MDS_MKFS_OPTS MDSDEV
 	assert_env ost_HOST OST_MKFS_OPTS OSTCOUNT
 	assert_env FSNAME MOUNT MOUNT2
 
@@ -338,7 +324,20 @@
 		LIBLUSTRE="done"
 	fi
 
-	$CLEANUP
+	[ "$RACER" != "no" ] && [ -n "$CLIENTS" -a "$PDSH" = "no_dsh" ] && log "Remote client with no_dsh" && RACER=no 
+	if [ "$RACER" != "no" ]; then
+        	title racer
+		setup_if_needed
+		DURATION=${DURATION:-900}
+		[ "$SLOW" = "no" ] && DURATION=300
+		RACERCLIENTS=$HOSTNAME
+		[ ! -z ${CLIENTS} ] && RACERCLIENTS=$CLIENTS
+		log "racer on clients: $RACERCLIENTS DURATION=$DURATION"
+		CLIENTS=${RACERCLIENTS} DURATION=$DURATION bash runracer
+		$CLEANUP
+		$SETUP
+		RACER="done"
+	fi
 done
 
 [ "$REPLAY_SINGLE" != "no" ] && skip_remmds replay-single && REPLAY_SINGLE=no && MSKIPPED=1
@@ -377,18 +376,15 @@
         REPLAY_DUAL="done"
 fi
 
-<<<<<<< HEAD
+[ "$REPLAY_VBR" != "no" ] && skip_remmds replay-vbr && REPLAY_VBR=no && MSKIPPED=1
 if [ "$REPLAY_VBR" != "no" ]; then
         title replay-vbr
         bash replay-vbr.sh
         REPLAY_VBR="done"
 fi
 
-
-=======
 [ "$INSANITY" != "no" ] && skip_remmds insanity && INSANITY=no && MSKIPPED=1
 [ "$INSANITY" != "no" ] && skip_remost insanity && INSANITY=no && OSKIPPED=1
->>>>>>> 7df8d1be
 if [ "$INSANITY" != "no" ]; then
         title insanity
         bash insanity.sh -r
@@ -403,7 +399,6 @@
         SANITY_QUOTA="done"
 fi
 
-<<<<<<< HEAD
 
 [ "$SLOW" = no ] && PERFORMANCE_SANITY="no"
 [ -x "$MDSRATE" ] || PERFORMANCE_SANITY="no"
@@ -412,30 +407,13 @@
         title performance-sanity
         bash performance-sanity.sh
         PERFORMANCE_SANITY="done"
-=======
-[ "$SANITY_SEC" != "no" ] && skip_remmds sanity-sec && SANITY_SEC=no && MSKIPPED=1
-[ "$SANITY_SEC" != "no" ] && skip_remost sanity-sec && SANITY_SEC=no && OSKIPPED=1
-if [ "$SANITY_SEC" != "no" ]; then
-        title sanity-sec
-        bash sanity-sec.sh
-        SANITY_SEC="done"
-fi
-
-[ "$SANITY_GSS" != "no" ] && skip_remmds sanity-gss && SANITY_GSS=no && MSKIPPED=1
-if [ "$SANITY_GSS" != "no" ]; then
-        title sanity-gss
-        bash sanity-gss.sh
-        SANITY_GSS="done"
->>>>>>> 7df8d1be
-fi
-
-[ "$SLOW" = no ] && PERFORMANCE_SANITY="no"
-[ -x "$MDSRATE" ] || PERFORMANCE_SANITY="no"
-which mpirun > /dev/null 2>&1 || PERFORMANCE_SANITY="no"
-if [ "$PERFORMANCE_SANITY" != "no" ]; then
-        title performance-sanity
-        bash performance-sanity.sh
-        PERFORMANCE_SANITY="done"
+fi
+
+[ "$LARGE_SCALE" != "no" ] && skip_remmds large-scale && LARGE_SCALE=no && MSKIPPED=1
+if [ "$LARGE_SCALE" != "no" ]; then
+        title large-scale
+        bash large-scale.sh
+        LARGE_SCALE="done"
 fi
 
 RC=$?
