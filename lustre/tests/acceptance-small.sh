#!/bin/bash
# script which _must_ complete successfully (at minimum) before checkins to
# the CVS HEAD are allowed.
#set -vx
set -e

[ -z "$CONFIG" -a "$NAME" ] && CONFIGS=$NAME
[ "$CONFIGS" ] || CONFIGS="local"  #"local lov"
[ "$MAX_THREADS" ] || MAX_THREADS=20
RAMKB=`awk '/MemTotal:/ { print $2 }' /proc/meminfo`
if [ -z "$THREADS" ]; then
	THREADS=$((RAMKB / 16384))
	[ $THREADS -gt $MAX_THREADS ] && THREADS=$MAX_THREADS
fi
[ "$SIZE" ] || SIZE=$((RAMKB * 2))
[ "$RSIZE" ] || RSIZE=512
[ "$UID" ] || UID=1000
[ "$MOUNT" ] || MOUNT=/mnt/lustre
[ "$MOUNT2" ] || MOUNT2=${MOUNT}2
[ "$TMP" ] || TMP=/tmp
[ "$COUNT" ] || COUNT=1000
[ "$DEBUG_LVL" ] || DEBUG_LVL=0
[ "$DEBUG_OFF" ] || DEBUG_OFF="eval lctl set_param debug=\"$DEBUG_LVL\""
[ "$DEBUG_ON" ] || DEBUG_ON="eval lctl set_param debug=0x33f0484"

export TESTSUITE_LIST="RUNTESTS SANITY DBENCH BONNIE IOZONE FSX SANITYN LFSCK LIBLUSTRE REPLAY_SINGLE CONF_SANITY RECOVERY_SMALL REPLAY_OST_SINGLE REPLAY_DUAL REPLAY_VBR INSANITY SANITY_QUOTA PERFORMANCE_SANITY LARGE_SCALE"

if [ "$ACC_SM_ONLY" ]; then
    for O in $TESTSUITE_LIST; do
	export ${O}="no"
    done
    for O in $ACC_SM_ONLY; do
	O=`echo ${O%.sh} | tr "-" "_"`
	O=`echo $O | tr "[:lower:]" "[:upper:]"`
	export ${O}="yes"
    done
fi

LIBLUSTRETESTS=${LIBLUSTRETESTS:-../liblustre/tests}

STARTTIME=`date +%s`
RANTEST=""

LUSTRE=${LUSTRE:-$(cd $(dirname $0)/..; echo $PWD)}
. $LUSTRE/tests/test-framework.sh
init_test_env $@

SETUP=${SETUP:-setupall}
FORMAT=${FORMAT:-formatall}
CLEANUP=${CLEANUP:-stopall}

setup_if_needed() {
    local MOUNTED=$(mounted_lustre_filesystems)
    if $(echo $MOUNTED | grep -w -q $MOUNT); then
        check_config $MOUNT
        return
    fi

    echo "Lustre is not mounted, trying to do setup SETUP=$SETUP ... "
    $FORMAT && $SETUP

    MOUNTED=$(mounted_lustre_filesystems)
    if ! $(echo $MOUNTED | grep -w -q $MOUNT); then
        echo "Lustre is not mounted after setup! SETUP=$SETUP"
        exit 1
    fi
}

title() {
    # update titlebar if stdin is attaached to an xterm
    if ${UPDATE_TITLEBAR:-false}; then
	if tty -s; then
	    case $TERM in 
		xterm*)
		    echo -ne "\033]2; acceptance-small: $* \007" >&0
		    ;;
	    esac
	fi
    fi 
    log "-----============= acceptance-small: "$*" ============----- `date`"
    RANTEST=${RANTEST}$*", "
}

skip_remost()
{
	remote_ost_nodsh && log "SKIP: $1: remote OST with nodsh" && return 0
	return 1
}

skip_remmds()
{
	remote_mds_nodsh && log "SKIP: $1: remote MDS with nodsh" && return 0
	return 1
}

for NAME in $CONFIGS; do
	export NAME MOUNT START CLEAN
	. $LUSTRE/tests/cfg/$NAME.sh

	if [ ! -f /lib/modules/$(uname -r)/kernel/fs/lustre/mds.ko -a \
	    ! -f `dirname $0`/../mds/mds.ko ]; then
	    export CLIENTMODSONLY=true
	fi
	
	assert_env mds_HOST MDS_MKFS_OPTS 
	assert_env ost_HOST OST_MKFS_OPTS OSTCOUNT
	assert_env FSNAME MOUNT MOUNT2

	setup_if_needed

	MSKIPPED=0
	OSKIPPED=0
	if [ "$RUNTESTS" != "no" ]; then
	        title runtests
		bash runtests
		$CLEANUP
		$SETUP
		RUNTESTS="done"
	fi

	if [ "$SANITY" != "no" ]; then
	        title sanity
		MOUNT2="" bash sanity.sh
		$CLEANUP
		$SETUP
		SANITY="done"
	fi

	which dbench > /dev/null 2>&1 || DBENCH=no
	if [ "$DBENCH" != "no" ]; then
	        title dbench
		DBENCHDIR=$MOUNT/$HOSTNAME
		mkdir -p $DBENCHDIR
		SPACE=`df -P $MOUNT | tail -n 1 | awk '{ print $4 }'`
		DB_THREADS=$((SPACE / 50000))
		[ $THREADS -lt $DB_THREADS ] && DB_THREADS=$THREADS

		$DEBUG_OFF
		myUID=$RUNAS_ID
		myRUNAS=$RUNAS
		FAIL_ON_ERROR=false check_runas_id_ret $myUID $myRUNAS || { myRUNAS="" && myUID=$UID; }
		chown $myUID:$myUID $DBENCHDIR
		duration=""
		[ "$SLOW" = "no" ] && duration=" -t 120"
		if [ "$SLOW" != "no" -o $DB_THREADS -eq 1 ]; then
			$myRUNAS bash rundbench -D $DBENCHDIR 1 $duration || error "dbench failed!"
			$DEBUG_ON
			$CLEANUP
			$SETUP
		fi
		if [ $DB_THREADS -gt 1 ]; then
			$DEBUG_OFF
			$myRUNAS bash rundbench -D $DBENCHDIR $DB_THREADS $duration
			$DEBUG_ON
			$CLEANUP
			$SETUP
		fi
		rm -rf $DBENCHDIR
		DBENCH="done"
	fi

	which bonnie++ > /dev/null 2>&1 || BONNIE=no
	if [ "$BONNIE" != "no" ]; then
	        title bonnie
		BONDIR=$MOUNT/d0.bonnie
		mkdir -p $BONDIR
		$LFS setstripe -c -1 $BONDIR
		sync
		MIN=`lctl get_param -n osc.*.kbytesavail | sort -n | head -n1`
		SPACE=$(( OSTCOUNT * MIN ))
		[ $SPACE -lt $SIZE ] && SIZE=$((SPACE * 3 / 4))
		log "min OST has ${MIN}kB available, using ${SIZE}kB file size"
		$DEBUG_OFF
		myUID=$RUNAS_ID
		myRUNAS=$RUNAS
		FAIL_ON_ERROR=false check_runas_id_ret $myUID $myRUNAS || { myRUNAS="" && myUID=$UID; }
		chown $myUID:$myUID $BONDIR		
		$myRUNAS bonnie++ -f -r 0 -s$((SIZE / 1024)) -n 10 -u$myUID:$myUID -d$BONDIR
		$DEBUG_ON
		$CLEANUP
		$SETUP
		BONNIE="done"
	fi

	export O_DIRECT
	[ "$SLOW" = "no" ] && export IOZONE=no # 5 minutes

	which iozone > /dev/null 2>&1 || IOZONE=no
	if [ "$IOZONE" != "no" ]; then
	        title iozone
		IOZDIR=$MOUNT/d0.iozone
		mkdir -p $IOZDIR
		$LFS setstripe -c -1 $IOZDIR
		sync
		MIN=`lctl get_param -n osc.*.kbytesavail | sort -n | head -n1`
		SPACE=$(( OSTCOUNT * MIN ))
		[ $SPACE -lt $SIZE ] && SIZE=$((SPACE * 3 / 4))
		log "min OST has ${MIN}kB available, using ${SIZE}kB file size"
		IOZONE_OPTS="-i 0 -i 1 -i 2 -e -+d -r $RSIZE"
		IOZFILE="$IOZDIR/iozone"
		IOZLOG=$TMP/iozone.log
		# $SPACE was calculated with all OSTs
		$DEBUG_OFF
		myUID=$RUNAS_ID
		myRUNAS=$RUNAS
		FAIL_ON_ERROR=false check_runas_id_ret $myUID $myRUNAS || { myRUNAS="" && myUID=$UID; }
		chown $myUID:$myUID $IOZDIR
		$myRUNAS iozone $IOZONE_OPTS -s $SIZE -f $IOZFILE 2>&1 | tee $IOZLOG
		tail -1 $IOZLOG | grep -q complete || \
			{ error "iozone (1) failed" && false; }
		rm -f $IOZLOG
		$DEBUG_ON
		$CLEANUP
		$SETUP

		# check if O_DIRECT support is implemented in kernel
		if [ -z "$O_DIRECT" ]; then
			touch $MOUNT/f.iozone
			if ! ./directio write $MOUNT/f.iozone 0 1; then
				log "SKIP iozone DIRECT IO test"
				O_DIRECT=no
			fi
			rm -f $MOUNT/f.iozone
		fi
		if [ "$O_DIRECT" != "no" -a "$IOZONE_DIR" != "no" ]; then
			$DEBUG_OFF
			$myRUNAS iozone -I $IOZONE_OPTS -s $SIZE -f $IOZFILE.odir 2>&1 | tee $IOZLOG
			tail -1 $IOZLOG | grep -q complete || \
				{ error "iozone (2) failed" && false; }
			rm -f $IOZLOG
			$DEBUG_ON
			$CLEANUP
			$SETUP
		fi

		SPACE=`df -P $MOUNT | tail -n 1 | awk '{ print $4 }'`
		IOZ_THREADS=$((SPACE / SIZE * 2 / 3 ))
		[ $THREADS -lt $IOZ_THREADS ] && IOZ_THREADS=$THREADS
		IOZVER=`iozone -v | awk '/Revision:/ {print $3}' | tr -d .`
		if [ "$IOZ_THREADS" -gt 1 -a "$IOZVER" -ge 3145 ]; then
			$LFS setstripe -c -1 $IOZDIR
			$DEBUG_OFF
			THREAD=1
			IOZFILE=" "
			while [ $THREAD -le $IOZ_THREADS ]; do
				IOZFILE="$IOZFILE $IOZDIR/iozone.$THREAD"
				THREAD=$((THREAD + 1))
			done
			$myRUNAS iozone $IOZONE_OPTS -s $((SIZE / IOZ_THREADS)) -t $IOZ_THREADS -F $IOZFILE 2>&1 | tee $IOZLOG
			tail -1 $IOZLOG | grep -q complete || \
				{ error "iozone (3) failed" && false; }
			rm -f $IOZLOG
			$DEBUG_ON
			$CLEANUP
			$SETUP
		elif [ $IOZVER -lt 3145 ]; then
			VER=`iozone -v | awk '/Revision:/ { print $3 }'`
			echo "iozone $VER too old for multi-thread test"
		fi
		IOZONE="done"
	fi

	if [ "$FSX" != "no" ]; then
	        title fsx
		SPACE=`df -P $MOUNT | tail -n 1 | awk '{ print $4 }'`
		[ $SPACE -lt $SIZE ] && SIZE=$((SPACE * 3 / 4))
		$DEBUG_OFF
		FSX_SEED=${FSX_SEED:-$RANDOM}
		rm -f $MOUNT/fsxfile
		$LFS setstripe -c -1 $MOUNT/fsxfile
		./fsx -c 50 -p 1000 -S $FSX_SEED -P $TMP -l $SIZE \
			-N $(($COUNT * 100)) $MOUNT/fsxfile
		$DEBUG_ON
		$CLEANUP
		$SETUP
		FSX="done"
	fi	

	if [ "$SANITYN" != "no" ]; then
	        title sanityN
		$DEBUG_OFF

		mkdir -p $MOUNT2
		mount_client $MOUNT2
		#echo "can't mount2 for '$NAME', skipping sanityN.sh"
		START=: CLEAN=: bash sanityN.sh
		[ "$(mount | grep $MOUNT2)" ] && umount $MOUNT2

		$DEBUG_ON
		$CLEANUP
		$SETUP
		SANITYN="done"
	fi

	[ "$LFSCK" != "no" ] && remote_mds && log "Remote MDS, skipping LFSCK test" && LFSCK=no && MSKIPPED=1
	[ "$LFSCK" != "no" ] && remote_ost && log "Remote OST, skipping LFSCK test" && LFSCK=no && OSKIPPED=1
	if [ "$LFSCK" != "no" ]; then
	        title lfsck
		if [ -x /usr/sbin/lfsck ]; then
			bash lfscktest.sh
		else
			log "$(e2fsck -V)"
			log "SKIP: e2fsck does not support lfsck"
		fi
		LFSCK="done"
	fi

	[ "$NETTYPE" = "tcp" -o "$NETTYPE" = "ptl" ] || LIBLUSTRE=no # bug 15660
	if [ "$LIBLUSTRE" != "no" ]; then
	        title liblustre
		assert_env MGSNID MOUNT2
		export LIBLUSTRE_MOUNT_POINT=$MOUNT2
		export LIBLUSTRE_MOUNT_RETRY=5
		export LIBLUSTRE_MOUNT_TARGET=$MGSNID:/$FSNAME
		export LIBLUSTRE_TIMEOUT=`lctl get_param -n timeout`
		#export LIBLUSTRE_DEBUG_MASK=`lctl get_param -n debug`
		if [ -x $LIBLUSTRETESTS/sanity ]; then
			mkdir -p $MOUNT2
			echo $LIBLUSTRETESTS/sanity --target=$LIBLUSTRE_MOUNT_TARGET
			$LIBLUSTRETESTS/sanity --target=$LIBLUSTRE_MOUNT_TARGET
		fi
		$CLEANUP
		#$SETUP
		LIBLUSTRE="done"
	fi

	$CLEANUP
done

[ "$REPLAY_SINGLE" != "no" ] && skip_remmds replay-single && REPLAY_SINGLE=no && MSKIPPED=1
if [ "$REPLAY_SINGLE" != "no" ]; then
        title replay-single
	bash replay-single.sh
	REPLAY_SINGLE="done"
fi

[ "$CONF_SANITY" != "no" ] && skip_remmds conf-sanity && CONF_SANITY=no && MSKIPPED=1
[ "$CONF_SANITY" != "no" ] && skip_remost conf-sanity && CONF_SANITY=no && OSKIPPED=1
if [ "$CONF_SANITY" != "no" ]; then
        title conf-sanity
        bash conf-sanity.sh
        CONF_SANITY="done"
fi

[ "$RECOVERY_SMALL" != "no" ] && skip_remmds recover-small && RECOVERY_SMALL=no && MSKIPPED=1
if [ "$RECOVERY_SMALL" != "no" ]; then
        title recovery-small
        bash recovery-small.sh
        RECOVERY_SMALL="done"
fi

[ "$REPLAY_OST_SINGLE" != "no" ] && skip_remost replay-ost-single && REPLAY_OST_SINGLE=no && OSKIPPED=1
if [ "$REPLAY_OST_SINGLE" != "no" ]; then
        title replay-ost-single
        bash replay-ost-single.sh
        REPLAY_OST_SINGLE="done"
fi

[ "$REPLAY_DUAL" != "no" ] && skip_remost replay-dual && REPLAY_DUAL=no && OSKIPPED=1
if [ "$REPLAY_DUAL" != "no" ]; then
        title replay-dual
        bash replay-dual.sh
        REPLAY_DUAL="done"
fi

<<<<<<< HEAD
[ "$REPLAY_VBR" != "no" ] && skip_remmds replay-vbr && REPLAY_VBR=no && MSKIPPED=1
if [ "$REPLAY_VBR" != "no" ]; then
        title replay-vbr
        bash replay-vbr.sh
        REPLAY_VBR="done"
fi

=======
>>>>>>> 7df8d1be
[ "$INSANITY" != "no" ] && skip_remmds insanity && INSANITY=no && MSKIPPED=1
[ "$INSANITY" != "no" ] && skip_remost insanity && INSANITY=no && OSKIPPED=1
if [ "$INSANITY" != "no" ]; then
        title insanity
        bash insanity.sh -r
        INSANITY="done"
fi

[ "$SANITY_QUOTA" != "no" ] && skip_remmds sanity-quota && SANITY_QUOTA=no && MSKIPPED=1
[ "$SANITY_QUOTA" != "no" ] && skip_remost sanity-quota && SANITY_QUOTA=no && OSKIPPED=1
if [ "$SANITY_QUOTA" != "no" ]; then
        title sanity-quota
        bash sanity-quota.sh
        SANITY_QUOTA="done"
fi

<<<<<<< HEAD
=======
[ "$SANITY_SEC" != "no" ] && skip_remmds sanity-sec && SANITY_SEC=no && MSKIPPED=1
[ "$SANITY_SEC" != "no" ] && skip_remost sanity-sec && SANITY_SEC=no && OSKIPPED=1
if [ "$SANITY_SEC" != "no" ]; then
        title sanity-sec
        bash sanity-sec.sh
        SANITY_SEC="done"
fi

[ "$SANITY_GSS" != "no" ] && skip_remmds sanity-gss && SANITY_GSS=no && MSKIPPED=1
if [ "$SANITY_GSS" != "no" ]; then
        title sanity-gss
        bash sanity-gss.sh
        SANITY_GSS="done"
fi
>>>>>>> 7df8d1be

[ "$SLOW" = no ] && PERFORMANCE_SANITY="no"
[ -x "$MDSRATE" ] || PERFORMANCE_SANITY="no"
which mpirun > /dev/null 2>&1 || PERFORMANCE_SANITY="no"
if [ "$PERFORMANCE_SANITY" != "no" ]; then
        title performance-sanity
        bash performance-sanity.sh
        PERFORMANCE_SANITY="done"
fi

[ "$LARGE_SCALE" != "no" ] && skip_remmds large-scale && LARGE_SCALE=no && MSKIPPED=1
if [ "$LARGE_SCALE" != "no" ]; then
        title large-scale
        bash large-scale.sh
        LARGE_SCALE="done"
fi


RC=$?
title FINISHED
echo "Finished at `date` in $((`date +%s` - $STARTTIME))s"
echo "Tests ran: $RANTEST"
print_summary
[ "$MSKIPPED" = 1 ] && log "FAIL: remote MDS tests skipped" && RC=1
[ "$OSKIPPED" = 1 ] && log "FAIL: remote OST tests skipped" && RC=1
echo "$0: completed with rc $RC" && exit $RC<|MERGE_RESOLUTION|>--- conflicted
+++ resolved
@@ -23,7 +23,7 @@
 [ "$DEBUG_OFF" ] || DEBUG_OFF="eval lctl set_param debug=\"$DEBUG_LVL\""
 [ "$DEBUG_ON" ] || DEBUG_ON="eval lctl set_param debug=0x33f0484"
 
-export TESTSUITE_LIST="RUNTESTS SANITY DBENCH BONNIE IOZONE FSX SANITYN LFSCK LIBLUSTRE REPLAY_SINGLE CONF_SANITY RECOVERY_SMALL REPLAY_OST_SINGLE REPLAY_DUAL REPLAY_VBR INSANITY SANITY_QUOTA PERFORMANCE_SANITY LARGE_SCALE"
+export TESTSUITE_LIST="RUNTESTS SANITY DBENCH BONNIE IOZONE FSX SANITYN LFSCK LIBLUSTRE RACER REPLAY_SINGLE CONF_SANITY RECOVERY_SMALL REPLAY_OST_SINGLE REPLAY_DUAL REPLAY_VBR INSANITY SANITY_QUOTA PERFORMANCE_SANITY LARGE_SCALE"
 
 if [ "$ACC_SM_ONLY" ]; then
     for O in $TESTSUITE_LIST; do
@@ -102,7 +102,7 @@
 	    export CLIENTMODSONLY=true
 	fi
 	
-	assert_env mds_HOST MDS_MKFS_OPTS 
+	assert_env mds_HOST MDS_MKFS_OPTS MDSDEV
 	assert_env ost_HOST OST_MKFS_OPTS OSTCOUNT
 	assert_env FSNAME MOUNT MOUNT2
 
@@ -324,7 +324,20 @@
 		LIBLUSTRE="done"
 	fi
 
-	$CLEANUP
+	[ "$RACER" != "no" ] && [ -n "$CLIENTS" -a "$PDSH" = "no_dsh" ] && log "Remote client with no_dsh" && RACER=no 
+	if [ "$RACER" != "no" ]; then
+        	title racer
+		setup_if_needed
+		DURATION=${DURATION:-900}
+		[ "$SLOW" = "no" ] && DURATION=300
+		RACERCLIENTS=$HOSTNAME
+		[ ! -z ${CLIENTS} ] && RACERCLIENTS=$CLIENTS
+		log "racer on clients: $RACERCLIENTS DURATION=$DURATION"
+		CLIENTS=${RACERCLIENTS} DURATION=$DURATION bash runracer
+		$CLEANUP
+		$SETUP
+		RACER="done"
+	fi
 done
 
 [ "$REPLAY_SINGLE" != "no" ] && skip_remmds replay-single && REPLAY_SINGLE=no && MSKIPPED=1
@@ -363,7 +376,6 @@
         REPLAY_DUAL="done"
 fi
 
-<<<<<<< HEAD
 [ "$REPLAY_VBR" != "no" ] && skip_remmds replay-vbr && REPLAY_VBR=no && MSKIPPED=1
 if [ "$REPLAY_VBR" != "no" ]; then
         title replay-vbr
@@ -371,8 +383,6 @@
         REPLAY_VBR="done"
 fi
 
-=======
->>>>>>> 7df8d1be
 [ "$INSANITY" != "no" ] && skip_remmds insanity && INSANITY=no && MSKIPPED=1
 [ "$INSANITY" != "no" ] && skip_remost insanity && INSANITY=no && OSKIPPED=1
 if [ "$INSANITY" != "no" ]; then
@@ -389,23 +399,6 @@
         SANITY_QUOTA="done"
 fi
 
-<<<<<<< HEAD
-=======
-[ "$SANITY_SEC" != "no" ] && skip_remmds sanity-sec && SANITY_SEC=no && MSKIPPED=1
-[ "$SANITY_SEC" != "no" ] && skip_remost sanity-sec && SANITY_SEC=no && OSKIPPED=1
-if [ "$SANITY_SEC" != "no" ]; then
-        title sanity-sec
-        bash sanity-sec.sh
-        SANITY_SEC="done"
-fi
-
-[ "$SANITY_GSS" != "no" ] && skip_remmds sanity-gss && SANITY_GSS=no && MSKIPPED=1
-if [ "$SANITY_GSS" != "no" ]; then
-        title sanity-gss
-        bash sanity-gss.sh
-        SANITY_GSS="done"
-fi
->>>>>>> 7df8d1be
 
 [ "$SLOW" = no ] && PERFORMANCE_SANITY="no"
 [ -x "$MDSRATE" ] || PERFORMANCE_SANITY="no"
@@ -422,7 +415,6 @@
         bash large-scale.sh
         LARGE_SCALE="done"
 fi
-
 
 RC=$?
 title FINISHED
