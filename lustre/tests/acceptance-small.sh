--- conflicted
+++ resolved
@@ -23,11 +23,7 @@
 [ "$DEBUG_OFF" ] || DEBUG_OFF="eval lctl set_param debug=\"$DEBUG_LVL\""
 [ "$DEBUG_ON" ] || DEBUG_ON="eval lctl set_param debug=0x33f0484"
 
-<<<<<<< HEAD
-export TESTSUITE_LIST="RUNTESTS SANITY DBENCH BONNIE IOZONE FSX SANITYN LFSCK LIBLUSTRE RACER REPLAY_SINGLE CONF_SANITY RECOVERY_SMALL REPLAY_OST_SINGLE REPLAY_DUAL REPLAY_VBR INSANITY SANITY_QUOTA PERFORMANCE_SANITY LARGE_SCALE RECOVERY_MDS_SCALE RECOVERY_DOUBLE_SCALE RECOVERY_RANDOM_SCALE PARALLEL_SCALE METADATA_UPDATES OST_POOLS SANITY_BENCHMARK"
-=======
 export TESTSUITE_LIST="RUNTESTS SANITY DBENCH BONNIE IOZONE FSX SANITYN LFSCK LIBLUSTRE RACER REPLAY_SINGLE CONF_SANITY RECOVERY_SMALL REPLAY_OST_SINGLE REPLAY_DUAL REPLAY_VBR INSANITY SANITY_QUOTA PERFORMANCE_SANITY LARGE_SCALE RECOVERY_MDS_SCALE RECOVERY_DOUBLE_SCALE RECOVERY_RANDOM_SCALE PARALLEL_SCALE"
->>>>>>> d5360e75
 
 if [ "$ACC_SM_ONLY" ]; then
     for O in $TESTSUITE_LIST; do
@@ -54,15 +50,9 @@
 CLEANUP=${CLEANUP:-stopall}
 
 setup_if_needed() {
-    nfs_client_mode && return
-
     local MOUNTED=$(mounted_lustre_filesystems)
     if $(echo $MOUNTED | grep -w -q $MOUNT); then
-<<<<<<< HEAD
-        check_config_clients $MOUNT
-=======
         check_config $MOUNT
->>>>>>> d5360e75
         init_facets_vars
         init_param_vars
         return
@@ -110,14 +100,11 @@
 	export NAME MOUNT START CLEAN
 	. $LUSTRE/tests/cfg/$NAME.sh
 
-<<<<<<< HEAD
-=======
 	if [ ! -f /lib/modules/$(uname -r)/kernel/fs/lustre/mds.ko -a \
 	    ! -f `dirname $0`/../mds/mds.ko ]; then
 	    export CLIENTMODSONLY=true
 	fi
 	
->>>>>>> d5360e75
 	assert_env mds_HOST MDS_MKFS_OPTS MDSDEV
 	assert_env ost_HOST OST_MKFS_OPTS OSTCOUNT
 	assert_env FSNAME MOUNT MOUNT2
@@ -296,7 +283,15 @@
 
 	if [ "$SANITYN" != "no" ]; then
 	        title sanityN
-		bash sanityN.sh
+		$DEBUG_OFF
+
+		mkdir -p $MOUNT2
+		mount_client $MOUNT2
+		#echo "can't mount2 for '$NAME', skipping sanityN.sh"
+		START=: CLEAN=: bash sanityN.sh
+		[ "$(mount | grep $MOUNT2)" ] && umount $MOUNT2
+
+		$DEBUG_ON
 		$CLEANUP
 		$SETUP
 		SANITYN="done"
@@ -309,8 +304,8 @@
 		if [ -x /usr/sbin/lfsck ]; then
 			bash lfscktest.sh
 		else
-			log "$($E2FSCK -V)"
-			log "SKIP: $E2FSCK does not support lfsck"
+			log "$(e2fsck -V)"
+			log "SKIP: e2fsck does not support lfsck"
 		fi
 		LFSCK="done"
 	fi
@@ -350,24 +345,13 @@
 		[ "$SLOW" = "no" ] && DURATION=300
 		RACERCLIENTS=$HOSTNAME
 		[ ! -z ${CLIENTS} ] && RACERCLIENTS=$CLIENTS
-<<<<<<< HEAD
-		log "racer on clients: $RACERCLIENTS DURATION=$DURATION RACERDIRS=$RACERDIRS"
-		CLIENTS=${RACERCLIENTS} DURATION=$DURATION bash runracer $RACERDIRS
-=======
 		log "racer on clients: $RACERCLIENTS DURATION=$DURATION"
 		CLIENTS=${RACERCLIENTS} DURATION=$DURATION bash runracer
->>>>>>> d5360e75
 		$CLEANUP
 		$SETUP
 		RACER="done"
 	fi
 done
-
-if [ "$SANITY_BENCHMARK" != "no" ]; then
-        title sanity-benchmark
-        bash sanity-benchmark.sh
-        SANITY_BENCHMARK="done"
-fi
 
 [ "$REPLAY_SINGLE" != "no" ] && skip_remmds replay-single && REPLAY_SINGLE=no && MSKIPPED=1
 if [ "$REPLAY_SINGLE" != "no" ]; then
@@ -475,23 +459,6 @@
         PARALLEL_SCALE="done"
 fi
 
-<<<<<<< HEAD
-if [ "$METADATA_UPDATES" != "no" ]; then
-        title metadata-updates
-        bash metadata-updates.sh
-        METADATA_UPDATES="done"
-fi
-
-[ "$OST_POOLS" != "no" ] && skip_remmds ost-pools && OST_POOLS=no && MSKIPPED=1
-[ "$OST_POOLS" != "no" ] && skip_remost ost-pools && OST_POOLS=no && OSKIPPED=1
-if [ "$OST_POOLS" != "no" ]; then
-        title ost-pools
-        bash ost-pools.sh
-        OST_POOLS="done"
-fi
-
-=======
->>>>>>> d5360e75
 RC=$?
 title FINISHED
 echo "Finished at `date` in $((`date +%s` - $STARTTIME))s"
