#!/bin/bash

set -e

#         bug  5493
ALWAYS_EXCEPT="52 $RECOVERY_SMALL_EXCEPT"

#PTLDEBUG=${PTLDEBUG:--1}
LUSTRE=${LUSTRE:-`dirname $0`/..}
. $LUSTRE/tests/test-framework.sh
init_test_env $@
. ${CONFIG:=$LUSTRE/tests/cfg/$NAME.sh}

<<<<<<< HEAD
remote_mds_nodsh && skip "remote MDS with nodsh" && exit 0

=======
>>>>>>> 7df8d1be
if [ "$FAILURE_MODE" = "HARD" ] && mixed_ost_devs; then
    CONFIG_EXCEPTIONS="52"
    echo -n "Several ost services on one ost node are used with FAILURE_MODE=$FAILURE_MODE. "
    echo "Except the tests: $CONFIG_EXCEPTIONS"
    ALWAYS_EXCEPT="$ALWAYS_EXCEPT $CONFIG_EXCEPTIONS"
fi

<<<<<<< HEAD
=======
remote_mds_nodsh && skip "remote MDS with nodsh" && exit 0

>>>>>>> 7df8d1be
# also long tests: 19, 21a, 21e, 21f, 23, 27
#                                   1  2.5  2.5    4    4          (min)"
[ "$SLOW" = "no" ] && EXCEPT_SLOW="17  26a  26b    50   51     57"

build_test_filter

# Allow us to override the setup if we already have a mounted system by
# setting SETUP=" " and CLEANUP=" "
SETUP=${SETUP:-""}
CLEANUP=${CLEANUP:-""}

<<<<<<< HEAD
cleanup_and_setup_lustre
=======
check_and_setup_lustre
>>>>>>> 7df8d1be

assert_DIR
rm -rf $DIR/[df][0-9]*

test_1() {
    drop_request "mcreate $DIR/f1"  || return 1
    drop_reint_reply "mcreate $DIR/f2"    || return 2
}
run_test 1 "mcreate: drop req, drop rep"

test_2() {
    drop_request "tchmod 111 $DIR/f2"  || return 1
    drop_reint_reply "tchmod 666 $DIR/f2"    || return 2
}
run_test 2 "chmod: drop req, drop rep"

test_3() {
    drop_request "statone $DIR/f2" || return 1
    drop_reply "statone $DIR/f2"   || return 2
}
run_test 3 "stat: drop req, drop rep"

SAMPLE_NAME=f0.recovery-small.junk
SAMPLE_FILE=$TMP/$SAMPLE_NAME
# make this big, else test 9 doesn't wait for bulk -- bz 5595
dd if=/dev/urandom of=$SAMPLE_FILE bs=1M count=4

test_4() {
    do_facet client "cp $SAMPLE_FILE $DIR/$SAMPLE_NAME" || return 1
    drop_request "cat $DIR/$SAMPLE_NAME > /dev/null"   || return 2
    drop_reply "cat $DIR/$SAMPLE_NAME > /dev/null"     || return 3
}
run_test 4 "open: drop req, drop rep"

RENAMED_AGAIN=$DIR/f0.renamed-again

test_5() {
    drop_request "mv $DIR/$SAMPLE_NAME $DIR/$tfile-renamed" || return 1
    drop_reint_reply "mv $DIR/$tfile-renamed $RENAMED_AGAIN" || return 2
    do_facet client "checkstat -v $RENAMED_AGAIN"  || return 3
}
run_test 5 "rename: drop req, drop rep"

[ ! -e $RENAMED_AGAIN ] && cp $SAMPLE_FILE $RENAMED_AGAIN
LINK1=$DIR/f0.link1
LINK2=$DIR/f0.link2

test_6() {
    drop_request "mlink $RENAMED_AGAIN $LINK1" || return 1
    drop_reint_reply "mlink $RENAMED_AGAIN $LINK2"   || return 2
}
run_test 6 "link: drop req, drop rep"

[ ! -e $LINK1 ] && mlink $RENAMED_AGAIN $LINK1
[ ! -e $LINK2 ] && mlink $RENAMED_AGAIN $LINK2
test_7() {
    drop_request "munlink $LINK1"   || return 1
    drop_reint_reply "munlink $LINK2"     || return 2
}
run_test 7 "unlink: drop req, drop rep"

#bug 1423
test_8() {
    drop_reint_reply "touch $DIR/$tfile"    || return 1
}
run_test 8 "touch: drop rep (bug 1423)"

SAMPLE_FILE=$TMP/recovery-small.junk
dd if=/dev/urandom of=$SAMPLE_FILE bs=1M count=4

#bug 1420
test_9() {
    remote_ost_nodsh && skip "remote OST with nodsh" && return 0

    pause_bulk "cp /etc/profile $DIR/$tfile"       || return 1
    do_facet client "cp $SAMPLE_FILE $DIR/${tfile}.2"  || return 2
    do_facet client "sync"
    do_facet client "rm $DIR/$tfile $DIR/${tfile}.2" || return 3
}
run_test 9 "pause bulk on OST (bug 1420)"

#bug 1521
test_10() {
    do_facet client mcreate $DIR/$tfile        || return 1
    drop_bl_callback "chmod 0777 $DIR/$tfile"  || echo "evicted as expected"
    # wait for the mds to evict the client
    #echo "sleep $(($TIMEOUT*2))"
    #sleep $(($TIMEOUT*2))
    do_facet client touch $DIR/$tfile || echo "touch failed, evicted"
    do_facet client checkstat -v -p 0777 $DIR/$tfile  || return 3
    do_facet client "munlink $DIR/$tfile"
}
run_test 10 "finish request on server after client eviction (bug 1521)"

#bug 2460
# wake up a thread waiting for completion after eviction
test_11(){
    do_facet client multiop $DIR/$tfile Ow  || return 1
    do_facet client multiop $DIR/$tfile or  || return 2

    cancel_lru_locks osc

    do_facet client multiop $DIR/$tfile or  || return 3
    drop_bl_callback multiop $DIR/$tfile Ow || echo "evicted as expected"

    do_facet client munlink $DIR/$tfile  || return 4
}
run_test 11 "wake up a thread waiting for completion after eviction (b=2460)"

#b=2494
test_12(){
    $LCTL mark multiop $DIR/$tfile OS_c 
<<<<<<< HEAD
    do_facet mds "lctl set_param fail_loc=0x115"
    clear_failloc mds $((TIMEOUT * 2)) &
=======
    do_facet $SINGLEMDS "lctl set_param fail_loc=0x115"
    clear_failloc $SINGLEMDS $((TIMEOUT * 2)) &
>>>>>>> 7df8d1be
    multiop_bg_pause $DIR/$tfile OS_c || return 1
    PID=$!
#define OBD_FAIL_MDS_CLOSE_NET           0x115
    kill -USR1 $PID
    echo "waiting for multiop $PID"
    wait $PID || return 2
    do_facet client munlink $DIR/$tfile  || return 3
}
run_test 12 "recover from timed out resend in ptlrpcd (b=2494)"

# Bug 113, check that readdir lost recv timeout works.
test_13() {
    mkdir -p $DIR/$tdir || return 1
    touch $DIR/$tdir/newentry || return
# OBD_FAIL_MDS_READPAGE_NET|OBD_FAIL_ONCE
<<<<<<< HEAD
    do_facet mds "lctl set_param fail_loc=0x80000104"
    ls $DIR/$tdir || return 3
    do_facet mds "lctl set_param fail_loc=0"
=======
    do_facet $SINGLEMDS "lctl set_param fail_loc=0x80000104"
    ls $DIR/$tdir || return 3
    do_facet $SINGLEMDS "lctl set_param fail_loc=0"
>>>>>>> 7df8d1be
    rm -rf $DIR/$tdir || return 4
}
run_test 13 "mdc_readpage restart test (bug 1138)"

# Bug 113, check that readdir lost send timeout works.
test_14() {
    mkdir -p $DIR/$tdir
    touch $DIR/$tdir/newentry
# OBD_FAIL_MDS_SENDPAGE|OBD_FAIL_ONCE
<<<<<<< HEAD
    do_facet mds "lctl set_param fail_loc=0x80000106"
    ls $DIR/$tdir || return 1
    do_facet mds "lctl set_param fail_loc=0"
=======
    do_facet $SINGLEMDS "lctl set_param fail_loc=0x80000106"
    ls $DIR/$tdir || return 1
    do_facet $SINGLEMDS "lctl set_param fail_loc=0"
>>>>>>> 7df8d1be
}
run_test 14 "mdc_readpage resend test (bug 1138)"

test_15() {
    do_facet mds "lctl set_param fail_loc=0x80000128"
    touch $DIR/$tfile && return 1
    return 0
}
run_test 15 "failed open (-ENOMEM)"

READ_AHEAD=`lctl get_param -n llite.*.max_read_ahead_mb | head -n 1`
stop_read_ahead() {
   lctl set_param -n llite.*.max_read_ahead_mb 0
}

start_read_ahead() {
   lctl set_param -n llite.*.max_read_ahead_mb $READ_AHEAD
}

test_16() {
    remote_ost_nodsh && skip "remote OST with nodsh" && return 0

    do_facet client cp $SAMPLE_FILE $DIR
    sync
    stop_read_ahead

#define OBD_FAIL_PTLRPC_BULK_PUT_NET 0x504 | OBD_FAIL_ONCE
    do_facet ost1 lctl set_param fail_loc=0x80000504
    cancel_lru_locks osc
    # OST bulk will time out here, client resends
    do_facet client "cmp $SAMPLE_FILE $DIR/${SAMPLE_FILE##*/}" || return 1
    do_facet ost1 lctl set_param fail_loc=0
    # give recovery a chance to finish (shouldn't take long)
    sleep $TIMEOUT
    do_facet client "cmp $SAMPLE_FILE $DIR/${SAMPLE_FILE##*/}" || return 2
    start_read_ahead
}
run_test 16 "timeout bulk put, don't evict client (2732)"

test_17() {
    local at_max_saved=0

    remote_ost_nodsh && skip "remote OST with nodsh" && return 0

    # With adaptive timeouts, bulk_get won't expire until adaptive_timeout_max
    if at_is_valid && at_is_enabled; then
        at_max_saved=$(at_max_get ost1)
        at_max_set $TIMEOUT ost1
    fi

    # OBD_FAIL_PTLRPC_BULK_GET_NET 0x0503 | OBD_FAIL_ONCE
    # OST bulk will time out here, client retries
    do_facet ost1 lctl set_param fail_loc=0x80000503
    # need to ensure we send an RPC
    do_facet client cp $SAMPLE_FILE $DIR/$tfile
    sync

    # with AT, client will wait adaptive_max*factor+net_latency before
    # expiring the req, hopefully timeout*2 is enough
    sleep $(($TIMEOUT*2))

    do_facet ost1 lctl set_param fail_loc=0
    do_facet client "df $DIR"
    # expect cmp to succeed, client resent bulk
    do_facet client "cmp $SAMPLE_FILE $DIR/$tfile" || return 3
    do_facet client "rm $DIR/$tfile" || return 4
    [ $at_max_saved -ne 0 ] && $(at_max_set $at_max_saved ost1)
    return 0
}
run_test 17 "timeout bulk get, don't evict client (2732)"

test_18a() {
    [ -z ${ost2_svc} ] && skip "needs 2 osts" && return 0

    do_facet client mkdir -p $DIR/$tdir
    f=$DIR/$tdir/$tfile

    cancel_lru_locks osc
    pgcache_empty || return 1

    # 1 stripe on ost2
    lfs setstripe $f -s $((128 * 1024)) -i 1 -c 1

    do_facet client cp $SAMPLE_FILE $f
    sync
    local osc2dev=`lctl get_param -n devices | grep ${ost2_svc}-osc- | awk '{print $1}'`
    $LCTL --device $osc2dev deactivate || return 3
    # my understanding is that there should be nothing in the page
    # cache after the client reconnects?     
    rc=0
    pgcache_empty || rc=2
    $LCTL --device $osc2dev activate
    rm -f $f
    return $rc
}
run_test 18a "manual ost invalidate clears page cache immediately"

test_18b() {
    remote_ost_nodsh && skip "remote OST with nodsh" && return 0

    do_facet client mkdir -p $DIR/$tdir
    f=$DIR/$tdir/$tfile
    f2=$DIR/$tdir/${tfile}-2

    cancel_lru_locks osc
    pgcache_empty || return 1

    # shouldn't have to set stripe size of count==1
    lfs setstripe $f -s $((128 * 1024)) -i 0 -c 1
    lfs setstripe $f2 -s $((128 * 1024)) -i 0 -c 1

    do_facet client cp $SAMPLE_FILE $f
    sync
    ost_evict_client

    # force reconnect
    df $MOUNT > /dev/null 2>&1
    sleep 2
    # my understanding is that there should be nothing in the page
    # cache after the client reconnects?     
    rc=0
    pgcache_empty || rc=2
    rm -f $f $f2
    return $rc
}
run_test 18b "eviction and reconnect clears page cache (2766)"

test_18c() {
    remote_ost_nodsh && skip "remote OST with nodsh" && return 0

    do_facet client mkdir -p $DIR/$tdir
    f=$DIR/$tdir/$tfile
    f2=$DIR/$tdir/${tfile}-2

    cancel_lru_locks osc
    pgcache_empty || return 1

    # shouldn't have to set stripe size of count==1
    lfs setstripe $f -s $((128 * 1024)) -i 0 -c 1
    lfs setstripe $f2 -s $((128 * 1024)) -i 0 -c 1

    do_facet client cp $SAMPLE_FILE $f
    sync
    ost_evict_client

    # OBD_FAIL_OST_CONNECT_NET2
    # lost reply to connect request
    do_facet ost1 lctl set_param fail_loc=0x80000225
    # force reconnect
    df $MOUNT > /dev/null 2>&1
    sleep 2
    # my understanding is that there should be nothing in the page
    # cache after the client reconnects?     
    rc=0
    pgcache_empty || rc=2
    rm -f $f $f2
    return $rc
}
run_test 18c "Dropped connect reply after eviction handing (14755)"

test_19a() {
    f=$DIR/$tfile
    do_facet client mcreate $f        || return 1
    drop_ldlm_cancel "chmod 0777 $f"  || echo "evicted as expected"

    do_facet client checkstat -v -p 0777 $f  || echo evicted
    # let the client reconnect
    sleep 5
    do_facet client "munlink $f"
}
run_test 19a "test expired_lock_main on mds (2867)"

test_19b() {
    f=$DIR/$tfile
    do_facet client multiop $f Ow  || return 1
    do_facet client multiop $f or  || return 2

    cancel_lru_locks osc

    do_facet client multiop $f or  || return 3
    drop_ldlm_cancel multiop $f Ow  || echo "client evicted, as expected"

    do_facet client munlink $f  || return 4
}
run_test 19b "test expired_lock_main on ost (2867)"

test_20a() {	# bug 2983 - ldlm_handle_enqueue cleanup
	remote_ost_nodsh && skip "remote OST with nodsh" && return 0

	mkdir -p $DIR/$tdir
	lfs setstripe $DIR/$tdir/${tfile} -i 0 -c 1
	multiop_bg_pause $DIR/$tdir/${tfile} O_wc || return 1
	MULTI_PID=$!
	cancel_lru_locks osc
#define OBD_FAIL_LDLM_ENQUEUE_EXTENT_ERR 0x308
	do_facet ost1 lctl set_param fail_loc=0x80000308
	kill -USR1 $MULTI_PID
	wait $MULTI_PID
	rc=$?
	[ $rc -eq 0 ] && error "multiop didn't fail enqueue: rc $rc" || true
}
run_test 20a "ldlm_handle_enqueue error (should return error)" 

test_20b() {	# bug 2986 - ldlm_handle_enqueue error during open
	remote_ost_nodsh && skip "remote OST with nodsh" && return 0

	mkdir -p $DIR/$tdir
	lfs setstripe $DIR/$tdir/${tfile} -i 0 -c 1
	cancel_lru_locks osc
#define OBD_FAIL_LDLM_ENQUEUE_EXTENT_ERR 0x308
	do_facet ost1 lctl set_param fail_loc=0x80000308
	dd if=/etc/hosts of=$DIR/$tdir/$tfile && \
		error "didn't fail open enqueue" || true
}
run_test 20b "ldlm_handle_enqueue error (should return error)"

test_21a() {
       mkdir -p $DIR/$tdir-1
       mkdir -p $DIR/$tdir-2
       multiop_bg_pause $DIR/$tdir-1/f O_c || return 1
       close_pid=$!

       do_facet mds "lctl set_param fail_loc=0x80000129"
       multiop $DIR/$tdir-2/f Oc &
       open_pid=$!
       sleep 1
       do_facet mds "lctl set_param fail_loc=0"

       do_facet mds "lctl set_param fail_loc=0x80000115"
       kill -USR1 $close_pid
       cancel_lru_locks mdc
       wait $close_pid || return 1
       wait $open_pid || return 2
       do_facet mds "lctl set_param fail_loc=0"

       $CHECKSTAT -t file $DIR/$tdir-1/f || return 3
       $CHECKSTAT -t file $DIR/$tdir-2/f || return 4

       rm -rf $DIR/$tdir-*
}
run_test 21a "drop close request while close and open are both in flight"

test_21b() {
       mkdir -p $DIR/$tdir-1
       mkdir -p $DIR/$tdir-2
       multiop_bg_pause $DIR/$tdir-1/f O_c || return 1
       close_pid=$!

       do_facet mds "lctl set_param fail_loc=0x80000107"
       mcreate $DIR/$tdir-2/f &
       open_pid=$!
       sleep 1
       do_facet mds "lctl set_param fail_loc=0"

       kill -USR1 $close_pid
       cancel_lru_locks mdc
       wait $close_pid || return 1
       wait $open_pid || return 3

       $CHECKSTAT -t file $DIR/$tdir-1/f || return 4
       $CHECKSTAT -t file $DIR/$tdir-2/f || return 5
       rm -rf $DIR/$tdir-*
}
run_test 21b "drop open request while close and open are both in flight"

test_21c() {
       mkdir -p $DIR/$tdir-1
       mkdir -p $DIR/$tdir-2
       multiop_bg_pause $DIR/$tdir-1/f O_c || return 1
       close_pid=$!

       do_facet mds "lctl set_param fail_loc=0x80000107"
       mcreate $DIR/$tdir-2/f &
       open_pid=$!
       sleep 3
       do_facet mds "lctl set_param fail_loc=0"

       do_facet mds "lctl set_param fail_loc=0x80000115"
       kill -USR1 $close_pid
       cancel_lru_locks mdc
       wait $close_pid || return 1
       wait $open_pid || return 2

       do_facet mds "lctl set_param fail_loc=0"

       $CHECKSTAT -t file $DIR/$tdir-1/f || return 2
       $CHECKSTAT -t file $DIR/$tdir-2/f || return 3
       rm -rf $DIR/$tdir-*
}
run_test 21c "drop both request while close and open are both in flight"

test_21d() {
       mkdir -p $DIR/$tdir-1
       mkdir -p $DIR/$tdir-2
       multiop_bg_pause $DIR/$tdir-1/f O_c || return 1
       pid=$!

       do_facet mds "lctl set_param fail_loc=0x80000129"
       multiop $DIR/$tdir-2/f Oc &
       sleep 1
       do_facet mds "lctl set_param fail_loc=0"

       do_facet mds "lctl set_param fail_loc=0x80000122"
       kill -USR1 $pid
       cancel_lru_locks mdc
       wait $pid || return 1
       do_facet mds "lctl set_param fail_loc=0"

       $CHECKSTAT -t file $DIR/$tdir-1/f || return 2
       $CHECKSTAT -t file $DIR/$tdir-2/f || return 3

       rm -rf $DIR/$tdir-*
}
run_test 21d "drop close reply while close and open are both in flight"

test_21e() {
       mkdir -p $DIR/$tdir-1
       mkdir -p $DIR/$tdir-2
       multiop_bg_pause $DIR/$tdir-1/f O_c || return 1
       pid=$!

       do_facet mds "lctl set_param fail_loc=0x80000119"
       touch $DIR/$tdir-2/f &
       sleep 1
       do_facet mds "lctl set_param fail_loc=0"

       kill -USR1 $pid
       cancel_lru_locks mdc
       wait $pid || return 1

       sleep $TIMEOUT
       $CHECKSTAT -t file $DIR/$tdir-1/f || return 2
       $CHECKSTAT -t file $DIR/$tdir-2/f || return 3
       rm -rf $DIR/$tdir-*
}
run_test 21e "drop open reply while close and open are both in flight"

test_21f() {
       mkdir -p $DIR/$tdir-1
       mkdir -p $DIR/$tdir-2
       multiop_bg_pause $DIR/$tdir-1/f O_c || return 1
       pid=$!

       do_facet mds "lctl set_param fail_loc=0x80000119"
       touch $DIR/$tdir-2/f &
       sleep 1
       do_facet mds "lctl set_param fail_loc=0"

       do_facet mds "lctl set_param fail_loc=0x80000122"
       kill -USR1 $pid
       cancel_lru_locks mdc
       wait $pid || return 1
       do_facet mds "lctl set_param fail_loc=0"

       $CHECKSTAT -t file $DIR/$tdir-1/f || return 2
       $CHECKSTAT -t file $DIR/$tdir-2/f || return 3
       rm -rf $DIR/$tdir-*
}
run_test 21f "drop both reply while close and open are both in flight"

test_21g() {
       mkdir -p $DIR/$tdir-1
       mkdir -p $DIR/$tdir-2
       multiop_bg_pause $DIR/$tdir-1/f O_c || return 1
       pid=$!

       do_facet mds "lctl set_param fail_loc=0x80000119"
       touch $DIR/$tdir-2/f &
       sleep 1
       do_facet mds "lctl set_param fail_loc=0"

       do_facet mds "lctl set_param fail_loc=0x80000115"
       kill -USR1 $pid
       cancel_lru_locks mdc
       wait $pid || return 1
       do_facet mds "lctl set_param fail_loc=0"

       $CHECKSTAT -t file $DIR/$tdir-1/f || return 2
       $CHECKSTAT -t file $DIR/$tdir-2/f || return 3
       rm -rf $DIR/$tdir-*
}
run_test 21g "drop open reply and close request while close and open are both in flight"

test_21h() {
       mkdir -p $DIR/$tdir-1
       mkdir -p $DIR/$tdir-2
       multiop_bg_pause $DIR/$tdir-1/f O_c || return 1
       pid=$!

       do_facet mds "lctl set_param fail_loc=0x80000107"
       touch $DIR/$tdir-2/f &
       touch_pid=$!
       sleep 1
       do_facet mds "lctl set_param fail_loc=0"

       do_facet mds "lctl set_param fail_loc=0x80000122"
       cancel_lru_locks mdc
       kill -USR1 $pid
       wait $pid || return 1
       do_facet mds "lctl set_param fail_loc=0"

       wait $touch_pid || return 2

       $CHECKSTAT -t file $DIR/$tdir-1/f || return 3
       $CHECKSTAT -t file $DIR/$tdir-2/f || return 4
       rm -rf $DIR/$tdir-*
}
run_test 21h "drop open request and close reply while close and open are both in flight"

# bug 3462 - multiple MDC requests
test_22() {
    f1=$DIR/${tfile}-1
    f2=$DIR/${tfile}-2
    
    do_facet mds "lctl set_param fail_loc=0x80000115"
    multiop $f2 Oc &
    close_pid=$!

    sleep 1
    multiop $f1 msu || return 1

    cancel_lru_locks mdc
    do_facet mds "lctl set_param fail_loc=0"

    wait $close_pid || return 2
    rm -rf $f2 || return 4
}
run_test 22 "drop close request and do mknod"

test_23() { #b=4561
    multiop_bg_pause $DIR/$tfile O_c || return 1
    pid=$!
    # give a chance for open
    sleep 5

    # try the close
    drop_request "kill -USR1 $pid"

    fail mds
    wait $pid || return 1
    return 0
}
run_test 23 "client hang when close a file after mds crash"

test_24() { # bug 11710 details correct fsync() behavior
	remote_ost_nodsh && skip "remote OST with nodsh" && return 0

	mkdir -p $DIR/$tdir
	lfs setstripe $DIR/$tdir -s 0 -i 0 -c 1
	cancel_lru_locks osc
	multiop_bg_pause $DIR/$tdir/$tfile Owy_wyc || return 1
	MULTI_PID=$!
	ost_evict_client
	kill -USR1 $MULTI_PID
	wait $MULTI_PID
	rc=$?
	lctl set_param fail_loc=0x0
	client_reconnect
	[ $rc -eq 0 ] && error_ignore 5494 "multiop didn't fail fsync: rc $rc" || true
}
run_test 24 "fsync error (should return error)"

test_26a() {      # was test_26 bug 5921 - evict dead exports by pinger
# this test can only run from a client on a separate node.
	remote_ost || { skip "local OST" && return 0; }
	remote_ost_nodsh && skip "remote OST with nodsh" && return 0
	remote_mds || { skip "local MDS" && return 0; }
	OST_FILE=obdfilter.${ost1_svc}.num_exports
        OST_EXP="`do_facet ost1 lctl get_param -n $OST_FILE`"
	OST_NEXP1=`echo $OST_EXP | cut -d' ' -f2`
	echo starting with $OST_NEXP1 OST exports
# OBD_FAIL_PTLRPC_DROP_RPC 0x505
	do_facet client lctl set_param fail_loc=0x505
	# evictor takes up to 2.25x to evict.  But if there's a 
	# race to start the evictor from various obds, the loser
	# might have to wait for the next ping.
	echo Waiting for $(($TIMEOUT * 4)) secs
	sleep $(($TIMEOUT * 4))
        OST_EXP="`do_facet ost1 lctl get_param -n $OST_FILE`"
	OST_NEXP2=`echo $OST_EXP | cut -d' ' -f2`
	echo ending with $OST_NEXP2 OST exports
	do_facet client lctl set_param fail_loc=0x0
        [ $OST_NEXP1 -le $OST_NEXP2 ] && error "client not evicted"
	return 0
}
run_test 26a "evict dead exports"

test_26b() {      # bug 10140 - evict dead exports by pinger
	remote_ost_nodsh && skip "remote OST with nodsh" && return 0

	client_df
	zconf_mount `hostname` $MOUNT2 || error "Failed to mount $MOUNT2"
	MDS_FILE=mds.${mds_svc}.num_exports
        MDS_NEXP1="`do_facet mds lctl get_param -n $MDS_FILE | cut -d' ' -f2`"
	OST_FILE=obdfilter.${ost1_svc}.num_exports
        OST_NEXP1="`do_facet ost1 lctl get_param -n $OST_FILE | cut -d' ' -f2`"
	echo starting with $OST_NEXP1 OST and $MDS_NEXP1 MDS exports
	#force umount a client; exports should get evicted
	zconf_umount `hostname` $MOUNT2 -f
	# evictor takes PING_EVICT_TIMEOUT + 3 * PING_INTERVAL to evict.  
        # But if there's a race to start the evictor from various obds, 
        # the loser might have to wait for the next ping.
	echo Waiting for $(($TIMEOUT * 3)) secs
	sleep $(($TIMEOUT * 3))
        OST_NEXP2="`do_facet ost1 lctl get_param -n $OST_FILE | cut -d' ' -f2`"
        MDS_NEXP2="`do_facet mds lctl get_param -n $MDS_FILE | cut -d' ' -f2`"
	echo ending with $OST_NEXP2 OST and $MDS_NEXP2 MDS exports
        [ $OST_NEXP1 -le $OST_NEXP2 ] && error "client not evicted from OST"
        [ $MDS_NEXP1 -le $MDS_NEXP2 ] && error "client not evicted from MDS"
	return 0
}
run_test 26b "evict dead exports"

test_27() {
	mkdir -p $DIR/$tdir
	writemany -q -a $DIR/$tdir/$tfile 0 5 &
	CLIENT_PID=$!
	sleep 1
	local save_FAILURE_MODE=$FAILURE_MODE
	FAILURE_MODE="SOFT"
	facet_failover mds
#define OBD_FAIL_OSC_SHUTDOWN            0x407
<<<<<<< HEAD
	do_facet mds lctl set_param fail_loc=0x80000407
	# need to wait for reconnect
	echo -n waiting for fail_loc
	while [ $(do_facet mds lctl get_param -n fail_loc) -eq -2147482617 ]; do
	    sleep 1
	    echo -n .
	done
	do_facet mds lctl get_param -n fail_loc
	facet_failover mds
=======
	do_facet $SINGLEMDS lctl set_param fail_loc=0x80000407
	# need to wait for reconnect
	echo -n waiting for fail_loc
	while [ $(do_facet $SINGLEMDS lctl get_param -n fail_loc) -eq -2147482617 ]; do
	    sleep 1
	    echo -n .
	done
	do_facet $SINGLEMDS lctl get_param -n fail_loc
	facet_failover $SINGLEMDS
>>>>>>> 7df8d1be
	#no crashes allowed!
        kill -USR1 $CLIENT_PID
	wait $CLIENT_PID 
	true
	FAILURE_MODE=$save_FAILURE_MODE
}
run_test 27 "fail LOV while using OSC's"

test_28() {      # bug 6086 - error adding new clients
	do_facet client mcreate $DIR/$tfile       || return 1
	drop_bl_callback "chmod 0777 $DIR/$tfile" ||echo "evicted as expected"
<<<<<<< HEAD
	#define OBD_FAIL_MDS_ADD_CLIENT 0x12f
	do_facet mds lctl set_param fail_loc=0x8000012f
	# fail once (evicted), reconnect fail (fail_loc), ok
	df || (sleep 1; df) || (sleep 1; df) || error "reconnect failed"
	rm -f $DIR/$tfile
	fail mds		# verify MDS last_rcvd can be loaded
=======
	#define OBD_FAIL_MDS_CLIENT_ADD 0x12f
	do_facet $SINGLEMDS "lctl set_param fail_loc=0x8000012f"
	# fail once (evicted), reconnect fail (fail_loc), ok
	df || (sleep 10; df) || (sleep 10; df) || error "reconnect failed"
	rm -f $DIR/$tfile
	fail $SINGLEMDS		# verify MDS last_rcvd can be loaded
>>>>>>> 7df8d1be
}
run_test 28 "handle error adding new clients (bug 6086)"

test_50() {
	mkdir -p $DIR/$tdir
	debugsave
	lctl set_param debug="-dlmtrace -ha"
	# put a load of file creates/writes/deletes
	writemany -q $DIR/$tdir/$tfile 0 5 &
	CLIENT_PID=$!
	echo writemany pid $CLIENT_PID
	sleep 10
	FAILURE_MODE="SOFT"
	$LCTL mark "$TESTNAME fail mds 1"
	fail mds
	# wait for client to reconnect to MDS
	sleep 60
	$LCTL mark "$TESTNAME fail mds 2"
	fail mds
	sleep 60
	$LCTL mark "$TESTNAME fail mds 3"
	fail mds
	# client process should see no problems even though MDS went down
	sleep $TIMEOUT
        kill -USR1 $CLIENT_PID
	wait $CLIENT_PID 
	rc=$?
	echo writemany returned $rc
	#these may fail because of eviction due to slow AST response.
	debugrestore
	[ $rc -eq 0 ] || error_ignore 13652 "writemany returned rc $rc" || true
}
run_test 50 "failover MDS under load"

test_51() {
	mkdir -p $DIR/$tdir
	# put a load of file creates/writes/deletes
	writemany -q $DIR/$tdir/$tfile 0 5 &
	CLIENT_PID=$!
	sleep 1
	FAILURE_MODE="SOFT"
	facet_failover mds
	# failover at various points during recovery
	SEQ="1 5 10 $(seq $TIMEOUT 5 $(($TIMEOUT+10)))"
        echo will failover at $SEQ
        for i in $SEQ
          do
          echo failover in $i sec
          sleep $i
	  $LCTL mark "$TESTNAME fail mds $i"
          facet_failover mds
        done
	# client process should see no problems even though MDS went down
	# and recovery was interrupted
	sleep $TIMEOUT
        kill -USR1 $CLIENT_PID
	wait $CLIENT_PID 
	rc=$?
	echo writemany returned $rc
	[ $rc -eq 0 ] || error_ignore 13652 "writemany returned rc $rc" || true
}
run_test 51 "failover MDS during recovery"

test_52_guts() {
	do_facet client "mkdir -p $DIR/$tdir"
	do_facet client "writemany -q -a $DIR/$tdir/$tfile 300 5" &
	CLIENT_PID=$!
	echo writemany pid $CLIENT_PID
	sleep 10
	FAILURE_MODE="SOFT"
	$LCTL mark "$TESTNAME fail ost $1"
	fail ost1
	rc=0
	wait $CLIENT_PID || rc=$?
	# active client process should see an EIO for down OST
	[ $rc -eq 5 ] && { echo "writemany correctly failed $rc" && return 0; }
	# but timing or failover setup may allow success
	[ $rc -eq 0 ] && { echo "writemany succeeded" && return 0; }
	echo "writemany returned $rc"
	return $rc
}

test_52() {
	remote_ost_nodsh && skip "remote OST with nodsh" && return 0

	mkdir -p $DIR/$tdir
	test_52_guts 1
	rc=$?
	[ $rc -ne 0 ] && { return $rc; }
	# wait for client to reconnect to OST
	sleep 30
	test_52_guts 2
	rc=$?
	[ $rc -ne 0 ] && { return $rc; }
	sleep 30
	test_52_guts 3
	rc=$?
	client_reconnect
	#return $rc
}
run_test 52 "failover OST under load"

# test of open reconstruct
test_53() {
	touch $DIR/$tfile
	drop_ldlm_reply "openfile -f O_RDWR:O_CREAT -m 0755 $DIR/$tfile" ||\
		return 2
}
run_test 53 "touch: drop rep"

test_54() {
	zconf_mount `hostname` $MOUNT2
        touch $DIR/$tfile
        touch $DIR2/$tfile.1
        sleep 10
        cat $DIR2/$tfile.missing # save transno = 0, rc != 0 into last_rcvd
        fail mds
        umount $MOUNT2
        ERROR=`dmesg | egrep "(test 54|went back in time)" | tail -n1 | grep "went back in time"`
        [ x"$ERROR" == x ] || error "back in time occured"
}
run_test 54 "back in time"

# bug 11330 - liblustre application death during I/O locks up OST
test_55() {
	remote_ost_nodsh && skip "remote OST with nodsh" && return 0

	mkdir -p $DIR/$tdir

	# first dd should be finished quickly
<<<<<<< HEAD
	lfs setstripe DIR/$tdir/$tfile-1 -c 1 -i 0
=======
	lfs setstripe $DIR/$tdir/$tfile-1 -c 1 -i 0
>>>>>>> 7df8d1be
	dd if=/dev/zero of=$DIR/$tdir/$tfile-1 bs=32M count=4  &
	DDPID=$!
	count=0
	echo  "step1: testing ......"
	while [ true ]; do
	    if [ -z `ps x | awk '$1 == '$DDPID' { print $5 }'` ]; then break; fi
	    count=$[count+1]
	    if [ $count -gt 64 ]; then
		error "dd should be finished!"
	    fi
	    sleep 1
	done	
	echo "(dd_pid=$DDPID, time=$count)successful"

<<<<<<< HEAD
	lfs setstripe DIR/$tdir/$tfile-2 -c 1 -i 0
=======
	lfs setstripe $DIR/$tdir/$tfile-2 -c 1 -i 0
>>>>>>> 7df8d1be
	#define OBD_FAIL_OST_DROP_REQ            0x21d
	do_facet ost1 lctl set_param fail_loc=0x0000021d
	# second dd will be never finished
	dd if=/dev/zero of=$DIR/$tdir/$tfile-2 bs=32M count=4  &	
	DDPID=$!
	count=0
	echo  "step2: testing ......"
	while [ $count -le 64 ]; do
	    dd_name="`ps x | awk '$1 == '$DDPID' { print $5 }'`"	    
	    if [ -z  $dd_name ]; then 
                ls -l $DIR/$tdir
		echo  "debug: (dd_name=$dd_name, dd_pid=$DDPID, time=$count)"
		error "dd shouldn't be finished!"
	    fi
	    count=$[count+1]
	    sleep 1
	done	
	echo "(dd_pid=$DDPID, time=$count)successful"

	#Recover fail_loc and dd will finish soon
	do_facet ost1 lctl set_param fail_loc=0
	count=0
	echo  "step3: testing ......"
	while [ true ]; do
	    if [ -z `ps x | awk '$1 == '$DDPID' { print $5 }'` ]; then break; fi
	    count=$[count+1]
	    if [ $count -gt 500 ]; then
		error "dd should be finished!"
	    fi
	    sleep 1
	done	
	echo "(dd_pid=$DDPID, time=$count)successful"

        rm -rf $DIR/$tdir
}
run_test 55 "ost_brw_read/write drops timed-out read/write request"

test_56() { # b=11277
#define OBD_FAIL_MDS_RESEND      0x136
        touch $DIR/$tfile
        do_facet mds lctl set_param fail_loc=0x80000136
        stat $DIR/$tfile
        do_facet mds lctl set_param fail_loc=0
        rm -f $DIR/$tfile
}
run_test 56 "do not allow reconnect to busy exports"

test_57_helper() {
        # no oscs means no client or mdt 
        while lctl get_param osc.*.* > /dev/null 2>&1; do
                : # loop until proc file is removed
        done
}

test_57() { # bug 10866
        test_57_helper &
        pid=$!
        sleep 1
#define OBD_FAIL_LPROC_REMOVE            0xB00
        lctl set_param fail_loc=0x80000B00
        zconf_umount `hostname` $DIR
        lctl set_param fail_loc=0x80000B00
        fail_abort mds
        kill -9 $pid
        lctl set_param fail_loc=0
        mount_client $DIR
        do_facet client "df $DIR"
}
run_test 57 "read procfs entries causes kernel crash"

test_58() { # bug 11546
#define OBD_FAIL_MDC_ENQUEUE_PAUSE        0x801
        touch $DIR/$tfile
        ls -la $DIR/$tfile
        lctl set_param fail_loc=0x80000801
        cp $DIR/$tfile /dev/null &
        pid=$!
        sleep 1
        lctl set_param fail_loc=0
        drop_bl_callback rm -f $DIR/$tfile
        wait $pid
        do_facet client "df $DIR"
}
run_test 58 "Eviction in the middle of open RPC reply processing"

test_59() { # bug 10589
	zconf_mount `hostname` $MOUNT2 || error "Failed to mount $MOUNT2"
	echo $DIR2 | grep -q $MOUNT2 || error "DIR2 is not set properly: $DIR2"
	lctl set_param fail_loc=0x311
	writes=$(LANG=C dd if=/dev/zero of=$DIR2/$tfile count=1 2>&1)
	[ $? = 0 ] || error "dd write failed"
	writes=$(echo $writes | awk  -F '+' '/out/ {print $1}')
	lctl set_param fail_loc=0
	sync
	zconf_umount `hostname` $MOUNT2 -f
	reads=$(LANG=C dd if=$DIR/$tfile of=/dev/null 2>&1)
	[ $? = 0 ] || error "dd read failed"
	reads=$(echo $reads | awk -F '+' '/in/ {print $1}')
	[ "$reads" -eq "$writes" ] || error "read" $reads "blocks, must be" $writes
}
run_test 59 "Read cancel race on client eviction"

equals_msg `basename $0`: test complete, cleaning up
check_and_cleanup_lustre
[ -f "$TESTSUITELOG" ] && cat $TESTSUITELOG || true<|MERGE_RESOLUTION|>--- conflicted
+++ resolved
@@ -11,11 +11,8 @@
 init_test_env $@
 . ${CONFIG:=$LUSTRE/tests/cfg/$NAME.sh}
 
-<<<<<<< HEAD
 remote_mds_nodsh && skip "remote MDS with nodsh" && exit 0
 
-=======
->>>>>>> 7df8d1be
 if [ "$FAILURE_MODE" = "HARD" ] && mixed_ost_devs; then
     CONFIG_EXCEPTIONS="52"
     echo -n "Several ost services on one ost node are used with FAILURE_MODE=$FAILURE_MODE. "
@@ -23,11 +20,6 @@
     ALWAYS_EXCEPT="$ALWAYS_EXCEPT $CONFIG_EXCEPTIONS"
 fi
 
-<<<<<<< HEAD
-=======
-remote_mds_nodsh && skip "remote MDS with nodsh" && exit 0
-
->>>>>>> 7df8d1be
 # also long tests: 19, 21a, 21e, 21f, 23, 27
 #                                   1  2.5  2.5    4    4          (min)"
 [ "$SLOW" = "no" ] && EXCEPT_SLOW="17  26a  26b    50   51     57"
@@ -39,11 +31,7 @@
 SETUP=${SETUP:-""}
 CLEANUP=${CLEANUP:-""}
 
-<<<<<<< HEAD
-cleanup_and_setup_lustre
-=======
 check_and_setup_lustre
->>>>>>> 7df8d1be
 
 assert_DIR
 rm -rf $DIR/[df][0-9]*
@@ -156,13 +144,8 @@
 #b=2494
 test_12(){
     $LCTL mark multiop $DIR/$tfile OS_c 
-<<<<<<< HEAD
     do_facet mds "lctl set_param fail_loc=0x115"
     clear_failloc mds $((TIMEOUT * 2)) &
-=======
-    do_facet $SINGLEMDS "lctl set_param fail_loc=0x115"
-    clear_failloc $SINGLEMDS $((TIMEOUT * 2)) &
->>>>>>> 7df8d1be
     multiop_bg_pause $DIR/$tfile OS_c || return 1
     PID=$!
 #define OBD_FAIL_MDS_CLOSE_NET           0x115
@@ -178,15 +161,9 @@
     mkdir -p $DIR/$tdir || return 1
     touch $DIR/$tdir/newentry || return
 # OBD_FAIL_MDS_READPAGE_NET|OBD_FAIL_ONCE
-<<<<<<< HEAD
     do_facet mds "lctl set_param fail_loc=0x80000104"
     ls $DIR/$tdir || return 3
     do_facet mds "lctl set_param fail_loc=0"
-=======
-    do_facet $SINGLEMDS "lctl set_param fail_loc=0x80000104"
-    ls $DIR/$tdir || return 3
-    do_facet $SINGLEMDS "lctl set_param fail_loc=0"
->>>>>>> 7df8d1be
     rm -rf $DIR/$tdir || return 4
 }
 run_test 13 "mdc_readpage restart test (bug 1138)"
@@ -196,15 +173,9 @@
     mkdir -p $DIR/$tdir
     touch $DIR/$tdir/newentry
 # OBD_FAIL_MDS_SENDPAGE|OBD_FAIL_ONCE
-<<<<<<< HEAD
     do_facet mds "lctl set_param fail_loc=0x80000106"
     ls $DIR/$tdir || return 1
     do_facet mds "lctl set_param fail_loc=0"
-=======
-    do_facet $SINGLEMDS "lctl set_param fail_loc=0x80000106"
-    ls $DIR/$tdir || return 1
-    do_facet $SINGLEMDS "lctl set_param fail_loc=0"
->>>>>>> 7df8d1be
 }
 run_test 14 "mdc_readpage resend test (bug 1138)"
 
@@ -727,7 +698,6 @@
 	FAILURE_MODE="SOFT"
 	facet_failover mds
 #define OBD_FAIL_OSC_SHUTDOWN            0x407
-<<<<<<< HEAD
 	do_facet mds lctl set_param fail_loc=0x80000407
 	# need to wait for reconnect
 	echo -n waiting for fail_loc
@@ -737,17 +707,6 @@
 	done
 	do_facet mds lctl get_param -n fail_loc
 	facet_failover mds
-=======
-	do_facet $SINGLEMDS lctl set_param fail_loc=0x80000407
-	# need to wait for reconnect
-	echo -n waiting for fail_loc
-	while [ $(do_facet $SINGLEMDS lctl get_param -n fail_loc) -eq -2147482617 ]; do
-	    sleep 1
-	    echo -n .
-	done
-	do_facet $SINGLEMDS lctl get_param -n fail_loc
-	facet_failover $SINGLEMDS
->>>>>>> 7df8d1be
 	#no crashes allowed!
         kill -USR1 $CLIENT_PID
 	wait $CLIENT_PID 
@@ -759,21 +718,12 @@
 test_28() {      # bug 6086 - error adding new clients
 	do_facet client mcreate $DIR/$tfile       || return 1
 	drop_bl_callback "chmod 0777 $DIR/$tfile" ||echo "evicted as expected"
-<<<<<<< HEAD
 	#define OBD_FAIL_MDS_ADD_CLIENT 0x12f
 	do_facet mds lctl set_param fail_loc=0x8000012f
 	# fail once (evicted), reconnect fail (fail_loc), ok
 	df || (sleep 1; df) || (sleep 1; df) || error "reconnect failed"
 	rm -f $DIR/$tfile
 	fail mds		# verify MDS last_rcvd can be loaded
-=======
-	#define OBD_FAIL_MDS_CLIENT_ADD 0x12f
-	do_facet $SINGLEMDS "lctl set_param fail_loc=0x8000012f"
-	# fail once (evicted), reconnect fail (fail_loc), ok
-	df || (sleep 10; df) || (sleep 10; df) || error "reconnect failed"
-	rm -f $DIR/$tfile
-	fail $SINGLEMDS		# verify MDS last_rcvd can be loaded
->>>>>>> 7df8d1be
 }
 run_test 28 "handle error adding new clients (bug 6086)"
 
@@ -904,11 +854,7 @@
 	mkdir -p $DIR/$tdir
 
 	# first dd should be finished quickly
-<<<<<<< HEAD
 	lfs setstripe DIR/$tdir/$tfile-1 -c 1 -i 0
-=======
-	lfs setstripe $DIR/$tdir/$tfile-1 -c 1 -i 0
->>>>>>> 7df8d1be
 	dd if=/dev/zero of=$DIR/$tdir/$tfile-1 bs=32M count=4  &
 	DDPID=$!
 	count=0
@@ -923,11 +869,7 @@
 	done	
 	echo "(dd_pid=$DDPID, time=$count)successful"
 
-<<<<<<< HEAD
 	lfs setstripe DIR/$tdir/$tfile-2 -c 1 -i 0
-=======
-	lfs setstripe $DIR/$tdir/$tfile-2 -c 1 -i 0
->>>>>>> 7df8d1be
 	#define OBD_FAIL_OST_DROP_REQ            0x21d
 	do_facet ost1 lctl set_param fail_loc=0x0000021d
 	# second dd will be never finished
