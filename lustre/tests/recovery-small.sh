#!/bin/bash

set -e

#         bug  5493
ALWAYS_EXCEPT="52 $RECOVERY_SMALL_EXCEPT"

#PTLDEBUG=${PTLDEBUG:--1}
LUSTRE=${LUSTRE:-`dirname $0`/..}
. $LUSTRE/tests/test-framework.sh
init_test_env $@
. ${CONFIG:=$LUSTRE/tests/cfg/$NAME.sh}

remote_mds_nodsh && skip "remote MDS with nodsh" && exit 0

if [ "$FAILURE_MODE" = "HARD" ] && mixed_ost_devs; then
    CONFIG_EXCEPTIONS="52"
    echo -n "Several ost services on one ost node are used with FAILURE_MODE=$FAILURE_MODE. "
    echo "Except the tests: $CONFIG_EXCEPTIONS"
    ALWAYS_EXCEPT="$ALWAYS_EXCEPT $CONFIG_EXCEPTIONS"
fi

# also long tests: 19, 21a, 21e, 21f, 23, 27
#                                   1  2.5  2.5    4    4          (min)"
[ "$SLOW" = "no" ] && EXCEPT_SLOW="17  26a  26b    50   51     57"

build_test_filter

# Allow us to override the setup if we already have a mounted system by
# setting SETUP=" " and CLEANUP=" "
SETUP=${SETUP:-""}
CLEANUP=${CLEANUP:-""}

check_and_setup_lustre

assert_DIR
rm -rf $DIR/[df][0-9]*

test_1() {
    drop_request "mcreate $DIR/f1"  || return 1
    drop_reint_reply "mcreate $DIR/f2"    || return 2
}
run_test 1 "mcreate: drop req, drop rep"

test_2() {
    drop_request "tchmod 111 $DIR/f2"  || return 1
    drop_reint_reply "tchmod 666 $DIR/f2"    || return 2
}
run_test 2 "chmod: drop req, drop rep"

test_3() {
    drop_request "statone $DIR/f2" || return 1
    drop_reply "statone $DIR/f2"   || return 2
}
run_test 3 "stat: drop req, drop rep"

<<<<<<< HEAD
SAMPLE_NAME=recovery-small.junk
=======
SAMPLE_NAME=f0.recovery-small.junk
>>>>>>> 03b71240
SAMPLE_FILE=$TMP/$SAMPLE_NAME
# make this big, else test 9 doesn't wait for bulk -- bz 5595
dd if=/dev/urandom of=$SAMPLE_FILE bs=1M count=4

test_4() {
<<<<<<< HEAD
    do_facet client "cp $SAMPLE_FILE $MOUNT/$SAMPLE_NAME" || return 1
    drop_request "cat $MOUNT/$SAMPLE_NAME > /dev/null"   || return 2
    drop_reply "cat $MOUNT/$SAMPLE_NAME > /dev/null"     || return 3
=======
    do_facet client "cp $SAMPLE_FILE $DIR/$SAMPLE_NAME" || return 1
    drop_request "cat $DIR/$SAMPLE_NAME > /dev/null"   || return 2
    drop_reply "cat $DIR/$SAMPLE_NAME > /dev/null"     || return 3
>>>>>>> 03b71240
}
run_test 4 "open: drop req, drop rep"

RENAMED_AGAIN=$DIR/f0.renamed-again

test_5() {
<<<<<<< HEAD
    drop_request "mv $MOUNT/$SAMPLE_NAME $MOUNT/renamed" || return 1
    drop_reint_reply "mv $MOUNT/renamed $MOUNT/renamed-again" || return 2
    do_facet client "checkstat -v $MOUNT/renamed-again"  || return 3
}
run_test 5 "rename: drop req, drop rep"

[ ! -e $MOUNT/renamed-again ] && cp $SAMPLE_FILE $MOUNT/renamed-again
=======
    drop_request "mv $DIR/$SAMPLE_NAME $DIR/$tfile-renamed" || return 1
    drop_reint_reply "mv $DIR/$tfile-renamed $RENAMED_AGAIN" || return 2
    do_facet client "checkstat -v $RENAMED_AGAIN"  || return 3
}
run_test 5 "rename: drop req, drop rep"

[ ! -e $RENAMED_AGAIN ] && cp $SAMPLE_FILE $RENAMED_AGAIN
LINK1=$DIR/f0.link1
LINK2=$DIR/f0.link2

>>>>>>> 03b71240
test_6() {
    drop_request "mlink $RENAMED_AGAIN $LINK1" || return 1
    drop_reint_reply "mlink $RENAMED_AGAIN $LINK2"   || return 2
}
run_test 6 "link: drop req, drop rep"

[ ! -e $LINK1 ] && mlink $RENAMED_AGAIN $LINK1
[ ! -e $LINK2 ] && mlink $RENAMED_AGAIN $LINK2
test_7() {
    drop_request "munlink $LINK1"   || return 1
    drop_reint_reply "munlink $LINK2"     || return 2
}
run_test 7 "unlink: drop req, drop rep"

#bug 1423
test_8() {
    drop_reint_reply "touch $DIR/$tfile"    || return 1
}
run_test 8 "touch: drop rep (bug 1423)"

SAMPLE_FILE=$TMP/recovery-small.junk
dd if=/dev/urandom of=$SAMPLE_FILE bs=1M count=4

#bug 1420
test_9() {
<<<<<<< HEAD
    pause_bulk "cp /etc/profile $MOUNT/$tfile"       || return 1
    do_facet client "cp $SAMPLE_FILE $MOUNT/${tfile}.2"  || return 2
=======
    remote_ost_nodsh && skip "remote OST with nodsh" && return 0

    pause_bulk "cp /etc/profile $DIR/$tfile"       || return 1
    do_facet client "cp $SAMPLE_FILE $DIR/${tfile}.2"  || return 2
>>>>>>> 03b71240
    do_facet client "sync"
    do_facet client "rm $DIR/$tfile $DIR/${tfile}.2" || return 3
}
run_test 9 "pause bulk on OST (bug 1420)"

#bug 1521
test_10() {
    do_facet client mcreate $DIR/$tfile        || return 1
    drop_bl_callback "chmod 0777 $DIR/$tfile"  || echo "evicted as expected"
    # wait for the mds to evict the client
    #echo "sleep $(($TIMEOUT*2))"
    #sleep $(($TIMEOUT*2))
    do_facet client touch $DIR/$tfile || echo "touch failed, evicted"
    do_facet client checkstat -v -p 0777 $DIR/$tfile  || return 3
    do_facet client "munlink $DIR/$tfile"
}
run_test 10 "finish request on server after client eviction (bug 1521)"

#bug 2460
# wake up a thread waiting for completion after eviction
test_11(){
    do_facet client multiop $DIR/$tfile Ow  || return 1
    do_facet client multiop $DIR/$tfile or  || return 2

    cancel_lru_locks osc

    do_facet client multiop $DIR/$tfile or  || return 3
    drop_bl_callback multiop $DIR/$tfile Ow || echo "evicted as expected"

    do_facet client munlink $DIR/$tfile  || return 4
}
run_test 11 "wake up a thread waiting for completion after eviction (b=2460)"

#b=2494
test_12(){
<<<<<<< HEAD
    $LCTL mark multiop $MOUNT/$tfile OS_c 
    do_facet mds "lctl set_param fail_loc=0x115"
    clear_failloc mds $((TIMEOUT * 2)) &
    multiop_bg_pause $MOUNT/$tfile OS_c || return 1
=======
    $LCTL mark multiop $DIR/$tfile OS_c 
    do_facet mds "lctl set_param fail_loc=0x115"
    clear_failloc mds $((TIMEOUT * 2)) &
    multiop_bg_pause $DIR/$tfile OS_c || return 1
>>>>>>> 03b71240
    PID=$!
#define OBD_FAIL_MDS_CLOSE_NET           0x115
    kill -USR1 $PID
    echo "waiting for multiop $PID"
    wait $PID || return 2
    do_facet client munlink $DIR/$tfile  || return 3
}
run_test 12 "recover from timed out resend in ptlrpcd (b=2494)"

# Bug 113, check that readdir lost recv timeout works.
test_13() {
    mkdir -p $DIR/$tdir || return 1
    touch $DIR/$tdir/newentry || return
# OBD_FAIL_MDS_READPAGE_NET|OBD_FAIL_ONCE
    do_facet mds "lctl set_param fail_loc=0x80000104"
<<<<<<< HEAD
    ls $MOUNT/readdir || return 3
    do_facet mds "lctl set_param fail_loc=0"
    rm -rf $MOUNT/readdir || return 4
=======
    ls $DIR/$tdir || return 3
    do_facet mds "lctl set_param fail_loc=0"
    rm -rf $DIR/$tdir || return 4
>>>>>>> 03b71240
}
run_test 13 "mdc_readpage restart test (bug 1138)"

# Bug 113, check that readdir lost send timeout works.
test_14() {
    mkdir -p $DIR/$tdir
    touch $DIR/$tdir/newentry
# OBD_FAIL_MDS_SENDPAGE|OBD_FAIL_ONCE
    do_facet mds "lctl set_param fail_loc=0x80000106"
<<<<<<< HEAD
    ls $MOUNT/readdir || return 1
=======
    ls $DIR/$tdir || return 1
>>>>>>> 03b71240
    do_facet mds "lctl set_param fail_loc=0"
}
run_test 14 "mdc_readpage resend test (bug 1138)"

test_15() {
    do_facet mds "lctl set_param fail_loc=0x80000128"
    touch $DIR/$tfile && return 1
    return 0
}
run_test 15 "failed open (-ENOMEM)"

READ_AHEAD=`lctl get_param -n llite.*.max_read_ahead_mb | head -n 1`
stop_read_ahead() {
   lctl set_param -n llite.*.max_read_ahead_mb 0
}

start_read_ahead() {
   lctl set_param -n llite.*.max_read_ahead_mb $READ_AHEAD
}

test_16() {
<<<<<<< HEAD
    do_facet client cp $SAMPLE_FILE $MOUNT
=======
    remote_ost_nodsh && skip "remote OST with nodsh" && return 0

    do_facet client cp $SAMPLE_FILE $DIR
>>>>>>> 03b71240
    sync
    stop_read_ahead

#define OBD_FAIL_PTLRPC_BULK_PUT_NET 0x504 | OBD_FAIL_ONCE
    do_facet ost1 lctl set_param fail_loc=0x80000504
    cancel_lru_locks osc
    # OST bulk will time out here, client resends
<<<<<<< HEAD
    do_facet client "cmp $SAMPLE_FILE $MOUNT/${SAMPLE_FILE##*/}" || return 1
    do_facet ost1 lctl set_param fail_loc=0
    # give recovery a chance to finish (shouldn't take long)
    sleep $TIMEOUT
    do_facet client "cmp $SAMPLE_FILE $MOUNT/${SAMPLE_FILE##*/}" || return 2
=======
    do_facet client "cmp $SAMPLE_FILE $DIR/${SAMPLE_FILE##*/}" || return 1
    do_facet ost1 lctl set_param fail_loc=0
    # give recovery a chance to finish (shouldn't take long)
    sleep $TIMEOUT
    do_facet client "cmp $SAMPLE_FILE $DIR/${SAMPLE_FILE##*/}" || return 2
>>>>>>> 03b71240
    start_read_ahead
}
run_test 16 "timeout bulk put, don't evict client (2732)"

test_17() {
    local at_max_saved=0

    remote_ost_nodsh && skip "remote OST with nodsh" && return 0

    # With adaptive timeouts, bulk_get won't expire until adaptive_timeout_max
    if at_is_valid && at_is_enabled; then
        at_max_saved=$(at_max_get ost1)
        at_max_set $TIMEOUT ost1
    fi

    # OBD_FAIL_PTLRPC_BULK_GET_NET 0x0503 | OBD_FAIL_ONCE
    # OST bulk will time out here, client retries
    do_facet ost1 lctl set_param fail_loc=0x80000503
    # need to ensure we send an RPC
    do_facet client cp $SAMPLE_FILE $DIR/$tfile
    sync

    # with AT, client will wait adaptive_max*factor+net_latency before
    # expiring the req, hopefully timeout*2 is enough
    sleep $(($TIMEOUT*2))

    do_facet ost1 lctl set_param fail_loc=0
    do_facet client "df $DIR"
    # expect cmp to succeed, client resent bulk
    do_facet client "cmp $SAMPLE_FILE $DIR/$tfile" || return 3
    do_facet client "rm $DIR/$tfile" || return 4
    [ $at_max_saved -ne 0 ] && $(at_max_set $at_max_saved ost1)
    return 0
}
run_test 17 "timeout bulk get, don't evict client (2732)"

test_18a() {
    [ -z ${ost2_svc} ] && skip "needs 2 osts" && return 0

    do_facet client mkdir -p $DIR/$tdir
    f=$DIR/$tdir/$tfile

    cancel_lru_locks osc
    pgcache_empty || return 1

    # 1 stripe on ost2
    lfs setstripe $f -s $((128 * 1024)) -i 1 -c 1
    get_stripe_info client $f
    if [ $stripe_index -ne 1 ]; then
        lfs getstripe $f
        error "$f: different stripe offset ($stripe_index)" && return
    fi

    do_facet client cp $SAMPLE_FILE $f
    sync
    local osc2dev=`lctl get_param -n devices | grep ${ost2_svc}-osc- | awk '{print $1}'`
    $LCTL --device $osc2dev deactivate || return 3
    # my understanding is that there should be nothing in the page
    # cache after the client reconnects?     
    rc=0
    pgcache_empty || rc=2
    $LCTL --device $osc2dev activate
    rm -f $f
    return $rc
}
run_test 18a "manual ost invalidate clears page cache immediately"

test_18b() {
    remote_ost_nodsh && skip "remote OST with nodsh" && return 0

    do_facet client mkdir -p $DIR/$tdir
    f=$DIR/$tdir/$tfile

    cancel_lru_locks osc
    pgcache_empty || return 1

    # shouldn't have to set stripe size of count==1
    lfs setstripe $f -s $((128 * 1024)) -i 0 -c 1
    get_stripe_info client $f
    if [ $stripe_index -ne 0 ]; then
        lfs getstripe $f
        error "$f: different stripe offset ($stripe_index)" && return
    fi

    do_facet client cp $SAMPLE_FILE $f
    sync
    ost_evict_client

    # force reconnect
    df $MOUNT > /dev/null 2>&1
    sleep 2
    # my understanding is that there should be nothing in the page
    # cache after the client reconnects?     
    rc=0
    pgcache_empty || rc=2
    rm -f $f
    return $rc
}
run_test 18b "eviction and reconnect clears page cache (2766)"

test_18c() {
    remote_ost_nodsh && skip "remote OST with nodsh" && return 0

    do_facet client mkdir -p $DIR/$tdir
    f=$DIR/$tdir/$tfile

    cancel_lru_locks osc
    pgcache_empty || return 1

    # shouldn't have to set stripe size of count==1
    lfs setstripe $f -s $((128 * 1024)) -i 0 -c 1
    get_stripe_info client $f
    if [ $stripe_index -ne 0 ]; then
        lfs getstripe $f
        error "$f: different stripe offset ($stripe_index)" && return
    fi

    do_facet client cp $SAMPLE_FILE $f
    sync
    ost_evict_client

    # OBD_FAIL_OST_CONNECT_NET2
    # lost reply to connect request
    do_facet ost1 lctl set_param fail_loc=0x80000225
    # force reconnect
    df $MOUNT > /dev/null 2>&1
    sleep 2
    # my understanding is that there should be nothing in the page
    # cache after the client reconnects?     
    rc=0
    pgcache_empty || rc=2
    rm -f $f
    return $rc
}
run_test 18c "Dropped connect reply after eviction handing (14755)"

test_19a() {
    f=$DIR/$tfile
    do_facet client mcreate $f        || return 1
    drop_ldlm_cancel "chmod 0777 $f"  || echo "evicted as expected"

    do_facet client checkstat -v -p 0777 $f  || echo evicted
    # let the client reconnect
    sleep 5
    do_facet client "munlink $f"
}
run_test 19a "test expired_lock_main on mds (2867)"

test_19b() {
    f=$DIR/$tfile
    do_facet client multiop $f Ow  || return 1
    do_facet client multiop $f or  || return 2

    cancel_lru_locks osc

    do_facet client multiop $f or  || return 3
    drop_ldlm_cancel multiop $f Ow  || echo "client evicted, as expected"

    do_facet client munlink $f  || return 4
}
run_test 19b "test expired_lock_main on ost (2867)"

test_20a() {	# bug 2983 - ldlm_handle_enqueue cleanup
	remote_ost_nodsh && skip "remote OST with nodsh" && return 0

	mkdir -p $DIR/$tdir
	lfs setstripe $DIR/$tdir/${tfile} -i 0 -c 1
	multiop_bg_pause $DIR/$tdir/${tfile} O_wc || return 1
	MULTI_PID=$!
	cancel_lru_locks osc
#define OBD_FAIL_LDLM_ENQUEUE_EXTENT_ERR 0x308
	do_facet ost1 lctl set_param fail_loc=0x80000308
	kill -USR1 $MULTI_PID
	wait $MULTI_PID
	rc=$?
	[ $rc -eq 0 ] && error "multiop didn't fail enqueue: rc $rc" || true
}
run_test 20a "ldlm_handle_enqueue error (should return error)" 

test_20b() {	# bug 2986 - ldlm_handle_enqueue error during open
	remote_ost_nodsh && skip "remote OST with nodsh" && return 0

	mkdir -p $DIR/$tdir
	lfs setstripe $DIR/$tdir/${tfile} -i 0 -c 1
	cancel_lru_locks osc
#define OBD_FAIL_LDLM_ENQUEUE_EXTENT_ERR 0x308
	do_facet ost1 lctl set_param fail_loc=0x80000308
	dd if=/etc/hosts of=$DIR/$tdir/$tfile && \
		error "didn't fail open enqueue" || true
}
run_test 20b "ldlm_handle_enqueue error (should return error)"

test_21a() {
       mkdir -p $DIR/$tdir-1
       mkdir -p $DIR/$tdir-2
       multiop_bg_pause $DIR/$tdir-1/f O_c || return 1
       close_pid=$!

       do_facet mds "lctl set_param fail_loc=0x80000129"
       multiop $DIR/$tdir-2/f Oc &
       open_pid=$!
       sleep 1
       do_facet mds "lctl set_param fail_loc=0"

       do_facet mds "lctl set_param fail_loc=0x80000115"
       kill -USR1 $close_pid
       cancel_lru_locks mdc
       wait $close_pid || return 1
       wait $open_pid || return 2
       do_facet mds "lctl set_param fail_loc=0"

       $CHECKSTAT -t file $DIR/$tdir-1/f || return 3
       $CHECKSTAT -t file $DIR/$tdir-2/f || return 4

       rm -rf $DIR/$tdir-*
}
run_test 21a "drop close request while close and open are both in flight"

test_21b() {
       mkdir -p $DIR/$tdir-1
       mkdir -p $DIR/$tdir-2
       multiop_bg_pause $DIR/$tdir-1/f O_c || return 1
       close_pid=$!

       do_facet mds "lctl set_param fail_loc=0x80000107"
       mcreate $DIR/$tdir-2/f &
       open_pid=$!
       sleep 1
       do_facet mds "lctl set_param fail_loc=0"

       kill -USR1 $close_pid
       cancel_lru_locks mdc
       wait $close_pid || return 1
       wait $open_pid || return 3

       $CHECKSTAT -t file $DIR/$tdir-1/f || return 4
       $CHECKSTAT -t file $DIR/$tdir-2/f || return 5
       rm -rf $DIR/$tdir-*
}
run_test 21b "drop open request while close and open are both in flight"

test_21c() {
       mkdir -p $DIR/$tdir-1
       mkdir -p $DIR/$tdir-2
       multiop_bg_pause $DIR/$tdir-1/f O_c || return 1
       close_pid=$!

       do_facet mds "lctl set_param fail_loc=0x80000107"
       mcreate $DIR/$tdir-2/f &
       open_pid=$!
       sleep 3
       do_facet mds "lctl set_param fail_loc=0"

       do_facet mds "lctl set_param fail_loc=0x80000115"
       kill -USR1 $close_pid
       cancel_lru_locks mdc
       wait $close_pid || return 1
       wait $open_pid || return 2

       do_facet mds "lctl set_param fail_loc=0"

       $CHECKSTAT -t file $DIR/$tdir-1/f || return 2
       $CHECKSTAT -t file $DIR/$tdir-2/f || return 3
       rm -rf $DIR/$tdir-*
}
run_test 21c "drop both request while close and open are both in flight"

test_21d() {
       mkdir -p $DIR/$tdir-1
       mkdir -p $DIR/$tdir-2
       multiop_bg_pause $DIR/$tdir-1/f O_c || return 1
       pid=$!

       do_facet mds "lctl set_param fail_loc=0x80000129"
       multiop $DIR/$tdir-2/f Oc &
       sleep 1
       do_facet mds "lctl set_param fail_loc=0"

       do_facet mds "lctl set_param fail_loc=0x80000122"
       kill -USR1 $pid
       cancel_lru_locks mdc
       wait $pid || return 1
       do_facet mds "lctl set_param fail_loc=0"

       $CHECKSTAT -t file $DIR/$tdir-1/f || return 2
       $CHECKSTAT -t file $DIR/$tdir-2/f || return 3

       rm -rf $DIR/$tdir-*
}
run_test 21d "drop close reply while close and open are both in flight"

test_21e() {
       mkdir -p $DIR/$tdir-1
       mkdir -p $DIR/$tdir-2
       multiop_bg_pause $DIR/$tdir-1/f O_c || return 1
       pid=$!

       do_facet mds "lctl set_param fail_loc=0x80000119"
       touch $DIR/$tdir-2/f &
       sleep 1
       do_facet mds "lctl set_param fail_loc=0"

       kill -USR1 $pid
       cancel_lru_locks mdc
       wait $pid || return 1

       sleep $TIMEOUT
       $CHECKSTAT -t file $DIR/$tdir-1/f || return 2
       $CHECKSTAT -t file $DIR/$tdir-2/f || return 3
       rm -rf $DIR/$tdir-*
}
run_test 21e "drop open reply while close and open are both in flight"

test_21f() {
       mkdir -p $DIR/$tdir-1
       mkdir -p $DIR/$tdir-2
       multiop_bg_pause $DIR/$tdir-1/f O_c || return 1
       pid=$!

       do_facet mds "lctl set_param fail_loc=0x80000119"
       touch $DIR/$tdir-2/f &
       sleep 1
       do_facet mds "lctl set_param fail_loc=0"

       do_facet mds "lctl set_param fail_loc=0x80000122"
       kill -USR1 $pid
       cancel_lru_locks mdc
       wait $pid || return 1
       do_facet mds "lctl set_param fail_loc=0"

       $CHECKSTAT -t file $DIR/$tdir-1/f || return 2
       $CHECKSTAT -t file $DIR/$tdir-2/f || return 3
       rm -rf $DIR/$tdir-*
}
run_test 21f "drop both reply while close and open are both in flight"

test_21g() {
       mkdir -p $DIR/$tdir-1
       mkdir -p $DIR/$tdir-2
       multiop_bg_pause $DIR/$tdir-1/f O_c || return 1
       pid=$!

       do_facet mds "lctl set_param fail_loc=0x80000119"
       touch $DIR/$tdir-2/f &
       sleep 1
       do_facet mds "lctl set_param fail_loc=0"

       do_facet mds "lctl set_param fail_loc=0x80000115"
       kill -USR1 $pid
       cancel_lru_locks mdc
       wait $pid || return 1
       do_facet mds "lctl set_param fail_loc=0"

       $CHECKSTAT -t file $DIR/$tdir-1/f || return 2
       $CHECKSTAT -t file $DIR/$tdir-2/f || return 3
       rm -rf $DIR/$tdir-*
}
run_test 21g "drop open reply and close request while close and open are both in flight"

test_21h() {
       mkdir -p $DIR/$tdir-1
       mkdir -p $DIR/$tdir-2
       multiop_bg_pause $DIR/$tdir-1/f O_c || return 1
       pid=$!

       do_facet mds "lctl set_param fail_loc=0x80000107"
       touch $DIR/$tdir-2/f &
       touch_pid=$!
       sleep 1
       do_facet mds "lctl set_param fail_loc=0"

       do_facet mds "lctl set_param fail_loc=0x80000122"
       cancel_lru_locks mdc
       kill -USR1 $pid
       wait $pid || return 1
       do_facet mds "lctl set_param fail_loc=0"

       wait $touch_pid || return 2

       $CHECKSTAT -t file $DIR/$tdir-1/f || return 3
       $CHECKSTAT -t file $DIR/$tdir-2/f || return 4
       rm -rf $DIR/$tdir-*
}
run_test 21h "drop open request and close reply while close and open are both in flight"

# bug 3462 - multiple MDC requests
test_22() {
    f1=$DIR/${tfile}-1
    f2=$DIR/${tfile}-2
    
    do_facet mds "lctl set_param fail_loc=0x80000115"
    multiop $f2 Oc &
    close_pid=$!

    sleep 1
    multiop $f1 msu || return 1

    cancel_lru_locks mdc
    do_facet mds "lctl set_param fail_loc=0"

    wait $close_pid || return 2
    rm -rf $f2 || return 4
}
run_test 22 "drop close request and do mknod"

test_23() { #b=4561
    multiop_bg_pause $DIR/$tfile O_c || return 1
    pid=$!
    # give a chance for open
    sleep 5

    # try the close
    drop_request "kill -USR1 $pid"

    fail mds
    wait $pid || return 1
    return 0
}
run_test 23 "client hang when close a file after mds crash"

test_24() { # bug 11710 details correct fsync() behavior
	remote_ost_nodsh && skip "remote OST with nodsh" && return 0

	mkdir -p $DIR/$tdir
	lfs setstripe $DIR/$tdir -s 0 -i 0 -c 1
	cancel_lru_locks osc
	multiop_bg_pause $DIR/$tdir/$tfile Owy_wyc || return 1
	MULTI_PID=$!
	ost_evict_client
	kill -USR1 $MULTI_PID
	wait $MULTI_PID
	rc=$?
	lctl set_param fail_loc=0x0
	client_reconnect
	[ $rc -eq 0 ] && error_ignore 5494 "multiop didn't fail fsync: rc $rc" || true
}
run_test 24 "fsync error (should return error)"

test_26a() {      # was test_26 bug 5921 - evict dead exports by pinger
# this test can only run from a client on a separate node.
	remote_ost || { skip "local OST" && return 0; }
	remote_ost_nodsh && skip "remote OST with nodsh" && return 0
	remote_mds || { skip "local MDS" && return 0; }
	OST_FILE=obdfilter.${ost1_svc}.num_exports
        OST_EXP="`do_facet ost1 lctl get_param -n $OST_FILE`"
	OST_NEXP1=`echo $OST_EXP | cut -d' ' -f2`
	echo starting with $OST_NEXP1 OST exports
# OBD_FAIL_PTLRPC_DROP_RPC 0x505
	do_facet client lctl set_param fail_loc=0x505
	# evictor takes up to 2.25x to evict.  But if there's a 
	# race to start the evictor from various obds, the loser
	# might have to wait for the next ping.
	echo Waiting for $(($TIMEOUT * 4)) secs
	sleep $(($TIMEOUT * 4))
        OST_EXP="`do_facet ost1 lctl get_param -n $OST_FILE`"
	OST_NEXP2=`echo $OST_EXP | cut -d' ' -f2`
	echo ending with $OST_NEXP2 OST exports
	do_facet client lctl set_param fail_loc=0x0
        [ $OST_NEXP1 -le $OST_NEXP2 ] && error "client not evicted"
	return 0
}
run_test 26a "evict dead exports"

test_26b() {      # bug 10140 - evict dead exports by pinger
	remote_ost_nodsh && skip "remote OST with nodsh" && return 0

	client_df
	zconf_mount `hostname` $MOUNT2 || error "Failed to mount $MOUNT2"
	MDS_FILE=mds.${mds_svc}.num_exports
        MDS_NEXP1="`do_facet mds lctl get_param -n $MDS_FILE | cut -d' ' -f2`"
	OST_FILE=obdfilter.${ost1_svc}.num_exports
        OST_NEXP1="`do_facet ost1 lctl get_param -n $OST_FILE | cut -d' ' -f2`"
	echo starting with $OST_NEXP1 OST and $MDS_NEXP1 MDS exports
	#force umount a client; exports should get evicted
	zconf_umount `hostname` $MOUNT2 -f
	# evictor takes PING_EVICT_TIMEOUT + 3 * PING_INTERVAL to evict.  
        # But if there's a race to start the evictor from various obds, 
        # the loser might have to wait for the next ping.
	echo Waiting for $(($TIMEOUT * 3)) secs
	sleep $(($TIMEOUT * 3))
        OST_NEXP2="`do_facet ost1 lctl get_param -n $OST_FILE | cut -d' ' -f2`"
        MDS_NEXP2="`do_facet mds lctl get_param -n $MDS_FILE | cut -d' ' -f2`"
	echo ending with $OST_NEXP2 OST and $MDS_NEXP2 MDS exports
        [ $OST_NEXP1 -le $OST_NEXP2 ] && error "client not evicted from OST"
        [ $MDS_NEXP1 -le $MDS_NEXP2 ] && error "client not evicted from MDS"
	return 0
}
run_test 26b "evict dead exports"

test_27() {
	mkdir -p $DIR/$tdir
	writemany -q -a $DIR/$tdir/$tfile 0 5 &
	CLIENT_PID=$!
	sleep 1
	local save_FAILURE_MODE=$FAILURE_MODE
	FAILURE_MODE="SOFT"
	facet_failover mds
#define OBD_FAIL_OSC_SHUTDOWN            0x407
	do_facet mds lctl set_param fail_loc=0x80000407
	# need to wait for reconnect
	echo -n waiting for fail_loc
	while [ $(do_facet mds lctl get_param -n fail_loc) -eq -2147482617 ]; do
	    sleep 1
	    echo -n .
	done
<<<<<<< HEAD
=======
	do_facet mds lctl get_param -n fail_loc
>>>>>>> 03b71240
	facet_failover mds
	#no crashes allowed!
        kill -USR1 $CLIENT_PID
	wait $CLIENT_PID 
	true
	FAILURE_MODE=$save_FAILURE_MODE
}
run_test 27 "fail LOV while using OSC's"

test_28() {      # bug 6086 - error adding new clients
<<<<<<< HEAD
	do_facet client mcreate $MOUNT/$tfile       || return 1
	drop_bl_callback "chmod 0777 $MOUNT/$tfile" ||echo "evicted as expected"
=======
	do_facet client mcreate $DIR/$tfile       || return 1
	drop_bl_callback "chmod 0777 $DIR/$tfile" ||echo "evicted as expected"
>>>>>>> 03b71240
	#define OBD_FAIL_MDS_ADD_CLIENT 0x12f
	do_facet mds lctl set_param fail_loc=0x8000012f
	# fail once (evicted), reconnect fail (fail_loc), ok
	df || (sleep 1; df) || (sleep 1; df) || error "reconnect failed"
<<<<<<< HEAD
	rm -f $MOUNT/$tfile
=======
	rm -f $DIR/$tfile
>>>>>>> 03b71240
	fail mds		# verify MDS last_rcvd can be loaded
}
run_test 28 "handle error adding new clients (bug 6086)"

test_50() {
	mkdir -p $DIR/$tdir
	debugsave
	lctl set_param debug="-dlmtrace -ha"
	# put a load of file creates/writes/deletes
	writemany -q $DIR/$tdir/$tfile 0 5 &
	CLIENT_PID=$!
	echo writemany pid $CLIENT_PID
	sleep 10
	FAILURE_MODE="SOFT"
	$LCTL mark "$TESTNAME fail mds 1"
	fail mds
	# wait for client to reconnect to MDS
	sleep 60
	$LCTL mark "$TESTNAME fail mds 2"
	fail mds
	sleep 60
	$LCTL mark "$TESTNAME fail mds 3"
	fail mds
	# client process should see no problems even though MDS went down
	sleep $TIMEOUT
        kill -USR1 $CLIENT_PID
	wait $CLIENT_PID 
	rc=$?
	echo writemany returned $rc
	#these may fail because of eviction due to slow AST response.
	debugrestore
	[ $rc -eq 0 ] || error_ignore 13652 "writemany returned rc $rc" || true
}
run_test 50 "failover MDS under load"

test_51() {
	mkdir -p $DIR/$tdir
	# put a load of file creates/writes/deletes
	writemany -q $DIR/$tdir/$tfile 0 5 &
	CLIENT_PID=$!
	sleep 1
	FAILURE_MODE="SOFT"
	facet_failover mds
	# failover at various points during recovery
	SEQ="1 5 10 $(seq $TIMEOUT 5 $(($TIMEOUT+10)))"
        echo will failover at $SEQ
        for i in $SEQ
          do
          echo failover in $i sec
          sleep $i
	  $LCTL mark "$TESTNAME fail mds $i"
          facet_failover mds
        done
	# client process should see no problems even though MDS went down
	# and recovery was interrupted
	sleep $TIMEOUT
        kill -USR1 $CLIENT_PID
	wait $CLIENT_PID 
	rc=$?
	echo writemany returned $rc
	[ $rc -eq 0 ] || error_ignore 13652 "writemany returned rc $rc" || true
}
run_test 51 "failover MDS during recovery"

test_52_guts() {
	do_facet client "mkdir -p $DIR/$tdir"
	do_facet client "writemany -q -a $DIR/$tdir/$tfile 300 5" &
	CLIENT_PID=$!
	echo writemany pid $CLIENT_PID
	sleep 10
	FAILURE_MODE="SOFT"
	$LCTL mark "$TESTNAME fail ost $1"
	fail ost1
	rc=0
	wait $CLIENT_PID || rc=$?
	# active client process should see an EIO for down OST
	[ $rc -eq 5 ] && { echo "writemany correctly failed $rc" && return 0; }
	# but timing or failover setup may allow success
	[ $rc -eq 0 ] && { echo "writemany succeeded" && return 0; }
	echo "writemany returned $rc"
	return $rc
}

test_52() {
	remote_ost_nodsh && skip "remote OST with nodsh" && return 0

	mkdir -p $DIR/$tdir
	test_52_guts 1
	rc=$?
	[ $rc -ne 0 ] && { return $rc; }
	# wait for client to reconnect to OST
	sleep 30
	test_52_guts 2
	rc=$?
	[ $rc -ne 0 ] && { return $rc; }
	sleep 30
	test_52_guts 3
	rc=$?
	client_reconnect
	#return $rc
}
run_test 52 "failover OST under load"

# test of open reconstruct
test_53() {
	touch $DIR/$tfile
	drop_ldlm_reply "openfile -f O_RDWR:O_CREAT -m 0755 $DIR/$tfile" ||\
		return 2
}
run_test 53 "touch: drop rep"

test_54() {
	zconf_mount `hostname` $MOUNT2
        touch $DIR/$tfile
        touch $DIR2/$tfile.1
        sleep 10
        cat $DIR2/$tfile.missing # save transno = 0, rc != 0 into last_rcvd
        fail mds
        umount $MOUNT2
        ERROR=`dmesg | egrep "(test 54|went back in time)" | tail -n1 | grep "went back in time"`
        [ x"$ERROR" == x ] || error "back in time occured"
}
run_test 54 "back in time"

# bug 11330 - liblustre application death during I/O locks up OST
test_55() {
	remote_ost_nodsh && skip "remote OST with nodsh" && return 0

	mkdir -p $DIR/$tdir

	# first dd should be finished quickly
	lfs setstripe DIR/$tdir/$tfile-1 -c 1 -i 0
	dd if=/dev/zero of=$DIR/$tdir/$tfile-1 bs=32M count=4  &
	DDPID=$!
	count=0
	echo  "step1: testing ......"
	while [ true ]; do
	    if [ -z `ps x | awk '$1 == '$DDPID' { print $5 }'` ]; then break; fi
	    count=$[count+1]
	    if [ $count -gt 64 ]; then
		error "dd should be finished!"
	    fi
	    sleep 1
	done	
	echo "(dd_pid=$DDPID, time=$count)successful"

	lfs setstripe DIR/$tdir/$tfile-2 -c 1 -i 0
	#define OBD_FAIL_OST_DROP_REQ            0x21d
	do_facet ost1 lctl set_param fail_loc=0x0000021d
	# second dd will be never finished
	dd if=/dev/zero of=$DIR/$tdir/$tfile-2 bs=32M count=4  &	
	DDPID=$!
	count=0
	echo  "step2: testing ......"
	while [ $count -le 64 ]; do
	    dd_name="`ps x | awk '$1 == '$DDPID' { print $5 }'`"	    
	    if [ -z  $dd_name ]; then 
                ls -l $DIR/$tdir
		echo  "debug: (dd_name=$dd_name, dd_pid=$DDPID, time=$count)"
		error "dd shouldn't be finished!"
	    fi
	    count=$[count+1]
	    sleep 1
	done	
	echo "(dd_pid=$DDPID, time=$count)successful"

	#Recover fail_loc and dd will finish soon
	do_facet ost1 lctl set_param fail_loc=0
	count=0
	echo  "step3: testing ......"
	while [ true ]; do
	    if [ -z `ps x | awk '$1 == '$DDPID' { print $5 }'` ]; then break; fi
	    count=$[count+1]
	    if [ $count -gt 500 ]; then
		error "dd should be finished!"
	    fi
	    sleep 1
	done	
	echo "(dd_pid=$DDPID, time=$count)successful"

        rm -rf $DIR/$tdir
}
run_test 55 "ost_brw_read/write drops timed-out read/write request"

test_56() { # b=11277
#define OBD_FAIL_MDS_RESEND      0x136
        touch $DIR/$tfile
        do_facet mds lctl set_param fail_loc=0x80000136
        stat $DIR/$tfile
        do_facet mds lctl set_param fail_loc=0
        rm -f $DIR/$tfile
}
run_test 56 "do not allow reconnect to busy exports"

test_57_helper() {
        # no oscs means no client or mdt 
        while lctl get_param osc.*.* > /dev/null 2>&1; do
                : # loop until proc file is removed
        done
}

test_57() { # bug 10866
        test_57_helper &
        pid=$!
        sleep 1
#define OBD_FAIL_LPROC_REMOVE            0xB00
        lctl set_param fail_loc=0x80000B00
        zconf_umount `hostname` $DIR
        lctl set_param fail_loc=0x80000B00
        fail_abort mds
        kill -9 $pid
        lctl set_param fail_loc=0
        mount_client $DIR
        do_facet client "df $DIR"
}
run_test 57 "read procfs entries causes kernel crash"

test_58() { # bug 11546
#define OBD_FAIL_MDC_ENQUEUE_PAUSE        0x801
        touch $DIR/$tfile
        ls -la $DIR/$tfile
        lctl set_param fail_loc=0x80000801
        cp $DIR/$tfile /dev/null &
        pid=$!
        sleep 1
        lctl set_param fail_loc=0
        drop_bl_callback rm -f $DIR/$tfile
        wait $pid
        do_facet client "df $DIR"
}
run_test 58 "Eviction in the middle of open RPC reply processing"

test_59() { # bug 10589
	zconf_mount `hostname` $MOUNT2 || error "Failed to mount $MOUNT2"
	echo $DIR2 | grep -q $MOUNT2 || error "DIR2 is not set properly: $DIR2"
	lctl set_param fail_loc=0x311
	writes=$(LANG=C dd if=/dev/zero of=$DIR2/$tfile count=1 2>&1)
	[ $? = 0 ] || error "dd write failed"
	writes=$(echo $writes | awk  -F '+' '/out/ {print $1}')
	lctl set_param fail_loc=0
	sync
	zconf_umount `hostname` $MOUNT2 -f
	reads=$(LANG=C dd if=$DIR/$tfile of=/dev/null 2>&1)
	[ $? = 0 ] || error "dd read failed"
	reads=$(echo $reads | awk -F '+' '/in/ {print $1}')
	[ "$reads" -eq "$writes" ] || error "read" $reads "blocks, must be" $writes
}
run_test 59 "Read cancel race on client eviction"

equals_msg `basename $0`: test complete, cleaning up
check_and_cleanup_lustre
[ -f "$TESTSUITELOG" ] && cat $TESTSUITELOG && grep -q FAIL $TESTSUITELOG && exit 1 || true<|MERGE_RESOLUTION|>--- conflicted
+++ resolved
@@ -54,40 +54,21 @@
 }
 run_test 3 "stat: drop req, drop rep"
 
-<<<<<<< HEAD
-SAMPLE_NAME=recovery-small.junk
-=======
 SAMPLE_NAME=f0.recovery-small.junk
->>>>>>> 03b71240
 SAMPLE_FILE=$TMP/$SAMPLE_NAME
 # make this big, else test 9 doesn't wait for bulk -- bz 5595
 dd if=/dev/urandom of=$SAMPLE_FILE bs=1M count=4
 
 test_4() {
-<<<<<<< HEAD
-    do_facet client "cp $SAMPLE_FILE $MOUNT/$SAMPLE_NAME" || return 1
-    drop_request "cat $MOUNT/$SAMPLE_NAME > /dev/null"   || return 2
-    drop_reply "cat $MOUNT/$SAMPLE_NAME > /dev/null"     || return 3
-=======
     do_facet client "cp $SAMPLE_FILE $DIR/$SAMPLE_NAME" || return 1
     drop_request "cat $DIR/$SAMPLE_NAME > /dev/null"   || return 2
     drop_reply "cat $DIR/$SAMPLE_NAME > /dev/null"     || return 3
->>>>>>> 03b71240
 }
 run_test 4 "open: drop req, drop rep"
 
 RENAMED_AGAIN=$DIR/f0.renamed-again
 
 test_5() {
-<<<<<<< HEAD
-    drop_request "mv $MOUNT/$SAMPLE_NAME $MOUNT/renamed" || return 1
-    drop_reint_reply "mv $MOUNT/renamed $MOUNT/renamed-again" || return 2
-    do_facet client "checkstat -v $MOUNT/renamed-again"  || return 3
-}
-run_test 5 "rename: drop req, drop rep"
-
-[ ! -e $MOUNT/renamed-again ] && cp $SAMPLE_FILE $MOUNT/renamed-again
-=======
     drop_request "mv $DIR/$SAMPLE_NAME $DIR/$tfile-renamed" || return 1
     drop_reint_reply "mv $DIR/$tfile-renamed $RENAMED_AGAIN" || return 2
     do_facet client "checkstat -v $RENAMED_AGAIN"  || return 3
@@ -98,7 +79,6 @@
 LINK1=$DIR/f0.link1
 LINK2=$DIR/f0.link2
 
->>>>>>> 03b71240
 test_6() {
     drop_request "mlink $RENAMED_AGAIN $LINK1" || return 1
     drop_reint_reply "mlink $RENAMED_AGAIN $LINK2"   || return 2
@@ -124,15 +104,10 @@
 
 #bug 1420
 test_9() {
-<<<<<<< HEAD
-    pause_bulk "cp /etc/profile $MOUNT/$tfile"       || return 1
-    do_facet client "cp $SAMPLE_FILE $MOUNT/${tfile}.2"  || return 2
-=======
     remote_ost_nodsh && skip "remote OST with nodsh" && return 0
 
     pause_bulk "cp /etc/profile $DIR/$tfile"       || return 1
     do_facet client "cp $SAMPLE_FILE $DIR/${tfile}.2"  || return 2
->>>>>>> 03b71240
     do_facet client "sync"
     do_facet client "rm $DIR/$tfile $DIR/${tfile}.2" || return 3
 }
@@ -168,17 +143,10 @@
 
 #b=2494
 test_12(){
-<<<<<<< HEAD
-    $LCTL mark multiop $MOUNT/$tfile OS_c 
-    do_facet mds "lctl set_param fail_loc=0x115"
-    clear_failloc mds $((TIMEOUT * 2)) &
-    multiop_bg_pause $MOUNT/$tfile OS_c || return 1
-=======
     $LCTL mark multiop $DIR/$tfile OS_c 
     do_facet mds "lctl set_param fail_loc=0x115"
     clear_failloc mds $((TIMEOUT * 2)) &
     multiop_bg_pause $DIR/$tfile OS_c || return 1
->>>>>>> 03b71240
     PID=$!
 #define OBD_FAIL_MDS_CLOSE_NET           0x115
     kill -USR1 $PID
@@ -194,15 +162,9 @@
     touch $DIR/$tdir/newentry || return
 # OBD_FAIL_MDS_READPAGE_NET|OBD_FAIL_ONCE
     do_facet mds "lctl set_param fail_loc=0x80000104"
-<<<<<<< HEAD
-    ls $MOUNT/readdir || return 3
-    do_facet mds "lctl set_param fail_loc=0"
-    rm -rf $MOUNT/readdir || return 4
-=======
     ls $DIR/$tdir || return 3
     do_facet mds "lctl set_param fail_loc=0"
     rm -rf $DIR/$tdir || return 4
->>>>>>> 03b71240
 }
 run_test 13 "mdc_readpage restart test (bug 1138)"
 
@@ -212,11 +174,7 @@
     touch $DIR/$tdir/newentry
 # OBD_FAIL_MDS_SENDPAGE|OBD_FAIL_ONCE
     do_facet mds "lctl set_param fail_loc=0x80000106"
-<<<<<<< HEAD
-    ls $MOUNT/readdir || return 1
-=======
     ls $DIR/$tdir || return 1
->>>>>>> 03b71240
     do_facet mds "lctl set_param fail_loc=0"
 }
 run_test 14 "mdc_readpage resend test (bug 1138)"
@@ -238,13 +196,9 @@
 }
 
 test_16() {
-<<<<<<< HEAD
-    do_facet client cp $SAMPLE_FILE $MOUNT
-=======
     remote_ost_nodsh && skip "remote OST with nodsh" && return 0
 
     do_facet client cp $SAMPLE_FILE $DIR
->>>>>>> 03b71240
     sync
     stop_read_ahead
 
@@ -252,19 +206,11 @@
     do_facet ost1 lctl set_param fail_loc=0x80000504
     cancel_lru_locks osc
     # OST bulk will time out here, client resends
-<<<<<<< HEAD
-    do_facet client "cmp $SAMPLE_FILE $MOUNT/${SAMPLE_FILE##*/}" || return 1
-    do_facet ost1 lctl set_param fail_loc=0
-    # give recovery a chance to finish (shouldn't take long)
-    sleep $TIMEOUT
-    do_facet client "cmp $SAMPLE_FILE $MOUNT/${SAMPLE_FILE##*/}" || return 2
-=======
     do_facet client "cmp $SAMPLE_FILE $DIR/${SAMPLE_FILE##*/}" || return 1
     do_facet ost1 lctl set_param fail_loc=0
     # give recovery a chance to finish (shouldn't take long)
     sleep $TIMEOUT
     do_facet client "cmp $SAMPLE_FILE $DIR/${SAMPLE_FILE##*/}" || return 2
->>>>>>> 03b71240
     start_read_ahead
 }
 run_test 16 "timeout bulk put, don't evict client (2732)"
@@ -770,10 +716,7 @@
 	    sleep 1
 	    echo -n .
 	done
-<<<<<<< HEAD
-=======
 	do_facet mds lctl get_param -n fail_loc
->>>>>>> 03b71240
 	facet_failover mds
 	#no crashes allowed!
         kill -USR1 $CLIENT_PID
@@ -784,22 +727,13 @@
 run_test 27 "fail LOV while using OSC's"
 
 test_28() {      # bug 6086 - error adding new clients
-<<<<<<< HEAD
-	do_facet client mcreate $MOUNT/$tfile       || return 1
-	drop_bl_callback "chmod 0777 $MOUNT/$tfile" ||echo "evicted as expected"
-=======
 	do_facet client mcreate $DIR/$tfile       || return 1
 	drop_bl_callback "chmod 0777 $DIR/$tfile" ||echo "evicted as expected"
->>>>>>> 03b71240
 	#define OBD_FAIL_MDS_ADD_CLIENT 0x12f
 	do_facet mds lctl set_param fail_loc=0x8000012f
 	# fail once (evicted), reconnect fail (fail_loc), ok
 	df || (sleep 1; df) || (sleep 1; df) || error "reconnect failed"
-<<<<<<< HEAD
-	rm -f $MOUNT/$tfile
-=======
 	rm -f $DIR/$tfile
->>>>>>> 03b71240
 	fail mds		# verify MDS last_rcvd can be loaded
 }
 run_test 28 "handle error adding new clients (bug 6086)"
