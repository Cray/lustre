--- conflicted
+++ resolved
@@ -10,6 +10,8 @@
 . $LUSTRE/tests/test-framework.sh
 init_test_env $@
 . ${CONFIG:=$LUSTRE/tests/cfg/$NAME.sh}
+
+remote_mds_nodsh && skip "remote MDS with nodsh" && exit 0
 
 if [ "$FAILURE_MODE" = "HARD" ] && mixed_ost_devs; then
     CONFIG_EXCEPTIONS="52"
@@ -18,8 +20,6 @@
     ALWAYS_EXCEPT="$ALWAYS_EXCEPT $CONFIG_EXCEPTIONS"
 fi
 
-remote_mds_nodsh && skip "remote MDS with nodsh" && exit 0
-
 # also long tests: 19, 21a, 21e, 21f, 23, 27
 #                                   1  2.5  2.5    4    4          (min)"
 [ "$SLOW" = "no" ] && EXCEPT_SLOW="17  26a  26b    50   51     57"
@@ -54,40 +54,21 @@
 }
 run_test 3 "stat: drop req, drop rep"
 
-<<<<<<< HEAD
-SAMPLE_NAME=recovery-small.junk
-=======
 SAMPLE_NAME=f0.recovery-small.junk
->>>>>>> 7df8d1be
 SAMPLE_FILE=$TMP/$SAMPLE_NAME
 # make this big, else test 9 doesn't wait for bulk -- bz 5595
 dd if=/dev/urandom of=$SAMPLE_FILE bs=1M count=4
 
 test_4() {
-<<<<<<< HEAD
-    do_facet client "cp $SAMPLE_FILE $MOUNT/$SAMPLE_NAME" || return 1
-    drop_request "cat $MOUNT/$SAMPLE_NAME > /dev/null"   || return 2
-    drop_reply "cat $MOUNT/$SAMPLE_NAME > /dev/null"     || return 3
-=======
     do_facet client "cp $SAMPLE_FILE $DIR/$SAMPLE_NAME" || return 1
     drop_request "cat $DIR/$SAMPLE_NAME > /dev/null"   || return 2
     drop_reply "cat $DIR/$SAMPLE_NAME > /dev/null"     || return 3
->>>>>>> 7df8d1be
 }
 run_test 4 "open: drop req, drop rep"
 
 RENAMED_AGAIN=$DIR/f0.renamed-again
 
 test_5() {
-<<<<<<< HEAD
-    drop_request "mv $MOUNT/$SAMPLE_NAME $MOUNT/renamed" || return 1
-    drop_reint_reply "mv $MOUNT/renamed $MOUNT/renamed-again" || return 2
-    do_facet client "checkstat -v $MOUNT/renamed-again"  || return 3
-}
-run_test 5 "rename: drop req, drop rep"
-
-[ ! -e $MOUNT/renamed-again ] && cp $SAMPLE_FILE $MOUNT/renamed-again
-=======
     drop_request "mv $DIR/$SAMPLE_NAME $DIR/$tfile-renamed" || return 1
     drop_reint_reply "mv $DIR/$tfile-renamed $RENAMED_AGAIN" || return 2
     do_facet client "checkstat -v $RENAMED_AGAIN"  || return 3
@@ -98,7 +79,6 @@
 LINK1=$DIR/f0.link1
 LINK2=$DIR/f0.link2
 
->>>>>>> 7df8d1be
 test_6() {
     drop_request "mlink $RENAMED_AGAIN $LINK1" || return 1
     drop_reint_reply "mlink $RENAMED_AGAIN $LINK2"   || return 2
@@ -124,15 +104,10 @@
 
 #bug 1420
 test_9() {
-<<<<<<< HEAD
-    pause_bulk "cp /etc/profile $MOUNT/$tfile"       || return 1
-    do_facet client "cp $SAMPLE_FILE $MOUNT/${tfile}.2"  || return 2
-=======
     remote_ost_nodsh && skip "remote OST with nodsh" && return 0
 
     pause_bulk "cp /etc/profile $DIR/$tfile"       || return 1
     do_facet client "cp $SAMPLE_FILE $DIR/${tfile}.2"  || return 2
->>>>>>> 7df8d1be
     do_facet client "sync"
     do_facet client "rm $DIR/$tfile $DIR/${tfile}.2" || return 3
 }
@@ -168,17 +143,10 @@
 
 #b=2494
 test_12(){
-<<<<<<< HEAD
-    $LCTL mark multiop $MOUNT/$tfile OS_c 
+    $LCTL mark multiop $DIR/$tfile OS_c 
     do_facet mds "lctl set_param fail_loc=0x115"
     clear_failloc mds $((TIMEOUT * 2)) &
-    multiop_bg_pause $MOUNT/$tfile OS_c || return 1
-=======
-    $LCTL mark multiop $DIR/$tfile OS_c 
-    do_facet $SINGLEMDS "lctl set_param fail_loc=0x115"
-    clear_failloc $SINGLEMDS $((TIMEOUT * 2)) &
     multiop_bg_pause $DIR/$tfile OS_c || return 1
->>>>>>> 7df8d1be
     PID=$!
 #define OBD_FAIL_MDS_CLOSE_NET           0x115
     kill -USR1 $PID
@@ -193,17 +161,10 @@
     mkdir -p $DIR/$tdir || return 1
     touch $DIR/$tdir/newentry || return
 # OBD_FAIL_MDS_READPAGE_NET|OBD_FAIL_ONCE
-<<<<<<< HEAD
     do_facet mds "lctl set_param fail_loc=0x80000104"
-    ls $MOUNT/readdir || return 3
+    ls $DIR/$tdir || return 3
     do_facet mds "lctl set_param fail_loc=0"
-    rm -rf $MOUNT/readdir || return 4
-=======
-    do_facet $SINGLEMDS "lctl set_param fail_loc=0x80000104"
-    ls $DIR/$tdir || return 3
-    do_facet $SINGLEMDS "lctl set_param fail_loc=0"
     rm -rf $DIR/$tdir || return 4
->>>>>>> 7df8d1be
 }
 run_test 13 "mdc_readpage restart test (bug 1138)"
 
@@ -212,15 +173,9 @@
     mkdir -p $DIR/$tdir
     touch $DIR/$tdir/newentry
 # OBD_FAIL_MDS_SENDPAGE|OBD_FAIL_ONCE
-<<<<<<< HEAD
     do_facet mds "lctl set_param fail_loc=0x80000106"
-    ls $MOUNT/readdir || return 1
+    ls $DIR/$tdir || return 1
     do_facet mds "lctl set_param fail_loc=0"
-=======
-    do_facet $SINGLEMDS "lctl set_param fail_loc=0x80000106"
-    ls $DIR/$tdir || return 1
-    do_facet $SINGLEMDS "lctl set_param fail_loc=0"
->>>>>>> 7df8d1be
 }
 run_test 14 "mdc_readpage resend test (bug 1138)"
 
@@ -241,13 +196,9 @@
 }
 
 test_16() {
-<<<<<<< HEAD
-    do_facet client cp $SAMPLE_FILE $MOUNT
-=======
     remote_ost_nodsh && skip "remote OST with nodsh" && return 0
 
     do_facet client cp $SAMPLE_FILE $DIR
->>>>>>> 7df8d1be
     sync
     stop_read_ahead
 
@@ -255,19 +206,11 @@
     do_facet ost1 lctl set_param fail_loc=0x80000504
     cancel_lru_locks osc
     # OST bulk will time out here, client resends
-<<<<<<< HEAD
-    do_facet client "cmp $SAMPLE_FILE $MOUNT/${SAMPLE_FILE##*/}" || return 1
-    do_facet ost1 lctl set_param fail_loc=0
-    # give recovery a chance to finish (shouldn't take long)
-    sleep $TIMEOUT
-    do_facet client "cmp $SAMPLE_FILE $MOUNT/${SAMPLE_FILE##*/}" || return 2
-=======
     do_facet client "cmp $SAMPLE_FILE $DIR/${SAMPLE_FILE##*/}" || return 1
     do_facet ost1 lctl set_param fail_loc=0
     # give recovery a chance to finish (shouldn't take long)
     sleep $TIMEOUT
     do_facet client "cmp $SAMPLE_FILE $DIR/${SAMPLE_FILE##*/}" || return 2
->>>>>>> 7df8d1be
     start_read_ahead
 }
 run_test 16 "timeout bulk put, don't evict client (2732)"
@@ -755,19 +698,15 @@
 	FAILURE_MODE="SOFT"
 	facet_failover mds
 #define OBD_FAIL_OSC_SHUTDOWN            0x407
-	do_facet $SINGLEMDS lctl set_param fail_loc=0x80000407
+	do_facet mds lctl set_param fail_loc=0x80000407
 	# need to wait for reconnect
 	echo -n waiting for fail_loc
-	while [ $(do_facet $SINGLEMDS lctl get_param -n fail_loc) -eq -2147482617 ]; do
+	while [ $(do_facet mds lctl get_param -n fail_loc) -eq -2147482617 ]; do
 	    sleep 1
 	    echo -n .
 	done
-<<<<<<< HEAD
+	do_facet mds lctl get_param -n fail_loc
 	facet_failover mds
-=======
-	do_facet $SINGLEMDS lctl get_param -n fail_loc
-	facet_failover $SINGLEMDS
->>>>>>> 7df8d1be
 	#no crashes allowed!
         kill -USR1 $CLIENT_PID
 	wait $CLIENT_PID 
@@ -777,25 +716,14 @@
 run_test 27 "fail LOV while using OSC's"
 
 test_28() {      # bug 6086 - error adding new clients
-<<<<<<< HEAD
-	do_facet client mcreate $MOUNT/$tfile       || return 1
-	drop_bl_callback "chmod 0777 $MOUNT/$tfile" ||echo "evicted as expected"
+	do_facet client mcreate $DIR/$tfile       || return 1
+	drop_bl_callback "chmod 0777 $DIR/$tfile" ||echo "evicted as expected"
 	#define OBD_FAIL_MDS_ADD_CLIENT 0x12f
 	do_facet mds lctl set_param fail_loc=0x8000012f
 	# fail once (evicted), reconnect fail (fail_loc), ok
 	df || (sleep 1; df) || (sleep 1; df) || error "reconnect failed"
-	rm -f $MOUNT/$tfile
+	rm -f $DIR/$tfile
 	fail mds		# verify MDS last_rcvd can be loaded
-=======
-	do_facet client mcreate $DIR/$tfile       || return 1
-	drop_bl_callback "chmod 0777 $DIR/$tfile" ||echo "evicted as expected"
-	#define OBD_FAIL_MDS_CLIENT_ADD 0x12f
-	do_facet $SINGLEMDS "lctl set_param fail_loc=0x8000012f"
-	# fail once (evicted), reconnect fail (fail_loc), ok
-	df || (sleep 10; df) || (sleep 10; df) || error "reconnect failed"
-	rm -f $DIR/$tfile
-	fail $SINGLEMDS		# verify MDS last_rcvd can be loaded
->>>>>>> 7df8d1be
 }
 run_test 28 "handle error adding new clients (bug 6086)"
 
@@ -926,7 +854,7 @@
 	mkdir -p $DIR/$tdir
 
 	# first dd should be finished quickly
-	lfs setstripe $DIR/$tdir/$tfile-1 -c 1 -i 0
+	lfs setstripe DIR/$tdir/$tfile-1 -c 1 -i 0
 	dd if=/dev/zero of=$DIR/$tdir/$tfile-1 bs=32M count=4  &
 	DDPID=$!
 	count=0
@@ -941,7 +869,7 @@
 	done	
 	echo "(dd_pid=$DDPID, time=$count)successful"
 
-	lfs setstripe $DIR/$tdir/$tfile-2 -c 1 -i 0
+	lfs setstripe DIR/$tdir/$tfile-2 -c 1 -i 0
 	#define OBD_FAIL_OST_DROP_REQ            0x21d
 	do_facet ost1 lctl set_param fail_loc=0x0000021d
 	# second dd will be never finished
