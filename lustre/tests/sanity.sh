--- conflicted
+++ resolved
@@ -7,8 +7,8 @@
 set -e
 
 ONLY=${ONLY:-"$*"}
-# bug number for skipped test:  13297 2108 9789 3637 9789 3561 12622 15528/2330 5188 10764
-ALWAYS_EXCEPT=${ALWAYS_EXCEPT:-"27u   42a  42b  42c  42d  45   51d   62         68   75 $SANITY_EXCEPT" }
+# bug number for skipped test:  13297 2108 9789 3637 9789 3561 12622 15528/2330 5188 10764 16410
+ALWAYS_EXCEPT=${ALWAYS_EXCEPT:-"27u   42a  42b  42c  42d  45   51d   62         68   75    76 $SANITY_EXCEPT"}
 # UPDATE THE COMMENT ABOVE WITH BUG NUMBERS WHEN CHANGING ALWAYS_EXCEPT!
 
 # Tests that fail on uml, maybe elsewhere, FIXME
@@ -71,7 +71,7 @@
 [ "$SLOW" = "no" ] && EXCEPT_SLOW="24o 27m 36f 36g 51b 51c 60c 63 64b 68 71 73 77f 78 101 103 115 120g 124b"
 
 SANITYLOG=${TESTSUITELOG:-$TMP/$(basename $0 .sh).log}
-FAIL_ON_ERROR=false
+FAIL_ON_ERROR=${FAIL_ON_ERROR:-false}
 
 cleanup() {
 	echo -n "cln.."
@@ -126,14 +126,6 @@
 
 build_test_filter
 
-<<<<<<< HEAD
-=======
-if [ "${ONLY}" = "MOUNT" ] ; then
-	echo "Lustre is up, please go on"
-	exit
-fi
-
->>>>>>> 7bfe2fbd
 echo "preparing for tests involving mounts"
 EXT2_DEV=${EXT2_DEV:-$TMP/SANITY.LOOP}
 touch $EXT2_DEV
@@ -1111,7 +1103,7 @@
 	ls -l $DIR/d29
 	LOCKCOUNTORIG=`lctl get_param -n ldlm.namespaces.*mdc*.lock_count`
 	LOCKUNUSEDCOUNTORIG=`lctl get_param -n ldlm.namespaces.*mdc*.lock_unused_count`
-	[ -z $"LOCKCOUNTORIG" ] && echo "No mdc lock count" && return 1
+	[ -z $"LOCKCOUNTORIG" ] && error "No mdc lock count" && return 1
 	log 'second d29'
 	ls -l $DIR/d29
 	log 'done'
@@ -1618,6 +1610,65 @@
 	fi
 }
 run_test 39 "mtime changed on create ==========================="
+
+function get_times() {
+        FILE=$1
+        TIME=$2
+
+        i=0
+        for time in `stat -c "%X %Y %Z" $FILE`; do
+                eval "$TIME[$i]=$time"
+                i=$(($i + 1))
+        done
+}
+
+test_39b() {
+        ATIME=0
+        MTIME=1
+        CTIME=2
+        mkdir -p $DIR/$tdir
+        cp -p /etc/passwd $DIR/$tdir/fopen
+        cp -p /etc/passwd $DIR/$tdir/flink
+        cp -p /etc/passwd $DIR/$tdir/funlink
+        cp -p /etc/passwd $DIR/$tdir/frename
+        ln $DIR/$tdir/funlink $DIR/$tdir/funlink2
+
+        get_times $DIR/$tdir/fopen OPEN_OLD
+        get_times $DIR/$tdir/flink LINK_OLD
+        get_times $DIR/$tdir/funlink UNLINK_OLD
+        get_times $DIR/$tdir/frename RENAME_OLD
+
+        sleep 1
+        echo "aaaaaa" >> $DIR/$tdir/fopen
+        echo "aaaaaa" >> $DIR/$tdir/flink
+        echo "aaaaaa" >> $DIR/$tdir/funlink
+        echo "aaaaaa" >> $DIR/$tdir/frename
+
+        get_times $DIR/$tdir/fopen OPEN_NEW
+        get_times $DIR/$tdir/flink LINK_NEW
+        get_times $DIR/$tdir/funlink UNLINK_NEW
+        get_times $DIR/$tdir/frename RENAME_NEW
+
+        cat $DIR/$tdir/fopen > /dev/null
+        ln $DIR/$tdir/flink $DIR/$tdir/flink2
+        rm -f $DIR/$tdir/funlink2
+        mv -f $DIR/$tdir/frename $DIR/$tdir/frename2
+
+        get_times $DIR/$tdir/fopen OPEN_NEW2
+        get_times $DIR/$tdir/flink LINK_NEW2
+        get_times $DIR/$tdir/funlink UNLINK_NEW2
+        get_times $DIR/$tdir/frename2 RENAME_NEW2
+        echo ${OPEN_OLD[1]},${OPEN_NEW[$MTIME]},${OPEN_NEW2[$MTIME]}
+        echo ${LINK_OLD[1]},${LINK_NEW[$MTIME]},${LINK_NEW2[$MTIME]}
+        echo ${UNLINK_OLD[1]},${UNLINK_NEW[$MTIME]},${UNLINK_NEW2[$MTIME]}
+        echo ${RENAME_OLD[1]},${RENAME_NEW[$MTIME]},${RENAME_NEW2[$MTIME]}
+
+        [ ${OPEN_NEW2[$MTIME]} -eq ${OPEN_NEW[$MTIME]} ] || error "open file reverses mtime"
+        [ ${LINK_NEW2[$MTIME]} -eq ${LINK_NEW[$MTIME]} ] || error "link file reverses mtime"
+        [ ${UNLINK_NEW2[$MTIME]} -eq ${UNLINK_NEW[$MTIME]} ] || error "unlink file reverses mtime"
+        [ ${RENAME_NEW2[$MTIME]} -eq ${RENAME_NEW[$MTIME]} ] || error "rename file reverses mtime"
+}
+run_test 39b "mtime change on close ============================"
 
 test_40() {
 	dd if=/dev/zero of=$DIR/f40 bs=4096 count=1
@@ -2168,7 +2219,6 @@
 
 test_53() {
 	remote_mds && skip "remote MDS" && return
-<<<<<<< HEAD
 	
 	for VALUE in `lctl get_param osc.*-osc.prealloc_last_id`; do
 		param=`echo ${VALUE[0]} | cut -d "=" -f1`;
@@ -2180,20 +2230,6 @@
 			error "$ostname.last_id=$ost_last ; MDS.last_id=$mds_last"
 		fi
 	done
-=======
-
-	# only test MDT0000
-        for value in `lctl get_param osc.*-osc-MDT0000.prealloc_last_id` ; do
-                param=`echo ${value[0]} | cut -d "=" -f1`
-                ostname=`echo $param | cut -d "." -f2 | cut -d - -f 1-2`
-                ost_last=`lctl get_param -n obdfilter.$ostname.last_id`
-                mds_last=`lctl get_param -n $param`
-                echo "$ostname.last_id=$ost_last ; MDS.last_id=$mds_last"
-                if [ $ost_last != $mds_last ]; then
-                    error "$ostname.last_id=$ost_last ; MDS.last_id=$mds_last"
-                fi
-        done
->>>>>>> 7bfe2fbd
 }
 run_test 53 "verify that MDS and OSTs agree on pre-creation ===="
 
@@ -3058,9 +3094,9 @@
 
 	sleep 25
 
-	$CHECKSTAT -t file $DIR/d73-1/f73-1 || return 4
-	$CHECKSTAT -t file $DIR/d73-1/f73-2 || return 5
-	$CHECKSTAT -t file $DIR/d73-2/f73-3 || return 6
+	$CHECKSTAT -t file $DIR/d73-1/f73-1 || error "$DIR/d73-1/f73-1 not file"
+	$CHECKSTAT -t file $DIR/d73-1/f73-2 || error "$DIR/d73-1/f73-2 not file"
+	$CHECKSTAT -t file $DIR/d73-2/f73-3 || error "$DIR/d73-2/f73-3 not file"
 
 	rm -rf $DIR/d73-*
 }
@@ -3205,9 +3241,6 @@
 }
 
 test_76() { # bug 1443
-	do_facet mds $LCTL get_param version | grep -q ^lustre.*1.7 && \
-		skip "skipping test for 1.8" && return 0
- 
 	DETH=$(grep deathrow /proc/kallsyms /proc/ksyms 2> /dev/null | wc -l)
 	[ $DETH -eq 0 ] && skip "No _iget." && return 0
 	BEFORE_INODES=`num_inodes`
@@ -3348,11 +3381,7 @@
 test_77h() { # bug 10889
 	[ $(lctl get_param -n devices | grep -c obdfilter) -eq 0 ] && \
 		skip "remote OST" && return
-<<<<<<< HEAD
-	[ ! -f $DIR/f77g ] && skip "requires 77g - skipping" && return  
-=======
-	[ ! -f $DIR/f77 ] && skip "requires 77g - skipping" && return
->>>>>>> 7bfe2fbd
+	[ ! -f $DIR/f77g ] && skip "requires 77g - skipping" && return
 	cancel_lru_locks osc
 	#define OBD_FAIL_OST_CHECKSUM_SEND          0x21b
 	lctl set_param fail_loc=0x8000021b
@@ -3490,6 +3519,7 @@
 [ $RUNAS_ID -ne $UID ] && HOME=/tmp
 
 test_99a() {
+        [ -z "$(which cvs 2>/dev/null)" ] && skip "could not find cvs" && return
 	mkdir -p $DIR/d99cvsroot || error "mkdir $DIR/d99cvsroot failed"
 	chown $RUNAS_ID $DIR/d99cvsroot || error "chown $DIR/d99cvsroot failed"
 	$RUNAS cvs -d $DIR/d99cvsroot init || error "cvs init failed"
@@ -3497,6 +3527,7 @@
 run_test 99a "cvs init ========================================="
 
 test_99b() {
+        [ -z "$(which cvs 2>/dev/null)" ] && skip "could not find cvs" && return
 	[ ! -d $DIR/d99cvsroot ] && test_99a
 	$RUNAS [ ! -w /tmp ] && skip "/tmp has wrong w permission -- skipping" && return
 	cd /etc/init.d || error "cd /etc/init.d failed"
@@ -3510,6 +3541,7 @@
 run_test 99b "cvs import ======================================="
 
 test_99c() {
+        [ -z "$(which cvs 2>/dev/null)" ] && skip "could not find cvs" && return
 	[ ! -d $DIR/d99cvsroot ] && test_99b
 	cd $DIR || error "cd $DIR failed"
 	mkdir -p $DIR/d99reposname || error "mkdir $DIR/d99reposname failed"
@@ -3521,6 +3553,7 @@
 run_test 99c "cvs checkout ====================================="
 
 test_99d() {
+        [ -z "$(which cvs 2>/dev/null)" ] && skip "could not find cvs" && return
 	[ ! -d $DIR/d99cvsroot ] && test_99c
 	cd $DIR/d99reposname
 	$RUNAS touch foo99
@@ -3529,6 +3562,7 @@
 run_test 99d "cvs add =========================================="
 
 test_99e() {
+        [ -z "$(which cvs 2>/dev/null)" ] && skip "could not find cvs" && return
 	[ ! -d $DIR/d99cvsroot ] && test_99c
 	cd $DIR/d99reposname
 	$RUNAS cvs update
@@ -3536,6 +3570,7 @@
 run_test 99e "cvs update ======================================="
 
 test_99f() {
+        [ -z "$(which cvs 2>/dev/null)" ] && skip "could not find cvs" && return
 	[ ! -d $DIR/d99cvsroot ] && test_99d
 	cd $DIR/d99reposname
 	$RUNAS cvs commit -m 'nomsg' foo99
@@ -3600,8 +3635,9 @@
 	$READS -f $DIR/$tfile -s$((cache_limit * 3192 * 1024)) -b65536 -C -n$nreads -t 180
 
 	discard=0
-	for s in `lctl get_param -n llite.*.read_ahead_stats | get_named_value 'read but discarded'`; do
-		discard=$(($discard + $s))
+        for s in `lctl get_param -n llite.*.read_ahead_stats | \
+		get_named_value 'read but discarded' | cut -d" " -f1`; do
+			discard=$(($discard + $s))
 	done
 	cleanup_101
 
@@ -3614,75 +3650,73 @@
 }
 run_test 101 "check read-ahead for random reads ================"
 
-export SETUP_TEST101=no
-setup_test101() {
-	[ "$SETUP_TEST101" = "yes" ] && return
+export SETUP_TEST101b=no
+setup_101b() {
+	[ "$SETUP_TEST101b" = "yes" ] && return
 	mkdir -p $DIR/$tdir
 	STRIPE_SIZE=1048576
 	STRIPE_COUNT=$OSTCOUNT
 	STRIPE_OFFSET=0
 
-	trap cleanup_test101 EXIT
+	trap cleanup_101b EXIT
 	# prepare the read-ahead file
 	$SETSTRIPE $DIR/$tfile -s $STRIPE_SIZE -i $STRIPE_OFFSET -c $OSTCOUNT
 
 	dd if=/dev/zero of=$DIR/$tfile bs=1024k count=100 2> /dev/null
-	SETUP_TEST101=yes
-}
-
-cleanup_test101() {
-	[ "$SETUP_TEST101" = "yes" ] || return
+	SETUP_TEST101b=yes
+}
+
+cleanup_101b() {
 	trap 0
-	rm -rf $DIR/$tdir
-	SETUP_TEST101=no
+	rm -rf $DIR/$tdir $DIR/$tfile
+	SETUP_TEST101b=no
 }
 
 calc_total() {
 	awk 'BEGIN{total=0}; {total+=$1}; END{print total}'
 }
 
-ra_check_101() {
+ra_check_101b() {
 	local READ_SIZE=$1
 	local STRIPE_SIZE=1048576
 	local RA_INC=1048576
 	local STRIDE_LENGTH=$((STRIPE_SIZE/READ_SIZE))
 	local FILE_LENGTH=$((64*100))
-	local discard_limit=$(((((((STRIDE_LENGTH - 1))*3)/(STRIDE_LENGTH*OSTCOUNT))* \
-			     (STRIDE_LENGTH*OSTCOUNT - STRIDE_LENGTH))))
-
-	DISCARD=`$LCTL get_param -n llite.*.read_ahead_stats |   \
-			 get_named_value 'read but discarded' | calc_total`
+	local discard_limit=$((((STRIDE_LENGTH - 1)*3/(STRIDE_LENGTH*OSTCOUNT))* \
+			     (STRIDE_LENGTH*OSTCOUNT - STRIDE_LENGTH)))
+	DISCARD=`$LCTL get_param -n llite.*.read_ahead_stats | \
+			get_named_value 'read but discarded' | \
+			cut -d" " -f1 | calc_total`
 
 	if [ $DISCARD -gt $discard_limit ]; then
 		lctl get_param llite.*.read_ahead_stats
-		error "Too many ($DISCARD) discarded pages with size (${READ_SIZE})"
+		error "Too many ($DISCARD) discarded pages (size ${READ_SIZE})"
 	else
 		echo "Read-ahead success for size ${READ_SIZE}"
 	fi
 }
 
 test_101b() {
-	[ "$OSTCOUNT" -lt "2" ] && skip "skipping stride IO stride-ahead test" && return
+	[ "$OSTCOUNT" -lt "2" ] && skip "too few OSTs for stride-read" && return
 	local STRIPE_SIZE=1048576
 	local STRIDE_SIZE=$((STRIPE_SIZE*OSTCOUNT))
 	local FILE_LENGTH=$((STRIPE_SIZE*100))
 	local ITERATION=$((FILE_LENGTH/STRIDE_SIZE))
 	# prepare the read-ahead file
-	setup_test101
-	cancel_lru_locks osc
-	for BIDX in 2 4 8 16 32 64 128 256
-	do
+	setup_101b
+	cancel_lru_locks osc 
+	for BIDX in 2 4 8 16 32 64 128 256; do
 		local BSIZE=$((BIDX*4096))
 		local READ_COUNT=$((STRIPE_SIZE/BSIZE))
 		local STRIDE_LENGTH=$((STRIDE_SIZE/BSIZE))
 		local OFFSET=$((STRIPE_SIZE/BSIZE*(OSTCOUNT - 1)))
 		$LCTL set_param -n llite.*.read_ahead_stats 0
 		$READS -f $DIR/$tfile  -l $STRIDE_LENGTH -o $OFFSET \
-			      -s $FILE_LENGTH -b $STRIPE_SIZE -a $READ_COUNT -n $ITERATION
+			-s $FILE_LENGTH -b $STRIPE_SIZE -a $READ_COUNT -n $ITERATION
 		cancel_lru_locks osc
-		ra_check_101 $BSIZE
+		ra_check_101b $BSIZE
 	done
-	cleanup_test101
+	cleanup_101b
 	true
 }
 run_test 101b "check stride-io mode read-ahead ================="
@@ -4059,9 +4093,9 @@
         touch $DIR/$tfile
         if [ -n "`mount | grep \"$DIR.*flock\" | grep -v noflock`" ];
         then
-                flocks_test on -f $DIR/$tfile || error "fail flock on"
+                flocks_test 1 on -f $DIR/$tfile || error "fail flock on"
         else
-                flocks_test off -f $DIR/$tfile || error "fail flock off"
+                flocks_test 1 off -f $DIR/$tfile || error "fail flock off"
         fi
 }
 run_test 105a "flock when mounted without -o flock test ========"
@@ -4070,9 +4104,9 @@
         touch $DIR/$tfile
         if [ -n "`mount | grep \"$DIR.*flock\" | grep -v noflock`" ];
         then
-                flocks_test on -c $DIR/$tfile || error "fail flock on"
+                flocks_test 1 on -c $DIR/$tfile || error "fail flock on"
         else
-                flocks_test off -c $DIR/$tfile || error "fail flock off"
+                flocks_test 1 off -c $DIR/$tfile || error "fail flock off"
         fi
 }
 run_test 105b "fcntl when mounted without -o flock test ========"
@@ -4081,12 +4115,22 @@
         touch $DIR/$tfile
         if [ -n "`mount | grep \"$DIR.*flock\" | grep -v noflock`" ];
         then
-                flocks_test on -l $DIR/$tfile || error "fail flock on"
+                flocks_test 1 on -l $DIR/$tfile || error "fail flock on"
         else
-                flocks_test off -l $DIR/$tfile || error "fail flock off"
+                flocks_test 1 off -l $DIR/$tfile || error "fail flock off"
         fi
 }
 run_test 105c "lockf when mounted without -o flock test ========"
+
+test_105d() { # bug 15924
+        mkdir -p $DIR/$tdir
+        [ -z "`mount | grep \"$DIR.*flock\" | grep -v noflock`" ] && \
+                skip "mount w/o flock enabled" && return
+        #define OBD_FAIL_LDLM_CP_CB_WAIT  0x315
+        $LCTL set_param fail_loc=0x80000315
+        flocks_test 2 $DIR/$tdir
+}
+run_test 105d "flock race (should not freeze) ========"
 
 test_106() { #bug 10921
 	mkdir -p $DIR/$tdir
@@ -4148,7 +4192,7 @@
 
 	# don't return an error
         [ $OSTIO_post -eq $OSTIO_pre ] && echo \
-	    "FAIL: No addition ll_ost_io threads were created ($OSTIO_pre)" &&\
+	    "WARNING: No new ll_ost_io threads were created ($OSTIO_pre)" &&\
 	    echo "This may be fine, depending on what ran before this test" &&\
 	    echo "and how fast this system is." && return
 
@@ -4244,14 +4288,8 @@
 	echo "Wrote $DIFF2 to larger OST $MAXI1"
 	[ $DIFF -gt 0 ] && echo "Wrote $(($DIFF2 * 100 / $DIFF - 100))% more data to larger OST $MAXI1"
 
-<<<<<<< HEAD
-	# Figure out which files were written where 
+	# Figure out which files were written where
 	UUID=$(lctl get_param -n lov.${FSNAME}-clilov-*.target_obd | awk '/'$MINI1': / {print $2; exit}')
-=======
-	# Figure out which files were written where
-	UUID=$(lctl get_param -n lov.${FSNAME}-clilov-*.target_obd |
-               awk '/'$MINI1': / {print $2; exit}')
->>>>>>> 7bfe2fbd
 	echo $UUID
         MINC=$($GETSTRIPE --obd $UUID $DIR/$tdir | wc -l)
 	echo "$MINC files created on smaller OST $MINI1"
@@ -4439,16 +4477,9 @@
 	
         lctl set_param fail_loc=0x0
 
-<<<<<<< HEAD
         LOCKED=$(lctl get_param -n "llite.*.dump_page_cache" | grep -c locked)
         DIRTY=$(lctl get_param -n "llite.*.dump_page_cache" | grep -c dirty)
         WRITEBACK=$(lctl get_param -n "llite.*.dump_page_cache" | grep -c writeback)
-=======
-        LOCKED=$(lctl get_param -n llite.*.dump_page_cache | grep -c locked)
-        DIRTY=$(lctl get_param -n llite.*.dump_page_cache | grep -c dirty)
-        WRITEBACK=$(lctl get_param -n llite.*.dump_page_cache |
-                    grep -c writeback)
->>>>>>> 7bfe2fbd
 	if [[ $LOCKED -ne 0 ]]; then
 		error "Locked pages remain in cache, locked=$LOCKED"
 	fi
@@ -4833,7 +4864,7 @@
         cancel_lru_locks mdc
         cancel_lru_locks osc
         t0=`date +%s`
-        
+
         can0=`lctl get_param -n ldlm.services.ldlm_canceld.stats | awk '/ldlm_cancel/ {print $2}'`
         blk0=`lctl get_param -n ldlm.services.ldlm_cbd.stats | awk '/ldlm_bl_callback/ {print $2}'`
         createmany -o $DIR/$tdir/f $count
@@ -4877,8 +4908,10 @@
 run_test 122 "fail client bulk callback (shouldn't LBUG) ======="
 
 test_123a() { # was test 123, statahead(bug 11401)
+        SLOWOK=0
         if [ -z "$(grep "processor.*: 1" /proc/cpuinfo)" ]; then
                 log "testing on UP system. Performance may be not as good as expected."
+		SLOWOK=1
         fi
 
         remount_client $MOUNT
@@ -4933,7 +4966,7 @@
         lctl get_param -n llite.*.statahead_stats
         # wait for commitment of removal
         sleep 2
-        [ $error -ne 0 ] && error "statahead is slow!"
+        [ $error -ne 0 -a $SLOWOK -eq 0 ] && error "statahead is slow!"
         return 0
 }
 run_test 123a "verify statahead work"
@@ -4965,13 +4998,8 @@
 
         # use touch to produce $NR new locks
         log "create $NR files at $DIR/$tdir"
-<<<<<<< HEAD
-        createmany -o $DIR/$tdir/f $NR || 
-                error "failed to create $NR files in $DIR/$tdir" 
-=======
         createmany -o $DIR/$tdir/f $NR ||
                 error "failed to create $NR files in $DIR/$tdir"
->>>>>>> 7bfe2fbd
 
         cancel_lru_locks mdc
         ls -l $DIR/$tdir > /dev/null
@@ -5170,13 +5198,8 @@
 test_129() {
         [ "$FSTYPE" != "ldiskfs" ] && skip "not needed for FSTYPE=$FSTYPE" && return 0
 
-<<<<<<< HEAD
         DEV=$(basename $(do_facet mds lctl get_param -n mds.*.mntdev))
-        [ -z "$DEV" ] && error "can't access mds mntdev" 
-=======
-        DEV=$(basename $(do_facet mds lctl get_param -n osd.*MDT*.mntdev))
         [ -z "$DEV" ] && error "can't access mds mntdev"
->>>>>>> 7bfe2fbd
         EFBIG=27
         LDPROC=/proc/fs/ldiskfs/$DEV/max_dir_size
         MAX=16384
@@ -5206,9 +5229,6 @@
         do_facet mds "echo 0 >$LDPROC"
 }
 run_test 129 "test directory size limit ========================"
-
-<<<<<<< HEAD
-=======
 
 test_130a() {
 	filefrag_op=$(filefrag -e 2>&1 | grep "invalid option")
@@ -5428,7 +5448,123 @@
 }
 run_test 130e "FIEMAP (test continuation FIEMAP calls)"
 
->>>>>>> 7bfe2fbd
+POOL=${POOL:-cea1}
+TGT_COUNT=$OSTCOUNT
+TGTPOOL_FIRST=1
+TGTPOOL_MAX=$(($TGT_COUNT - 1))
+TGTPOOL_STEP=2
+TGTPOOL_LIST=`seq $TGTPOOL_FIRST $TGTPOOL_STEP $TGTPOOL_MAX`
+POOL_ROOT=${POOL_ROOT:-$DIR/d200.pools}
+POOL_DIR=$POOL_ROOT/dir_tst
+POOL_FILE=$POOL_ROOT/file_tst
+
+check_file_in_pool()
+{
+	file=$1
+	res=$($GETSTRIPE $file | grep 0x | cut -f2)
+	for i in $res
+	do
+		found=$(echo :$TGTPOOL_LIST: | tr " " ":"  | grep :$i:)
+		if [[ "$found" == "" ]]
+		then
+			echo "pool list: $TGTPOOL_LIST"
+			echo "striping: $res"
+			error "$file not allocated in $POOL"
+			return 1
+		fi
+	done
+	return 0
+}
+
+test_200() {
+	do_facet mgs $LCTL pool_new $FSNAME.$POOL
+	do_facet mgs $LCTL get_param -n lov.$FSNAME-mdtlov.pools.$POOL
+	[ $? == 0 ] || error "Pool creation of $POOL failed"
+}
+run_test 200 "Create new pool =========================================="
+
+test_201() {
+	TGT=$(seq -f $FSNAME-OST%04g_UUID $TGTPOOL_FIRST $TGTPOOL_STEP \
+		$TGTPOOL_MAX | tr '\n' ' ')
+	do_facet mgs $LCTL pool_add $FSNAME.$POOL \
+		$FSNAME-OST[$TGTPOOL_FIRST-$TGTPOOL_MAX/$TGTPOOL_STEP]_UUID
+	res=$(do_facet mgs $LCTL get_param -n lov.$FSNAME-mdtlov.pools.$POOL | sort \
+			| tr '\n' ' ')
+	[ "$res" = "$TGT" ] || error "Pool content ($res) do not match requested ($TGT)"
+}
+run_test 201 "Add targets to a pool ===================================="
+
+test_202a() {
+	mkdir -p $POOL_DIR
+	$SETSTRIPE -c 2 -p $POOL $POOL_DIR
+	[ $? = 0 ] || error "Cannot set pool $POOL to $POOL_DIR"
+}
+run_test 202a "Set pool on a directory ================================="
+
+test_202b() {
+	res=$($GETSTRIPE $POOL_DIR | grep pool: | cut -f8 -d " ")
+	[ "$res" = $POOL ] || error "Pool on $POOL_DIR is not $POOL"
+}
+run_test 202b "Check pool on a directory ==============================="
+
+test_202c() {
+	failed=0
+	for i in $(seq -w 1 $(($TGT_COUNT * 3)))
+	do
+		file=$POOL_DIR/file-$i
+		touch $file
+		check_file_in_pool $file
+		if [[ $? != 0 ]]
+		then
+			failed=$(($failed + 1))
+		fi
+	done
+	[ "$failed" = 0 ] || error "$failed files not allocated in $POOL"
+}
+run_test 202c "Check files allocation from directory pool =============="
+
+test_203() {
+	mkdir -p $POOL_FILE
+	failed=0
+	for i in $(seq -w 1 $(($TGT_COUNT * 3)))
+	do
+		file=$POOL_FILE/spoo-$i
+		$SETSTRIPE -p $POOL $file
+		check_file_in_pool $file
+		if [[ $? != 0 ]]
+		then
+			failed=$(($failed + 1))
+		fi
+	done
+	[ "$failed" = 0 ] || error "$failed files not allocated in $POOL"
+}
+run_test 203 "Create files in a pool ==================================="
+
+test_210a() {
+	TGT=$(do_facet mgs $LCTL get_param -n lov.$FSNAME-mdtlov.pools.$POOL | head -1)
+	do_facet mgs $LCTL pool_remove $FSNAME.$POOL $TGT
+	res=$(do_facet mgs $LCTL get_param -n lov.$FSNAME-mdtlov.pools.$POOL | grep $TGT)
+	[ "$res" = "" ] || error "$TGT not removed from $FSNAME.$POOL"
+}
+run_test 210a "Remove a target from a pool ============================="
+
+test_210b() {
+	for TGT in $(do_facet mgs $LCTL get_param -n lov.$FSNAME-mdtlov.pools.$POOL)
+	do
+		do_facet mgs $LCTL pool_remove $FSNAME.$POOL $TGT
+ 	done
+	res=$(do_facet mgs $LCTL get_param -n lov.$FSNAME-mdtlov.pools.$POOL)
+	[ "$res" = "" ] || error "Pool $FSNAME.$POOL cannot be drained"
+}
+run_test 210b "Remove all targets from a pool =========================="
+
+test_211() {
+	do_facet mgs $LCTL pool_destroy $FSNAME.$POOL
+	res=$(do_facet mgs "$LCTL get_param -n lov.$FSNAME-mdtlov.pools.$POOL 2>/dev/null")
+	[ "$res" = "" ] || error "Pool $FSNAME.$POOL is not destroyed"
+}
+run_test 211 "Remove a pool ============================================"
+
 TMPDIR=$OLDTMPDIR
 TMP=$OLDTMP
 HOME=$OLDHOME
