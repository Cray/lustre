--- conflicted
+++ resolved
@@ -16,12 +16,6 @@
 # bug number for skipped tests: LU-2036
 ALWAYS_EXCEPT="                 76      $ALWAYS_EXCEPT"
 
-<<<<<<< HEAD
-# Cray Bugzilla 847175
-# Skip sanity test failures while we work to resolve them,
-# preventing all builds from failing, and new failures going unnoticed
-ALWAYS_EXCEPT="                 253  400a  401      $ALWAYS_EXCEPT"
-=======
 # SOM doesn't function properly
 ALWAYS_EXCEPT="132 $ALWAYS_EXCEPT"
 
@@ -47,7 +41,6 @@
 if is_sles11; then					# LU-4341
 	ALWAYS_EXCEPT="$ALWAYS_EXCEPT 170"
 fi
->>>>>>> f898f80b
 
 SRCDIR=$(cd $(dirname $0); echo $PWD)
 export PATH=$PATH:/sbin
