#!/bin/bash
#
# Run select tests by setting ONLY, or as arguments to the script.
# Skip specific tests by setting EXCEPT.
#
# e.g. ONLY="22 23" or ONLY="`seq 32 39`" or EXCEPT="31"
set -e

ONLY=${ONLY:-"$*"}
<<<<<<< HEAD
# bug number for skipped test:  13297 2108 9789 3637 9789 3561 12622 15528/2330 5188 10764 16410
ALWAYS_EXCEPT=${ALWAYS_EXCEPT:-"27u   42a  42b  42c  42d  45   51d   62         68   75    76 $SANITY_EXCEPT"}
=======
# bug number for skipped test: 13297 2108 9789 3637 9789 3561 12622 12653 12653 5188 10764 16260
ALWAYS_EXCEPT="                27u   42a  42b  42c  42d  45   51d   65a   65e   68   75    119d  $SANITY_EXCEPT"
# bug number for skipped test: 2108 9789 3637 9789 3561 5188/5749 1443
#ALWAYS_EXCEPT=${ALWAYS_EXCEPT:-"27m 42a 42b 42c 42d 45 68 76"}
>>>>>>> 69782ac3
# UPDATE THE COMMENT ABOVE WITH BUG NUMBERS WHEN CHANGING ALWAYS_EXCEPT!

# Tests that fail on uml, maybe elsewhere, FIXME
CPU=`awk '/model/ {print $4}' /proc/cpuinfo`
#                                    buffer i/o errs             sock spc runas
[ "$CPU" = "UML" ] && EXCEPT="$EXCEPT 27m 27n 27o 27p 27q 27r 31d 54a  64b 99a 99b 99c 99d 99e 99f 101"

case `uname -r` in
2.4*) FSTYPE=${FSTYPE:-ext3};    ALWAYS_EXCEPT="$ALWAYS_EXCEPT 76"
	[ "$CPU" = "UML" ] && ALWAYS_EXCEPT="$ALWAYS_EXCEPT 105a";;
2.6*) FSTYPE=${FSTYPE:-ldiskfs}; ALWAYS_EXCEPT="$ALWAYS_EXCEPT " ;;
*) error "unsupported kernel" ;;
esac

SRCDIR=$(cd $(dirname $0); echo $PWD)
export PATH=$PATH:/sbin

TMP=${TMP:-/tmp}

CHECKSTAT=${CHECKSTAT:-"checkstat -v"}
CREATETEST=${CREATETEST:-createtest}
LFS=${LFS:-lfs}
SETSTRIPE=${SETSTRIPE:-"$LFS setstripe"}
GETSTRIPE=${GETSTRIPE:-"$LFS getstripe"}
LSTRIPE=${LSTRIPE:-"$LFS setstripe"}
LFIND=${LFIND:-"$LFS find"}
LVERIFY=${LVERIFY:-ll_dirstripe_verify}
LSTRIPEINFO=${LSTRIPEINFO:-ll_getstripe_info}
LCTL=${LCTL:-lctl}
MCREATE=${MCREATE:-mcreate}
OPENFILE=${OPENFILE:-openfile}
OPENUNLINK=${OPENUNLINK:-openunlink}
READS=${READS:-"reads"}
TOEXCL=${TOEXCL:-toexcl}
TRUNCATE=${TRUNCATE:-truncate}
MUNLINK=${MUNLINK:-munlink}
SOCKETSERVER=${SOCKETSERVER:-socketserver}
SOCKETCLIENT=${SOCKETCLIENT:-socketclient}
IOPENTEST1=${IOPENTEST1:-iopentest1}
IOPENTEST2=${IOPENTEST2:-iopentest2}
MEMHOG=${MEMHOG:-memhog}
DIRECTIO=${DIRECTIO:-directio}
ACCEPTOR_PORT=${ACCEPTOR_PORT:-988}
UMOUNT=${UMOUNT:-"umount -d"}
CHECK_GRANT=${CHECK_GRANT:-"yes"}
GRANT_CHECK_LIST=${GRANT_CHECK_LIST:-""}

export NAME=${NAME:-local}

SAVE_PWD=$PWD

CLEANUP=${CLEANUP:-:}
SETUP=${SETUP:-:}
TRACE=${TRACE:-""}
LUSTRE=${LUSTRE:-$(cd $(dirname $0)/..; echo $PWD)}
. $LUSTRE/tests/test-framework.sh
init_test_env $@
. ${CONFIG:=$LUSTRE/tests/cfg/$NAME.sh}

[ "$SLOW" = "no" ] && EXCEPT_SLOW="24o 27m 36f 36g 51b 51c 60c 63 64b 68 71 73 77f 78 101 103 115 120g 124b"

SANITYLOG=${TESTSUITELOG:-$TMP/$(basename $0 .sh).log}
FAIL_ON_ERROR=${FAIL_ON_ERROR:-false}

cleanup() {
	echo -n "cln.."
	pgrep ll_sa > /dev/null && { echo "There are ll_sa thread not exit!"; exit 20; }
	cleanupall ${FORCE} $* || { echo "FAILed to clean up"; exit 20; }
}
setup() {
	echo -n "mnt.."
        load_modules
	setupall || exit 10
	echo "done"
}


check_kernel_version() {
	VERSION_FILE=version
	WANT_VER=$1
	GOT_VER=$(lctl get_param -n $VERSION_FILE | awk '/kernel:/ {print $2}')
	case $GOT_VER in
	patchless|patchless_client) return 0;;
	*) [ $GOT_VER -ge $WANT_VER ] && return 0 ;;
	esac
	log "test needs at least kernel version $WANT_VER, running $GOT_VER"
	return 1
}

if [ "$ONLY" == "cleanup" ]; then
 	sh llmountcleanup.sh
 	exit 0
fi

[ "$SANITYLOG" ] && rm -f $SANITYLOG || true

check_and_setup_lustre

DIR=${DIR:-$MOUNT}
assert_DIR

LOVNAME=`lctl get_param -n llite.*.lov.common_name | tail -n 1`
OSTCOUNT=`lctl get_param -n lov.$LOVNAME.numobd`
STRIPECOUNT=`lctl get_param -n lov.$LOVNAME.stripecount`
STRIPESIZE=`lctl get_param -n lov.$LOVNAME.stripesize`
ORIGFREE=`lctl get_param -n lov.$LOVNAME.kbytesavail`
MAXFREE=${MAXFREE:-$((200000 * $OSTCOUNT))}

[ -f $DIR/d52a/foo ] && chattr -a $DIR/d52a/foo
[ -f $DIR/d52b/foo ] && chattr -i $DIR/d52b/foo
rm -rf $DIR/[Rdfs][0-9]*

# $RUNAS_ID may get set incorrectly somewhere else
[ $UID -eq 0 -a $RUNAS_ID -eq 0 ] && error "\$RUNAS_ID set to 0, but \$UID is also 0!"

check_runas_id $RUNAS_ID $RUNAS

build_test_filter

echo "preparing for tests involving mounts"
EXT2_DEV=${EXT2_DEV:-$TMP/SANITY.LOOP}
touch $EXT2_DEV
mke2fs -j -F $EXT2_DEV 8000 > /dev/null
echo # add a newline after mke2fs.

umask 077

OLDDEBUG="`lctl get_param -n debug 2> /dev/null`"
lctl set_param debug=-1 2> /dev/null || true
test_0() {
	touch $DIR/$tfile
	$CHECKSTAT -t file $DIR/$tfile || error
	rm $DIR/$tfile
	$CHECKSTAT -a $DIR/$tfile || error
}
run_test 0 "touch .../$tfile ; rm .../$tfile ====================="

test_0b() {
	chmod 0755 $DIR || error
	$CHECKSTAT -p 0755 $DIR || error
}
run_test 0b "chmod 0755 $DIR ============================="

test_0c() {
    $LCTL get_param mdc.*.import | grep  "state: FULL" || error "import not FULL"
    $LCTL get_param mdc.*.import | grep  "target: $FSNAME-MDT" || error "bad target"
}
run_test 0c "check import proc ============================="

test_1a() {
	mkdir $DIR/d1
	mkdir $DIR/d1/d2
	$CHECKSTAT -t dir $DIR/d1/d2 || error
}
run_test 1a "mkdir .../d1; mkdir .../d1/d2 ====================="

test_1b() {
	rmdir $DIR/d1/d2
	rmdir $DIR/d1
	$CHECKSTAT -a $DIR/d1 || error
}
run_test 1b "rmdir .../d1/d2; rmdir .../d1 ====================="

test_2a() {
	mkdir $DIR/d2
	touch $DIR/d2/f
	$CHECKSTAT -t file $DIR/d2/f || error
}
run_test 2a "mkdir .../d2; touch .../d2/f ======================"

test_2b() {
	rm -r $DIR/d2
	$CHECKSTAT -a $DIR/d2 || error
}
run_test 2b "rm -r .../d2; checkstat .../d2/f ======================"

test_3a() {
	mkdir $DIR/d3
	$CHECKSTAT -t dir $DIR/d3 || error
}
run_test 3a "mkdir .../d3 ======================================"

test_3b() {
	if [ ! -d $DIR/d3 ]; then
		mkdir $DIR/d3
	fi
	touch $DIR/d3/f
	$CHECKSTAT -t file $DIR/d3/f || error
}
run_test 3b "touch .../d3/f ===================================="

test_3c() {
	rm -r $DIR/d3
	$CHECKSTAT -a $DIR/d3 || error
}
run_test 3c "rm -r .../d3 ======================================"

test_4a() {
	mkdir $DIR/d4
	$CHECKSTAT -t dir $DIR/d4 || error
}
run_test 4a "mkdir .../d4 ======================================"

test_4b() {
	if [ ! -d $DIR/d4 ]; then
		mkdir $DIR/d4
	fi
	mkdir $DIR/d4/d2
	$CHECKSTAT -t dir $DIR/d4/d2 || error
}
run_test 4b "mkdir .../d4/d2 ==================================="

test_5() {
	mkdir $DIR/d5
	mkdir $DIR/d5/d2
	chmod 0707 $DIR/d5/d2
	$CHECKSTAT -t dir -p 0707 $DIR/d5/d2 || error
}
run_test 5 "mkdir .../d5 .../d5/d2; chmod .../d5/d2 ============"

test_6a() {
	touch $DIR/f6a
	chmod 0666 $DIR/f6a || error
	$CHECKSTAT -t file -p 0666 -u \#$UID $DIR/f6a || error
}
run_test 6a "touch .../f6a; chmod .../f6a ======================"

test_6b() {
	[ $RUNAS_ID -eq $UID ] && skip "RUNAS_ID = UID = $UID -- skipping" && return
	if [ ! -f $DIR/f6a ]; then
		touch $DIR/f6a
		chmod 0666 $DIR/f6a
	fi
	$RUNAS chmod 0444 $DIR/f6a && error
	$CHECKSTAT -t file -p 0666 -u \#$UID $DIR/f6a || error
}
run_test 6b "$RUNAS chmod .../f6a (should return error) =="

test_6c() {
	[ $RUNAS_ID -eq $UID ] && skip "RUNAS_ID = UID = $UID -- skipping" && return
	touch $DIR/f6c
	chown $RUNAS_ID $DIR/f6c || error
	$CHECKSTAT -t file -u \#$RUNAS_ID $DIR/f6c || error
}
run_test 6c "touch .../f6c; chown .../f6c ======================"

test_6d() {
	[ $RUNAS_ID -eq $UID ] && skip "RUNAS_ID = UID = $UID -- skipping" && return
	if [ ! -f $DIR/f6c ]; then
		touch $DIR/f6c
		chown $RUNAS_ID $DIR/f6c
	fi
	$RUNAS chown $UID $DIR/f6c && error
	$CHECKSTAT -t file -u \#$RUNAS_ID $DIR/f6c || error
}
run_test 6d "$RUNAS chown .../f6c (should return error) =="

test_6e() {
	[ $RUNAS_ID -eq $UID ] && skip "RUNAS_ID = UID = $UID -- skipping" && return
	touch $DIR/f6e
	chgrp $RUNAS_ID $DIR/f6e || error
	$CHECKSTAT -t file -u \#$UID -g \#$RUNAS_ID $DIR/f6e || error
}
run_test 6e "touch .../f6e; chgrp .../f6e ======================"

test_6f() {
	[ $RUNAS_ID -eq $UID ] && skip "RUNAS_ID = UID = $UID -- skipping" && return
	if [ ! -f $DIR/f6e ]; then
		touch $DIR/f6e
		chgrp $RUNAS_ID $DIR/f6e
	fi
	$RUNAS chgrp $UID $DIR/f6e && error
	$CHECKSTAT -t file -u \#$UID -g \#$RUNAS_ID $DIR/f6e || error
}
run_test 6f "$RUNAS chgrp .../f6e (should return error) =="

test_6g() {
	[ $RUNAS_ID -eq $UID ] && skip "RUNAS_ID = UID = $UID -- skipping" && return
        mkdir $DIR/d6g || error
        chmod 777 $DIR/d6g || error
        $RUNAS mkdir $DIR/d6g/d || error
        chmod g+s $DIR/d6g/d || error
        mkdir $DIR/d6g/d/subdir
	$CHECKSTAT -g \#$RUNAS_ID $DIR/d6g/d/subdir || error
}
run_test 6g "Is new dir in sgid dir inheriting group?"

test_6h() { # bug 7331
	[ $RUNAS_ID -eq $UID ] && skip "RUNAS_ID = UID = $UID -- skipping" && return
	touch $DIR/f6h || error "touch failed"
	chown $RUNAS_ID:$RUNAS_ID $DIR/f6h || error "initial chown failed"
	$RUNAS -G$RUNAS_ID chown $RUNAS_ID:0 $DIR/f6h && error "chown worked"
	$CHECKSTAT -t file -u \#$RUNAS_ID -g \#$RUNAS_ID $DIR/f6h || error
}
run_test 6h "$RUNAS chown RUNAS_ID.0 .../f6h (should return error)"

test_7a() {
	mkdir $DIR/d7
	$MCREATE $DIR/d7/f
	chmod 0666 $DIR/d7/f
	$CHECKSTAT -t file -p 0666 $DIR/d7/f || error
}
run_test 7a "mkdir .../d7; mcreate .../d7/f; chmod .../d7/f ===="

test_7b() {
	if [ ! -d $DIR/d7 ]; then
		mkdir $DIR/d7
	fi
	$MCREATE $DIR/d7/f2
	echo -n foo > $DIR/d7/f2
	[ "`cat $DIR/d7/f2`" = "foo" ] || error
	$CHECKSTAT -t file -s 3 $DIR/d7/f2 || error
}
run_test 7b "mkdir .../d7; mcreate d7/f2; echo foo > d7/f2 ====="

test_8() {
	mkdir $DIR/d8
	touch $DIR/d8/f
	chmod 0666 $DIR/d8/f
	$CHECKSTAT -t file -p 0666 $DIR/d8/f || error
}
run_test 8 "mkdir .../d8; touch .../d8/f; chmod .../d8/f ======="

test_9() {
	mkdir $DIR/d9
	mkdir $DIR/d9/d2
	mkdir $DIR/d9/d2/d3
	$CHECKSTAT -t dir $DIR/d9/d2/d3 || error
}
run_test 9 "mkdir .../d9 .../d9/d2 .../d9/d2/d3 ================"

test_10() {
	mkdir $DIR/d10
	mkdir $DIR/d10/d2
	touch $DIR/d10/d2/f
	$CHECKSTAT -t file $DIR/d10/d2/f || error
}
run_test 10 "mkdir .../d10 .../d10/d2; touch .../d10/d2/f ======"

test_11() {
	mkdir $DIR/d11
	mkdir $DIR/d11/d2
	chmod 0666 $DIR/d11/d2
	chmod 0705 $DIR/d11/d2
	$CHECKSTAT -t dir -p 0705 $DIR/d11/d2 || error
}
run_test 11 "mkdir .../d11 d11/d2; chmod .../d11/d2 ============"

test_12() {
	mkdir $DIR/d12
	touch $DIR/d12/f
	chmod 0666 $DIR/d12/f
	chmod 0654 $DIR/d12/f
	$CHECKSTAT -t file -p 0654 $DIR/d12/f || error
}
run_test 12 "touch .../d12/f; chmod .../d12/f .../d12/f ========"

test_13() {
	mkdir $DIR/d13
	dd if=/dev/zero of=$DIR/d13/f count=10
	>  $DIR/d13/f
	$CHECKSTAT -t file -s 0 $DIR/d13/f || error
}
run_test 13 "creat .../d13/f; dd .../d13/f; > .../d13/f ========"

test_14() {
	mkdir $DIR/d14
	touch $DIR/d14/f
	rm $DIR/d14/f
	$CHECKSTAT -a $DIR/d14/f || error
}
run_test 14 "touch .../d14/f; rm .../d14/f; rm .../d14/f ======="

test_15() {
	mkdir $DIR/d15
	touch $DIR/d15/f
	mv $DIR/d15/f $DIR/d15/f2
	$CHECKSTAT -t file $DIR/d15/f2 || error
}
run_test 15 "touch .../d15/f; mv .../d15/f .../d15/f2 =========="

test_16() {
	mkdir $DIR/d16
	touch $DIR/d16/f
	rm -rf $DIR/d16/f
	$CHECKSTAT -a $DIR/d16/f || error
}
run_test 16 "touch .../d16/f; rm -rf .../d16/f ================="

test_17a() {
	mkdir -p $DIR/d17
	touch $DIR/d17/f
	ln -s $DIR/d17/f $DIR/d17/l-exist
	ls -l $DIR/d17
	$CHECKSTAT -l $DIR/d17/f $DIR/d17/l-exist || error
	$CHECKSTAT -f -t f $DIR/d17/l-exist || error
	rm -f $DIR/d17/l-exist
	$CHECKSTAT -a $DIR/d17/l-exist || error
}
run_test 17a "symlinks: create, remove (real) =================="

test_17b() {
	mkdir -p $DIR/d17
	ln -s no-such-file $DIR/d17/l-dangle
	ls -l $DIR/d17
	$CHECKSTAT -l no-such-file $DIR/d17/l-dangle || error
	$CHECKSTAT -fa $DIR/d17/l-dangle || error
	rm -f $DIR/d17/l-dangle
	$CHECKSTAT -a $DIR/d17/l-dangle || error
}
run_test 17b "symlinks: create, remove (dangling) =============="

test_17c() { # bug 3440 - don't save failed open RPC for replay
	mkdir -p $DIR/d17
	ln -s foo $DIR/d17/f17c
	cat $DIR/d17/f17c && error "opened non-existent symlink" || true
}
run_test 17c "symlinks: open dangling (should return error) ===="

test_17d() {
	mkdir -p $DIR/d17
	ln -s foo $DIR/d17/f17d
	touch $DIR/d17/f17d || error "creating to new symlink"
}
run_test 17d "symlinks: create dangling ========================"

test_17e() {
	mkdir -p $DIR/$tdir
	local foo=$DIR/$tdir/$tfile
	ln -s $foo $foo || error "create symlink failed"
	ls -l $foo || error "ls -l failed"
	ls $foo && error "ls not failed" || true
}
run_test 17e "symlinks: create recursive symlink (should return error) ===="

test_18() {
	touch $DIR/f
	ls $DIR || error
}
run_test 18 "touch .../f ; ls ... =============================="

test_19a() {
	touch $DIR/f19
	ls -l $DIR
	rm $DIR/f19
	$CHECKSTAT -a $DIR/f19 || error
}
run_test 19a "touch .../f19 ; ls -l ... ; rm .../f19 ==========="

test_19b() {
	ls -l $DIR/f19 && error || true
}
run_test 19b "ls -l .../f19 (should return error) =============="

test_19c() {
	[ $RUNAS_ID -eq $UID ] && skip "RUNAS_ID = UID = $UID -- skipping" && return
	$RUNAS touch $DIR/f19 && error || true
}
run_test 19c "$RUNAS touch .../f19 (should return error) =="

test_19d() {
	cat $DIR/f19 && error || true
}
run_test 19d "cat .../f19 (should return error) =============="

test_20() {
	touch $DIR/f
	rm $DIR/f
	log "1 done"
	touch $DIR/f
	rm $DIR/f
	log "2 done"
	touch $DIR/f
	rm $DIR/f
	log "3 done"
	$CHECKSTAT -a $DIR/f || error
}
run_test 20 "touch .../f ; ls -l ... ==========================="

test_21() {
	mkdir $DIR/d21
	[ -f $DIR/d21/dangle ] && rm -f $DIR/d21/dangle
	ln -s dangle $DIR/d21/link
	echo foo >> $DIR/d21/link
	cat $DIR/d21/dangle
	$CHECKSTAT -t link $DIR/d21/link || error
	$CHECKSTAT -f -t file $DIR/d21/link || error
}
run_test 21 "write to dangling link ============================"

test_22() {
	WDIR=$DIR/$tdir
	mkdir -p $WDIR
	chown $RUNAS_ID $WDIR
	(cd $WDIR || error "cd $WDIR failed";
	$RUNAS tar cf - /etc/hosts /etc/sysconfig/network | \
	$RUNAS tar xf -)
	ls -lR $WDIR/etc || error "ls -lR $WDIR/etc failed"
	$CHECKSTAT -t dir $WDIR/etc || error "checkstat -t dir failed"
	$CHECKSTAT -u \#$RUNAS_ID $WDIR/etc || error "checkstat -u failed"
}
run_test 22 "unpack tar archive as non-root user ==============="

test_23() {
	mkdir $DIR/d23
	$TOEXCL $DIR/d23/f23
	$TOEXCL -e $DIR/d23/f23 || error
}
run_test 23 "O_CREAT|O_EXCL in subdir =========================="

test_24a() {
	echo '== rename sanity =============================================='
	echo '-- same directory rename'
	mkdir $DIR/R1
	touch $DIR/R1/f
	mv $DIR/R1/f $DIR/R1/g
	$CHECKSTAT -t file $DIR/R1/g || error
}
run_test 24a "touch .../R1/f; rename .../R1/f .../R1/g ========="

test_24b() {
	mkdir $DIR/R2
	touch $DIR/R2/{f,g}
	mv $DIR/R2/f $DIR/R2/g
	$CHECKSTAT -a $DIR/R2/f || error
	$CHECKSTAT -t file $DIR/R2/g || error
}
run_test 24b "touch .../R2/{f,g}; rename .../R2/f .../R2/g ====="

test_24c() {
	mkdir $DIR/R3
	mkdir $DIR/R3/f
	mv $DIR/R3/f $DIR/R3/g
	$CHECKSTAT -a $DIR/R3/f || error
	$CHECKSTAT -t dir $DIR/R3/g || error
}
run_test 24c "mkdir .../R3/f; rename .../R3/f .../R3/g ========="

test_24d() {
	mkdir $DIR/R4
	mkdir $DIR/R4/{f,g}
	mrename $DIR/R4/f $DIR/R4/g
	$CHECKSTAT -a $DIR/R4/f || error
	$CHECKSTAT -t dir $DIR/R4/g || error
}
run_test 24d "mkdir .../R4/{f,g}; rename .../R4/f .../R4/g ====="

test_24e() {
	echo '-- cross directory renames --'
	mkdir $DIR/R5{a,b}
	touch $DIR/R5a/f
	mv $DIR/R5a/f $DIR/R5b/g
	$CHECKSTAT -a $DIR/R5a/f || error
	$CHECKSTAT -t file $DIR/R5b/g || error
}
run_test 24e "touch .../R5a/f; rename .../R5a/f .../R5b/g ======"

test_24f() {
	mkdir $DIR/R6{a,b}
	touch $DIR/R6a/f $DIR/R6b/g
	mv $DIR/R6a/f $DIR/R6b/g
	$CHECKSTAT -a $DIR/R6a/f || error
	$CHECKSTAT -t file $DIR/R6b/g || error
}
run_test 24f "touch .../R6a/f R6b/g; mv .../R6a/f .../R6b/g ===="

test_24g() {
	mkdir $DIR/R7{a,b}
	mkdir $DIR/R7a/d
	mv $DIR/R7a/d $DIR/R7b/e
	$CHECKSTAT -a $DIR/R7a/d || error
	$CHECKSTAT -t dir $DIR/R7b/e || error
}
run_test 24g "mkdir .../R7{a,b}/d; mv .../R7a/d .../R5b/e ======"

test_24h() {
	mkdir $DIR/R8{a,b}
	mkdir $DIR/R8a/d $DIR/R8b/e
	mrename $DIR/R8a/d $DIR/R8b/e
	$CHECKSTAT -a $DIR/R8a/d || error
	$CHECKSTAT -t dir $DIR/R8b/e || error
}
run_test 24h "mkdir .../R8{a,b}/{d,e}; rename .../R8a/d .../R8b/e"

test_24i() {
	echo "-- rename error cases"
	mkdir $DIR/R9
	mkdir $DIR/R9/a
	touch $DIR/R9/f
	mrename $DIR/R9/f $DIR/R9/a
	$CHECKSTAT -t file $DIR/R9/f || error
	$CHECKSTAT -t dir  $DIR/R9/a || error
	$CHECKSTAT -a file $DIR/R9/a/f || error
}
run_test 24i "rename file to dir error: touch f ; mkdir a ; rename f a"

test_24j() {
	mkdir $DIR/R10
	mrename $DIR/R10/f $DIR/R10/g
	$CHECKSTAT -t dir $DIR/R10 || error
	$CHECKSTAT -a $DIR/R10/f || error
	$CHECKSTAT -a $DIR/R10/g || error
}
run_test 24j "source does not exist ============================"

test_24k() {
	mkdir $DIR/R11a $DIR/R11a/d
	touch $DIR/R11a/f
	mv $DIR/R11a/f $DIR/R11a/d
	$CHECKSTAT -a $DIR/R11a/f || error
	$CHECKSTAT -t file $DIR/R11a/d/f || error
}
run_test 24k "touch .../R11a/f; mv .../R11a/f .../R11a/d ======="

# bug 2429 - rename foo foo foo creates invalid file
test_24l() {
	f="$DIR/f24l"
	multiop $f OcNs || error
}
run_test 24l "Renaming a file to itself ========================"

test_24m() {
	f="$DIR/f24m"
	multiop $f OcLN ${f}2 ${f}2 || error "link ${f}2 ${f}2 failed"
	# on ext3 this does not remove either the source or target files
	# though the "expected" operation would be to remove the source
	$CHECKSTAT -t file ${f} || error "${f} missing"
	$CHECKSTAT -t file ${f}2 || error "${f}2 missing"
}
run_test 24m "Renaming a file to a hard link to itself ========="

test_24n() {
    f="$DIR/f24n"
    # this stats the old file after it was renamed, so it should fail
    touch ${f}
    $CHECKSTAT ${f}
    mv ${f} ${f}.rename
    $CHECKSTAT ${f}.rename
    $CHECKSTAT -a ${f}
}
run_test 24n "Statting the old file after renaming (Posix rename 2)"

test_24o() {
	check_kernel_version 37 || return 0
	mkdir -p $DIR/d24o
	rename_many -s random -v -n 10 $DIR/d24o
}
run_test 24o "rename of files during htree split ==============="

test_24p() {
	mkdir $DIR/R12{a,b}
	DIRINO=`ls -lid $DIR/R12a | awk '{ print $1 }'`
	mrename $DIR/R12a $DIR/R12b
	$CHECKSTAT -a $DIR/R12a || error
	$CHECKSTAT -t dir $DIR/R12b || error
	DIRINO2=`ls -lid $DIR/R12b | awk '{ print $1 }'`
	[ "$DIRINO" = "$DIRINO2" ] || error "R12a $DIRINO != R12b $DIRINO2"
}
run_test 24p "mkdir .../R12{a,b}; rename .../R12a .../R12b"

test_24q() {
	mkdir $DIR/R13{a,b}
	DIRINO=`ls -lid $DIR/R13a | awk '{ print $1 }'`
	multiop_bg_pause $DIR/R13b D_c || return 1
	MULTIPID=$!

	mrename $DIR/R13a $DIR/R13b
	$CHECKSTAT -a $DIR/R13a || error
	$CHECKSTAT -t dir $DIR/R13b || error
	DIRINO2=`ls -lid $DIR/R13b | awk '{ print $1 }'`
	[ "$DIRINO" = "$DIRINO2" ] || error "R13a $DIRINO != R13b $DIRINO2"
	kill -USR1 $MULTIPID
	wait $MULTIPID || error "multiop close failed"
}
run_test 24q "mkdir .../R13{a,b}; open R13b rename R13a R13b ==="

test_24r() { #bug 3789
	mkdir $DIR/R14a $DIR/R14a/b
	mrename $DIR/R14a $DIR/R14a/b && error "rename to subdir worked!"
	$CHECKSTAT -t dir $DIR/R14a || error "$DIR/R14a missing"
	$CHECKSTAT -t dir $DIR/R14a/b || error "$DIR/R14a/b missing"
}
run_test 24r "mkdir .../R14a/b; rename .../R14a .../R14a/b ====="

test_24s() {
	mkdir $DIR/R15a $DIR/R15a/b $DIR/R15a/b/c
	mrename $DIR/R15a $DIR/R15a/b/c && error "rename to sub-subdir worked!"
	$CHECKSTAT -t dir $DIR/R15a || error "$DIR/R15a missing"
	$CHECKSTAT -t dir $DIR/R15a/b/c || error "$DIR/R15a/b/c missing"
}
run_test 24s "mkdir .../R15a/b/c; rename .../R15a .../R15a/b/c ="
test_24t() {
	mkdir $DIR/R16a $DIR/R16a/b $DIR/R16a/b/c
	mrename $DIR/R16a/b/c $DIR/R16a && error "rename to sub-subdir worked!"
	$CHECKSTAT -t dir $DIR/R16a || error "$DIR/R16a missing"
	$CHECKSTAT -t dir $DIR/R16a/b/c || error "$DIR/R16a/b/c missing"
}
run_test 24t "mkdir .../R16a/b/c; rename .../R16a/b/c .../R16a ="

test_24u() { # bug12192
        multiop $DIR/$tfile C2w$((2048 * 1024))c || error
        $CHECKSTAT -s $((2048 * 1024)) $DIR/$tfile || error "wrong file size"
}
run_test 24u "create stripe file"

test_25a() {
	echo '== symlink sanity ============================================='

	mkdir $DIR/d25
	ln -s d25 $DIR/s25
	touch $DIR/s25/foo || error
}
run_test 25a "create file in symlinked directory ==============="

test_25b() {
	[ ! -d $DIR/d25 ] && test_25a
	$CHECKSTAT -t file $DIR/s25/foo || error
}
run_test 25b "lookup file in symlinked directory ==============="

test_26a() {
	mkdir $DIR/d26
	mkdir $DIR/d26/d26-2
	ln -s d26/d26-2 $DIR/s26
	touch $DIR/s26/foo || error
}
run_test 26a "multiple component symlink ======================="

test_26b() {
	mkdir -p $DIR/d26b/d26-2
	ln -s d26b/d26-2/foo $DIR/s26-2
	touch $DIR/s26-2 || error
}
run_test 26b "multiple component symlink at end of lookup ======"

test_26c() {
	mkdir $DIR/d26.2
	touch $DIR/d26.2/foo
	ln -s d26.2 $DIR/s26.2-1
	ln -s s26.2-1 $DIR/s26.2-2
	ln -s s26.2-2 $DIR/s26.2-3
	chmod 0666 $DIR/s26.2-3/foo
}
run_test 26c "chain of symlinks ================================"

# recursive symlinks (bug 439)
test_26d() {
	ln -s d26-3/foo $DIR/d26-3
}
run_test 26d "create multiple component recursive symlink ======"

test_26e() {
	[ ! -h $DIR/d26-3 ] && test_26d
	rm $DIR/d26-3
}
run_test 26e "unlink multiple component recursive symlink ======"

# recursive symlinks (bug 7022)
test_26f() {
	mkdir -p $DIR/$tdir
	mkdir $DIR/$tdir/$tfile        || error "mkdir $DIR/$tdir/$tfile failed"
	cd $DIR/$tdir/$tfile           || error "cd $DIR/$tdir/$tfile failed"
	mkdir -p lndir/bar1      || error "mkdir lndir/bar1 failed"
	mkdir $tfile             || error "mkdir $tfile failed"
	cd $tfile                || error "cd $tfile failed"
	ln -s .. dotdot          || error "ln dotdot failed"
	ln -s dotdot/lndir lndir || error "ln lndir failed"
	cd $DIR/$tdir                 || error "cd $DIR/$tdir failed"
	output=`ls $tfile/$tfile/lndir/bar1`
	[ "$output" = bar1 ] && error "unexpected output"
	rm -r $tfile             || error "rm $tfile failed"
	$CHECKSTAT -a $DIR/$tfile || error "$tfile not gone"
}
run_test 26f "rm -r of a directory which has recursive symlink ="

test_27a() {
	echo '== stripe sanity =============================================='
	mkdir -p $DIR/d27 || error "mkdir failed"
	$SETSTRIPE $DIR/d27/f0 -c 1 || error "lstripe failed"
	$CHECKSTAT -t file $DIR/d27/f0 || error "checkstat failed"
	pass
	log "== test 27b: write to one stripe file ========================="
	cp /etc/hosts $DIR/d27/f0 || error
}
run_test 27a "one stripe file =================================="

test_27c() {
	[ "$OSTCOUNT" -lt "2" ] && skip "skipping 2-stripe test" && return
	mkdir -p $DIR/d27
	$SETSTRIPE $DIR/d27/f01 -c 2 || error "lstripe failed"
	[ `$GETSTRIPE $DIR/d27/f01 | grep -A 10 obdidx | wc -l` -eq 4 ] ||
		error "two-stripe file doesn't have two stripes"
	pass
	log "== test 27d: write to two stripe file file f01 ================"
	dd if=/dev/zero of=$DIR/d27/f01 bs=4k count=4 || error "dd failed"
}
run_test 27c "create two stripe file f01 ======================="

test_27d() {
	mkdir -p $DIR/d27
	$SETSTRIPE -c0 -i-1 -s0 $DIR/d27/fdef || error "lstripe failed"
	$CHECKSTAT -t file $DIR/d27/fdef || error "checkstat failed"
	dd if=/dev/zero of=$DIR/d27/fdef bs=4k count=4 || error
}
run_test 27d "create file with default settings ================"

test_27e() {
	mkdir -p $DIR/d27
	$SETSTRIPE $DIR/d27/f12 -c 2 || error "lstripe failed"
	$SETSTRIPE $DIR/d27/f12 -c 2 && error "lstripe succeeded twice"
	$CHECKSTAT -t file $DIR/d27/f12 || error "checkstat failed"
}
run_test 27e "lstripe existing file (should return error) ======"

test_27f() {
	mkdir -p $DIR/d27
	$SETSTRIPE $DIR/d27/fbad -s 100 -i 0 -c 1 && error "lstripe failed"
	dd if=/dev/zero of=$DIR/d27/f12 bs=4k count=4 || error "dd failed"
	$GETSTRIPE $DIR/d27/fbad || error "lfs getstripe failed"
}
run_test 27f "lstripe with bad stripe size (should return error)"

test_27g() {
	mkdir -p $DIR/d27
	$MCREATE $DIR/d27/fnone || error "mcreate failed"
	pass
	log "== test 27h: lfs getstripe with no objects ===================="
	$GETSTRIPE $DIR/d27/fnone 2>&1 | grep "no stripe info" || error "has object"
	pass
	log "== test 27i: lfs getstripe with some objects =================="
	touch $DIR/d27/fsome || error "touch failed"
	$GETSTRIPE $DIR/d27/fsome | grep obdidx || error "missing objects"
}
run_test 27g "test lfs getstripe ==========================================="

test_27j() {
	mkdir -p $DIR/d27
	$SETSTRIPE $DIR/d27/f27j -i $OSTCOUNT && error "lstripe failed"||true
}
run_test 27j "lstripe with bad stripe offset (should return error)"

test_27k() { # bug 2844
	mkdir -p $DIR/d27
	FILE=$DIR/d27/f27k
	LL_MAX_BLKSIZE=$((4 * 1024 * 1024))
	[ ! -d $DIR/d27 ] && mkdir -p $DIR/d27
	$SETSTRIPE $FILE -s 67108864 || error "lstripe failed"
	BLKSIZE=`stat $FILE | awk '/IO Block:/ { print $7 }'`
	[ $BLKSIZE -le $LL_MAX_BLKSIZE ] || error "$BLKSIZE > $LL_MAX_BLKSIZE"
	dd if=/dev/zero of=$FILE bs=4k count=1
	BLKSIZE=`stat $FILE | awk '/IO Block:/ { print $7 }'`
	[ $BLKSIZE -le $LL_MAX_BLKSIZE ] || error "$BLKSIZE > $LL_MAX_BLKSIZE"
}
run_test 27k "limit i_blksize for broken user apps ============="

test_27l() {
	mkdir -p $DIR/d27
	mcreate $DIR/f27l || error "creating file"
	$RUNAS $SETSTRIPE $DIR/f27l -c 1 && \
		error "lstripe should have failed" || true
}
run_test 27l "check setstripe permissions (should return error)"

test_27m() {
	[ "$OSTCOUNT" -lt "2" ] && skip "$OSTCOUNT < 2 OSTs -- skipping" && return
	if [ $ORIGFREE -gt $MAXFREE ]; then
		skip "$ORIGFREE > $MAXFREE skipping out-of-space test on OST0"
		return
	fi
	mkdir -p $DIR/d27
	$SETSTRIPE $DIR/d27/f27m_1 -i 0 -c 1
	dd if=/dev/zero of=$DIR/d27/f27m_1 bs=1024 count=$MAXFREE && \
		error "dd should fill OST0"
	i=2
	while $SETSTRIPE $DIR/d27/f27m_$i -i 0 -c 1 ; do
		i=`expr $i + 1`
		[ $i -gt 256 ] && break
	done
	i=`expr $i + 1`
	touch $DIR/d27/f27m_$i
	[ `$GETSTRIPE $DIR/d27/f27m_$i | grep -A 10 obdidx | awk '{print $1}'| grep -w "0"` ] && \
		error "OST0 was full but new created file still use it"
	i=`expr $i + 1`
	touch $DIR/d27/f27m_$i
	[ `$GETSTRIPE $DIR/d27/f27m_$i | grep -A 10 obdidx | awk '{print $1}'| grep -w "0"` ] && \
		error "OST0 was full but new created file still use it"
	rm -r $DIR/d27
}
run_test 27m "create file while OST0 was full =================="

# osc's keep a NOSPC stick flag that gets unset with rmdir
reset_enospc() {
	[ "$1" ] && FAIL_LOC=$1 || FAIL_LOC=0
	mkdir -p $DIR/d27/nospc
	rmdir $DIR/d27/nospc
	do_nodes $(comma_list $(osts_nodes)) lctl set_param fail_loc=$FAIL_LOC
}

exhaust_precreations() {
	OSTIDX=$1
<<<<<<< HEAD
	OST=$(lctl get_param -n lov.${LOVNAME}.target_obd | grep ${OSTIDX}": " | \
	    awk '{print $2}' | sed -e 's/_UUID$//')
	# on the mdt's osc
	last_id=$(lctl get_param -n osc.${OST}-osc.prealloc_last_id)
	next_id=$(lctl get_param -n osc.${OST}-osc.prealloc_next_id)

	mkdir -p $DIR/d27/${OST}
	$SETSTRIPE $DIR/d27/${OST} -i $OSTIDX -c 1
	#define OBD_FAIL_OST_ENOSPC 0x215
	lctl set_param fail_loc=0x215
	echo "Creating to objid $last_id on ost $OST..."
	createmany -o $DIR/d27/${OST}/f $next_id $((last_id - next_id + 2))
	lctl get_param -n osc.${OST}-osc.prealloc* | grep '[0-9]'
=======

	OST=$(lfs osts | grep ${OSTIDX}": " | \
	    awk '{print $2}' | sed -e 's/_UUID$//')
	# on the mdt's osc
	last_id=$(do_facet $SINGLEMDS lctl get_param -n osc.*${OST}-osc-MDT0000.prealloc_last_id)
	next_id=$(do_facet $SINGLEMDS lctl get_param -n osc.*${OST}-osc-MDT0000.prealloc_next_id)

	mkdir -p $DIR/d27/${OST}
	$SETSTRIPE $DIR/d27/${OST} -i $OSTIDX -c 1
#define OBD_FAIL_OST_ENOSPC              0x215
	do_facet ost$((OSTIDX + 1)) lctl set_param fail_loc=0x215
	echo "Creating to objid $last_id on ost $OST..."
	createmany -o $DIR/d27/${OST}/f $next_id $((last_id - next_id + 2))
	do_facet $SINGLEMDS lctl get_param -n osc.*${OST}-osc-MDT0000.prealloc* | grep '[0-9]'
>>>>>>> 69782ac3
	reset_enospc $2
}

exhaust_all_precreations() {
	local i
	for (( i=0; i < OSTCOUNT; i++ )) ; do
		exhaust_precreations $i 0x215
	done
	reset_enospc $1
}

test_27n() {
	[ "$OSTCOUNT" -lt "2" ] && skip "too few OSTs" && return
	remote_mds_nodsh && skip "remote MDS with nodsh" && return
	remote_ost_nodsh && skip "remote OST with nodsh" && return        

	reset_enospc
	rm -f $DIR/d27/f27n
	exhaust_precreations 0 0x80000215

	touch $DIR/d27/f27n || error

	reset_enospc
}
run_test 27n "create file with some full OSTs =================="

test_27o() {
	[ "$OSTCOUNT" -lt "2" ] && skip "too few OSTs" && return
	remote_mds_nodsh && skip "remote MDS with nodsh" && return
	remote_ost_nodsh && skip "remote OST with nodsh" && return        

	reset_enospc
	rm -f $DIR/d27/f27o
	exhaust_all_precreations 0x215
	sleep 5

	touch $DIR/d27/f27o && error "able to create $DIR/d27/f27o"

	reset_enospc
}
run_test 27o "create file with all full OSTs (should error) ===="

test_27p() {
	[ "$OSTCOUNT" -lt "2" ] && skip "too few OSTs" && return
	remote_mds_nodsh && skip "remote MDS with nodsh" && return
	remote_ost_nodsh && skip "remote OST with nodsh" && return        

	reset_enospc
	rm -f $DIR/d27/f27p

	$MCREATE $DIR/d27/f27p || error
	$TRUNCATE $DIR/d27/f27p 80000000 || error
	$CHECKSTAT -s 80000000 $DIR/d27/f27p || error

	exhaust_precreations 0 0x80000215
	echo foo >> $DIR/d27/f27p || error
	$CHECKSTAT -s 80000004 $DIR/d27/f27p || error

	reset_enospc
}
run_test 27p "append to a truncated file with some full OSTs ==="

test_27q() {
	[ "$OSTCOUNT" -lt "2" ] && skip "too few OSTs" && return
	remote_mds_nodsh && skip "remote MDS with nodsh" && return
	remote_ost_nodsh && skip "remote OST with nodsh" && return        

	reset_enospc
	rm -f $DIR/d27/f27q

	$MCREATE $DIR/d27/f27q || error "mcreate $DIR/d27/f27q failed"
	$TRUNCATE $DIR/d27/f27q 80000000 ||error "truncate $DIR/d27/f27q failed"
	$CHECKSTAT -s 80000000 $DIR/d27/f27q || error "checkstat failed"

	exhaust_all_precreations 0x215

	echo foo >> $DIR/d27/f27q && error "append succeeded"
	$CHECKSTAT -s 80000000 $DIR/d27/f27q || error "checkstat 2 failed"

	reset_enospc
}
run_test 27q "append to truncated file with all OSTs full (should error) ==="

test_27r() {
	[ "$OSTCOUNT" -lt "2" ] && skip "too few OSTs" && return
	remote_mds_nodsh && skip "remote MDS with nodsh" && return
	remote_ost_nodsh && skip "remote OST with nodsh" && return        

	reset_enospc
	rm -f $DIR/d27/f27r
	exhaust_precreations 0 0x80000215

	$SETSTRIPE $DIR/d27/f27r -i 0 -c 2 # && error

	reset_enospc
}
run_test 27r "stripe file with some full OSTs (shouldn't LBUG) ="

test_27s() { # bug 10725
	mkdir -p $DIR/$tdir
	$LSTRIPE $DIR/$tdir $((2048 * 1024 * 1024)) -1 2 && \
		error "stripe width >= 2^32 succeeded" || true
}
run_test 27s "lsm_xfersize overflow (should error) (bug 10725)"

test_27t() { # bug 10864
        WDIR=`pwd`
        WLFS=`which lfs`
        cd $DIR
        touch $tfile
        $WLFS getstripe $tfile
        cd $WDIR
}
run_test 27t "check that utils parse path correctly"

test_27u() { # bug 4900
	[ "$OSTCOUNT" -lt "2" ] && skip "too few OSTs" && return
	remote_ost_nodsh && skip "remote OST with nodsh" && return

        #define OBD_FAIL_MDS_OSC_PRECREATE      0x139

        lctl set_param fail_loc=0x139
        mkdir -p $DIR/d27u
        createmany -o $DIR/d27u/t- 1000
        lctl set_param fail_loc=0

        TLOG=$DIR/$tfile.getstripe
        $GETSTRIPE $DIR/d27u > $TLOG
        OBJS=`awk -vobj=0 '($1 == 0) { obj += 1 } END { print obj;}' $TLOG`
        unlinkmany $DIR/d27u/t- 1000
        [ $OBJS -gt 0 ] && \
                error "$OBJS objects created on OST-0.  See $TLOG" || pass
}
run_test 27u "skip object creation on OSC w/o objects =========="

test_27v() { # bug 4900
	[ "$OSTCOUNT" -lt "2" ] && skip "too few OSTs" && return
	remote_mds_nodsh && skip "remote MDS with nodsh" && return
	remote_ost_nodsh && skip "remote OST with nodsh" && return        

        exhaust_all_precreations

        mkdir -p $DIR/$tdir
        $SETSTRIPE $DIR/$tdir -c 1         # 1 stripe / file

        touch $DIR/$tdir/$tfile
        #define OBD_FAIL_TGT_DELAY_PRECREATE     0x705
        lctl set_param fail_loc=0x705
        START=`date +%s`
        for F in `seq 1 32`; do
                touch $DIR/$tdir/$tfile.$F
        done
        lctl set_param fail_loc=0

        FINISH=`date +%s`
        TIMEOUT=`lctl get_param -n timeout`
        [ $((FINISH - START)) -ge $((TIMEOUT / 2)) ] && \
               error "$FINISH - $START >= $TIMEOUT / 2"

        reset_enospc
}
run_test 27v "skip object creation on slow OST ================="

test_27w() { # bug 10997
        mkdir -p $DIR/d27w || error "mkdir failed"
        $LSTRIPE $DIR/d27w/f0 -s 65536 || error "lstripe failed"
        size=`$LSTRIPEINFO $DIR/d27w/f0 | awk {'print $1'}`
        [ $size -ne 65536 ] && error "stripe size $size != 65536" || true

        [ "$OSTCOUNT" -lt "2" ] && skip "skipping multiple stripe count/offset test" && return
        for i in `seq 1 $OSTCOUNT`; do
                offset=$(($i-1))
                $LSTRIPE $DIR/d27w/f$i -c $i -i $offset || error "lstripe -c $i -i $offset failed"
                count=`$LSTRIPEINFO $DIR/d27w/f$i | awk {'print $2'}`
                index=`$LSTRIPEINFO $DIR/d27w/f$i | awk {'print $3'}`
                [ $count -ne $i ] && error "stripe count $count != $i" || true
                [ $index -ne $offset ] && error "stripe offset $index != $offset" || true
        done
}
run_test 27w "check lfs setstripe -c -s -i options ============="

test_28() {
	mkdir $DIR/d28
	$CREATETEST $DIR/d28/ct || error
}
run_test 28 "create/mknod/mkdir with bad file types ============"

test_29() {
	cancel_lru_locks mdc
	mkdir $DIR/d29
	touch $DIR/d29/foo
	log 'first d29'
	ls -l $DIR/d29
<<<<<<< HEAD
	LOCKCOUNTORIG=`lctl get_param -n ldlm.namespaces.*mdc*.lock_count`
	LOCKUNUSEDCOUNTORIG=`lctl get_param -n ldlm.namespaces.*mdc*.lock_unused_count`
	[ -z $"LOCKCOUNTORIG" ] && error "No mdc lock count" && return 1
=======

	declare -i LOCKCOUNTORIG=0
	for lock_count in $(lctl get_param -n ldlm.namespaces.*mdc*.lock_count); do
		let LOCKCOUNTORIG=$LOCKCOUNTORIG+$lock_count
	done
	[ $LOCKCOUNTORIG -eq 0 ] && echo "No mdc lock count" && return 1

	declare -i LOCKUNUSEDCOUNTORIG=0
	for unused_count in $(lctl get_param -n ldlm.namespaces.*mdc*.lock_unused_count); do
		let LOCKUNUSEDCOUNTORIG=$LOCKUNUSEDCOUNTORIG+$unused_count
	done

>>>>>>> 69782ac3
	log 'second d29'
	ls -l $DIR/d29
	log 'done'

	declare -i LOCKCOUNTCURRENT=0
	for lock_count in $(lctl get_param -n ldlm.namespaces.*mdc*.lock_count); do
		let LOCKCOUNTCURRENT=$LOCKCOUNTCURRENT+$lock_count
	done

	declare -i LOCKUNUSEDCOUNTCURRENT=0
	for unused_count in $(lctl get_param -n ldlm.namespaces.*mdc*.lock_unused_count); do
		let LOCKUNUSEDCOUNTCURRENT=$LOCKUNUSEDCOUNTCURRENT+$unused_count
	done

	if [ "$LOCKCOUNTCURRENT" -gt "$LOCKCOUNTORIG" ]; then
		lctl set_param -n ldlm.dump_namespaces ""
		error "CURRENT: $LOCKCOUNTCURRENT > $LOCKCOUNTORIG"
		$LCTL dk | sort -k4 -t: > $TMP/test_29.dk
		log "dumped log to $TMP/test_29.dk (bug 5793)"
		return 2
	fi
	if [ "$LOCKUNUSEDCOUNTCURRENT" -gt "$LOCKUNUSEDCOUNTORIG" ]; then
		error "UNUSED: $LOCKUNUSEDCOUNTCURRENT > $LOCKUNUSEDCOUNTORIG"
		$LCTL dk | sort -k4 -t: > $TMP/test_29.dk
		log "dumped log to $TMP/test_29.dk (bug 5793)"
		return 3
	fi
}
run_test 29 "IT_GETATTR regression  ============================"

test_30() {
	cp `which ls` $DIR
	$DIR/ls /
	rm $DIR/ls
}
run_test 30 "run binary from Lustre (execve) ==================="

test_31a() {
	$OPENUNLINK $DIR/f31 $DIR/f31 || error
	$CHECKSTAT -a $DIR/f31 || error
}
run_test 31a "open-unlink file =================================="

test_31b() {
	touch $DIR/f31 || error
	ln $DIR/f31 $DIR/f31b || error
	multiop $DIR/f31b Ouc || error
	$CHECKSTAT -t file $DIR/f31 || error
}
run_test 31b "unlink file with multiple links while open ======="

test_31c() {
	touch $DIR/f31 || error
	ln $DIR/f31 $DIR/f31c || error
	multiop_bg_pause $DIR/f31 O_uc || return 1
	MULTIPID=$!
	multiop $DIR/f31c Ouc
	kill -USR1 $MULTIPID
	wait $MULTIPID
}
run_test 31c "open-unlink file with multiple links ============="

test_31d() {
	opendirunlink $DIR/d31d $DIR/d31d || error
	$CHECKSTAT -a $DIR/d31d || error
}
run_test 31d "remove of open directory ========================="

test_31e() { # bug 2904
	check_kernel_version 34 || return 0
	openfilleddirunlink $DIR/d31e || error
}
run_test 31e "remove of open non-empty directory ==============="

test_31f() { # bug 4554
	set -vx
	mkdir $DIR/d31f
	$SETSTRIPE $DIR/d31f -s 1048576 -c 1
	cp /etc/hosts $DIR/d31f
	ls -l $DIR/d31f
	$GETSTRIPE $DIR/d31f/hosts
	multiop_bg_pause $DIR/d31f D_c || return 1
	MULTIPID=$!

	rm -rv $DIR/d31f || error "first of $DIR/d31f"
	mkdir $DIR/d31f
	$SETSTRIPE $DIR/d31f -s 1048576 -c 1
	cp /etc/hosts $DIR/d31f
	ls -l $DIR/d31f
	$DIR/d31f/hosts
	multiop_bg_pause $DIR/d31f D_c || return 1
	MULTIPID2=$!

	kill -USR1 $MULTIPID || error "first opendir $MULTIPID not running"
	wait $MULTIPID || error "first opendir $MULTIPID failed"

	sleep 6

	kill -USR1 $MULTIPID2 || error "second opendir $MULTIPID not running"
	wait $MULTIPID2 || error "second opendir $MULTIPID2 failed"
	set +vx
}
run_test 31f "remove of open directory with open-unlink file ==="

test_32a() {
	echo "== more mountpoints and symlinks ================="
	[ -e $DIR/d32a ] && rm -fr $DIR/d32a
	mkdir -p $DIR/d32a/ext2-mountpoint
	mount -t ext2 -o loop $EXT2_DEV $DIR/d32a/ext2-mountpoint || error
	$CHECKSTAT -t dir $DIR/d32a/ext2-mountpoint/.. || error
	$UMOUNT $DIR/d32a/ext2-mountpoint || error
}
run_test 32a "stat d32a/ext2-mountpoint/.. ====================="

test_32b() {
	[ -e $DIR/d32b ] && rm -fr $DIR/d32b
	mkdir -p $DIR/d32b/ext2-mountpoint
	mount -t ext2 -o loop $EXT2_DEV $DIR/d32b/ext2-mountpoint || error
	ls -al $DIR/d32b/ext2-mountpoint/.. || error
	$UMOUNT $DIR/d32b/ext2-mountpoint || error
}
run_test 32b "open d32b/ext2-mountpoint/.. ====================="

test_32c() {
	[ -e $DIR/d32c ] && rm -fr $DIR/d32c
	mkdir -p $DIR/d32c/ext2-mountpoint
	mount -t ext2 -o loop $EXT2_DEV $DIR/d32c/ext2-mountpoint || error
	mkdir -p $DIR/d32c/d2/test_dir
	$CHECKSTAT -t dir $DIR/d32c/ext2-mountpoint/../d2/test_dir || error
	$UMOUNT $DIR/d32c/ext2-mountpoint || error
}
run_test 32c "stat d32c/ext2-mountpoint/../d2/test_dir ========="

test_32d() {
	[ -e $DIR/d32d ] && rm -fr $DIR/d32d
	mkdir -p $DIR/d32d/ext2-mountpoint
	mount -t ext2 -o loop $EXT2_DEV $DIR/d32d/ext2-mountpoint || error
	mkdir -p $DIR/d32d/d2/test_dir
	ls -al $DIR/d32d/ext2-mountpoint/../d2/test_dir || error
	$UMOUNT $DIR/d32d/ext2-mountpoint || error
}
run_test 32d "open d32d/ext2-mountpoint/../d2/test_dir ========="

test_32e() {
	[ -e $DIR/d32e ] && rm -fr $DIR/d32e
	mkdir -p $DIR/d32e/tmp
	TMP_DIR=$DIR/d32e/tmp
	ln -s $DIR/d32e $TMP_DIR/symlink11
	ln -s $TMP_DIR/symlink11 $TMP_DIR/../symlink01
	$CHECKSTAT -t link $DIR/d32e/tmp/symlink11 || error
	$CHECKSTAT -t link $DIR/d32e/symlink01 || error
}
run_test 32e "stat d32e/symlink->tmp/symlink->lustre-subdir ===="

test_32f() {
	[ -e $DIR/d32f ] && rm -fr $DIR/d32f
	mkdir -p $DIR/d32f/tmp
	TMP_DIR=$DIR/d32f/tmp
	ln -s $DIR/d32f $TMP_DIR/symlink11
	ln -s $TMP_DIR/symlink11 $TMP_DIR/../symlink01
	ls $DIR/d32f/tmp/symlink11  || error
	ls $DIR/d32f/symlink01 || error
}
run_test 32f "open d32f/symlink->tmp/symlink->lustre-subdir ===="

test_32g() {
	TMP_DIR=$DIR/$tdir/tmp
	mkdir -p $TMP_DIR $DIR/${tdir}2
	ln -s $DIR/${tdir}2 $TMP_DIR/symlink12
	ln -s $TMP_DIR/symlink12 $TMP_DIR/../symlink02
	$CHECKSTAT -t link $TMP_DIR/symlink12 || error
	$CHECKSTAT -t link $DIR/$tdir/symlink02 || error
	$CHECKSTAT -t dir -f $TMP_DIR/symlink12 || error
	$CHECKSTAT -t dir -f $DIR/$tdir/symlink02 || error
}
run_test 32g "stat d32g/symlink->tmp/symlink->lustre-subdir/${tdir}2"

test_32h() {
	rm -fr $DIR/$tdir $DIR/${tdir}2
	TMP_DIR=$DIR/$tdir/tmp
	mkdir -p $TMP_DIR $DIR/${tdir}2
	ln -s $DIR/${tdir}2 $TMP_DIR/symlink12
	ln -s $TMP_DIR/symlink12 $TMP_DIR/../symlink02
	ls $TMP_DIR/symlink12 || error
	ls $DIR/$tdir/symlink02  || error
}
run_test 32h "open d32h/symlink->tmp/symlink->lustre-subdir/${tdir}2"

test_32i() {
	[ -e $DIR/d32i ] && rm -fr $DIR/d32i
	mkdir -p $DIR/d32i/ext2-mountpoint
	mount -t ext2 -o loop $EXT2_DEV $DIR/d32i/ext2-mountpoint || error
	touch $DIR/d32i/test_file
	$CHECKSTAT -t file $DIR/d32i/ext2-mountpoint/../test_file || error
	$UMOUNT $DIR/d32i/ext2-mountpoint || error
}
run_test 32i "stat d32i/ext2-mountpoint/../test_file ==========="

test_32j() {
	[ -e $DIR/d32j ] && rm -fr $DIR/d32j
	mkdir -p $DIR/d32j/ext2-mountpoint
	mount -t ext2 -o loop $EXT2_DEV $DIR/d32j/ext2-mountpoint || error
	touch $DIR/d32j/test_file
	cat $DIR/d32j/ext2-mountpoint/../test_file || error
	$UMOUNT $DIR/d32j/ext2-mountpoint || error
}
run_test 32j "open d32j/ext2-mountpoint/../test_file ==========="

test_32k() {
	rm -fr $DIR/d32k
	mkdir -p $DIR/d32k/ext2-mountpoint
	mount -t ext2 -o loop $EXT2_DEV $DIR/d32k/ext2-mountpoint
	mkdir -p $DIR/d32k/d2
	touch $DIR/d32k/d2/test_file || error
	$CHECKSTAT -t file $DIR/d32k/ext2-mountpoint/../d2/test_file || error
	$UMOUNT $DIR/d32k/ext2-mountpoint || error
}
run_test 32k "stat d32k/ext2-mountpoint/../d2/test_file ========"

test_32l() {
	rm -fr $DIR/d32l
	mkdir -p $DIR/d32l/ext2-mountpoint
	mount -t ext2 -o loop $EXT2_DEV $DIR/d32l/ext2-mountpoint || error
	mkdir -p $DIR/d32l/d2
	touch $DIR/d32l/d2/test_file
	cat  $DIR/d32l/ext2-mountpoint/../d2/test_file || error
	$UMOUNT $DIR/d32l/ext2-mountpoint || error
}
run_test 32l "open d32l/ext2-mountpoint/../d2/test_file ========"

test_32m() {
	rm -fr $DIR/d32m
	mkdir -p $DIR/d32m/tmp
	TMP_DIR=$DIR/d32m/tmp
	ln -s $DIR $TMP_DIR/symlink11
	ln -s $TMP_DIR/symlink11 $TMP_DIR/../symlink01
	$CHECKSTAT -t link $DIR/d32m/tmp/symlink11 || error
	$CHECKSTAT -t link $DIR/d32m/symlink01 || error
}
run_test 32m "stat d32m/symlink->tmp/symlink->lustre-root ======"

test_32n() {
	rm -fr $DIR/d32n
	mkdir -p $DIR/d32n/tmp
	TMP_DIR=$DIR/d32n/tmp
	ln -s $DIR $TMP_DIR/symlink11
	ln -s $TMP_DIR/symlink11 $TMP_DIR/../symlink01
	ls -l $DIR/d32n/tmp/symlink11  || error
	ls -l $DIR/d32n/symlink01 || error
}
run_test 32n "open d32n/symlink->tmp/symlink->lustre-root ======"

test_32o() {
	rm -fr $DIR/d32o $DIR/$tfile
	touch $DIR/$tfile
	mkdir -p $DIR/d32o/tmp
	TMP_DIR=$DIR/d32o/tmp
	ln -s $DIR/$tfile $TMP_DIR/symlink12
	ln -s $TMP_DIR/symlink12 $TMP_DIR/../symlink02
	$CHECKSTAT -t link $DIR/d32o/tmp/symlink12 || error
	$CHECKSTAT -t link $DIR/d32o/symlink02 || error
	$CHECKSTAT -t file -f $DIR/d32o/tmp/symlink12 || error
	$CHECKSTAT -t file -f $DIR/d32o/symlink02 || error
}
run_test 32o "stat d32o/symlink->tmp/symlink->lustre-root/$tfile"

test_32p() {
    log 32p_1
	rm -fr $DIR/d32p
    log 32p_2
	rm -f $DIR/$tfile
    log 32p_3
	touch $DIR/$tfile
    log 32p_4
	mkdir -p $DIR/d32p/tmp
    log 32p_5
	TMP_DIR=$DIR/d32p/tmp
    log 32p_6
	ln -s $DIR/$tfile $TMP_DIR/symlink12
    log 32p_7
	ln -s $TMP_DIR/symlink12 $TMP_DIR/../symlink02
    log 32p_8
	cat $DIR/d32p/tmp/symlink12 || error
    log 32p_9
	cat $DIR/d32p/symlink02 || error
    log 32p_10
}
run_test 32p "open d32p/symlink->tmp/symlink->lustre-root/$tfile"

test_32q() {
	[ -e $DIR/d32q ] && rm -fr $DIR/d32q
	mkdir -p $DIR/d32q
        touch $DIR/d32q/under_the_mount
	mount -t ext2 -o loop $EXT2_DEV $DIR/d32q
	ls $DIR/d32q/under_the_mount && error || true
	$UMOUNT $DIR/d32q || error
}
run_test 32q "stat follows mountpoints in Lustre (should return error)"

test_32r() {
	[ -e $DIR/d32r ] && rm -fr $DIR/d32r
	mkdir -p $DIR/d32r
        touch $DIR/d32r/under_the_mount
	mount -t ext2 -o loop $EXT2_DEV $DIR/d32r
	ls $DIR/d32r | grep -q under_the_mount && error || true
	$UMOUNT $DIR/d32r || error
}
run_test 32r "opendir follows mountpoints in Lustre (should return error)"

test_33() {
	rm -f $DIR/$tfile
	touch $DIR/$tfile
	chmod 444 $DIR/$tfile
	chown $RUNAS_ID $DIR/$tfile
	log 33_1
	$RUNAS $OPENFILE -f O_RDWR $DIR/$tfile && error || true
	log 33_2
}
run_test 33 "write file with mode 444 (should return error) ===="

test_33a() {
        rm -fr $DIR/d33
        mkdir -p $DIR/d33
        chown $RUNAS_ID $DIR/d33
        $RUNAS $OPENFILE -f O_RDWR:O_CREAT -m 0444 $DIR/d33/f33|| error "create"
        $RUNAS $OPENFILE -f O_RDWR:O_CREAT -m 0444 $DIR/d33/f33 && \
		error "open RDWR" || true
}
run_test 33a "test open file(mode=0444) with O_RDWR (should return error)"

test_33b() {
        rm -fr $DIR/d33
        mkdir -p $DIR/d33
        chown $RUNAS_ID $DIR/d33
        $RUNAS $OPENFILE -f 1286739555 $DIR/d33/f33 && error "create" || true
}
run_test 33b "test open file with malformed flags (No panic and return error)"

TEST_34_SIZE=${TEST_34_SIZE:-2000000000000}
test_34a() {
	rm -f $DIR/f34
	$MCREATE $DIR/f34 || error
	$GETSTRIPE $DIR/f34 2>&1 | grep -q "no stripe info" || error
	$TRUNCATE $DIR/f34 $TEST_34_SIZE || error
	$GETSTRIPE $DIR/f34 2>&1 | grep -q "no stripe info" || error
	$CHECKSTAT -s $TEST_34_SIZE $DIR/f34 || error
}
run_test 34a "truncate file that has not been opened ==========="

test_34b() {
	[ ! -f $DIR/f34 ] && test_34a
	$CHECKSTAT -s $TEST_34_SIZE $DIR/f34 || error
	$OPENFILE -f O_RDONLY $DIR/f34
	$GETSTRIPE $DIR/f34 2>&1 | grep -q "no stripe info" || error
	$CHECKSTAT -s $TEST_34_SIZE $DIR/f34 || error
}
run_test 34b "O_RDONLY opening file doesn't create objects ====="

test_34c() {
	[ ! -f $DIR/f34 ] && test_34a
	$CHECKSTAT -s $TEST_34_SIZE $DIR/f34 || error
	$OPENFILE -f O_RDWR $DIR/f34
	$GETSTRIPE $DIR/f34 2>&1 | grep -q "no stripe info" && error
	$CHECKSTAT -s $TEST_34_SIZE $DIR/f34 || error
}
run_test 34c "O_RDWR opening file-with-size works =============="

test_34d() {
	[ ! -f $DIR/f34 ] && test_34a
	dd if=/dev/zero of=$DIR/f34 conv=notrunc bs=4k count=1 || error
	$CHECKSTAT -s $TEST_34_SIZE $DIR/f34 || error
	rm $DIR/f34
}
run_test 34d "write to sparse file ============================="

test_34e() {
	rm -f $DIR/f34e
	$MCREATE $DIR/f34e || error
	$TRUNCATE $DIR/f34e 1000 || error
	$CHECKSTAT -s 1000 $DIR/f34e || error
	$OPENFILE -f O_RDWR $DIR/f34e
	$CHECKSTAT -s 1000 $DIR/f34e || error
}
run_test 34e "create objects, some with size and some without =="

test_34f() { # bug 6242, 6243
	SIZE34F=48000
	rm -f $DIR/f34f
	$MCREATE $DIR/f34f || error
	$TRUNCATE $DIR/f34f $SIZE34F || error "truncating $DIR/f3f to $SIZE34F"
	dd if=$DIR/f34f of=$TMP/f34f
	$CHECKSTAT -s $SIZE34F $TMP/f34f || error "$TMP/f34f not $SIZE34F bytes"
	dd if=/dev/zero of=$TMP/f34fzero bs=$SIZE34F count=1
	cmp $DIR/f34f $TMP/f34fzero || error "$DIR/f34f not all zero"
	cmp $TMP/f34f $TMP/f34fzero || error "$TMP/f34f not all zero"
	rm $TMP/f34f $TMP/f34fzero $DIR/f34f
}
run_test 34f "read from a file with no objects until EOF ======="

test_35a() {
	cp /bin/sh $DIR/f35a
	chmod 444 $DIR/f35a
	chown $RUNAS_ID $DIR/f35a
	$RUNAS $DIR/f35a && error || true
	rm $DIR/f35a
}
run_test 35a "exec file with mode 444 (should return and not leak) ====="

test_36a() {
	rm -f $DIR/f36
	utime $DIR/f36 || error
}
run_test 36a "MDS utime check (mknod, utime) ==================="

test_36b() {
	echo "" > $DIR/f36
	utime $DIR/f36 || error
}
run_test 36b "OST utime check (open, utime) ===================="

test_36c() {
	rm -f $DIR/d36/f36
	mkdir $DIR/d36
	chown $RUNAS_ID $DIR/d36
	$RUNAS utime $DIR/d36/f36 || error
}
run_test 36c "non-root MDS utime check (mknod, utime) =========="

test_36d() {
	[ ! -d $DIR/d36 ] && test_36c
	echo "" > $DIR/d36/f36
	$RUNAS utime $DIR/d36/f36 || error
}
run_test 36d "non-root OST utime check (open, utime) ==========="

test_36e() {
	[ $RUNAS_ID -eq $UID ] && skip "RUNAS_ID = UID = $UID -- skipping" && return
	mkdir -p $DIR/$tdir
	touch $DIR/$tdir/$tfile
	$RUNAS utime $DIR/$tdir/$tfile && \
		error "utime worked, expected failure" || true
}
run_test 36e "utime on non-owned file (should return error) ===="

test_36f() {
	export LANG=C LC_LANG=C # for date language

	DATESTR="Dec 20  2000"
	mkdir -p $DIR/$tdir
	#define OBD_FAIL_OST_BRW_PAUSE_BULK 0x214
	lctl set_param fail_loc=0x80000214
	date; date +%s
	cp /etc/hosts $DIR/$tdir/$tfile
	sync & # write RPC generated with "current" inode timestamp, but delayed
	sleep 1
	touch --date="$DATESTR" $DIR/$tdir/$tfile # setattr timestamp in past
	LS_BEFORE="`ls -l $DIR/$tdir/$tfile`" # old timestamp from client cache
	cancel_lru_locks osc
	LS_AFTER="`ls -l $DIR/$tdir/$tfile`"  # timestamp from OST object
	date; date +%s
	[ "$LS_BEFORE" != "$LS_AFTER" ] && \
		echo "BEFORE: $LS_BEFORE" && \
		echo "AFTER : $LS_AFTER" && \
		echo "WANT  : $DATESTR" && \
		error "$DIR/$tdir/$tfile timestamps changed" || true
}
run_test 36f "utime on file racing with OST BRW write =========="

test_36g() {
	remote_ost_nodsh && skip "remote OST with nodsh" && return

	mkdir -p $DIR/$tdir
	export FMD_MAX_AGE=`do_facet ost1 lctl get_param -n obdfilter.*.client_cache_seconds 2> /dev/null | head -n 1`
	FMD_BEFORE="`awk '/ll_fmd_cache/ { print $2 }' /proc/slabinfo`"
	touch $DIR/$tdir/$tfile
	sleep $((FMD_MAX_AGE + 12))
	FMD_AFTER="`awk '/ll_fmd_cache/ { print $2 }' /proc/slabinfo`"
	[ "$FMD_AFTER" -gt "$FMD_BEFORE" ] && \
		echo "AFTER : $FMD_AFTER > BEFORE $FMD_BEFORE" && \
		error "fmd didn't expire after ping" || true
}
run_test 36g "filter mod data cache expiry ====================="

test_37() {
	mkdir -p $DIR/$tdir
	echo f > $DIR/$tdir/fbugfile
	mount -t ext2 -o loop $EXT2_DEV $DIR/$tdir
	ls $DIR/$tdir | grep "\<fbugfile\>" && error
	$UMOUNT $DIR/$tdir || error
	rm -f $DIR/$tdir/fbugfile || error
}
run_test 37 "ls a mounted file system to check old content ====="

test_38() {
	o_directory $DIR/$tfile
}
run_test 38 "open a regular file with O_DIRECTORY =============="

test_39() {
	touch $DIR/$tfile
	touch $DIR/${tfile}2
#	ls -l  $DIR/$tfile $DIR/${tfile}2
#	ls -lu  $DIR/$tfile $DIR/${tfile}2
#	ls -lc  $DIR/$tfile $DIR/${tfile}2
	sleep 2
	$OPENFILE -f O_CREAT:O_TRUNC:O_WRONLY $DIR/${tfile}2
	if [ ! $DIR/${tfile}2 -nt $DIR/$tfile ]; then
		echo "mtime"
		ls -l  $DIR/$tfile $DIR/${tfile}2
		echo "atime"
		ls -lu  $DIR/$tfile $DIR/${tfile}2
		echo "ctime"
		ls -lc  $DIR/$tfile $DIR/${tfile}2
		error "O_TRUNC didn't change timestamps"
	fi
}
run_test 39 "mtime changed on create ==========================="

function get_times() {
        FILE=$1
        TIME=$2

        i=0
        for time in `stat -c "%X %Y %Z" $FILE`; do
                eval "$TIME[$i]=$time"
                i=$(($i + 1))
        done
}

test_39b() {
        ATIME=0
        MTIME=1
        CTIME=2
        mkdir -p $DIR/$tdir
        cp -p /etc/passwd $DIR/$tdir/fopen
        cp -p /etc/passwd $DIR/$tdir/flink
        cp -p /etc/passwd $DIR/$tdir/funlink
        cp -p /etc/passwd $DIR/$tdir/frename
        ln $DIR/$tdir/funlink $DIR/$tdir/funlink2

        get_times $DIR/$tdir/fopen OPEN_OLD
        get_times $DIR/$tdir/flink LINK_OLD
        get_times $DIR/$tdir/funlink UNLINK_OLD
        get_times $DIR/$tdir/frename RENAME_OLD

        sleep 1
        echo "aaaaaa" >> $DIR/$tdir/fopen
        echo "aaaaaa" >> $DIR/$tdir/flink
        echo "aaaaaa" >> $DIR/$tdir/funlink
        echo "aaaaaa" >> $DIR/$tdir/frename

        get_times $DIR/$tdir/fopen OPEN_NEW
        get_times $DIR/$tdir/flink LINK_NEW
        get_times $DIR/$tdir/funlink UNLINK_NEW
        get_times $DIR/$tdir/frename RENAME_NEW

        cat $DIR/$tdir/fopen > /dev/null
        ln $DIR/$tdir/flink $DIR/$tdir/flink2
        rm -f $DIR/$tdir/funlink2
        mv -f $DIR/$tdir/frename $DIR/$tdir/frename2

        get_times $DIR/$tdir/fopen OPEN_NEW2
        get_times $DIR/$tdir/flink LINK_NEW2
        get_times $DIR/$tdir/funlink UNLINK_NEW2
        get_times $DIR/$tdir/frename2 RENAME_NEW2
        echo ${OPEN_OLD[1]},${OPEN_NEW[$MTIME]},${OPEN_NEW2[$MTIME]}
        echo ${LINK_OLD[1]},${LINK_NEW[$MTIME]},${LINK_NEW2[$MTIME]}
        echo ${UNLINK_OLD[1]},${UNLINK_NEW[$MTIME]},${UNLINK_NEW2[$MTIME]}
        echo ${RENAME_OLD[1]},${RENAME_NEW[$MTIME]},${RENAME_NEW2[$MTIME]}

        [ ${OPEN_NEW2[$MTIME]} -eq ${OPEN_NEW[$MTIME]} ] || error "open file reverses mtime"
        [ ${LINK_NEW2[$MTIME]} -eq ${LINK_NEW[$MTIME]} ] || error "link file reverses mtime"
        [ ${UNLINK_NEW2[$MTIME]} -eq ${UNLINK_NEW[$MTIME]} ] || error "unlink file reverses mtime"
        [ ${RENAME_NEW2[$MTIME]} -eq ${RENAME_NEW[$MTIME]} ] || error "rename file reverses mtime"
}
run_test 39b "mtime change on close ============================"

test_40() {
	dd if=/dev/zero of=$DIR/f40 bs=4096 count=1
	$RUNAS $OPENFILE -f O_WRONLY:O_TRUNC $DIR/f40 && error
	$CHECKSTAT -t file -s 4096 $DIR/f40 || error
}
run_test 40 "failed open(O_TRUNC) doesn't truncate ============="

test_41() {
	# bug 1553
	small_write $DIR/f41 18
}
run_test 41 "test small file write + fstat ====================="

count_ost_writes() {
        lctl get_param -n osc.*.stats |
            awk -vwrites=0 '/ost_write/ { writes += $2 } END { print writes; }'
}

# decent default
WRITEBACK_SAVE=500
DIRTY_RATIO_SAVE=40
MAX_DIRTY_RATIO=50
BG_DIRTY_RATIO_SAVE=10
MAX_BG_DIRTY_RATIO=25

start_writeback() {
	trap 0
	# in 2.6, restore /proc/sys/vm/dirty_writeback_centisecs,
	# dirty_ratio, dirty_background_ratio
	if [ -f /proc/sys/vm/dirty_writeback_centisecs ]; then
		sysctl -w vm.dirty_writeback_centisecs=$WRITEBACK_SAVE
		sysctl -w vm.dirty_background_ratio=$BG_DIRTY_RATIO_SAVE
		sysctl -w vm.dirty_ratio=$DIRTY_RATIO_SAVE
	else
		# if file not here, we are a 2.4 kernel
		kill -CONT `pidof kupdated`
	fi
}

stop_writeback() {
	# setup the trap first, so someone cannot exit the test at the
	# exact wrong time and mess up a machine
	trap start_writeback EXIT
	# in 2.6, save and 0 /proc/sys/vm/dirty_writeback_centisecs
	if [ -f /proc/sys/vm/dirty_writeback_centisecs ]; then
		WRITEBACK_SAVE=`sysctl -n vm.dirty_writeback_centisecs`
		sysctl -w vm.dirty_writeback_centisecs=0
		# save and increase /proc/sys/vm/dirty_ratio
		DIRTY_RATIO_SAVE=`sysctl -n vm.dirty_ratio`
		sysctl -w vm.dirty_ratio=$MAX_DIRTY_RATIO
		# save and increase /proc/sys/vm/dirty_background_ratio
		BG_DIRTY_RATIO_SAVE=`sysctl -n vm.dirty_background_ratio`
		sysctl -w vm.dirty_background_ratio=$MAX_BG_DIRTY_RATIO
	else
		# if file not here, we are a 2.4 kernel
		kill -STOP `pidof kupdated`
	fi
}

# ensure that all stripes have some grant before we test client-side cache
setup_test42() {
	[ "$SETUP_TEST42" ] && return
	for i in `seq -f $DIR/f42-%g 1 $OSTCOUNT`; do
		dd if=/dev/zero of=$i bs=4k count=1
		rm $i
	done
	SETUP_TEST42=DONE
}

# Tests 42* verify that our behaviour is correct WRT caching, file closure,
# file truncation, and file removal.
test_42a() {
	setup_test42
	cancel_lru_locks osc
	stop_writeback
	sync; sleep 1; sync # just to be safe
	BEFOREWRITES=`count_ost_writes`
	lctl get_param -n osc.*[oO][sS][cC][_-]*.cur_grant_bytes | grep "[0-9]"
	dd if=/dev/zero of=$DIR/f42a bs=1024 count=100
	AFTERWRITES=`count_ost_writes`
	[ $BEFOREWRITES -eq $AFTERWRITES ] || \
		error "$BEFOREWRITES < $AFTERWRITES"
	start_writeback
}
run_test 42a "ensure that we don't flush on close =============="

test_42b() {
	setup_test42
	cancel_lru_locks osc
	stop_writeback
        sync
        dd if=/dev/zero of=$DIR/f42b bs=1024 count=100
        BEFOREWRITES=`count_ost_writes`
        $MUNLINK $DIR/f42b || error "$MUNLINK $DIR/f42b: $?"
        AFTERWRITES=`count_ost_writes`
        if [ $BEFOREWRITES -lt $AFTERWRITES ]; then
                error "$BEFOREWRITES < $AFTERWRITES on unlink"
        fi
        BEFOREWRITES=`count_ost_writes`
        sync || error "sync: $?"
        AFTERWRITES=`count_ost_writes`
        if [ $BEFOREWRITES -lt $AFTERWRITES ]; then
                error "$BEFOREWRITES < $AFTERWRITES on sync"
        fi
        dmesg | grep 'error from obd_brw_async' && error 'error writing back'
	start_writeback
        return 0
}
run_test 42b "test destroy of file with cached dirty data ======"

# if these tests just want to test the effect of truncation,
# they have to be very careful.  consider:
# - the first open gets a {0,EOF}PR lock
# - the first write conflicts and gets a {0, count-1}PW
# - the rest of the writes are under {count,EOF}PW
# - the open for truncate tries to match a {0,EOF}PR
#   for the filesize and cancels the PWs.
# any number of fixes (don't get {0,EOF} on open, match
# composite locks, do smarter file size management) fix
# this, but for now we want these tests to verify that
# the cancellation with truncate intent works, so we
# start the file with a full-file pw lock to match against
# until the truncate.
trunc_test() {
        test=$1
        file=$DIR/$test
        offset=$2
	cancel_lru_locks osc
	stop_writeback
	# prime the file with 0,EOF PW to match
	touch $file
        $TRUNCATE $file 0
        sync; sync
	# now the real test..
        dd if=/dev/zero of=$file bs=1024 count=100
        BEFOREWRITES=`count_ost_writes`
        $TRUNCATE $file $offset
        cancel_lru_locks osc
        AFTERWRITES=`count_ost_writes`
	start_writeback
}

test_42c() {
        trunc_test 42c 1024
        [ $BEFOREWRITES -eq $AFTERWRITES ] && \
            error "beforewrites $BEFOREWRITES == afterwrites $AFTERWRITES on truncate"
        rm $file
}
run_test 42c "test partial truncate of file with cached dirty data"

test_42d() {
        trunc_test 42d 0
        [ $BEFOREWRITES -eq $AFTERWRITES ] || \
            error "beforewrites $BEFOREWRITES != afterwrites $AFTERWRITES on truncate"
        rm $file
}
run_test 42d "test complete truncate of file with cached dirty data"

test_43() {
	mkdir -p $DIR/$tdir
	cp -p /bin/ls $DIR/$tdir/$tfile
	multiop $DIR/$tdir/$tfile Ow_c &
	pid=$!
	# give multiop a chance to open
	sleep 1

	$DIR/$tdir/$tfile && error || true
	kill -USR1 $pid
}
run_test 43 "execution of file opened for write should return -ETXTBSY"

test_43a() {
        mkdir -p $DIR/d43
	cp -p `which multiop` $DIR/d43/multiop
        MULTIOP_PROG=$DIR/d43/multiop multiop_bg_pause $TMP/test43.junk O_c || return 1
        MULTIOP_PID=$!
        multiop $DIR/d43/multiop Oc && error "expected error, got success"
        kill -USR1 $MULTIOP_PID || return 2
        wait $MULTIOP_PID || return 3
        rm $TMP/test43.junk
}
run_test 43a "open(RDWR) of file being executed should return -ETXTBSY"

test_43b() {
        mkdir -p $DIR/d43
	cp -p `which multiop` $DIR/d43/multiop
        MULTIOP_PROG=$DIR/d43/multiop multiop_bg_pause $TMP/test43.junk O_c || return 1
        MULTIOP_PID=$!
        truncate $DIR/d43/multiop 0 && error "expected error, got success"
        kill -USR1 $MULTIOP_PID || return 2
        wait $MULTIOP_PID || return 3
        rm $TMP/test43.junk
}
run_test 43b "truncate of file being executed should return -ETXTBSY"

test_43c() {
	local testdir="$DIR/d43c"
	mkdir -p $testdir
	cp $SHELL $testdir/
	( cd $(dirname $SHELL) && md5sum $(basename $SHELL) ) | \
		( cd $testdir && md5sum -c)
}
run_test 43c "md5sum of copy into lustre========================"

test_44() {
	[  "$OSTCOUNT" -lt "2" ] && skip "skipping 2-stripe test" && return
	dd if=/dev/zero of=$DIR/f1 bs=4k count=1 seek=1023
	dd if=$DIR/f1 of=/dev/null bs=4k count=1
}
run_test 44 "zero length read from a sparse stripe ============="

test_44a() {
    local nstripe=`$LCTL lov_getconfig $DIR | grep default_stripe_count: | \
                         awk '{print $2}'`
    [ -z "$nstripe" ] && skip "can't get stripe info" && return
    [ "$nstripe" -gt "$OSTCOUNT" ] && skip "Wrong default_stripe_count: $nstripe (OSTCOUNT: $OSTCOUNT)" && return
    local stride=`$LCTL lov_getconfig $DIR | grep default_stripe_size: | \
                      awk '{print $2}'`
    if [ $nstripe -eq 0 -o $nstripe -eq -1 ] ; then
        nstripe=`$LCTL lov_getconfig $DIR | grep obd_count: | awk '{print $2}'`
    fi

    OFFSETS="0 $((stride/2)) $((stride-1))"
    for offset in $OFFSETS ; do
      for i in `seq 0 $((nstripe-1))`; do
        rm -f $DIR/d44a
        local GLOBALOFFSETS=""
        local size=$((((i + 2 * $nstripe )*$stride + $offset)))  # Bytes
        ll_sparseness_write $DIR/d44a $size  || error "ll_sparseness_write"
        GLOBALOFFSETS="$GLOBALOFFSETS $size"
        ll_sparseness_verify $DIR/d44a $GLOBALOFFSETS \
                            || error "ll_sparseness_verify $GLOBALOFFSETS"

        for j in `seq 0 $((nstripe-1))`; do
            size=$((((j + $nstripe )*$stride + $offset)))  # Bytes
            ll_sparseness_write $DIR/d44a $size || error "ll_sparseness_write"
            GLOBALOFFSETS="$GLOBALOFFSETS $size"
        done
        ll_sparseness_verify $DIR/d44a $GLOBALOFFSETS \
                            || error "ll_sparseness_verify $GLOBALOFFSETS"
      done
    done
}
run_test 44a "test sparse pwrite ==============================="

dirty_osc_total() {
	tot=0
	for d in `lctl get_param -n osc.*.cur_dirty_bytes`; do
		tot=$(($tot + d))
	done
	echo $tot
}
do_dirty_record() {
	before=`dirty_osc_total`
	echo executing "\"$*\""
	eval $*
	after=`dirty_osc_total`
	echo before $before, after $after
}
test_45() {
	f="$DIR/f45"
	# Obtain grants from OST if it supports it
	echo blah > ${f}_grant
	stop_writeback
	sync
	do_dirty_record "echo blah > $f"
	[ $before -eq $after ] && error "write wasn't cached"
	do_dirty_record "> $f"
	[ $before -gt $after ] || error "truncate didn't lower dirty count"
	do_dirty_record "echo blah > $f"
	[ $before -eq $after ] && error "write wasn't cached"
	do_dirty_record "sync"
	[ $before -gt $after ] || error "writeback didn't lower dirty count"
	do_dirty_record "echo blah > $f"
	[ $before -eq $after ] && error "write wasn't cached"
	do_dirty_record "cancel_lru_locks osc"
	[ $before -gt $after ] || error "lock cancellation didn't lower dirty count"
	start_writeback
}
run_test 45 "osc io page accounting ============================"

page_size() {
	getconf PAGE_SIZE
}

# in a 2 stripe file (lov.sh), page 1023 maps to page 511 in its object.  this
# test tickles a bug where re-dirtying a page was failing to be mapped to the
# objects offset and an assert hit when an rpc was built with 1023's mapped
# offset 511 and 511's raw 511 offset. it also found general redirtying bugs.
test_46() {
	f="$DIR/f46"
	stop_writeback
	sync
	dd if=/dev/zero of=$f bs=`page_size` seek=511 count=1
	sync
	dd conv=notrunc if=/dev/zero of=$f bs=`page_size` seek=1023 count=1
	dd conv=notrunc if=/dev/zero of=$f bs=`page_size` seek=511 count=1
	sync
	start_writeback
}
run_test 46 "dirtying a previously written page ================"

# Check that device nodes are created and then visible correctly (#2091)
test_47() {
	cmknod $DIR/test_47_node || error
}
run_test 47 "Device nodes check ================================"

test_48a() { # bug 2399
	check_kernel_version 34 || return 0
	mkdir -p $DIR/d48a
	cd $DIR/d48a
	mv $DIR/d48a $DIR/d48.new || error "move directory failed"
	mkdir $DIR/d48a || error "recreate directory failed"
	touch foo || error "'touch foo' failed after recreating cwd"
	mkdir bar || error "'mkdir foo' failed after recreating cwd"
	if check_kernel_version 44; then
		touch .foo || error "'touch .foo' failed after recreating cwd"
		mkdir .bar || error "'mkdir .foo' failed after recreating cwd"
	fi
	ls . > /dev/null || error "'ls .' failed after recreating cwd"
	ls .. > /dev/null || error "'ls ..' failed after removing cwd"
	cd . || error "'cd .' failed after recreating cwd"
	mkdir . && error "'mkdir .' worked after recreating cwd"
	rmdir . && error "'rmdir .' worked after recreating cwd"
	ln -s . baz || error "'ln -s .' failed after recreating cwd"
	cd .. || error "'cd ..' failed after recreating cwd"
}
run_test 48a "Access renamed working dir (should return errors)="

test_48b() { # bug 2399
	check_kernel_version 34 || return 0
	mkdir -p $DIR/d48b
	cd $DIR/d48b
	rmdir $DIR/d48b || error "remove cwd $DIR/d48b failed"
	touch foo && error "'touch foo' worked after removing cwd"
	mkdir foo && error "'mkdir foo' worked after removing cwd"
	if check_kernel_version 44; then
		touch .foo && error "'touch .foo' worked after removing cwd"
		mkdir .foo && error "'mkdir .foo' worked after removing cwd"
	fi
	ls . > /dev/null && error "'ls .' worked after removing cwd"
	ls .. > /dev/null || error "'ls ..' failed after removing cwd"
	is_patchless || ( cd . && error "'cd .' worked after removing cwd" )
	mkdir . && error "'mkdir .' worked after removing cwd"
	rmdir . && error "'rmdir .' worked after removing cwd"
	ln -s . foo && error "'ln -s .' worked after removing cwd"
	cd .. || echo "'cd ..' failed after removing cwd `pwd`"  #bug 3517
}
run_test 48b "Access removed working dir (should return errors)="

test_48c() { # bug 2350
	check_kernel_version 36 || return 0
	#lctl set_param debug=-1
	#set -vx
	mkdir -p $DIR/d48c/dir
	cd $DIR/d48c/dir
	$TRACE rmdir $DIR/d48c/dir || error "remove cwd $DIR/d48c/dir failed"
	$TRACE touch foo && error "'touch foo' worked after removing cwd"
	$TRACE mkdir foo && error "'mkdir foo' worked after removing cwd"
	if check_kernel_version 44; then
		touch .foo && error "'touch .foo' worked after removing cwd"
		mkdir .foo && error "'mkdir .foo' worked after removing cwd"
	fi
	$TRACE ls . && error "'ls .' worked after removing cwd"
	$TRACE ls .. || error "'ls ..' failed after removing cwd"
	is_patchless || ( $TRACE cd . && error "'cd .' worked after removing cwd" )
	$TRACE mkdir . && error "'mkdir .' worked after removing cwd"
	$TRACE rmdir . && error "'rmdir .' worked after removing cwd"
	$TRACE ln -s . foo && error "'ln -s .' worked after removing cwd"
	$TRACE cd .. || echo "'cd ..' failed after removing cwd `pwd`" #bug 3415
}
run_test 48c "Access removed working subdir (should return errors)"

test_48d() { # bug 2350
	check_kernel_version 36 || return 0
	#lctl set_param debug=-1
	#set -vx
	mkdir -p $DIR/d48d/dir
	cd $DIR/d48d/dir
	$TRACE rmdir $DIR/d48d/dir || error "remove cwd $DIR/d48d/dir failed"
	$TRACE rmdir $DIR/d48d || error "remove parent $DIR/d48d failed"
	$TRACE touch foo && error "'touch foo' worked after removing parent"
	$TRACE mkdir foo && error "'mkdir foo' worked after removing parent"
	if check_kernel_version 44; then
		touch .foo && error "'touch .foo' worked after removing parent"
		mkdir .foo && error "'mkdir .foo' worked after removing parent"
	fi
	$TRACE ls . && error "'ls .' worked after removing parent"
	$TRACE ls .. && error "'ls ..' worked after removing parent"
	is_patchless || ( $TRACE cd . && error "'cd .' worked after recreate parent" )
	$TRACE mkdir . && error "'mkdir .' worked after removing parent"
	$TRACE rmdir . && error "'rmdir .' worked after removing parent"
	$TRACE ln -s . foo && error "'ln -s .' worked after removing parent"
	is_patchless || ( $TRACE cd .. && error "'cd ..' worked after removing parent" || true )
}
run_test 48d "Access removed parent subdir (should return errors)"

test_48e() { # bug 4134
	check_kernel_version 41 || return 0
	#lctl set_param debug=-1
	#set -vx
	mkdir -p $DIR/d48e/dir
	cd $DIR/d48e/dir
	$TRACE rmdir $DIR/d48e/dir || error "remove cwd $DIR/d48e/dir failed"
	$TRACE rmdir $DIR/d48e || error "remove parent $DIR/d48e failed"
	$TRACE touch $DIR/d48e || error "'touch $DIR/d48e' failed"
	$TRACE chmod +x $DIR/d48e || error "'chmod +x $DIR/d48e' failed"
	# On a buggy kernel addition of "touch foo" after cd .. will
	# produce kernel oops in lookup_hash_it
	touch ../foo && error "'cd ..' worked after recreate parent"
	cd $DIR
	$TRACE rm $DIR/d48e || error "rm '$DIR/d48e' failed"
}
run_test 48e "Access to recreated parent subdir (should return errors)"

test_50() {
	# bug 1485
	mkdir $DIR/d50
	cd $DIR/d50
	ls /proc/$$/cwd || error
}
run_test 50 "special situations: /proc symlinks  ==============="

test_51a() {	# was test_51
	# bug 1516 - create an empty entry right after ".." then split dir
	mkdir $DIR/d51
	touch $DIR/d51/foo
	$MCREATE $DIR/d51/bar
	rm $DIR/d51/foo
	createmany -m $DIR/d51/longfile 201
	FNUM=202
	while [ `ls -sd $DIR/d51 | awk '{ print $1 }'` -eq 4 ]; do
		$MCREATE $DIR/d51/longfile$FNUM
		FNUM=$(($FNUM + 1))
		echo -n "+"
	done
	echo
	ls -l $DIR/d51 > /dev/null || error
}
run_test 51a "special situations: split htree with empty entry =="

export NUMTEST=70000
test_51b() {
	NUMFREE=`df -i -P $DIR | tail -n 1 | awk '{ print $4 }'`
	[ $NUMFREE -lt 21000 ] && \
		skip "not enough free inodes ($NUMFREE)" && \
		return

	check_kernel_version 40 || NUMTEST=31000
	[ $NUMFREE -lt $NUMTEST ] && NUMTEST=$(($NUMFREE - 50))

	mkdir -p $DIR/d51b
	createmany -d $DIR/d51b/t- $NUMTEST
}
run_test 51b "mkdir .../t-0 --- .../t-$NUMTEST ===================="

test_51bb() {
	[ $MDSCOUNT -lt 2 ] && skip "needs >= 2 MDTs" && return 

	local ndirs=${TEST51BB_NDIRS:-10}
	local nfiles=${TEST51BB_NFILES:-100}

	local numfree=`df -i -P $DIR | tail -n 1 | awk '{ print $4 }'`

	[ $numfree -lt $(( ndirs * nfiles)) ] && \
		nfiles=$(( numfree / ndirs - 10 ))

	local dir=$DIR/d51bb
	mkdir -p $dir
	local savePOLICY=$(lctl get_param -n lmv.*.placement)
	lctl set_param -n lmv.*.placement=CHAR

	lfs df -i $dir
	local IUSED=$(lfs df -i $dir | grep MDT | awk '{print $3}')
	OLDUSED=($IUSED)

	declare -a dirs
	for ((i=0; i < $ndirs; i++)); do
		dirs[i]=$dir/$RANDOM
		echo Creating directory ${dirs[i]} 
		mkdir -p ${dirs[i]}
		ls $dir
		echo Creating $nfiles in dir ${dirs[i]} ...
		echo "createmany -o ${dirs[i]}/$tfile- $nfiles"
		createmany -o ${dirs[i]}/$tfile- $nfiles
	done
	ls $dir

	sleep 1

	IUSED=$(lfs df -i $dir | grep MDT | awk '{print $3}')
	NEWUSED=($IUSED)

	local rc=0
	for ((i=0; i<${#NEWUSED[@]}; i++)); do
		echo "mds $i: inodes count OLD ${OLDUSED[$i]} NEW ${NEWUSED[$i]}"
		[ ${OLDUSED[$i]} -lt ${NEWUSED[$i]} ] || rc=$((rc + 1))
	done
	
	lctl set_param -n lmv.*.placement=$savePOLICY

	[ $rc -ne $MDSCOUNT ] || \
		error "Objects/inodes are not distributed over all mds servers"
}
run_test 51bb "mkdir createmany CMD $MDSCOUNT  ===================="


test_51c() {
	[ ! -d $DIR/d51b ] && skip "$DIR/51b missing" && \
		return

	unlinkmany -d $DIR/d51b/t- $NUMTEST
}
run_test 51c "rmdir .../t-0 --- .../t-$NUMTEST ===================="

test_51d() {
        [  "$OSTCOUNT" -lt "3" ] && skip "skipping test with few OSTs" && return
        mkdir -p $DIR/d51d
        createmany -o $DIR/d51d/t- 1000
        $LFS getstripe $DIR/d51d > $TMP/files
        for N in `seq 0 $((OSTCOUNT - 1))`; do
	    OBJS[$N]=`awk -vobjs=0 '($1 == '$N') { objs += 1 } END { print objs;}' $TMP/files`
	    OBJS0[$N]=`grep -A 1 idx $TMP/files | awk -vobjs=0 '($1 == '$N') { objs += 1 } END { print objs;}'`
	    log "OST$N has ${OBJS[$N]} objects, ${OBJS0[$N]} are index 0"
        done
        unlinkmany $DIR/d51d/t- 1000

        NLAST=0
        for N in `seq 1 $((OSTCOUNT - 1))`; do
	    [ ${OBJS[$N]} -lt $((${OBJS[$NLAST]} - 20)) ] && \
		error "OST $N has less objects vs OST $NLAST (${OBJS[$N]} < ${OBJS[$NLAST]}"
	    [ ${OBJS[$N]} -gt $((${OBJS[$NLAST]} + 20)) ] && \
		error "OST $N has less objects vs OST $NLAST (${OBJS[$N]} < ${OBJS[$NLAST]}"

	    [ ${OBJS0[$N]} -lt $((${OBJS0[$NLAST]} - 20)) ] && \
		error "OST $N has less #0 objects vs OST $NLAST (${OBJS0[$N]} < ${OBJS0[$NLAST]}"
	    [ ${OBJS0[$N]} -gt $((${OBJS0[$NLAST]} + 20)) ] && \
		error "OST $N has less #0 objects vs OST $NLAST (${OBJS0[$N]} < ${OBJS0[$NLAST]}"
	    NLAST=$N
        done
}
run_test 51d "check object distribution ===================="

test_52a() {
	[ -f $DIR/d52a/foo ] && chattr -a $DIR/d52a/foo
	mkdir -p $DIR/d52a
	touch $DIR/d52a/foo
	chattr =a $DIR/d52a/foo || error "chattr =a failed"
	echo bar >> $DIR/d52a/foo || error "append bar failed"
	cp /etc/hosts $DIR/d52a/foo && error "cp worked"
	rm -f $DIR/d52a/foo 2>/dev/null && error "rm worked"
	link $DIR/d52a/foo $DIR/d52a/foo_link 2>/dev/null && error "link worked"
	echo foo >> $DIR/d52a/foo || error "append foo failed"
	mrename $DIR/d52a/foo $DIR/d52a/foo_ren && error "rename worked"
	lsattr $DIR/d52a/foo | egrep -q "^-+a-+ $DIR/d52a/foo" || error "lsattr"
	chattr -a $DIR/d52a/foo || error "chattr -a failed"

	rm -fr $DIR/d52a || error "cleanup rm failed"
}
run_test 52a "append-only flag test (should return errors) ====="

test_52b() {
	[ -f $DIR/d52b/foo ] && chattr -i $DIR/d52b/foo
	mkdir -p $DIR/d52b
	touch $DIR/d52b/foo
	chattr =i $DIR/d52b/foo || error
	cat test > $DIR/d52b/foo && error
	cp /etc/hosts $DIR/d52b/foo && error
	rm -f $DIR/d52b/foo 2>/dev/null && error
	link $DIR/d52b/foo $DIR/d52b/foo_link 2>/dev/null && error
	echo foo >> $DIR/d52b/foo && error
	mrename $DIR/d52b/foo $DIR/d52b/foo_ren && error
	[ -f $DIR/d52b/foo ] || error
	[ -f $DIR/d52b/foo_ren ] && error
	lsattr $DIR/d52b/foo | egrep -q "^-+i-+ $DIR/d52b/foo" || error
	chattr -i $DIR/d52b/foo || error

	rm -fr $DIR/d52b || error
}
run_test 52b "immutable flag test (should return errors) ======="

test_52c() { # 12848 simulating client < 1.4.7
        [ -f $DIR/d52c/foo ] && chattr -i $DIR/d52b/foo
        mkdir -p $DIR/d52c
        touch $DIR/d52c/foo
        # skip MDS_BFLAG_EXT_FLAGS in mdc_getattr_pack
#define OBD_FAIL_MDC_OLD_EXT_FLAGS       0x802
        lctl set_param fail_loc=0x802
        chattr =i $DIR/d52c/foo || error
        lsattr $DIR/d52c/foo | egrep -q "^-+i-+ $DIR/d52c/foo" || error
        chattr -i $DIR/d52c/foo || error
        lctl set_param -n fail_loc=0

        rm -fr $DIR/d52c || error
}
run_test 52c "immutable flag test for client < 1.4.7 ======="

test_53() {
<<<<<<< HEAD
	remote_mds && skip "remote MDS" && return
	
	for VALUE in `lctl get_param osc.*-osc.prealloc_last_id`; do
		param=`echo ${VALUE[0]} | cut -d "=" -f1`;
		ostname=`echo $param | cut -d "." -f2 | cut -d - -f 1-2`
		mds_last=`lctl get_param -n $param`
		ost_last=`lctl get_param -n obdfilter.$ostname.last_id`
		echo "$ostname.last_id=$ost_last ; MDS.last_id=$mds_last"
		if [ $ost_last != $mds_last ]; then
			error "$ostname.last_id=$ost_last ; MDS.last_id=$mds_last"
		fi
	done
=======
	remote_mds_nodsh && skip "remote MDS with nodsh" && return
	remote_ost_nodsh && skip "remote OST with nodsh" && return

	local param
	local ostname
	local mds_last
	local ost_last
	local ostnum

	# only test MDT0000
        for value in $(do_facet $SINGLEMDS lctl get_param osc.*-osc-MDT0000.prealloc_last_id) ; do
                param=`echo ${value[0]} | cut -d "=" -f1`
                mds_last=$(do_facet $SINGLEMDS lctl get_param -n $param)
                ostname=`echo $param | cut -d "." -f2 | cut -d - -f 1-2`
                ost_last=$(do_facet ost$ostnum lctl get_param -n obdfilter.$ostname.last_id | head -n 1)
                echo "$ostname.last_id=$ost_last ; MDS.last_id=$mds_last"
                if [ $ost_last != $mds_last ]; then
                    error "$ostname.last_id=$ost_last ; MDS.last_id=$mds_last"
                fi
        done
>>>>>>> 69782ac3
}
run_test 53 "verify that MDS and OSTs agree on pre-creation ===="

test_54a() {
        [ ! -f "$SOCKETSERVER" ] && skip "no socketserver, skipping" && return
        [ ! -f "$SOCKETCLIENT" ] && skip "no socketclient, skipping" && return
     	$SOCKETSERVER $DIR/socket
     	$SOCKETCLIENT $DIR/socket || error
      	$MUNLINK $DIR/socket
}
run_test 54a "unix domain socket test =========================="

test_54b() {
	f="$DIR/f54b"
	mknod $f c 1 3
	chmod 0666 $f
	dd if=/dev/zero of=$f bs=`page_size` count=1
}
run_test 54b "char device works in lustre ======================"

find_loop_dev() {
	[ -b /dev/loop/0 ] && LOOPBASE=/dev/loop/
	[ -b /dev/loop0 ] && LOOPBASE=/dev/loop
	[ -z "$LOOPBASE" ] && echo "/dev/loop/0 and /dev/loop0 gone?" && return

	for i in `seq 3 7`; do
		losetup $LOOPBASE$i > /dev/null 2>&1 && continue
		LOOPDEV=$LOOPBASE$i
		LOOPNUM=$i
		break
	done
}

test_54c() {
	tfile="$DIR/f54c"
	tdir="$DIR/d54c"
	loopdev="$DIR/loop54c"

	find_loop_dev
	[ -z "$LOOPNUM" ] && echo "couldn't find empty loop device" && return
	mknod $loopdev b 7 $LOOPNUM
	echo "make a loop file system with $tfile on $loopdev ($LOOPNUM)..."
	dd if=/dev/zero of=$tfile bs=`page_size` seek=1024 count=1 > /dev/null
	losetup $loopdev $tfile || error "can't set up $loopdev for $tfile"
	mkfs.ext2 $loopdev || error "mke2fs on $loopdev"
	mkdir -p $tdir
	mount -t ext2 $loopdev $tdir || error "error mounting $loopdev on $tdir"
	dd if=/dev/zero of=$tdir/tmp bs=`page_size` count=30 || error "dd write"
	df $tdir
	dd if=$tdir/tmp of=/dev/zero bs=`page_size` count=30 || error "dd read"
	$UMOUNT $tdir
	losetup -d $loopdev
	rm $loopdev
}
run_test 54c "block device works in lustre ====================="

test_54d() {
	f="$DIR/f54d"
	string="aaaaaa"
	mknod $f p
	[ "$string" = `echo $string > $f | cat $f` ] || error
}
run_test 54d "fifo device works in lustre ======================"

test_54e() {
	check_kernel_version 46 || return 0
	f="$DIR/f54e"
	string="aaaaaa"
	cp -aL /dev/console $f
	echo $string > $f || error
}
run_test 54e "console/tty device works in lustre ======================"

check_fstype() {
	grep -q $FSTYPE /proc/filesystems && return 1
	modprobe $FSTYPE
	grep -q $FSTYPE /proc/filesystems && return 1
	insmod ../$FSTYPE/$FSTYPE.o
	grep -q $FSTYPE /proc/filesystems && return 1
	insmod ../$FSTYPE/$FSTYPE.ko
	grep -q $FSTYPE /proc/filesystems && return 1
	return 0
}

test_55() {
        rm -rf $DIR/d55
        mkdir $DIR/d55
        check_fstype && skip "can't find fs $FSTYPE" && return
        mount -t $FSTYPE -o loop,iopen $EXT2_DEV $DIR/d55 || error "mounting"
        touch $DIR/d55/foo
        $IOPENTEST1 $DIR/d55/foo $DIR/d55 || error "running $IOPENTEST1"
        $IOPENTEST2 $DIR/d55 || error "running $IOPENTEST2"
        echo "check for $EXT2_DEV. Please wait..."
        rm -rf $DIR/d55/*
        $UMOUNT $DIR/d55 || error "unmounting"
}
run_test 55 "check iopen_connect_dentry() ======================"

test_56a() {	# was test_56
        rm -rf $DIR/d56
        $SETSTRIPE -d $DIR
        mkdir $DIR/d56
        mkdir $DIR/d56/dir
        NUMFILES=3
        NUMFILESx2=$(($NUMFILES * 2))
        for i in `seq 1 $NUMFILES` ; do
                touch $DIR/d56/file$i
                touch $DIR/d56/dir/file$i
        done

        # test lfs getstripe with --recursive
        FILENUM=`$GETSTRIPE --recursive $DIR/d56 | grep -c obdidx`
        [ $FILENUM -eq $NUMFILESx2 ] || error \
                "lfs getstripe --recursive $DIR/d56 wrong: found $FILENUM, expected $NUMFILESx2"
        FILENUM=`$GETSTRIPE $DIR/d56 | grep -c obdidx`
        [ $FILENUM -eq $NUMFILES ] || error \
                "lfs getstripe $DIR/d56 without --recursive wrong: found $FILENUM, expected $NUMFILES"
        echo "lfs getstripe --recursive passed."

        # test lfs getstripe with file instead of dir
        FILENUM=`$GETSTRIPE $DIR/d56/file1 | grep -c obdidx`
        [ $FILENUM  -eq 1 ] || error \
                 "lfs getstripe $DIR/d56/file1 wrong:found $FILENUM, expected 1"
        echo "lfs getstripe file passed."

        #test lfs getstripe with --verbose
        [ `$GETSTRIPE --verbose $DIR/d56 | grep -c lmm_magic` -eq $NUMFILES ] ||\
                error "lfs getstripe --verbose $DIR/d56 wrong: should find $NUMFILES lmm_magic info"
        [ `$GETSTRIPE $DIR/d56 | grep -c lmm_magic` -eq 0 ] || error \
                "lfs getstripe $DIR/d56 without --verbose wrong: should not show lmm_magic info"
        echo "lfs getstripe --verbose passed."

        #test lfs getstripe with --obd
        $GETSTRIPE --obd wrong_uuid $DIR/d56 2>&1 | grep -q "unknown obduuid" || \
                error "lfs getstripe --obd wrong_uuid should return error message"

        [  "$OSTCOUNT" -lt 2 ] && \
                skip "skipping other lfs getstripe --obd test" && return
        FILENUM=`$GETSTRIPE --recursive $DIR/d56 | sed -n '/^[	 ]*1[	 ]/p' | wc -l`
        OBDUUID=`$GETSTRIPE --recursive $DIR/d56 | sed -n '/^[	 ]*1:/p' | awk '{print $2}'`
        FOUND=`$GETSTRIPE -r --obd $OBDUUID $DIR/d56 | wc -l`
        [ $FOUND -eq $FILENUM ] || \
                error "lfs getstripe --obd wrong: found $FOUND, expected $FILENUM"
        [ `$GETSTRIPE -r -v --obd $OBDUUID $DIR/d56 | sed '/^[	 ]*1[	 ]/d' |\
                sed -n '/^[	 ]*[0-9][0-9]*[	 ]/p' | wc -l` -eq 0 ] || \
                error "lfs getstripe --obd wrong: should not show file on other obd"
        echo "lfs getstripe --obd passed."
}
run_test 56a "check lfs getstripe ===================================="

NUMFILES=3
NUMDIRS=3
setup_56() {
        LOCAL_NUMFILES=$1
        LOCAL_NUMDIRS=$2
        if [ ! -d "$DIR/${tdir}g" ] ; then
                mkdir -p $DIR/${tdir}g
                for i in `seq 1 $LOCAL_NUMFILES` ; do
                        touch $DIR/${tdir}g/file$i
                done
                for i in `seq 1 $LOCAL_NUMDIRS` ; do
                        mkdir $DIR/${tdir}g/dir$i
                        for j in `seq 1 $LOCAL_NUMFILES` ; do
                                touch $DIR/${tdir}g/dir$i/file$j
                        done
                done
        fi
}

setup_56_special() {
	LOCAL_NUMFILES=$1
	LOCAL_NUMDIRS=$2
	TDIR=$DIR/${tdir}g
	setup_56 $1 $2
	if [ ! -e "$TDIR/loop1b" ] ; then
		for i in `seq 1 $LOCAL_NUMFILES` ; do
			mknod $TDIR/loop${i}b b 7 $i
			mknod $TDIR/null${i}c c 1 3
			ln -s $TDIR/file1 $TDIR/link${i}l
		done
		for i in `seq 1 $LOCAL_NUMDIRS` ; do
			mknod $TDIR/dir$i/loop${i}b b 7 $i
			mknod $TDIR/dir$i/null${i}c c 1 3
			ln -s $TDIR/dir$i/file1 $TDIR/dir$i/link${i}l
		done
	fi
}

test_56g() {
        $LSTRIPE -d $DIR

        setup_56 $NUMFILES $NUMDIRS

        EXPECTED=$(($NUMDIRS + 2))
        # test lfs find with -name
        for i in `seq 1 $NUMFILES` ; do
                NUMS=`$LFIND -name "*$i" $DIR/${tdir}g | wc -l`
                [ $NUMS -eq $EXPECTED ] || error \
                        "lfs find -name \"*$i\" $DIR/${tdir}g wrong: found $NUMS, expected $EXPECTED"
        done
        echo "lfs find -name passed."
}
run_test 56g "check lfs find -name ============================="

test_56h() {
        $LSTRIPE -d $DIR

        setup_56 $NUMFILES $NUMDIRS

        EXPECTED=$((($NUMDIRS+1)*($NUMFILES-1)+$NUMFILES))
        # test lfs find with ! -name
        for i in `seq 1 $NUMFILES` ; do
                NUMS=`$LFIND ! -name "*$i" $DIR/${tdir}g | wc -l`
                [ $NUMS -eq $EXPECTED ] || error \
                        "lfs find ! -name \"*$i\" $DIR/${tdir}g wrong: found $NUMS, expected $EXPECTED"
        done
        echo "lfs find ! -name passed."
}
run_test 56h "check lfs find ! -name ============================="

test_56i() {
       tdir=${tdir}i
       mkdir -p $DIR/$tdir
       UUID=`$GETSTRIPE $DIR/$tdir | awk '/0: / { print $2 }'`
       OUT="`$LFIND -ost $UUID $DIR/$tdir`"
       [ "$OUT" ] && error "$LFIND returned directory '$OUT'" || true
}
run_test 56i "check 'lfs find -ost UUID' skips directories ======="

test_56j() {
	setup_56_special $NUMFILES $NUMDIRS

	EXPECTED=$((NUMDIRS+1))
	NUMS=`$LFIND -type d $DIR/${tdir}g | wc -l`
	[ $NUMS -eq $EXPECTED ] || \
		error "lfs find -type d $DIR/${tdir}g wrong: found $NUMS, expected $EXPECTED"
}
run_test 56j "check lfs find -type d ============================="

test_56k() {
	setup_56_special $NUMFILES $NUMDIRS

	EXPECTED=$(((NUMDIRS+1) * NUMFILES))
	NUMS=`$LFIND -type f $DIR/${tdir}g | wc -l`
	[ $NUMS -eq $EXPECTED ] || \
		error "lfs find -type f $DIR/${tdir}g wrong: found $NUMS, expected $EXPECTED"
}
run_test 56k "check lfs find -type f ============================="

test_56l() {
	setup_56_special $NUMFILES $NUMDIRS

	EXPECTED=$((NUMDIRS + NUMFILES))
	NUMS=`$LFIND -type b $DIR/${tdir}g | wc -l`
	[ $NUMS -eq $EXPECTED ] || \
		error "lfs find -type b $DIR/${tdir}g wrong: found $NUMS, expected $EXPECTED"
}
run_test 56l "check lfs find -type b ============================="

test_56m() {
	setup_56_special $NUMFILES $NUMDIRS

	EXPECTED=$((NUMDIRS + NUMFILES))
	NUMS=`$LFIND -type c $DIR/${tdir}g | wc -l`
	[ $NUMS -eq $EXPECTED ] || \
		error "lfs find -type c $DIR/${tdir}g wrong: found $NUMS, expected $EXPECTED"
}
run_test 56m "check lfs find -type c ============================="

test_56n() {
	setup_56_special $NUMFILES $NUMDIRS

	EXPECTED=$((NUMDIRS + NUMFILES))
	NUMS=`$LFIND -type l $DIR/${tdir}g | wc -l`
	[ $NUMS -eq $EXPECTED ] || \
		error "lfs find -type l $DIR/${tdir}g wrong: found $NUMS, expected $EXPECTED"
}
run_test 56n "check lfs find -type l ============================="

test_56o() {
	setup_56 $NUMFILES $NUMDIRS
	TDIR=$DIR/${tdir}g

	utime $TDIR/file1 > /dev/null || error
	utime $TDIR/file2 > /dev/null || error
	utime $TDIR/dir1 > /dev/null || error
	utime $TDIR/dir2 > /dev/null || error
	utime $TDIR/dir1/file1 > /dev/null || error

	EXPECTED=5
	NUMS=`$LFIND -mtime +1 $TDIR | wc -l`
	[ $NUMS -eq $EXPECTED ] || \
		error "lfs find -mtime $TDIR wrong: found $NUMS, expected $EXPECTED"
}
run_test 56o "check lfs find -mtime for old files =========================="

test_56p() {
	[ $RUNAS_ID -eq $UID ] && skip "RUNAS_ID = UID = $UID -- skipping" && return

	TDIR=$DIR/${tdir}g
	rm -rf $TDIR

	setup_56 $NUMFILES $NUMDIRS

	chown $RUNAS_ID $TDIR/file* || error "chown $DIR/${tdir}g/file$i failed"
	EXPECTED=$NUMFILES
	NUMS="`$LFIND -uid $RUNAS_ID $TDIR | wc -l`"
	[ $NUMS -eq $EXPECTED ] || \
		error "lfs find -uid $TDIR wrong: found $NUMS, expected $EXPECTED"

	EXPECTED=$(( ($NUMFILES+1) * $NUMDIRS + 1))
	NUMS="`$LFIND ! -uid $RUNAS_ID $TDIR | wc -l`"
	[ $NUMS -eq $EXPECTED ] || \
		error "lfs find ! -uid $TDIR wrong: found $NUMS, expected $EXPECTED"

	echo "lfs find -uid and ! -uid passed."
}
run_test 56p "check lfs find -uid and ! -uid ==============================="

test_56q() {
	[ $RUNAS_ID -eq $UID ] && skip "RUNAS_ID = UID = $UID -- skipping" && return

	TDIR=$DIR/${tdir}g
        rm -rf $TDIR

	setup_56 $NUMFILES $NUMDIRS

	chgrp $RUNAS_ID $TDIR/file* || error "chown $DIR/${tdir}g/file$i failed"
	EXPECTED=$NUMFILES
	NUMS="`$LFIND -gid $RUNAS_ID $TDIR | wc -l`"
	[ $NUMS -eq $EXPECTED ] || \
		error "lfs find -gid $TDIR wrong: found $NUMS, expected $EXPECTED"

	EXPECTED=$(( ($NUMFILES+1) * $NUMDIRS + 1))
	NUMS="`$LFIND ! -gid $RUNAS_ID $TDIR | wc -l`"
	[ $NUMS -eq $EXPECTED ] || \
		error "lfs find ! -gid $TDIR wrong: found $NUMS, expected $EXPECTED"

	echo "lfs find -gid and ! -gid passed."
}
run_test 56q "check lfs find -gid and ! -gid ==============================="

test_57a() {
<<<<<<< HEAD
	remote_mds && skip "remote MDS" && return
	local MNTDEV="mds.*.mntdev"
	DEV=$(lctl get_param -n $MNTDEV)
=======
	# note test will not do anything if MDS is not local
	remote_mds_nodsh && skip "remote MDS with nodsh" && return

	local MNTDEV="osd.*MDT*.mntdev"
	DEV=$(do_facet $SINGLEMDS lctl get_param -n $MNTDEV)
>>>>>>> 69782ac3
	[ -z "$DEV" ] && error "can't access $MNTDEV"
	for DEV in $(do_facet $SINGLEMDS lctl get_param -n $MNTDEV); do
		do_facet $SINGLEMDS dumpe2fs -h $DEV > $TMP/t57a.dump || error "can't access $DEV"
		DEVISIZE=`awk '/Inode size:/ { print $3 }' $TMP/t57a.dump`
		[ "$DEVISIZE" -gt 128 ] || error "inode size $DEVISIZE"
		rm $TMP/t57a.dump
	done
}
run_test 57a "verify MDS filesystem created with large inodes =="

test_57b() {
	FILECOUNT=100
	FILE1=$DIR/d57b/f1
	FILEN=$DIR/d57b/f$FILECOUNT
	rm -rf $DIR/d57b || error "removing $DIR/d57b"
	mkdir -p $DIR/d57b || error "creating $DIR/d57b"
	echo "mcreating $FILECOUNT files"
	createmany -m $DIR/d57b/f 1 $FILECOUNT || \
		error "creating files in $DIR/d57b"

	# verify that files do not have EAs yet
	$GETSTRIPE $FILE1 2>&1 | grep -q "no stripe" || error "$FILE1 has an EA"
	$GETSTRIPE $FILEN 2>&1 | grep -q "no stripe" || error "$FILEN has an EA"

<<<<<<< HEAD
	MDSFREE="`lctl get_param -n mds.*.kbytesfree 2> /dev/null`"
=======
	MDSFREE="`lctl get_param -n osd.*MDT0000.kbytesfree 2> /dev/null`"
>>>>>>> 69782ac3
	MDCFREE="`lctl get_param -n mdc.*.kbytesfree | head -n 1`"
	echo "opening files to create objects/EAs"
	for FILE in `seq -f $DIR/d57b/f%g 1 $FILECOUNT`; do
		$OPENFILE -f O_RDWR $FILE > /dev/null || error "opening $FILE"
	done

	# verify that files have EAs now
	$GETSTRIPE $FILE1 | grep -q "obdidx" || error "$FILE1 missing EA"
	$GETSTRIPE $FILEN | grep -q "obdidx" || error "$FILEN missing EA"

	sleep 1 # make sure we get new statfs data
	MDSFREE2="`lctl get_param -n mds.*.kbytesfree 2> /dev/null`"
	MDCFREE2="`lctl get_param -n mdc.*.kbytesfree | head -n 1`"
	if [ "$MDCFREE2" -lt "$((MDCFREE - 8))" ]; then
		if [ "$MDSFREE" != "$MDSFREE2" ]; then
			error "MDC before $MDCFREE != after $MDCFREE2"
		else
			echo "MDC before $MDCFREE != after $MDCFREE2"
			echo "unable to confirm if MDS has large inodes"
		fi
	fi
	rm -rf $DIR/d57b
}
run_test 57b "default LOV EAs are stored inside large inodes ==="

test_58() {
    [ -z "$(which wiretest 2>/dev/null)" ] && skip "could not find wiretest" && return
    wiretest
}
run_test 58 "verify cross-platform wire constants =============="

test_59() {
	echo "touch 130 files"
	createmany -o $DIR/f59- 130
	echo "rm 130 files"
	unlinkmany $DIR/f59- 130
	sync
	sleep 2
        # wait for commitment of removal
}
run_test 59 "verify cancellation of llog records async ========="

TEST60_HEAD="test_60 run $RANDOM"
test_60a() {	# was test_60
        [ ! -f run-llog.sh ] && skip "missing subtest run-llog.sh" && return
	log "$TEST60_HEAD - from kernel mode"
	sh run-llog.sh
}
run_test 60a "llog sanity tests run from kernel module =========="

test_60b() { # bug 6411
	dmesg > $DIR/$tfile
	LLOG_COUNT=`dmesg | awk "/$TEST60_HEAD/{marker = 1; from_marker = 0;}
				 /llog.test/ {
					 if (marker)
						 from_marker++
					 from_begin++
				 }
				 END {
					 if (marker)
						 print from_marker
					 else
						 print from_begin
				 }"`
	[ $LLOG_COUNT -gt 50 ] && error "CDEBUG_LIMIT not limiting messages ($LLOG_COUNT)"|| true
}
run_test 60b "limit repeated messages from CERROR/CWARN ========"

test_60c() {
	echo "create 5000 files"
	createmany -o $DIR/f60c- 5000
	#define OBD_FAIL_MDS_LLOG_CREATE_FAILED  0x137
	lctl set_param fail_loc=0x80000137
	unlinkmany $DIR/f60c- 5000
}
run_test 60c "unlink file when mds full"

test_60d() {
	SAVEPRINTK=$(lctl get_param -n printk)

	# verify "lctl mark" is even working"
	MESSAGE="test message ID $RANDOM $$"
	$LCTL mark "$MESSAGE" || error "$LCTL mark failed"
	dmesg | grep -q "$MESSAGE" || error "didn't find debug marker in log"

	lctl set_param printk=0 || error "set lnet.printk failed"
	lctl get_param -n printk | grep emerg || error "lnet.printk dropped emerg"
	MESSAGE="new test message ID $RANDOM $$"
	# Assume here that libcfs_debug_mark_buffer() uses D_WARNING
	$LCTL mark "$MESSAGE" || error "$LCTL mark failed"
	dmesg | grep -q "$MESSAGE" && error "D_WARNING wasn't masked" || true

	lctl set_param -n printk="$SAVEPRINTK"
}
run_test 60d "test printk console message masking"

test_61() {
	f="$DIR/f61"
	dd if=/dev/zero of=$f bs=`page_size` count=1
	cancel_lru_locks osc
	multiop $f OSMWUc || error
	sync
}
run_test 61 "mmap() writes don't make sync hang ================"

# bug 2330 - insufficient obd_match error checking causes LBUG
test_62() {
        f="$DIR/f62"
        echo foo > $f
        cancel_lru_locks osc
        #define OBD_FAIL_OSC_MATCH 0x405
        lctl set_param fail_loc=0x405
        cat $f && error "cat succeeded, expect -EIO"
        lctl set_param fail_loc=0
}
# This test is now irrelevant (as of bug 10718 inclusion), we no longer
# match every page all of the time.
run_test 62 "verify obd_match failure doesn't LBUG (should -EIO)"

# bug 2319 - oig_wait() interrupted causes crash because of invalid waitq.
test_63a() {	# was test_63
	MAX_DIRTY_MB=`lctl get_param -n osc.*.max_dirty_mb | head -n 1`
	lctl set_param -n osc.*.max_dirty_mb 0
	for i in `seq 10` ; do
		dd if=/dev/zero of=$DIR/f63 bs=8k &
		sleep 5
		kill $!
		sleep 1
	done

	lctl set_param -n osc.*.max_dirty_mb $MAX_DIRTY_MB
	rm -f $DIR/f63 || true
}
run_test 63a "Verify oig_wait interruption does not crash ======="

# bug 2248 - async write errors didn't return to application on sync
# bug 3677 - async write errors left page locked
test_63b() {
	debugsave
	lctl set_param debug=-1

	# ensure we have a grant to do async writes
	dd if=/dev/zero of=$DIR/$tfile bs=4k count=1
	rm $DIR/$tfile

	#define OBD_FAIL_OSC_BRW_PREP_REQ 0x406
	lctl set_param fail_loc=0x80000406
	multiop $DIR/$tfile Owy && \
		error "sync didn't return ENOMEM"
	sync; sleep 2; sync	# do a real sync this time to flush page
	lctl get_param -n llite.*.dump_page_cache | grep locked && \
		error "locked page left in cache after async error" || true
	debugrestore
}
run_test 63b "async write errors should be returned to fsync ==="

test_64a () {
	df $DIR
	lctl get_param -n osc.*[oO][sS][cC][_-]*.cur* | grep "[0-9]"
}
run_test 64a "verify filter grant calculations (in kernel) ====="

test_64b () {
        [ ! -f oos.sh ] && skip "missing subtest oos.sh" && return
	sh oos.sh $MOUNT
}
run_test 64b "check out-of-space detection on client ==========="

# bug 1414 - set/get directories' stripe info
test_65a() {
	mkdir -p $DIR/d65
	touch $DIR/d65/f1
	$LVERIFY $DIR/d65 $DIR/d65/f1 || error "lverify failed"
}
run_test 65a "directory with no stripe info ===================="

test_65b() {
	mkdir -p $DIR/d65
	$SETSTRIPE $DIR/d65 -s $(($STRIPESIZE * 2)) -i 0 -c 1 || error "setstripe"
	touch $DIR/d65/f2
	$LVERIFY $DIR/d65 $DIR/d65/f2 || error "lverify failed"
}
run_test 65b "directory setstripe $(($STRIPESIZE * 2)) 0 1 ==============="

test_65c() {
	if [ $OSTCOUNT -gt 1 ]; then
		mkdir -p $DIR/d65
    		$SETSTRIPE $DIR/d65 -s $(($STRIPESIZE * 4)) -i 1 \
			-c $(($OSTCOUNT - 1)) || error "setstripe"
		touch $DIR/d65/f3
		$LVERIFY $DIR/d65 $DIR/d65/f3 || error "lverify failed"
	fi
}
run_test 65c "directory setstripe $(($STRIPESIZE * 4)) 1 $(($OSTCOUNT - 1))"

test_65d() {
	mkdir -p $DIR/d65
	[ $STRIPECOUNT -le 0 ] && sc=1 || sc=$(($STRIPECOUNT - 1))
	$SETSTRIPE $DIR/d65 -s $STRIPESIZE -c $sc || error "setstripe"
	touch $DIR/d65/f4 $DIR/d65/f5
	$LVERIFY $DIR/d65 $DIR/d65/f4 $DIR/d65/f5 || error "lverify failed"
}
run_test 65d "directory setstripe $STRIPESIZE -1 stripe_count =============="

test_65e() {
	mkdir -p $DIR/d65

	$SETSTRIPE $DIR/d65 || error "setstripe"
        $GETSTRIPE -v $DIR/d65 | grep "Default" || error "no stripe info failed"
	touch $DIR/d65/f6
	$LVERIFY $DIR/d65 $DIR/d65/f6 || error "lverify failed"
}
run_test 65e "directory setstripe defaults ======================="

test_65f() {
	mkdir -p $DIR/d65f
	$RUNAS $SETSTRIPE $DIR/d65f && error "setstripe succeeded" || true
}
run_test 65f "dir setstripe permission (should return error) ==="

test_65g() {
        mkdir -p $DIR/d65
        $SETSTRIPE $DIR/d65 -s $(($STRIPESIZE * 2)) -i 0 -c 1 || error "setstripe"
        $SETSTRIPE -d $DIR/d65 || error "setstripe"
        $GETSTRIPE -v $DIR/d65 | grep "Default" || \
		error "delete default stripe failed"
}
run_test 65g "directory setstripe -d ==========================="

test_65h() {
        mkdir -p $DIR/d65
        $SETSTRIPE $DIR/d65 -s $(($STRIPESIZE * 2)) -i 0 -c 1 || error "setstripe"
        mkdir -p $DIR/d65/dd1
        [ "`$GETSTRIPE -v $DIR/d65 | grep "^count"`" == \
          "`$GETSTRIPE -v $DIR/d65/dd1 | grep "^count"`" ] || error "stripe info inherit failed"
}
run_test 65h "directory stripe info inherit ===================="

test_65i() { # bug6367
        $SETSTRIPE $MOUNT -s 65536 -c -1
}
run_test 65i "set non-default striping on root directory (bug 6367)="

test_65j() { # bug6367
	sync; sleep 1
	# if we aren't already remounting for each test, do so for this test
	if [ "$CLEANUP" = ":" -a "$I_MOUNTED" = "yes" ]; then
		cleanup || error "failed to unmount"
		setup
	fi
	$SETSTRIPE -d $MOUNT || error "setstripe failed"
}
run_test 65j "set default striping on root directory (bug 6367)="

test_65k() { # bug11679
        [ "$OSTCOUNT" -lt 2 ] && skip "too few OSTs" && return
        remote_mds_nodsh && skip "remote MDS with nodsh" && return

        echo "Check OST status: "
        MDS_OSCS=`do_facet $SINGLEMDS lctl dl | awk '/[oO][sS][cC].*md[ts]/ { print $4 }'`
        for OSC in $MDS_OSCS; do
                echo $OSC "is activate"
                do_facet $SINGLEMDS lctl --device %$OSC activate
        done
        do_facet client mkdir -p $DIR/$tdir
        for INACTIVE_OSC in $MDS_OSCS; do
                echo $INACTIVE_OSC "is Deactivate:"
                do_facet $SINGLEMDS lctl --device  %$INACTIVE_OSC deactivate
                for STRIPE_OSC in $MDS_OSCS; do
                        STRIPE_OST=`osc_to_ost $STRIPE_OSC`
                        STRIPE_INDEX=`do_facet $SINGLEMDS lctl get_param -n lov.*md*.target_obd |
                                      grep $STRIPE_OST | awk -F: '{print $1}' | head -n 1`

			[ -f $DIR/$tdir/${STRIPE_INDEX} ] && continue
                        echo "$SETSTRIPE $DIR/$tdir/${STRIPE_INDEX} -i ${STRIPE_INDEX} -c 1"
                        do_facet client $SETSTRIPE $DIR/$tdir/${STRIPE_INDEX} -i ${STRIPE_INDEX} -c 1
                        RC=$?
                        [ $RC -ne 0 ] && error "setstripe should have succeeded"
                done
                do_facet client rm -f $DIR/$tdir/*
                echo $INACTIVE_OSC "is Activate."
                do_facet $SINGLEMDS lctl --device  %$INACTIVE_OSC activate
        done
}
run_test 65k "validate manual striping works properly with deactivated OSCs"

test_65l() { # bug 12836
	mkdir -p $DIR/$tdir
	$SETSTRIPE $DIR/$tdir -c -1
	$LFS find -mtime -1 $DIR >/dev/null
}
run_test 65l "lfs find on -1 stripe dir ========================"

# bug 2543 - update blocks count on client
test_66() {
	COUNT=${COUNT:-8}
	dd if=/dev/zero of=$DIR/f66 bs=1k count=$COUNT
	sync; sleep 1; sync
	BLOCKS=`ls -s $DIR/f66 | awk '{ print $1 }'`
	[ $BLOCKS -ge $COUNT ] || error "$DIR/f66 blocks $BLOCKS < $COUNT"
}
run_test 66 "update inode blocks count on client ==============="

test_67a() { # was test_67 bug 3285 - supplementary group fails on MDS, passes on client
	[ "$RUNAS_ID" = "$UID" ] && skip "RUNAS_ID = UID = $UID -- skipping" && return
	check_kernel_version 35 || return 0
	mkdir -p $DIR/$tdir
	chmod 771 $DIR/$tdir
	chgrp $RUNAS_ID $DIR/$tdir
	$RUNAS -u $RUNAS_ID -g $(($RUNAS_ID + 1)) -G1,2,$RUNAS_ID ls $DIR/$tdir
	RC=$?
	GROUP_UPCALL=$(do_facet mds lctl get_param -n mds.*.group_upcall)
	[ -z "$GROUP_UPCALL" ] && \
		skip "lctl get_param failed! Useless to continue the test!" && return
	[ "$GROUP_UPCALL" = "NONE" -a $RC -eq 0 ] && \
		error "no-upcall passed" || true
	[ "$GROUP_UPCALL" != "NONE" -a $RC -ne 0 ] && \
		error "upcall failed" || true
}
run_test 67a "supplementary group failure (should return error) ="

cleanup_67b() {
	set +vx
	trap 0
	do_facet mds lctl set_param -n mds.*.group_upcall NONE
}

test_67b() { # bug 3285 - supplementary group fails on MDS, passes on client
	# needs to be in /etc/groups on MDS, gid == uid
	# Let's use RUNAS_ID
	T67_UID=${T67_UID:-$RUNAS_ID}
	
	[ "$UID" = "$T67_UID" ] && skip "UID = T67_UID = $UID -- skipping" && return
	check_kernel_version 35 || return 0
	do_facet mds grep -q ":$T67_UID:$T67_UID" /etc/passwd || \
		{ skip "Need gid=$T67_UID group and gid == uid on mds !" && return; }

	GROUP_UPCALL=$(do_facet mds lctl get_param -n mds.*.group_upcall)
	[ -z "$GROUP_UPCALL" ] && \
		skip "lctl get_param failed! Useless to continue the test!" && return
	[ "$GROUP_UPCALL" != "NONE" ] && \
		skip "skip test - upcall=$GROUP_UPCALL" && return
	set -vx
	trap cleanup_67b EXIT
	mkdir -p $DIR/$tdir
	chmod 771 $DIR/$tdir
	chgrp $T67_UID $DIR/$tdir
	local l_getgroups=$(do_facet mds which l_getgroups)
	do_facet mds lctl set_param -n mds.*.group_upcall $l_getgroups
	do_facet mds $l_getgroups -d $T67_UID
	$RUNAS -u $T67_UID -g 999 -G8,9,$T67_UID touch $DIR/$tdir/$tfile || \
		error "'touch $DIR/$tdir/$tfile' failed"
	[ -f $DIR/$tdir/$tfile ] || error "$DIR/$tdir/$tfile create error"
	cleanup_67b
}
run_test 67b "supplementary group test ========================="

LLOOP=
cleanup_68() {
	trap 0
	if [ ! -z "$LLOOP" ]; then
		swapoff $LLOOP || error "swapoff failed"
		$LCTL blockdev_detach $LLOOP || error "detach failed"
		rm -f $LLOOP
		unset LLOOP
	fi
	rm -f $DIR/f68
}

meminfo() {
	awk '($1 == "'$1':") { print $2 }' /proc/meminfo
}

swap_used() {
	swapon -s | awk '($1 == "'$1'") { print $4 }'
}


# excercise swapping to lustre by adding a high priority swapfile entry
# and then consuming memory until it is used.
test_68() {
	[ "$UID" != 0 ] && skip "must run as root" && return
	lctl get_param -n devices | grep -q obdfilter && \
		skip "local OST" && return

	grep -q llite_lloop /proc/modules
	[ $? -ne 0 ] && skip "can't find module llite_lloop" && return

	[ -z "`$LCTL list_nids | grep -v tcp`" ] && \
		skip "can't reliably test swap with TCP" && return

	MEMTOTAL=`meminfo MemTotal`
	NR_BLOCKS=$((MEMTOTAL>>8))
	[[ $NR_BLOCKS -le 2048 ]] && NR_BLOCKS=2048

	LLOOP=$TMP/lloop.`date +%s`.`date +%N`
	dd if=/dev/zero of=$DIR/f68 bs=64k seek=$NR_BLOCKS count=1
	mkswap $DIR/f68

	$LCTL blockdev_attach $DIR/f68 $LLOOP || error "attach failed"

	trap cleanup_68 EXIT

	swapon -p 32767 $LLOOP || error "swapon $LLOOP failed"

	echo "before: `swapon -s | grep $LLOOP`"
	$MEMHOG $MEMTOTAL || error "error allocating $MEMTOTAL kB"
	echo "after: `swapon -s | grep $LLOOP`"
	SWAPUSED=`swap_used $LLOOP`

	cleanup_68

	[ $SWAPUSED -eq 0 ] && echo "no swap used???" || true
}
run_test 68 "support swapping to Lustre ========================"

# bug5265, obdfilter oa2dentry return -ENOENT
# #define OBD_FAIL_OST_ENOENT 0x217
test_69() {
<<<<<<< HEAD
	[ $(lctl get_param -n devices |  grep -c obdfilter) -eq 0 ] &&
		skip "skipping test for remote OST" && return
=======
	remote_ost_nodsh && skip "remote OST with nodsh" && return
>>>>>>> 69782ac3

	f="$DIR/$tfile"
	$SETSTRIPE $f -c 1 -i 0

	$DIRECTIO write ${f}.2 0 1 || error "directio write error"

<<<<<<< HEAD
	#define OBD_FAIL_OST_ENOENT 0x217
	lctl set_param fail_loc=0x217
=======
	do_facet ost1 lctl set_param fail_loc=0x217
>>>>>>> 69782ac3
	truncate $f 1 # vmtruncate() will ignore truncate() error.
	$DIRECTIO write $f 0 2 && error "write succeeded, expect -ENOENT"

	do_facet ost1 lctl set_param fail_loc=0
	$DIRECTIO write $f 0 2 || error "write error"

	cancel_lru_locks osc
	$DIRECTIO read $f 0 1 || error "read error"

<<<<<<< HEAD
	#define OBD_FAIL_OST_ENOENT 0x217
	lctl set_param fail_loc=0x217
=======
	do_facet ost1 lctl set_param fail_loc=0x217
>>>>>>> 69782ac3
	$DIRECTIO read $f 1 1 && error "read succeeded, expect -ENOENT"

	do_facet ost1 lctl set_param fail_loc=0
	rm -f $f
}
run_test 69 "verify oa2dentry return -ENOENT doesn't LBUG ======"

test_71() {
    sh rundbench -C -D $DIR 2 || error "dbench failed!"
}
run_test 71 "Running dbench on lustre (don't segment fault) ===="

test_72() { # bug 5695 - Test that on 2.6 remove_suid works properly
	check_kernel_version 43 || return 0
	[ "$RUNAS_ID" = "$UID" ] && skip "RUNAS_ID = UID = $UID -- skipping" && return

        # Check that testing environment is properly set up. Skip if not
        FAIL_ON_ERROR=false check_runas_id_ret $RUNAS_ID $RUNAS || {
                skip "User $RUNAS_ID does not exist - skipping"
                return 0
        }
	touch $DIR/f72
	chmod 777 $DIR/f72
	chmod ug+s $DIR/f72
	$RUNAS dd if=/dev/zero of=$DIR/f72 bs=512 count=1 || error
	# See if we are still setuid/sgid
	test -u $DIR/f72 -o -g $DIR/f72 && error "S/gid is not dropped on write"
	# Now test that MDS is updated too
	cancel_lru_locks mdc
	test -u $DIR/f72 -o -g $DIR/f72 && error "S/gid is not dropped on MDS"
	true
}
run_test 72 "Test that remove suid works properly (bug5695) ===="

# bug 3462 - multiple simultaneous MDC requests
test_73() {
	mkdir $DIR/d73-1
	mkdir $DIR/d73-2
	multiop_bg_pause $DIR/d73-1/f73-1 O_c || return 1
	pid1=$!

	#define OBD_FAIL_MDS_PAUSE_OPEN 0x129
	lctl set_param fail_loc=0x80000129
	multiop $DIR/d73-1/f73-2 Oc &
	sleep 1
	lctl set_param fail_loc=0

	multiop $DIR/d73-2/f73-3 Oc &
	pid3=$!

	kill -USR1 $pid1
	wait $pid1 || return 1

	sleep 25

	$CHECKSTAT -t file $DIR/d73-1/f73-1 || error "$DIR/d73-1/f73-1 not file"
	$CHECKSTAT -t file $DIR/d73-1/f73-2 || error "$DIR/d73-1/f73-2 not file"
	$CHECKSTAT -t file $DIR/d73-2/f73-3 || error "$DIR/d73-2/f73-3 not file"

	rm -rf $DIR/d73-*
}
run_test 73 "multiple MDC requests (should not deadlock)"

test_74a() { # bug 6149, 6184
	#define OBD_FAIL_LDLM_ENQUEUE_OLD_EXPORT 0x30e
	#
	# very important to OR with OBD_FAIL_ONCE (0x80000000) -- otherwise it
	# will spin in a tight reconnection loop
	touch $DIR/f74a
	lctl set_param fail_loc=0x8000030e
	# get any lock that won't be difficult - lookup works.
	ls $DIR/f74a
	lctl set_param fail_loc=0
	true
}
run_test 74a "ldlm_enqueue freed-export error path, ls (shouldn't LBUG)"

test_74b() { # bug 13310
	#define OBD_FAIL_LDLM_ENQUEUE_OLD_EXPORT 0x30e
	#
	# very important to OR with OBD_FAIL_ONCE (0x80000000) -- otherwise it
	# will spin in a tight reconnection loop
	lctl set_param fail_loc=0x8000030e
	# get a "difficult" lock
	touch $DIR/f74b
	lctl set_param fail_loc=0
	true
}
run_test 74b "ldlm_enqueue freed-export error path, touch (shouldn't LBUG)"

JOIN=${JOIN:-"lfs join"}
F75=$DIR/f75
F128k=${F75}_128k
FHEAD=${F75}_head
FTAIL=${F75}_tail
export T75_PREP=no
test75_prep() {
        [ $T75_PREP = "yes" ] && return
        echo "using F75=$F75, F128k=$F128k, FHEAD=$FHEAD, FTAIL=$FTAIL"

        dd if=/dev/urandom of=${F75}_128k bs=128k count=1 || error "dd failed"
        log "finished dd"
        chmod 777 ${F128k}
        T75_PREP=yes
}

test_75a() {
        test75_prep

        cp -p ${F128k} ${FHEAD}
        log "finished cp to $FHEAD"
        cp -p ${F128k} ${FTAIL}
        log "finished cp to $FTAIL"
        cat ${F128k} ${F128k} > ${F75}_sim_sim

        $JOIN ${FHEAD} ${FTAIL} || error "join ${FHEAD} ${FTAIL} error"
        log "finished join $FHEAD to ${F75}_sim_sim"
        cmp ${FHEAD} ${F75}_sim_sim || error "${FHEAD} ${F75}_sim_sim differ"
        log "finished cmp $FHEAD to ${F75}_sim_sim"
        $CHECKSTAT -a ${FTAIL} || error "tail ${FTAIL} still exist after join"
}
run_test 75a "TEST join file ===================================="

test_75b() {
        test75_prep

        cp -p ${F128k} ${FTAIL}
        cat ${F75}_sim_sim >> ${F75}_join_sim
        cat ${F128k} >> ${F75}_join_sim
        $JOIN ${FHEAD} ${FTAIL} || error "join ${FHEAD} ${FTAIL} error"
        cmp ${FHEAD} ${F75}_join_sim || \
                error "${FHEAD} ${F75}_join_sim are different"
        $CHECKSTAT -a ${FTAIL} || error "tail ${FTAIL} exist after join"
}
run_test 75b "TEST join file 2 =================================="

test_75c() {
        test75_prep

        cp -p ${F128k} ${FTAIL}
        cat ${F128k} >> ${F75}_sim_join
        cat ${F75}_join_sim >> ${F75}_sim_join
        $JOIN ${FTAIL} ${FHEAD} || error "join error"
        cmp ${FTAIL} ${F75}_sim_join || \
                error "${FTAIL} ${F75}_sim_join are different"
        $CHECKSTAT -a ${FHEAD} || error "tail ${FHEAD} exist after join"
}
run_test 75c "TEST join file 3 =================================="

test_75d() {
        test75_prep

        cp -p ${F128k} ${FHEAD}
        cp -p ${F128k} ${FHEAD}_tmp
        cat ${F75}_sim_sim >> ${F75}_join_join
        cat ${F75}_sim_join >> ${F75}_join_join
        $JOIN ${FHEAD} ${FHEAD}_tmp || error "join ${FHEAD} ${FHEAD}_tmp error"
        $JOIN ${FHEAD} ${FTAIL} || error "join ${FHEAD} ${FTAIL} error"
        cmp ${FHEAD} ${F75}_join_join ||error "${FHEAD} ${F75}_join_join differ"        $CHECKSTAT -a ${FHEAD}_tmp || error "${FHEAD}_tmp exist after join"
        $CHECKSTAT -a ${FTAIL} || error "tail ${FTAIL} exist after join (2)"
}
run_test 75d "TEST join file 4 =================================="

test_75e() {
        test75_prep

        rm -rf ${FHEAD} || "delete join file error"
}
run_test 75e "TEST join file 5 (remove joined file) ============="

test_75f() {
        test75_prep

        cp -p ${F128k} ${F75}_join_10_compare
        cp -p ${F128k} ${F75}_join_10
        for ((i = 0; i < 10; i++)); do
                cat ${F128k} >> ${F75}_join_10_compare
                cp -p ${F128k} ${FTAIL}
                $JOIN ${F75}_join_10 ${FTAIL} || \
                        error "join ${F75}_join_10 ${FTAIL} error"
                $CHECKSTAT -a ${FTAIL} || error "tail file exist after join"
        done
        cmp ${F75}_join_10 ${F75}_join_10_compare || \
                error "files ${F75}_join_10 ${F75}_join_10_compare differ"
}
run_test 75f "TEST join file 6 (join 10 files) =================="

test_75g() {
        [ ! -f ${F75}_join_10 ] && echo "${F75}_join_10 missing" && return
        $LFS getstripe ${F75}_join_10

        $OPENUNLINK ${F75}_join_10 ${F75}_join_10 || error "files unlink open"

        ls -l $F75*
}
run_test 75g "TEST join file 7 (open unlink) ===================="

num_inodes() {
	awk '/lustre_inode_cache/ {print $2; exit}' /proc/slabinfo
}

test_76() { # bug 1443
	DETH=$(grep deathrow /proc/kallsyms /proc/ksyms 2> /dev/null | wc -l)
	[ $DETH -eq 0 ] && skip "No _iget." && return 0
	BEFORE_INODES=`num_inodes`
	echo "before inodes: $BEFORE_INODES"
	local COUNT=1000
	[ "$SLOW" = "no" ] && COUNT=100
	for i in `seq $COUNT`; do
		touch $DIR/$tfile
		rm -f $DIR/$tfile
	done
	AFTER_INODES=`num_inodes`
	echo "after inodes: $AFTER_INODES"
	[ $AFTER_INODES -gt $((BEFORE_INODES + 32)) ] && \
		error "inode slab grew from $BEFORE_INODES to $AFTER_INODES"
	true
}
run_test 76 "destroy duplicate inodes in client inode cache ===="

export ORIG_CSUM=""
set_checksums()
{
	[ "$ORIG_CSUM" ] || ORIG_CSUM=`lctl get_param -n osc.*.checksums |
				       head -n1`
	for f in $LPROC/osc/*/checksums; do
		echo $1 >> $f
	done
	return 0
}

export ORIG_CSUM_TYPE=""
CKSUM_TYPES=${CKSUM_TYPES:-"crc32 adler"}
set_checksum_type()
{
	[ "$ORIG_CSUM_TYPE" ] || \
		ORIG_CSUM_TYPE=`lctl get_param -n osc.*osc-[^mM]*.checksum_type | sed 's/.*\[\(.*\)\].*/\1/g' \
	                        | head -n1`
	lctl set_param -n osc.*osc-[^mM]*.checksum_type $1
	log "set checksum type to $1"
	return 0
}
F77_TMP=$TMP/f77-temp
F77SZ=8
setup_f77() {
	dd if=/dev/urandom of=$F77_TMP bs=1M count=$F77SZ || \
		error "error writing to $F77_TMP"
}

test_77a() { # bug 10889
	[ ! -f $F77_TMP ] && setup_f77
	set_checksums 1
	dd if=$F77_TMP of=$DIR/$tfile bs=1M count=$F77SZ || error "dd error"
	set_checksums 0
}
run_test 77a "normal checksum read/write operation ============="

test_77b() { # bug 10889
	[ ! -f $F77_TMP ] && setup_f77
	#define OBD_FAIL_OSC_CHECKSUM_SEND       0x409
	lctl set_param fail_loc=0x80000409
	set_checksums 1
	dd if=$F77_TMP of=$DIR/f77b bs=1M count=$F77SZ conv=sync || \
		error "dd error: $?"
	lctl set_param fail_loc=0
	set_checksums 0
}
run_test 77b "checksum error on client write ===================="

test_77c() { # bug 10889
	[ ! -f $DIR/f77b ] && skip "requires 77b - skipping" && return
	set_checksums 1
	for algo in $CKSUM_TYPES; do
		cancel_lru_locks osc
		set_checksum_type $algo
		#define OBD_FAIL_OSC_CHECKSUM_RECEIVE    0x408
		lctl set_param fail_loc=0x80000408
		cmp $F77_TMP $DIR/f77b || error "file compare failed"
		lctl set_param fail_loc=0
	done
	set_checksums 0
	set_checksum_type $ORIG_CSUM_TYPE
}
run_test 77c "checksum error on client read ==================="

test_77d() { # bug 10889
	#define OBD_FAIL_OSC_CHECKSUM_SEND       0x409
	lctl set_param fail_loc=0x80000409
	set_checksums 1
	directio write $DIR/f77 0 $F77SZ $((1024 * 1024)) || \
		error "direct write: rc=$?"
	lctl set_param fail_loc=0
	set_checksums 0
}
run_test 77d "checksum error on OST direct write ==============="

test_77e() { # bug 10889
	[ ! -f $DIR/f77 ] && skip "requires 77d - skipping" && return
	#define OBD_FAIL_OSC_CHECKSUM_RECEIVE    0x408
	lctl set_param fail_loc=0x80000408
	set_checksums 1
	cancel_lru_locks osc
	directio read $DIR/f77 0 $F77SZ $((1024 * 1024)) || \
		error "direct read: rc=$?"
	lctl set_param fail_loc=0
	set_checksums 0
}
run_test 77e "checksum error on OST direct read ================"

test_77f() { # bug 10889
	set_checksums 1
	for algo in $CKSUM_TYPES; do
		cancel_lru_locks osc
		set_checksum_type $algo
		#define OBD_FAIL_OSC_CHECKSUM_SEND       0x409
		lctl set_param fail_loc=0x409
		directio write $DIR/f77 0 $F77SZ $((1024 * 1024)) && \
			error "direct write succeeded"
		lctl set_param fail_loc=0
	done
	set_checksum_type $ORIG_CSUM_TYPE
	set_checksums 0
}
run_test 77f "repeat checksum error on write (expect error) ===="

test_77g() { # bug 10889
	remote_ost_nodsh && skip "remote OST with nodsh" && return

	[ ! -f $F77_TMP ] && setup_f77

	$SETSTRIPE $DIR/f77g -c 1 -i 0
	#define OBD_FAIL_OST_CHECKSUM_RECEIVE       0x21a
	do_facet ost1 lctl set_param fail_loc=0x8000021a
	set_checksums 1
	dd if=$F77_TMP of=$DIR/f77g bs=1M count=$F77SZ || \
		error "write error: rc=$?"
	do_facet ost1 lctl set_param fail_loc=0
	set_checksums 0
}
run_test 77g "checksum error on OST write ======================"

test_77h() { # bug 10889
<<<<<<< HEAD
	[ $(lctl get_param -n devices | grep -c obdfilter) -eq 0 ] && \
		skip "remote OST" && return
=======
	remote_ost_nodsh && skip "remote OST with nodsh" && return

>>>>>>> 69782ac3
	[ ! -f $DIR/f77g ] && skip "requires 77g - skipping" && return
	cancel_lru_locks osc
	#define OBD_FAIL_OST_CHECKSUM_SEND          0x21b
	do_facet ost1 lctl set_param fail_loc=0x8000021b
	set_checksums 1
	cmp $F77_TMP $DIR/f77g || error "file compare failed"
<<<<<<< HEAD
	lctl set_param fail_loc=0
=======
	do_facet ost1 lctl set_param fail_loc=0
>>>>>>> 69782ac3
	set_checksums 0
}
run_test 77h "checksum error on OST read ======================="

test_77i() { # bug 13805
	#define OBD_FAIL_OSC_CONNECT_CKSUM       0x40b
	lctl set_param fail_loc=0x40b
	remount_client $MOUNT
	lctl set_param fail_loc=0
	for VALUE in `lctl get_param osc.*osc-[^mM]*.checksum_type`; do
		param=`echo ${VALUE[0]} | cut -d "=" -f1`
		algo=`lctl get_param -n $param | sed 's/.*\[\(.*\)\].*/\1/g'`
		[ "$algo" = "crc32" ] || error "algo set to $algo instead of crc32"
	done
	remount_client $MOUNT
}
run_test 77i "client not supporting OSD_CONNECT_CKSUM =========="

test_77j() { # bug 13805
	#define OBD_FAIL_OSC_CKSUM_ADLER_ONLY    0x40c
	lctl set_param fail_loc=0x40c
	remount_client $MOUNT
	lctl set_param fail_loc=0
	for VALUE in `lctl get_param osc.*osc-[^mM]*.checksum_type`; do
		param=`echo ${VALUE[0]} | cut -d "=" -f1`
		algo=`lctl get_param -n $param | sed 's/.*\[\(.*\)\].*/\1/g'`
		[ "$algo" = "adler" ] || error "algo set to $algo instead of adler"
	done
	remount_client $MOUNT
}
run_test 77j "client only supporting ADLER32 ===================="

[ "$ORIG_CSUM" ] && set_checksums $ORIG_CSUM || true
rm -f $F77_TMP
unset F77_TMP

test_78() { # bug 10901
 	NSEQ=5
	F78SIZE=$(($(awk '/MemFree:/ { print $2 }' /proc/meminfo) / 1024))
	echo "MemFree: $F78SIZE, Max file size: $MAXFREE"
	MEMTOTAL=$(($(awk '/MemTotal:/ { print $2 }' /proc/meminfo) / 1024))
	echo "MemTotal: $MEMTOTAL"
# reserve 256MB of memory for the kernel and other running processes,
# and then take 1/2 of the remaining memory for the read/write buffers.
	MEMTOTAL=$(((MEMTOTAL - 256 ) / 2))
	echo "Mem to use for directio: $MEMTOTAL"
	[ $F78SIZE -gt $MEMTOTAL ] && F78SIZE=$MEMTOTAL
	[ $F78SIZE -gt 512 ] && F78SIZE=512
	[ $F78SIZE -gt $((MAXFREE / 1024)) ] && F78SIZE=$((MAXFREE / 1024))
	SMALLESTOST=`lfs df $DIR |grep OST | awk '{print $4}' |sort -n |head -1`
	echo "Smallest OST: $SMALLESTOST"
	[ $SMALLESTOST -lt 10240 ] && \
		skip "too small OSTSIZE, useless to run large O_DIRECT test" && return 0

	[ $F78SIZE -gt $((SMALLESTOST * $OSTCOUNT / 1024 - 5)) ] && \
		F78SIZE=$((SMALLESTOST * $OSTCOUNT / 1024 - 5))
	[ "$SLOW" = "no" ] && NSEQ=1 && [ $F78SIZE -gt 32 ] && F78SIZE=32
	echo "File size: $F78SIZE"
	$SETSTRIPE $DIR/$tfile -c -1 || error "setstripe failed"
 	for i in `seq 1 $NSEQ`
 	do
 		FSIZE=$(($F78SIZE / ($NSEQ - $i + 1)))
 		echo directIO rdwr round $i of $NSEQ
  	 	$DIRECTIO rdwr $DIR/$tfile 0 $FSIZE 1048576||error "rdwr failed"
  	done

	rm -f $DIR/$tfile
}
run_test 78 "handle large O_DIRECT writes correctly ============"

test_79() { # bug 12743
	wait_delete_completed

<<<<<<< HEAD
        BKTOTAL=`lctl get_param -n obdfilter.*.kbytestotal |
                 awk 'BEGIN{total=0}; {total+=$1}; END{print total}'`
        BKFREE=`lctl get_param -n obdfilter.*.kbytesfree |
                awk 'BEGIN{free=0}; {free+=$1}; END{print free}'`
        BKAVAIL=`lctl get_param -n obdfilter.*.kbytesavail |
                 awk 'BEGIN{avail=0}; {avail+=$1}; END{print avail}'`
=======
        BKTOTAL=$(calc_osc_kbytes kbytestotal)
        BKFREE=$(calc_osc_kbytes kbytesfree)
        BKAVAIL=$(calc_osc_kbytes kbytesavail)

>>>>>>> 69782ac3
        STRING=`df -P $MOUNT | tail -n 1 | awk '{print $2","$3","$4}'`
        DFTOTAL=`echo $STRING | cut -d, -f1`
        DFUSED=`echo $STRING  | cut -d, -f2`
        DFAVAIL=`echo $STRING | cut -d, -f3`
        DFFREE=$(($DFTOTAL - $DFUSED))

        ALLOWANCE=$((64 * $OSTCOUNT))

        if [ $DFTOTAL -lt $(($BKTOTAL - $ALLOWANCE)) ] ||
           [ $DFTOTAL -gt $(($BKTOTAL + $ALLOWANCE)) ] ; then
                error "df total($DFTOTAL) mismatch OST total($BKTOTAL)"
        fi
        if [ $DFFREE -lt $(($BKFREE - $ALLOWANCE)) ] ||
           [ $DFFREE -gt $(($BKFREE + $ALLOWANCE)) ] ; then
                error "df free($DFFREE) mismatch OST free($BKFREE)"
        fi
        if [ $DFAVAIL -lt $(($BKAVAIL - $ALLOWANCE)) ] ||
           [ $DFAVAIL -gt $(($BKAVAIL + $ALLOWANCE)) ] ; then
                error "df avail($DFAVAIL) mismatch OST avail($BKAVAIL)"
        fi
}
run_test 79 "df report consistency check ======================="

test_80() { # bug 10718
        dd if=/dev/zero of=$DIR/$tfile bs=1M count=1 seek=1M
        sync; sleep 1; sync
        BEFORE=`date +%s`
        cancel_lru_locks osc
        AFTER=`date +%s`
        DIFF=$((AFTER-BEFORE))
        if [ $DIFF -gt 1 ] ; then
                error "elapsed for 1M@1T = $DIFF"
        fi
        true
}
run_test 80 "Page eviction is equally fast at high offsets too  ===="

# on the LLNL clusters, runas will still pick up root's $TMP settings,
# which will not be writable for the runas user, and then you get a CVS
# error message with a corrupt path string (CVS bug) and panic.
# We're not using much space, so just stick it in /tmp, which is safe.
OLDTMPDIR=$TMPDIR
OLDTMP=$TMP
TMPDIR=/tmp
TMP=/tmp
OLDHOME=$HOME
[ $RUNAS_ID -ne $UID ] && HOME=/tmp

test_99a() {
        [ -z "$(which cvs 2>/dev/null)" ] && skip "could not find cvs" && return
	mkdir -p $DIR/d99cvsroot || error "mkdir $DIR/d99cvsroot failed"
	chown $RUNAS_ID $DIR/d99cvsroot || error "chown $DIR/d99cvsroot failed"
	$RUNAS cvs -d $DIR/d99cvsroot init || error "cvs init failed"
}
run_test 99a "cvs init ========================================="

test_99b() {
        [ -z "$(which cvs 2>/dev/null)" ] && skip "could not find cvs" && return
	[ ! -d $DIR/d99cvsroot ] && test_99a
	$RUNAS [ ! -w /tmp ] && skip "/tmp has wrong w permission -- skipping" && return
	cd /etc/init.d || error "cd /etc/init.d failed"
	# some versions of cvs import exit(1) when asked to import links or
	# files they can't read.  ignore those files.
	TOIGNORE=$(find . -type l -printf '-I %f\n' -o \
			! -perm +4 -printf '-I %f\n')
	$RUNAS cvs -d $DIR/d99cvsroot import -m "nomesg" $TOIGNORE \
		d99reposname vtag rtag > /dev/null || error "cvs import failed"
}
run_test 99b "cvs import ======================================="

test_99c() {
        [ -z "$(which cvs 2>/dev/null)" ] && skip "could not find cvs" && return
	[ ! -d $DIR/d99cvsroot ] && test_99b
	cd $DIR || error "cd $DIR failed"
	mkdir -p $DIR/d99reposname || error "mkdir $DIR/d99reposname failed"
	chown $RUNAS_ID $DIR/d99reposname || \
		error "chown $DIR/d99reposname failed"
	$RUNAS cvs -d $DIR/d99cvsroot co d99reposname > /dev/null || \
		error "cvs co d99reposname failed"
}
run_test 99c "cvs checkout ====================================="

test_99d() {
        [ -z "$(which cvs 2>/dev/null)" ] && skip "could not find cvs" && return
	[ ! -d $DIR/d99cvsroot ] && test_99c
	cd $DIR/d99reposname
	$RUNAS touch foo99
	$RUNAS cvs add -m 'addmsg' foo99
}
run_test 99d "cvs add =========================================="

test_99e() {
        [ -z "$(which cvs 2>/dev/null)" ] && skip "could not find cvs" && return
	[ ! -d $DIR/d99cvsroot ] && test_99c
	cd $DIR/d99reposname
	$RUNAS cvs update
}
run_test 99e "cvs update ======================================="

test_99f() {
        [ -z "$(which cvs 2>/dev/null)" ] && skip "could not find cvs" && return
	[ ! -d $DIR/d99cvsroot ] && test_99d
	cd $DIR/d99reposname
	$RUNAS cvs commit -m 'nomsg' foo99
}
run_test 99f "cvs commit ======================================="

test_100() {
	netstat -tna | while read PROT SND RCV LOCAL REMOTE STAT; do
		[ "$PROT" != "tcp" ] && continue
		RPORT=`echo $REMOTE | cut -d: -f2`
		[ "$RPORT" != "$ACCEPTOR_PORT" ] && continue
		LPORT=`echo $LOCAL | cut -d: -f2`
		if [ $LPORT -ge 1024 ]; then
			echo "bad: $PROT $SND $RCV $LOCAL $REMOTE $STAT"
			netstat -tna
			error "local: $LPORT > 1024, remote: $RPORT"
		fi
	done
	true
}
run_test 100 "check local port using privileged port ==========="

function get_named_value()
{
    local tag

    tag=$1
    while read ;do
        line=$REPLY
        case $line in
        $tag*)
            echo $line | sed "s/^$tag//"
            break
            ;;
        esac
    done
}

export CACHE_MAX=`lctl get_param -n llite/*/max_cached_mb | head -n 1`
cleanup_101() {
	lctl set_param -n llite.*.max_cached_mb $CACHE_MAX
	trap 0
}

test_101() {
	local s
	local discard
	local nreads=10000
	[ "$CPU" = "UML" ] && nreads=1000
	local cache_limit=32

	lctl set_param -n osc.*.rpc_stats 0
	trap cleanup_101 EXIT

	lctl set_param -n llite.*.read_ahead_stats 0
	lctl set_param -n llite.*.max_cached_mb $cache_limit

	#
	# randomly read 10000 of 64K chunks from file 3x 32MB in size
	#
	echo "nreads: $nreads file size: $((cache_limit * 3))MB"
	$READS -f $DIR/$tfile -s$((cache_limit * 3192 * 1024)) -b65536 -C -n$nreads -t 180

	discard=0
        for s in `lctl get_param -n llite.*.read_ahead_stats | \
		get_named_value 'read but discarded' | cut -d" " -f1`; do
			discard=$(($discard + $s))
	done
	cleanup_101

	if [ $(($discard * 10)) -gt $nreads ] ;then
		lctl get_param osc.*.rpc_stats
		lctl get_param llite.*.read_ahead_stats
		error "too many ($discard) discarded pages"
	fi
	rm -f $DIR/$tfile || true
}
run_test 101 "check read-ahead for random reads ================"

export SETUP_TEST101b=no
setup_101b() {
	[ "$SETUP_TEST101b" = "yes" ] && return
	mkdir -p $DIR/$tdir
	STRIPE_SIZE=1048576
	STRIPE_COUNT=$OSTCOUNT
	STRIPE_OFFSET=0

	trap cleanup_101b EXIT
	# prepare the read-ahead file
	$SETSTRIPE $DIR/$tfile -s $STRIPE_SIZE -i $STRIPE_OFFSET -c $OSTCOUNT

	dd if=/dev/zero of=$DIR/$tfile bs=1024k count=100 2> /dev/null
	SETUP_TEST101b=yes
}

cleanup_101b() {
	trap 0
	rm -rf $DIR/$tdir $DIR/$tfile
	SETUP_TEST101b=no
}

calc_total() {
	awk 'BEGIN{total=0}; {total+=$1}; END{print total}'
}

ra_check_101b() {
	local READ_SIZE=$1
	local STRIPE_SIZE=1048576
	local RA_INC=1048576
	local STRIDE_LENGTH=$((STRIPE_SIZE/READ_SIZE))
	local FILE_LENGTH=$((64*100))
	local discard_limit=$((((STRIDE_LENGTH - 1)*3/(STRIDE_LENGTH*OSTCOUNT))* \
			     (STRIDE_LENGTH*OSTCOUNT - STRIDE_LENGTH)))
	DISCARD=`$LCTL get_param -n llite.*.read_ahead_stats | \
			get_named_value 'read but discarded' | \
			cut -d" " -f1 | calc_total`

	if [ $DISCARD -gt $discard_limit ]; then
		lctl get_param llite.*.read_ahead_stats
		error "Too many ($DISCARD) discarded pages (size ${READ_SIZE})"
	else
		echo "Read-ahead success for size ${READ_SIZE}"
	fi
}

test_101b() {
	[ "$OSTCOUNT" -lt "2" ] && skip "too few OSTs for stride-read" && return
	local STRIPE_SIZE=1048576
	local STRIDE_SIZE=$((STRIPE_SIZE*OSTCOUNT))
	local FILE_LENGTH=$((STRIPE_SIZE*100))
	local ITERATION=$((FILE_LENGTH/STRIDE_SIZE))
	# prepare the read-ahead file
	setup_101b
	cancel_lru_locks osc 
	for BIDX in 2 4 8 16 32 64 128 256; do
		local BSIZE=$((BIDX*4096))
		local READ_COUNT=$((STRIPE_SIZE/BSIZE))
		local STRIDE_LENGTH=$((STRIDE_SIZE/BSIZE))
		local OFFSET=$((STRIPE_SIZE/BSIZE*(OSTCOUNT - 1)))
		$LCTL set_param -n llite.*.read_ahead_stats 0
		$READS -f $DIR/$tfile  -l $STRIDE_LENGTH -o $OFFSET \
			-s $FILE_LENGTH -b $STRIPE_SIZE -a $READ_COUNT -n $ITERATION
		cancel_lru_locks osc
		ra_check_101b $BSIZE
	done
	cleanup_101b
	true
}
run_test 101b "check stride-io mode read-ahead ================="

export SETUP_TEST102=no
setup_test102() {
	[ "$SETUP_TEST102" = "yes" ] && return
	mkdir -p $DIR/$tdir
	STRIPE_SIZE=65536
	STRIPE_COUNT=4
	STRIPE_OFFSET=2

	trap cleanup_test102 EXIT
	cd $DIR
	$SETSTRIPE $tdir -s $STRIPE_SIZE -i $STRIPE_OFFSET -c $STRIPE_COUNT
	cd $DIR/$tdir
	for num in 1 2 3 4
	do
		for count in 1 2 3 4
		do
			for offset in 0 1 2 3
			do
				local stripe_size=`expr $STRIPE_SIZE \* $num`
				local file=file"$num-$offset-$count"
				$SETSTRIPE $file -s $stripe_size -i $offset -c $count
			done
		done
	done

	cd $DIR
	star -c  f=$TMP/f102.tar $tdir
	SETUP_TEST102=yes
}

cleanup_test102() {
	[ "$SETUP_TEST102" = "yes" ] || return
	trap 0
	rm -f $TMP/f102.tar
	rm -rf $DIR/$tdir
	SETUP_TEST102=no
}

test_102a() {
	local testfile=$DIR/xattr_testfile

	rm -f $testfile
        touch $testfile

	[ "$UID" != 0 ] && skip "must run as root" && return
	[ -z "`lctl get_param -n mdc.*.connect_flags | grep xattr`" ] &&
	skip "must have user_xattr" && return
	[ -z "$(which setfattr 2>/dev/null)" ] && skip "could not find setfattr" && return

	echo "set/get xattr..."
        setfattr -n trusted.name1 -v value1 $testfile || error
        [ "`getfattr -n trusted.name1 $testfile 2> /dev/null | \
        grep "trusted.name1"`" == "trusted.name1=\"value1\"" ] || error

        setfattr -n user.author1 -v author1 $testfile || error
        [ "`getfattr -n user.author1 $testfile 2> /dev/null | \
        grep "user.author1"`" == "user.author1=\"author1\"" ] || error

	echo "listxattr..."
        setfattr -n trusted.name2 -v value2 $testfile || error
        setfattr -n trusted.name3 -v value3 $testfile || error
        [ `getfattr -d -m "^trusted" $testfile 2> /dev/null | \
        grep "trusted.name" | wc -l` -eq 3 ] || error


        setfattr -n user.author2 -v author2 $testfile || error
        setfattr -n user.author3 -v author3 $testfile || error
        [ `getfattr -d -m "^user" $testfile 2> /dev/null | \
        grep "user" | wc -l` -eq 3 ] || error

	echo "remove xattr..."
        setfattr -x trusted.name1 $testfile || error
        getfattr -d -m trusted $testfile 2> /dev/null | \
        grep "trusted.name1" && error || true

        setfattr -x user.author1 $testfile || error
        getfattr -d -m user $testfile 2> /dev/null | \
        grep "user.author1" && error || true

	# b10667: setting lustre special xattr be silently discarded
	echo "set lustre special xattr ..."
	setfattr -n "trusted.lov" -v "invalid value" $testfile || error

	rm -f $testfile
}
run_test 102a "user xattr test =================================="

test_102b() {
	# b10930: get/set/list trusted.lov xattr
	echo "get/set/list trusted.lov xattr ..."
	[ "$OSTCOUNT" -lt "2" ] && skip "skipping 2-stripe test" && return
	local testfile=$DIR/$tfile
	$SETSTRIPE $testfile -s 65536 -i 1 -c 2
	getfattr -d -m "^trusted" $testfile 2> /dev/null | \
	grep "trusted.lov" || error "can't get trusted.lov from $testfile"

	local testfile2=${testfile}2
	local value=`getfattr -n trusted.lov $testfile 2> /dev/null | \
		     grep "trusted.lov" |sed -e 's/[^=]\+=//'`
	
	$MCREATE $testfile2
	setfattr -n trusted.lov -v $value $testfile2 	
	local tmp_file=${testfile}3
	$GETSTRIPE -v $testfile2 > $tmp_file
	local stripe_size=`grep "size"  $tmp_file| awk '{print $2}'`
	local stripe_count=`grep "count"  $tmp_file| awk '{print $2}'`
	[ $stripe_size -eq 65536 ] || error "stripe size $stripe_size != 65536"
	[ $stripe_count -eq 2 ] || error "stripe count $stripe_count != 2"
}
run_test 102b "getfattr/setfattr for trusted.lov EAs ============"

test_102c() {
	# b10930: get/set/list lustre.lov xattr
	echo "get/set/list lustre.lov xattr ..."
	[ "$OSTCOUNT" -lt "2" ] && skip "skipping 2-stripe test" && return
	mkdir -p $DIR/$tdir
	chown $RUNAS_ID $DIR/$tdir
	local testfile=$DIR/$tdir/$tfile
	$RUNAS $SETSTRIPE $testfile -s 65536 -i 1 -c 2
	$RUNAS getfattr -d -m "^lustre" $testfile 2> /dev/null | \
	grep "lustre.lov" || error "can't get lustre.lov from $testfile"

	local testfile2=${testfile}2
	local value=`getfattr -n lustre.lov $testfile 2> /dev/null | \
		     grep "lustre.lov" |sed -e 's/[^=]\+=//'  `
	
	$RUNAS $MCREATE $testfile2
	$RUNAS setfattr -n lustre.lov -v $value $testfile2 	
	local tmp_file=${testfile}3
	$RUNAS $GETSTRIPE -v $testfile2 > $tmp_file
	local stripe_size=`grep "size"  $tmp_file| awk '{print $2}'`
	local stripe_count=`grep "count"  $tmp_file| awk '{print $2}'`
	[ "$stripe_size" -eq 65536 ] || error "stripe size $stripe_size != 65536"
	[ "$stripe_count" -eq 2 ] || error "stripe count $stripe_count != 2"
}
run_test 102c "non-root getfattr/setfattr for lustre.lov EAs ==========="

get_stripe_info() {
	stripe_size=0
	stripe_count=0
	stripe_offset=0
	local lines=`sed -n '/obdidx/=' $1`
	stripe_size=`awk '{if($1~/size/) print $2}' $1`
	stripe_count=`awk '{if($1~/count/) print $2}' $1`
	lines=`expr $lines + 1`
	stripe_offset=`sed -n ${lines}p $1 |awk '{print $1}'`
}

compare_stripe_info1() {
	for num in 1 2 3 4
	do
		for count in 1 2 3 4
		do
			for offset in 0 1 2 3
			do
				local size=`expr $STRIPE_SIZE \* $num`
				local file=file"$num-$offset-$count"
				local tmp_file=out
				$GETSTRIPE -v $file > $tmp_file
				get_stripe_info  $tmp_file
				if test $stripe_size -ne $size
				then
					error "$file: different stripe size" && return
				fi
				if test $stripe_count -ne $count
				then
					error "$file: different stripe count" && return
				fi
				if test $stripe_offset -ne 0
				then
					error "$file: different stripe offset" && return
				fi
				rm -f $tmp_file
			done
		done
	done
}

compare_stripe_info2() {
	for num in 1 2 3 4
	do
		for count in 1 2 3 4
		do
			for offset in 0 1 2 3
			do
				local size=`expr $STRIPE_SIZE \* $num`
				local file=file"$num-$offset-$count"
				local tmp_file=out
				$GETSTRIPE -v $file > $tmp_file
				get_stripe_info  $tmp_file
				if test $stripe_size -ne $size
				then
					error "$file: different stripe size" && return	
				fi
				if test $stripe_count -ne $count
				then
					error "$file: different stripe count" && return
				fi
				if test $stripe_offset -ne $offset
				then
					error "$file: different stripe offset" && return
				fi
				rm -f $tmp_file
			done
		done
	done
}

test_102d() {
	# b10930: star test for trusted.lov xattr
	star --xhelp 2>&1 | grep -q nolustre
	if [ $? -ne 0 ]
	then
		skip "being skipped because a lustre-aware star is not installed." && return
	fi
	[ "$OSTCOUNT" -lt "4" ] && skip "skipping 4-stripe test" && return
	setup_test102
	mkdir -p $DIR/d102d
	star -x  f=$TMP/f102.tar -C $DIR/d102d
	cd $DIR/d102d/$tdir
	compare_stripe_info1

}
run_test 102d "star restore stripe info from tarfile,not keep osts ==========="

test_102e() {
	# b10930: star test for trusted.lov xattr
	star --xhelp 2>&1 | grep -q nolustre
	[ $? -ne 0 ] && skip "lustre-aware star is not installed" && return
	[ "$OSTCOUNT" -lt "4" ] && skip "skipping 4-stripe test" && return
	setup_test102
	mkdir -p $DIR/d102e
	star -x  -preserve-osts f=$TMP/f102.tar -C $DIR/d102e
	cd $DIR/d102e/$tdir
	compare_stripe_info2
}
run_test 102e "star restore stripe info from tarfile, keep osts ==========="

test_102f() {
	# b10930: star test for trusted.lov xattr
	star --xhelp 2>&1 | grep -q nolustre
	[ $? -ne 0 ] && skip "lustre-aware star is not installed" && return
	[ "$OSTCOUNT" -lt "4" ] && skip "skipping 4-stripe test" && return
	setup_test102
	mkdir -p $DIR/d102f
	cd $DIR
	star -copy  $tdir $DIR/d102f
	cd $DIR/d102f/$tdir
	compare_stripe_info1
}
run_test 102f "star copy files, not keep osts ==========="

test_102g() {
	# b10930: star test for trusted.lov xattr
	star --xhelp 2>&1 | grep -q nolustre
	[ $? -ne 0 ] && skip "lustre-aware star is not installed" && return
	[ "$OSTCOUNT" -lt "4" ] && skip "skipping 4-stripe test" && return
	setup_test102
	mkdir -p $DIR/d102g
	cd $DIR
	star -copy -preserve-osts $tdir $DIR/d102g
	cd $DIR/d102g/$tdir
	compare_stripe_info2
	cleanup_test102
}
run_test 102g "star copy files, keep osts ==========="

test_102h() { # bug 15777
	[ -z $(lctl get_param -n mdc.*.connect_flags | grep xattr) ] &&
		skip "must have user_xattr" && return
	[ -z "$(which setfattr 2>/dev/null)" ] &&
		skip "could not find setfattr" && return

	XBIG=trusted.big
	XSIZE=1024
	touch $DIR/$tfile
	VALUE=datadatadatadatadatadatadatadata
	while [ $(echo $VALUE | wc -c) -lt $XSIZE ]; do
		VALUE="$VALUE$VALUE"
	done
	log "save $XBIG on $DIR/$tfile"
	setfattr -n $XBIG -v "$VALUE" $DIR/$tfile ||
		error "saving $XBIG on $DIR/$tfile failed"
	ORIG=$(getfattr -n $XBIG $DIR/$tfile 2> /dev/null | grep $XBIG)
	OSIZE=$(echo $ORIG | wc -c)
	[ $OSIZE -lt $XSIZE ] && error "set $XBIG too small ($OSIZE < $XSIZE)"

	XSML=trusted.sml
	log "save $XSML on $DIR/$tfile"
	setfattr -n $XSML -v val $DIR/$tfile ||
		error "saving $XSML on $DIR/$tfile failed"
	NEW=$(getfattr -n $XBIG $DIR/$tfile 2> /dev/null | grep $XBIG)
	if [ "$NEW" != "$ORIG" ]; then
		log "orig: $ORIG"
		log "new: $NEW"
		error "$XBIG different after saving $XSML"
	fi

	log "grow $XSML on $DIR/$tfile"
	setfattr -n $XSML -v "$VALUE" $DIR/$tfile ||
		error "growing $XSML on $DIR/$tfile failed"
	NEW=$(getfattr -n $XBIG $DIR/$tfile 2> /dev/null | grep $XBIG)
	if [ "$NEW" != "$ORIG" ]; then
		log "orig: $ORIG"
		log "new: $NEW"
		error "$XBIG different after growing $XSML"
	fi
	log "$XBIG still valid after growing $XSML"
}
run_test 102h "grow xattr from inside inode to external block"

test_102i() { # bug 17038
        touch $DIR/$tfile
        ln -s $DIR/$tfile $DIR/${tfile}link
        getfattr -n trusted.lov $DIR/$tfile || error "lgetxattr on $DIR/$tfile failed"
        getfattr -h -n trusted.lov $DIR/${tfile}link 2>&1 | grep -i "no such attr" || error "error for lgetxattr on $DIR/${tfile}link is not ENODATA"
        rm -f $DIR/$tfile $DIR/${tfile}link
}
run_test 102i "lgetxattr test on symbolic link ============"

run_acl_subtest()
{
    $LUSTRE/tests/acl/run $LUSTRE/tests/acl/$1.test
    return $?
}

test_103 () {
    [ "$UID" != 0 ] && skip "must run as root" && return
    [ -z "$(lctl get_param mdc.*.connect_flags | grep acl)" ] && skip "must have acl enabled" && return
    [ -z "$(which setfacl 2>/dev/null)" ] && skip "could not find setfacl" && return

    SAVE_UMASK=`umask`
    umask 0022
    cd $DIR

    echo "performing cp ..."
    run_acl_subtest cp || error
    echo "performing getfacl-noacl..."
    run_acl_subtest getfacl-noacl > /dev/null || error
    echo "performing misc..."
    run_acl_subtest misc > /dev/null || error
#    XXX add back permission test when we support supplementary groups.
#    echo "performing permissions..."
#    run_acl_subtest permissions || error
    echo "performing setfacl..."
    run_acl_subtest setfacl > /dev/null || error

    # inheritance test got from HP
    echo "performing inheritance..."
    cp $LUSTRE/tests/acl/make-tree . || error
    chmod +x make-tree || error
    run_acl_subtest inheritance > /dev/null || error
    rm -f make-tree

    cd $SAVE_PWD
    umask $SAVE_UMASK
}
run_test 103 "acl test ========================================="

test_104() {
	touch $DIR/$tfile
	lfs df || error "lfs df failed"
	lfs df -ih || error "lfs df -ih failed"
	lfs df -h $DIR || error "lfs df -h $DIR failed"
	lfs df -i $DIR || error "lfs df -i $DIR failed"
	lfs df $DIR/$tfile || error "lfs df $DIR/$tfile failed"
	lfs df -ih $DIR/$tfile || error "lfs df -ih $DIR/$tfile failed"
	
	OSC=`lctl get_param -n devices | awk '/-osc-|OSC.*MNT/ {print $4}' | head -n 1`
	lctl --device %$OSC deactivate
	lfs df || error "lfs df with deactivated OSC failed"
	lctl --device %$OSC recover
	lfs df || error "lfs df with reactivated OSC failed"
}
run_test 104 "lfs df [-ih] [path] test ========================="

test_105a() {
	# doesn't work on 2.4 kernels
        touch $DIR/$tfile
        if [ -n "`mount | grep \"$DIR.*flock\" | grep -v noflock`" ];
        then
                flocks_test 1 on -f $DIR/$tfile || error "fail flock on"
        else
                flocks_test 1 off -f $DIR/$tfile || error "fail flock off"
        fi
}
run_test 105a "flock when mounted without -o flock test ========"

test_105b() {
        touch $DIR/$tfile
        if [ -n "`mount | grep \"$DIR.*flock\" | grep -v noflock`" ];
        then
                flocks_test 1 on -c $DIR/$tfile || error "fail flock on"
        else
                flocks_test 1 off -c $DIR/$tfile || error "fail flock off"
        fi
}
run_test 105b "fcntl when mounted without -o flock test ========"

test_105c() {
        touch $DIR/$tfile
        if [ -n "`mount | grep \"$DIR.*flock\" | grep -v noflock`" ];
        then
                flocks_test 1 on -l $DIR/$tfile || error "fail flock on"
        else
                flocks_test 1 off -l $DIR/$tfile || error "fail flock off"
        fi
}
run_test 105c "lockf when mounted without -o flock test ========"

test_105d() { # bug 15924
        mkdir -p $DIR/$tdir
        [ -z "`mount | grep \"$DIR.*flock\" | grep -v noflock`" ] && \
                skip "mount w/o flock enabled" && return
        #define OBD_FAIL_LDLM_CP_CB_WAIT  0x315
        $LCTL set_param fail_loc=0x80000315
        flocks_test 2 $DIR/$tdir
}
run_test 105d "flock race (should not freeze) ========"

test_106() { #bug 10921
	mkdir -p $DIR/$tdir
	$DIR/$tdir && error "exec $DIR/$tdir succeeded"
	chmod 777 $DIR/$tdir || error "chmod $DIR/$tdir failed"
}
run_test 106 "attempt exec of dir followed by chown of that dir"

test_107() {
        CDIR=`pwd`
        cd $DIR

        local file=core
        rm -f $file

        local save_pattern=$(sysctl -n kernel.core_pattern)
        local save_uses_pid=$(sysctl -n kernel.core_uses_pid)
        sysctl -w kernel.core_pattern=$file
        sysctl -w kernel.core_uses_pid=0

        ulimit -c unlimited
        sleep 60 &
        SLEEPPID=$!

        sleep 1

        kill -s 11 $SLEEPPID
        wait $SLEEPPID
        if [ -e $file ]; then
                size=`stat -c%s $file`
                [ $size -eq 0 ] && error "Zero length core file $file"
        else
                error "Fail to create core file $file"
        fi
        rm -f $file
        sysctl -w kernel.core_pattern=$save_pattern
        sysctl -w kernel.core_uses_pid=$save_uses_pid
        cd $CDIR
}
run_test 107 "Coredump on SIG"

test_115() {
	OSTIO_pre=$(ps -e|grep ll_ost_io|awk '{print $4}'|sort -n|tail -1|\
	    cut -c11-20)
        [ -z "$OSTIO_pre" ] && skip "no OSS threads" && \
	    return
        echo "Starting with $OSTIO_pre threads"

	NUMTEST=20000
	NUMFREE=`df -i -P $DIR | tail -n 1 | awk '{ print $4 }'`
	[ $NUMFREE -lt $NUMTEST ] && NUMTEST=$(($NUMFREE - 1000))
	echo "$NUMTEST creates/unlinks"
	mkdir -p $DIR/$tdir
	createmany -o $DIR/$tdir/$tfile $NUMTEST
	unlinkmany $DIR/$tdir/$tfile $NUMTEST

	OSTIO_post=$(ps -e|grep ll_ost_io|awk '{print $4}'|sort -n|tail -1|\
	    cut -c11-20)

	# don't return an error
        [ $OSTIO_post -eq $OSTIO_pre ] && echo \
	    "WARNING: No new ll_ost_io threads were created ($OSTIO_pre)" &&\
	    echo "This may be fine, depending on what ran before this test" &&\
	    echo "and how fast this system is." && return

        echo "Started with $OSTIO_pre threads, ended with $OSTIO_post"
}
run_test 115 "verify dynamic thread creation===================="

free_min_max () {
	wait_delete_completed
	AVAIL=($(lctl get_param -n osc.*[oO][sS][cC][-_]*.kbytesavail))
	echo OST kbytes available: ${AVAIL[@]}
	MAXI=0; MAXV=${AVAIL[0]}
	MINI=0; MINV=${AVAIL[0]}
	for ((i = 0; i < ${#AVAIL[@]}; i++)); do
	    #echo OST $i: ${AVAIL[i]}kb
	    if [ ${AVAIL[i]} -gt $MAXV ]; then
		MAXV=${AVAIL[i]}; MAXI=$i
	    fi
	    if [ ${AVAIL[i]} -lt $MINV ]; then
		MINV=${AVAIL[i]}; MINI=$i
	    fi
	done
	echo Min free space: OST $MINI: $MINV
	echo Max free space: OST $MAXI: $MAXV
}

test_116() {
<<<<<<< HEAD
	[ "$OSTCOUNT" -lt "2" ] && skip "too few OSTs" && return
	remote_mds && skip "remote MDS" && return
=======
	[ "$OSTCOUNT" -lt "2" ] && skip "$OSTCOUNT < 2 OSTs" && return
>>>>>>> 69782ac3

	echo -n "Free space priority "
	lctl get_param -n lov.*.qos_prio_free
	DELAY=$(lctl get_param -n lov.*.qos_maxage | head -1 | awk '{print $1}')
	declare -a AVAIL
	free_min_max
	[ $MINV -gt 960000 ] && skip "too much free space in OST$MINI" &&\
		return

	# generate uneven OSTs
	mkdir -p $DIR/$tdir/OST${MINI}
	declare -i FILL
	FILL=$(($MINV / 4))
	echo "Filling 25% remaining space in OST${MINI} with ${FILL}Kb"
	$SETSTRIPE $DIR/$tdir/OST${MINI} -i $MINI -c 1
	i=1
	while [ $FILL -gt 0 ]; do
	    dd if=/dev/zero of=$DIR/$tdir/OST${MINI}/$tfile-$i bs=2M count=1 2>/dev/null
	    FILL=$(($FILL - 2048))
	    echo -n .
	    i=$(($i + 1))
	done
	FILL=$(($MINV / 4))
	sync
	sleep $DELAY

	free_min_max
	DIFF=$(($MAXV - $MINV))
	DIFF2=$(($DIFF * 100 / $MINV))
	echo -n "diff=${DIFF}=${DIFF2}% must be > 20% for QOS mode..."
	if [ $DIFF2 -gt 20 ]; then
	    echo "ok"
	else
	    echo "failed - QOS mode won't be used"
	    error_ignore "QOS imbalance criteria not met"
	    return
	fi

	MINI1=$MINI; MINV1=$MINV
	MAXI1=$MAXI; MAXV1=$MAXV

	# now fill using QOS
	echo writing a bunch of files to QOS-assigned OSTs
	$SETSTRIPE $DIR/$tdir -c 1
	i=1
	while [ $FILL -gt 0 ]; do
	    dd if=/dev/zero of=$DIR/$tdir/$tfile-$i bs=1024 count=200 2>/dev/null
	    FILL=$(($FILL - 200))
	    echo -n .
	    i=$(($i + 1))
	done
	echo "wrote $i 200k files"
	sync
	sleep $DELAY

	echo "Note: free space may not be updated, so measurements might be off"
	free_min_max
	DIFF2=$(($MAXV - $MINV))
	echo "free space delta: orig $DIFF final $DIFF2"
	[ $DIFF2 -gt $DIFF ] && echo "delta got worse!"
	DIFF=$(($MINV1 - ${AVAIL[$MINI1]}))
	echo "Wrote $DIFF to smaller OST $MINI1"
	DIFF2=$(($MAXV1 - ${AVAIL[$MAXI1]}))
	echo "Wrote $DIFF2 to larger OST $MAXI1"
	[ $DIFF -gt 0 ] && echo "Wrote $(($DIFF2 * 100 / $DIFF - 100))% more data to larger OST $MAXI1"

	# Figure out which files were written where
	UUID=$(lctl get_param -n lov.${FSNAME}-clilov-*.target_obd | awk '/'$MINI1': / {print $2; exit}')
	echo $UUID
        MINC=$($GETSTRIPE --obd $UUID $DIR/$tdir | wc -l)
	echo "$MINC files created on smaller OST $MINI1"
	UUID=$(lctl get_param -n lov.${FSNAME}-clilov-*.target_obd | (awk '/'$MAXI1': / {print $2; exit}'))
        MAXC=$($GETSTRIPE --obd $UUID $DIR/$tdir | wc -l)
	echo "$MAXC files created on larger OST $MAXI1"
	[ $MINC -gt 0 ] && echo "Wrote $(($MAXC * 100 / $MINC - 100))% more files to larger OST $MAXI1"
	[ $MAXC -gt $MINC ] || error_ignore "stripe QOS didn't balance free space"
}
run_test 116 "stripe QOS: free space balance ==================="

test_117() # bug 10891
{
        dd if=/dev/zero of=$DIR/$tfile bs=1M count=1
        #define OBD_FAIL_OST_SETATTR_CREDITS 0x21e
        lctl set_param fail_loc=0x21e
        > $DIR/$tfile || error "truncate failed"
        lctl set_param fail_loc=0
        echo "Truncate succeeded."
}
run_test 117 "verify fsfilt_extend ============================="

export OLD_RESENDCOUNT=""
set_resend_count () {
	local PROC_RESENDCOUNT="osc.${FSNAME}-OST*-osc-*.resend_count"
	OLD_RESENDCOUNT=$(lctl get_param -n $PROC_RESENDCOUNT | head -1)
	lctl set_param -n $PROC_RESENDCOUNT $1
	echo resend_count is set to $(lctl get_param -n $PROC_RESENDCOUNT)
}

[ "$SLOW" = "no" ] && set_resend_count 4 # for reduce test_118* time (bug 14842)

# Reset async IO behavior after error case
reset_async() {
	FILE=$DIR/reset_async

	# Ensure all OSCs are cleared
	$LSTRIPE $FILE 0 -1 -1
        dd if=/dev/zero of=$FILE bs=64k count=$OSTCOUNT
	sync
        rm $FILE
}

test_118a() #bug 11710
{
	reset_async
	
 	multiop $DIR/$tfile oO_CREAT:O_RDWR:O_SYNC:w4096c
	DIRTY=$(lctl get_param -n "llite.*.dump_page_cache" | grep -c dirty)
        WRITEBACK=$(lctl get_param "llite.*.dump_page_cache" | grep -c writeback)

	if [[ $DIRTY -ne 0 || $WRITEBACK -ne 0 ]]; then
		error "Dirty pages not flushed to disk, dirty=$DIRTY, writeback=$WRITEBACK"
		return 1;
        fi
}
run_test 118a "verify O_SYNC works =========="

test_118b()
{
	remote_ost_nodsh && skip "remote OST with nodsh" && return

	reset_async

	#define OBD_FAIL_OST_ENOENT 0x217
	set_nodes_failloc "$(osts_nodes)" 0x217
	multiop $DIR/$tfile oO_CREAT:O_RDWR:O_SYNC:w4096c
	RC=$?
	set_nodes_failloc "$(osts_nodes)" 0
        DIRTY=$(lctl get_param llite.*.dump_page_cache | grep -c dirty)
        WRITEBACK=$(lctl get_param -n llite.*.dump_page_cache | grep -c writeback)

	if [[ $RC -eq 0 ]]; then
		error "Must return error due to dropped pages, rc=$RC"
		return 1;
	fi

	if [[ $DIRTY -ne 0 || $WRITEBACK -ne 0 ]]; then
		error "Dirty pages not flushed to disk, dirty=$DIRTY, writeback=$WRITEBACK"
		return 1;
	fi

	echo "Dirty pages not leaked on ENOENT"

	# Due to the above error the OSC will issue all RPCs syncronously
	# until a subsequent RPC completes successfully without error.
	multiop $DIR/$tfile Ow4096yc
	rm -f $DIR/$tfile
	
	return 0
}
run_test 118b "Reclaim dirty pages on fatal error =========="

test_118c()
{
	remote_ost_nodsh && skip "remote OST with nodsh" && return

	reset_async

	#define OBD_FAIL_OST_EROFS               0x216
	set_nodes_failloc "$(osts_nodes)" 0x216

	# multiop should block due to fsync until pages are written
	multiop $DIR/$tfile oO_CREAT:O_RDWR:O_SYNC:w4096c &
	MULTIPID=$!
	sleep 1

	if [[ `ps h -o comm -p $MULTIPID` != "multiop" ]]; then
		error "Multiop failed to block on fsync, pid=$MULTIPID"
	fi

        WRITEBACK=$(lctl get_param -n llite/*/dump_page_cache | grep -c writeback)
	if [[ $WRITEBACK -eq 0 ]]; then
		error "No page in writeback, writeback=$WRITEBACK"
	fi

	set_nodes_failloc "$(osts_nodes)" 0
        wait $MULTIPID
	RC=$?
	if [[ $RC -ne 0 ]]; then
		error "Multiop fsync failed, rc=$RC"
	fi

        DIRTY=$(lctl get_param -n llite.*.dump_page_cache | grep -c dirty)
        WRITEBACK=$(lctl get_param -n llite.*.dump_page_cache | grep -c writeback)
	if [[ $DIRTY -ne 0 || $WRITEBACK -ne 0 ]]; then
		error "Dirty pages not flushed to disk, dirty=$DIRTY, writeback=$WRITEBACK"
	fi
	
	rm -f $DIR/$tfile
	echo "Dirty pages flushed via fsync on EROFS"
	return 0
}
run_test 118c "Fsync blocks on EROFS until dirty pages are flushed =========="

test_118d()
{
	remote_ost_nodsh && skip "remote OST with nodsh" && return

	reset_async

	#define OBD_FAIL_OST_BRW_PAUSE_BULK
	set_nodes_failloc "$(osts_nodes)" 0x214
	# multiop should block due to fsync until pages are written
	multiop $DIR/$tfile oO_CREAT:O_RDWR:O_SYNC:w4096c &	
	MULTIPID=$!
	sleep 1

	if [[ `ps h -o comm -p $MULTIPID` != "multiop" ]]; then
		error "Multiop failed to block on fsync, pid=$MULTIPID"
	fi

	WRITEBACK=$(lctl get_param -n llite.*.dump_page_cache | grep -c writeback)
	if [[ $WRITEBACK -eq 0 ]]; then
		error "No page in writeback, writeback=$WRITEBACK"
	fi

        wait $MULTIPID || error "Multiop fsync failed, rc=$?"
	set_nodes_failloc "$(osts_nodes)" 0

        DIRTY=$(lctl get_param -n llite.*.dump_page_cache | grep -c dirty)
        WRITEBACK=$(lctl get_param -n llite.*.dump_page_cache | grep -c writeback)
	if [[ $DIRTY -ne 0 || $WRITEBACK -ne 0 ]]; then
		error "Dirty pages not flushed to disk, dirty=$DIRTY, writeback=$WRITEBACK"
	fi

	rm -f $DIR/$tfile
	echo "Dirty pages gaurenteed flushed via fsync"
	return 0
}
run_test 118d "Fsync validation inject a delay of the bulk =========="

test_118f() {
        reset_async

        #define OBD_FAIL_OSC_BRW_PREP_REQ2        0x40a
        lctl set_param fail_loc=0x8000040a

	# Should simulate EINVAL error which is fatal
        multiop $DIR/$tfile oO_CREAT:O_RDWR:O_SYNC:w4096c
        RC=$?
	if [[ $RC -eq 0 ]]; then
		error "Must return error due to dropped pages, rc=$RC"
	fi
	
        lctl set_param fail_loc=0x0

        LOCKED=$(lctl get_param -n "llite.*.dump_page_cache" | grep -c locked)
        DIRTY=$(lctl get_param -n "llite.*.dump_page_cache" | grep -c dirty)
        WRITEBACK=$(lctl get_param -n "llite.*.dump_page_cache" | grep -c writeback)
	if [[ $LOCKED -ne 0 ]]; then
		error "Locked pages remain in cache, locked=$LOCKED"
	fi

	if [[ $DIRTY -ne 0 || $WRITEBACK -ne 0 ]]; then
		error "Dirty pages not flushed to disk, dirty=$DIRTY, writeback=$WRITEBACK"
	fi

	rm -f $DIR/$tfile
	echo "No pages locked after fsync"

        reset_async
	return 0
}
run_test 118f "Simulate unrecoverable OSC side error =========="

test_118g() {
        reset_async

	#define OBD_FAIL_OSC_BRW_PREP_REQ        0x406
        lctl set_param fail_loc=0x406

	# simulate local -ENOMEM
        multiop $DIR/$tfile oO_CREAT:O_RDWR:O_SYNC:w4096c
        RC=$?
	
        lctl set_param fail_loc=0
	if [[ $RC -eq 0 ]]; then
		error "Must return error due to dropped pages, rc=$RC"
	fi

        LOCKED=$(lctl get_param -n "llite.*.dump_page_cache" | grep -c locked)
        DIRTY=$(lctl get_param -n "llite.*.dump_page_cache" | grep -c dirty)
        WRITEBACK=$(lctl get_param -n "llite.*.dump_page_cache" | grep -c writeback)
	if [[ $LOCKED -ne 0 ]]; then
		error "Locked pages remain in cache, locked=$LOCKED"
	fi
	
	if [[ $DIRTY -ne 0 || $WRITEBACK -ne 0 ]]; then
		error "Dirty pages not flushed to disk, dirty=$DIRTY, writeback=$WRITEBACK"
	fi

	rm -f $DIR/$tfile
	echo "No pages locked after fsync"

	reset_async
	return 0
}
run_test 118g "Don't stay in wait if we got local -ENOMEM  =========="

test_118h() {
	remote_ost_nodsh && skip "remote OST with nodsh" && return

        reset_async

	#define OBD_FAIL_OST_BRW_WRITE_BULK      0x20e
        set_nodes_failloc "$(osts_nodes)" 0x20e
	# Should simulate ENOMEM error which is recoverable and should be handled by timeout
        multiop $DIR/$tfile oO_CREAT:O_RDWR:O_SYNC:w4096c
        RC=$?
	
        set_nodes_failloc "$(osts_nodes)" 0
	if [[ $RC -eq 0 ]]; then
		error "Must return error due to dropped pages, rc=$RC"
	fi

        LOCKED=$(lctl get_param -n llite.*.dump_page_cache | grep -c locked)
        DIRTY=$(lctl get_param -n llite.*.dump_page_cache | grep -c dirty)
        WRITEBACK=$(lctl get_param -n llite.*.dump_page_cache | grep -c writebac)
	if [[ $LOCKED -ne 0 ]]; then
		error "Locked pages remain in cache, locked=$LOCKED"
	fi
	
	if [[ $DIRTY -ne 0 || $WRITEBACK -ne 0 ]]; then
		error "Dirty pages not flushed to disk, dirty=$DIRTY, writeback=$WRITEBACK"
	fi

	rm -f $DIR/$tfile
	echo "No pages locked after fsync"

	return 0
}
run_test 118h "Verify timeout in handling recoverables errors  =========="

test_118i() {
	remote_ost_nodsh && skip "remote OST with nodsh" && return

        reset_async

	#define OBD_FAIL_OST_BRW_WRITE_BULK      0x20e
        set_nodes_failloc "$(osts_nodes)" 0x20e
	
	# Should simulate ENOMEM error which is recoverable and should be handled by timeout
        multiop $DIR/$tfile oO_CREAT:O_RDWR:O_SYNC:w4096c &
	PID=$!
	sleep 5
	set_nodes_failloc "$(osts_nodes)" 0
	
	wait $PID
        RC=$?
	if [[ $RC -ne 0 ]]; then
		error "got error, but should be not, rc=$RC"
	fi

	LOCKED=$(lctl get_param -n "llite.*.dump_page_cache" | grep -c locked)
	DIRTY=$(lctl get_param -n "llite.*.dump_page_cache" | grep -c dirty)
	WRITEBACK=$(lctl get_param -n "llite.*.dump_page_cache" | grep -c writeback)
	if [[ $LOCKED -ne 0 ]]; then
		error "Locked pages remain in cache, locked=$LOCKED"
	fi
	
	if [[ $DIRTY -ne 0 || $WRITEBACK -ne 0 ]]; then
		error "Dirty pages not flushed to disk, dirty=$DIRTY, writeback=$WRITEBACK"
	fi

	rm -f $DIR/$tfile
	echo "No pages locked after fsync"

	return 0
}
run_test 118i "Fix error before timeout in recoverable error  =========="

test_118j() {
	remote_ost_nodsh && skip "remote OST with nodsh" && return

        reset_async

	#define OBD_FAIL_OST_BRW_WRITE_BULK2     0x220
        set_nodes_failloc "$(osts_nodes)" 0x220

	# return -EIO from OST
        multiop $DIR/$tfile oO_CREAT:O_RDWR:O_SYNC:w4096c
        RC=$?
        set_nodes_failloc "$(osts_nodes)" 0x0
	if [[ $RC -eq 0 ]]; then
		error "Must return error due to dropped pages, rc=$RC"
	fi

        LOCKED=$(lctl get_param -n llite.*.dump_page_cache | grep -c locked)
        DIRTY=$(lctl get_param -n llite.*.dump_page_cache | grep -c dirty)
        WRITEBACK=$(lctl get_param -n llite.*.dump_page_cache | grep -c writeback)
	if [[ $LOCKED -ne 0 ]]; then
		error "Locked pages remain in cache, locked=$LOCKED"
	fi
	
	# in recoverable error on OST we want resend and stay until it finished
	if [[ $DIRTY -ne 0 || $WRITEBACK -ne 0 ]]; then
		error "Dirty pages not flushed to disk, dirty=$DIRTY, writeback=$WRITEBACK"
	fi

	rm -f $DIR/$tfile
	echo "No pages locked after fsync"

 	return 0
}
run_test 118j "Simulate unrecoverable OST side error =========="

test_118k()
{
<<<<<<< HEAD
	remote_ost_nodsh && skip "remote OSTs" && return
=======
	remote_ost_nodsh && skip "remote OSTs with nodsh" && return
>>>>>>> 69782ac3

	#define OBD_FAIL_OST_BRW_WRITE_BULK      0x20e
	set_nodes_failloc "$(osts_nodes)" 0x20e
	mkdir -p $DIR/$tdir

        for ((i=0;i<10;i++)); do
                (dd if=/dev/zero of=$DIR/$tdir/$tfile-$i bs=1M count=10 || \
			error "dd to $DIR/$tdir/$tfile-$i failed" )&
	        SLEEPPID=$!
                sleep 0.500s
	        kill $SLEEPPID
	        wait $SLEEPPID
        done

        set_nodes_failloc "$(osts_nodes)" 0
}
run_test 118k "bio alloc -ENOMEM and IO TERM handling ========="

[ "$SLOW" = "no" ] && [ -n "$OLD_RESENDCOUNT" ] && set_resend_count $OLD_RESENDCOUNT

test_119a() # bug 11737
{
        BSIZE=$((512 * 1024))
        directio write $DIR/$tfile 0 1 $BSIZE
        # We ask to read two blocks, which is more than a file size.
        # directio will indicate an error when requested and actual
        # sizes aren't equeal (a normal situation in this case) and
        # print actual read amount.
        NOB=`directio read $DIR/$tfile 0 2 $BSIZE | awk '/error/ {print $6}'`
        if [ "$NOB" != "$BSIZE" ]; then
                error "read $NOB bytes instead of $BSIZE"
        fi
        rm -f $DIR/$tfile
}
run_test 119a "Short directIO read must return actual read amount"

test_119b() # bug 11737
{
        [ "$OSTCOUNT" -lt "2" ] && skip "skipping 2-stripe test" && return

        $SETSTRIPE $DIR/$tfile -c 2
        dd if=/dev/zero of=$DIR/$tfile bs=1M count=1 seek=1 || error "dd failed"
        sync
        multiop $DIR/$tfile oO_RDONLY:O_DIRECT:r$((2048 * 1024)) || \
                error "direct read failed"
        rm -f $DIR/$tfile
}
run_test 119b "Sparse directIO read must return actual read amount"

test_119c() # bug 13099
{
        BSIZE=1048576
        directio write $DIR/$tfile 3 1 $BSIZE || error "direct write failed"
        directio readhole $DIR/$tfile 0 2 $BSIZE || error "reading hole failed"
        rm -f $DIR/$tfile
}
run_test 119c "Testing for direct read hitting hole"

test_119d() # bug 15950
{
        MAX_RPCS_IN_FLIGHT=`$LCTL get_param -n osc.*OST0000-osc-[^mM]*.max_rpcs_in_flight`
        $LCTL set_param -n osc.*OST0000-osc-[^mM]*.max_rpcs_in_flight 1
        BSIZE=1048576
        $SETSTRIPE $DIR/$tfile -i 0 -c 1 || error "setstripe failed"
        $DIRECTIO write $DIR/$tfile 0 1 $BSIZE || error "first directio failed"
        #define OBD_FAIL_OSC_DIO_PAUSE           0x40d
        lctl set_param fail_loc=0x40d
        $DIRECTIO write $DIR/$tfile 1 4 $BSIZE &
        pid_dio=$!
        sleep 1
        cat $DIR/$tfile > /dev/null &
        lctl set_param fail_loc=0
        pid_reads=$!
        wait $pid_dio
        log "the DIO writes have completed, now wait for the reads (should not block very long)"
        sleep 2
        [ -n "`ps h -p $pid_reads -o comm`" ] && \
                error "the read rpcs have not completed in 2s"
        rm -f $DIR/$tfile
        $LCTL set_param -n osc.*OST0000-osc-[^mM]*.max_rpcs_in_flight $MAX_RPCS_IN_FLIGHT
}
run_test 119d "The DIO path should try to send a new rpc once one is completed"

test_120a() {
        mkdir -p $DIR/$tdir
        [ -z "`lctl get_param -n mdc.*.connect_flags | grep early_lock_cancel`" ] && \
               skip "no early lock cancel on server" && return 0
        lru_resize_disable mdc
        lru_resize_disable osc
        cancel_lru_locks mdc
        stat $DIR/$tdir > /dev/null
        can1=`lctl get_param -n ldlm.services.ldlm_canceld.stats | awk '/ldlm_cancel/ {print $2}'`
        blk1=`lctl get_param -n ldlm.services.ldlm_cbd.stats | awk '/ldlm_bl_callback/ {print $2}'`
        mkdir -p $DIR/$tdir/d1
        can2=`lctl get_param -n ldlm.services.ldlm_canceld.stats | awk '/ldlm_cancel/ {print $2}'`
        blk2=`lctl get_param -n ldlm.services.ldlm_cbd.stats | awk '/ldlm_bl_callback/ {print $2}'`
        [ $can1 -eq $can2 ] || error $((can2-can1)) "cancel RPC occured."
        [ $blk1 -eq $blk2 ] || error $((blk2-blk1)) "blocking RPC occured."
        lru_resize_enable mdc
        lru_resize_enable osc
}
run_test 120a "Early Lock Cancel: mkdir test ==================="

test_120b() {
        mkdir -p $DIR/$tdir
        [ -z "`lctl get_param -n mdc.*.connect_flags | grep early_lock_cancel`" ] && \
               skip "no early lock cancel on server" && return 0
        lru_resize_disable mdc
        lru_resize_disable osc
        cancel_lru_locks mdc
        stat $DIR/$tdir > /dev/null
        can1=`lctl get_param -n ldlm.services.ldlm_canceld.stats | awk '/ldlm_cancel/ {print $2}'`
        blk1=`lctl get_param -n ldlm.services.ldlm_cbd.stats | awk '/ldlm_bl_callback/ {print $2}'`
        touch $DIR/$tdir/f1
        blk2=`lctl get_param -n ldlm.services.ldlm_cbd.stats | awk '/ldlm_bl_callback/ {print $2}'`
        can2=`lctl get_param -n ldlm.services.ldlm_canceld.stats | awk '/ldlm_cancel/ {print $2}'`
        [ $can1 -eq $can2 ] || error $((can2-can1)) "cancel RPC occured."
        [ $blk1 -eq $blk2 ] || error $((blk2-blk1)) "blocking RPC occured."
        lru_resize_enable mdc
        lru_resize_enable osc
}
run_test 120b "Early Lock Cancel: create test =================="

test_120c() {
        mkdir -p $DIR/$tdir
        [ -z "`lctl get_param -n mdc.*.connect_flags | grep early_lock_cancel`" ] && \
               skip "no early lock cancel on server" && return 0
        lru_resize_disable mdc
        lru_resize_disable osc
        mkdir -p $DIR/$tdir/d1 $DIR/$tdir/d2
        touch $DIR/$tdir/d1/f1
        cancel_lru_locks mdc
        stat $DIR/$tdir/d1 $DIR/$tdir/d2 $DIR/$tdir/d1/f1 > /dev/null
        can1=`lctl get_param -n ldlm.services.ldlm_canceld.stats | awk '/ldlm_cancel/ {print $2}'`
        blk1=`lctl get_param -n ldlm.services.ldlm_cbd.stats | awk '/ldlm_bl_callback/ {print $2}'`
        ln $DIR/$tdir/d1/f1 $DIR/$tdir/d2/f2
        can2=`lctl get_param -n ldlm.services.ldlm_canceld.stats | awk '/ldlm_cancel/ {print $2}'`
        blk2=`lctl get_param -n ldlm.services.ldlm_cbd.stats | awk '/ldlm_bl_callback/ {print $2}'`
        [ $can1 -eq $can2 ] || error $((can2-can1)) "cancel RPC occured."
        [ $blk1 -eq $blk2 ] || error $((blk2-blk1)) "blocking RPC occured."
        lru_resize_enable mdc
        lru_resize_enable osc
}
run_test 120c "Early Lock Cancel: link test ===================="

test_120d() {
        mkdir -p $DIR/$tdir
        [ -z "`lctl get_param -n mdc.*.connect_flags | grep early_lock_cancel`" ] && \
               skip "no early lock cancel on server" && return 0
        lru_resize_disable mdc
        lru_resize_disable osc
        touch $DIR/$tdir
        cancel_lru_locks mdc
        stat $DIR/$tdir > /dev/null
        can1=`lctl get_param -n ldlm.services.ldlm_canceld.stats | awk '/ldlm_cancel/ {print $2}'`
        blk1=`lctl get_param -n ldlm.services.ldlm_cbd.stats | awk '/ldlm_bl_callback/ {print $2}'`
        chmod a+x $DIR/$tdir
        can2=`lctl get_param -n ldlm.services.ldlm_canceld.stats | awk '/ldlm_cancel/ {print $2}'`
        blk2=`lctl get_param -n ldlm.services.ldlm_cbd.stats | awk '/ldlm_bl_callback/ {print $2}'`
        [ $can1 -eq $can2 ] || error $((can2-can1)) "cancel RPC occured."
        [ $blk1 -eq $blk2 ] || error $((blk2-blk1)) "blocking RPC occured."
        lru_resize_enable mdc
        lru_resize_enable osc
}
run_test 120d "Early Lock Cancel: setattr test ================="

test_120e() {
        mkdir -p $DIR/$tdir
        [ -z "`lctl get_param -n mdc.*.connect_flags | grep early_lock_cancel`" ] && \
               skip "no early lock cancel on server" && return 0
        lru_resize_disable mdc
        lru_resize_disable osc
        dd if=/dev/zero of=$DIR/$tdir/f1 count=1
        cancel_lru_locks mdc
        cancel_lru_locks osc
        dd if=$DIR/$tdir/f1 of=/dev/null
        stat $DIR/$tdir $DIR/$tdir/f1 > /dev/null
        can1=`lctl get_param -n ldlm.services.ldlm_canceld.stats | awk '/ldlm_cancel/ {print $2}'`
        blk1=`lctl get_param -n ldlm.services.ldlm_cbd.stats | awk '/ldlm_bl_callback/ {print $2}'`
        unlink $DIR/$tdir/f1
        can2=`lctl get_param -n ldlm.services.ldlm_canceld.stats | awk '/ldlm_cancel/ {print $2}'`
        blk2=`lctl get_param -n ldlm.services.ldlm_cbd.stats | awk '/ldlm_bl_callback/ {print $2}'`
        [ $can1 -eq $can2 ] || error $((can2-can1)) "cancel RPC occured."
        [ $blk1 -eq $blk2 ] || error $((blk2-blk1)) "blocking RPC occured."
        lru_resize_enable mdc
        lru_resize_enable osc
}
run_test 120e "Early Lock Cancel: unlink test =================="

test_120f() {
        [ -z "`lctl get_param -n mdc.*.connect_flags | grep early_lock_cancel`" ] && \
               skip "no early lock cancel on server" && return 0
        mkdir -p $DIR/$tdir
        lru_resize_disable mdc
        lru_resize_disable osc
        mkdir -p $DIR/$tdir/d1 $DIR/$tdir/d2
        dd if=/dev/zero of=$DIR/$tdir/d1/f1 count=1
        dd if=/dev/zero of=$DIR/$tdir/d2/f2 count=1
        cancel_lru_locks mdc
        cancel_lru_locks osc
        dd if=$DIR/$tdir/d1/f1 of=/dev/null
        dd if=$DIR/$tdir/d2/f2 of=/dev/null
        stat $DIR/$tdir/d1 $DIR/$tdir/d2 $DIR/$tdir/d1/f1 $DIR/$tdir/d2/f2 > /dev/null
        can1=`lctl get_param -n ldlm.services.ldlm_canceld.stats | awk '/ldlm_cancel/ {print $2}'`
        blk1=`lctl get_param -n ldlm/services.ldlm_cbd.stats | awk '/ldlm_bl_callback/ {print $2}'`
        mv $DIR/$tdir/d1/f1 $DIR/$tdir/d2/f2
        can2=`lctl get_param -n ldlm.services.ldlm_canceld.stats | awk '/ldlm_cancel/ {print $2}'`
        blk2=`lctl get_param -n ldlm.services.ldlm_cbd.stats | awk '/ldlm_bl_callback/ {print $2}'`
        [ $can1 -eq $can2 ] || error $((can2-can1)) "cancel RPC occured."
        [ $blk1 -eq $blk2 ] || error $((blk2-blk1)) "blocking RPC occured."
        lru_resize_enable mdc
        lru_resize_enable osc
}
run_test 120f "Early Lock Cancel: rename test =================="

test_120g() {
        [ -z "`lctl get_param -n mdc.*.connect_flags | grep early_lock_cancel`" ] && \
               skip "no early lock cancel on server" && return 0
        lru_resize_disable mdc
        lru_resize_disable osc
        count=10000
        echo create $count files
        mkdir -p $DIR/$tdir
        cancel_lru_locks mdc
        cancel_lru_locks osc
        t0=`date +%s`

        can0=`lctl get_param -n ldlm.services.ldlm_canceld.stats | awk '/ldlm_cancel/ {print $2}'`
        blk0=`lctl get_param -n ldlm.services.ldlm_cbd.stats | awk '/ldlm_bl_callback/ {print $2}'`
        createmany -o $DIR/$tdir/f $count
        sync
        can1=`lctl get_param -n ldlm.services.ldlm_canceld.stats | awk '/ldlm_cancel/ {print $2}'`
        blk1=`lctl get_param -n ldlm.services.ldlm_cbd.stats | awk '/ldlm_bl_callback/ {print $2}'`
        t1=`date +%s`
        echo total: $((can1-can0)) cancels, $((blk1-blk0)) blockings
        echo rm $count files
        rm -r $DIR/$tdir
        sync
        can2=`lctl get_param -n ldlm.services.ldlm_canceld.stats | awk '/ldlm_cancel/ {print $2}'`
        blk2=`lctl get_param -n ldlm.services.ldlm_cbd.stats | awk '/ldlm_bl_callback/ {print $2}'`
        t2=`date +%s`
        echo total: $count removes in $((t2-t1))
        echo total: $((can2-can1)) cancels, $((blk2-blk1)) blockings
        sleep 2
        # wait for commitment of removal
        lru_resize_enable mdc
        lru_resize_enable osc
}
run_test 120g "Early Lock Cancel: performance test ============="

test_121() { #bug 10589
	writes=$(LANG=C dd if=/dev/zero of=$DIR/$tfile count=1 2>&1 | awk -F '+' '/out/ {print $1}')
	lctl set_param fail_loc=0x310
	cancel_lru_locks osc > /dev/null
	reads=$(LANG=C dd if=$DIR/$tfile of=/dev/null 2>&1 | awk -F '+' '/in/ {print $1}')
	lctl set_param fail_loc=0
	[ "$reads" -eq "$writes" ] || error "read" $reads "blocks, must be" $writes
}
run_test 121 "read cancel race ================================="

test_122() { #bug 11544
        #define OBD_FAIL_PTLRPC_CLIENT_BULK_CB   0x508
        lctl set_param fail_loc=0x508
        dd if=/dev/zero of=$DIR/$tfile count=1
        sync
        lctl set_param fail_loc=0
}
run_test 122 "fail client bulk callback (shouldn't LBUG) ======="

test_123a() { # was test 123, statahead(bug 11401)
        SLOWOK=0
        if [ -z "$(grep "processor.*: 1" /proc/cpuinfo)" ]; then
                log "testing on UP system. Performance may be not as good as expected."
		SLOWOK=1
        fi

        remount_client $MOUNT
        mkdir -p $DIR/$tdir
        error=0
        NUMFREE=`df -i -P $DIR | tail -n 1 | awk '{ print $4 }'`
        [ $NUMFREE -gt 100000 ] && NUMFREE=100000 || NUMFREE=$((NUMFREE-1000))
        MULT=10
        for ((i=1, j=0; i<=$NUMFREE; j=$i, i=$((i * MULT)) )); do
                createmany -o $DIR/$tdir/$tfile $j $((i - j))

                lctl get_param -n llite.*.statahead_max | grep '[0-9]'
                cancel_lru_locks mdc
                cancel_lru_locks osc
                stime=`date +%s`
                ls -l $DIR/$tdir > /dev/null
                etime=`date +%s`
                delta_sa=$((etime - stime))
                log "ls $i files with statahead:    $delta_sa sec"
		lctl get_param -n llite.*.statahead_stats

                max=`lctl get_param -n llite.*.statahead_max | head -n 1`
                lctl set_param -n llite.*.statahead_max 0
                lctl get_param llite.*.statahead_max
                cancel_lru_locks mdc
                cancel_lru_locks osc
                stime=`date +%s`
                ls -l $DIR/$tdir > /dev/null
                etime=`date +%s`
                delta=$((etime - stime))
                log "ls $i files without statahead: $delta sec"

                lctl set_param llite.*.statahead_max=$max
                if [ $delta_sa -gt $(($delta + 2)) ]; then
                        log "ls $i files is slower with statahead!"
                        error=1
                fi

                [ $delta -gt 20 ] && break
                [ $delta -gt 8 ] && MULT=$((50 / delta))
                [ "$SLOW" = "no" -a $delta -gt 3 ] && break
        done
        log "ls done"

        stime=`date +%s`
        rm -r $DIR/$tdir
        sync
        etime=`date +%s`
        delta=$((etime - stime))
        log "rm -r $DIR/$tdir/: $delta seconds"
        log "rm done"
        lctl get_param -n llite.*.statahead_stats
        # wait for commitment of removal
        sleep 2
        [ $error -ne 0 -a $SLOWOK -eq 0 ] && error "statahead is slow!"
        return 0
}
run_test 123a "verify statahead work"

test_123b () { # statahead(bug 15027)
	mkdir -p $DIR/$tdir
	createmany -o $DIR/$tdir/$tfile-%d 1000
	
        cancel_lru_locks mdc
        cancel_lru_locks osc

#define OBD_FAIL_MDC_GETATTR_ENQUEUE     0x803
        lctl set_param fail_loc=0x80000803
        ls -lR $DIR/$tdir > /dev/null
        log "ls done"
        lctl set_param fail_loc=0x0
        lctl get_param -n llite.*.statahead_stats
        rm -r $DIR/$tdir
        sync

}
run_test 123b "not panic with network error in statahead enqueue (bug 15027)"

test_124a() {
	[ -z "`lctl get_param -n mdc.*.connect_flags | grep lru_resize`" ] && \
               skip "no lru resize on server" && return 0
        NR=2000
        mkdir -p $DIR/$tdir || error "failed to create $DIR/$tdir"

        # use touch to produce $NR new locks
        log "create $NR files at $DIR/$tdir"
        createmany -o $DIR/$tdir/f $NR ||
                error "failed to create $NR files in $DIR/$tdir"

        cancel_lru_locks mdc
        ls -l $DIR/$tdir > /dev/null

        NSDIR=""
        LRU_SIZE=0
        for VALUE in `lctl get_param ldlm.namespaces.*mdc-*.lru_size`; do
                PARAM=`echo ${VALUE[0]} | cut -d "=" -f1`
                LRU_SIZE=$(lctl get_param -n $PARAM)
                if [ $LRU_SIZE -gt $(default_lru_size) ]; then
                        NSDIR=$(echo $PARAM | cut -d "." -f1-3)
                        log "using $(basename $NSDIR) namespace"
                        break
                fi
        done

        if [ -z "$NSDIR" -o $LRU_SIZE -lt $(default_lru_size) ]; then
                skip "Not enough cached locks created!"
                return 0
        fi
        log "created $LRU_SIZE lock(s)"

        # we want to sleep 30s to not make test too long
        SLEEP=30
        SLEEP_ADD=2

        # we know that lru resize allows one client to hold $LIMIT locks for 10h
        MAX_HRS=10

        # get the pool limit
        LIMIT=`lctl get_param -n $NSDIR.pool.limit`

        # calculate lock volume factor taking into account data set size and the
        # rule that number of locks will be getting smaller durring sleep interval
        # and we need to additionally enforce LVF to take this into account.
        # Use $LRU_SIZE_B here to take into account real number of locks created
        # in the case of CMD, LRU_SIZE_B != $NR in most of cases
        LVF=$(($MAX_HRS * 60 * 60 * $LIMIT / $SLEEP))
        LRU_SIZE_B=$LRU_SIZE
        log "make client drop locks $LVF times faster so that ${SLEEP}s is enough to cancel $LRU_SIZE lock(s)"
        OLD_LVF=`lctl get_param -n $NSDIR.pool.lock_volume_factor`
        lctl set_param -n $NSDIR.pool.lock_volume_factor $LVF
        log "sleep for $((SLEEP+SLEEP_ADD))s"
        sleep $((SLEEP+SLEEP_ADD))
        lctl set_param -n $NSDIR.pool.lock_volume_factor $OLD_LVF
        LRU_SIZE_A=`lctl get_param -n $NSDIR/lru_size`

        [ $LRU_SIZE_B -gt $LRU_SIZE_A ] || {
                error "No locks dropped in "$((SLEEP+SLEEP_ADD))"s. LRU size: $LRU_SIZE_A"
                unlinkmany $DIR/$tdir/f $NR
                return
        }

        log "Dropped "$((LRU_SIZE_B-LRU_SIZE_A))" locks in "$((SLEEP+SLEEP_ADD))"s"
        log "unlink $NR files at $DIR/$tdir"
        unlinkmany $DIR/$tdir/f $NR
}
run_test 124a "lru resize ======================================="

get_max_pool_limit()
{
        local limit=`lctl get_param -n ldlm.namespaces.*-MDT0000-mdc-*.pool.limit`
        local max=0
        for l in $limit; do
                if test $l -gt $max; then
                        max=$l
                fi
        done
        echo $max
}

test_124b() {
	[ -z "`lctl get_param -n mdc.*.connect_flags | grep lru_resize`" ] && \
               skip "no lru resize on server" && return 0

        LIMIT=`get_max_pool_limit`

        NR=$(($(default_lru_size)*20))
        if [ $NR -gt $LIMIT ]; then
                log "Limit lock number by $LIMIT locks"
                NR=$LIMIT
        fi
        lru_resize_disable mdc
        mkdir -p $DIR/$tdir/disable_lru_resize ||
		error "failed to create $DIR/$tdir/disable_lru_resize"

        createmany -o $DIR/$tdir/disable_lru_resize/f $NR
        log "doing ls -la $DIR/$tdir/disable_lru_resize 3 times"
        cancel_lru_locks mdc
        stime=`date +%s`
        PID=""
        ls -la $DIR/$tdir/disable_lru_resize > /dev/null &
        PID="$PID $!"
        sleep 2
        ls -la $DIR/$tdir/disable_lru_resize > /dev/null &
        PID="$PID $!"
        sleep 2
        ls -la $DIR/$tdir/disable_lru_resize > /dev/null &
        PID="$PID $!"
        wait $PID
        etime=`date +%s`
        nolruresize_delta=$((etime-stime))
        log "ls -la time: $nolruresize_delta seconds"
        log "lru_size = $(lctl get_param -n ldlm.namespaces.*mdc*.lru_size)"
        unlinkmany $DIR/$tdir/disable_lru_resize/f $NR

        lru_resize_enable mdc
        mkdir -p $DIR/$tdir/enable_lru_resize ||
		error "failed to create $DIR/$tdir/enable_lru_resize"

        createmany -o $DIR/$tdir/enable_lru_resize/f $NR
        log "doing ls -la $DIR/$tdir/enable_lru_resize 3 times"
        cancel_lru_locks mdc
        stime=`date +%s`
        PID=""
        ls -la $DIR/$tdir/enable_lru_resize > /dev/null &
        PID="$PID $!"
        sleep 2
        ls -la $DIR/$tdir/enable_lru_resize > /dev/null &
        PID="$PID $!"
        sleep 2
        ls -la $DIR/$tdir/enable_lru_resize > /dev/null &
        PID="$PID $!"
        wait $PID
        etime=`date +%s`
        lruresize_delta=$((etime-stime))
        log "ls -la time: $lruresize_delta seconds"
        log "lru_size = $(lctl get_param -n ldlm.namespaces.*mdc*.lru_size)"

        if [ $lruresize_delta -gt $nolruresize_delta ]; then
                log "ls -la is $(((lruresize_delta - $nolruresize_delta) * 100 / $nolruresize_delta))% slower with lru resize enabled"
        elif [ $nolruresize_delta -gt $lruresize_delta ]; then
                log "ls -la is $(((nolruresize_delta - $lruresize_delta) * 100 / $nolruresize_delta))% faster with lru resize enabled"
        else
                log "lru resize performs the same with no lru resize"
        fi
        unlinkmany $DIR/$tdir/enable_lru_resize/f $NR
}
run_test 124b "lru resize (performance test) ======================="

test_125() { # 13358
	[ -z "$(lctl get_param -n mdc.*-mdc-*.connect_flags | grep acl)" ] && skip "must have acl enabled" && return
	mkdir -p $DIR/d125 || error "mkdir failed"
	$SETSTRIPE $DIR/d125 -s 65536 -c -1 || error "setstripe failed"
	setfacl -R -m u:bin:rwx $DIR/d125 || error "setfacl $DIR/d125 failes"
	ls -ld $DIR/d125 || error "cannot access $DIR/d125"
}
run_test 125 "don't return EPROTO when a dir has a non-default striping and ACLs"

test_126() { # bug 12829/13455
	[ "$UID" != 0 ] && echo "skipping $TESTNAME (must run as root)" && return
	$RUNAS -u 0 -g 1 touch $DIR/$tfile || error "touch failed"
	gid=`ls -n $DIR/$tfile | awk '{print $4}'`
	rm -f $DIR/$tfile
	[ $gid -eq "1" ] || error "gid is set to" $gid "instead of 1"
}
run_test 126 "check that the fsgid provided by the client is taken into account"

test_127() { # bug 15521
        $LSTRIPE -i 0 -c 1 $DIR/$tfile
        $LCTL set_param osc.*.stats=0
        FSIZE=$((2048 * 1024))
        dd if=/dev/zero of=$DIR/$tfile bs=$FSIZE count=1
        cancel_lru_locks osc
        dd if=$DIR/$tfile of=/dev/null bs=$FSIZE

        $LCTL get_param osc.*0000-osc-*.stats | grep samples > $DIR/${tfile}.tmp
        while read NAME COUNT SAMP UNIT MIN MAX SUM SUMSQ; do
                echo "got $COUNT $NAME"
                [ ! $MIN ] && error "Missing min value for $NAME proc entry"
                eval $NAME=$COUNT || error "Wrong proc format"
		
                case $NAME in
                        read_bytes|write_bytes)
                        [ $MIN -lt 4096 ] && error "min is too small: $MIN"
                        [ $MIN -gt $FSIZE ] && error "min is too big: $MIN"
                        [ $MAX -lt 4096 ] && error "max is too small: $MAX"
                        [ $MAX -gt $FSIZE ] && error "max is too big: $MAX"
                        [ $SUM -ne $FSIZE ] && error "sum is wrong: $SUM"
                        [ $SUMSQ -lt $(((FSIZE /4096) * (4096 * 4096))) ] &&
                                error "sumsquare is too small: $SUMSQ"
                        [ $SUMSQ -gt $((FSIZE * FSIZE)) ] &&
                                error "sumsquare is too big: $SUMSQ"
                        ;;
                        *) ;;
                esac
        done < $DIR/${tfile}.tmp

        #check that we actually got some stats
        [ "$read_bytes" ] || error "Missing read_bytes stats"
        [ "$write_bytes" ] || error "Missing write_bytes stats"
        [ "$read_bytes" != 0 ] || error "no read done"
        [ "$write_bytes" != 0 ] || error "no write done"
}
run_test 127 "verify the client stats are sane"

test_128() { # bug 15212
	touch $DIR/$tfile
	$LFS 2>&1 <<-EOF | tee $TMP/$tfile.log
		find $DIR/$tfile
		find $DIR/$tfile
	EOF

	result=$(grep error $TMP/$tfile.log)
	rm -f $DIR/$tfile
	[ -z "$result" ] || error "consecutive find with interactive lfs failed"
}
run_test 128 "interactive lfs for 2 consecutive finds"

set_dir_limits () {
        local mntdev
        local node

	local LDPROC=/proc/fs/ldiskfs

        for node in $(mdts_nodes); do
                devs=$(do_node $node "lctl get_param -n devices" | awk '($3 ~ "mdt" && $4 ~ "MDT") { print $4 }')
	        for dev in $devs; do
		        mntdev=$(do_node $node "lctl get_param -n osd.$dev.mntdev")
		        do_node $node "echo $1 >$LDPROC/\\\$(basename $mntdev)/max_dir_size"
		done
	done
}
test_129() {
        [ "$FSTYPE" != "ldiskfs" ] && skip "not needed for FSTYPE=$FSTYPE" && return 0
<<<<<<< HEAD
        remote_mds_nodsh && skip "remote MDS" && return

        DEV=$(basename $(do_facet mds lctl get_param -n mds.*.mntdev))
        [ -z "$DEV" ] && error "can't access mds mntdev"
=======
        remote_mds_nodsh && skip "remote MDS with nodsh" && return

>>>>>>> 69782ac3
        EFBIG=27
        MAX=16384

        set_dir_limits $MAX

        mkdir -p $DIR/$tdir

        I=0
        J=0
        while [ ! $I -gt $((MAX * MDSCOUNT)) ]; do
                multiop $DIR/$tdir/$J Oc
                rc=$?
                if [ $rc -eq $EFBIG ]; then
                        set_dir_limits 0
                        echo "return code $rc received as expected"
                        return 0
                elif [ $rc -ne 0 ]; then
<<<<<<< HEAD
                        do_facet mds "echo 0 >$LDPROC"
                        error_exit "error $rc instead of expected $EFBIG"
=======
                        set_dir_limits 0
                        error_exit "return code $rc received instead of expected $EFBIG"
>>>>>>> 69782ac3
                fi
                J=$((J+1))
                I=$(stat -c%s "$DIR/$tdir")
        done

        error "exceeded dir size limit $MAX x $MDSCOUNT $((MAX * MDSCOUNT)) : $I bytes"
        do_facet $SINGLEMDS "echo 0 >$LDPROC"
}
run_test 129 "test directory size limit ========================"

test_130a() {
	filefrag_op=$(filefrag -e 2>&1 | grep "invalid option")
	[ -n "$filefrag_op" ] && skip "filefrag has no FIEMAP support" && return

	local fm_file=$DIR/$tfile
	lfs setstripe -s 65536 -c 1 $fm_file ||
		error "setstripe failed on $fm_file"
	dd if=/dev/zero of=$fm_file bs=65536 count=1 ||
		error "dd failed for $fm_file"

	filefrag -ves $fm_file || error "filefrag $fm_file failed"
	filefrag_op=`filefrag -ve $fm_file | grep -A 100 "ext:" | grep -v "ext:" | grep -v "found"`

	lun=`$GETSTRIPE $fm_file  | grep -A 10 obdidx | awk '{print $1}' | grep -v "obdidx"`

	start_blk=`echo $filefrag_op | cut -d: -f2 | cut -d. -f1`
	IFS=$'\n'
	tot_len=0
	for line in $filefrag_op
	do
		frag_lun=`echo $line | cut -d: -f5`
		ext_len=`echo $line | cut -d: -f4`
		if (( $frag_lun != $lun )); then
			error "FIEMAP on 1-stripe file($fm_file) failed"
			return
		fi
		(( tot_len += ext_len ))
	done

	if (( lun != frag_lun || start_blk != 0 || tot_len != 64 )); then
		error "FIEMAP on 1-stripe file($fm_file) failed;"
		return
	fi
	echo "FIEMAP on single striped file succeeded"
}
run_test 130a "FIEMAP (1-stripe file)"

test_130b() {
	[ "$OSTCOUNT" -lt "2" ] && skip "FIEMAP on 2-stripe file test" && return

	filefrag_op=$(filefrag -e 2>&1 | grep "invalid option")
	[ -n "$filefrag_op" ] && skip "filefrag has no FIEMAP support" && return

	local fm_file=$DIR/$tfile
	lfs setstripe -s 65536 -c 2 $fm_file ||
		error "setstripe failed on $fm_file"
	dd if=/dev/zero of=$fm_file bs=1M count=2 ||
		error "dd failed on $fm_file"

	filefrag -ves $fm_file || error "filefrag $fm_file failed"
	filefrag_op=`filefrag -ve $fm_file | grep -A 100 "ext:" | grep -v "ext:" | grep -v "found"`

	last_lun=`echo $filefrag_op | cut -d: -f5`

	IFS=$'\n'
	tot_len=0
	num_luns=1
	for line in $filefrag_op; do
		frag_lun=`echo $line | cut -d: -f5`
		ext_len=`echo $line | cut -d: -f4`
		if (( $frag_lun != $last_lun )); then
			if (( tot_len != 1024 )); then
				error "FIEMAP $fm_file: len $tot_len for OST $last_lun instead of 256"
				return
			else
				(( num_luns += 1 ))
				tot_len=0
			fi
		fi
		(( tot_len += ext_len ))
		last_lun=$frag_lun
	done
	if (( num_luns != 2 || tot_len != 1024 )); then
		error "FIEMAP $fm_file: wrong number of LUNs or wrong len for OST $last_lun"
		return
	fi

	echo "FIEMAP on 2-stripe file succeeded"
}
run_test 130b "FIEMAP (2-stripe file)"

test_130c() {
	[ "$OSTCOUNT" -lt "2" ] && skip "FIEMAP on 2-stripe hole test" && return

	filefrag_op=$(filefrag -e 2>&1 | grep "invalid option")
	[ -n "$filefrag_op" ] && skip "filefrag has no FIEMAP support" && return

	local fm_file=$DIR/$tfile
	lfs setstripe -s 65536 -c 2 $fm_file ||
		error "setstripe failed on $fm_file"
	dd if=/dev/zero of=$fm_file seek=1 bs=1M count=1 ||
		error "dd failed on $fm_file"

	filefrag -ves $fm_file || error "filefrag $fm_file failed"
	filefrag_op=`filefrag -ve $fm_file | grep -A 100 "ext:" | grep -v "ext:" | grep -v "found"`

	last_lun=`echo $filefrag_op | cut -d: -f5`

	IFS=$'\n'
	tot_len=0
	num_luns=1
	for line in $filefrag_op
	do
		frag_lun=`echo $line | cut -d: -f5`
		ext_len=`echo $line | cut -d: -f4`
		if (( $frag_lun != $last_lun )); then
			logical=`echo $line | cut -d: -f2 | cut -d. -f1`
			if (( logical != 512 )); then
				error "FIEMAP $fm_file: logical start for LUN $logical instead of 512"
				return
			fi
			if (( tot_len != 512 )); then
				error "FIEMAP $fm_file: len $tot_len for OST $last_lun instead of 1024"
				return
			else
				(( num_luns += 1 ))
				tot_len=0
			fi
		fi
		(( tot_len += ext_len ))
		last_lun=$frag_lun
	done
	if (( num_luns != 2 || tot_len != 512 )); then
		error "FIEMAP $fm_file: wrong number of LUNs or wrong len for OST $last_lun"
		return
	fi

	echo "FIEMAP on 2-stripe file with hole succeeded"
}
run_test 130c "FIEMAP (2-stripe file with hole)"

test_130d() {
	[ "$OSTCOUNT" -lt "3" ] && skip "FIEMAP on N-stripe file test" && return

	filefrag_op=$(filefrag -e 2>&1 | grep "invalid option")
	[ -n "$filefrag_op" ] && skip "filefrag has no FIEMAP support" && return

	local fm_file=$DIR/$tfile
	lfs setstripe -s 65536 -c $OSTCOUNT $fm_file ||
		error "setstripe failed on $fm_file"
	dd if=/dev/zero of=$fm_file bs=1M count=$OSTCOUNT ||
		error "dd failed on $fm_file"

	filefrag -ves $fm_file || error "filefrag $fm_file failed"
	filefrag_op=`filefrag -ve $fm_file | grep -A 100 "ext:" | grep -v "ext:" | grep -v "found"`

	last_lun=`echo $filefrag_op | cut -d: -f5`

	IFS=$'\n'
	tot_len=0
	num_luns=1
	for line in $filefrag_op
	do
		frag_lun=`echo $line | cut -d: -f5`
		ext_len=`echo $line | cut -d: -f4`
		if (( $frag_lun != $last_lun )); then
			if (( tot_len != 1024 )); then
				error "FIEMAP $fm_file: len $tot_len for OST $last_lun instead of 1024"
				return
			else
				(( num_luns += 1 ))
				tot_len=0
			fi
		fi
		(( tot_len += ext_len ))
		last_lun=$frag_lun
	done
	if (( num_luns != OSTCOUNT || tot_len != 1024 )); then
		error "FIEMAP $fm_file: wrong number of LUNs or wrong len for OST $last_lun"
		return
	fi

	echo "FIEMAP on N-stripe file succeeded"
}
run_test 130d "FIEMAP (N-stripe file)"

test_130e() {
	[ "$OSTCOUNT" -lt "2" ] && skip "continuation FIEMAP test" && return

	filefrag_op=$(filefrag -e 2>&1 | grep "invalid option")
	[ -n "$filefrag_op" ] && skip "filefrag has no FIEMAP support" && return

	local fm_file=$DIR/$tfile
	lfs setstripe -s 65536 -c 2 $fm_file ||
		error "setstripe failed on $fm_file"
	NUM_BLKS=512
	EXPECTED_LEN=$(( (NUM_BLKS / 2) * 4 ))
	for ((i = 0; i < $NUM_BLKS; i++)); do
		dd if=/dev/zero of=$fm_file count=1 bs=4096 seek=$((2*$i)) conv=notrunc > /dev/null 2>&1
	done

	filefrag -ves $fm_file || error "filefrag $fm_file failed"
	filefrag_op=`filefrag -ve $fm_file | grep -A 750 "ext:" | grep -v "ext:" | grep -v "found"`

	last_lun=`echo $filefrag_op | cut -d: -f5`

	IFS=$'\n'
	tot_len=0
	num_luns=1
	for line in $filefrag_op
	do
		frag_lun=`echo $line | cut -d: -f5`
		ext_len=`echo $line | cut -d: -f4`
		if (( $frag_lun != $last_lun )); then
			if (( tot_len != $EXPECTED_LEN )); then
				error "FIEMAP $fm_file: len $tot_len for OST $last_lun instead of $EXPECTED_LEN"
				return
			else
				(( num_luns += 1 ))
				tot_len=0
			fi
		fi
		(( tot_len += ext_len ))
		last_lun=$frag_lun
	done
	if (( num_luns != 2 || tot_len != $EXPECTED_LEN )); then
		echo "$num_luns $tot_len"
		error "FIEMAP $fm_file: wrong number of LUNs or wrong len for OST $last_lun"
		return
	fi

	echo "FIEMAP with continuation calls succeeded"
}
run_test 130e "FIEMAP (test continuation FIEMAP calls)"

<<<<<<< HEAD
=======
test_150() {
	local TF="$TMP/$tfile"

        dd if=/dev/urandom of=$TF bs=6096 count=1 || error "dd failed"
        cp $TF $DIR/$tfile
        cancel_lru_locks osc
        cmp $TF $DIR/$tfile || error "$TMP/$tfile $DIR/$tfile differ"
        remount_client $MOUNT
        cmp $TF $DIR/$tfile || error "$TF $DIR/$tfile differ (remount)"

        $TRUNCATE $TF 6000
        $TRUNCATE $DIR/$tfile 6000
        cancel_lru_locks osc
        cmp $TF $DIR/$tfile || error "$TF $DIR/$tfile differ (truncate1)"

        echo "12345" >>$TF
        echo "12345" >>$DIR/$tfile
        cancel_lru_locks osc
        cmp $TF $DIR/$tfile || error "$TF $DIR/$tfile differ (append1)"

        echo "12345" >>$TF
        echo "12345" >>$DIR/$tfile
        cancel_lru_locks osc
        cmp $TF $DIR/$tfile || error "$TF $DIR/$tfile differ (append2)"

        rm -f $TF
        true
}
run_test 150 "truncate/append tests"

function roc_access() {
	ACCNUM=`$LCTL get_param -n obdfilter.*.stats | \
		grep 'cache_access'| awk '{print $2}' | \
		awk '{sum=sum+$3} END{print sum}'`
	echo $ACCNUM
}

function roc_hit() {
	ACCNUM=`$LCTL get_param -n obdfilter.*.stats | \
		grep 'cache_hit'|awk '{print $2}' | \
		awk '{sum=sum+$1} END{print sum}'`
	echo $ACCNUM
}

test_151() {
	local CPAGES=3

	# check whether obdfilter is cache capable at all
	if ! $LCTL get_param -n obdfilter.*.read_cache_enable; then
		echo "not cache-capable obdfilter"
		return 0
	fi

	# check cache is enabled on all obdfilters
	if $LCTL get_param -n obdfilter.*.read_cache_enable | grep 0 >&/dev/null; then
		echo "oss cache is disabled"
		return 0
	fi

	$LCTL set_param -n obdfilter.*.writethrough_cache_enable 1

	# pages should be in the case right after write 
        dd if=/dev/urandom of=$DIR/$tfile bs=4k count=$CPAGES || error "dd failed"
	BEFORE=`roc_hit`
        cancel_lru_locks osc
	cat $DIR/$tfile >/dev/null
	AFTER=`roc_hit`
	if ! let "AFTER - BEFORE == CPAGES"; then
		error "NOT IN CACHE: before: $BEFORE, after: $AFTER"
	fi

	# the following read invalidates the cache
        cancel_lru_locks osc
	$LCTL set_param -n obdfilter.*.read_cache_enable 0
	cat $DIR/$tfile >/dev/null

	# now data shouldn't be found in the cache
	BEFORE=`roc_hit`
        cancel_lru_locks osc
	cat $DIR/$tfile >/dev/null
	AFTER=`roc_hit`
	if ! let "AFTER - BEFORE == CPAGES"; then
		error "IN CACHE: before: $BEFORE, after: $AFTER"
	fi

	$LCTL set_param -n obdfilter.*.read_cache_enable 1
        rm -f $DIR/$tfile
}
run_test 151 "test cache on oss and controls ==============================="

test_152() {
        local TF="$TMP/$tfile"

	# simulate ENOMEM during write
#define OBD_FAIL_OST_NOMEM     	0x226
        lctl set_param fail_loc=0x80000226
        dd if=/dev/urandom of=$TF bs=6096 count=1 || error "dd failed"
        cp $TF $DIR/$tfile
        sync || error "sync failed"
        lctl set_param fail_loc=0
	
        # discard client's cache
        cancel_lru_locks osc

        # simulate ENOMEM during read
        lctl set_param fail_loc=0x80000226
        cmp $TF $DIR/$tfile || error "cmp failed"
        lctl set_param fail_loc=0

	rm -f $TF
}
run_test 152 "test read/write with enomem ============================"

>>>>>>> 69782ac3
POOL=${POOL:-cea1}
TGT_COUNT=$OSTCOUNT
TGTPOOL_FIRST=1
TGTPOOL_MAX=$(($TGT_COUNT - 1))
TGTPOOL_STEP=2
TGTPOOL_LIST=`seq $TGTPOOL_FIRST $TGTPOOL_STEP $TGTPOOL_MAX`
POOL_ROOT=${POOL_ROOT:-$DIR/d200.pools}
POOL_DIR=$POOL_ROOT/dir_tst
POOL_FILE=$POOL_ROOT/file_tst

check_file_in_pool()
{
	file=$1
	res=$($GETSTRIPE $file | grep 0x | cut -f2)
	for i in $res
	do
		found=$(echo :$TGTPOOL_LIST: | tr " " ":"  | grep :$i:)
		if [[ "$found" == "" ]]
		then
			echo "pool list: $TGTPOOL_LIST"
			echo "striping: $res"
			error "$file not allocated in $POOL"
			return 1
		fi
	done
	return 0
}

<<<<<<< HEAD
test_200() {
	[ -z "$(lctl get_param -n mdc.*.connect_flags | grep pools)" ] &&
		skip "missing pools support on server" && return
	remote_mds_nodsh && skip "remote MDS" && return
	do_facet mgs $LCTL pool_new $FSNAME.$POOL
	do_facet mgs $LCTL get_param -n lov.$FSNAME-mdtlov.pools.$POOL
	[ $? == 0 ] || error "Pool creation of $POOL failed"
}
run_test 200 "Create new pool =========================================="

test_201() {
	[ -z "$(lctl get_param -n mdc.*.connect_flags | grep pools)" ] &&
		skip "missing pools support on server" && return
	remote_mds_nodsh && skip "remote MDS" && return
=======
test_200a() {
	remote_mds_nodsh && skip "remote MDS with nodsh" && return
	do_facet mgs $LCTL pool_new $FSNAME.$POOL
	do_facet mgs $LCTL get_param -n lov.$FSNAME-MDT0000-mdtlov.pools.$POOL
	[ $? == 0 ] || error "Pool creation of $POOL failed"
}
run_test 200a "Create new pool =========================================="

test_200b() {
	remote_mds_nodsh && skip "remote MDS with nodsh" && return
>>>>>>> 69782ac3
	TGT=$(seq -f $FSNAME-OST%04g_UUID $TGTPOOL_FIRST $TGTPOOL_STEP \
		$TGTPOOL_MAX | tr '\n' ' ')
	do_facet mgs $LCTL pool_add $FSNAME.$POOL \
		$FSNAME-OST[$TGTPOOL_FIRST-$TGTPOOL_MAX/$TGTPOOL_STEP]_UUID
<<<<<<< HEAD
	res=$(do_facet mgs $LCTL get_param -n lov.$FSNAME-mdtlov.pools.$POOL |
		sort | tr '\n' ' ')
	[ "$res" = "$TGT" ] || error "Pool ($res) do not match requested ($TGT)"
}
run_test 201 "Add targets to a pool ===================================="

test_202a() {
	[ -z "$(lctl get_param -n mdc.*.connect_flags | grep pools)" ] &&
		skip "missing pools support on server" && return
	remote_mds_nodsh && skip "remote MDS" && return
=======
	res=$(do_facet mgs $LCTL get_param -n lov.$FSNAME-MDT0000-mdtlov.pools.$POOL | sort \
			| tr '\n' ' ')
	[ "$res" = "$TGT" ] || error "Pool content ($res) do not match requested ($TGT)"
}
run_test 200b "Add targets to a pool ===================================="

test_200c() {
	remote_mds_nodsh && skip "remote MDS with nodsh" && return
>>>>>>> 69782ac3
	mkdir -p $POOL_DIR
	$SETSTRIPE -c 2 -p $POOL $POOL_DIR
	[ $? = 0 ] || error "Cannot set pool $POOL to $POOL_DIR"
}
<<<<<<< HEAD
run_test 202a "Set pool on a directory ================================="

test_202b() {
	[ -z "$(lctl get_param -n mdc.*.connect_flags | grep pools)" ] &&
		skip "missing pools support on server" && return
	remote_mds_nodsh && skip "remote MDS" && return
	res=$($GETSTRIPE $POOL_DIR | grep pool: | cut -f8 -d " ")
	[ "$res" = $POOL ] || error "Pool on $POOL_DIR is not $POOL"
}
run_test 202b "Check pool on a directory ==============================="

test_202c() {
	[ -z "$(lctl get_param -n mdc.*.connect_flags | grep pools)" ] &&
		skip "missing pools support on server" && return
	remote_mds_nodsh && skip "remote MDS" && return
	failed=0
	for i in $(seq -w 1 $(($TGT_COUNT * 3))); do
		file=$POOL_DIR/file-$i
		touch $file
		check_file_in_pool $file
		if [[ $? != 0 ]]; then
=======
run_test 200c "Set pool on a directory ================================="

test_200d() {
	remote_mds_nodsh && skip "remote MDS with nodsh" && return
	res=$($GETSTRIPE $POOL_DIR | grep pool: | cut -f8 -d " ")
	[ "$res" = $POOL ] || error "Pool on $POOL_DIR is not $POOL"
}
run_test 200d "Check pool on a directory ==============================="

test_200e() {
	remote_mds_nodsh && skip "remote MDS with nodsh" && return
	failed=0
	for i in $(seq -w 1 $(($TGT_COUNT * 3)))
	do
		file=$POOL_DIR/file-$i
		touch $file
		check_file_in_pool $file
		if [[ $? != 0 ]]
		then
>>>>>>> 69782ac3
			failed=$(($failed + 1))
		fi
	done
	[ "$failed" = 0 ] || error "$failed files not allocated in $POOL"
}
<<<<<<< HEAD
run_test 202c "Check files allocation from directory pool =============="

test_203() {
	[ -z "$(lctl get_param -n mdc.*.connect_flags | grep pools)" ] &&
		skip "missing pools support on server" && return
	remote_mds_nodsh && skip "remote MDS" && return
	mkdir -p $POOL_FILE
	failed=0
	for i in $(seq -w 1 $(($TGT_COUNT * 3))); do
		file=$POOL_FILE/spoo-$i
		$SETSTRIPE -p $POOL $file
		check_file_in_pool $file
		if [[ $? != 0 ]]; then
=======
run_test 200e "Check files allocation from directory pool =============="

test_200f() {
	remote_mds_nodsh && skip "remote MDS with nodsh" && return
	mkdir -p $POOL_FILE
	failed=0
	for i in $(seq -w 1 $(($TGT_COUNT * 3)))
	do
		file=$POOL_FILE/spoo-$i
		$SETSTRIPE -p $POOL $file
		check_file_in_pool $file
		if [[ $? != 0 ]]
		then
>>>>>>> 69782ac3
			failed=$(($failed + 1))
		fi
	done
	[ "$failed" = 0 ] || error "$failed files not allocated in $POOL"
}
<<<<<<< HEAD
run_test 203 "Create files in a pool ==================================="

test_210a() {
	[ -z "$(lctl get_param -n mdc.*.connect_flags | grep pools)" ] &&
		skip "missing pools support on server" && return
	remote_mds_nodsh && skip "remote MDS" && return
	TGT=$(do_facet mgs $LCTL get_param -n lov.$FSNAME-mdtlov.pools.$POOL |
		head -1)
	do_facet mgs $LCTL pool_remove $FSNAME.$POOL $TGT
	res=$(do_facet mgs $LCTL get_param -n lov.$FSNAME-mdtlov.pools.$POOL |
		grep $TGT)
	[ "$res" = "" ] || error "$TGT not removed from $FSNAME.$POOL"
}
run_test 210a "Remove a target from a pool ============================="

test_210b() {
	[ -z "$(lctl get_param -n mdc.*.connect_flags | grep pools)" ] &&
		skip "missing pools support on server" && return
	remote_mds_nodsh && skip "remote MDS" && return
	for TGT in $(do_facet mgs $LCTL get_param -n lov.$FSNAME-mdtlov.pools.$POOL); do
		do_facet mgs $LCTL pool_remove $FSNAME.$POOL $TGT
 	done
	res=$(do_facet mgs $LCTL get_param -n lov.$FSNAME-mdtlov.pools.$POOL)
	[ "$res" = "" ] || error "Pool $FSNAME.$POOL cannot be drained"
}
run_test 210b "Remove all targets from a pool =========================="

test_211() {
	[ -z "$(lctl get_param -n mdc.*.connect_flags | grep pools)" ] &&
		skip "missing pools support on server" && return
	remote_mds_nodsh && skip "remote MDS" && return
	do_facet mgs $LCTL pool_destroy $FSNAME.$POOL
	res=$(do_facet mgs "$LCTL get_param -n lov.$FSNAME-mdtlov.pools.$POOL 2>/dev/null")
	[ "$res" = "" ] || error "Pool $FSNAME.$POOL is not destroyed"
}
run_test 211 "Remove a pool ============================================"
=======
run_test 200f "Create files in a pool ==================================="

test_200g() {
	remote_mds_nodsh && skip "remote MDS with nodsh" && return
	TGT=$(do_facet mgs $LCTL get_param -n lov.$FSNAME-MDT0000-mdtlov.pools.$POOL | head -1)
	do_facet mgs $LCTL pool_remove $FSNAME.$POOL $TGT
	res=$(do_facet mgs $LCTL get_param -n lov.$FSNAME-MDT0000-mdtlov.pools.$POOL | grep $TGT)
	[ "$res" = "" ] || error "$TGT not removed from $FSNAME.$POOL"
}
run_test 200g "Remove a target from a pool ============================="

test_200h() {
	remote_mds_nodsh && skip "remote MDS with nodsh" && return
	for TGT in $(do_facet mgs $LCTL get_param -n lov.$FSNAME-MDT0000-mdtlov.pools.$POOL)
	do
		do_facet mgs $LCTL pool_remove $FSNAME.$POOL $TGT
 	done
	res=$(do_facet mgs $LCTL get_param -n lov.$FSNAME-MDT0000-mdtlov.pools.$POOL)
	[ "$res" = "" ] || error "Pool $FSNAME.$POOL cannot be drained"
}
run_test 200h "Remove all targets from a pool =========================="

test_200i() {
	remote_mds_nodsh && skip "remote MDS with nodsh" && return
	do_facet mgs $LCTL pool_destroy $FSNAME.$POOL
	res=$(do_facet mgs "$LCTL get_param -n lov.$FSNAME-MDT0000-mdtlov.pools.$POOL 2>/dev/null")
	[ "$res" = "" ] || error "Pool $FSNAME.$POOL is not destroyed"
}
run_test 200i "Remove a pool ============================================"
>>>>>>> 69782ac3

TMPDIR=$OLDTMPDIR
TMP=$OLDTMP
HOME=$OLDHOME

log "cleanup: ======================================================"
check_and_cleanup_lustre
if [ "$I_MOUNTED" != "yes" ]; then
	lctl set_param debug="$OLDDEBUG" 2> /dev/null || true
fi

echo '=========================== finished ==============================='
[ -f "$SANITYLOG" ] && cat $SANITYLOG && grep -q FAIL $SANITYLOG && exit 1 || true
echo "$0: completed"<|MERGE_RESOLUTION|>--- conflicted
+++ resolved
@@ -7,15 +7,8 @@
 set -e
 
 ONLY=${ONLY:-"$*"}
-<<<<<<< HEAD
 # bug number for skipped test:  13297 2108 9789 3637 9789 3561 12622 15528/2330 5188 10764 16410
 ALWAYS_EXCEPT=${ALWAYS_EXCEPT:-"27u   42a  42b  42c  42d  45   51d   62         68   75    76 $SANITY_EXCEPT"}
-=======
-# bug number for skipped test: 13297 2108 9789 3637 9789 3561 12622 12653 12653 5188 10764 16260
-ALWAYS_EXCEPT="                27u   42a  42b  42c  42d  45   51d   65a   65e   68   75    119d  $SANITY_EXCEPT"
-# bug number for skipped test: 2108 9789 3637 9789 3561 5188/5749 1443
-#ALWAYS_EXCEPT=${ALWAYS_EXCEPT:-"27m 42a 42b 42c 42d 45 68 76"}
->>>>>>> 69782ac3
 # UPDATE THE COMMENT ABOVE WITH BUG NUMBERS WHEN CHANGING ALWAYS_EXCEPT!
 
 # Tests that fail on uml, maybe elsewhere, FIXME
@@ -40,7 +33,6 @@
 LFS=${LFS:-lfs}
 SETSTRIPE=${SETSTRIPE:-"$LFS setstripe"}
 GETSTRIPE=${GETSTRIPE:-"$LFS getstripe"}
-LSTRIPE=${LSTRIPE:-"$LFS setstripe"}
 LFIND=${LFIND:-"$LFS find"}
 LVERIFY=${LVERIFY:-ll_dirstripe_verify}
 LSTRIPEINFO=${LSTRIPEINFO:-ll_getstripe_info}
@@ -916,36 +908,20 @@
 
 exhaust_precreations() {
 	OSTIDX=$1
-<<<<<<< HEAD
-	OST=$(lctl get_param -n lov.${LOVNAME}.target_obd | grep ${OSTIDX}": " | \
+
+	OST=$(lfs osts | grep ${OSTIDX}": " | \
 	    awk '{print $2}' | sed -e 's/_UUID$//')
 	# on the mdt's osc
-	last_id=$(lctl get_param -n osc.${OST}-osc.prealloc_last_id)
-	next_id=$(lctl get_param -n osc.${OST}-osc.prealloc_next_id)
+	last_id=$(do_facet mds lctl get_param -n osc.${OST}-osc.prealloc_last_id)
+	next_id=$(do_facet mds lctl get_param -n osc.${OST}-osc.prealloc_next_id)
 
 	mkdir -p $DIR/d27/${OST}
 	$SETSTRIPE $DIR/d27/${OST} -i $OSTIDX -c 1
 	#define OBD_FAIL_OST_ENOSPC 0x215
-	lctl set_param fail_loc=0x215
-	echo "Creating to objid $last_id on ost $OST..."
-	createmany -o $DIR/d27/${OST}/f $next_id $((last_id - next_id + 2))
-	lctl get_param -n osc.${OST}-osc.prealloc* | grep '[0-9]'
-=======
-
-	OST=$(lfs osts | grep ${OSTIDX}": " | \
-	    awk '{print $2}' | sed -e 's/_UUID$//')
-	# on the mdt's osc
-	last_id=$(do_facet $SINGLEMDS lctl get_param -n osc.*${OST}-osc-MDT0000.prealloc_last_id)
-	next_id=$(do_facet $SINGLEMDS lctl get_param -n osc.*${OST}-osc-MDT0000.prealloc_next_id)
-
-	mkdir -p $DIR/d27/${OST}
-	$SETSTRIPE $DIR/d27/${OST} -i $OSTIDX -c 1
-#define OBD_FAIL_OST_ENOSPC              0x215
 	do_facet ost$((OSTIDX + 1)) lctl set_param fail_loc=0x215
 	echo "Creating to objid $last_id on ost $OST..."
 	createmany -o $DIR/d27/${OST}/f $next_id $((last_id - next_id + 2))
-	do_facet $SINGLEMDS lctl get_param -n osc.*${OST}-osc-MDT0000.prealloc* | grep '[0-9]'
->>>>>>> 69782ac3
+	do_facet mds "lctl get_param -n osc.${OST}-osc.prealloc*" | grep '[0-9]'
 	reset_enospc $2
 }
 
@@ -1046,7 +1022,7 @@
 
 test_27s() { # bug 10725
 	mkdir -p $DIR/$tdir
-	$LSTRIPE $DIR/$tdir $((2048 * 1024 * 1024)) -1 2 && \
+	$SETSTRIPE $DIR/$tdir $((2048 * 1024 * 1024)) -1 2 && \
 		error "stripe width >= 2^32 succeeded" || true
 }
 run_test 27s "lsm_xfersize overflow (should error) (bug 10725)"
@@ -1062,15 +1038,15 @@
 run_test 27t "check that utils parse path correctly"
 
 test_27u() { # bug 4900
-	[ "$OSTCOUNT" -lt "2" ] && skip "too few OSTs" && return
-	remote_ost_nodsh && skip "remote OST with nodsh" && return
+        [ "$OSTCOUNT" -lt "2" ] && skip "too few OSTs" && return
+        remote_mds_nodsh && skip "remote MDS with nodsh" && return
 
         #define OBD_FAIL_MDS_OSC_PRECREATE      0x139
 
-        lctl set_param fail_loc=0x139
+        do_facet mds lctl set_param fail_loc=0x139
         mkdir -p $DIR/d27u
         createmany -o $DIR/d27u/t- 1000
-        lctl set_param fail_loc=0
+        do_facet mds lctl set_param fail_loc=0
 
         TLOG=$DIR/$tfile.getstripe
         $GETSTRIPE $DIR/d27u > $TLOG
@@ -1111,14 +1087,15 @@
 
 test_27w() { # bug 10997
         mkdir -p $DIR/d27w || error "mkdir failed"
-        $LSTRIPE $DIR/d27w/f0 -s 65536 || error "lstripe failed"
+        $SETSTRIPE $DIR/d27w/f0 -s 65536 || error "lstripe failed"
         size=`$LSTRIPEINFO $DIR/d27w/f0 | awk {'print $1'}`
         [ $size -ne 65536 ] && error "stripe size $size != 65536" || true
 
         [ "$OSTCOUNT" -lt "2" ] && skip "skipping multiple stripe count/offset test" && return
         for i in `seq 1 $OSTCOUNT`; do
                 offset=$(($i-1))
-                $LSTRIPE $DIR/d27w/f$i -c $i -i $offset || error "lstripe -c $i -i $offset failed"
+                log setstripe $DIR/d27w/f$i -c $i -i $offset
+                $SETSTRIPE $DIR/d27w/f$i -c $i -i $offset || error "lstripe -c $i -i $offset failed"
                 count=`$LSTRIPEINFO $DIR/d27w/f$i | awk {'print $2'}`
                 index=`$LSTRIPEINFO $DIR/d27w/f$i | awk {'print $3'}`
                 [ $count -ne $i ] && error "stripe count $count != $i" || true
@@ -1139,38 +1116,14 @@
 	touch $DIR/d29/foo
 	log 'first d29'
 	ls -l $DIR/d29
-<<<<<<< HEAD
 	LOCKCOUNTORIG=`lctl get_param -n ldlm.namespaces.*mdc*.lock_count`
 	LOCKUNUSEDCOUNTORIG=`lctl get_param -n ldlm.namespaces.*mdc*.lock_unused_count`
 	[ -z $"LOCKCOUNTORIG" ] && error "No mdc lock count" && return 1
-=======
-
-	declare -i LOCKCOUNTORIG=0
-	for lock_count in $(lctl get_param -n ldlm.namespaces.*mdc*.lock_count); do
-		let LOCKCOUNTORIG=$LOCKCOUNTORIG+$lock_count
-	done
-	[ $LOCKCOUNTORIG -eq 0 ] && echo "No mdc lock count" && return 1
-
-	declare -i LOCKUNUSEDCOUNTORIG=0
-	for unused_count in $(lctl get_param -n ldlm.namespaces.*mdc*.lock_unused_count); do
-		let LOCKUNUSEDCOUNTORIG=$LOCKUNUSEDCOUNTORIG+$unused_count
-	done
-
->>>>>>> 69782ac3
 	log 'second d29'
 	ls -l $DIR/d29
 	log 'done'
-
-	declare -i LOCKCOUNTCURRENT=0
-	for lock_count in $(lctl get_param -n ldlm.namespaces.*mdc*.lock_count); do
-		let LOCKCOUNTCURRENT=$LOCKCOUNTCURRENT+$lock_count
-	done
-
-	declare -i LOCKUNUSEDCOUNTCURRENT=0
-	for unused_count in $(lctl get_param -n ldlm.namespaces.*mdc*.lock_unused_count); do
-		let LOCKUNUSEDCOUNTCURRENT=$LOCKUNUSEDCOUNTCURRENT+$unused_count
-	done
-
+	LOCKCOUNTCURRENT=`lctl get_param -n ldlm.namespaces.*mdc*.lock_count`
+	LOCKUNUSEDCOUNTCURRENT=`lctl get_param -n ldlm.namespaces.*mdc*.lock_unused_count`
 	if [ "$LOCKCOUNTCURRENT" -gt "$LOCKCOUNTORIG" ]; then
 		lctl set_param -n ldlm.dump_namespaces ""
 		error "CURRENT: $LOCKCOUNTCURRENT > $LOCKCOUNTORIG"
@@ -1733,6 +1686,19 @@
         [ ${RENAME_NEW2[$MTIME]} -eq ${RENAME_NEW[$MTIME]} ] || error "rename file reverses mtime"
 }
 run_test 39b "mtime change on close ============================"
+
+# bug 11063
+test_39c() {
+        touch -m -d "10 years ago" $DIR1/$tfile
+        local MTIME1=`stat -c %y $DIR1/$tfile`
+        echo hello >> $DIR1/$tfile
+        local MTIME2=`stat -c %y $DIR1/$tfile`
+        mv $DIR1/$tfile $DIR1/$tfile-1
+        local MTIME3=`stat -c %y $DIR1/$tfile-1`
+        [ "$MTIME2" = "$MTIME3" ] ||
+                error "mtime ($MTIME2) changed (to $MTIME3) on rename (BZ#11063)"
+}
+run_test 39c "mtime change on rename ==========================="
 
 test_40() {
 	dd if=/dev/zero of=$DIR/f40 bs=4096 count=1
@@ -2191,57 +2157,6 @@
 }
 run_test 51b "mkdir .../t-0 --- .../t-$NUMTEST ===================="
 
-test_51bb() {
-	[ $MDSCOUNT -lt 2 ] && skip "needs >= 2 MDTs" && return 
-
-	local ndirs=${TEST51BB_NDIRS:-10}
-	local nfiles=${TEST51BB_NFILES:-100}
-
-	local numfree=`df -i -P $DIR | tail -n 1 | awk '{ print $4 }'`
-
-	[ $numfree -lt $(( ndirs * nfiles)) ] && \
-		nfiles=$(( numfree / ndirs - 10 ))
-
-	local dir=$DIR/d51bb
-	mkdir -p $dir
-	local savePOLICY=$(lctl get_param -n lmv.*.placement)
-	lctl set_param -n lmv.*.placement=CHAR
-
-	lfs df -i $dir
-	local IUSED=$(lfs df -i $dir | grep MDT | awk '{print $3}')
-	OLDUSED=($IUSED)
-
-	declare -a dirs
-	for ((i=0; i < $ndirs; i++)); do
-		dirs[i]=$dir/$RANDOM
-		echo Creating directory ${dirs[i]} 
-		mkdir -p ${dirs[i]}
-		ls $dir
-		echo Creating $nfiles in dir ${dirs[i]} ...
-		echo "createmany -o ${dirs[i]}/$tfile- $nfiles"
-		createmany -o ${dirs[i]}/$tfile- $nfiles
-	done
-	ls $dir
-
-	sleep 1
-
-	IUSED=$(lfs df -i $dir | grep MDT | awk '{print $3}')
-	NEWUSED=($IUSED)
-
-	local rc=0
-	for ((i=0; i<${#NEWUSED[@]}; i++)); do
-		echo "mds $i: inodes count OLD ${OLDUSED[$i]} NEW ${NEWUSED[$i]}"
-		[ ${OLDUSED[$i]} -lt ${NEWUSED[$i]} ] || rc=$((rc + 1))
-	done
-	
-	lctl set_param -n lmv.*.placement=$savePOLICY
-
-	[ $rc -ne $MDSCOUNT ] || \
-		error "Objects/inodes are not distributed over all mds servers"
-}
-run_test 51bb "mkdir createmany CMD $MDSCOUNT  ===================="
-
-
 test_51c() {
 	[ ! -d $DIR/d51b ] && skip "$DIR/51b missing" && \
 		return
@@ -2333,41 +2248,26 @@
 run_test 52c "immutable flag test for client < 1.4.7 ======="
 
 test_53() {
-<<<<<<< HEAD
-	remote_mds && skip "remote MDS" && return
-	
-	for VALUE in `lctl get_param osc.*-osc.prealloc_last_id`; do
+	remote_mds_nodsh && skip "remote MDS with nodsh" && return
+	remote_ost_nodsh && skip "remote OST with nodsh" && return
+
+	local param
+	local ostname
+	local mds_last
+	local ost_last
+	local ostnum
+
+	for VALUE in $(do_facet mds lctl get_param osc.*-osc.prealloc_last_id); do
 		param=`echo ${VALUE[0]} | cut -d "=" -f1`;
 		ostname=`echo $param | cut -d "." -f2 | cut -d - -f 1-2`
-		mds_last=`lctl get_param -n $param`
-		ost_last=`lctl get_param -n obdfilter.$ostname.last_id`
+		mds_last=$(do_facet mds lctl get_param -n $param)
+		ostnum=$(echo $ostname | sed "s/${FSNAME}-OST//g" | awk '{print ($1+1)}' )
+		ost_last=$(do_facet ost$ostnum lctl get_param -n obdfilter.$ostname.last_id)
 		echo "$ostname.last_id=$ost_last ; MDS.last_id=$mds_last"
 		if [ $ost_last != $mds_last ]; then
 			error "$ostname.last_id=$ost_last ; MDS.last_id=$mds_last"
 		fi
 	done
-=======
-	remote_mds_nodsh && skip "remote MDS with nodsh" && return
-	remote_ost_nodsh && skip "remote OST with nodsh" && return
-
-	local param
-	local ostname
-	local mds_last
-	local ost_last
-	local ostnum
-
-	# only test MDT0000
-        for value in $(do_facet $SINGLEMDS lctl get_param osc.*-osc-MDT0000.prealloc_last_id) ; do
-                param=`echo ${value[0]} | cut -d "=" -f1`
-                mds_last=$(do_facet $SINGLEMDS lctl get_param -n $param)
-                ostname=`echo $param | cut -d "." -f2 | cut -d - -f 1-2`
-                ost_last=$(do_facet ost$ostnum lctl get_param -n obdfilter.$ostname.last_id | head -n 1)
-                echo "$ostname.last_id=$ost_last ; MDS.last_id=$mds_last"
-                if [ $ost_last != $mds_last ]; then
-                    error "$ostname.last_id=$ost_last ; MDS.last_id=$mds_last"
-                fi
-        done
->>>>>>> 69782ac3
 }
 run_test 53 "verify that MDS and OSTs agree on pre-creation ===="
 
@@ -2557,7 +2457,7 @@
 }
 
 test_56g() {
-        $LSTRIPE -d $DIR
+        $SETSTRIPE -d $DIR
 
         setup_56 $NUMFILES $NUMDIRS
 
@@ -2573,7 +2473,7 @@
 run_test 56g "check lfs find -name ============================="
 
 test_56h() {
-        $LSTRIPE -d $DIR
+        $SETSTRIPE -d $DIR
 
         setup_56 $NUMFILES $NUMDIRS
 
@@ -2711,20 +2611,13 @@
 run_test 56q "check lfs find -gid and ! -gid ==============================="
 
 test_57a() {
-<<<<<<< HEAD
-	remote_mds && skip "remote MDS" && return
+	remote_mds_nodsh && skip "remote MDS with nodsh" && return
+
 	local MNTDEV="mds.*.mntdev"
-	DEV=$(lctl get_param -n $MNTDEV)
-=======
-	# note test will not do anything if MDS is not local
-	remote_mds_nodsh && skip "remote MDS with nodsh" && return
-
-	local MNTDEV="osd.*MDT*.mntdev"
-	DEV=$(do_facet $SINGLEMDS lctl get_param -n $MNTDEV)
->>>>>>> 69782ac3
+	DEV=$(do_facet mds lctl get_param -n $MNTDEV)
 	[ -z "$DEV" ] && error "can't access $MNTDEV"
-	for DEV in $(do_facet $SINGLEMDS lctl get_param -n $MNTDEV); do
-		do_facet $SINGLEMDS dumpe2fs -h $DEV > $TMP/t57a.dump || error "can't access $DEV"
+	for DEV in $(do_facet mds lctl get_param -n $MNTDEV); do
+		do_facet mds dumpe2fs -h $DEV > $TMP/t57a.dump || error "can't access $DEV"
 		DEVISIZE=`awk '/Inode size:/ { print $3 }' $TMP/t57a.dump`
 		[ "$DEVISIZE" -gt 128 ] || error "inode size $DEVISIZE"
 		rm $TMP/t57a.dump
@@ -2746,11 +2639,7 @@
 	$GETSTRIPE $FILE1 2>&1 | grep -q "no stripe" || error "$FILE1 has an EA"
 	$GETSTRIPE $FILEN 2>&1 | grep -q "no stripe" || error "$FILEN has an EA"
 
-<<<<<<< HEAD
 	MDSFREE="`lctl get_param -n mds.*.kbytesfree 2> /dev/null`"
-=======
-	MDSFREE="`lctl get_param -n osd.*MDT0000.kbytesfree 2> /dev/null`"
->>>>>>> 69782ac3
 	MDCFREE="`lctl get_param -n mdc.*.kbytesfree | head -n 1`"
 	echo "opening files to create objects/EAs"
 	for FILE in `seq -f $DIR/d57b/f%g 1 $FILECOUNT`; do
@@ -3010,21 +2899,19 @@
         remote_mds_nodsh && skip "remote MDS with nodsh" && return
 
         echo "Check OST status: "
-        MDS_OSCS=`do_facet $SINGLEMDS lctl dl | awk '/[oO][sS][cC].*md[ts]/ { print $4 }'`
+        MDS_OSCS=`do_facet mds lctl dl | awk '/[oO][sS][cC].*md[ts]/ { print $4 }'`
         for OSC in $MDS_OSCS; do
                 echo $OSC "is activate"
-                do_facet $SINGLEMDS lctl --device %$OSC activate
+                do_facet mds lctl --device %$OSC activate
         done
         do_facet client mkdir -p $DIR/$tdir
         for INACTIVE_OSC in $MDS_OSCS; do
                 echo $INACTIVE_OSC "is Deactivate:"
-                do_facet $SINGLEMDS lctl --device  %$INACTIVE_OSC deactivate
+                do_facet mds lctl --device  %$INACTIVE_OSC deactivate
                 for STRIPE_OSC in $MDS_OSCS; do
                         STRIPE_OST=`osc_to_ost $STRIPE_OSC`
-                        STRIPE_INDEX=`do_facet $SINGLEMDS lctl get_param -n lov.*md*.target_obd |
-                                      grep $STRIPE_OST | awk -F: '{print $1}' | head -n 1`
-
-			[ -f $DIR/$tdir/${STRIPE_INDEX} ] && continue
+                        STRIPE_INDEX=`do_facet mds lctl get_param -n lov.*md*.target_obd |
+                                      grep $STRIPE_OST | awk -F: '{print $1}'`
                         echo "$SETSTRIPE $DIR/$tdir/${STRIPE_INDEX} -i ${STRIPE_INDEX} -c 1"
                         do_facet client $SETSTRIPE $DIR/$tdir/${STRIPE_INDEX} -i ${STRIPE_INDEX} -c 1
                         RC=$?
@@ -3032,7 +2919,7 @@
                 done
                 do_facet client rm -f $DIR/$tdir/*
                 echo $INACTIVE_OSC "is Activate."
-                do_facet $SINGLEMDS lctl --device  %$INACTIVE_OSC activate
+                do_facet mds lctl --device  %$INACTIVE_OSC activate
         done
 }
 run_test 65k "validate manual striping works properly with deactivated OSCs"
@@ -3170,24 +3057,15 @@
 # bug5265, obdfilter oa2dentry return -ENOENT
 # #define OBD_FAIL_OST_ENOENT 0x217
 test_69() {
-<<<<<<< HEAD
-	[ $(lctl get_param -n devices |  grep -c obdfilter) -eq 0 ] &&
-		skip "skipping test for remote OST" && return
-=======
 	remote_ost_nodsh && skip "remote OST with nodsh" && return
->>>>>>> 69782ac3
 
 	f="$DIR/$tfile"
-	$SETSTRIPE $f -c 1 -i 0
+	$SETSTRIPE $f -c 1 -i 0 
 
 	$DIRECTIO write ${f}.2 0 1 || error "directio write error"
 
-<<<<<<< HEAD
 	#define OBD_FAIL_OST_ENOENT 0x217
-	lctl set_param fail_loc=0x217
-=======
 	do_facet ost1 lctl set_param fail_loc=0x217
->>>>>>> 69782ac3
 	truncate $f 1 # vmtruncate() will ignore truncate() error.
 	$DIRECTIO write $f 0 2 && error "write succeeded, expect -ENOENT"
 
@@ -3197,12 +3075,8 @@
 	cancel_lru_locks osc
 	$DIRECTIO read $f 0 1 || error "read error"
 
-<<<<<<< HEAD
 	#define OBD_FAIL_OST_ENOENT 0x217
-	lctl set_param fail_loc=0x217
-=======
 	do_facet ost1 lctl set_param fail_loc=0x217
->>>>>>> 69782ac3
 	$DIRECTIO read $f 1 1 && error "read succeeded, expect -ENOENT"
 
 	do_facet ost1 lctl set_param fail_loc=0
@@ -3428,9 +3302,8 @@
 {
 	[ "$ORIG_CSUM" ] || ORIG_CSUM=`lctl get_param -n osc.*.checksums |
 				       head -n1`
-	for f in $LPROC/osc/*/checksums; do
-		echo $1 >> $f
-	done
+
+	lctl set_param -n osc.*.checksums=$1
 	return 0
 }
 
@@ -3545,24 +3418,15 @@
 run_test 77g "checksum error on OST write ======================"
 
 test_77h() { # bug 10889
-<<<<<<< HEAD
-	[ $(lctl get_param -n devices | grep -c obdfilter) -eq 0 ] && \
-		skip "remote OST" && return
-=======
 	remote_ost_nodsh && skip "remote OST with nodsh" && return
 
->>>>>>> 69782ac3
 	[ ! -f $DIR/f77g ] && skip "requires 77g - skipping" && return
 	cancel_lru_locks osc
 	#define OBD_FAIL_OST_CHECKSUM_SEND          0x21b
 	do_facet ost1 lctl set_param fail_loc=0x8000021b
 	set_checksums 1
 	cmp $F77_TMP $DIR/f77g || error "file compare failed"
-<<<<<<< HEAD
-	lctl set_param fail_loc=0
-=======
 	do_facet ost1 lctl set_param fail_loc=0
->>>>>>> 69782ac3
 	set_checksums 0
 }
 run_test 77h "checksum error on OST read ======================="
@@ -3636,19 +3500,9 @@
 test_79() { # bug 12743
 	wait_delete_completed
 
-<<<<<<< HEAD
-        BKTOTAL=`lctl get_param -n obdfilter.*.kbytestotal |
-                 awk 'BEGIN{total=0}; {total+=$1}; END{print total}'`
-        BKFREE=`lctl get_param -n obdfilter.*.kbytesfree |
-                awk 'BEGIN{free=0}; {free+=$1}; END{print free}'`
-        BKAVAIL=`lctl get_param -n obdfilter.*.kbytesavail |
-                 awk 'BEGIN{avail=0}; {avail+=$1}; END{print avail}'`
-=======
         BKTOTAL=$(calc_osc_kbytes kbytestotal)
         BKFREE=$(calc_osc_kbytes kbytesfree)
         BKAVAIL=$(calc_osc_kbytes kbytesavail)
-
->>>>>>> 69782ac3
         STRING=`df -P $MOUNT | tail -n 1 | awk '{print $2","$3","$4}'`
         DFTOTAL=`echo $STRING | cut -d, -f1`
         DFUSED=`echo $STRING  | cut -d, -f2`
@@ -3757,10 +3611,17 @@
 run_test 99f "cvs commit ======================================="
 
 test_100() {
-	netstat -tna | while read PROT SND RCV LOCAL REMOTE STAT; do
-		[ "$PROT" != "tcp" ] && continue
-		RPORT=`echo $REMOTE | cut -d: -f2`
+	remote_ost_nodsh && skip "remote OST with nodsh" && return
+	remote_mds_nodsh && skip "remote MDS with nodsh" && return
+	remote_servers || \
+		{ skip "useless for local single node setup" && return; }
+
+	netstat -tna | ( rc=1; while read PROT SND RCV LOCAL REMOTE STAT; do
+		[ "$PROT" != "$NETTYPE" ] && continue
+		RPORT=$(echo $REMOTE | cut -d: -f2)
 		[ "$RPORT" != "$ACCEPTOR_PORT" ] && continue
+
+		rc=0
 		LPORT=`echo $LOCAL | cut -d: -f2`
 		if [ $LPORT -ge 1024 ]; then
 			echo "bad: $PROT $SND $RCV $LOCAL $REMOTE $STAT"
@@ -3768,7 +3629,7 @@
 			error "local: $LPORT > 1024, remote: $RPORT"
 		fi
 	done
-	true
+	[ "$rc" = 0 ] || error "privileged port not found" )  
 }
 run_test 100 "check local port using privileged port ==========="
 
@@ -3883,7 +3744,7 @@
 	local ITERATION=$((FILE_LENGTH/STRIDE_SIZE))
 	# prepare the read-ahead file
 	setup_101b
-	cancel_lru_locks osc 
+	cancel_lru_locks osc
 	for BIDX in 2 4 8 16 32 64 128 256; do
 		local BSIZE=$((BIDX*4096))
 		local READ_COUNT=$((STRIPE_SIZE/BSIZE))
@@ -4408,12 +4269,7 @@
 }
 
 test_116() {
-<<<<<<< HEAD
 	[ "$OSTCOUNT" -lt "2" ] && skip "too few OSTs" && return
-	remote_mds && skip "remote MDS" && return
-=======
-	[ "$OSTCOUNT" -lt "2" ] && skip "$OSTCOUNT < 2 OSTs" && return
->>>>>>> 69782ac3
 
 	echo -n "Free space priority "
 	lctl get_param -n lov.*.qos_prio_free
@@ -4519,7 +4375,7 @@
 	FILE=$DIR/reset_async
 
 	# Ensure all OSCs are cleared
-	$LSTRIPE $FILE 0 -1 -1
+	$SETSTRIPE $FILE 0 -1 -1
         dd if=/dev/zero of=$FILE bs=64k count=$OSTCOUNT
 	sync
         rm $FILE
@@ -4831,11 +4687,7 @@
 
 test_118k()
 {
-<<<<<<< HEAD
-	remote_ost_nodsh && skip "remote OSTs" && return
-=======
 	remote_ost_nodsh && skip "remote OSTs with nodsh" && return
->>>>>>> 69782ac3
 
 	#define OBD_FAIL_OST_BRW_WRITE_BULK      0x20e
 	set_nodes_failloc "$(osts_nodes)" 0x20e
@@ -4929,7 +4781,7 @@
         stat $DIR/$tdir > /dev/null
         can1=`lctl get_param -n ldlm.services.ldlm_canceld.stats | awk '/ldlm_cancel/ {print $2}'`
         blk1=`lctl get_param -n ldlm.services.ldlm_cbd.stats | awk '/ldlm_bl_callback/ {print $2}'`
-        mkdir -p $DIR/$tdir/d1
+        mkdir $DIR/$tdir/d1
         can2=`lctl get_param -n ldlm.services.ldlm_canceld.stats | awk '/ldlm_cancel/ {print $2}'`
         blk2=`lctl get_param -n ldlm.services.ldlm_cbd.stats | awk '/ldlm_bl_callback/ {print $2}'`
         [ $can1 -eq $can2 ] || error $((can2-can1)) "cancel RPC occured."
@@ -5257,27 +5109,16 @@
 }
 run_test 124a "lru resize ======================================="
 
-get_max_pool_limit()
-{
-        local limit=`lctl get_param -n ldlm.namespaces.*-MDT0000-mdc-*.pool.limit`
-        local max=0
-        for l in $limit; do
-                if test $l -gt $max; then
-                        max=$l
-                fi
-        done
-        echo $max
-}
-
 test_124b() {
 	[ -z "`lctl get_param -n mdc.*.connect_flags | grep lru_resize`" ] && \
                skip "no lru resize on server" && return 0
 
-        LIMIT=`get_max_pool_limit`
+        # even for cmd no matter what metadata namespace to use for getting
+        # the limit, we use appropriate.
+        LIMIT=`lctl get_param -n ldlm.namespaces.*mdc*.pool.limit`
 
         NR=$(($(default_lru_size)*20))
         if [ $NR -gt $LIMIT ]; then
-                log "Limit lock number by $LIMIT locks"
                 NR=$LIMIT
         fi
         lru_resize_disable mdc
@@ -5357,7 +5198,7 @@
 run_test 126 "check that the fsgid provided by the client is taken into account"
 
 test_127() { # bug 15521
-        $LSTRIPE -i 0 -c 1 $DIR/$tfile
+        $SETSTRIPE -i 0 -c 1 $DIR/$tfile
         $LCTL set_param osc.*.stats=0
         FSIZE=$((2048 * 1024))
         dd if=/dev/zero of=$DIR/$tfile bs=$FSIZE count=1
@@ -5407,62 +5248,39 @@
 }
 run_test 128 "interactive lfs for 2 consecutive finds"
 
-set_dir_limits () {
-        local mntdev
-        local node
-
-	local LDPROC=/proc/fs/ldiskfs
-
-        for node in $(mdts_nodes); do
-                devs=$(do_node $node "lctl get_param -n devices" | awk '($3 ~ "mdt" && $4 ~ "MDT") { print $4 }')
-	        for dev in $devs; do
-		        mntdev=$(do_node $node "lctl get_param -n osd.$dev.mntdev")
-		        do_node $node "echo $1 >$LDPROC/\\\$(basename $mntdev)/max_dir_size"
-		done
-	done
-}
 test_129() {
         [ "$FSTYPE" != "ldiskfs" ] && skip "not needed for FSTYPE=$FSTYPE" && return 0
-<<<<<<< HEAD
-        remote_mds_nodsh && skip "remote MDS" && return
+        remote_mds_nodsh && skip "remote MDS with nodsh" && return
 
         DEV=$(basename $(do_facet mds lctl get_param -n mds.*.mntdev))
         [ -z "$DEV" ] && error "can't access mds mntdev"
-=======
-        remote_mds_nodsh && skip "remote MDS with nodsh" && return
-
->>>>>>> 69782ac3
         EFBIG=27
+        LDPROC=/proc/fs/ldiskfs/$DEV/max_dir_size
         MAX=16384
 
-        set_dir_limits $MAX
+        do_facet mds "echo $MAX > $LDPROC"
 
         mkdir -p $DIR/$tdir
 
         I=0
         J=0
-        while [ ! $I -gt $((MAX * MDSCOUNT)) ]; do
+        while [ ! $I -gt $MAX ]; do
                 multiop $DIR/$tdir/$J Oc
                 rc=$?
                 if [ $rc -eq $EFBIG ]; then
-                        set_dir_limits 0
+                        do_facet mds "echo 0 >$LDPROC"
                         echo "return code $rc received as expected"
                         return 0
                 elif [ $rc -ne 0 ]; then
-<<<<<<< HEAD
                         do_facet mds "echo 0 >$LDPROC"
                         error_exit "error $rc instead of expected $EFBIG"
-=======
-                        set_dir_limits 0
-                        error_exit "return code $rc received instead of expected $EFBIG"
->>>>>>> 69782ac3
                 fi
                 J=$((J+1))
                 I=$(stat -c%s "$DIR/$tdir")
         done
 
-        error "exceeded dir size limit $MAX x $MDSCOUNT $((MAX * MDSCOUNT)) : $I bytes"
-        do_facet $SINGLEMDS "echo 0 >$LDPROC"
+        error "exceeded dir size limit: $I bytes"
+        do_facet mds "echo 0 >$LDPROC"
 }
 run_test 129 "test directory size limit ========================"
 
@@ -5691,8 +5509,36 @@
 }
 run_test 130e "FIEMAP (test continuation FIEMAP calls)"
 
-<<<<<<< HEAD
-=======
+test_140() { #bug-17379
+        mkdir -p $DIR/$tdir || error "Creating dir $DIR/$tdir"
+        cd $DIR/$tdir || error "Changing to $DIR/$tdir"
+        cp /usr/bin/stat . || error "Copying stat to $DIR/$tdir"
+
+        # VFS limits max symlink depth to 5(4KSTACK) or 8
+        local i=0
+        while i=`expr $i + 1`; do
+                mkdir -p $i || error "Creating dir $i"
+                cd $i || error "Changing to $i"
+                ln -s ../stat stat || error "Creating stat symlink"
+                # Read the symlink until ELOOP present,
+                # not LBUGing the system is considered success,
+                # we didn't overrun the stack.
+                $OPENFILE -f O_RDONLY stat >/dev/null 2>&1; ret=$?
+                [ $ret -ne 0 ] && {
+                        if [ $ret -eq 40 ]; then
+                                break  # -ELOOP
+                        else
+                                error "Open stat symlink"
+                                return
+                        fi
+                }
+        done
+        i=`expr $i - 1`
+        [ $i -eq 5 -o $i -eq 8 ] || error "Invalid symlink depth"
+        echo "The symlink depth = $i"
+}
+run_test 140 "Check reasonable stack depth (shouldn't LBUG) ===="
+
 test_150() {
 	local TF="$TMP/$tfile"
 
@@ -5725,14 +5571,14 @@
 
 function roc_access() {
 	ACCNUM=`$LCTL get_param -n obdfilter.*.stats | \
-		grep 'cache_access'| awk '{print $2}' | \
+		grep 'cache_access' | awk '{print $2}' | \
 		awk '{sum=sum+$3} END{print sum}'`
 	echo $ACCNUM
 }
 
 function roc_hit() {
 	ACCNUM=`$LCTL get_param -n obdfilter.*.stats | \
-		grep 'cache_hit'|awk '{print $2}' | \
+		grep 'cache_hit' | awk '{print $2}' | \
 		awk '{sum=sum+$1} END{print sum}'`
 	echo $ACCNUM
 }
@@ -5747,20 +5593,20 @@
 	fi
 
 	# check cache is enabled on all obdfilters
-	if $LCTL get_param -n obdfilter.*.read_cache_enable | grep 0 >&/dev/null; then
+	if $LCTL get_param -n obdfilter.*.read_cache_enable | grep -q 0; then
 		echo "oss cache is disabled"
 		return 0
 	fi
 
-	$LCTL set_param -n obdfilter.*.writethrough_cache_enable 1
-
-	# pages should be in the case right after write 
-        dd if=/dev/urandom of=$DIR/$tfile bs=4k count=$CPAGES || error "dd failed"
+	$LCTL set_param obdfilter.*.writethrough_cache_enable=1
+
+	# pages should be in the case right after write
+        dd if=/dev/urandom of=$DIR/$tfile bs=4k count=$CPAGES||error "dd failed"
 	BEFORE=`roc_hit`
         cancel_lru_locks osc
 	cat $DIR/$tfile >/dev/null
 	AFTER=`roc_hit`
-	if ! let "AFTER - BEFORE == CPAGES"; then
+	if let "AFTER - BEFORE != CPAGES"; then
 		error "NOT IN CACHE: before: $BEFORE, after: $AFTER"
 	fi
 
@@ -5774,11 +5620,12 @@
         cancel_lru_locks osc
 	cat $DIR/$tfile >/dev/null
 	AFTER=`roc_hit`
-	if ! let "AFTER - BEFORE == CPAGES"; then
+	if let "AFTER - BEFORE != 0"; then
 		error "IN CACHE: before: $BEFORE, after: $AFTER"
 	fi
 
-	$LCTL set_param -n obdfilter.*.read_cache_enable 1
+	$LCTL set_param -n obdfilter.*.read_cache_enable=1
+	$LCTL set_param obdfilter.*.writethrough_cache_enable=0
         rm -f $DIR/$tfile
 }
 run_test 151 "test cache on oss and controls ==============================="
@@ -5806,7 +5653,6 @@
 }
 run_test 152 "test read/write with enomem ============================"
 
->>>>>>> 69782ac3
 POOL=${POOL:-cea1}
 TGT_COUNT=$OSTCOUNT
 TGTPOOL_FIRST=1
@@ -5835,117 +5681,70 @@
 	return 0
 }
 
-<<<<<<< HEAD
-test_200() {
+test_200a() {
 	[ -z "$(lctl get_param -n mdc.*.connect_flags | grep pools)" ] &&
 		skip "missing pools support on server" && return
-	remote_mds_nodsh && skip "remote MDS" && return
+	remote_mds_nodsh && skip "remote MDS with nodsh" && return
 	do_facet mgs $LCTL pool_new $FSNAME.$POOL
 	do_facet mgs $LCTL get_param -n lov.$FSNAME-mdtlov.pools.$POOL
 	[ $? == 0 ] || error "Pool creation of $POOL failed"
 }
-run_test 200 "Create new pool =========================================="
-
-test_201() {
+run_test 200a "Create new pool =========================================="
+
+test_200b() {
 	[ -z "$(lctl get_param -n mdc.*.connect_flags | grep pools)" ] &&
 		skip "missing pools support on server" && return
-	remote_mds_nodsh && skip "remote MDS" && return
-=======
-test_200a() {
 	remote_mds_nodsh && skip "remote MDS with nodsh" && return
-	do_facet mgs $LCTL pool_new $FSNAME.$POOL
-	do_facet mgs $LCTL get_param -n lov.$FSNAME-MDT0000-mdtlov.pools.$POOL
-	[ $? == 0 ] || error "Pool creation of $POOL failed"
-}
-run_test 200a "Create new pool =========================================="
-
-test_200b() {
-	remote_mds_nodsh && skip "remote MDS with nodsh" && return
->>>>>>> 69782ac3
 	TGT=$(seq -f $FSNAME-OST%04g_UUID $TGTPOOL_FIRST $TGTPOOL_STEP \
 		$TGTPOOL_MAX | tr '\n' ' ')
 	do_facet mgs $LCTL pool_add $FSNAME.$POOL \
 		$FSNAME-OST[$TGTPOOL_FIRST-$TGTPOOL_MAX/$TGTPOOL_STEP]_UUID
-<<<<<<< HEAD
 	res=$(do_facet mgs $LCTL get_param -n lov.$FSNAME-mdtlov.pools.$POOL |
 		sort | tr '\n' ' ')
 	[ "$res" = "$TGT" ] || error "Pool ($res) do not match requested ($TGT)"
 }
-run_test 201 "Add targets to a pool ===================================="
-
-test_202a() {
+run_test 200b "Add targets to a pool ===================================="
+
+test_200c() {
 	[ -z "$(lctl get_param -n mdc.*.connect_flags | grep pools)" ] &&
 		skip "missing pools support on server" && return
-	remote_mds_nodsh && skip "remote MDS" && return
-=======
-	res=$(do_facet mgs $LCTL get_param -n lov.$FSNAME-MDT0000-mdtlov.pools.$POOL | sort \
-			| tr '\n' ' ')
-	[ "$res" = "$TGT" ] || error "Pool content ($res) do not match requested ($TGT)"
-}
-run_test 200b "Add targets to a pool ===================================="
-
-test_200c() {
 	remote_mds_nodsh && skip "remote MDS with nodsh" && return
->>>>>>> 69782ac3
 	mkdir -p $POOL_DIR
 	$SETSTRIPE -c 2 -p $POOL $POOL_DIR
 	[ $? = 0 ] || error "Cannot set pool $POOL to $POOL_DIR"
 }
-<<<<<<< HEAD
-run_test 202a "Set pool on a directory ================================="
-
-test_202b() {
+run_test 200c "Set pool on a directory ================================="
+
+test_200d() {
 	[ -z "$(lctl get_param -n mdc.*.connect_flags | grep pools)" ] &&
 		skip "missing pools support on server" && return
-	remote_mds_nodsh && skip "remote MDS" && return
+	remote_mds_nodsh && skip "remote MDS with nodsh" && return
 	res=$($GETSTRIPE $POOL_DIR | grep pool: | cut -f8 -d " ")
 	[ "$res" = $POOL ] || error "Pool on $POOL_DIR is not $POOL"
 }
-run_test 202b "Check pool on a directory ==============================="
-
-test_202c() {
+run_test 200d "Check pool on a directory ==============================="
+
+test_200e() {
 	[ -z "$(lctl get_param -n mdc.*.connect_flags | grep pools)" ] &&
 		skip "missing pools support on server" && return
-	remote_mds_nodsh && skip "remote MDS" && return
+	remote_mds_nodsh && skip "remote MDS with nodsh" && return
 	failed=0
 	for i in $(seq -w 1 $(($TGT_COUNT * 3))); do
 		file=$POOL_DIR/file-$i
 		touch $file
 		check_file_in_pool $file
 		if [[ $? != 0 ]]; then
-=======
-run_test 200c "Set pool on a directory ================================="
-
-test_200d() {
-	remote_mds_nodsh && skip "remote MDS with nodsh" && return
-	res=$($GETSTRIPE $POOL_DIR | grep pool: | cut -f8 -d " ")
-	[ "$res" = $POOL ] || error "Pool on $POOL_DIR is not $POOL"
-}
-run_test 200d "Check pool on a directory ==============================="
-
-test_200e() {
-	remote_mds_nodsh && skip "remote MDS with nodsh" && return
-	failed=0
-	for i in $(seq -w 1 $(($TGT_COUNT * 3)))
-	do
-		file=$POOL_DIR/file-$i
-		touch $file
-		check_file_in_pool $file
-		if [[ $? != 0 ]]
-		then
->>>>>>> 69782ac3
 			failed=$(($failed + 1))
 		fi
 	done
 	[ "$failed" = 0 ] || error "$failed files not allocated in $POOL"
 }
-<<<<<<< HEAD
-run_test 202c "Check files allocation from directory pool =============="
-
-test_203() {
+run_test 200e "Check files allocation from directory pool =============="
+
+test_200f() {
 	[ -z "$(lctl get_param -n mdc.*.connect_flags | grep pools)" ] &&
 		skip "missing pools support on server" && return
-	remote_mds_nodsh && skip "remote MDS" && return
+	remote_mds_nodsh && skip "remote MDS with nodsh" && return
 	mkdir -p $POOL_FILE
 	failed=0
 	for i in $(seq -w 1 $(($TGT_COUNT * 3))); do
@@ -5953,33 +5752,17 @@
 		$SETSTRIPE -p $POOL $file
 		check_file_in_pool $file
 		if [[ $? != 0 ]]; then
-=======
-run_test 200e "Check files allocation from directory pool =============="
-
-test_200f() {
-	remote_mds_nodsh && skip "remote MDS with nodsh" && return
-	mkdir -p $POOL_FILE
-	failed=0
-	for i in $(seq -w 1 $(($TGT_COUNT * 3)))
-	do
-		file=$POOL_FILE/spoo-$i
-		$SETSTRIPE -p $POOL $file
-		check_file_in_pool $file
-		if [[ $? != 0 ]]
-		then
->>>>>>> 69782ac3
 			failed=$(($failed + 1))
 		fi
 	done
 	[ "$failed" = 0 ] || error "$failed files not allocated in $POOL"
 }
-<<<<<<< HEAD
-run_test 203 "Create files in a pool ==================================="
-
-test_210a() {
+run_test 200f "Create files in a pool ==================================="
+
+test_200g() {
 	[ -z "$(lctl get_param -n mdc.*.connect_flags | grep pools)" ] &&
 		skip "missing pools support on server" && return
-	remote_mds_nodsh && skip "remote MDS" && return
+	remote_mds_nodsh && skip "remote MDS with nodsh" && return
 	TGT=$(do_facet mgs $LCTL get_param -n lov.$FSNAME-mdtlov.pools.$POOL |
 		head -1)
 	do_facet mgs $LCTL pool_remove $FSNAME.$POOL $TGT
@@ -5987,60 +5770,29 @@
 		grep $TGT)
 	[ "$res" = "" ] || error "$TGT not removed from $FSNAME.$POOL"
 }
-run_test 210a "Remove a target from a pool ============================="
-
-test_210b() {
+run_test 200g "Remove a target from a pool ============================="
+
+test_200h() {
 	[ -z "$(lctl get_param -n mdc.*.connect_flags | grep pools)" ] &&
 		skip "missing pools support on server" && return
-	remote_mds_nodsh && skip "remote MDS" && return
+	remote_mds_nodsh && skip "remote MDS with nodsh" && return
 	for TGT in $(do_facet mgs $LCTL get_param -n lov.$FSNAME-mdtlov.pools.$POOL); do
 		do_facet mgs $LCTL pool_remove $FSNAME.$POOL $TGT
  	done
 	res=$(do_facet mgs $LCTL get_param -n lov.$FSNAME-mdtlov.pools.$POOL)
 	[ "$res" = "" ] || error "Pool $FSNAME.$POOL cannot be drained"
 }
-run_test 210b "Remove all targets from a pool =========================="
-
-test_211() {
+run_test 200h "Remove all targets from a pool =========================="
+
+test_200i() {
 	[ -z "$(lctl get_param -n mdc.*.connect_flags | grep pools)" ] &&
 		skip "missing pools support on server" && return
-	remote_mds_nodsh && skip "remote MDS" && return
+	remote_mds_nodsh && skip "remote MDS with nodsh" && return
 	do_facet mgs $LCTL pool_destroy $FSNAME.$POOL
 	res=$(do_facet mgs "$LCTL get_param -n lov.$FSNAME-mdtlov.pools.$POOL 2>/dev/null")
 	[ "$res" = "" ] || error "Pool $FSNAME.$POOL is not destroyed"
 }
-run_test 211 "Remove a pool ============================================"
-=======
-run_test 200f "Create files in a pool ==================================="
-
-test_200g() {
-	remote_mds_nodsh && skip "remote MDS with nodsh" && return
-	TGT=$(do_facet mgs $LCTL get_param -n lov.$FSNAME-MDT0000-mdtlov.pools.$POOL | head -1)
-	do_facet mgs $LCTL pool_remove $FSNAME.$POOL $TGT
-	res=$(do_facet mgs $LCTL get_param -n lov.$FSNAME-MDT0000-mdtlov.pools.$POOL | grep $TGT)
-	[ "$res" = "" ] || error "$TGT not removed from $FSNAME.$POOL"
-}
-run_test 200g "Remove a target from a pool ============================="
-
-test_200h() {
-	remote_mds_nodsh && skip "remote MDS with nodsh" && return
-	for TGT in $(do_facet mgs $LCTL get_param -n lov.$FSNAME-MDT0000-mdtlov.pools.$POOL)
-	do
-		do_facet mgs $LCTL pool_remove $FSNAME.$POOL $TGT
- 	done
-	res=$(do_facet mgs $LCTL get_param -n lov.$FSNAME-MDT0000-mdtlov.pools.$POOL)
-	[ "$res" = "" ] || error "Pool $FSNAME.$POOL cannot be drained"
-}
-run_test 200h "Remove all targets from a pool =========================="
-
-test_200i() {
-	remote_mds_nodsh && skip "remote MDS with nodsh" && return
-	do_facet mgs $LCTL pool_destroy $FSNAME.$POOL
-	res=$(do_facet mgs "$LCTL get_param -n lov.$FSNAME-MDT0000-mdtlov.pools.$POOL 2>/dev/null")
-	[ "$res" = "" ] || error "Pool $FSNAME.$POOL is not destroyed"
-}
 run_test 200i "Remove a pool ============================================"
->>>>>>> 69782ac3
 
 TMPDIR=$OLDTMPDIR
 TMP=$OLDTMP
