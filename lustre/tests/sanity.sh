#!/bin/bash
#
# Run select tests by setting ONLY, or as arguments to the script.
# Skip specific tests by setting EXCEPT.
#
# e.g. ONLY="22 23" or ONLY="`seq 32 39`" or EXCEPT="31"
set -e

ONLY=${ONLY:-"$*"}
# bug number for skipped test:  13297 2108 9789 3637 9789 3561 12622 15528/2330 10764
ALWAYS_EXCEPT=${ALWAYS_EXCEPT:-"27u   42a  42b  42c  42d  45   51d   62         75 $SANITY_EXCEPT" }
# UPDATE THE COMMENT ABOVE WITH BUG NUMBERS WHEN CHANGING ALWAYS_EXCEPT!

# Tests that fail on uml, maybe elsewhere, FIXME
CPU=`awk '/model/ {print $4}' /proc/cpuinfo`
#                                    buffer i/o errs             sock spc runas
[ "$CPU" = "UML" ] && EXCEPT="$EXCEPT 27m 27n 27o 27p 27q 27r 31d 54a  64b 99a 99b 99c 99d 99e 99f 101"

case `uname -r` in
2.4*) FSTYPE=${FSTYPE:-ext3};    ALWAYS_EXCEPT="$ALWAYS_EXCEPT 76"
	[ "$CPU" = "UML" ] && ALWAYS_EXCEPT="$ALWAYS_EXCEPT 105a";;
2.6*) FSTYPE=${FSTYPE:-ldiskfs}; ALWAYS_EXCEPT="$ALWAYS_EXCEPT " ;;
*) error "unsupported kernel" ;;
esac

SRCDIR=`dirname $0`
export PATH=$PWD/$SRCDIR:$SRCDIR:$SRCDIR/../utils:$PATH:/sbin

TMP=${TMP:-/tmp}

CHECKSTAT=${CHECKSTAT:-"checkstat -v"}
CREATETEST=${CREATETEST:-createtest}
LFS=${LFS:-lfs}
SETSTRIPE=${SETSTRIPE:-"$LFS setstripe"}
GETSTRIPE=${GETSTRIPE:-"$LFS getstripe"}
LSTRIPE=${LSTRIPE:-"$LFS setstripe"}
LFIND=${LFIND:-"$LFS find"}
LVERIFY=${LVERIFY:-ll_dirstripe_verify}
LSTRIPEINFO=${LSTRIPEINFO:-ll_getstripe_info}
LCTL=${LCTL:-lctl}
MCREATE=${MCREATE:-mcreate}
OPENFILE=${OPENFILE:-openfile}
OPENUNLINK=${OPENUNLINK:-openunlink}
RANDOM_READS=${RANDOM_READS:-"random-reads"}
TOEXCL=${TOEXCL:-toexcl}
TRUNCATE=${TRUNCATE:-truncate}
MUNLINK=${MUNLINK:-munlink}
SOCKETSERVER=${SOCKETSERVER:-socketserver}
SOCKETCLIENT=${SOCKETCLIENT:-socketclient}
IOPENTEST1=${IOPENTEST1:-iopentest1}
IOPENTEST2=${IOPENTEST2:-iopentest2}
MEMHOG=${MEMHOG:-memhog}
DIRECTIO=${DIRECTIO:-directio}
ACCEPTOR_PORT=${ACCEPTOR_PORT:-988}
UMOUNT=${UMOUNT:-"umount -d"}
CHECK_GRANT=${CHECK_GRANT:-"yes"}
GRANT_CHECK_LIST=${GRANT_CHECK_LIST:-""}

export NAME=${NAME:-local}

SAVE_PWD=$PWD

CLEANUP=${CLEANUP:-:}
SETUP=${SETUP:-:}
TRACE=${TRACE:-""}
LUSTRE=${LUSTRE:-`dirname $0`/..}
. $LUSTRE/tests/test-framework.sh
init_test_env $@
. ${CONFIG:=$LUSTRE/tests/cfg/$NAME.sh}

[ "$SLOW" = "no" ] && EXCEPT_SLOW="24o 27m 36f 36g 51b 51c 60c 63 64b 68 71 73 77f 78 101 103 115 120g 124b"

SANITYLOG=${TESTSUITELOG:-$TMP/$(basename $0 .sh).log}
FAIL_ON_ERROR=false

cleanup() {
	echo -n "cln.."
	pgrep ll_sa > /dev/null && { echo "There are ll_sa thread not exit!"; exit 20; }
	cleanupall ${FORCE} $* || { echo "FAILed to clean up"; exit 20; }
}
setup() {
	echo -n "mnt.."
        load_modules
	setupall || exit 10
	echo "done"
}


check_kernel_version() {
	VERSION_FILE=version
	WANT_VER=$1
	GOT_VER=$(lctl get_param -n $VERSION_FILE | awk '/kernel:/ {print $2}')
	[ $GOT_VER == "patchless" ] && return 0
	[ $GOT_VER -ge $WANT_VER ] && return 0
	log "test needs at least kernel version $WANT_VER, running $GOT_VER"
	return 1
}

if [ "$ONLY" == "cleanup" ]; then
 	sh llmountcleanup.sh
 	exit 0
fi

[ "$SANITYLOG" ] && rm -f $SANITYLOG || true

check_and_setup_lustre

DIR=${DIR:-$MOUNT}
[ -z "`echo $DIR | grep $MOUNT`" ] && echo "$DIR not in $MOUNT" && exit 99

LOVNAME=`lctl get_param -n llite.*.lov.common_name | tail -n 1`
OSTCOUNT=`lctl get_param -n lov.$LOVNAME.numobd`
STRIPECOUNT=`lctl get_param -n lov.$LOVNAME.stripecount`
STRIPESIZE=`lctl get_param -n lov.$LOVNAME.stripesize`
ORIGFREE=`lctl get_param -n lov.$LOVNAME.kbytesavail`
MAXFREE=${MAXFREE:-$((200000 * $OSTCOUNT))}

[ -f $DIR/d52a/foo ] && chattr -a $DIR/d52a/foo
[ -f $DIR/d52b/foo ] && chattr -i $DIR/d52b/foo
rm -rf $DIR/[Rdfs][0-9]*

# $RUNAS_ID may get set incorrectly somewhere else
[ $UID -eq 0 -a $RUNAS_ID -eq 0 ] && error "\$RUNAS_ID set to 0, but \$UID is also 0!"

check_runas_id $RUNAS_ID $RUNAS

build_test_filter

echo "preparing for tests involving mounts"
EXT2_DEV=${EXT2_DEV:-$TMP/SANITY.LOOP}
touch $EXT2_DEV
mke2fs -j -F $EXT2_DEV 8000 > /dev/null
echo # add a newline after mke2fs.

umask 077

OLDDEBUG="`lctl get_param -n debug 2> /dev/null`"
lctl set_param debug=-1 2> /dev/null || true
test_0() {
	touch $DIR/$tfile
	$CHECKSTAT -t file $DIR/$tfile || error
	rm $DIR/$tfile
	$CHECKSTAT -a $DIR/$tfile || error
}
run_test 0 "touch .../$tfile ; rm .../$tfile ====================="

test_0b() {
	chmod 0755 $DIR || error
	$CHECKSTAT -p 0755 $DIR || error
}
run_test 0b "chmod 0755 $DIR ============================="

test_1a() {
	mkdir $DIR/d1
	mkdir $DIR/d1/d2
	$CHECKSTAT -t dir $DIR/d1/d2 || error
}
run_test 1a "mkdir .../d1; mkdir .../d1/d2 ====================="

test_1b() {
	rmdir $DIR/d1/d2
	rmdir $DIR/d1
	$CHECKSTAT -a $DIR/d1 || error
}
run_test 1b "rmdir .../d1/d2; rmdir .../d1 ====================="

test_2a() {
	mkdir $DIR/d2
	touch $DIR/d2/f
	$CHECKSTAT -t file $DIR/d2/f || error
}
run_test 2a "mkdir .../d2; touch .../d2/f ======================"

test_2b() {
	rm -r $DIR/d2
	$CHECKSTAT -a $DIR/d2 || error
}
run_test 2b "rm -r .../d2; checkstat .../d2/f ======================"

test_3a() {
	mkdir $DIR/d3
	$CHECKSTAT -t dir $DIR/d3 || error
}
run_test 3a "mkdir .../d3 ======================================"

test_3b() {
	if [ ! -d $DIR/d3 ]; then
		mkdir $DIR/d3
	fi
	touch $DIR/d3/f
	$CHECKSTAT -t file $DIR/d3/f || error
}
run_test 3b "touch .../d3/f ===================================="

test_3c() {
	rm -r $DIR/d3
	$CHECKSTAT -a $DIR/d3 || error
}
run_test 3c "rm -r .../d3 ======================================"

test_4a() {
	mkdir $DIR/d4
	$CHECKSTAT -t dir $DIR/d4 || error
}
run_test 4a "mkdir .../d4 ======================================"

test_4b() {
	if [ ! -d $DIR/d4 ]; then
		mkdir $DIR/d4
	fi
	mkdir $DIR/d4/d2
	$CHECKSTAT -t dir $DIR/d4/d2 || error
}
run_test 4b "mkdir .../d4/d2 ==================================="

test_5() {
	mkdir $DIR/d5
	mkdir $DIR/d5/d2
	chmod 0707 $DIR/d5/d2
	$CHECKSTAT -t dir -p 0707 $DIR/d5/d2 || error
}
run_test 5 "mkdir .../d5 .../d5/d2; chmod .../d5/d2 ============"

test_6a() {
	touch $DIR/f6a
	chmod 0666 $DIR/f6a || error
	$CHECKSTAT -t file -p 0666 -u \#$UID $DIR/f6a || error
}
run_test 6a "touch .../f6a; chmod .../f6a ======================"

test_6b() {
	[ $RUNAS_ID -eq $UID ] && skip "RUNAS_ID = UID = $UID -- skipping" && return
	if [ ! -f $DIR/f6a ]; then
		touch $DIR/f6a
		chmod 0666 $DIR/f6a
	fi
	$RUNAS chmod 0444 $DIR/f6a && error
	$CHECKSTAT -t file -p 0666 -u \#$UID $DIR/f6a || error
}
run_test 6b "$RUNAS chmod .../f6a (should return error) =="

test_6c() {
	[ $RUNAS_ID -eq $UID ] && skip "RUNAS_ID = UID = $UID -- skipping" && return
	touch $DIR/f6c
	chown $RUNAS_ID $DIR/f6c || error
	$CHECKSTAT -t file -u \#$RUNAS_ID $DIR/f6c || error
}
run_test 6c "touch .../f6c; chown .../f6c ======================"

test_6d() {
	[ $RUNAS_ID -eq $UID ] && skip "RUNAS_ID = UID = $UID -- skipping" && return
	if [ ! -f $DIR/f6c ]; then
		touch $DIR/f6c
		chown $RUNAS_ID $DIR/f6c
	fi
	$RUNAS chown $UID $DIR/f6c && error
	$CHECKSTAT -t file -u \#$RUNAS_ID $DIR/f6c || error
}
run_test 6d "$RUNAS chown .../f6c (should return error) =="

test_6e() {
	[ $RUNAS_ID -eq $UID ] && skip "RUNAS_ID = UID = $UID -- skipping" && return
	touch $DIR/f6e
	chgrp $RUNAS_ID $DIR/f6e || error
	$CHECKSTAT -t file -u \#$UID -g \#$RUNAS_ID $DIR/f6e || error
}
run_test 6e "touch .../f6e; chgrp .../f6e ======================"

test_6f() {
	[ $RUNAS_ID -eq $UID ] && skip "RUNAS_ID = UID = $UID -- skipping" && return
	if [ ! -f $DIR/f6e ]; then
		touch $DIR/f6e
		chgrp $RUNAS_ID $DIR/f6e
	fi
	$RUNAS chgrp $UID $DIR/f6e && error
	$CHECKSTAT -t file -u \#$UID -g \#$RUNAS_ID $DIR/f6e || error
}
run_test 6f "$RUNAS chgrp .../f6e (should return error) =="

test_6g() {
	[ $RUNAS_ID -eq $UID ] && skip "RUNAS_ID = UID = $UID -- skipping" && return
        mkdir $DIR/d6g || error
        chmod 777 $DIR/d6g || error
        $RUNAS mkdir $DIR/d6g/d || error
        chmod g+s $DIR/d6g/d || error
        mkdir $DIR/d6g/d/subdir
	$CHECKSTAT -g \#$RUNAS_ID $DIR/d6g/d/subdir || error
}
run_test 6g "Is new dir in sgid dir inheriting group?"

test_6h() { # bug 7331
	[ $RUNAS_ID -eq $UID ] && skip "RUNAS_ID = UID = $UID -- skipping" && return
	touch $DIR/f6h || error "touch failed"
	chown $RUNAS_ID:$RUNAS_ID $DIR/f6h || error "initial chown failed"
	$RUNAS -G$RUNAS_ID chown $RUNAS_ID:0 $DIR/f6h && error "chown worked"
	$CHECKSTAT -t file -u \#$RUNAS_ID -g \#$RUNAS_ID $DIR/f6h || error
}
run_test 6h "$RUNAS chown RUNAS_ID.0 .../f6h (should return error)"

test_7a() {
	mkdir $DIR/d7
	$MCREATE $DIR/d7/f
	chmod 0666 $DIR/d7/f
	$CHECKSTAT -t file -p 0666 $DIR/d7/f || error
}
run_test 7a "mkdir .../d7; mcreate .../d7/f; chmod .../d7/f ===="

test_7b() {
	if [ ! -d $DIR/d7 ]; then
		mkdir $DIR/d7
	fi
	$MCREATE $DIR/d7/f2
	echo -n foo > $DIR/d7/f2
	[ "`cat $DIR/d7/f2`" = "foo" ] || error
	$CHECKSTAT -t file -s 3 $DIR/d7/f2 || error
}
run_test 7b "mkdir .../d7; mcreate d7/f2; echo foo > d7/f2 ====="

test_8() {
	mkdir $DIR/d8
	touch $DIR/d8/f
	chmod 0666 $DIR/d8/f
	$CHECKSTAT -t file -p 0666 $DIR/d8/f || error
}
run_test 8 "mkdir .../d8; touch .../d8/f; chmod .../d8/f ======="

test_9() {
	mkdir $DIR/d9
	mkdir $DIR/d9/d2
	mkdir $DIR/d9/d2/d3
	$CHECKSTAT -t dir $DIR/d9/d2/d3 || error
}
run_test 9 "mkdir .../d9 .../d9/d2 .../d9/d2/d3 ================"

test_10() {
	mkdir $DIR/d10
	mkdir $DIR/d10/d2
	touch $DIR/d10/d2/f
	$CHECKSTAT -t file $DIR/d10/d2/f || error
}
run_test 10 "mkdir .../d10 .../d10/d2; touch .../d10/d2/f ======"

test_11() {
	mkdir $DIR/d11
	mkdir $DIR/d11/d2
	chmod 0666 $DIR/d11/d2
	chmod 0705 $DIR/d11/d2
	$CHECKSTAT -t dir -p 0705 $DIR/d11/d2 || error
}
run_test 11 "mkdir .../d11 d11/d2; chmod .../d11/d2 ============"

test_12() {
	mkdir $DIR/d12
	touch $DIR/d12/f
	chmod 0666 $DIR/d12/f
	chmod 0654 $DIR/d12/f
	$CHECKSTAT -t file -p 0654 $DIR/d12/f || error
}
run_test 12 "touch .../d12/f; chmod .../d12/f .../d12/f ========"

test_13() {
	mkdir $DIR/d13
	dd if=/dev/zero of=$DIR/d13/f count=10
	>  $DIR/d13/f
	$CHECKSTAT -t file -s 0 $DIR/d13/f || error
}
run_test 13 "creat .../d13/f; dd .../d13/f; > .../d13/f ========"

test_14() {
	mkdir $DIR/d14
	touch $DIR/d14/f
	rm $DIR/d14/f
	$CHECKSTAT -a $DIR/d14/f || error
}
run_test 14 "touch .../d14/f; rm .../d14/f; rm .../d14/f ======="

test_15() {
	mkdir $DIR/d15
	touch $DIR/d15/f
	mv $DIR/d15/f $DIR/d15/f2
	$CHECKSTAT -t file $DIR/d15/f2 || error
}
run_test 15 "touch .../d15/f; mv .../d15/f .../d15/f2 =========="

test_16() {
	mkdir $DIR/d16
	touch $DIR/d16/f
	rm -rf $DIR/d16/f
	$CHECKSTAT -a $DIR/d16/f || error
}
run_test 16 "touch .../d16/f; rm -rf .../d16/f ================="

test_17a() {
	mkdir -p $DIR/d17
	touch $DIR/d17/f
	ln -s $DIR/d17/f $DIR/d17/l-exist
	ls -l $DIR/d17
	$CHECKSTAT -l $DIR/d17/f $DIR/d17/l-exist || error
	$CHECKSTAT -f -t f $DIR/d17/l-exist || error
	rm -f $DIR/d17/l-exist
	$CHECKSTAT -a $DIR/d17/l-exist || error
}
run_test 17a "symlinks: create, remove (real) =================="

test_17b() {
	mkdir -p $DIR/d17
	ln -s no-such-file $DIR/d17/l-dangle
	ls -l $DIR/d17
	$CHECKSTAT -l no-such-file $DIR/d17/l-dangle || error
	$CHECKSTAT -fa $DIR/d17/l-dangle || error
	rm -f $DIR/d17/l-dangle
	$CHECKSTAT -a $DIR/d17/l-dangle || error
}
run_test 17b "symlinks: create, remove (dangling) =============="

test_17c() { # bug 3440 - don't save failed open RPC for replay
	mkdir -p $DIR/d17
	ln -s foo $DIR/d17/f17c
	cat $DIR/d17/f17c && error "opened non-existent symlink" || true
}
run_test 17c "symlinks: open dangling (should return error) ===="

test_17d() {
	mkdir -p $DIR/d17
	ln -s foo $DIR/d17/f17d
	touch $DIR/d17/f17d || error "creating to new symlink"
}
run_test 17d "symlinks: create dangling ========================"

test_17e() {
	mkdir -p $DIR/$tdir
	local foo=$DIR/$tdir/$tfile
	ln -s $foo $foo || error "create symlink failed"
	ls -l $foo || error "ls -l failed"
	ls $foo && error "ls not failed" || true
}
run_test 17e "symlinks: create recursive symlink (should return error) ===="

test_18() {
	touch $DIR/f
	ls $DIR || error
}
run_test 18 "touch .../f ; ls ... =============================="

test_19a() {
	touch $DIR/f19
	ls -l $DIR
	rm $DIR/f19
	$CHECKSTAT -a $DIR/f19 || error
}
run_test 19a "touch .../f19 ; ls -l ... ; rm .../f19 ==========="

test_19b() {
	ls -l $DIR/f19 && error || true
}
run_test 19b "ls -l .../f19 (should return error) =============="

test_19c() {
	[ $RUNAS_ID -eq $UID ] && skip "RUNAS_ID = UID = $UID -- skipping" && return
	$RUNAS touch $DIR/f19 && error || true
}
run_test 19c "$RUNAS touch .../f19 (should return error) =="

test_19d() {
	cat $DIR/f19 && error || true
}
run_test 19d "cat .../f19 (should return error) =============="

test_20() {
	touch $DIR/f
	rm $DIR/f
	log "1 done"
	touch $DIR/f
	rm $DIR/f
	log "2 done"
	touch $DIR/f
	rm $DIR/f
	log "3 done"
	$CHECKSTAT -a $DIR/f || error
}
run_test 20 "touch .../f ; ls -l ... ==========================="

test_21() {
	mkdir $DIR/d21
	[ -f $DIR/d21/dangle ] && rm -f $DIR/d21/dangle
	ln -s dangle $DIR/d21/link
	echo foo >> $DIR/d21/link
	cat $DIR/d21/dangle
	$CHECKSTAT -t link $DIR/d21/link || error
	$CHECKSTAT -f -t file $DIR/d21/link || error
}
run_test 21 "write to dangling link ============================"

test_22() {
	WDIR=$DIR/$tdir
	chown $RUNAS_ID $WDIR
	(cd $WDIR || error "cd $WDIR failed";
	$RUNAS tar cf - /etc/hosts /etc/sysconfig/network | \
	$RUNAS tar xf -)
	ls -lR $WDIR/etc || error "ls -lR $WDIR/etc failed"
	$CHECKSTAT -t dir $WDIR/etc || error "checkstat -t dir failed"
	$CHECKSTAT -u \#$RUNAS_ID $WDIR/etc || error "checkstat -u failed"
}
run_test 22 "unpack tar archive as non-root user ==============="

test_23() {
	mkdir $DIR/d23
	$TOEXCL $DIR/d23/f23
	$TOEXCL -e $DIR/d23/f23 || error
}
run_test 23 "O_CREAT|O_EXCL in subdir =========================="

test_24a() {
	echo '== rename sanity =============================================='
	echo '-- same directory rename'
	mkdir $DIR/R1
	touch $DIR/R1/f
	mv $DIR/R1/f $DIR/R1/g
	$CHECKSTAT -t file $DIR/R1/g || error
}
run_test 24a "touch .../R1/f; rename .../R1/f .../R1/g ========="

test_24b() {
	mkdir $DIR/R2
	touch $DIR/R2/{f,g}
	mv $DIR/R2/f $DIR/R2/g
	$CHECKSTAT -a $DIR/R2/f || error
	$CHECKSTAT -t file $DIR/R2/g || error
}
run_test 24b "touch .../R2/{f,g}; rename .../R2/f .../R2/g ====="

test_24c() {
	mkdir $DIR/R3
	mkdir $DIR/R3/f
	mv $DIR/R3/f $DIR/R3/g
	$CHECKSTAT -a $DIR/R3/f || error
	$CHECKSTAT -t dir $DIR/R3/g || error
}
run_test 24c "mkdir .../R3/f; rename .../R3/f .../R3/g ========="

test_24d() {
	mkdir $DIR/R4
	mkdir $DIR/R4/{f,g}
	mrename $DIR/R4/f $DIR/R4/g
	$CHECKSTAT -a $DIR/R4/f || error
	$CHECKSTAT -t dir $DIR/R4/g || error
}
run_test 24d "mkdir .../R4/{f,g}; rename .../R4/f .../R4/g ====="

test_24e() {
	echo '-- cross directory renames --' 
	mkdir $DIR/R5{a,b}
	touch $DIR/R5a/f
	mv $DIR/R5a/f $DIR/R5b/g
	$CHECKSTAT -a $DIR/R5a/f || error
	$CHECKSTAT -t file $DIR/R5b/g || error
}
run_test 24e "touch .../R5a/f; rename .../R5a/f .../R5b/g ======"

test_24f() {
	mkdir $DIR/R6{a,b}
	touch $DIR/R6a/f $DIR/R6b/g
	mv $DIR/R6a/f $DIR/R6b/g
	$CHECKSTAT -a $DIR/R6a/f || error
	$CHECKSTAT -t file $DIR/R6b/g || error
}
run_test 24f "touch .../R6a/f R6b/g; mv .../R6a/f .../R6b/g ===="

test_24g() {
	mkdir $DIR/R7{a,b}
	mkdir $DIR/R7a/d
	mv $DIR/R7a/d $DIR/R7b/e
	$CHECKSTAT -a $DIR/R7a/d || error
	$CHECKSTAT -t dir $DIR/R7b/e || error
}
run_test 24g "mkdir .../R7{a,b}/d; mv .../R7a/d .../R5b/e ======"

test_24h() {
	mkdir $DIR/R8{a,b}
	mkdir $DIR/R8a/d $DIR/R8b/e
	mrename $DIR/R8a/d $DIR/R8b/e
	$CHECKSTAT -a $DIR/R8a/d || error
	$CHECKSTAT -t dir $DIR/R8b/e || error
}
run_test 24h "mkdir .../R8{a,b}/{d,e}; rename .../R8a/d .../R8b/e"

test_24i() {
	echo "-- rename error cases"
	mkdir $DIR/R9
	mkdir $DIR/R9/a
	touch $DIR/R9/f
	mrename $DIR/R9/f $DIR/R9/a
	$CHECKSTAT -t file $DIR/R9/f || error
	$CHECKSTAT -t dir  $DIR/R9/a || error
	$CHECKSTAT -a file $DIR/R9/a/f || error
}
run_test 24i "rename file to dir error: touch f ; mkdir a ; rename f a"

test_24j() {
	mkdir $DIR/R10
	mrename $DIR/R10/f $DIR/R10/g
	$CHECKSTAT -t dir $DIR/R10 || error
	$CHECKSTAT -a $DIR/R10/f || error
	$CHECKSTAT -a $DIR/R10/g || error
}
run_test 24j "source does not exist ============================" 

test_24k() {
	mkdir $DIR/R11a $DIR/R11a/d
	touch $DIR/R11a/f
	mv $DIR/R11a/f $DIR/R11a/d
	$CHECKSTAT -a $DIR/R11a/f || error
	$CHECKSTAT -t file $DIR/R11a/d/f || error
}
run_test 24k "touch .../R11a/f; mv .../R11a/f .../R11a/d ======="

# bug 2429 - rename foo foo foo creates invalid file
test_24l() {
	f="$DIR/f24l"
	multiop $f OcNs || error
}
run_test 24l "Renaming a file to itself ========================"

test_24m() {
	f="$DIR/f24m"
	multiop $f OcLN ${f}2 ${f}2 || error "link ${f}2 ${f}2 failed"
	# on ext3 this does not remove either the source or target files
	# though the "expected" operation would be to remove the source
	$CHECKSTAT -t file ${f} || error "${f} missing"
	$CHECKSTAT -t file ${f}2 || error "${f}2 missing"
}
run_test 24m "Renaming a file to a hard link to itself ========="

test_24n() {
    f="$DIR/f24n"
    # this stats the old file after it was renamed, so it should fail
    touch ${f}
    $CHECKSTAT ${f}
    mv ${f} ${f}.rename
    $CHECKSTAT ${f}.rename
    $CHECKSTAT -a ${f}
}
run_test 24n "Statting the old file after renaming (Posix rename 2)"

test_24o() {
	check_kernel_version 37 || return 0
	mkdir -p $DIR/d24o
	rename_many -s random -v -n 10 $DIR/d24o
}
run_test 24o "rename of files during htree split ==============="

test_24p() {
	mkdir $DIR/R12{a,b}
	DIRINO=`ls -lid $DIR/R12a | awk '{ print $1 }'`
	mrename $DIR/R12a $DIR/R12b
	$CHECKSTAT -a $DIR/R12a || error
	$CHECKSTAT -t dir $DIR/R12b || error
	DIRINO2=`ls -lid $DIR/R12b | awk '{ print $1 }'`
	[ "$DIRINO" = "$DIRINO2" ] || error "R12a $DIRINO != R12b $DIRINO2"
}
run_test 24p "mkdir .../R12{a,b}; rename .../R12a .../R12b"

test_24q() {
	mkdir $DIR/R13{a,b}
	DIRINO=`ls -lid $DIR/R13a | awk '{ print $1 }'`
	multiop_bg_pause $DIR/R13b D_c || return 1
	MULTIPID=$!

	mrename $DIR/R13a $DIR/R13b
	$CHECKSTAT -a $DIR/R13a || error
	$CHECKSTAT -t dir $DIR/R13b || error
	DIRINO2=`ls -lid $DIR/R13b | awk '{ print $1 }'`
	[ "$DIRINO" = "$DIRINO2" ] || error "R13a $DIRINO != R13b $DIRINO2"
	kill -USR1 $MULTIPID
	wait $MULTIPID || error "multiop close failed"
}
run_test 24q "mkdir .../R13{a,b}; open R13b rename R13a R13b ==="

test_24r() { #bug 3789
	mkdir $DIR/R14a $DIR/R14a/b
	mrename $DIR/R14a $DIR/R14a/b && error "rename to subdir worked!"
	$CHECKSTAT -t dir $DIR/R14a || error "$DIR/R14a missing"
	$CHECKSTAT -t dir $DIR/R14a/b || error "$DIR/R14a/b missing"
}
run_test 24r "mkdir .../R14a/b; rename .../R14a .../R14a/b ====="

test_24s() {
	mkdir $DIR/R15a $DIR/R15a/b $DIR/R15a/b/c
	mrename $DIR/R15a $DIR/R15a/b/c && error "rename to sub-subdir worked!"
	$CHECKSTAT -t dir $DIR/R15a || error "$DIR/R15a missing"
	$CHECKSTAT -t dir $DIR/R15a/b/c || error "$DIR/R15a/b/c missing"
}
run_test 24s "mkdir .../R15a/b/c; rename .../R15a .../R15a/b/c ="
test_24t() {
	mkdir $DIR/R16a $DIR/R16a/b $DIR/R16a/b/c
	mrename $DIR/R16a/b/c $DIR/R16a && error "rename to sub-subdir worked!"
	$CHECKSTAT -t dir $DIR/R16a || error "$DIR/R16a missing"
	$CHECKSTAT -t dir $DIR/R16a/b/c || error "$DIR/R16a/b/c missing"
}
run_test 24t "mkdir .../R16a/b/c; rename .../R16a/b/c .../R16a ="

test_24u() { # bug12192
        multiop $DIR/$tfile C2w$((2048 * 1024))c || error
        $CHECKSTAT -s $((2048 * 1024)) $DIR/$tfile || error "wrong file size"
}
run_test 24u "create stripe file"

test_25a() {
	echo '== symlink sanity ============================================='

	mkdir $DIR/d25
	ln -s d25 $DIR/s25
	touch $DIR/s25/foo || error
}
run_test 25a "create file in symlinked directory ==============="

test_25b() {
	[ ! -d $DIR/d25 ] && test_25a
	$CHECKSTAT -t file $DIR/s25/foo || error
}
run_test 25b "lookup file in symlinked directory ==============="

test_26a() {
	mkdir $DIR/d26
	mkdir $DIR/d26/d26-2
	ln -s d26/d26-2 $DIR/s26
	touch $DIR/s26/foo || error
}
run_test 26a "multiple component symlink ======================="

test_26b() {
	mkdir -p $DIR/d26b/d26-2
	ln -s d26b/d26-2/foo $DIR/s26-2
	touch $DIR/s26-2 || error
}
run_test 26b "multiple component symlink at end of lookup ======"

test_26c() {
	mkdir $DIR/d26.2
	touch $DIR/d26.2/foo
	ln -s d26.2 $DIR/s26.2-1
	ln -s s26.2-1 $DIR/s26.2-2
	ln -s s26.2-2 $DIR/s26.2-3
	chmod 0666 $DIR/s26.2-3/foo
}
run_test 26c "chain of symlinks ================================"

# recursive symlinks (bug 439)
test_26d() {
	ln -s d26-3/foo $DIR/d26-3
}
run_test 26d "create multiple component recursive symlink ======"

test_26e() {
	[ ! -h $DIR/d26-3 ] && test_26d
	rm $DIR/d26-3
}
run_test 26e "unlink multiple component recursive symlink ======"

# recursive symlinks (bug 7022)
test_26f() {
	mkdir $DIR/$tdir/$tfile        || error "mkdir $DIR/$tdir/$tfile failed"
	cd $DIR/$tdir/$tfile           || error "cd $DIR/$tdir/$tfile failed"
	mkdir -p lndir/bar1      || error "mkdir lndir/bar1 failed"
	mkdir $tfile             || error "mkdir $tfile failed"
	cd $tfile                || error "cd $tfile failed"
	ln -s .. dotdot          || error "ln dotdot failed"
	ln -s dotdot/lndir lndir || error "ln lndir failed"
	cd $DIR/$tdir                 || error "cd $DIR/$tdir failed"
	output=`ls $tfile/$tfile/lndir/bar1`
	[ "$output" = bar1 ] && error "unexpected output"
	rm -r $tfile             || error "rm $tfile failed"
	$CHECKSTAT -a $DIR/$tfile || error "$tfile not gone"
}
run_test 26f "rm -r of a directory which has recursive symlink ="

test_27a() {
	echo '== stripe sanity =============================================='
	mkdir -p $DIR/d27 || error "mkdir failed"
	$SETSTRIPE $DIR/d27/f0 -c 1 || error "lstripe failed"
	$CHECKSTAT -t file $DIR/d27/f0 || error "checkstat failed"
	pass
	log "== test 27b: write to one stripe file ========================="
	cp /etc/hosts $DIR/d27/f0 || error
}
run_test 27a "one stripe file =================================="

test_27c() {
	[ "$OSTCOUNT" -lt "2" ] && skip "skipping 2-stripe test" && return
	mkdir -p $DIR/d27
	$SETSTRIPE $DIR/d27/f01 -c 2 || error "lstripe failed"
	[ `$GETSTRIPE $DIR/d27/f01 | grep -A 10 obdidx | wc -l` -eq 4 ] ||
		error "two-stripe file doesn't have two stripes"
	pass
	log "== test 27d: write to two stripe file file f01 ================"
	dd if=/dev/zero of=$DIR/d27/f01 bs=4k count=4 || error "dd failed"
}
run_test 27c "create two stripe file f01 ======================="

test_27d() {
	mkdir -p $DIR/d27
	$SETSTRIPE $DIR/d27/fdef 0 -1 0 || error "lstripe failed"
	$CHECKSTAT -t file $DIR/d27/fdef || error "checkstat failed"
	dd if=/dev/zero of=$DIR/d27/fdef bs=4k count=4 || error
}
run_test 27d "create file with default settings ================"

test_27e() {
	mkdir -p $DIR/d27
	$SETSTRIPE $DIR/d27/f12 -c 2 || error "lstripe failed"
	$SETSTRIPE $DIR/d27/f12 -c 2 && error "lstripe succeeded twice"
	$CHECKSTAT -t file $DIR/d27/f12 || error "checkstat failed"
}
run_test 27e "lstripe existing file (should return error) ======"

test_27f() {
	mkdir -p $DIR/d27
	$SETSTRIPE $DIR/d27/fbad -s 100 -i 0 -c 1 && error "lstripe failed"
	dd if=/dev/zero of=$DIR/d27/f12 bs=4k count=4 || error "dd failed"
	$GETSTRIPE $DIR/d27/fbad || error "lfs getstripe failed"
}
run_test 27f "lstripe with bad stripe size (should return error)"

test_27g() {
	mkdir -p $DIR/d27
	$MCREATE $DIR/d27/fnone || error "mcreate failed"
	pass
	log "== test 27h: lfs getstripe with no objects ===================="
	$GETSTRIPE $DIR/d27/fnone 2>&1 | grep "no stripe info" || error "has object"
	pass
	log "== test 27i: lfs getstripe with some objects =================="
	touch $DIR/d27/fsome || error "touch failed"
	$GETSTRIPE $DIR/d27/fsome | grep obdidx || error "missing objects"
}
run_test 27g "test lfs getstripe ==========================================="

test_27j() {
	mkdir -p $DIR/d27
	$SETSTRIPE $DIR/d27/f27j -i $OSTCOUNT && error "lstripe failed"||true
}
run_test 27j "lstripe with bad stripe offset (should return error)"

test_27k() { # bug 2844
	mkdir -p $DIR/d27
	FILE=$DIR/d27/f27k
	LL_MAX_BLKSIZE=$((4 * 1024 * 1024))
	[ ! -d $DIR/d27 ] && mkdir -p $DIR/d27
	$SETSTRIPE $FILE -s 67108864 || error "lstripe failed"
	BLKSIZE=`stat $FILE | awk '/IO Block:/ { print $7 }'`
	[ $BLKSIZE -le $LL_MAX_BLKSIZE ] || error "$BLKSIZE > $LL_MAX_BLKSIZE"
	dd if=/dev/zero of=$FILE bs=4k count=1
	BLKSIZE=`stat $FILE | awk '/IO Block:/ { print $7 }'`
	[ $BLKSIZE -le $LL_MAX_BLKSIZE ] || error "$BLKSIZE > $LL_MAX_BLKSIZE"
}
run_test 27k "limit i_blksize for broken user apps ============="

test_27l() {
	mkdir -p $DIR/d27
	mcreate $DIR/f27l || error "creating file"
	$RUNAS $SETSTRIPE $DIR/f27l -c 1 && \
		error "lstripe should have failed" || true
}
run_test 27l "check setstripe permissions (should return error)"

test_27m() {
	[ "$OSTCOUNT" -lt "2" ] && skip "$OSTCOUNT < 2 OSTs -- skipping" && return
	if [ $ORIGFREE -gt $MAXFREE ]; then
		skip "$ORIGFREE > $MAXFREE skipping out-of-space test on OST0"
		return
	fi
	mkdir -p $DIR/d27
	$SETSTRIPE $DIR/d27/f27m_1 -i 0 -c 1
	dd if=/dev/zero of=$DIR/d27/f27m_1 bs=1024 count=$MAXFREE && \
		error "dd should fill OST0"
	i=2
	while $SETSTRIPE $DIR/d27/f27m_$i -i 0 -c 1 ; do
		i=`expr $i + 1`
		[ $i -gt 256 ] && break
	done
	i=`expr $i + 1`
	touch $DIR/d27/f27m_$i
	[ `$GETSTRIPE $DIR/d27/f27m_$i | grep -A 10 obdidx | awk '{print $1}'| grep -w "0"` ] && \
		error "OST0 was full but new created file still use it"
	i=`expr $i + 1`
	touch $DIR/d27/f27m_$i
	[ `$GETSTRIPE $DIR/d27/f27m_$i | grep -A 10 obdidx | awk '{print $1}'| grep -w "0"` ] && \
		error "OST0 was full but new created file still use it"
	rm -r $DIR/d27
}
run_test 27m "create file while OST0 was full =================="

# osc's keep a NOSPC stick flag that gets unset with rmdir
reset_enospc() {
	[ "$1" ] && FAIL_LOC=$1 || FAIL_LOC=0
	mkdir -p $DIR/d27/nospc
	rmdir $DIR/d27/nospc
	lctl set_param fail_loc=$FAIL_LOC
}

exhaust_precreations() {
	OSTIDX=$1
	OST=$(lctl get_param -n lov.${LOVNAME}.target_obd | grep ${OSTIDX}": " | \
	    awk '{print $2}' | sed -e 's/_UUID$//')
	# on the mdt's osc
	last_id=$(lctl get_param -n osc.${OST}-osc.prealloc_last_id)
	next_id=$(lctl get_param -n osc.${OST}-osc.prealloc_next_id)

	mkdir -p $DIR/d27/${OST}
	$SETSTRIPE $DIR/d27/${OST} -i $OSTIDX -c 1
	#define OBD_FAIL_OST_ENOSPC 0x215
	lctl set_param fail_loc=0x215
	echo "Creating to objid $last_id on ost $OST..."
	createmany -o $DIR/d27/${OST}/f $next_id $((last_id - next_id + 2))
	lctl get_param -n osc.${OST}-osc.prealloc* | grep '[0-9]'
	reset_enospc $2
}

exhaust_all_precreations() {
	local i
	for (( i=0; i < OSTCOUNT; i++ )) ; do
		exhaust_precreations $i 0x215
	done
	reset_enospc $1
}

test_27n() {
	[ "$OSTCOUNT" -lt "2" ] && skip "too few OSTs" && return
	remote_mds && skip "remote MDS" && return

	reset_enospc
	rm -f $DIR/d27/f27n
	exhaust_precreations 0 0x80000215

	touch $DIR/d27/f27n || error

	reset_enospc
}
run_test 27n "create file with some full OSTs =================="

test_27o() {
	[ "$OSTCOUNT" -lt "2" ] && skip "too few OSTs" && return
	remote_mds && skip "remote MDS" && return

	reset_enospc
	rm -f $DIR/d27/f27o
	exhaust_all_precreations 0x215
	sleep 5

	touch $DIR/d27/f27o && error "able to create $DIR/d27/f27o"

	reset_enospc
}
run_test 27o "create file with all full OSTs (should error) ===="

test_27p() {
	[ "$OSTCOUNT" -lt "2" ] && skip "too few OSTs" && return
	remote_mds && skip "remote MDS" && return

	reset_enospc
	rm -f $DIR/d27/f27p

	$MCREATE $DIR/d27/f27p || error
	$TRUNCATE $DIR/d27/f27p 80000000 || error
	$CHECKSTAT -s 80000000 $DIR/d27/f27p || error

	exhaust_precreations 0 0x80000215
	echo foo >> $DIR/d27/f27p || error
	$CHECKSTAT -s 80000004 $DIR/d27/f27p || error

	reset_enospc
}
run_test 27p "append to a truncated file with some full OSTs ==="

test_27q() {
	[ "$OSTCOUNT" -lt "2" ] && skip "too few OSTs" && return
	remote_mds && skip "remote MDS" && return

	reset_enospc
	rm -f $DIR/d27/f27q

	$MCREATE $DIR/d27/f27q || error "mcreate $DIR/d27/f27q failed"
	$TRUNCATE $DIR/d27/f27q 80000000 ||error "truncate $DIR/d27/f27q failed"
	$CHECKSTAT -s 80000000 $DIR/d27/f27q || error "checkstat failed"

	exhaust_all_precreations 0x215

	echo foo >> $DIR/d27/f27q && error "append succeeded"
	$CHECKSTAT -s 80000000 $DIR/d27/f27q || error "checkstat 2 failed"

	reset_enospc
}
run_test 27q "append to truncated file with all OSTs full (should error) ==="

test_27r() {
	[ "$OSTCOUNT" -lt "2" ] && skip "too few OSTs" && return
	remote_mds && skip "remote MDS" && return

	reset_enospc
	rm -f $DIR/d27/f27r
	exhaust_precreations 0 0x80000215

	$SETSTRIPE $DIR/d27/f27r -i 0 -c 2 # && error

	reset_enospc
}
run_test 27r "stripe file with some full OSTs (shouldn't LBUG) ="

test_27s() { # bug 10725
	mkdir -p $DIR/$tdir
	$LSTRIPE $DIR/$tdir $((2048 * 1024 * 1024)) -1 2 && \
		error "stripe width >= 2^32 succeeded" || true
}
run_test 27s "lsm_xfersize overflow (should error) (bug 10725)"

test_27t() { # bug 10864
        WDIR=`pwd`
        WLFS=`which lfs`
        cd $DIR
        touch $tfile
        $WLFS getstripe $tfile
        cd $WDIR
}
run_test 27t "check that utils parse path correctly"

test_27u() { # bug 4900
	[ "$OSTCOUNT" -lt "2" ] && skip "too few OSTs" && return
	remote_mds && skip "remote MDS" && return

        #define OBD_FAIL_MDS_OSC_PRECREATE      0x139

        lctl set_param fail_loc=0x139
        mkdir -p $DIR/d27u
        createmany -o $DIR/d27u/t- 1000
        lctl set_param fail_loc=0

        TLOG=$DIR/$tfile.getstripe
        $GETSTRIPE $DIR/d27u > $TLOG
        OBJS=`awk -vobj=0 '($1 == 0) { obj += 1 } END { print obj;}' $TLOG`
        unlinkmany $DIR/d27u/t- 1000
        [ $OBJS -gt 0 ] && \
                error "$OBJS objects created on OST-0.  See $TLOG" || pass
}
run_test 27u "skip object creation on OSC w/o objects =========="

test_27v() { # bug 4900
	[ "$OSTCOUNT" -lt "2" ] && skip "too few OSTs" && return
	remote_mds && skip "remote MDS" && return

        exhaust_all_precreations

        mkdir -p $DIR/$tdir
        $SETSTRIPE $DIR/$tdir -c 1         # 1 stripe / file

        touch $DIR/$tdir/$tfile
        #define OBD_FAIL_TGT_DELAY_PRECREATE     0x705
        lctl set_param fail_loc=0x705
        START=`date +%s`
        for F in `seq 1 32`; do
                touch $DIR/$tdir/$tfile.$F
        done
        lctl set_param fail_loc=0

        FINISH=`date +%s`
        TIMEOUT=`lctl get_param -n timeout`
        [ $((FINISH - START)) -ge $((TIMEOUT / 2)) ] && \
               error "$FINISH - $START >= $TIMEOUT / 2"

        reset_enospc
}
run_test 27v "skip object creation on slow OST ================="

test_27w() { # bug 10997
        mkdir -p $DIR/d27w || error "mkdir failed"
        $LSTRIPE $DIR/d27w/f0 -s 65536 || error "lstripe failed"
        size=`$LSTRIPEINFO $DIR/d27w/f0 | awk {'print $1'}`
        [ $size -ne 65536 ] && error "stripe size $size != 65536" || true

        [ "$OSTCOUNT" -lt "2" ] && skip "skipping multiple stripe count/offset test" && return
        for i in `seq 1 $OSTCOUNT`; do
                offset=$(($i-1))
                $LSTRIPE $DIR/d27w/f$i -c $i -i $offset || error "lstripe -c $i -i $offset failed"
                count=`$LSTRIPEINFO $DIR/d27w/f$i | awk {'print $2'}`
                index=`$LSTRIPEINFO $DIR/d27w/f$i | awk {'print $3'}`
                [ $count -ne $i ] && error "stripe count $count != $i" || true
                [ $index -ne $offset ] && error "stripe offset $index != $offset" || true
        done
}
run_test 27w "check lfs setstripe -c -s -i options ============="

test_28() {
	mkdir $DIR/d28
	$CREATETEST $DIR/d28/ct || error
}
run_test 28 "create/mknod/mkdir with bad file types ============"

test_29() {
	cancel_lru_locks mdc
	mkdir $DIR/d29
	touch $DIR/d29/foo
	log 'first d29'
	ls -l $DIR/d29
	LOCKCOUNTORIG=`lctl get_param -n ldlm.namespaces.*mdc*.lock_count`
	LOCKUNUSEDCOUNTORIG=`lctl get_param -n ldlm.namespaces.*mdc*.lock_unused_count`
	[ -z $"LOCKCOUNTORIG" ] && echo "No mdc lock count" && return 1
	log 'second d29'
	ls -l $DIR/d29
	log 'done'
	LOCKCOUNTCURRENT=`lctl get_param -n ldlm.namespaces.*mdc*.lock_count`
	LOCKUNUSEDCOUNTCURRENT=`lctl get_param -n ldlm.namespaces.*mdc*.lock_unused_count`
	if [ "$LOCKCOUNTCURRENT" -gt "$LOCKCOUNTORIG" ]; then
		lctl set_param -n ldlm.dump_namespaces ""
		error "CURRENT: $LOCKCOUNTCURRENT > $LOCKCOUNTORIG"
		$LCTL dk | sort -k4 -t: > $TMP/test_29.dk
		log "dumped log to $TMP/test_29.dk (bug 5793)"
		return 2
	fi
	if [ "$LOCKUNUSEDCOUNTCURRENT" -gt "$LOCKUNUSEDCOUNTORIG" ]; then
		error "UNUSED: $LOCKUNUSEDCOUNTCURRENT > $LOCKUNUSEDCOUNTORIG"
		$LCTL dk | sort -k4 -t: > $TMP/test_29.dk
		log "dumped log to $TMP/test_29.dk (bug 5793)"
		return 3
	fi
}
run_test 29 "IT_GETATTR regression  ============================"

test_30() {
	cp `which ls` $DIR
	$DIR/ls /
	rm $DIR/ls
}
run_test 30 "run binary from Lustre (execve) ==================="

test_31a() {
	$OPENUNLINK $DIR/f31 $DIR/f31 || error
	$CHECKSTAT -a $DIR/f31 || error
}
run_test 31a "open-unlink file =================================="

test_31b() {
	touch $DIR/f31 || error
	ln $DIR/f31 $DIR/f31b || error
	multiop $DIR/f31b Ouc || error
	$CHECKSTAT -t file $DIR/f31 || error
}
run_test 31b "unlink file with multiple links while open ======="

test_31c() {
	touch $DIR/f31 || error
	ln $DIR/f31 $DIR/f31c || error
	multiop_bg_pause $DIR/f31 O_uc || return 1
	MULTIPID=$!
	multiop $DIR/f31c Ouc
	kill -USR1 $MULTIPID
	wait $MULTIPID
}
run_test 31c "open-unlink file with multiple links ============="

test_31d() {
	opendirunlink $DIR/d31d $DIR/d31d || error
	$CHECKSTAT -a $DIR/d31d || error
}
run_test 31d "remove of open directory ========================="

test_31e() { # bug 2904
	check_kernel_version 34 || return 0
	openfilleddirunlink $DIR/d31e || error
}
run_test 31e "remove of open non-empty directory ==============="

test_31f() { # bug 4554
	set -vx
	mkdir $DIR/d31f
	$SETSTRIPE $DIR/d31f -s 1048576 -c 1
	cp /etc/hosts $DIR/d31f
	ls -l $DIR/d31f
	$GETSTRIPE $DIR/d31f/hosts
	multiop_bg_pause $DIR/d31f D_c || return 1
	MULTIPID=$!

	rm -rv $DIR/d31f || error "first of $DIR/d31f"
	mkdir $DIR/d31f
	$SETSTRIPE $DIR/d31f -s 1048576 -c 1
	cp /etc/hosts $DIR/d31f
	ls -l $DIR/d31f
	$DIR/d31f/hosts
	multiop_bg_pause $DIR/d31f D_c || return 1
	MULTIPID2=$!

	kill -USR1 $MULTIPID || error "first opendir $MULTIPID not running"
	wait $MULTIPID || error "first opendir $MULTIPID failed"

	sleep 6

	kill -USR1 $MULTIPID2 || error "second opendir $MULTIPID not running"
	wait $MULTIPID2 || error "second opendir $MULTIPID2 failed"
	set +vx
}
run_test 31f "remove of open directory with open-unlink file ==="

test_32a() {
	echo "== more mountpoints and symlinks ================="
	[ -e $DIR/d32a ] && rm -fr $DIR/d32a
	mkdir -p $DIR/d32a/ext2-mountpoint 
	mount -t ext2 -o loop $EXT2_DEV $DIR/d32a/ext2-mountpoint || error
	$CHECKSTAT -t dir $DIR/d32a/ext2-mountpoint/.. || error  
	$UMOUNT $DIR/d32a/ext2-mountpoint || error
}
run_test 32a "stat d32a/ext2-mountpoint/.. ====================="

test_32b() {
	[ -e $DIR/d32b ] && rm -fr $DIR/d32b
	mkdir -p $DIR/d32b/ext2-mountpoint 
	mount -t ext2 -o loop $EXT2_DEV $DIR/d32b/ext2-mountpoint || error
	ls -al $DIR/d32b/ext2-mountpoint/.. || error
	$UMOUNT $DIR/d32b/ext2-mountpoint || error
}
run_test 32b "open d32b/ext2-mountpoint/.. ====================="
 
test_32c() {
	[ -e $DIR/d32c ] && rm -fr $DIR/d32c
	mkdir -p $DIR/d32c/ext2-mountpoint 
	mount -t ext2 -o loop $EXT2_DEV $DIR/d32c/ext2-mountpoint || error
	mkdir -p $DIR/d32c/d2/test_dir    
	$CHECKSTAT -t dir $DIR/d32c/ext2-mountpoint/../d2/test_dir || error
	$UMOUNT $DIR/d32c/ext2-mountpoint || error
}
run_test 32c "stat d32c/ext2-mountpoint/../d2/test_dir ========="

test_32d() {
	[ -e $DIR/d32d ] && rm -fr $DIR/d32d
	mkdir -p $DIR/d32d/ext2-mountpoint 
	mount -t ext2 -o loop $EXT2_DEV $DIR/d32d/ext2-mountpoint || error
	mkdir -p $DIR/d32d/d2/test_dir    
	ls -al $DIR/d32d/ext2-mountpoint/../d2/test_dir || error
	$UMOUNT $DIR/d32d/ext2-mountpoint || error
}
run_test 32d "open d32d/ext2-mountpoint/../d2/test_dir ========="

test_32e() {
	[ -e $DIR/d32e ] && rm -fr $DIR/d32e
	mkdir -p $DIR/d32e/tmp    
	TMP_DIR=$DIR/d32e/tmp       
	ln -s $DIR/d32e $TMP_DIR/symlink11 
	ln -s $TMP_DIR/symlink11 $TMP_DIR/../symlink01 
	$CHECKSTAT -t link $DIR/d32e/tmp/symlink11 || error
	$CHECKSTAT -t link $DIR/d32e/symlink01 || error
}
run_test 32e "stat d32e/symlink->tmp/symlink->lustre-subdir ===="

test_32f() {
	[ -e $DIR/d32f ] && rm -fr $DIR/d32f
	mkdir -p $DIR/d32f/tmp    
	TMP_DIR=$DIR/d32f/tmp       
	ln -s $DIR/d32f $TMP_DIR/symlink11 
	ln -s $TMP_DIR/symlink11 $TMP_DIR/../symlink01 
	ls $DIR/d32f/tmp/symlink11  || error
	ls $DIR/d32f/symlink01 || error
}
run_test 32f "open d32f/symlink->tmp/symlink->lustre-subdir ===="

test_32g() {
	TMP_DIR=$DIR/$tdir/tmp       
	mkdir -p $TMP_DIR $DIR/${tdir}2
	ln -s $DIR/${tdir}2 $TMP_DIR/symlink12 
	ln -s $TMP_DIR/symlink12 $TMP_DIR/../symlink02 
	$CHECKSTAT -t link $TMP_DIR/symlink12 || error
	$CHECKSTAT -t link $DIR/$tdir/symlink02 || error
	$CHECKSTAT -t dir -f $TMP_DIR/symlink12 || error
	$CHECKSTAT -t dir -f $DIR/$tdir/symlink02 || error
}
run_test 32g "stat d32g/symlink->tmp/symlink->lustre-subdir/${tdir}2"

test_32h() {
	rm -fr $DIR/$tdir $DIR/${tdir}2
	TMP_DIR=$DIR/$tdir/tmp       
	mkdir -p $TMP_DIR $DIR/${tdir}2 
	ln -s $DIR/${tdir}2 $TMP_DIR/symlink12 
	ln -s $TMP_DIR/symlink12 $TMP_DIR/../symlink02 
	ls $TMP_DIR/symlink12 || error
	ls $DIR/$tdir/symlink02  || error
}
run_test 32h "open d32h/symlink->tmp/symlink->lustre-subdir/${tdir}2"

test_32i() {
	[ -e $DIR/d32i ] && rm -fr $DIR/d32i
	mkdir -p $DIR/d32i/ext2-mountpoint 
	mount -t ext2 -o loop $EXT2_DEV $DIR/d32i/ext2-mountpoint || error
	touch $DIR/d32i/test_file
	$CHECKSTAT -t file $DIR/d32i/ext2-mountpoint/../test_file || error  
	$UMOUNT $DIR/d32i/ext2-mountpoint || error
}
run_test 32i "stat d32i/ext2-mountpoint/../test_file ==========="

test_32j() {
	[ -e $DIR/d32j ] && rm -fr $DIR/d32j
	mkdir -p $DIR/d32j/ext2-mountpoint 
	mount -t ext2 -o loop $EXT2_DEV $DIR/d32j/ext2-mountpoint || error
	touch $DIR/d32j/test_file
	cat $DIR/d32j/ext2-mountpoint/../test_file || error
	$UMOUNT $DIR/d32j/ext2-mountpoint || error
}
run_test 32j "open d32j/ext2-mountpoint/../test_file ==========="

test_32k() {
	rm -fr $DIR/d32k
	mkdir -p $DIR/d32k/ext2-mountpoint 
	mount -t ext2 -o loop $EXT2_DEV $DIR/d32k/ext2-mountpoint  
	mkdir -p $DIR/d32k/d2
	touch $DIR/d32k/d2/test_file || error
	$CHECKSTAT -t file $DIR/d32k/ext2-mountpoint/../d2/test_file || error
	$UMOUNT $DIR/d32k/ext2-mountpoint || error
}
run_test 32k "stat d32k/ext2-mountpoint/../d2/test_file ========"

test_32l() {
	rm -fr $DIR/d32l
	mkdir -p $DIR/d32l/ext2-mountpoint 
	mount -t ext2 -o loop $EXT2_DEV $DIR/d32l/ext2-mountpoint || error
	mkdir -p $DIR/d32l/d2
	touch $DIR/d32l/d2/test_file
	cat  $DIR/d32l/ext2-mountpoint/../d2/test_file || error
	$UMOUNT $DIR/d32l/ext2-mountpoint || error
}
run_test 32l "open d32l/ext2-mountpoint/../d2/test_file ========"

test_32m() {
	rm -fr $DIR/d32m
	mkdir -p $DIR/d32m/tmp    
	TMP_DIR=$DIR/d32m/tmp       
	ln -s $DIR $TMP_DIR/symlink11 
	ln -s $TMP_DIR/symlink11 $TMP_DIR/../symlink01 
	$CHECKSTAT -t link $DIR/d32m/tmp/symlink11 || error
	$CHECKSTAT -t link $DIR/d32m/symlink01 || error
}
run_test 32m "stat d32m/symlink->tmp/symlink->lustre-root ======"

test_32n() {
	rm -fr $DIR/d32n
	mkdir -p $DIR/d32n/tmp    
	TMP_DIR=$DIR/d32n/tmp       
	ln -s $DIR $TMP_DIR/symlink11 
	ln -s $TMP_DIR/symlink11 $TMP_DIR/../symlink01 
	ls -l $DIR/d32n/tmp/symlink11  || error
	ls -l $DIR/d32n/symlink01 || error
}
run_test 32n "open d32n/symlink->tmp/symlink->lustre-root ======"

test_32o() {
	rm -fr $DIR/d32o $DIR/$tfile
	touch $DIR/$tfile 
	mkdir -p $DIR/d32o/tmp    
	TMP_DIR=$DIR/d32o/tmp       
	ln -s $DIR/$tfile $TMP_DIR/symlink12 
	ln -s $TMP_DIR/symlink12 $TMP_DIR/../symlink02 
	$CHECKSTAT -t link $DIR/d32o/tmp/symlink12 || error
	$CHECKSTAT -t link $DIR/d32o/symlink02 || error
	$CHECKSTAT -t file -f $DIR/d32o/tmp/symlink12 || error
	$CHECKSTAT -t file -f $DIR/d32o/symlink02 || error
}
run_test 32o "stat d32o/symlink->tmp/symlink->lustre-root/$tfile"

test_32p() {
    log 32p_1
	rm -fr $DIR/d32p
    log 32p_2
	rm -f $DIR/$tfile
    log 32p_3
	touch $DIR/$tfile 
    log 32p_4
	mkdir -p $DIR/d32p/tmp    
    log 32p_5
	TMP_DIR=$DIR/d32p/tmp       
    log 32p_6
	ln -s $DIR/$tfile $TMP_DIR/symlink12 
    log 32p_7
	ln -s $TMP_DIR/symlink12 $TMP_DIR/../symlink02 
    log 32p_8
	cat $DIR/d32p/tmp/symlink12 || error
    log 32p_9
	cat $DIR/d32p/symlink02 || error
    log 32p_10
}
run_test 32p "open d32p/symlink->tmp/symlink->lustre-root/$tfile"

test_32q() {
	[ -e $DIR/d32q ] && rm -fr $DIR/d32q
	mkdir -p $DIR/d32q
        touch $DIR/d32q/under_the_mount
	mount -t ext2 -o loop $EXT2_DEV $DIR/d32q
	ls $DIR/d32q/under_the_mount && error || true
	$UMOUNT $DIR/d32q || error
}
run_test 32q "stat follows mountpoints in Lustre (should return error)"

test_32r() {
	[ -e $DIR/d32r ] && rm -fr $DIR/d32r
	mkdir -p $DIR/d32r
        touch $DIR/d32r/under_the_mount
	mount -t ext2 -o loop $EXT2_DEV $DIR/d32r
	ls $DIR/d32r | grep -q under_the_mount && error || true
	$UMOUNT $DIR/d32r || error
}
run_test 32r "opendir follows mountpoints in Lustre (should return error)"

test_33() {
	rm -f $DIR/$tfile
	touch $DIR/$tfile
	chmod 444 $DIR/$tfile
	chown $RUNAS_ID $DIR/$tfile
	log 33_1
	$RUNAS $OPENFILE -f O_RDWR $DIR/$tfile && error || true
	log 33_2
}
run_test 33 "write file with mode 444 (should return error) ===="

test_33a() {
        rm -fr $DIR/d33
        mkdir -p $DIR/d33
        chown $RUNAS_ID $DIR/d33
        $RUNAS $OPENFILE -f O_RDWR:O_CREAT -m 0444 $DIR/d33/f33|| error "create"
        $RUNAS $OPENFILE -f O_RDWR:O_CREAT -m 0444 $DIR/d33/f33 && \
		error "open RDWR" || true
}
run_test 33a "test open file(mode=0444) with O_RDWR (should return error)"

test_33b() {
        rm -fr $DIR/d33
        mkdir -p $DIR/d33
        chown $RUNAS_ID $DIR/d33
        $RUNAS $OPENFILE -f 1286739555 $DIR/d33/f33 && error "create" || true
}
run_test 33b "test open file with malformed flags (No panic and return error)"

TEST_34_SIZE=${TEST_34_SIZE:-2000000000000}
test_34a() {
	rm -f $DIR/f34
	$MCREATE $DIR/f34 || error
	$GETSTRIPE $DIR/f34 2>&1 | grep -q "no stripe info" || error
	$TRUNCATE $DIR/f34 $TEST_34_SIZE || error
	$GETSTRIPE $DIR/f34 2>&1 | grep -q "no stripe info" || error
	$CHECKSTAT -s $TEST_34_SIZE $DIR/f34 || error
}
run_test 34a "truncate file that has not been opened ==========="

test_34b() {
	[ ! -f $DIR/f34 ] && test_34a
	$CHECKSTAT -s $TEST_34_SIZE $DIR/f34 || error
	$OPENFILE -f O_RDONLY $DIR/f34
	$GETSTRIPE $DIR/f34 2>&1 | grep -q "no stripe info" || error
	$CHECKSTAT -s $TEST_34_SIZE $DIR/f34 || error
}
run_test 34b "O_RDONLY opening file doesn't create objects ====="

test_34c() {
	[ ! -f $DIR/f34 ] && test_34a 
	$CHECKSTAT -s $TEST_34_SIZE $DIR/f34 || error
	$OPENFILE -f O_RDWR $DIR/f34
	$GETSTRIPE $DIR/f34 2>&1 | grep -q "no stripe info" && error
	$CHECKSTAT -s $TEST_34_SIZE $DIR/f34 || error
}
run_test 34c "O_RDWR opening file-with-size works =============="

test_34d() {
	[ ! -f $DIR/f34 ] && test_34a 
	dd if=/dev/zero of=$DIR/f34 conv=notrunc bs=4k count=1 || error
	$CHECKSTAT -s $TEST_34_SIZE $DIR/f34 || error
	rm $DIR/f34
}
run_test 34d "write to sparse file ============================="

test_34e() {
	rm -f $DIR/f34e
	$MCREATE $DIR/f34e || error
	$TRUNCATE $DIR/f34e 1000 || error
	$CHECKSTAT -s 1000 $DIR/f34e || error
	$OPENFILE -f O_RDWR $DIR/f34e
	$CHECKSTAT -s 1000 $DIR/f34e || error
}
run_test 34e "create objects, some with size and some without =="

test_34f() { # bug 6242, 6243
	SIZE34F=48000
	rm -f $DIR/f34f
	$MCREATE $DIR/f34f || error
	$TRUNCATE $DIR/f34f $SIZE34F || error "truncating $DIR/f3f to $SIZE34F"
	dd if=$DIR/f34f of=$TMP/f34f
	$CHECKSTAT -s $SIZE34F $TMP/f34f || error "$TMP/f34f not $SIZE34F bytes"
	dd if=/dev/zero of=$TMP/f34fzero bs=$SIZE34F count=1
	cmp $DIR/f34f $TMP/f34fzero || error "$DIR/f34f not all zero"
	cmp $TMP/f34f $TMP/f34fzero || error "$TMP/f34f not all zero"
	rm $TMP/f34f $TMP/f34fzero $DIR/f34f
}
run_test 34f "read from a file with no objects until EOF ======="

test_35a() {
	cp /bin/sh $DIR/f35a
	chmod 444 $DIR/f35a
	chown $RUNAS_ID $DIR/f35a
	$RUNAS $DIR/f35a && error || true
	rm $DIR/f35a
}
run_test 35a "exec file with mode 444 (should return and not leak) ====="

test_36a() {
	rm -f $DIR/f36
	utime $DIR/f36 || error
}
run_test 36a "MDS utime check (mknod, utime) ==================="

test_36b() {
	echo "" > $DIR/f36
	utime $DIR/f36 || error
}
run_test 36b "OST utime check (open, utime) ===================="

test_36c() {
	rm -f $DIR/d36/f36
	mkdir $DIR/d36
	chown $RUNAS_ID $DIR/d36
	$RUNAS utime $DIR/d36/f36 || error
}
run_test 36c "non-root MDS utime check (mknod, utime) =========="

test_36d() {
	[ ! -d $DIR/d36 ] && test_36c
	echo "" > $DIR/d36/f36
	$RUNAS utime $DIR/d36/f36 || error
}
run_test 36d "non-root OST utime check (open, utime) ==========="

test_36e() {
	[ $RUNAS_ID -eq $UID ] && skip "RUNAS_ID = UID = $UID -- skipping" && return
	mkdir -p $DIR/$tdir
	touch $DIR/$tdir/$tfile
	$RUNAS utime $DIR/$tdir/$tfile && \
		error "utime worked, expected failure" || true
}
run_test 36e "utime on non-owned file (should return error) ===="

test_36f() {
	export LANG=C LC_LANG=C # for date language

	DATESTR="Dec 20  2000"
	mkdir -p $DIR/$tdir
	#define OBD_FAIL_OST_BRW_PAUSE_BULK 0x214
	lctl set_param fail_loc=0x80000214
	date; date +%s
	cp /etc/hosts $DIR/$tdir/$tfile
	sync & # write RPC generated with "current" inode timestamp, but delayed
	sleep 1
	touch --date="$DATESTR" $DIR/$tdir/$tfile # setattr timestamp in past
	LS_BEFORE="`ls -l $DIR/$tdir/$tfile`" # old timestamp from client cache
	cancel_lru_locks osc
	LS_AFTER="`ls -l $DIR/$tdir/$tfile`"  # timestamp from OST object
	date; date +%s
	[ "$LS_BEFORE" != "$LS_AFTER" ] && \
		echo "BEFORE: $LS_BEFORE" && \
		echo "AFTER : $LS_AFTER" && \
		echo "WANT  : $DATESTR" && \
		error "$DIR/$tdir/$tfile timestamps changed" || true
}
run_test 36f "utime on file racing with OST BRW write =========="

test_36g() {
	remote_ost && skip "remote OST" && return
	export FMD_MAX_AGE=`do_facet ost1 lctl get_param -n obdfilter.*.client_cache_seconds 2> /dev/null | head -n 1`
	FMD_BEFORE="`awk '/ll_fmd_cache/ { print $2 }' /proc/slabinfo`"
	touch $DIR/d36/$tfile
	sleep $((FMD_MAX_AGE + 12))
	FMD_AFTER="`awk '/ll_fmd_cache/ { print $2 }' /proc/slabinfo`"
	[ "$FMD_AFTER" -gt "$FMD_BEFORE" ] && \
		echo "AFTER : $FMD_AFTER > BEFORE $FMD_BEFORE" && \
		error "fmd didn't expire after ping" || true
}
run_test 36g "filter mod data cache expiry ====================="

test_37() {
	mkdir -p $DIR/$tdir
	echo f > $DIR/$tdir/fbugfile
	mount -t ext2 -o loop $EXT2_DEV $DIR/$tdir
	ls $DIR/$tdir | grep "\<fbugfile\>" && error
	$UMOUNT $DIR/$tdir || error
	rm -f $DIR/$tdir/fbugfile || error
}
run_test 37 "ls a mounted file system to check old content ====="

test_38() {
	o_directory $DIR/$tfile
}
run_test 38 "open a regular file with O_DIRECTORY =============="

test_39() {
	touch $DIR/$tfile
	touch $DIR/${tfile}2
#	ls -l  $DIR/$tfile $DIR/${tfile}2
#	ls -lu  $DIR/$tfile $DIR/${tfile}2
#	ls -lc  $DIR/$tfile $DIR/${tfile}2
	sleep 2
	$OPENFILE -f O_CREAT:O_TRUNC:O_WRONLY $DIR/${tfile}2
	if [ ! $DIR/${tfile}2 -nt $DIR/$tfile ]; then
		echo "mtime"
		ls -l  $DIR/$tfile $DIR/${tfile}2
		echo "atime"
		ls -lu  $DIR/$tfile $DIR/${tfile}2
		echo "ctime"
		ls -lc  $DIR/$tfile $DIR/${tfile}2
		error "O_TRUNC didn't change timestamps"
	fi
}
run_test 39 "mtime changed on create ==========================="

test_40() {
	dd if=/dev/zero of=$DIR/f40 bs=4096 count=1
	$RUNAS $OPENFILE -f O_WRONLY:O_TRUNC $DIR/f40 && error
	$CHECKSTAT -t file -s 4096 $DIR/f40 || error
}
run_test 40 "failed open(O_TRUNC) doesn't truncate ============="

test_41() {
	# bug 1553
	small_write $DIR/f41 18
}
run_test 41 "test small file write + fstat ====================="

count_ost_writes() {
        lctl get_param -n osc.*.stats |
            awk -vwrites=0 '/ost_write/ { writes += $2 } END { print writes; }'
}

# decent default
WRITEBACK_SAVE=500
DIRTY_RATIO_SAVE=40
MAX_DIRTY_RATIO=50
BG_DIRTY_RATIO_SAVE=10
MAX_BG_DIRTY_RATIO=25

start_writeback() {
	trap 0
	# in 2.6, restore /proc/sys/vm/dirty_writeback_centisecs,
	# dirty_ratio, dirty_background_ratio
	if [ -f /proc/sys/vm/dirty_writeback_centisecs ]; then
		sysctl -w vm.dirty_writeback_centisecs=$WRITEBACK_SAVE
		sysctl -w vm.dirty_background_ratio=$BG_DIRTY_RATIO_SAVE
		sysctl -w vm.dirty_ratio=$DIRTY_RATIO_SAVE
	else
		# if file not here, we are a 2.4 kernel
		kill -CONT `pidof kupdated`
	fi
}

stop_writeback() {
	# setup the trap first, so someone cannot exit the test at the
	# exact wrong time and mess up a machine
	trap start_writeback EXIT
	# in 2.6, save and 0 /proc/sys/vm/dirty_writeback_centisecs
	if [ -f /proc/sys/vm/dirty_writeback_centisecs ]; then
		WRITEBACK_SAVE=`sysctl -n vm.dirty_writeback_centisecs`
		sysctl -w vm.dirty_writeback_centisecs=0
		# save and increase /proc/sys/vm/dirty_ratio
		DIRTY_RATIO_SAVE=`sysctl -n vm.dirty_ratio`
		sysctl -w vm.dirty_ratio=$MAX_DIRTY_RATIO
		# save and increase /proc/sys/vm/dirty_background_ratio
		BG_DIRTY_RATIO_SAVE=`sysctl -n vm.dirty_background_ratio`
		sysctl -w vm.dirty_background_ratio=$MAX_BG_DIRTY_RATIO
	else
		# if file not here, we are a 2.4 kernel
		kill -STOP `pidof kupdated`
	fi
}

# ensure that all stripes have some grant before we test client-side cache
setup_test42() {
	[ "$SETUP_TEST42" ] && return
	for i in `seq -f $DIR/f42-%g 1 $OSTCOUNT`; do
		dd if=/dev/zero of=$i bs=4k count=1
		rm $i
	done
	SETUP_TEST42=DONE
}

# Tests 42* verify that our behaviour is correct WRT caching, file closure,
# file truncation, and file removal.
test_42a() {
	setup_test42
	cancel_lru_locks osc
	stop_writeback
	sync; sleep 1; sync # just to be safe
	BEFOREWRITES=`count_ost_writes`
	lctl get_param -n osc.*[oO][sS][cC][_-]*.cur_grant_bytes | grep "[0-9]"
	dd if=/dev/zero of=$DIR/f42a bs=1024 count=100
	AFTERWRITES=`count_ost_writes`
	[ $BEFOREWRITES -eq $AFTERWRITES ] || \
		error "$BEFOREWRITES < $AFTERWRITES"
	start_writeback
}
run_test 42a "ensure that we don't flush on close =============="

test_42b() {
	setup_test42
	cancel_lru_locks osc
	stop_writeback
        sync
        dd if=/dev/zero of=$DIR/f42b bs=1024 count=100
        BEFOREWRITES=`count_ost_writes`
        $MUNLINK $DIR/f42b || error "$MUNLINK $DIR/f42b: $?"
        AFTERWRITES=`count_ost_writes`
        if [ $BEFOREWRITES -lt $AFTERWRITES ]; then
                error "$BEFOREWRITES < $AFTERWRITES on unlink"
        fi
        BEFOREWRITES=`count_ost_writes`
        sync || error "sync: $?"
        AFTERWRITES=`count_ost_writes`
        if [ $BEFOREWRITES -lt $AFTERWRITES ]; then
                error "$BEFOREWRITES < $AFTERWRITES on sync"
        fi
        dmesg | grep 'error from obd_brw_async' && error 'error writing back'
	start_writeback
        return 0
}
run_test 42b "test destroy of file with cached dirty data ======"

# if these tests just want to test the effect of truncation,
# they have to be very careful.  consider:
# - the first open gets a {0,EOF}PR lock
# - the first write conflicts and gets a {0, count-1}PW
# - the rest of the writes are under {count,EOF}PW
# - the open for truncate tries to match a {0,EOF}PR
#   for the filesize and cancels the PWs.
# any number of fixes (don't get {0,EOF} on open, match
# composite locks, do smarter file size management) fix
# this, but for now we want these tests to verify that
# the cancellation with truncate intent works, so we
# start the file with a full-file pw lock to match against
# until the truncate.
trunc_test() {
        test=$1
        file=$DIR/$test
        offset=$2
	cancel_lru_locks osc
	stop_writeback
	# prime the file with 0,EOF PW to match
	touch $file
        $TRUNCATE $file 0
        sync; sync
	# now the real test..
        dd if=/dev/zero of=$file bs=1024 count=100
        BEFOREWRITES=`count_ost_writes`
        $TRUNCATE $file $offset
        cancel_lru_locks osc
        AFTERWRITES=`count_ost_writes`
	start_writeback
}

test_42c() {
        trunc_test 42c 1024
        [ $BEFOREWRITES -eq $AFTERWRITES ] && \
            error "beforewrites $BEFOREWRITES == afterwrites $AFTERWRITES on truncate"
        rm $file
}
run_test 42c "test partial truncate of file with cached dirty data"

test_42d() {
        trunc_test 42d 0
        [ $BEFOREWRITES -eq $AFTERWRITES ] || \
            error "beforewrites $BEFOREWRITES != afterwrites $AFTERWRITES on truncate"
        rm $file
}
run_test 42d "test complete truncate of file with cached dirty data"

test_43() {
	cp -p /bin/ls $DIR/$tdir/$tfile
	multiop $DIR/$tdir/$tfile Ow_c &
	pid=$!
	# give multiop a chance to open
	sleep 1

	$DIR/$tdir/$tfile && error || true
	kill -USR1 $pid
}
run_test 43 "execution of file opened for write should return -ETXTBSY"

test_43a() {
        mkdir -p $DIR/d43
	cp -p `which multiop` $DIR/d43/multiop
        MULTIOP_PROG=$DIR/d43/multiop multiop_bg_pause $TMP/test43.junk O_c || return 1
        MULTIOP_PID=$!
        multiop $DIR/d43/multiop Oc && error "expected error, got success"
        kill -USR1 $MULTIOP_PID || return 2
        wait $MULTIOP_PID || return 3
        rm $TMP/test43.junk
}
run_test 43a "open(RDWR) of file being executed should return -ETXTBSY"

test_43b() {
        mkdir -p $DIR/d43
	cp -p `which multiop` $DIR/d43/multiop
        MULTIOP_PROG=$DIR/d43/multiop multiop_bg_pause $TMP/test43.junk O_c || return 1
        MULTIOP_PID=$!
        truncate $DIR/d43/multiop 0 && error "expected error, got success"
        kill -USR1 $MULTIOP_PID || return 2
        wait $MULTIOP_PID || return 3
        rm $TMP/test43.junk
}
run_test 43b "truncate of file being executed should return -ETXTBSY"

test_43c() {
	local testdir="$DIR/d43c"
	mkdir -p $testdir
	cp $SHELL $testdir/
	( cd $(dirname $SHELL) && md5sum $(basename $SHELL) ) | \
		( cd $testdir && md5sum -c)
}
run_test 43c "md5sum of copy into lustre========================"

test_44() {
	[  "$OSTCOUNT" -lt "2" ] && skip "skipping 2-stripe test" && return
	dd if=/dev/zero of=$DIR/f1 bs=4k count=1 seek=1023
	dd if=$DIR/f1 of=/dev/null bs=4k count=1
}
run_test 44 "zero length read from a sparse stripe ============="

test_44a() {
    local nstripe=`$LCTL lov_getconfig $DIR | grep default_stripe_count: | \
                         awk '{print $2}'`
    [ -z "$nstripe" ] && skip "can't get stripe info" && return
    [ "$nstripe" -gt "$OSTCOUNT" ] && skip "Wrong default_stripe_count: $nstripe (OSTCOUNT: $OSTCOUNT)" && return
    local stride=`$LCTL lov_getconfig $DIR | grep default_stripe_size: | \
                      awk '{print $2}'`
    if [ $nstripe -eq 0 -o $nstripe -eq -1 ] ; then
        nstripe=`$LCTL lov_getconfig $DIR | grep obd_count: | awk '{print $2}'`
    fi

    OFFSETS="0 $((stride/2)) $((stride-1))"
    for offset in $OFFSETS ; do
      for i in `seq 0 $((nstripe-1))`; do
        rm -f $DIR/d44a
        local GLOBALOFFSETS=""
        local size=$((((i + 2 * $nstripe )*$stride + $offset)))  # Bytes
        ll_sparseness_write $DIR/d44a $size  || error "ll_sparseness_write"
        GLOBALOFFSETS="$GLOBALOFFSETS $size"
        ll_sparseness_verify $DIR/d44a $GLOBALOFFSETS \
                            || error "ll_sparseness_verify $GLOBALOFFSETS"

        for j in `seq 0 $((nstripe-1))`; do
            size=$((((j + $nstripe )*$stride + $offset)))  # Bytes
            ll_sparseness_write $DIR/d44a $size || error "ll_sparseness_write"
            GLOBALOFFSETS="$GLOBALOFFSETS $size"
        done
        ll_sparseness_verify $DIR/d44a $GLOBALOFFSETS \
                            || error "ll_sparseness_verify $GLOBALOFFSETS"
      done
    done
}
run_test 44a "test sparse pwrite ==============================="

dirty_osc_total() {
	tot=0
	for d in `lctl get_param -n osc.*.cur_dirty_bytes`; do
		tot=$(($tot + d))
	done
	echo $tot
}
do_dirty_record() {
	before=`dirty_osc_total`
	echo executing "\"$*\""
	eval $*
	after=`dirty_osc_total`
	echo before $before, after $after
}
test_45() {
	f="$DIR/f45"
	# Obtain grants from OST if it supports it
	echo blah > ${f}_grant
	stop_writeback
	sync
	do_dirty_record "echo blah > $f"
	[ $before -eq $after ] && error "write wasn't cached"
	do_dirty_record "> $f"
	[ $before -gt $after ] || error "truncate didn't lower dirty count"
	do_dirty_record "echo blah > $f"
	[ $before -eq $after ] && error "write wasn't cached"
	do_dirty_record "sync"
	[ $before -gt $after ] || error "writeback didn't lower dirty count"
	do_dirty_record "echo blah > $f"
	[ $before -eq $after ] && error "write wasn't cached"
	do_dirty_record "cancel_lru_locks osc"
	[ $before -gt $after ] || error "lock cancellation didn't lower dirty count"
	start_writeback
}
run_test 45 "osc io page accounting ============================"

page_size() {
	getconf PAGE_SIZE
}

# in a 2 stripe file (lov.sh), page 1023 maps to page 511 in its object.  this
# test tickles a bug where re-dirtying a page was failing to be mapped to the
# objects offset and an assert hit when an rpc was built with 1023's mapped 
# offset 511 and 511's raw 511 offset. it also found general redirtying bugs.
test_46() {
	f="$DIR/f46"
	stop_writeback
	sync
	dd if=/dev/zero of=$f bs=`page_size` seek=511 count=1
	sync
	dd conv=notrunc if=/dev/zero of=$f bs=`page_size` seek=1023 count=1
	dd conv=notrunc if=/dev/zero of=$f bs=`page_size` seek=511 count=1
	sync
	start_writeback
}
run_test 46 "dirtying a previously written page ================"

# Check that device nodes are created and then visible correctly (#2091)
test_47() {
	cmknod $DIR/test_47_node || error
}
run_test 47 "Device nodes check ================================"

test_48a() { # bug 2399
	check_kernel_version 34 || return 0
	mkdir -p $DIR/d48a
	cd $DIR/d48a
	mv $DIR/d48a $DIR/d48.new || error "move directory failed"
	mkdir $DIR/d48a || error "recreate directory failed"
	touch foo || error "'touch foo' failed after recreating cwd"
	mkdir bar || error "'mkdir foo' failed after recreating cwd"
	if check_kernel_version 44; then
		touch .foo || error "'touch .foo' failed after recreating cwd"
		mkdir .bar || error "'mkdir .foo' failed after recreating cwd"
	fi
	ls . > /dev/null || error "'ls .' failed after recreating cwd"
	ls .. > /dev/null || error "'ls ..' failed after removing cwd"
	cd . || error "'cd .' failed after recreating cwd"
	mkdir . && error "'mkdir .' worked after recreating cwd"
	rmdir . && error "'rmdir .' worked after recreating cwd"
	ln -s . baz || error "'ln -s .' failed after recreating cwd"
	cd .. || error "'cd ..' failed after recreating cwd"
}
run_test 48a "Access renamed working dir (should return errors)="

test_48b() { # bug 2399
	check_kernel_version 34 || return 0
	mkdir -p $DIR/d48b
	cd $DIR/d48b
	rmdir $DIR/d48b || error "remove cwd $DIR/d48b failed"
	touch foo && error "'touch foo' worked after removing cwd"
	mkdir foo && error "'mkdir foo' worked after removing cwd"
	if check_kernel_version 44; then
		touch .foo && error "'touch .foo' worked after removing cwd"
		mkdir .foo && error "'mkdir .foo' worked after removing cwd"
	fi
	ls . > /dev/null && error "'ls .' worked after removing cwd"
	ls .. > /dev/null || error "'ls ..' failed after removing cwd"
	is_patchless || ( cd . && error "'cd .' worked after removing cwd" )
	mkdir . && error "'mkdir .' worked after removing cwd"
	rmdir . && error "'rmdir .' worked after removing cwd"
	ln -s . foo && error "'ln -s .' worked after removing cwd"
	cd .. || echo "'cd ..' failed after removing cwd `pwd`"  #bug 3517
}
run_test 48b "Access removed working dir (should return errors)="

test_48c() { # bug 2350
	check_kernel_version 36 || return 0
	#lctl set_param debug=-1
	#set -vx
	mkdir -p $DIR/d48c/dir
	cd $DIR/d48c/dir
	$TRACE rmdir $DIR/d48c/dir || error "remove cwd $DIR/d48c/dir failed"
	$TRACE touch foo && error "'touch foo' worked after removing cwd"
	$TRACE mkdir foo && error "'mkdir foo' worked after removing cwd"
	if check_kernel_version 44; then
		touch .foo && error "'touch .foo' worked after removing cwd"
		mkdir .foo && error "'mkdir .foo' worked after removing cwd"
	fi
	$TRACE ls . && error "'ls .' worked after removing cwd"
	$TRACE ls .. || error "'ls ..' failed after removing cwd"
	is_patchless || ( $TRACE cd . && error "'cd .' worked after removing cwd" )
	$TRACE mkdir . && error "'mkdir .' worked after removing cwd"
	$TRACE rmdir . && error "'rmdir .' worked after removing cwd"
	$TRACE ln -s . foo && error "'ln -s .' worked after removing cwd"
	$TRACE cd .. || echo "'cd ..' failed after removing cwd `pwd`" #bug 3415
}
run_test 48c "Access removed working subdir (should return errors)"

test_48d() { # bug 2350
	check_kernel_version 36 || return 0
	#lctl set_param debug=-1
	#set -vx
	mkdir -p $DIR/d48d/dir
	cd $DIR/d48d/dir
	$TRACE rmdir $DIR/d48d/dir || error "remove cwd $DIR/d48d/dir failed"
	$TRACE rmdir $DIR/d48d || error "remove parent $DIR/d48d failed"
	$TRACE touch foo && error "'touch foo' worked after removing parent"
	$TRACE mkdir foo && error "'mkdir foo' worked after removing parent"
	if check_kernel_version 44; then
		touch .foo && error "'touch .foo' worked after removing parent"
		mkdir .foo && error "'mkdir .foo' worked after removing parent"
	fi
	$TRACE ls . && error "'ls .' worked after removing parent"
	$TRACE ls .. && error "'ls ..' worked after removing parent"
	is_patchless || ( $TRACE cd . && error "'cd .' worked after recreate parent" )
	$TRACE mkdir . && error "'mkdir .' worked after removing parent"
	$TRACE rmdir . && error "'rmdir .' worked after removing parent"
	$TRACE ln -s . foo && error "'ln -s .' worked after removing parent"
	is_patchless || ( $TRACE cd .. && error "'cd ..' worked after removing parent" || true )
}
run_test 48d "Access removed parent subdir (should return errors)"

test_48e() { # bug 4134
	check_kernel_version 41 || return 0
	#lctl set_param debug=-1
	#set -vx
	mkdir -p $DIR/d48e/dir
	cd $DIR/d48e/dir
	$TRACE rmdir $DIR/d48e/dir || error "remove cwd $DIR/d48e/dir failed"
	$TRACE rmdir $DIR/d48e || error "remove parent $DIR/d48e failed"
	$TRACE touch $DIR/d48e || error "'touch $DIR/d48e' failed"
	$TRACE chmod +x $DIR/d48e || error "'chmod +x $DIR/d48e' failed"
	# On a buggy kernel addition of "touch foo" after cd .. will
	# produce kernel oops in lookup_hash_it
	touch ../foo && error "'cd ..' worked after recreate parent"
	cd $DIR
	$TRACE rm $DIR/d48e || error "rm '$DIR/d48e' failed"
}
run_test 48e "Access to recreated parent subdir (should return errors)"

test_50() {
	# bug 1485
	mkdir $DIR/d50
	cd $DIR/d50
	ls /proc/$$/cwd || error
}
run_test 50 "special situations: /proc symlinks  ==============="

test_51a() {	# was test_51
	# bug 1516 - create an empty entry right after ".." then split dir
	mkdir $DIR/d51
	touch $DIR/d51/foo
	$MCREATE $DIR/d51/bar
	rm $DIR/d51/foo
	createmany -m $DIR/d51/longfile 201
	FNUM=202
	while [ `ls -sd $DIR/d51 | awk '{ print $1 }'` -eq 4 ]; do
		$MCREATE $DIR/d51/longfile$FNUM
		FNUM=$(($FNUM + 1))
		echo -n "+"
	done
	echo
	ls -l $DIR/d51 > /dev/null || error
}
run_test 51a "special situations: split htree with empty entry =="

export NUMTEST=70000
test_51b() {
	NUMFREE=`df -i -P $DIR | tail -n 1 | awk '{ print $4 }'`
	[ $NUMFREE -lt 21000 ] && \
		skip "not enough free inodes ($NUMFREE)" && \
		return

	check_kernel_version 40 || NUMTEST=31000
	[ $NUMFREE -lt $NUMTEST ] && NUMTEST=$(($NUMFREE - 50))

	mkdir -p $DIR/d51b
	createmany -d $DIR/d51b/t- $NUMTEST
}
run_test 51b "mkdir .../t-0 --- .../t-$NUMTEST ===================="

test_51c() {
	[ ! -d $DIR/d51b ] && skip "$DIR/51b missing" && \
		return

	unlinkmany -d $DIR/d51b/t- $NUMTEST
}
run_test 51c "rmdir .../t-0 --- .../t-$NUMTEST ===================="

test_51d() {
        [  "$OSTCOUNT" -lt "3" ] && skip "skipping test with few OSTs" && return
        mkdir -p $DIR/d51d
        createmany -o $DIR/d51d/t- 1000
        $LFS getstripe $DIR/d51d > $TMP/files
        for N in `seq 0 $((OSTCOUNT - 1))`; do
	    OBJS[$N]=`awk -vobjs=0 '($1 == '$N') { objs += 1 } END { print objs;}' $TMP/files`
	    OBJS0[$N]=`grep -A 1 idx $TMP/files | awk -vobjs=0 '($1 == '$N') { objs += 1 } END { print objs;}'`
	    log "OST$N has ${OBJS[$N]} objects, ${OBJS0[$N]} are index 0"
        done
        unlinkmany $DIR/d51d/t- 1000

        NLAST=0
        for N in `seq 1 $((OSTCOUNT - 1))`; do
	    [ ${OBJS[$N]} -lt $((${OBJS[$NLAST]} - 20)) ] && \
		error "OST $N has less objects vs OST $NLAST (${OBJS[$N]} < ${OBJS[$NLAST]}"
	    [ ${OBJS[$N]} -gt $((${OBJS[$NLAST]} + 20)) ] && \
		error "OST $N has less objects vs OST $NLAST (${OBJS[$N]} < ${OBJS[$NLAST]}"
	    
	    [ ${OBJS0[$N]} -lt $((${OBJS0[$NLAST]} - 20)) ] && \
		error "OST $N has less #0 objects vs OST $NLAST (${OBJS0[$N]} < ${OBJS0[$NLAST]}"
	    [ ${OBJS0[$N]} -gt $((${OBJS0[$NLAST]} + 20)) ] && \
		error "OST $N has less #0 objects vs OST $NLAST (${OBJS0[$N]} < ${OBJS0[$NLAST]}"
	    NLAST=$N
        done
}
run_test 51d "check object distribution ===================="

test_52a() {
	[ -f $DIR/d52a/foo ] && chattr -a $DIR/d52a/foo
	mkdir -p $DIR/d52a
	touch $DIR/d52a/foo
	chattr =a $DIR/d52a/foo || error "chattr =a failed"
	echo bar >> $DIR/d52a/foo || error "append bar failed"
	cp /etc/hosts $DIR/d52a/foo && error "cp worked"
	rm -f $DIR/d52a/foo 2>/dev/null && error "rm worked"
	link $DIR/d52a/foo $DIR/d52a/foo_link 2>/dev/null && error "link worked"
	echo foo >> $DIR/d52a/foo || error "append foo failed"
	mrename $DIR/d52a/foo $DIR/d52a/foo_ren && error "rename worked"
	lsattr $DIR/d52a/foo | egrep -q "^-+a-+ $DIR/d52a/foo" || error "lsattr"
	chattr -a $DIR/d52a/foo || error "chattr -a failed"

	rm -fr $DIR/d52a || error "cleanup rm failed"
}
run_test 52a "append-only flag test (should return errors) ====="

test_52b() {
	[ -f $DIR/d52b/foo ] && chattr -i $DIR/d52b/foo
	mkdir -p $DIR/d52b
	touch $DIR/d52b/foo
	chattr =i $DIR/d52b/foo || error
	cat test > $DIR/d52b/foo && error
	cp /etc/hosts $DIR/d52b/foo && error
	rm -f $DIR/d52b/foo 2>/dev/null && error
	link $DIR/d52b/foo $DIR/d52b/foo_link 2>/dev/null && error
	echo foo >> $DIR/d52b/foo && error
	mrename $DIR/d52b/foo $DIR/d52b/foo_ren && error
	[ -f $DIR/d52b/foo ] || error
	[ -f $DIR/d52b/foo_ren ] && error
	lsattr $DIR/d52b/foo | egrep -q "^-+i-+ $DIR/d52b/foo" || error
	chattr -i $DIR/d52b/foo || error

	rm -fr $DIR/d52b || error
}
run_test 52b "immutable flag test (should return errors) ======="

test_52c() { # 12848 simulating client < 1.4.7
        [ -f $DIR/d52c/foo ] && chattr -i $DIR/d52b/foo
        mkdir -p $DIR/d52c
        touch $DIR/d52c/foo
        # skip MDS_BFLAG_EXT_FLAGS in mdc_getattr_pack
#define OBD_FAIL_MDC_OLD_EXT_FLAGS       0x802
        lctl set_param fail_loc=0x802
        chattr =i $DIR/d52c/foo || error
        lsattr $DIR/d52c/foo | egrep -q "^-+i-+ $DIR/d52c/foo" || error
        chattr -i $DIR/d52c/foo || error
        lctl set_param -n fail_loc=0

        rm -fr $DIR/d52c || error
}
run_test 52c "immutable flag test for client < 1.4.7 ======="

test_53() {
	remote_mds && skip "remote MDS" && return
	
	for VALUE in `lctl get_param osc.*-osc.prealloc_last_id`; do
		param=`echo ${VALUE[0]} | cut -d "=" -f1`;
		ostname=`echo $param | cut -d "." -f2 | cut -d - -f 1-2`
		mds_last=`lctl get_param -n $param`
		ost_last=`lctl get_param -n obdfilter.$ostname.last_id`
		echo "$ostname.last_id=$ost_last ; MDS.last_id=$mds_last"
		if [ $ost_last != $mds_last ]; then
			error "$ostname.last_id=$ost_last ; MDS.last_id=$mds_last"
		fi
	done
}
run_test 53 "verify that MDS and OSTs agree on pre-creation ===="

test_54a() {
        [ ! -f "$SOCKETSERVER" ] && skip "no socketserver, skipping" && return
        [ ! -f "$SOCKETCLIENT" ] && skip "no socketclient, skipping" && return
     	$SOCKETSERVER $DIR/socket
     	$SOCKETCLIENT $DIR/socket || error
      	$MUNLINK $DIR/socket
}
run_test 54a "unix domain socket test =========================="

test_54b() {
	f="$DIR/f54b"
	mknod $f c 1 3
	chmod 0666 $f
	dd if=/dev/zero of=$f bs=`page_size` count=1 
}
run_test 54b "char device works in lustre ======================"

find_loop_dev() {
	[ -b /dev/loop/0 ] && LOOPBASE=/dev/loop/
	[ -b /dev/loop0 ] && LOOPBASE=/dev/loop
	[ -z "$LOOPBASE" ] && echo "/dev/loop/0 and /dev/loop0 gone?" && return

	for i in `seq 3 7`; do
		losetup $LOOPBASE$i > /dev/null 2>&1 && continue
		LOOPDEV=$LOOPBASE$i
		LOOPNUM=$i
		break
	done
}

test_54c() {
	tfile="$DIR/f54c"
	tdir="$DIR/d54c"
	loopdev="$DIR/loop54c"

	find_loop_dev 
	[ -z "$LOOPNUM" ] && echo "couldn't find empty loop device" && return
	mknod $loopdev b 7 $LOOPNUM
	echo "make a loop file system with $tfile on $loopdev ($LOOPNUM)..."
	dd if=/dev/zero of=$tfile bs=`page_size` seek=1024 count=1 > /dev/null
	losetup $loopdev $tfile || error "can't set up $loopdev for $tfile"
	mkfs.ext2 $loopdev || error "mke2fs on $loopdev"
	mkdir -p $tdir
	mount -t ext2 $loopdev $tdir || error "error mounting $loopdev on $tdir"
	dd if=/dev/zero of=$tdir/tmp bs=`page_size` count=30 || error "dd write"
	df $tdir
	dd if=$tdir/tmp of=/dev/zero bs=`page_size` count=30 || error "dd read"
	$UMOUNT $tdir
	losetup -d $loopdev
	rm $loopdev
}
run_test 54c "block device works in lustre ====================="

test_54d() {
	f="$DIR/f54d"
	string="aaaaaa"
	mknod $f p
	[ "$string" = `echo $string > $f | cat $f` ] || error
}
run_test 54d "fifo device works in lustre ======================"

test_54e() {
	check_kernel_version 46 || return 0
	f="$DIR/f54e"
	string="aaaaaa"
	cp -aL /dev/console $f
	echo $string > $f || error
}
run_test 54e "console/tty device works in lustre ======================"

check_fstype() {
	grep -q $FSTYPE /proc/filesystems && return 1
	modprobe $FSTYPE
	grep -q $FSTYPE /proc/filesystems && return 1
	insmod ../$FSTYPE/$FSTYPE.o
	grep -q $FSTYPE /proc/filesystems && return 1
	insmod ../$FSTYPE/$FSTYPE.ko
	grep -q $FSTYPE /proc/filesystems && return 1
	return 0
}

test_55() {
        rm -rf $DIR/d55
        mkdir $DIR/d55
        check_fstype && skip "can't find fs $FSTYPE" && return
        mount -t $FSTYPE -o loop,iopen $EXT2_DEV $DIR/d55 || error "mounting"
        touch $DIR/d55/foo
        $IOPENTEST1 $DIR/d55/foo $DIR/d55 || error "running $IOPENTEST1"
        $IOPENTEST2 $DIR/d55 || error "running $IOPENTEST2"
        echo "check for $EXT2_DEV. Please wait..."
        rm -rf $DIR/d55/*
        $UMOUNT $DIR/d55 || error "unmounting"
}
run_test 55 "check iopen_connect_dentry() ======================"

test_56a() {	# was test_56
        rm -rf $DIR/d56
        $SETSTRIPE -d $DIR
        mkdir $DIR/d56
        mkdir $DIR/d56/dir
        NUMFILES=3
        NUMFILESx2=$(($NUMFILES * 2))
        for i in `seq 1 $NUMFILES` ; do
                touch $DIR/d56/file$i
                touch $DIR/d56/dir/file$i
        done

        # test lfs getstripe with --recursive
        FILENUM=`$GETSTRIPE --recursive $DIR/d56 | grep -c obdidx`
        [ $FILENUM -eq $NUMFILESx2 ] || error \
                "lfs getstripe --recursive $DIR/d56 wrong: found $FILENUM, expected $NUMFILESx2"
        FILENUM=`$GETSTRIPE $DIR/d56 | grep -c obdidx`
        [ $FILENUM -eq $NUMFILES ] || error \
                "lfs getstripe $DIR/d56 without --recursive wrong: found $FILENUM, expected $NUMFILES"
        echo "lfs getstripe --recursive passed."

        # test lfs getstripe with file instead of dir
        FILENUM=`$GETSTRIPE $DIR/d56/file1 | grep -c obdidx`
        [ $FILENUM  -eq 1 ] || error \
                 "lfs getstripe $DIR/d56/file1 wrong:found $FILENUM, expected 1"
        echo "lfs getstripe file passed."

        #test lfs getstripe with --verbose
        [ `$GETSTRIPE --verbose $DIR/d56 | grep -c lmm_magic` -eq $NUMFILES ] ||\
                error "lfs getstripe --verbose $DIR/d56 wrong: should find $NUMFILES lmm_magic info"
        [ `$GETSTRIPE $DIR/d56 | grep -c lmm_magic` -eq 0 ] || error \
                "lfs getstripe $DIR/d56 without --verbose wrong: should not show lmm_magic info"
        echo "lfs getstripe --verbose passed."

        #test lfs getstripe with --obd
        $GETSTRIPE --obd wrong_uuid $DIR/d56 2>&1 | grep -q "unknown obduuid" || \
                error "lfs getstripe --obd wrong_uuid should return error message"

        [  "$OSTCOUNT" -lt 2 ] && \
                skip "skipping other lfs getstripe --obd test" && return
        FILENUM=`$GETSTRIPE --recursive $DIR/d56 | sed -n '/^[	 ]*1[	 ]/p' | wc -l`
        OBDUUID=`$GETSTRIPE --recursive $DIR/d56 | sed -n '/^[	 ]*1:/p' | awk '{print $2}'`
        FOUND=`$GETSTRIPE -r --obd $OBDUUID $DIR/d56 | wc -l`
        [ $FOUND -eq $FILENUM ] || \
                error "lfs getstripe --obd wrong: found $FOUND, expected $FILENUM"
        [ `$GETSTRIPE -r -v --obd $OBDUUID $DIR/d56 | sed '/^[	 ]*1[	 ]/d' |\
                sed -n '/^[	 ]*[0-9][0-9]*[	 ]/p' | wc -l` -eq 0 ] || \
                error "lfs getstripe --obd wrong: should not show file on other obd"
        echo "lfs getstripe --obd passed."
}
run_test 56a "check lfs getstripe ===================================="

NUMFILES=3
NUMDIRS=3
setup_56() {
        LOCAL_NUMFILES=$1
        LOCAL_NUMDIRS=$2
        if [ ! -d "$DIR/${tdir}g" ] ; then
                mkdir -p $DIR/${tdir}g
                for i in `seq 1 $LOCAL_NUMFILES` ; do
                        touch $DIR/${tdir}g/file$i
                done
                for i in `seq 1 $LOCAL_NUMDIRS` ; do
                        mkdir $DIR/${tdir}g/dir$i
                        for j in `seq 1 $LOCAL_NUMFILES` ; do
                                touch $DIR/${tdir}g/dir$i/file$j
                        done
                done
        fi
}

setup_56_special() {
	LOCAL_NUMFILES=$1
	LOCAL_NUMDIRS=$2
	TDIR=$DIR/${tdir}g
	setup_56 $1 $2
	if [ ! -e "$TDIR/loop1b" ] ; then
		for i in `seq 1 $LOCAL_NUMFILES` ; do
			mknod $TDIR/loop${i}b b 7 $i
			mknod $TDIR/null${i}c c 1 3
			ln -s $TDIR/file1 $TDIR/link${i}l
		done
		for i in `seq 1 $LOCAL_NUMDIRS` ; do
			mknod $TDIR/dir$i/loop${i}b b 7 $i
			mknod $TDIR/dir$i/null${i}c c 1 3
			ln -s $TDIR/dir$i/file1 $TDIR/dir$i/link${i}l
		done
	fi
}

test_56g() {
        $LSTRIPE -d $DIR

        setup_56 $NUMFILES $NUMDIRS

        EXPECTED=$(($NUMDIRS + 2))
        # test lfs find with -name
        for i in `seq 1 $NUMFILES` ; do
                NUMS=`$LFIND -name "*$i" $DIR/${tdir}g | wc -l`
                [ $NUMS -eq $EXPECTED ] || error \
                        "lfs find -name \"*$i\" $DIR/${tdir}g wrong: found $NUMS, expected $EXPECTED"
        done
        echo "lfs find -name passed."
}
run_test 56g "check lfs find -name ============================="

test_56h() {
        $LSTRIPE -d $DIR

        setup_56 $NUMFILES $NUMDIRS

        EXPECTED=$((($NUMDIRS+1)*($NUMFILES-1)+$NUMFILES))
        # test lfs find with ! -name
        for i in `seq 1 $NUMFILES` ; do
                NUMS=`$LFIND ! -name "*$i" $DIR/${tdir}g | wc -l`
                [ $NUMS -eq $EXPECTED ] || error \
                        "lfs find ! -name \"*$i\" $DIR/${tdir}g wrong: found $NUMS, expected $EXPECTED"
        done
        echo "lfs find ! -name passed."
}
run_test 56h "check lfs find ! -name ============================="

test_56i() {
       tdir=${tdir}i
       mkdir -p $DIR/$tdir
       UUID=`$GETSTRIPE $DIR/$tdir | awk '/0: / { print $2 }'`
       OUT="`$LFIND -ost $UUID $DIR/$tdir`"
       [ "$OUT" ] && error "$LFIND returned directory '$OUT'" || true
}
run_test 56i "check 'lfs find -ost UUID' skips directories ======="

test_56j() {
	setup_56_special $NUMFILES $NUMDIRS

	EXPECTED=$((NUMDIRS+1))
	NUMS=`$LFIND -type d $DIR/${tdir}g | wc -l`
	[ $NUMS -eq $EXPECTED ] || \
		error "lfs find -type d $DIR/${tdir}g wrong: found $NUMS, expected $EXPECTED"
}
run_test 56j "check lfs find -type d ============================="

test_56k() {
	setup_56_special $NUMFILES $NUMDIRS

	EXPECTED=$(((NUMDIRS+1) * NUMFILES))
	NUMS=`$LFIND -type f $DIR/${tdir}g | wc -l`
	[ $NUMS -eq $EXPECTED ] || \
		error "lfs find -type f $DIR/${tdir}g wrong: found $NUMS, expected $EXPECTED"
}
run_test 56k "check lfs find -type f ============================="

test_56l() {
	setup_56_special $NUMFILES $NUMDIRS

	EXPECTED=$((NUMDIRS + NUMFILES))
	NUMS=`$LFIND -type b $DIR/${tdir}g | wc -l`
	[ $NUMS -eq $EXPECTED ] || \
		error "lfs find -type b $DIR/${tdir}g wrong: found $NUMS, expected $EXPECTED"
}
run_test 56l "check lfs find -type b ============================="

test_56m() {
	setup_56_special $NUMFILES $NUMDIRS

	EXPECTED=$((NUMDIRS + NUMFILES))
	NUMS=`$LFIND -type c $DIR/${tdir}g | wc -l`
	[ $NUMS -eq $EXPECTED ] || \
		error "lfs find -type c $DIR/${tdir}g wrong: found $NUMS, expected $EXPECTED"
}
run_test 56m "check lfs find -type c ============================="

test_56n() {
	setup_56_special $NUMFILES $NUMDIRS

	EXPECTED=$((NUMDIRS + NUMFILES))
	NUMS=`$LFIND -type l $DIR/${tdir}g | wc -l`
	[ $NUMS -eq $EXPECTED ] || \
		error "lfs find -type l $DIR/${tdir}g wrong: found $NUMS, expected $EXPECTED"
}
run_test 56n "check lfs find -type l ============================="

test_56o() {
	setup_56 $NUMFILES $NUMDIRS
	TDIR=$DIR/${tdir}g

	utime $TDIR/file1 > /dev/null || error
	utime $TDIR/file2 > /dev/null || error
	utime $TDIR/dir1 > /dev/null || error
	utime $TDIR/dir2 > /dev/null || error
	utime $TDIR/dir1/file1 > /dev/null || error

	EXPECTED=5
	NUMS=`$LFIND -mtime +1 $TDIR | wc -l`
	[ $NUMS -eq $EXPECTED ] || \
		error "lfs find -mtime $TDIR wrong: found $NUMS, expected $EXPECTED"
}
run_test 56o "check lfs find -mtime for old files =========================="

test_57a() {
	remote_mds && skip "remote MDS" && return
	local MNTDEV="mds.*.mntdev"
	DEV=$(lctl get_param -n $MNTDEV)
	[ -z "$DEV" ] && error "can't access $MNTDEV" 
	for DEV in `lctl get_param -n $MNTDEV`; do
		dumpe2fs -h $DEV > $TMP/t57a.dump || error "can't access $DEV"
		DEVISIZE=`awk '/Inode size:/ { print $3 }' $TMP/t57a.dump`
		[ "$DEVISIZE" -gt 128 ] || error "inode size $DEVISIZE"
		rm $TMP/t57a.dump
	done
}
run_test 57a "verify MDS filesystem created with large inodes =="

test_57b() {
	FILECOUNT=100
	FILE1=$DIR/d57b/f1
	FILEN=$DIR/d57b/f$FILECOUNT
	rm -rf $DIR/d57b || error "removing $DIR/d57b"
	mkdir -p $DIR/d57b || error "creating $DIR/d57b"
	echo "mcreating $FILECOUNT files"
	createmany -m $DIR/d57b/f 1 $FILECOUNT || \
		error "creating files in $DIR/d57b"

	# verify that files do not have EAs yet
	$GETSTRIPE $FILE1 2>&1 | grep -q "no stripe" || error "$FILE1 has an EA"
	$GETSTRIPE $FILEN 2>&1 | grep -q "no stripe" || error "$FILEN has an EA"

	MDSFREE="`lctl get_param -n mds.*.kbytesfree 2> /dev/null`"
	MDCFREE="`lctl get_param -n mdc.*.kbytesfree | head -n 1`"
	echo "opening files to create objects/EAs"
	for FILE in `seq -f $DIR/d57b/f%g 1 $FILECOUNT`; do
		$OPENFILE -f O_RDWR $FILE > /dev/null || error "opening $FILE"
	done

	# verify that files have EAs now
	$GETSTRIPE $FILE1 | grep -q "obdidx" || error "$FILE1 missing EA"
	$GETSTRIPE $FILEN | grep -q "obdidx" || error "$FILEN missing EA"

	sleep 1 # make sure we get new statfs data
	MDSFREE2="`lctl get_param -n mds.*.kbytesfree 2> /dev/null`"
	MDCFREE2="`lctl get_param -n mdc.*.kbytesfree | head -n 1`"
	if [ "$MDCFREE2" -lt "$((MDCFREE - 8))" ]; then
		if [ "$MDSFREE" != "$MDSFREE2" ]; then
			error "MDC before $MDCFREE != after $MDCFREE2"
		else
			echo "MDC before $MDCFREE != after $MDCFREE2"
			echo "unable to confirm if MDS has large inodes"
		fi
	fi
	rm -rf $DIR/d57b
}
run_test 57b "default LOV EAs are stored inside large inodes ==="

test_58() {
    [ -z "$(which wiretest 2>/dev/null)" ] && skip "could not find wiretest" && return
    wiretest
}
run_test 58 "verify cross-platform wire constants =============="

test_59() {
	echo "touch 130 files"
	createmany -o $DIR/f59- 130
	echo "rm 130 files"
	unlinkmany $DIR/f59- 130
	sync
	sleep 2
        # wait for commitment of removal
}
run_test 59 "verify cancellation of llog records async ========="

TEST60_HEAD="test_60 run $RANDOM"
test_60a() {	# was test_60
        [ ! -f run-llog.sh ] && skip "missing subtest run-llog.sh" && return
	log "$TEST60_HEAD - from kernel mode"
	sh run-llog.sh
}
run_test 60a "llog sanity tests run from kernel module =========="

test_60b() { # bug 6411
	dmesg > $DIR/$tfile
	LLOG_COUNT=`dmesg | awk "/$TEST60_HEAD/{marker = 1; from_marker = 0;}
				 /llog.test/ {
					 if (marker)
						 from_marker++
					 from_begin++
				 }
				 END {
					 if (marker)
						 print from_marker
					 else
						 print from_begin
				 }"`
	[ $LLOG_COUNT -gt 50 ] && error "CDEBUG_LIMIT not limiting messages ($LLOG_COUNT)"|| true
}
run_test 60b "limit repeated messages from CERROR/CWARN ========"

test_60c() {
	echo "create 5000 files" 
	createmany -o $DIR/f60c- 5000
	#define OBD_FAIL_MDS_LLOG_CREATE_FAILED  0x137
	lctl set_param fail_loc=0x80000137
	unlinkmany $DIR/f60c- 5000
}
run_test 60c "unlink file when mds full"

test_60d() {
	SAVEPRINTK=$(lctl get_param -n printk)

	# verify "lctl mark" is even working"
	MESSAGE="test message ID $RANDOM $$"
	$LCTL mark "$MESSAGE" || error "$LCTL mark failed"
	dmesg | grep -q "$MESSAGE" || error "didn't find debug marker in log"

	lctl set_param printk=0 || error "set lnet.printk failed"
	lctl get_param -n printk | grep emerg || error "lnet.printk dropped emerg"
	MESSAGE="new test message ID $RANDOM $$"
	# Assume here that libcfs_debug_mark_buffer() uses D_WARNING
	$LCTL mark "$MESSAGE" || error "$LCTL mark failed"
	dmesg | grep -q "$MESSAGE" && error "D_WARNING wasn't masked" || true

	lctl set_param -n printk="$SAVEPRINTK"
}
run_test 60d "test printk console message masking"

test_61() {
	f="$DIR/f61"
	dd if=/dev/zero of=$f bs=`page_size` count=1
	cancel_lru_locks osc
	multiop $f OSMWUc || error
	sync
}
run_test 61 "mmap() writes don't make sync hang ================"

# bug 2330 - insufficient obd_match error checking causes LBUG
test_62() {
        f="$DIR/f62"
        echo foo > $f
        cancel_lru_locks osc
        #define OBD_FAIL_OSC_MATCH 0x405
        lctl set_param fail_loc=0x405
        cat $f && error "cat succeeded, expect -EIO"
        lctl set_param fail_loc=0
}
# This test is now irrelevant (as of bug 10718 inclusion), we no longer
# match every page all of the time.
run_test 62 "verify obd_match failure doesn't LBUG (should -EIO)"

# bug 2319 - oig_wait() interrupted causes crash because of invalid waitq.
test_63a() {	# was test_63
	MAX_DIRTY_MB=`lctl get_param -n osc.*.max_dirty_mb | head -n 1`
	lctl set_param -n osc.*.max_dirty_mb 0
	for i in `seq 10` ; do
		dd if=/dev/zero of=$DIR/f63 bs=8k &
		sleep 5
		kill $!
		sleep 1
	done

	lctl set_param -n osc.*.max_dirty_mb $MAX_DIRTY_MB
	rm -f $DIR/f63 || true
}
run_test 63a "Verify oig_wait interruption does not crash ======="

# bug 2248 - async write errors didn't return to application on sync
# bug 3677 - async write errors left page locked
test_63b() {
	debugsave
	lctl set_param debug=-1

	# ensure we have a grant to do async writes
	dd if=/dev/zero of=$DIR/$tfile bs=4k count=1
	rm $DIR/$tfile

	#define OBD_FAIL_OSC_BRW_PREP_REQ 0x406
	lctl set_param fail_loc=0x80000406
	multiop $DIR/$tfile Owy && \
		error "sync didn't return ENOMEM"
	sync; sleep 2; sync	# do a real sync this time to flush page
	lctl get_param -n llite.*.dump_page_cache | grep locked && \
		error "locked page left in cache after async error" || true
	debugrestore
}
run_test 63b "async write errors should be returned to fsync ==="

test_64a () {
	df $DIR
	lctl get_param -n osc.*[oO][sS][cC][_-]*.cur* | grep "[0-9]"
}
run_test 64a "verify filter grant calculations (in kernel) ====="

test_64b () {
        [ ! -f oos.sh ] && skip "missing subtest oos.sh" && return
	sh oos.sh $MOUNT
}
run_test 64b "check out-of-space detection on client ==========="

# bug 1414 - set/get directories' stripe info
test_65a() {
	mkdir -p $DIR/d65
	touch $DIR/d65/f1
	$LVERIFY $DIR/d65 $DIR/d65/f1 || error "lverify failed"
}
run_test 65a "directory with no stripe info ===================="

test_65b() {
	mkdir -p $DIR/d65
	$SETSTRIPE $DIR/d65 -s $(($STRIPESIZE * 2)) -i 0 -c 1 || error "setstripe"
	touch $DIR/d65/f2
	$LVERIFY $DIR/d65 $DIR/d65/f2 || error "lverify failed"
}
run_test 65b "directory setstripe $(($STRIPESIZE * 2)) 0 1 ==============="

test_65c() {
	if [ $OSTCOUNT -gt 1 ]; then
		mkdir -p $DIR/d65
    		$SETSTRIPE $DIR/d65 -s $(($STRIPESIZE * 4)) -i 1 \
			-c $(($OSTCOUNT - 1)) || error "setstripe"
		touch $DIR/d65/f3
		$LVERIFY $DIR/d65 $DIR/d65/f3 || error "lverify failed"
	fi
}
run_test 65c "directory setstripe $(($STRIPESIZE * 4)) 1 $(($OSTCOUNT - 1))"

test_65d() {
	mkdir -p $DIR/d65
	[ $STRIPECOUNT -le 0 ] && sc=1 || sc=$(($STRIPECOUNT - 1))
	$SETSTRIPE $DIR/d65 -s $STRIPESIZE -c $sc || error "setstripe"
	touch $DIR/d65/f4 $DIR/d65/f5
	$LVERIFY $DIR/d65 $DIR/d65/f4 $DIR/d65/f5 || error "lverify failed"
}
run_test 65d "directory setstripe $STRIPESIZE -1 stripe_count =============="

test_65e() {
	mkdir -p $DIR/d65

	$SETSTRIPE $DIR/d65 || error "setstripe"
        $GETSTRIPE -v $DIR/d65 | grep "Default" || error "no stripe info failed"
	touch $DIR/d65/f6
	$LVERIFY $DIR/d65 $DIR/d65/f6 || error "lverify failed"
}
run_test 65e "directory setstripe 0 -1 0 ======================="

test_65f() {
	mkdir -p $DIR/d65f
	$RUNAS $SETSTRIPE $DIR/d65f && error "setstripe succeeded" || true
}
run_test 65f "dir setstripe permission (should return error) ==="

test_65g() {
        mkdir -p $DIR/d65
        $SETSTRIPE $DIR/d65 -s $(($STRIPESIZE * 2)) -i 0 -c 1 || error "setstripe"
        $SETSTRIPE -d $DIR/d65 || error "setstripe"
        $GETSTRIPE -v $DIR/d65 | grep "Default" || \
		error "delete default stripe failed"
}
run_test 65g "directory setstripe -d ==========================="

test_65h() {
        mkdir -p $DIR/d65
        $SETSTRIPE $DIR/d65 -s $(($STRIPESIZE * 2)) -i 0 -c 1 || error "setstripe"
        mkdir -p $DIR/d65/dd1
        [ "`$GETSTRIPE -v $DIR/d65 | grep "^count"`" == \
          "`$GETSTRIPE -v $DIR/d65/dd1 | grep "^count"`" ] || error "stripe info inherit failed"
}
run_test 65h "directory stripe info inherit ===================="
 
test_65i() { # bug6367
        $SETSTRIPE $MOUNT -s 65536 -c -1 
}
run_test 65i "set non-default striping on root directory (bug 6367)="

test_65j() { # bug6367
	sync; sleep 1
	# if we aren't already remounting for each test, do so for this test
	if [ "$CLEANUP" = ":" -a "$I_MOUNTED" = "yes" ]; then
		cleanup || error "failed to unmount"
		setup
	fi
	$SETSTRIPE -d $MOUNT || error "setstripe failed"
}
run_test 65j "set default striping on root directory (bug 6367)="

test_65k() { # bug11679
        [ "$OSTCOUNT" -lt 2 ] && skip "too few OSTs" && return
        remote_mds_nodsh && skip "remote MDS" && return

        echo "Check OST status: "
        MDS_OSCS=`do_facet mds lctl dl | awk '/[oO][sS][cC].*md[ts]/ { print $4 }'`
        for OSC in $MDS_OSCS; do
                echo $OSC "is activate"
                do_facet mds lctl --device %$OSC activate
        done
        do_facet client mkdir -p $DIR/$tdir
        for INACTIVE_OSC in $MDS_OSCS; do
                echo $INACTIVE_OSC "is Deactivate:"
                do_facet mds lctl --device  %$INACTIVE_OSC deactivate
                for STRIPE_OSC in $MDS_OSCS; do
                        STRIPE_OST=`osc_to_ost $STRIPE_OSC`
                        STRIPE_INDEX=`do_facet mds lctl get_param -n lov.*md*.target_obd |
                                      grep $STRIPE_OST | awk -F: '{print $1}'`
                        echo "$SETSTRIPE $DIR/$tdir/${STRIPE_INDEX} -i ${STRIPE_INDEX} -c 1"
                        do_facet client $SETSTRIPE $DIR/$tdir/${STRIPE_INDEX} -i ${STRIPE_INDEX} -c 1
                        RC=$?
                        [ $RC -ne 0 ] && error "setstripe should have succeeded"
                done
                do_facet client rm -f $DIR/$tdir/*
                echo $INACTIVE_OSC "is Activate."
                do_facet mds lctl --device  %$INACTIVE_OSC activate
        done
}
run_test 65k "validate manual striping works properly with deactivated OSCs"

test_65l() { # bug 12836
	mkdir -p $DIR/$tdir
	$SETSTRIPE $DIR/$tdir -c -1
	$LFS find -mtime -1 $DIR >/dev/null
}
run_test 65l "lfs find on -1 stripe dir ========================"

# bug 2543 - update blocks count on client
test_66() {
	COUNT=${COUNT:-8}
	dd if=/dev/zero of=$DIR/f66 bs=1k count=$COUNT
	sync; sleep 1; sync
	BLOCKS=`ls -s $DIR/f66 | awk '{ print $1 }'`
	[ $BLOCKS -ge $COUNT ] || error "$DIR/f66 blocks $BLOCKS < $COUNT"
}
run_test 66 "update inode blocks count on client ==============="

test_67a() { # was test_67 bug 3285 - supplementary group fails on MDS, passes on client
	[ "$RUNAS_ID" = "$UID" ] && skip "RUNAS_ID = UID = $UID -- skipping" && return
	check_kernel_version 35 || return 0
	mkdir $DIR/$tdir
	chmod 771 $DIR/$tdir
	chgrp $RUNAS_ID $DIR/$tdir
	$RUNAS -u $RUNAS_ID -g $(($RUNAS_ID + 1)) -G1,2,$RUNAS_ID ls $DIR/$tdir
	RC=$?
	GROUP_UPCALL=`lctl get_param -n mds.*.group_upcall`
	[ "$GROUP_UPCALL" = "NONE" -a $RC -eq 0 ] && \
		error "no-upcall passed" || true
	[ "$GROUP_UPCALL" != "NONE" -a $RC -ne 0 ] && \
		error "upcall failed" || true
}
run_test 67a "supplementary group failure (should return error) ="

cleanup_67b() {
	set +vx
	trap 0
	lctl set_param -n mds.$MDS.group_upcall NONE
}

test_67b() { # bug 3285 - supplementary group fails on MDS, passes on client
	T67_UID=${T67_UID:-1}	# needs to be in /etc/groups on MDS, gid == uid
	[ "$UID" = "$T67_UID" ] && skip "UID = T67_UID = $UID -- skipping" && return
	check_kernel_version 35 || return 0
	remote_mds && skip "remote MDS" && return
	GROUP_UPCALL=`lctl get_param -n mds.$MDS.group_upcall`
	[ "$GROUP_UPCALL" != "NONE" ] && skip "skip test - upcall" &&return
	set -vx
	trap cleanup_67b EXIT
	mkdir -p $DIR/$tdir
	chmod 771 $DIR/$tdir
	chgrp $T67_UID $DIR/$tdir
	lctl set_param -n mds.$MDS.group_upcall `which l_getgroups`
	l_getgroups -d $T67_UID
	$RUNAS -u $T67_UID -g 999 -G8,9,$T67_UID touch $DIR/$tdir/$tfile || \
		error "'touch $DIR/$tdir/$tfile' failed"
	[ -f $DIR/$tdir/$tfile ] || error "$DIR/$tdir/$tfile create error"
	cleanup_67b
}
run_test 67b "supplementary group test ========================="

LLOOP=
cleanup_68() {
	trap 0
	if [ ! -z "$LLOOP" ]; then
		swapoff $LLOOP || error "swapoff failed"
		$LCTL blockdev_detach $LLOOP || error "detach failed"
		rm -f $LLOOP
		unset LLOOP
	fi
	rm -f $DIR/f68
}

meminfo() {
	awk '($1 == "'$1':") { print $2 }' /proc/meminfo
}

swap_used() {
	swapon -s | awk '($1 == "'$1'") { print $4 }'
}


# excercise swapping to lustre by adding a high priority swapfile entry
# and then consuming memory until it is used.
test_68() {
	[ "$UID" != 0 ] && skip "must run as root" && return
	lctl get_param -n devices | grep -q obdfilter && \
		skip "local OST" && return

	grep -q llite_lloop /proc/modules
	[ $? -ne 0 ] && skip "can't find module llite_lloop" && return

	[ -z "`$LCTL list_nids | grep -v tcp`" ] && \
		skip "can't reliably test swap with TCP" && return

	MEMTOTAL=`meminfo MemTotal`
	NR_BLOCKS=$((MEMTOTAL>>8))
	[[ $NR_BLOCKS -le 2048 ]] && NR_BLOCKS=2048

	LLOOP=$TMP/lloop.`date +%s`.`date +%N`
	dd if=/dev/zero of=$DIR/f68 bs=64k seek=$NR_BLOCKS count=1
	mkswap $DIR/f68

	$LCTL blockdev_attach $DIR/f68 $LLOOP || error "attach failed"

	trap cleanup_68 EXIT

	swapon -p 32767 $LLOOP || error "swapon $LLOOP failed"

	echo "before: `swapon -s | grep $LLOOP`"
	$MEMHOG $MEMTOTAL || error "error allocating $MEMTOTAL kB"
	echo "after: `swapon -s | grep $LLOOP`"
	SWAPUSED=`swap_used $LLOOP`

	cleanup_68

	[ $SWAPUSED -eq 0 ] && echo "no swap used???" || true
}
run_test 68 "support swapping to Lustre ========================"

# bug5265, obdfilter oa2dentry return -ENOENT
# #define OBD_FAIL_OST_ENOENT 0x217
test_69() {
	[ $(lctl get_param -n devices |  grep -c obdfilter) -eq 0 ] &&
		skip "skipping test for remote OST" && return

	f="$DIR/$tfile"
	touch $f

	$DIRECTIO write ${f}.2 0 1 || error "directio write error"

	#define OBD_FAIL_OST_ENOENT 0x217
	lctl set_param fail_loc=0x217
	truncate $f 1 # vmtruncate() will ignore truncate() error.
	$DIRECTIO write $f 0 2 && error "write succeeded, expect -ENOENT"

	lctl set_param fail_loc=0
	$DIRECTIO write $f 0 2 || error "write error"

	cancel_lru_locks osc
	$DIRECTIO read $f 0 1 || error "read error"

	#define OBD_FAIL_OST_ENOENT 0x217
	lctl set_param fail_loc=0x217
	$DIRECTIO read $f 1 1 && error "read succeeded, expect -ENOENT"

	lctl set_param fail_loc=0
	rm -f $f
}
run_test 69 "verify oa2dentry return -ENOENT doesn't LBUG ======"

test_71() {
	which dbench > /dev/null 2>&1 || { skip "dbench not installed, skip this test" && return 0; }
	DBENCH_LIB=${DBENCH_LIB:-/usr/lib/dbench}
	PATH=${DBENCH_LIB}:${PATH}
	cp `which dbench` $DIR

	TGT=$DIR/client.txt
	SRC=${SRC:-$DBENCH_LIB/client.txt}
	[ ! -e $TGT -a -e $SRC ] && echo "copying $SRC to $TGT" && cp $SRC $TGT
	SRC=$DBENCH_LIB/client_plain.txt
	[ ! -e $TGT -a -e $SRC ] && echo "copying $SRC to $TGT" && cp $SRC $TGT
	echo "copying necessary libs to $DIR"
	LIBS71=$(ldd $DIR/dbench|sed -e 's/\t*//' -e 's/.*=> //' -e 's/ .*//' -e 's/^\///')
	(cd / && tar chf - $LIBS71) | (cd $DIR && tar xvf -)
	[ $? = 0 ] || error "can't copy libs $LIBS71 to $DIR"
	echo "chroot $DIR /dbench -c client.txt 2"
	chroot $DIR /dbench -c client.txt 2
	RC=$?

	rm -rf $DIR/dbench $DIR/lib $DIR/lib64

	return $RC
}
run_test 71 "Running dbench on lustre (don't segment fault) ===="

test_72() { # bug 5695 - Test that on 2.6 remove_suid works properly
	check_kernel_version 43 || return 0
	[ "$RUNAS_ID" = "$UID" ] && skip "RUNAS_ID = UID = $UID -- skipping" && return

        # Check that testing environment is properly set up. Skip if not
        FAIL_ON_ERROR=false check_runas_id_ret $RUNAS_ID $RUNAS || {
                skip "User $RUNAS_ID does not exist - skipping"
                return 0
        }
	touch $DIR/f72
	chmod 777 $DIR/f72
	chmod ug+s $DIR/f72
	$RUNAS dd if=/dev/zero of=$DIR/f72 bs=512 count=1 || error
	# See if we are still setuid/sgid
	test -u $DIR/f72 -o -g $DIR/f72 && error "S/gid is not dropped on write"
	# Now test that MDS is updated too
	cancel_lru_locks mdc
	test -u $DIR/f72 -o -g $DIR/f72 && error "S/gid is not dropped on MDS"
	true
}
run_test 72 "Test that remove suid works properly (bug5695) ===="

# bug 3462 - multiple simultaneous MDC requests
test_73() {
	mkdir $DIR/d73-1 
	mkdir $DIR/d73-2
	multiop_bg_pause $DIR/d73-1/f73-1 O_c || return 1
	pid1=$!

	#define OBD_FAIL_MDS_PAUSE_OPEN 0x129
	lctl set_param fail_loc=0x80000129
	multiop $DIR/d73-1/f73-2 Oc &
	sleep 1
	lctl set_param fail_loc=0

	multiop $DIR/d73-2/f73-3 Oc &
	pid3=$!

	kill -USR1 $pid1
	wait $pid1 || return 1

	sleep 25

	$CHECKSTAT -t file $DIR/d73-1/f73-1 || return 4
	$CHECKSTAT -t file $DIR/d73-1/f73-2 || return 5 
	$CHECKSTAT -t file $DIR/d73-2/f73-3 || return 6 

	rm -rf $DIR/d73-*
}
run_test 73 "multiple MDC requests (should not deadlock)"

test_74a() { # bug 6149, 6184
	#define OBD_FAIL_LDLM_ENQUEUE_OLD_EXPORT 0x30e
	#
	# very important to OR with OBD_FAIL_ONCE (0x80000000) -- otherwise it
	# will spin in a tight reconnection loop
	touch $DIR/f74a
	lctl set_param fail_loc=0x8000030e
	# get any lock that won't be difficult - lookup works.
	ls $DIR/f74a
	lctl set_param fail_loc=0
	true
}
run_test 74a "ldlm_enqueue freed-export error path, ls (shouldn't LBUG)"

test_74b() { # bug 13310
	#define OBD_FAIL_LDLM_ENQUEUE_OLD_EXPORT 0x30e
	#
	# very important to OR with OBD_FAIL_ONCE (0x80000000) -- otherwise it
	# will spin in a tight reconnection loop
	lctl set_param fail_loc=0x8000030e
	# get a "difficult" lock
	touch $DIR/f74b
	lctl set_param fail_loc=0
	true
}
run_test 74b "ldlm_enqueue freed-export error path, touch (shouldn't LBUG)"

JOIN=${JOIN:-"lfs join"}
F75=$DIR/f75
F128k=${F75}_128k
FHEAD=${F75}_head
FTAIL=${F75}_tail
export T75_PREP=no
test75_prep() {
        [ $T75_PREP = "yes" ] && return
        echo "using F75=$F75, F128k=$F128k, FHEAD=$FHEAD, FTAIL=$FTAIL"
 
        dd if=/dev/urandom of=${F75}_128k bs=128k count=1 || error "dd failed"
        log "finished dd"
        chmod 777 ${F128k}
        T75_PREP=yes
}
 
test_75a() {
        test75_prep
 
        cp -p ${F128k} ${FHEAD}
        log "finished cp to $FHEAD"
        cp -p ${F128k} ${FTAIL}
        log "finished cp to $FTAIL"
        cat ${F128k} ${F128k} > ${F75}_sim_sim
 
        $JOIN ${FHEAD} ${FTAIL} || error "join ${FHEAD} ${FTAIL} error"
        log "finished join $FHEAD to ${F75}_sim_sim"
        cmp ${FHEAD} ${F75}_sim_sim || error "${FHEAD} ${F75}_sim_sim differ"
        log "finished cmp $FHEAD to ${F75}_sim_sim"
        $CHECKSTAT -a ${FTAIL} || error "tail ${FTAIL} still exist after join"
}
run_test 75a "TEST join file ===================================="
 
test_75b() {
        test75_prep
 
        cp -p ${F128k} ${FTAIL}
        cat ${F75}_sim_sim >> ${F75}_join_sim
        cat ${F128k} >> ${F75}_join_sim
        $JOIN ${FHEAD} ${FTAIL} || error "join ${FHEAD} ${FTAIL} error"
        cmp ${FHEAD} ${F75}_join_sim || \
                error "${FHEAD} ${F75}_join_sim are different"
        $CHECKSTAT -a ${FTAIL} || error "tail ${FTAIL} exist after join"
}
run_test 75b "TEST join file 2 =================================="
 
test_75c() {
        test75_prep
 
        cp -p ${F128k} ${FTAIL}
        cat ${F128k} >> ${F75}_sim_join
        cat ${F75}_join_sim >> ${F75}_sim_join
        $JOIN ${FTAIL} ${FHEAD} || error "join error"
        cmp ${FTAIL} ${F75}_sim_join || \
                error "${FTAIL} ${F75}_sim_join are different"
        $CHECKSTAT -a ${FHEAD} || error "tail ${FHEAD} exist after join"
}
run_test 75c "TEST join file 3 =================================="
 
test_75d() {
        test75_prep
 
        cp -p ${F128k} ${FHEAD}
        cp -p ${F128k} ${FHEAD}_tmp
        cat ${F75}_sim_sim >> ${F75}_join_join
        cat ${F75}_sim_join >> ${F75}_join_join
        $JOIN ${FHEAD} ${FHEAD}_tmp || error "join ${FHEAD} ${FHEAD}_tmp error"
        $JOIN ${FHEAD} ${FTAIL} || error "join ${FHEAD} ${FTAIL} error"
        cmp ${FHEAD} ${F75}_join_join ||error "${FHEAD} ${F75}_join_join differ"        $CHECKSTAT -a ${FHEAD}_tmp || error "${FHEAD}_tmp exist after join"
        $CHECKSTAT -a ${FTAIL} || error "tail ${FTAIL} exist after join (2)"
}
run_test 75d "TEST join file 4 =================================="
 
test_75e() {
        test75_prep
 
        rm -rf ${FHEAD} || "delete join file error"
}
run_test 75e "TEST join file 5 (remove joined file) ============="
 
test_75f() {
        test75_prep
 
        cp -p ${F128k} ${F75}_join_10_compare
        cp -p ${F128k} ${F75}_join_10
        for ((i = 0; i < 10; i++)); do
                cat ${F128k} >> ${F75}_join_10_compare
                cp -p ${F128k} ${FTAIL}
                $JOIN ${F75}_join_10 ${FTAIL} || \
                        error "join ${F75}_join_10 ${FTAIL} error"
                $CHECKSTAT -a ${FTAIL} || error "tail file exist after join"
        done
        cmp ${F75}_join_10 ${F75}_join_10_compare || \
                error "files ${F75}_join_10 ${F75}_join_10_compare differ"
}
run_test 75f "TEST join file 6 (join 10 files) =================="
 
test_75g() {
        [ ! -f ${F75}_join_10 ] && echo "${F75}_join_10 missing" && return
        $LFS getstripe ${F75}_join_10
 
        $OPENUNLINK ${F75}_join_10 ${F75}_join_10 || error "files unlink open"
 
        ls -l $F75*
}
run_test 75g "TEST join file 7 (open unlink) ===================="

num_inodes() {
	awk '/lustre_inode_cache/ {print $2; exit}' /proc/slabinfo
}

test_76() { # bug 1443
	DETH=$(grep deathrow /proc/kallsyms /proc/ksyms 2> /dev/null | wc -l)
	[ $DETH -eq 0 ] && skip "No _iget." && return 0
	BEFORE_INODES=`num_inodes`
	echo "before inodes: $BEFORE_INODES"
	local COUNT=1000
	[ "$SLOW" = "no" ] && COUNT=100
	for i in `seq $COUNT`; do
		touch $DIR/$tfile
		rm -f $DIR/$tfile
	done
	AFTER_INODES=`num_inodes`
	echo "after inodes: $AFTER_INODES"
	[ $AFTER_INODES -gt $((BEFORE_INODES + 32)) ] && \
		error "inode slab grew from $BEFORE_INODES to $AFTER_INODES"
	true
}
run_test 76 "destroy duplicate inodes in client inode cache ===="

export ORIG_CSUM=""
set_checksums()
{
	[ "$ORIG_CSUM" ] || ORIG_CSUM=`lctl get_param -n osc.*.checksums |
				       head -n1`
	for f in $LPROC/osc/*/checksums; do
		echo $1 >> $f
	done
	return 0
}

export ORIG_CSUM_TYPE=""
CKSUM_TYPES=${CKSUM_TYPES:-"crc32 adler"}
set_checksum_type()
{
	[ "$ORIG_CSUM_TYPE" ] || \
		ORIG_CSUM_TYPE=`lctl get_param -n osc.*osc-[^mM]*.checksum_type | sed 's/.*\[\(.*\)\].*/\1/g' \
	                        | head -n1`
	lctl set_param -n osc.*osc-*.checksum_type $1
	log "set checksum type to $1"
	return 0
}
F77_TMP=$TMP/f77-temp
F77SZ=8
setup_f77() {
	dd if=/dev/urandom of=$F77_TMP bs=1M count=$F77SZ || \
		error "error writing to $F77_TMP"
}

test_77a() { # bug 10889
	[ ! -f $F77_TMP ] && setup_f77
	set_checksums 1
	dd if=$F77_TMP of=$DIR/$tfile bs=1M count=$F77SZ || error "dd error"
	set_checksums 0
}
run_test 77a "normal checksum read/write operation ============="

test_77b() { # bug 10889
	[ ! -f $F77_TMP ] && setup_f77
	#define OBD_FAIL_OSC_CHECKSUM_SEND       0x409
	lctl set_param fail_loc=0x80000409
	set_checksums 1
	dd if=$F77_TMP of=$DIR/f77b bs=1M count=$F77SZ conv=sync || \
		error "dd error: $?"
	lctl set_param fail_loc=0
	set_checksums 0
}
run_test 77b "checksum error on client write ===================="

test_77c() { # bug 10889
	[ ! -f $DIR/f77b ] && skip "requires 77b - skipping" && return  
	set_checksums 1
	for algo in $CKSUM_TYPES; do
		cancel_lru_locks osc
		set_checksum_type $algo
		#define OBD_FAIL_OSC_CHECKSUM_RECEIVE    0x408
		lctl set_param fail_loc=0x80000408
		cmp $F77_TMP $DIR/f77b || error "file compare failed"
		lctl set_param fail_loc=0
	done
	set_checksums 0
	set_checksum_type $ORIG_CSUM_TYPE
}
run_test 77c "checksum error on client read ==================="

test_77d() { # bug 10889
	#define OBD_FAIL_OSC_CHECKSUM_SEND       0x409
	lctl set_param fail_loc=0x80000409
	set_checksums 1
	directio write $DIR/f77 0 $F77SZ $((1024 * 1024)) || \
		error "direct write: rc=$?"
	lctl set_param fail_loc=0
	set_checksums 0
}
run_test 77d "checksum error on OST direct write ==============="

test_77e() { # bug 10889
	[ ! -f $DIR/f77 ] && skip "requires 77d - skipping" && return  
	#define OBD_FAIL_OSC_CHECKSUM_RECEIVE    0x408
	lctl set_param fail_loc=0x80000408
	set_checksums 1
	cancel_lru_locks osc
	directio read $DIR/f77 0 $F77SZ $((1024 * 1024)) || \
		error "direct read: rc=$?"
	lctl set_param fail_loc=0
	set_checksums 0
}
run_test 77e "checksum error on OST direct read ================"

test_77f() { # bug 10889
	set_checksums 1
	for algo in $CKSUM_TYPES; do
		cancel_lru_locks osc
		set_checksum_type $algo
		#define OBD_FAIL_OSC_CHECKSUM_SEND       0x409
		lctl set_param fail_loc=0x409
		directio write $DIR/f77 0 $F77SZ $((1024 * 1024)) && \
			error "direct write succeeded"
		lctl set_param fail_loc=0
	done
	set_checksum_type $ORIG_CSUM_TYPE
	set_checksums 0
}
run_test 77f "repeat checksum error on write (expect error) ===="

test_77g() { # bug 10889
	[ $(lctl get_param -n devices | grep -c obdfilter) -eq 0 ] && \
		skip "remote OST" && return
	[ ! -f $F77_TMP ] && setup_f77
	#define OBD_FAIL_OST_CHECKSUM_RECEIVE       0x21a
	lctl set_param fail_loc=0x8000021a
	set_checksums 1
	dd if=$F77_TMP of=$DIR/f77g bs=1M count=$F77SZ || \
		error "write error: rc=$?"
	lctl set_param fail_loc=0
	set_checksums 0
}
run_test 77g "checksum error on OST write ======================"

test_77h() { # bug 10889
	[ $(lctl get_param -n devices | grep -c obdfilter) -eq 0 ] && \
		skip "remote OST" && return
	[ ! -f $DIR/f77g ] && skip "requires 77g - skipping" && return  
	cancel_lru_locks osc
	#define OBD_FAIL_OST_CHECKSUM_SEND          0x21b
	lctl set_param fail_loc=0x8000021b
	set_checksums 1
	cmp $F77_TMP $DIR/f77g || error "file compare failed"
	lctl set_param fail_loc=0
	set_checksums 0
}
run_test 77h "checksum error on OST read ======================="

test_77i() { # bug 13805
	#define OBD_FAIL_OSC_CONNECT_CKSUM       0x40b
	lctl set_param fail_loc=0x40b
	remount_client $MOUNT
	lctl set_param fail_loc=0
	for VALUE in `lctl get_param osc.*osc-[^mM]*.checksum_type`; do
		param=`echo ${VALUE[0]} | cut -d "=" -f1`
		algo=`lctl get_param -n $param | sed 's/.*\[\(.*\)\].*/\1/g'`
		[ "$algo" = "crc32" ] || error "algo set to $algo instead of crc32"
	done
	remount_client $MOUNT
}
run_test 77i "client not supporting OSD_CONNECT_CKSUM =========="

test_77j() { # bug 13805
	#define OBD_FAIL_OSC_CKSUM_ADLER_ONLY    0x40c
	lctl set_param fail_loc=0x40c
	remount_client $MOUNT
	lctl set_param fail_loc=0
	for VALUE in `lctl get_param osc.*osc-[^mM]*.checksum_type`; do
		param=`echo ${VALUE[0]} | cut -d "=" -f1`
		algo=`lctl get_param -n $param | sed 's/.*\[\(.*\)\].*/\1/g'`
		[ "$algo" = "adler" ] || error "algo set to $algo instead of adler"
	done
	remount_client $MOUNT
}
run_test 77j "client only supporting ADLER32 ===================="

[ "$ORIG_CSUM" ] && set_checksums $ORIG_CSUM || true
rm -f $F77_TMP
unset F77_TMP

test_78() { # bug 10901
 	NSEQ=5
	F78SIZE=$(($(awk '/MemFree:/ { print $2 }' /proc/meminfo) / 1024))
	echo "MemFree: $F78SIZE, Max file size: $MAXFREE"
	MEMTOTAL=$(($(awk '/MemTotal:/ { print $2 }' /proc/meminfo) / 1024))
	echo "MemTotal: $MEMTOTAL"
# reserve 256MB of memory for the kernel and other running processes,
# and then take 1/2 of the remaining memory for the read/write buffers.
	MEMTOTAL=$(((MEMTOTAL - 256 ) / 2))
	echo "Mem to use for directio: $MEMTOTAL"
	[ $F78SIZE -gt $MEMTOTAL ] && F78SIZE=$MEMTOTAL
	[ $F78SIZE -gt 512 ] && F78SIZE=512
	[ $F78SIZE -gt $((MAXFREE / 1024)) ] && F78SIZE=$((MAXFREE / 1024))
	SMALLESTOST=`lfs df $DIR |grep OST | awk '{print $4}' |sort -n |head -1`
	echo "Smallest OST: $SMALLESTOST"
	[ $SMALLESTOST -lt 10240 ] && \
		skip "too small OSTSIZE, useless to run large O_DIRECT test" && return 0

	[ $F78SIZE -gt $((SMALLESTOST * $OSTCOUNT / 1024 - 5)) ] && \
		F78SIZE=$((SMALLESTOST * $OSTCOUNT / 1024 - 5))
	[ "$SLOW" = "no" ] && NSEQ=1 && [ $F78SIZE -gt 32 ] && F78SIZE=32
	echo "File size: $F78SIZE"
	$SETSTRIPE $DIR/$tfile -c -1 || error "setstripe failed"
 	for i in `seq 1 $NSEQ`
 	do
 		FSIZE=$(($F78SIZE / ($NSEQ - $i + 1)))
 		echo directIO rdwr round $i of $NSEQ
  	 	$DIRECTIO rdwr $DIR/$tfile 0 $FSIZE 1048576||error "rdwr failed"
  	done

	rm -f $DIR/$tfile
}
run_test 78 "handle large O_DIRECT writes correctly ============"

test_79() { # bug 12743
	[ $(lctl get_param -n devices | grep -c obdfilter) -eq 0 ] &&
		skip "skipping test for remote OST" && return

	wait_delete_completed

        BKTOTAL=`lctl get_param -n obdfilter.*.kbytestotal |
                 awk 'BEGIN{total=0}; {total+=$1}; END{print total}'`
        BKFREE=`lctl get_param -n obdfilter.*.kbytesfree |
                awk 'BEGIN{free=0}; {free+=$1}; END{print free}'`
        BKAVAIL=`lctl get_param -n obdfilter.*.kbytesavail |
                 awk 'BEGIN{avail=0}; {avail+=$1}; END{print avail}'`
        STRING=`df -P $MOUNT | tail -n 1 | awk '{print $2","$3","$4}'`
        DFTOTAL=`echo $STRING | cut -d, -f1`
        DFUSED=`echo $STRING  | cut -d, -f2`
        DFAVAIL=`echo $STRING | cut -d, -f3`
        DFFREE=$(($DFTOTAL - $DFUSED))

        ALLOWANCE=$((64 * $OSTCOUNT))

        if [ $DFTOTAL -lt $(($BKTOTAL - $ALLOWANCE)) ] ||  
           [ $DFTOTAL -gt $(($BKTOTAL + $ALLOWANCE)) ] ; then
                error "df total($DFTOTAL) mismatch OST total($BKTOTAL)"
        fi
        if [ $DFFREE -lt $(($BKFREE - $ALLOWANCE)) ] || 
           [ $DFFREE -gt $(($BKFREE + $ALLOWANCE)) ] ; then
                error "df free($DFFREE) mismatch OST free($BKFREE)"
        fi
        if [ $DFAVAIL -lt $(($BKAVAIL - $ALLOWANCE)) ] || 
           [ $DFAVAIL -gt $(($BKAVAIL + $ALLOWANCE)) ] ; then
                error "df avail($DFAVAIL) mismatch OST avail($BKAVAIL)"
        fi
}
run_test 79 "df report consistency check ======================="

test_80() { # bug 10718
        dd if=/dev/zero of=$DIR/$tfile bs=1M count=1 seek=1M
        sync; sleep 1; sync
        BEFORE=`date +%s`
        cancel_lru_locks OSC
        AFTER=`date +%s`
        DIFF=$((AFTER-BEFORE))
        if [ $DIFF -gt 1 ] ; then
                error "elapsed for 1M@1T = $DIFF"
        fi
        true
}
run_test 80 "Page eviction is equally fast at high offsets too  ===="

# on the LLNL clusters, runas will still pick up root's $TMP settings,
# which will not be writable for the runas user, and then you get a CVS
# error message with a corrupt path string (CVS bug) and panic.
# We're not using much space, so just stick it in /tmp, which is safe.
OLDTMPDIR=$TMPDIR
OLDTMP=$TMP
TMPDIR=/tmp
TMP=/tmp
OLDHOME=$HOME
[ $RUNAS_ID -ne $UID ] && HOME=/tmp

test_99a() {
	mkdir -p $DIR/d99cvsroot || error "mkdir $DIR/d99cvsroot failed"
	chown $RUNAS_ID $DIR/d99cvsroot || error "chown $DIR/d99cvsroot failed"
	$RUNAS cvs -d $DIR/d99cvsroot init || error "cvs init failed"
}
run_test 99a "cvs init ========================================="

test_99b() {
	[ ! -d $DIR/d99cvsroot ] && test_99a
	$RUNAS [ ! -w /tmp ] && skip "/tmp has wrong w permission -- skipping" && return
	cd /etc/init.d || error "cd /etc/init.d failed"
	# some versions of cvs import exit(1) when asked to import links or
	# files they can't read.  ignore those files.
	TOIGNORE=$(find . -type l -printf '-I %f\n' -o \
			! -perm +4 -printf '-I %f\n')
	$RUNAS cvs -d $DIR/d99cvsroot import -m "nomesg" $TOIGNORE \
		d99reposname vtag rtag > /dev/null || error "cvs import failed"
}
run_test 99b "cvs import ======================================="

test_99c() {
	[ ! -d $DIR/d99cvsroot ] && test_99b
	cd $DIR || error "cd $DIR failed"
	mkdir -p $DIR/d99reposname || error "mkdir $DIR/d99reposname failed"
	chown $RUNAS_ID $DIR/d99reposname || \
		error "chown $DIR/d99reposname failed"
	$RUNAS cvs -d $DIR/d99cvsroot co d99reposname > /dev/null || \
		error "cvs co d99reposname failed"
}
run_test 99c "cvs checkout ====================================="

test_99d() {
	[ ! -d $DIR/d99cvsroot ] && test_99c
	cd $DIR/d99reposname
	$RUNAS touch foo99
	$RUNAS cvs add -m 'addmsg' foo99
}
run_test 99d "cvs add =========================================="

test_99e() {
	[ ! -d $DIR/d99cvsroot ] && test_99c
	cd $DIR/d99reposname
	$RUNAS cvs update
}
run_test 99e "cvs update ======================================="

test_99f() {
	[ ! -d $DIR/d99cvsroot ] && test_99d
	cd $DIR/d99reposname
	$RUNAS cvs commit -m 'nomsg' foo99
}
run_test 99f "cvs commit ======================================="

test_100() {
	netstat -tna | while read PROT SND RCV LOCAL REMOTE STAT; do
		[ "$PROT" != "tcp" ] && continue
		RPORT=`echo $REMOTE | cut -d: -f2`
		[ "$RPORT" != "$ACCEPTOR_PORT" ] && continue
		LPORT=`echo $LOCAL | cut -d: -f2`
		if [ $LPORT -ge 1024 ]; then
			echo "bad: $PROT $SND $RCV $LOCAL $REMOTE $STAT"
			netstat -tna
			error "local: $LPORT > 1024, remote: $RPORT"
		fi
	done
	true
}
run_test 100 "check local port using privileged port ==========="

function get_named_value()
{
    local tag

    tag=$1
    while read ;do
        line=$REPLY
        case $line in
        $tag*)
            echo $line | sed "s/^$tag//"
            break
            ;;
        esac
    done
}

export CACHE_MAX=`lctl get_param -n llite/*/max_cached_mb | head -n 1`
cleanup_101() {
	lctl set_param -n llite.*.max_cached_mb $CACHE_MAX
	trap 0
}

test_101() {
	local s
	local discard
	local nreads=10000
	[ "$CPU" = "UML" ] && nreads=1000
	local cache_limit=32

	lctl set_param -n osc.*.rpc_stats 0
	trap cleanup_101 EXIT

	lctl set_param -n llite.*.read_ahead_stats 0
	lctl set_param -n llite.*.max_cached_mb $cache_limit

	#
	# randomly read 10000 of 64K chunks from file 3x 32MB in size
	#
	echo "nreads: $nreads file size: $((cache_limit * 3))MB"
	$RANDOM_READS -f $DIR/$tfile -s$((cache_limit * 3192 * 1024)) -b65536 -C -n$nreads -t 180

	discard=0
	for s in `lctl get_param -n llite.*.read_ahead_stats | get_named_value 'read but discarded'`; do
		discard=$(($discard + $s))
	done
	cleanup_101

	if [ $(($discard * 10)) -gt $nreads ] ;then
		lctl get_param osc.*.rpc_stats
		lctl get_param llite.*.read_ahead_stats
		error "too many ($discard) discarded pages" 
	fi
	rm -f $DIR/$tfile || true
}
run_test 101 "check read-ahead for random reads ================"

export SETUP_TEST102=no
setup_test102() {
	[ "$SETUP_TEST102" = "yes" ] && return
	mkdir -p $DIR/$tdir
	STRIPE_SIZE=65536
	STRIPE_COUNT=4 
	STRIPE_OFFSET=2

	trap cleanup_test102 EXIT
	cd $DIR
	$SETSTRIPE $tdir -s $STRIPE_SIZE -i $STRIPE_OFFSET -c $STRIPE_COUNT
	cd $DIR/$tdir 
	for num in 1 2 3 4
	do
		for count in 1 2 3 4
		do
			for offset in 0 1 2 3 
			do
				local stripe_size=`expr $STRIPE_SIZE \* $num`
				local file=file"$num-$offset-$count"
				$SETSTRIPE $file -s $stripe_size -i $offset -c $count
			done
		done
	done

	cd $DIR
	star -c  f=$TMP/f102.tar $tdir 
	SETUP_TEST102=yes
}

cleanup_test102() {
	[ "$SETUP_TEST102" = "yes" ] || return
	trap 0
	rm -f $TMP/f102.tar
	rm -rf $DIR/$tdir
	SETUP_TEST102=no
}

test_102a() {
	local testfile=$DIR/xattr_testfile

	rm -f $testfile
        touch $testfile

	[ "$UID" != 0 ] && skip "must run as root" && return
	[ -z "`lctl get_param -n mdc.*[mM][dD][cC]*.connect_flags | grep xattr`" ] &&
	skip "must have user_xattr" && return
	[ -z "$(which setfattr 2>/dev/null)" ] && skip "could not find setfattr" && return

	echo "set/get xattr..."
        setfattr -n trusted.name1 -v value1 $testfile || error
        [ "`getfattr -n trusted.name1 $testfile 2> /dev/null | \
        grep "trusted.name1"`" == "trusted.name1=\"value1\"" ] || error
 
        setfattr -n user.author1 -v author1 $testfile || error
        [ "`getfattr -n user.author1 $testfile 2> /dev/null | \
        grep "user.author1"`" == "user.author1=\"author1\"" ] || error

	echo "listxattr..."
        setfattr -n trusted.name2 -v value2 $testfile || error
        setfattr -n trusted.name3 -v value3 $testfile || error
        [ `getfattr -d -m "^trusted" $testfile 2> /dev/null | \
        grep "trusted.name" | wc -l` -eq 3 ] || error

 
        setfattr -n user.author2 -v author2 $testfile || error
        setfattr -n user.author3 -v author3 $testfile || error
        [ `getfattr -d -m "^user" $testfile 2> /dev/null | \
        grep "user" | wc -l` -eq 3 ] || error

	echo "remove xattr..."
        setfattr -x trusted.name1 $testfile || error
        getfattr -d -m trusted $testfile 2> /dev/null | \
        grep "trusted.name1" && error || true

        setfattr -x user.author1 $testfile || error
        getfattr -d -m user $testfile 2> /dev/null | \
        grep "user.author1" && error || true

	# b10667: setting lustre special xattr be silently discarded
	echo "set lustre special xattr ..."
	setfattr -n "trusted.lov" -v "invalid value" $testfile || error

	rm -f $testfile
}
run_test 102a "user xattr test =================================="

test_102b() {
	# b10930: get/set/list trusted.lov xattr
	echo "get/set/list trusted.lov xattr ..."
	[ "$OSTCOUNT" -lt "2" ] && skip "skipping 2-stripe test" && return
	local testfile=$DIR/$tfile
	$SETSTRIPE $testfile -s 65536 -i 1 -c 2
	getfattr -d -m "^trusted" $testfile 2> /dev/null | \
	grep "trusted.lov" || error "can't get trusted.lov from $testfile"

	local testfile2=${testfile}2
	local value=`getfattr -n trusted.lov $testfile 2> /dev/null | \
		     grep "trusted.lov" |sed -e 's/[^=]\+=//'`
	
	$MCREATE $testfile2
	setfattr -n trusted.lov -v $value $testfile2 	
	local tmp_file=${testfile}3
	$GETSTRIPE -v $testfile2 > $tmp_file
	local stripe_size=`grep "size"  $tmp_file| awk '{print $2}'`
	local stripe_count=`grep "count"  $tmp_file| awk '{print $2}'`
	[ $stripe_size -eq 65536 ] || error "stripe size $stripe_size != 65536"
	[ $stripe_count -eq 2 ] || error "stripe count $stripe_count != 2"
}
run_test 102b "getfattr/setfattr for trusted.lov EAs ============"

test_102c() {
	# b10930: get/set/list lustre.lov xattr
	echo "get/set/list lustre.lov xattr ..."
	[ "$OSTCOUNT" -lt "2" ] && skip "skipping 2-stripe test" && return
	mkdir -p $DIR/$tdir
	chown $RUNAS_ID $DIR/$tdir
	local testfile=$DIR/$tdir/$tfile
	$RUNAS $SETSTRIPE $testfile -s 65536 -i 1 -c 2
	$RUNAS getfattr -d -m "^lustre" $testfile 2> /dev/null | \
	grep "lustre.lov" || error "can't get lustre.lov from $testfile"

	local testfile2=${testfile}2
	local value=`getfattr -n lustre.lov $testfile 2> /dev/null | \
		     grep "lustre.lov" |sed -e 's/[^=]\+=//'  `
	
	$RUNAS $MCREATE $testfile2
	$RUNAS setfattr -n lustre.lov -v $value $testfile2 	
	local tmp_file=${testfile}3
	$RUNAS $GETSTRIPE -v $testfile2 > $tmp_file
	local stripe_size=`grep "size"  $tmp_file| awk '{print $2}'`
	local stripe_count=`grep "count"  $tmp_file| awk '{print $2}'`
	[ "$stripe_size" -eq 65536 ] || error "stripe size $stripe_size != 65536"
	[ "$stripe_count" -eq 2 ] || error "stripe count $stripe_count != 2"
}
run_test 102c "non-root getfattr/setfattr for lustre.lov EAs ==========="

get_stripe_info() {
	stripe_size=0
	stripe_count=0
	stripe_offset=0
	local lines=`sed -n '/obdidx/=' $1`
	stripe_size=`awk '{if($1~/size/) print $2}' $1`
	stripe_count=`awk '{if($1~/count/) print $2}' $1`
	lines=`expr $lines + 1`
	stripe_offset=`sed -n ${lines}p $1 |awk '{print $1}'`
}

compare_stripe_info1() {
	for num in 1 2 3 4
	do
		for count in 1 2 3 4
		do
			for offset in 0 1 2 3 
			do
				local size=`expr $STRIPE_SIZE \* $num`
				local file=file"$num-$offset-$count"
				local tmp_file=out
				$GETSTRIPE -v $file > $tmp_file 
				get_stripe_info  $tmp_file
				if test $stripe_size -ne $size
				then
					error "$file: different stripe size" && return
				fi
				if test $stripe_count -ne $count
				then
					error "$file: different stripe count" && return
				fi
				if test $stripe_offset -ne 0
				then
					error "$file: different stripe offset" && return
				fi
				rm -f $tmp_file
			done
		done
	done
}

compare_stripe_info2() {
	for num in 1 2 3 4
	do
		for count in 1 2 3 4
		do
			for offset in 0 1 2 3 
			do
				local size=`expr $STRIPE_SIZE \* $num`
				local file=file"$num-$offset-$count"
				local tmp_file=out
				$GETSTRIPE -v $file > $tmp_file
				get_stripe_info  $tmp_file
				if test $stripe_size -ne $size
				then
					error "$file: different stripe size" && return	
				fi
				if test $stripe_count -ne $count
				then
					error "$file: different stripe count" && return
				fi
				if test $stripe_offset -ne $offset
				then
					error "$file: different stripe offset" && return
				fi
				rm -f $tmp_file
			done
		done
	done
}

test_102d() {
	# b10930: star test for trusted.lov xattr
	star --xhelp 2>&1 | grep -q nolustre  
	if [ $? -ne 0 ]
	then
		skip "being skipped because a lustre-aware star is not installed." && return
	fi
	[ "$OSTCOUNT" -lt "4" ] && skip "skipping 4-stripe test" && return
	setup_test102
	mkdir -p $DIR/d102d
	star -x  f=$TMP/f102.tar -C $DIR/d102d
	cd $DIR/d102d/$tdir
	compare_stripe_info1

}
run_test 102d "star restore stripe info from tarfile,not keep osts ==========="

test_102e() {
	# b10930: star test for trusted.lov xattr
	star --xhelp 2>&1 | grep -q nolustre  
	[ $? -ne 0 ] && skip "lustre-aware star is not installed" && return
	[ "$OSTCOUNT" -lt "4" ] && skip "skipping 4-stripe test" && return
	setup_test102
	mkdir -p $DIR/d102e
	star -x  -preserve-osts f=$TMP/f102.tar -C $DIR/d102e
	cd $DIR/d102e/$tdir
	compare_stripe_info2
}
run_test 102e "star restore stripe info from tarfile, keep osts ==========="

test_102f() {
	# b10930: star test for trusted.lov xattr
	star --xhelp 2>&1 | grep -q nolustre  
	[ $? -ne 0 ] && skip "lustre-aware star is not installed" && return
	[ "$OSTCOUNT" -lt "4" ] && skip "skipping 4-stripe test" && return
	setup_test102
	mkdir -p $DIR/d102f
	cd $DIR
	star -copy  $tdir $DIR/d102f
	cd $DIR/d102f/$tdir
	compare_stripe_info1
}
run_test 102f "star copy files, not keep osts ==========="

test_102g() {
	# b10930: star test for trusted.lov xattr
	star --xhelp 2>&1 | grep -q nolustre  
	[ $? -ne 0 ] && skip "lustre-aware star is not installed" && return
	[ "$OSTCOUNT" -lt "4" ] && skip "skipping 4-stripe test" && return
	setup_test102
	mkdir -p $DIR/d102g
	cd $DIR
	star -copy -preserve-osts $tdir $DIR/d102g
	cd $DIR/d102g/$tdir
	compare_stripe_info2
	cleanup_test102
}
run_test 102g "star copy files, keep osts ==========="

test_102h() { # bug 15777
	[ -z $(lctl get_param -n mdc.*.connect_flags | grep xattr) ] &&
		skip "must have user_xattr" && return
	[ -z "$(which setfattr 2>/dev/null)" ] &&
		skip "could not find setfattr" && return

	XBIG=trusted.big
	XSIZE=1024
	touch $DIR/$tfile
	VALUE=datadatadatadatadatadatadatadata
	while [ $(echo $VALUE | wc -c) -lt $XSIZE ]; do
		VALUE="$VALUE$VALUE"
	done
	log "save $XBIG on $DIR/$tfile"
	setfattr -n $XBIG -v "$VALUE" $DIR/$tfile ||
		error "saving $XBIG on $DIR/$tfile failed"
	ORIG=$(getfattr -n $XBIG $DIR/$tfile 2> /dev/null | grep $XBIG)
	OSIZE=$(echo $ORIG | wc -c)
	[ $OSIZE -lt $XSIZE ] && error "set $XBIG too small ($OSIZE < $XSIZE)"

	XSML=trusted.sml
	log "save $XSML on $DIR/$tfile"
	setfattr -n $XSML -v val $DIR/$tfile ||
		error "saving $XSML on $DIR/$tfile failed"
	NEW=$(getfattr -n $XBIG $DIR/$tfile 2> /dev/null | grep $XBIG)
	if [ "$NEW" != "$ORIG" ]; then
		log "orig: $ORIG"
		log "new: $NEW"
		error "$XBIG different after saving $XSML"
	fi

	log "grow $XSML on $DIR/$tfile"
	setfattr -n $XSML -v "$VALUE" $DIR/$tfile ||
		error "growing $XSML on $DIR/$tfile failed"
	NEW=$(getfattr -n $XBIG $DIR/$tfile 2> /dev/null | grep $XBIG)
	if [ "$NEW" != "$ORIG" ]; then
		log "orig: $ORIG"
		log "new: $NEW"
		error "$XBIG different after growing $XSML"
	fi
	log "$XBIG still valid after growing $XSML"
}
run_test 102h "grow xattr from inside inode to external block"

run_acl_subtest()
{
    $LUSTRE/tests/acl/run $LUSTRE/tests/acl/$1.test
    return $?
}

test_103 () {
    [ "$UID" != 0 ] && skip "must run as root" && return
    [ -z "$(lctl get_param mdc.*[mM][dD][cC]*.connect_flags | grep acl)" ] && skip "must have acl enabled" && return
    [ -z "$(which setfacl 2>/dev/null)" ] && skip "could not find setfacl" && return

    SAVE_UMASK=`umask`
    umask 0022
    cd $DIR

    echo "performing cp ..."
    run_acl_subtest cp || error
    echo "performing getfacl-noacl..."
    run_acl_subtest getfacl-noacl > /dev/null || error
    echo "performing misc..."
    run_acl_subtest misc > /dev/null || error
#    XXX add back permission test when we support supplementary groups.
#    echo "performing permissions..."
#    run_acl_subtest permissions || error
    echo "performing setfacl..."
    run_acl_subtest setfacl > /dev/null || error

    # inheritance test got from HP
    echo "performing inheritance..."
    cp $LUSTRE/tests/acl/make-tree . || error
    chmod +x make-tree || error
    run_acl_subtest inheritance > /dev/null || error
    rm -f make-tree

    cd $SAVE_PWD
    umask $SAVE_UMASK
}
run_test 103 "acl test ========================================="

test_104() {
	touch $DIR/$tfile
	lfs df || error "lfs df failed"
	lfs df -ih || error "lfs df -ih failed"
	lfs df -h $DIR || error "lfs df -h $DIR failed"
	lfs df -i $DIR || error "lfs df -i $DIR failed"
	lfs df $DIR/$tfile || error "lfs df $DIR/$tfile failed"
	lfs df -ih $DIR/$tfile || error "lfs df -ih $DIR/$tfile failed"
	
	OSC=`lctl get_param -n devices | awk '/-osc-|OSC.*MNT/ {print $4}' | head -n 1`
	lctl --device %$OSC deactivate
	lfs df || error "lfs df with deactivated OSC failed"
	lctl --device %$OSC recover
	lfs df || error "lfs df with reactivated OSC failed"
}
run_test 104 "lfs df [-ih] [path] test ========================="

test_105a() {
	# doesn't work on 2.4 kernels
        touch $DIR/$tfile
        if [ -n "`mount | grep \"$DIR.*flock\" | grep -v noflock`" ];
        then
                flocks_test on -f $DIR/$tfile || error "fail flock on"
        else
                flocks_test off -f $DIR/$tfile || error "fail flock off"
        fi
}
run_test 105a "flock when mounted without -o flock test ========"

test_105b() {
        touch $DIR/$tfile
        if [ -n "`mount | grep \"$DIR.*flock\" | grep -v noflock`" ];
        then
                flocks_test on -c $DIR/$tfile || error "fail flock on"
        else
                flocks_test off -c $DIR/$tfile || error "fail flock off"
        fi
}
run_test 105b "fcntl when mounted without -o flock test ========"

test_105c() {
        touch $DIR/$tfile
        if [ -n "`mount | grep \"$DIR.*flock\" | grep -v noflock`" ];
        then
                flocks_test on -l $DIR/$tfile || error "fail flock on"
        else
                flocks_test off -l $DIR/$tfile || error "fail flock off"
        fi
}
run_test 105c "lockf when mounted without -o flock test ========"

test_106() { #bug 10921
	$DIR/$tdir && error "exec $DIR/$tdir succeeded"
	chmod 777 $DIR/$tdir || error "chmod $DIR/$tdir failed"
}
run_test 106 "attempt exec of dir followed by chown of that dir"

test_107() {
        CDIR=`pwd`
        cd $DIR
        ulimit -c unlimited
        sleep 60 &
        SLEEPPID=$!

        file=`sysctl -n kernel.core_pattern`
        core_pid=`sysctl -n kernel.core_uses_pid`
        [ $core_pid -eq 1 ] && file=$file.$SLEEPPID
        rm -f $file
        sleep 1

        kill -s 11 $SLEEPPID
        wait $SLEEPPID
        if [ -e $file ]; then
                size=`stat -c%s $file`
                [ $size -eq 0 ] && error "Zero length core file $file"
        else
                error "Fail to create core file $file"
        fi
        rm -f $file
        cd $CDIR
}
run_test 107 "Coredump on SIG"

test_115() {
	OSTIO_pre=$(ps -e|grep ll_ost_io|awk '{print $4}'|sort -n|tail -1|\
	    cut -c11-20)
        [ -z "$OSTIO_pre" ] && skip "no OSS threads" && \
	    return
        echo "Starting with $OSTIO_pre threads"

	NUMTEST=20000
	NUMFREE=`df -i -P $DIR | tail -n 1 | awk '{ print $4 }'`
	[ $NUMFREE -lt $NUMTEST ] && NUMTEST=$(($NUMFREE - 1000))
	echo "$NUMTEST creates/unlinks"
	mkdir -p $DIR/$tdir
	createmany -o $DIR/$tdir/$tfile $NUMTEST
	unlinkmany $DIR/$tdir/$tfile $NUMTEST

	OSTIO_post=$(ps -e|grep ll_ost_io|awk '{print $4}'|sort -n|tail -1|\
	    cut -c11-20)

	# don't return an error
        [ $OSTIO_post -eq $OSTIO_pre ] && echo \
	    "FAIL: No addition ll_ost_io threads were created ($OSTIO_pre)" &&\
	    echo "This may be fine, depending on what ran before this test" &&\
	    echo "and how fast this system is." && return

        echo "Started with $OSTIO_pre threads, ended with $OSTIO_post"
}
run_test 115 "verify dynamic thread creation===================="

free_min_max () {
	wait_delete_completed
	AVAIL=($(lctl get_param -n osc.*[oO][sS][cC][-_]*.kbytesavail))
	echo OST kbytes available: ${AVAIL[@]}
	MAXI=0; MAXV=${AVAIL[0]}
	MINI=0; MINV=${AVAIL[0]}
	for ((i = 0; i < ${#AVAIL[@]}; i++)); do
	    #echo OST $i: ${AVAIL[i]}kb
	    if [ ${AVAIL[i]} -gt $MAXV ]; then
		MAXV=${AVAIL[i]}; MAXI=$i
	    fi
	    if [ ${AVAIL[i]} -lt $MINV ]; then
		MINV=${AVAIL[i]}; MINI=$i
	    fi
	done
	echo Min free space: OST $MINI: $MINV 
	echo Max free space: OST $MAXI: $MAXV 
}

test_116() {
	[ "$OSTCOUNT" -lt "2" ] && skip "too few OSTs" && return
	remote_mds && skip "remote MDS" && return

	echo -n "Free space priority "
	lctl get_param -n lov.*.qos_prio_free
	DELAY=$(lctl get_param -n lov.*.qos_maxage | head -1 | awk '{print $1}')
	declare -a AVAIL
	free_min_max
	[ $MINV -gt 960000 ] && skip "too much free space in OST$MINI" &&\
		return

	# generate uneven OSTs
	mkdir -p $DIR/$tdir/OST${MINI}
	declare -i FILL
	FILL=$(($MINV / 4))
	echo "Filling 25% remaining space in OST${MINI} with ${FILL}Kb"
	$SETSTRIPE $DIR/$tdir/OST${MINI} -i $MINI -c 1
	i=1
	while [ $FILL -gt 0 ]; do
	    dd if=/dev/zero of=$DIR/$tdir/OST${MINI}/$tfile-$i bs=2M count=1 2>/dev/null
	    FILL=$(($FILL - 2048))
	    echo -n .
	    i=$(($i + 1))
	done
	FILL=$(($MINV / 4))
	sync
	sleep $DELAY

	free_min_max
	DIFF=$(($MAXV - $MINV))
	DIFF2=$(($DIFF * 100 / $MINV))
	echo -n "diff=${DIFF}=${DIFF2}% must be > 20% for QOS mode..."
	if [ $DIFF2 -gt 20 ]; then
	    echo "ok"
	else
	    echo "failed - QOS mode won't be used"
	    error "QOS imbalance criteria not met"
	    return
	fi

	MINI1=$MINI; MINV1=$MINV
	MAXI1=$MAXI; MAXV1=$MAXV

	# now fill using QOS
	echo writing a bunch of files to QOS-assigned OSTs
	$SETSTRIPE $DIR/$tdir -c 1
	i=1
	while [ $FILL -gt 0 ]; do
	    dd if=/dev/zero of=$DIR/$tdir/$tfile-$i bs=1024 count=200 2>/dev/null
	    FILL=$(($FILL - 200))
	    echo -n .
	    i=$(($i + 1))
	done
	echo "wrote $i 200k files"
	sync
	sleep $DELAY

	echo "Note: free space may not be updated, so measurements might be off"
	free_min_max
	DIFF2=$(($MAXV - $MINV))
	echo "free space delta: orig $DIFF final $DIFF2"
	[ $DIFF2 -gt $DIFF ] && echo "delta got worse!" 
	DIFF=$(($MINV1 - ${AVAIL[$MINI1]}))
	echo "Wrote $DIFF to smaller OST $MINI1"
	DIFF2=$(($MAXV1 - ${AVAIL[$MAXI1]}))
	echo "Wrote $DIFF2 to larger OST $MAXI1"
	[ $DIFF -gt 0 ] && echo "Wrote $(($DIFF2 * 100 / $DIFF - 100))% more data to larger OST $MAXI1"

	# Figure out which files were written where 
	UUID=$(lctl get_param -n lov.${FSNAME}-clilov-*.target_obd | awk '/'$MINI1': / {print $2; exit}')
	echo $UUID
        MINC=$($GETSTRIPE --obd $UUID $DIR/$tdir | wc -l)
	echo "$MINC files created on smaller OST $MINI1"
	UUID=$(lctl get_param -n lov.${FSNAME}-clilov-*.target_obd | (awk '/'$MAXI1': / {print $2; exit}'))
        MAXC=$($GETSTRIPE --obd $UUID $DIR/$tdir | wc -l)
	echo "$MAXC files created on larger OST $MAXI1"
	[ $MINC -gt 0 ] && echo "Wrote $(($MAXC * 100 / $MINC - 100))% more files to larger OST $MAXI1"
	[ $MAXC -gt $MINC ] || error "stripe QOS didn't balance free space"
}
run_test 116 "stripe QOS: free space balance ==================="

test_117() # bug 10891
{
        dd if=/dev/zero of=$DIR/$tfile bs=1M count=1
        #define OBD_FAIL_OST_SETATTR_CREDITS 0x21e
        lctl set_param fail_loc=0x21e
        > $DIR/$tfile || error "truncate failed"
        lctl set_param fail_loc=0
        echo "Truncate succeeded."
}
run_test 117 "verify fsfilt_extend ============================="

export OLD_RESENDCOUNT=""
set_resend_count () {
	local PROC_RESENDCOUNT="osc.${FSNAME}-OST*-osc-*.resend_count"
	OLD_RESENDCOUNT=$(lctl get_param -n $PROC_RESENDCOUNT | head -1)
	lctl set_param -n $PROC_RESENDCOUNT $1
	echo resend_count is set to $(lctl get_param -n $PROC_RESENDCOUNT)
}

[ "$SLOW" = "no" ] && set_resend_count 4 # for reduce test_118* time (bug 14842)

# Reset async IO behavior after error case
reset_async() {
	FILE=$DIR/reset_async

	# Ensure all OSCs are cleared
	$LSTRIPE $FILE 0 -1 -1
        dd if=/dev/zero of=$FILE bs=64k count=$OSTCOUNT
	sync
        rm $FILE
}

test_118a() #bug 11710
{
	reset_async
	
 	multiop $DIR/$tfile oO_CREAT:O_RDWR:O_SYNC:w4096c
	DIRTY=$(lctl get_param -n "llite.*.dump_page_cache" | grep -c dirty)
        WRITEBACK=$(lctl get_param "llite.*.dump_page_cache" | grep -c writeback)

	if [[ $DIRTY -ne 0 || $WRITEBACK -ne 0 ]]; then
		error "Dirty pages not flushed to disk, dirty=$DIRTY, writeback=$WRITEBACK"
		return 1;
        fi
}
run_test 118a "verify O_SYNC works =========="

test_118b()
{
	remote_ost_nodsh && skip "remote OST" && return

	reset_async

	#define OBD_FAIL_OST_ENOENT 0x217
	set_nodes_failloc "$(osts_nodes)" 0x217
	multiop $DIR/$tfile oO_CREAT:O_RDWR:O_SYNC:w4096c
	RC=$?
	set_nodes_failloc "$(osts_nodes)" 0
        DIRTY=$(lctl get_param llite.*.dump_page_cache | grep -c dirty)
        WRITEBACK=$(lctl get_param -n llite.*.dump_page_cache | grep -c writeback)

	if [[ $RC -eq 0 ]]; then
		error "Must return error due to dropped pages, rc=$RC"
		return 1;
	fi

	if [[ $DIRTY -ne 0 || $WRITEBACK -ne 0 ]]; then
		error "Dirty pages not flushed to disk, dirty=$DIRTY, writeback=$WRITEBACK"
		return 1;
	fi

	echo "Dirty pages not leaked on ENOENT"

	# Due to the above error the OSC will issue all RPCs syncronously
	# until a subsequent RPC completes successfully without error.
	multiop $DIR/$tfile Ow4096yc
	rm -f $DIR/$tfile
	
	return 0
}
run_test 118b "Reclaim dirty pages on fatal error =========="

test_118c()
{
	remote_ost_nodsh && skip "remote OST" && return

	reset_async

	#define OBD_FAIL_OST_EROFS               0x216
	set_nodes_failloc "$(osts_nodes)" 0x216

	# multiop should block due to fsync until pages are written
	multiop $DIR/$tfile oO_CREAT:O_RDWR:O_SYNC:w4096c &
	MULTIPID=$!
	sleep 1

	if [[ `ps h -o comm -p $MULTIPID` != "multiop" ]]; then
		error "Multiop failed to block on fsync, pid=$MULTIPID"
	fi

        WRITEBACK=$(lctl get_param -n llite/*/dump_page_cache | grep -c writeback)
	if [[ $WRITEBACK -eq 0 ]]; then
		error "No page in writeback, writeback=$WRITEBACK"
	fi

	set_nodes_failloc "$(osts_nodes)" 0
        wait $MULTIPID
	RC=$?
	if [[ $RC -ne 0 ]]; then
		error "Multiop fsync failed, rc=$RC"
	fi

        DIRTY=$(lctl get_param -n llite.*.dump_page_cache | grep -c dirty)
        WRITEBACK=$(lctl get_param -n llite.*.dump_page_cache | grep -c writeback)
	if [[ $DIRTY -ne 0 || $WRITEBACK -ne 0 ]]; then
		error "Dirty pages not flushed to disk, dirty=$DIRTY, writeback=$WRITEBACK"
	fi
	
	rm -f $DIR/$tfile
	echo "Dirty pages flushed via fsync on EROFS"
	return 0
}
run_test 118c "Fsync blocks on EROFS until dirty pages are flushed =========="

test_118d()
{
	remote_ost_nodsh && skip "remote OST" && return

	reset_async

	#define OBD_FAIL_OST_BRW_PAUSE_BULK
	set_nodes_failloc "$(osts_nodes)" 0x214
	# multiop should block due to fsync until pages are written
	multiop $DIR/$tfile oO_CREAT:O_RDWR:O_SYNC:w4096c &	
	MULTIPID=$!
	sleep 1

	if [[ `ps h -o comm -p $MULTIPID` != "multiop" ]]; then
		error "Multiop failed to block on fsync, pid=$MULTIPID"
	fi

	WRITEBACK=$(lctl get_param -n llite.*.dump_page_cache | grep -c writeback)
	if [[ $WRITEBACK -eq 0 ]]; then
		error "No page in writeback, writeback=$WRITEBACK"
	fi

        wait $MULTIPID || error "Multiop fsync failed, rc=$?"
	set_nodes_failloc "$(osts_nodes)" 0

        DIRTY=$(lctl get_param -n llite.*.dump_page_cache | grep -c dirty)
        WRITEBACK=$(lctl get_param -n llite.*.dump_page_cache | grep -c writeback)
	if [[ $DIRTY -ne 0 || $WRITEBACK -ne 0 ]]; then
		error "Dirty pages not flushed to disk, dirty=$DIRTY, writeback=$WRITEBACK"
	fi

	rm -f $DIR/$tfile
	echo "Dirty pages gaurenteed flushed via fsync"
	return 0
}
run_test 118d "Fsync validation inject a delay of the bulk =========="

test_118f() {
        reset_async

        #define OBD_FAIL_OSC_BRW_PREP_REQ2        0x40a
        lctl set_param fail_loc=0x8000040a

	# Should simulate EINVAL error which is fatal
        multiop $DIR/$tfile oO_CREAT:O_RDWR:O_SYNC:w4096c
        RC=$?
	if [[ $RC -eq 0 ]]; then
		error "Must return error due to dropped pages, rc=$RC"
	fi
	
        lctl set_param fail_loc=0x0
        
        LOCKED=$(lctl get_param -n "llite.*.dump_page_cache" | grep -c locked)
        DIRTY=$(lctl get_param -n "llite.*.dump_page_cache" | grep -c dirty)
        WRITEBACK=$(lctl get_param -n "llite.*.dump_page_cache" | grep -c writeback)
	if [[ $LOCKED -ne 0 ]]; then
		error "Locked pages remain in cache, locked=$LOCKED"
	fi

	if [[ $DIRTY -ne 0 || $WRITEBACK -ne 0 ]]; then
		error "Dirty pages not flushed to disk, dirty=$DIRTY, writeback=$WRITEBACK"
	fi

	rm -f $DIR/$tfile
	echo "No pages locked after fsync"

        reset_async
	return 0
}
run_test 118f "Simulate unrecoverable OSC side error =========="

test_118g() {
        reset_async

	#define OBD_FAIL_OSC_BRW_PREP_REQ        0x406
        lctl set_param fail_loc=0x406

	# simulate local -ENOMEM
        multiop $DIR/$tfile oO_CREAT:O_RDWR:O_SYNC:w4096c
        RC=$?
	
        lctl set_param fail_loc=0
	if [[ $RC -eq 0 ]]; then
		error "Must return error due to dropped pages, rc=$RC"
	fi

        LOCKED=$(lctl get_param -n "llite.*.dump_page_cache" | grep -c locked)
        DIRTY=$(lctl get_param -n "llite.*.dump_page_cache" | grep -c dirty)
        WRITEBACK=$(lctl get_param -n "llite.*.dump_page_cache" | grep -c writeback)
	if [[ $LOCKED -ne 0 ]]; then
		error "Locked pages remain in cache, locked=$LOCKED"
	fi
	
	if [[ $DIRTY -ne 0 || $WRITEBACK -ne 0 ]]; then
		error "Dirty pages not flushed to disk, dirty=$DIRTY, writeback=$WRITEBACK"
	fi

	rm -f $DIR/$tfile
	echo "No pages locked after fsync"

	reset_async
	return 0
}
run_test 118g "Don't stay in wait if we got local -ENOMEM  =========="

test_118h() {
	remote_ost_nodsh && skip "remote OST" && return

        reset_async

	#define OBD_FAIL_OST_BRW_WRITE_BULK      0x20e
        set_nodes_failloc "$(osts_nodes)" 0x20e
	# Should simulate ENOMEM error which is recoverable and should be handled by timeout
        multiop $DIR/$tfile oO_CREAT:O_RDWR:O_SYNC:w4096c
        RC=$?
	
        set_nodes_failloc "$(osts_nodes)" 0
	if [[ $RC -eq 0 ]]; then
		error "Must return error due to dropped pages, rc=$RC"
	fi

        LOCKED=$(lctl get_param -n llite.*.dump_page_cache | grep -c locked)
        DIRTY=$(lctl get_param -n llite.*.dump_page_cache | grep -c dirty)
        WRITEBACK=$(lctl get_param -n llite.*.dump_page_cache | grep -c writebac)
	if [[ $LOCKED -ne 0 ]]; then
		error "Locked pages remain in cache, locked=$LOCKED"
	fi
	
	if [[ $DIRTY -ne 0 || $WRITEBACK -ne 0 ]]; then
		error "Dirty pages not flushed to disk, dirty=$DIRTY, writeback=$WRITEBACK"
	fi

	rm -f $DIR/$tfile
	echo "No pages locked after fsync"

	return 0
}
run_test 118h "Verify timeout in handling recoverables errors  =========="

test_118i() {
	remote_ost_nodsh && skip "remote OST" && return

        reset_async

	#define OBD_FAIL_OST_BRW_WRITE_BULK      0x20e
        set_nodes_failloc "$(osts_nodes)" 0x20e
	
	# Should simulate ENOMEM error which is recoverable and should be handled by timeout
        multiop $DIR/$tfile oO_CREAT:O_RDWR:O_SYNC:w4096c &
	PID=$!
	sleep 5
	set_nodes_failloc "$(osts_nodes)" 0
	
	wait $PID
        RC=$?
	if [[ $RC -ne 0 ]]; then
		error "got error, but should be not, rc=$RC"
	fi

	LOCKED=$(lctl get_param -n "llite.*.dump_page_cache" | grep -c locked)
	DIRTY=$(lctl get_param -n "llite.*.dump_page_cache" | grep -c dirty)
	WRITEBACK=$(lctl get_param -n "llite.*.dump_page_cache" | grep -c writeback)
	if [[ $LOCKED -ne 0 ]]; then
		error "Locked pages remain in cache, locked=$LOCKED"
	fi
	
	if [[ $DIRTY -ne 0 || $WRITEBACK -ne 0 ]]; then
		error "Dirty pages not flushed to disk, dirty=$DIRTY, writeback=$WRITEBACK"
	fi

	rm -f $DIR/$tfile
	echo "No pages locked after fsync"

	return 0
}
run_test 118i "Fix error before timeout in recoverable error  =========="

test_118j() {
	remote_ost_nodsh && skip "remote OST" && return

        reset_async

	#define OBD_FAIL_OST_BRW_WRITE_BULK2     0x220
        set_nodes_failloc "$(osts_nodes)" 0x220

	# return -EIO from OST
        multiop $DIR/$tfile oO_CREAT:O_RDWR:O_SYNC:w4096c
        RC=$?
        set_nodes_failloc "$(osts_nodes)" 0x0
	if [[ $RC -eq 0 ]]; then
		error "Must return error due to dropped pages, rc=$RC"
	fi

        LOCKED=$(lctl get_param -n llite.*.dump_page_cache | grep -c locked)
        DIRTY=$(lctl get_param -n llite.*.dump_page_cache | grep -c dirty)
        WRITEBACK=$(lctl get_param -n llite.*.dump_page_cache | grep -c writeback)
	if [[ $LOCKED -ne 0 ]]; then
		error "Locked pages remain in cache, locked=$LOCKED"
	fi
	
	# in recoverable error on OST we want resend and stay until it finished
	if [[ $DIRTY -ne 0 || $WRITEBACK -ne 0 ]]; then
		error "Dirty pages not flushed to disk, dirty=$DIRTY, writeback=$WRITEBACK"
	fi

	rm -f $DIR/$tfile
	echo "No pages locked after fsync"

 	return 0
}
run_test 118j "Simulate unrecoverable OST side error =========="

test_118k()
{
	#define OBD_FAIL_OST_BRW_WRITE_BULK      0x20e
	set_nodes_failloc "$(osts_nodes)" 0x20e
	mkdir -p $DIR/$tdir

        for ((i=0;i<10;i++)); do
                (dd if=/dev/zero of=$DIR/$tdir/$tfile-$i bs=1M count=10 || \
			error "dd to $DIR/$tdir/$tfile-$i failed" )&
	        SLEEPPID=$!
                sleep 0.500s
	        kill $SLEEPPID
	        wait $SLEEPPID
        done

        set_nodes_failloc "$(osts_nodes)" 0
}
run_test 118k "bio alloc -ENOMEM and IO TERM handling ========="

[ "$SLOW" = "no" ] && [ -n "$OLD_RESENDCOUNT" ] && set_resend_count $OLD_RESENDCOUNT

test_119a() # bug 11737
{
        BSIZE=$((512 * 1024))
        directio write $DIR/$tfile 0 1 $BSIZE
        # We ask to read two blocks, which is more than a file size.
        # directio will indicate an error when requested and actual
        # sizes aren't equeal (a normal situation in this case) and
        # print actual read amount.
        NOB=`directio read $DIR/$tfile 0 2 $BSIZE | awk '/error/ {print $6}'`
        if [ "$NOB" != "$BSIZE" ]; then
                error "read $NOB bytes instead of $BSIZE"
        fi
        rm -f $DIR/$tfile
}
run_test 119a "Short directIO read must return actual read amount"

test_119b() # bug 11737
{
        [ "$OSTCOUNT" -lt "2" ] && skip "skipping 2-stripe test" && return

        $SETSTRIPE $DIR/$tfile -c 2
        dd if=/dev/zero of=$DIR/$tfile bs=1M count=1 seek=1 || error "dd failed"
        sync
        multiop $DIR/$tfile oO_RDONLY:O_DIRECT:r$((2048 * 1024)) || \
                error "direct read failed"
        rm -f $DIR/$tfile
}
run_test 119b "Sparse directIO read must return actual read amount"

test_119c() # bug 13099
{
        BSIZE=1048576
        directio write $DIR/$tfile 3 1 $BSIZE || error "direct write failed"
        directio readhole $DIR/$tfile 0 2 $BSIZE || error "reading hole failed"
        rm -f $DIR/$tfile
}
run_test 119c "Testing for direct read hitting hole"

test_120a() {
        [ -z "`lctl get_param -n mdc.*.connect_flags | grep early_lock_cancel`" ] && \
               skip "no early lock cancel on server" && return 0
        lru_resize_disable mdc
        lru_resize_disable osc
        cancel_lru_locks mdc
        stat $DIR/$tdir > /dev/null
        can1=`lctl get_param -n ldlm.services.ldlm_canceld.stats | awk '/ldlm_cancel/ {print $2}'`
        blk1=`lctl get_param -n ldlm.services.ldlm_cbd.stats | awk '/ldlm_bl_callback/ {print $2}'`
        mkdir -p $DIR/$tdir/d1
        can2=`lctl get_param -n ldlm.services.ldlm_canceld.stats | awk '/ldlm_cancel/ {print $2}'`
        blk2=`lctl get_param -n ldlm.services.ldlm_cbd.stats | awk '/ldlm_bl_callback/ {print $2}'`
        [ $can1 -eq $can2 ] || error $((can2-can1)) "cancel RPC occured."
        [ $blk1 -eq $blk2 ] || error $((blk2-blk1)) "blocking RPC occured."
        lru_resize_enable mdc
        lru_resize_enable osc
}
run_test 120a "Early Lock Cancel: mkdir test ==================="

test_120b() {
        [ -z "`lctl get_param -n mdc.*.connect_flags | grep early_lock_cancel`" ] && \
               skip "no early lock cancel on server" && return 0
        lru_resize_disable mdc
        lru_resize_disable osc
        cancel_lru_locks mdc
        stat $DIR/$tdir > /dev/null
        can1=`lctl get_param -n ldlm.services.ldlm_canceld.stats | awk '/ldlm_cancel/ {print $2}'`
        blk1=`lctl get_param -n ldlm.services.ldlm_cbd.stats | awk '/ldlm_bl_callback/ {print $2}'`
        touch $DIR/$tdir/f1
        blk2=`lctl get_param -n ldlm.services.ldlm_cbd.stats | awk '/ldlm_bl_callback/ {print $2}'`
        can2=`lctl get_param -n ldlm.services.ldlm_canceld.stats | awk '/ldlm_cancel/ {print $2}'`
        [ $can1 -eq $can2 ] || error $((can2-can1)) "cancel RPC occured."
        [ $blk1 -eq $blk2 ] || error $((blk2-blk1)) "blocking RPC occured."
        lru_resize_enable mdc
        lru_resize_enable osc
}
run_test 120b "Early Lock Cancel: create test =================="

test_120c() {
        [ -z "`lctl get_param -n mdc.*.connect_flags | grep early_lock_cancel`" ] && \
               skip "no early lock cancel on server" && return 0
        lru_resize_disable mdc
        lru_resize_disable osc
        mkdir -p $DIR/$tdir/d1 $DIR/$tdir/d2
        touch $DIR/$tdir/d1/f1
        cancel_lru_locks mdc
        stat $DIR/$tdir/d1 $DIR/$tdir/d2 $DIR/$tdir/d1/f1 > /dev/null
        can1=`lctl get_param -n ldlm.services.ldlm_canceld.stats | awk '/ldlm_cancel/ {print $2}'`
        blk1=`lctl get_param -n ldlm.services.ldlm_cbd.stats | awk '/ldlm_bl_callback/ {print $2}'`
        ln $DIR/$tdir/d1/f1 $DIR/$tdir/d2/f2
        can2=`lctl get_param -n ldlm.services.ldlm_canceld.stats | awk '/ldlm_cancel/ {print $2}'`
        blk2=`lctl get_param -n ldlm.services.ldlm_cbd.stats | awk '/ldlm_bl_callback/ {print $2}'`
        [ $can1 -eq $can2 ] || error $((can2-can1)) "cancel RPC occured."
        [ $blk1 -eq $blk2 ] || error $((blk2-blk1)) "blocking RPC occured."
        lru_resize_enable mdc
        lru_resize_enable osc
}
run_test 120c "Early Lock Cancel: link test ===================="

test_120d() {
        [ -z "`lctl get_param -n mdc.*.connect_flags | grep early_lock_cancel`" ] && \
               skip "no early lock cancel on server" && return 0
        lru_resize_disable mdc
        lru_resize_disable osc
        touch $DIR/$tdir
        cancel_lru_locks mdc
        stat $DIR/$tdir > /dev/null
        can1=`lctl get_param -n ldlm.services.ldlm_canceld.stats | awk '/ldlm_cancel/ {print $2}'`
        blk1=`lctl get_param -n ldlm.services.ldlm_cbd.stats | awk '/ldlm_bl_callback/ {print $2}'`
        chmod a+x $DIR/$tdir
        can2=`lctl get_param -n ldlm.services.ldlm_canceld.stats | awk '/ldlm_cancel/ {print $2}'`
        blk2=`lctl get_param -n ldlm.services.ldlm_cbd.stats | awk '/ldlm_bl_callback/ {print $2}'`
        [ $can1 -eq $can2 ] || error $((can2-can1)) "cancel RPC occured."
        [ $blk1 -eq $blk2 ] || error $((blk2-blk1)) "blocking RPC occured."
        lru_resize_enable mdc
        lru_resize_enable osc
}
run_test 120d "Early Lock Cancel: setattr test ================="

test_120e() {
        [ -z "`lctl get_param -n mdc.*.connect_flags | grep early_lock_cancel`" ] && \
               skip "no early lock cancel on server" && return 0
        lru_resize_disable mdc
        lru_resize_disable osc
        dd if=/dev/zero of=$DIR/$tdir/f1 count=1
        cancel_lru_locks mdc
        cancel_lru_locks osc
        dd if=$DIR/$tdir/f1 of=/dev/null
        stat $DIR/$tdir $DIR/$tdir/f1 > /dev/null
        can1=`lctl get_param -n ldlm.services.ldlm_canceld.stats | awk '/ldlm_cancel/ {print $2}'`
        blk1=`lctl get_param -n ldlm.services.ldlm_cbd.stats | awk '/ldlm_bl_callback/ {print $2}'`
        unlink $DIR/$tdir/f1
        can2=`lctl get_param -n ldlm.services.ldlm_canceld.stats | awk '/ldlm_cancel/ {print $2}'`
        blk2=`lctl get_param -n ldlm.services.ldlm_cbd.stats | awk '/ldlm_bl_callback/ {print $2}'`
        [ $can1 -eq $can2 ] || error $((can2-can1)) "cancel RPC occured."
        [ $blk1 -eq $blk2 ] || error $((blk2-blk1)) "blocking RPC occured."
        lru_resize_enable mdc
        lru_resize_enable osc
}
run_test 120e "Early Lock Cancel: unlink test =================="

test_120f() {
        [ -z "`lctl get_param -n mdc.*.connect_flags | grep early_lock_cancel`" ] && \
               skip "no early lock cancel on server" && return 0
        lru_resize_disable mdc
        lru_resize_disable osc
        mkdir -p $DIR/$tdir/d1 $DIR/$tdir/d2
        dd if=/dev/zero of=$DIR/$tdir/d1/f1 count=1
        dd if=/dev/zero of=$DIR/$tdir/d2/f2 count=1
        cancel_lru_locks mdc
        cancel_lru_locks osc
        dd if=$DIR/$tdir/d1/f1 of=/dev/null
        dd if=$DIR/$tdir/d2/f2 of=/dev/null
        stat $DIR/$tdir/d1 $DIR/$tdir/d2 $DIR/$tdir/d1/f1 $DIR/$tdir/d2/f2 > /dev/null
        can1=`lctl get_param -n ldlm.services.ldlm_canceld.stats | awk '/ldlm_cancel/ {print $2}'`
        blk1=`lctl get_param -n ldlm/services.ldlm_cbd.stats | awk '/ldlm_bl_callback/ {print $2}'`
        mv $DIR/$tdir/d1/f1 $DIR/$tdir/d2/f2
        can2=`lctl get_param -n ldlm.services.ldlm_canceld.stats | awk '/ldlm_cancel/ {print $2}'`
        blk2=`lctl get_param -n ldlm.services.ldlm_cbd.stats | awk '/ldlm_bl_callback/ {print $2}'`
        [ $can1 -eq $can2 ] || error $((can2-can1)) "cancel RPC occured."
        [ $blk1 -eq $blk2 ] || error $((blk2-blk1)) "blocking RPC occured."
        lru_resize_enable mdc
        lru_resize_enable osc
}
run_test 120f "Early Lock Cancel: rename test =================="

test_120g() {
        [ -z "`lctl get_param -n mdc.*.connect_flags | grep early_lock_cancel`" ] && \
               skip "no early lock cancel on server" && return 0
        lru_resize_disable mdc
        lru_resize_disable osc
        count=10000
        echo create $count files
        mkdir -p $DIR/$tdir
        cancel_lru_locks mdc
        cancel_lru_locks osc
        t0=`date +%s`
        
        can0=`lctl get_param -n ldlm.services.ldlm_canceld.stats | awk '/ldlm_cancel/ {print $2}'`
        blk0=`lctl get_param -n ldlm.services.ldlm_cbd.stats | awk '/ldlm_bl_callback/ {print $2}'`
        createmany -o $DIR/$tdir/f $count
        sync
        can1=`lctl get_param -n ldlm.services.ldlm_canceld.stats | awk '/ldlm_cancel/ {print $2}'`
        blk1=`lctl get_param -n ldlm.services.ldlm_cbd.stats | awk '/ldlm_bl_callback/ {print $2}'`
        t1=`date +%s`
        echo total: $((can1-can0)) cancels, $((blk1-blk0)) blockings
        echo rm $count files
        rm -r $DIR/$tdir
        sync
        can2=`lctl get_param -n ldlm.services.ldlm_canceld.stats | awk '/ldlm_cancel/ {print $2}'`
        blk2=`lctl get_param -n ldlm.services.ldlm_cbd.stats | awk '/ldlm_bl_callback/ {print $2}'`
        t2=`date +%s`
        echo total: $count removes in $((t2-t1))
        echo total: $((can2-can1)) cancels, $((blk2-blk1)) blockings
        sleep 2
        # wait for commitment of removal
        lru_resize_enable mdc
        lru_resize_enable osc
}
run_test 120g "Early Lock Cancel: performance test ============="

test_121() { #bug 10589
	writes=$(LANG=C dd if=/dev/zero of=$DIR/$tfile count=1 2>&1 | awk -F '+' '/out/ {print $1}')
	lctl set_param fail_loc=0x310
	cancel_lru_locks osc > /dev/null
	reads=$(LANG=C dd if=$DIR/$tfile of=/dev/null 2>&1 | awk -F '+' '/in/ {print $1}')
	lctl set_param fail_loc=0
	[ "$reads" -eq "$writes" ] || error "read" $reads "blocks, must be" $writes
}
run_test 121 "read cancel race ================================="

test_122() { #bug 11544
        #define OBD_FAIL_PTLRPC_CLIENT_BULK_CB   0x508
        lctl set_param fail_loc=0x508
        dd if=/dev/zero of=$DIR/$tfile count=1
        sync
        lctl set_param fail_loc=0
}
run_test 122 "fail client bulk callback (shouldn't LBUG) ======="

test_123a() { # was test 123, statahead(bug 11401)
        if [ -z "$(grep "processor.*: 1" /proc/cpuinfo)" ]; then
                log "testing on UP system. Performance may be not as good as expected."
        fi

        remount_client $MOUNT
        mkdir -p $DIR/$tdir
        error=0
        NUMFREE=`df -i -P $DIR | tail -n 1 | awk '{ print $4 }'`
        [ $NUMFREE -gt 100000 ] && NUMFREE=100000 || NUMFREE=$((NUMFREE-1000))
        MULT=10
        for ((i=1, j=0; i<=$NUMFREE; j=$i, i=$((i * MULT)) )); do
                createmany -o $DIR/$tdir/$tfile $j $((i - j))

                lctl get_param -n llite.*.statahead_max | grep '[0-9]'
                cancel_lru_locks mdc
                cancel_lru_locks osc
                stime=`date +%s`
                ls -l $DIR/$tdir > /dev/null
                etime=`date +%s`
                delta_sa=$((etime - stime))
                log "ls $i files with statahead:    $delta_sa sec"
		lctl get_param -n llite.*.statahead_stats

                max=`lctl get_param -n llite.*.statahead_max | head -n 1`
                lctl set_param -n llite.*.statahead_max 0
                lctl get_param llite.*.statahead_max
                cancel_lru_locks mdc
                cancel_lru_locks osc
                stime=`date +%s`
                ls -l $DIR/$tdir > /dev/null
                etime=`date +%s`
                delta=$((etime - stime))
                log "ls $i files without statahead: $delta sec"

                lctl set_param llite.*.statahead_max=$max
                if [ $delta_sa -gt $(($delta + 2)) ]; then
                        log "ls $i files is slower with statahead!"
                        error=1
                fi

                [ $delta -gt 20 ] && break
                [ $delta -gt 8 ] && MULT=$((50 / delta))
                [ "$SLOW" = "no" -a $delta -gt 3 ] && break
        done
        log "ls done"

        stime=`date +%s`
        rm -r $DIR/$tdir
        sync
        etime=`date +%s`
        delta=$((etime - stime))
        log "rm -r $DIR/$tdir/: $delta seconds"
        log "rm done"
        lctl get_param -n llite.*.statahead_stats
        # wait for commitment of removal
        sleep 2
        [ $error -ne 0 ] && error "statahead is slow!"
        return 0
}
run_test 123a "verify statahead work"

test_123b () { # statahead(bug 15027)
	mkdir -p $DIR/$tdir
	createmany -o $DIR/$tdir/$tfile-%d 1000
	
        cancel_lru_locks mdc
        cancel_lru_locks osc

#define OBD_FAIL_MDC_GETATTR_ENQUEUE     0x803
        lctl set_param fail_loc=0x80000803
        ls -lR $DIR/$tdir > /dev/null
        log "ls done"
        lctl set_param fail_loc=0x0
        lctl get_param -n llite.*.statahead_stats
        rm -r $DIR/$tdir
        sync

}
run_test 123b "not panic with network error in statahead enqueue (bug 15027)"

test_124a() {
	[ -z "`lctl get_param -n mdc.*.connect_flags | grep lru_resize`" ] && \
               skip "no lru resize on server" && return 0
        NR=2000
        mkdir -p $DIR/$tdir || error "failed to create $DIR/$tdir"

        # use touch to produce $NR new locks
        log "create $NR files at $DIR/$tdir"
        createmany -o $DIR/$tdir/f $NR || 
                error "failed to create $NR files in $DIR/$tdir" 
        
        cancel_lru_locks mdc
        ls -l $DIR/$tdir > /dev/null

        NSDIR=""
        LRU_SIZE=0
        for VALUE in `lctl get_param ldlm.namespaces.*mdc-*.lru_size`; do
                PARAM=`echo ${VALUE[0]} | cut -d "=" -f1`
                LRU_SIZE=$(lctl get_param -n $PARAM)
                if [ $LRU_SIZE -gt $(default_lru_size) ]; then
                        NSDIR=$(echo $PARAM | cut -d "." -f1-3)
                        log "using $(basename $NSDIR) namespace"
                        break
                fi
        done

        if [ -z "$NSDIR" -o $LRU_SIZE -lt $(default_lru_size) ]; then
                skip "Not enough cached locks created!"
                return 0
        fi
        log "created $LRU_SIZE lock(s)"

        # we want to sleep 30s to not make test too long
        SLEEP=30
        SLEEP_ADD=2

        # we know that lru resize allows one client to hold $LIMIT locks for 10h
        MAX_HRS=10

        # get the pool limit
        LIMIT=`lctl get_param -n $NSDIR.pool.limit`

        # calculate lock volume factor taking into account data set size and the
        # rule that number of locks will be getting smaller durring sleep interval
        # and we need to additionally enforce LVF to take this into account.
        # Use $LRU_SIZE_B here to take into account real number of locks created
        # in the case of CMD, LRU_SIZE_B != $NR in most of cases
        LVF=$(($MAX_HRS * 60 * 60 * $LIMIT / $SLEEP))
        LRU_SIZE_B=$LRU_SIZE
        log "make client drop locks $LVF times faster so that ${SLEEP}s is enough to cancel $LRU_SIZE lock(s)"
        OLD_LVF=`lctl get_param -n $NSDIR.pool.lock_volume_factor`
        lctl set_param -n $NSDIR.pool.lock_volume_factor $LVF
        log "sleep for $((SLEEP+SLEEP_ADD))s"
        sleep $((SLEEP+SLEEP_ADD))
        lctl set_param -n $NSDIR.pool.lock_volume_factor $OLD_LVF
        LRU_SIZE_A=`lctl get_param -n $NSDIR/lru_size`

        [ $LRU_SIZE_B -gt $LRU_SIZE_A ] || {
                error "No locks dropped in "$((SLEEP+SLEEP_ADD))"s. LRU size: $LRU_SIZE_A"
                unlinkmany $DIR/$tdir/f $NR
                return
        }

        log "Dropped "$((LRU_SIZE_B-LRU_SIZE_A))" locks in "$((SLEEP+SLEEP_ADD))"s"
        log "unlink $NR files at $DIR/$tdir"
        unlinkmany $DIR/$tdir/f $NR
}
run_test 124a "lru resize ======================================="

test_124b() {
	[ -z "`lctl get_param -n mdc.*.connect_flags | grep lru_resize`" ] && \
               skip "no lru resize on server" && return 0

        # even for cmd no matter what metadata namespace to use for getting 
        # the limit, we use appropriate.
        LIMIT=`lctl get_param -n ldlm.namespaces.*mdc*.pool.limit`

        NR=$(($(default_lru_size)*20))
        if [ $NR -gt $LIMIT ]; then
                NR=$LIMIT
        fi
        lru_resize_disable mdc
        mkdir -p $DIR/$tdir/disable_lru_resize || 
		error "failed to create $DIR/$tdir/disable_lru_resize"

        createmany -o $DIR/$tdir/disable_lru_resize/f $NR
        log "doing ls -la $DIR/$tdir/disable_lru_resize 3 times"
        cancel_lru_locks mdc
        stime=`date +%s`
        PID=""
        ls -la $DIR/$tdir/disable_lru_resize > /dev/null &
        PID="$PID $!"
        sleep 2
        ls -la $DIR/$tdir/disable_lru_resize > /dev/null &
        PID="$PID $!"
        sleep 2
        ls -la $DIR/$tdir/disable_lru_resize > /dev/null &
        PID="$PID $!"
        wait $PID
        etime=`date +%s`
        nolruresize_delta=$((etime-stime))
        log "ls -la time: $nolruresize_delta seconds"
        log "lru_size = $(lctl get_param -n ldlm.namespaces.*mdc*.lru_size)"
        unlinkmany $DIR/$tdir/disable_lru_resize/f $NR

        lru_resize_enable mdc
        mkdir -p $DIR/$tdir/enable_lru_resize || 
		error "failed to create $DIR/$tdir/enable_lru_resize"

        createmany -o $DIR/$tdir/enable_lru_resize/f $NR
        log "doing ls -la $DIR/$tdir/enable_lru_resize 3 times"
        cancel_lru_locks mdc
        stime=`date +%s`
        PID=""
        ls -la $DIR/$tdir/enable_lru_resize > /dev/null &
        PID="$PID $!"
        sleep 2
        ls -la $DIR/$tdir/enable_lru_resize > /dev/null &
        PID="$PID $!"
        sleep 2
        ls -la $DIR/$tdir/enable_lru_resize > /dev/null &
        PID="$PID $!"
        wait $PID
        etime=`date +%s`
        lruresize_delta=$((etime-stime))
        log "ls -la time: $lruresize_delta seconds"
        log "lru_size = $(lctl get_param -n ldlm.namespaces.*mdc*.lru_size)"

        if [ $lruresize_delta -gt $nolruresize_delta ]; then
                log "ls -la is $(((lruresize_delta - $nolruresize_delta) * 100 / $nolruresize_delta))% slower with lru resize enabled"
        elif [ $nolruresize_delta -gt $lruresize_delta ]; then
                log "ls -la is $(((nolruresize_delta - $lruresize_delta) * 100 / $nolruresize_delta))% faster with lru resize enabled"
        else
                log "lru resize performs the same with no lru resize"
        fi
        unlinkmany $DIR/$tdir/enable_lru_resize/f $NR
}
run_test 124b "lru resize (performance test) ======================="

test_125() { # 13358
	[ -z "$(lctl get_param -n mdc.*-mdc-*.connect_flags | grep acl)" ] && skip "must have acl enabled" && return
	mkdir -p $DIR/d125 || error "mkdir failed"
	$SETSTRIPE $DIR/d125 -s 65536 -c -1 || error "setstripe failed"
	setfacl -R -m u:bin:rwx $DIR/d125 || error "setfacl $DIR/d125 failes"
	ls -ld $DIR/d125 || error "cannot access $DIR/d125"
}
run_test 125 "don't return EPROTO when a dir has a non-default striping and ACLs"

test_126() { # bug 12829/13455
	[ "$UID" != 0 ] && echo "skipping $TESTNAME (must run as root)" && return
	$RUNAS -u 0 -g 1 touch $DIR/$tfile || error "touch failed"
	gid=`ls -n $DIR/$tfile | awk '{print $4}'`
	rm -f $DIR/$tfile
	[ $gid -eq "1" ] || error "gid is set to" $gid "instead of 1"
}
run_test 126 "check that the fsgid provided by the client is taken into account"

test_127() { # bug 15521
        $LSTRIPE -i 0 -c 1 $DIR/$tfile
        $LCTL set_param osc.*.stats=0
        FSIZE=$((2048 * 1024))
        dd if=/dev/zero of=$DIR/$tfile bs=$FSIZE count=1
        cancel_lru_locks osc
        dd if=$DIR/$tfile of=/dev/null bs=$FSIZE

        $LCTL get_param osc.*0000-osc-*.stats | grep samples > $DIR/${tfile}.tmp
        while read NAME COUNT SAMP UNIT MIN MAX SUM SUMSQ; do
                eval $NAME=$COUNT
                echo "got $COUNT $NAME"

                case $NAME in
                        ost_read|ost_write)
                        [ $MIN -lt 4096 ] && error "min is too small: $MIN"
                        [ $MIN -gt $FSIZE ] && error "min is too big: $MIN"
                        [ $MAX -lt 4096 ] && error "max is too small: $MAX"
                        [ $MAX -gt $FSIZE ] && error "max is too big: $MAX"
                        [ $SUM -ne $FSIZE ] && error "sum is wrong: $SUM"
                        [ $SUMSQ -lt $(((FSIZE /4096) * (4096 * 4096))) ] && 
                                error "sumsquare is too small: $SUMSQ"
                        [ $SUMSQ -gt $((FSIZE * FSIZE)) ] && 
                                error "sumsquare is too big: $SUMSQ"
                        ;;
                        *) ;;
                esac
        done < $DIR/${tfile}.tmp

        #check that we actually got some stats
        [ "$ost_read" ] || error "no read done"
        [ "$ost_write" ] || error "no write done"
}
run_test 127 "verify the client stats are sane"

<<<<<<< HEAD
=======
test_128() { # bug 15212
	touch $DIR/$tfile
	$LFS 2>&1 <<-EOF | tee $TMP/$tfile.log
		find $DIR/$tfile
		find $DIR/$tfile
	EOF

	result=$(grep error $TMP/$tfile.log)
	rm -f $DIR/$tfile
	[ -z "$result" ] || error "consecutive find's under interactive lfs failed"
}
run_test 128 "interactive lfs for 2 consecutive find's"

test_129() {
	[ "$FSTYPE" = "ldiskfs" ] || return 0
	mkdir $DIR/$tdir

	EFBIG=27
	ldiskfs_prefix=/proc/fs/ldiskfs
	proc_file=max_dir_size
	max_bytes=16385

	echo $max_bytes >$ldiskfs_prefix/$proc_file

	I=0
	J=0
	while [ $I -lt $max_bytes ]; do
		touch $DIR/$tdir/$J
		J=$((J+1))
		I=$(stat -c%s "$DIR/$tdir")
	done

	# One more file and we should be over the limit
	multiop $DIR/$tdir/$J Oc
	rc=$?
	if [ $rc -eq 0 ]; then
		rm -rf $DIR/$tdir
		error "exceeded dir size limit: $I bytes"
	elif [ $rc -ne $EFBIG ]; then
		rm -rf $DIR/$tdir
		error "return code $rc received instead of expected $EFBIG"
	else
		echo "return code $rc received as expected"
	fi

	echo 0 >$ldiskfs_prefix/$proc_file
	rm -rf $DIR/$tdir
}
run_test 129 "test directory size limit ========================"

>>>>>>> 393d7342
TMPDIR=$OLDTMPDIR
TMP=$OLDTMP
HOME=$OLDHOME

log "cleanup: ======================================================"
check_and_cleanup_lustre
if [ "$I_MOUNTED" != "yes" ]; then
	lctl set_param debug="$OLDDEBUG" 2> /dev/null || true
fi

echo '=========================== finished ==============================='
[ -f "$SANITYLOG" ] && cat $SANITYLOG && grep -q FAIL $SANITYLOG && exit 1 || true
echo "$0: completed"<|MERGE_RESOLUTION|>--- conflicted
+++ resolved
@@ -4954,8 +4954,6 @@
 }
 run_test 127 "verify the client stats are sane"
 
-<<<<<<< HEAD
-=======
 test_128() { # bug 15212
 	touch $DIR/$tfile
 	$LFS 2>&1 <<-EOF | tee $TMP/$tfile.log
@@ -5006,7 +5004,6 @@
 }
 run_test 129 "test directory size limit ========================"
 
->>>>>>> 393d7342
 TMPDIR=$OLDTMPDIR
 TMP=$OLDTMP
 HOME=$OLDHOME
