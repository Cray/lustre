--- conflicted
+++ resolved
@@ -1,11 +1,8 @@
 The files in this directory are user-contributed and are not supported by
 Sun Microsystems, Inc. in any way.
 
-<<<<<<< HEAD
-=======
 . adio_driver_mpich2-1.0.7.patch: an optimized Lustre ADIO driver for MPICH2-1.0.7,
   developed by Sun Lustre group and ORNL together.
->>>>>>> 03b71240
 . mpich2-1.0.3.patch & adio-lustre-mpich2-v03.patch : came from weikuan ORNL
   (wyu@ornl.gov) and you can get detail information http://ft.ornl.gov/projects/io/
    