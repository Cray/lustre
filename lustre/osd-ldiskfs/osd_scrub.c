/*
 * GPL HEADER START
 *
 * DO NOT ALTER OR REMOVE COPYRIGHT NOTICES OR THIS FILE HEADER.
 *
 * This program is free software; you can redistribute it and/or modify
 * it under the terms of the GNU General Public License version 2 only,
 * as published by the Free Software Foundation.

 * This program is distributed in the hope that it will be useful,
 * but WITHOUT ANY WARRANTY; without even the implied warranty of
 * MERCHANTABILITY or FITNESS FOR A PARTICULAR PURPOSE.  See the
 * GNU General Public License version 2 for more details.  A copy is
 * included in the COPYING file that accompanied this code.

 * You should have received a copy of the GNU General Public License
 * along with this program; if not, write to the Free Software
 * Foundation, Inc., 59 Temple Place, Suite 330, Boston, MA 02111-1307 USA
 *
 * GPL HEADER END
 */
/*
 * Copyright (c) 2012, 2014, Intel Corporation.
 */
/*
 * lustre/osd-ldiskfs/osd_scrub.c
 *
 * Top-level entry points into osd module
 *
 * The OI scrub is used for rebuilding Object Index files when restores MDT from
 * file-level backup.
 *
 * The otable based iterator scans ldiskfs inode table to feed up layer LFSCK.
 *
 * Author: Fan Yong <yong.fan@whamcloud.com>
 */

#define DEBUG_SUBSYSTEM S_LFSCK

#include <lustre/lustre_idl.h>
#include <lustre_disk.h>
#include <dt_object.h>
#include <linux/xattr.h>

#include "osd_internal.h"
#include "osd_oi.h"
#include "osd_scrub.h"

#define HALF_SEC	msecs_to_jiffies(MSEC_PER_SEC >> 1)

#define OSD_OTABLE_MAX_HASH		0x00000000ffffffffULL

#define SCRUB_NEXT_BREAK	1 /* exit current loop and process next group */
#define SCRUB_NEXT_CONTINUE	2 /* skip current object and process next bit */
#define SCRUB_NEXT_EXIT 	3 /* exit all the loops */
#define SCRUB_NEXT_WAIT 	4 /* wait for free cache slot */
#define SCRUB_NEXT_CRASH	5 /* simulate system crash during OI scrub */
#define SCRUB_NEXT_FATAL	6 /* simulate failure during OI scrub */
#define SCRUB_NEXT_NOSCRUB	7 /* new created object, no scrub on it */
#define SCRUB_NEXT_NOLMA	8 /* the inode has no FID-in-LMA */
#define SCRUB_NEXT_OSTOBJ	9 /* for OST-object */
#define SCRUB_NEXT_OSTOBJ_OLD	10 /* old OST-object, no LMA or no FID-on-OST
				    * flags in LMA */

/* misc functions */

static inline struct osd_device *osd_scrub2dev(struct osd_scrub *scrub)
{
	return container_of0(scrub, struct osd_device, od_scrub);
}

static inline struct super_block *osd_scrub2sb(struct osd_scrub *scrub)
{
	return osd_sb(osd_scrub2dev(scrub));
}

static inline int osd_scrub_has_window(struct osd_scrub *scrub,
				       struct osd_otable_cache *ooc)
{
	return scrub->os_pos_current < ooc->ooc_pos_preload + SCRUB_WINDOW_SIZE;
}

static inline const char *osd_scrub2name(struct osd_scrub *scrub)
{
	return LDISKFS_SB(osd_scrub2sb(scrub))->s_es->s_volume_name;
}

/**
 * update/insert/delete the specified OI mapping (@fid @id) according to the ops
 *
 * \retval   1, changed nothing
 * \retval   0, changed successfully
 * \retval -ve, on error
 */
static int osd_scrub_refresh_mapping(struct osd_thread_info *info,
				     struct osd_device *dev,
				     const struct lu_fid *fid,
				     const struct osd_inode_id *id,
				     int ops, bool force,
				     enum oi_check_flags flags)
{
	handle_t *th;
	int	  rc;
	ENTRY;

	if (dev->od_scrub.os_file.sf_param & SP_DRYRUN && !force)
		RETURN(0);

	/* DTO_INDEX_INSERT is enough for other two ops:
	 * delete/update, but save stack. */
	th = osd_journal_start_sb(osd_sb(dev), LDISKFS_HT_MISC,
				osd_dto_credits_noquota[DTO_INDEX_INSERT]);
	if (IS_ERR(th)) {
		rc = PTR_ERR(th);
		CDEBUG(D_LFSCK, "%s: fail to start trans for scrub op %d "
		       DFID" => %u/%u: rc = %d\n", osd_name(dev), ops,
		       PFID(fid), id->oii_ino, id->oii_gen, rc);
		RETURN(rc);
	}

	switch (ops) {
	case DTO_INDEX_UPDATE:
		rc = osd_oi_update(info, dev, fid, id, th, flags);
		if (unlikely(rc == -ENOENT)) {
			/* Some unlink thread may removed the OI mapping. */
			rc = 1;
		}
		break;
	case DTO_INDEX_INSERT:
		rc = osd_oi_insert(info, dev, fid, id, th, flags);
		if (unlikely(rc == -EEXIST)) {
			rc = 1;
			/* XXX: There are trouble things when adding OI
			 *	mapping for IGIF object, which may cause
			 *	multiple objects to be mapped to the same
			 *	IGIF formatted FID. Consider the following
			 *	situations:
			 *
			 *	1) The MDT is upgrading from 1.8 device.
			 *	The OI scrub generates IGIF FID1 for the
			 *	OBJ1 and adds the OI mapping.
			 *
			 *	2) For some reason, the OI scrub does not
			 *	process all the IGIF objects completely.
			 *
			 *	3) The MDT is backuped and restored against
			 *	this device.
			 *
			 *	4) When the MDT mounts up, the OI scrub will
			 *	try to rebuild the OI files. For some IGIF
			 *	object, OBJ2, which was not processed by the
			 *	OI scrub before the backup/restore, and the
			 *	new generated IGIF formatted FID may be just
			 *	the FID1, the same as OBJ1.
			 *
			 *	Under such case, the OI scrub cannot know how
			 *	to generate new FID for the OBJ2.
			 *
			 *	Currently, we do nothing for that. One possible
			 *	solution is to generate new normal FID for the
			 *	conflict object.
			 *
			 *	Anyway, it is rare, only exists in theory. */
		}
		break;
	case DTO_INDEX_DELETE:
		rc = osd_oi_delete(info, dev, fid, th, flags);
		if (rc == -ENOENT) {
			/* It is normal that the unlink thread has removed the
			 * OI mapping already. */
			rc = 1;
		}
		break;
	default:
		LASSERTF(0, "Unexpected ops %d\n", ops);
		break;
	}

	ldiskfs_journal_stop(th);
	if (rc < 0)
		CDEBUG(D_LFSCK, "%s: fail to refresh OI map for scrub op %d "
		       DFID" => %u/%u: rc = %d\n", osd_name(dev), ops,
		       PFID(fid), id ? id->oii_ino : -1, id ? id->oii_gen : -1,
		       rc);

	RETURN(rc);
}

/* OI_scrub file ops */

static void osd_scrub_file_to_cpu(struct scrub_file *des,
				  struct scrub_file *src)
{
	memcpy(des->sf_uuid, src->sf_uuid, 16);
	des->sf_flags	= le64_to_cpu(src->sf_flags);
	des->sf_magic	= le32_to_cpu(src->sf_magic);
	des->sf_status	= le16_to_cpu(src->sf_status);
	des->sf_param	= le16_to_cpu(src->sf_param);
	des->sf_time_last_complete      =
				le64_to_cpu(src->sf_time_last_complete);
	des->sf_time_latest_start       =
				le64_to_cpu(src->sf_time_latest_start);
	des->sf_time_last_checkpoint    =
				le64_to_cpu(src->sf_time_last_checkpoint);
	des->sf_pos_latest_start	=
				le64_to_cpu(src->sf_pos_latest_start);
	des->sf_pos_last_checkpoint     =
				le64_to_cpu(src->sf_pos_last_checkpoint);
	des->sf_pos_first_inconsistent  =
				le64_to_cpu(src->sf_pos_first_inconsistent);
	des->sf_items_checked		=
				le64_to_cpu(src->sf_items_checked);
	des->sf_items_updated		=
				le64_to_cpu(src->sf_items_updated);
	des->sf_items_failed		=
				le64_to_cpu(src->sf_items_failed);
	des->sf_items_updated_prior     =
				le64_to_cpu(src->sf_items_updated_prior);
	des->sf_run_time	= le32_to_cpu(src->sf_run_time);
	des->sf_success_count   = le32_to_cpu(src->sf_success_count);
	des->sf_oi_count	= le16_to_cpu(src->sf_oi_count);
	des->sf_internal_flags	= le16_to_cpu(src->sf_internal_flags);
	memcpy(des->sf_oi_bitmap, src->sf_oi_bitmap, SCRUB_OI_BITMAP_SIZE);
}

static void osd_scrub_file_to_le(struct scrub_file *des,
				 struct scrub_file *src)
{
	memcpy(des->sf_uuid, src->sf_uuid, 16);
	des->sf_flags	= cpu_to_le64(src->sf_flags);
	des->sf_magic	= cpu_to_le32(src->sf_magic);
	des->sf_status	= cpu_to_le16(src->sf_status);
	des->sf_param	= cpu_to_le16(src->sf_param);
	des->sf_time_last_complete      =
				cpu_to_le64(src->sf_time_last_complete);
	des->sf_time_latest_start       =
				cpu_to_le64(src->sf_time_latest_start);
	des->sf_time_last_checkpoint    =
				cpu_to_le64(src->sf_time_last_checkpoint);
	des->sf_pos_latest_start	=
				cpu_to_le64(src->sf_pos_latest_start);
	des->sf_pos_last_checkpoint     =
				cpu_to_le64(src->sf_pos_last_checkpoint);
	des->sf_pos_first_inconsistent  =
				cpu_to_le64(src->sf_pos_first_inconsistent);
	des->sf_items_checked		=
				cpu_to_le64(src->sf_items_checked);
	des->sf_items_updated		=
				cpu_to_le64(src->sf_items_updated);
	des->sf_items_failed		=
				cpu_to_le64(src->sf_items_failed);
	des->sf_items_updated_prior     =
				cpu_to_le64(src->sf_items_updated_prior);
	des->sf_run_time	= cpu_to_le32(src->sf_run_time);
	des->sf_success_count   = cpu_to_le32(src->sf_success_count);
	des->sf_oi_count	= cpu_to_le16(src->sf_oi_count);
	des->sf_internal_flags	= cpu_to_le16(src->sf_internal_flags);
	memcpy(des->sf_oi_bitmap, src->sf_oi_bitmap, SCRUB_OI_BITMAP_SIZE);
}

static void osd_scrub_file_init(struct osd_scrub *scrub, __u8 *uuid)
{
	struct scrub_file *sf = &scrub->os_file;

	memset(sf, 0, sizeof(*sf));
	memcpy(sf->sf_uuid, uuid, 16);
	sf->sf_magic = SCRUB_MAGIC_V1;
	sf->sf_status = SS_INIT;
}

void osd_scrub_file_reset(struct osd_scrub *scrub, __u8 *uuid, __u64 flags)
{
	struct scrub_file *sf = &scrub->os_file;

	CDEBUG(D_LFSCK, "%.16s: reset OI scrub file, old flags = "
	       LPX64", add flags = "LPX64"\n",
	       osd_scrub2name(scrub), sf->sf_flags, flags);

	memcpy(sf->sf_uuid, uuid, 16);
	sf->sf_status = SS_INIT;
	sf->sf_flags |= flags;
	sf->sf_flags &= ~SF_AUTO;
	sf->sf_run_time = 0;
	sf->sf_time_latest_start = 0;
	sf->sf_time_last_checkpoint = 0;
	sf->sf_pos_latest_start = 0;
	sf->sf_pos_last_checkpoint = 0;
	sf->sf_pos_first_inconsistent = 0;
	sf->sf_items_checked = 0;
	sf->sf_items_updated = 0;
	sf->sf_items_failed = 0;
	if (!scrub->os_in_join)
		sf->sf_items_updated_prior = 0;

	sf->sf_items_noscrub = 0;
	sf->sf_items_igif = 0;
}

static int osd_scrub_file_load(struct osd_scrub *scrub)
{
	loff_t	pos  = 0;
	int	len  = sizeof(scrub->os_file_disk);
	int	rc;

	rc = osd_ldiskfs_read(scrub->os_inode, &scrub->os_file_disk, len, &pos);
	if (rc == len) {
		struct scrub_file *sf = &scrub->os_file;

		osd_scrub_file_to_cpu(sf, &scrub->os_file_disk);
		if (sf->sf_magic != SCRUB_MAGIC_V1) {
			CDEBUG(D_LFSCK, "%.16s: invalid scrub magic "
			       "0x%x != 0x%x\n", osd_scrub2name(scrub),
			       sf->sf_magic, SCRUB_MAGIC_V1);
			/* Process it as new scrub file. */
			rc = -ENOENT;
		} else {
			rc = 0;
		}
	} else if (rc != 0) {
		CDEBUG(D_LFSCK, "%.16s: fail to load scrub file, "
		       "expected = %d: rc = %d\n",
		       osd_scrub2name(scrub), len, rc);
		if (rc > 0)
			rc = -EFAULT;
	} else {
		/* return -ENOENT for empty scrub file case. */
		rc = -ENOENT;
	}

	return rc;
}

int osd_scrub_file_store(struct osd_scrub *scrub)
{
	struct osd_device *dev;
	handle_t	  *jh;
	loff_t		   pos     = 0;
	int		   len     = sizeof(scrub->os_file_disk);
	int		   credits;
	int		   rc;

	dev = container_of0(scrub, struct osd_device, od_scrub);
	credits = osd_dto_credits_noquota[DTO_WRITE_BASE] +
		  osd_dto_credits_noquota[DTO_WRITE_BLOCK];
	jh = osd_journal_start_sb(osd_sb(dev), LDISKFS_HT_MISC, credits);
	if (IS_ERR(jh)) {
		rc = PTR_ERR(jh);
		CDEBUG(D_LFSCK, "%.16s: fail to start trans for scrub store: "
		       "rc = %d\n", osd_scrub2name(scrub), rc);
		return rc;
	}

	osd_scrub_file_to_le(&scrub->os_file_disk, &scrub->os_file);
	rc = osd_ldiskfs_write_record(scrub->os_inode, &scrub->os_file_disk,
				      len, 0, &pos, jh);
	ldiskfs_journal_stop(jh);
	if (rc != 0)
		CDEBUG(D_LFSCK, "%.16s: fail to store scrub file, "
		       "expected = %d: rc = %d\n",
		       osd_scrub2name(scrub), len, rc);

	scrub->os_time_last_checkpoint = cfs_time_current();
	scrub->os_time_next_checkpoint = scrub->os_time_last_checkpoint +
				cfs_time_seconds(SCRUB_CHECKPOINT_INTERVAL);
	return rc;
}

static int
osd_scrub_convert_ff(struct osd_thread_info *info, struct osd_device *dev,
		     struct inode *inode, const struct lu_fid *fid)
{
	struct filter_fid_old   *ff	 = &info->oti_ff;
	struct dentry		*dentry  = &info->oti_obj_dentry;
	struct lu_fid		*tfid	 = &info->oti_fid;
	handle_t		*jh;
	int			 size	 = 0;
	int			 rc;
	bool			 removed = false;
	bool			 reset   = true;
	ENTRY;

	if (dev->od_scrub.os_file.sf_param & SP_DRYRUN)
		RETURN(0);

	if (fid_is_idif(fid) && dev->od_index_in_idif == 0) {
		struct ost_id *oi = &info->oti_ostid;

		fid_to_ostid(fid, oi);
		ostid_to_fid(tfid, oi, 0);
	} else {
		*tfid = *fid;
	}

	/* We want the LMA to fit into the 256-byte OST inode, so operate
	 * as following:
	 * 1) read old XATTR_NAME_FID and save the parent FID;
	 * 2) delete the old XATTR_NAME_FID;
	 * 3) make new LMA and add it;
	 * 4) generate new XATTR_NAME_FID with the saved parent FID and add it.
	 *
	 * Making the LMA to fit into the 256-byte OST inode can save time for
	 * normal osd_check_lma() and for other OI scrub scanning in future.
	 * So it is worth to make some slow conversion here. */
	jh = osd_journal_start_sb(osd_sb(dev), LDISKFS_HT_MISC,
				osd_dto_credits_noquota[DTO_XATTR_SET] * 3);
	if (IS_ERR(jh)) {
		rc = PTR_ERR(jh);
		CDEBUG(D_LFSCK, "%s: fail to start trans for convert ff "
		       DFID": rc = %d\n", osd_name(dev), PFID(tfid), rc);
		RETURN(rc);
	}

	/* 1) read old XATTR_NAME_FID and save the parent FID */
	rc = __osd_xattr_get(inode, dentry, XATTR_NAME_FID, ff, sizeof(*ff));
	if (rc == sizeof(*ff)) {
		/* 2) delete the old XATTR_NAME_FID */
		ll_vfs_dq_init(inode);
		rc = inode->i_op->removexattr(dentry, XATTR_NAME_FID);
		if (rc != 0)
			GOTO(stop, rc);

		removed = true;
	} else if (unlikely(rc == -ENODATA)) {
		reset = false;
	} else if (rc != sizeof(struct filter_fid)) {
		GOTO(stop, rc = -EINVAL);
	}

	/* 3) make new LMA and add it */
	rc = osd_ea_fid_set(info, inode, tfid, LMAC_FID_ON_OST, 0);
	if (rc == 0 && reset)
		size = sizeof(struct filter_fid);
	else if (rc != 0 && removed)
		/* If failed, we should try to add the old back. */
		size = sizeof(struct filter_fid_old);

	/* 4) generate new XATTR_NAME_FID with the saved parent FID and add it*/
	if (size > 0) {
		int rc1;

		rc1 = __osd_xattr_set(info, inode, XATTR_NAME_FID, ff, size,
				      XATTR_CREATE);
		if (rc1 != 0 && rc == 0)
			rc = rc1;
	}

	GOTO(stop, rc);

stop:
	ldiskfs_journal_stop(jh);
	if (rc < 0)
		CDEBUG(D_LFSCK, "%s: fail to convert ff "DFID": rc = %d\n",
		       osd_name(dev), PFID(tfid), rc);
	return rc;
}

static int
osd_scrub_check_update(struct osd_thread_info *info, struct osd_device *dev,
		       struct osd_idmap_cache *oic, int val)
{
	struct osd_scrub	     *scrub  = &dev->od_scrub;
	struct scrub_file	     *sf     = &scrub->os_file;
	struct lu_fid		     *fid    = &oic->oic_fid;
	struct osd_inode_id	     *lid    = &oic->oic_lid;
	struct osd_inode_id	     *lid2   = &info->oti_id;
	struct osd_inconsistent_item *oii    = NULL;
	struct inode		     *inode  = NULL;
	int			      ops    = DTO_INDEX_UPDATE;
	int			      idx;
	int			      rc;
	bool			      converted = false;
	ENTRY;

	down_write(&scrub->os_rwsem);
	scrub->os_new_checked++;
	if (val < 0)
		GOTO(out, rc = val);

	if (scrub->os_in_prior)
		oii = list_entry(oic, struct osd_inconsistent_item,
				 oii_cache);

	if (lid->oii_ino < sf->sf_pos_latest_start && oii == NULL)
		GOTO(out, rc = 0);

	if (fid_is_igif(fid))
		sf->sf_items_igif++;

	if (val == SCRUB_NEXT_OSTOBJ_OLD) {
		inode = osd_iget(info, dev, lid);
		if (IS_ERR(inode)) {
			rc = PTR_ERR(inode);
			/* Someone removed the inode. */
			if (rc == -ENOENT || rc == -ESTALE)
				rc = 0;
			GOTO(out, rc);
		}

		/* The inode has been reused as EA inode, ignore it. */
		if (unlikely(osd_is_ea_inode(inode)))
			GOTO(out, rc = 0);

		if (!(sf->sf_param & SP_DRYRUN))
			sf->sf_flags |= SF_UPGRADE;
		sf->sf_internal_flags &= ~SIF_NO_HANDLE_OLD_FID;
		dev->od_check_ff = 1;
		rc = osd_scrub_convert_ff(info, dev, inode, fid);
		if (rc != 0)
			GOTO(out, rc);

		converted = true;
	}

	if ((val == SCRUB_NEXT_NOLMA) &&
	    (!scrub->os_convert_igif || OBD_FAIL_CHECK(OBD_FAIL_FID_NOLMA)))
		GOTO(out, rc = 0);

	if ((oii != NULL && oii->oii_insert) || (val == SCRUB_NEXT_NOLMA)) {
		ops = DTO_INDEX_INSERT;

		goto iget;
	}

	rc = osd_oi_lookup(info, dev, fid, lid2,
		(val == SCRUB_NEXT_OSTOBJ ||
		 val == SCRUB_NEXT_OSTOBJ_OLD) ? OI_KNOWN_ON_OST : 0);
	if (rc != 0) {
		if (rc == -ENOENT)
			ops = DTO_INDEX_INSERT;
		else if (rc != -ESTALE)
			GOTO(out, rc);

iget:
		if (inode == NULL) {
			inode = osd_iget(info, dev, lid);
			if (IS_ERR(inode)) {
				rc = PTR_ERR(inode);
				/* Someone removed the inode. */
				if (rc == -ENOENT || rc == -ESTALE)
					rc = 0;
				GOTO(out, rc);
			}

			/* The inode has been reused as EA inode, ignore it. */
			if (unlikely(osd_is_ea_inode(inode)))
				GOTO(out, rc = 0);
		}

		if (!scrub->os_partial_scan)
			scrub->os_full_speed = 1;

		idx = osd_oi_fid2idx(dev, fid);
		switch (val) {
		case SCRUB_NEXT_NOLMA:
			sf->sf_flags |= SF_UPGRADE;
			if (!(sf->sf_param & SP_DRYRUN)) {
				rc = osd_ea_fid_set(info, inode, fid, 0, 0);
				if (rc != 0)
					GOTO(out, rc);
			}

			if (!(sf->sf_flags & SF_INCONSISTENT))
				dev->od_igif_inoi = 0;
			break;
		case SCRUB_NEXT_OSTOBJ:
			sf->sf_flags |= SF_INCONSISTENT;
		case SCRUB_NEXT_OSTOBJ_OLD:
			break;
		default:
			sf->sf_flags |= SF_RECREATED;
			if (unlikely(!ldiskfs_test_bit(idx, sf->sf_oi_bitmap)))
				ldiskfs_set_bit(idx, sf->sf_oi_bitmap);
			break;
		}
	} else if (osd_id_eq(lid, lid2)) {
		if (converted)
			sf->sf_items_updated++;

		GOTO(out, rc = 0);
	} else {
		if (!scrub->os_partial_scan)
			scrub->os_full_speed = 1;

		sf->sf_flags |= SF_INCONSISTENT;

		/* XXX: If the device is restored from file-level backup, then
		 *	some IGIFs may have been already in OI files, and some
		 *	may be not yet. Means upgrading from 1.8 may be partly
		 *	processed, but some clients may hold some immobilized
		 *	IGIFs, and use them to access related objects. Under
		 *	such case, OSD does not know whether an given IGIF has
		 *	been processed or to be processed, and it also cannot
		 *	generate local ino#/gen# directly from the immobilized
		 *	IGIF because of the backup/restore. Then force OSD to
		 *	lookup the given IGIF in OI files, and if no entry,
		 *	then ask the client to retry after upgrading completed.
		 *	No better choice. */
		dev->od_igif_inoi = 1;
	}

	rc = osd_scrub_refresh_mapping(info, dev, fid, lid, ops, false,
			(val == SCRUB_NEXT_OSTOBJ ||
			 val == SCRUB_NEXT_OSTOBJ_OLD) ? OI_KNOWN_ON_OST : 0);
	if (rc == 0) {
		if (scrub->os_in_prior)
			sf->sf_items_updated_prior++;
		else
			sf->sf_items_updated++;
	}

	GOTO(out, rc);

out:
	if (rc < 0) {
		sf->sf_items_failed++;
		if (sf->sf_pos_first_inconsistent == 0 ||
		    sf->sf_pos_first_inconsistent > lid->oii_ino)
			sf->sf_pos_first_inconsistent = lid->oii_ino;
	} else {
		rc = 0;
	}

	/* There may be conflict unlink during the OI scrub,
	 * if happend, then remove the new added OI mapping. */
	if (ops == DTO_INDEX_INSERT && inode != NULL && !IS_ERR(inode) &&
	    unlikely(ldiskfs_test_inode_state(inode,
					      LDISKFS_STATE_LUSTRE_DESTROY)))
		osd_scrub_refresh_mapping(info, dev, fid, lid,
				DTO_INDEX_DELETE, false,
				(val == SCRUB_NEXT_OSTOBJ ||
				 val == SCRUB_NEXT_OSTOBJ_OLD) ?
				OI_KNOWN_ON_OST : 0);
	up_write(&scrub->os_rwsem);

	if (inode != NULL && !IS_ERR(inode))
		iput(inode);

	if (oii != NULL) {
		LASSERT(list_empty(&oii->oii_list));

		OBD_FREE_PTR(oii);
	}

	RETURN(sf->sf_param & SP_FAILOUT ? rc : 0);
}

/* OI scrub APIs */

static int osd_scrub_prep(struct osd_device *dev)
{
	struct osd_scrub     *scrub  = &dev->od_scrub;
	struct ptlrpc_thread *thread = &scrub->os_thread;
	struct scrub_file    *sf     = &scrub->os_file;
	__u32		      flags  = scrub->os_start_flags;
	int		      rc;
	bool		      drop_dryrun = false;
	ENTRY;

	CDEBUG(D_LFSCK, "%.16s: OI scrub prep, flags = 0x%x\n",
	       osd_scrub2name(scrub), flags);

	down_write(&scrub->os_rwsem);
	if (flags & SS_SET_FAILOUT)
		sf->sf_param |= SP_FAILOUT;
	else if (flags & SS_CLEAR_FAILOUT)
		sf->sf_param &= ~SP_FAILOUT;

	if (flags & SS_SET_DRYRUN) {
		sf->sf_param |= SP_DRYRUN;
	} else if (flags & SS_CLEAR_DRYRUN && sf->sf_param & SP_DRYRUN) {
		sf->sf_param &= ~SP_DRYRUN;
		drop_dryrun = true;
	}

	if (flags & SS_RESET)
		osd_scrub_file_reset(scrub,
			LDISKFS_SB(osd_sb(dev))->s_es->s_uuid, 0);

	if (flags & SS_AUTO_FULL) {
		scrub->os_full_speed = 1;
		scrub->os_partial_scan = 0;
		sf->sf_flags |= SF_AUTO;
	} else if (flags & SS_AUTO_PARTIAL) {
		scrub->os_full_speed = 0;
		scrub->os_partial_scan = 1;
		sf->sf_flags |= SF_AUTO;
	} else if (sf->sf_flags & (SF_RECREATED | SF_INCONSISTENT |
				   SF_UPGRADE)) {
		scrub->os_full_speed = 1;
		scrub->os_partial_scan = 0;
	} else {
		scrub->os_full_speed = 0;
		scrub->os_partial_scan = 0;
	}

	spin_lock(&scrub->os_lock);
	scrub->os_in_prior = 0;
	scrub->os_waiting = 0;
	scrub->os_paused = 0;
	scrub->os_in_join = 0;
	scrub->os_full_scrub = 0;
	spin_unlock(&scrub->os_lock);
	scrub->os_new_checked = 0;
	if (drop_dryrun && sf->sf_pos_first_inconsistent != 0)
		sf->sf_pos_latest_start = sf->sf_pos_first_inconsistent;
	else if (sf->sf_pos_last_checkpoint != 0)
		sf->sf_pos_latest_start = sf->sf_pos_last_checkpoint + 1;
	else
		sf->sf_pos_latest_start = LDISKFS_FIRST_INO(osd_sb(dev)) + 1;

	scrub->os_pos_current = sf->sf_pos_latest_start;
	sf->sf_status = SS_SCANNING;
	sf->sf_time_latest_start = cfs_time_current_sec();
	sf->sf_time_last_checkpoint = sf->sf_time_latest_start;
	sf->sf_pos_last_checkpoint = sf->sf_pos_latest_start - 1;
	rc = osd_scrub_file_store(scrub);
	if (rc == 0) {
		spin_lock(&scrub->os_lock);
		thread_set_flags(thread, SVC_RUNNING);
		spin_unlock(&scrub->os_lock);
		wake_up_all(&thread->t_ctl_waitq);
	}
	up_write(&scrub->os_rwsem);

	RETURN(rc);
}

static int osd_scrub_checkpoint(struct osd_scrub *scrub)
{
	struct scrub_file *sf = &scrub->os_file;
	int		   rc;

	if (likely(cfs_time_before(cfs_time_current(),
				   scrub->os_time_next_checkpoint) ||
		   scrub->os_new_checked == 0))
		return 0;

	down_write(&scrub->os_rwsem);
	sf->sf_items_checked += scrub->os_new_checked;
	scrub->os_new_checked = 0;
	sf->sf_pos_last_checkpoint = scrub->os_pos_current;
	sf->sf_time_last_checkpoint = cfs_time_current_sec();
	sf->sf_run_time += cfs_duration_sec(cfs_time_current() + HALF_SEC -
					    scrub->os_time_last_checkpoint);
	rc = osd_scrub_file_store(scrub);
	up_write(&scrub->os_rwsem);

	return rc;
}

static void osd_scrub_post(struct osd_scrub *scrub, int result)
{
	struct scrub_file *sf = &scrub->os_file;
	ENTRY;

	CDEBUG(D_LFSCK, "%.16s: OI scrub post, result = %d\n",
	       osd_scrub2name(scrub), result);

	down_write(&scrub->os_rwsem);
	spin_lock(&scrub->os_lock);
	thread_set_flags(&scrub->os_thread, SVC_STOPPING);
	spin_unlock(&scrub->os_lock);
	if (scrub->os_new_checked > 0) {
		sf->sf_items_checked += scrub->os_new_checked;
		scrub->os_new_checked = 0;
		sf->sf_pos_last_checkpoint = scrub->os_pos_current;
	}
	sf->sf_time_last_checkpoint = cfs_time_current_sec();
	if (result > 0) {
		struct osd_device *dev =
			container_of0(scrub, struct osd_device, od_scrub);

		dev->od_igif_inoi = 1;
		dev->od_check_ff = 0;
		sf->sf_status = SS_COMPLETED;
		if (!(sf->sf_param & SP_DRYRUN)) {
			memset(sf->sf_oi_bitmap, 0, SCRUB_OI_BITMAP_SIZE);
			sf->sf_flags &= ~(SF_RECREATED | SF_INCONSISTENT |
					  SF_UPGRADE | SF_AUTO);
		}
		sf->sf_time_last_complete = sf->sf_time_last_checkpoint;
		sf->sf_success_count++;
	} else if (result == 0) {
		if (scrub->os_paused)
			sf->sf_status = SS_PAUSED;
		else
			sf->sf_status = SS_STOPPED;
	} else {
		sf->sf_status = SS_FAILED;
	}
	sf->sf_run_time += cfs_duration_sec(cfs_time_current() + HALF_SEC -
					    scrub->os_time_last_checkpoint);
	result = osd_scrub_file_store(scrub);
	up_write(&scrub->os_rwsem);

	EXIT;
}

/* iteration engine */

struct osd_iit_param {
	struct super_block *sb;
	struct buffer_head *bitmap;
	ldiskfs_group_t bg;
	__u32 gbase;
	__u32 offset;
};

typedef int (*osd_iit_next_policy)(struct osd_thread_info *info,
				   struct osd_device *dev,
				   struct osd_iit_param *param,
				   struct osd_idmap_cache **oic,
				   const bool noslot);

typedef int (*osd_iit_exec_policy)(struct osd_thread_info *info,
				   struct osd_device *dev,
				   struct osd_iit_param *param,
				   struct osd_idmap_cache *oic,
				   bool *noslot, int rc);

static int osd_iit_next(struct osd_iit_param *param, __u32 *pos)
{
	param->offset = ldiskfs_find_next_bit(param->bitmap->b_data,
			LDISKFS_INODES_PER_GROUP(param->sb), param->offset);
	if (param->offset >= LDISKFS_INODES_PER_GROUP(param->sb)) {
		*pos = 1 + (param->bg+1) * LDISKFS_INODES_PER_GROUP(param->sb);
		return SCRUB_NEXT_BREAK;
	} else {
		*pos = param->gbase + param->offset;
		return 0;
	}
}

/**
 * \retval SCRUB_NEXT_OSTOBJ_OLD: FID-on-OST
 * \retval 0: FID-on-MDT
 */
static int osd_scrub_check_local_fldb(struct osd_thread_info *info,
				      struct osd_device *dev,
				      struct lu_fid *fid)
{
	/* XXX: The initial OI scrub will scan the top level /O to generate
	 *	a small local FLDB according to the <seq>. If the given FID
	 *	is in the local FLDB, then it is FID-on-OST; otherwise it's
	 *	quite possible for FID-on-MDT. */
	if (dev->od_is_ost)
		return SCRUB_NEXT_OSTOBJ_OLD;
	else
		return 0;
}

static int osd_scrub_get_fid(struct osd_thread_info *info,
			     struct osd_device *dev, struct inode *inode,
			     struct lu_fid *fid, bool scrub)
{
	struct lustre_mdt_attrs *lma	 = &info->oti_mdt_attrs;
	int			 rc;
	bool			 has_lma = false;

	rc = osd_get_lma(info, inode, &info->oti_obj_dentry, lma);
	if (rc == 0) {
		has_lma = true;
		if (lma->lma_compat & LMAC_NOT_IN_OI ||
		    lma->lma_incompat & LMAI_AGENT)
			return SCRUB_NEXT_CONTINUE;

		*fid = lma->lma_self_fid;
		if (!scrub)
			return 0;

		if (lma->lma_compat & LMAC_FID_ON_OST)
			return SCRUB_NEXT_OSTOBJ;

		if (fid_is_idif(fid))
			return SCRUB_NEXT_OSTOBJ_OLD;

		/* For local object. */
		if (fid_is_internal(fid))
			return 0;

		/* For external visible MDT-object with non-normal FID. */
		if (fid_is_namespace_visible(fid) && !fid_is_norm(fid))
			return 0;

		/* For the object with normal FID, it may be MDT-object,
		 * or may be 2.4 OST-object, need further distinguish.
		 * Fall through to next section. */
	}

	if (rc == -ENODATA || rc == 0) {
		rc = osd_get_idif(info, inode, &info->oti_obj_dentry, fid);
		if (rc == 0) {
			if (scrub)
				/* It is old 2.x (x <= 3) or 1.8 OST-object. */
				rc = SCRUB_NEXT_OSTOBJ_OLD;
			return rc;
		}

		if (rc > 0) {
			if (!has_lma)
				/* It is FID-on-OST, but we do not know how
				 * to generate its FID, ignore it directly. */
				rc = SCRUB_NEXT_CONTINUE;
			else
				/* It is 2.4 OST-object. */
				rc = SCRUB_NEXT_OSTOBJ_OLD;
			return rc;
		}

		if (rc != -ENODATA)
			return rc;

		if (!has_lma) {
			if (dev->od_scrub.os_convert_igif) {
				lu_igif_build(fid, inode->i_ino,
					      inode->i_generation);
				if (scrub)
					rc = SCRUB_NEXT_NOLMA;
				else
					rc = 0;
			} else {
				/* It may be FID-on-OST, or may be FID for
				 * non-MDT0, anyway, we do not know how to
				 * generate its FID, ignore it directly. */
				rc = SCRUB_NEXT_CONTINUE;
			}
			return rc;
		}

		/* For OI scrub case only: the object has LMA but has no ff
		 * (or ff crashed). It may be MDT-object, may be OST-object
		 * with crashed ff. The last check is local FLDB. */
		rc = osd_scrub_check_local_fldb(info, dev, fid);
	}

	return rc;
}

static int osd_iit_iget(struct osd_thread_info *info, struct osd_device *dev,
			struct lu_fid *fid, struct osd_inode_id *lid, __u32 pos,
			struct super_block *sb, bool scrub)
{
	struct inode *inode;
	int	      rc;
	ENTRY;

	/* Not handle the backend root object and agent parent object.
	 * They are neither visible to namespace nor have OI mappings. */
	if (unlikely(pos == osd_sb(dev)->s_root->d_inode->i_ino ||
		     pos == osd_remote_parent_ino(dev)))
		RETURN(SCRUB_NEXT_CONTINUE);

	osd_id_gen(lid, pos, OSD_OII_NOGEN);
	inode = osd_iget(info, dev, lid);
	if (IS_ERR(inode)) {
		rc = PTR_ERR(inode);
		/* The inode may be removed after bitmap searching, or the
		 * file is new created without inode initialized yet. */
		if (rc == -ENOENT || rc == -ESTALE)
			RETURN(SCRUB_NEXT_CONTINUE);

		CDEBUG(D_LFSCK, "%.16s: fail to read inode, ino# = %u: "
		       "rc = %d\n", LDISKFS_SB(sb)->s_es->s_volume_name,
		       pos, rc);
		RETURN(rc);
	}

	/* It is an EA inode, no OI mapping for it, skip it. */
	if (osd_is_ea_inode(inode))
		GOTO(put, rc = SCRUB_NEXT_CONTINUE);

	if (scrub &&
	    ldiskfs_test_inode_state(inode, LDISKFS_STATE_LUSTRE_NOSCRUB)) {
		/* Only skip it for the first OI scrub accessing. */
		ldiskfs_clear_inode_state(inode, LDISKFS_STATE_LUSTRE_NOSCRUB);
		GOTO(put, rc = SCRUB_NEXT_NOSCRUB);
	}

	rc = osd_scrub_get_fid(info, dev, inode, fid, scrub);

	GOTO(put, rc);

put:
	iput(inode);
	return rc;
}

static int osd_scrub_next(struct osd_thread_info *info, struct osd_device *dev,
			  struct osd_iit_param *param,
			  struct osd_idmap_cache **oic, const bool noslot)
{
	struct osd_scrub     *scrub  = &dev->od_scrub;
	struct ptlrpc_thread *thread = &scrub->os_thread;
	struct lu_fid	     *fid;
	struct osd_inode_id  *lid;
	int		      rc;

	if (OBD_FAIL_CHECK(OBD_FAIL_OSD_SCRUB_DELAY) && cfs_fail_val > 0) {
		struct l_wait_info lwi;

		lwi = LWI_TIMEOUT(cfs_time_seconds(cfs_fail_val), NULL, NULL);
		if (likely(lwi.lwi_timeout > 0))
			l_wait_event(thread->t_ctl_waitq,
				!list_empty(&scrub->os_inconsistent_items) ||
				!thread_is_running(thread),
				&lwi);
	}

	if (OBD_FAIL_CHECK(OBD_FAIL_OSD_SCRUB_CRASH)) {
		spin_lock(&scrub->os_lock);
		thread_set_flags(thread, SVC_STOPPING);
		spin_unlock(&scrub->os_lock);
		return SCRUB_NEXT_CRASH;
	}

	if (OBD_FAIL_CHECK(OBD_FAIL_OSD_SCRUB_FATAL))
		return SCRUB_NEXT_FATAL;

	if (unlikely(!thread_is_running(thread)))
		return SCRUB_NEXT_EXIT;

	if (!list_empty(&scrub->os_inconsistent_items)) {
		spin_lock(&scrub->os_lock);
		if (likely(!list_empty(&scrub->os_inconsistent_items))) {
			struct osd_inconsistent_item *oii;

			oii = list_entry(scrub->os_inconsistent_items.next,
				struct osd_inconsistent_item, oii_list);
			list_del_init(&oii->oii_list);
			spin_unlock(&scrub->os_lock);
			*oic = &oii->oii_cache;
			scrub->os_in_prior = 1;

			return 0;
		}
		spin_unlock(&scrub->os_lock);
	}

	if (noslot)
		return SCRUB_NEXT_WAIT;

	rc = osd_iit_next(param, &scrub->os_pos_current);
	if (rc != 0)
		return rc;

	*oic = &scrub->os_oic;
	fid = &(*oic)->oic_fid;
	lid = &(*oic)->oic_lid;
	rc = osd_iit_iget(info, dev, fid, lid,
			  scrub->os_pos_current, param->sb, true);
	return rc;
}

static int osd_preload_next(struct osd_thread_info *info,
			    struct osd_device *dev, struct osd_iit_param *param,
			    struct osd_idmap_cache **oic, const bool noslot)
{
	struct osd_otable_cache *ooc    = &dev->od_otable_it->ooi_cache;
	struct osd_scrub	*scrub;
	struct ptlrpc_thread	*thread;
	int			 rc;

	rc = osd_iit_next(param, &ooc->ooc_pos_preload);
	if (rc != 0)
		return rc;

	scrub = &dev->od_scrub;
	thread = &scrub->os_thread;
	if (thread_is_running(thread) &&
	    ooc->ooc_pos_preload >= scrub->os_pos_current)
		return SCRUB_NEXT_EXIT;

	rc = osd_iit_iget(info, dev,
			  &ooc->ooc_cache[ooc->ooc_producer_idx].oic_fid,
			  &ooc->ooc_cache[ooc->ooc_producer_idx].oic_lid,
			  ooc->ooc_pos_preload, param->sb, false);
	/* If succeed, it needs to move forward; otherwise up layer LFSCK may
	 * ignore the failure, so it still need to skip the inode next time. */
	ooc->ooc_pos_preload = param->gbase + ++(param->offset);
	return rc;
}

static inline int
osd_scrub_wakeup(struct osd_scrub *scrub, struct osd_otable_it *it)
{
	spin_lock(&scrub->os_lock);
	if (osd_scrub_has_window(scrub, &it->ooi_cache) ||
	    !list_empty(&scrub->os_inconsistent_items) ||
	    it->ooi_waiting || !thread_is_running(&scrub->os_thread))
		scrub->os_waiting = 0;
	else
		scrub->os_waiting = 1;
	spin_unlock(&scrub->os_lock);

	return !scrub->os_waiting;
}

static int osd_scrub_exec(struct osd_thread_info *info, struct osd_device *dev,
			  struct osd_iit_param *param,
			  struct osd_idmap_cache *oic, bool *noslot, int rc)
{
	struct l_wait_info	 lwi    = { 0 };
	struct osd_scrub	*scrub  = &dev->od_scrub;
	struct scrub_file	*sf     = &scrub->os_file;
	struct ptlrpc_thread	*thread = &scrub->os_thread;
	struct osd_otable_it	*it     = dev->od_otable_it;
	struct osd_otable_cache *ooc    = it ? &it->ooi_cache : NULL;

	switch (rc) {
	case SCRUB_NEXT_CONTINUE:
		goto next;
	case SCRUB_NEXT_WAIT:
		goto wait;
	case SCRUB_NEXT_NOSCRUB:
		down_write(&scrub->os_rwsem);
		scrub->os_new_checked++;
		sf->sf_items_noscrub++;
		up_write(&scrub->os_rwsem);
		goto next;
	}

	rc = osd_scrub_check_update(info, dev, oic, rc);
	if (rc != 0) {
		scrub->os_in_prior = 0;
		return rc;
	}

	rc = osd_scrub_checkpoint(scrub);
	if (rc != 0) {
		CDEBUG(D_LFSCK, "%.16s: fail to checkpoint, pos = %u: "
		       "rc = %d\n", osd_scrub2name(scrub),
		       scrub->os_pos_current, rc);
		/* Continue, as long as the scrub itself can go ahead. */
	}

	if (scrub->os_in_prior) {
		scrub->os_in_prior = 0;
		return 0;
	}

next:
	scrub->os_pos_current = param->gbase + ++(param->offset);

wait:
	if (it != NULL && it->ooi_waiting && ooc != NULL &&
	    ooc->ooc_pos_preload < scrub->os_pos_current) {
		spin_lock(&scrub->os_lock);
		it->ooi_waiting = 0;
		wake_up_all(&thread->t_ctl_waitq);
		spin_unlock(&scrub->os_lock);
	}

	if (scrub->os_full_speed || rc == SCRUB_NEXT_CONTINUE)
		return 0;

	if (ooc != NULL && osd_scrub_has_window(scrub, ooc)) {
		*noslot = false;
		return 0;
	}

	if (it != NULL)
		l_wait_event(thread->t_ctl_waitq, osd_scrub_wakeup(scrub, it),
			     &lwi);

	if (ooc != NULL && osd_scrub_has_window(scrub, ooc))
		*noslot = false;
	else
		*noslot = true;
	return 0;
}

static int osd_preload_exec(struct osd_thread_info *info,
			    struct osd_device *dev, struct osd_iit_param *param,
			    struct osd_idmap_cache *oic, bool *noslot, int rc)
{
	struct osd_otable_cache *ooc = &dev->od_otable_it->ooi_cache;

	if (rc == 0) {
		ooc->ooc_cached_items++;
		ooc->ooc_producer_idx = (ooc->ooc_producer_idx + 1) &
					~OSD_OTABLE_IT_CACHE_MASK;
	}
	return rc > 0 ? 0 : rc;
}

#define SCRUB_IT_ALL	1
#define SCRUB_IT_CRASH	2

static void osd_scrub_join(struct osd_device *dev, __u32 flags,
			   bool inconsistent)
{
	struct osd_scrub     *scrub  = &dev->od_scrub;
	struct ptlrpc_thread *thread = &scrub->os_thread;
	struct scrub_file    *sf     = &scrub->os_file;
	int		      rc;
	ENTRY;

	LASSERT(!(flags & SS_AUTO_PARTIAL));

	down_write(&scrub->os_rwsem);
	scrub->os_in_join = 1;
	if (flags & SS_SET_FAILOUT)
		sf->sf_param |= SP_FAILOUT;
	else if (flags & SS_CLEAR_FAILOUT)
		sf->sf_param &= ~SP_FAILOUT;

	if (flags & SS_SET_DRYRUN)
		sf->sf_param |= SP_DRYRUN;
	else if (flags & SS_CLEAR_DRYRUN)
		sf->sf_param &= ~SP_DRYRUN;

	if (flags & SS_RESET) {
		osd_scrub_file_reset(scrub,
			LDISKFS_SB(osd_sb(dev))->s_es->s_uuid,
			inconsistent ? SF_INCONSISTENT : 0);
		sf->sf_status = SS_SCANNING;
	}

	if (flags & SS_AUTO_FULL) {
		sf->sf_flags |= SF_AUTO;
		scrub->os_full_speed = 1;
	}

	if (sf->sf_flags & (SF_RECREATED | SF_INCONSISTENT | SF_UPGRADE))
		scrub->os_full_speed = 1;
	else
		scrub->os_full_speed = 0;

	scrub->os_new_checked = 0;
	if (sf->sf_pos_last_checkpoint != 0)
		sf->sf_pos_latest_start = sf->sf_pos_last_checkpoint + 1;
	else
		sf->sf_pos_latest_start = LDISKFS_FIRST_INO(osd_sb(dev)) + 1;

	scrub->os_pos_current = sf->sf_pos_latest_start;
	sf->sf_time_latest_start = cfs_time_current_sec();
	sf->sf_time_last_checkpoint = sf->sf_time_latest_start;
	sf->sf_pos_last_checkpoint = sf->sf_pos_latest_start - 1;
	rc = osd_scrub_file_store(scrub);
	if (rc != 0)
		CDEBUG(D_LFSCK, "%.16s: fail to store scrub file when join "
		       "the OI scrub: rc = %d\n", osd_scrub2name(scrub), rc);

	spin_lock(&scrub->os_lock);
	scrub->os_waiting = 0;
	scrub->os_paused = 0;
	scrub->os_partial_scan = 0;
	scrub->os_in_join = 0;
	scrub->os_full_scrub = 0;
	spin_unlock(&scrub->os_lock);
	wake_up_all(&thread->t_ctl_waitq);
	up_write(&scrub->os_rwsem);

	EXIT;
}

static int osd_inode_iteration(struct osd_thread_info *info,
			       struct osd_device *dev, __u32 max, bool preload)
{
	struct osd_scrub     *scrub  = &dev->od_scrub;
	struct ptlrpc_thread *thread = &scrub->os_thread;
	struct scrub_file    *sf     = &scrub->os_file;
	osd_iit_next_policy   next;
	osd_iit_exec_policy   exec;
	__u32		     *pos;
	__u32		     *count;
	struct osd_iit_param  param  = { NULL };
	struct l_wait_info    lwi    = { 0 };
	__u32		      limit;
	int		      rc;
	bool		      noslot = true;
	ENTRY;

	param.sb = osd_sb(dev);
	if (preload)
		goto full;

	while (scrub->os_partial_scan && !scrub->os_in_join) {
		struct osd_idmap_cache *oic = NULL;

		rc = osd_scrub_next(info, dev, &param, &oic, noslot);
		switch (rc) {
		case SCRUB_NEXT_EXIT:
			RETURN(0);
		case SCRUB_NEXT_CRASH:
			RETURN(SCRUB_IT_CRASH);
		case SCRUB_NEXT_FATAL:
			RETURN(-EINVAL);
		case SCRUB_NEXT_WAIT: {
			struct kstatfs *ksfs = &info->oti_ksfs;
			__u64 saved_flags;

			if (dev->od_full_scrub_ratio == OFSR_NEVER ||
			    unlikely(sf->sf_items_updated_prior == 0))
				goto wait;

			if (dev->od_full_scrub_ratio == OFSR_DIRECTLY ||
			    scrub->os_full_scrub) {
				osd_scrub_join(dev, SS_AUTO_FULL | SS_RESET,
					       true);
				goto full;
			}

			rc = param.sb->s_op->statfs(param.sb->s_root, ksfs);
			if (rc == 0) {
				__u64 used = ksfs->f_files - ksfs->f_ffree;

				do_div(used, sf->sf_items_updated_prior);
				/* If we hit too much inconsistent OI
				 * mappings during the partial scan,
				 * then scan the device completely. */
				if (used < dev->od_full_scrub_ratio) {
					osd_scrub_join(dev,
						SS_AUTO_FULL | SS_RESET, true);
					goto full;
				}
			}

wait:
			if (OBD_FAIL_CHECK(OBD_FAIL_OSD_SCRUB_DELAY) &&
			    cfs_fail_val > 0)
				continue;

			saved_flags = sf->sf_flags;
			sf->sf_flags &= ~(SF_RECREATED | SF_INCONSISTENT |
					  SF_UPGRADE | SF_AUTO);
			sf->sf_status = SS_COMPLETED;
			l_wait_event(thread->t_ctl_waitq,
				     !thread_is_running(thread) ||
				     !scrub->os_partial_scan ||
				     scrub->os_in_join ||
				     !list_empty(&scrub->os_inconsistent_items),
				     &lwi);
			sf->sf_flags = saved_flags;
			sf->sf_status = SS_SCANNING;

			if (unlikely(!thread_is_running(thread)))
				RETURN(0);

			if (!scrub->os_partial_scan || scrub->os_in_join)
				goto full;

			continue;
		}
		default:
			LASSERTF(rc == 0, "rc = %d\n", rc);

			osd_scrub_exec(info, dev, &param, oic, &noslot, rc);
			break;
		}
	}

full:
	if (!preload) {
		l_wait_event(thread->t_ctl_waitq,
			     !thread_is_running(thread) || !scrub->os_in_join,
			     &lwi);

		if (unlikely(!thread_is_running(thread)))
			RETURN(0);
	}

	noslot = false;
	if (!preload) {
		next = osd_scrub_next;
		exec = osd_scrub_exec;
		pos = &scrub->os_pos_current;
		count = &scrub->os_new_checked;
	} else {
		struct osd_otable_cache *ooc = &dev->od_otable_it->ooi_cache;

		next = osd_preload_next;
		exec = osd_preload_exec;
		pos = &ooc->ooc_pos_preload;
		count = &ooc->ooc_cached_items;
	}
	limit = le32_to_cpu(LDISKFS_SB(param.sb)->s_es->s_inodes_count);

	while (*pos <= limit && *count < max) {
		struct osd_idmap_cache *oic = NULL;
		struct ldiskfs_group_desc *desc;

		param.bg = (*pos - 1) / LDISKFS_INODES_PER_GROUP(param.sb);
		desc = ldiskfs_get_group_desc(param.sb, param.bg, NULL);
		if (desc == NULL)
			RETURN(-EIO);

		ldiskfs_lock_group(param.sb, param.bg);
		if (desc->bg_flags & cpu_to_le16(LDISKFS_BG_INODE_UNINIT)) {
			ldiskfs_unlock_group(param.sb, param.bg);
			*pos = 1 + (param.bg + 1) *
				LDISKFS_INODES_PER_GROUP(param.sb);
			continue;
		}
		ldiskfs_unlock_group(param.sb, param.bg);

		param.offset = (*pos - 1) % LDISKFS_INODES_PER_GROUP(param.sb);
		param.gbase = 1 + param.bg * LDISKFS_INODES_PER_GROUP(param.sb);
		param.bitmap = ldiskfs_read_inode_bitmap(param.sb, param.bg);
		if (param.bitmap == NULL) {
			CDEBUG(D_LFSCK, "%.16s: fail to read bitmap for %u, "
			       "scrub will stop, urgent mode\n",
			       osd_scrub2name(scrub), (__u32)param.bg);
			RETURN(-EIO);
		}

		while (param.offset < LDISKFS_INODES_PER_GROUP(param.sb) &&
		       *count < max) {
			if (param.offset +
				ldiskfs_itable_unused_count(param.sb, desc) >
			    LDISKFS_INODES_PER_GROUP(param.sb))
				goto next_group;

			rc = next(info, dev, &param, &oic, noslot);
			switch (rc) {
			case SCRUB_NEXT_BREAK:
				goto next_group;
			case SCRUB_NEXT_EXIT:
				brelse(param.bitmap);
				RETURN(0);
			case SCRUB_NEXT_CRASH:
				brelse(param.bitmap);
				RETURN(SCRUB_IT_CRASH);
			case SCRUB_NEXT_FATAL:
				brelse(param.bitmap);
				RETURN(-EINVAL);
			}

			rc = exec(info, dev, &param, oic, &noslot, rc);
			if (rc != 0) {
				brelse(param.bitmap);
				RETURN(rc);
			}
		}

next_group:
		brelse(param.bitmap);
	}

	if (*pos > limit)
		RETURN(SCRUB_IT_ALL);
	RETURN(0);
}

static int osd_otable_it_preload(const struct lu_env *env,
				 struct osd_otable_it *it)
{
	struct osd_device       *dev   = it->ooi_dev;
	struct osd_scrub	*scrub = &dev->od_scrub;
	struct osd_otable_cache *ooc   = &it->ooi_cache;
	int			 rc;
	ENTRY;

	rc = osd_inode_iteration(osd_oti_get(env), dev,
				 OSD_OTABLE_IT_CACHE_SIZE, true);
	if (rc == SCRUB_IT_ALL)
		it->ooi_all_cached = 1;

	if (scrub->os_waiting && osd_scrub_has_window(scrub, ooc)) {
		spin_lock(&scrub->os_lock);
		scrub->os_waiting = 0;
		wake_up_all(&scrub->os_thread.t_ctl_waitq);
		spin_unlock(&scrub->os_lock);
	}

	RETURN(rc < 0 ? rc : ooc->ooc_cached_items);
}

static int osd_scrub_main(void *args)
{
	struct lu_env	      env;
	struct osd_device    *dev    = (struct osd_device *)args;
	struct osd_scrub     *scrub  = &dev->od_scrub;
	struct ptlrpc_thread *thread = &scrub->os_thread;
	int		      rc;
	ENTRY;

	rc = lu_env_init(&env, LCT_LOCAL);
	if (rc != 0) {
		CDEBUG(D_LFSCK, "%.16s: OI scrub fail to init env: rc = %d\n",
		       osd_scrub2name(scrub), rc);
		GOTO(noenv, rc);
	}

	rc = osd_scrub_prep(dev);
	if (rc != 0) {
		CDEBUG(D_LFSCK, "%.16s: OI scrub fail to scrub prep: rc = %d\n",
		       osd_scrub2name(scrub), rc);
		GOTO(out, rc);
	}

	if (!scrub->os_full_speed && !scrub->os_partial_scan) {
		struct l_wait_info lwi = { 0 };
		struct osd_otable_it *it = dev->od_otable_it;
		struct osd_otable_cache *ooc = &it->ooi_cache;

		l_wait_event(thread->t_ctl_waitq,
			     it->ooi_user_ready || !thread_is_running(thread),
			     &lwi);
		if (unlikely(!thread_is_running(thread)))
			GOTO(post, rc = 0);

		scrub->os_pos_current = ooc->ooc_pos_preload;
	}

	CDEBUG(D_LFSCK, "%.16s: OI scrub start, flags = 0x%x, pos = %u\n",
	       osd_scrub2name(scrub), scrub->os_start_flags,
	       scrub->os_pos_current);

	rc = osd_inode_iteration(osd_oti_get(&env), dev, ~0U, false);
	if (unlikely(rc == SCRUB_IT_CRASH))
		GOTO(out, rc = -EINVAL);
	GOTO(post, rc);

post:
	osd_scrub_post(scrub, rc);
	CDEBUG(D_LFSCK, "%.16s: OI scrub: stop, pos = %u: rc = %d\n",
	       osd_scrub2name(scrub), scrub->os_pos_current, rc);

out:
	while (!list_empty(&scrub->os_inconsistent_items)) {
		struct osd_inconsistent_item *oii;

		oii = list_entry(scrub->os_inconsistent_items.next,
				     struct osd_inconsistent_item, oii_list);
		list_del_init(&oii->oii_list);
		OBD_FREE_PTR(oii);
	}
	lu_env_fini(&env);

noenv:
	spin_lock(&scrub->os_lock);
	thread_set_flags(thread, SVC_STOPPED);
	wake_up_all(&thread->t_ctl_waitq);
	spin_unlock(&scrub->os_lock);
	return rc;
}

/* initial OI scrub */

typedef int (*scandir_t)(struct osd_thread_info *, struct osd_device *,
			 struct dentry *, filldir_t filldir);

#ifdef HAVE_FILLDIR_USE_CTX
static int osd_ios_varfid_fill(struct dir_context *buf, const char *name,
			       int namelen, loff_t offset, __u64 ino,
			       unsigned d_type);
static int osd_ios_lf_fill(struct dir_context *buf, const char *name,
			   int namelen, loff_t offset, __u64 ino,
			   unsigned d_type);
static int osd_ios_dl_fill(struct dir_context *buf, const char *name,
			   int namelen, loff_t offset, __u64 ino,
			   unsigned d_type);
#else
static int osd_ios_varfid_fill(void *buf, const char *name, int namelen,
			       loff_t offset, __u64 ino, unsigned d_type);
static int osd_ios_lf_fill(void *buf, const char *name, int namelen,
			   loff_t offset, __u64 ino, unsigned d_type);
static int osd_ios_dl_fill(void *buf, const char *name, int namelen,
			   loff_t offset, __u64 ino, unsigned d_type);
#endif

static int
osd_ios_general_scan(struct osd_thread_info *info, struct osd_device *dev,
		     struct dentry *dentry, filldir_t filldir);
static int
osd_ios_ROOT_scan(struct osd_thread_info *info, struct osd_device *dev,
		  struct dentry *dentry, filldir_t filldir);

static int
osd_ios_OBJECTS_scan(struct osd_thread_info *info, struct osd_device *dev,
		     struct dentry *dentry, filldir_t filldir);

enum osd_lf_flags {
	OLF_SCAN_SUBITEMS	= 0x0001,
	OLF_HIDE_FID		= 0x0002,
	OLF_SHOW_NAME		= 0x0004,
	OLF_NO_OI		= 0x0008,
};

struct osd_lf_map {
	char		*olm_name;
	struct lu_fid	 olm_fid;
	__u16		 olm_flags;
	__u16		 olm_namelen;
	scandir_t	 olm_scandir;
	filldir_t	 olm_filldir;
};

/* Add the new introduced local files in the list in the future. */
static const struct osd_lf_map osd_lf_maps[] = {
	/* CATALOGS */
	{ CATLIST, { FID_SEQ_LOCAL_FILE, LLOG_CATALOGS_OID, 0 }, OLF_SHOW_NAME,
		sizeof(CATLIST) - 1, NULL, NULL },

	/* CONFIGS */
	{ MOUNT_CONFIGS_DIR, { FID_SEQ_LOCAL_FILE, MGS_CONFIGS_OID, 0 },
		OLF_SCAN_SUBITEMS, sizeof(MOUNT_CONFIGS_DIR) - 1,
		osd_ios_general_scan, osd_ios_varfid_fill },

	/* NIDTBL_VERSIONS */
	{ MGS_NIDTBL_DIR, { 0, 0, 0 }, OLF_SCAN_SUBITEMS,
		sizeof(MGS_NIDTBL_DIR) - 1, osd_ios_general_scan,
		osd_ios_varfid_fill },

	/* PENDING */
	{ "PENDING", { 0, 0, 0 }, 0, sizeof("PENDING") - 1, NULL, NULL },

	/* ROOT */
	{ "ROOT", { FID_SEQ_ROOT, FID_OID_ROOT, 0 },
		OLF_SCAN_SUBITEMS | OLF_HIDE_FID, sizeof("ROOT") - 1,
		osd_ios_ROOT_scan, NULL },

	/* changelog_catalog */
	{ CHANGELOG_CATALOG, { 0, 0, 0 }, 0, sizeof(CHANGELOG_CATALOG) - 1,
		NULL, NULL },

	/* changelog_users */
	{ CHANGELOG_USERS, { 0, 0, 0 }, 0, sizeof(CHANGELOG_USERS) - 1,
		NULL, NULL },

	/* fld */
	{ "fld", { FID_SEQ_LOCAL_FILE, FLD_INDEX_OID, 0 }, OLF_SHOW_NAME,
		sizeof("fld") - 1, NULL, NULL },

	/* last_rcvd */
	{ LAST_RCVD, { FID_SEQ_LOCAL_FILE, LAST_RECV_OID, 0 }, OLF_SHOW_NAME,
		sizeof(LAST_RCVD) - 1, NULL, NULL },

	/* reply_data */
	{ REPLY_DATA, { FID_SEQ_LOCAL_FILE, REPLY_DATA_OID, 0 }, OLF_SHOW_NAME,
		sizeof(REPLY_DATA) - 1, NULL, NULL },

	/* lov_objid */
	{ LOV_OBJID, { FID_SEQ_LOCAL_FILE, MDD_LOV_OBJ_OID, 0 }, OLF_SHOW_NAME,
		sizeof(LOV_OBJID) - 1, NULL, NULL },

	/* lov_objseq */
	{ LOV_OBJSEQ, { FID_SEQ_LOCAL_FILE, MDD_LOV_OBJ_OSEQ, 0 },
		OLF_SHOW_NAME, sizeof(LOV_OBJSEQ) - 1, NULL, NULL },

	/* quota_master */
	{ QMT_DIR, { 0, 0, 0 }, OLF_SCAN_SUBITEMS, sizeof(QMT_DIR) - 1,
		osd_ios_general_scan, osd_ios_varfid_fill },

	/* quota_slave */
	{ QSD_DIR, { 0, 0, 0 }, OLF_SCAN_SUBITEMS, sizeof(QSD_DIR) - 1,
		osd_ios_general_scan, osd_ios_varfid_fill },

	/* seq_ctl */
	{ "seq_ctl", { FID_SEQ_LOCAL_FILE, FID_SEQ_CTL_OID, 0 },
		OLF_SHOW_NAME, sizeof("seq_ctl") - 1, NULL, NULL },

	/* seq_srv */
	{ "seq_srv", { FID_SEQ_LOCAL_FILE, FID_SEQ_SRV_OID, 0 },
		OLF_SHOW_NAME, sizeof("seq_srv") - 1, NULL, NULL },

	/* health_check */
	{ HEALTH_CHECK, { FID_SEQ_LOCAL_FILE, OFD_HEALTH_CHECK_OID, 0 },
		OLF_SHOW_NAME, sizeof(HEALTH_CHECK) - 1, NULL, NULL },

	/* LFSCK */
	{ LFSCK_DIR, { 0, 0, 0 }, 0, sizeof(LFSCK_DIR) - 1,
		osd_ios_general_scan, osd_ios_varfid_fill },

	/* lfsck_bookmark */
	{ LFSCK_BOOKMARK, { 0, 0, 0 }, 0, sizeof(LFSCK_BOOKMARK) - 1,
		NULL, NULL },

	/* lfsck_layout */
	{ LFSCK_LAYOUT, { 0, 0, 0 }, 0, sizeof(LFSCK_LAYOUT) - 1,
		NULL, NULL },

	/* lfsck_namespace */
	{ LFSCK_NAMESPACE, { 0, 0, 0 }, 0, sizeof(LFSCK_NAMESPACE) - 1,
		NULL, NULL },

	/* OBJECTS, upgrade from old device */
	{ OBJECTS, { 0, 0, 0 }, OLF_SCAN_SUBITEMS, sizeof(OBJECTS) - 1,
		osd_ios_OBJECTS_scan, NULL },

	/* lquota_v2.user, upgrade from old device */
	{ "lquota_v2.user", { 0, 0, 0 }, 0, sizeof("lquota_v2.user") - 1,
		NULL, NULL },

	/* lquota_v2.group, upgrade from old device */
	{ "lquota_v2.group", { 0, 0, 0 }, 0, sizeof("lquota_v2.group") - 1,
		NULL, NULL },

	/* LAST_GROUP, upgrade from old device */
	{ "LAST_GROUP", { FID_SEQ_LOCAL_FILE, OFD_LAST_GROUP_OID, 0 },
		OLF_SHOW_NAME, sizeof("LAST_GROUP") - 1, NULL, NULL },

	/* SLAVE_LOG, llog for destroy slave stripes of striped dir */
	{ "SLAVE_LOG", { FID_SEQ_LOCAL_FILE, SLAVE_LLOG_CATALOGS_OID, 0 },
	       OLF_SHOW_NAME, sizeof("SLAVE_LOG") - 1, NULL, NULL },

	/* lost+found */
	{ "lost+found", { FID_SEQ_LOCAL_FILE, OSD_LPF_OID, 0 },
		OLF_SCAN_SUBITEMS, sizeof("lost+found") - 1,
		osd_ios_general_scan, osd_ios_lf_fill },

	{ NULL, { 0, 0, 0 }, 0, 0, NULL, NULL }
};

/* Add the new introduced files under .lustre/ in the list in the future. */
static const struct osd_lf_map osd_dl_maps[] = {
	/* .lustre/fid */
	{ "fid", { FID_SEQ_DOT_LUSTRE, FID_OID_DOT_LUSTRE_OBF, 0 }, 0,
		sizeof("fid") - 1, NULL, NULL },

	/* .lustre/lost+found */
	{ "lost+found", { FID_SEQ_DOT_LUSTRE, FID_OID_DOT_LUSTRE_LPF, 0 }, 0,
		sizeof("lost+found") - 1, NULL, NULL },

	{ NULL, { 0, 0, 0 }, 0, 0, NULL, NULL }
};

struct osd_ios_item {
	struct list_head oii_list;
	struct dentry	*oii_dentry;
	scandir_t	 oii_scandir;
	filldir_t	 oii_filldir;
};

struct osd_ios_filldir_buf {
#ifdef HAVE_DIR_CONTEXT
	/* please keep it as first member */
	struct dir_context	 ctx;
#endif
	struct osd_thread_info	*oifb_info;
	struct osd_device	*oifb_dev;
	struct dentry		*oifb_dentry;
};

static inline struct dentry *
osd_ios_lookup_one_len(const char *name, struct dentry *parent, int namelen)
{
	struct dentry *dentry;

	dentry = ll_lookup_one_len(name, parent, namelen);
	if (!IS_ERR(dentry) && dentry->d_inode == NULL) {
		dput(dentry);
		return ERR_PTR(-ENOENT);
	}

	return dentry;
}

static int
osd_ios_new_item(struct osd_device *dev, struct dentry *dentry,
		 scandir_t scandir, filldir_t filldir)
{
	struct osd_ios_item *item;
	ENTRY;

	OBD_ALLOC_PTR(item);
	if (item == NULL)
		RETURN(-ENOMEM);

	INIT_LIST_HEAD(&item->oii_list);
	item->oii_dentry = dget(dentry);
	item->oii_scandir = scandir;
	item->oii_filldir = filldir;
	list_add_tail(&item->oii_list, &dev->od_ios_list);

	RETURN(0);
}

/**
 * osd_ios_scan_one() - check/fix LMA FID and OI entry for one inode
 *
 * The passed \a inode's \a fid is verified against the LMA FID. If the \a fid
 * is NULL or is empty the IGIF FID is used. The FID is verified in the OI to
 * reference the inode, or fixed if it is missing or references another inode.
 */
static int
osd_ios_scan_one(struct osd_thread_info *info, struct osd_device *dev,
		 struct inode *inode, const struct lu_fid *fid, int flags)
{
	struct lustre_mdt_attrs	*lma	= &info->oti_mdt_attrs;
	struct osd_inode_id	*id	= &info->oti_id;
	struct osd_inode_id	*id2	= &info->oti_id2;
	struct osd_scrub	*scrub  = &dev->od_scrub;
	struct scrub_file	*sf     = &scrub->os_file;
	struct lu_fid		 tfid;
	int			 rc;
	ENTRY;

	rc = osd_get_lma(info, inode, &info->oti_obj_dentry, lma);
	if (rc != 0 && rc != -ENODATA) {
		CDEBUG(D_LFSCK, "%s: fail to get lma for init OI scrub: "
		       "rc = %d\n", osd_name(dev), rc);

		RETURN(rc);
	}

	osd_id_gen(id, inode->i_ino, inode->i_generation);
	if (rc == -ENODATA) {
		if (fid == NULL || fid_is_zero(fid) || flags & OLF_HIDE_FID)
			lu_igif_build(&tfid, inode->i_ino, inode->i_generation);
		else
			tfid = *fid;
		rc = osd_ea_fid_set(info, inode, &tfid, 0, 0);
		if (rc != 0) {
			CDEBUG(D_LFSCK, "%s: fail to set LMA for init OI "
			      "scrub: rc = %d\n", osd_name(dev), rc);

			RETURN(rc);
		}
	} else {
		if (lma->lma_compat & LMAC_NOT_IN_OI)
			RETURN(0);

		tfid = lma->lma_self_fid;
	}

	rc = osd_oi_lookup(info, dev, &tfid, id2, 0);
	if (rc != 0) {
		if (rc != -ENOENT)
			RETURN(rc);

		rc = osd_scrub_refresh_mapping(info, dev, &tfid, id,
					       DTO_INDEX_INSERT, true, 0);
		if (rc > 0)
			rc = 0;

		RETURN(rc);
	}

	if (osd_id_eq_strict(id, id2))
		RETURN(0);

	if (!(sf->sf_flags & SF_INCONSISTENT)) {
		osd_scrub_file_reset(scrub,
				     LDISKFS_SB(osd_sb(dev))->s_es->s_uuid,
				     SF_INCONSISTENT);
		rc = osd_scrub_file_store(scrub);
		if (rc != 0)
			RETURN(rc);
	}

	rc = osd_scrub_refresh_mapping(info, dev, &tfid, id,
				       DTO_INDEX_UPDATE, true, 0);
	if (rc > 0)
		rc = 0;

	RETURN(rc);
}

/**
 * It scans the /lost+found, and for the OST-object (with filter_fid
 * or filter_fid_old), move them back to its proper /O/<seq>/d<x>.
 */
#ifdef HAVE_FILLDIR_USE_CTX
static int osd_ios_lf_fill(struct dir_context *buf, const char *name,
			   int namelen,
#else
static int osd_ios_lf_fill(void *buf, const char *name, int namelen,
#endif
			   loff_t offset, __u64 ino, unsigned d_type)
{
	struct osd_ios_filldir_buf *fill_buf =
		(struct osd_ios_filldir_buf *)buf;
	struct osd_thread_info     *info     = fill_buf->oifb_info;
	struct osd_device	   *dev      = fill_buf->oifb_dev;
	struct lu_fid		   *fid      = &info->oti_fid;
	struct osd_scrub	   *scrub    = &dev->od_scrub;
	struct dentry		   *parent   = fill_buf->oifb_dentry;
	struct dentry		   *child;
	struct inode		   *dir      = parent->d_inode;
	struct inode		   *inode;
	int			    rc;
	ENTRY;

	/* skip any '.' started names */
	if (name[0] == '.')
		RETURN(0);

	scrub->os_lf_scanned++;
	child = osd_ios_lookup_one_len(name, parent, namelen);
	if (IS_ERR(child)) {
		CDEBUG(D_LFSCK, "%s: cannot lookup child '%.*s': rc = %d\n",
		      osd_name(dev), namelen, name, (int)PTR_ERR(child));
		RETURN(0);
	}

	inode = child->d_inode;
	if (S_ISDIR(inode->i_mode)) {
		rc = osd_ios_new_item(dev, child, osd_ios_general_scan,
				      osd_ios_lf_fill);
		if (rc != 0)
			CDEBUG(D_LFSCK, "%s: cannot add child '%.*s': "
			      "rc = %d\n", osd_name(dev), namelen, name, rc);
		GOTO(put, rc);
	}

	if (!S_ISREG(inode->i_mode))
		GOTO(put, rc = 0);

	rc = osd_scrub_get_fid(info, dev, inode, fid, true);
	if (rc == SCRUB_NEXT_OSTOBJ || rc == SCRUB_NEXT_OSTOBJ_OLD) {
		rc = osd_obj_map_recover(info, dev, dir, child, fid);
		if (rc == 0) {
			CDEBUG(D_LFSCK, "recovered '%.*s' ["DFID"] from "
			       "/lost+found.\n", namelen, name, PFID(fid));
			scrub->os_lf_repaired++;
		} else {
			CDEBUG(D_LFSCK, "%s: cannot rename for '%.*s' "
			       DFID": rc = %d\n",
			       osd_name(dev), namelen, name, PFID(fid), rc);
		}
	}

	/* XXX: For MDT-objects, we can move them from /lost+found to namespace
	 * 	visible place, such as the /ROOT/.lustre/lost+found, then LFSCK
	 * 	can process them in furtuer. */

	GOTO(put, rc);

put:
	if (rc < 0)
		scrub->os_lf_failed++;
	dput(child);
	/* skip the failure to make the scanning to continue. */
	return 0;
}

#ifdef HAVE_FILLDIR_USE_CTX
static int osd_ios_varfid_fill(struct dir_context  *buf, const char *name,
			       int namelen,
#else
static int osd_ios_varfid_fill(void *buf, const char *name, int namelen,
#endif
			       loff_t offset, __u64 ino, unsigned d_type)
{
	struct osd_ios_filldir_buf *fill_buf =
		(struct osd_ios_filldir_buf *)buf;
	struct osd_device	   *dev      = fill_buf->oifb_dev;
	struct dentry		   *child;
	int			    rc;
	ENTRY;

	/* skip any '.' started names */
	if (name[0] == '.')
		RETURN(0);

	child = osd_ios_lookup_one_len(name, fill_buf->oifb_dentry, namelen);
	if (IS_ERR(child))
		RETURN(PTR_ERR(child));

	rc = osd_ios_scan_one(fill_buf->oifb_info, dev, child->d_inode,
			      NULL, 0);
	if (rc == 0 && S_ISDIR(child->d_inode->i_mode))
		rc = osd_ios_new_item(dev, child, osd_ios_general_scan,
				      osd_ios_varfid_fill);
	dput(child);

	RETURN(rc);
}

#ifdef HAVE_FILLDIR_USE_CTX
static int osd_ios_dl_fill(struct dir_context  *buf, const char *name,
			   int namelen,
#else
static int osd_ios_dl_fill(void *buf, const char *name, int namelen,
#endif
			   loff_t offset, __u64 ino, unsigned d_type)
{
	struct osd_ios_filldir_buf *fill_buf =
		(struct osd_ios_filldir_buf *)buf;
	struct osd_device	   *dev      = fill_buf->oifb_dev;
	const struct osd_lf_map    *map;
	struct dentry		   *child;
	int			    rc       = 0;
	ENTRY;

	/* skip any '.' started names */
	if (name[0] == '.')
		RETURN(0);

	for (map = osd_dl_maps; map->olm_name != NULL; map++) {
		if (map->olm_namelen != namelen)
			continue;

		if (strncmp(map->olm_name, name, namelen) == 0)
			break;
	}

	if (map->olm_name == NULL)
		RETURN(0);

	child = osd_ios_lookup_one_len(name, fill_buf->oifb_dentry, namelen);
	if (IS_ERR(child))
		RETURN(PTR_ERR(child));

	rc = osd_ios_scan_one(fill_buf->oifb_info, dev, child->d_inode,
			      &map->olm_fid, map->olm_flags);
	dput(child);

	RETURN(rc);
}

#ifdef HAVE_FILLDIR_USE_CTX
static int osd_ios_root_fill(struct dir_context *buf, const char *name,
			     int namelen,
#else
static int osd_ios_root_fill(void *buf, const char *name, int namelen,
#endif
			     loff_t offset, __u64 ino, unsigned d_type)
{
	struct osd_ios_filldir_buf *fill_buf =
		(struct osd_ios_filldir_buf *)buf;
	struct osd_device	   *dev      = fill_buf->oifb_dev;
	const struct osd_lf_map    *map;
	struct dentry		   *child;
	int			    rc       = 0;
	ENTRY;

	/* skip any '.' started names */
	if (name[0] == '.')
		RETURN(0);

	for (map = osd_lf_maps; map->olm_name != NULL; map++) {
		if (map->olm_namelen != namelen)
			continue;

		if (strncmp(map->olm_name, name, namelen) == 0)
			break;
	}

	if (map->olm_name == NULL)
		RETURN(0);

	child = osd_ios_lookup_one_len(name, fill_buf->oifb_dentry, namelen);
	if (IS_ERR(child))
		RETURN(PTR_ERR(child));

	if (!(map->olm_flags & OLF_NO_OI))
		rc = osd_ios_scan_one(fill_buf->oifb_info, dev, child->d_inode,
				      &map->olm_fid, map->olm_flags);
	if (rc == 0 && map->olm_flags & OLF_SCAN_SUBITEMS)
		rc = osd_ios_new_item(dev, child, map->olm_scandir,
				      map->olm_filldir);
	dput(child);

	RETURN(rc);
}

static int
osd_ios_general_scan(struct osd_thread_info *info, struct osd_device *dev,
		     struct dentry *dentry, filldir_t filldir)
{
	struct osd_ios_filldir_buf    buf   = {
#ifdef HAVE_DIR_CONTEXT
						.ctx.actor = filldir,
#endif
						.oifb_info = info,
						.oifb_dev = dev,
						.oifb_dentry = dentry };
	struct file		     *filp  = &info->oti_file;
	struct inode		     *inode = dentry->d_inode;
	const struct file_operations *fops  = inode->i_fop;
	int			      rc;
	ENTRY;

	LASSERT(filldir != NULL);

	filp->f_pos = 0;
	filp->f_path.dentry = dentry;
	filp->f_mode = FMODE_64BITHASH;
	filp->f_mapping = inode->i_mapping;
	filp->f_op = fops;
	filp->private_data = NULL;
	set_file_inode(filp, inode);

#ifdef HAVE_DIR_CONTEXT
	buf.ctx.pos = filp->f_pos;
	rc = fops->iterate(filp, &buf.ctx);
	filp->f_pos = buf.ctx.pos;
#else
	rc = fops->readdir(filp, &buf, filldir);
#endif
	fops->release(inode, filp);

	RETURN(rc);
}

static int
osd_ios_ROOT_scan(struct osd_thread_info *info, struct osd_device *dev,
		  struct dentry *dentry, filldir_t filldir)
{
	struct osd_scrub  *scrub  = &dev->od_scrub;
	struct scrub_file *sf     = &scrub->os_file;
	struct dentry	  *child;
	int		   rc;
	ENTRY;

	/* It is existing MDT0 device. We only allow the case of object without
	 * LMA to happen on the MDT0, which is usually for old 1.8 MDT. Then we
	 * can generate IGIF mode FID for the object and related OI mapping. If
	 * it is on other MDTs, then becuase file-level backup/restore, related
	 * OI mapping may be invalid already, we do not know which is the right
	 * FID for the object. We only allow IGIF objects to reside on the MDT0.
	 *
	 * XXX: For the case of object on non-MDT0 device with neither LMA nor
	 *	"fid" xattr, then something crashed. We cannot re-generate the
	 *	FID directly, instead, the OI scrub will scan the OI structure
	 *	and try to re-generate the LMA from the OI mapping. But if the
	 *	OI mapping crashed or lost also, then we have to give up under
	 *	double failure cases. */
	scrub->os_convert_igif = 1;
	child = osd_ios_lookup_one_len(dot_lustre_name, dentry,
				       strlen(dot_lustre_name));
	if (IS_ERR(child)) {
		rc = PTR_ERR(child);
		if (rc == -ENOENT) {
			/* It is 1.8 MDT device. */
			if (!(sf->sf_flags & SF_UPGRADE)) {
				osd_scrub_file_reset(scrub,
					LDISKFS_SB(osd_sb(dev))->s_es->s_uuid,
					SF_UPGRADE);
				sf->sf_internal_flags &= ~SIF_NO_HANDLE_OLD_FID;
				rc = osd_scrub_file_store(scrub);
			} else {
				rc = 0;
			}
		}
	} else {
		/* For lustre-2.x (x <= 3), the ".lustre" has NO FID-in-LMA,
		 * so the client will get IGIF for the ".lustre" object when
		 * the MDT restart.
		 *
		 * From the OI scrub view, when the MDT upgrade to Lustre-2.4,
		 * it does not know whether there are some old clients cached
		 * the ".lustre" IGIF during the upgrading. Two choices:
		 *
		 * 1) Generate IGIF-in-LMA and IGIF-in-OI for the ".lustre".
		 *    It will allow the old connected clients to access the
		 *    ".lustre" with cached IGIF. But it will cause others
		 *    on the MDT failed to check "fid_is_dot_lustre()".
		 *
		 * 2) Use fixed FID {FID_SEQ_DOT_LUSTRE, FID_OID_DOT_LUSTRE, 0}
		 *    for ".lustre" in spite of whether there are some clients
		 *    cached the ".lustre" IGIF or not. It enables the check
		 *    "fid_is_dot_lustre()" on the MDT, although it will cause
		 *    that the old connected clients cannot access the ".lustre"
		 *    with the cached IGIF.
		 *
		 * Usually, it is rare case for the old connected clients
		 * to access the ".lustre" with cached IGIF. So we prefer
		 * to the solution 2). */
		rc = osd_ios_scan_one(info, dev, child->d_inode,
				      &LU_DOT_LUSTRE_FID, 0);
		if (rc == 0)
			rc = osd_ios_new_item(dev, child, osd_ios_general_scan,
					      osd_ios_dl_fill);
		dput(child);
	}

	RETURN(rc);
}

static int
osd_ios_OBJECTS_scan(struct osd_thread_info *info, struct osd_device *dev,
		     struct dentry *dentry, filldir_t filldir)
{
	struct osd_scrub  *scrub  = &dev->od_scrub;
	struct scrub_file *sf     = &scrub->os_file;
	struct dentry	  *child;
	int		   rc;
	ENTRY;

	if (unlikely(sf->sf_internal_flags & SIF_NO_HANDLE_OLD_FID)) {
		sf->sf_internal_flags &= ~SIF_NO_HANDLE_OLD_FID;
		rc = osd_scrub_file_store(scrub);
		if (rc != 0)
			RETURN(rc);
	}

	child = osd_ios_lookup_one_len(ADMIN_USR, dentry, strlen(ADMIN_USR));
	if (!IS_ERR(child)) {
		rc = osd_ios_scan_one(info, dev, child->d_inode, NULL, 0);
		dput(child);
	} else {
		rc = PTR_ERR(child);
	}

	if (rc != 0 && rc != -ENOENT)
		RETURN(rc);

	child = osd_ios_lookup_one_len(ADMIN_GRP, dentry, strlen(ADMIN_GRP));
	if (!IS_ERR(child)) {
		rc = osd_ios_scan_one(info, dev, child->d_inode, NULL, 0);
		dput(child);
	} else {
		rc = PTR_ERR(child);
	}

	if (rc == -ENOENT)
		rc = 0;

	RETURN(rc);
}

static int osd_initial_OI_scrub(struct osd_thread_info *info,
				struct osd_device *dev)
{
	struct osd_ios_item	*item    = NULL;
	scandir_t		 scandir = osd_ios_general_scan;
	filldir_t		 filldir = osd_ios_root_fill;
	struct dentry		*dentry  = osd_sb(dev)->s_root;
	const struct osd_lf_map *map     = osd_lf_maps;
	int			 rc;
	ENTRY;

	/* Lookup IGIF in OI by force for initial OI scrub. */
	dev->od_igif_inoi = 1;

	while (1) {
		rc = scandir(info, dev, dentry, filldir);
		if (item != NULL) {
			dput(item->oii_dentry);
			OBD_FREE_PTR(item);
		}

		if (rc != 0)
			break;

		if (list_empty(&dev->od_ios_list))
			break;

		item = list_entry(dev->od_ios_list.next,
				  struct osd_ios_item, oii_list);
		list_del_init(&item->oii_list);

		LASSERT(item->oii_scandir != NULL);
		scandir = item->oii_scandir;
		filldir = item->oii_filldir;
		dentry = item->oii_dentry;
	}

	while (!list_empty(&dev->od_ios_list)) {
		item = list_entry(dev->od_ios_list.next,
				  struct osd_ios_item, oii_list);
		list_del_init(&item->oii_list);
		dput(item->oii_dentry);
		OBD_FREE_PTR(item);
	}

	if (rc != 0)
		RETURN(rc);

	/* There maybe the case that the object has been removed, but its OI
	 * mapping is still in the OI file, such as the "CATALOGS" after MDT
	 * file-level backup/restore. So here cleanup the stale OI mappings. */
	while (map->olm_name != NULL) {
		struct dentry *child;

		if (fid_is_zero(&map->olm_fid)) {
			map++;
			continue;
		}

		child = osd_ios_lookup_one_len(map->olm_name,
					       osd_sb(dev)->s_root,
					       map->olm_namelen);
		if (!IS_ERR(child))
			dput(child);
		else if (PTR_ERR(child) == -ENOENT)
			osd_scrub_refresh_mapping(info, dev, &map->olm_fid,
						  NULL, DTO_INDEX_DELETE,
						  true, 0);
		map++;
	}

	RETURN(0);
}

char *osd_lf_fid2name(const struct lu_fid *fid)
{
	const struct osd_lf_map *map = osd_lf_maps;

	while (map->olm_name != NULL) {
		if (!lu_fid_eq(fid, &map->olm_fid)) {
			map++;
			continue;
		}

		if (map->olm_flags & OLF_SHOW_NAME)
			return map->olm_name;
		else
			return "";
	}

	return NULL;
}

/* OI scrub start/stop */

static int do_osd_scrub_start(struct osd_device *dev, __u32 flags)
{
	struct osd_scrub     *scrub  = &dev->od_scrub;
	struct ptlrpc_thread *thread = &scrub->os_thread;
	struct l_wait_info    lwi    = { 0 };
	struct task_struct   *task;
	int		      rc;
	ENTRY;

	if (dev->od_dt_dev.dd_rdonly)
		RETURN(-EROFS);

	/* os_lock: sync status between stop and scrub thread */
	spin_lock(&scrub->os_lock);

again:
	if (thread_is_running(thread)) {
		spin_unlock(&scrub->os_lock);
		if (!(scrub->os_file.sf_flags & SF_AUTO ||
		      scrub->os_partial_scan) ||
		     (flags & (SS_AUTO_FULL | SS_AUTO_PARTIAL)))
			RETURN(-EALREADY);

		osd_scrub_join(dev, flags, false);
		spin_lock(&scrub->os_lock);
		if (!thread_is_running(thread))
			goto again;

		spin_unlock(&scrub->os_lock);
		RETURN(0);
	}

	if (unlikely(thread_is_stopping(thread))) {
		spin_unlock(&scrub->os_lock);
		l_wait_event(thread->t_ctl_waitq,
			     thread_is_stopped(thread),
			     &lwi);
		spin_lock(&scrub->os_lock);
		goto again;
	}
	spin_unlock(&scrub->os_lock);

	if (scrub->os_file.sf_status == SS_COMPLETED) {
		if (!(flags & SS_SET_FAILOUT))
			flags |= SS_CLEAR_FAILOUT;

		if (!(flags & SS_SET_DRYRUN))
			flags |= SS_CLEAR_DRYRUN;

		flags |= SS_RESET;
	}

	scrub->os_start_flags = flags;
	thread_set_flags(thread, 0);
	task = kthread_run(osd_scrub_main, dev, "OI_scrub");
	if (IS_ERR(task)) {
		rc = PTR_ERR(task);
		CERROR("%.16s: cannot start iteration thread: rc = %d\n",
		       osd_scrub2name(scrub), rc);
		RETURN(rc);
	}

	l_wait_event(thread->t_ctl_waitq,
		     thread_is_running(thread) || thread_is_stopped(thread),
		     &lwi);

	RETURN(0);
}

int osd_scrub_start(struct osd_device *dev, __u32 flags)
{
	int rc;
	ENTRY;

	/* od_otable_mutex: prevent curcurrent start/stop */
	mutex_lock(&dev->od_otable_mutex);
	rc = do_osd_scrub_start(dev, flags);
	mutex_unlock(&dev->od_otable_mutex);

	RETURN(rc == -EALREADY ? 0 : rc);
}

static void do_osd_scrub_stop(struct osd_scrub *scrub)
{
	struct ptlrpc_thread *thread = &scrub->os_thread;
	struct l_wait_info    lwi    = { 0 };

	/* os_lock: sync status between stop and scrub thread */
	spin_lock(&scrub->os_lock);
	if (!thread_is_init(thread) && !thread_is_stopped(thread)) {
		thread_set_flags(thread, SVC_STOPPING);
		spin_unlock(&scrub->os_lock);
		wake_up_all(&thread->t_ctl_waitq);
		l_wait_event(thread->t_ctl_waitq,
			     thread_is_stopped(thread),
			     &lwi);
		/* Do not skip the last lock/unlock, which can guarantee that
		 * the caller cannot return until the OI scrub thread exit. */
		spin_lock(&scrub->os_lock);
	}
	spin_unlock(&scrub->os_lock);
}

static void osd_scrub_stop(struct osd_device *dev)
{
	/* od_otable_mutex: prevent curcurrent start/stop */
	mutex_lock(&dev->od_otable_mutex);
	dev->od_scrub.os_paused = 1;
	do_osd_scrub_stop(&dev->od_scrub);
	mutex_unlock(&dev->od_otable_mutex);
}

/* OI scrub setup/cleanup */

static const char osd_scrub_name[] = "OI_scrub";

int osd_scrub_setup(const struct lu_env *env, struct osd_device *dev)
{
	struct osd_thread_info	   *info   = osd_oti_get(env);
	struct osd_scrub	   *scrub  = &dev->od_scrub;
	struct lvfs_run_ctxt	   *ctxt   = &scrub->os_ctxt;
	struct scrub_file	   *sf     = &scrub->os_file;
	struct super_block	   *sb     = osd_sb(dev);
	struct ldiskfs_super_block *es     = LDISKFS_SB(sb)->s_es;
	struct lvfs_run_ctxt	    saved;
	struct file		   *filp;
	struct inode		   *inode;
	struct lu_fid		   *fid    = &info->oti_fid;
	bool			    dirty  = false;
	bool			    restored = false;
	int			    rc     = 0;
	ENTRY;

	memset(scrub, 0, sizeof(*scrub));
	OBD_SET_CTXT_MAGIC(ctxt);
	ctxt->pwdmnt = dev->od_mnt;
	ctxt->pwd = dev->od_mnt->mnt_root;
	ctxt->fs = get_ds();

	init_waitqueue_head(&scrub->os_thread.t_ctl_waitq);
	init_rwsem(&scrub->os_rwsem);
	spin_lock_init(&scrub->os_lock);
	INIT_LIST_HEAD(&scrub->os_inconsistent_items);

	push_ctxt(&saved, ctxt);
	filp = filp_open(osd_scrub_name, O_RDWR | O_CREAT, 0644);
	if (IS_ERR(filp)) {
		pop_ctxt(&saved, ctxt);
		RETURN(PTR_ERR(filp));
	}

	inode = filp->f_path.dentry->d_inode;
	/* 'What the @fid is' is not imporatant, because the object
	 * has no OI mapping, and only is visible inside the OSD.*/
	lu_igif_build(fid, inode->i_ino, inode->i_generation);
	rc = osd_ea_fid_set(info, inode, fid, LMAC_NOT_IN_OI, 0);
	if (rc != 0) {
		filp_close(filp, NULL);
		pop_ctxt(&saved, ctxt);
		RETURN(rc);
	}

	scrub->os_inode = igrab(inode);
	filp_close(filp, NULL);
	pop_ctxt(&saved, ctxt);

	rc = osd_scrub_file_load(scrub);
	if (rc == -ENOENT) {
		osd_scrub_file_init(scrub, es->s_uuid);
		/* If the "/O" dir does not exist when mount (indicated by
		 * osd_device::od_maybe_new), neither for the "/OI_scrub",
		 * then it is quite probably that the device is a new one,
		 * under such case, mark it as SIF_NO_HANDLE_OLD_FID.
		 *
		 * For the rare case that "/O" and "OI_scrub" both lost on
		 * an old device, it can be found and cleared later.
		 *
		 * For the system with "SIF_NO_HANDLE_OLD_FID", we do not
		 * need to check "filter_fid_old" and to convert it to
		 * "filter_fid" for each object, and all the IGIF should
		 * have their FID mapping in OI files already. */
		if (dev->od_maybe_new)
			sf->sf_internal_flags = SIF_NO_HANDLE_OLD_FID;
		dirty = true;
	} else if (rc != 0) {
		GOTO(cleanup_inode, rc);
	} else {
		if (memcmp(sf->sf_uuid, es->s_uuid, 16) != 0) {
			osd_scrub_file_reset(scrub, es->s_uuid,SF_INCONSISTENT);
			dirty = true;
			restored = true;
		} else if (sf->sf_status == SS_SCANNING) {
			sf->sf_status = SS_CRASHED;
			dirty = true;
		}
	}

	if (sf->sf_pos_last_checkpoint != 0)
		scrub->os_pos_current = sf->sf_pos_last_checkpoint + 1;
	else
		scrub->os_pos_current = LDISKFS_FIRST_INO(sb) + 1;

	if (dirty) {
		rc = osd_scrub_file_store(scrub);
		if (rc != 0)
			GOTO(cleanup_inode, rc);
	}

	/* Initialize OI files. */
	rc = osd_oi_init(info, dev, restored);
	if (rc < 0)
		GOTO(cleanup_inode, rc);

	rc = osd_initial_OI_scrub(info, dev);
	if (rc != 0)
		GOTO(cleanup_oi, rc);

	if (sf->sf_flags & SF_UPGRADE ||
	    !(sf->sf_internal_flags & SIF_NO_HANDLE_OLD_FID ||
	      sf->sf_success_count > 0)) {
		dev->od_igif_inoi = 0;
		dev->od_check_ff = dev->od_is_ost;
	} else {
		dev->od_igif_inoi = 1;
		dev->od_check_ff = 0;
	}

	if (sf->sf_flags & SF_INCONSISTENT)
		/* The 'od_igif_inoi' will be set under the
		 * following cases:
		 * 1) new created system, or
		 * 2) restored from file-level backup, or
		 * 3) the upgrading completed.
		 *
		 * The 'od_igif_inoi' may be cleared by OI scrub
		 * later if found that the system is upgrading. */
		dev->od_igif_inoi = 1;

	if (!dev->od_dt_dev.dd_rdonly && !dev->od_noscrub &&
	    ((sf->sf_status == SS_PAUSED) ||
	     (sf->sf_status == SS_CRASHED &&
	      sf->sf_flags & (SF_RECREATED | SF_INCONSISTENT |
			      SF_UPGRADE | SF_AUTO)) ||
	     (sf->sf_status == SS_INIT &&
	      sf->sf_flags & (SF_RECREATED | SF_INCONSISTENT |
			      SF_UPGRADE))))
		rc = osd_scrub_start(dev, SS_AUTO_FULL);

	if (rc != 0)
		GOTO(cleanup_oi, rc);

	/* it is possible that dcache entries may keep objects after they are
	 * deleted by OSD. While it looks safe this can cause object data to
	 * stay until umount causing failures in tests calculating free space,
	 * e.g. replay-ost-single. Since those dcache entries are not used
	 * anymore let's just free them after use here */
	shrink_dcache_sb(sb);

	RETURN(0);
cleanup_oi:
	osd_oi_fini(info, dev);
cleanup_inode:
	iput(scrub->os_inode);
	scrub->os_inode = NULL;

	return rc;
}

void osd_scrub_cleanup(const struct lu_env *env, struct osd_device *dev)
{
	struct osd_scrub *scrub = &dev->od_scrub;

	LASSERT(dev->od_otable_it == NULL);

	if (scrub->os_inode != NULL) {
		osd_scrub_stop(dev);
		iput(scrub->os_inode);
		scrub->os_inode = NULL;
	}
	if (dev->od_oi_table != NULL)
		osd_oi_fini(osd_oti_get(env), dev);
}

/* object table based iteration APIs */

static struct dt_it *osd_otable_it_init(const struct lu_env *env,
				       struct dt_object *dt, __u32 attr,
				       struct lustre_capa *capa)
{
	enum dt_otable_it_flags flags = attr >> DT_OTABLE_IT_FLAGS_SHIFT;
	enum dt_otable_it_valid valid = attr & ~DT_OTABLE_IT_FLAGS_MASK;
	struct osd_device      *dev   = osd_dev(dt->do_lu.lo_dev);
	struct osd_scrub       *scrub = &dev->od_scrub;
	struct osd_otable_it   *it;
	__u32			start = 0;
	int			rc;
	ENTRY;

	/* od_otable_mutex: prevent curcurrent init/fini */
	mutex_lock(&dev->od_otable_mutex);
	if (dev->od_otable_it != NULL)
		GOTO(out, it = ERR_PTR(-EALREADY));

	OBD_ALLOC_PTR(it);
	if (it == NULL)
		GOTO(out, it = ERR_PTR(-ENOMEM));

	dev->od_otable_it = it;
	it->ooi_dev = dev;
	it->ooi_cache.ooc_consumer_idx = -1;
	if (flags & DOIF_OUTUSED)
		it->ooi_used_outside = 1;

	if (flags & DOIF_RESET)
		start |= SS_RESET;

	if (valid & DOIV_ERROR_HANDLE) {
		if (flags & DOIF_FAILOUT)
			start |= SS_SET_FAILOUT;
		else
			start |= SS_CLEAR_FAILOUT;
	}

	if (valid & DOIV_DRYRUN) {
		if (flags & DOIF_DRYRUN)
			start |= SS_SET_DRYRUN;
		else
			start |= SS_CLEAR_DRYRUN;
	}

	rc = do_osd_scrub_start(dev, start & ~SS_AUTO_PARTIAL);
	if (rc < 0 && rc != -EALREADY) {
		dev->od_otable_it = NULL;
		OBD_FREE_PTR(it);
		GOTO(out, it = ERR_PTR(rc));
	}

	it->ooi_cache.ooc_pos_preload = scrub->os_pos_current;

	GOTO(out, it);

out:
	mutex_unlock(&dev->od_otable_mutex);
	return (struct dt_it *)it;
}

static void osd_otable_it_fini(const struct lu_env *env, struct dt_it *di)
{
	struct osd_otable_it *it  = (struct osd_otable_it *)di;
	struct osd_device    *dev = it->ooi_dev;

	/* od_otable_mutex: prevent curcurrent init/fini */
	mutex_lock(&dev->od_otable_mutex);
	do_osd_scrub_stop(&dev->od_scrub);
	LASSERT(dev->od_otable_it == it);

	dev->od_otable_it = NULL;
	mutex_unlock(&dev->od_otable_mutex);
	OBD_FREE_PTR(it);
}

static int osd_otable_it_get(const struct lu_env *env,
			     struct dt_it *di, const struct dt_key *key)
{
	return 0;
}

static void osd_otable_it_put(const struct lu_env *env, struct dt_it *di)
{
}

static inline int
osd_otable_it_wakeup(struct osd_scrub *scrub, struct osd_otable_it *it)
{
	spin_lock(&scrub->os_lock);
	if (it->ooi_cache.ooc_pos_preload < scrub->os_pos_current ||
	    scrub->os_waiting ||
	    !thread_is_running(&scrub->os_thread))
		it->ooi_waiting = 0;
	else
		it->ooi_waiting = 1;
	spin_unlock(&scrub->os_lock);

	return !it->ooi_waiting;
}

static int osd_otable_it_next(const struct lu_env *env, struct dt_it *di)
{
	struct osd_otable_it    *it     = (struct osd_otable_it *)di;
	struct osd_device       *dev    = it->ooi_dev;
	struct osd_scrub	*scrub  = &dev->od_scrub;
	struct osd_otable_cache *ooc    = &it->ooi_cache;
	struct ptlrpc_thread    *thread = &scrub->os_thread;
	struct l_wait_info       lwi    = { 0 };
	int			 rc;
	ENTRY;

	LASSERT(it->ooi_user_ready);

again:
	if (!thread_is_running(thread) && !it->ooi_used_outside)
		RETURN(1);

	if (ooc->ooc_cached_items > 0) {
		ooc->ooc_cached_items--;
		ooc->ooc_consumer_idx = (ooc->ooc_consumer_idx + 1) &
					~OSD_OTABLE_IT_CACHE_MASK;
		RETURN(0);
	}

	if (it->ooi_all_cached) {
		l_wait_event(thread->t_ctl_waitq,
			     !thread_is_running(thread),
			     &lwi);
		RETURN(1);
	}

	if (scrub->os_waiting && osd_scrub_has_window(scrub, ooc)) {
		spin_lock(&scrub->os_lock);
		scrub->os_waiting = 0;
		wake_up_all(&scrub->os_thread.t_ctl_waitq);
		spin_unlock(&scrub->os_lock);
	}

	if (it->ooi_cache.ooc_pos_preload >= scrub->os_pos_current)
		l_wait_event(thread->t_ctl_waitq,
			     osd_otable_it_wakeup(scrub, it),
			     &lwi);

	if (!thread_is_running(thread) && !it->ooi_used_outside)
		RETURN(1);

	rc = osd_otable_it_preload(env, it);
	if (rc >= 0)
		goto again;

	RETURN(rc);
}

static struct dt_key *osd_otable_it_key(const struct lu_env *env,
					const struct dt_it *di)
{
	return NULL;
}

static int osd_otable_it_key_size(const struct lu_env *env,
				  const struct dt_it *di)
{
	return sizeof(__u64);
}

static int osd_otable_it_rec(const struct lu_env *env, const struct dt_it *di,
			     struct dt_rec *rec, __u32 attr)
{
	struct osd_otable_it    *it  = (struct osd_otable_it *)di;
	struct osd_otable_cache *ooc = &it->ooi_cache;

	*(struct lu_fid *)rec = ooc->ooc_cache[ooc->ooc_consumer_idx].oic_fid;

	/* Filter out Invald FID already. */
	LASSERTF(fid_is_sane((struct lu_fid *)rec),
		 "Invalid FID "DFID", p_idx = %d, c_idx = %d\n",
		 PFID((struct lu_fid *)rec),
		 ooc->ooc_producer_idx, ooc->ooc_consumer_idx);

	return 0;
}

static __u64 osd_otable_it_store(const struct lu_env *env,
				 const struct dt_it *di)
{
	struct osd_otable_it    *it  = (struct osd_otable_it *)di;
	struct osd_otable_cache *ooc = &it->ooi_cache;
	__u64			 hash;

	if (it->ooi_user_ready && ooc->ooc_consumer_idx != -1)
		hash = ooc->ooc_cache[ooc->ooc_consumer_idx].oic_lid.oii_ino;
	else
		hash = ooc->ooc_pos_preload;
	return hash;
}

/**
 * Set the OSD layer iteration start position as the specified hash.
 */
static int osd_otable_it_load(const struct lu_env *env,
			      const struct dt_it *di, __u64 hash)
{
	struct osd_otable_it    *it    = (struct osd_otable_it *)di;
	struct osd_device       *dev   = it->ooi_dev;
	struct osd_otable_cache *ooc   = &it->ooi_cache;
	struct osd_scrub	*scrub = &dev->od_scrub;
	int			 rc;
	ENTRY;

	/* Forbid to set iteration position after iteration started. */
	if (it->ooi_user_ready)
		RETURN(-EPERM);

	LASSERT(!scrub->os_partial_scan);

	if (hash > OSD_OTABLE_MAX_HASH)
		hash = OSD_OTABLE_MAX_HASH;

	ooc->ooc_pos_preload = hash;
	if (ooc->ooc_pos_preload <= LDISKFS_FIRST_INO(osd_sb(dev)))
		ooc->ooc_pos_preload = LDISKFS_FIRST_INO(osd_sb(dev)) + 1;

	it->ooi_user_ready = 1;
	if (!scrub->os_full_speed)
		wake_up_all(&scrub->os_thread.t_ctl_waitq);

	/* Unplug OSD layer iteration by the first next() call. */
	rc = osd_otable_it_next(env, (struct dt_it *)it);

	RETURN(rc);
}

static int osd_otable_it_key_rec(const struct lu_env *env,
				 const struct dt_it *di, void *key_rec)
{
	return 0;
}

const struct dt_index_operations osd_otable_ops = {
	.dio_it = {
		.init     = osd_otable_it_init,
		.fini     = osd_otable_it_fini,
		.get      = osd_otable_it_get,
		.put	  = osd_otable_it_put,
		.next     = osd_otable_it_next,
		.key	  = osd_otable_it_key,
		.key_size = osd_otable_it_key_size,
		.rec      = osd_otable_it_rec,
		.store    = osd_otable_it_store,
		.load     = osd_otable_it_load,
		.key_rec  = osd_otable_it_key_rec,
	}
};

/* high priority inconsistent items list APIs */

#define SCRUB_BAD_OIMAP_DECAY_INTERVAL	60

int osd_oii_insert(struct osd_device *dev, struct osd_idmap_cache *oic,
		   int insert)
{
	struct osd_inconsistent_item *oii;
	struct osd_scrub	     *scrub  = &dev->od_scrub;
	struct ptlrpc_thread	     *thread = &scrub->os_thread;
	int			      wakeup = 0;
	ENTRY;

	OBD_ALLOC_PTR(oii);
	if (unlikely(oii == NULL))
		RETURN(-ENOMEM);

	INIT_LIST_HEAD(&oii->oii_list);
	oii->oii_cache = *oic;
	oii->oii_insert = insert;

	if (scrub->os_partial_scan) {
		__u64 now = cfs_time_current_sec();

		/* If there haven't been errors in a long time,
		 * decay old count until either the errors are
		 * gone or we reach the current interval. */
		while (unlikely(scrub->os_bad_oimap_count > 0 &&
				scrub->os_bad_oimap_time +
				SCRUB_BAD_OIMAP_DECAY_INTERVAL < now)) {
			scrub->os_bad_oimap_count >>= 1;
			scrub->os_bad_oimap_time +=
				SCRUB_BAD_OIMAP_DECAY_INTERVAL;
		}

		scrub->os_bad_oimap_time = now;
		if (++scrub->os_bad_oimap_count >
		    dev->od_full_scrub_threshold_rate)
			scrub->os_full_scrub = 1;
	}

	spin_lock(&scrub->os_lock);
	if (unlikely(!thread_is_running(thread))) {
		spin_unlock(&scrub->os_lock);
		OBD_FREE_PTR(oii);
		RETURN(-EAGAIN);
	}

	if (list_empty(&scrub->os_inconsistent_items))
		wakeup = 1;
	list_add_tail(&oii->oii_list, &scrub->os_inconsistent_items);
	spin_unlock(&scrub->os_lock);

	if (wakeup != 0)
		wake_up_all(&thread->t_ctl_waitq);

	RETURN(0);
}

int osd_oii_lookup(struct osd_device *dev, const struct lu_fid *fid,
		   struct osd_inode_id *id)
{
	struct osd_scrub	     *scrub = &dev->od_scrub;
	struct osd_inconsistent_item *oii;
	ENTRY;

	spin_lock(&scrub->os_lock);
	list_for_each_entry(oii, &scrub->os_inconsistent_items, oii_list) {
		if (lu_fid_eq(fid, &oii->oii_cache.oic_fid)) {
			*id = oii->oii_cache.oic_lid;
			spin_unlock(&scrub->os_lock);
			RETURN(0);
		}
	}
	spin_unlock(&scrub->os_lock);

	RETURN(-ENOENT);
}

/* OI scrub dump */

static const char *scrub_status_names[] = {
	"init",
	"scanning",
	"completed",
	"failed",
	"stopped",
	"paused",
	"crashed",
	NULL
};

static const char *scrub_flags_names[] = {
	"recreated",
	"inconsistent",
	"auto",
	"upgrade",
	NULL
};

static const char *scrub_param_names[] = {
	"failout",
	"dryrun",
	NULL
};

static void scrub_bits_dump(struct seq_file *m, int bits, const char *names[],
			    const char *prefix)
{
	int flag;
	int i;

	seq_printf(m, "%s:%c", prefix, bits != 0 ? ' ' : '\n');

	for (i = 0, flag = 1; bits != 0; i++, flag = 1 << i) {
		if (flag & bits) {
			bits &= ~flag;
			seq_printf(m, "%s%c", names[i],
				   bits != 0 ? ',' : '\n');
		}
	}
}

static void scrub_time_dump(struct seq_file *m, __u64 time, const char *prefix)
{
	if (time != 0)
		seq_printf(m, "%s: "LPU64" seconds\n", prefix,
			   cfs_time_current_sec() - time);
	else
		seq_printf(m, "%s: N/A\n", prefix);
}

static void scrub_pos_dump(struct seq_file *m, __u64 pos, const char *prefix)
{
	if (pos != 0)
		seq_printf(m, "%s: "LPU64"\n", prefix, pos);
	else
		seq_printf(m, "%s: N/A\n", prefix);
}

int osd_scrub_dump(struct seq_file *m, struct osd_device *dev)
{
	struct osd_scrub  *scrub   = &dev->od_scrub;
	struct scrub_file *sf      = &scrub->os_file;
	__u64		   checked;
	__u64		   speed;

	down_read(&scrub->os_rwsem);
	seq_printf(m, "name: OI_scrub\n"
		   "magic: 0x%x\n"
		   "oi_files: %d\n"
		   "status: %s\n",
		   sf->sf_magic, (int)sf->sf_oi_count,
		   scrub_status_names[sf->sf_status]);

	scrub_bits_dump(m, sf->sf_flags, scrub_flags_names, "flags");

	scrub_bits_dump(m, sf->sf_param, scrub_param_names, "param");

	scrub_time_dump(m, sf->sf_time_last_complete,
			"time_since_last_completed");

	scrub_time_dump(m, sf->sf_time_latest_start,
			"time_since_latest_start");

	scrub_time_dump(m, sf->sf_time_last_checkpoint,
			"time_since_last_checkpoint");

	scrub_pos_dump(m, sf->sf_pos_latest_start,
			"latest_start_position");

	scrub_pos_dump(m, sf->sf_pos_last_checkpoint,
			"last_checkpoint_position");

	scrub_pos_dump(m, sf->sf_pos_first_inconsistent,
			"first_failure_position");

	checked = sf->sf_items_checked + scrub->os_new_checked;
	seq_printf(m, "checked: "LPU64"\n"
		   "updated: "LPU64"\n"
		   "failed: "LPU64"\n"
		   "prior_updated: "LPU64"\n"
		   "noscrub: "LPU64"\n"
		   "igif: "LPU64"\n"
		   "success_count: %u\n",
		   checked, sf->sf_items_updated, sf->sf_items_failed,
		   sf->sf_items_updated_prior, sf->sf_items_noscrub,
		   sf->sf_items_igif, sf->sf_success_count);

	speed = checked;
	if (thread_is_running(&scrub->os_thread)) {
		cfs_duration_t duration = cfs_time_current() -
					  scrub->os_time_last_checkpoint;
		__u64 new_checked = msecs_to_jiffies(scrub->os_new_checked *
						     MSEC_PER_SEC);
		__u32 rtime = sf->sf_run_time +
			      cfs_duration_sec(duration + HALF_SEC);

		if (duration != 0)
			do_div(new_checked, duration);
		if (rtime != 0)
			do_div(speed, rtime);
<<<<<<< HEAD
		seq_printf(m, "run_time: %u seconds\n"
			   "average_speed: "LPU64" objects/sec\n"
			   "real-time_speed: "LPU64" objects/sec\n"
			   "current_position: %u\n"
			   "lf_scanned: "LPU64"\n"
			   "lf_reparied: "LPU64"\n"
			   "lf_failed: "LPU64"\n",
			   rtime, speed, new_checked, scrub->os_pos_current,
			   scrub->os_lf_scanned, scrub->os_lf_repaired,
			   scrub->os_lf_failed);
	} else {
		if (sf->sf_run_time != 0)
			do_div(speed, sf->sf_run_time);
		seq_printf(m, "run_time: %u seconds\n"
			   "average_speed: "LPU64" objects/sec\n"
			   "real-time_speed: N/A\n"
			   "current_position: N/A\n"
			   "lf_scanned: "LPU64"\n"
			   "lf_reparied: "LPU64"\n"
			   "lf_failed: "LPU64"\n",
			   sf->sf_run_time, speed, scrub->os_lf_scanned,
			   scrub->os_lf_repaired, scrub->os_lf_failed);
=======
		rc = seq_printf(m, "run_time: %u seconds\n"
			      "average_speed: "LPU64" objects/sec\n"
			      "real-time_speed: "LPU64" objects/sec\n"
			      "current_position: %u\n"
			      "lf_scanned: "LPU64"\n"
			      "lf_repaired: "LPU64"\n"
			      "lf_failed: "LPU64"\n",
			      rtime, speed, new_checked, scrub->os_pos_current,
			      scrub->os_lf_scanned, scrub->os_lf_repaired,
			      scrub->os_lf_failed);
	} else {
		if (sf->sf_run_time != 0)
			do_div(speed, sf->sf_run_time);
		rc = seq_printf(m, "run_time: %u seconds\n"
			      "average_speed: "LPU64" objects/sec\n"
			      "real-time_speed: N/A\n"
			      "current_position: N/A\n"
			      "lf_scanned: "LPU64"\n"
			      "lf_repaired: "LPU64"\n"
			      "lf_failed: "LPU64"\n",
			      sf->sf_run_time, speed, scrub->os_lf_scanned,
			      scrub->os_lf_repaired, scrub->os_lf_failed);
>>>>>>> 6bc366f7
	}

	up_read(&scrub->os_rwsem);
	return 0;
}<|MERGE_RESOLUTION|>--- conflicted
+++ resolved
@@ -3040,7 +3040,6 @@
 			do_div(new_checked, duration);
 		if (rtime != 0)
 			do_div(speed, rtime);
-<<<<<<< HEAD
 		seq_printf(m, "run_time: %u seconds\n"
 			   "average_speed: "LPU64" objects/sec\n"
 			   "real-time_speed: "LPU64" objects/sec\n"
@@ -3063,30 +3062,6 @@
 			   "lf_failed: "LPU64"\n",
 			   sf->sf_run_time, speed, scrub->os_lf_scanned,
 			   scrub->os_lf_repaired, scrub->os_lf_failed);
-=======
-		rc = seq_printf(m, "run_time: %u seconds\n"
-			      "average_speed: "LPU64" objects/sec\n"
-			      "real-time_speed: "LPU64" objects/sec\n"
-			      "current_position: %u\n"
-			      "lf_scanned: "LPU64"\n"
-			      "lf_repaired: "LPU64"\n"
-			      "lf_failed: "LPU64"\n",
-			      rtime, speed, new_checked, scrub->os_pos_current,
-			      scrub->os_lf_scanned, scrub->os_lf_repaired,
-			      scrub->os_lf_failed);
-	} else {
-		if (sf->sf_run_time != 0)
-			do_div(speed, sf->sf_run_time);
-		rc = seq_printf(m, "run_time: %u seconds\n"
-			      "average_speed: "LPU64" objects/sec\n"
-			      "real-time_speed: N/A\n"
-			      "current_position: N/A\n"
-			      "lf_scanned: "LPU64"\n"
-			      "lf_repaired: "LPU64"\n"
-			      "lf_failed: "LPU64"\n",
-			      sf->sf_run_time, speed, scrub->os_lf_scanned,
-			      scrub->os_lf_repaired, scrub->os_lf_failed);
->>>>>>> 6bc366f7
 	}
 
 	up_read(&scrub->os_rwsem);
