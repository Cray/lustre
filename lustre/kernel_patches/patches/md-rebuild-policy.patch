--- conflicted
+++ resolved
@@ -1,8 +1,7 @@
-Index: linux-2.6.18-128.1.14/drivers/md/md.c
-===================================================================
---- linux-2.6.18-128.1.14.orig/drivers/md/md.c	2009-06-19 12:33:11.000000000 -0600
-+++ linux-2.6.18-128.1.14/drivers/md/md.c	2009-06-19 12:35:02.000000000 -0600
-@@ -90,6 +90,8 @@
+diff -pur linux-2.6.18-53.orig/drivers/md/md.c linux-2.6.18-53/drivers/md/md.c
+--- linux-2.6.18-53.orig/drivers/md/md.c	2008-02-13 17:34:25.000000000 +0800
++++ linux-2.6.18-53/drivers/md/md.c	2008-02-13 17:39:28.000000000 +0800
+@@ -90,6 +90,8 @@ static void md_print_devices(void);
  
  static int sysctl_speed_limit_min = 1000;
  static int sysctl_speed_limit_max = 200000;
@@ -11,7 +10,7 @@
  static inline int speed_min(mddev_t *mddev)
  {
  	return mddev->sync_speed_min ?
-@@ -121,6 +123,22 @@
+@@ -121,6 +123,22 @@ static ctl_table raid_table[] = {
  		.mode		= S_IRUGO|S_IWUSR,
  		.proc_handler	= &proc_dointvec,
  	},
@@ -34,11 +33,7 @@
  	{ .ctl_name = 0 }
  };
  
-<<<<<<< HEAD
-@@ -5009,15 +5027,16 @@
-=======
 @@ -4980,15 +4998,16 @@ static int is_mddev_idle(mddev_t *mddev)
->>>>>>> d5360e75
  {
  	mdk_rdev_t * rdev;
  	int idle;
@@ -46,13 +41,8 @@
 +	unsigned long rw, sync;
  
  	idle = 1;
-<<<<<<< HEAD
- 	rcu_read_lock();
- 	rdev_for_each_rcu(rdev, mddev) {
-=======
 	rcu_read_lock();
 	rdev_for_each_rcu(rdev, mddev) {
->>>>>>> d5360e75
  		struct gendisk *disk = rdev->bdev->bd_contains->bd_disk;
 -		curr_events = disk_stat_read(disk, sectors[0]) + 
 -				disk_stat_read(disk, sectors[1]) - 
@@ -64,7 +54,7 @@
  		/* The difference between curr_events and last_events
  		 * will be affected by any new non-sync IO (making
  		 * curr_events bigger) and any difference in the amount of
-@@ -5031,9 +5050,9 @@
+@@ -5001,9 +5020,9 @@ static int is_mddev_idle(mddev_t *mddev)
  		 *
  		 * Note: the following is an unsigned comparison.
  		 */
@@ -75,8 +65,8 @@
 +			rdev->last_events = rw - sync;
  		}
  	}
- 	rcu_read_unlock();
-@@ -5100,8 +5119,7 @@
+ 	return idle;
+@@ -5069,8 +5088,7 @@ static DECLARE_WAIT_QUEUE_HEAD(resync_wa
  void md_do_sync(mddev_t *mddev)
  {
  	mddev_t *mddev2;
@@ -86,7 +76,7 @@
  	sector_t max_sectors,j, io_sectors;
  	unsigned long mark[SYNC_MARKS];
  	sector_t mark_cnt[SYNC_MARKS];
-@@ -5221,9 +5239,8 @@
+@@ -5190,9 +5208,8 @@ void md_do_sync(mddev_t *mddev)
  	/*
  	 * Tune reconstruction:
  	 */
@@ -97,7 +87,7 @@
  
  	atomic_set(&mddev->recovery_active, 0);
  	init_waitqueue_head(&mddev->recovery_wait);
-@@ -5261,7 +5278,7 @@
+@@ -5230,7 +5247,7 @@ void md_do_sync(mddev_t *mddev)
  			 */
  			md_new_event(mddev);
  
@@ -106,7 +96,7 @@
  			continue;
  
  		last_check = io_sectors;
-@@ -5282,7 +5299,6 @@
+@@ -5251,7 +5268,6 @@ void md_do_sync(mddev_t *mddev)
  			last_mark = next;
  		}
  
@@ -114,7 +104,7 @@
  		if (kthread_should_stop()) {
  			/*
  			 * got a signal, exit.
-@@ -5306,10 +5322,16 @@
+@@ -5275,10 +5291,16 @@ void md_do_sync(mddev_t *mddev)
  
  		currspeed = ((unsigned long)(io_sectors-mddev->resync_mark_cnt))/2
  			/((jiffies-mddev->resync_mark)/HZ +1) +1;
@@ -132,11 +122,10 @@
  				msleep(500);
  				goto repeat;
  			}
-Index: linux-2.6.18-128.1.14/include/linux/sysctl.h
-===================================================================
---- linux-2.6.18-128.1.14.orig/include/linux/sysctl.h	2009-06-19 12:33:11.000000000 -0600
-+++ linux-2.6.18-128.1.14/include/linux/sysctl.h	2009-06-19 12:35:02.000000000 -0600
-@@ -928,7 +928,9 @@
+diff -pur linux-2.6.18-53.orig/include/linux/sysctl.h linux-2.6.18-53/include/linux/sysctl.h
+--- linux-2.6.18-53.orig/include/linux/sysctl.h	2008-02-13 17:35:25.000000000 +0800
++++ linux-2.6.18-53/include/linux/sysctl.h	2008-02-13 17:36:22.000000000 +0800
+@@ -903,7 +903,9 @@ enum {
  /* /proc/sys/dev/raid */
  enum {
  	DEV_RAID_SPEED_LIMIT_MIN=1,
