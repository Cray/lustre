SERIES                VERSION                  COMMENT

SUPPORTED KERNELS:
2.6-suse              SLES9 before SP1         already in SLES9 SP1 kernel
<<<<<<< HEAD
2.6-suse-newer        SLES9: 2.6.5-7.312       extra patches for SLES9 after SP1
2.6-rhel4             RHEL4: 2.6.9-67.0.22.EL
2.6-sles10            SLES10: 2.6.16.60-0.27
2.6-rhel5             RHEL5: 2.6.18-92.1.10.el5
=======
2.6-suse-newer        SLES9: 2.6.5-7.314       extra patches for SLES9 after SP1
2.6-rhel4             RHEL4: 2.6.9-67.0.22.EL
2.6-sles10            SLES10: 2.6.16.60-0.31
2.6-rhel5             RHEL5: 2.6.18-92.1.17.el5
>>>>>>> 03b71240
2.6.18-vanilla        kernel.org: 2.6.18.8
2.6.22-vanilla        kernel.org: 2.6.22.14

CLIENT SUPPORT FOR UNPATCHED KERNELS:
                   kernel.org 2.6.16-2.6.22
                   RHEL4: 2.6.9-42.0.8EL

NB - The patches in the 2.6-suse series are already in the SLES9 SP1
     kernel.  The patches in the 2.6-suse-newer series are patches that
     have been created since the SP1 kernel was released and should be
     applied to the already-patched SP1 kernel.  Only the 2.6-suse-newer
     series needs to be applied via quilt to any recent SLES9 kernel.<|MERGE_RESOLUTION|>--- conflicted
+++ resolved
@@ -2,17 +2,10 @@
 
 SUPPORTED KERNELS:
 2.6-suse              SLES9 before SP1         already in SLES9 SP1 kernel
-<<<<<<< HEAD
-2.6-suse-newer        SLES9: 2.6.5-7.312       extra patches for SLES9 after SP1
-2.6-rhel4             RHEL4: 2.6.9-67.0.22.EL
-2.6-sles10            SLES10: 2.6.16.60-0.27
-2.6-rhel5             RHEL5: 2.6.18-92.1.10.el5
-=======
 2.6-suse-newer        SLES9: 2.6.5-7.314       extra patches for SLES9 after SP1
 2.6-rhel4             RHEL4: 2.6.9-67.0.22.EL
 2.6-sles10            SLES10: 2.6.16.60-0.31
 2.6-rhel5             RHEL5: 2.6.18-92.1.17.el5
->>>>>>> 03b71240
 2.6.18-vanilla        kernel.org: 2.6.18.8
 2.6.22-vanilla        kernel.org: 2.6.22.14
 
