Note that Lustre server kernels do not REQUIRE patches to the core kernel
code in order to function.  However, the server kernel patches may improve
performance significantly.  Lustre may not work with the latest kernels
due to API changes in the kernel.  See lustre/ChangeLog for details.
 
In addition to the patches that should be applied to the core kernel,
patches are required for a specific kernel in order to build the ldiskfs
module from ext4.  Those patches are applied automatically during the
ldiskfs build process and SHOULD NOT be applied to the kernel directly.

Servers running only ZFS OSDs DO NOT need any patches.

PATCH SERIES FOR SERVER KERNELS:
<<<<<<< HEAD
2.6-rhel6.series	2.6.32-431.20.5.el6
=======
2.6-rhel6.series	2.6.32-431.23.3.el6
>>>>>>> 5daae73e

Clients since 2.6.18 DO NOT need any patches.
See lustre/ChangeLog for supported client kernel versions.<|MERGE_RESOLUTION|>--- conflicted
+++ resolved
@@ -11,11 +11,7 @@
 Servers running only ZFS OSDs DO NOT need any patches.
 
 PATCH SERIES FOR SERVER KERNELS:
-<<<<<<< HEAD
-2.6-rhel6.series	2.6.32-431.20.5.el6
-=======
 2.6-rhel6.series	2.6.32-431.23.3.el6
->>>>>>> 5daae73e
 
 Clients since 2.6.18 DO NOT need any patches.
 See lustre/ChangeLog for supported client kernel versions.