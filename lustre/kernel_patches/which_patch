Note that Lustre server kernels do not REQUIRE patches to the core kernel
code in order to function.  However, the server kernel patches may improve
performance significantly.  Lustre may not work with the latest kernels
due to API changes in the kernel.  See lustre/ChangeLog for details.

In addition to the patches that should be applied to the core kernel,
patches are required for a specific kernel in order to build the ldiskfs
module from ext4.  Those patches are applied automatically during the
ldiskfs build process and SHOULD NOT be applied to the kernel directly.

Servers running only ZFS OSDs DO NOT need any patches.

Clients since 2.6.18 DO NOT need any patches.

PATCH SERIES FOR SERVER KERNELS:
2.6-rhel6.series        2.6.32-431.29.2.el6 (RHEL 6.5)
<<<<<<< HEAD
2.6-rhel6.series        2.6.32-504.30.3.el6 (RHEL 6.6)
2.6-rhel6.series        2.6.32-573.18.1.el6 (RHEL 6.7)
3.10-rhel7.series       3.10.0-327.10.1.el7 (RHEL 7.2)
3.0-sles11sp3.series    3.0.101-0.47.71     (SLES11 SP3)
3.0-sles11sp3.series    3.0.101-68          (SLES11 SP4)
=======
2.6-rhel6.series        2.6.32-504.23.4.el6 (RHEL 6.6)
2.6-rhel6.series        2.6.32-573.7.1.el6  (RHEL 6.7)
3.10-rhel7.series       3.10.0-514.10.2.el7 (RHEL 7.3)
3.0-sles11sp3.series    3.0.101-0.47.55     (SLES11 SP3)
3.0-sles11sp3.series    3.0.101-65          (SLES11 SP4)
>>>>>>> 11668e62

See lustre/ChangeLog for supported client kernel versions.<|MERGE_RESOLUTION|>--- conflicted
+++ resolved
@@ -14,18 +14,10 @@
 
 PATCH SERIES FOR SERVER KERNELS:
 2.6-rhel6.series        2.6.32-431.29.2.el6 (RHEL 6.5)
-<<<<<<< HEAD
-2.6-rhel6.series        2.6.32-504.30.3.el6 (RHEL 6.6)
-2.6-rhel6.series        2.6.32-573.18.1.el6 (RHEL 6.7)
-3.10-rhel7.series       3.10.0-327.10.1.el7 (RHEL 7.2)
-3.0-sles11sp3.series    3.0.101-0.47.71     (SLES11 SP3)
-3.0-sles11sp3.series    3.0.101-68          (SLES11 SP4)
-=======
 2.6-rhel6.series        2.6.32-504.23.4.el6 (RHEL 6.6)
 2.6-rhel6.series        2.6.32-573.7.1.el6  (RHEL 6.7)
 3.10-rhel7.series       3.10.0-514.10.2.el7 (RHEL 7.3)
 3.0-sles11sp3.series    3.0.101-0.47.55     (SLES11 SP3)
 3.0-sles11sp3.series    3.0.101-65          (SLES11 SP4)
->>>>>>> 11668e62
 
 See lustre/ChangeLog for supported client kernel versions.