/* -*- mode: c; c-basic-offset: 8; indent-tabs-mode: nil; -*-
 * vim:expandtab:shiftwidth=8:tabstop=8:
 *
 * GPL HEADER START
 *
 * DO NOT ALTER OR REMOVE COPYRIGHT NOTICES OR THIS FILE HEADER.
 *
 * This program is free software; you can redistribute it and/or modify
 * it under the terms of the GNU General Public License version 2 only,
 * as published by the Free Software Foundation.
 *
 * This program is distributed in the hope that it will be useful, but
 * WITHOUT ANY WARRANTY; without even the implied warranty of
 * MERCHANTABILITY or FITNESS FOR A PARTICULAR PURPOSE.  See the GNU
 * General Public License version 2 for more details (a copy is included
 * in the LICENSE file that accompanied this code).
 *
 * You should have received a copy of the GNU General Public License
 * version 2 along with this program; If not, see
 * http://www.sun.com/software/products/lustre/docs/GPLv2.pdf
 *
 * Please contact Sun Microsystems, Inc., 4150 Network Circle, Santa Clara,
 * CA 95054 USA or visit www.sun.com if you need additional information or
 * have any questions.
 *
 * GPL HEADER END
 */
/*
 * Copyright  2008 Sun Microsystems, Inc. All rights reserved
 * Use is subject to license terms.
 */
/*
 * This file is part of Lustre, http://www.lustre.org/
 * Lustre is a trademark of Sun Microsystems, Inc.
 *
 * lustre/lvfs/fsfilt_ext3.c
 *
 * Author: Andreas Dilger <adilger@clusterfs.com>
 */

#define DEBUG_SUBSYSTEM S_FILTER

#include <linux/init.h>
#include <linux/module.h>
#include <linux/fs.h>
#include <linux/slab.h>
#include <linux/pagemap.h>
#include <linux/quotaops.h>
#ifdef HAVE_EXT4_LDISKFS
#include <ext4/ext4.h>
#include <ext4/ext4_jbd2.h>
#else
#include <linux/jbd.h>
#include <linux/ext3_fs.h>
#include <linux/ext3_jbd.h>
#endif
#include <linux/version.h>
#include <linux/bitops.h>
#include <linux/quota.h>
#ifdef HAVE_QUOTAIO_V1_H
# include <linux/quotaio_v1.h>
# include <linux/quotaio_v2.h>
#else
# include <quotaio_v1.h>
# include <quotaio_v2.h>
# include <quota_tree.h>
# define V2_DQTREEOFF    QT_TREEOFF
#endif
#include <linux/parser.h>
#if defined(HAVE_EXT3_XATTR_H)
#include <ext3/xattr.h>
#else
/* ext3 xattr.h not available in rh style kernel-devel rpm */
extern int ext3_xattr_get(struct inode *, int, const char *, void *, size_t);
extern int ext3_xattr_set_handle(handle_t *, struct inode *, int, const char *, const void *, size_t, int);
#endif

#include <libcfs/kp30.h>
#include <lustre_fsfilt.h>
#include <obd.h>
#include <lustre_quota.h>
#include <linux/lustre_compat25.h>
#include <linux/lprocfs_status.h>

#ifdef EXT3_MULTIBLOCK_ALLOCATOR
#ifdef HAVE_EXT4_LDISKFS
#include <ext4/ext4_extents.h>
#else
#include <linux/ext3_extents.h>
#endif
#endif

#include "lustre_quota_fmt.h"

#if LINUX_VERSION_CODE < KERNEL_VERSION(2,6,15)
#define FSFILT_DATA_TRANS_BLOCKS(sb)      EXT3_DATA_TRANS_BLOCKS
#define FSFILT_DELETE_TRANS_BLOCKS(sb)    EXT3_DELETE_TRANS_BLOCKS
#else
#define FSFILT_DATA_TRANS_BLOCKS(sb)      EXT3_DATA_TRANS_BLOCKS(sb)
#define FSFILT_DELETE_TRANS_BLOCKS(sb)    EXT3_DELETE_TRANS_BLOCKS(sb)
#endif

#ifdef EXT3_SINGLEDATA_TRANS_BLOCKS_HAS_SB
/* for kernels 2.6.18 and later */
#define FSFILT_SINGLEDATA_TRANS_BLOCKS(sb) EXT3_SINGLEDATA_TRANS_BLOCKS(sb)
#else
#define FSFILT_SINGLEDATA_TRANS_BLOCKS(sb) EXT3_SINGLEDATA_TRANS_BLOCKS
#endif

static cfs_mem_cache_t *fcb_cache;

struct fsfilt_cb_data {
        struct journal_callback cb_jcb; /* jbd private data - MUST BE FIRST */
        fsfilt_cb_t cb_func;            /* MDS/OBD completion function */
        struct obd_device *cb_obd;      /* MDS/OBD completion device */
        __u64 cb_last_rcvd;             /* MDS/OST last committed operation */
        void *cb_data;                  /* MDS/OST completion function data */
};

#ifndef EXT3_XATTR_INDEX_TRUSTED        /* temporary until we hit l28 kernel */
#define EXT3_XATTR_INDEX_TRUSTED        4
#endif
#ifndef XATTR_NO_CTIME
#define XATTR_NO_CTIME 0x80
#endif

#ifdef HAVE_EXT4_LDISKFS
#define fsfilt_log_start_commit(journal, tid) jbd2_log_start_commit(journal, tid)
#define fsfilt_log_wait_commit(journal, tid) jbd2_log_wait_commit(journal, tid)
#define fsfilt_journal_callback_set(handle, func, jcb) jbd2_journal_callback_set(handle, func, jcb)
#else
#define fsfilt_log_start_commit(journal, tid) log_start_commit(journal, tid)
#define fsfilt_log_wait_commit(journal, tid) log_wait_commit(journal, tid)
#define fsfilt_journal_callback_set(handle, func, jcb) journal_callback_set(handle, func, jcb)
#define ext_pblock(ex) le32_to_cpu((ex)->ee_start)
#define ext3_ext_store_pblock(ex, pblock)  ((ex)->ee_start = cpu_to_le32(pblock))
#define ext3_inode_bitmap(sb,desc) le32_to_cpu((desc)->bg_inode_bitmap)
#endif

<<<<<<< HEAD
#ifndef ext3_find_next_bit
#define ext3_find_next_bit           ext2_find_next_bit
#endif

#ifndef ext2_find_next_bit
#ifdef __LITTLE_ENDIAN
#define ext2_find_next_bit(addr, size, off) find_next_bit((unsigned long *)(addr), (size), (off))
#else
error "Need implementation of find_next_bit on big-endian systems"
#endif	/* __LITTLE_ENDIAN */
#endif	/* !ext2_find_next_le_bit */

=======
>>>>>>> 979784ac
static char *fsfilt_ext3_get_label(struct super_block *sb)
{
        return EXT3_SB(sb)->s_es->s_volume_name;
}

static int fsfilt_ext3_set_label(struct super_block *sb, char *label)
{
        /* see e.g. fsfilt_ext3_write_record() */
        journal_t *journal;
        handle_t *handle;
        int err;

        journal = EXT3_SB(sb)->s_journal;
        handle = ext3_journal_start_sb(sb, 1);
        if (IS_ERR(handle)) {
                CERROR("can't start transaction\n");
                return(PTR_ERR(handle));
        }

        err = ext3_journal_get_write_access(handle, EXT3_SB(sb)->s_sbh);
        if (err)
                goto out;

        memcpy(EXT3_SB(sb)->s_es->s_volume_name, label,
               sizeof(EXT3_SB(sb)->s_es->s_volume_name));

        err = ext3_journal_dirty_metadata(handle, EXT3_SB(sb)->s_sbh);

out:
        ext3_journal_stop(handle);

        return(err);
}

static char *fsfilt_ext3_uuid(struct super_block *sb)
{
        return EXT3_SB(sb)->s_es->s_uuid;
}

#ifdef HAVE_DISK_INODE_VERSION

static __u64 get_i_version(struct inode *inode)
{
#if (LINUX_VERSION_CODE >= KERNEL_VERSION(2,6,27)) && !defined(USE_I_FS_VERSION)
        return inode->i_version;
#else
        return EXT3_I(inode)->i_fs_version;
#endif
}

static void set_i_version(struct inode *inode, __u64 new_version)
{
#if (LINUX_VERSION_CODE >= KERNEL_VERSION(2,6,27)) && !defined(USE_I_FS_VERSION)
        inode->i_version = new_version;
#else
        (EXT3_I(inode))->i_fs_version = new_version;
#endif
}

/*
 * Get the 64-bit version for an inode.
 */
static __u64 fsfilt_ext3_get_version(struct inode *inode)
{
        CDEBUG(D_INFO, "Get version "LPX64" for inode %lu\n",
               get_i_version(inode), inode->i_ino);
        return get_i_version(inode);
}

/*
 * Set the 64-bit version and return the old version.
 */
static __u64 fsfilt_ext3_set_version(struct inode *inode, __u64 new_version)
{
        __u64 old_version = get_i_version(inode);

        CDEBUG(D_INFO, "Set version "LPX64" (old "LPX64") for inode %lu\n",
               new_version, old_version, inode->i_ino);
        set_i_version(inode, new_version);
        /* version is set after all inode operations are finished, so we should
         * mark it dirty here */
        inode->i_sb->s_op->dirty_inode(inode);
        return old_version;
}

#endif

/*
 * We don't currently need any additional blocks for rmdir and
 * unlink transactions because we are storing the OST oa_id inside
 * the inode (which we will be changing anyways as part of this
 * transaction).
 */
static void *fsfilt_ext3_start(struct inode *inode, int op, void *desc_private,
                               int logs)
{
        /* For updates to the last received file */
        int nblocks = FSFILT_SINGLEDATA_TRANS_BLOCKS(inode->i_sb);
        journal_t *journal;
        void *handle;

        if (current->journal_info) {
                CDEBUG(D_INODE, "increasing refcount on %p\n",
                       current->journal_info);
                goto journal_start;
        }

        switch(op) {
        case FSFILT_OP_RMDIR:
        case FSFILT_OP_UNLINK:
                /* delete one file + create/update logs for each stripe */
                nblocks += FSFILT_DELETE_TRANS_BLOCKS(inode->i_sb);
                nblocks += (EXT3_INDEX_EXTRA_TRANS_BLOCKS +
                            FSFILT_SINGLEDATA_TRANS_BLOCKS(inode->i_sb)) * logs;
                break;
        case FSFILT_OP_RENAME:
                /* modify additional directory */
                nblocks += FSFILT_SINGLEDATA_TRANS_BLOCKS(inode->i_sb);
                /* no break */
        case FSFILT_OP_SYMLINK:
                /* additional block + block bitmap + GDT for long symlink */
                nblocks += 3;
                /* no break */
        case FSFILT_OP_CREATE: {
#if defined(EXT3_EXTENTS_FL) && defined(EXT3_INDEX_FL) && !defined(HAVE_EXT4_LDISKFS)
                static int warned;
                if (!warned) {
                        if (!test_opt(inode->i_sb, EXTENTS)) {
                                warned = 1;
                        } else if (((EXT3_I(inode)->i_flags &
                              cpu_to_le32(EXT3_EXTENTS_FL | EXT3_INDEX_FL)) ==
                              cpu_to_le32(EXT3_EXTENTS_FL | EXT3_INDEX_FL))) {
                                CWARN("extent-mapped directory found with "
                                      "ext3-based ldiskfs - contact "
                                      "http://bugzilla.lustre.org/\n");
                                warned = 1;
                        }
                }
#endif
                /* no break */
        }
        case FSFILT_OP_MKDIR:
        case FSFILT_OP_MKNOD:
                /* modify one inode + block bitmap + GDT */
                nblocks += 3;
                /* no break */
        case FSFILT_OP_LINK:
                /* modify parent directory */
                nblocks += EXT3_INDEX_EXTRA_TRANS_BLOCKS +
                         FSFILT_DATA_TRANS_BLOCKS(inode->i_sb);
                /* create/update logs for each stripe */
                nblocks += (EXT3_INDEX_EXTRA_TRANS_BLOCKS +
                            FSFILT_SINGLEDATA_TRANS_BLOCKS(inode->i_sb)) * logs;
                break;
        case FSFILT_OP_SETATTR:
                /* Setattr on inode */
                nblocks += 1;
                nblocks += EXT3_INDEX_EXTRA_TRANS_BLOCKS +
                         FSFILT_DATA_TRANS_BLOCKS(inode->i_sb);
                /* quota chown log for each stripe */
                nblocks += (EXT3_INDEX_EXTRA_TRANS_BLOCKS +
                            FSFILT_SINGLEDATA_TRANS_BLOCKS(inode->i_sb)) * logs;
                break;
        case FSFILT_OP_CANCEL_UNLINK:
                /* blocks for log header bitmap update OR
                 * blocks for catalog header bitmap update + unlink of logs */
                nblocks = (LLOG_CHUNK_SIZE >> inode->i_blkbits) +
                        FSFILT_DELETE_TRANS_BLOCKS(inode->i_sb) * logs;
                break;
        case FSFILT_OP_JOIN:
                /* delete 2 file(file + array id) + create 1 file (array id) 
                 * create/update logs for each stripe */
                nblocks += 2 * FSFILT_DELETE_TRANS_BLOCKS(inode->i_sb);
               
                /*create array log for head file*/ 
                nblocks += 3;
                nblocks += (EXT3_INDEX_EXTRA_TRANS_BLOCKS +
                            FSFILT_SINGLEDATA_TRANS_BLOCKS(inode->i_sb));
                /*update head file array */
                nblocks += EXT3_INDEX_EXTRA_TRANS_BLOCKS +
                         FSFILT_DATA_TRANS_BLOCKS(inode->i_sb);
                break;
        default: CERROR("unknown transaction start op %d\n", op);
                LBUG();
        }

        LASSERT(current->journal_info == desc_private);
        journal = EXT3_SB(inode->i_sb)->s_journal;
        if (nblocks > journal->j_max_transaction_buffers) {
                CWARN("too many credits %d for op %ux%u using %d instead\n",
                      nblocks, op, logs, journal->j_max_transaction_buffers);
                nblocks = journal->j_max_transaction_buffers;
        }

 journal_start:
        LASSERTF(nblocks > 0, "can't start %d credit transaction\n", nblocks);
        handle = ext3_journal_start(inode, nblocks);

        if (!IS_ERR(handle))
                LASSERT(current->journal_info == handle);
        else
                CERROR("error starting handle for op %u (%u credits): rc %ld\n",
                       op, nblocks, PTR_ERR(handle));
        return handle;
}

/*
 * Calculate the number of buffer credits needed to write multiple pages in
 * a single ext3 transaction.  No, this shouldn't be here, but as yet ext3
 * doesn't have a nice API for calculating this sort of thing in advance.
 *
 * See comment above ext3_writepage_trans_blocks for details.  We assume
 * no data journaling is being done, but it does allow for all of the pages
 * being non-contiguous.  If we are guaranteed contiguous pages we could
 * reduce the number of (d)indirect blocks a lot.
 *
 * With N blocks per page and P pages, for each inode we have at most:
 * N*P indirect
 * min(N*P, blocksize/4 + 1) dindirect blocks
 * niocount tindirect
 *
 * For the entire filesystem, we have at most:
 * min(sum(nindir + P), ngroups) bitmap blocks (from the above)
 * min(sum(nindir + P), gdblocks) group descriptor blocks (from the above)
 * objcount inode blocks
 * 1 superblock
 * 2 * EXT3_SINGLEDATA_TRANS_BLOCKS for the quota files
 *
 * 1 EXT3_DATA_TRANS_BLOCKS for the last_rcvd update.
 */
static int fsfilt_ext3_credits_needed(int objcount, struct fsfilt_objinfo *fso,
                                      int niocount, struct niobuf_local *nb)
{
        struct super_block *sb = fso->fso_dentry->d_inode->i_sb;
        __u64 next_indir;
        const int blockpp = 1 << (CFS_PAGE_SHIFT - sb->s_blocksize_bits);
        int nbitmaps = 0, ngdblocks;
        int needed = objcount + 1; /* inodes + superblock */
        int i, j;

        for (i = 0, j = 0; i < objcount; i++, fso++) {
                /* two or more dindirect blocks in case we cross boundary */
                int ndind = (long)((nb[j + fso->fso_bufcnt - 1].offset -
                                    nb[j].offset) >>
                                   sb->s_blocksize_bits) /
                        (EXT3_ADDR_PER_BLOCK(sb) * EXT3_ADDR_PER_BLOCK(sb));
                nbitmaps += min(fso->fso_bufcnt, ndind > 0 ? ndind : 2);

                /* leaf, indirect, tindirect blocks for first block */
                nbitmaps += blockpp + 2;

                j += fso->fso_bufcnt;
        }

        next_indir = nb[0].offset +
                (EXT3_ADDR_PER_BLOCK(sb) << sb->s_blocksize_bits);
        for (i = 1; i < niocount; i++) {
                if (nb[i].offset >= next_indir) {
                        nbitmaps++;     /* additional indirect */
                        next_indir = nb[i].offset +
                                (EXT3_ADDR_PER_BLOCK(sb)<<sb->s_blocksize_bits);
                } else if (nb[i].offset != nb[i - 1].offset + sb->s_blocksize) {
                        nbitmaps++;     /* additional indirect */
                }
                nbitmaps += blockpp;    /* each leaf in different group? */
        }

        ngdblocks = nbitmaps;
        if (nbitmaps > EXT3_SB(sb)->s_groups_count)
                nbitmaps = EXT3_SB(sb)->s_groups_count;
        if (ngdblocks > EXT3_SB(sb)->s_gdb_count)
                ngdblocks = EXT3_SB(sb)->s_gdb_count;

        needed += nbitmaps + ngdblocks;

        /* last_rcvd update */
        needed += FSFILT_DATA_TRANS_BLOCKS(sb);

#if defined(CONFIG_QUOTA)
        /* We assume that there will be 1 bit set in s_dquot.flags for each
         * quota file that is active.  This is at least true for now.
         */
        needed += hweight32(ll_sb_any_quota_active(sb)) *
                FSFILT_SINGLEDATA_TRANS_BLOCKS(sb);
#endif

        return needed;
}

/* We have to start a huge journal transaction here to hold all of the
 * metadata for the pages being written here.  This is necessitated by
 * the fact that we do lots of prepare_write operations before we do
 * any of the matching commit_write operations, so even if we split
 * up to use "smaller" transactions none of them could complete until
 * all of them were opened.  By having a single journal transaction,
 * we eliminate duplicate reservations for common blocks like the
 * superblock and group descriptors or bitmaps.
 *
 * We will start the transaction here, but each prepare_write will
 * add a refcount to the transaction, and each commit_write will
 * remove a refcount.  The transaction will be closed when all of
 * the pages have been written.
 */
static void *fsfilt_ext3_brw_start(int objcount, struct fsfilt_objinfo *fso,
                                   int niocount, struct niobuf_local *nb,
                                   void *desc_private, int logs)
{
        journal_t *journal;
        handle_t *handle;
        int needed;
        ENTRY;

        LASSERT(current->journal_info == desc_private);
        journal = EXT3_SB(fso->fso_dentry->d_inode->i_sb)->s_journal;
        needed = fsfilt_ext3_credits_needed(objcount, fso, niocount, nb);

        /* The number of blocks we could _possibly_ dirty can very large.
         * We reduce our request if it is absurd (and we couldn't get that
         * many credits for a single handle anyways).
         *
         * At some point we have to limit the size of I/Os sent at one time,
         * increase the size of the journal, or we have to calculate the
         * actual journal requirements more carefully by checking all of
         * the blocks instead of being maximally pessimistic.  It remains to
         * be seen if this is a real problem or not.
         */
        if (needed > journal->j_max_transaction_buffers) {
                CERROR("want too many journal credits (%d) using %d instead\n",
                       needed, journal->j_max_transaction_buffers);
                needed = journal->j_max_transaction_buffers;
        }

        LASSERTF(needed > 0, "can't start %d credit transaction\n", needed);
        handle = ext3_journal_start(fso->fso_dentry->d_inode, needed);
        if (IS_ERR(handle)) {
                CERROR("can't get handle for %d credits: rc = %ld\n", needed,
                       PTR_ERR(handle));
        } else {
                LASSERT(handle->h_buffer_credits >= needed);
                LASSERT(current->journal_info == handle);
        }

        RETURN(handle);
}

static int fsfilt_ext3_extend(struct inode *inode, unsigned int nblocks,void *h)
{
       handle_t *handle = h;

       /* fsfilt_extend called with nblocks = 0 for testing in special cases */
       if (nblocks == 0) {
               handle->h_buffer_credits = 0;
               CWARN("setting credits of handle %p to zero by request\n", h);
       }

       if (handle->h_buffer_credits > nblocks)
                return 0;
       if (ext3_journal_extend(handle, nblocks) == 0)
                return 0;

       ext3_mark_inode_dirty(handle, inode);
       return ext3_journal_restart(handle, nblocks);
}

static int fsfilt_ext3_commit(struct inode *inode, void *h, int force_sync)
{
        int rc;
        handle_t *handle = h;

        LASSERT(current->journal_info == handle);
        if (force_sync)
                handle->h_sync = 1; /* recovery likes this */

        rc = ext3_journal_stop(handle);

        return rc;
}

static int fsfilt_ext3_commit_async(struct inode *inode, void *h,
                                    void **wait_handle)
{
        unsigned long tid;
        transaction_t *transaction;
        handle_t *handle = h;
        journal_t *journal;
        int rc;

        LASSERT(current->journal_info == handle);

        transaction = handle->h_transaction;
        journal = transaction->t_journal;
        tid = transaction->t_tid;
        /* we don't want to be blocked */
        handle->h_sync = 0;
        rc = ext3_journal_stop(handle);
        if (rc) {
                CERROR("error while stopping transaction: %d\n", rc);
                return rc;
        }
        fsfilt_log_start_commit(journal, tid);

        *wait_handle = (void *) tid;
        CDEBUG(D_INODE, "commit async: %lu\n", (unsigned long) tid);
        return 0;
}

static int fsfilt_ext3_commit_wait(struct inode *inode, void *h)
{
        journal_t *journal = EXT3_JOURNAL(inode);
        tid_t tid = (tid_t)(long)h;

        CDEBUG(D_INODE, "commit wait: %lu\n", (unsigned long) tid);
        if (unlikely(is_journal_aborted(journal)))
                return -EIO;

        fsfilt_log_wait_commit(EXT3_JOURNAL(inode), tid);

        if (unlikely(is_journal_aborted(journal)))
                return -EIO;
        return 0;
}

static int fsfilt_ext3_setattr(struct dentry *dentry, void *handle,
                               struct iattr *iattr, int do_trunc)
{
        struct inode *inode = dentry->d_inode;
        int rc = 0;

        LASSERTF(!(iattr->ia_valid & ATTR_SIZE) || !S_ISDIR(inode->i_mode),
                 "changing i_size on directory #%lu (%p) new "LPU64" old "LPU64"\n",
                 inode->i_ino, inode, iattr->ia_size, i_size_read(inode));

        /* Avoid marking the inode dirty on the superblock list unnecessarily.
         * We are already writing the inode to disk as part of this
         * transaction and want to avoid a lot of extra inode writeout
         * later on. b=9828 */
        if (iattr->ia_valid & ATTR_SIZE && !do_trunc) {
                /* ATTR_SIZE would invoke truncate: clear it */
                iattr->ia_valid &= ~ATTR_SIZE;
                EXT3_I(inode)->i_disksize = iattr->ia_size;
                i_size_write(inode, iattr->ia_size);

                if (iattr->ia_valid & ATTR_UID)
                        inode->i_uid = iattr->ia_uid;
                if (iattr->ia_valid & ATTR_GID)
                        inode->i_gid = iattr->ia_gid;
                if (iattr->ia_valid & ATTR_ATIME)
                        inode->i_atime = iattr->ia_atime;
                if (iattr->ia_valid & ATTR_MTIME)
                        inode->i_mtime = iattr->ia_mtime;
                if (iattr->ia_valid & ATTR_CTIME)
                        inode->i_ctime = iattr->ia_ctime;
                if (iattr->ia_valid & ATTR_MODE) {
                        inode->i_mode = iattr->ia_mode;

                        if (!in_group_p(inode->i_gid) && !capable(CAP_FSETID))
                                inode->i_mode &= ~S_ISGID;
                }

                inode->i_sb->s_op->dirty_inode(inode);

                goto out;
        }

        /* Don't allow setattr to change file type */
        if (iattr->ia_valid & ATTR_MODE)
                iattr->ia_mode = (inode->i_mode & S_IFMT) |
                                 (iattr->ia_mode & ~S_IFMT);

        /* We set these flags on the client, but have already checked perms
         * so don't confuse inode_change_ok. */
        iattr->ia_valid &= ~(ATTR_MTIME_SET | ATTR_ATIME_SET);

        if (inode->i_op->setattr) {
                rc = inode->i_op->setattr(dentry, iattr);
        } else {
                rc = inode_change_ok(inode, iattr);
                if (!rc)
                        rc = inode_setattr(inode, iattr);
        }

 out:
        RETURN(rc);
}

static int fsfilt_ext3_iocontrol(struct inode *inode, struct file *file,
                                 unsigned int cmd, unsigned long arg)
{
        int rc = 0;
        ENTRY;

        /* FIXME: Can't do this because of nested transaction deadlock */
        if (cmd == EXT3_IOC_SETFLAGS && (*(int *)arg) & EXT3_JOURNAL_DATA_FL) {
                CERROR("can't set data journal flag on file\n");
                RETURN(-EPERM);
        }

#ifdef HAVE_EXT4_LDISKFS
        /* ext4_ioctl does not have a inode argument */
        if (inode->i_fop->unlocked_ioctl)
                rc = inode->i_fop->unlocked_ioctl(file, cmd, arg);
#else
        if (inode->i_fop->ioctl)
                rc = inode->i_fop->ioctl(inode, file, cmd, arg);
#endif
        else
                RETURN(-ENOTTY);

        RETURN(rc);
}

static int fsfilt_ext3_set_md(struct inode *inode, void *handle,
                              void *lmm, int lmm_size, const char *name)
{
        int rc;

        LASSERT(TRYLOCK_INODE_MUTEX(inode) == 0);

        rc = ext3_xattr_set_handle(handle, inode, EXT3_XATTR_INDEX_TRUSTED,
                                   name, lmm, lmm_size, XATTR_NO_CTIME);

        if (rc && rc != -EROFS)
                CERROR("error adding MD data to inode %lu: rc = %d\n",
                       inode->i_ino, rc);
        return rc;
}

/* Must be called with i_mutex held */
static int fsfilt_ext3_get_md(struct inode *inode, void *lmm, int lmm_size,
                              const char *name)
{
        int rc;

        LASSERT(TRYLOCK_INODE_MUTEX(inode) == 0);

        rc = ext3_xattr_get(inode, EXT3_XATTR_INDEX_TRUSTED,
                            name, lmm, lmm_size);
        /* This gives us the MD size */
        if (lmm == NULL)
                return (rc == -ENODATA) ? 0 : rc;

        if (rc < 0) {
                CDEBUG(D_INFO, "error getting EA %d/%s from inode %lu: rc %d\n",
                       EXT3_XATTR_INDEX_TRUSTED, name,
                       inode->i_ino, rc);
                memset(lmm, 0, lmm_size);
                return (rc == -ENODATA) ? 0 : rc;
        }

        return rc;
}

static int fsfilt_ext3_send_bio(int rw, struct inode *inode, struct bio *bio)
{
        submit_bio(rw, bio);
        return 0;
}

static ssize_t fsfilt_ext3_readpage(struct file *file, char *buf, size_t count,
                                    loff_t *off)
{
        struct inode *inode = file->f_dentry->d_inode;
        int rc = 0;

        if (S_ISREG(inode->i_mode))
                rc = file->f_op->read(file, buf, count, off);
        else {
                const int blkbits = inode->i_sb->s_blocksize_bits;
                const int blksize = inode->i_sb->s_blocksize;

                CDEBUG(D_EXT2, "reading "LPSZ" at dir %lu+%llu\n",
                       count, inode->i_ino, *off);
                while (count > 0) {
                        struct buffer_head *bh;

                        bh = NULL;
                        if (*off < i_size_read(inode)) {
                                int err = 0;

                                bh = ext3_bread(NULL, inode, *off >> blkbits,
                                                0, &err);

                                CDEBUG(D_EXT2, "read %u@%llu\n", blksize, *off);

                                if (bh) {
                                        memcpy(buf, bh->b_data, blksize);
                                        brelse(bh);
                                } else if (err) {
                                        /* XXX in theory we should just fake
                                         * this buffer and continue like ext3,
                                         * especially if this is a partial read
                                         */
                                        CERROR("error read dir %lu+%llu: %d\n",
                                               inode->i_ino, *off, err);
                                        RETURN(err);
                                }
                        }
                        if (!bh) {
                                struct ext3_dir_entry_2 *fake = (void *)buf;

                                CDEBUG(D_EXT2, "fake %u@%llu\n", blksize, *off);
                                memset(fake, 0, sizeof(*fake));
                                fake->rec_len = cpu_to_le16(blksize);
                        }
                        count -= blksize;
                        buf += blksize;
                        *off += blksize;
                        rc += blksize;
                }
        }

        return rc;
}

static void fsfilt_ext3_cb_func(struct journal_callback *jcb, int error)
{
        struct fsfilt_cb_data *fcb = (struct fsfilt_cb_data *)jcb;

        fcb->cb_func(fcb->cb_obd, fcb->cb_last_rcvd, fcb->cb_data, error);

        OBD_SLAB_FREE(fcb, fcb_cache, sizeof *fcb);
}

static int fsfilt_ext3_add_journal_cb(struct obd_device *obd, __u64 last_rcvd,
                                      void *handle, fsfilt_cb_t cb_func,
                                      void *cb_data)
{
        struct fsfilt_cb_data *fcb;

        OBD_SLAB_ALLOC(fcb, fcb_cache, CFS_ALLOC_IO, sizeof *fcb);
        if (fcb == NULL)
                RETURN(-ENOMEM);

        fcb->cb_func = cb_func;
        fcb->cb_obd = obd;
        fcb->cb_last_rcvd = last_rcvd;
        fcb->cb_data = cb_data;

        CDEBUG(D_EXT2, "set callback for last_rcvd: "LPD64"\n", last_rcvd);
        fsfilt_journal_callback_set(handle, fsfilt_ext3_cb_func,
                                    (struct journal_callback *)fcb);

        return 0;
}

/*
 * We need to hack the return value for the free inode counts because
 * the current EA code requires one filesystem block per inode with EAs,
 * so it is possible to run out of blocks before we run out of inodes.
 *
 * This can be removed when the ext3 EA code is fixed.
 */
static int fsfilt_ext3_statfs(struct super_block *sb, struct obd_statfs *osfs)
{
        struct kstatfs sfs;
        int rc;

        memset(&sfs, 0, sizeof(sfs));
        rc = ll_do_statfs(sb,&sfs);

        if (!rc && sfs.f_bfree < sfs.f_ffree) {
                sfs.f_files = (sfs.f_files - sfs.f_ffree) + sfs.f_bfree;
                sfs.f_ffree = sfs.f_bfree;
        }

        statfs_pack(osfs, &sfs);
        return rc;
}

static int fsfilt_ext3_sync(struct super_block *sb)
{
        return ext3_force_commit(sb);
}

#if defined(EXT3_MULTIBLOCK_ALLOCATOR) && (!defined(EXT3_EXT_CACHE_NO) || defined(EXT_CACHE_MARK))
#warning "kernel code has old extents/mballoc patch, disabling"
#undef EXT3_MULTIBLOCK_ALLOCATOR
#endif
#ifndef EXT3_EXTENTS_FL
#define EXT3_EXTENTS_FL                 0x00080000 /* Inode uses extents */
#endif

#ifdef EXT3_MULTIBLOCK_ALLOCATOR
#if (LINUX_VERSION_CODE < KERNEL_VERSION(2,6,17))
#define fsfilt_up_truncate_sem(inode)  up(&EXT3_I(inode)->truncate_sem);
#define fsfilt_down_truncate_sem(inode)  down(&EXT3_I(inode)->truncate_sem);
#else
#ifdef HAVE_EXT4_LDISKFS
#define fsfilt_up_truncate_sem(inode) up_write((&EXT4_I(inode)->i_data_sem));
#define fsfilt_down_truncate_sem(inode) down_write((&EXT4_I(inode)->i_data_sem));
#else
#define fsfilt_up_truncate_sem(inode)  mutex_unlock(&EXT3_I(inode)->truncate_mutex);
#define fsfilt_down_truncate_sem(inode)  mutex_lock(&EXT3_I(inode)->truncate_mutex);
#endif
#endif

#ifndef EXT_ASSERT
#define EXT_ASSERT(cond)  BUG_ON(!(cond))
#endif

#ifdef EXT3_EXT_HAS_NO_TREE
/* for kernels 2.6.18 and later */
#ifdef HAVE_EXT4_LDISKFS
#define EXT_GENERATION(inode)           (EXT4_I(inode)->i_ext_generation)
#else
#define EXT_GENERATION(inode)           ext_generation(inode)
#endif
#define ext3_ext_base                   inode
#define ext3_ext_base2inode(inode)      (inode)
#define EXT_DEPTH(inode)                ext_depth(inode)
#define fsfilt_ext3_ext_walk_space(inode, block, num, cb, cbdata) \
                        ext3_ext_walk_space(inode, block, num, cb, cbdata);
#else
#define ext3_ext_base                   ext3_extents_tree
#define ext3_ext_base2inode(tree)       (tree->inode)
#define fsfilt_ext3_ext_walk_space(tree, block, num, cb, cbdata) \
                        ext3_ext_walk_space(tree, block, num, cb);
#endif

#include <linux/lustre_version.h>

struct bpointers {
        unsigned long *blocks;
        int *created;
        unsigned long start;
        int num;
        int init_num;
        int create;
};

static int ext3_ext_find_goal(struct inode *inode, struct ext3_ext_path *path,
                              unsigned long block, int *aflags)
{
        struct ext3_inode_info *ei = EXT3_I(inode);
        unsigned long bg_start;
        unsigned long colour;
        int depth;

        if (path) {
                struct ext3_extent *ex;
                depth = path->p_depth;

                /* try to predict block placement */
                if ((ex = path[depth].p_ext))
                        return ext_pblock(ex) + (block - le32_to_cpu(ex->ee_block));

                /* it looks index is empty
                 * try to find starting from index itself */
                if (path[depth].p_bh)
                        return path[depth].p_bh->b_blocknr;
        }

        /* OK. use inode's group */
        bg_start = (ei->i_block_group * EXT3_BLOCKS_PER_GROUP(inode->i_sb)) +
                le32_to_cpu(EXT3_SB(inode->i_sb)->s_es->s_first_data_block);
        colour = (current->pid % 16) *
                (EXT3_BLOCKS_PER_GROUP(inode->i_sb) / 16);
        return bg_start + colour + block;
}

#define ll_unmap_underlying_metadata(sb, blocknr) \
        unmap_underlying_metadata((sb)->s_bdev, blocknr)

#ifndef EXT3_MB_HINT_GROUP_ALLOC
static unsigned long new_blocks(handle_t *handle, struct ext3_ext_base *base,
                                struct ext3_ext_path *path, unsigned long block,
                                unsigned long *count, int *err)
{
        unsigned long pblock, goal;
        int aflags = 0;
        struct inode *inode = ext3_ext_base2inode(base);

        goal = ext3_ext_find_goal(inode, path, block, &aflags);
        aflags |= 2; /* block have been already reserved */
        pblock = ext3_mb_new_blocks(handle, inode, goal, count, aflags, err);
        return pblock;

}
#else
static unsigned long new_blocks(handle_t *handle, struct ext3_ext_base *base,
                                struct ext3_ext_path *path, unsigned long block,
                                unsigned long *count, int *err)
{
        struct inode *inode = ext3_ext_base2inode(base);
        struct ext3_allocation_request ar;
        unsigned long pblock;
        int aflags;

        /* find neighbour allocated blocks */
        ar.lleft = block;
        *err = ext3_ext_search_left(base, path, &ar.lleft, &ar.pleft);
        if (*err)
                return 0;
        ar.lright = block;
        *err = ext3_ext_search_right(base, path, &ar.lright, &ar.pright);
        if (*err)
                return 0;

        /* allocate new block */
        ar.goal = ext3_ext_find_goal(inode, path, block, &aflags);
        ar.inode = inode;
        ar.logical = block;
        ar.len = *count;
        ar.flags = EXT3_MB_HINT_DATA;
        pblock = ext3_mb_new_blocks(handle, &ar, err);
        *count = ar.len;
        return pblock;
}
#endif

#ifdef EXT3_EXT_HAS_NO_TREE
static int ext3_ext_new_extent_cb(struct ext3_ext_base *base,
                                  struct ext3_ext_path *path,
                                  struct ext3_ext_cache *cex,
#ifdef HAVE_EXT_PREPARE_CB_EXTENT
                                  struct ext3_extent *ex,
#endif
                                  void *cbdata)
{
        struct bpointers *bp = cbdata;
#else
static int ext3_ext_new_extent_cb(struct ext3_ext_base *base,
                                  struct ext3_ext_path *path,
                                  struct ext3_ext_cache *cex
#ifdef HAVE_EXT_PREPARE_CB_EXTENT
                                  , struct ext3_extent *ex
#endif
                                 )
{
        struct bpointers *bp = base->private;
#endif
        struct inode *inode = ext3_ext_base2inode(base);
        struct ext3_extent nex;
        unsigned long pblock;
        unsigned long tgen;
        int err, i;
        unsigned long count;
        handle_t *handle;

        i = EXT_DEPTH(base);
        EXT_ASSERT(i == path->p_depth);
        EXT_ASSERT(path[i].p_hdr);

        if (cex->ec_type == EXT3_EXT_CACHE_EXTENT) {
                err = EXT_CONTINUE;
                goto map;
        }

        if (bp->create == 0) {
                i = 0;
                if (cex->ec_block < bp->start)
                        i = bp->start - cex->ec_block;
                if (i >= cex->ec_len)
                        CERROR("nothing to do?! i = %d, e_num = %u\n",
                                        i, cex->ec_len);
                for (; i < cex->ec_len && bp->num; i++) {
                        *(bp->created) = 0;
                        bp->created++;
                        *(bp->blocks) = 0;
                        bp->blocks++;
                        bp->num--;
                        bp->start++;
                }

                return EXT_CONTINUE;
        }

        tgen = EXT_GENERATION(base);
        count = ext3_ext_calc_credits_for_insert(base, path);
        fsfilt_up_truncate_sem(inode);
        handle = ext3_journal_start(inode, count+EXT3_ALLOC_NEEDED+1);
        if (IS_ERR(handle)) {
                fsfilt_down_truncate_sem(inode);
                return PTR_ERR(handle);
        }

        fsfilt_down_truncate_sem(inode);
        if (tgen != EXT_GENERATION(base)) {
                /* the tree has changed. so path can be invalid at moment */
                ext3_journal_stop(handle);
                return EXT_REPEAT;
        }

        count = cex->ec_len;
        pblock = new_blocks(handle, base, path, cex->ec_block, &count, &err);
        if (!pblock)
                goto out;
        EXT_ASSERT(count <= cex->ec_len);

        /* insert new extent */
        nex.ee_block = cpu_to_le32(cex->ec_block);
        ext3_ext_store_pblock(&nex, pblock);
        nex.ee_len = cpu_to_le16(count);
        err = ext3_ext_insert_extent(handle, base, path, &nex);
        if (err) {
                /* free data blocks we just allocated */
                /* not a good idea to call discard here directly,
                 * but otherwise we'd need to call it every free() */
#ifdef EXT3_MB_HINT_GROUP_ALLOC
                ext3_mb_discard_inode_preallocations(inode);
#endif
                ext3_free_blocks(handle, inode, ext_pblock(&nex),
                                 cpu_to_le16(nex.ee_len), 0);
                goto out;
        }

        /*
         * Putting len of the actual extent we just inserted,
         * we are asking ext3_ext_walk_space() to continue
         * scaning after that block
         */
        cex->ec_len = le16_to_cpu(nex.ee_len);
        cex->ec_start = ext_pblock(&nex);
        BUG_ON(le16_to_cpu(nex.ee_len) == 0);
        BUG_ON(le32_to_cpu(nex.ee_block) != cex->ec_block);

out:
        ext3_journal_stop(handle);
map:
        if (err >= 0) {
                /* map blocks */
                if (bp->num == 0) {
                        CERROR("hmm. why do we find this extent?\n");
                        CERROR("initial space: %lu:%u\n",
                                bp->start, bp->init_num);
                        CERROR("current extent: %u/%u/%llu %d\n",
                                cex->ec_block, cex->ec_len,
                                (unsigned long long)cex->ec_start,
                                cex->ec_type);
                }
                i = 0;
                if (cex->ec_block < bp->start)
                        i = bp->start - cex->ec_block;
                if (i >= cex->ec_len)
                        CERROR("nothing to do?! i = %d, e_num = %u\n",
                                        i, cex->ec_len);
                for (; i < cex->ec_len && bp->num; i++) {
                        *(bp->blocks) = cex->ec_start + i;
                        if (cex->ec_type == EXT3_EXT_CACHE_EXTENT) {
                                *(bp->created) = 0;
                        } else {
                                *(bp->created) = 1;
                                /* unmap any possible underlying metadata from
                                 * the block device mapping.  bug 6998. */
                                ll_unmap_underlying_metadata(inode->i_sb,
                                                             *(bp->blocks));
                        }
                        bp->created++;
                        bp->blocks++;
                        bp->num--;
                        bp->start++;
                }
        }
        return err;
}

int fsfilt_map_nblocks(struct inode *inode, unsigned long block,
                       unsigned long num, unsigned long *blocks,
                       int *created, int create)
{
#ifdef EXT3_EXT_HAS_NO_TREE
        struct ext3_ext_base *base = inode;
#else
        struct ext3_extents_tree tree;
        struct ext3_ext_base *base = &tree;
#endif
        struct bpointers bp;
        int err;

        CDEBUG(D_OTHER, "blocks %lu-%lu requested for inode %u\n",
               block, block + num - 1, (unsigned) inode->i_ino);

#ifndef EXT3_EXT_HAS_NO_TREE
        ext3_init_tree_desc(base, inode);
        tree.private = &bp;
#endif
        bp.blocks = blocks;
        bp.created = created;
        bp.start = block;
        bp.init_num = bp.num = num;
        bp.create = create;

        fsfilt_down_truncate_sem(inode);
        err = fsfilt_ext3_ext_walk_space(base, block, num, ext3_ext_new_extent_cb, &bp);
        ext3_ext_invalidate_cache(base);
        fsfilt_up_truncate_sem(inode);

        return err;
}

int fsfilt_ext3_map_ext_inode_pages(struct inode *inode, struct page **page,
                                    int pages, unsigned long *blocks,
                                    int *created, int create)
{
        int blocks_per_page = CFS_PAGE_SIZE >> inode->i_blkbits;
        int rc = 0, i = 0;
        struct page *fp = NULL;
        int clen = 0;

        CDEBUG(D_OTHER, "inode %lu: map %d pages from %lu\n",
                inode->i_ino, pages, (*page)->index);

        /* pages are sorted already. so, we just have to find
         * contig. space and process them properly */
        while (i < pages) {
                if (fp == NULL) {
                        /* start new extent */
                        fp = *page++;
                        clen = 1;
                        i++;
                        continue;
                } else if (fp->index + clen == (*page)->index) {
                        /* continue the extent */
                        page++;
                        clen++;
                        i++;
                        continue;
                }

                /* process found extent */
                rc = fsfilt_map_nblocks(inode, fp->index * blocks_per_page,
                                        clen * blocks_per_page, blocks,
                                        created, create);
                if (rc)
                        GOTO(cleanup, rc);

                /* look for next extent */
                fp = NULL;
                blocks += blocks_per_page * clen;
                created += blocks_per_page * clen;
        }

        if (fp)
                rc = fsfilt_map_nblocks(inode, fp->index * blocks_per_page,
                                        clen * blocks_per_page, blocks,
                                        created, create);
cleanup:
        return rc;
}
#endif /* EXT3_MULTIBLOCK_ALLOCATOR */

extern int ext3_map_inode_page(struct inode *inode, struct page *page,
                               unsigned long *blocks, int *created, int create);
int fsfilt_ext3_map_bm_inode_pages(struct inode *inode, struct page **page,
                                   int pages, unsigned long *blocks,
                                   int *created, int create)
{
        int blocks_per_page = CFS_PAGE_SIZE >> inode->i_blkbits;
        unsigned long *b;
        int rc = 0, i, *cr;

        for (i = 0, cr = created, b = blocks; i < pages; i++, page++) {
                rc = ext3_map_inode_page(inode, *page, b, cr, create);
                if (rc) {
                        CERROR("ino %lu, blk %lu cr %u create %d: rc %d\n",
                               inode->i_ino, *b, *cr, create, rc);
                        break;
                }

                b += blocks_per_page;
                cr += blocks_per_page;
        }
        return rc;
}

int fsfilt_ext3_map_inode_pages(struct inode *inode, struct page **page,
                                int pages, unsigned long *blocks,
                                int *created, int create,
                                struct semaphore *optional_sem)
{
        int rc;
#ifdef EXT3_MULTIBLOCK_ALLOCATOR
        if (EXT3_I(inode)->i_flags & EXT3_EXTENTS_FL) {
                rc = fsfilt_ext3_map_ext_inode_pages(inode, page, pages,
                                                     blocks, created, create);
                return rc;
        }
#endif
        if (optional_sem != NULL)
                down(optional_sem);
        rc = fsfilt_ext3_map_bm_inode_pages(inode, page, pages, blocks,
                                            created, create);
        if (optional_sem != NULL)
                up(optional_sem);

        return rc;
}

static int fsfilt_ext3_read_record(struct file * file, void *buf,
                                   int size, loff_t *offs)
{
        struct inode *inode = file->f_dentry->d_inode;
        unsigned long block;
        struct buffer_head *bh;
        int err, blocksize, csize, boffs;

        /* prevent reading after eof */
        lock_kernel();
        if (i_size_read(inode) < *offs + size) {
                size = i_size_read(inode) - *offs;
                unlock_kernel();
                if (size < 0) {
                        CDEBUG(D_EXT2, "size %llu is too short for read @%llu\n",
                               i_size_read(inode), *offs);
                        return -EBADR;
                } else if (size == 0) {
                        return 0;
                }
        } else {
                unlock_kernel();
        }

        blocksize = 1 << inode->i_blkbits;

        while (size > 0) {
                block = *offs >> inode->i_blkbits;
                boffs = *offs & (blocksize - 1);
                csize = min(blocksize - boffs, size);
                bh = ext3_bread(NULL, inode, block, 0, &err);
                if (!bh) {
                        CERROR("can't read block: %d\n", err);
                        return err;
                }

                memcpy(buf, bh->b_data + boffs, csize);
                brelse(bh);

                *offs += csize;
                buf += csize;
                size -= csize;
        }
        return 0;
}

static int fsfilt_ext3_write_record(struct file *file, void *buf, int bufsize,
                                    loff_t *offs, int force_sync)
{
        struct buffer_head *bh = NULL;
        unsigned long block;
        struct inode *inode = file->f_dentry->d_inode;
        loff_t old_size = i_size_read(inode), offset = *offs;
        loff_t new_size = i_size_read(inode);
        handle_t *handle;
        int err = 0, block_count = 0, blocksize, size, boffs;

        /* Determine how many transaction credits are needed */
        blocksize = 1 << inode->i_blkbits;
        block_count = (*offs & (blocksize - 1)) + bufsize;
        block_count = (block_count + blocksize - 1) >> inode->i_blkbits;

        handle = ext3_journal_start(inode,
                               block_count * FSFILT_DATA_TRANS_BLOCKS(inode->i_sb) + 2);
        if (IS_ERR(handle)) {
                CERROR("can't start transaction for %d blocks (%d bytes)\n",
                       block_count * FSFILT_DATA_TRANS_BLOCKS(inode->i_sb) + 2, bufsize);
                return PTR_ERR(handle);
        }

        while (bufsize > 0) {
                if (bh != NULL)
                        brelse(bh);

                block = offset >> inode->i_blkbits;
                boffs = offset & (blocksize - 1);
                size = min(blocksize - boffs, bufsize);
                bh = ext3_bread(handle, inode, block, 1, &err);
                if (!bh) {
                        CERROR("can't read/create block: %d\n", err);
                        goto out;
                }

                err = ext3_journal_get_write_access(handle, bh);
                if (err) {
                        CERROR("journal_get_write_access() returned error %d\n",
                               err);
                        goto out;
                }
                LASSERT(bh->b_data + boffs + size <= bh->b_data + bh->b_size);
                memcpy(bh->b_data + boffs, buf, size);
                err = ext3_journal_dirty_metadata(handle, bh);
                if (err) {
                        CERROR("journal_dirty_metadata() returned error %d\n",
                               err);
                        goto out;
                }
                if (offset + size > new_size)
                        new_size = offset + size;
                offset += size;
                bufsize -= size;
                buf += size;
        }

        if (force_sync)
                handle->h_sync = 1; /* recovery likes this */
out:
        if (bh)
                brelse(bh);

        /* correct in-core and on-disk sizes */
        if (new_size > i_size_read(inode)) {
                lock_kernel();
                if (new_size > i_size_read(inode))
                        i_size_write(inode, new_size);
                if (i_size_read(inode) > EXT3_I(inode)->i_disksize)
                        EXT3_I(inode)->i_disksize = i_size_read(inode);
                if (i_size_read(inode) > old_size)
                        mark_inode_dirty(inode);
                unlock_kernel();
        }

        ext3_journal_stop(handle);

        if (err == 0)
                *offs = offset;
        return err;
}

static int fsfilt_ext3_setup(struct super_block *sb)
{
#if !defined(S_PDIROPS) && (LINUX_VERSION_CODE >= KERNEL_VERSION(2,6,6)) && defined(HAVE_QUOTA_SUPPORT)
        struct ext3_sb_info *sbi = EXT3_SB(sb);
#endif
#if 0
        sbi->dx_lock = fsfilt_ext3_dx_lock;
        sbi->dx_unlock = fsfilt_ext3_dx_unlock;
#endif
#ifdef S_PDIROPS
        CWARN("Enabling PDIROPS\n");
        set_opt(sbi->s_mount_opt, PDIROPS);
        sb->s_flags |= S_PDIROPS;
#endif
        if (!EXT3_HAS_COMPAT_FEATURE(sb, EXT3_FEATURE_COMPAT_DIR_INDEX))
                CWARN("filesystem doesn't have dir_index feature enabled\n");
#if (LINUX_VERSION_CODE >= KERNEL_VERSION(2,6,6)) && defined(HAVE_QUOTA_SUPPORT)
        /* enable journaled quota support */
        /* kfreed in ext3_put_super() */
        sbi->s_qf_names[USRQUOTA] = kstrdup("lquota.user.reserved", GFP_KERNEL);
        if (!sbi->s_qf_names[USRQUOTA])
                return -ENOMEM;
        sbi->s_qf_names[GRPQUOTA] = kstrdup("lquota.group.reserved", GFP_KERNEL);
        if (!sbi->s_qf_names[GRPQUOTA]) {
                kfree(sbi->s_qf_names[USRQUOTA]);
                sbi->s_qf_names[USRQUOTA] = NULL;
                return -ENOMEM;
        }
        sbi->s_jquota_fmt = QFMT_VFS_V0;
#if (LINUX_VERSION_CODE >= KERNEL_VERSION(2,6,13))
        set_opt(sbi->s_mount_opt, QUOTA);
#endif
#endif
        return 0;
}

/* If fso is NULL, op is FSFILT operation, otherwise op is number of fso
   objects. Logs is number of logfiles to update */
static int fsfilt_ext3_get_op_len(int op, struct fsfilt_objinfo *fso, int logs)
{
        if ( !fso ) {
                switch(op) {
                case FSFILT_OP_CREATE:
                                 /* directory leaf, index & indirect & EA*/
                        return 4 + 3 * logs;
                case FSFILT_OP_UNLINK:
                        return 3 * logs;
                }
        } else {
                int i;
                int needed = 0;
                struct super_block *sb = fso->fso_dentry->d_inode->i_sb;
                int blockpp = 1 << (CFS_PAGE_SHIFT - sb->s_blocksize_bits);
                int addrpp = EXT3_ADDR_PER_BLOCK(sb) * blockpp;
                for (i = 0; i < op; i++, fso++) {
                        int nblocks = fso->fso_bufcnt * blockpp;
                        int ndindirect = min(nblocks, addrpp + 1);
                        int nindir = nblocks + ndindirect + 1;

                        needed += nindir;
                }
                return needed + 3 * logs;
        }

        return 0;
}

#ifdef HAVE_QUOTA_SUPPORT
#define DQINFO_COPY(out, in)                    \
do {                                            \
        Q_COPY(out, in, dqi_bgrace);            \
        Q_COPY(out, in, dqi_igrace);            \
        Q_COPY(out, in, dqi_flags);             \
        Q_COPY(out, in, dqi_valid);             \
} while (0)

#define DQBLK_COPY(out, in)                     \
do {                                            \
        Q_COPY(out, in, dqb_bhardlimit);        \
        Q_COPY(out, in, dqb_bsoftlimit);        \
        Q_COPY(out, in, dqb_curspace);          \
        Q_COPY(out, in, dqb_ihardlimit);        \
        Q_COPY(out, in, dqb_isoftlimit);        \
        Q_COPY(out, in, dqb_curinodes);         \
        Q_COPY(out, in, dqb_btime);             \
        Q_COPY(out, in, dqb_itime);             \
        Q_COPY(out, in, dqb_valid);             \
} while (0)

      

static int fsfilt_ext3_quotactl(struct super_block *sb,
                                struct obd_quotactl *oqc)
{
        int i, rc = 0, error = 0;
        struct quotactl_ops *qcop;
        struct if_dqinfo *info;
        struct if_dqblk *dqblk;
        ENTRY;

        if (!sb->s_qcop)
                RETURN(-ENOSYS);

        OBD_ALLOC_PTR(info);
        if (!info)
                RETURN(-ENOMEM);
        OBD_ALLOC_PTR(dqblk);
        if (!dqblk) {
                OBD_FREE_PTR(info);
                RETURN(-ENOMEM);
        }

        DQINFO_COPY(info, &oqc->qc_dqinfo);
        DQBLK_COPY(dqblk, &oqc->qc_dqblk);

        qcop = sb->s_qcop;
        if (oqc->qc_cmd == Q_QUOTAON || oqc->qc_cmd == Q_QUOTAOFF) {
                for (i = 0; i < MAXQUOTAS; i++) {
                        if (!Q_TYPESET(oqc, i))
                                continue;

                        if (oqc->qc_cmd == Q_QUOTAON) {
                                lustre_quota_version_t qfmt = oqc->qc_id;
                                char *name[][MAXQUOTAS] = LUSTRE_OPQFILES_NAMES;

                                rc = ll_quota_on(sb, i, QFMT_VFS_V0,
                                                 name[qfmt][i], 0);
#ifdef HAVE_QUOTA64
                                if (rc == -ENOENT || rc == -EINVAL) {
                                        /* see bug 13904 */
                                        rc = lustre_slave_quota_convert(qfmt, i);
                                        if (!rc)
                                                rc = ll_quota_on(sb, i,
                                                              QFMT_VFS_V0,
                                                              name[qfmt][i], 0);
                                        else if (rc == -ESTALE)
                                                rc = -ENOENT;
                                }
#endif
                        } else if (oqc->qc_cmd == Q_QUOTAOFF)
                                rc = ll_quota_off(sb, i, 0);

                        if (rc == -EBUSY)
                                error = rc;
                        else if (rc)
                                GOTO(out, rc);
                }
                GOTO(out, rc ?: error);
        }

        switch (oqc->qc_cmd) {
        case Q_GETOINFO:
        case Q_GETINFO:
                if (!qcop->get_info)
                        GOTO(out, rc = -ENOSYS);
                rc = qcop->get_info(sb, oqc->qc_type, info);
                break;
        case Q_SETQUOTA:
        case Q_INITQUOTA:
                if (!qcop->set_dqblk)
                        GOTO(out, rc = -ENOSYS);
                rc = qcop->set_dqblk(sb, oqc->qc_type, oqc->qc_id, dqblk);
                break;
        case Q_GETOQUOTA:
        case Q_GETQUOTA:
                if (!qcop->get_dqblk)
                        GOTO(out, rc = -ENOSYS);
                rc = qcop->get_dqblk(sb, oqc->qc_type, oqc->qc_id, dqblk);
                if (!rc)
                        dqblk->dqb_valid = QIF_LIMITS | QIF_USAGE;
                break;
        case Q_SYNC:
                if (!sb->s_qcop->quota_sync)
                        GOTO(out, rc = -ENOSYS);
                qcop->quota_sync(sb, oqc->qc_type);
                break;
        case Q_FINVALIDATE:
                CDEBUG(D_WARNING, "invalidating operational quota files\n");
                for (i = 0; i < MAXQUOTAS; i++) {
                        struct file *fp;
                        lustre_quota_version_t qfmt = oqc->qc_id;
                        char *name[][MAXQUOTAS] = LUSTRE_OPQFILES_NAMES;

                        if (!Q_TYPESET(oqc, i))
                                continue;

                        fp = filp_open(name[qfmt][i], O_CREAT | O_TRUNC | O_RDWR, 0644);
                        if (IS_ERR(fp)) {
                                rc = PTR_ERR(fp);
                                CERROR("error invalidating operational quota file"
                                       " %s (rc:%d)\n", name[qfmt][i], rc);
                        } else {
                                filp_close(fp, 0);
                        }

                }
                break;
        default:
                CERROR("unsupported quotactl command: %d\n", oqc->qc_cmd);
                LBUG();
        }
out:
        DQINFO_COPY(&oqc->qc_dqinfo, info);
        DQBLK_COPY(&oqc->qc_dqblk, dqblk);

        OBD_FREE_PTR(info);
        OBD_FREE_PTR(dqblk);

        if (rc)
                CDEBUG(D_QUOTA, "quotactl command %#x, id %u, type %d "
                                "failed: %d\n",
                       oqc->qc_cmd, oqc->qc_id, oqc->qc_type, rc);
        RETURN(rc);
}

struct chk_dqblk{
        struct hlist_node       dqb_hash;        /* quotacheck hash */
        struct list_head        dqb_list;        /* in list also */
        qid_t                   dqb_id;          /* uid/gid */
        short                   dqb_type;        /* USRQUOTA/GRPQUOTA */
        qsize_t                 dqb_bhardlimit;  /* block hard limit */
        qsize_t                 dqb_bsoftlimit;  /* block soft limit */
        qsize_t                 dqb_curspace;    /* current space */
        qsize_t                 dqb_ihardlimit;  /* inode hard limit */
        qsize_t                 dqb_isoftlimit;  /* inode soft limit */
        qsize_t                 dqb_curinodes;   /* current inodes */
        __u64                   dqb_btime;       /* block grace time */
        __u64                   dqb_itime;       /* inode grace time */
        __u32                   dqb_valid;       /* flag for above fields */
};

static inline unsigned int chkquot_hash(qid_t id, int type)
                                        __attribute__((__const__));

static inline unsigned int chkquot_hash(qid_t id, int type)
{
        return (id * (MAXQUOTAS - type)) % NR_DQHASH;
}

static inline struct chk_dqblk *
find_chkquot(struct hlist_head *head, qid_t id, int type)
{
        struct hlist_node *node;
        struct chk_dqblk *cdqb;

        hlist_for_each(node, head) {
                cdqb = hlist_entry(node, struct chk_dqblk, dqb_hash);
                if (cdqb->dqb_id == id && cdqb->dqb_type == type)
                        return cdqb;
        }

        return NULL;
}

static struct chk_dqblk *alloc_chkquot(qid_t id, int type)
{
        struct chk_dqblk *cdqb;

        OBD_ALLOC_PTR(cdqb);
        if (cdqb) {
                INIT_HLIST_NODE(&cdqb->dqb_hash);
                INIT_LIST_HEAD(&cdqb->dqb_list);
                cdqb->dqb_id = id;
                cdqb->dqb_type = type;
        }

        return cdqb;
}

static struct chk_dqblk *
cqget(struct super_block *sb, struct hlist_head *hash, struct list_head *list,
      qid_t id, int type, int first_check)
{
        struct hlist_head *head = hash + chkquot_hash(id, type);
        struct if_dqblk dqb;
        struct chk_dqblk *cdqb;
        int rc;

        cdqb = find_chkquot(head, id, type);
        if (cdqb)
                return cdqb;

        cdqb = alloc_chkquot(id, type);
        if (!cdqb)
                return NULL;

        if (!first_check) {
                rc = sb->s_qcop->get_dqblk(sb, type, id, &dqb);
                if (rc) {
                        CERROR("get_dqblk of id %u, type %d failed: %d\n",
                               id, type, rc);
                } else {
                        DQBLK_COPY(cdqb, &dqb);
                        cdqb->dqb_curspace = 0;
                        cdqb->dqb_curinodes = 0;
                }
        }

        hlist_add_head(&cdqb->dqb_hash, head);
        list_add_tail(&cdqb->dqb_list, list);

        return cdqb;
}

static inline int quota_onoff(struct super_block *sb, int cmd, int type, int qfmt)
{
        struct obd_quotactl *oqctl;
        int rc;

        OBD_ALLOC_PTR(oqctl);
        if (!oqctl)
                RETURN(-ENOMEM);

        oqctl->qc_cmd = cmd;
        oqctl->qc_id = qfmt;
        oqctl->qc_type = type;
        rc = fsfilt_ext3_quotactl(sb, oqctl);

        OBD_FREE_PTR(oqctl);
        return rc;
}

static inline int read_old_dqinfo(struct super_block *sb, int type,
                                  struct if_dqinfo *dqinfo)
{
        struct obd_quotactl *oqctl;
        int rc;
        ENTRY;

        OBD_ALLOC_PTR(oqctl);
        if (!oqctl)
                RETURN(-ENOMEM);

        oqctl->qc_cmd = Q_GETINFO;
        oqctl->qc_type = type;
        rc = fsfilt_ext3_quotactl(sb, oqctl);
        if (!rc)
                ((struct obd_dqinfo *)dqinfo)[type] = oqctl->qc_dqinfo;

        OBD_FREE_PTR(oqctl);
        RETURN(rc);
}

#ifndef HAVE_EXT4_LDISKFS
static inline struct ext3_group_desc *
get_group_desc(struct super_block *sb, int group, struct buffer_head **bh)
{
        unsigned long desc_block, desc;
        struct ext3_group_desc *gdp;

        desc_block = group / EXT3_DESC_PER_BLOCK(sb);
        desc = group % EXT3_DESC_PER_BLOCK(sb);
        gdp = (struct ext3_group_desc *)
              EXT3_SB(sb)->s_group_desc[desc_block]->b_data;

        return gdp + desc;
}

#ifndef HAVE_EXT4_LDISKFS
static inline struct buffer_head *
ext3_read_inode_bitmap(struct super_block *sb, unsigned long group)
{
        struct ext3_group_desc *desc;
        struct buffer_head *bh;

<<<<<<< HEAD
        desc = get_group_desc(sb, group, NULL);
=======
        desc = get_group_desc(sb, group);
>>>>>>> 979784ac
        bh = sb_bread(sb, ext3_inode_bitmap(sb, desc));
        return bh;
}
#endif

<<<<<<< HEAD
static __u32 ext3_itable_unused_count(struct super_block *sb,
                               struct ext3_group_desc *bg) {
       return le16_to_cpu(bg->bg_itable_unused);
=======
static inline struct inode *ext3_iget_inuse(struct super_block *sb,
                                     struct buffer_head *bitmap_bh,
                                     int index, unsigned long ino)
{
        struct inode *inode = NULL;

        if (ext3_test_bit(index, bitmap_bh->b_data))
#ifdef HAVE_READ_INODE_IN_SBOPS
                inode = iget(sb, ino);
#else
                inode = ext3_iget(sb, ino);
#endif
        if (IS_ERR(inode))
	        /* Newer kernels return an error instead of a NULL pointer */
                inode = NULL;
        return inode;
>>>>>>> 979784ac
}
#else
#define get_group_desc ext3_get_group_desc
#endif

struct qchk_ctxt {
        struct hlist_head       qckt_hash[NR_DQHASH];        /* quotacheck hash */
        struct list_head        qckt_list;                   /* quotacheck list */
        int                     qckt_first_check[MAXQUOTAS]; /* 1 if no old quotafile */
        struct if_dqinfo        qckt_dqinfo[MAXQUOTAS];      /* old dqinfo */
};

static int add_inode_quota(struct inode *inode, struct qchk_ctxt *qctxt,
                           struct obd_quotactl *oqc)
{
        struct chk_dqblk *cdqb[MAXQUOTAS] = { NULL, };
        loff_t size = 0;
        qid_t qid[MAXQUOTAS];
        int cnt, i, rc = 0;

        if (!inode)
                return 0;

        qid[USRQUOTA] = inode->i_uid;
        qid[GRPQUOTA] = inode->i_gid;

        if (S_ISDIR(inode->i_mode) ||
            S_ISREG(inode->i_mode) ||
            S_ISLNK(inode->i_mode))
                size = inode_get_bytes(inode);

        for (cnt = 0; cnt < MAXQUOTAS; cnt++) {
                if (!Q_TYPESET(oqc, cnt))
                        continue;

                cdqb[cnt] = cqget(inode->i_sb, qctxt->qckt_hash,
                                &qctxt->qckt_list, qid[cnt], cnt,
                                qctxt->qckt_first_check[cnt]);
                if (!cdqb[cnt]) {
                        rc = -ENOMEM;
                        break;
                }

                cdqb[cnt]->dqb_curspace += size;
                cdqb[cnt]->dqb_curinodes++;
        }

        if (rc) {
                for (i = 0; i < cnt; i++) {
                        if (!Q_TYPESET(oqc, i))
                                continue;
                        LASSERT(cdqb[i]);
                        cdqb[i]->dqb_curspace -= size;
                        cdqb[i]->dqb_curinodes--;
                }
        }

        return rc;
}

static int v2_write_dqheader(struct file *f, int type)
{
        static const __u32 quota_magics[] = V2_INITQMAGICS;
        static const __u32 quota_versions[] = LUSTRE_INITQVERSIONS_V1;
        struct v2_disk_dqheader dqhead;
        loff_t offset = 0;

        CLASSERT(ARRAY_SIZE(quota_magics) == ARRAY_SIZE(quota_versions));
        LASSERT(0 <= type && type < ARRAY_SIZE(quota_magics));

        dqhead.dqh_magic = cpu_to_le32(quota_magics[type]);
        dqhead.dqh_version = cpu_to_le32(quota_versions[type]);

        return cfs_user_write(f, (char *)&dqhead, sizeof(dqhead), &offset);
}

/* write dqinfo struct in a new quota file */
static int v2_write_dqinfo(struct file *f, int type, struct if_dqinfo *info)
{
        struct v2_disk_dqinfo dqinfo;
        __u32 blocks = V2_DQTREEOFF + 1;
        loff_t offset = V2_DQINFOOFF;

        if (info) {
                dqinfo.dqi_bgrace = cpu_to_le32(info->dqi_bgrace);
                dqinfo.dqi_igrace = cpu_to_le32(info->dqi_igrace);
                dqinfo.dqi_flags = cpu_to_le32(info->dqi_flags & DQF_MASK &
                                               ~DQF_INFO_DIRTY);
        } else {
                dqinfo.dqi_bgrace = cpu_to_le32(MAX_DQ_TIME);
                dqinfo.dqi_igrace = cpu_to_le32(MAX_IQ_TIME);
                dqinfo.dqi_flags = 0;
        }

        dqinfo.dqi_blocks = cpu_to_le32(blocks);
        dqinfo.dqi_free_blk = 0;
        dqinfo.dqi_free_entry = 0;

        return cfs_user_write(f, (char *)&dqinfo, sizeof(dqinfo), &offset);
}

#ifdef HAVE_QUOTA64
static int v3_write_dqheader(struct file *f, int type)
{
        static const __u32 quota_magics[] = V2_INITQMAGICS;
        static const __u32 quota_versions[] = LUSTRE_INITQVERSIONS_V2;
        struct v2_disk_dqheader dqhead;
        loff_t offset = 0;

        CLASSERT(ARRAY_SIZE(quota_magics) == ARRAY_SIZE(quota_versions));
        LASSERT(0 <= type && type < ARRAY_SIZE(quota_magics));

        dqhead.dqh_magic = cpu_to_le32(quota_magics[type]);
        dqhead.dqh_version = cpu_to_le32(quota_versions[type]);

        return cfs_user_write(f, (char *)&dqhead, sizeof(dqhead), &offset);
}

/* write dqinfo struct in a new quota file */
static int v3_write_dqinfo(struct file *f, int type, struct if_dqinfo *info)
{
        return v2_write_dqinfo(f, type, info);
}
#endif

static int create_new_quota_files(struct qchk_ctxt *qctxt,
                                  struct obd_quotactl *oqc)
{
        int i, rc = 0;
        ENTRY;

        for (i = 0; i < MAXQUOTAS; i++) {
                struct if_dqinfo *info = qctxt->qckt_first_check[i]?
                                         NULL : &qctxt->qckt_dqinfo[i];
                struct file *file;
                const char *name[][MAXQUOTAS] = LUSTRE_OPQFILES_NAMES;
                int (*write_dqheader)(struct file *, int);
                int (*write_dqinfo)(struct file *, int, struct if_dqinfo *);

                if (!Q_TYPESET(oqc, i))
                        continue;

                file = filp_open(name[oqc->qc_id][i],
                                 O_RDWR | O_CREAT | O_TRUNC, 0644);
                if (IS_ERR(file)) {
                        rc = PTR_ERR(file);
                        CERROR("can't create %s file: rc = %d\n",
                               name[oqc->qc_id][i], rc);
                        GOTO(out, rc);
                }

                if (!S_ISREG(file->f_dentry->d_inode->i_mode)) {
                        CERROR("file %s is not regular", name[oqc->qc_id][i]);
                        filp_close(file, 0);
                        GOTO(out, rc = -EINVAL);
                }

                DQUOT_DROP(file->f_dentry->d_inode);

                switch (oqc->qc_id) {
                case LUSTRE_QUOTA_V1 : write_dqheader = v2_write_dqheader;
                                       write_dqinfo   = v2_write_dqinfo;
                                       break;
#ifdef HAVE_QUOTA64
                case LUSTRE_QUOTA_V2 : write_dqheader = v3_write_dqheader;
                                       write_dqinfo   = v3_write_dqinfo;
                                       break;
#endif
                default              : CERROR("unknown quota format!\n");
                                       LBUG();
                }

                rc = (*write_dqheader)(file, i);
                if (rc) {
                        filp_close(file, 0);
                        GOTO(out, rc);
                }

                rc = (*write_dqinfo)(file, i, info);
                filp_close(file, 0);
                if (rc)
                        GOTO(out, rc);
        }

out:
        RETURN(rc);
}


static int commit_chkquot(struct super_block *sb, struct qchk_ctxt *qctxt,
                          struct chk_dqblk *cdqb)
{
        struct obd_quotactl *oqc;
        long now;
        int rc;
        ENTRY;

        OBD_ALLOC_PTR(oqc);
        if (!oqc)
                RETURN(-ENOMEM);

        now = CURRENT_SECONDS;

        if (cdqb->dqb_bsoftlimit &&
            toqb(cdqb->dqb_curspace) >= cdqb->dqb_bsoftlimit &&
            !cdqb->dqb_btime)
                cdqb->dqb_btime =
                        now + qctxt->qckt_dqinfo[cdqb->dqb_type].dqi_bgrace;

        if (cdqb->dqb_isoftlimit &&
            cdqb->dqb_curinodes >= cdqb->dqb_isoftlimit &&
            !cdqb->dqb_itime)
                cdqb->dqb_itime =
                        now + qctxt->qckt_dqinfo[cdqb->dqb_type].dqi_igrace;

        cdqb->dqb_valid = QIF_ALL;

        oqc->qc_cmd = Q_SETQUOTA;
        oqc->qc_type = cdqb->dqb_type;
        oqc->qc_id = cdqb->dqb_id;
        DQBLK_COPY(&oqc->qc_dqblk, cdqb);

        rc = fsfilt_ext3_quotactl(sb, oqc);
        OBD_FREE_PTR(oqc);
        RETURN(rc);
}

static int prune_chkquots(struct super_block *sb,
                          struct qchk_ctxt *qctxt, int error)
{
        struct chk_dqblk *cdqb, *tmp;
        int rc;

        list_for_each_entry_safe(cdqb, tmp, &qctxt->qckt_list, dqb_list) {
                if (!error) {
                        rc = commit_chkquot(sb, qctxt, cdqb);
                        if (rc)
                                error = rc;
                }
                hlist_del_init(&cdqb->dqb_hash);
                list_del(&cdqb->dqb_list);
                OBD_FREE_PTR(cdqb);
        }

        return error;
}

#ifndef EXT3_FEATURE_RO_COMPAT_GDT_CSUM
#define EXT3_FEATURE_RO_COMPAT_GDT_CSUM 0x0010
#endif

static int fsfilt_ext3_quotacheck(struct super_block *sb,
                                  struct obd_quotactl *oqc)
{
        struct ext3_sb_info *sbi = EXT3_SB(sb);
        int i, group, uninit_feat = 0;
        struct qchk_ctxt *qctxt;
        struct buffer_head *bitmap_bh = NULL;
        unsigned long ino, inode_inuse;
        struct inode *inode;
        int rc = 0;
        ENTRY;

        /* turn on quota and read dqinfo if existed */
        OBD_ALLOC_PTR(qctxt);
        if (!qctxt) {
                oqc->qc_stat = -ENOMEM;
                RETURN(-ENOMEM);
        }

        for (i = 0; i < NR_DQHASH; i++)
                INIT_HLIST_HEAD(&qctxt->qckt_hash[i]);
        INIT_LIST_HEAD(&qctxt->qckt_list);

        for (i = 0; i < MAXQUOTAS; i++) {
                if (!Q_TYPESET(oqc, i))
                        continue;

                rc = quota_onoff(sb, Q_QUOTAON, i, oqc->qc_id);
                if (!rc || rc == -EBUSY) {
                        rc = read_old_dqinfo(sb, i, qctxt->qckt_dqinfo);
                        if (rc)
                                GOTO(out, rc);
                } else if (rc == -ENOENT || rc == -EINVAL || rc == -EEXIST) {
                        qctxt->qckt_first_check[i] = 1;
                } else if (rc) {
                        GOTO(out, rc);
                }
        }
        if (EXT3_HAS_RO_COMPAT_FEATURE(sb, EXT3_FEATURE_RO_COMPAT_GDT_CSUM))
                /* This filesystem supports the uninit group feature */
                uninit_feat = 1;

        /* number of inodes that have been allocated */
        inode_inuse = sbi->s_inodes_per_group * sbi->s_groups_count -
                      percpu_counter_sum(&sbi->s_freeinodes_counter);

        /* check quota and update in hash */
<<<<<<< HEAD
        for (group = 0; group < sbi->s_groups_count && inode_inuse > 0;
             group++) {
                unsigned long used_count = sbi->s_inodes_per_group;

                if (uninit_feat) {
                        struct ext3_group_desc *desc;
                        desc = get_group_desc(sb, group, NULL);
                        if (!desc)
                                GOTO(out, -EIO);

                        /* we don't really need to take the group lock here,
                         * but it may be useful if one day we support online
                         * quotacheck */
                        spin_lock(sb_bgl_lock(sbi, group));
                        if (desc->bg_flags & cpu_to_le16(EXT3_BG_INODE_UNINIT)) {
                                /* no inode in use in this group, just skip it */
                                spin_unlock(sb_bgl_lock(sbi, group));
                                continue;
                        }
                        used_count -= ext3_itable_unused_count(sb, desc);
                        spin_unlock(sb_bgl_lock(sbi, group));
                }

                bitmap_bh = ext3_read_inode_bitmap(sb, group);
                if (!bitmap_bh) {
                        CERROR("%s: ext3_read_inode_bitmap group %d failed\n",
                               sb->s_id, group);
=======
        for (group = 0; group < sbi->s_groups_count; group++) {
                ino = group * sbi->s_inodes_per_group + 1;
                bitmap_bh = ext3_read_inode_bitmap(sb, group);
                if (!bitmap_bh) {
                        CERROR("ext3_read_inode_bitmap group %d failed", group);
>>>>>>> 979784ac
                        GOTO(out, -EIO);
                }

                i = 0;
                while (i < used_count &&
                       (i = ext3_find_next_bit(bitmap_bh->b_data,
                                               used_count, i)) < used_count) {
                        inode_inuse--;
                        i++;
                        ino = i + group * sbi->s_inodes_per_group;
                        if (ino < sbi->s_first_ino)
                                continue;
#if defined(HAVE_EXT4_LDISKFS) || !defined(HAVE_READ_INODE_IN_SBOPS)
                        inode = ext3_iget(sb, ino);
#else
                        inode = iget(sb, ino);
#endif
                        if (!inode || IS_ERR(inode))
                                continue;

                        rc = add_inode_quota(inode, qctxt, oqc);
                        iput(inode);
                        if (rc) {
                                brelse(bitmap_bh);
                                GOTO(out, rc);
                        }
                }
                brelse(bitmap_bh);
        }

        /* read old quota limits from old quota file. (only for the user
         * has limits but hasn't file) */
#ifdef HAVE_QUOTA_SUPPORT
        for (i = 0; i < MAXQUOTAS; i++) {
                struct list_head id_list;
                struct dquot_id *dqid, *tmp;

                if (!Q_TYPESET(oqc, i))
                        continue;

                if (qctxt->qckt_first_check[i])
                        continue;


                LASSERT(sb_dqopt(sb)->files[i] != NULL);
                INIT_LIST_HEAD(&id_list);
#ifndef KERNEL_SUPPORTS_QUOTA_READ
                rc = lustre_get_qids(sb_dqopt(sb)->files[i], NULL, i, &id_list);
#else
                rc = lustre_get_qids(NULL, sb_dqopt(sb)->files[i], i, &id_list);
#endif
                if (rc)
                        CERROR("read old limits failed. (rc:%d)\n", rc);

                list_for_each_entry_safe(dqid, tmp, &id_list, di_link) {
                        list_del_init(&dqid->di_link);

                        if (!rc)
                                cqget(sb, qctxt->qckt_hash, &qctxt->qckt_list,
                                      dqid->di_id, i,
                                      qctxt->qckt_first_check[i]);
                        OBD_FREE_PTR(dqid);
                }
        }
#endif
        /* turn off quota cause we are to dump chk_dqblk to files */
        quota_onoff(sb, Q_QUOTAOFF, oqc->qc_type, oqc->qc_id);

        rc = create_new_quota_files(qctxt, oqc);
        if (rc)
                GOTO(out, rc);

        /* we use vfs functions to set dqblk, so turn quota on */
        rc = quota_onoff(sb, Q_QUOTAON, oqc->qc_type, oqc->qc_id);
out:
        /* dump and free chk_dqblk */
        rc = prune_chkquots(sb, qctxt, rc);
        OBD_FREE_PTR(qctxt);

        /* turn off quota, `lfs quotacheck` will turn on when all
         * nodes quotacheck finish. */
        quota_onoff(sb, Q_QUOTAOFF, oqc->qc_type, oqc->qc_id);

        oqc->qc_stat = rc;
        if (rc)
                CERROR("quotacheck failed: rc = %d\n", rc);

        RETURN(rc);
}

static int fsfilt_ext3_quotainfo(struct lustre_quota_info *lqi, int type, 
                                 int cmd)
{
        int rc = 0;
        ENTRY;

        if (lqi->qi_files[type] == NULL) {
                CERROR("operate qinfo before it's enabled!\n");
                RETURN(-EIO);
        }

        switch (cmd) {
        case QFILE_CHK:
                rc = lustre_check_quota_file(lqi, type);
                break;
        case QFILE_RD_INFO:
                rc = lustre_read_quota_info(lqi, type);
                break;
        case QFILE_WR_INFO:
                rc = lustre_write_quota_info(lqi, type);
                break;
        case QFILE_INIT_INFO:
                rc = lustre_init_quota_info(lqi, type);
                break;
        case QFILE_CONVERT:
                rc = lustre_quota_convert(lqi, type);
                break;
        default:
                rc = -ENOTSUPP;
                CERROR("Unsupported admin quota file cmd %d\n"
                       "Are lquota.ko and fsfilt_ldiskfs.ko modules in sync?\n",
                       cmd);
                break;
        }
        RETURN(rc);
}

static int fsfilt_ext3_qids(struct file *file, struct inode *inode, int type,
                            struct list_head *list)
{
        return lustre_get_qids(file, inode, type, list);
}

static int fsfilt_ext3_dquot(struct lustre_dquot *dquot, int cmd)
{
        int rc = 0;
        ENTRY;

        if (dquot->dq_info->qi_files[dquot->dq_type] == NULL) {
                CERROR("operate dquot before it's enabled!\n");
                RETURN(-EIO);
        }

        switch (cmd) {
        case QFILE_RD_DQUOT:
                rc = lustre_read_dquot(dquot);
                break;
        case QFILE_WR_DQUOT:
                if (dquot->dq_dqb.dqb_ihardlimit ||
                    dquot->dq_dqb.dqb_isoftlimit ||
                    dquot->dq_dqb.dqb_bhardlimit ||
                    dquot->dq_dqb.dqb_bsoftlimit)
                        clear_bit(DQ_FAKE_B, &dquot->dq_flags);
                else
                        set_bit(DQ_FAKE_B, &dquot->dq_flags);

                rc = lustre_commit_dquot(dquot);
                if (rc >= 0)
                        rc = 0;
                break;
        default:
                CERROR("Unsupported admin quota file cmd %d\n", cmd);
                LBUG();
                break;
        }
        RETURN(rc);
}

static int fsfilt_ext3_get_mblk(struct super_block *sb, int *count,
                                struct inode *inode, int frags)
{
#ifdef EXT3_EXT_HAS_NO_TREE
        struct ext3_ext_base *base = inode;
#else
        struct ext3_extents_tree tree;
        struct ext3_ext_base *base = &tree;

        ext3_init_tree_desc(base, inode);
#endif
        /* for an ost_write request, it needs <#fragments> * <tree depth + 1>
         * metablocks at maxium b=16542 */
        *count = frags * (EXT_DEPTH(base) + 1) * EXT3_BLOCK_SIZE(sb);
        return 0;
}

#endif

static lvfs_sbdev_type fsfilt_ext3_journal_sbdev(struct super_block *sb)
{
        return (EXT3_SB(sb)->journal_bdev);
}

ssize_t lustre_read_quota(struct file *f, struct inode *inode, int type,
                          char *buf, int count, loff_t pos)
{
        loff_t p = pos;
        int rc;

        /* Support for both adm and op quota files must be provided */
        if (f) {
                rc = fsfilt_ext3_read_record(f, buf, count, &p);
                rc = rc < 0 ? rc : p - pos;
        } else {
                struct super_block *sb = inode->i_sb;
                rc = sb->s_op->quota_read(sb, type, buf, count, pos);
        }
        return rc;
}

ssize_t lustre_write_quota(struct file *f, char *buf, int count, loff_t pos)
{
        loff_t p = pos;
        int rc;

        /* Only adm quota files are supported, op updates are handled by vfs */
        rc = fsfilt_ext3_write_record(f, buf, count, &p, 0);
        rc = rc < 0 ? rc : p - pos;

        return rc;
}

void *lustre_quota_journal_start(struct inode *inode, int delete)
{
        handle_t *handle;
        unsigned block_count;

        if (delete) {
                /* each indirect block (+4) may become free, attaching to the
                 * header list of free blocks (+1); the data block (+1) may
                 * become a free block (+0) or a block with free dqentries (+0) */
                block_count = (4 + 1) + 1;
                handle = ext3_journal_start(inode,
                            block_count*FSFILT_DATA_TRANS_BLOCKS(inode->i_sb)+2);
        } else {
                /* indirect blocks are touched (+4), each causes file expansion (+0) or
                 * freeblk reusage with a header update (+1); dqentry is either reused
                 * causing update of the entry block (+1), prev (+1) and next (+1) or
                 * a new block allocation (+1) with a header update (+1)              */
                block_count = (4 + 1) + 3;
                handle = ext3_journal_start(inode,
                             block_count*FSFILT_DATA_TRANS_BLOCKS(inode->i_sb)+2);

        }

        return handle;
}

void lustre_quota_journal_stop(void *handle)
{
        ext3_journal_stop((handle_t *)handle);
}

static struct fsfilt_operations fsfilt_ext3_ops = {
        .fs_type                = "ext3",
        .fs_owner               = THIS_MODULE,
        .fs_getlabel            = fsfilt_ext3_get_label,
        .fs_setlabel            = fsfilt_ext3_set_label,
        .fs_uuid                = fsfilt_ext3_uuid,
        .fs_start               = fsfilt_ext3_start,
        .fs_brw_start           = fsfilt_ext3_brw_start,
        .fs_extend              = fsfilt_ext3_extend,
        .fs_commit              = fsfilt_ext3_commit,
        .fs_commit_async        = fsfilt_ext3_commit_async,
        .fs_commit_wait         = fsfilt_ext3_commit_wait,
        .fs_setattr             = fsfilt_ext3_setattr,
        .fs_iocontrol           = fsfilt_ext3_iocontrol,
        .fs_set_md              = fsfilt_ext3_set_md,
        .fs_get_md              = fsfilt_ext3_get_md,
        .fs_readpage            = fsfilt_ext3_readpage,
        .fs_add_journal_cb      = fsfilt_ext3_add_journal_cb,
        .fs_statfs              = fsfilt_ext3_statfs,
        .fs_sync                = fsfilt_ext3_sync,
        .fs_map_inode_pages     = fsfilt_ext3_map_inode_pages,
        .fs_write_record        = fsfilt_ext3_write_record,
        .fs_read_record         = fsfilt_ext3_read_record,
        .fs_setup               = fsfilt_ext3_setup,
        .fs_send_bio            = fsfilt_ext3_send_bio,
        .fs_get_op_len          = fsfilt_ext3_get_op_len,
#ifdef HAVE_DISK_INODE_VERSION
        .fs_get_version         = fsfilt_ext3_get_version,
        .fs_set_version         = fsfilt_ext3_set_version,
#endif
#ifdef HAVE_QUOTA_SUPPORT
        .fs_quotactl            = fsfilt_ext3_quotactl,
        .fs_quotacheck          = fsfilt_ext3_quotacheck,
        .fs_quotainfo           = fsfilt_ext3_quotainfo,
        .fs_qids                = fsfilt_ext3_qids,
        .fs_dquot               = fsfilt_ext3_dquot,
        .fs_get_mblk            = fsfilt_ext3_get_mblk,
#endif
        .fs_journal_sbdev       = fsfilt_ext3_journal_sbdev,
};

static int __init fsfilt_ext3_init(void)
{
        int rc;

        fcb_cache = cfs_mem_cache_create("fsfilt_ext3_fcb",
                                         sizeof(struct fsfilt_cb_data), 0, 0);
        if (!fcb_cache) {
                CERROR("error allocating fsfilt journal callback cache\n");
                GOTO(out, rc = -ENOMEM);
        }

        rc = fsfilt_register_ops(&fsfilt_ext3_ops);

        if (rc) {
                int err = cfs_mem_cache_destroy(fcb_cache);
                LASSERTF(err == 0, "error destroying new cache: rc %d\n", err);
        }
out:
        return rc;
}

static void __exit fsfilt_ext3_exit(void)
{
        int rc;

        fsfilt_unregister_ops(&fsfilt_ext3_ops);
        rc = cfs_mem_cache_destroy(fcb_cache);
        LASSERTF(rc == 0, "couldn't destroy fcb_cache slab\n");
}

module_init(fsfilt_ext3_init);
module_exit(fsfilt_ext3_exit);

MODULE_AUTHOR("Sun Microsystems, Inc. <http://www.lustre.org/>");
MODULE_DESCRIPTION("Lustre ext3 Filesystem Helper v0.1");
MODULE_LICENSE("GPL");<|MERGE_RESOLUTION|>--- conflicted
+++ resolved
@@ -67,13 +67,7 @@
 # define V2_DQTREEOFF    QT_TREEOFF
 #endif
 #include <linux/parser.h>
-#if defined(HAVE_EXT3_XATTR_H)
 #include <ext3/xattr.h>
-#else
-/* ext3 xattr.h not available in rh style kernel-devel rpm */
-extern int ext3_xattr_get(struct inode *, int, const char *, void *, size_t);
-extern int ext3_xattr_set_handle(handle_t *, struct inode *, int, const char *, const void *, size_t, int);
-#endif
 
 #include <libcfs/kp30.h>
 #include <lustre_fsfilt.h>
@@ -137,21 +131,6 @@
 #define ext3_inode_bitmap(sb,desc) le32_to_cpu((desc)->bg_inode_bitmap)
 #endif
 
-<<<<<<< HEAD
-#ifndef ext3_find_next_bit
-#define ext3_find_next_bit           ext2_find_next_bit
-#endif
-
-#ifndef ext2_find_next_bit
-#ifdef __LITTLE_ENDIAN
-#define ext2_find_next_bit(addr, size, off) find_next_bit((unsigned long *)(addr), (size), (off))
-#else
-error "Need implementation of find_next_bit on big-endian systems"
-#endif	/* __LITTLE_ENDIAN */
-#endif	/* !ext2_find_next_le_bit */
-
-=======
->>>>>>> 979784ac
 static char *fsfilt_ext3_get_label(struct super_block *sb)
 {
         return EXT3_SB(sb)->s_es->s_volume_name;
@@ -1254,9 +1233,9 @@
                 size = i_size_read(inode) - *offs;
                 unlock_kernel();
                 if (size < 0) {
-                        CDEBUG(D_EXT2, "size %llu is too short for read @%llu\n",
-                               i_size_read(inode), *offs);
-                        return -EBADR;
+                        CERROR("size %llu is too short for read %u@%llu\n",
+                               i_size_read(inode), size, *offs);
+                        return -EIO;
                 } else if (size == 0) {
                         return 0;
                 }
@@ -1712,9 +1691,8 @@
         RETURN(rc);
 }
 
-#ifndef HAVE_EXT4_LDISKFS
 static inline struct ext3_group_desc *
-get_group_desc(struct super_block *sb, int group, struct buffer_head **bh)
+get_group_desc(struct super_block *sb, int group)
 {
         unsigned long desc_block, desc;
         struct ext3_group_desc *gdp;
@@ -1734,21 +1712,12 @@
         struct ext3_group_desc *desc;
         struct buffer_head *bh;
 
-<<<<<<< HEAD
-        desc = get_group_desc(sb, group, NULL);
-=======
         desc = get_group_desc(sb, group);
->>>>>>> 979784ac
         bh = sb_bread(sb, ext3_inode_bitmap(sb, desc));
         return bh;
 }
 #endif
 
-<<<<<<< HEAD
-static __u32 ext3_itable_unused_count(struct super_block *sb,
-                               struct ext3_group_desc *bg) {
-       return le16_to_cpu(bg->bg_itable_unused);
-=======
 static inline struct inode *ext3_iget_inuse(struct super_block *sb,
                                      struct buffer_head *bitmap_bh,
                                      int index, unsigned long ino)
@@ -1765,11 +1734,7 @@
 	        /* Newer kernels return an error instead of a NULL pointer */
                 inode = NULL;
         return inode;
->>>>>>> 979784ac
-}
-#else
-#define get_group_desc ext3_get_group_desc
-#endif
+}
 
 struct qchk_ctxt {
         struct hlist_head       qckt_hash[NR_DQHASH];        /* quotacheck hash */
@@ -2013,18 +1978,14 @@
         return error;
 }
 
-#ifndef EXT3_FEATURE_RO_COMPAT_GDT_CSUM
-#define EXT3_FEATURE_RO_COMPAT_GDT_CSUM 0x0010
-#endif
-
 static int fsfilt_ext3_quotacheck(struct super_block *sb,
                                   struct obd_quotactl *oqc)
 {
         struct ext3_sb_info *sbi = EXT3_SB(sb);
-        int i, group, uninit_feat = 0;
+        int i, group;
         struct qchk_ctxt *qctxt;
         struct buffer_head *bitmap_bh = NULL;
-        unsigned long ino, inode_inuse;
+        unsigned long ino;
         struct inode *inode;
         int rc = 0;
         ENTRY;
@@ -2055,70 +2016,21 @@
                         GOTO(out, rc);
                 }
         }
-        if (EXT3_HAS_RO_COMPAT_FEATURE(sb, EXT3_FEATURE_RO_COMPAT_GDT_CSUM))
-                /* This filesystem supports the uninit group feature */
-                uninit_feat = 1;
-
-        /* number of inodes that have been allocated */
-        inode_inuse = sbi->s_inodes_per_group * sbi->s_groups_count -
-                      percpu_counter_sum(&sbi->s_freeinodes_counter);
 
         /* check quota and update in hash */
-<<<<<<< HEAD
-        for (group = 0; group < sbi->s_groups_count && inode_inuse > 0;
-             group++) {
-                unsigned long used_count = sbi->s_inodes_per_group;
-
-                if (uninit_feat) {
-                        struct ext3_group_desc *desc;
-                        desc = get_group_desc(sb, group, NULL);
-                        if (!desc)
-                                GOTO(out, -EIO);
-
-                        /* we don't really need to take the group lock here,
-                         * but it may be useful if one day we support online
-                         * quotacheck */
-                        spin_lock(sb_bgl_lock(sbi, group));
-                        if (desc->bg_flags & cpu_to_le16(EXT3_BG_INODE_UNINIT)) {
-                                /* no inode in use in this group, just skip it */
-                                spin_unlock(sb_bgl_lock(sbi, group));
-                                continue;
-                        }
-                        used_count -= ext3_itable_unused_count(sb, desc);
-                        spin_unlock(sb_bgl_lock(sbi, group));
-                }
-
-                bitmap_bh = ext3_read_inode_bitmap(sb, group);
-                if (!bitmap_bh) {
-                        CERROR("%s: ext3_read_inode_bitmap group %d failed\n",
-                               sb->s_id, group);
-=======
         for (group = 0; group < sbi->s_groups_count; group++) {
                 ino = group * sbi->s_inodes_per_group + 1;
                 bitmap_bh = ext3_read_inode_bitmap(sb, group);
                 if (!bitmap_bh) {
                         CERROR("ext3_read_inode_bitmap group %d failed", group);
->>>>>>> 979784ac
                         GOTO(out, -EIO);
                 }
 
-                i = 0;
-                while (i < used_count &&
-                       (i = ext3_find_next_bit(bitmap_bh->b_data,
-                                               used_count, i)) < used_count) {
-                        inode_inuse--;
-                        i++;
-                        ino = i + group * sbi->s_inodes_per_group;
+                for (i = 0; i < sbi->s_inodes_per_group; i++, ino++) {
                         if (ino < sbi->s_first_ino)
                                 continue;
-#if defined(HAVE_EXT4_LDISKFS) || !defined(HAVE_READ_INODE_IN_SBOPS)
-                        inode = ext3_iget(sb, ino);
-#else
-                        inode = iget(sb, ino);
-#endif
-                        if (!inode || IS_ERR(inode))
-                                continue;
-
+
+                        inode = ext3_iget_inuse(sb, bitmap_bh, i, ino);
                         rc = add_inode_quota(inode, qctxt, oqc);
                         iput(inode);
                         if (rc) {
@@ -2126,6 +2038,7 @@
                                 GOTO(out, rc);
                         }
                 }
+
                 brelse(bitmap_bh);
         }
 
@@ -2145,7 +2058,7 @@
 
                 LASSERT(sb_dqopt(sb)->files[i] != NULL);
                 INIT_LIST_HEAD(&id_list);
-#ifndef KERNEL_SUPPORTS_QUOTA_READ
+#ifndef KERNEL_SUPPORTS_QUOTA_READ 
                 rc = lustre_get_qids(sb_dqopt(sb)->files[i], NULL, i, &id_list);
 #else
                 rc = lustre_get_qids(NULL, sb_dqopt(sb)->files[i], i, &id_list);
@@ -2289,66 +2202,6 @@
 static lvfs_sbdev_type fsfilt_ext3_journal_sbdev(struct super_block *sb)
 {
         return (EXT3_SB(sb)->journal_bdev);
-}
-
-ssize_t lustre_read_quota(struct file *f, struct inode *inode, int type,
-                          char *buf, int count, loff_t pos)
-{
-        loff_t p = pos;
-        int rc;
-
-        /* Support for both adm and op quota files must be provided */
-        if (f) {
-                rc = fsfilt_ext3_read_record(f, buf, count, &p);
-                rc = rc < 0 ? rc : p - pos;
-        } else {
-                struct super_block *sb = inode->i_sb;
-                rc = sb->s_op->quota_read(sb, type, buf, count, pos);
-        }
-        return rc;
-}
-
-ssize_t lustre_write_quota(struct file *f, char *buf, int count, loff_t pos)
-{
-        loff_t p = pos;
-        int rc;
-
-        /* Only adm quota files are supported, op updates are handled by vfs */
-        rc = fsfilt_ext3_write_record(f, buf, count, &p, 0);
-        rc = rc < 0 ? rc : p - pos;
-
-        return rc;
-}
-
-void *lustre_quota_journal_start(struct inode *inode, int delete)
-{
-        handle_t *handle;
-        unsigned block_count;
-
-        if (delete) {
-                /* each indirect block (+4) may become free, attaching to the
-                 * header list of free blocks (+1); the data block (+1) may
-                 * become a free block (+0) or a block with free dqentries (+0) */
-                block_count = (4 + 1) + 1;
-                handle = ext3_journal_start(inode,
-                            block_count*FSFILT_DATA_TRANS_BLOCKS(inode->i_sb)+2);
-        } else {
-                /* indirect blocks are touched (+4), each causes file expansion (+0) or
-                 * freeblk reusage with a header update (+1); dqentry is either reused
-                 * causing update of the entry block (+1), prev (+1) and next (+1) or
-                 * a new block allocation (+1) with a header update (+1)              */
-                block_count = (4 + 1) + 3;
-                handle = ext3_journal_start(inode,
-                             block_count*FSFILT_DATA_TRANS_BLOCKS(inode->i_sb)+2);
-
-        }
-
-        return handle;
-}
-
-void lustre_quota_journal_stop(void *handle)
-{
-        ext3_journal_stop((handle_t *)handle);
 }
 
 static struct fsfilt_operations fsfilt_ext3_ops = {
