--- conflicted
+++ resolved
@@ -43,43 +43,19 @@
 #include <linux/init.h>
 #include <linux/module.h>
 #include <linux/fs.h>
+#include <linux/jbd.h>
 #include <linux/slab.h>
 #include <linux/pagemap.h>
 #include <linux/quotaops.h>
-#ifdef HAVE_EXT4_LDISKFS
-#include <ext4/ext4.h>
-#include <ext4/ext4_jbd2.h>
-#else
-#include <linux/jbd.h>
 #include <linux/ext3_fs.h>
 #include <linux/ext3_jbd.h>
-#endif
 #include <linux/version.h>
 #include <linux/bitops.h>
 #include <linux/quota.h>
-<<<<<<< HEAD
-#ifdef HAVE_QUOTAIO_V1_H
-# include <linux/quotaio_v1.h>
-# include <linux/quotaio_v2.h>
-#else
-# include <quotaio_v1.h>
-# include <quotaio_v2.h>
-# include <quota_tree.h>
-# define V2_DQTREEOFF    QT_TREEOFF
-#endif
-#include <linux/parser.h>
-#if defined(HAVE_EXT3_XATTR_H)
-=======
 #include <linux/quotaio_v1.h>
 #include <linux/quotaio_v2.h>
 #include <linux/parser.h>
->>>>>>> d5360e75
 #include <ext3/xattr.h>
-#else
-/* ext3 xattr.h not available in rh style kernel-devel rpm */
-extern int ext3_xattr_get(struct inode *, int, const char *, void *, size_t);
-extern int ext3_xattr_set_handle(handle_t *, struct inode *, int, const char *, const void *, size_t, int);
-#endif
 
 #include <libcfs/kp30.h>
 #include <lustre_fsfilt.h>
@@ -89,14 +65,8 @@
 #include <linux/lprocfs_status.h>
 
 #ifdef EXT3_MULTIBLOCK_ALLOCATOR
-#ifdef HAVE_EXT4_LDISKFS
-#include <ext4/ext4_extents.h>
-#else
 #include <linux/ext3_extents.h>
 #endif
-#endif
-
-#include "lustre_quota_fmt.h"
 
 #include "lustre_quota_fmt.h"
 
@@ -131,34 +101,6 @@
 #ifndef XATTR_NO_CTIME
 #define XATTR_NO_CTIME 0x80
 #endif
-<<<<<<< HEAD
-
-#ifdef HAVE_EXT4_LDISKFS
-#define fsfilt_log_start_commit(journal, tid) jbd2_log_start_commit(journal, tid)
-#define fsfilt_log_wait_commit(journal, tid) jbd2_log_wait_commit(journal, tid)
-#define fsfilt_journal_callback_set(handle, func, jcb) jbd2_journal_callback_set(handle, func, jcb)
-#else
-#define fsfilt_log_start_commit(journal, tid) log_start_commit(journal, tid)
-#define fsfilt_log_wait_commit(journal, tid) log_wait_commit(journal, tid)
-#define fsfilt_journal_callback_set(handle, func, jcb) journal_callback_set(handle, func, jcb)
-#define ext_pblock(ex) le32_to_cpu((ex)->ee_start)
-#define ext3_ext_store_pblock(ex, pblock)  ((ex)->ee_start = cpu_to_le32(pblock))
-#define ext3_inode_bitmap(sb,desc) le32_to_cpu((desc)->bg_inode_bitmap)
-#endif
-
-#ifndef ext3_find_next_bit
-#define ext3_find_next_bit           ext2_find_next_bit
-#endif
-
-#ifndef ext2_find_next_bit
-#ifdef __LITTLE_ENDIAN
-#define ext2_find_next_bit(addr, size, off) find_next_bit((unsigned long *)(addr), (size), (off))
-#else
-error "Need implementation of find_next_bit on big-endian systems"
-#endif	/* __LITTLE_ENDIAN */
-#endif	/* !ext2_find_next_le_bit */
-=======
->>>>>>> d5360e75
 
 static char *fsfilt_ext3_get_label(struct super_block *sb)
 {
@@ -173,7 +115,7 @@
         int err;
 
         journal = EXT3_SB(sb)->s_journal;
-        handle = ext3_journal_start_sb(sb, 1);
+        handle = journal_start(journal, 1);
         if (IS_ERR(handle)) {
                 CERROR("can't start transaction\n");
                 return(PTR_ERR(handle));
@@ -189,7 +131,7 @@
         err = ext3_journal_dirty_metadata(handle, EXT3_SB(sb)->s_sbh);
 
 out:
-        ext3_journal_stop(handle);
+        journal_stop(handle);
 
         return(err);
 }
@@ -200,38 +142,14 @@
 }
 
 #ifdef HAVE_DISK_INODE_VERSION
-
-static __u64 get_i_version(struct inode *inode)
-{
-#if (LINUX_VERSION_CODE >= KERNEL_VERSION(2,6,27)) && !defined(USE_I_FS_VERSION)
-        return inode->i_version;
-#else
-        return EXT3_I(inode)->i_fs_version;
-#endif
-}
-
-static void set_i_version(struct inode *inode, __u64 new_version)
-{
-#if (LINUX_VERSION_CODE >= KERNEL_VERSION(2,6,27)) && !defined(USE_I_FS_VERSION)
-        inode->i_version = new_version;
-#else
-        (EXT3_I(inode))->i_fs_version = new_version;
-#endif
-}
-
 /*
  * Get the 64-bit version for an inode.
  */
 static __u64 fsfilt_ext3_get_version(struct inode *inode)
 {
         CDEBUG(D_INFO, "Get version "LPX64" for inode %lu\n",
-<<<<<<< HEAD
-               get_i_version(inode), inode->i_ino);
-        return get_i_version(inode);
-=======
                EXT3_I(inode)->i_fs_version, inode->i_ino);
         return EXT3_I(inode)->i_fs_version;
->>>>>>> d5360e75
 }
 
 /*
@@ -239,19 +157,11 @@
  */
 static __u64 fsfilt_ext3_set_version(struct inode *inode, __u64 new_version)
 {
-<<<<<<< HEAD
-        __u64 old_version = get_i_version(inode);
-
-        CDEBUG(D_INFO, "Set version "LPX64" (old "LPX64") for inode %lu\n",
-               new_version, old_version, inode->i_ino);
-        set_i_version(inode, new_version);
-=======
         __u64 old_version = EXT3_I(inode)->i_fs_version;
 
         CDEBUG(D_INFO, "Set version "LPX64" (old "LPX64") for inode %lu\n",
                new_version, old_version, inode->i_ino);
         (EXT3_I(inode))->i_fs_version = new_version;
->>>>>>> d5360e75
         /* version is set after all inode operations are finished, so we should
          * mark it dirty here */
         inode->i_sb->s_op->dirty_inode(inode);
@@ -297,7 +207,7 @@
                 nblocks += 3;
                 /* no break */
         case FSFILT_OP_CREATE: {
-#if defined(EXT3_EXTENTS_FL) && defined(EXT3_INDEX_FL) && !defined(HAVE_EXT4_LDISKFS)
+#if defined(EXT3_EXTENTS_FL) && defined(EXT3_INDEX_FL)
                 static int warned;
                 if (!warned) {
                         if (!test_opt(inode->i_sb, EXTENTS)) {
@@ -305,8 +215,7 @@
                         } else if (((EXT3_I(inode)->i_flags &
                               cpu_to_le32(EXT3_EXTENTS_FL | EXT3_INDEX_FL)) ==
                               cpu_to_le32(EXT3_EXTENTS_FL | EXT3_INDEX_FL))) {
-                                CWARN("extent-mapped directory found with "
-                                      "ext3-based ldiskfs - contact "
+                                CWARN("extent-mapped directory found - contact "
                                       "http://bugzilla.lustre.org/\n");
                                 warned = 1;
                         }
@@ -455,7 +364,7 @@
         /* We assume that there will be 1 bit set in s_dquot.flags for each
          * quota file that is active.  This is at least true for now.
          */
-        needed += hweight32(ll_sb_any_quota_active(sb)) *
+        needed += hweight32(sb_any_quota_enabled(sb)) *
                 FSFILT_SINGLEDATA_TRANS_BLOCKS(sb);
 #endif
 
@@ -530,11 +439,11 @@
 
        if (handle->h_buffer_credits > nblocks)
                 return 0;
-       if (ext3_journal_extend(handle, nblocks) == 0)
+       if (journal_extend(handle, nblocks) == 0)
                 return 0;
 
        ext3_mark_inode_dirty(handle, inode);
-       return ext3_journal_restart(handle, nblocks);
+       return journal_restart(handle, nblocks);
 }
 
 static int fsfilt_ext3_commit(struct inode *inode, void *h, int force_sync)
@@ -572,7 +481,7 @@
                 CERROR("error while stopping transaction: %d\n", rc);
                 return rc;
         }
-        fsfilt_log_start_commit(journal, tid);
+        log_start_commit(journal, tid);
 
         *wait_handle = (void *) tid;
         CDEBUG(D_INODE, "commit async: %lu\n", (unsigned long) tid);
@@ -588,7 +497,7 @@
         if (unlikely(is_journal_aborted(journal)))
                 return -EIO;
 
-        fsfilt_log_wait_commit(EXT3_JOURNAL(inode), tid);
+        log_wait_commit(EXT3_JOURNAL(inode), tid);
 
         if (unlikely(is_journal_aborted(journal)))
                 return -EIO;
@@ -602,14 +511,9 @@
         int rc = 0;
 
         LASSERTF(!(iattr->ia_valid & ATTR_SIZE) || !S_ISDIR(inode->i_mode),
-<<<<<<< HEAD
-                 "changing i_size on directory #%lu (%p) new "LPU64" old "LPU64"\n",
-                 inode->i_ino, inode, iattr->ia_size, i_size_read(inode));
-=======
                  "changing i_size on directory #%llu (%p) new %llu old %llu\n",
                  (long long)inode->i_ino, inode, (long long)iattr->ia_size,
                  (long long)i_size_read(inode));
->>>>>>> d5360e75
 
         /* Avoid marking the inode dirty on the superblock list unnecessarily.
          * We are already writing the inode to disk as part of this
@@ -664,7 +568,7 @@
         RETURN(rc);
 }
 
-static int fsfilt_ext3_iocontrol(struct inode *inode, struct file *file,
+static int fsfilt_ext3_iocontrol(struct inode * inode, struct file *file,
                                  unsigned int cmd, unsigned long arg)
 {
         int rc = 0;
@@ -676,14 +580,8 @@
                 RETURN(-EPERM);
         }
 
-#ifdef HAVE_EXT4_LDISKFS
-        /* ext4_ioctl does not have a inode argument */
-        if (inode->i_fop->unlocked_ioctl)
-                rc = inode->i_fop->unlocked_ioctl(file, cmd, arg);
-#else
         if (inode->i_fop->ioctl)
                 rc = inode->i_fop->ioctl(inode, file, cmd, arg);
-#endif
         else
                 RETURN(-ENOTTY);
 
@@ -818,8 +716,8 @@
         fcb->cb_data = cb_data;
 
         CDEBUG(D_EXT2, "set callback for last_rcvd: "LPD64"\n", last_rcvd);
-        fsfilt_journal_callback_set(handle, fsfilt_ext3_cb_func,
-                                    (struct journal_callback *)fcb);
+        journal_callback_set(handle, fsfilt_ext3_cb_func,
+                             (struct journal_callback *)fcb);
 
         return 0;
 }
@@ -863,16 +761,11 @@
 
 #ifdef EXT3_MULTIBLOCK_ALLOCATOR
 #if (LINUX_VERSION_CODE < KERNEL_VERSION(2,6,17))
-#define fsfilt_up_truncate_sem(inode)  up(&EXT3_I(inode)->truncate_sem);
-#define fsfilt_down_truncate_sem(inode)  down(&EXT3_I(inode)->truncate_sem);
+#define ext3_up_truncate_sem(inode)  up(&EXT3_I(inode)->truncate_sem);
+#define ext3_down_truncate_sem(inode)  down(&EXT3_I(inode)->truncate_sem);
 #else
-#ifdef HAVE_EXT4_LDISKFS
-#define fsfilt_up_truncate_sem(inode) up_write((&EXT4_I(inode)->i_data_sem));
-#define fsfilt_down_truncate_sem(inode) down_write((&EXT4_I(inode)->i_data_sem));
-#else
-#define fsfilt_up_truncate_sem(inode)  mutex_unlock(&EXT3_I(inode)->truncate_mutex);
-#define fsfilt_down_truncate_sem(inode)  mutex_lock(&EXT3_I(inode)->truncate_mutex);
-#endif
+#define ext3_up_truncate_sem(inode)  mutex_unlock(&EXT3_I(inode)->truncate_mutex);
+#define ext3_down_truncate_sem(inode)  mutex_lock(&EXT3_I(inode)->truncate_mutex);
 #endif
 
 #ifndef EXT_ASSERT
@@ -881,14 +774,10 @@
 
 #ifdef EXT3_EXT_HAS_NO_TREE
 /* for kernels 2.6.18 and later */
-#ifdef HAVE_EXT4_LDISKFS
-#define EXT_GENERATION(inode)           (EXT4_I(inode)->i_ext_generation)
-#else
-#define EXT_GENERATION(inode)           ext_generation(inode)
-#endif
 #define ext3_ext_base                   inode
 #define ext3_ext_base2inode(inode)      (inode)
 #define EXT_DEPTH(inode)                ext_depth(inode)
+#define EXT_GENERATION(inode)           ext_generation(inode)
 #define fsfilt_ext3_ext_walk_space(inode, block, num, cb, cbdata) \
                         ext3_ext_walk_space(inode, block, num, cb, cbdata);
 #else
@@ -899,6 +788,15 @@
 #endif
 
 #include <linux/lustre_version.h>
+#if EXT3_EXT_MAGIC == 0xf301
+#define ee_start e_start
+#define ee_block e_block
+#define ee_len   e_num
+#endif
+#ifndef EXT3_BB_MAX_BLOCKS
+#define ext3_mb_new_blocks(handle, inode, goal, count, aflags, err) \
+        ext3_new_blocks(handle, inode, count, goal, err)
+#endif
 
 struct bpointers {
         unsigned long *blocks;
@@ -922,8 +820,18 @@
                 depth = path->p_depth;
 
                 /* try to predict block placement */
-                if ((ex = path[depth].p_ext))
-                        return ext_pblock(ex) + (block - le32_to_cpu(ex->ee_block));
+                if ((ex = path[depth].p_ext)) {
+#if 0
+                        /* This prefers to eat into a contiguous extent
+                         * rather than find an extent that the whole
+                         * request will fit into.  This can fragment data
+                         * block allocation and prevents our lovely 1M I/Os
+                         * from reaching the disk intact. */
+                        if (ex->ee_block + ex->ee_len == block)
+                                *aflags |= 1;
+#endif
+                        return ex->ee_start + (block - ex->ee_block);
+                }
 
                 /* it looks index is empty
                  * try to find starting from index itself */
@@ -1048,19 +956,15 @@
 
         tgen = EXT_GENERATION(base);
         count = ext3_ext_calc_credits_for_insert(base, path);
-<<<<<<< HEAD
-        fsfilt_up_truncate_sem(inode);
-=======
         ext3_up_truncate_sem(inode);
 
->>>>>>> d5360e75
         handle = ext3_journal_start(inode, count+EXT3_ALLOC_NEEDED+1);
         if (IS_ERR(handle)) {
-                fsfilt_down_truncate_sem(inode);
+                ext3_down_truncate_sem(inode);
                 return PTR_ERR(handle);
         }
 
-        fsfilt_down_truncate_sem(inode);
+        ext3_down_truncate_sem(inode);
         if (tgen != EXT_GENERATION(base)) {
                 /* the tree has changed. so path can be invalid at moment */
                 ext3_journal_stop(handle);
@@ -1074,9 +978,9 @@
         EXT_ASSERT(count <= cex->ec_len);
 
         /* insert new extent */
-        nex.ee_block = cpu_to_le32(cex->ec_block);
-        ext3_ext_store_pblock(&nex, pblock);
-        nex.ee_len = cpu_to_le16(count);
+        nex.ee_block = cex->ec_block;
+        nex.ee_start = pblock;
+        nex.ee_len = count;
         err = ext3_ext_insert_extent(handle, base, path, &nex);
         if (err) {
                 /* free data blocks we just allocated */
@@ -1085,8 +989,7 @@
 #ifdef EXT3_MB_HINT_GROUP_ALLOC
                 ext3_mb_discard_inode_preallocations(inode);
 #endif
-                ext3_free_blocks(handle, inode, ext_pblock(&nex),
-                                 cpu_to_le16(nex.ee_len), 0);
+                ext3_free_blocks(handle, inode, nex.ee_start, nex.ee_len, 0);
                 goto out;
         }
 
@@ -1095,10 +998,10 @@
          * we are asking ext3_ext_walk_space() to continue
          * scaning after that block
          */
-        cex->ec_len = le16_to_cpu(nex.ee_len);
-        cex->ec_start = ext_pblock(&nex);
-        BUG_ON(le16_to_cpu(nex.ee_len) == 0);
-        BUG_ON(le32_to_cpu(nex.ee_block) != cex->ec_block);
+        cex->ec_len = nex.ee_len;
+        cex->ec_start = nex.ee_start;
+        BUG_ON(nex.ee_len == 0);
+        BUG_ON(nex.ee_block != cex->ec_block);
 
 out:
         ext3_journal_stop(handle);
@@ -1109,10 +1012,9 @@
                         CERROR("hmm. why do we find this extent?\n");
                         CERROR("initial space: %lu:%u\n",
                                 bp->start, bp->init_num);
-                        CERROR("current extent: %u/%u/%llu %d\n",
+                        CERROR("current extent: %u/%u/%u %d\n",
                                 cex->ec_block, cex->ec_len,
-                                (unsigned long long)cex->ec_start,
-                                cex->ec_type);
+                                cex->ec_start, cex->ec_type);
                 }
                 i = 0;
                 if (cex->ec_block < bp->start)
@@ -1166,14 +1068,10 @@
         bp.init_num = bp.num = num;
         bp.create = create;
 
-<<<<<<< HEAD
-        fsfilt_down_truncate_sem(inode);
-=======
         ext3_down_truncate_sem(inode);
->>>>>>> d5360e75
         err = fsfilt_ext3_ext_walk_space(base, block, num, ext3_ext_new_extent_cb, &bp);
         ext3_ext_invalidate_cache(base);
-        fsfilt_up_truncate_sem(inode);
+        ext3_up_truncate_sem(inode);
 
         return err;
 }
@@ -1290,9 +1188,9 @@
                 size = i_size_read(inode) - *offs;
                 unlock_kernel();
                 if (size < 0) {
-                        CDEBUG(D_EXT2, "size %llu is too short for read @%llu\n",
-                               i_size_read(inode), *offs);
-                        return -EBADR;
+                        CERROR("size %llu is too short for read %u@%llu\n",
+                               i_size_read(inode), size, *offs);
+                        return -EIO;
                 } else if (size == 0) {
                         return 0;
                 }
@@ -1407,11 +1305,7 @@
 
 static int fsfilt_ext3_setup(struct super_block *sb)
 {
-<<<<<<< HEAD
-#if !defined(S_PDIROPS) && (LINUX_VERSION_CODE >= KERNEL_VERSION(2,6,6)) && defined(HAVE_QUOTA_SUPPORT)
-=======
 #if (LINUX_VERSION_CODE >= KERNEL_VERSION(2,6,6)) && defined(HAVE_QUOTA_SUPPORT)
->>>>>>> d5360e75
         struct ext3_sb_info *sbi = EXT3_SB(sb);
 #endif
 #if 0
@@ -1534,44 +1428,28 @@
                                 lustre_quota_version_t qfmt = oqc->qc_id;
                                 char *name[][MAXQUOTAS] = LUSTRE_OPQFILES_NAMES;
 
-<<<<<<< HEAD
-                                rc = ll_quota_on(sb, i, QFMT_VFS_V0,
-                                                 name[qfmt][i], 0);
-=======
                                 if (!qcop->quota_on)
                                         GOTO(out, rc = -ENOSYS);
 
                                 rc = qcop->quota_on(sb, i, QFMT_VFS_V0,
                                                     name[qfmt][i]);
->>>>>>> d5360e75
 #ifdef HAVE_QUOTA64
                                 if (rc == -ENOENT || rc == -EINVAL) {
                                         /* see bug 13904 */
                                         rc = lustre_slave_quota_convert(qfmt, i);
                                         if (!rc)
-<<<<<<< HEAD
-                                                rc = ll_quota_on(sb, i,
-                                                              QFMT_VFS_V0,
-                                                              name[qfmt][i], 0);
-=======
                                                 rc = qcop->quota_on(sb, i,
                                                                 QFMT_VFS_V0,
                                                                 name[qfmt][i]);
->>>>>>> d5360e75
                                         else if (rc == -ESTALE)
                                                 rc = -ENOENT;
                                 }
 #endif
-<<<<<<< HEAD
-                        } else if (oqc->qc_cmd == Q_QUOTAOFF)
-                                rc = ll_quota_off(sb, i, 0);
-=======
                         } else if (oqc->qc_cmd == Q_QUOTAOFF) {
                                 if (!qcop->quota_off)
                                         GOTO(out, rc = -ENOSYS);
                                 rc = qcop->quota_off(sb, i);
                         }
->>>>>>> d5360e75
 
                         if (rc == -EBUSY)
                                 error = rc;
@@ -1774,9 +1652,8 @@
         RETURN(rc);
 }
 
-#ifndef HAVE_EXT4_LDISKFS
 static inline struct ext3_group_desc *
-get_group_desc(struct super_block *sb, int group, struct buffer_head **bh)
+get_group_desc(struct super_block *sb, int group)
 {
         unsigned long desc_block, desc;
         struct ext3_group_desc *gdp;
@@ -1790,23 +1667,28 @@
 }
 
 static inline struct buffer_head *
-ext3_read_inode_bitmap(struct super_block *sb, unsigned long group)
+read_inode_bitmap(struct super_block *sb, unsigned long group)
 {
         struct ext3_group_desc *desc;
         struct buffer_head *bh;
 
-        desc = get_group_desc(sb, group, NULL);
-        bh = sb_bread(sb, ext3_inode_bitmap(sb, desc));
+        desc = get_group_desc(sb, group);
+        bh = sb_bread(sb, le32_to_cpu(desc->bg_inode_bitmap));
+
         return bh;
 }
 
-static __u32 ext3_itable_unused_count(struct super_block *sb,
-                               struct ext3_group_desc *bg) {
-       return le16_to_cpu(bg->bg_itable_unused);
-}
-#else
-#define get_group_desc ext3_get_group_desc
-#endif
+static inline struct inode *ext3_iget_inuse(struct super_block *sb,
+                                     struct buffer_head *bitmap_bh,
+                                     int index, unsigned long ino)
+{
+        struct inode *inode = NULL;
+
+        if (ext3_test_bit(index, bitmap_bh->b_data))
+                inode = iget(sb, ino);
+
+        return inode;
+}
 
 struct qchk_ctxt {
         struct hlist_head       qckt_hash[NR_DQHASH];        /* quotacheck hash */
@@ -1866,15 +1748,11 @@
 static int v2_write_dqheader(struct file *f, int type)
 {
         static const __u32 quota_magics[] = V2_INITQMAGICS;
-<<<<<<< HEAD
-        static const __u32 quota_versions[] = LUSTRE_INITQVERSIONS_V1;
-=======
 #ifdef HAVE_QUOTA64
         static const __u32 quota_versions[] = V2_INITQVERSIONS_R0;
 #else
         static const __u32 quota_versions[] = V2_INITQVERSIONS;
 #endif
->>>>>>> d5360e75
         struct v2_disk_dqheader dqhead;
         loff_t offset = 0;
 
@@ -1916,11 +1794,7 @@
 static int v3_write_dqheader(struct file *f, int type)
 {
         static const __u32 quota_magics[] = V2_INITQMAGICS;
-<<<<<<< HEAD
-        static const __u32 quota_versions[] = LUSTRE_INITQVERSIONS_V2;
-=======
         static const __u32 quota_versions[] = V2_INITQVERSIONS_R1;
->>>>>>> d5360e75
         struct v2_disk_dqheader dqhead;
         loff_t offset = 0;
 
@@ -2062,18 +1936,14 @@
         return error;
 }
 
-#ifndef EXT3_FEATURE_RO_COMPAT_GDT_CSUM
-#define EXT3_FEATURE_RO_COMPAT_GDT_CSUM 0x0010
-#endif
-
 static int fsfilt_ext3_quotacheck(struct super_block *sb,
                                   struct obd_quotactl *oqc)
 {
         struct ext3_sb_info *sbi = EXT3_SB(sb);
-        int i, group, uninit_feat = 0;
+        int i, group;
         struct qchk_ctxt *qctxt;
         struct buffer_head *bitmap_bh = NULL;
-        unsigned long ino, inode_inuse;
+        unsigned long ino;
         struct inode *inode;
         int rc = 0;
         ENTRY;
@@ -2104,66 +1974,21 @@
                         GOTO(out, rc);
                 }
         }
-        if (EXT3_HAS_RO_COMPAT_FEATURE(sb, EXT3_FEATURE_RO_COMPAT_GDT_CSUM))
-                /* This filesystem supports the uninit group feature */
-                uninit_feat = 1;
-
-        /* number of inodes that have been allocated */
-        inode_inuse = sbi->s_inodes_per_group * sbi->s_groups_count -
-                      percpu_counter_sum(&sbi->s_freeinodes_counter);
 
         /* check quota and update in hash */
-        for (group = 0; group < sbi->s_groups_count && inode_inuse > 0;
-             group++) {
-                unsigned long used_count = sbi->s_inodes_per_group;
-
-                if (uninit_feat) {
-                        struct ext3_group_desc *desc;
-                        desc = get_group_desc(sb, group, NULL);
-                        if (!desc)
-                                GOTO(out, -EIO);
-
-                        /* we don't really need to take the group lock here,
-                         * but it may be useful if one day we support online
-                         * quotacheck */
-                        spin_lock(sb_bgl_lock(sbi, group));
-                        if (desc->bg_flags & cpu_to_le16(EXT3_BG_INODE_UNINIT)) {
-                                /* no inode in use in this group, just skip it */
-                                spin_unlock(sb_bgl_lock(sbi, group));
-                                continue;
-                        }
-                        used_count -= ext3_itable_unused_count(sb, desc);
-                        spin_unlock(sb_bgl_lock(sbi, group));
-                }
-
-                bitmap_bh = ext3_read_inode_bitmap(sb, group);
+        for (group = 0; group < sbi->s_groups_count; group++) {
+                ino = group * sbi->s_inodes_per_group + 1;
+                bitmap_bh = read_inode_bitmap(sb, group);
                 if (!bitmap_bh) {
-<<<<<<< HEAD
-                        CERROR("%s: ext3_read_inode_bitmap group %d failed\n",
-                               sb->s_id, group);
-=======
                         CERROR("read_inode_bitmap group %d failed", group);
->>>>>>> d5360e75
                         GOTO(out, -EIO);
                 }
 
-                i = 0;
-                while (i < used_count &&
-                       (i = ext3_find_next_bit(bitmap_bh->b_data,
-                                               used_count, i)) < used_count) {
-                        inode_inuse--;
-                        i++;
-                        ino = i + group * sbi->s_inodes_per_group;
+                for (i = 0; i < sbi->s_inodes_per_group; i++, ino++) {
                         if (ino < sbi->s_first_ino)
                                 continue;
-#if defined(HAVE_EXT4_LDISKFS) || !defined(HAVE_READ_INODE_IN_SBOPS)
-                        inode = ext3_iget(sb, ino);
-#else
-                        inode = iget(sb, ino);
-#endif
-                        if (!inode || IS_ERR(inode))
-                                continue;
-
+
+                        inode = ext3_iget_inuse(sb, bitmap_bh, i, ino);
                         rc = add_inode_quota(inode, qctxt, oqc);
                         iput(inode);
                         if (rc) {
@@ -2171,6 +1996,7 @@
                                 GOTO(out, rc);
                         }
                 }
+
                 brelse(bitmap_bh);
         }
 
@@ -2205,7 +2031,7 @@
                                 cqget(sb, qctxt->qckt_hash, &qctxt->qckt_list,
                                       dqid->di_id, i,
                                       qctxt->qckt_first_check[i]);
-                        OBD_FREE_PTR(dqid);
+                        kfree(dqid);
                 }
         }
 #endif
@@ -2335,69 +2161,6 @@
 {
         return (EXT3_SB(sb)->journal_bdev);
 }
-<<<<<<< HEAD
-
-ssize_t lustre_read_quota(struct file *f, struct inode *inode, int type,
-                          char *buf, int count, loff_t pos)
-{
-        loff_t p = pos;
-        int rc;
-
-        /* Support for both adm and op quota files must be provided */
-        if (f) {
-                rc = fsfilt_ext3_read_record(f, buf, count, &p);
-                rc = rc < 0 ? rc : p - pos;
-        } else {
-                struct super_block *sb = inode->i_sb;
-                rc = sb->s_op->quota_read(sb, type, buf, count, pos);
-        }
-        return rc;
-}
-
-ssize_t lustre_write_quota(struct file *f, char *buf, int count, loff_t pos)
-{
-        loff_t p = pos;
-        int rc;
-
-        /* Only adm quota files are supported, op updates are handled by vfs */
-        rc = fsfilt_ext3_write_record(f, buf, count, &p, 0);
-        rc = rc < 0 ? rc : p - pos;
-
-        return rc;
-}
-
-void *lustre_quota_journal_start(struct inode *inode, int delete)
-{
-        handle_t *handle;
-        unsigned block_count;
-
-        if (delete) {
-                /* each indirect block (+4) may become free, attaching to the
-                 * header list of free blocks (+1); the data block (+1) may
-                 * become a free block (+0) or a block with free dqentries (+0) */
-                block_count = (4 + 1) + 1;
-                handle = ext3_journal_start(inode,
-                            block_count*FSFILT_DATA_TRANS_BLOCKS(inode->i_sb)+2);
-        } else {
-                /* indirect blocks are touched (+4), each causes file expansion (+0) or
-                 * freeblk reusage with a header update (+1); dqentry is either reused
-                 * causing update of the entry block (+1), prev (+1) and next (+1) or
-                 * a new block allocation (+1) with a header update (+1)              */
-                block_count = (4 + 1) + 3;
-                handle = ext3_journal_start(inode,
-                             block_count*FSFILT_DATA_TRANS_BLOCKS(inode->i_sb)+2);
-
-        }
-
-        return handle;
-}
-
-void lustre_quota_journal_stop(void *handle)
-{
-        ext3_journal_stop((handle_t *)handle);
-}
-=======
->>>>>>> d5360e75
 
 static struct fsfilt_operations fsfilt_ext3_ops = {
         .fs_type                = "ext3",
