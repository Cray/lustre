--- conflicted
+++ resolved
@@ -71,15 +71,10 @@
 	-e "s/DX_HASH/EXT3_DX_HASH/g" \
 	-e "s/reserve_window/ext3_reserve_window/g" \
 	-e "s/rsv_window_add/ext3_rsv_window_add/g" \
-	-e "s/EXT3/LDISKFS/g" -e "s/ext3/ldiskfs/g" \
-	-e "s/EXT4/LDISKFS/g" -e "s/ext4/ldiskfs/g" \
-	-e "s/HAVE_LDISKFS_LDISKFS/HAVE_EXT4_LDISKFS/g"
+	-e "s/EXT3/LDISKFS/g" -e "s/ext3/ldiskfs/g"
 
 fsfilt_ldiskfs.c: fsfilt_ext3.c
 	sed $(strip $(ldiskfs_sed_flags)) $< > $@
-	if grep -q '^#define\(.*\)HAVE_EXT4_LDISKFS' @LDISKFS_DIR@/config.h ; then \
-		sed -i -e "/DEBUG_SUBSYSTEM\(.*\)S_FILTER/a\#define HAVE_EXT4_LDISKFS 1" $@ ;\
-	fi
 fsfilt_ldiskfs_quota.h: fsfilt_ext3_quota.h
 	sed $(strip $(ldiskfs_sed_flags)) $< > $@
 
@@ -109,8 +104,6 @@
 
 install-data-hook: $(install_data_hook)
 
-<<<<<<< HEAD
-=======
 DIST_SOURCES = fsfilt.c fsfilt_ext3.c fsfilt_reiserfs.c lvfs_common.c \
 	lvfs_internal.h lvfs_linux.c lvfs_userfs.c \
 	upcall_cache.c prng.c lvfs_lib.c\
@@ -118,6 +111,5 @@
 	lustre_quota_fmt_convert.c \
         # quotacheck_test.c quotactl_test.c fsfilt_ext3_quota.h
 
->>>>>>> d5360e75
 MOSTLYCLEANFILES := @MOSTLYCLEANFILES@ 
 CLEANFILES = fsfilt-*.c fsfilt_ldiskfs*.c fsfilt_extN.c sources