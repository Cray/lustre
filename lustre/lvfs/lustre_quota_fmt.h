--- conflicted
+++ resolved
@@ -62,11 +62,7 @@
 }
 
 /* for the verson 1 of lustre_disk_dqblk*/
-<<<<<<< HEAD
-#define LUSTRE_INITQVERSIONS_V1 {\
-=======
 #define LUSTRE_INITQVERSIONS {\
->>>>>>> d5360e75
         0,              /* USRQUOTA */\
         0               /* GRPQUOTA */\
 }
@@ -127,14 +123,6 @@
 #define GETENTRIES(buf,version) ((version == LUSTRE_QUOTA_V1) ? \
                                 GETENTRIES_V1(buf) : GETENTRIES_V2(buf))
 
-<<<<<<< HEAD
-union lustre_disk_dqblk_un {
-        struct lustre_disk_dqblk    v1;
-        struct lustre_disk_dqblk_v2 v2;
-};
-
-=======
->>>>>>> d5360e75
 /*
  * Here are header structures as written on disk and their in-memory copies
  */
@@ -204,11 +192,8 @@
 int lustre_read_quota_info(struct lustre_quota_info *lqi, int type);
 int lustre_read_quota_file_info(struct file* f, struct lustre_mem_dqinfo* info);
 int lustre_write_quota_info(struct lustre_quota_info *lqi, int type);
-<<<<<<< HEAD
-=======
 ssize_t read_blk(struct file *filp, uint blk, dqbuf_t buf);
 ssize_t write_blk(struct file *filp, uint blk, dqbuf_t buf);
->>>>>>> d5360e75
 int get_free_dqblk(struct file *filp, struct lustre_mem_dqinfo *info);
 int put_free_dqblk(struct file *filp, struct lustre_mem_dqinfo *info,
                           dqbuf_t buf, uint blk);
@@ -231,11 +216,6 @@
 int lustre_get_qids(struct file *fp, struct inode *inode, int type,
                     struct list_head *list);
 
-<<<<<<< HEAD
-ssize_t lustre_read_quota(struct file *f, struct inode *inode, int type,
-                          char *buf, int count, loff_t pos);
-=======
->>>>>>> d5360e75
 
 /* comes from lustre_quota_fmt_convert.c */
 int lustre_slave_quota_convert(lustre_quota_version_t qfmt, int type);
