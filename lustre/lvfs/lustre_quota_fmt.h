--- conflicted
+++ resolved
@@ -53,7 +53,6 @@
 #define LUSTRE_INITQMAGICS {\
         0xd9c01f11,     /* USRQUOTA */\
         0xd9c01927      /* GRPQUOTA */\
-<<<<<<< HEAD
 }
 
 /* Invalid magics that mark quota file as inconsistent */
@@ -62,16 +61,6 @@
         0xbadbadba      /* GRPQUOTA */\
 }
 
-=======
-}
-
-/* Invalid magics that mark quota file as inconsistent */
-#define LUSTRE_BADQMAGICS {\
-        0xbadbadba,     /* USRQUOTA */\
-        0xbadbadba      /* GRPQUOTA */\
-}
-
->>>>>>> 03b71240
 /* for the verson 1 of lustre_disk_dqblk*/
 #define LUSTRE_INITQVERSIONS {\
         0,              /* USRQUOTA */\
@@ -234,9 +223,5 @@
 
 #define LUSTRE_OPQFILES_NAMES { { "lquota.user", "lquota.group" }, \
                                 { "lquota_v2.user", "lquota_v2.group" } }
-<<<<<<< HEAD
 #endif                          /* lustre_quota_fmt.h */
-=======
-#endif                          /* lustre_quota_fmt.h */
-#endif
->>>>>>> 03b71240
+#endif