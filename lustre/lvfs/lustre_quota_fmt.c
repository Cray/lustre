--- conflicted
+++ resolved
@@ -59,16 +59,12 @@
 #include <obd_support.h>
 #include "lustre_quota_fmt.h"
 
-<<<<<<< HEAD
-=======
 #ifdef HAVE_QUOTA_SUPPORT
 
->>>>>>> 03b71240
 static const uint lustre_initqversions[][MAXQUOTAS] = {
         [LUSTRE_QUOTA_V1] = LUSTRE_INITQVERSIONS,
         [LUSTRE_QUOTA_V2] = LUSTRE_INITQVERSIONS_V2
 };
-<<<<<<< HEAD
 
 static const int lustre_dqstrinblk[] = {
         [LUSTRE_QUOTA_V1] = LUSTRE_DQSTRINBLK,
@@ -80,19 +76,6 @@
         [LUSTRE_QUOTA_V2] = sizeof(struct lustre_disk_dqblk_v2)
 };
 
-=======
-
-static const int lustre_dqstrinblk[] = {
-        [LUSTRE_QUOTA_V1] = LUSTRE_DQSTRINBLK,
-        [LUSTRE_QUOTA_V2] = LUSTRE_DQSTRINBLK_V2
-};
-
-static const int lustre_disk_dqblk_sz[] = {
-        [LUSTRE_QUOTA_V1] = sizeof(struct lustre_disk_dqblk),
-        [LUSTRE_QUOTA_V2] = sizeof(struct lustre_disk_dqblk_v2)
-};
-
->>>>>>> 03b71240
 int check_quota_file(struct file *f, struct inode *inode, int type, 
                      lustre_quota_version_t version)
 {
