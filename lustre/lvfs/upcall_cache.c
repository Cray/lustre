/* -*- mode: c; c-basic-offset: 8; indent-tabs-mode: nil; -*-
 * vim:expandtab:shiftwidth=8:tabstop=8:
 *
 * GPL HEADER START
 *
 * DO NOT ALTER OR REMOVE COPYRIGHT NOTICES OR THIS FILE HEADER.
 *
 * This program is free software; you can redistribute it and/or modify
 * it under the terms of the GNU General Public License version 2 only,
 * as published by the Free Software Foundation.
 *
 * This program is distributed in the hope that it will be useful, but
 * WITHOUT ANY WARRANTY; without even the implied warranty of
 * MERCHANTABILITY or FITNESS FOR A PARTICULAR PURPOSE.  See the GNU
 * General Public License version 2 for more details (a copy is included
 * in the LICENSE file that accompanied this code).
 *
 * You should have received a copy of the GNU General Public License
 * version 2 along with this program; If not, see
 * http://www.sun.com/software/products/lustre/docs/GPLv2.pdf
 *
 * Please contact Sun Microsystems, Inc., 4150 Network Circle, Santa Clara,
 * CA 95054 USA or visit www.sun.com if you need additional information or
 * have any questions.
 *
 * GPL HEADER END
 */
/*
 * Copyright  2008 Sun Microsystems, Inc. All rights reserved
 * Use is subject to license terms.
 */
/*
 * This file is part of Lustre, http://www.lustre.org/
 * Lustre is a trademark of Sun Microsystems, Inc.
 *
 * lustre/lvfs/upcall_cache.c
 *
 * Supplementary groups cache.
 */

#define DEBUG_SUBSYSTEM S_SEC

#ifndef AUTOCONF_INCLUDED
#include <linux/config.h>
#endif
#include <linux/module.h>
#include <linux/kernel.h>
#include <linux/mm.h>
#include <linux/kmod.h>
#include <linux/string.h>
#include <linux/stat.h>
#include <linux/errno.h>
#include <linux/version.h>
#include <linux/unistd.h>

#include <asm/system.h>
#include <asm/uaccess.h>

#include <linux/fs.h>
#include <linux/stat.h>
#include <asm/uaccess.h>
#include <linux/slab.h>

#include <obd_support.h>
#include <lustre_lib.h>

#if LINUX_VERSION_CODE < KERNEL_VERSION(2,6,4)
struct group_info *groups_alloc(int ngroups)
{
        struct group_info *ginfo;

        LASSERT(ngroups <= NGROUPS_SMALL);

        OBD_ALLOC(ginfo, sizeof(*ginfo) + 1 * sizeof(gid_t *));
        if (!ginfo)
                return NULL;
        ginfo->ngroups = ngroups;
        ginfo->nblocks = 1;
        ginfo->blocks[0] = ginfo->small_block;
        atomic_set(&ginfo->usage, 1);

        return ginfo;
}

void groups_free(struct group_info *ginfo)
{
        LASSERT(ginfo->ngroups <= NGROUPS_SMALL);
        LASSERT(ginfo->nblocks == 1);
        LASSERT(ginfo->blocks[0] == ginfo->small_block);

        OBD_FREE(ginfo, sizeof(*ginfo) + 1 * sizeof(gid_t *));
}
#endif

static struct upcall_cache_entry *alloc_entry(__u64 key)
{
        struct upcall_cache_entry *entry;

        OBD_ALLOC(entry, sizeof(*entry));
        if (!entry)
                return NULL;

        UC_CACHE_SET_NEW(entry);
        INIT_LIST_HEAD(&entry->ue_hash);
        entry->ue_key = key;
        atomic_set(&entry->ue_refcount, 0);
        init_waitqueue_head(&entry->ue_waitq);
        return entry;
}

/* protected by hash lock */
static void free_entry(struct upcall_cache_entry *entry)
{
        if (entry->ue_group_info)
<<<<<<< HEAD
                put_group_info(entry->ue_group_info);
=======
                groups_free(entry->ue_group_info);
>>>>>>> d5360e75
        list_del(&entry->ue_hash);
        CDEBUG(D_OTHER, "destroy cache entry %p for key "LPU64"\n",
               entry, entry->ue_key);
        OBD_FREE(entry, sizeof(*entry));
}

static void get_entry(struct upcall_cache_entry *entry)
{
        atomic_inc(&entry->ue_refcount);
}

static void put_entry(struct upcall_cache_entry *entry)
{
        if (atomic_dec_and_test(&entry->ue_refcount) &&
            (UC_CACHE_IS_INVALID(entry) || UC_CACHE_IS_EXPIRED(entry))) {
                free_entry(entry);
        }
}

static int check_unlink_entry(struct upcall_cache_entry *entry)
{
        if (UC_CACHE_IS_VALID(entry) &&
            time_before(jiffies, entry->ue_expire))
                return 0;

        if (UC_CACHE_IS_ACQUIRING(entry)) {
                if (time_before(jiffies, entry->ue_acquire_expire))
                        return 0;

                UC_CACHE_SET_EXPIRED(entry);
                wake_up_all(&entry->ue_waitq);
        } else if (!UC_CACHE_IS_INVALID(entry)) {
                UC_CACHE_SET_EXPIRED(entry);
        }

        list_del_init(&entry->ue_hash);
        if (!atomic_read(&entry->ue_refcount))
                free_entry(entry);
        return 1;
}

static int refresh_entry(struct upcall_cache *hash,
                         struct upcall_cache_entry *entry)
{
        char *argv[4];
        char *envp[3];
        char keystr[16];
        int rc;
        ENTRY;

        snprintf(keystr, 16, LPU64, entry->ue_key);

        CDEBUG(D_INFO, "The groups upcall is: %s \n", hash->uc_upcall);
        argv[0] = hash->uc_upcall;
        argv[1] = hash->uc_name;
        argv[2] = keystr;
        argv[3] = NULL;

        envp[0] = "HOME=/";
        envp[1] = "PATH=/sbin:/usr/sbin";
        envp[2] = NULL;

        rc = USERMODEHELPER(argv[0], argv, envp);
        if (rc < 0) {
                CERROR("%s: error invoking getgroups upcall %s %s %s: rc %d; "
                       "check /proc/fs/lustre/mds/%s/group_upcall\n",
                       hash->uc_name, argv[0], argv[1], argv[2], rc, argv[1]);
        } else {
                CDEBUG(D_HA, "%s: invoked upcall %s %s %s\n", hash->uc_name,
                       argv[0], argv[1], argv[2]);
                rc = 0;
        }
        RETURN(rc);
}

static int entry_set_group_info(struct upcall_cache_entry *entry, __u32 primary,
                                __u32 ngroups, __u32 *groups)
{
        struct group_info *ginfo;
        int i, j;
        ENTRY;

#if LINUX_VERSION_CODE < KERNEL_VERSION(2,6,4)
        if (ngroups > NGROUPS)
                ngroups = NGROUPS;
#endif

        if (ngroups > NGROUPS_MAX) {
                CERROR("using first %d supplementary groups for uid "LPU64"\n",
                       NGROUPS_MAX, entry->ue_key);
                ngroups = NGROUPS_MAX;
        }

        ginfo = groups_alloc(ngroups);
        if (!ginfo) {
                CERROR("uid "LPU64" update can't alloc ginfo for %d groups\n",
                       entry->ue_key, ngroups);
                RETURN(-ENOMEM);
        }
        entry->ue_group_info = ginfo;
        entry->ue_primary = primary;

        for (i = 0; i < ginfo->nblocks; i++) {
<<<<<<< HEAD
                int cp_count = min_t(int, NGROUPS_PER_BLOCK, ngroups);
=======
                int cp_count = min(NGROUPS_PER_BLOCK, (int)ngroups);
>>>>>>> d5360e75
                int off = i * NGROUPS_PER_BLOCK;

                for (j = 0; j < cp_count; j++)
                        ginfo->blocks[i][j] = groups[off + j];

                ngroups -= cp_count;
        }
        RETURN(0);
}

struct upcall_cache_entry *upcall_cache_get_entry(struct upcall_cache *hash,
                                                  __u64 key, __u32 primary,
                                                  __u32 ngroups, __u32 *groups)
{
        struct upcall_cache_entry *entry = NULL, *new = NULL, *next;
        struct list_head *head;
        wait_queue_t wait;
        int rc, found;
        ENTRY;

        LASSERT(hash);

        if (strcmp(hash->uc_upcall, "NONE") == 0) {
                new = alloc_entry(key);
                if (!new) {
                        CERROR("fail to alloc entry\n");
                        RETURN(NULL);
                }
                get_entry(new);

                /* We have to sort the groups for 2.6 kernels */
                LASSERT(ngroups <= 2);
                if (ngroups == 2 && groups[1] == -1)
                        ngroups--;
#if LINUX_VERSION_CODE >= KERNEL_VERSION(2,6,4)
                /* 2.6 needs groups array sorted */
                if (ngroups == 2 && groups[0] > groups[1]) {
                        __u32 tmp = groups[1];
                        groups[1] = groups[0];
                        groups[0] = tmp;
                }
#endif
                if (ngroups > 0 && groups[0] == -1) {
                        groups[0] = groups[1];
                        ngroups--;
                }

                rc = entry_set_group_info(new, primary, ngroups, groups);

                /* We can't cache this entry as it only has a subset of
                 * the user's groups, as sent in suppgid1, suppgid2. */
                UC_CACHE_SET_EXPIRED(new);
                RETURN(new);
        }
        head = &hash->uc_hashtable[UC_CACHE_HASH_INDEX(key)];
find_again:
        found = 0;
        spin_lock(&hash->uc_lock);
        list_for_each_entry_safe(entry, next, head, ue_hash) {
                /* check invalid & expired items */
                if (check_unlink_entry(entry))
                        continue;
                if (entry->ue_key == key) {
                        found = 1;
                        break;
                }
        }

        if (!found) { /* didn't find it */
                if (!new) {
                        spin_unlock(&hash->uc_lock);
                        new = alloc_entry(key);
                        if (!new) {
                                CERROR("fail to alloc entry\n");
                                RETURN(ERR_PTR(-ENOMEM));
                        }
                        goto find_again;
                } else {
                        list_add(&new->ue_hash, head);
                        entry = new;
                }
        } else {
                if (new) {
                        free_entry(new);
                        new = NULL;
                }
                list_move(&entry->ue_hash, head);
        }
        get_entry(entry);

        /* acquire for new one */
        if (UC_CACHE_IS_NEW(entry)) {
                UC_CACHE_SET_ACQUIRING(entry);
                UC_CACHE_CLEAR_NEW(entry);
                entry->ue_acquire_expire = jiffies + hash->uc_acquire_expire;
                spin_unlock(&hash->uc_lock);
                rc = refresh_entry(hash, entry);
                spin_lock(&hash->uc_lock);
                if (rc < 0) {
                        UC_CACHE_CLEAR_ACQUIRING(entry);
                        UC_CACHE_SET_INVALID(entry);
                }
                /* fall through */
        }
        /* someone (and only one) is doing upcall upon
         * this item, just wait it complete
         */
        if (UC_CACHE_IS_ACQUIRING(entry)) {
                init_waitqueue_entry(&wait, current);
                add_wait_queue(&entry->ue_waitq, &wait);
                set_current_state(TASK_INTERRUPTIBLE);
                spin_unlock(&hash->uc_lock);

                schedule_timeout(hash->uc_acquire_expire);

                spin_lock(&hash->uc_lock);
                remove_wait_queue(&entry->ue_waitq, &wait);
                if (UC_CACHE_IS_ACQUIRING(entry)) {
                        static unsigned long next;
                        /* we're interrupted or upcall failed in the middle */
                        if (time_after(jiffies, next)) {
                                CERROR("acquire timeout exceeded for key "LPU64
                                       "\n", entry->ue_key);
                                next = jiffies + 1800;
                        }
                        put_entry(entry);
                        GOTO(out, entry = ERR_PTR(-EIDRM));
                }
                /* fall through */
        }

        /* invalid means error, don't need to try again */
        if (UC_CACHE_IS_INVALID(entry)) {
                put_entry(entry);
                GOTO(out, entry = ERR_PTR(-EIDRM));
        }

        /* check expired
         * We can't refresh the existing one because some
         * memory might be shared by multiple processes.
         */
        if (check_unlink_entry(entry)) {
                /* if expired, try again. but if this entry is
                 * created by me but too quickly turn to expired
                 * without any error, should at least give a
                 * chance to use it once.
                 */
                if (entry != new) {
                        put_entry(entry);
                        spin_unlock(&hash->uc_lock);
                        new = NULL;
                        goto find_again;
                }
        }

        /* Now we know it's good */
out:
        spin_unlock(&hash->uc_lock);
        RETURN(entry);
}
EXPORT_SYMBOL(upcall_cache_get_entry);

void upcall_cache_put_entry(struct upcall_cache *hash,
                            struct upcall_cache_entry *entry)
{
        ENTRY;

        if (!entry) {
                EXIT;
                return;
        }

        LASSERT(atomic_read(&entry->ue_refcount) > 0);
        spin_lock(&hash->uc_lock);
        put_entry(entry);
        spin_unlock(&hash->uc_lock);
        EXIT;
}
EXPORT_SYMBOL(upcall_cache_put_entry);

int upcall_cache_downcall(struct upcall_cache *hash, __u32 err, __u64 key,
                          __u32 primary, __u32 ngroups, __u32 *groups)
{
        struct upcall_cache_entry *entry = NULL;
        struct list_head *head;
        int found = 0, rc = 0;
        ENTRY;

        LASSERT(hash);

        head = &hash->uc_hashtable[UC_CACHE_HASH_INDEX(key)];

        spin_lock(&hash->uc_lock);
        list_for_each_entry(entry, head, ue_hash) {
                if (entry->ue_key == key) {
                        found = 1;
                        get_entry(entry);
                        break;
                }
        }

        if (!found) {
                CDEBUG(D_OTHER, "%s: upcall for key "LPU64" not expected\n",
                       hash->uc_name, entry->ue_key);
                /* haven't found, it's possible */
                spin_unlock(&hash->uc_lock);
                RETURN(-EINVAL);
        }

        if (err) {
                CDEBUG(D_OTHER, "%s: upcall for key "LPU64" returned %d\n",
                       hash->uc_name, entry->ue_key, err);
                GOTO(out, rc = -EINVAL);
        }

        if (!UC_CACHE_IS_ACQUIRING(entry)) {
                CDEBUG(D_RPCTRACE,"%s: found uptodate entry %p (key "LPU64")\n",
                       hash->uc_name, entry, entry->ue_key);
                GOTO(out, rc = 0);
        }

        if (UC_CACHE_IS_INVALID(entry) || UC_CACHE_IS_EXPIRED(entry)) {
                CERROR("%s: found a stale entry %p (key "LPU64") in ioctl\n",
                       hash->uc_name, entry, entry->ue_key);
                GOTO(out, rc = -EINVAL);
        }

        spin_unlock(&hash->uc_lock);
        rc = entry_set_group_info(entry, primary, ngroups, groups);
        spin_lock(&hash->uc_lock);
        if (rc)
                GOTO(out, rc);

        entry->ue_expire = jiffies + hash->uc_entry_expire;
        UC_CACHE_SET_VALID(entry);
        CDEBUG(D_OTHER, "%s: created upcall cache entry %p for key "LPU64"\n",
               hash->uc_name, entry, entry->ue_key);
out:
        if (rc) {
                UC_CACHE_SET_INVALID(entry);
                list_del_init(&entry->ue_hash);
        }
        UC_CACHE_CLEAR_ACQUIRING(entry);
        spin_unlock(&hash->uc_lock);
        wake_up_all(&entry->ue_waitq);
        put_entry(entry);

        RETURN(rc);
}
EXPORT_SYMBOL(upcall_cache_downcall);

static void cache_flush(struct upcall_cache *hash, int force)
{
        struct upcall_cache_entry *entry, *next;
        int i;
        ENTRY;

        spin_lock(&hash->uc_lock);
        for (i = 0; i < UC_CACHE_HASH_SIZE; i++) {
                list_for_each_entry_safe(entry, next,
                                         &hash->uc_hashtable[i], ue_hash) {
                        if (!force && atomic_read(&entry->ue_refcount)) {
                                UC_CACHE_SET_EXPIRED(entry);
                                continue;
                        }
                        LASSERT(!atomic_read(&entry->ue_refcount));
                        free_entry(entry);
                }
        }
        spin_unlock(&hash->uc_lock);
        EXIT;
}

void upcall_cache_flush_idle(struct upcall_cache *cache)
{
        cache_flush(cache, 0);
}
EXPORT_SYMBOL(upcall_cache_flush_idle);

void upcall_cache_flush_all(struct upcall_cache *cache)
{
        cache_flush(cache, 1);
}
EXPORT_SYMBOL(upcall_cache_flush_all);

struct upcall_cache *upcall_cache_init(const char *name)
{
        struct upcall_cache *hash;
        int i;
        ENTRY;

        OBD_ALLOC(hash, sizeof(*hash));
        if (!hash)
                RETURN(ERR_PTR(-ENOMEM));

        spin_lock_init(&hash->uc_lock);
        for (i = 0; i < UC_CACHE_HASH_SIZE; i++)
                INIT_LIST_HEAD(&hash->uc_hashtable[i]);
        strncpy(hash->uc_name, name, sizeof(hash->uc_name) - 1);
        /* set default value, proc tunable */
        strcpy(hash->uc_upcall, "NONE");
        hash->uc_entry_expire = 10 * 60 * HZ;
        hash->uc_acquire_expire = 15 * HZ;

        RETURN(hash);
}
EXPORT_SYMBOL(upcall_cache_init);

void upcall_cache_cleanup(struct upcall_cache *hash)
{
        if (!hash)
                return;
        upcall_cache_flush_all(hash);
        OBD_FREE(hash, sizeof(*hash));
}
EXPORT_SYMBOL(upcall_cache_cleanup);<|MERGE_RESOLUTION|>--- conflicted
+++ resolved
@@ -112,11 +112,7 @@
 static void free_entry(struct upcall_cache_entry *entry)
 {
         if (entry->ue_group_info)
-<<<<<<< HEAD
-                put_group_info(entry->ue_group_info);
-=======
                 groups_free(entry->ue_group_info);
->>>>>>> d5360e75
         list_del(&entry->ue_hash);
         CDEBUG(D_OTHER, "destroy cache entry %p for key "LPU64"\n",
                entry, entry->ue_key);
@@ -220,11 +216,7 @@
         entry->ue_primary = primary;
 
         for (i = 0; i < ginfo->nblocks; i++) {
-<<<<<<< HEAD
-                int cp_count = min_t(int, NGROUPS_PER_BLOCK, ngroups);
-=======
                 int cp_count = min(NGROUPS_PER_BLOCK, (int)ngroups);
->>>>>>> d5360e75
                 int off = i * NGROUPS_PER_BLOCK;
 
                 for (j = 0; j < cp_count; j++)
