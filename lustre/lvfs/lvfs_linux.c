/* -*- mode: c; c-basic-offset: 8; indent-tabs-mode: nil; -*-
 * vim:expandtab:shiftwidth=8:tabstop=8:
 *
 * GPL HEADER START
 *
 * DO NOT ALTER OR REMOVE COPYRIGHT NOTICES OR THIS FILE HEADER.
 *
 * This program is free software; you can redistribute it and/or modify
 * it under the terms of the GNU General Public License version 2 only,
 * as published by the Free Software Foundation.
 *
 * This program is distributed in the hope that it will be useful, but
 * WITHOUT ANY WARRANTY; without even the implied warranty of
 * MERCHANTABILITY or FITNESS FOR A PARTICULAR PURPOSE.  See the GNU
 * General Public License version 2 for more details (a copy is included
 * in the LICENSE file that accompanied this code).
 *
 * You should have received a copy of the GNU General Public License
 * version 2 along with this program; If not, see
 * http://www.sun.com/software/products/lustre/docs/GPLv2.pdf
 *
 * Please contact Sun Microsystems, Inc., 4150 Network Circle, Santa Clara,
 * CA 95054 USA or visit www.sun.com if you need additional information or
 * have any questions.
 *
 * GPL HEADER END
 */
/*
 * Copyright  2008 Sun Microsystems, Inc. All rights reserved
 * Use is subject to license terms.
 */
/*
 * This file is part of Lustre, http://www.lustre.org/
 * Lustre is a trademark of Sun Microsystems, Inc.
 *
 * lustre/lvfs/lvfs_linux.c
 *
 * Author: Andreas Dilger <adilger@clusterfs.com>
 */

#ifndef EXPORT_SYMTAB
# define EXPORT_SYMTAB
#endif

#define DEBUG_SUBSYSTEM S_FILTER

#include <linux/version.h>
#include <linux/fs.h>
#include <asm/unistd.h>
#include <linux/slab.h>
#include <linux/pagemap.h>
#include <linux/quotaops.h>
#include <linux/version.h>
#include <libcfs/kp30.h>
#include <lustre_fsfilt.h>
#include <obd.h>
#include <linux/module.h>
#include <linux/init.h>
#include <linux/lustre_compat25.h>
#include <lvfs.h>
#include "lvfs_internal.h"

#include <obd.h>
#include <lustre_lib.h>
#include <lustre_quota.h>

/* Debugging check only needed during development */
#ifdef OBD_CTXT_DEBUG
# define ASSERT_CTXT_MAGIC(magic) LASSERT((magic) == OBD_RUN_CTXT_MAGIC)
# define ASSERT_NOT_KERNEL_CTXT(msg) LASSERTF(!segment_eq(get_fs(), get_ds()),\
                                              msg)
# define ASSERT_KERNEL_CTXT(msg) LASSERTF(segment_eq(get_fs(), get_ds()), msg)
#else
# define ASSERT_CTXT_MAGIC(magic) do {} while(0)
# define ASSERT_NOT_KERNEL_CTXT(msg) do {} while(0)
# define ASSERT_KERNEL_CTXT(msg) do {} while(0)
#endif

static void push_group_info(struct lvfs_run_ctxt *save,
                            struct upcall_cache_entry *uce)
{
        struct group_info *ginfo = uce ? uce->ue_group_info : NULL;

        if (!ginfo) {
                save->ngroups = current_ngroups;
                current_ngroups = 0;
        } else {
#if LINUX_VERSION_CODE >= KERNEL_VERSION(2,6,4)
                task_lock(current);
                save->group_info = current->group_info;
                current->group_info = ginfo;
                task_unlock(current);
#else
                LASSERT(ginfo->ngroups <= NGROUPS);
                LASSERT(current->ngroups <= NGROUPS_SMALL);
                /* save old */
                save->group_info.ngroups = current->ngroups;
                if (current->ngroups)
                        memcpy(save->group_info.small_block, current->groups,
                               current->ngroups * sizeof(gid_t));
                /* push new */
                current->ngroups = ginfo->ngroups;
                if (ginfo->ngroups)
                        memcpy(current->groups, ginfo->small_block,
                               current->ngroups * sizeof(gid_t));
#endif
        }
}

static void pop_group_info(struct lvfs_run_ctxt *save,
                           struct upcall_cache_entry *uce)
{
        struct group_info *ginfo = uce ? uce->ue_group_info : NULL;

        if (!ginfo) {
                current_ngroups = save->ngroups;
        } else {
#if LINUX_VERSION_CODE >= KERNEL_VERSION(2,6,4)
                task_lock(current);
                current->group_info = save->group_info;
                task_unlock(current);
#else
                current->ngroups = save->group_info.ngroups;
                if (current->ngroups)
                        memcpy(current->groups, save->group_info.small_block,
                               current->ngroups * sizeof(gid_t));
#endif
        }
}

/* push / pop to root of obd store */
void push_ctxt(struct lvfs_run_ctxt *save, struct lvfs_run_ctxt *new_ctx,
               struct lvfs_ucred *uc)
{
        //ASSERT_NOT_KERNEL_CTXT("already in kernel context!\n");
        ASSERT_CTXT_MAGIC(new_ctx->magic);
        OBD_SET_CTXT_MAGIC(save);

        /*
        CDEBUG(D_INFO,
               "= push %p->%p = cur fs %p pwd %p:d%d:i%d (%.*s), pwdmnt %p:%d\n",
               save, current, current->fs, current->fs->pwd,
               atomic_read(&current->fs->pwd->d_count),
               atomic_read(&current->fs->pwd->d_inode->i_count),
               current->fs->pwd->d_name.len, current->fs->pwd->d_name.name,
               current->fs->pwdmnt,
               atomic_read(&current->fs->pwdmnt->mnt_count));
        */

        save->fs = get_fs();
        LASSERT(atomic_read(&current->fs->pwd->d_count));
        LASSERT(atomic_read(&new_ctx->pwd->d_count));
        save->pwd = dget(current->fs->pwd);
        save->pwdmnt = mntget(current->fs->pwdmnt);
        save->luc.luc_umask = current->fs->umask;

        LASSERT(save->pwd);
        LASSERT(save->pwdmnt);
        LASSERT(new_ctx->pwd);
        LASSERT(new_ctx->pwdmnt);

        if (uc) {
                save->luc.luc_fsuid = current->fsuid;
                save->luc.luc_fsgid = current->fsgid;
                save->luc.luc_cap = current->cap_effective;

                current->fsuid = uc->luc_fsuid;
                current->fsgid = uc->luc_fsgid;
                current->cap_effective = uc->luc_cap;
                push_group_info(save, uc->luc_uce);
        }
        current->fs->umask = 0; /* umask already applied on client */
        set_fs(new_ctx->fs);
        ll_set_fs_pwd(current->fs, new_ctx->pwdmnt, new_ctx->pwd);

        /*
        CDEBUG(D_INFO,
               "= push %p->%p = cur fs %p pwd %p:d%d:i%d (%.*s), pwdmnt %p:%d\n",
               new_ctx, current, current->fs, current->fs->pwd,
               atomic_read(&current->fs->pwd->d_count),
               atomic_read(&current->fs->pwd->d_inode->i_count),
               current->fs->pwd->d_name.len, current->fs->pwd->d_name.name,
               current->fs->pwdmnt,
               atomic_read(&current->fs->pwdmnt->mnt_count));
        */
}
EXPORT_SYMBOL(push_ctxt);

void pop_ctxt(struct lvfs_run_ctxt *saved, struct lvfs_run_ctxt *new_ctx,
              struct lvfs_ucred *uc)
{
        //printk("pc0");
        ASSERT_CTXT_MAGIC(saved->magic);
        //printk("pc1");
        ASSERT_KERNEL_CTXT("popping non-kernel context!\n");

        /*
        CDEBUG(D_INFO,
               " = pop  %p==%p = cur %p pwd %p:d%d:i%d (%.*s), pwdmnt %p:%d\n",
               new_ctx, current, current->fs, current->fs->pwd,
               atomic_read(&current->fs->pwd->d_count),
               atomic_read(&current->fs->pwd->d_inode->i_count),
               current->fs->pwd->d_name.len, current->fs->pwd->d_name.name,
               current->fs->pwdmnt,
               atomic_read(&current->fs->pwdmnt->mnt_count));
        */

        LASSERTF(current->fs->pwd == new_ctx->pwd, "%p != %p\n",
                 current->fs->pwd, new_ctx->pwd);
        LASSERTF(current->fs->pwdmnt == new_ctx->pwdmnt, "%p != %p\n",
                 current->fs->pwdmnt, new_ctx->pwdmnt);

        set_fs(saved->fs);
        ll_set_fs_pwd(current->fs, saved->pwdmnt, saved->pwd);

        dput(saved->pwd);
        mntput(saved->pwdmnt);
        current->fs->umask = saved->luc.luc_umask;
        if (uc) {
                current->fsuid = saved->luc.luc_fsuid;
                current->fsgid = saved->luc.luc_fsgid;
                current->cap_effective = saved->luc.luc_cap;
                pop_group_info(saved, uc->luc_uce);
        }

        /*
        CDEBUG(D_INFO,
               "= pop  %p->%p = cur fs %p pwd %p:d%d:i%d (%.*s), pwdmnt %p:%d\n",
               saved, current, current->fs, current->fs->pwd,
               atomic_read(&current->fs->pwd->d_count),
               atomic_read(&current->fs->pwd->d_inode->i_count),
               current->fs->pwd->d_name.len, current->fs->pwd->d_name.name,
               current->fs->pwdmnt,
               atomic_read(&current->fs->pwdmnt->mnt_count));
        */
}
EXPORT_SYMBOL(pop_ctxt);

/* utility to make a file */
struct dentry *simple_mknod(struct dentry *dir, char *name, int mode, int fix)
{
        struct dentry *dchild;
        int err = 0;
        ENTRY;

        ASSERT_KERNEL_CTXT("kernel doing mknod outside kernel context\n");
        CDEBUG(D_INODE, "creating file %.*s\n", (int)strlen(name), name);

        dchild = ll_lookup_one_len(name, dir, strlen(name));
        if (IS_ERR(dchild))
                GOTO(out_up, dchild);

        if (dchild->d_inode) {
                int old_mode = dchild->d_inode->i_mode;
                if (!S_ISREG(old_mode))
                        GOTO(out_err, err = -EEXIST);

                /* Fixup file permissions if necessary */
                if (fix && (old_mode & S_IALLUGO) != (mode & S_IALLUGO)) {
                        CWARN("fixing permissions on %s from %o to %o\n",
                              name, old_mode, mode);
                        dchild->d_inode->i_mode = (mode & S_IALLUGO) |
                                                  (old_mode & ~S_IALLUGO);
                        mark_inode_dirty(dchild->d_inode);
                }
                GOTO(out_up, dchild);
        }

        err = ll_vfs_create(dir->d_inode, dchild, (mode & ~S_IFMT) | S_IFREG,
                            NULL);
        if (err)
                GOTO(out_err, err);

        RETURN(dchild);

out_err:
        dput(dchild);
        dchild = ERR_PTR(err);
out_up:
        return dchild;
}
EXPORT_SYMBOL(simple_mknod);

/* utility to make a directory */
struct dentry *simple_mkdir(struct dentry *dir, struct vfsmount *mnt,
                            char *name, int mode, int fix)
{
        struct dentry *dchild;
        int err = 0;
        ENTRY;

        ASSERT_KERNEL_CTXT("kernel doing mkdir outside kernel context\n");
        CDEBUG(D_INODE, "creating directory %.*s\n", (int)strlen(name), name);
        dchild = ll_lookup_one_len(name, dir, strlen(name));
        if (IS_ERR(dchild))
                GOTO(out_up, dchild);

        if (dchild->d_inode) {
                int old_mode = dchild->d_inode->i_mode;
                if (!S_ISDIR(old_mode)) {
                        CERROR("found %s (%lu/%u) is mode %o\n", name,
                               dchild->d_inode->i_ino,
                               dchild->d_inode->i_generation, old_mode);
                        GOTO(out_err, err = -ENOTDIR);
                }

                /* Fixup directory permissions if necessary */
                if (fix && (old_mode & S_IALLUGO) != (mode & S_IALLUGO)) {
                        CDEBUG(D_CONFIG,
                               "fixing permissions on %s from %o to %o\n",
                               name, old_mode, mode);
                        dchild->d_inode->i_mode = (mode & S_IALLUGO) |
                                                  (old_mode & ~S_IALLUGO);
                        mark_inode_dirty(dchild->d_inode);
                }
                GOTO(out_up, dchild);
        }

        err = ll_vfs_mkdir(dir->d_inode, dchild, mnt, mode);
        if (err)
                GOTO(out_err, err);

        RETURN(dchild);

out_err:
        dput(dchild);
        dchild = ERR_PTR(err);
out_up:
        return dchild;
}
EXPORT_SYMBOL(simple_mkdir);

/* utility to rename a file */
int lustre_rename(struct dentry *dir, struct vfsmount *mnt,
                  char *oldname, char *newname)
{
        struct dentry *dchild_old, *dchild_new;
        int err = 0;
        ENTRY;

        ASSERT_KERNEL_CTXT("kernel doing rename outside kernel context\n");
        CDEBUG(D_INODE, "renaming file %.*s to %.*s\n",
               (int)strlen(oldname), oldname, (int)strlen(newname), newname);

        dchild_old = ll_lookup_one_len(oldname, dir, strlen(oldname));
        if (IS_ERR(dchild_old))
                RETURN(PTR_ERR(dchild_old));

        if (!dchild_old->d_inode)
                GOTO(put_old, err = -ENOENT);

        dchild_new = ll_lookup_one_len(newname, dir, strlen(newname));
        if (IS_ERR(dchild_new))
                GOTO(put_old, err = PTR_ERR(dchild_new));

        err = ll_vfs_rename(dir->d_inode, dchild_old, mnt,
                            dir->d_inode, dchild_new, mnt);

        dput(dchild_new);
put_old:
        dput(dchild_old);
        RETURN(err);
}
EXPORT_SYMBOL(lustre_rename);

/*
 * Read a file from within kernel context.  Prior to calling this
 * function we should already have done a push_ctxt().
 */
int lustre_fread(struct file *file, void *buf, int len, loff_t *off)
{
        ASSERT_KERNEL_CTXT("kernel doing read outside kernel context\n");
        if (!file || !file->f_op || !file->f_op->read || !off)
                RETURN(-ENOSYS);

        return file->f_op->read(file, buf, len, off);
}
EXPORT_SYMBOL(lustre_fread);

/*
 * Write a file from within kernel context.  Prior to calling this
 * function we should already have done a push_ctxt().
 */
int lustre_fwrite(struct file *file, const void *buf, int len, loff_t *off)
{
        ENTRY;
        ASSERT_KERNEL_CTXT("kernel doing write outside kernel context\n");
        if (!file)
                RETURN(-ENOENT);
        if (!file->f_op)
                RETURN(-ENOSYS);
        if (!off)
                RETURN(-EINVAL);

        if (!file->f_op->write)
                RETURN(-EROFS);

        RETURN(file->f_op->write(file, buf, len, off));
}
EXPORT_SYMBOL(lustre_fwrite);

/*
 * Sync a file from within kernel context.  Prior to calling this
 * function we should already have done a push_ctxt().
 */
int lustre_fsync(struct file *file)
{
        ENTRY;
        ASSERT_KERNEL_CTXT("kernel doing sync outside kernel context\n");
        if (!file || !file->f_op || !file->f_op->fsync)
                RETURN(-ENOSYS);

        RETURN(file->f_op->fsync(file, file->f_dentry, 0));
}
EXPORT_SYMBOL(lustre_fsync);

struct l_file *l_dentry_open(struct lvfs_run_ctxt *ctxt, struct l_dentry *de,
                             int flags)
{
        mntget(ctxt->pwdmnt);
        return dentry_open(de, ctxt->pwdmnt, flags);
}
EXPORT_SYMBOL(l_dentry_open);

#ifdef HAVE_VFS_READDIR_U64_INO
static int l_filldir(void *__buf, const char *name, int namlen, loff_t offset,
                     u64 ino, unsigned int d_type)
#else
static int l_filldir(void *__buf, const char *name, int namlen, loff_t offset,
                     ino_t ino, unsigned int d_type)
#endif
{
        struct l_linux_dirent *dirent;
        struct l_readdir_callback *buf = (struct l_readdir_callback *)__buf;

        dirent = buf->lrc_dirent;
        if (dirent)
               dirent->lld_off = offset;

        OBD_ALLOC(dirent, sizeof(*dirent));

        if (!dirent)
                return -ENOMEM;

        list_add_tail(&dirent->lld_list, buf->lrc_list);

        buf->lrc_dirent = dirent;
        dirent->lld_ino = ino;
        LASSERT(sizeof(dirent->lld_name) >= namlen + 1);
        memcpy(dirent->lld_name, name, namlen);

        return 0;
}

long l_readdir(struct file *file, struct list_head *dentry_list)
{
        struct l_linux_dirent *lastdirent;
        struct l_readdir_callback buf;
        int error;

        buf.lrc_dirent = NULL;
        buf.lrc_list = dentry_list; 

        error = vfs_readdir(file, l_filldir, &buf);
        if (error < 0)
                return error;

        lastdirent = buf.lrc_dirent;
        if (lastdirent)
                lastdirent->lld_off = file->f_pos;

        return 0; 
}
EXPORT_SYMBOL(l_readdir);


#ifdef LUSTRE_KERNEL_VERSION
#ifndef HAVE_CLEAR_RDONLY_ON_PUT
#error rdonly patchset must be updated [cfs bz11248]
#endif

void dev_set_rdonly(lvfs_sbdev_type dev);
int dev_check_rdonly(lvfs_sbdev_type dev);

void __lvfs_set_rdonly(lvfs_sbdev_type dev, lvfs_sbdev_type jdev)
{
        if (jdev && (jdev != dev)) {
                CDEBUG(D_IOCTL | D_HA, "set journal dev %lx rdonly\n",
                       (long)jdev);
                dev_set_rdonly(jdev);
        }
        CDEBUG(D_IOCTL | D_HA, "set dev %lx rdonly\n", (long)dev);
        dev_set_rdonly(dev);
}

int lvfs_check_rdonly(lvfs_sbdev_type dev)
{
        return dev_check_rdonly(dev);
}

EXPORT_SYMBOL(__lvfs_set_rdonly);
EXPORT_SYMBOL(lvfs_check_rdonly);
#endif /* LUSTRE_KERNEL_VERSION */

int lvfs_check_io_health(struct obd_device *obd, struct file *file)
{
        char *write_page = NULL;
        loff_t offset = 0;
        int rc = 0;
        ENTRY;

        OBD_ALLOC(write_page, CFS_PAGE_SIZE);
        if (!write_page)
                RETURN(-ENOMEM);
        
        rc = fsfilt_write_record(obd, file, write_page, CFS_PAGE_SIZE, &offset, 1);
       
        OBD_FREE(write_page, CFS_PAGE_SIZE);

        CDEBUG(D_INFO, "write 1 page synchronously for checking io rc %d\n",rc);
        RETURN(rc); 
}
EXPORT_SYMBOL(lvfs_check_io_health);
<<<<<<< HEAD
=======
#endif /* LUSTRE_KERNEL_VERSION */

void obd_update_maxusage()
{
        __u64 max1, max2;

        max1 = obd_pages_sum();
        max2 = obd_memory_sum();

        spin_lock(&obd_updatemax_lock);
        if (max1 > obd_max_pages)
                obd_max_pages = max1;
        if (max2 > obd_max_alloc)
                obd_max_alloc = max2;
        spin_unlock(&obd_updatemax_lock);

}

__u64 obd_memory_max(void)
{
        __u64 ret;

        spin_lock(&obd_updatemax_lock);
        ret = obd_max_alloc;
        spin_unlock(&obd_updatemax_lock);

        return ret;
}

__u64 obd_pages_max(void)
{
        __u64 ret;

        spin_lock(&obd_updatemax_lock);
        ret = obd_max_pages;
        spin_unlock(&obd_updatemax_lock);

        return ret;
}

EXPORT_SYMBOL(obd_update_maxusage);
EXPORT_SYMBOL(obd_pages_max);
EXPORT_SYMBOL(obd_memory_max);
EXPORT_SYMBOL(obd_memory);

#ifdef LPROCFS
__s64 lprocfs_read_helper(struct lprocfs_counter *lc,
                          enum lprocfs_fields_flags field)
{
        __s64 ret = 0;
        int centry;

        if (!lc)
                RETURN(0);
        do {
                centry = atomic_read(&lc->lc_cntl.la_entry);

                switch (field) {
                        case LPROCFS_FIELDS_FLAGS_CONFIG:
                                ret = lc->lc_config;
                                break;
                        case LPROCFS_FIELDS_FLAGS_SUM:
                                ret = lc->lc_sum;
                                break;
                        case LPROCFS_FIELDS_FLAGS_MIN:
                                ret = lc->lc_min;
                                break;
                        case LPROCFS_FIELDS_FLAGS_MAX:
                                ret = lc->lc_max;
                                break;
                        case LPROCFS_FIELDS_FLAGS_AVG:
                                ret = (lc->lc_max - lc->lc_min)/2;
                                break;
                        case LPROCFS_FIELDS_FLAGS_SUMSQUARE:
                                ret = lc->lc_sumsquare;
                                break;
                        case LPROCFS_FIELDS_FLAGS_COUNT:
                                ret = lc->lc_count;
                                break;
                        default:
                                break;
                };
        } while (centry != atomic_read(&lc->lc_cntl.la_entry) &&
                 centry != atomic_read(&lc->lc_cntl.la_exit));

        RETURN(ret);
}
EXPORT_SYMBOL(lprocfs_read_helper);
#endif /* LPROCFS */
>>>>>>> 7df8d1be

MODULE_AUTHOR("Sun Microsystems, Inc. <http://www.lustre.org/>");
MODULE_DESCRIPTION("Lustre VFS Filesystem Helper v0.1");
MODULE_LICENSE("GPL");<|MERGE_RESOLUTION|>--- conflicted
+++ resolved
@@ -282,7 +282,7 @@
 EXPORT_SYMBOL(simple_mknod);
 
 /* utility to make a directory */
-struct dentry *simple_mkdir(struct dentry *dir, struct vfsmount *mnt,
+struct dentry *simple_mkdir(struct dentry *dir, struct vfsmount *mnt, 
                             char *name, int mode, int fix)
 {
         struct dentry *dchild;
@@ -306,7 +306,7 @@
 
                 /* Fixup directory permissions if necessary */
                 if (fix && (old_mode & S_IALLUGO) != (mode & S_IALLUGO)) {
-                        CDEBUG(D_CONFIG,
+                        CDEBUG(D_CONFIG, 
                                "fixing permissions on %s from %o to %o\n",
                                name, old_mode, mode);
                         dchild->d_inode->i_mode = (mode & S_IALLUGO) |
@@ -331,7 +331,7 @@
 EXPORT_SYMBOL(simple_mkdir);
 
 /* utility to rename a file */
-int lustre_rename(struct dentry *dir, struct vfsmount *mnt,
+int lustre_rename(struct dentry *dir, struct vfsmount *mnt, 
                   char *oldname, char *newname)
 {
         struct dentry *dchild_old, *dchild_new;
@@ -339,21 +339,21 @@
         ENTRY;
 
         ASSERT_KERNEL_CTXT("kernel doing rename outside kernel context\n");
-        CDEBUG(D_INODE, "renaming file %.*s to %.*s\n",
+        CDEBUG(D_INODE, "renaming file %.*s to %.*s\n", 
                (int)strlen(oldname), oldname, (int)strlen(newname), newname);
 
         dchild_old = ll_lookup_one_len(oldname, dir, strlen(oldname));
         if (IS_ERR(dchild_old))
                 RETURN(PTR_ERR(dchild_old));
 
-        if (!dchild_old->d_inode)
+        if (!dchild_old->d_inode) 
                 GOTO(put_old, err = -ENOENT);
 
         dchild_new = ll_lookup_one_len(newname, dir, strlen(newname));
         if (IS_ERR(dchild_new))
                 GOTO(put_old, err = PTR_ERR(dchild_new));
 
-        err = ll_vfs_rename(dir->d_inode, dchild_old, mnt,
+        err = ll_vfs_rename(dir->d_inode, dchild_old, mnt, 
                             dir->d_inode, dchild_new, mnt);
 
         dput(dchild_new);
@@ -473,6 +473,57 @@
 }
 EXPORT_SYMBOL(l_readdir);
 
+int l_notify_change(struct vfsmount *mnt, struct dentry *dchild,
+                    struct iattr *newattrs)
+{
+        int rc;
+
+        LOCK_INODE_MUTEX(dchild->d_inode);
+#ifdef HAVE_SECURITY_PLUG
+        rc = notify_change(dchild, mnt, newattrs);
+#else
+        rc = notify_change(dchild, newattrs);
+#endif
+        UNLOCK_INODE_MUTEX(dchild->d_inode);
+        return rc;
+}
+EXPORT_SYMBOL(l_notify_change);
+
+/* utility to truncate a file */
+int simple_truncate(struct dentry *dir, struct vfsmount *mnt, 
+                    char *name, loff_t length)
+{
+        struct dentry *dchild;
+        struct iattr newattrs;
+        int err = 0;
+        ENTRY;
+
+        CDEBUG(D_INODE, "truncating file %.*s to %lld\n", (int)strlen(name),
+               name, (long long)length);
+        dchild = ll_lookup_one_len(name, dir, strlen(name));
+        if (IS_ERR(dchild))
+                GOTO(out, err = PTR_ERR(dchild));
+
+        if (dchild->d_inode) {
+                int old_mode = dchild->d_inode->i_mode;
+                if (S_ISDIR(old_mode)) {
+                        CERROR("found %s (%lu/%u) is mode %o\n", name,
+                               dchild->d_inode->i_ino,
+                               dchild->d_inode->i_generation, old_mode);
+                        GOTO(out_dput, err = -EISDIR);
+                }
+
+                newattrs.ia_size = length;
+                newattrs.ia_valid = ATTR_SIZE;
+                err = l_notify_change(mnt, dchild, &newattrs);
+        }
+        EXIT;
+out_dput:
+        dput(dchild);
+out:
+        return err;
+}
+EXPORT_SYMBOL(simple_truncate);
 
 #ifdef LUSTRE_KERNEL_VERSION
 #ifndef HAVE_CLEAR_RDONLY_ON_PUT
@@ -484,6 +535,7 @@
 
 void __lvfs_set_rdonly(lvfs_sbdev_type dev, lvfs_sbdev_type jdev)
 {
+        lvfs_sbdev_sync(dev);
         if (jdev && (jdev != dev)) {
                 CDEBUG(D_IOCTL | D_HA, "set journal dev %lx rdonly\n",
                        (long)jdev);
@@ -521,98 +573,6 @@
         RETURN(rc); 
 }
 EXPORT_SYMBOL(lvfs_check_io_health);
-<<<<<<< HEAD
-=======
-#endif /* LUSTRE_KERNEL_VERSION */
-
-void obd_update_maxusage()
-{
-        __u64 max1, max2;
-
-        max1 = obd_pages_sum();
-        max2 = obd_memory_sum();
-
-        spin_lock(&obd_updatemax_lock);
-        if (max1 > obd_max_pages)
-                obd_max_pages = max1;
-        if (max2 > obd_max_alloc)
-                obd_max_alloc = max2;
-        spin_unlock(&obd_updatemax_lock);
-
-}
-
-__u64 obd_memory_max(void)
-{
-        __u64 ret;
-
-        spin_lock(&obd_updatemax_lock);
-        ret = obd_max_alloc;
-        spin_unlock(&obd_updatemax_lock);
-
-        return ret;
-}
-
-__u64 obd_pages_max(void)
-{
-        __u64 ret;
-
-        spin_lock(&obd_updatemax_lock);
-        ret = obd_max_pages;
-        spin_unlock(&obd_updatemax_lock);
-
-        return ret;
-}
-
-EXPORT_SYMBOL(obd_update_maxusage);
-EXPORT_SYMBOL(obd_pages_max);
-EXPORT_SYMBOL(obd_memory_max);
-EXPORT_SYMBOL(obd_memory);
-
-#ifdef LPROCFS
-__s64 lprocfs_read_helper(struct lprocfs_counter *lc,
-                          enum lprocfs_fields_flags field)
-{
-        __s64 ret = 0;
-        int centry;
-
-        if (!lc)
-                RETURN(0);
-        do {
-                centry = atomic_read(&lc->lc_cntl.la_entry);
-
-                switch (field) {
-                        case LPROCFS_FIELDS_FLAGS_CONFIG:
-                                ret = lc->lc_config;
-                                break;
-                        case LPROCFS_FIELDS_FLAGS_SUM:
-                                ret = lc->lc_sum;
-                                break;
-                        case LPROCFS_FIELDS_FLAGS_MIN:
-                                ret = lc->lc_min;
-                                break;
-                        case LPROCFS_FIELDS_FLAGS_MAX:
-                                ret = lc->lc_max;
-                                break;
-                        case LPROCFS_FIELDS_FLAGS_AVG:
-                                ret = (lc->lc_max - lc->lc_min)/2;
-                                break;
-                        case LPROCFS_FIELDS_FLAGS_SUMSQUARE:
-                                ret = lc->lc_sumsquare;
-                                break;
-                        case LPROCFS_FIELDS_FLAGS_COUNT:
-                                ret = lc->lc_count;
-                                break;
-                        default:
-                                break;
-                };
-        } while (centry != atomic_read(&lc->lc_cntl.la_entry) &&
-                 centry != atomic_read(&lc->lc_cntl.la_exit));
-
-        RETURN(ret);
-}
-EXPORT_SYMBOL(lprocfs_read_helper);
-#endif /* LPROCFS */
->>>>>>> 7df8d1be
 
 MODULE_AUTHOR("Sun Microsystems, Inc. <http://www.lustre.org/>");
 MODULE_DESCRIPTION("Lustre VFS Filesystem Helper v0.1");
