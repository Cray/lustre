--- conflicted
+++ resolved
@@ -65,13 +65,57 @@
 # define ASSERT_KERNEL_CTXT(msg) do {} while(0)
 #endif
 
-#if (LINUX_VERSION_CODE >= KERNEL_VERSION(2,6,4))
-#define current_ngroups current->group_info->ngroups
-#define current_groups current->group_info->small_block
-#else
-#define current_ngroups current->ngroups
-#define current_groups current->groups
-#endif
+static void push_group_info(struct lvfs_run_ctxt *save,
+                            struct upcall_cache_entry *uce)
+{
+        struct group_info *ginfo = uce ? uce->ue_group_info : NULL;
+
+        if (!ginfo) {
+                save->ngroups = current_ngroups;
+                current_ngroups = 0;
+        } else {
+#if LINUX_VERSION_CODE >= KERNEL_VERSION(2,6,4)
+                task_lock(current);
+                save->group_info = current->group_info;
+                current->group_info = ginfo;
+                task_unlock(current);
+#else
+                LASSERT(ginfo->ngroups <= NGROUPS);
+                LASSERT(current->ngroups <= NGROUPS_SMALL);
+                /* save old */
+                save->group_info.ngroups = current->ngroups;
+                if (current->ngroups)
+                        memcpy(save->group_info.small_block, current->groups,
+                               current->ngroups * sizeof(gid_t));
+                /* push new */
+                current->ngroups = ginfo->ngroups;
+                if (ginfo->ngroups)
+                        memcpy(current->groups, ginfo->small_block,
+                               current->ngroups * sizeof(gid_t));
+#endif
+        }
+}
+
+static void pop_group_info(struct lvfs_run_ctxt *save,
+                           struct upcall_cache_entry *uce)
+{
+        struct group_info *ginfo = uce ? uce->ue_group_info : NULL;
+
+        if (!ginfo) {
+                current_ngroups = save->ngroups;
+        } else {
+#if LINUX_VERSION_CODE >= KERNEL_VERSION(2,6,4)
+                task_lock(current);
+                current->group_info = save->group_info;
+                task_unlock(current);
+#else
+                current->ngroups = save->group_info.ngroups;
+                if (current->ngroups)
+                        memcpy(current->groups, save->group_info.small_block,
+                               current->ngroups * sizeof(gid_t));
+#endif
+        }
+}
 
 /* push / pop to root of obd store */
 void push_ctxt(struct lvfs_run_ctxt *save, struct lvfs_run_ctxt *new_ctx,
@@ -97,7 +141,6 @@
         LASSERT(atomic_read(&new_ctx->pwd->d_count));
         save->pwd = dget(current->fs->pwd);
         save->pwdmnt = mntget(current->fs->pwdmnt);
-        save->ngroups = current_ngroups;
         save->luc.luc_umask = current->fs->umask;
 
         LASSERT(save->pwd);
@@ -109,36 +152,11 @@
                 save->luc.luc_fsuid = current->fsuid;
                 save->luc.luc_fsgid = current->fsgid;
                 save->luc.luc_cap = current->cap_effective;
-<<<<<<< HEAD
-                save->luc.luc_suppgid1 = current_groups[0];
-                save->luc.luc_suppgid2 = current_groups[1];
 
                 current->fsuid = uc->luc_fsuid;
                 current->fsgid = uc->luc_fsgid;
                 current->cap_effective = uc->luc_cap;
-                current_ngroups = 0;
-=======
-                save->luc.luc_nid = current->user->nid;
-                
-                current->uid = uc->luc_uid;
-                current->gid = uc->luc_gid;
-                current->fsuid = uc->luc_fsuid;
-                current->fsgid = uc->luc_fsgid;
-                current->cap_effective = uc->luc_cap;
-                current->user->nid = uc->luc_nid;
->>>>>>> 5702f13f
-
-                if (uc->luc_suppgid1 != -1)
-                        current_groups[current_ngroups++] = uc->luc_suppgid1;
-                if (uc->luc_suppgid2 != -1)
-                        current_groups[current_ngroups++] = uc->luc_suppgid2;
-#if LINUX_VERSION_CODE >= KERNEL_VERSION(2,6,4)
-                if (uc->luc_suppgid1 != -1 && uc->luc_suppgid2 != -1 &&
-                    (uc->luc_suppgid1 > uc->luc_suppgid2)) {
-                        current_groups[0] = uc->luc_suppgid2;
-                        current_groups[1] = uc->luc_suppgid1;
-                }
-#endif
+                push_group_info(save, uc->luc_uce);
         }
         current->fs->umask = 0; /* umask already applied on client */
         set_fs(new_ctx->fs);
@@ -189,14 +207,7 @@
                 current->fsuid = saved->luc.luc_fsuid;
                 current->fsgid = saved->luc.luc_fsgid;
                 current->cap_effective = saved->luc.luc_cap;
-<<<<<<< HEAD
-                current_ngroups = saved->ngroups;
-                current_groups[0] = saved->luc.luc_suppgid1;
-                current_groups[1] = saved->luc.luc_suppgid2;
-=======
-                current->user->nid = saved->luc.luc_nid;
-                pop_group_info(saved, uc->luc_ginfo);
->>>>>>> 5702f13f
+                pop_group_info(saved, uc->luc_uce);
         }
 
         /*
@@ -368,15 +379,16 @@
 {
         struct l_linux_dirent *dirent;
         struct l_readdir_callback *buf = (struct l_readdir_callback *)__buf;
-        
+
         dirent = buf->lrc_dirent;
         if (dirent)
-               dirent->lld_off = offset; 
+               dirent->lld_off = offset;
 
         OBD_ALLOC(dirent, sizeof(*dirent));
+
         if (!dirent)
                 return -ENOMEM;
-        
+
         list_add_tail(&dirent->lld_list, buf->lrc_list);
 
         buf->lrc_dirent = dirent;
@@ -410,7 +422,6 @@
 EXPORT_SYMBOL(obd_memory);
 EXPORT_SYMBOL(obd_memmax);
 
-<<<<<<< HEAD
 #ifdef HAVE_OLD_DEV_SET_RDONLY
 void dev_set_rdonly(lvfs_sbdev_type dev, int no_write);
 void dev_clear_rdonly(int no_write);
@@ -420,121 +431,6 @@
 void dev_clear_rdonly(lvfs_sbdev_type dev);
 int dev_check_rdonly(lvfs_sbdev_type dev);
 #endif
-=======
-#if defined (CONFIG_DEBUG_MEMORY) && defined(__KERNEL__)
-static spinlock_t obd_memlist_lock = SPIN_LOCK_UNLOCKED;
-static struct hlist_head *obd_memtable;
-static unsigned long obd_memtable_size;
-
-static int lvfs_memdbg_init(int size)
-{
-        struct hlist_head *head;
-        int i;
-
-        LASSERT(size > sizeof(sizeof(struct hlist_head)));
-        obd_memtable_size = size / sizeof(struct hlist_head);
-
-        CWARN("allocating %lu malloc entries\n",
-              (unsigned long)obd_memtable_size);
-
-        obd_memtable = kmalloc(size, GFP_KERNEL);
-        if (!obd_memtable)
-                return -ENOMEM;
-
-        i = obd_memtable_size;
-        head = obd_memtable;
-        do {
-                INIT_HLIST_HEAD(head);
-                head++;
-                i--;
-        } while(i);
-
-        return 0;
-}
-
-static int lvfs_memdbg_cleanup(void)
-{
-        struct hlist_node *node = NULL, *tmp = NULL;
-        struct hlist_head *head;
-        struct mem_track *mt;
-        int i;
-
-        spin_lock(&obd_memlist_lock);
-        for (i = 0, head = obd_memtable; i < obd_memtable_size; i++, head++) {
-                hlist_for_each_safe(node, tmp, head) {
-                        mt = hlist_entry(node, struct mem_track, m_hash);
-                        hlist_del_init(&mt->m_hash);
-                        kfree(mt);
-                }
-        }
-        spin_unlock(&obd_memlist_lock);
-        kfree(obd_memtable);
-        return 0;
-}
-
-static inline unsigned long const hashfn(void *ptr)
-{
-        return (unsigned long)ptr &
-                (obd_memtable_size - 1);
-}
-
-static void __lvfs_memdbg_insert(struct mem_track *mt)
-{
-        struct hlist_head *head = obd_memtable +
-                hashfn(mt->m_ptr);
-        hlist_add_head(&mt->m_hash, head);
-}
-
-void lvfs_memdbg_insert(struct mem_track *mt)
-{
-        spin_lock(&obd_memlist_lock);
-        __lvfs_memdbg_insert(mt);
-        spin_unlock(&obd_memlist_lock);
-}
-EXPORT_SYMBOL(lvfs_memdbg_insert);
-
-static void __lvfs_memdbg_remove(struct mem_track *mt)
-{
-        hlist_del_init(&mt->m_hash);
-}
-
-void lvfs_memdbg_remove(struct mem_track *mt)
-{
-        spin_lock(&obd_memlist_lock);
-        __lvfs_memdbg_remove(mt);
-        spin_unlock(&obd_memlist_lock);
-}
-EXPORT_SYMBOL(lvfs_memdbg_remove);
-
-static struct mem_track *__lvfs_memdbg_find(void *ptr)
-{
-        struct hlist_node *node = NULL;
-        struct mem_track *mt = NULL;
-        struct hlist_head *head;
-
-        head = obd_memtable + hashfn(ptr);
-
-        hlist_for_each(node, head) {
-                mt = hlist_entry(node, struct mem_track, m_hash);
-                if ((unsigned long)mt->m_ptr == (unsigned long)ptr)
-                        break;
-                mt = NULL;
-        }
-        return mt;
-}
-
-struct mem_track *lvfs_memdbg_find(void *ptr)
-{
-        struct mem_track *mt;
-
-        spin_lock(&obd_memlist_lock);
-        mt = __lvfs_memdbg_find(ptr);
-        spin_unlock(&obd_memlist_lock);
-        
-        return mt;
-}
-EXPORT_SYMBOL(lvfs_memdbg_find);
->>>>>>> 5702f13f
 
 void lvfs_set_rdonly(lvfs_sbdev_type dev)
 {
