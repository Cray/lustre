--- conflicted
+++ resolved
@@ -473,8 +473,6 @@
 }
 EXPORT_SYMBOL(l_readdir);
 
-<<<<<<< HEAD
-=======
 int l_notify_change(struct vfsmount *mnt, struct dentry *dchild,
                     struct iattr *newattrs)
 {
@@ -526,7 +524,6 @@
         return err;
 }
 EXPORT_SYMBOL(simple_truncate);
->>>>>>> 03b71240
 
 #ifdef LUSTRE_KERNEL_VERSION
 #ifndef HAVE_CLEAR_RDONLY_ON_PUT
