--- conflicted
+++ resolved
@@ -37,7 +37,7 @@
 #ifndef OST_INTERNAL_H
 #define OST_INTERNAL_H
 
-#define OSS_SERVICE_WATCHDOG_FACTOR 2
+#define OSS_SERVICE_WATCHDOG_FACTOR 2000
 
 /*
  * tunables for per-thread page pool (bug 5137)
@@ -56,17 +56,15 @@
  */
 struct ost_thread_local_cache {
         /*
-         * pool of nio buffers used by write-path
+         * pool of pages and nio buffers used by write-path
          */
+        struct page          *page  [OST_THREAD_POOL_SIZE];
         struct niobuf_local   local [OST_THREAD_POOL_SIZE];
-        unsigned int          temporary:1;
+        struct niobuf_remote  remote[OST_THREAD_POOL_SIZE];
 };
 
-<<<<<<< HEAD
-=======
 struct ost_thread_local_cache *ost_tls(struct ptlrpc_request *r);
 
->>>>>>> d5360e75
 #define OSS_DEF_CREATE_THREADS  2UL
 #define OSS_MAX_CREATE_THREADS 16UL
 
