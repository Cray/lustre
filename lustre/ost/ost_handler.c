/* -*- mode: c; c-basic-offset: 8; indent-tabs-mode: nil; -*-
 * vim:expandtab:shiftwidth=8:tabstop=8:
 *
 * GPL HEADER START
 *
 * DO NOT ALTER OR REMOVE COPYRIGHT NOTICES OR THIS FILE HEADER.
 *
 * This program is free software; you can redistribute it and/or modify
 * it under the terms of the GNU General Public License version 2 only,
 * as published by the Free Software Foundation.
 *
 * This program is distributed in the hope that it will be useful, but
 * WITHOUT ANY WARRANTY; without even the implied warranty of
 * MERCHANTABILITY or FITNESS FOR A PARTICULAR PURPOSE.  See the GNU
 * General Public License version 2 for more details (a copy is included
 * in the LICENSE file that accompanied this code).
 *
 * You should have received a copy of the GNU General Public License
 * version 2 along with this program; If not, see
 * http://www.sun.com/software/products/lustre/docs/GPLv2.pdf
 *
 * Please contact Sun Microsystems, Inc., 4150 Network Circle, Santa Clara,
 * CA 95054 USA or visit www.sun.com if you need additional information or
 * have any questions.
 *
 * GPL HEADER END
 */
/*
 * Copyright  2008 Sun Microsystems, Inc. All rights reserved
 * Use is subject to license terms.
 */
/*
 * This file is part of Lustre, http://www.lustre.org/
 * Lustre is a trademark of Sun Microsystems, Inc.
 *
 * lustre/ost/ost_handler.c
 *
 * Author: Peter J. Braam <braam@clusterfs.com>
 * Author: Phil Schwan <phil@clusterfs.com>
 */

#ifndef EXPORT_SYMTAB
# define EXPORT_SYMTAB
#endif
#define DEBUG_SUBSYSTEM S_OST

#include <linux/module.h>
#include <obd_ost.h>
#include <lustre_net.h>
#include <lustre_dlm.h>
#include <lustre_export.h>
#include <lustre_debug.h>
#include <linux/init.h>
#include <lprocfs_status.h>
#include <libcfs/list.h>
#include <lustre_quota.h>
#include <lustre_log.h>
#include "ost_internal.h"

static int oss_num_threads;
CFS_MODULE_PARM(oss_num_threads, "i", int, 0444,
                "number of OSS service threads to start");

static int ost_num_threads;
CFS_MODULE_PARM(ost_num_threads, "i", int, 0444,
                "number of OST service threads to start (deprecated)");

static int oss_num_create_threads;
CFS_MODULE_PARM(oss_num_create_threads, "i", int, 0444,
                "number of OSS create threads to start");

void oti_to_request(struct obd_trans_info *oti, struct ptlrpc_request *req)
{
        struct oti_req_ack_lock *ack_lock;
        int i;

        if (oti == NULL)
                return;

        if (req->rq_repmsg) {
                __u64 versions[PTLRPC_NUM_VERSIONS] = { 0 };
                lustre_msg_set_transno(req->rq_repmsg, oti->oti_transno);
                versions[0] = oti->oti_pre_version;
                lustre_msg_set_versions(req->rq_repmsg, versions);
        }
        req->rq_transno = oti->oti_transno;

        /* XXX 4 == entries in oti_ack_locks??? */
        for (ack_lock = oti->oti_ack_locks, i = 0; i < 4; i++, ack_lock++) {
                if (!ack_lock->mode)
                        break;
                /* XXX not even calling target_send_reply in some cases... */
                ptlrpc_save_lock (req, &ack_lock->lock, ack_lock->mode);
        }
}

static int ost_destroy(struct obd_export *exp, struct ptlrpc_request *req,
                       struct obd_trans_info *oti)
{
        struct ost_body *body, *repbody;
        __u32 size[2] = { sizeof(struct ptlrpc_body), sizeof(*body) };
        int rc;
        ENTRY;

        body = lustre_swab_reqbuf(req, REQ_REC_OFF, sizeof(*body),
                                  lustre_swab_ost_body);
        if (body == NULL)
                RETURN(-EFAULT);

        if (body->oa.o_id == 0)
                RETURN(-EPROTO);

        if (lustre_msg_buflen(req->rq_reqmsg, REQ_REC_OFF + 1)) {
                struct ldlm_request *dlm;
                dlm = lustre_swab_reqbuf(req, REQ_REC_OFF + 1, sizeof(*dlm),
                                         lustre_swab_ldlm_request);
                if (dlm == NULL)
                        RETURN (-EFAULT);
                ldlm_request_cancel(req, dlm, 0);
        }

        rc = lustre_pack_reply(req, 2, size, NULL);
        if (rc)
                RETURN(rc);

        if (body->oa.o_valid & OBD_MD_FLCOOKIE)
                oti->oti_logcookies = &body->oa.o_lcookie;
        repbody = lustre_msg_buf(req->rq_repmsg, REPLY_REC_OFF,
                                 sizeof(*repbody));
        memcpy(&repbody->oa, &body->oa, sizeof(body->oa));
        req->rq_status = obd_destroy(exp, &body->oa, NULL, oti, NULL);
        RETURN(0);
}

static int ost_getattr(struct obd_export *exp, struct ptlrpc_request *req)
{
        struct ost_body *body, *repbody;
        struct obd_info *oinfo;
        __u32 size[2] = { sizeof(struct ptlrpc_body), sizeof(*body) };
        int rc;
        ENTRY;

        body = lustre_swab_reqbuf(req, REQ_REC_OFF, sizeof(*body),
                                  lustre_swab_ost_body);
        if (body == NULL)
                RETURN(-EFAULT);

        rc = lustre_pack_reply(req, 2, size, NULL);
        if (rc)
                RETURN(rc);

        OBD_ALLOC_PTR(oinfo);
        if (NULL == oinfo)
                RETURN(-ENOMEM);

        repbody = lustre_msg_buf(req->rq_repmsg, REPLY_REC_OFF,
                                 sizeof(*repbody));
        memcpy(&repbody->oa, &body->oa, sizeof(body->oa));
<<<<<<< HEAD

        oinfo->oi_oa = &repbody->oa;
        req->rq_status = obd_getattr(exp, oinfo);

        OBD_FREE_PTR(oinfo);
=======

        oinfo.oi_oa = &repbody->oa;
        req->rq_status = obd_getattr(exp, &oinfo);
>>>>>>> d5360e75
        RETURN(0);
}

static int ost_statfs(struct ptlrpc_request *req)
{
        struct obd_statfs *osfs;
        __u32 size[2] = { sizeof(struct ptlrpc_body), sizeof(*osfs) };
        int rc;
        ENTRY;

        rc = lustre_pack_reply(req, 2, size, NULL);
        if (rc)
                RETURN(rc);

        osfs = lustre_msg_buf(req->rq_repmsg, REPLY_REC_OFF, sizeof(*osfs));

        req->rq_status = obd_statfs(req->rq_export->exp_obd, osfs,
<<<<<<< HEAD
                                    cfs_time_shift_64(-OBD_STATFS_CACHE_SECONDS),
                                    0);
=======
                                    cfs_time_current_64() - HZ, 0);
        if (OBD_FAIL_CHECK_ONCE(OBD_FAIL_OST_ENOSPC))
                osfs->os_bfree = osfs->os_bavail = 64;
>>>>>>> d5360e75
        if (req->rq_status != 0)
                CERROR("ost: statfs failed: rc %d\n", req->rq_status);

        RETURN(0);
}

static int ost_create(struct obd_export *exp, struct ptlrpc_request *req,
                      struct obd_trans_info *oti)
{
        struct ost_body *body, *repbody;
        __u32 size[2] = { sizeof(struct ptlrpc_body), sizeof(*repbody) };
        int rc;
        ENTRY;

        body = lustre_swab_reqbuf(req, REQ_REC_OFF, sizeof(*body),
                                  lustre_swab_ost_body);
        if (body == NULL)
                RETURN(-EFAULT);

        rc = lustre_pack_reply(req, 2, size, NULL);
        if (rc)
                RETURN(rc);

        repbody = lustre_msg_buf(req->rq_repmsg, REPLY_REC_OFF,
                                 sizeof(*repbody));
        memcpy(&repbody->oa, &body->oa, sizeof(body->oa));
        oti->oti_logcookies = &repbody->oa.o_lcookie;

        req->rq_status = obd_create(exp, &repbody->oa, NULL, oti);
        //obd_log_cancel(conn, NULL, 1, oti->oti_logcookies, 0);
        RETURN(0);
}

/*
 * Helper function for ost_punch(): if asked by client, acquire [size, EOF]
 * lock on the file being truncated.
 */
static int ost_punch_lock_get(struct obd_export *exp, struct obdo *oa,
                              struct lustre_handle *lh)
{
        int flags;
        struct ldlm_res_id res_id = { .name = { oa->o_id } };
        ldlm_policy_data_t policy;
        __u64 start;
        __u64 finis;

        ENTRY;

        LASSERT(!lustre_handle_is_used(lh));

        if (!(oa->o_valid & OBD_MD_FLFLAGS) ||
            !(oa->o_flags & OBD_FL_TRUNCLOCK))
                RETURN(0);

        CDEBUG(D_INODE, "OST-side truncate lock.\n");

        start = oa->o_size;
        finis = start + oa->o_blocks;

        /*
         * standard truncate optimization: if file body is completely
         * destroyed, don't send data back to the server.
         */
        flags = (start == 0) ? LDLM_AST_DISCARD_DATA : 0;

        policy.l_extent.start = start & CFS_PAGE_MASK;

        /*
         * If ->o_blocks is EOF it means "lock till the end of the
         * file". Otherwise, it's size of a hole being punched (in bytes)
         */
        if (oa->o_blocks == OBD_OBJECT_EOF || finis < start)
                policy.l_extent.end = OBD_OBJECT_EOF;
        else
                policy.l_extent.end = finis | ~CFS_PAGE_MASK;

        RETURN(ldlm_cli_enqueue_local(exp->exp_obd->obd_namespace, &res_id,
                                      LDLM_EXTENT, &policy, LCK_PW, &flags,
                                      ldlm_blocking_ast, ldlm_completion_ast,
                                      ldlm_glimpse_ast, NULL, 0, NULL, lh));
}

/*
 * Helper function for ost_punch(): release lock acquired by
 * ost_punch_lock_get(), if any.
 */
static void ost_punch_lock_put(struct obd_export *exp, struct obdo *oa,
                               struct lustre_handle *lh)
{
        ENTRY;
        if (lustre_handle_is_used(lh))
                ldlm_lock_decref(lh, LCK_PW);
        EXIT;
}

static int ost_punch(struct obd_export *exp, struct ptlrpc_request *req,
                     struct obd_trans_info *oti)
{
        struct obd_info *oinfo;
        struct ost_body *body, *repbody;
        __u32 size[2] = { sizeof(struct ptlrpc_body), sizeof(*repbody) };
        int rc;
        struct lustre_handle lh = {0,};
        ENTRY;

        /* check that we do support OBD_CONNECT_TRUNCLOCK. */
        CLASSERT(OST_CONNECT_SUPPORTED & OBD_CONNECT_TRUNCLOCK);

        /* ost_body is varified and swabbed in ost_hpreq_handler() */
        body = lustre_msg_buf(req->rq_reqmsg, REQ_REC_OFF, sizeof(*body));
        LASSERT(body != NULL);

        OBD_ALLOC_PTR(oinfo);
        if (NULL == oinfo)
                RETURN(-ENOMEM);

        oinfo->oi_oa = &body->oa;
        oinfo->oi_policy.l_extent.start = oinfo->oi_oa->o_size;
        oinfo->oi_policy.l_extent.end = oinfo->oi_oa->o_blocks;

        if ((oinfo->oi_oa->o_valid & (OBD_MD_FLSIZE | OBD_MD_FLBLOCKS)) !=
            (OBD_MD_FLSIZE | OBD_MD_FLBLOCKS))
<<<<<<< HEAD
                GOTO(out, rc = -EINVAL);
=======
                RETURN(-EINVAL);
>>>>>>> d5360e75

        rc = lustre_pack_reply(req, 2, size, NULL);
        if (rc)
                GOTO(out, rc);

        repbody = lustre_msg_buf(req->rq_repmsg, REPLY_REC_OFF,
                                 sizeof(*repbody));
        rc = ost_punch_lock_get(exp, oinfo->oi_oa, &lh);
        if (rc == 0) {
                if (oinfo->oi_oa->o_valid & OBD_MD_FLFLAGS &&
                    oinfo->oi_oa->o_flags == OBD_FL_TRUNCLOCK)
                        /*
                         * If OBD_FL_TRUNCLOCK is the only bit set in
                         * ->o_flags, clear OBD_MD_FLFLAGS to avoid falling
                         * through filter_setattr() to filter_iocontrol().
                         */
                        oinfo->oi_oa->o_valid &= ~OBD_MD_FLFLAGS;

<<<<<<< HEAD
                req->rq_status = obd_punch(exp, oinfo, oti, NULL);
                ost_punch_lock_put(exp, oinfo->oi_oa, &lh);
=======
                req->rq_status = obd_punch(exp, &oinfo, oti, NULL);
                ost_punch_lock_put(exp, oinfo.oi_oa, &lh);
>>>>>>> d5360e75
        }

        repbody->oa = *oinfo->oi_oa;
out:
        OBD_FREE_PTR(oinfo);
        RETURN(rc);
}

static int ost_sync(struct obd_export *exp, struct ptlrpc_request *req)
{
<<<<<<< HEAD
        struct obd_info *oinfo;
=======
        struct obd_info oinfo = { { { 0 } } };
>>>>>>> d5360e75
        struct ost_body *body, *repbody;
        __u32 size[2] = { sizeof(struct ptlrpc_body), sizeof(*repbody) };
        int rc;
        ENTRY;

        body = lustre_swab_reqbuf(req, REQ_REC_OFF, sizeof(*body),
                                  lustre_swab_ost_body);
        if (body == NULL)
                RETURN(-EFAULT);

        rc = lustre_pack_reply(req, 2, size, NULL);
        if (rc)
                RETURN(rc);

        OBD_ALLOC_PTR(oinfo);
        if (NULL == oinfo)
                RETURN(-ENOMEM);

        repbody = lustre_msg_buf(req->rq_repmsg, REPLY_REC_OFF,
                                 sizeof(*repbody));

<<<<<<< HEAD
        oinfo->oi_oa = &body->oa;
        req->rq_status = obd_sync(exp, oinfo, repbody->oa.o_size,
                                  repbody->oa.o_blocks, NULL);
        repbody->oa = *oinfo->oi_oa;

        OBD_FREE_PTR(oinfo);
=======
        oinfo.oi_oa = &body->oa;
        req->rq_status = obd_sync(exp, &oinfo, repbody->oa.o_size,
                                  repbody->oa.o_blocks, NULL);
        repbody->oa = *oinfo.oi_oa;
>>>>>>> d5360e75
        RETURN(0);
}

static int ost_setattr(struct obd_export *exp, struct ptlrpc_request *req,
                       struct obd_trans_info *oti)
{
        struct ost_body *body, *repbody;
        __u32 size[2] = { sizeof(struct ptlrpc_body), sizeof(*repbody) };
        int rc;
        struct obd_info *oinfo = NULL;
        ENTRY;

        body = lustre_swab_reqbuf(req, REQ_REC_OFF, sizeof(*body),
                                  lustre_swab_ost_body);
        if (body == NULL)
                RETURN(-EFAULT);

        rc = lustre_pack_reply(req, 2, size, NULL);
        if (rc)
                RETURN(rc);

        OBD_ALLOC_PTR(oinfo);
        if (NULL == oinfo)
                RETURN(-ENOMEM);

        repbody = lustre_msg_buf(req->rq_repmsg, REPLY_REC_OFF,
                                 sizeof(*repbody));
        memcpy(&repbody->oa, &body->oa, sizeof(body->oa));

<<<<<<< HEAD
        oinfo->oi_oa = &repbody->oa;
        req->rq_status = obd_setattr(exp, oinfo, oti);

        OBD_FREE_PTR(oinfo);
=======
        oinfo.oi_oa = &repbody->oa;
        req->rq_status = obd_setattr(exp, &oinfo, oti);
>>>>>>> d5360e75
        RETURN(0);
}

static int ost_bulk_timeout(void *data)
{
        ENTRY;
        /* We don't fail the connection here, because having the export
         * killed makes the (vital) call to commitrw very sad.
         */
        RETURN(1);
}

static __u32 ost_checksum_bulk(struct ptlrpc_bulk_desc *desc, int opc,
                               cksum_type_t cksum_type)
{
        __u32 cksum;
        int i;

        cksum = init_checksum(cksum_type);
        for (i = 0; i < desc->bd_iov_count; i++) {
                struct page *page = desc->bd_iov[i].kiov_page;
                int off = desc->bd_iov[i].kiov_offset & ~CFS_PAGE_MASK;
                char *ptr = kmap(page) + off;
                int len = desc->bd_iov[i].kiov_len;

                /* corrupt the data before we compute the checksum, to
                 * simulate a client->OST data error */
                if (i == 0 && opc == OST_WRITE &&
                    OBD_FAIL_CHECK_ONCE(OBD_FAIL_OST_CHECKSUM_RECEIVE))
                        memcpy(ptr, "bad3", min(4, len));
                cksum = compute_checksum(cksum, ptr, len, cksum_type);
                /* corrupt the data after we compute the checksum, to
                 * simulate an OST->client data error */
                if (i == 0 && opc == OST_READ &&
                    OBD_FAIL_CHECK_ONCE(OBD_FAIL_OST_CHECKSUM_SEND)) {
                        memcpy(ptr, "bad4", min(4, len));
                        /* nobody should use corrupted page again */
                        ClearPageUptodate(page);
                }
                kunmap(page);
        }

        return cksum;
}

static int ost_brw_lock_get(int mode, struct obd_export *exp,
                            struct obd_ioobj *obj, struct niobuf_remote *nb,
                            struct lustre_handle *lh)
{
        int flags                 = 0;
        int nrbufs                = obj->ioo_bufcnt;
        struct ldlm_res_id res_id = { .name = { obj->ioo_id } };
        ldlm_policy_data_t policy;
        int i;

        ENTRY;

        LASSERT(mode == LCK_PR || mode == LCK_PW);
        LASSERT(!lustre_handle_is_used(lh));

        if (nrbufs == 0 || !(nb[0].flags & OBD_BRW_SRVLOCK))
                RETURN(0);

        /* EXPENSIVE ASSERTION */
        for (i = 1; i < nrbufs; i ++)
                LASSERT((nb[0].flags & OBD_BRW_SRVLOCK) ==
                        (nb[i].flags & OBD_BRW_SRVLOCK));

        policy.l_extent.start = nb[0].offset & CFS_PAGE_MASK;
        policy.l_extent.end   = (nb[nrbufs - 1].offset +
                                 nb[nrbufs - 1].len - 1) | ~CFS_PAGE_MASK;

        RETURN(ldlm_cli_enqueue_local(exp->exp_obd->obd_namespace, &res_id,
                                      LDLM_EXTENT, &policy, mode, &flags,
                                      ldlm_blocking_ast, ldlm_completion_ast,
                                      ldlm_glimpse_ast, NULL, 0, NULL, lh));
}

static void ost_brw_lock_put(int mode,
                             struct obd_ioobj *obj, struct niobuf_remote *niob,
                             struct lustre_handle *lh)
{
        ENTRY;
        LASSERT(mode == LCK_PR || mode == LCK_PW);
        LASSERT((obj->ioo_bufcnt > 0 && (niob[0].flags & OBD_BRW_SRVLOCK)) ==
                lustre_handle_is_used(lh));
        if (lustre_handle_is_used(lh)) {
                struct ldlm_lock *lock = ldlm_handle2lock(lh);
                ldlm_res_lvbo_update(lock->l_resource, NULL, 0, 1);
                LDLM_LOCK_PUT(lock);
                ldlm_lock_decref(lh, mode);
        }
        EXIT;
}

struct ost_prolong_data {
        struct obd_export *opd_exp;
        ldlm_policy_data_t opd_policy;
        struct obdo *opd_oa;
        ldlm_mode_t opd_mode;
        int opd_lock_match;
        int opd_timeout;
};

static int ost_prolong_locks_iter(struct ldlm_lock *lock, void *data)
{
        struct ost_prolong_data *opd = data;

        LASSERT(lock->l_resource->lr_type == LDLM_EXTENT);

        if (lock->l_req_mode != lock->l_granted_mode) {
                /* scan granted locks only */
                return LDLM_ITER_STOP;
        }

        if (lock->l_export != opd->opd_exp) {
                /* prolong locks only for given client */
                return LDLM_ITER_CONTINUE;
        }

        if (!(lock->l_granted_mode & opd->opd_mode)) {
                /* we aren't interesting in all type of locks */
                return LDLM_ITER_CONTINUE;
        }

        if (lock->l_policy_data.l_extent.end < opd->opd_policy.l_extent.start ||
            lock->l_policy_data.l_extent.start > opd->opd_policy.l_extent.end) {
                /* the request doesn't cross the lock, skip it */
                return LDLM_ITER_CONTINUE;
        }

        /* Fill the obdo with the matched lock handle.
         * XXX: it is possible in some cases the IO RPC is covered by several
         * locks, even for the write case, so it may need to be a lock list. */
        if (opd->opd_oa && !(opd->opd_oa->o_valid & OBD_MD_FLHANDLE)) {
                opd->opd_oa->o_handle.cookie = lock->l_handle.h_cookie;
                opd->opd_oa->o_valid |= OBD_MD_FLHANDLE;
        }

        if (!(lock->l_flags & LDLM_FL_AST_SENT)) {
                /* ignore locks not being cancelled */
                return LDLM_ITER_CONTINUE;
        }

        CDEBUG(D_DLMTRACE,"refresh lock: "LPU64"/"LPU64" ("LPU64"->"LPU64")\n",
               lock->l_resource->lr_name.name[0],
               lock->l_resource->lr_name.name[1],
               opd->opd_policy.l_extent.start, opd->opd_policy.l_extent.end);
        /* OK. this is a possible lock the user holds doing I/O
         * let's refresh eviction timer for it */
        ldlm_refresh_waiting_lock(lock, opd->opd_timeout);
        opd->opd_lock_match = 1;

        return LDLM_ITER_CONTINUE;
}

static int ost_rw_prolong_locks(struct ptlrpc_request *req, struct obd_ioobj *obj,
                                struct niobuf_remote *nb, struct obdo *oa,
                                ldlm_mode_t mode)


{
        struct ldlm_res_id res_id = { .name = { obj->ioo_id } };
        struct ost_prolong_data opd = { 0 };
        int nrbufs = obj->ioo_bufcnt;

        ENTRY;

        opd.opd_mode = mode;
        opd.opd_exp = req->rq_export;
        opd.opd_policy.l_extent.start = nb[0].offset & CFS_PAGE_MASK;
        opd.opd_policy.l_extent.end = (nb[nrbufs - 1].offset +
                                       nb[nrbufs - 1].len - 1) | ~CFS_PAGE_MASK;

        /* prolong locks for the current service time of the corresponding
         * portal (= OST_IO_PORTAL) */
        opd.opd_timeout = AT_OFF ? obd_timeout / 2 :
                          max(at_est2timeout(at_get(&req->rq_rqbd->
                              rqbd_service->srv_at_estimate)), ldlm_timeout);

<<<<<<< HEAD
        CDEBUG(D_INFO,"refresh locks: "LPU64"/"LPU64" ("LPU64"->"LPU64")\n",
=======
        CDEBUG(D_DLMTRACE,"refresh locks: "LPU64"/"LPU64" ("LPU64"->"LPU64")\n",
>>>>>>> d5360e75
               res_id.name[0], res_id.name[1], opd.opd_policy.l_extent.start,
               opd.opd_policy.l_extent.end);

        if (oa->o_valid & OBD_MD_FLHANDLE) {
                struct ldlm_lock *lock;

                lock = ldlm_handle2lock(&oa->o_handle);
                if (lock != NULL) {
                        ost_prolong_locks_iter(lock, &opd);
                        if (opd.opd_lock_match) {
                                LDLM_LOCK_PUT(lock);
                                RETURN(1);
                        }

                        /* Check if the lock covers the whole IO region,
                         * otherwise iterate through the resource. */
                        if (lock->l_policy_data.l_extent.end >=
                            opd.opd_policy.l_extent.end &&
                            lock->l_policy_data.l_extent.start <=
                            opd.opd_policy.l_extent.start) {
                                LDLM_LOCK_PUT(lock);
                                RETURN(0);
                        }
                        LDLM_LOCK_PUT(lock);
                }
        }

        opd.opd_oa = oa;
        ldlm_resource_iterate(req->rq_export->exp_obd->obd_namespace, &res_id,
                              ost_prolong_locks_iter, &opd);
        RETURN(opd.opd_lock_match);
<<<<<<< HEAD
}

/* Allocate thread local buffers if needed */
static struct ost_thread_local_cache *ost_tls_get(struct ptlrpc_request *r)
{
        struct ost_thread_local_cache *tls =
                (struct ost_thread_local_cache *)(r->rq_svc_thread->t_data);

        /* In normal mode of operation an I/O request is serviced only
         * by ll_ost_io threads each of them has own tls buffers allocated by
         * ost_thread_init().
         * During recovery, an I/O request may be queued until any of the ost
         * service threads process it. Not necessary it should be one of
         * ll_ost_io threads. In that case we dynamically allocating tls
         * buffers for the request service time. */
        if (unlikely(tls == NULL)) {
                LASSERT(r->rq_export->exp_in_recovery);
                OBD_ALLOC_PTR(tls);
                if (tls != NULL) {
                        tls->temporary = 1;
                        r->rq_svc_thread->t_data = tls;
                }
        }
        return  tls;
}

/* Free thread local buffers if they were allocated only for servicing
 * this one request */
static void ost_tls_put(struct ptlrpc_request *r)
{
        struct ost_thread_local_cache *tls =
                (struct ost_thread_local_cache *)(r->rq_svc_thread->t_data);

        if (unlikely(tls->temporary)) {
                OBD_FREE_PTR(tls);
                r->rq_svc_thread->t_data = NULL;
        }
=======
>>>>>>> d5360e75
}

static int ost_brw_read(struct ptlrpc_request *req, struct obd_trans_info *oti)
{
        struct ptlrpc_bulk_desc *desc = NULL;
        struct obd_export       *exp = req->rq_export;
        struct niobuf_remote *remote_nb;
        struct niobuf_local *local_nb;
        struct obd_ioobj *ioo;
        struct ost_body *body, *repbody;
        struct l_wait_info lwi;
        struct lustre_handle lockh = { 0 };
        __u32  size[2] = { sizeof(struct ptlrpc_body), sizeof(*body) };
        int niocount, npages, nob = 0, rc, i;
        int no_reply = 0;
        struct ost_thread_local_cache *tls;
        ENTRY;

        if (OBD_FAIL_CHECK(OBD_FAIL_OST_BRW_READ_BULK))
                GOTO(out, rc = -EIO);

        OBD_FAIL_TIMEOUT(OBD_FAIL_OST_BRW_PAUSE_BULK, (obd_timeout + 1) / 4);

        /* Check if there is eviction in progress, and if so, wait for it to
         * finish */
        if (unlikely(atomic_read(&exp->exp_obd->obd_evict_inprogress))) {
                lwi = LWI_INTR(NULL, NULL); // We do not care how long it takes
                rc = l_wait_event(exp->exp_obd->obd_evict_inprogress_waitq,
                        !atomic_read(&exp->exp_obd->obd_evict_inprogress),
                        &lwi);
        }
        if (exp->exp_failed)
                GOTO(out, rc = -ENOTCONN);

        /* ost_body, ioobj & noibuf_remote are verified and swabbed in
         * ost_rw_hpreq_check(). */
        body = lustre_msg_buf(req->rq_reqmsg, REQ_REC_OFF, sizeof(*body));
        LASSERT(body != NULL);

        ioo = lustre_msg_buf(req->rq_reqmsg, REQ_REC_OFF + 1, sizeof(*ioo));
        LASSERT(ioo != NULL);

        niocount = ioo->ioo_bufcnt;
        remote_nb = lustre_msg_buf(req->rq_reqmsg, REQ_REC_OFF + 2,
                                   niocount * sizeof(*remote_nb));
        LASSERT(remote_nb != NULL);

        rc = lustre_pack_reply(req, 2, size, NULL);
        if (rc)
                GOTO(out, rc);

        tls = ost_tls_get(req);
        if (tls == NULL)
                GOTO(out_bulk, rc = -ENOMEM);
        local_nb = tls->local;

        rc = ost_brw_lock_get(LCK_PR, exp, ioo, remote_nb, &lockh);
        if (rc != 0)
                GOTO(out_tls, rc);

        /*
         * If getting the lock took more time than
         * client was willing to wait, drop it. b=11330
         */
        if (cfs_time_current_sec() > req->rq_deadline ||
            OBD_FAIL_CHECK(OBD_FAIL_OST_DROP_REQ)) {
                no_reply = 1;
                CERROR("Dropping timed-out read from %s because locking"
                       "object "LPX64" took %ld seconds (limit was %ld).\n",
                       libcfs_id2str(req->rq_peer), ioo->ioo_id,
                       cfs_time_current_sec() - req->rq_arrival_time.tv_sec,
                       req->rq_deadline - req->rq_arrival_time.tv_sec);
                GOTO(out_lock, rc = -ETIMEDOUT);
        }

        npages = OST_THREAD_POOL_SIZE;
        rc = obd_preprw(OBD_BRW_READ, exp, &body->oa, 1, ioo,
                        remote_nb, &npages, local_nb, oti);
        if (rc != 0)
                GOTO(out_lock, rc);

        desc = ptlrpc_prep_bulk_exp(req, npages,
                                     BULK_PUT_SOURCE, OST_BULK_PORTAL);
        if (desc == NULL)
                GOTO(out_lock, rc = -ENOMEM);

<<<<<<< HEAD
        if (!lustre_handle_is_used(&lockh))
                /* no needs to try to prolong lock if server is asked
                 * to handle locking (= OBD_BRW_SRVLOCK) */
                ost_rw_prolong_locks(req, ioo, remote_nb, &body->oa,
                                     LCK_PW | LCK_PR);
=======
        ost_rw_prolong_locks(req, ioo, remote_nb, &body->oa, LCK_PW | LCK_PR);
>>>>>>> d5360e75

        nob = 0;
        for (i = 0; i < npages; i++) {
                int page_rc = local_nb[i].rc;

                if (page_rc < 0) {              /* error */
                        rc = page_rc;
                        break;
                }

                nob += page_rc;
                if (page_rc != 0) {             /* some data! */
                        LASSERT (local_nb[i].page != NULL);
                        ptlrpc_prep_bulk_page(desc, local_nb[i].page,
                                              local_nb[i].offset & ~CFS_PAGE_MASK,
                                              page_rc);
                }

                if (page_rc != local_nb[i].len) { /* short read */
                        /* All subsequent pages should be 0 */
                        while(++i < npages)
                                LASSERT(local_nb[i].rc == 0);
                        break;
                }
        }

        if (body->oa.o_valid & OBD_MD_FLCKSUM) {
                cksum_type_t cksum_type = OBD_CKSUM_CRC32;

                if (body->oa.o_valid & OBD_MD_FLFLAGS)
                        cksum_type = cksum_type_unpack(body->oa.o_flags);
                body->oa.o_flags = cksum_type_pack(cksum_type);
                body->oa.o_valid = OBD_MD_FLCKSUM | OBD_MD_FLFLAGS;
                body->oa.o_cksum = ost_checksum_bulk(desc, OST_READ, cksum_type);
                CDEBUG(D_PAGE,"checksum at read origin: %x\n",body->oa.o_cksum);
        } else {
                body->oa.o_valid = 0;
        }
        /* We're finishing using body->oa as an input variable */

        /* Check if client was evicted while we were doing i/o before touching
           network */
        if (rc == 0) {
                /* Check if there is eviction in progress, and if so, wait for
                 * it to finish */
                if (unlikely(atomic_read(&exp->exp_obd->
                                                obd_evict_inprogress))) {
                        lwi = LWI_INTR(NULL, NULL);
                        rc = l_wait_event(exp->exp_obd->
                                                obd_evict_inprogress_waitq,
                                          !atomic_read(&exp->exp_obd->
                                                        obd_evict_inprogress),
                                          &lwi);
                }
                /* Check if client was evicted or tried to reconnect already */
                if (exp->exp_failed || exp->exp_abort_active_req)
                        rc = -ENOTCONN;
                else
                        rc = ptlrpc_start_bulk_transfer(desc);
                if (rc == 0) {
                        time_t start = cfs_time_current_sec();
                        do {
                                long timeoutl = req->rq_deadline -
                                        cfs_time_current_sec();
                                cfs_duration_t timeout = timeoutl <= 0 ?
                                        CFS_TICK : cfs_time_seconds(timeoutl);
                                lwi = LWI_TIMEOUT_INTERVAL(timeout,
                                                           cfs_time_seconds(1),
                                                           ost_bulk_timeout,
                                                           desc);
                                rc = l_wait_event(desc->bd_waitq,
                                                  !ptlrpc_server_bulk_active(desc) ||
<<<<<<< HEAD
                                                  exp->exp_failed ||
                                                  exp->exp_abort_active_req,
                                                  &lwi);
=======
                                                  exp->exp_failed, &lwi);
>>>>>>> d5360e75
                                LASSERT(rc == 0 || rc == -ETIMEDOUT);
                                /* Wait again if we changed deadline */
                        } while ((rc == -ETIMEDOUT) &&
                                 (req->rq_deadline > cfs_time_current_sec()));

                        if (rc == -ETIMEDOUT) {
                                DEBUG_REQ(D_ERROR, req,
                                          "timeout on bulk PUT after %ld%+lds",
                                          req->rq_deadline - start,
                                          cfs_time_current_sec() -
                                          req->rq_deadline);
                                ptlrpc_abort_bulk(desc);
                        } else if (exp->exp_failed) {
                                DEBUG_REQ(D_ERROR, req, "Eviction on bulk PUT");
                                rc = -ENOTCONN;
                                ptlrpc_abort_bulk(desc);
                        } else if (exp->exp_abort_active_req) {
                                DEBUG_REQ(D_ERROR, req, "Reconnect on bulk PUT");
                                /* we don't reply anyway */
                                rc = -ETIMEDOUT;
                                ptlrpc_abort_bulk(desc);
                        } else if (!desc->bd_success ||
                                   desc->bd_nob_transferred != desc->bd_nob) {
                                DEBUG_REQ(D_ERROR, req, "%s bulk PUT %d(%d)",
                                          desc->bd_success ?
                                          "truncated" : "network error on",
                                          desc->bd_nob_transferred,
                                          desc->bd_nob);
                                /* XXX should this be a different errno? */
                                rc = -ETIMEDOUT;
                        }
                } else {
                        DEBUG_REQ(D_ERROR, req, "bulk PUT failed: rc %d", rc);
                }
                no_reply = rc != 0;
        }

        /* Must commit after prep above in all cases */
        rc = obd_commitrw(OBD_BRW_READ, exp, &body->oa, 1, ioo,
                          remote_nb, npages, local_nb, oti, rc);

        if (rc == 0) {
                repbody = lustre_msg_buf(req->rq_repmsg, REPLY_REC_OFF,
                                         sizeof(*repbody));
                memcpy(&repbody->oa, &body->oa, sizeof(repbody->oa));
        }

 out_lock:
        ost_brw_lock_put(LCK_PR, ioo, remote_nb, &lockh);
<<<<<<< HEAD
 out_tls:
        ost_tls_put(req);
=======
>>>>>>> d5360e75
 out_bulk:
        if (desc)
                ptlrpc_free_bulk(desc);
 out:
        LASSERT(rc <= 0);
        if (rc == 0) {
                req->rq_status = nob;
                ptlrpc_lprocfs_brw(req, nob);
                target_committed_to_req(req);
                ptlrpc_reply(req);
        } else if (!no_reply) {
                /* Only reply if there was no comms problem with bulk */
                target_committed_to_req(req);
                req->rq_status = rc;
                ptlrpc_error(req);
        } else {
                /* reply out callback would free */
                ptlrpc_req_drop_rs(req);
                CWARN("%s: ignoring bulk IO comm error with %s@%s id %s - "
                      "client will retry\n",
                      exp->exp_obd->obd_name,
                      exp->exp_client_uuid.uuid,
                      exp->exp_connection->c_remote_uuid.uuid,
                      libcfs_id2str(req->rq_peer));
        }

        RETURN(rc);
}

static int ost_brw_write(struct ptlrpc_request *req, struct obd_trans_info *oti)
{
        struct ptlrpc_bulk_desc *desc = NULL;
        struct obd_export       *exp = req->rq_export;
        struct niobuf_remote    *remote_nb;
        struct niobuf_local     *local_nb;
        struct obd_ioobj        *ioo;
        struct ost_body         *body, *repbody;
        struct l_wait_info       lwi;
        struct lustre_handle     lockh = {0};
        __u32                   *rcs;
        __u32 size[3] = { sizeof(struct ptlrpc_body), sizeof(*body) };
        int objcount, niocount, npages;
        int rc, i, j;
        obd_count                client_cksum = 0, server_cksum = 0;
        cksum_type_t             cksum_type = OBD_CKSUM_CRC32;
        int                      no_reply = 0;
        struct ost_thread_local_cache *tls;
        ENTRY;

        if (OBD_FAIL_CHECK(OBD_FAIL_OST_BRW_WRITE_BULK))
                GOTO(out, rc = -EIO);
        if (OBD_FAIL_CHECK(OBD_FAIL_OST_BRW_WRITE_BULK2))
                GOTO(out, rc = -EFAULT);

        /* pause before transaction has been started */
        OBD_FAIL_TIMEOUT(OBD_FAIL_OST_BRW_PAUSE_BULK, (obd_timeout + 1) / 4);

        /* Check if there is eviction in progress, and if so, wait for it to
         * finish */
        if (unlikely(atomic_read(&exp->exp_obd->obd_evict_inprogress))) {
                lwi = LWI_INTR(NULL, NULL); // We do not care how long it takes
                rc = l_wait_event(exp->exp_obd->obd_evict_inprogress_waitq,
                        !atomic_read(&exp->exp_obd->obd_evict_inprogress),
                        &lwi);
        }
        if (exp->exp_failed)
                GOTO(out, rc = -ENOTCONN);

        /* ost_body, ioobj & noibuf_remote are verified and swabbed in
         * ost_rw_hpreq_check(). */
        body = lustre_msg_buf(req->rq_reqmsg, REQ_REC_OFF, sizeof(*body));
        LASSERT(body != NULL);
<<<<<<< HEAD

        if ((body->oa.o_flags & OBD_BRW_MEMALLOC) &&
            (exp->exp_connection->c_peer.nid == exp->exp_connection->c_self))
                libcfs_memory_pressure_set();
=======
>>>>>>> d5360e75

        objcount = lustre_msg_buflen(req->rq_reqmsg, REQ_REC_OFF + 1) /
                   sizeof(*ioo);
        ioo = lustre_msg_buf(req->rq_reqmsg, REQ_REC_OFF + 1,
                             objcount * sizeof(*ioo));
        LASSERT(ioo != NULL);
        for (niocount = i = 0; i < objcount; i++)
                niocount += ioo[i].ioo_bufcnt;

        remote_nb = lustre_msg_buf(req->rq_reqmsg, REQ_REC_OFF + 2,
                                   niocount * sizeof(*remote_nb));
        LASSERT(remote_nb != NULL);

        size[REPLY_REC_OFF + 1] = niocount * sizeof(*rcs);
        rc = lustre_pack_reply(req, 3, size, NULL);
        if (rc != 0)
                GOTO(out, rc);

        OBD_FAIL_TIMEOUT(OBD_FAIL_OST_BRW_PAUSE_PACK, obd_fail_val);
        rcs = lustre_msg_buf(req->rq_repmsg, REPLY_REC_OFF + 1,
                             niocount * sizeof(*rcs));

        tls = ost_tls_get(req);
        if (tls == NULL)
                GOTO(out_bulk, rc = -ENOMEM);
        local_nb = tls->local;

        rc = ost_brw_lock_get(LCK_PW, exp, ioo, remote_nb, &lockh);
        if (rc != 0)
                GOTO(out_tls, rc);

        /*
         * If getting the lock took more time than
         * client was willing to wait, drop it. b=11330
         */
        if (cfs_time_current_sec() > req->rq_deadline ||
            OBD_FAIL_CHECK(OBD_FAIL_OST_DROP_REQ)) {
                no_reply = 1;
                CERROR("Dropping timed-out write from %s because locking "
                       "object "LPX64" took %ld seconds (limit was %ld).\n",
                       libcfs_id2str(req->rq_peer), ioo->ioo_id,
                       cfs_time_current_sec() - req->rq_arrival_time.tv_sec,
                       req->rq_deadline - req->rq_arrival_time.tv_sec);
                GOTO(out_lock, rc = -ETIMEDOUT);
        }

<<<<<<< HEAD
        if (!lustre_handle_is_used(&lockh))
                /* no needs to try to prolong lock if server is asked
                 * to handle locking (= OBD_BRW_SRVLOCK) */
                ost_rw_prolong_locks(req, ioo, remote_nb,&body->oa,  LCK_PW);
=======
        ost_rw_prolong_locks(req, ioo, remote_nb,&body->oa,  LCK_PW);
>>>>>>> d5360e75

        /* obd_preprw clobbers oa->valid, so save what we need */
        if (body->oa.o_valid & OBD_MD_FLCKSUM) {
                client_cksum = body->oa.o_cksum;
                if (body->oa.o_valid & OBD_MD_FLFLAGS)
                        cksum_type = cksum_type_unpack(body->oa.o_flags);
        }

        /* Because we already sync grant info with client when reconnect,
         * grant info will be cleared for resent req, then fed_grant and
         * total_grant will not be modified in following preprw_write*/
        if (lustre_msg_get_flags(req->rq_reqmsg) & (MSG_RESENT | MSG_REPLAY)) {
                DEBUG_REQ(D_CACHE, req, "clear resent/replay req grant info");
                body->oa.o_valid &= ~OBD_MD_FLGRANT;
        }

        npages = OST_THREAD_POOL_SIZE;
        rc = obd_preprw(OBD_BRW_WRITE, exp, &body->oa, objcount,
                        ioo, remote_nb, &npages, local_nb, oti);
        if (rc != 0)
                GOTO(out_lock, rc);

        desc = ptlrpc_prep_bulk_exp(req, npages,
                                     BULK_GET_SINK, OST_BULK_PORTAL);
        if (desc == NULL)
                GOTO(out_lock, rc = -ENOMEM);

        /* NB Having prepped, we must commit... */

        for (i = 0; i < npages; i++)
                ptlrpc_prep_bulk_page(desc, local_nb[i].page,
                                      local_nb[i].offset & ~CFS_PAGE_MASK,
                                      local_nb[i].len);

        /* Check if client was evicted or tried to reconnect while we
         * were doing i/o before touching network */
        if (desc->bd_export->exp_failed ||
            desc->bd_export->exp_abort_active_req)
                rc = -ENOTCONN;
        else
                rc = ptlrpc_start_bulk_transfer(desc);
        if (rc == 0) {
                time_t start = cfs_time_current_sec();
                do {
                        long timeoutl = req->rq_deadline -
                                cfs_time_current_sec();
                        cfs_duration_t timeout = timeoutl <= 0 ?
                                CFS_TICK : cfs_time_seconds(timeoutl);
                        lwi = LWI_TIMEOUT_INTERVAL(timeout, cfs_time_seconds(1),
                                                   ost_bulk_timeout, desc);
                        rc = l_wait_event(desc->bd_waitq,
                                          !ptlrpc_server_bulk_active(desc) ||
<<<<<<< HEAD
                                          desc->bd_export->exp_failed ||
                                          desc->bd_export->exp_abort_active_req,
                                          &lwi);
=======
                                          desc->bd_export->exp_failed, &lwi);
>>>>>>> d5360e75
                        LASSERT(rc == 0 || rc == -ETIMEDOUT);
                        /* Wait again if we changed deadline */
                } while ((rc == -ETIMEDOUT) &&
                         (req->rq_deadline > cfs_time_current_sec()));

                if (rc == -ETIMEDOUT) {
                        DEBUG_REQ(D_ERROR, req,
                                  "timeout on bulk GET after %ld%+lds",
                                  req->rq_deadline - start,
                                  cfs_time_current_sec() -
                                  req->rq_deadline);
                        ptlrpc_abort_bulk(desc);
                } else if (desc->bd_export->exp_failed) {
                        DEBUG_REQ(D_ERROR, req, "Eviction on bulk GET");
                        rc = -ENOTCONN;
                        ptlrpc_abort_bulk(desc);
                } else if (desc->bd_export->exp_abort_active_req) {
                        DEBUG_REQ(D_ERROR, req, "Reconnect on bulk GET");
                        /* we don't reply anyway */
                        rc = -ETIMEDOUT;
                        ptlrpc_abort_bulk(desc);
                } else if (!desc->bd_success ||
                           desc->bd_nob_transferred != desc->bd_nob) {
                        DEBUG_REQ(D_ERROR, req, "%s bulk GET %d(%d)",
                                  desc->bd_success ?
                                  "truncated" : "network error on",
                                  desc->bd_nob_transferred, desc->bd_nob);
                        /* XXX should this be a different errno? */
                        rc = -ETIMEDOUT;
                }
        } else {
                DEBUG_REQ(D_ERROR, req, "ptlrpc_bulk_get failed: rc %d", rc);
        }
        no_reply = rc != 0;

        repbody = lustre_msg_buf(req->rq_repmsg, REPLY_REC_OFF,
                                 sizeof(*repbody));
        memcpy(&repbody->oa, &body->oa, sizeof(repbody->oa));

        if (client_cksum != 0 && rc == 0) {
                static int cksum_counter;

                repbody->oa.o_valid |= OBD_MD_FLCKSUM | OBD_MD_FLFLAGS;
                repbody->oa.o_flags &= ~OBD_FL_CKSUM_ALL;
                repbody->oa.o_flags |= cksum_type_pack(cksum_type);
                server_cksum = ost_checksum_bulk(desc, OST_WRITE, cksum_type);
                repbody->oa.o_cksum = server_cksum;
                cksum_counter++;
                if (unlikely(client_cksum != server_cksum)) {
                        CERROR("client csum %x, server csum %x\n",
                               client_cksum, server_cksum);
                        cksum_counter = 0;
                } else if ((cksum_counter & (-cksum_counter)) == cksum_counter){
                        CDEBUG(D_INFO, "Checksum %u from %s OK: %x\n",
                               cksum_counter, libcfs_id2str(req->rq_peer),
                               server_cksum);
                }
        }

        /* Check if there is eviction in progress, and if so, wait for
         * it to finish */
        if (unlikely(atomic_read(&exp->exp_obd->obd_evict_inprogress))) {
                lwi = LWI_INTR(NULL, NULL);
                rc = l_wait_event(exp->exp_obd->obd_evict_inprogress_waitq,
                        !atomic_read(&exp->exp_obd->obd_evict_inprogress),
                        &lwi);
        }
        if (rc == 0 && exp->exp_failed)
                rc = -ENOTCONN;

        /* Must commit after prep above in all cases */
        rc = obd_commitrw(OBD_BRW_WRITE, exp, &repbody->oa, objcount, ioo,
                          remote_nb, npages, local_nb, oti, rc);

        if (rc == -ENOTCONN)
                /* quota acquire process has been given up because
                 * either the client has been evicted or the client
                 * has timed out the request already */
                no_reply = 1;

        if (unlikely(client_cksum != server_cksum && rc == 0)) {
                int  new_cksum = ost_checksum_bulk(desc, OST_WRITE, cksum_type);
                char *msg;
                char *via;
                char *router;

                if (new_cksum == server_cksum)
                        msg = "changed in transit before arrival at OST";
                else if (new_cksum == client_cksum)
                        msg = "initial checksum before message complete";
                else
                        msg = "changed in transit AND after initial checksum";

                if (req->rq_peer.nid == desc->bd_sender) {
                        via = router = "";
                } else {
                        via = " via ";
                        router = libcfs_nid2str(desc->bd_sender);
                }

                LCONSOLE_ERROR_MSG(0x168, "%s: BAD WRITE CHECKSUM: %s from %s"
                                   "%s%s inum "LPU64"/"LPU64" object "LPU64"/"
                                   LPU64" extent ["LPU64"-"LPU64"]\n",
                                   exp->exp_obd->obd_name, msg,
                                   libcfs_id2str(req->rq_peer),
                                   via, router,
                                   body->oa.o_valid & OBD_MD_FLFID ?
                                                body->oa.o_fid : (__u64)0,
                                   body->oa.o_valid & OBD_MD_FLFID ?
                                                body->oa.o_generation :(__u64)0,
                                   body->oa.o_id,
                                   body->oa.o_valid & OBD_MD_FLGROUP ?
                                                body->oa.o_gr : (__u64)0,
                                   local_nb[0].offset,
                                   local_nb[npages-1].offset +
                                   local_nb[npages-1].len - 1 );
                CERROR("client csum %x, original server csum %x, "
                       "server csum now %x\n",
                       client_cksum, server_cksum, new_cksum);
        }

        if (rc == 0) {
                int nob = 0;

                /* set per-requested niobuf return codes */
                for (i = j = 0; i < niocount; i++) {
                        int len = remote_nb[i].len;

                        nob += len;
                        rcs[i] = 0;
                        do {
                                LASSERT(j < npages);
                                if (local_nb[j].rc < 0)
                                        rcs[i] = local_nb[j].rc;
                                len -= local_nb[j].len;
                                j++;
                        } while (len > 0);
                        LASSERT(len == 0);
                }
                LASSERT(j == npages);
                ptlrpc_lprocfs_brw(req, nob);
        }

 out_lock:
        ost_brw_lock_put(LCK_PW, ioo, remote_nb, &lockh);
<<<<<<< HEAD
 out_tls:
        ost_tls_put(req);
=======
>>>>>>> d5360e75
 out_bulk:
        if (desc)
                ptlrpc_free_bulk(desc);
 out:
        if (rc == 0) {
                oti_to_request(oti, req);
                target_committed_to_req(req);
                rc = ptlrpc_reply(req);
        } else if (!no_reply) {
                /* Only reply if there was no comms problem with bulk */
                target_committed_to_req(req);
                req->rq_status = rc;
                ptlrpc_error(req);
        } else {
                /* reply out callback would free */
                ptlrpc_req_drop_rs(req);
                CWARN("%s: ignoring bulk IO comm error with %s@%s id %s - "
                      "client will retry\n",
                      exp->exp_obd->obd_name,
                      exp->exp_client_uuid.uuid,
                      exp->exp_connection->c_remote_uuid.uuid,
                      libcfs_id2str(req->rq_peer));
        }
        libcfs_memory_pressure_clr();
        RETURN(rc);
}

static int ost_set_info(struct obd_export *exp, struct ptlrpc_request *req)
{
        struct ost_body *body = NULL, *repbody;
        __u32 size[2] = { sizeof(struct ptlrpc_body), sizeof(*body) };
        char *key, *val = NULL;
        int keylen, vallen, rc = 0;
        ENTRY;

        key = lustre_msg_buf(req->rq_reqmsg, REQ_REC_OFF, 1);
        if (key == NULL) {
                DEBUG_REQ(D_HA, req, "no set_info key");
                RETURN(-EFAULT);
        }
        keylen = lustre_msg_buflen(req->rq_reqmsg, REQ_REC_OFF);

        if (KEY_IS(KEY_GRANT_SHRINK)) {
                rc = lustre_pack_reply(req, 2, size, NULL);
                if (rc)
                        RETURN(rc);
        } else {
                rc = lustre_pack_reply(req, 1, NULL, NULL);
                if (rc)
                        RETURN(rc);
        }

        vallen = lustre_msg_buflen(req->rq_reqmsg, REQ_REC_OFF + 1);
        if (vallen) {
                if (KEY_IS(KEY_GRANT_SHRINK)) {
                        body = lustre_swab_reqbuf(req, REQ_REC_OFF + 1,
                                                  sizeof(*body),
                                                  lustre_swab_ost_body);
                        if (!body)
                                RETURN(-EFAULT);

                        repbody = lustre_msg_buf(req->rq_repmsg,
                                                 REPLY_REC_OFF,
                                                 sizeof(*repbody));
                        memcpy(repbody, body, sizeof(*body));
                        val = (char*)repbody;
                } else
                        val = lustre_msg_buf(req->rq_reqmsg, REQ_REC_OFF + 1,0);
        }

        if (KEY_IS(KEY_EVICT_BY_NID)) {
                if (val && vallen)
                        obd_export_evict_by_nid(exp->exp_obd, val);

                GOTO(out, rc = 0);
        }

        rc = obd_set_info_async(exp, keylen, key, vallen, val, NULL);
out:
        lustre_msg_set_status(req->rq_repmsg, 0);
        RETURN(rc);
}

static int ost_get_info(struct obd_export *exp, struct ptlrpc_request *req)
{
        void *key, *reply;
        int keylen, rc = 0;
        int size[2] = { sizeof(struct ptlrpc_body), 0 };
        ENTRY;

        key = lustre_msg_buf(req->rq_reqmsg, REQ_REC_OFF, 1);
        if (key == NULL) {
                DEBUG_REQ(D_HA, req, "no get_info key");
                RETURN(-EFAULT);
        }
        keylen = lustre_msg_buflen(req->rq_reqmsg, REQ_REC_OFF);

        /* call once to get the size to allocate the reply buffer */
        rc = obd_get_info(exp, keylen, key, &size[1], NULL, NULL);
        if (rc)
                RETURN(rc);

        rc = lustre_pack_reply(req, 2, size, NULL);
        if (rc)
                RETURN(rc);

        reply = lustre_msg_buf(req->rq_repmsg, REPLY_REC_OFF, sizeof(*reply));
        /* call again to fill in the reply buffer */
        rc = obd_get_info(exp, keylen, key, size, reply, NULL);
        lustre_msg_set_status(req->rq_repmsg, 0);

        RETURN(rc);
}

#ifdef HAVE_QUOTA_SUPPORT
static int ost_handle_quotactl(struct ptlrpc_request *req)
{
        struct obd_quotactl *oqctl, *repoqc;
        __u32 size[2] = { sizeof(struct ptlrpc_body), sizeof(*repoqc) };
        int rc;
        ENTRY;

        oqctl = lustre_swab_reqbuf(req, REQ_REC_OFF, sizeof(*oqctl),
                                   lustre_swab_obd_quotactl);
        if (oqctl == NULL)
                GOTO(out, rc = -EPROTO);

        rc = lustre_pack_reply(req, 2, size, NULL);
        if (rc)
                GOTO(out, rc);

        repoqc = lustre_msg_buf(req->rq_repmsg, REPLY_REC_OFF, sizeof(*repoqc));

        req->rq_status = obd_quotactl(req->rq_export, oqctl);
        *repoqc = *oqctl;
out:
        RETURN(rc);
}

static int ost_handle_quotacheck(struct ptlrpc_request *req)
{
        struct obd_quotactl *oqctl;
        int rc;
        ENTRY;

        oqctl = lustre_swab_reqbuf(req, REQ_REC_OFF, sizeof(*oqctl),
                                   lustre_swab_obd_quotactl);
        if (oqctl == NULL)
                RETURN(-EPROTO);

        rc = lustre_pack_reply(req, 1, NULL, NULL);
        if (rc)
                RETURN(rc);

        req->rq_status = obd_quotacheck(req->rq_export, oqctl);
        RETURN(0);
}

static int ost_handle_quota_adjust_qunit(struct ptlrpc_request *req)
{
        struct quota_adjust_qunit *oqaq, *repoqa;
        struct lustre_quota_ctxt *qctxt;
        int size[2] = { sizeof(struct ptlrpc_body), sizeof(*repoqa) };
        int rc;
        ENTRY;

        qctxt = &req->rq_export->exp_obd->u.obt.obt_qctxt;
        oqaq = lustre_swab_reqbuf(req, REQ_REC_OFF, sizeof(*oqaq),
                                  lustre_swab_quota_adjust_qunit);

        if (oqaq == NULL)
                GOTO(out, rc = -EPROTO);
        rc = lustre_pack_reply(req, 2, size, NULL);
        if (rc)
                GOTO(out, rc);
        repoqa = lustre_msg_buf(req->rq_repmsg, REPLY_REC_OFF, sizeof(*repoqa));
        req->rq_status = obd_quota_adjust_qunit(req->rq_export, oqaq, qctxt);
        *repoqa = *oqaq;
 out:
        RETURN(rc);
}
#endif

/* Ensure that data and metadata are synced to the disk when lock is cancelled
 * (if requested) */
int ost_blocking_ast(struct ldlm_lock *lock,
                             struct ldlm_lock_desc *desc,
                             void *data, int flag)
{
        struct obd_device *obd = lock->l_export->exp_obd;
        if (flag == LDLM_CB_CANCELING &&
            (lock->l_granted_mode & (LCK_PW|LCK_GROUP)) &&
            (obd->u.ost.ost_sync_on_lock_cancel == ALWAYS_SYNC_ON_CANCEL ||
             (obd->u.ost.ost_sync_on_lock_cancel == BLOCKING_SYNC_ON_CANCEL &&
              lock->l_flags & LDLM_FL_CBPENDING))) {
                struct obd_info *oinfo;
                int rc;

                OBD_ALLOC_PTR(oinfo);
                if (!oinfo)
                        RETURN(-ENOMEM);

                OBDO_ALLOC(oinfo->oi_oa);
                if (!oinfo->oi_oa) {
                        OBD_FREE_PTR(oinfo);
                        RETURN(-ENOMEM);
                }

                oinfo->oi_oa->o_id = lock->l_resource->lr_name.name[0];
                oinfo->oi_oa->o_valid = OBD_MD_FLID;

                rc = obd_sync_rqset(lock->l_export, oinfo,
                                    lock->l_policy_data.l_extent.start,
                                    lock->l_policy_data.l_extent.end);
                if (rc)
                        CERROR("Error %d syncing data on lock cancel\n", rc);

                OBDO_FREE(oinfo->oi_oa);
                OBD_FREE_PTR(oinfo);
        }

        return ldlm_server_blocking_ast(lock, desc, data, flag);
}

static int ost_filter_recovery_request(struct ptlrpc_request *req,
                                       struct obd_device *obd, int *process)
{
        switch (lustre_msg_get_opc(req->rq_reqmsg)) {
        case OST_CONNECT: /* This will never get here, but for completeness. */
        case OST_DISCONNECT:
               *process = 1;
               RETURN(0);

        case OBD_PING:
        case OST_CREATE:
        case OST_DESTROY:
        case OST_PUNCH:
        case OST_SETATTR:
        case OST_SYNC:
        case OST_WRITE:
        case OBD_LOG_CANCEL:
        case LDLM_ENQUEUE:
                *process = target_queue_recovery_request(req, obd);
                RETURN(0);

        default:
                DEBUG_REQ(D_ERROR, req, "not permitted during recovery");
                *process = 0;
                /* XXX what should we set rq_status to here? */
                req->rq_status = -EAGAIN;
                RETURN(ptlrpc_error(req));
        }
}

int ost_msg_check_version(struct lustre_msg *msg)
{
        int rc;

        switch(lustre_msg_get_opc(msg)) {
        case OST_CONNECT:
        case OST_DISCONNECT:
        case OBD_PING:
                rc = lustre_msg_check_version(msg, LUSTRE_OBD_VERSION);
                if (rc)
                        CERROR("bad opc %u version %08x, expecting %08x\n",
                               lustre_msg_get_opc(msg),
                               lustre_msg_get_version(msg),
                               LUSTRE_OBD_VERSION);
                break;
        case OST_CREATE:
        case OST_DESTROY:
        case OST_GETATTR:
        case OST_SETATTR:
        case OST_WRITE:
        case OST_READ:
        case OST_PUNCH:
        case OST_STATFS:
        case OST_SYNC:
        case OST_SET_INFO:
        case OST_GET_INFO:
#ifdef HAVE_QUOTA_SUPPORT
        case OST_QUOTACHECK:
        case OST_QUOTACTL:
        case OST_QUOTA_ADJUST_QUNIT:
#endif
                rc = lustre_msg_check_version(msg, LUSTRE_OST_VERSION);
                if (rc)
                        CERROR("bad opc %u version %08x, expecting %08x\n",
                               lustre_msg_get_opc(msg),
                               lustre_msg_get_version(msg),
                               LUSTRE_OST_VERSION);
                break;
        case LDLM_ENQUEUE:
        case LDLM_CONVERT:
        case LDLM_CANCEL:
        case LDLM_BL_CALLBACK:
        case LDLM_CP_CALLBACK:
                rc = lustre_msg_check_version(msg, LUSTRE_DLM_VERSION);
                if (rc)
                        CERROR("bad opc %u version %08x, expecting %08x\n",
                               lustre_msg_get_opc(msg),
                               lustre_msg_get_version(msg),
                               LUSTRE_DLM_VERSION);
                break;
        case LLOG_ORIGIN_CONNECT:
        case OBD_LOG_CANCEL:
                rc = lustre_msg_check_version(msg, LUSTRE_LOG_VERSION);
                if (rc)
                        CERROR("bad opc %u version %08x, expecting %08x\n",
                               lustre_msg_get_opc(msg),
                               lustre_msg_get_version(msg),
                               LUSTRE_LOG_VERSION);
                break;
        default:
                CERROR("Unexpected opcode %d\n", lustre_msg_get_opc(msg));
                rc = -ENOTSUPP;
        }
        return rc;
}

static int ost_rw_hpreq_lock_match(struct ptlrpc_request *req,
                                   struct ldlm_lock *lock)
{
        struct niobuf_remote *nb;
        struct obd_ioobj *ioo;
        struct ost_body *body;
        int objcount, niocount;
        int mode, opc, i;
        __u64 start, end;
        ENTRY;

        opc = lustre_msg_get_opc(req->rq_reqmsg);
        LASSERT(opc == OST_READ || opc == OST_WRITE);

        /* As the request may be covered by several locks, do not look at
         * o_handle, look at the RPC IO region. */
        body = lustre_swab_reqbuf(req, REQ_REC_OFF, sizeof(*body),
                                  lustre_swab_obdo);
        objcount = lustre_msg_buflen(req->rq_reqmsg, REQ_REC_OFF + 1) /
                   sizeof(*ioo);
        ioo = lustre_msg_buf(req->rq_reqmsg, REQ_REC_OFF + 1,
                             objcount * sizeof(*ioo));
        LASSERT(ioo != NULL);
        for (niocount = i = 0; i < objcount; i++)
                niocount += ioo[i].ioo_bufcnt;

        nb = lustre_msg_buf(req->rq_reqmsg, REQ_REC_OFF + 2,
                            niocount * sizeof(*nb));
        LASSERT(nb != NULL);

        mode = LCK_PW;
        if (opc == OST_READ)
                mode |= LCK_PR;

        start = nb[0].offset & CFS_PAGE_MASK;
        end = (nb[ioo->ioo_bufcnt - 1].offset +
               nb[ioo->ioo_bufcnt - 1].len - 1) | ~CFS_PAGE_MASK;

        LASSERT(lock->l_resource != NULL);
        if (lock->l_resource->lr_name.name[0] != ioo->ioo_id)
                RETURN(0);

        if (!(lock->l_granted_mode & mode))
                RETURN(0);

        if (lock->l_policy_data.l_extent.end < start ||
            lock->l_policy_data.l_extent.start > end)
                RETURN(0);

        RETURN(1);
}

/**
 * Swab buffers needed to call ost_rw_prolong_locks() and call it.
 * Return the value from ost_rw_prolong_locks() which is non-zero if
 * there is a cancelled lock which is waiting for this IO request.
 */
static int ost_rw_hpreq_check(struct ptlrpc_request *req)
{
        struct niobuf_remote *nb;
        struct obd_ioobj *ioo;
        struct ost_body *body;
        int objcount, niocount;
        int mode, opc, i;
        ENTRY;

        opc = lustre_msg_get_opc(req->rq_reqmsg);
        LASSERT(opc == OST_READ || opc == OST_WRITE);

        body = lustre_msg_buf(req->rq_reqmsg, REQ_REC_OFF, sizeof(*body));
        LASSERT(body != NULL);

        objcount = lustre_msg_buflen(req->rq_reqmsg, REQ_REC_OFF + 1) /
                   sizeof(*ioo);
        ioo = lustre_msg_buf(req->rq_reqmsg, REQ_REC_OFF + 1,
                             objcount * sizeof(*ioo));
        LASSERT(ioo != NULL);

        for (niocount = i = 0; i < objcount; i++)
                niocount += ioo[i].ioo_bufcnt;
        nb = lustre_msg_buf(req->rq_reqmsg, REQ_REC_OFF + 2,
                            niocount * sizeof(*nb));
        LASSERT(nb != NULL);
        LASSERT(niocount == 0 || !(nb[0].flags & OBD_BRW_SRVLOCK));

        mode = LCK_PW;
        if (opc == OST_READ)
                mode |= LCK_PR;
        RETURN(ost_rw_prolong_locks(req, ioo, nb, &body->oa, mode));
}

static int ost_punch_prolong_locks(struct ptlrpc_request *req, struct obdo *oa)
{
        struct ldlm_res_id res_id = { .name = { oa->o_id } };
        struct ost_prolong_data opd = { 0 };
        __u64 start, end;
        ENTRY;

        start = oa->o_size;
        end = start + oa->o_blocks;

        opd.opd_mode = LCK_PW;
        opd.opd_exp = req->rq_export;
        opd.opd_policy.l_extent.start = start & CFS_PAGE_MASK;
        if (oa->o_blocks == OBD_OBJECT_EOF || end < start)
                opd.opd_policy.l_extent.end = OBD_OBJECT_EOF;
        else
                opd.opd_policy.l_extent.end = end | ~CFS_PAGE_MASK;

        /* prolong locks for the current service time of the corresponding
         * portal (= OST_IO_PORTAL) */
        opd.opd_timeout = AT_OFF ? obd_timeout / 2 :
                          max(at_est2timeout(at_get(&req->rq_rqbd->
                              rqbd_service->srv_at_estimate)), ldlm_timeout);
<<<<<<< HEAD

=======
        
>>>>>>> d5360e75
        CDEBUG(D_DLMTRACE,"refresh locks: "LPU64"/"LPU64" ("LPU64"->"LPU64")\n",
               res_id.name[0], res_id.name[1], opd.opd_policy.l_extent.start,
               opd.opd_policy.l_extent.end);

        opd.opd_oa = oa;

        ldlm_resource_iterate(req->rq_export->exp_obd->obd_namespace, &res_id,
                              ost_prolong_locks_iter, &opd);
        RETURN(opd.opd_lock_match);
}

static int ost_punch_hpreq_lock_match(struct ptlrpc_request *req,
                                      struct ldlm_lock *lock)
{
        struct ost_body *body;
        ENTRY;

        body = lustre_swab_reqbuf(req, REQ_REC_OFF, sizeof(*body),
                                  lustre_swab_obdo);
        LASSERT(body != NULL);

        if (body->oa.o_valid & OBD_MD_FLHANDLE &&
            body->oa.o_handle.cookie == lock->l_handle.h_cookie)
                RETURN(1);
        RETURN(0);
}

static int ost_punch_hpreq_check(struct ptlrpc_request *req)
{
        struct ost_body *body = lustre_msg_buf(req->rq_reqmsg,
                                               REQ_REC_OFF, sizeof(*body));
        LASSERT(body != NULL);
        LASSERT(!(body->oa.o_valid & OBD_MD_FLFLAGS) ||
                !(body->oa.o_flags & OBD_FL_TRUNCLOCK));

        RETURN(ost_punch_prolong_locks(req, &body->oa));
}

struct ptlrpc_hpreq_ops ost_hpreq_rw = {
        .hpreq_lock_match  = ost_rw_hpreq_lock_match,
        .hpreq_check       = ost_rw_hpreq_check,
};

struct ptlrpc_hpreq_ops ost_hpreq_punch = {
        .hpreq_lock_match  = ost_punch_hpreq_lock_match,
        .hpreq_check       = ost_punch_hpreq_check,
};

/** Assign high priority operations to the request if needed. */
static int ost_hpreq_handler(struct ptlrpc_request *req)
{
        ENTRY;
        if (req->rq_export) {
                int opc = lustre_msg_get_opc(req->rq_reqmsg);
                struct ost_body *body;

                if (opc == OST_READ || opc == OST_WRITE) {
                        struct niobuf_remote *nb;
                        struct obd_ioobj *ioo;
                        int objcount, niocount;
                        int swab, i;

                        body = lustre_swab_reqbuf(req, REQ_REC_OFF,
                                                  sizeof(*body),
                                                  lustre_swab_obdo);
                        if (!body) {
                                CERROR("Missing/short ost_body\n");
                                RETURN(-EFAULT);
                        }
                        objcount = lustre_msg_buflen(req->rq_reqmsg,
                                                     REQ_REC_OFF + 1) /
                                sizeof(*ioo);
                        if (objcount == 0) {
                                CERROR("Missing/short ioobj\n");
                                RETURN(-EFAULT);
                        }
                        if (objcount > 1) {
                                CERROR("too many ioobjs (%d)\n", objcount);
                                RETURN(-EFAULT);
                        }

                        swab = !lustre_req_swabbed(req, REQ_REC_OFF + 1) &&
                                lustre_req_need_swab(req);
                        ioo = lustre_swab_reqbuf(req, REQ_REC_OFF + 1,
                                                 objcount * sizeof(*ioo),
                                                 lustre_swab_obd_ioobj);
                        if (!ioo) {
                                CERROR("Missing/short ioobj\n");
                                RETURN(-EFAULT);
                        }
                        for (niocount = i = 0; i < objcount; i++) {
                                if (i > 0 && swab)
                                        lustre_swab_obd_ioobj(&ioo[i]);
                                if (ioo[i].ioo_bufcnt == 0) {
                                        CERROR("ioo[%d] has zero bufcnt\n", i);
                                        RETURN(-EFAULT);
                                }
                                niocount += ioo[i].ioo_bufcnt;
                        }
                        if (niocount > PTLRPC_MAX_BRW_PAGES) {
                                DEBUG_REQ(D_ERROR, req, "bulk has too many "
                                          "pages (%d)", niocount);
                                RETURN(-EFAULT);
                        }

                        swab = !lustre_req_swabbed(req, REQ_REC_OFF + 2) &&
                                lustre_req_need_swab(req);
                        nb = lustre_swab_reqbuf(req, REQ_REC_OFF + 2,
                                                niocount * sizeof(*nb),
                                                lustre_swab_niobuf_remote);
                        if (!nb) {
                                CERROR("Missing/short niobuf\n");
                                RETURN(-EFAULT);
                        }

                        if (swab) {
                                /* swab remaining niobufs */
                                for (i = 1; i < niocount; i++)
                                        lustre_swab_niobuf_remote(&nb[i]);
                        }

                        if (niocount == 0 || !(nb[0].flags & OBD_BRW_SRVLOCK))
                                req->rq_ops = &ost_hpreq_rw;
                } else if (opc == OST_PUNCH) {
                        body = lustre_swab_reqbuf(req, REQ_REC_OFF,
                                                  sizeof(*body),
                                                  lustre_swab_obdo);
                        if (!body) {
                                CERROR("Missing/short ost_body\n");
                                RETURN(-EFAULT);
                        }

                        if (!(body->oa.o_valid & OBD_MD_FLFLAGS) ||
                            !(body->oa.o_flags & OBD_FL_TRUNCLOCK))
                                req->rq_ops = &ost_hpreq_punch;
                }
        }
        RETURN(0);
}

static int ost_handle(struct ptlrpc_request *req)
{
        struct obd_trans_info trans_info = { 0, };
        struct obd_trans_info *oti = &trans_info;
        int should_process, fail = OBD_FAIL_OST_ALL_REPLY_NET, rc = 0;
        struct obd_device *obd = NULL;
        ENTRY;

        LASSERT(current->journal_info == NULL);
<<<<<<< HEAD
=======
        /* XXX identical to MDS */
>>>>>>> d5360e75
        if (lustre_msg_get_opc(req->rq_reqmsg) != OST_CONNECT) {
                int recovering;

                if (!class_connected_export(req->rq_export)) {
                        CDEBUG(D_HA,"operation %d on unconnected OST from %s\n",
                               lustre_msg_get_opc(req->rq_reqmsg),
                               libcfs_id2str(req->rq_peer));
                        req->rq_status = -ENOTCONN;
                        GOTO(out, rc = -ENOTCONN);
                }

                obd = req->rq_export->exp_obd;

                /* Check for aborted recovery. */
                spin_lock_bh(&obd->obd_processing_task_lock);
                recovering = obd->obd_recovering;
                spin_unlock_bh(&obd->obd_processing_task_lock);
                if (recovering &&
                    target_recovery_check_and_stop(obd) == 0) {
                        rc = ost_filter_recovery_request(req, obd,
                                                         &should_process);
                        if (rc || !should_process)
                                RETURN(rc);
                }
        }

        oti_init(oti, req);
        rc = ost_msg_check_version(req->rq_reqmsg);
        if (rc)
                RETURN(rc);

        switch (lustre_msg_get_opc(req->rq_reqmsg)) {
        case OST_CONNECT: {
                CDEBUG(D_INODE, "connect\n");
                OBD_FAIL_RETURN(OBD_FAIL_OST_CONNECT_NET, 0);
                rc = target_handle_connect(req, ost_handle);
                OBD_FAIL_RETURN(OBD_FAIL_OST_CONNECT_NET2, 0);
                if (!rc)
                        obd = req->rq_export->exp_obd;
                break;
        }
        case OST_DISCONNECT:
                CDEBUG(D_INODE, "disconnect\n");
                OBD_FAIL_RETURN(OBD_FAIL_OST_DISCONNECT_NET, 0);
                rc = target_handle_disconnect(req);
                break;
        case OST_CREATE:
                CDEBUG(D_INODE, "create\n");
                OBD_FAIL_RETURN(OBD_FAIL_OST_CREATE_NET, 0);
                OBD_FAIL_TIMEOUT_MS(OBD_FAIL_OST_PAUSE_CREATE, obd_fail_val);
<<<<<<< HEAD
=======
                if (OBD_FAIL_CHECK_ONCE(OBD_FAIL_OST_ENOSPC))
                        GOTO(out, rc = -ENOSPC);
>>>>>>> d5360e75
                if (OBD_FAIL_CHECK_ONCE(OBD_FAIL_OST_EROFS))
                        GOTO(out, rc = -EROFS);
                rc = ost_create(req->rq_export, req, oti);
                break;
        case OST_DESTROY:
                CDEBUG(D_INODE, "destroy\n");
                OBD_FAIL_RETURN(OBD_FAIL_OST_DESTROY_NET, 0);
                if (OBD_FAIL_CHECK_ONCE(OBD_FAIL_OST_EROFS))
                        GOTO(out, rc = -EROFS);
                rc = ost_destroy(req->rq_export, req, oti);
                break;
        case OST_GETATTR:
                CDEBUG(D_INODE, "getattr\n");
                OBD_FAIL_RETURN(OBD_FAIL_OST_GETATTR_NET, 0);
                rc = ost_getattr(req->rq_export, req);
                break;
        case OST_SETATTR:
                CDEBUG(D_INODE, "setattr\n");
                OBD_FAIL_RETURN(OBD_FAIL_OST_SETATTR_NET, 0);
                rc = ost_setattr(req->rq_export, req, oti);
                break;
        case OST_WRITE:
                CDEBUG(D_INODE, "write\n");
                /* req->rq_request_portal would be nice, if it was set */
                if (req->rq_rqbd->rqbd_service->srv_req_portal !=OST_IO_PORTAL){
                        CERROR("%s: deny write request from %s to portal %u\n",
                               req->rq_export->exp_obd->obd_name,
                               obd_export_nid2str(req->rq_export),
                               req->rq_rqbd->rqbd_service->srv_req_portal);
                        GOTO(out, rc = -EPROTO);
                }
                OBD_FAIL_RETURN(OBD_FAIL_OST_BRW_NET, 0);
<<<<<<< HEAD
                if (OBD_FAIL_CHECK(OBD_FAIL_OST_ENOSPC))
=======
                if (OBD_FAIL_CHECK_ONCE(OBD_FAIL_OST_ENOSPC))
>>>>>>> d5360e75
                        GOTO(out, rc = -ENOSPC);
                if (OBD_FAIL_CHECK_ONCE(OBD_FAIL_OST_EROFS))
                        GOTO(out, rc = -EROFS);
                rc = ost_brw_write(req, oti);
                LASSERT(current->journal_info == NULL);
                /* ost_brw_write sends its own replies */
                RETURN(rc);
        case OST_READ:
                CDEBUG(D_INODE, "read\n");
                /* req->rq_request_portal would be nice, if it was set */
                if (req->rq_rqbd->rqbd_service->srv_req_portal !=OST_IO_PORTAL){
                        CERROR("%s: deny read request from %s to portal %u\n",
                               req->rq_export->exp_obd->obd_name,
                               obd_export_nid2str(req->rq_export),
                               req->rq_rqbd->rqbd_service->srv_req_portal);
                        GOTO(out, rc = -EPROTO);
                }
                OBD_FAIL_RETURN(OBD_FAIL_OST_BRW_NET, 0);
                rc = ost_brw_read(req, oti);
                LASSERT(current->journal_info == NULL);
                /* ost_brw_read sends its own replies */
                RETURN(rc);
        case OST_PUNCH:
                CDEBUG(D_INODE, "punch\n");
                OBD_FAIL_RETURN(OBD_FAIL_OST_PUNCH_NET, 0);
                if (OBD_FAIL_CHECK_ONCE(OBD_FAIL_OST_EROFS))
                        GOTO(out, rc = -EROFS);
                rc = ost_punch(req->rq_export, req, oti);
                break;
        case OST_STATFS:
                CDEBUG(D_INODE, "statfs\n");
                OBD_FAIL_RETURN(OBD_FAIL_OST_STATFS_NET, 0);
                rc = ost_statfs(req);
                break;
        case OST_SYNC:
                CDEBUG(D_INODE, "sync\n");
                OBD_FAIL_RETURN(OBD_FAIL_OST_SYNC_NET, 0);
                rc = ost_sync(req->rq_export, req);
                break;
        case OST_SET_INFO:
                DEBUG_REQ(D_INODE, req, "set_info");
                rc = ost_set_info(req->rq_export, req);
                break;
        case OST_GET_INFO:
                DEBUG_REQ(D_INODE, req, "get_info");
                rc = ost_get_info(req->rq_export, req);
                break;
#ifdef HAVE_QUOTA_SUPPORT
        case OST_QUOTACHECK:
                CDEBUG(D_INODE, "quotacheck\n");
                OBD_FAIL_RETURN(OBD_FAIL_OST_QUOTACHECK_NET, 0);
                rc = ost_handle_quotacheck(req);
                break;
        case OST_QUOTACTL:
                CDEBUG(D_INODE, "quotactl\n");
                OBD_FAIL_RETURN(OBD_FAIL_OST_QUOTACTL_NET, 0);
                rc = ost_handle_quotactl(req);
                break;
        case OST_QUOTA_ADJUST_QUNIT:
                CDEBUG(D_INODE, "quota_adjust_qunit\n");
                rc = ost_handle_quota_adjust_qunit(req);
                break;
#endif
        case OBD_PING:
                DEBUG_REQ(D_INODE, req, "ping");
                rc = target_handle_ping(req);
                break;
        /* FIXME - just reply status */
        case LLOG_ORIGIN_CONNECT:
                DEBUG_REQ(D_INODE, req, "log connect");
                rc = llog_handle_connect(req);
                req->rq_status = rc;
                rc = lustre_pack_reply(req, 1, NULL, NULL);
                if (rc)
                        RETURN(rc);
                RETURN(ptlrpc_reply(req));
        case OBD_LOG_CANCEL:
                CDEBUG(D_INODE, "log cancel\n");
                OBD_FAIL_RETURN(OBD_FAIL_OBD_LOG_CANCEL_NET, 0);
                rc = llog_origin_handle_cancel(req);
                OBD_FAIL_RETURN(OBD_FAIL_OBD_LOG_CANCEL_REP, 0);
                req->rq_status = rc;
                rc = lustre_pack_reply(req, 1, NULL, NULL);
                if (rc)
                        RETURN(rc);
                RETURN(ptlrpc_reply(req));
        case LDLM_ENQUEUE:
                CDEBUG(D_INODE, "enqueue\n");
                OBD_FAIL_RETURN(OBD_FAIL_LDLM_ENQUEUE, 0);
                rc = ldlm_handle_enqueue(req, ldlm_server_completion_ast,
                                         ost_blocking_ast,
                                         ldlm_server_glimpse_ast);
                fail = OBD_FAIL_OST_LDLM_REPLY_NET;
                break;
        case LDLM_CONVERT:
                CDEBUG(D_INODE, "convert\n");
                OBD_FAIL_RETURN(OBD_FAIL_LDLM_CONVERT, 0);
                rc = ldlm_handle_convert(req);
                break;
        case LDLM_CANCEL:
                CDEBUG(D_INODE, "cancel\n");
                OBD_FAIL_RETURN(OBD_FAIL_LDLM_CANCEL, 0);
                rc = ldlm_handle_cancel(req);
                break;
        case LDLM_BL_CALLBACK:
        case LDLM_CP_CALLBACK:
                CDEBUG(D_INODE, "callback\n");
                CERROR("callbacks should not happen on OST\n");
                /* fall through */
        default:
                CERROR("Unexpected opcode %d\n",
                       lustre_msg_get_opc(req->rq_reqmsg));
                req->rq_status = -ENOTSUPP;
                rc = ptlrpc_error(req);
                RETURN(rc);
        }

        LASSERT(current->journal_info == NULL);

        EXIT;
        /* If we're DISCONNECTing, the export_data is already freed */
        if (!rc && lustre_msg_get_opc(req->rq_reqmsg) != OST_DISCONNECT)
                target_committed_to_req(req);

out:
        if (!rc)
                oti_to_request(oti, req);
        return target_handle_reply(req, rc, fail);
}

/*
 * free per-thread pool created by ost_thread_init().
 */
static void ost_thread_done(struct ptlrpc_thread *thread)
{
        struct ost_thread_local_cache *tls; /* TLS stands for Thread-Local
                                             * Storage */

        ENTRY;

        LASSERT(thread != NULL);

        /*
         * be prepared to handle partially-initialized pools (because this is
         * called from ost_thread_init() for cleanup.
         */
        tls = thread->t_data;
        if (tls != NULL) {
                OBD_FREE_PTR(tls);
                thread->t_data = NULL;
        }
        EXIT;
}

/*
 * initialize per-thread page pool (bug 5137).
 */
static int ost_thread_init(struct ptlrpc_thread *thread)
{
        struct ost_thread_local_cache *tls;

        ENTRY;

        LASSERT(thread != NULL);
        LASSERT(thread->t_data == NULL);
        LASSERTF(thread->t_id <= OSS_THREADS_MAX, "%u\n", thread->t_id);

        OBD_ALLOC_PTR(tls);
        if (tls == NULL)
                RETURN(-ENOMEM);
        thread->t_data = tls;
        RETURN(0);
}

/* Sigh - really, this is an OSS, the _server_, not the _target_ */
static int ost_setup(struct obd_device *obd, obd_count len, void *buf)
{
        struct ost_obd *ost = &obd->u.ost;
        struct lprocfs_static_vars lvars;
        int oss_min_threads;
        int oss_max_threads;
        int oss_min_create_threads;
        int oss_max_create_threads;
        int rc;
        ENTRY;

        rc = cleanup_group_info();
        if (rc)
                RETURN(rc);
        lprocfs_ost_init_vars(&lvars);
        lprocfs_obd_setup(obd, lvars.obd_vars);

        sema_init(&ost->ost_health_sem, 1);

        /* Always sync on lock cancel */
        ost->ost_sync_on_lock_cancel = ALWAYS_SYNC_ON_CANCEL;

        if (oss_num_threads) {
                /* If oss_num_threads is set, it is the min and the max. */
                if (oss_num_threads > OSS_THREADS_MAX)
                        oss_num_threads = OSS_THREADS_MAX;
                if (oss_num_threads < OSS_THREADS_MIN)
                        oss_num_threads = OSS_THREADS_MIN;
                oss_max_threads = oss_min_threads = oss_num_threads;
        } else {
                /* Base min threads on memory and cpus */
                oss_min_threads = num_possible_cpus() * CFS_NUM_CACHEPAGES >>
                        (27 - CFS_PAGE_SHIFT);
                if (oss_min_threads < OSS_THREADS_MIN)
                        oss_min_threads = OSS_THREADS_MIN;
                /* Insure a 4x range for dynamic threads */
                if (oss_min_threads > OSS_THREADS_MAX / 4)
                        oss_min_threads = OSS_THREADS_MAX / 4;
                oss_max_threads = min(OSS_THREADS_MAX, oss_min_threads * 4 + 1);
        }

        ost->ost_service =
                ptlrpc_init_svc(OST_NBUFS, OST_BUFSIZE, OST_MAXREQSIZE,
                                OST_MAXREPSIZE, OST_REQUEST_PORTAL,
                                OSC_REPLY_PORTAL, OSS_SERVICE_WATCHDOG_FACTOR,
                                ost_handle, LUSTRE_OSS_NAME,
                                obd->obd_proc_entry, target_print_req,
                                oss_min_threads, oss_max_threads, "ll_ost",
                                NULL);
        if (ost->ost_service == NULL) {
                CERROR("failed to start OST service\n");
                GOTO(out_lprocfs, rc = -ENOMEM);
        }

        rc = ptlrpc_start_threads(obd, ost->ost_service);
        if (rc)
                GOTO(out_service, rc = -EINVAL);

        if (oss_num_create_threads) {
                if (oss_num_create_threads > OSS_MAX_CREATE_THREADS)
                        oss_num_create_threads = OSS_MAX_CREATE_THREADS;
                if (oss_num_create_threads < OSS_DEF_CREATE_THREADS)
                        oss_num_create_threads = OSS_DEF_CREATE_THREADS;
                oss_min_create_threads = oss_max_create_threads =
                        oss_num_create_threads;
        } else {
                oss_min_create_threads = OSS_DEF_CREATE_THREADS;
                oss_max_create_threads = OSS_MAX_CREATE_THREADS;
        }

        ost->ost_create_service =
                ptlrpc_init_svc(OST_NBUFS, OST_BUFSIZE, OST_MAXREQSIZE,
                                OST_MAXREPSIZE, OST_CREATE_PORTAL,
                                OSC_REPLY_PORTAL, OSS_SERVICE_WATCHDOG_FACTOR,
                                ost_handle, "ost_create",
                                obd->obd_proc_entry, target_print_req,
                                oss_min_create_threads,
                                oss_max_create_threads,
                                "ll_ost_creat", NULL);
        if (ost->ost_create_service == NULL) {
                CERROR("failed to start OST create service\n");
                GOTO(out_service, rc = -ENOMEM);
        }

        rc = ptlrpc_start_threads(obd, ost->ost_create_service);
        if (rc)
                GOTO(out_create, rc = -EINVAL);

        ost->ost_io_service =
                ptlrpc_init_svc(OST_NBUFS, OST_BUFSIZE, OST_MAXREQSIZE,
                                OST_MAXREPSIZE, OST_IO_PORTAL,
                                OSC_REPLY_PORTAL, OSS_SERVICE_WATCHDOG_FACTOR,
                                ost_handle, "ost_io",
                                obd->obd_proc_entry, target_print_req,
                                oss_min_threads, oss_max_threads, "ll_ost_io",
                                ost_hpreq_handler);
        if (ost->ost_io_service == NULL) {
                CERROR("failed to start OST I/O service\n");
                GOTO(out_create, rc = -ENOMEM);
        }

        ost->ost_io_service->srv_init = ost_thread_init;
        ost->ost_io_service->srv_done = ost_thread_done;
        ost->ost_io_service->srv_cpu_affinity = 1;
        rc = ptlrpc_start_threads(obd, ost->ost_io_service);
        if (rc)
                GOTO(out_io, rc = -EINVAL);

        ping_evictor_start();

        RETURN(0);

out_io:
        ptlrpc_unregister_service(ost->ost_io_service);
        ost->ost_io_service = NULL;
out_create:
        ptlrpc_unregister_service(ost->ost_create_service);
        ost->ost_create_service = NULL;
out_service:
        ptlrpc_unregister_service(ost->ost_service);
        ost->ost_service = NULL;
out_lprocfs:
        lprocfs_obd_cleanup(obd);
        RETURN(rc);
}

static int ost_cleanup(struct obd_device *obd)
{
        struct ost_obd *ost = &obd->u.ost;
        int err = 0;
        ENTRY;

        ping_evictor_stop();

        spin_lock_bh(&obd->obd_processing_task_lock);
        if (obd->obd_recovering) {
                target_cancel_recovery_timer(obd);
                obd->obd_recovering = 0;
        }
        spin_unlock_bh(&obd->obd_processing_task_lock);

        down(&ost->ost_health_sem);
        ptlrpc_unregister_service(ost->ost_service);
        ptlrpc_unregister_service(ost->ost_create_service);
        ptlrpc_unregister_service(ost->ost_io_service);
        ost->ost_service = NULL;
        ost->ost_create_service = NULL;
        up(&ost->ost_health_sem);

        lprocfs_obd_cleanup(obd);

        RETURN(err);
}

static int ost_health_check(struct obd_device *obd)
{
        struct ost_obd *ost = &obd->u.ost;
        int rc = 0;

        down(&ost->ost_health_sem);
        rc |= ptlrpc_service_health_check(ost->ost_service);
        rc |= ptlrpc_service_health_check(ost->ost_create_service);
        rc |= ptlrpc_service_health_check(ost->ost_io_service);
        up(&ost->ost_health_sem);

        /*
         * health_check to return 0 on healthy
         * and 1 on unhealthy.
         */
        if( rc != 0)
                rc = 1;

        return rc;
}

/* use obd ops to offer management infrastructure */
static struct obd_ops ost_obd_ops = {
        .o_owner        = THIS_MODULE,
        .o_setup        = ost_setup,
        .o_cleanup      = ost_cleanup,
        .o_health_check = ost_health_check,
};


static int __init ost_init(void)
{
        struct lprocfs_static_vars lvars;
        int rc;
        ENTRY;

        lprocfs_ost_init_vars(&lvars);
        rc = class_register_type(&ost_obd_ops, lvars.module_vars,
                                 LUSTRE_OSS_NAME);

        if (ost_num_threads != 0 && oss_num_threads == 0) {
                LCONSOLE_INFO("ost_num_threads module parameter is deprecated, "
                              "use oss_num_threads instead or unset both for "
                              "dynamic thread startup\n");
                oss_num_threads = ost_num_threads;
        }

        RETURN(rc);
}

static void /*__exit*/ ost_exit(void)
{
        class_unregister_type(LUSTRE_OSS_NAME);
}

MODULE_AUTHOR("Sun Microsystems, Inc. <http://www.lustre.org/>");
MODULE_DESCRIPTION("Lustre Object Storage Target (OST) v0.01");
MODULE_LICENSE("GPL");

module_init(ost_init);
module_exit(ost_exit);<|MERGE_RESOLUTION|>--- conflicted
+++ resolved
@@ -135,7 +135,7 @@
 static int ost_getattr(struct obd_export *exp, struct ptlrpc_request *req)
 {
         struct ost_body *body, *repbody;
-        struct obd_info *oinfo;
+        struct obd_info oinfo = { { { 0 } } };
         __u32 size[2] = { sizeof(struct ptlrpc_body), sizeof(*body) };
         int rc;
         ENTRY;
@@ -149,24 +149,12 @@
         if (rc)
                 RETURN(rc);
 
-        OBD_ALLOC_PTR(oinfo);
-        if (NULL == oinfo)
-                RETURN(-ENOMEM);
-
         repbody = lustre_msg_buf(req->rq_repmsg, REPLY_REC_OFF,
                                  sizeof(*repbody));
         memcpy(&repbody->oa, &body->oa, sizeof(body->oa));
-<<<<<<< HEAD
-
-        oinfo->oi_oa = &repbody->oa;
-        req->rq_status = obd_getattr(exp, oinfo);
-
-        OBD_FREE_PTR(oinfo);
-=======
 
         oinfo.oi_oa = &repbody->oa;
         req->rq_status = obd_getattr(exp, &oinfo);
->>>>>>> d5360e75
         RETURN(0);
 }
 
@@ -184,14 +172,9 @@
         osfs = lustre_msg_buf(req->rq_repmsg, REPLY_REC_OFF, sizeof(*osfs));
 
         req->rq_status = obd_statfs(req->rq_export->exp_obd, osfs,
-<<<<<<< HEAD
-                                    cfs_time_shift_64(-OBD_STATFS_CACHE_SECONDS),
-                                    0);
-=======
                                     cfs_time_current_64() - HZ, 0);
         if (OBD_FAIL_CHECK_ONCE(OBD_FAIL_OST_ENOSPC))
                 osfs->os_bfree = osfs->os_bavail = 64;
->>>>>>> d5360e75
         if (req->rq_status != 0)
                 CERROR("ost: statfs failed: rc %d\n", req->rq_status);
 
@@ -219,7 +202,6 @@
                                  sizeof(*repbody));
         memcpy(&repbody->oa, &body->oa, sizeof(body->oa));
         oti->oti_logcookies = &repbody->oa.o_lcookie;
-
         req->rq_status = obd_create(exp, &repbody->oa, NULL, oti);
         //obd_log_cancel(conn, NULL, 1, oti->oti_logcookies, 0);
         RETURN(0);
@@ -290,7 +272,7 @@
 static int ost_punch(struct obd_export *exp, struct ptlrpc_request *req,
                      struct obd_trans_info *oti)
 {
-        struct obd_info *oinfo;
+        struct obd_info oinfo = { { { 0 } } };
         struct ost_body *body, *repbody;
         __u32 size[2] = { sizeof(struct ptlrpc_body), sizeof(*repbody) };
         int rc;
@@ -304,61 +286,41 @@
         body = lustre_msg_buf(req->rq_reqmsg, REQ_REC_OFF, sizeof(*body));
         LASSERT(body != NULL);
 
-        OBD_ALLOC_PTR(oinfo);
-        if (NULL == oinfo)
-                RETURN(-ENOMEM);
-
-        oinfo->oi_oa = &body->oa;
-        oinfo->oi_policy.l_extent.start = oinfo->oi_oa->o_size;
-        oinfo->oi_policy.l_extent.end = oinfo->oi_oa->o_blocks;
-
-        if ((oinfo->oi_oa->o_valid & (OBD_MD_FLSIZE | OBD_MD_FLBLOCKS)) !=
+        oinfo.oi_oa = &body->oa;
+        oinfo.oi_policy.l_extent.start = oinfo.oi_oa->o_size;
+        oinfo.oi_policy.l_extent.end = oinfo.oi_oa->o_blocks;
+
+        if ((oinfo.oi_oa->o_valid & (OBD_MD_FLSIZE | OBD_MD_FLBLOCKS)) !=
             (OBD_MD_FLSIZE | OBD_MD_FLBLOCKS))
-<<<<<<< HEAD
-                GOTO(out, rc = -EINVAL);
-=======
                 RETURN(-EINVAL);
->>>>>>> d5360e75
 
         rc = lustre_pack_reply(req, 2, size, NULL);
         if (rc)
-                GOTO(out, rc);
+                RETURN(rc);
 
         repbody = lustre_msg_buf(req->rq_repmsg, REPLY_REC_OFF,
                                  sizeof(*repbody));
-        rc = ost_punch_lock_get(exp, oinfo->oi_oa, &lh);
+        rc = ost_punch_lock_get(exp, oinfo.oi_oa, &lh);
         if (rc == 0) {
-                if (oinfo->oi_oa->o_valid & OBD_MD_FLFLAGS &&
-                    oinfo->oi_oa->o_flags == OBD_FL_TRUNCLOCK)
+                if (oinfo.oi_oa->o_valid & OBD_MD_FLFLAGS &&
+                    oinfo.oi_oa->o_flags == OBD_FL_TRUNCLOCK)
                         /*
                          * If OBD_FL_TRUNCLOCK is the only bit set in
                          * ->o_flags, clear OBD_MD_FLFLAGS to avoid falling
                          * through filter_setattr() to filter_iocontrol().
                          */
-                        oinfo->oi_oa->o_valid &= ~OBD_MD_FLFLAGS;
-
-<<<<<<< HEAD
-                req->rq_status = obd_punch(exp, oinfo, oti, NULL);
-                ost_punch_lock_put(exp, oinfo->oi_oa, &lh);
-=======
+                        oinfo.oi_oa->o_valid &= ~OBD_MD_FLFLAGS;
+
                 req->rq_status = obd_punch(exp, &oinfo, oti, NULL);
                 ost_punch_lock_put(exp, oinfo.oi_oa, &lh);
->>>>>>> d5360e75
-        }
-
-        repbody->oa = *oinfo->oi_oa;
-out:
-        OBD_FREE_PTR(oinfo);
+        }
+        repbody->oa = *oinfo.oi_oa;
         RETURN(rc);
 }
 
 static int ost_sync(struct obd_export *exp, struct ptlrpc_request *req)
 {
-<<<<<<< HEAD
-        struct obd_info *oinfo;
-=======
         struct obd_info oinfo = { { { 0 } } };
->>>>>>> d5360e75
         struct ost_body *body, *repbody;
         __u32 size[2] = { sizeof(struct ptlrpc_body), sizeof(*repbody) };
         int rc;
@@ -373,26 +335,13 @@
         if (rc)
                 RETURN(rc);
 
-        OBD_ALLOC_PTR(oinfo);
-        if (NULL == oinfo)
-                RETURN(-ENOMEM);
-
         repbody = lustre_msg_buf(req->rq_repmsg, REPLY_REC_OFF,
                                  sizeof(*repbody));
 
-<<<<<<< HEAD
-        oinfo->oi_oa = &body->oa;
-        req->rq_status = obd_sync(exp, oinfo, repbody->oa.o_size,
-                                  repbody->oa.o_blocks, NULL);
-        repbody->oa = *oinfo->oi_oa;
-
-        OBD_FREE_PTR(oinfo);
-=======
         oinfo.oi_oa = &body->oa;
         req->rq_status = obd_sync(exp, &oinfo, repbody->oa.o_size,
                                   repbody->oa.o_blocks, NULL);
         repbody->oa = *oinfo.oi_oa;
->>>>>>> d5360e75
         RETURN(0);
 }
 
@@ -402,7 +351,7 @@
         struct ost_body *body, *repbody;
         __u32 size[2] = { sizeof(struct ptlrpc_body), sizeof(*repbody) };
         int rc;
-        struct obd_info *oinfo = NULL;
+        struct obd_info oinfo = { { { 0 } } };
         ENTRY;
 
         body = lustre_swab_reqbuf(req, REQ_REC_OFF, sizeof(*body),
@@ -414,23 +363,12 @@
         if (rc)
                 RETURN(rc);
 
-        OBD_ALLOC_PTR(oinfo);
-        if (NULL == oinfo)
-                RETURN(-ENOMEM);
-
         repbody = lustre_msg_buf(req->rq_repmsg, REPLY_REC_OFF,
                                  sizeof(*repbody));
         memcpy(&repbody->oa, &body->oa, sizeof(body->oa));
 
-<<<<<<< HEAD
-        oinfo->oi_oa = &repbody->oa;
-        req->rq_status = obd_setattr(exp, oinfo, oti);
-
-        OBD_FREE_PTR(oinfo);
-=======
         oinfo.oi_oa = &repbody->oa;
         req->rq_status = obd_setattr(exp, &oinfo, oti);
->>>>>>> d5360e75
         RETURN(0);
 }
 
@@ -517,12 +455,8 @@
         LASSERT(mode == LCK_PR || mode == LCK_PW);
         LASSERT((obj->ioo_bufcnt > 0 && (niob[0].flags & OBD_BRW_SRVLOCK)) ==
                 lustre_handle_is_used(lh));
-        if (lustre_handle_is_used(lh)) {
-                struct ldlm_lock *lock = ldlm_handle2lock(lh);
-                ldlm_res_lvbo_update(lock->l_resource, NULL, 0, 1);
-                LDLM_LOCK_PUT(lock);
+        if (lustre_handle_is_used(lh))
                 ldlm_lock_decref(lh, mode);
-        }
         EXIT;
 }
 
@@ -575,10 +509,6 @@
                 return LDLM_ITER_CONTINUE;
         }
 
-        CDEBUG(D_DLMTRACE,"refresh lock: "LPU64"/"LPU64" ("LPU64"->"LPU64")\n",
-               lock->l_resource->lr_name.name[0],
-               lock->l_resource->lr_name.name[1],
-               opd->opd_policy.l_extent.start, opd->opd_policy.l_extent.end);
         /* OK. this is a possible lock the user holds doing I/O
          * let's refresh eviction timer for it */
         ldlm_refresh_waiting_lock(lock, opd->opd_timeout);
@@ -611,11 +541,7 @@
                           max(at_est2timeout(at_get(&req->rq_rqbd->
                               rqbd_service->srv_at_estimate)), ldlm_timeout);
 
-<<<<<<< HEAD
-        CDEBUG(D_INFO,"refresh locks: "LPU64"/"LPU64" ("LPU64"->"LPU64")\n",
-=======
         CDEBUG(D_DLMTRACE,"refresh locks: "LPU64"/"LPU64" ("LPU64"->"LPU64")\n",
->>>>>>> d5360e75
                res_id.name[0], res_id.name[1], opd.opd_policy.l_extent.start,
                opd.opd_policy.l_extent.end);
 
@@ -647,46 +573,6 @@
         ldlm_resource_iterate(req->rq_export->exp_obd->obd_namespace, &res_id,
                               ost_prolong_locks_iter, &opd);
         RETURN(opd.opd_lock_match);
-<<<<<<< HEAD
-}
-
-/* Allocate thread local buffers if needed */
-static struct ost_thread_local_cache *ost_tls_get(struct ptlrpc_request *r)
-{
-        struct ost_thread_local_cache *tls =
-                (struct ost_thread_local_cache *)(r->rq_svc_thread->t_data);
-
-        /* In normal mode of operation an I/O request is serviced only
-         * by ll_ost_io threads each of them has own tls buffers allocated by
-         * ost_thread_init().
-         * During recovery, an I/O request may be queued until any of the ost
-         * service threads process it. Not necessary it should be one of
-         * ll_ost_io threads. In that case we dynamically allocating tls
-         * buffers for the request service time. */
-        if (unlikely(tls == NULL)) {
-                LASSERT(r->rq_export->exp_in_recovery);
-                OBD_ALLOC_PTR(tls);
-                if (tls != NULL) {
-                        tls->temporary = 1;
-                        r->rq_svc_thread->t_data = tls;
-                }
-        }
-        return  tls;
-}
-
-/* Free thread local buffers if they were allocated only for servicing
- * this one request */
-static void ost_tls_put(struct ptlrpc_request *r)
-{
-        struct ost_thread_local_cache *tls =
-                (struct ost_thread_local_cache *)(r->rq_svc_thread->t_data);
-
-        if (unlikely(tls->temporary)) {
-                OBD_FREE_PTR(tls);
-                r->rq_svc_thread->t_data = NULL;
-        }
-=======
->>>>>>> d5360e75
 }
 
 static int ost_brw_read(struct ptlrpc_request *req, struct obd_trans_info *oti)
@@ -702,7 +588,6 @@
         __u32  size[2] = { sizeof(struct ptlrpc_body), sizeof(*body) };
         int niocount, npages, nob = 0, rc, i;
         int no_reply = 0;
-        struct ost_thread_local_cache *tls;
         ENTRY;
 
         if (OBD_FAIL_CHECK(OBD_FAIL_OST_BRW_READ_BULK))
@@ -738,14 +623,15 @@
         if (rc)
                 GOTO(out, rc);
 
-        tls = ost_tls_get(req);
-        if (tls == NULL)
-                GOTO(out_bulk, rc = -ENOMEM);
-        local_nb = tls->local;
+        /*
+         * Per-thread array of struct niobuf_{local,remote}'s was allocated by
+         * ost_thread_init().
+         */
+        local_nb = ost_tls(req)->local;
 
         rc = ost_brw_lock_get(LCK_PR, exp, ioo, remote_nb, &lockh);
         if (rc != 0)
-                GOTO(out_tls, rc);
+                GOTO(out_bulk, rc);
 
         /*
          * If getting the lock took more time than
@@ -770,18 +656,10 @@
 
         desc = ptlrpc_prep_bulk_exp(req, npages,
                                      BULK_PUT_SOURCE, OST_BULK_PORTAL);
-        if (desc == NULL)
-                GOTO(out_lock, rc = -ENOMEM);
-
-<<<<<<< HEAD
-        if (!lustre_handle_is_used(&lockh))
-                /* no needs to try to prolong lock if server is asked
-                 * to handle locking (= OBD_BRW_SRVLOCK) */
-                ost_rw_prolong_locks(req, ioo, remote_nb, &body->oa,
-                                     LCK_PW | LCK_PR);
-=======
+        if (desc == NULL) /* XXX: check all cleanup stuff */
+                GOTO(out, rc = -ENOMEM);
+
         ost_rw_prolong_locks(req, ioo, remote_nb, &body->oa, LCK_PW | LCK_PR);
->>>>>>> d5360e75
 
         nob = 0;
         for (i = 0; i < npages; i++) {
@@ -836,8 +714,7 @@
                                                         obd_evict_inprogress),
                                           &lwi);
                 }
-                /* Check if client was evicted or tried to reconnect already */
-                if (exp->exp_failed || exp->exp_abort_active_req)
+                if (exp->exp_failed)
                         rc = -ENOTCONN;
                 else
                         rc = ptlrpc_start_bulk_transfer(desc);
@@ -846,7 +723,7 @@
                         do {
                                 long timeoutl = req->rq_deadline -
                                         cfs_time_current_sec();
-                                cfs_duration_t timeout = timeoutl <= 0 ?
+                                cfs_duration_t timeout = (timeoutl <= 0 || rc) ?
                                         CFS_TICK : cfs_time_seconds(timeoutl);
                                 lwi = LWI_TIMEOUT_INTERVAL(timeout,
                                                            cfs_time_seconds(1),
@@ -854,13 +731,7 @@
                                                            desc);
                                 rc = l_wait_event(desc->bd_waitq,
                                                   !ptlrpc_server_bulk_active(desc) ||
-<<<<<<< HEAD
-                                                  exp->exp_failed ||
-                                                  exp->exp_abort_active_req,
-                                                  &lwi);
-=======
                                                   exp->exp_failed, &lwi);
->>>>>>> d5360e75
                                 LASSERT(rc == 0 || rc == -ETIMEDOUT);
                                 /* Wait again if we changed deadline */
                         } while ((rc == -ETIMEDOUT) &&
@@ -876,11 +747,6 @@
                         } else if (exp->exp_failed) {
                                 DEBUG_REQ(D_ERROR, req, "Eviction on bulk PUT");
                                 rc = -ENOTCONN;
-                                ptlrpc_abort_bulk(desc);
-                        } else if (exp->exp_abort_active_req) {
-                                DEBUG_REQ(D_ERROR, req, "Reconnect on bulk PUT");
-                                /* we don't reply anyway */
-                                rc = -ETIMEDOUT;
                                 ptlrpc_abort_bulk(desc);
                         } else if (!desc->bd_success ||
                                    desc->bd_nob_transferred != desc->bd_nob) {
@@ -910,11 +776,6 @@
 
  out_lock:
         ost_brw_lock_put(LCK_PR, ioo, remote_nb, &lockh);
-<<<<<<< HEAD
- out_tls:
-        ost_tls_put(req);
-=======
->>>>>>> d5360e75
  out_bulk:
         if (desc)
                 ptlrpc_free_bulk(desc);
@@ -961,7 +822,6 @@
         obd_count                client_cksum = 0, server_cksum = 0;
         cksum_type_t             cksum_type = OBD_CKSUM_CRC32;
         int                      no_reply = 0;
-        struct ost_thread_local_cache *tls;
         ENTRY;
 
         if (OBD_FAIL_CHECK(OBD_FAIL_OST_BRW_WRITE_BULK))
@@ -987,13 +847,6 @@
          * ost_rw_hpreq_check(). */
         body = lustre_msg_buf(req->rq_reqmsg, REQ_REC_OFF, sizeof(*body));
         LASSERT(body != NULL);
-<<<<<<< HEAD
-
-        if ((body->oa.o_flags & OBD_BRW_MEMALLOC) &&
-            (exp->exp_connection->c_peer.nid == exp->exp_connection->c_self))
-                libcfs_memory_pressure_set();
-=======
->>>>>>> d5360e75
 
         objcount = lustre_msg_buflen(req->rq_reqmsg, REQ_REC_OFF + 1) /
                    sizeof(*ioo);
@@ -1016,14 +869,15 @@
         rcs = lustre_msg_buf(req->rq_repmsg, REPLY_REC_OFF + 1,
                              niocount * sizeof(*rcs));
 
-        tls = ost_tls_get(req);
-        if (tls == NULL)
-                GOTO(out_bulk, rc = -ENOMEM);
-        local_nb = tls->local;
+        /*
+         * Per-thread array of struct niobuf_{local,remote}'s was allocated by
+         * ost_thread_init().
+         */
+        local_nb = ost_tls(req)->local;
 
         rc = ost_brw_lock_get(LCK_PW, exp, ioo, remote_nb, &lockh);
         if (rc != 0)
-                GOTO(out_tls, rc);
+                GOTO(out_bulk, rc);
 
         /*
          * If getting the lock took more time than
@@ -1040,14 +894,7 @@
                 GOTO(out_lock, rc = -ETIMEDOUT);
         }
 
-<<<<<<< HEAD
-        if (!lustre_handle_is_used(&lockh))
-                /* no needs to try to prolong lock if server is asked
-                 * to handle locking (= OBD_BRW_SRVLOCK) */
-                ost_rw_prolong_locks(req, ioo, remote_nb,&body->oa,  LCK_PW);
-=======
         ost_rw_prolong_locks(req, ioo, remote_nb,&body->oa,  LCK_PW);
->>>>>>> d5360e75
 
         /* obd_preprw clobbers oa->valid, so save what we need */
         if (body->oa.o_valid & OBD_MD_FLCKSUM) {
@@ -1073,7 +920,7 @@
         desc = ptlrpc_prep_bulk_exp(req, npages,
                                      BULK_GET_SINK, OST_BULK_PORTAL);
         if (desc == NULL)
-                GOTO(out_lock, rc = -ENOMEM);
+                GOTO(out, rc = -ENOMEM);
 
         /* NB Having prepped, we must commit... */
 
@@ -1082,10 +929,9 @@
                                       local_nb[i].offset & ~CFS_PAGE_MASK,
                                       local_nb[i].len);
 
-        /* Check if client was evicted or tried to reconnect while we
-         * were doing i/o before touching network */
-        if (desc->bd_export->exp_failed ||
-            desc->bd_export->exp_abort_active_req)
+        /* Check if client was evicted while we were doing i/o before touching
+           network */
+        if (desc->bd_export->exp_failed)
                 rc = -ENOTCONN;
         else
                 rc = ptlrpc_start_bulk_transfer(desc);
@@ -1094,19 +940,13 @@
                 do {
                         long timeoutl = req->rq_deadline -
                                 cfs_time_current_sec();
-                        cfs_duration_t timeout = timeoutl <= 0 ?
+                        cfs_duration_t timeout = (timeoutl <= 0 || rc) ?
                                 CFS_TICK : cfs_time_seconds(timeoutl);
                         lwi = LWI_TIMEOUT_INTERVAL(timeout, cfs_time_seconds(1),
                                                    ost_bulk_timeout, desc);
                         rc = l_wait_event(desc->bd_waitq,
                                           !ptlrpc_server_bulk_active(desc) ||
-<<<<<<< HEAD
-                                          desc->bd_export->exp_failed ||
-                                          desc->bd_export->exp_abort_active_req,
-                                          &lwi);
-=======
                                           desc->bd_export->exp_failed, &lwi);
->>>>>>> d5360e75
                         LASSERT(rc == 0 || rc == -ETIMEDOUT);
                         /* Wait again if we changed deadline */
                 } while ((rc == -ETIMEDOUT) &&
@@ -1122,11 +962,6 @@
                 } else if (desc->bd_export->exp_failed) {
                         DEBUG_REQ(D_ERROR, req, "Eviction on bulk GET");
                         rc = -ENOTCONN;
-                        ptlrpc_abort_bulk(desc);
-                } else if (desc->bd_export->exp_abort_active_req) {
-                        DEBUG_REQ(D_ERROR, req, "Reconnect on bulk GET");
-                        /* we don't reply anyway */
-                        rc = -ETIMEDOUT;
                         ptlrpc_abort_bulk(desc);
                 } else if (!desc->bd_success ||
                            desc->bd_nob_transferred != desc->bd_nob) {
@@ -1180,12 +1015,6 @@
         /* Must commit after prep above in all cases */
         rc = obd_commitrw(OBD_BRW_WRITE, exp, &repbody->oa, objcount, ioo,
                           remote_nb, npages, local_nb, oti, rc);
-
-        if (rc == -ENOTCONN)
-                /* quota acquire process has been given up because
-                 * either the client has been evicted or the client
-                 * has timed out the request already */
-                no_reply = 1;
 
         if (unlikely(client_cksum != server_cksum && rc == 0)) {
                 int  new_cksum = ost_checksum_bulk(desc, OST_WRITE, cksum_type);
@@ -1252,11 +1081,6 @@
 
  out_lock:
         ost_brw_lock_put(LCK_PW, ioo, remote_nb, &lockh);
-<<<<<<< HEAD
- out_tls:
-        ost_tls_put(req);
-=======
->>>>>>> d5360e75
  out_bulk:
         if (desc)
                 ptlrpc_free_bulk(desc);
@@ -1280,14 +1104,11 @@
                       exp->exp_connection->c_remote_uuid.uuid,
                       libcfs_id2str(req->rq_peer));
         }
-        libcfs_memory_pressure_clr();
         RETURN(rc);
 }
 
 static int ost_set_info(struct obd_export *exp, struct ptlrpc_request *req)
 {
-        struct ost_body *body = NULL, *repbody;
-        __u32 size[2] = { sizeof(struct ptlrpc_body), sizeof(*body) };
         char *key, *val = NULL;
         int keylen, vallen, rc = 0;
         ENTRY;
@@ -1299,33 +1120,13 @@
         }
         keylen = lustre_msg_buflen(req->rq_reqmsg, REQ_REC_OFF);
 
-        if (KEY_IS(KEY_GRANT_SHRINK)) {
-                rc = lustre_pack_reply(req, 2, size, NULL);
-                if (rc)
-                        RETURN(rc);
-        } else {
-                rc = lustre_pack_reply(req, 1, NULL, NULL);
-                if (rc)
-                        RETURN(rc);
-        }
+        rc = lustre_pack_reply(req, 1, NULL, NULL);
+        if (rc)
+                RETURN(rc);
 
         vallen = lustre_msg_buflen(req->rq_reqmsg, REQ_REC_OFF + 1);
-        if (vallen) {
-                if (KEY_IS(KEY_GRANT_SHRINK)) {
-                        body = lustre_swab_reqbuf(req, REQ_REC_OFF + 1,
-                                                  sizeof(*body),
-                                                  lustre_swab_ost_body);
-                        if (!body)
-                                RETURN(-EFAULT);
-
-                        repbody = lustre_msg_buf(req->rq_repmsg,
-                                                 REPLY_REC_OFF,
-                                                 sizeof(*repbody));
-                        memcpy(repbody, body, sizeof(*body));
-                        val = (char*)repbody;
-                } else
-                        val = lustre_msg_buf(req->rq_reqmsg, REQ_REC_OFF + 1,0);
-        }
+        if (vallen)
+                val = lustre_msg_buf(req->rq_reqmsg, REQ_REC_OFF + 1, 0);
 
         if (KEY_IS(KEY_EVICT_BY_NID)) {
                 if (val && vallen)
@@ -1691,11 +1492,7 @@
         opd.opd_timeout = AT_OFF ? obd_timeout / 2 :
                           max(at_est2timeout(at_get(&req->rq_rqbd->
                               rqbd_service->srv_at_estimate)), ldlm_timeout);
-<<<<<<< HEAD
-
-=======
         
->>>>>>> d5360e75
         CDEBUG(D_DLMTRACE,"refresh locks: "LPU64"/"LPU64" ("LPU64"->"LPU64")\n",
                res_id.name[0], res_id.name[1], opd.opd_policy.l_extent.start,
                opd.opd_policy.l_extent.end);
@@ -1845,14 +1642,11 @@
         ENTRY;
 
         LASSERT(current->journal_info == NULL);
-<<<<<<< HEAD
-=======
         /* XXX identical to MDS */
->>>>>>> d5360e75
         if (lustre_msg_get_opc(req->rq_reqmsg) != OST_CONNECT) {
                 int recovering;
 
-                if (!class_connected_export(req->rq_export)) {
+                if (req->rq_export == NULL) {
                         CDEBUG(D_HA,"operation %d on unconnected OST from %s\n",
                                lustre_msg_get_opc(req->rq_reqmsg),
                                libcfs_id2str(req->rq_peer));
@@ -1899,11 +1693,8 @@
                 CDEBUG(D_INODE, "create\n");
                 OBD_FAIL_RETURN(OBD_FAIL_OST_CREATE_NET, 0);
                 OBD_FAIL_TIMEOUT_MS(OBD_FAIL_OST_PAUSE_CREATE, obd_fail_val);
-<<<<<<< HEAD
-=======
                 if (OBD_FAIL_CHECK_ONCE(OBD_FAIL_OST_ENOSPC))
                         GOTO(out, rc = -ENOSPC);
->>>>>>> d5360e75
                 if (OBD_FAIL_CHECK_ONCE(OBD_FAIL_OST_EROFS))
                         GOTO(out, rc = -EROFS);
                 rc = ost_create(req->rq_export, req, oti);
@@ -1936,11 +1727,7 @@
                         GOTO(out, rc = -EPROTO);
                 }
                 OBD_FAIL_RETURN(OBD_FAIL_OST_BRW_NET, 0);
-<<<<<<< HEAD
-                if (OBD_FAIL_CHECK(OBD_FAIL_OST_ENOSPC))
-=======
                 if (OBD_FAIL_CHECK_ONCE(OBD_FAIL_OST_ENOSPC))
->>>>>>> d5360e75
                         GOTO(out, rc = -ENOSPC);
                 if (OBD_FAIL_CHECK_ONCE(OBD_FAIL_OST_EROFS))
                         GOTO(out, rc = -EROFS);
@@ -2147,7 +1934,7 @@
                 oss_max_threads = oss_min_threads = oss_num_threads;
         } else {
                 /* Base min threads on memory and cpus */
-                oss_min_threads = num_possible_cpus() * CFS_NUM_CACHEPAGES >>
+                oss_min_threads = num_possible_cpus() * num_physpages >>
                         (27 - CFS_PAGE_SHIFT);
                 if (oss_min_threads < OSS_THREADS_MIN)
                         oss_min_threads = OSS_THREADS_MIN;
@@ -2291,6 +2078,11 @@
         return rc;
 }
 
+struct ost_thread_local_cache *ost_tls(struct ptlrpc_request *r)
+{
+        return (struct ost_thread_local_cache *)(r->rq_svc_thread->t_data);
+}
+
 /* use obd ops to offer management infrastructure */
 static struct obd_ops ost_obd_ops = {
         .o_owner        = THIS_MODULE,
