--- conflicted
+++ resolved
@@ -48,20 +48,15 @@
 #include <linux/lprocfs_status.h>
 #include <linux/lustre_commit_confd.h>
 #include <libcfs/list.h>
-<<<<<<< HEAD
 #include <linux/lustre_quota.h>
 #include "ost_internal.h"
-=======
-#include <linux/lustre_sec.h>
-#include <linux/lustre_audit.h>
->>>>>>> 5702f13f
 
 void oti_init(struct obd_trans_info *oti, struct ptlrpc_request *req)
 {
         if (oti == NULL)
                 return;
         memset(oti, 0, sizeof *oti);
-        oti->oti_nid = req->rq_peer.peer_id.nid;
+
         if (req->rq_repmsg && req->rq_reqmsg != 0)
                 oti->oti_transno = req->rq_repmsg->transno;
         oti->oti_thread = req->rq_svc_thread;
@@ -176,7 +171,6 @@
                      struct obd_trans_info *oti)
 {
         struct ost_body *body, *repbody;
-        struct lustre_capa *capa = NULL;
         int rc, size = sizeof(*repbody);
         ENTRY;
 
@@ -188,15 +182,6 @@
             (OBD_MD_FLSIZE | OBD_MD_FLBLOCKS))
                 RETURN(-EINVAL);
 
-        if (body->oa.o_valid & OBD_MD_CAPA) {
-                capa = lustre_swab_reqbuf(req, 1, sizeof(*capa),
-                                          lustre_swab_lustre_capa);
-                if (capa == NULL) {
-                        CERROR("Missing/short capa\n");
-                        RETURN(-EFAULT);
-                }
-        }
-
         rc = lustre_pack_reply(req, 1, &size, NULL);
         if (rc)
                 RETURN(rc);
@@ -204,7 +189,7 @@
         repbody = lustre_msg_buf(req->rq_repmsg, 0, sizeof(*repbody));
         memcpy(&repbody->oa, &body->oa, sizeof(body->oa));
         req->rq_status = obd_punch(exp, &repbody->oa, NULL, repbody->oa.o_size,
-                                   repbody->oa.o_blocks, oti, capa);
+                                   repbody->oa.o_blocks, oti);
         RETURN(0);
 }
 
@@ -247,7 +232,7 @@
         repbody = lustre_msg_buf(req->rq_repmsg, 0, sizeof(*repbody));
         memcpy(&repbody->oa, &body->oa, sizeof(body->oa));
 
-        req->rq_status = obd_setattr(exp, &repbody->oa, NULL, oti, NULL);
+        req->rq_status = obd_setattr(exp, &repbody->oa, NULL, oti);
         RETURN(0);
 }
 
@@ -436,7 +421,6 @@
         struct niobuf_local     *local_nb;
         struct obd_ioobj        *ioo;
         struct ost_body         *body, *repbody;
-        struct lustre_capa      *capa = NULL;
         struct l_wait_info       lwi;
         int                      size[1] = { sizeof(*body) };
         int                      comms_error = 0;
@@ -444,12 +428,7 @@
         int                      npages;
         int                      nob = 0;
         int                      rc;
-<<<<<<< HEAD
         int                      i, do_checksum;
-=======
-        int                      i, bufcnt = 0;
-        struct timeval           start;
->>>>>>> 5702f13f
         ENTRY;
 
         if (OBD_FAIL_CHECK(OBD_FAIL_OST_BRW_READ_BULK))
@@ -458,31 +437,19 @@
         OBD_FAIL_TIMEOUT(OBD_FAIL_OST_BRW_PAUSE_BULK | OBD_FAIL_ONCE,
                          (obd_timeout + 1) / 4);
 
-        body = lustre_swab_reqbuf(req, bufcnt++, sizeof(*body),
-                                  lustre_swab_ost_body);
+        body = lustre_swab_reqbuf(req, 0, sizeof(*body), lustre_swab_ost_body);
         if (body == NULL) {
                 CERROR("Missing/short ost_body\n");
                 GOTO(out, rc = -EFAULT);
         }
 
-        ioo = lustre_swab_reqbuf(req, bufcnt++, sizeof(*ioo),
-                                 lustre_swab_obd_ioobj);
+        ioo = lustre_swab_reqbuf(req, 1, sizeof(*ioo), lustre_swab_obd_ioobj);
         if (ioo == NULL) {
                 CERROR("Missing/short ioobj\n");
                 GOTO(out, rc = -EFAULT);
         }
 
-        if (body->oa.o_valid & OBD_MD_CAPA) {
-                capa = lustre_swab_reqbuf(req, bufcnt++, sizeof(*capa),
-                                          lustre_swab_lustre_capa);
-                if (capa == NULL) {
-                        CERROR("Missing/short capa\n");
-                        GOTO(out, rc = -EFAULT);
-                }
-        }
-
         niocount = ioo->ioo_bufcnt;
-<<<<<<< HEAD
         if (niocount > PTLRPC_MAX_BRW_PAGES) {
                 DEBUG_REQ(D_ERROR, req, "bulk has too many pages (%d)\n",
                           niocount);
@@ -490,10 +457,6 @@
         }
 
         remote_nb = lustre_swab_reqbuf(req, 2, niocount * sizeof(*remote_nb),
-=======
-        remote_nb = lustre_swab_reqbuf(req, bufcnt++,
-                                       niocount * sizeof(*remote_nb),
->>>>>>> 5702f13f
                                        lustre_swab_niobuf_remote);
         if (remote_nb == NULL) {
                 CERROR("Missing/short niobuf\n");
@@ -531,12 +494,7 @@
                 GOTO(out, rc = -ENOMEM);
 
         rc = obd_preprw(OBD_BRW_READ, req->rq_export, &body->oa, 1,
-<<<<<<< HEAD
                         ioo, npages, pp_rnb, local_nb, oti);
-=======
-                        ioo, npages, pp_rnb, local_nb, &oti, capa);
-        ost_stime_record(req, &start, 0, 0);
->>>>>>> 5702f13f
         if (rc != 0)
                 GOTO(out_bulk, rc);
 
@@ -573,24 +531,13 @@
         if (rc == 0) {
                 rc = ptlrpc_start_bulk_transfer(desc);
                 if (rc == 0) {
-                        struct timeval tstart, now;
-                        do_gettimeofday(&tstart);
                         lwi = LWI_TIMEOUT(obd_timeout * HZ / 4,
                                           ost_bulk_timeout, desc);
                         rc = l_wait_event(desc->bd_waitq,
                                           !ptlrpc_bulk_active(desc), &lwi);
                         LASSERT(rc == 0 || rc == -ETIMEDOUT);
-                        do_gettimeofday(&now);
                         if (rc == -ETIMEDOUT) {
-                                DEBUG_REQ(D_ERROR, req, "timeout on bulk PUT"
-                                          ", expt_conn_cnt = %u, real wait %us"
-                                          ", arrived %u.%u, served %u.%u",
-                                          req->rq_export->exp_conn_cnt,
-                                          (unsigned) (now.tv_sec - tstart.tv_sec),
-                                          (unsigned) req->rq_arrival_time.tv_sec,
-                                          (unsigned) req->rq_arrival_time.tv_usec,
-                                          (unsigned) req->rq_rpcd_start.tv_sec,
-                                          (unsigned) req->rq_rpcd_start.tv_usec);
+                                DEBUG_REQ(D_ERROR, req, "timeout on bulk PUT");
                                 ptlrpc_abort_bulk(desc);
                         } else if (!desc->bd_success ||
                                    desc->bd_nob_transferred != desc->bd_nob) {
@@ -671,19 +618,13 @@
         struct niobuf_remote    *pp_rnb;
         struct niobuf_local     *local_nb;
         struct obd_ioobj        *ioo;
-        struct lustre_capa      *capa = NULL;
         struct ost_body         *body, *repbody;
         struct l_wait_info       lwi;
         __u32                   *rcs;
         int                      size[2] = { sizeof(*body) };
         int                      objcount, niocount, npages;
         int                      comms_error = 0;
-<<<<<<< HEAD
         int                      rc, swab, i, j, do_checksum;
-=======
-        int                      rc, swab, i, j, bufcnt = 0;
-        struct timeval           start;        
->>>>>>> 5702f13f
         ENTRY;
 
         if (OBD_FAIL_CHECK(OBD_FAIL_OST_BRW_WRITE_BULK))
@@ -694,8 +635,7 @@
                          (obd_timeout + 1) / 4);
 
         swab = lustre_msg_swabbed(req->rq_reqmsg);
-        body = lustre_swab_reqbuf(req, bufcnt++, sizeof(*body),
-                                  lustre_swab_ost_body);
+        body = lustre_swab_reqbuf(req, 0, sizeof(*body), lustre_swab_ost_body);
         if (body == NULL) {
                 CERROR("Missing/short ost_body\n");
                 GOTO(out, rc = -EFAULT);
@@ -707,17 +647,12 @@
                 CERROR("Missing/short ioobj\n");
                 GOTO(out, rc = -EFAULT);
         }
-<<<<<<< HEAD
         if (objcount > 1) {
                 CERROR("too many ioobjs (%d)\n", objcount);
                 GOTO(out, rc = -EFAULT);
         }
 
         ioo = lustre_msg_buf (req->rq_reqmsg, 1, objcount * sizeof(*ioo));
-=======
-        ioo = lustre_msg_buf(req->rq_reqmsg, bufcnt++,
-                             objcount * sizeof(*ioo));
->>>>>>> 5702f13f
         LASSERT (ioo != NULL);
         for (niocount = i = 0; i < objcount; i++) {
                 if (swab)
@@ -729,7 +664,6 @@
                 niocount += ioo[i].ioo_bufcnt;
         }
 
-<<<<<<< HEAD
         if (niocount > PTLRPC_MAX_BRW_PAGES) {
                 DEBUG_REQ(D_ERROR, req, "bulk has too many pages (%d)\n",
                           niocount);
@@ -737,19 +671,6 @@
         }
 
         remote_nb = lustre_swab_reqbuf(req, 2, niocount * sizeof(*remote_nb),
-=======
-        if (body->oa.o_valid & OBD_MD_CAPA) {
-                capa = lustre_swab_reqbuf(req, bufcnt++, sizeof(*capa),
-                                          lustre_swab_lustre_capa);
-                if (capa == NULL) {
-                        CERROR("Missing/short capa\n");
-                        GOTO(out, rc = -EFAULT);
-                }
-        }
-
-        remote_nb = lustre_swab_reqbuf(req, bufcnt++,
-                                       niocount * sizeof(*remote_nb),
->>>>>>> 5702f13f
                                        lustre_swab_niobuf_remote);
         if (remote_nb == NULL) {
                 CERROR("Missing/short niobuf\n");
@@ -792,12 +713,7 @@
         do_checksum = (body->oa.o_valid & OBD_MD_FLCKSUM);
 
         rc = obd_preprw(OBD_BRW_WRITE, req->rq_export, &body->oa, objcount,
-<<<<<<< HEAD
                         ioo, npages, pp_rnb, local_nb, oti);
-=======
-                        ioo, npages, pp_rnb, local_nb, oti, capa);
-        ost_stime_record(req, &start, 1, 0);
->>>>>>> 5702f13f
         if (rc != 0)
                 GOTO(out_bulk, rc);
 
@@ -1001,8 +917,8 @@
 
 static int ost_set_info(struct obd_export *exp, struct ptlrpc_request *req)
 {
-        char *key;
-        int keylen, rc = 0;
+        char *key, *val;
+        int keylen, vallen, rc = 0;
         ENTRY;
 
         key = lustre_msg_buf(req->rq_reqmsg, 0, 1);
@@ -1010,37 +926,24 @@
                 DEBUG_REQ(D_HA, req, "no set_info key");
                 RETURN(-EFAULT);
         }
-        keylen = req->rq_reqmsg->buflens[0];
+        keylen = lustre_msg_buflen(req->rq_reqmsg,0);
 
         rc = lustre_pack_reply(req, 0, NULL, NULL);
         if (rc)
                 RETURN(rc);
 
-<<<<<<< HEAD
-        rc = obd_set_info(exp, keylen, key, 0, NULL);
-=======
-        val = lustre_msg_buf(req->rq_reqmsg, 1, 0);
-        if (val == NULL) {
-                CERROR("val for setinfo can't be NULL\n");
-                RETURN(-EFAULT);
-        }
-        
-        if (keylen == 8 && memcmp(key, "auditlog", 8) == 0) {
-                lustre_swab_reqbuf(req, 1, sizeof(struct audit_msg),
-                                   lustre_swab_audit_msg);
-        } else if (keylen == 5 && strcmp(key, "audit") == 0) {
-                lustre_swab_reqbuf(req, 1, sizeof(struct audit_attr_msg),
-                                   lustre_swab_audit_attr);
-        } else if (keylen == 9 && strcmp(key, "audit_obj") == 0) {
-                lustre_swab_reqbuf(req, 1, sizeof(struct obdo),
-                                   lustre_swab_obdo);
-        } else if (keylen == 8 && memcmp(key, "capa_key", 8) == 0) {
-                lustre_swab_reqbuf(req, 1, sizeof(struct lustre_capa_key),
-                                   lustre_swab_lustre_capa_key);
-        }
-
-        rc = obd_set_info(exp, keylen, key, req->rq_reqmsg->buflens[1], val);
->>>>>>> 5702f13f
+        val = lustre_msg_buf(req->rq_reqmsg, 1, 1);
+        vallen = lustre_msg_buflen(req->rq_reqmsg,1);
+
+        if (KEY_IS("evict_by_nid")) {
+                if (val)
+                        obd_export_evict_by_nid(exp->exp_obd, val);
+
+                GOTO(out, rc = 0);
+        }
+
+        rc = obd_set_info(exp, keylen, key, vallen, val);
+out:
         req->rq_repmsg->status = 0;
         RETURN(rc);
 }
@@ -1441,25 +1344,8 @@
         if (rc)
                 GOTO(out_create, rc = -EINVAL);
 
-        ost->ost_destroy_service =
-                ptlrpc_init_svc(OST_NBUFS, OST_BUFSIZE, OST_MAXREQSIZE,
-                                OST_DESTROY_PORTAL, OSC_REPLY_PORTAL, 30000,
-                                ost_handle, "ost_destroy",
-                                obd->obd_proc_entry);
-        if (ost->ost_destroy_service == NULL) {
-                CERROR("failed to start service\n");
-                GOTO(out_create, rc = -ENOMEM);
-        }
-
-        rc = ptlrpc_start_n_threads(obd, ost->ost_destroy_service,
-                                    OST_NUM_THREADS, "ll_dstr_ost");
-        if (rc)
-                GOTO(out_destroy, rc = -EINVAL);
-
         RETURN(0);
 
-out_destroy:
-        ptlrpc_unregister_service(ost->ost_destroy_service);
 out_create:
         ptlrpc_unregister_service(ost->ost_create_service);
         ost->ost_create_service = NULL;
@@ -1493,16 +1379,6 @@
 
         lprocfs_obd_cleanup(obd);
 
-<<<<<<< HEAD
-=======
-        ptlrpc_stop_all_threads(ost->ost_destroy_service);
-        ptlrpc_unregister_service(ost->ost_destroy_service);
-
-#ifdef ENABLE_GSS
-        /* XXX */
-        lgss_svc_cache_purge_all();
-#endif
->>>>>>> 5702f13f
         RETURN(err);
 }
 
