/* -*- mode: c; c-basic-offset: 8; indent-tabs-mode: nil; -*-
 * vim:expandtab:shiftwidth=8:tabstop=8:
 *
 * GPL HEADER START
 *
 * DO NOT ALTER OR REMOVE COPYRIGHT NOTICES OR THIS FILE HEADER.
 *
 * This program is free software; you can redistribute it and/or modify
 * it under the terms of the GNU General Public License version 2 only,
 * as published by the Free Software Foundation.
 *
 * This program is distributed in the hope that it will be useful, but
 * WITHOUT ANY WARRANTY; without even the implied warranty of
 * MERCHANTABILITY or FITNESS FOR A PARTICULAR PURPOSE.  See the GNU
 * General Public License version 2 for more details (a copy is included
 * in the LICENSE file that accompanied this code).
 *
 * You should have received a copy of the GNU General Public License
 * version 2 along with this program; If not, see
 * http://www.sun.com/software/products/lustre/docs/GPLv2.pdf
 *
 * Please contact Sun Microsystems, Inc., 4150 Network Circle, Santa Clara,
 * CA 95054 USA or visit www.sun.com if you need additional information or
 * have any questions.
 *
 * GPL HEADER END
 */
/*
 * Copyright  2008 Sun Microsystems, Inc. All rights reserved
 * Use is subject to license terms.
 */
/*
 * This file is part of Lustre, http://www.lustre.org/
 * Lustre is a trademark of Sun Microsystems, Inc.
 *
 * lustre/ost/ost_handler.c
 *
 * Author: Peter J. Braam <braam@clusterfs.com>
 * Author: Phil Schwan <phil@clusterfs.com>
 */

#ifndef EXPORT_SYMTAB
# define EXPORT_SYMTAB
#endif
#define DEBUG_SUBSYSTEM S_OST

#include <linux/module.h>
#include <obd_ost.h>
#include <lustre_net.h>
#include <lustre_dlm.h>
#include <lustre_export.h>
#include <lustre_debug.h>
#include <linux/init.h>
#include <lprocfs_status.h>
#include <libcfs/list.h>
#include <lustre_quota.h>
#include <lustre_log.h>
#include "ost_internal.h"

static int oss_num_threads;
CFS_MODULE_PARM(oss_num_threads, "i", int, 0444,
                "number of OSS service threads to start");

static int ost_num_threads;
CFS_MODULE_PARM(ost_num_threads, "i", int, 0444,
                "number of OST service threads to start (deprecated)");

static int oss_num_create_threads;
CFS_MODULE_PARM(oss_num_create_threads, "i", int, 0444,
                "number of OSS create threads to start");

void oti_to_request(struct obd_trans_info *oti, struct ptlrpc_request *req)
{
        struct oti_req_ack_lock *ack_lock;
        int i;

        if (oti == NULL)
                return;

        if (req->rq_repmsg) {
                __u64 versions[PTLRPC_NUM_VERSIONS] = { 0 };
                lustre_msg_set_transno(req->rq_repmsg, oti->oti_transno);
                versions[0] = oti->oti_pre_version;
                lustre_msg_set_versions(req->rq_repmsg, versions);
        }
        req->rq_transno = oti->oti_transno;

        /* XXX 4 == entries in oti_ack_locks??? */
        for (ack_lock = oti->oti_ack_locks, i = 0; i < 4; i++, ack_lock++) {
                if (!ack_lock->mode)
                        break;
                /* XXX not even calling target_send_reply in some cases... */
                ptlrpc_save_lock (req, &ack_lock->lock, ack_lock->mode);
        }
}

static int ost_destroy(struct obd_export *exp, struct ptlrpc_request *req,
                       struct obd_trans_info *oti)
{
        struct ost_body *body, *repbody;
        __u32 size[2] = { sizeof(struct ptlrpc_body), sizeof(*body) };
        int rc;
        ENTRY;

        body = lustre_swab_reqbuf(req, REQ_REC_OFF, sizeof(*body),
                                  lustre_swab_ost_body);
        if (body == NULL)
                RETURN(-EFAULT);

        if (body->oa.o_id == 0)
                RETURN(-EPROTO);

        if (lustre_msg_buflen(req->rq_reqmsg, REQ_REC_OFF + 1)) {
                struct ldlm_request *dlm;
                dlm = lustre_swab_reqbuf(req, REQ_REC_OFF + 1, sizeof(*dlm),
                                         lustre_swab_ldlm_request);
                if (dlm == NULL)
                        RETURN (-EFAULT);
                ldlm_request_cancel(req, dlm, 0);
        }

        rc = lustre_pack_reply(req, 2, size, NULL);
        if (rc)
                RETURN(rc);

        if (body->oa.o_valid & OBD_MD_FLCOOKIE)
                oti->oti_logcookies = &body->oa.o_lcookie;
        repbody = lustre_msg_buf(req->rq_repmsg, REPLY_REC_OFF,
                                 sizeof(*repbody));
        memcpy(&repbody->oa, &body->oa, sizeof(body->oa));
        req->rq_status = obd_destroy(exp, &body->oa, NULL, oti, NULL);
        RETURN(0);
}

static int ost_getattr(struct obd_export *exp, struct ptlrpc_request *req)
{
        struct ost_body *body, *repbody;
        struct obd_info oinfo = { { { 0 } } };
        __u32 size[2] = { sizeof(struct ptlrpc_body), sizeof(*body) };
        int rc;
        ENTRY;

        body = lustre_swab_reqbuf(req, REQ_REC_OFF, sizeof(*body),
                                  lustre_swab_ost_body);
        if (body == NULL)
                RETURN(-EFAULT);

        rc = lustre_pack_reply(req, 2, size, NULL);
        if (rc)
                RETURN(rc);

        repbody = lustre_msg_buf(req->rq_repmsg, REPLY_REC_OFF,
                                 sizeof(*repbody));
        memcpy(&repbody->oa, &body->oa, sizeof(body->oa));

        oinfo.oi_oa = &repbody->oa;
        req->rq_status = obd_getattr(exp, &oinfo);
        RETURN(0);
}

static int ost_statfs(struct ptlrpc_request *req)
{
        struct obd_statfs *osfs;
        __u32 size[2] = { sizeof(struct ptlrpc_body), sizeof(*osfs) };
        int rc;
        ENTRY;

        rc = lustre_pack_reply(req, 2, size, NULL);
        if (rc)
                RETURN(rc);

        osfs = lustre_msg_buf(req->rq_repmsg, REPLY_REC_OFF, sizeof(*osfs));

        req->rq_status = obd_statfs(req->rq_export->exp_obd, osfs,
                                    cfs_time_current_64() - HZ, 0);
        if (OBD_FAIL_CHECK_ONCE(OBD_FAIL_OST_ENOSPC))
                osfs->os_bfree = osfs->os_bavail = 64;
        if (req->rq_status != 0)
                CERROR("ost: statfs failed: rc %d\n", req->rq_status);

        RETURN(0);
}

static int ost_create(struct obd_export *exp, struct ptlrpc_request *req,
                      struct obd_trans_info *oti)
{
        struct ost_body *body, *repbody;
        __u32 size[2] = { sizeof(struct ptlrpc_body), sizeof(*repbody) };
        int rc;
        ENTRY;

        body = lustre_swab_reqbuf(req, REQ_REC_OFF, sizeof(*body),
                                  lustre_swab_ost_body);
        if (body == NULL)
                RETURN(-EFAULT);

        rc = lustre_pack_reply(req, 2, size, NULL);
        if (rc)
                RETURN(rc);

        repbody = lustre_msg_buf(req->rq_repmsg, REPLY_REC_OFF,
                                 sizeof(*repbody));
        memcpy(&repbody->oa, &body->oa, sizeof(body->oa));
        oti->oti_logcookies = &repbody->oa.o_lcookie;
        req->rq_status = obd_create(exp, &repbody->oa, NULL, oti);
        //obd_log_cancel(conn, NULL, 1, oti->oti_logcookies, 0);
        RETURN(0);
}

/*
 * Helper function for ost_punch(): if asked by client, acquire [size, EOF]
 * lock on the file being truncated.
 */
static int ost_punch_lock_get(struct obd_export *exp, struct obdo *oa,
                              struct lustre_handle *lh)
{
        int flags;
        struct ldlm_res_id res_id = { .name = { oa->o_id } };
        ldlm_policy_data_t policy;
        __u64 start;
        __u64 finis;

        ENTRY;

        LASSERT(!lustre_handle_is_used(lh));

        if (!(oa->o_valid & OBD_MD_FLFLAGS) ||
            !(oa->o_flags & OBD_FL_TRUNCLOCK))
                RETURN(0);

        CDEBUG(D_INODE, "OST-side truncate lock.\n");

        start = oa->o_size;
        finis = start + oa->o_blocks;

        /*
         * standard truncate optimization: if file body is completely
         * destroyed, don't send data back to the server.
         */
        flags = (start == 0) ? LDLM_AST_DISCARD_DATA : 0;

        policy.l_extent.start = start & CFS_PAGE_MASK;

        /*
         * If ->o_blocks is EOF it means "lock till the end of the
         * file". Otherwise, it's size of a hole being punched (in bytes)
         */
        if (oa->o_blocks == OBD_OBJECT_EOF || finis < start)
                policy.l_extent.end = OBD_OBJECT_EOF;
        else
                policy.l_extent.end = finis | ~CFS_PAGE_MASK;

        RETURN(ldlm_cli_enqueue_local(exp->exp_obd->obd_namespace, &res_id,
                                      LDLM_EXTENT, &policy, LCK_PW, &flags,
                                      ldlm_blocking_ast, ldlm_completion_ast,
                                      ldlm_glimpse_ast, NULL, 0, NULL, lh));
}

/*
 * Helper function for ost_punch(): release lock acquired by
 * ost_punch_lock_get(), if any.
 */
static void ost_punch_lock_put(struct obd_export *exp, struct obdo *oa,
                               struct lustre_handle *lh)
{
        ENTRY;
        if (lustre_handle_is_used(lh))
                ldlm_lock_decref(lh, LCK_PW);
        EXIT;
}

static int ost_punch(struct obd_export *exp, struct ptlrpc_request *req,
                     struct obd_trans_info *oti)
{
        struct obd_info oinfo = { { { 0 } } };
        struct ost_body *body, *repbody;
        __u32 size[2] = { sizeof(struct ptlrpc_body), sizeof(*repbody) };
        int rc;
        struct lustre_handle lh = {0,};
        ENTRY;

        /* check that we do support OBD_CONNECT_TRUNCLOCK. */
        CLASSERT(OST_CONNECT_SUPPORTED & OBD_CONNECT_TRUNCLOCK);

        /* ost_body is varified and swabbed in ost_hpreq_handler() */
        body = lustre_msg_buf(req->rq_reqmsg, REQ_REC_OFF, sizeof(*body));
        LASSERT(body != NULL);

        oinfo.oi_oa = &body->oa;
        oinfo.oi_policy.l_extent.start = oinfo.oi_oa->o_size;
        oinfo.oi_policy.l_extent.end = oinfo.oi_oa->o_blocks;

        if ((oinfo.oi_oa->o_valid & (OBD_MD_FLSIZE | OBD_MD_FLBLOCKS)) !=
            (OBD_MD_FLSIZE | OBD_MD_FLBLOCKS))
                RETURN(-EINVAL);

        rc = lustre_pack_reply(req, 2, size, NULL);
        if (rc)
                RETURN(rc);

        repbody = lustre_msg_buf(req->rq_repmsg, REPLY_REC_OFF,
                                 sizeof(*repbody));
        rc = ost_punch_lock_get(exp, oinfo.oi_oa, &lh);
        if (rc == 0) {
                if (oinfo.oi_oa->o_valid & OBD_MD_FLFLAGS &&
                    oinfo.oi_oa->o_flags == OBD_FL_TRUNCLOCK)
                        /*
                         * If OBD_FL_TRUNCLOCK is the only bit set in
                         * ->o_flags, clear OBD_MD_FLFLAGS to avoid falling
                         * through filter_setattr() to filter_iocontrol().
                         */
                        oinfo.oi_oa->o_valid &= ~OBD_MD_FLFLAGS;

                req->rq_status = obd_punch(exp, &oinfo, oti, NULL);
                ost_punch_lock_put(exp, oinfo.oi_oa, &lh);
        }
        repbody->oa = *oinfo.oi_oa;
        RETURN(rc);
}

static int ost_sync(struct obd_export *exp, struct ptlrpc_request *req)
{
        struct ost_body *body, *repbody;
        __u32 size[2] = { sizeof(struct ptlrpc_body), sizeof(*repbody) };
        int rc;
        ENTRY;

        body = lustre_swab_reqbuf(req, REQ_REC_OFF, sizeof(*body),
                                  lustre_swab_ost_body);
        if (body == NULL)
                RETURN(-EFAULT);

        rc = lustre_pack_reply(req, 2, size, NULL);
        if (rc)
                RETURN(rc);

        repbody = lustre_msg_buf(req->rq_repmsg, REPLY_REC_OFF,
                                 sizeof(*repbody));
        memcpy(&repbody->oa, &body->oa, sizeof(body->oa));
        req->rq_status = obd_sync(exp, &repbody->oa, NULL, repbody->oa.o_size,
                                  repbody->oa.o_blocks);
        RETURN(0);
}

static int ost_setattr(struct obd_export *exp, struct ptlrpc_request *req,
                       struct obd_trans_info *oti)
{
        struct ost_body *body, *repbody;
        __u32 size[2] = { sizeof(struct ptlrpc_body), sizeof(*repbody) };
        int rc;
        struct obd_info oinfo = { { { 0 } } };
        ENTRY;

        body = lustre_swab_reqbuf(req, REQ_REC_OFF, sizeof(*body),
                                  lustre_swab_ost_body);
        if (body == NULL)
                RETURN(-EFAULT);

        rc = lustre_pack_reply(req, 2, size, NULL);
        if (rc)
                RETURN(rc);

        repbody = lustre_msg_buf(req->rq_repmsg, REPLY_REC_OFF,
                                 sizeof(*repbody));
        memcpy(&repbody->oa, &body->oa, sizeof(body->oa));

        oinfo.oi_oa = &repbody->oa;
        req->rq_status = obd_setattr(exp, &oinfo, oti);
        RETURN(0);
}

static int ost_bulk_timeout(void *data)
{
        ENTRY;
        /* We don't fail the connection here, because having the export
         * killed makes the (vital) call to commitrw very sad.
         */
        RETURN(1);
}

static int get_per_page_niobufs(struct obd_ioobj *ioo, int nioo,
                                struct niobuf_remote *rnb, int nrnb,
                                struct niobuf_remote **pp_rnbp)
{
        /* Copy a remote niobuf, splitting it into page-sized chunks
         * and setting ioo[i].ioo_bufcnt accordingly */
        struct niobuf_remote *pp_rnb;
        int   i;
        int   j;
        int   page;
        int   rnbidx = 0;
        int   npages = 0;

        /*
         * array of sufficient size already preallocated by caller
         */
        LASSERT(pp_rnbp != NULL);
        LASSERT(*pp_rnbp != NULL);

        /* first count and check the number of pages required */
        for (i = 0; i < nioo; i++)
                for (j = 0; j < ioo->ioo_bufcnt; j++, rnbidx++) {
                        obd_off offset = rnb[rnbidx].offset;
                        obd_off p0 = offset >> CFS_PAGE_SHIFT;
                        obd_off pn = (offset + rnb[rnbidx].len - 1)>>CFS_PAGE_SHIFT;

                        LASSERT(rnbidx < nrnb);

                        npages += (pn + 1 - p0);

                        if (rnb[rnbidx].len == 0) {
                                CERROR("zero len BRW: obj %d objid "LPX64
                                       " buf %u\n", i, ioo[i].ioo_id, j);
                                return -EINVAL;
                        }
                        if (j > 0 &&
                            rnb[rnbidx].offset <= rnb[rnbidx-1].offset) {
                                CERROR("unordered BRW: obj %d objid "LPX64
                                       " buf %u offset "LPX64" <= "LPX64"\n",
                                       i, ioo[i].ioo_id, j, rnb[rnbidx].offset,
                                       rnb[rnbidx].offset);
                                return -EINVAL;
                        }
                }

        LASSERT(rnbidx == nrnb);

        if (npages == nrnb) {       /* all niobufs are for single pages */
                *pp_rnbp = rnb;
                return npages;
        }

        pp_rnb = *pp_rnbp;

        /* now do the actual split */
        page = rnbidx = 0;
        for (i = 0; i < nioo; i++) {
                int  obj_pages = 0;

                for (j = 0; j < ioo[i].ioo_bufcnt; j++, rnbidx++) {
                        obd_off off = rnb[rnbidx].offset;
                        int     nob = rnb[rnbidx].len;

                        LASSERT(rnbidx < nrnb);
                        do {
                                obd_off  poff = off & ~CFS_PAGE_MASK;
                                int      pnob = (poff + nob > CFS_PAGE_SIZE) ?
                                                CFS_PAGE_SIZE - poff : nob;

                                LASSERT(page < npages);
                                pp_rnb[page].len = pnob;
                                pp_rnb[page].offset = off;
                                pp_rnb[page].flags = rnb[rnbidx].flags;

                                CDEBUG(0, "   obj %d id "LPX64
                                       "page %d(%d) "LPX64" for %d, flg %x\n",
                                       i, ioo[i].ioo_id, obj_pages, page,
                                       pp_rnb[page].offset, pp_rnb[page].len,
                                       pp_rnb[page].flags);
                                page++;
                                obj_pages++;

                                off += pnob;
                                nob -= pnob;
                        } while (nob > 0);
                        LASSERT(nob == 0);
                }
                ioo[i].ioo_bufcnt = obj_pages;
        }
        LASSERT(page == npages);

        return npages;
}

static __u32 ost_checksum_bulk(struct ptlrpc_bulk_desc *desc, int opc,
                               cksum_type_t cksum_type)
{
        __u32 cksum;
        int i;

        cksum = init_checksum(cksum_type);
        for (i = 0; i < desc->bd_iov_count; i++) {
                struct page *page = desc->bd_iov[i].kiov_page;
                int off = desc->bd_iov[i].kiov_offset & ~CFS_PAGE_MASK;
                char *ptr = kmap(page) + off;
                int len = desc->bd_iov[i].kiov_len;

                /* corrupt the data before we compute the checksum, to
                 * simulate a client->OST data error */
                if (i == 0 && opc == OST_WRITE &&
                    OBD_FAIL_CHECK_ONCE(OBD_FAIL_OST_CHECKSUM_RECEIVE))
                        memcpy(ptr, "bad3", min(4, len));
                cksum = compute_checksum(cksum, ptr, len, cksum_type);
                /* corrupt the data after we compute the checksum, to
                 * simulate an OST->client data error */
                if (i == 0 && opc == OST_READ &&
                    OBD_FAIL_CHECK_ONCE(OBD_FAIL_OST_CHECKSUM_SEND))
                        memcpy(ptr, "bad4", min(4, len));
                kunmap(page);
        }

        return cksum;
}

/*
 * populate @nio by @nrpages pages from per-thread page pool
 */
static void ost_nio_pages_get(struct ptlrpc_request *req,
                              struct niobuf_local *nio, int nrpages)
{
        int i;
        struct ost_thread_local_cache *tls;

        ENTRY;

        LASSERT(nrpages <= OST_THREAD_POOL_SIZE);
        LASSERT(req != NULL);
        LASSERT(req->rq_svc_thread != NULL);

        tls = ost_tls(req);
        LASSERT(tls != NULL);

        memset(nio, 0, nrpages * sizeof *nio);
        for (i = 0; i < nrpages; ++ i) {
                struct page *page;

                page = tls->page[i];
                LASSERT(page != NULL);
                POISON_PAGE(page, 0xf1);
                nio[i].page = page;
                LL_CDEBUG_PAGE(D_INFO, page, "%d\n", i);
        }
        EXIT;
}

/*
 * Dual for ost_nio_pages_get(). Poison pages in pool for debugging
 */
static void ost_nio_pages_put(struct ptlrpc_request *req,
                              struct niobuf_local *nio, int nrpages)
{
        int i;

        ENTRY;

        LASSERT(nrpages <= OST_THREAD_POOL_SIZE);

        for (i = 0; i < nrpages; ++ i)
                POISON_PAGE(nio[i].page, 0xf2);
        EXIT;
}

static int ost_brw_lock_get(int mode, struct obd_export *exp,
                            struct obd_ioobj *obj, struct niobuf_remote *nb,
                            struct lustre_handle *lh)
{
        int flags                 = 0;
        int nrbufs                = obj->ioo_bufcnt;
        struct ldlm_res_id res_id = { .name = { obj->ioo_id } };
        ldlm_policy_data_t policy;
        int i;

        ENTRY;

        LASSERT(mode == LCK_PR || mode == LCK_PW);
        LASSERT(!lustre_handle_is_used(lh));

        if (nrbufs == 0 || !(nb[0].flags & OBD_BRW_SRVLOCK))
                RETURN(0);

        /* EXPENSIVE ASSERTION */
        for (i = 1; i < nrbufs; i ++)
                LASSERT((nb[0].flags & OBD_BRW_SRVLOCK) ==
                        (nb[i].flags & OBD_BRW_SRVLOCK));

        policy.l_extent.start = nb[0].offset & CFS_PAGE_MASK;
        policy.l_extent.end   = (nb[nrbufs - 1].offset +
                                 nb[nrbufs - 1].len - 1) | ~CFS_PAGE_MASK;

        RETURN(ldlm_cli_enqueue_local(exp->exp_obd->obd_namespace, &res_id,
                                      LDLM_EXTENT, &policy, mode, &flags,
                                      ldlm_blocking_ast, ldlm_completion_ast,
                                      ldlm_glimpse_ast, NULL, 0, NULL, lh));
}

static void ost_brw_lock_put(int mode,
                             struct obd_ioobj *obj, struct niobuf_remote *niob,
                             struct lustre_handle *lh)
{
        ENTRY;
        LASSERT(mode == LCK_PR || mode == LCK_PW);
        LASSERT((obj->ioo_bufcnt > 0 && (niob[0].flags & OBD_BRW_SRVLOCK)) ==
                lustre_handle_is_used(lh));
        if (lustre_handle_is_used(lh))
                ldlm_lock_decref(lh, mode);
        EXIT;
}

struct ost_prolong_data {
        struct obd_export *opd_exp;
        ldlm_policy_data_t opd_policy;
        struct obdo *opd_oa;
        ldlm_mode_t opd_mode;
        int opd_lock_match;
        int opd_timeout;
};

static int ost_prolong_locks_iter(struct ldlm_lock *lock, void *data)
{
        struct ost_prolong_data *opd = data;

        LASSERT(lock->l_resource->lr_type == LDLM_EXTENT);

        if (lock->l_req_mode != lock->l_granted_mode) {
                /* scan granted locks only */
                return LDLM_ITER_STOP;
        }

        if (lock->l_export != opd->opd_exp) {
                /* prolong locks only for given client */
                return LDLM_ITER_CONTINUE;
        }

        if (!(lock->l_granted_mode & opd->opd_mode)) {
                /* we aren't interesting in all type of locks */
                return LDLM_ITER_CONTINUE;
        }

        if (lock->l_policy_data.l_extent.end < opd->opd_policy.l_extent.start ||
            lock->l_policy_data.l_extent.start > opd->opd_policy.l_extent.end) {
                /* the request doesn't cross the lock, skip it */
                return LDLM_ITER_CONTINUE;
        }

        /* Fill the obdo with the matched lock handle.
         * XXX: it is possible in some cases the IO RPC is covered by several
         * locks, even for the write case, so it may need to be a lock list. */
        if (opd->opd_oa && !(opd->opd_oa->o_valid & OBD_MD_FLHANDLE)) {
                opd->opd_oa->o_handle.cookie = lock->l_handle.h_cookie;
                opd->opd_oa->o_valid |= OBD_MD_FLHANDLE;
        }

        if (!(lock->l_flags & LDLM_FL_AST_SENT)) {
                /* ignore locks not being cancelled */
                return LDLM_ITER_CONTINUE;
        }

        /* OK. this is a possible lock the user holds doing I/O
         * let's refresh eviction timer for it */
        ldlm_refresh_waiting_lock(lock, opd->opd_timeout);
        opd->opd_lock_match = 1;

        return LDLM_ITER_CONTINUE;
}

<<<<<<< HEAD
static void ost_prolong_locks(struct obd_export *exp, struct obd_ioobj *obj,
                              struct niobuf_remote *nb, struct obdo *oa,
                              ldlm_mode_t mode)


{
        struct ldlm_res_id res_id = { .name = { obj->ioo_id } };
        int nrbufs = obj->ioo_bufcnt;
        struct ost_prolong_data opd;
=======
static int ost_rw_prolong_locks(struct ptlrpc_request *req, struct obd_ioobj *obj,
                                struct niobuf_remote *nb, struct obdo *oa,
                                ldlm_mode_t mode)
{
        struct ldlm_res_id res_id = { .name = { obj->ioo_id } };
        int nrbufs = obj->ioo_bufcnt;
        struct ost_prolong_data opd = { 0 };
>>>>>>> 03b71240

        ENTRY;

        opd.opd_mode = mode;
        opd.opd_exp = req->rq_export;
        opd.opd_policy.l_extent.start = nb[0].offset & CFS_PAGE_MASK;
        opd.opd_policy.l_extent.end = (nb[nrbufs - 1].offset +
                                       nb[nrbufs - 1].len - 1) | ~CFS_PAGE_MASK;

        /* prolong locks for the current service time of the corresponding
         * portal (= OST_IO_PORTAL) */
        opd.opd_timeout = AT_OFF ? obd_timeout / 2 :
                          max(at_est2timeout(at_get(&req->rq_rqbd->
                              rqbd_service->srv_at_estimate)), ldlm_timeout);

        CDEBUG(D_DLMTRACE,"refresh locks: "LPU64"/"LPU64" ("LPU64"->"LPU64")\n",
               res_id.name[0], res_id.name[1], opd.opd_policy.l_extent.start,
               opd.opd_policy.l_extent.end);

        if (oa->o_valid & OBD_MD_FLHANDLE) {
                struct ldlm_lock *lock;

                lock = ldlm_handle2lock(&oa->o_handle);
                if (lock != NULL) {
                        ost_prolong_locks_iter(lock, &opd);
                        if (opd.opd_lock_match) {
                                LDLM_LOCK_PUT(lock);
                                RETURN(1);
                        }

                        /* Check if the lock covers the whole IO region,
                         * otherwise iterate through the resource. */
                        if (lock->l_policy_data.l_extent.end >=
                            opd.opd_policy.l_extent.end &&
                            lock->l_policy_data.l_extent.start <=
                            opd.opd_policy.l_extent.start) {
                                LDLM_LOCK_PUT(lock);
                                RETURN(0);
                        }
                        LDLM_LOCK_PUT(lock);
                }
        }

        opd.opd_oa = oa;
        ldlm_resource_iterate(req->rq_export->exp_obd->obd_namespace, &res_id,
                              ost_prolong_locks_iter, &opd);
        RETURN(opd.opd_lock_match);
}

static int ost_brw_read(struct ptlrpc_request *req, struct obd_trans_info *oti)
{
        struct ptlrpc_bulk_desc *desc;
        struct obd_export       *exp = req->rq_export;
        struct niobuf_remote *remote_nb;
        struct niobuf_remote *pp_rnb = NULL;
        struct niobuf_local *local_nb;
        struct obd_ioobj *ioo;
        struct ost_body *body, *repbody;
        struct l_wait_info lwi;
        struct lustre_handle lockh = { 0 };
        __u32  size[2] = { sizeof(struct ptlrpc_body), sizeof(*body) };
        int niocount, npages, nob = 0, rc, i;
        int no_reply = 0;
        ENTRY;

        if (OBD_FAIL_CHECK(OBD_FAIL_OST_BRW_READ_BULK))
                GOTO(out, rc = -EIO);

        OBD_FAIL_TIMEOUT(OBD_FAIL_OST_BRW_PAUSE_BULK, (obd_timeout + 1) / 4);

        /* Check if there is eviction in progress, and if so, wait for it to
         * finish */
        if (unlikely(atomic_read(&exp->exp_obd->obd_evict_inprogress))) {
                lwi = LWI_INTR(NULL, NULL); // We do not care how long it takes
                rc = l_wait_event(exp->exp_obd->obd_evict_inprogress_waitq,
                        !atomic_read(&exp->exp_obd->obd_evict_inprogress),
                        &lwi);
        }
        if (exp->exp_failed)
                GOTO(out, rc = -ENOTCONN);

        /* ost_body, ioobj & noibuf_remote are verified and swabbed in
         * ost_rw_hpreq_check(). */
        body = lustre_msg_buf(req->rq_reqmsg, REQ_REC_OFF, sizeof(*body));
        LASSERT(body != NULL);

        ioo = lustre_msg_buf(req->rq_reqmsg, REQ_REC_OFF + 1, sizeof(*ioo));
        LASSERT(ioo != NULL);

        niocount = ioo->ioo_bufcnt;
<<<<<<< HEAD
        if (niocount > PTLRPC_MAX_BRW_PAGES) {
                DEBUG_REQ(D_ERROR, req, "bulk has too many pages (%d)",
                          niocount);
                GOTO(out, rc = -EFAULT);
        }

        remote_nb = lustre_swab_reqbuf(req, REQ_REC_OFF + 2,
                                       niocount * sizeof(*remote_nb),
                                       lustre_swab_niobuf_remote);
        if (remote_nb == NULL) {
                CERROR("Missing/short niobuf\n");
                GOTO(out, rc = -EFAULT);
        }
        if (lustre_req_need_swab(req)) {
                /* swab remaining niobufs */
                for (i = 1; i < niocount; i++)
                        lustre_swab_niobuf_remote (&remote_nb[i]);
        }
=======
        remote_nb = lustre_msg_buf(req->rq_reqmsg, REQ_REC_OFF + 2,
                                   niocount * sizeof(*remote_nb));
        LASSERT(remote_nb != NULL);
>>>>>>> 03b71240

        rc = lustre_pack_reply(req, 2, size, NULL);
        if (rc)
                GOTO(out, rc);

        /*
         * Per-thread array of struct niobuf_{local,remote}'s was allocated by
         * ost_thread_init().
         */
        local_nb = ost_tls(req)->local;
        pp_rnb   = ost_tls(req)->remote;

        /* FIXME all niobuf splitting should be done in obdfilter if needed */
        /* CAVEAT EMPTOR this sets ioo->ioo_bufcnt to # pages */
        npages = get_per_page_niobufs(ioo, 1, remote_nb, niocount, &pp_rnb);
        if (npages < 0)
                GOTO(out, rc = npages);

        if (npages > OST_THREAD_POOL_SIZE) {
                DEBUG_REQ(D_ERROR, req, "number of pages (%d) required are more"
                          " than the thread pool size (%d)",
                          npages, OST_THREAD_POOL_SIZE);
                GOTO(out, rc = -EPROTO);
        }

        ost_nio_pages_get(req, local_nb, npages);

        desc = ptlrpc_prep_bulk_exp(req, npages,
                                     BULK_PUT_SOURCE, OST_BULK_PORTAL);
        if (desc == NULL)
                GOTO(out, rc = -ENOMEM);

        rc = ost_brw_lock_get(LCK_PR, exp, ioo, pp_rnb, &lockh);
        if (rc != 0)
                GOTO(out_bulk, rc);

        /*
         * If getting the lock took more time than
         * client was willing to wait, drop it. b=11330
         */
        if (cfs_time_current_sec() > req->rq_deadline ||
            OBD_FAIL_CHECK(OBD_FAIL_OST_DROP_REQ)) {
                no_reply = 1;
                CERROR("Dropping timed-out read from %s because locking"
                       "object "LPX64" took %ld seconds (limit was %ld).\n",
                       libcfs_id2str(req->rq_peer), ioo->ioo_id,
                       cfs_time_current_sec() - req->rq_arrival_time.tv_sec,
                       req->rq_deadline - req->rq_arrival_time.tv_sec);
                GOTO(out_lock, rc = -ETIMEDOUT);
        }

        rc = obd_preprw(OBD_BRW_READ, exp, &body->oa, 1,
                        ioo, npages, pp_rnb, local_nb, oti);
        if (rc != 0)
                GOTO(out_lock, rc);

        ost_rw_prolong_locks(req, ioo, pp_rnb, &body->oa, LCK_PW | LCK_PR);

        nob = 0;
        for (i = 0; i < npages; i++) {
                int page_rc = local_nb[i].rc;

                if (page_rc < 0) {              /* error */
                        rc = page_rc;
                        break;
                }

                LASSERTF(page_rc <= pp_rnb[i].len, "page_rc (%d) > "
                         "pp_rnb[%d].len (%d)\n", page_rc, i, pp_rnb[i].len);
                nob += page_rc;
                if (page_rc != 0) {             /* some data! */
                        LASSERT (local_nb[i].page != NULL);
                        ptlrpc_prep_bulk_page(desc, local_nb[i].page,
                                              pp_rnb[i].offset & ~CFS_PAGE_MASK,
                                              page_rc);
                }

                if (page_rc != pp_rnb[i].len) { /* short read */
                        int j = i;

                        /* All subsequent pages should be 0 */
                        while(++i < npages)
                                LASSERTF(local_nb[i].rc == 0,
                                         "page_rc %d, pp_rnb[%u].len=%d, "
                                         "local_nb[%u/%u].rc=%d\n",
                                         page_rc, j, pp_rnb[j].len,
                                         i, npages, local_nb[i].rc);
                        break;
                }
        }

        if (body->oa.o_valid & OBD_MD_FLCKSUM) {
                cksum_type_t cksum_type = OBD_CKSUM_CRC32;

                if (body->oa.o_valid & OBD_MD_FLFLAGS)
                        cksum_type = cksum_type_unpack(body->oa.o_flags);
                body->oa.o_flags = cksum_type_pack(cksum_type);
                body->oa.o_valid = OBD_MD_FLCKSUM | OBD_MD_FLFLAGS;
                body->oa.o_cksum = ost_checksum_bulk(desc, OST_READ, cksum_type);
                CDEBUG(D_PAGE,"checksum at read origin: %x\n",body->oa.o_cksum);
        } else {
                body->oa.o_valid = 0;
        }
        /* We're finishing using body->oa as an input variable */

        /* Check if client was evicted while we were doing i/o before touching
           network */
        if (rc == 0) {
                /* Check if there is eviction in progress, and if so, wait for
                 * it to finish */
                if (unlikely(atomic_read(&exp->exp_obd->
                                                obd_evict_inprogress))) {
                        lwi = LWI_INTR(NULL, NULL);
                        rc = l_wait_event(exp->exp_obd->
                                                obd_evict_inprogress_waitq,
                                          !atomic_read(&exp->exp_obd->
                                                        obd_evict_inprogress),
                                          &lwi);
                }
                if (exp->exp_failed)
                        rc = -ENOTCONN;
                else
                        rc = ptlrpc_start_bulk_transfer(desc);
                if (rc == 0) {
                        time_t start = cfs_time_current_sec();
                        do {
                                long timeoutl = req->rq_deadline -
                                        cfs_time_current_sec();
                                cfs_duration_t timeout = (timeoutl <= 0 || rc) ?
                                        CFS_TICK : cfs_time_seconds(timeoutl);
                                lwi = LWI_TIMEOUT_INTERVAL(timeout,
                                                           cfs_time_seconds(1),
                                                           ost_bulk_timeout,
                                                           desc);
                                rc = l_wait_event(desc->bd_waitq,
                                                  !ptlrpc_server_bulk_active(desc) ||
                                                  exp->exp_failed, &lwi);
                                LASSERT(rc == 0 || rc == -ETIMEDOUT);
                                /* Wait again if we changed deadline */
                        } while ((rc == -ETIMEDOUT) &&
                                 (req->rq_deadline > cfs_time_current_sec()));

                        if (rc == -ETIMEDOUT) {
                                DEBUG_REQ(D_ERROR, req,
                                          "timeout on bulk PUT after %ld%+lds",
                                          req->rq_deadline - start,
                                          cfs_time_current_sec() -
                                          req->rq_deadline);
                                ptlrpc_abort_bulk(desc);
                        } else if (exp->exp_failed) {
                                DEBUG_REQ(D_ERROR, req, "Eviction on bulk PUT");
                                rc = -ENOTCONN;
                                ptlrpc_abort_bulk(desc);
                        } else if (!desc->bd_success ||
                                   desc->bd_nob_transferred != desc->bd_nob) {
                                DEBUG_REQ(D_ERROR, req, "%s bulk PUT %d(%d)",
                                          desc->bd_success ?
                                          "truncated" : "network error on",
                                          desc->bd_nob_transferred,
                                          desc->bd_nob);
                                /* XXX should this be a different errno? */
                                rc = -ETIMEDOUT;
                        }
                } else {
                        DEBUG_REQ(D_ERROR, req, "bulk PUT failed: rc %d", rc);
                }
                no_reply = rc != 0;
        }

        /* Must commit after prep above in all cases */
        rc = obd_commitrw(OBD_BRW_READ, exp, &body->oa, 1,
                          ioo, npages, local_nb, oti, rc);

        ost_nio_pages_put(req, local_nb, npages);

        if (rc == 0) {
                repbody = lustre_msg_buf(req->rq_repmsg, REPLY_REC_OFF,
                                         sizeof(*repbody));
                memcpy(&repbody->oa, &body->oa, sizeof(repbody->oa));
        }

 out_lock:
        ost_brw_lock_put(LCK_PR, ioo, pp_rnb, &lockh);
 out_bulk:
        ptlrpc_free_bulk(desc);
 out:
        LASSERT(rc <= 0);
        if (rc == 0) {
                req->rq_status = nob;
                ptlrpc_lprocfs_brw(req, nob);
                target_committed_to_req(req);
                ptlrpc_reply(req);
        } else if (!no_reply) {
                /* Only reply if there was no comms problem with bulk */
                target_committed_to_req(req);
                req->rq_status = rc;
                ptlrpc_error(req);
        } else {
                /* reply out callback would free */
                ptlrpc_req_drop_rs(req);
                CWARN("%s: ignoring bulk IO comm error with %s@%s id %s - "
                      "client will retry\n",
                      exp->exp_obd->obd_name,
                      exp->exp_client_uuid.uuid,
                      exp->exp_connection->c_remote_uuid.uuid,
                      libcfs_id2str(req->rq_peer));
        }

        RETURN(rc);
}

static int ost_brw_write(struct ptlrpc_request *req, struct obd_trans_info *oti)
{
        struct ptlrpc_bulk_desc *desc;
        struct obd_export       *exp = req->rq_export;
        struct niobuf_remote    *remote_nb;
        struct niobuf_remote    *pp_rnb;
        struct niobuf_local     *local_nb;
        struct obd_ioobj        *ioo;
        struct ost_body         *body, *repbody;
        struct l_wait_info       lwi;
        struct lustre_handle     lockh = {0};
        __u32                   *rcs;
        __u32 size[3] = { sizeof(struct ptlrpc_body), sizeof(*body) };
        int objcount, niocount, npages;
        int rc, i, j;
        obd_count                client_cksum = 0, server_cksum = 0;
        cksum_type_t             cksum_type = OBD_CKSUM_CRC32;
        int                      no_reply = 0;
        ENTRY;

        if (OBD_FAIL_CHECK(OBD_FAIL_OST_BRW_WRITE_BULK))
                GOTO(out, rc = -EIO);
        if (OBD_FAIL_CHECK(OBD_FAIL_OST_BRW_WRITE_BULK2))
                GOTO(out, rc = -EFAULT);

        /* pause before transaction has been started */
        OBD_FAIL_TIMEOUT(OBD_FAIL_OST_BRW_PAUSE_BULK, (obd_timeout + 1) / 4);

        /* Check if there is eviction in progress, and if so, wait for it to
         * finish */
        if (unlikely(atomic_read(&exp->exp_obd->obd_evict_inprogress))) {
                lwi = LWI_INTR(NULL, NULL); // We do not care how long it takes
                rc = l_wait_event(exp->exp_obd->obd_evict_inprogress_waitq,
                        !atomic_read(&exp->exp_obd->obd_evict_inprogress),
                        &lwi);
        }
        if (exp->exp_failed)
                GOTO(out, rc = -ENOTCONN);

<<<<<<< HEAD
        swab = lustre_req_need_swab(req);
        body = lustre_swab_reqbuf(req, REQ_REC_OFF, sizeof(*body),
                                  lustre_swab_ost_body);
        if (body == NULL) {
                CERROR("Missing/short ost_body\n");
                GOTO(out, rc = -EFAULT);
        }

        objcount = lustre_msg_buflen(req->rq_reqmsg, REQ_REC_OFF + 1) /
                   sizeof(*ioo);
        if (objcount == 0) {
                CERROR("Missing/short ioobj\n");
                GOTO(out, rc = -EFAULT);
        }
        if (objcount > 1) {
                CERROR("too many ioobjs (%d)\n", objcount);
                GOTO(out, rc = -EFAULT);
        }

        lustre_set_req_swabbed(req, REQ_REC_OFF + 1);
=======
        /* ost_body, ioobj & noibuf_remote are verified and swabbed in
         * ost_rw_hpreq_check(). */
        body = lustre_msg_buf(req->rq_reqmsg, REQ_REC_OFF, sizeof(*body));
        LASSERT(body != NULL);

        objcount = lustre_msg_buflen(req->rq_reqmsg, REQ_REC_OFF + 1) /
                   sizeof(*ioo);
>>>>>>> 03b71240
        ioo = lustre_msg_buf(req->rq_reqmsg, REQ_REC_OFF + 1,
                             objcount * sizeof(*ioo));
        LASSERT(ioo != NULL);
        for (niocount = i = 0; i < objcount; i++)
                niocount += ioo[i].ioo_bufcnt;

<<<<<<< HEAD
        if (niocount > PTLRPC_MAX_BRW_PAGES) {
                DEBUG_REQ(D_ERROR, req, "bulk has too many pages (%d)",
                          niocount);
                GOTO(out, rc = -EFAULT);
        }

        remote_nb = lustre_swab_reqbuf(req, REQ_REC_OFF + 2,
                                       niocount * sizeof(*remote_nb),
                                       lustre_swab_niobuf_remote);
        if (remote_nb == NULL) {
                CERROR("Missing/short niobuf\n");
                GOTO(out, rc = -EFAULT);
        }
        if (swab) {                             /* swab the remaining niobufs */
                for (i = 1; i < niocount; i++)
                        lustre_swab_niobuf_remote (&remote_nb[i]);
        }
=======
        remote_nb = lustre_msg_buf(req->rq_reqmsg, REQ_REC_OFF + 2,
                                   niocount * sizeof(*remote_nb));
        LASSERT(remote_nb != NULL);
>>>>>>> 03b71240

        size[REPLY_REC_OFF + 1] = niocount * sizeof(*rcs);
        rc = lustre_pack_reply(req, 3, size, NULL);
        if (rc != 0)
                GOTO(out, rc);

        OBD_FAIL_TIMEOUT(OBD_FAIL_OST_BRW_PAUSE_PACK, obd_fail_val);
        rcs = lustre_msg_buf(req->rq_repmsg, REPLY_REC_OFF + 1,
                             niocount * sizeof(*rcs));

        /*
         * Per-thread array of struct niobuf_{local,remote}'s was allocated by
         * ost_thread_init().
         */
        local_nb = ost_tls(req)->local;
        pp_rnb   = ost_tls(req)->remote;

        /* FIXME all niobuf splitting should be done in obdfilter if needed */
        /* CAVEAT EMPTOR this sets ioo->ioo_bufcnt to # pages */
        npages = get_per_page_niobufs(ioo, objcount,remote_nb,niocount,&pp_rnb);
        if (npages < 0)
                GOTO(out, rc = npages);

        if (npages > OST_THREAD_POOL_SIZE) {
                DEBUG_REQ(D_ERROR, req, "number of pages (%d) required are more"
                          " than the thread pool size (%d)",
                          npages, OST_THREAD_POOL_SIZE);
                GOTO(out, rc = -EPROTO);
        }

        ost_nio_pages_get(req, local_nb, npages);

        desc = ptlrpc_prep_bulk_exp(req, npages,
                                     BULK_GET_SINK, OST_BULK_PORTAL);
        if (desc == NULL)
                GOTO(out, rc = -ENOMEM);

        rc = ost_brw_lock_get(LCK_PW, exp, ioo, pp_rnb, &lockh);
        if (rc != 0)
                GOTO(out_bulk, rc);

        /*
         * If getting the lock took more time than
         * client was willing to wait, drop it. b=11330
         */
        if (cfs_time_current_sec() > req->rq_deadline ||
            OBD_FAIL_CHECK(OBD_FAIL_OST_DROP_REQ)) {
                no_reply = 1;
                CERROR("Dropping timed-out write from %s because locking "
                       "object "LPX64" took %ld seconds (limit was %ld).\n",
                       libcfs_id2str(req->rq_peer), ioo->ioo_id,
                       cfs_time_current_sec() - req->rq_arrival_time.tv_sec,
                       req->rq_deadline - req->rq_arrival_time.tv_sec);
                GOTO(out_lock, rc = -ETIMEDOUT);
        }

        ost_rw_prolong_locks(req, ioo, pp_rnb, &body->oa,  LCK_PW);

        /* obd_preprw clobbers oa->valid, so save what we need */
        if (body->oa.o_valid & OBD_MD_FLCKSUM) {
                client_cksum = body->oa.o_cksum;
                if (body->oa.o_valid & OBD_MD_FLFLAGS)
                        cksum_type = cksum_type_unpack(body->oa.o_flags);
        }

        /* Because we already sync grant info with client when reconnect,
         * grant info will be cleared for resent req, then fed_grant and
         * total_grant will not be modified in following preprw_write*/
        if (lustre_msg_get_flags(req->rq_reqmsg) & (MSG_RESENT | MSG_REPLAY)) {
                DEBUG_REQ(D_CACHE, req, "clear resent/replay req grant info");
                body->oa.o_valid &= ~OBD_MD_FLGRANT;
        }

        rc = obd_preprw(OBD_BRW_WRITE, exp, &body->oa, objcount,
                        ioo, npages, pp_rnb, local_nb, oti);
        if (rc != 0)
                GOTO(out_lock, rc);

        /* NB Having prepped, we must commit... */

        for (i = 0; i < npages; i++)
                ptlrpc_prep_bulk_page(desc, local_nb[i].page,
                                      pp_rnb[i].offset & ~CFS_PAGE_MASK,
                                      pp_rnb[i].len);

        /* Check if client was evicted while we were doing i/o before touching
           network */
        if (desc->bd_export->exp_failed)
                rc = -ENOTCONN;
        else
                rc = ptlrpc_start_bulk_transfer(desc);
        if (rc == 0) {
                time_t start = cfs_time_current_sec();
                do {
                        long timeoutl = req->rq_deadline -
                                cfs_time_current_sec();
                        cfs_duration_t timeout = (timeoutl <= 0 || rc) ?
                                CFS_TICK : cfs_time_seconds(timeoutl);
                        lwi = LWI_TIMEOUT_INTERVAL(timeout, cfs_time_seconds(1),
                                                   ost_bulk_timeout, desc);
                        rc = l_wait_event(desc->bd_waitq,
                                          !ptlrpc_server_bulk_active(desc) ||
                                          desc->bd_export->exp_failed, &lwi);
                        LASSERT(rc == 0 || rc == -ETIMEDOUT);
                        /* Wait again if we changed deadline */
                } while ((rc == -ETIMEDOUT) &&
                         (req->rq_deadline > cfs_time_current_sec()));

                if (rc == -ETIMEDOUT) {
                        DEBUG_REQ(D_ERROR, req,
                                  "timeout on bulk GET after %ld%+lds",
                                  req->rq_deadline - start,
                                  cfs_time_current_sec() -
                                  req->rq_deadline);
                        ptlrpc_abort_bulk(desc);
                } else if (desc->bd_export->exp_failed) {
                        DEBUG_REQ(D_ERROR, req, "Eviction on bulk GET");
                        rc = -ENOTCONN;
                        ptlrpc_abort_bulk(desc);
                } else if (!desc->bd_success ||
                           desc->bd_nob_transferred != desc->bd_nob) {
                        DEBUG_REQ(D_ERROR, req, "%s bulk GET %d(%d)",
                                  desc->bd_success ?
                                  "truncated" : "network error on",
                                  desc->bd_nob_transferred, desc->bd_nob);
                        /* XXX should this be a different errno? */
                        rc = -ETIMEDOUT;
                }
        } else {
                DEBUG_REQ(D_ERROR, req, "ptlrpc_bulk_get failed: rc %d", rc);
        }
        no_reply = rc != 0;

        repbody = lustre_msg_buf(req->rq_repmsg, REPLY_REC_OFF,
                                 sizeof(*repbody));
        memcpy(&repbody->oa, &body->oa, sizeof(repbody->oa));

        if (client_cksum != 0 && rc == 0) {
                static int cksum_counter;

                repbody->oa.o_valid |= OBD_MD_FLCKSUM | OBD_MD_FLFLAGS;
                repbody->oa.o_flags &= ~OBD_FL_CKSUM_ALL;
                repbody->oa.o_flags |= cksum_type_pack(cksum_type);
                server_cksum = ost_checksum_bulk(desc, OST_WRITE, cksum_type);
                repbody->oa.o_cksum = server_cksum;
                cksum_counter++;
                if (unlikely(client_cksum != server_cksum)) {
                        CERROR("client csum %x, server csum %x\n",
                               client_cksum, server_cksum);
                        cksum_counter = 0;
                } else if ((cksum_counter & (-cksum_counter)) == cksum_counter){
                        CDEBUG(D_INFO, "Checksum %u from %s OK: %x\n",
                               cksum_counter, libcfs_id2str(req->rq_peer),
                               server_cksum);
                }
        }

        /* Check if there is eviction in progress, and if so, wait for
         * it to finish */
        if (unlikely(atomic_read(&exp->exp_obd->obd_evict_inprogress))) {
                lwi = LWI_INTR(NULL, NULL);
                rc = l_wait_event(exp->exp_obd->obd_evict_inprogress_waitq,
                        !atomic_read(&exp->exp_obd->obd_evict_inprogress),
                        &lwi);
        }
        if (rc == 0 && exp->exp_failed)
                rc = -ENOTCONN;

        /* Must commit after prep above in all cases */
        rc = obd_commitrw(OBD_BRW_WRITE, exp, &repbody->oa,
                           objcount, ioo, npages, local_nb, oti, rc);

        if (unlikely(client_cksum != server_cksum && rc == 0)) {
                int  new_cksum = ost_checksum_bulk(desc, OST_WRITE, cksum_type);
                char *msg;
                char *via;
                char *router;

                if (new_cksum == server_cksum)
                        msg = "changed in transit before arrival at OST";
                else if (new_cksum == client_cksum)
                        msg = "initial checksum before message complete";
                else
                        msg = "changed in transit AND after initial checksum";

                if (req->rq_peer.nid == desc->bd_sender) {
                        via = router = "";
                } else {
                        via = " via ";
                        router = libcfs_nid2str(desc->bd_sender);
                }

                LCONSOLE_ERROR_MSG(0x168, "%s: BAD WRITE CHECKSUM: %s from %s"
                                   "%s%s inum "LPU64"/"LPU64" object "LPU64"/"
                                   LPU64" extent ["LPU64"-"LPU64"]\n",
                                   exp->exp_obd->obd_name, msg,
                                   libcfs_id2str(req->rq_peer),
                                   via, router,
                                   body->oa.o_valid & OBD_MD_FLFID ?
                                                body->oa.o_fid : (__u64)0,
                                   body->oa.o_valid & OBD_MD_FLFID ?
                                                body->oa.o_generation :(__u64)0,
                                   body->oa.o_id,
                                   body->oa.o_valid & OBD_MD_FLGROUP ?
                                                body->oa.o_gr : (__u64)0,
                                   pp_rnb[0].offset,
                                   pp_rnb[npages-1].offset+pp_rnb[npages-1].len
                                   - 1 );
                CERROR("client csum %x, original server csum %x, "
                       "server csum now %x\n",
                       client_cksum, server_cksum, new_cksum);
        }

        ost_nio_pages_put(req, local_nb, npages);

        if (rc == 0) {
                int nob = 0;

                /* set per-requested niobuf return codes */
                for (i = j = 0; i < niocount; i++) {
                        int len = remote_nb[i].len;

                        nob += len;
                        rcs[i] = 0;
                        do {
                                LASSERT(j < npages);
                                if (local_nb[j].rc < 0)
                                        rcs[i] = local_nb[j].rc;
                                len -= pp_rnb[j].len;
                                j++;
                        } while (len > 0);
                        LASSERT(len == 0);
                }
                LASSERT(j == npages);
                ptlrpc_lprocfs_brw(req, nob);
        }

 out_lock:
        ost_brw_lock_put(LCK_PW, ioo, pp_rnb, &lockh);
 out_bulk:
        ptlrpc_free_bulk(desc);
 out:
        if (rc == 0) {
                oti_to_request(oti, req);
                target_committed_to_req(req);
                rc = ptlrpc_reply(req);
        } else if (!no_reply) {
                /* Only reply if there was no comms problem with bulk */
                target_committed_to_req(req);
                req->rq_status = rc;
                ptlrpc_error(req);
        } else {
                /* reply out callback would free */
                ptlrpc_req_drop_rs(req);
                CWARN("%s: ignoring bulk IO comm error with %s@%s id %s - "
                      "client will retry\n",
                      exp->exp_obd->obd_name,
                      exp->exp_client_uuid.uuid,
                      exp->exp_connection->c_remote_uuid.uuid,
                      libcfs_id2str(req->rq_peer));
        }
        RETURN(rc);
}

static int ost_set_info(struct obd_export *exp, struct ptlrpc_request *req)
{
        char *key, *val = NULL;
        int keylen, vallen, rc = 0;
        ENTRY;

        key = lustre_msg_buf(req->rq_reqmsg, REQ_REC_OFF, 1);
        if (key == NULL) {
                DEBUG_REQ(D_HA, req, "no set_info key");
                RETURN(-EFAULT);
        }
        keylen = lustre_msg_buflen(req->rq_reqmsg, REQ_REC_OFF);

        rc = lustre_pack_reply(req, 1, NULL, NULL);
        if (rc)
                RETURN(rc);

        vallen = lustre_msg_buflen(req->rq_reqmsg, REQ_REC_OFF + 1);
        if (vallen)
                val = lustre_msg_buf(req->rq_reqmsg, REQ_REC_OFF + 1, 0);

        if (KEY_IS(KEY_EVICT_BY_NID)) {
                if (val && vallen)
                        obd_export_evict_by_nid(exp->exp_obd, val);

                GOTO(out, rc = 0);
        }

        rc = obd_set_info_async(exp, keylen, key, vallen, val, NULL);
out:
        lustre_msg_set_status(req->rq_repmsg, 0);
        RETURN(rc);
}

static int ost_get_info(struct obd_export *exp, struct ptlrpc_request *req)
{
        void *key, *reply;
        int keylen, rc = 0;
        int size[2] = { sizeof(struct ptlrpc_body), 0 };
        ENTRY;

        key = lustre_msg_buf(req->rq_reqmsg, REQ_REC_OFF, 1);
        if (key == NULL) {
                DEBUG_REQ(D_HA, req, "no get_info key");
                RETURN(-EFAULT);
        }
        keylen = lustre_msg_buflen(req->rq_reqmsg, REQ_REC_OFF);

        /* call once to get the size to allocate the reply buffer */
        rc = obd_get_info(exp, keylen, key, &size[1], NULL, NULL);
        if (rc)
                RETURN(rc);

        rc = lustre_pack_reply(req, 2, size, NULL);
        if (rc)
                RETURN(rc);

        reply = lustre_msg_buf(req->rq_repmsg, REPLY_REC_OFF, sizeof(*reply));
        /* call again to fill in the reply buffer */
        rc = obd_get_info(exp, keylen, key, size, reply, NULL);
        lustre_msg_set_status(req->rq_repmsg, 0);

        RETURN(rc);
}

#ifdef HAVE_QUOTA_SUPPORT
static int ost_handle_quotactl(struct ptlrpc_request *req)
{
        struct obd_quotactl *oqctl, *repoqc;
        __u32 size[2] = { sizeof(struct ptlrpc_body), sizeof(*repoqc) };
        int rc;
        ENTRY;

        oqctl = lustre_swab_reqbuf(req, REQ_REC_OFF, sizeof(*oqctl),
                                   lustre_swab_obd_quotactl);
        if (oqctl == NULL)
                GOTO(out, rc = -EPROTO);

        rc = lustre_pack_reply(req, 2, size, NULL);
        if (rc)
                GOTO(out, rc);

        repoqc = lustre_msg_buf(req->rq_repmsg, REPLY_REC_OFF, sizeof(*repoqc));

        req->rq_status = obd_quotactl(req->rq_export, oqctl);
        *repoqc = *oqctl;
out:
        RETURN(rc);
}

static int ost_handle_quotacheck(struct ptlrpc_request *req)
{
        struct obd_quotactl *oqctl;
        int rc;
        ENTRY;

        oqctl = lustre_swab_reqbuf(req, REQ_REC_OFF, sizeof(*oqctl),
                                   lustre_swab_obd_quotactl);
        if (oqctl == NULL)
                RETURN(-EPROTO);

        rc = lustre_pack_reply(req, 1, NULL, NULL);
        if (rc)
                RETURN(rc);

        req->rq_status = obd_quotacheck(req->rq_export, oqctl);
        RETURN(0);
}

static int ost_handle_quota_adjust_qunit(struct ptlrpc_request *req)
{
        struct quota_adjust_qunit *oqaq, *repoqa;
        struct lustre_quota_ctxt *qctxt;
        int size[2] = { sizeof(struct ptlrpc_body), sizeof(*repoqa) };
        int rc;
        ENTRY;

        qctxt = &req->rq_export->exp_obd->u.obt.obt_qctxt;
        oqaq = lustre_swab_reqbuf(req, REQ_REC_OFF, sizeof(*oqaq),
                                  lustre_swab_quota_adjust_qunit);

        if (oqaq == NULL)
                GOTO(out, rc = -EPROTO);
        rc = lustre_pack_reply(req, 2, size, NULL);
        if (rc)
                GOTO(out, rc);
        repoqa = lustre_msg_buf(req->rq_repmsg, REPLY_REC_OFF, sizeof(*repoqa));
        req->rq_status = obd_quota_adjust_qunit(req->rq_export, oqaq, qctxt);
        *repoqa = *oqaq;
 out:
        RETURN(rc);
}
#endif

static int ost_filter_recovery_request(struct ptlrpc_request *req,
                                       struct obd_device *obd, int *process)
{
        switch (lustre_msg_get_opc(req->rq_reqmsg)) {
        case OST_CONNECT: /* This will never get here, but for completeness. */
        case OST_DISCONNECT:
               *process = 1;
               RETURN(0);

        case OBD_PING:
        case OST_CREATE:
        case OST_DESTROY:
        case OST_PUNCH:
        case OST_SETATTR:
        case OST_SYNC:
        case OST_WRITE:
        case OBD_LOG_CANCEL:
        case LDLM_ENQUEUE:
                *process = target_queue_recovery_request(req, obd);
                RETURN(0);

        default:
                DEBUG_REQ(D_ERROR, req, "not permitted during recovery");
                *process = 0;
                /* XXX what should we set rq_status to here? */
                req->rq_status = -EAGAIN;
                RETURN(ptlrpc_error(req));
        }
}

int ost_msg_check_version(struct lustre_msg *msg)
{
        int rc;

        switch(lustre_msg_get_opc(msg)) {
        case OST_CONNECT:
        case OST_DISCONNECT:
        case OBD_PING:
                rc = lustre_msg_check_version(msg, LUSTRE_OBD_VERSION);
                if (rc)
                        CERROR("bad opc %u version %08x, expecting %08x\n",
                               lustre_msg_get_opc(msg),
                               lustre_msg_get_version(msg),
                               LUSTRE_OBD_VERSION);
                break;
        case OST_CREATE:
        case OST_DESTROY:
        case OST_GETATTR:
        case OST_SETATTR:
        case OST_WRITE:
        case OST_READ:
        case OST_PUNCH:
        case OST_STATFS:
        case OST_SYNC:
        case OST_SET_INFO:
        case OST_GET_INFO:
#ifdef HAVE_QUOTA_SUPPORT
        case OST_QUOTACHECK:
        case OST_QUOTACTL:
        case OST_QUOTA_ADJUST_QUNIT:
<<<<<<< HEAD
=======
#endif
>>>>>>> 03b71240
                rc = lustre_msg_check_version(msg, LUSTRE_OST_VERSION);
                if (rc)
                        CERROR("bad opc %u version %08x, expecting %08x\n",
                               lustre_msg_get_opc(msg),
                               lustre_msg_get_version(msg),
                               LUSTRE_OST_VERSION);
                break;
        case LDLM_ENQUEUE:
        case LDLM_CONVERT:
        case LDLM_CANCEL:
        case LDLM_BL_CALLBACK:
        case LDLM_CP_CALLBACK:
                rc = lustre_msg_check_version(msg, LUSTRE_DLM_VERSION);
                if (rc)
                        CERROR("bad opc %u version %08x, expecting %08x\n",
                               lustre_msg_get_opc(msg),
                               lustre_msg_get_version(msg),
                               LUSTRE_DLM_VERSION);
                break;
        case LLOG_ORIGIN_CONNECT:
        case OBD_LOG_CANCEL:
                rc = lustre_msg_check_version(msg, LUSTRE_LOG_VERSION);
                if (rc)
                        CERROR("bad opc %u version %08x, expecting %08x\n",
                               lustre_msg_get_opc(msg),
                               lustre_msg_get_version(msg),
                               LUSTRE_LOG_VERSION);
                break;
        default:
                CERROR("Unexpected opcode %d\n", lustre_msg_get_opc(msg));
                rc = -ENOTSUPP;
        }
        return rc;
}

<<<<<<< HEAD
=======
static int ost_rw_hpreq_lock_match(struct ptlrpc_request *req,
                                       struct ldlm_lock *lock)
{
        struct niobuf_remote *nb;
        struct obd_ioobj *ioo;
        struct ost_body *body;
        int objcount, niocount;
        int mode, opc, i;
        __u64 start, end;
        ENTRY;

        opc = lustre_msg_get_opc(req->rq_reqmsg);
        LASSERT(opc == OST_READ || opc == OST_WRITE);

        /* As the request may be covered by several locks, do not look at
         * o_handle, look at the RPC IO region. */
        body = lustre_swab_reqbuf(req, REQ_REC_OFF, sizeof(*body),
                                  lustre_swab_obdo);
        objcount = lustre_msg_buflen(req->rq_reqmsg, REQ_REC_OFF + 1) /
                   sizeof(*ioo);
        ioo = lustre_msg_buf(req->rq_reqmsg, REQ_REC_OFF + 1,
                             objcount * sizeof(*ioo));
        LASSERT(ioo != NULL);
        for (niocount = i = 0; i < objcount; i++)
                niocount += ioo[i].ioo_bufcnt;

        nb = lustre_msg_buf(req->rq_reqmsg, REQ_REC_OFF + 2,
                            niocount * sizeof(*nb));
        LASSERT(nb != NULL);

        mode = LCK_PW;
        if (opc == OST_READ)
                mode |= LCK_PR;

        start = nb[0].offset & CFS_PAGE_MASK;
        end = (nb[ioo->ioo_bufcnt - 1].offset +
               nb[ioo->ioo_bufcnt - 1].len - 1) | ~CFS_PAGE_MASK;

        if (!(lock->l_granted_mode & mode))
                RETURN(0);

        if (lock->l_policy_data.l_extent.end < start ||
            lock->l_policy_data.l_extent.start > end)
                RETURN(0);

        RETURN(1);
}

/**
 * Swab buffers needed to call ost_rw_prolong_locks() and call it.
 * Return the value from ost_rw_prolong_locks() which is non-zero if
 * there is a cancelled lock which is waiting for this IO request.
 */
static int ost_rw_hpreq_check(struct ptlrpc_request *req)
{
        struct niobuf_remote *nb;
        struct obd_ioobj *ioo;
        struct ost_body *body;
        int objcount, niocount;
        int mode, opc, i;
        ENTRY;

        opc = lustre_msg_get_opc(req->rq_reqmsg);
        LASSERT(opc == OST_READ || opc == OST_WRITE);

        body = lustre_msg_buf(req->rq_reqmsg, REQ_REC_OFF, sizeof(*body));
        LASSERT(body != NULL);

        objcount = lustre_msg_buflen(req->rq_reqmsg, REQ_REC_OFF + 1) /
                   sizeof(*ioo);
        ioo = lustre_msg_buf(req->rq_reqmsg, REQ_REC_OFF + 1,
                             objcount * sizeof(*ioo));
        LASSERT(ioo != NULL);

        for (niocount = i = 0; i < objcount; i++)
                niocount += ioo[i].ioo_bufcnt;
        nb = lustre_msg_buf(req->rq_reqmsg, REQ_REC_OFF + 2,
                            niocount * sizeof(*nb));
        LASSERT(nb != NULL);
        LASSERT(niocount == 0 || !(nb[0].flags & OBD_BRW_SRVLOCK));

        mode = LCK_PW;
        if (opc == OST_READ)
                mode |= LCK_PR;
        RETURN(ost_rw_prolong_locks(req, ioo, nb, &body->oa, mode));
}

static int ost_punch_prolong_locks(struct ptlrpc_request *req, struct obdo *oa)
{
        struct ldlm_res_id res_id = { .name = { oa->o_id } };
        struct ost_prolong_data opd = { 0 };
        __u64 start, end;
        ENTRY;

        start = oa->o_size;
        end = start + oa->o_blocks;

        opd.opd_mode = LCK_PW;
        opd.opd_exp = req->rq_export;
        opd.opd_policy.l_extent.start = start & CFS_PAGE_MASK;
        if (oa->o_blocks == OBD_OBJECT_EOF || end < start)
                opd.opd_policy.l_extent.end = OBD_OBJECT_EOF;
        else
                opd.opd_policy.l_extent.end = end | ~CFS_PAGE_MASK;

        /* prolong locks for the current service time of the corresponding
         * portal (= OST_IO_PORTAL) */
        opd.opd_timeout = AT_OFF ? obd_timeout / 2 :
                          max(at_est2timeout(at_get(&req->rq_rqbd->
                              rqbd_service->srv_at_estimate)), ldlm_timeout);

        CDEBUG(D_DLMTRACE,"refresh locks: "LPU64"/"LPU64" ("LPU64"->"LPU64")\n",
               res_id.name[0], res_id.name[1], opd.opd_policy.l_extent.start,
               opd.opd_policy.l_extent.end);

        opd.opd_oa = oa;
        ldlm_resource_iterate(req->rq_export->exp_obd->obd_namespace, &res_id,
                              ost_prolong_locks_iter, &opd);
        RETURN(opd.opd_lock_match);
}

static int ost_punch_hpreq_lock_match(struct ptlrpc_request *req,
                                      struct ldlm_lock *lock)
{
        struct ost_body *body;
        ENTRY;

        body = lustre_swab_reqbuf(req, REQ_REC_OFF, sizeof(*body),
                                  lustre_swab_obdo);
        LASSERT(body != NULL);

        if (body->oa.o_valid & OBD_MD_FLHANDLE &&
            body->oa.o_handle.cookie == lock->l_handle.h_cookie)
                RETURN(1);
        RETURN(0);
}

static int ost_punch_hpreq_check(struct ptlrpc_request *req)
{
        struct ost_body *body = lustre_msg_buf(req->rq_reqmsg,
                                               REQ_REC_OFF, sizeof(*body));
        LASSERT(body != NULL);
        LASSERT(!(body->oa.o_valid & OBD_MD_FLFLAGS) ||
                !(body->oa.o_flags & OBD_FL_TRUNCLOCK));

        RETURN(ost_punch_prolong_locks(req, &body->oa));
}

struct ptlrpc_hpreq_ops ost_hpreq_rw = {
        .hpreq_lock_match  = ost_rw_hpreq_lock_match,
        .hpreq_check       = ost_rw_hpreq_check,
};

struct ptlrpc_hpreq_ops ost_hpreq_punch = {
        .hpreq_lock_match  = ost_punch_hpreq_lock_match,
        .hpreq_check       = ost_punch_hpreq_check,
};

/** Assign high priority operations to the request if needed. */
static int ost_hpreq_handler(struct ptlrpc_request *req)
{
        ENTRY;
        if (req->rq_export) {
                int opc = lustre_msg_get_opc(req->rq_reqmsg);
                struct ost_body *body;

                if (opc == OST_READ || opc == OST_WRITE) {
                        struct niobuf_remote *nb;
                        struct obd_ioobj *ioo;
                        int objcount, niocount;
                        int swab, i;

                        body = lustre_swab_reqbuf(req, REQ_REC_OFF,
                                                  sizeof(*body),
                                                  lustre_swab_obdo);
                        if (!body) {
                                CERROR("Missing/short ost_body\n");
                                RETURN(-EFAULT);
                        }
                        objcount = lustre_msg_buflen(req->rq_reqmsg,
                                                     REQ_REC_OFF + 1) /
                                sizeof(*ioo);
                        if (objcount == 0) {
                                CERROR("Missing/short ioobj\n");
                                RETURN(-EFAULT);
                        }
                        if (objcount > 1) {
                                CERROR("too many ioobjs (%d)\n", objcount);
                                RETURN(-EFAULT);
                        }

                        swab = !lustre_req_swabbed(req, REQ_REC_OFF + 1) &&
                                lustre_req_need_swab(req);
                        ioo = lustre_swab_reqbuf(req, REQ_REC_OFF + 1,
                                                 objcount * sizeof(*ioo),
                                                 lustre_swab_obd_ioobj);
                        if (!ioo) {
                                CERROR("Missing/short ioobj\n");
                                RETURN(-EFAULT);
                        }
                        for (niocount = i = 0; i < objcount; i++) {
                                if (i > 0 && swab)
                                        lustre_swab_obd_ioobj(&ioo[i]);
                                if (ioo[i].ioo_bufcnt == 0) {
                                        CERROR("ioo[%d] has zero bufcnt\n", i);
                                        RETURN(-EFAULT);
                                }
                                niocount += ioo[i].ioo_bufcnt;
                        }
                        if (niocount > PTLRPC_MAX_BRW_PAGES) {
                                DEBUG_REQ(D_ERROR, req, "bulk has too many "
                                          "pages (%d)", niocount);
                                RETURN(-EFAULT);
                        }

                        swab = !lustre_req_swabbed(req, REQ_REC_OFF + 2) &&
                                lustre_req_need_swab(req);
                        nb = lustre_swab_reqbuf(req, REQ_REC_OFF + 2,
                                                niocount * sizeof(*nb),
                                                lustre_swab_niobuf_remote);
                        if (!nb) {
                                CERROR("Missing/short niobuf\n");
                                RETURN(-EFAULT);
                        }

                        if (swab) {
                                /* swab remaining niobufs */
                                for (i = 1; i < niocount; i++)
                                        lustre_swab_niobuf_remote(&nb[i]);
                        }

                        if (niocount == 0 || !(nb[0].flags & OBD_BRW_SRVLOCK))
                                req->rq_ops = &ost_hpreq_rw;
                } else if (opc == OST_PUNCH) {
                        body = lustre_swab_reqbuf(req, REQ_REC_OFF,
                                                  sizeof(*body),
                                                  lustre_swab_obdo);
                        if (!body) {
                                CERROR("Missing/short ost_body\n");
                                RETURN(-EFAULT);
                        }

                        if (!(body->oa.o_valid & OBD_MD_FLFLAGS) ||
                            !(body->oa.o_flags & OBD_FL_TRUNCLOCK))
                                req->rq_ops = &ost_hpreq_punch;
                }
        }
        RETURN(0);
}

>>>>>>> 03b71240
static int ost_handle(struct ptlrpc_request *req)
{
        struct obd_trans_info trans_info = { 0, };
        struct obd_trans_info *oti = &trans_info;
        int should_process, fail = OBD_FAIL_OST_ALL_REPLY_NET, rc = 0;
        struct obd_device *obd = NULL;
        ENTRY;

        LASSERT(current->journal_info == NULL);
        /* XXX identical to MDS */
        if (lustre_msg_get_opc(req->rq_reqmsg) != OST_CONNECT) {
                int abort_recovery, recovering;

                if (req->rq_export == NULL) {
                        CDEBUG(D_HA,"operation %d on unconnected OST from %s\n",
                               lustre_msg_get_opc(req->rq_reqmsg),
                               libcfs_id2str(req->rq_peer));
                        req->rq_status = -ENOTCONN;
                        GOTO(out, rc = -ENOTCONN);
                }

                obd = req->rq_export->exp_obd;

                /* Check for aborted recovery. */
                spin_lock_bh(&obd->obd_processing_task_lock);
                abort_recovery = obd->obd_abort_recovery;
                recovering = obd->obd_recovering;
                spin_unlock_bh(&obd->obd_processing_task_lock);
<<<<<<< HEAD
                if (recovering &&
                    target_recovery_check_and_stop(obd) == 0) {
=======
                if (abort_recovery) {
                        target_abort_recovery(obd);
                } else if (recovering) {
>>>>>>> 03b71240
                        rc = ost_filter_recovery_request(req, obd,
                                                         &should_process);
                        if (rc || !should_process)
                                RETURN(rc);
                }
        }

        oti_init(oti, req);
<<<<<<< HEAD
=======
        rc = ost_msg_check_version(req->rq_reqmsg);
        if (rc)
                RETURN(rc);

>>>>>>> 03b71240
        rc = ost_msg_check_version(req->rq_reqmsg);
        if (rc)
                RETURN(rc);

        switch (lustre_msg_get_opc(req->rq_reqmsg)) {
        case OST_CONNECT: {
                CDEBUG(D_INODE, "connect\n");
                OBD_FAIL_RETURN(OBD_FAIL_OST_CONNECT_NET, 0);
                rc = target_handle_connect(req, ost_handle);
                OBD_FAIL_RETURN(OBD_FAIL_OST_CONNECT_NET2, 0);
                if (!rc)
                        obd = req->rq_export->exp_obd;
                break;
        }
        case OST_DISCONNECT:
                CDEBUG(D_INODE, "disconnect\n");
                OBD_FAIL_RETURN(OBD_FAIL_OST_DISCONNECT_NET, 0);
                rc = target_handle_disconnect(req);
                break;
        case OST_CREATE:
                CDEBUG(D_INODE, "create\n");
                OBD_FAIL_RETURN(OBD_FAIL_OST_CREATE_NET, 0);
                OBD_FAIL_TIMEOUT_MS(OBD_FAIL_OST_PAUSE_CREATE, obd_fail_val);
                if (OBD_FAIL_CHECK_ONCE(OBD_FAIL_OST_ENOSPC))
                        GOTO(out, rc = -ENOSPC);
                if (OBD_FAIL_CHECK_ONCE(OBD_FAIL_OST_EROFS))
                        GOTO(out, rc = -EROFS);
                rc = ost_create(req->rq_export, req, oti);
                break;
        case OST_DESTROY:
                CDEBUG(D_INODE, "destroy\n");
                OBD_FAIL_RETURN(OBD_FAIL_OST_DESTROY_NET, 0);
                if (OBD_FAIL_CHECK_ONCE(OBD_FAIL_OST_EROFS))
                        GOTO(out, rc = -EROFS);
                rc = ost_destroy(req->rq_export, req, oti);
                break;
        case OST_GETATTR:
                CDEBUG(D_INODE, "getattr\n");
                OBD_FAIL_RETURN(OBD_FAIL_OST_GETATTR_NET, 0);
                rc = ost_getattr(req->rq_export, req);
                break;
        case OST_SETATTR:
                CDEBUG(D_INODE, "setattr\n");
                OBD_FAIL_RETURN(OBD_FAIL_OST_SETATTR_NET, 0);
                rc = ost_setattr(req->rq_export, req, oti);
                break;
        case OST_WRITE:
                CDEBUG(D_INODE, "write\n");
                /* req->rq_request_portal would be nice, if it was set */
                if (req->rq_rqbd->rqbd_service->srv_req_portal !=OST_IO_PORTAL){
                        CERROR("%s: deny write request from %s to portal %u\n",
                               req->rq_export->exp_obd->obd_name,
                               obd_export_nid2str(req->rq_export),
                               req->rq_rqbd->rqbd_service->srv_req_portal);
                        GOTO(out, rc = -EPROTO);
                }
                OBD_FAIL_RETURN(OBD_FAIL_OST_BRW_NET, 0);
                if (OBD_FAIL_CHECK_ONCE(OBD_FAIL_OST_ENOSPC))
                        GOTO(out, rc = -ENOSPC);
                if (OBD_FAIL_CHECK_ONCE(OBD_FAIL_OST_EROFS))
                        GOTO(out, rc = -EROFS);
                rc = ost_brw_write(req, oti);
                LASSERT(current->journal_info == NULL);
                /* ost_brw_write sends its own replies */
                RETURN(rc);
        case OST_READ:
                CDEBUG(D_INODE, "read\n");
                /* req->rq_request_portal would be nice, if it was set */
                if (req->rq_rqbd->rqbd_service->srv_req_portal !=OST_IO_PORTAL){
                        CERROR("%s: deny read request from %s to portal %u\n",
                               req->rq_export->exp_obd->obd_name,
                               obd_export_nid2str(req->rq_export),
                               req->rq_rqbd->rqbd_service->srv_req_portal);
                        GOTO(out, rc = -EPROTO);
                }
                OBD_FAIL_RETURN(OBD_FAIL_OST_BRW_NET, 0);
                rc = ost_brw_read(req, oti);
                LASSERT(current->journal_info == NULL);
                /* ost_brw_read sends its own replies */
                RETURN(rc);
        case OST_PUNCH:
                CDEBUG(D_INODE, "punch\n");
                OBD_FAIL_RETURN(OBD_FAIL_OST_PUNCH_NET, 0);
                if (OBD_FAIL_CHECK_ONCE(OBD_FAIL_OST_EROFS))
                        GOTO(out, rc = -EROFS);
                rc = ost_punch(req->rq_export, req, oti);
                break;
        case OST_STATFS:
                CDEBUG(D_INODE, "statfs\n");
                OBD_FAIL_RETURN(OBD_FAIL_OST_STATFS_NET, 0);
                rc = ost_statfs(req);
                break;
        case OST_SYNC:
                CDEBUG(D_INODE, "sync\n");
                OBD_FAIL_RETURN(OBD_FAIL_OST_SYNC_NET, 0);
                rc = ost_sync(req->rq_export, req);
                break;
        case OST_SET_INFO:
                DEBUG_REQ(D_INODE, req, "set_info");
                rc = ost_set_info(req->rq_export, req);
                break;
        case OST_GET_INFO:
                DEBUG_REQ(D_INODE, req, "get_info");
                rc = ost_get_info(req->rq_export, req);
                break;
#ifdef HAVE_QUOTA_SUPPORT
        case OST_QUOTACHECK:
                CDEBUG(D_INODE, "quotacheck\n");
                OBD_FAIL_RETURN(OBD_FAIL_OST_QUOTACHECK_NET, 0);
                rc = ost_handle_quotacheck(req);
                break;
        case OST_QUOTACTL:
                CDEBUG(D_INODE, "quotactl\n");
                OBD_FAIL_RETURN(OBD_FAIL_OST_QUOTACTL_NET, 0);
                rc = ost_handle_quotactl(req);
                break;
        case OST_QUOTA_ADJUST_QUNIT:
                CDEBUG(D_INODE, "quota_adjust_qunit\n");
                rc = ost_handle_quota_adjust_qunit(req);
                break;
<<<<<<< HEAD
=======
#endif
>>>>>>> 03b71240
        case OBD_PING:
                DEBUG_REQ(D_INODE, req, "ping");
                rc = target_handle_ping(req);
                break;
        /* FIXME - just reply status */
        case LLOG_ORIGIN_CONNECT:
                DEBUG_REQ(D_INODE, req, "log connect");
                rc = llog_handle_connect(req);
                req->rq_status = rc;
                rc = lustre_pack_reply(req, 1, NULL, NULL);
                if (rc)
                        RETURN(rc);
                RETURN(ptlrpc_reply(req));
        case OBD_LOG_CANCEL:
                CDEBUG(D_INODE, "log cancel\n");
                OBD_FAIL_RETURN(OBD_FAIL_OBD_LOG_CANCEL_NET, 0);
                rc = llog_origin_handle_cancel(req);
                OBD_FAIL_RETURN(OBD_FAIL_OBD_LOG_CANCEL_REP, 0);
                req->rq_status = rc;
                rc = lustre_pack_reply(req, 1, NULL, NULL);
                if (rc)
                        RETURN(rc);
                RETURN(ptlrpc_reply(req));
        case LDLM_ENQUEUE:
                CDEBUG(D_INODE, "enqueue\n");
                OBD_FAIL_RETURN(OBD_FAIL_LDLM_ENQUEUE, 0);
                rc = ldlm_handle_enqueue(req, ldlm_server_completion_ast,
                                         ldlm_server_blocking_ast,
                                         ldlm_server_glimpse_ast);
                fail = OBD_FAIL_OST_LDLM_REPLY_NET;
                break;
        case LDLM_CONVERT:
                CDEBUG(D_INODE, "convert\n");
                OBD_FAIL_RETURN(OBD_FAIL_LDLM_CONVERT, 0);
                rc = ldlm_handle_convert(req);
                break;
        case LDLM_CANCEL:
                CDEBUG(D_INODE, "cancel\n");
                OBD_FAIL_RETURN(OBD_FAIL_LDLM_CANCEL, 0);
                rc = ldlm_handle_cancel(req);
                break;
        case LDLM_BL_CALLBACK:
        case LDLM_CP_CALLBACK:
                CDEBUG(D_INODE, "callback\n");
                CERROR("callbacks should not happen on OST\n");
                /* fall through */
        default:
                CERROR("Unexpected opcode %d\n",
                       lustre_msg_get_opc(req->rq_reqmsg));
                req->rq_status = -ENOTSUPP;
                rc = ptlrpc_error(req);
                RETURN(rc);
        }

        LASSERT(current->journal_info == NULL);

        EXIT;
        /* If we're DISCONNECTing, the export_data is already freed */
        if (!rc && lustre_msg_get_opc(req->rq_reqmsg) != OST_DISCONNECT)
                target_committed_to_req(req);

out:
        if (lustre_msg_get_flags(req->rq_reqmsg) & MSG_LAST_REPLAY) {
                if (obd && obd->obd_recovering) {
                        DEBUG_REQ(D_HA, req, "LAST_REPLAY, queuing reply");
                        return target_queue_last_replay_reply(req, rc);
                }
                /* Lost a race with recovery; let the error path DTRT. */
                rc = req->rq_status = -ENOTCONN;
        }

        if (!rc)
                oti_to_request(oti, req);
        return target_handle_reply(req, rc, fail);
}

/*
 * free per-thread pool created by ost_thread_init().
 */
static void ost_thread_done(struct ptlrpc_thread *thread)
{
        int i;
        struct ost_thread_local_cache *tls; /* TLS stands for Thread-Local
                                             * Storage */

        ENTRY;

        LASSERT(thread != NULL);

        /*
         * be prepared to handle partially-initialized pools (because this is
         * called from ost_thread_init() for cleanup.
         */
        tls = thread->t_data;
        if (tls != NULL) {
                for (i = 0; i < OST_THREAD_POOL_SIZE; ++ i) {
                        if (tls->page[i] != NULL)
                                OBD_PAGE_FREE(tls->page[i]);
                }
                OBD_FREE_PTR(tls);
                thread->t_data = NULL;
        }
        EXIT;
}

/*
 * initialize per-thread page pool (bug 5137).
 */
static int ost_thread_init(struct ptlrpc_thread *thread)
{
        int result;
        int i;
        struct ost_thread_local_cache *tls;

        ENTRY;

        LASSERT(thread != NULL);
        LASSERT(thread->t_data == NULL);
        LASSERTF(thread->t_id <= OSS_THREADS_MAX, "%u\n", thread->t_id);

        OBD_ALLOC_PTR(tls);
        if (tls != NULL) {
                result = 0;
                thread->t_data = tls;
                /*
                 * populate pool
                 */
                for (i = 0; i < OST_THREAD_POOL_SIZE; ++ i) {
                        OBD_PAGE_ALLOC(tls->page[i], OST_THREAD_POOL_GFP);
                        if (tls->page[i] == NULL) {
                                ost_thread_done(thread);
                                result = -ENOMEM;
                                break;
                        }
                }
        } else
                result = -ENOMEM;
        RETURN(result);
}

/* Sigh - really, this is an OSS, the _server_, not the _target_ */
static int ost_setup(struct obd_device *obd, obd_count len, void *buf)
{
        struct ost_obd *ost = &obd->u.ost;
        struct lprocfs_static_vars lvars;
        int oss_min_threads;
        int oss_max_threads;
        int oss_min_create_threads;
        int oss_max_create_threads;
        int rc;
        ENTRY;

        rc = cleanup_group_info();
        if (rc)
                RETURN(rc);
        lprocfs_ost_init_vars(&lvars);
        lprocfs_obd_setup(obd, lvars.obd_vars);

        sema_init(&ost->ost_health_sem, 1);

        if (oss_num_threads) {
                /* If oss_num_threads is set, it is the min and the max. */
                if (oss_num_threads > OSS_THREADS_MAX)
                        oss_num_threads = OSS_THREADS_MAX;
                if (oss_num_threads < OSS_THREADS_MIN)
                        oss_num_threads = OSS_THREADS_MIN;
                oss_max_threads = oss_min_threads = oss_num_threads;
        } else {
                /* Base min threads on memory and cpus */
                oss_min_threads = num_possible_cpus() * num_physpages >>
                        (27 - CFS_PAGE_SHIFT);
                if (oss_min_threads < OSS_THREADS_MIN)
                        oss_min_threads = OSS_THREADS_MIN;
                /* Insure a 4x range for dynamic threads */
                if (oss_min_threads > OSS_THREADS_MAX / 4)
                        oss_min_threads = OSS_THREADS_MAX / 4;
                oss_max_threads = min(OSS_THREADS_MAX, oss_min_threads * 4 + 1);
        }

        ost->ost_service =
                ptlrpc_init_svc(OST_NBUFS, OST_BUFSIZE, OST_MAXREQSIZE,
                                OST_MAXREPSIZE, OST_REQUEST_PORTAL,
                                OSC_REPLY_PORTAL, OSS_SERVICE_WATCHDOG_FACTOR,
                                ost_handle, LUSTRE_OSS_NAME,
                                obd->obd_proc_entry, target_print_req,
<<<<<<< HEAD
                                oss_min_threads, oss_max_threads, "ll_ost");
=======
                                oss_min_threads, oss_max_threads, "ll_ost",
                                NULL);
>>>>>>> 03b71240
        if (ost->ost_service == NULL) {
                CERROR("failed to start OST service\n");
                GOTO(out_lprocfs, rc = -ENOMEM);
        }

        rc = ptlrpc_start_threads(obd, ost->ost_service);
        if (rc)
                GOTO(out_service, rc = -EINVAL);

        if (oss_num_create_threads) {
                if (oss_num_create_threads > OSS_MAX_CREATE_THREADS)
                        oss_num_create_threads = OSS_MAX_CREATE_THREADS;
                if (oss_num_create_threads < OSS_DEF_CREATE_THREADS)
                        oss_num_create_threads = OSS_DEF_CREATE_THREADS;
                oss_min_create_threads = oss_max_create_threads =
                        oss_num_create_threads;
        } else {
                oss_min_create_threads = OSS_DEF_CREATE_THREADS;
                oss_max_create_threads = OSS_MAX_CREATE_THREADS;
        }

        ost->ost_create_service =
                ptlrpc_init_svc(OST_NBUFS, OST_BUFSIZE, OST_MAXREQSIZE,
                                OST_MAXREPSIZE, OST_CREATE_PORTAL,
                                OSC_REPLY_PORTAL, OSS_SERVICE_WATCHDOG_FACTOR,
                                ost_handle, "ost_create",
                                obd->obd_proc_entry, target_print_req,
                                oss_min_create_threads,
                                oss_max_create_threads,
<<<<<<< HEAD
                                "ll_ost_creat");
=======
                                "ll_ost_creat", NULL);
>>>>>>> 03b71240
        if (ost->ost_create_service == NULL) {
                CERROR("failed to start OST create service\n");
                GOTO(out_service, rc = -ENOMEM);
        }

        rc = ptlrpc_start_threads(obd, ost->ost_create_service);
        if (rc)
                GOTO(out_create, rc = -EINVAL);

        ost->ost_io_service =
                ptlrpc_init_svc(OST_NBUFS, OST_BUFSIZE, OST_MAXREQSIZE,
                                OST_MAXREPSIZE, OST_IO_PORTAL,
                                OSC_REPLY_PORTAL, OSS_SERVICE_WATCHDOG_FACTOR,
                                ost_handle, "ost_io",
                                obd->obd_proc_entry, target_print_req,
<<<<<<< HEAD
                                oss_min_threads, oss_max_threads, "ll_ost_io");
=======
                                oss_min_threads, oss_max_threads, "ll_ost_io",
                                ost_hpreq_handler);
>>>>>>> 03b71240
        if (ost->ost_io_service == NULL) {
                CERROR("failed to start OST I/O service\n");
                GOTO(out_create, rc = -ENOMEM);
        }

        ost->ost_io_service->srv_init = ost_thread_init;
        ost->ost_io_service->srv_done = ost_thread_done;
        ost->ost_io_service->srv_cpu_affinity = 1;
        rc = ptlrpc_start_threads(obd, ost->ost_io_service);
        if (rc)
                GOTO(out_io, rc = -EINVAL);

        ping_evictor_start();

        RETURN(0);

out_io:
        ptlrpc_unregister_service(ost->ost_io_service);
        ost->ost_io_service = NULL;
out_create:
        ptlrpc_unregister_service(ost->ost_create_service);
        ost->ost_create_service = NULL;
out_service:
        ptlrpc_unregister_service(ost->ost_service);
        ost->ost_service = NULL;
out_lprocfs:
        lprocfs_obd_cleanup(obd);
        RETURN(rc);
}

static int ost_cleanup(struct obd_device *obd)
{
        struct ost_obd *ost = &obd->u.ost;
        int err = 0;
        ENTRY;

        ping_evictor_stop();

        spin_lock_bh(&obd->obd_processing_task_lock);
        if (obd->obd_recovering) {
                target_cancel_recovery_timer(obd);
                obd->obd_recovering = 0;
        }
        spin_unlock_bh(&obd->obd_processing_task_lock);

        down(&ost->ost_health_sem);
        ptlrpc_unregister_service(ost->ost_service);
        ptlrpc_unregister_service(ost->ost_create_service);
        ptlrpc_unregister_service(ost->ost_io_service);
        ost->ost_service = NULL;
        ost->ost_create_service = NULL;
        up(&ost->ost_health_sem);

        lprocfs_obd_cleanup(obd);

        RETURN(err);
}

static int ost_health_check(struct obd_device *obd)
{
        struct ost_obd *ost = &obd->u.ost;
        int rc = 0;

        down(&ost->ost_health_sem);
        rc |= ptlrpc_service_health_check(ost->ost_service);
        rc |= ptlrpc_service_health_check(ost->ost_create_service);
        rc |= ptlrpc_service_health_check(ost->ost_io_service);
        up(&ost->ost_health_sem);

        /*
         * health_check to return 0 on healthy
         * and 1 on unhealthy.
         */
        if( rc != 0)
                rc = 1;

        return rc;
}

struct ost_thread_local_cache *ost_tls(struct ptlrpc_request *r)
{
        return (struct ost_thread_local_cache *)(r->rq_svc_thread->t_data);
}

/* use obd ops to offer management infrastructure */
static struct obd_ops ost_obd_ops = {
        .o_owner        = THIS_MODULE,
        .o_setup        = ost_setup,
        .o_cleanup      = ost_cleanup,
        .o_health_check = ost_health_check,
};

static int __init ost_init(void)
{
        struct lprocfs_static_vars lvars;
        int rc;
        ENTRY;

        lprocfs_ost_init_vars(&lvars);
        rc = class_register_type(&ost_obd_ops, lvars.module_vars,
                                 LUSTRE_OSS_NAME);

        if (ost_num_threads != 0 && oss_num_threads == 0) {
                LCONSOLE_INFO("ost_num_threads module parameter is deprecated, "
                              "use oss_num_threads instead or unset both for "
                              "dynamic thread startup\n");
                oss_num_threads = ost_num_threads;
        }

        RETURN(rc);
}

static void /*__exit*/ ost_exit(void)
{
        class_unregister_type(LUSTRE_OSS_NAME);
}

MODULE_AUTHOR("Sun Microsystems, Inc. <http://www.lustre.org/>");
MODULE_DESCRIPTION("Lustre Object Storage Target (OST) v0.01");
MODULE_LICENSE("GPL");

module_init(ost_init);
module_exit(ost_exit);<|MERGE_RESOLUTION|>--- conflicted
+++ resolved
@@ -77,12 +77,8 @@
         if (oti == NULL)
                 return;
 
-        if (req->rq_repmsg) {
-                __u64 versions[PTLRPC_NUM_VERSIONS] = { 0 };
+        if (req->rq_repmsg)
                 lustre_msg_set_transno(req->rq_repmsg, oti->oti_transno);
-                versions[0] = oti->oti_pre_version;
-                lustre_msg_set_versions(req->rq_repmsg, versions);
-        }
         req->rq_transno = oti->oti_transno;
 
         /* XXX 4 == entries in oti_ack_locks??? */
@@ -653,17 +649,6 @@
         return LDLM_ITER_CONTINUE;
 }
 
-<<<<<<< HEAD
-static void ost_prolong_locks(struct obd_export *exp, struct obd_ioobj *obj,
-                              struct niobuf_remote *nb, struct obdo *oa,
-                              ldlm_mode_t mode)
-
-
-{
-        struct ldlm_res_id res_id = { .name = { obj->ioo_id } };
-        int nrbufs = obj->ioo_bufcnt;
-        struct ost_prolong_data opd;
-=======
 static int ost_rw_prolong_locks(struct ptlrpc_request *req, struct obd_ioobj *obj,
                                 struct niobuf_remote *nb, struct obdo *oa,
                                 ldlm_mode_t mode)
@@ -671,7 +656,6 @@
         struct ldlm_res_id res_id = { .name = { obj->ioo_id } };
         int nrbufs = obj->ioo_bufcnt;
         struct ost_prolong_data opd = { 0 };
->>>>>>> 03b71240
 
         ENTRY;
 
@@ -762,30 +746,9 @@
         LASSERT(ioo != NULL);
 
         niocount = ioo->ioo_bufcnt;
-<<<<<<< HEAD
-        if (niocount > PTLRPC_MAX_BRW_PAGES) {
-                DEBUG_REQ(D_ERROR, req, "bulk has too many pages (%d)",
-                          niocount);
-                GOTO(out, rc = -EFAULT);
-        }
-
-        remote_nb = lustre_swab_reqbuf(req, REQ_REC_OFF + 2,
-                                       niocount * sizeof(*remote_nb),
-                                       lustre_swab_niobuf_remote);
-        if (remote_nb == NULL) {
-                CERROR("Missing/short niobuf\n");
-                GOTO(out, rc = -EFAULT);
-        }
-        if (lustre_req_need_swab(req)) {
-                /* swab remaining niobufs */
-                for (i = 1; i < niocount; i++)
-                        lustre_swab_niobuf_remote (&remote_nb[i]);
-        }
-=======
         remote_nb = lustre_msg_buf(req->rq_reqmsg, REQ_REC_OFF + 2,
                                    niocount * sizeof(*remote_nb));
         LASSERT(remote_nb != NULL);
->>>>>>> 03b71240
 
         rc = lustre_pack_reply(req, 2, size, NULL);
         if (rc)
@@ -1036,28 +999,6 @@
         if (exp->exp_failed)
                 GOTO(out, rc = -ENOTCONN);
 
-<<<<<<< HEAD
-        swab = lustre_req_need_swab(req);
-        body = lustre_swab_reqbuf(req, REQ_REC_OFF, sizeof(*body),
-                                  lustre_swab_ost_body);
-        if (body == NULL) {
-                CERROR("Missing/short ost_body\n");
-                GOTO(out, rc = -EFAULT);
-        }
-
-        objcount = lustre_msg_buflen(req->rq_reqmsg, REQ_REC_OFF + 1) /
-                   sizeof(*ioo);
-        if (objcount == 0) {
-                CERROR("Missing/short ioobj\n");
-                GOTO(out, rc = -EFAULT);
-        }
-        if (objcount > 1) {
-                CERROR("too many ioobjs (%d)\n", objcount);
-                GOTO(out, rc = -EFAULT);
-        }
-
-        lustre_set_req_swabbed(req, REQ_REC_OFF + 1);
-=======
         /* ost_body, ioobj & noibuf_remote are verified and swabbed in
          * ost_rw_hpreq_check(). */
         body = lustre_msg_buf(req->rq_reqmsg, REQ_REC_OFF, sizeof(*body));
@@ -1065,36 +1006,15 @@
 
         objcount = lustre_msg_buflen(req->rq_reqmsg, REQ_REC_OFF + 1) /
                    sizeof(*ioo);
->>>>>>> 03b71240
         ioo = lustre_msg_buf(req->rq_reqmsg, REQ_REC_OFF + 1,
                              objcount * sizeof(*ioo));
         LASSERT(ioo != NULL);
         for (niocount = i = 0; i < objcount; i++)
                 niocount += ioo[i].ioo_bufcnt;
 
-<<<<<<< HEAD
-        if (niocount > PTLRPC_MAX_BRW_PAGES) {
-                DEBUG_REQ(D_ERROR, req, "bulk has too many pages (%d)",
-                          niocount);
-                GOTO(out, rc = -EFAULT);
-        }
-
-        remote_nb = lustre_swab_reqbuf(req, REQ_REC_OFF + 2,
-                                       niocount * sizeof(*remote_nb),
-                                       lustre_swab_niobuf_remote);
-        if (remote_nb == NULL) {
-                CERROR("Missing/short niobuf\n");
-                GOTO(out, rc = -EFAULT);
-        }
-        if (swab) {                             /* swab the remaining niobufs */
-                for (i = 1; i < niocount; i++)
-                        lustre_swab_niobuf_remote (&remote_nb[i]);
-        }
-=======
         remote_nb = lustre_msg_buf(req->rq_reqmsg, REQ_REC_OFF + 2,
                                    niocount * sizeof(*remote_nb));
         LASSERT(remote_nb != NULL);
->>>>>>> 03b71240
 
         size[REPLY_REC_OFF + 1] = niocount * sizeof(*rcs);
         rc = lustre_pack_reply(req, 3, size, NULL);
@@ -1553,10 +1473,7 @@
         case OST_QUOTACHECK:
         case OST_QUOTACTL:
         case OST_QUOTA_ADJUST_QUNIT:
-<<<<<<< HEAD
-=======
 #endif
->>>>>>> 03b71240
                 rc = lustre_msg_check_version(msg, LUSTRE_OST_VERSION);
                 if (rc)
                         CERROR("bad opc %u version %08x, expecting %08x\n",
@@ -1592,8 +1509,6 @@
         return rc;
 }
 
-<<<<<<< HEAD
-=======
 static int ost_rw_hpreq_lock_match(struct ptlrpc_request *req,
                                        struct ldlm_lock *lock)
 {
@@ -1844,7 +1759,6 @@
         RETURN(0);
 }
 
->>>>>>> 03b71240
 static int ost_handle(struct ptlrpc_request *req)
 {
         struct obd_trans_info trans_info = { 0, };
@@ -1873,14 +1787,9 @@
                 abort_recovery = obd->obd_abort_recovery;
                 recovering = obd->obd_recovering;
                 spin_unlock_bh(&obd->obd_processing_task_lock);
-<<<<<<< HEAD
-                if (recovering &&
-                    target_recovery_check_and_stop(obd) == 0) {
-=======
                 if (abort_recovery) {
                         target_abort_recovery(obd);
                 } else if (recovering) {
->>>>>>> 03b71240
                         rc = ost_filter_recovery_request(req, obd,
                                                          &should_process);
                         if (rc || !should_process)
@@ -1889,13 +1798,10 @@
         }
 
         oti_init(oti, req);
-<<<<<<< HEAD
-=======
         rc = ost_msg_check_version(req->rq_reqmsg);
         if (rc)
                 RETURN(rc);
 
->>>>>>> 03b71240
         rc = ost_msg_check_version(req->rq_reqmsg);
         if (rc)
                 RETURN(rc);
@@ -2016,10 +1922,7 @@
                 CDEBUG(D_INODE, "quota_adjust_qunit\n");
                 rc = ost_handle_quota_adjust_qunit(req);
                 break;
-<<<<<<< HEAD
-=======
 #endif
->>>>>>> 03b71240
         case OBD_PING:
                 DEBUG_REQ(D_INODE, req, "ping");
                 rc = target_handle_ping(req);
@@ -2093,7 +1996,9 @@
 
         if (!rc)
                 oti_to_request(oti, req);
-        return target_handle_reply(req, rc, fail);
+
+        target_send_reply(req, rc, fail);
+        return 0;
 }
 
 /*
@@ -2205,12 +2110,8 @@
                                 OSC_REPLY_PORTAL, OSS_SERVICE_WATCHDOG_FACTOR,
                                 ost_handle, LUSTRE_OSS_NAME,
                                 obd->obd_proc_entry, target_print_req,
-<<<<<<< HEAD
-                                oss_min_threads, oss_max_threads, "ll_ost");
-=======
                                 oss_min_threads, oss_max_threads, "ll_ost",
                                 NULL);
->>>>>>> 03b71240
         if (ost->ost_service == NULL) {
                 CERROR("failed to start OST service\n");
                 GOTO(out_lprocfs, rc = -ENOMEM);
@@ -2240,11 +2141,7 @@
                                 obd->obd_proc_entry, target_print_req,
                                 oss_min_create_threads,
                                 oss_max_create_threads,
-<<<<<<< HEAD
-                                "ll_ost_creat");
-=======
                                 "ll_ost_creat", NULL);
->>>>>>> 03b71240
         if (ost->ost_create_service == NULL) {
                 CERROR("failed to start OST create service\n");
                 GOTO(out_service, rc = -ENOMEM);
@@ -2260,12 +2157,8 @@
                                 OSC_REPLY_PORTAL, OSS_SERVICE_WATCHDOG_FACTOR,
                                 ost_handle, "ost_io",
                                 obd->obd_proc_entry, target_print_req,
-<<<<<<< HEAD
-                                oss_min_threads, oss_max_threads, "ll_ost_io");
-=======
                                 oss_min_threads, oss_max_threads, "ll_ost_io",
                                 ost_hpreq_handler);
->>>>>>> 03b71240
         if (ost->ost_io_service == NULL) {
                 CERROR("failed to start OST I/O service\n");
                 GOTO(out_create, rc = -ENOMEM);
