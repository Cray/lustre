--- conflicted
+++ resolved
@@ -171,11 +171,7 @@
 #define LL_LOOKUP_POSITIVE 1
 #define LL_LOOKUP_NEGATIVE 2
 
-<<<<<<< HEAD
-static inline void llu_inode2fid(struct ll_fid *fid, struct inode *inode)
-=======
 static inline void ll_inode2fid(struct ll_fid *fid, struct inode *inode)
->>>>>>> 03b71240
 {
         *fid = llu_i2info(inode)->lli_fid;
 }
