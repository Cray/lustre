/* -*- mode: c; c-basic-offset: 8; indent-tabs-mode: nil; -*-
 * vim:expandtab:shiftwidth=8:tabstop=8:
 *
 * Lustre Light user test program
 *
 *  Copyright (c) 2002, 2003 Cluster File Systems, Inc.
 *
 *   This file is part of Lustre, http://www.lustre.org.
 *
 *   Lustre is free software; you can redistribute it and/or
 *   modify it under the terms of version 2 of the GNU General Public
 *   License as published by the Free Software Foundation.
 *
 *   Lustre is distributed in the hope that it will be useful,
 *   but WITHOUT ANY WARRANTY; without even the implied warranty of
 *   MERCHANTABILITY or FITNESS FOR A PARTICULAR PURPOSE.  See the
 *   GNU General Public License for more details.
 *
 *   You should have received a copy of the GNU General Public License
 *   along with Lustre; if not, write to the Free Software
 *   Foundation, Inc., 675 Mass Ave, Cambridge, MA 02139, USA.
 */

#define _BSD_SOURCE
#define _FILE_OFFSET_BITS 64

#include <stdio.h>
#include <stdlib.h>
#include <unistd.h>
#include <getopt.h>
#include <string.h>
#include <sys/types.h>
#include <sys/stat.h>
#include <fcntl.h>
#include <signal.h>
#include <errno.h>
#include <dirent.h>
#include <sys/uio.h>
#include <sys/time.h>
#include <time.h>

#include <liblustre.h>
#include "test_common.h"
#include <lustre/liblustreapi.h>

#define _npages (2048)

void *buf_alloc;
int buf_size;
int opt_verbose;
struct timeval start;

extern char *lustre_path;

#define ENTER(str)                                                      \
        do {                                                            \
                char buf[100];                                          \
                int len;                                                \
                sprintf(buf, "===== START %s: %s ", __FUNCTION__, (str)); \
                len = strlen(buf);                                      \
                if (len < 79) {                                         \
                        memset(buf+len, '=', 100-len);                  \
                        buf[79] = '\n';                                 \
                        buf[80] = 0;                                    \
                }                                                       \
                printf("%s", buf);                                      \
                gettimeofday(&start, NULL);                             \
        } while (0)

#define LEAVE()                                                         \
        do {                                                            \
                struct timeval stop;                                    \
                char buf[100] = { '\0' };                               \
                int len = sizeof(buf) - 1;                              \
                long usec;                                              \
                gettimeofday(&stop, NULL);                              \
                usec = (stop.tv_sec - start.tv_sec) * 1000000 +         \
                       (stop.tv_usec - start.tv_usec);                  \
                len = snprintf(buf, len,                                \
                               "===== END TEST %s: successfully (%gs)", \
                               __FUNCTION__, (double)usec / 1000000);   \
                if (len < 79) {                                         \
                        memset(buf+len, '=', sizeof(buf) - len);        \
                        buf[79] = '\n';                                 \
                        buf[80] = 0;                                    \
                }                                                       \
                printf("%s", buf);                                      \
                return 0;                                               \
        } while (0)

#define MAX_PATH_LENGTH 4096

int t1(char *name)
{
        char path[MAX_PATH_LENGTH] = "";

        snprintf(path, MAX_PATH_LENGTH, "%s/test_t1", lustre_path);

        if (opt_verbose)
                printf("touch+unlink %s\n", path);

        t_touch(path);
        t_unlink(path);
        LEAVE();
}

int t2(char *name)
{
        char path[MAX_PATH_LENGTH] = "";

        ENTER("mkdir/rmdir");
        snprintf(path, MAX_PATH_LENGTH, "%s/test_t2", lustre_path);

        t_mkdir(path);
        t_rmdir(path);
        LEAVE();
}

int t3(char *name)
{
        char path[MAX_PATH_LENGTH] = "";

        ENTER("regular stat");
        snprintf(path, MAX_PATH_LENGTH, "%s/test_t3", lustre_path);

        t_touch(path);
        t_check_stat(path, NULL);
        t_unlink(path);
        LEAVE();
}

int t4(char *name)
{
        char path[MAX_PATH_LENGTH] = "";

        ENTER("dir stat");
        snprintf(path, MAX_PATH_LENGTH, "%s/test_t4", lustre_path);

        t_mkdir(path);
        t_check_stat(path, NULL);
        t_rmdir(path);
        LEAVE();
}

int t6(char *name)
{
        char path[MAX_PATH_LENGTH] = "";
        char path2[MAX_PATH_LENGTH] = "";

        ENTER("symlink");
        snprintf(path, MAX_PATH_LENGTH, "%s/test_t6", lustre_path);
        snprintf(path2, MAX_PATH_LENGTH, "%s/test_t6_link", lustre_path);

        t_touch(path);
        t_symlink(path, path2);
        t_check_stat(path2, NULL);
        t_unlink(path2);
        t_unlink(path);
        LEAVE();
}

int t6b(char *name)
{
        char path[MAX_PATH_LENGTH] = "";
        char path2[MAX_PATH_LENGTH] = "";
        char cwd[MAX_PATH_LENGTH] = "";
        char *tmp;
        int fd;

        ENTER("symlink + chdir and open");
        snprintf(path, MAX_PATH_LENGTH, "%s/test_t6b", lustre_path);
        snprintf(path2, MAX_PATH_LENGTH, "%s/test_t6b_link", lustre_path);

        t_mkdir(path);
        t_symlink(path, path2);
        t_check_stat(path2, NULL);

        tmp = getcwd(cwd, MAX_PATH_LENGTH);
        if (tmp == NULL) {
                fprintf(stderr, "current path too long to fit in "
                        "MAX_PATH_LENGTH?\n");
                LEAVE();
        }
        t_chdir(path2);
        t_chdir(cwd);
        t_rmdir(path);
        t_touch(path);

        fd = t_open(path2);
        t_close(fd);

        t_unlink(path2);
        t_unlink(path);
        LEAVE();
}

int t7(char *name)
{
        char path[MAX_PATH_LENGTH] = "";
        int rc;

        ENTER("mknod");
        snprintf(path, MAX_PATH_LENGTH, "%s/test_t7", lustre_path);

        if (geteuid() != 0) {
                rc = mknod(path, S_IFCHR | 0644, (5<<8 | 4));
                if (rc != -1 || errno != EPERM) {
                        printf("mknod shouldn't success: rc %d, errno %d\n",
                                rc, errno);
                }
        } else {
                t_mknod(path, S_IFCHR | 0644, 5, 4);
                t_check_stat(path, NULL);
                t_unlink(path);
        }
        LEAVE();
}

int t8(char *name)
{
        char path[MAX_PATH_LENGTH] = "";

        ENTER("chmod");
        snprintf(path, MAX_PATH_LENGTH, "%s/test_t8", lustre_path);

        /* Check file. */
        t_touch(path);
        t_chmod_raw(path, 0700);
        t_check_stat(path, NULL);
        t_unlink(path);

        /* Check dir. */
        t_mkdir(path);
        t_chmod_raw(path, 0700);
        t_check_stat(path, NULL);
        t_rmdir(path);

        LEAVE();
}

int t9(char *name)
{
        char path[MAX_PATH_LENGTH] = "";
        char path2[MAX_PATH_LENGTH] = "";

        ENTER("hard link");
        snprintf(path, MAX_PATH_LENGTH, "%s/test_t9", lustre_path);
        snprintf(path2, MAX_PATH_LENGTH, "%s/test_t9_link", lustre_path);

        t_touch(path);
        t_link(path, path2);
        t_check_stat(path, NULL);
        t_check_stat(path2, NULL);
        t_unlink(path);
        t_unlink(path2);
        LEAVE();
}

int t10(char *name)
{
        char dir1[MAX_PATH_LENGTH] = "";
        char dir2[MAX_PATH_LENGTH] = "";
        char path1[MAX_PATH_LENGTH] = "";
        char path2[MAX_PATH_LENGTH] = "";
        char rename1[MAX_PATH_LENGTH] = "";
        char rename2[MAX_PATH_LENGTH] = "";
        char rename3[MAX_PATH_LENGTH] = "";

        ENTER("rename");
        snprintf(dir1, MAX_PATH_LENGTH, "%s/test_t10_dir1", lustre_path);
        snprintf(dir2, MAX_PATH_LENGTH, "%s/test_t10_dir2", lustre_path);
        snprintf(path1, MAX_PATH_LENGTH, "%s/test_t10_reg1", lustre_path);
        snprintf(path2, MAX_PATH_LENGTH, "%s/test_t10_reg2", lustre_path);
        snprintf(rename1, MAX_PATH_LENGTH, "%s/test_t10_dir1/rename1", lustre_path);
        snprintf(rename2, MAX_PATH_LENGTH, "%s/test_t10_dir2/rename2", lustre_path);
        snprintf(rename3, MAX_PATH_LENGTH, "%s/test_t10_dir2/rename3", lustre_path);

        t_mkdir(dir1);
        t_mkdir(dir2);
        t_touch(path1);
        t_touch(path2);
        t_rename(path1, rename1);
        t_rename(path2, rename2);
        t_rename(rename1, rename2);
        t_rename(dir1, rename3);
        t_unlink(rename2);
        t_rmdir(rename3);
        t_rmdir(dir2);
        LEAVE();
}

int t11(char *name)
{
        char *base=lustre_path;
        char path[MAX_PATH_LENGTH], path2[MAX_PATH_LENGTH];
        int i, j, level = 5, nreg = 5;
        ENTER("deep tree");

        safe_strncpy(path, base, MAX_PATH_LENGTH);

        for (i = 0; i < level; i++) {
                for (j = 0; j < nreg; j++) {
                        sprintf(path2, "%s/file%d", path, j);
                        t_touch(path2);
                }

                strcat(path, "/dir");
                t_mkdir(path);
        }

        for (i = level; i > 0; i--) {
                safe_strncpy(path, base, MAX_PATH_LENGTH);
                for (j = 1; j < i; j++)
                        strcat(path, "/dir");

                for (j = 0; j < nreg; j++) {
                        sprintf(path2, "%s/file%d", path, j);
                        t_unlink(path2);
                }

                strcat(path, "/dir");
                t_rmdir(path);
        }

        LEAVE();
}

int t12(char *name)
{
        char dir[MAX_PATH_LENGTH] = "";
        char buf[1024*128];
        int fd;
        ENTER("empty directory readdir");
        snprintf(dir, MAX_PATH_LENGTH, "%s/test_t12_dir", lustre_path);

        t_mkdir(dir);
        fd = t_opendir(dir);
        t_ls(fd, buf, sizeof(buf));
        t_close(fd);
        t_rmdir(dir);
        LEAVE();
}

int t13(char *name)
{
        char dir[MAX_PATH_LENGTH] = "";
        char path[1024];
        char buf[1024];
        const int nfiles = 20;
        char *prefix = "test13_filename_prefix_";
        int fd, i;
        ENTER("multiple entries directory readdir");
        snprintf(dir, MAX_PATH_LENGTH, "%s/test_t13_dir/", lustre_path);

        t_mkdir(dir);
        printf("Creating %d files...\n", nfiles);
        for (i = 0; i < nfiles; i++) {
                sprintf(path, "%s%s%05d", dir, prefix, i);
                t_touch(path);
        }
        fd = t_opendir(dir);
        t_ls(fd, buf, sizeof(buf));
        t_close(fd);
        printf("Cleanup...\n");
        for (i = 0; i < nfiles; i++) {
                sprintf(path, "%s%s%05d", dir, prefix, i);
                t_unlink(path);
        }
        t_rmdir(dir);
        LEAVE();
}

int t14(char *name)
{
        char dir[MAX_PATH_LENGTH] = "";
        char path[1024];
        char buf[1024];
        const int nfiles = 256;
        char *prefix = "test14_filename_long_prefix_AAAAAAAAAAAAAAAAAAAAAAAAAAAAAAA___";
        cfs_dirent_t *ent;
        int fd, i, rc, pos, index;
        loff_t base = 0;
        ENTER(">1 block(4k) directory readdir");
        snprintf(dir, MAX_PATH_LENGTH, "%s/test_t14_dir/", lustre_path);

        rc = mkdir(dir, 0755);
        if (rc < 0 && errno != EEXIST) {
                printf("mkdir(%s) error: %s\n", dir, strerror(errno));
                exit(1);
        }
        printf("Creating %d files...\n", nfiles);
        for (i = 0; i < nfiles; i++) {
                sprintf(path, "%s%s%05d", dir, prefix, i);
                t_touch(path);
        }
        fd = t_opendir(dir);
        printf("Listing...\n");
        index = 0;
        while ((rc = getdirentries64(fd, buf, 1024, &base)) > 0) {
                pos = 0;
                while (pos < rc) {
                        char *item;

                        ent = (void *) buf + pos;
                        item = (char *) ent->d_name;
                        if (!strcmp(item, ".") || !strcmp(item, ".."))
                                goto iter;
                        if (strstr(item, prefix) != item) {
                                printf("found bad name %s\n", item);
                                return(-1);
                        }
                        printf("[%03d]: %s\n",
                                index++, item + strlen(prefix));
iter:
                        pos += ent->d_reclen;
                }
        }
        if (rc < 0) {
                printf("getdents error %d\n", rc);
                return(-1);
        }
        if (index != nfiles) {
                printf("get %d files != %d\n", index, nfiles);
                return(-1);
        }
        t_close(fd);
        printf("Cleanup...\n");
        for (i = 0; i < nfiles; i++) {
                sprintf(path, "%s%s%05d", dir, prefix, i);
                t_unlink(path);
        }
        t_rmdir(dir);
        LEAVE();
}

int t15(char *name)
{
        char file[MAX_PATH_LENGTH] = "";
        int fd;
        ENTER("open-stat-close");
        snprintf(file, MAX_PATH_LENGTH, "%s/test_t15_file", lustre_path);

        t_touch(file);
        fd = t_open(file);
        t_check_stat(file, NULL);
        t_close(fd);
        t_unlink(file);
        LEAVE();
}

int t16(char *name)
{
        char file[MAX_PATH_LENGTH] = "";
        ENTER("small-write-read");
        snprintf(file, MAX_PATH_LENGTH, "%s/test_t16_file", lustre_path);

        t_echo_create(file, "aaaaaaaaaaaaaaaaaaaaaa");
        t_grep(file, "aaaaaaaaaaaaaaaaaaaaaa");
        t_unlink(file);
        LEAVE();
}

int t17(char *name)
{
        char file[MAX_PATH_LENGTH] = "";
        int fd;
        ENTER("open-unlink without close");
        snprintf(file, MAX_PATH_LENGTH, "%s/test_t17_file", lustre_path);

        fd = open(file, O_WRONLY | O_CREAT, 0666);
        if (fd < 0) {
                printf("failed to create file: %s\n", strerror(errno));
                return(-1);
        }
        t_unlink(file);
        LEAVE();
}

int t18(char *name)
{
        char file[MAX_PATH_LENGTH] = "";
        char buf[128];
        int fd, i;
        struct stat statbuf[3];
        ENTER("write should change mtime/ctime");
        snprintf(file, MAX_PATH_LENGTH, "%s/test_t18_file", lustre_path);

        for (i = 0; i < 3; i++) {
                fd = open(file, O_RDWR|O_CREAT|O_APPEND, (mode_t)0666);
                if (fd < 0) {
                        printf("error open file: %s\n", strerror(errno));
                        return(-1);
                }
                if (write(fd, buf, sizeof(buf)) != sizeof(buf)) {
                        printf("error write file\n");
                        return(-1);
                }
                close(fd);
                if(stat(file, &statbuf[i]) != 0) {
                        printf("Error stat\n");
                        return(1);
                }
                printf("ctime %lu, mtime %lu\n",
                        statbuf[i].st_ctime, statbuf[i].st_mtime);
                sleep(2);
        }

        for (i = 1; i < 3; i++) {
                if ((statbuf[i].st_ctime <= statbuf[i-1].st_ctime) ||
                    (statbuf[i].st_mtime <= statbuf[i-1].st_mtime)) {
                        printf("time error\n");
                        return(-1);
                }
        }
        t_unlink(file);
        LEAVE();
}

int t18b(char *name)
{
        char file[MAX_PATH_LENGTH] = "";
        int i;
        struct stat statbuf[3];
        ENTER("utime should change mtime/atime/ctime");
        snprintf(file, MAX_PATH_LENGTH, "%s/test_t18b_file", lustre_path);
        t_touch(file);

        for (i = 0; i < 3; i++) {
                t_utime(file, NULL);
                if(stat(file, &statbuf[i]) != 0) {
                        printf("Error stat\n");
                        return(1);
                }
                printf("atime %lu, mtime %lu, ctime %lu\n",
                       statbuf[i].st_atime, statbuf[i].st_mtime,
                       statbuf[i].st_ctime);
                sleep(2);
        }

        for (i = 1; i < 3; i++) {
                if ((statbuf[i].st_atime <= statbuf[i-1].st_atime) ||
                    (statbuf[i].st_mtime <= statbuf[i-1].st_mtime) ||
                    (statbuf[i].st_ctime <= statbuf[i-1].st_ctime)) {
                        printf("time error\n");
                        return(-1);
                }
        }
        t_unlink(file);
        LEAVE();
}

static int check_file_size(char *file, off_t size)
{
        struct stat statbuf;

        if (stat(file, &statbuf) != 0) {
                printf("Error stat(%s)\n", file);
                return(1);
        }
        if (statbuf.st_size != size) {
                printf("size of %s: %ld != %lld\n", file, statbuf.st_size, (unsigned long long )size);
                return(-1);
        }
        return 0;
}

int t19(char *name)
{
        char file[MAX_PATH_LENGTH] = "";
        int fd;
        int result;
        ENTER("open(O_TRUNC) should truncate file to 0-length");
        snprintf(file, MAX_PATH_LENGTH, "%s/test_t19_file", lustre_path);

        t_echo_create(file, "aaaaaaaaaaaaaaaaaaaaaaaaaaaaaaaa");

        fd = open(file, O_RDWR|O_CREAT|O_TRUNC, (mode_t)0666);
        if (fd < 0) {
                printf("error open file: %s\n", strerror(errno));
                return(-1);
        }
        close(fd);
        result = check_file_size(file, 0);
        if (result != 0)
                return result;
        t_unlink(file);
        LEAVE();
}

int t20(char *name)
{
        char file[MAX_PATH_LENGTH] = "";
        int fd;
        struct iovec iov[2];
        char buf[100];
        ssize_t ret;
        ENTER("trap app's general bad pointer for file i/o");
        snprintf(file, MAX_PATH_LENGTH, "%s/test_t20_file", lustre_path);

        fd = open(file, O_RDWR|O_CREAT, (mode_t)0666);
        if (fd < 0) {
                printf("error open file: %s\n", strerror(errno));
                return(-1);
        }

        ret = write(fd, NULL, 20);
        if (ret != -1 || errno != EFAULT) {
                printf("write 1: ret %ld, errno %d\n", ret, errno);
                return(1);
        }
        ret = write(fd, (void *)-1, 20);
        if (ret != -1 || errno != EFAULT) {
                printf("write 2: ret %ld, errno %d\n", ret, errno);
                return(1);
        }
        iov[0].iov_base = NULL;
        iov[0].iov_len = 10;
        iov[1].iov_base = (void *)-1;
        iov[1].iov_len = 10;
        ret = writev(fd, iov, 2);
        if (ret != -1 || errno != EFAULT) {
                printf("writev 1: ret %ld, errno %d\n", ret, errno);
                return(1);
        }
        iov[0].iov_base = NULL;
        iov[0].iov_len = 0;
        iov[1].iov_base = buf;
        iov[1].iov_len = sizeof(buf);
        ret = writev(fd, iov, 2);
        if (ret != sizeof(buf)) {
                printf("write 3 ret %ld, error %d\n", ret, errno);
                return(1);
        }
        lseek(fd, 0, SEEK_SET);

        ret = read(fd, NULL, 20);
        if (ret != -1 || errno != EFAULT) {
                printf("read 1: ret %ld, errno %d\n", ret, errno);
                return(1);
        }
        ret = read(fd, (void *)-1, 20);
        if (ret != -1 || errno != EFAULT) {
                printf("read 2: ret %ld, errno %d\n", ret, errno);
                return(1);
        }
        iov[0].iov_base = NULL;
        iov[0].iov_len = 10;
        iov[1].iov_base = (void *)-1;
        iov[1].iov_len = 10;
        ret = readv(fd, iov, 2);
        if (ret != -1 || errno != EFAULT) {
                printf("readv 1: ret %ld, errno %d\n", ret, errno);
                return(1);
        }
        iov[0].iov_base = NULL;
        iov[0].iov_len = 0;
        iov[1].iov_base = buf;
        iov[1].iov_len = sizeof(buf);
        ret = readv(fd, iov, 2);
        if (ret != sizeof(buf)) {
                printf("read 3 ret %ld, error %d\n", ret, errno);
                return(1);
        }

        close(fd);
        t_unlink(file);
        LEAVE();
}

int t21(char *name)
{
        char file[MAX_PATH_LENGTH] = "";
        int fd, ret;
        struct flock lock = {
                .l_type = F_RDLCK,
                .l_whence = SEEK_SET,
        };

        ENTER("basic fcntl support");
        snprintf(file, MAX_PATH_LENGTH, "%s/test_t21_file", lustre_path);

        fd = open(file, O_RDWR|O_CREAT, (mode_t)0666);
        if (fd < 0) {
                printf("error open file: %s\n", file);
                return(-1);
        }

        t_fcntl(fd, F_SETFL, O_APPEND);
        if (!(ret = t_fcntl(fd, F_GETFL)) & O_APPEND) {
                printf("error get flag: ret %x\n", ret);
                return(-1);
        }

        t_fcntl(fd, F_SETLK, &lock);
        t_fcntl(fd, F_GETLK, &lock);
        lock.l_type = F_WRLCK;
        t_fcntl(fd, F_SETLKW, &lock);
        t_fcntl(fd, F_GETLK, &lock);
        lock.l_type = F_UNLCK;
        t_fcntl(fd, F_SETLK, &lock);

        close(fd);
        t_unlink(file);
        LEAVE();
}

int t22(char *name)
{
        char file[MAX_PATH_LENGTH] = "";
        int fd;
        char *str = "1234567890";
        char buf[100];
        ssize_t ret;
        ENTER("make sure O_APPEND take effect");
        snprintf(file, MAX_PATH_LENGTH, "%s/test_t22_file", lustre_path);

        fd = open(file, O_RDWR|O_CREAT|O_APPEND, (mode_t)0666);
        if (fd < 0) {
                printf("error open file: %s\n", strerror(errno));
                return(-1);
        }

        lseek(fd, 100, SEEK_SET);
        ret = write(fd, str, strlen(str));
        if (ret != strlen(str)) {
                printf("write 1: ret %ld, errno %d\n", ret, errno);
                return(1);
        }

        lseek(fd, 0, SEEK_SET);
        ret = read(fd, buf, sizeof(buf));
        if (ret != strlen(str)) {
                printf("read 1 got %ld\n", ret);
                return(1);
        }

        if (memcmp(buf, str, strlen(str))) {
                printf("read 1 data err\n");
                return(1);
        }

        if (fcntl(fd, F_SETFL, 0)) {
                printf("fcntl err: %s\n", strerror(errno));
                return(1);
        }

        lseek(fd, 100, SEEK_SET);
        ret = write(fd, str, strlen(str));
        if (ret != strlen(str)) {
                printf("write 2: ret %ld, errno %d\n", ret, errno);
                return(1);
        }

        lseek(fd, 100, SEEK_SET);
        ret = read(fd, buf, sizeof(buf));
        if (ret != strlen(str)) {
                printf("read 2 got %ld\n", ret);
                return(1);
        }

        if (memcmp(buf, str, strlen(str))) {
                printf("read 2 data err\n");
                return(1);
        }

        close(fd);
        t_unlink(file);
        LEAVE();
}

int t23(char *name)
{
        char path[MAX_PATH_LENGTH];
        int fd;
<<<<<<< HEAD
        long long ret;
        loff_t off;
=======
        off_t ret;
        off_t off;
>>>>>>> 7bbcc3c5

        ENTER("handle seek > 2GB");
        snprintf(path, MAX_PATH_LENGTH, "%s/f%s", lustre_path, name);

        fd = open(path, O_WRONLY | O_CREAT | O_LARGEFILE, 0666);
        if (fd < 0) {
                printf("failed to create file %s: %s\n", path, strerror(errno));
                return(-1);
        }

        off = 2048ULL * 1024 * 1024 - buf_size / 2;
        ret = lseek(fd, off, SEEK_SET);
        if (ret != off) {
                printf("seek error for initial %llu != %llu\n",
                       ret, (long long)off);
                return -1;
        }

        ret = write(fd, buf_alloc, buf_size);
        if (ret != buf_size) {
                printf("write error for %d != %llubytes @ %llu\n",
                       buf_size, ret, (long long)off);
                if (ret == -1)
                        perror("write");
                return -1;
        }

        ret = lseek(fd, off, SEEK_SET);
        if (ret != off) {
                printf("seek < 2GB error for %llu != %llu\n",
                       ret, (long long)off);
                if (ret == -1)
                        perror("seek < 2GB");
                return -1;
        }

        ret = lseek(fd, off + buf_size - 2, SEEK_SET);
        if (ret != off + buf_size - 2) {
                printf("seek > 2GB error for %llu != %llu\n",
                       ret, (long long)off);
                if (ret == -1)
                        perror("seek > 2GB");
                return -1;
        }

        ret = lseek(fd, -buf_size + 2, SEEK_CUR);
        if (ret != off) {
                printf("relative seek error for %d %llu != %llu\n",
                       -buf_size + 2, ret, (unsigned long long) off);
                if (ret == -1)
                        perror("relative seek");
                return -1;
        }

        ret = lseek(fd, 0, SEEK_END);
        if (ret != off + buf_size) {
                printf("end seek error for %llu != %llu\n",
                       ret, (long long)off + buf_size);
                if (ret == -1)
                        perror("end seek");
                return -1;
        }

        ret = lseek(fd, 0, SEEK_SET);
        if (ret != 0) {
                printf("seek 0 error for %llu != 0\n", ret);
                if (ret == -1)
                        perror("seek 0");
                return -1;
        }

        off = 2048ULL * 1024 * 1024, SEEK_SET;
        ret = lseek(fd, off, SEEK_SET);
        if (ret != off) {
                printf("seek 2GB error for %llu != %llu\n", ret, (unsigned long long) off);
                if (ret == -1)
                        perror("seek 2GB");
                return -1;
        }

        close(fd);
        t_unlink(path);
        LEAVE();
}

/* pos:   i/o start from
 * xfer:  npages per transfer
 */
static int pages_io(int xfer, loff_t pos)
{
        char path[MAX_PATH_LENGTH] = "";

        int check_sum[_npages] = {0,}, *buf;
        int fd, rc, i, j, data_error = 0;
        struct timeval tw1, tw2, tr1, tr2;
        double tw, tr;
        loff_t ret;

        snprintf(path, MAX_PATH_LENGTH, "%s/test_t50", lustre_path);

        memset(buf_alloc, 0, buf_size);

        /* create sample data */
        for (i = 0, buf = buf_alloc; i < _npages; i++) {
                for (j = 0; j < CFS_PAGE_SIZE/sizeof(int); j++, buf++) {
                        *buf = rand();
                }
        }

        /* compute checksum */
        for (i = 0, buf = buf_alloc; i < _npages; i++) {
                for (j = 0; j < CFS_PAGE_SIZE/sizeof(int); j++, buf++) {
                        check_sum[i] += *buf;
                }
        }

        unlink(path);
        t_touch(path);

        fd = t_open(path);

        /* write */
        ret = lseek(fd, pos, SEEK_SET);
        if (ret != pos) {
                perror("write seek");
                return 1;
        }
        gettimeofday(&tw1, NULL);
        for (i = 0, buf = buf_alloc; i < _npages;
             i += xfer, buf += xfer * CFS_PAGE_SIZE / sizeof(int)) {
                rc = write(fd, buf, CFS_PAGE_SIZE * xfer);
                if (rc != CFS_PAGE_SIZE * xfer) {
                        printf("write error (i %d, rc %d): %s\n", i, rc,
                               strerror(errno));
                        return(1);
                }
        }
        gettimeofday(&tw2, NULL);

        memset(buf_alloc, 0, buf_size);

        /* read */
        ret = lseek(fd, pos, SEEK_SET);
        if (ret != pos) {
                perror("read seek");
                return 1;
        }
        gettimeofday(&tr1, NULL);
        for (i = 0, buf = buf_alloc; i < _npages;
             i += xfer, buf += xfer * CFS_PAGE_SIZE / sizeof(int)) {
                rc = read(fd, buf, CFS_PAGE_SIZE * xfer);
                if (rc != CFS_PAGE_SIZE * xfer) {
                        printf("read error (i %d, rc %d): %s\n", i, rc,
                               strerror(errno));
                        return(1);
                }
        }
        gettimeofday(&tr2, NULL);

        /* compute checksum */
        for (i = 0, buf = buf_alloc; i < _npages; i++) {
                int sum = 0;
                for (j = 0; j < CFS_PAGE_SIZE/sizeof(int); j++, buf++) {
                        sum += *buf;
                }
                if (sum != check_sum[i]) {
                        data_error = 1;
                        printf("chunk %d checksum error expected %#x got %#x\n",
                                i, check_sum[i], sum);
                }
        }

        t_close(fd);
        t_unlink(path);
        tw = (tw2.tv_sec - tw1.tv_sec) * 1000000 + (tw2.tv_usec - tw1.tv_usec);
        tr = (tr2.tv_sec - tr1.tv_sec) * 1000000 + (tr2.tv_usec - tr1.tv_usec);
        printf(" (R:%.3fM/s, W:%.3fM/s)\n",
                (_npages * CFS_PAGE_SIZE) / (tw / 1000000.0) / (1024 * 1024),
                (_npages * CFS_PAGE_SIZE) / (tr / 1000000.0) / (1024 * 1024));

        if (data_error)
                return 1;

        return 0;
}

int t50(char *name)
{
        int np = 1;
        loff_t offset = 0;

        ENTER("4k aligned i/o sanity");
        while (np <= _npages) {
                printf("%3d per xfer(total %d)...\t", np, _npages);
                fflush(stdout);
                if (pages_io(np, offset) != 0)
                        return 1;
                np += np;
        }
        LEAVE();
}

int t50b(char *name)
{
        loff_t off_array[] = {1, 17, 255, 258, 4095, 4097, 8191,
                              1024*1024*1024*1024ULL};
        int i;
        loff_t offset;

        ENTER("4k un-aligned i/o sanity");
        for (i = 0; i < sizeof(off_array)/sizeof(loff_t); i++) {
                offset = off_array[i];
                printf("16 per xfer(total %d), offset %10lld...\t",
                        _npages, (unsigned long long) offset);
                if (pages_io(16, offset) != 0)
                        return 1;
        }

        LEAVE();
}

enum {
        T51_STEP = 42,
        T51_NR   = 1000
};

/*
 * truncate(2) checks.
 */
int t51(char *name)
{
        char file[MAX_PATH_LENGTH] = "";
        int fd;
        off_t size;
        int result;

        ENTER("truncate() should truncate file to proper length");
        snprintf(file, MAX_PATH_LENGTH, "%s/test_t51_file", lustre_path);

        for (size = 0; size < T51_NR * T51_STEP; size += T51_STEP) {
                t_echo_create(file, "");
                if (truncate(file, size) != 0) {
                        printf("\nerror truncating file: %s\n",strerror(errno));
                        return(-1);
                }
                result = check_file_size(file, size);
                if (result != 0)
                        return result;
                t_unlink(file);

                t_echo_create(file, "");
                fd = open(file, O_RDWR|O_CREAT, (mode_t)0666);
                if (fd < 0) {
                        printf("\nerror open file: %s\n", strerror(errno));
                        return(-1);
                }
                if (ftruncate(fd, size) != 0) {
                        printf("\nerror ftruncating file:%s\n",strerror(errno));
                        return(-1);
                }
                close(fd);
                result = check_file_size(file, size);
                if (result != 0)
                        return result;
                t_unlink(file);
                if (size % (T51_STEP * (T51_NR / 75)) == 0) {
                        printf(".");
                        fflush(stdout);
                }
        }
        printf("\n");
        LEAVE();
}
/*
 * check atime update during read
 */
int t52(char *name)
{
        char file[MAX_PATH_LENGTH] = "";
        char buf[16];
        struct stat statbuf;
        time_t atime;
        time_t diff;
        int fd, i;

        ENTER("atime should be updated during read");
        snprintf(file, MAX_PATH_LENGTH, "%s/test_t52_file", lustre_path);

        t_echo_create(file, "check atime update during read");
        fd = open(file, O_RDONLY);
        if (fd < 0) {
                printf("\nerror open file: %s\n", strerror(errno));
                return(-1);
        }
        stat(file, &statbuf);
        printf("st_atime=%s", ctime(&statbuf.st_atime));
        atime = statbuf.st_atime;
        for (i = 0; i < 3; i++) {
                sleep(2);
                read(fd, buf, sizeof(buf));
                stat(file, &statbuf);
                printf("st_atime=%s", ctime(&statbuf.st_atime));
                diff = statbuf.st_atime - atime;
                if (diff <= 0) {
                        printf("atime doesn't updated! failed!\n");
                        close(fd);
                        t_unlink(file);
                        return -1;
                }       
                atime = statbuf.st_atime; 
        }
        close(fd);
        t_unlink(file);
        LEAVE();
}

#define NEW_TIME        10000
int t53(char *name)
{
        char file[MAX_PATH_LENGTH] = "";
        struct utimbuf times;   /* struct. buffer for utime() */
        struct stat stat_buf;   /* struct buffer to hold file info. */
        time_t mtime, atime;
 
        ENTER("mtime/atime should be updated by utime() call");
        snprintf(file, MAX_PATH_LENGTH, "%s/test_t53_file", lustre_path);

        t_echo_create(file, "check mtime/atime update by utime() call");
 
        /* Initialize the modification and access time in the times arg */
        times.actime = NEW_TIME+10;
        times.modtime = NEW_TIME;
 
        /* file modification/access time */
        utime(file, &times);
 
        if (stat(file, &stat_buf) < 0) {
                printf("stat(2) of %s failed, error:%d %s\n",
                        file, errno, strerror(errno)); 
        }
        mtime = stat_buf.st_mtime;
        atime = stat_buf.st_atime;
 
        if ((mtime == NEW_TIME) && (atime == NEW_TIME + 10)) {
                t_unlink(file);
                LEAVE();
        }

        printf("mod time %ld, expected %ld\n", mtime, (long)NEW_TIME);
        printf("acc time %ld, expected %ld\n", atime, (long)NEW_TIME + 10);
 
        t_unlink(file);
        return (-1);
}

int t54(char *name)
{
        char file[MAX_PATH_LENGTH] = "";
        struct flock lock;
        int fd, err;

        ENTER("fcntl should return 0 when succeed in getting flock");
        snprintf(file, MAX_PATH_LENGTH, "%s/test_t54_file", lustre_path);

        t_echo_create(file, "fcntl should return 0 when succeed");

        fd = open(file, O_RDWR);
        if (fd < 0) {
                printf("\nerror open file: %s\n", strerror(errno));
                return(-1);
        }
        lock.l_type   = F_WRLCK;
        lock.l_start  = 0;
        lock.l_whence = 0;
        lock.l_len    = 1;
        if ((err = t_fcntl(fd, F_SETLKW, &lock)) != 0) {
                fprintf(stderr, "fcntl returned: %d (%s)\n", 
                        err, strerror(err));
                close(fd);
                t_unlink(file);
                return (-1);
        }

        lock.l_type   = F_UNLCK;
        t_fcntl(fd, F_SETLKW, &lock);
        close(fd);
        t_unlink(file);
        LEAVE();
}

/* for O_DIRECTORY */
#ifndef _GNU_SOURCE
#define _GNU_SOURCE
#endif

#define STRIPE_SIZE       (2048 * 2048)
#define STRIPE_OFFSET           0
#define STRIPE_COUNT            1
int t55(char *name)
{
        char path[MAX_PATH_LENGTH] = "";
        char file[MAX_PATH_LENGTH] = "";
        struct lov_user_md *lum = NULL;
        struct lov_user_ost_data *lo = NULL;
        int index, fd, buflen, rc;

        ENTER("setstripe/getstripe");
        snprintf(path, MAX_PATH_LENGTH, "%s/test_t55", lustre_path);
        snprintf(file, MAX_PATH_LENGTH, "%s/test_t55/file_t55", lustre_path);
      
        buflen = sizeof(struct lov_user_md);
        buflen += STRIPE_COUNT * sizeof(struct lov_user_ost_data);
        lum = (struct lov_user_md *)malloc(buflen);
        if (!lum) {
                printf("out of memory!\n");
                return -1;
        }
        memset(lum, 0, buflen);

        t_mkdir(path);
        rc = llapi_file_create(path, STRIPE_SIZE, STRIPE_OFFSET,
                               STRIPE_COUNT, LOV_PATTERN_RAID0);
        if (rc) {
                printf("llapi_file_create failed: rc = %d (%s) \n",
                       rc, strerror(-rc));
                t_rmdir(path);
                free(lum);
                return -1;
        }

        fd = open(file, O_CREAT | O_RDWR, 0644);
        if (fd < 0) {
                printf("open file(%s) failed: rc = %d (%s) \n)",
                       file, fd, strerror(errno));
                t_rmdir(path);
                free(lum);
                return -1;
        }
        
        lum->lmm_magic = LOV_USER_MAGIC;
        lum->lmm_stripe_count = STRIPE_COUNT;
        rc = ioctl(fd, LL_IOC_LOV_GETSTRIPE, lum);
        if (rc) {
                printf("dir:ioctl(LL_IOC_LOV_GETSTRIPE) failed: rc = %d(%s)\n",
                       rc, strerror(errno));
                close(fd);
                t_unlink(file);
                t_rmdir(path);
                free(lum);
                return -1;
        }

        close(fd);

        if (opt_verbose) {
                printf("lmm_magic:          0x%08X\n",  lum->lmm_magic);
                printf("lmm_object_id:      "LPX64"\n", lum->lmm_object_id);
                printf("lmm_object_gr:      "LPX64"\n", lum->lmm_object_gr);
                printf("lmm_stripe_count:   %u\n", (int)lum->lmm_stripe_count);
                printf("lmm_stripe_size:    %u\n",      lum->lmm_stripe_size);
                printf("lmm_stripe_pattern: %x\n",      lum->lmm_pattern);
        
                for (index = 0; index < lum->lmm_stripe_count; index++) {
                        lo = lum->lmm_objects + index;
                        printf("object %d:\n", index);
                        printf("\tobject_gr:    "LPX64"\n", lo->l_object_gr);
                        printf("\tobject_id:    "LPX64"\n", lo->l_object_id);
                        printf("\tost_gen:      %#x\n", lo->l_ost_gen);
                        printf("\tost_idx:      %u\n", lo->l_ost_idx);
                }
        }

        if (lum->lmm_magic != LOV_USER_MAGIC ||
            lum->lmm_pattern != LOV_PATTERN_RAID0 ||
            lum->lmm_stripe_size != STRIPE_SIZE ||
            lum->lmm_objects[0].l_ost_idx != STRIPE_OFFSET ||
            lum->lmm_stripe_count != STRIPE_COUNT) {
                printf("incorrect striping information!\n");
                t_unlink(file);
                t_rmdir(path);
                free(lum);
                return -1;
        }
        t_unlink(file);

        /* setstripe on regular file */
        rc = llapi_file_create(file, STRIPE_SIZE, STRIPE_OFFSET,
                               STRIPE_COUNT, LOV_PATTERN_RAID0);
        if (rc) {
                printf("llapi_file_create failed: rc = %d (%s) \n",
                       rc, strerror(-rc));
                t_unlink(file);
                t_rmdir(path);
                free(lum);
                return -1;
        }
        fd = open(file, O_RDWR, 0644);
        if (fd < 0) {
                printf("failed to open(%s): rc = %d (%s)\n", 
                       file, fd, strerror(errno));
                t_unlink(file);
                t_rmdir(path);
                free(lum);
                return -1;
        }

        lum->lmm_magic = LOV_USER_MAGIC;
        lum->lmm_stripe_count = STRIPE_COUNT;
        rc = ioctl(fd, LL_IOC_LOV_GETSTRIPE, lum);
        if (rc) {
                printf("file:ioctl(LL_IOC_LOV_GETSTRIPE) failed: rc = %d(%s)\n",
                       rc, strerror(errno));
                close(fd);
                t_unlink(file);
                t_rmdir(path);
                free(lum);
                return -1;
        }
        close(fd);

        if (opt_verbose) {
                printf("lmm_magic:          0x%08X\n",  lum->lmm_magic);
                printf("lmm_object_id:      "LPX64"\n", lum->lmm_object_id);
                printf("lmm_object_gr:      "LPX64"\n", lum->lmm_object_gr);
                printf("lmm_stripe_count:   %u\n", (int)lum->lmm_stripe_count);
                printf("lmm_stripe_size:    %u\n",      lum->lmm_stripe_size);
                printf("lmm_stripe_pattern: %x\n",      lum->lmm_pattern);
        
                for (index = 0; index < lum->lmm_stripe_count; index++) {
                        lo = lum->lmm_objects + index;
                        printf("object %d:\n", index);
                        printf("\tobject_gr:    "LPX64"\n", lo->l_object_gr);
                        printf("\tobject_id:    "LPX64"\n", lo->l_object_id);
                        printf("\tost_gen:      %#x\n", lo->l_ost_gen);
                        printf("\tost_idx:      %u\n", lo->l_ost_idx);
                }
        }

        if (lum->lmm_magic != LOV_USER_MAGIC ||
            lum->lmm_pattern != LOV_PATTERN_RAID0 ||
            lum->lmm_stripe_size != STRIPE_SIZE ||
            lum->lmm_objects[0].l_ost_idx != STRIPE_OFFSET ||
            lum->lmm_stripe_count != STRIPE_COUNT) {
                printf("incorrect striping information!\n");
                t_unlink(file);
                t_rmdir(path);
                free(lum);
                return -1;
        }

        t_unlink(file);
        t_rmdir(path);
        free(lum);
        LEAVE();
}

/*
 * getdirentries should return -1 and set errno to EINVAL when the size
 * specified as an argument is too small to contain at least one entry
 * (see bugzilla ticket 12229)
 */
int t56(char *name)
{
        int fd;
        size_t nbytes;
        off_t basep = 0;
        ssize_t rc = 0;
        cfs_dirent_t dir;

        ENTER("getdirentries should fail if nbytes is too small");

        /* Set count to be very small.  The result should be EINVAL */
        nbytes = 8;

        /* open the directory and call getdirentries */
        fd = t_opendir(lustre_path);

        rc = getdirentries(fd, (char *)&dir, nbytes, &basep);

        if (rc != -1) {
                printf("Test failed: getdirentries returned %ld\n", rc);
                t_close(fd);
                return -1;
        }
        if (errno != EINVAL) {
                printf("Test failed: getdirentries returned %ld but errno is set"
                                " to %d (should be EINVAL)\n", rc, errno);
                t_close(fd);
                return -1;
        }
        t_close(fd);

        LEAVE();
}


extern void __liblustre_setup_(void);
extern void __liblustre_cleanup_(void);


void usage(char *cmd)
{
        printf("\n"
               "usage: %s [--only {test}] --target mgsnid:/fsname\n",
               cmd);
        printf("       %s --dumpfile dumpfile\n", cmd);
        exit(-1);
}

struct testlist {
        int (*test)(char *name);
        char *name;
} testlist[] = {
        { t1, "1" },
        { t2, "2" },
        { t3, "3" },
        { t4, "4" },
        { t6, "6" },
        { t6b, "6b" },
        { t7, "7" },
        { t8, "8" },
        { t9, "9" },
        { t10, "10" },
        { t11, "11" },
        { t12, "12" },
        { t13, "13" },
        { t14, "14" },
        { t15, "15" },
        { t16, "16" },
        { t17, "17" },
        { t18, "18" },
        { t18b, "t8b" },
        { t19, "19" },
        { t20, "20" },
        { t21, "21" },
        { t22, "22" },
        { t23, "23" },
        { t50, "50" },
        { t50b, "50b" },
        { t51, "51" },
        { t53, "53" },
        { t54, "54" },
        { t55, "55" },
        { t56, "56" },
        { NULL, NULL }
};

int main(int argc, char * const argv[])
{
        struct testlist *test;
        int opt_index, c, rc = 0, numonly = 0;
        char *only[100];
        static struct option long_opts[] = {
                {"dumpfile", 1, 0, 'd'},
                {"only", 1, 0, 'o'},
                {"target", 1, 0, 't'},
                {"verbose", 1, 0, 'v'},
                {0, 0, 0, 0}
        };

        while ((c = getopt_long(argc, argv, "d:o:t:v", long_opts, &opt_index)) != -1) {
                switch (c) {
                case 'd':
                        setenv(ENV_LUSTRE_DUMPFILE, optarg, 1);
                        break;
                case 'o':
                        if (numonly == 0)
                                printf("Only running test(s): ");
                        printf("%s ", optarg);
                        only[numonly++] = optarg;
                        break;
                case 't':
                        setenv(ENV_LUSTRE_MNTTGT, optarg, 1);
                        break;
                case 'v':
                        opt_verbose++;
                        break;
                default:
                        usage(argv[0]);
                        break;
                }
        }

        if (getenv(ENV_LUSTRE_MNTTGT) == NULL &&
            getenv(ENV_LUSTRE_DUMPFILE) == NULL)
                usage(argv[0]);

        if (optind != argc)
                usage(argv[0]);

        printf("\n");

        __liblustre_setup_();

        buf_size = _npages * CFS_PAGE_SIZE;
        if (opt_verbose)
                printf("allocating %d bytes buffer\n", buf_size);
        buf_alloc = calloc(1, buf_size);
        if (buf_alloc == NULL) {
                fprintf(stderr, "error allocating %d\n", buf_size);
                exit(-ENOMEM);
        }

        for (test = testlist; test->test != NULL; test++) {
                int run = 1, i;

                if (numonly > 0) {
                        int len;

                        run = 0;
                        len = strlen(test->name);
                        for (i = 0; i < numonly; i++) {
                                int olen = strlen(only[i]);

                                if (len < olen)
                                        continue;

                                if (strncmp(only[i], test->name, olen) == 0) {
                                        switch(test->name[olen]) {
                                        case '0': case '1': case '2': case '3':
                                        case '4': case '5': case '6': case '7':
                                        case '8': case '9':
                                                break;
                                        default:
                                                run = 1;
                                                break;
                                        }
                                }
                        }
                }
                if (run && (rc = (test->test)(test->name)) != 0)
                        break;
        }

        free(buf_alloc);

        printf("liblustre is about to shutdown\n");
        __liblustre_cleanup_();

        printf("complete successfully\n");
        return rc;
}<|MERGE_RESOLUTION|>--- conflicted
+++ resolved
@@ -94,6 +94,7 @@
 {
         char path[MAX_PATH_LENGTH] = "";
 
+        ENTER("touch+unlink");
         snprintf(path, MAX_PATH_LENGTH, "%s/test_t1", lustre_path);
 
         if (opt_verbose)
@@ -377,7 +378,7 @@
         char buf[1024];
         const int nfiles = 256;
         char *prefix = "test14_filename_long_prefix_AAAAAAAAAAAAAAAAAAAAAAAAAAAAAAA___";
-        cfs_dirent_t *ent;
+        struct dirent64 *ent;
         int fd, i, rc, pos, index;
         loff_t base = 0;
         ENTER(">1 block(4k) directory readdir");
@@ -401,7 +402,7 @@
                 while (pos < rc) {
                         char *item;
 
-                        ent = (void *) buf + pos;
+                        ent = (struct dirent64 *) ((char*) buf + pos);
                         item = (char *) ent->d_name;
                         if (!strcmp(item, ".") || !strcmp(item, ".."))
                                 goto iter;
@@ -772,13 +773,8 @@
 {
         char path[MAX_PATH_LENGTH];
         int fd;
-<<<<<<< HEAD
         long long ret;
         loff_t off;
-=======
-        off_t ret;
-        off_t off;
->>>>>>> 7bbcc3c5
 
         ENTER("handle seek > 2GB");
         snprintf(path, MAX_PATH_LENGTH, "%s/f%s", lustre_path, name);
@@ -1346,7 +1342,7 @@
         size_t nbytes;
         off_t basep = 0;
         ssize_t rc = 0;
-        cfs_dirent_t dir;
+        struct dirent dir;
 
         ENTER("getdirentries should fail if nbytes is too small");
 
@@ -1382,8 +1378,8 @@
 void usage(char *cmd)
 {
         printf("\n"
-               "usage: %s [--only {test}] --target mgsnid:/fsname\n",
-               cmd);
+             "usage: %s [-o test][-e test][-v] --target mgsnid:/fsname\n",
+             cmd);
         printf("       %s --dumpfile dumpfile\n", cmd);
         exit(-1);
 }
@@ -1429,20 +1425,27 @@
 int main(int argc, char * const argv[])
 {
         struct testlist *test;
-        int opt_index, c, rc = 0, numonly = 0;
-        char *only[100];
+        int opt_index, c, rc = 0, numonly = 0, numexcept = 0;
+        char *only[100], *except[100];
         static struct option long_opts[] = {
                 {"dumpfile", 1, 0, 'd'},
                 {"only", 1, 0, 'o'},
+                {"except", 1, 0, 'e'},
                 {"target", 1, 0, 't'},
                 {"verbose", 1, 0, 'v'},
                 {0, 0, 0, 0}
         };
 
-        while ((c = getopt_long(argc, argv, "d:o:t:v", long_opts, &opt_index)) != -1) {
+        while ((c = getopt_long(argc, argv, "d:e:o:t:v", long_opts, &opt_index)) != -1) {
                 switch (c) {
                 case 'd':
                         setenv(ENV_LUSTRE_DUMPFILE, optarg, 1);
+                        break;
+                case 'e':
+                        if (numexcept == 0)
+                                printf("Not running test(s): ");
+                        printf("%s ", optarg);
+                        except[numexcept++] = optarg;
                         break;
                 case 'o':
                         if (numonly == 0)
@@ -1484,14 +1487,35 @@
 
         for (test = testlist; test->test != NULL; test++) {
                 int run = 1, i;
+                int len, olen;
+
+                if (numexcept > 0) {
+                        len = strlen(test->name);
+                        for (i = 0; i < numexcept; i++) {
+                                olen = strlen(except[i]);
+
+                                if (len < olen)
+                                        continue;
+
+                                if (strncmp(except[i], test->name, olen) == 0) {
+                                        switch(test->name[olen]) {
+                                        case '0': case '1': case '2': case '3':
+                                        case '4': case '5': case '6': case '7':
+                                        case '8': case '9':
+                                                break;
+                                        default:
+                                                run = 0;
+                                                break;
+                                        }
+                                }
+                        }
+                }
 
                 if (numonly > 0) {
-                        int len;
-
                         run = 0;
                         len = strlen(test->name);
                         for (i = 0; i < numonly; i++) {
-                                int olen = strlen(only[i]);
+                                olen = strlen(only[i]);
 
                                 if (len < olen)
                                         continue;
