--- conflicted
+++ resolved
@@ -576,12 +576,7 @@
                 return(1);
         }
         if (statbuf.st_size != size) {
-<<<<<<< HEAD
-                printf("size of %s: %lld != %lld\n", file,
-                       (long long)statbuf.st_size, (long long )size);
-=======
                 printf("size of %s: %ld != %lld\n", file, statbuf.st_size, (unsigned long long )size);
->>>>>>> d5360e75
                 return(-1);
         }
         return 0;
@@ -616,7 +611,7 @@
         int fd;
         struct iovec iov[2];
         char buf[100];
-        long ret;
+        ssize_t ret;
         ENTER("trap app's general bad pointer for file i/o");
         snprintf(file, MAX_PATH_LENGTH, "%s/test_t20_file", lustre_path);
 
@@ -733,7 +728,7 @@
         int fd;
         char *str = "1234567890";
         char buf[100];
-        long ret;
+        ssize_t ret;
         ENTER("make sure O_APPEND take effect");
         snprintf(file, MAX_PATH_LENGTH, "%s/test_t22_file", lustre_path);
 
@@ -1095,14 +1090,8 @@
         printf("st_atime=%s", ctime(&statbuf.st_atime));
         atime = statbuf.st_atime;
         for (i = 0; i < 3; i++) {
-                ssize_t num_read;
                 sleep(2);
-                /* should not ignore read(2)'s return value */
-                num_read = read(fd, buf, sizeof(buf));
-                if (num_read < 0 ) {
-                        printf("read from %s: %s\n", file, strerror(errno));
-                        return -1;
-                }
+                read(fd, buf, sizeof(buf));
                 stat(file, &statbuf);
                 printf("st_atime=%s", ctime(&statbuf.st_atime));
                 diff = statbuf.st_atime - atime;
@@ -1369,11 +1358,7 @@
         int fd;
         size_t nbytes;
         off_t basep = 0;
-<<<<<<< HEAD
-        long rc = 0;
-=======
         ssize_t rc = 0;
->>>>>>> d5360e75
         struct dirent dir;
 
         ENTER("getdirentries should fail if nbytes is too small");
