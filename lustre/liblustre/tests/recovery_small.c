/* -*- mode: c; c-basic-offset: 8; indent-tabs-mode: nil; -*-
 * vim:expandtab:shiftwidth=8:tabstop=8:
 *
 * GPL HEADER START
 *
 * DO NOT ALTER OR REMOVE COPYRIGHT NOTICES OR THIS FILE HEADER.
 *
 * This program is free software; you can redistribute it and/or modify
 * it under the terms of the GNU General Public License version 2 only,
 * as published by the Free Software Foundation.
 *
 * This program is distributed in the hope that it will be useful, but
 * WITHOUT ANY WARRANTY; without even the implied warranty of
 * MERCHANTABILITY or FITNESS FOR A PARTICULAR PURPOSE.  See the GNU
 * General Public License version 2 for more details (a copy is included
 * in the LICENSE file that accompanied this code).
 *
 * You should have received a copy of the GNU General Public License
 * version 2 along with this program; If not, see
 * http://www.sun.com/software/products/lustre/docs/GPLv2.pdf
 *
 * Please contact Sun Microsystems, Inc., 4150 Network Circle, Santa Clara,
 * CA 95054 USA or visit www.sun.com if you need additional information or
 * have any questions.
 *
 * GPL HEADER END
 */
/*
 * Copyright  2008 Sun Microsystems, Inc. All rights reserved
 * Use is subject to license terms.
 */
/*
 * This file is part of Lustre, http://www.lustre.org/
 * Lustre is a trademark of Sun Microsystems, Inc.
 *
 * lustre/liblustre/tests/recovery_small.c
 *
 * Lustre Light user test program
 */

#define _BSD_SOURCE

#include <stdio.h>
#include <stdlib.h>
#include <unistd.h>
#include <getopt.h>
#include <string.h>
#include <sys/types.h>
#include <sys/stat.h>
#include <fcntl.h>
#include <sys/queue.h>
#include <getopt.h>
#include <sys/wait.h>

#include <sysio.h>
#include <mount.h>

#include "test_common.h"

#define MAX_STRING_SIZE 2048

static struct {
        const char   *name;
        unsigned long code;
} drop_arr [] =
{
        {"MDS_REQUEST", 0x123},
        {"MDS_REPLY", 0x122},
        {NULL, 0}
};

static int drop_index = 0;

static char mds_server[1024] = {0, };
static char ssh_cmd[MAX_STRING_SIZE] = {0,};

int do_stat(const char *name, struct stat *buf)
{
	struct stat stat;
        int rc;

	rc = lstat(name, &stat);
        if (rc) {
		printf("error %d stat %s\n", rc, name);
		exit(1);
	}
        if (buf)
                memcpy(buf, &stat, sizeof(*buf));

	return 0;
}

void prepare_reg(const char *path)
{
        int fd, rc;

        fd = open(path, O_RDWR|O_CREAT, 00644);
        if (fd < 0) {
                printf("error %d create %s\n", fd, path);
                exit(1);
        }

        rc = close(fd);
        if (rc) {
                printf("error %d close %s\n", rc, path);
                exit(1);
        }
}

void cleanup_reg(const char *path)
{
        int rc;

        rc = unlink(path);
        if (rc) {
                printf("error %d unlink %s\n", rc, path);
                exit(1);
        }
}

void prepare_dir(const char *path)
{
        int rc;

        rc = mkdir(path, 00644);
        if (rc < 0) {
                printf("error %d mkdir %s\n", rc, path);
                exit(1);
        }
}

void cleanup_dir(const char *path)
{
        int rc;

        rc = rmdir(path);
        if (rc) {
                printf("error %d unlink %s\n", rc, path);
                exit(1);
        }
}

#define FAIL()                                                             \
    do {                                                                   \
        char cmd[MAX_STRING_SIZE];                                         \
        int rc;                                                            \
                                                                           \
        if (drop_arr[drop_index].name) {                                   \
            printf("server drops next %s\n", drop_arr[drop_index].name);   \
            sprintf(cmd,                                                   \
                    "%s %s \"echo %lu > /proc/sys/lustre/fail_loc\"",      \
                    ssh_cmd, mds_server, drop_arr[drop_index].code);       \
<<<<<<< HEAD
            if ((rc = system(cmd)) != 0) {                                 \
                rc = WEXITSTATUS(rc);                                      \
=======
            if (system(cmd)) {                                             \
>>>>>>> d5360e75
                printf("error excuting remote command: %d\n", rc);         \
                exit(rc);                                                  \
            }                                                              \
        }                                                                  \
    } while (0)

#define RECOVER()                                                          \
    do {                                                                   \
        char cmd[1024];                                                    \
                                                                           \
        if (drop_arr[drop_index].name) {                                   \
            sprintf(cmd, "%s %s \"echo 0 > /proc/sys/lustre/fail_loc\"",   \
                    ssh_cmd, mds_server);                                  \
            if (!system(cmd)) {}                                           \
        }                                                                  \
    } while (0)

#define ENTRY(str)                                                      \
        do {                                                            \
                char buf[100];                                          \
                int len;                                                \
                sprintf(buf, "===== START: %s ", (str));                \
                len = strlen(buf);                                      \
                if (len < 79) {                                         \
                        memset(buf+len, '=', 100-len);                  \
                        buf[79] = '\n';                                 \
                        buf[80] = 0;                                    \
                }                                                       \
                printf("%s", buf);                                      \
        } while (0)

#define LEAVE()                                                         \
        do {                                                            \
                printf("----- END TEST successfully ---");              \
                printf("-----------------------------");                \
                printf("-------------------\n");                        \
        } while (0)


void t1()
{
        char *path="/mnt/lustre/test_t1";
        ENTRY("create/delete");

        FAIL();
        t_touch(path);
        RECOVER();
        FAIL();
        t_unlink(path);
        RECOVER();
        LEAVE();
}

void t2()
{
        char *path="/mnt/lustre/test_t2";
        ENTRY("mkdir/rmdir");

        FAIL();
        t_mkdir(path);
        RECOVER();
        FAIL();
        t_rmdir(path);
        RECOVER();
        LEAVE();
}

void t3()
{
        char *path="/mnt/lustre/test_t3";
        ENTRY("regular stat");

        t_touch(path);
        FAIL();
        t_check_stat(path, NULL);
        RECOVER();
        t_unlink(path);
        LEAVE();
}

void t4()
{
        char *path="/mnt/lustre/test_t4";
        ENTRY("dir stat");

        t_mkdir(path);
        FAIL();
        t_check_stat(path, NULL);
        RECOVER();
        t_rmdir(path);
        LEAVE();
}

void t5()
{
        char *path="/mnt/lustre/test_t5";
        const int bufsize = 4096;
	char wbuf[bufsize], rbuf[bufsize];
        int npages = 100;
        int fd, rc, i;
        ENTRY("sequential page aligned file I/O");

        t_touch(path);

	fd = t_open(path);

	for (i = 0; i < npages; i++ ) {
                memset(wbuf, i, bufsize);
		rc = write(fd, wbuf, bufsize);
                if (rc != bufsize) {
                        printf("write error %d (i = %d)\n", rc, i);
                        exit(1);
                }
	}
        printf("succefully write %d pages\n", npages);

	lseek(fd, 0, SEEK_SET);

	for (i = 0; i < npages; i++ ) {
		memset(rbuf, 0, bufsize);
		rc = read(fd, rbuf, bufsize);
                if (rc != bufsize) {
                        printf("read error %d (i = %d)\n", rc, i);
                        exit(1);
                }
	}
        printf("succefully read & verified %d pages\n", npages);

        t_close(fd);

        t_unlink(path);
        LEAVE();
}

void t6()
{
        char *path="/mnt/lustre/test_t6";
        char *path2="/mnt/lustre/test_t6_link";
        ENTRY("symlink");

        t_touch(path);
        FAIL();
        t_symlink(path, path2);
        RECOVER();
        t_check_stat(path2, NULL);
        t_unlink(path2);
        t_unlink(path);
        LEAVE();
}

void t7()
{
        char *path="/mnt/lustre/test_t7";
        ENTRY("mknod");

        FAIL();
        t_mknod(path, S_IFCHR | 0644, 5, 4);
        RECOVER();
        t_check_stat(path, NULL);
        t_unlink(path);
        LEAVE();
}

extern int libcfs_debug;
extern int libcfs_subsystem_debug;

extern void __liblustre_setup_(void);
extern void __liblustre_cleanup_(void);

void usage(const char *cmd)
{
        printf("Usage: \t%s -s mds_hostname --target mdsnid:/mdsname/profile\n", cmd);
        printf("       \t%s -s mds_hostname --dumpfile dumpfile\n", cmd);
        exit(-1);
}

int main(int argc, char * argv[])
{
        int opt_index, c;
        char cmd[1024];
        static struct option long_opts[] = {
                {"target", 1, 0, 0},
                {"dumpfile", 1, 0, 0},
                {"ssh", 1, 0, 0},
                {0, 0, 0, 0}
        };

        if (argc < 3 - (getenv(ENV_LUSTRE_MNTTGT)||getenv(ENV_LUSTRE_DUMPFILE)))
                usage(argv[0]);

        while ((c = getopt_long(argc, argv, "s:", long_opts, &opt_index)) != -1) {
                switch (c) {
                case 0: {
                        if (!optarg[0])
                                usage(argv[0]);

                        if (!strcmp(long_opts[opt_index].name, "target")) {
                                setenv(ENV_LUSTRE_MNTTGT, optarg, 1);
                        } else if (!strcmp(long_opts[opt_index].name, "dumpfile")) {
                                setenv(ENV_LUSTRE_DUMPFILE, optarg, 1);
                        } else if (!strcmp(long_opts[opt_index].name, "ssh")) {
                                safe_strncpy(ssh_cmd, optarg, MAX_STRING_SIZE);
                        } else
                                usage(argv[0]);
                        break;
                }
                case 's':
                        safe_strncpy(mds_server, optarg, MAX_STRING_SIZE);
                        break;
                default:
                        usage(argv[0]);
                }
        }

        if (optind != argc)
                usage(argv[0]);

        if (strlen(mds_server) == 0)
                usage(argv[0]);

        /* default to using ssh */
        if (!strlen(ssh_cmd)) {
                safe_strncpy(ssh_cmd, "ssh", MAX_STRING_SIZE);
        }

        sprintf(cmd, "%s %s cat /dev/null", ssh_cmd, mds_server);
        if (system(cmd)) {
                printf("Can't access server node: %s using method: %s\n", mds_server, ssh_cmd);
                exit(-1);
        }

        setenv(ENV_LUSTRE_TIMEOUT, "5", 1);

        __liblustre_setup_();

        while (drop_arr[drop_index].name) {
                t1();
                t2();
                t3();
                t4();
#if 0
                t5();
#endif
                t6();
                t7();

                drop_index++;
        }

	printf("liblustre is about shutdown\n");
        __liblustre_cleanup_();

	printf("complete successfully\n");
        return (0);
}<|MERGE_RESOLUTION|>--- conflicted
+++ resolved
@@ -50,7 +50,6 @@
 #include <fcntl.h>
 #include <sys/queue.h>
 #include <getopt.h>
-#include <sys/wait.h>
 
 #include <sysio.h>
 #include <mount.h>
@@ -150,12 +149,7 @@
             sprintf(cmd,                                                   \
                     "%s %s \"echo %lu > /proc/sys/lustre/fail_loc\"",      \
                     ssh_cmd, mds_server, drop_arr[drop_index].code);       \
-<<<<<<< HEAD
-            if ((rc = system(cmd)) != 0) {                                 \
-                rc = WEXITSTATUS(rc);                                      \
-=======
             if (system(cmd)) {                                             \
->>>>>>> d5360e75
                 printf("error excuting remote command: %d\n", rc);         \
                 exit(rc);                                                  \
             }                                                              \
@@ -169,7 +163,7 @@
         if (drop_arr[drop_index].name) {                                   \
             sprintf(cmd, "%s %s \"echo 0 > /proc/sys/lustre/fail_loc\"",   \
                     ssh_cmd, mds_server);                                  \
-            if (!system(cmd)) {}                                           \
+            system(cmd);                                                   \
         }                                                                  \
     } while (0)
 
