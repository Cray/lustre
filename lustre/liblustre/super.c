--- conflicted
+++ resolved
@@ -106,15 +106,6 @@
                 lustre_cfg_bufs_reset(&bufs, obd->obd_name);
                 lcfg = lustre_cfg_new(LCFG_CLEANUP, &bufs);
                 err = class_process_config(lcfg);
-<<<<<<< HEAD
-=======
-                if (err) {
-                        CERROR("cleanup failed: %s\n", obd->obd_name);
-                }
-                
-                lcfg->lcfg_command = LCFG_DETACH; 
-                err = class_process_config(lcfg);
->>>>>>> 5702f13f
                 lustre_cfg_free(lcfg);
                 if (err)
                         CERROR("cleanup failed: %s\n", obd->obd_name);
@@ -346,16 +337,10 @@
         RETURN(0);
 }
 
-<<<<<<< HEAD
 static struct inode* llu_new_inode(struct filesys *fs,
                                    struct ll_fid *fid)
-=======
-static struct inode *llu_new_inode(struct filesys *fs,
-                                   struct lustre_id *id)
->>>>>>> 5702f13f
 {
 	struct inode *inode;
-        struct intnl_stat stat;
         struct llu_inode_info *lli;
         struct intnl_stat st = {
                 st_dev:         0,
@@ -385,17 +370,9 @@
 
         memcpy(&lli->lli_fid, fid, sizeof(*fid));
 
-#warning "fill @stat by desired attributes of new inode before using_sysio_i_new()"
-        memset(&stat, 0, sizeof(stat));
-        stat.st_ino = id_ino(id);
-        
         /* file identifier is needed by functions like _sysio_i_find() */
 	inode = _sysio_i_new(fs, &lli->lli_sysio_fid,
-<<<<<<< HEAD
                              &st, 0, &llu_inode_ops, lli);
-=======
-                             &stat, 0, &llu_inode_ops, lli);
->>>>>>> 5702f13f
 
 	if (!inode)
 		OBD_FREE(lli, sizeof(*lli));
@@ -461,16 +438,8 @@
                         ealen = obd_size_diskmd(sbi->ll_osc_exp, NULL);
                         valid |= OBD_MD_FLEASIZE;
                 }
-<<<<<<< HEAD
                 ll_inode2fid(&fid, inode);
                 rc = mdc_getattr(sbi->ll_mdc_exp, &fid, valid, ealen, &req);
-=======
-                ll_inode2id(&id, inode);
-
-                /* XXX: capa is NULL here, is it correct? */
-                rc = mdc_getattr(sbi->ll_md_exp, &id, valid, NULL, NULL,
-                                 0, ealen, NULL, &req);
->>>>>>> 5702f13f
                 if (rc) {
                         CERROR("failure %d inode %llu\n", rc,
                                (long long)llu_i2stat(inode)->st_ino);
@@ -512,32 +481,9 @@
         RETURN(llu_glimpse_size(inode));
 }
 
-static void copy_stat_buf_lli(struct llu_inode_info *lli,
-                              struct intnl_stat *b)
-{
-<<<<<<< HEAD
+static void copy_stat_buf(struct inode *ino, struct intnl_stat *b)
+{
         *b = *llu_i2stat(ino);
-=======
-        b->st_dev = lli->lli_st_dev;
-        b->st_ino = lli->lli_st_ino;
-        b->st_mode = lli->lli_st_mode;
-        b->st_nlink = lli->lli_st_nlink;
-        b->st_uid = lli->lli_st_uid;
-        b->st_gid = lli->lli_st_gid;
-        b->st_rdev = lli->lli_st_rdev;
-        b->st_size = lli->lli_st_size;
-        b->st_blksize = lli->lli_st_blksize;
-        b->st_blocks = lli->lli_st_blocks;
-        b->st_atime = lli->lli_st_atime;
-        b->st_mtime = lli->lli_st_mtime;
-        b->st_ctime = lli->lli_st_ctime;
->>>>>>> 5702f13f
-}
-
-static void copy_stat_buf(struct inode *ino, struct intnl_stat *b)
-{
-        struct llu_inode_info *lli = llu_i2info(ino);
-        copy_stat_buf_lli(lli, b);
 }
 
 static int llu_iop_getattr(struct pnode *pno,
@@ -726,12 +672,6 @@
                 rc = mdc_setattr(sbi->ll_mdc_exp, &op_data,
                                   attr, NULL, 0, NULL, 0, &request);
 
-<<<<<<< HEAD
-=======
-                rc = mdc_setattr(sbi->ll_md_exp, &op_data,
-                                 attr, NULL, 0, NULL, 0, NULL, 0, &request);
-                
->>>>>>> 5702f13f
                 if (rc) {
                         ptlrpc_req_finished(request);
                         if (rc != -EPERM && rc != -EACCES)
@@ -819,11 +759,7 @@
                 oa.o_valid = OBD_MD_FLID;
                 obdo_from_inode(&oa, inode, OBD_MD_FLTYPE | OBD_MD_FLATIME |
                                             OBD_MD_FLMTIME | OBD_MD_FLCTIME);
-<<<<<<< HEAD
                 rc = obd_setattr(sbi->ll_osc_exp, &oa, lsm, NULL);
-=======
-                rc = obd_setattr(sbi->ll_dt_exp, &oa, lsm, NULL, NULL);
->>>>>>> 5702f13f
                 if (rc)
                         CERROR("obd_setattr fails: rc=%d\n", rc);
         }
@@ -899,7 +835,8 @@
         llu_prepare_mdc_op_data(&op_data, dir, NULL, name, len, 0);
         err = mdc_create(sbi->ll_mdc_exp, &op_data,
                          tgt, strlen(tgt) + 1, S_IFLNK | S_IRWXUGO,
-                         current->fsuid, current->fsgid, 0, &request);
+                         current->fsuid, current->fsgid, current->cap_effective,
+                         0, &request);
         ptlrpc_req_finished(request);
         RETURN(err);
 }
@@ -924,17 +861,9 @@
                 RETURN(0);
         }
 
-<<<<<<< HEAD
         ll_inode2fid(&fid, inode);
         rc = mdc_getattr(sbi->ll_mdc_exp, &fid,
                          OBD_MD_LINKNAME, symlen, request);
-=======
-        ll_inode2id(&id, inode);
-
-        /* XXX: capa is NULL here, is it correct? */
-        rc = mdc_getattr(sbi->ll_md_exp, &id, OBD_MD_LINKNAME, NULL, 0,
-                         0, symlen, NULL, request);
->>>>>>> 5702f13f
         if (rc) {
                 CERROR("inode %llu: rc = %d\n", (long long)st->st_ino, rc);
                 RETURN(rc);
@@ -1029,7 +958,8 @@
                                         pno->p_base->pb_name.len,
                                         0);
                 err = mdc_create(sbi->ll_mdc_exp, &op_data, NULL, 0, mode,
-                                 current->fsuid, current->fsgid, dev, &request);
+                                 current->fsuid, current->fsgid,
+                                 current->cap_effective, dev, &request);
                 ptlrpc_req_finished(request);
                 break;
         case S_IFDIR:
@@ -1253,7 +1183,8 @@
 
         llu_prepare_mdc_op_data(&op_data, dir, NULL, name, len, 0);
         err = mdc_create(llu_i2sbi(dir)->ll_mdc_exp, &op_data, NULL, 0, mode,
-                         current->fsuid, current->fsgid, 0, &request);
+                         current->fsuid, current->fsgid, current->cap_effective,
+                         0, &request);
         ptlrpc_req_finished(request);
         RETURN(err);
 }
@@ -1803,16 +1734,9 @@
         CDEBUG(D_SUPER, "rootfid "LPU64"\n", rootfid.id);
         sbi->ll_rootino = rootfid.id;
 
-<<<<<<< HEAD
         /* fetch attr of root inode */
         err = mdc_getattr(sbi->ll_mdc_exp, &rootfid,
                           OBD_MD_FLGETATTR | OBD_MD_FLBLOCKS, 0, &request);
-=======
-        /* XXX: capa is NULL here, is it correct? */
-        err = mdc_getattr(sbi->ll_md_exp, &rootid,
-                          (OBD_MD_FLNOTOBD | OBD_MD_FLBLOCKS), NULL, 0,
-                          0, 0, NULL, &request);
->>>>>>> 5702f13f
         if (err) {
                 CERROR("mdc_getattr failed for root: rc = %d\n", err);
                 GOTO(out_osc, err);
