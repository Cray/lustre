--- conflicted
+++ resolved
@@ -879,20 +879,10 @@
         if (llu_i2stat(dir)->st_nlink >= EXT2_LINK_MAX)
                 RETURN(err);
 
-<<<<<<< HEAD
         llu_prepare_mdc_op_data(&op_data, dir, NULL, name, len, 0);
-        err = mdc_create(sbi->ll_mdc_exp, &op_data,
-                         tgt, strlen(tgt) + 1, S_IFLNK | S_IRWXUGO,
-                         current->fsuid, current->fsgid, current->cap_effective,
-                         0, &request);
-=======
-        llu_prep_md_op_data(&op_data, dir, NULL, name, len, 0, 
-                            LUSTRE_OPC_SYMLINK);
-
-        err = md_create(sbi->ll_md_exp, &op_data, tgt, strlen(tgt) + 1,
-                        S_IFLNK | S_IRWXUGO, current->fsuid, current->fsgid,
-                        cfs_curproc_cap_pack(), 0, &request);
->>>>>>> ce18b2ca
+        err = mdc_create(sbi->ll_mdc_exp, &op_data, tgt, strlen(tgt) + 1,
+                         S_IFLNK | S_IRWXUGO, current->fsuid, current->fsgid,
+                         cfs_curproc_cap_pack(), 0, &request);
         ptlrpc_req_finished(request);
         liblustre_wait_event(0);
         RETURN(err);
@@ -1015,24 +1005,13 @@
         case S_IFBLK:
         case S_IFIFO:
         case S_IFSOCK:
-<<<<<<< HEAD
                 llu_prepare_mdc_op_data(&op_data, dir, NULL,
                                         pno->p_base->pb_name.name,
                                         pno->p_base->pb_name.len,
                                         0);
                 err = mdc_create(sbi->ll_mdc_exp, &op_data, NULL, 0, mode,
                                  current->fsuid, current->fsgid,
-                                 current->cap_effective, dev, &request);
-=======
-                llu_prep_md_op_data(&op_data, dir, NULL,
-                                    pno->p_base->pb_name.name,
-                                    pno->p_base->pb_name.len, 0,
-                                    LUSTRE_OPC_MKNOD);
-
-                err = md_create(sbi->ll_md_exp, &op_data, NULL, 0, mode,
-                                current->fsuid, current->fsgid,
-                                cfs_curproc_cap_pack(), dev, &request);
->>>>>>> ce18b2ca
+                                 cfs_curproc_cap_pack(), dev, &request);
                 ptlrpc_req_finished(request);
                 break;
         case S_IFDIR:
@@ -1259,19 +1238,10 @@
         if (st->st_nlink >= EXT2_LINK_MAX)
                 RETURN(err);
 
-<<<<<<< HEAD
         llu_prepare_mdc_op_data(&op_data, dir, NULL, name, len, 0);
-        err = mdc_create(llu_i2sbi(dir)->ll_mdc_exp, &op_data, NULL, 0, mode | S_IFDIR,
-                         current->fsuid, current->fsgid, current->cap_effective,
-                         0, &request);
-=======
-        llu_prep_md_op_data(&op_data, dir, NULL, name, len, 0, 
-                            LUSTRE_OPC_MKDIR);
-
-        err = md_create(llu_i2sbi(dir)->ll_md_exp, &op_data, NULL, 0,
-                        mode | S_IFDIR, current->fsuid, current->fsgid,
-                        cfs_curproc_cap_pack(), 0, &request);
->>>>>>> ce18b2ca
+        err = mdc_create(llu_i2sbi(dir)->ll_mdc_exp, &op_data, NULL, 0,
+                         mode | S_IFDIR, current->fsuid, current->fsgid,
+                         cfs_curproc_cap_pack(), 0, &request);
         ptlrpc_req_finished(request);
         liblustre_wait_event(0);
         RETURN(err);
@@ -1891,42 +1861,7 @@
         return inode;
 }
 
-<<<<<<< HEAD
 extern struct list_head lustre_profile_list;
-=======
-static int
-llu_init_ea_size(struct obd_export *md_exp, struct obd_export *dt_exp)
-{
-        /* even if default lov is LOV_MAGIC_V1 we use LOV_MAGIC_V3
-         * to be sure buffer are large enough */
-        struct lov_stripe_md lsm = { .lsm_magic = LOV_MAGIC_V3 };
-        __u32 valsize = sizeof(struct lov_desc);
-        int rc, easize, def_easize, cookiesize;
-        struct lov_desc desc;
-        __u32 stripes;
-        ENTRY;
-
-        rc = obd_get_info(dt_exp, sizeof(KEY_LOVDESC), KEY_LOVDESC,
-                          &valsize, &desc, NULL);
-        if (rc)
-                RETURN(rc);
-
-        stripes = min(desc.ld_tgt_count, (__u32)LOV_MAX_STRIPE_COUNT);
-        lsm.lsm_stripe_count = stripes;
-        easize = obd_size_diskmd(dt_exp, &lsm);
-
-        lsm.lsm_stripe_count = desc.ld_default_stripe_count;
-        def_easize = obd_size_diskmd(dt_exp, &lsm);
-
-        cookiesize = stripes * sizeof(struct llog_cookie);
-
-        CDEBUG(D_HA, "updating max_mdsize/max_cookiesize: %d/%d\n",
-               easize, cookiesize);
-
-        rc = md_init_ea_size(md_exp, easize, def_easize, cookiesize);
-        RETURN(rc);
-}
->>>>>>> ce18b2ca
 
 static int
 llu_fsswop_mount(const char *source,
@@ -1939,10 +1874,7 @@
         struct inode *root;
         struct pnode_base *rootpb;
         struct obd_device *obd;
-<<<<<<< HEAD
         struct ll_fid rootfid;
-=======
->>>>>>> ce18b2ca
         struct llu_sb_info *sbi;
         struct obd_statfs osfs;
         static struct qstr noname = { NULL, 0, 0 };
@@ -2083,17 +2015,11 @@
 
         mdc_init_ea_size(sbi->ll_mdc_exp, sbi->ll_osc_exp);
 
-<<<<<<< HEAD
         err = mdc_getstatus(sbi->ll_mdc_exp, &rootfid);
-=======
-        fid_zero(&sbi->ll_root_fid);
-        err = md_getstatus(sbi->ll_md_exp, &sbi->ll_root_fid, NULL);
->>>>>>> ce18b2ca
         if (err) {
                 CERROR("cannot mds_connect: rc = %d\n", err);
                 GOTO(out_lock_cn_cb, err);
         }
-<<<<<<< HEAD
         CDEBUG(D_SUPER, "rootfid "LPU64"\n", rootfid.id);
         sbi->ll_rootino = rootfid.id;
 
@@ -2101,17 +2027,6 @@
         err = mdc_getattr(sbi->ll_mdc_exp, &rootfid,
                           OBD_MD_FLGETATTR | OBD_MD_FLBLOCKS, 0, 
                           &request);
-=======
-        if (!fid_is_sane(&sbi->ll_root_fid)) {
-                CERROR("Invalid root fid during mount\n");
-                GOTO(out_lock_cn_cb, err = -EINVAL);
-        }
-        CDEBUG(D_SUPER, "rootfid "DFID"\n", PFID(&sbi->ll_root_fid));
-
-        /* fetch attr of root inode */
-        err = md_getattr(sbi->ll_md_exp, &sbi->ll_root_fid, NULL,
-                         OBD_MD_FLGETATTR | OBD_MD_FLBLOCKS, 0, &request);
->>>>>>> ce18b2ca
         if (err) {
                 CERROR("mdc_getattr failed for root: rc = %d\n", err);
                 GOTO(out_lock_cn_cb, err);
