--- conflicted
+++ resolved
@@ -95,17 +95,10 @@
         ENTRY;
 
         list_del(&sbi->ll_conn_chain);
-<<<<<<< HEAD
         obd_unregister_lock_cancel_cb(sbi->ll_osc_exp,
                                       llu_extent_lock_cancel_cb);
         obd_disconnect(sbi->ll_osc_exp);
         obd_disconnect(sbi->ll_mdc_exp);
-=======
-        obd_unregister_lock_cancel_cb(sbi->ll_dt_exp,
-                                      llu_extent_lock_cancel_cb);
-        obd_disconnect(sbi->ll_dt_exp);
-        obd_disconnect(sbi->ll_md_exp);
->>>>>>> 7bbcc3c5
 
         while ((obd = class_devices_in_group(&sbi->ll_sb_uuid, &next)) != NULL)
                 class_manual_cleanup(obd);
@@ -142,6 +135,8 @@
 
         if (body->valid & OBD_MD_FLID)
                 st->st_ino = body->ino;
+        if (body->valid & OBD_MD_FLGENER)
+                lli->lli_st_generation = body->generation;
         if (body->valid & OBD_MD_FLATIME &&
             body->atime > LTIME_S(st->st_atime))
                 LTIME_S(st->st_atime) = body->atime;
@@ -178,16 +173,8 @@
                 st->st_blocks = body->blocks;
         if (body->valid & OBD_MD_FLFLAGS)
                 lli->lli_st_flags = body->flags;
-        if (body->valid & OBD_MD_FLGENER)
-                lli->lli_st_generation = body->generation;
-
-        /* fillin fid */
-        if (body->valid & OBD_MD_FLID)
-                lli->lli_fid.id = body->ino;
-        if (body->valid & OBD_MD_FLGENER)
-                lli->lli_fid.generation = body->generation;
-        if (body->valid & OBD_MD_FLTYPE)
-                lli->lli_fid.f_type = body->mode & S_IFMT;
+
+        lli->lli_fid = body->fid1;
 }
 
 void obdo_to_inode(struct inode *dst, struct obdo *src, obd_flag valid)
@@ -198,8 +185,7 @@
         valid &= src->o_valid;
 
         if (valid & (OBD_MD_FLCTIME | OBD_MD_FLMTIME))
-                CDEBUG(D_INODE,"valid "LPX64", cur time "CFS_TIME_T"/"CFS_TIME_T
-		       ", new %lu/%lu\n",
+                CDEBUG(D_INODE,"valid "LPX64", cur time %lu/%lu, new %lu/%lu\n",
                        src->o_valid,
                        LTIME_S(st->st_mtime), LTIME_S(st->st_ctime),
                        (long)src->o_mtime, (long)src->o_ctime);
@@ -240,7 +226,7 @@
         obd_flag newvalid = 0;
 
         if (valid & (OBD_MD_FLCTIME | OBD_MD_FLMTIME))
-                CDEBUG(D_INODE, "valid %x, new time "CFS_TIME_T"/"CFS_TIME_T"\n",
+                CDEBUG(D_INODE, "valid %x, new time %lu/%lu\n",
                        valid, LTIME_S(st->st_mtime),
                        LTIME_S(st->st_ctime));
 
@@ -439,7 +425,7 @@
                         ealen = obd_size_diskmd(sbi->ll_osc_exp, NULL);
                         valid |= OBD_MD_FLEASIZE;
                 }
-                ll_inode2fid(&fid, inode);
+                llu_inode2fid(&fid, inode);
                 rc = mdc_getattr(sbi->ll_mdc_exp, &fid, valid, ealen, &req);
                 if (rc) {
                         CERROR("failure %d inode %llu\n", rc,
@@ -540,7 +526,7 @@
                (long long)llu_i2stat(inode)->st_ino, lli->lli_st_generation,
                inode);
 
-        ll_inode2fid(&fid, inode);
+        llu_inode2fid(&fid, inode);
         clear_bit(LLI_F_HAVE_MDS_SIZE_LOCK, &(lli->lli_flags));
         mdc_change_cbdata(sbi->ll_mdc_exp, &fid, null_if_equal, inode);
 
@@ -669,8 +655,7 @@
         }
 
         if (attr->ia_valid & (ATTR_MTIME | ATTR_CTIME))
-                CDEBUG(D_INODE, "setting mtime "CFS_TIME_T", ctime "CFS_TIME_T
-		       ", now = "CFS_TIME_T"\n",
+                CDEBUG(D_INODE, "setting mtime %lu, ctime %lu, now = %lu\n",
                        LTIME_S(attr->ia_mtime), LTIME_S(attr->ia_ctime),
                        LTIME_S(CURRENT_TIME));
         if (lsm)
@@ -789,7 +774,7 @@
                 struct obd_info oinfo = { { { 0 } } };
                 struct obdo oa;
 
-                CDEBUG(D_INODE, "set mtime on OST inode %llu to "CFS_TIME_T"\n",
+                CDEBUG(D_INODE, "set mtime on OST inode %llu to %lu\n",
                        (long long)st->st_ino, LTIME_S(attr->ia_mtime));
                 oa.o_id = lsm->lsm_object_id;
                 oa.o_valid = OBD_MD_FLID;
@@ -907,7 +892,7 @@
                 RETURN(0);
         }
 
-        ll_inode2fid(&fid, inode);
+        llu_inode2fid(&fid, inode);
         rc = mdc_getattr(sbi->ll_mdc_exp, &fid,
                          OBD_MD_LINKNAME, symlen, request);
         if (rc) {
@@ -1823,9 +1808,7 @@
         }
 
         /* try to find existing inode */
-        fid.id = md->body->ino;
-        fid.generation = md->body->generation;
-        fid.f_type = md->body->mode & S_IFMT;
+        fid = md->body->fid1;
 
         inode = _sysio_i_find(fs, &fileid);
         if (inode) {
@@ -1943,7 +1926,7 @@
                 CERROR("MDC %s: not setup or attached\n", mdc);
                 GOTO(out_free, err = -EINVAL);
         }
-        obd_set_info_async(obd->obd_self_export, strlen("async"), "async",
+        obd_set_info_async(obd->obd_self_export, sizeof(KEY_ASYNC), KEY_ASYNC,
                            sizeof(async), &async, NULL);
 
         ocd.ocd_connect_flags = OBD_CONNECT_IBITS | OBD_CONNECT_VERSION |
@@ -1955,11 +1938,7 @@
         ocd.ocd_version = LUSTRE_VERSION_CODE;
 
         /* setup mdc */
-<<<<<<< HEAD
         err = obd_connect(&mdc_conn, obd, &sbi->ll_sb_uuid, &ocd, NULL);
-=======
-        err = obd_connect(NULL, &md_conn, obd, &sbi->ll_sb_uuid, &ocd, NULL);
->>>>>>> 7bbcc3c5
         if (err) {
                 CERROR("cannot connect to %s: rc = %d\n", mdc, err);
                 GOTO(out_free, err);
@@ -1980,7 +1959,7 @@
                 CERROR("OSC %s: not setup or attached\n", osc);
                 GOTO(out_mdc, err = -EINVAL);
         }
-        obd_set_info_async(obd->obd_self_export, strlen("async"), "async",
+        obd_set_info_async(obd->obd_self_export, sizeof(KEY_ASYNC), KEY_ASYNC,
                            sizeof(async), &async, NULL);
 
         obd->obd_upcall.onu_owner = &sbi->ll_lco;
@@ -1989,11 +1968,7 @@
         ocd.ocd_connect_flags = OBD_CONNECT_SRVLOCK | OBD_CONNECT_REQPORTAL |
                 OBD_CONNECT_VERSION | OBD_CONNECT_TRUNCLOCK | OBD_CONNECT_AT;
         ocd.ocd_version = LUSTRE_VERSION_CODE;
-<<<<<<< HEAD
         err = obd_connect(&osc_conn, obd, &sbi->ll_sb_uuid, &ocd, NULL);
-=======
-        err = obd_connect(NULL, &dt_conn, obd, &sbi->ll_sb_uuid, &ocd, NULL);
->>>>>>> 7bbcc3c5
         if (err) {
                 CERROR("cannot connect to %s: rc = %d\n", osc, err);
                 GOTO(out_mdc, err);
@@ -2001,7 +1976,6 @@
         sbi->ll_osc_exp = class_conn2export(&osc_conn);
         sbi->ll_lco.lco_flags = ocd.ocd_connect_flags;
 
-<<<<<<< HEAD
         err = obd_register_lock_cancel_cb(sbi->ll_osc_exp,
                                           llu_extent_lock_cancel_cb);
         if (err) {
@@ -2010,16 +1984,6 @@
         }
 
         mdc_init_ea_size(sbi->ll_mdc_exp, sbi->ll_osc_exp);
-=======
-        err = obd_register_lock_cancel_cb(sbi->ll_dt_exp,
-                                          llu_extent_lock_cancel_cb);
-        if (err) {
-                CERROR("cannot register lock cancel callback: rc = %d\n", err);
-                GOTO(out_dt, err);
-        }
-
-        llu_init_ea_size(sbi->ll_md_exp, sbi->ll_dt_exp);
->>>>>>> 7bbcc3c5
 
         err = mdc_getstatus(sbi->ll_mdc_exp, &rootfid);
         if (err) {
@@ -2034,11 +1998,7 @@
                           OBD_MD_FLGETATTR | OBD_MD_FLBLOCKS, 0, 
                           &request);
         if (err) {
-<<<<<<< HEAD
                 CERROR("mdc_getattr failed for root: rc = %d\n", err);
-=======
-                CERROR("md_getattr failed for root: rc = %d\n", err);
->>>>>>> 7bbcc3c5
                 GOTO(out_lock_cn_cb, err);
         }
 
@@ -2083,21 +2043,12 @@
 out_request:
         ptlrpc_req_finished(request);
 out_lock_cn_cb:
-<<<<<<< HEAD
         obd_unregister_lock_cancel_cb(sbi->ll_osc_exp,
                                       llu_extent_lock_cancel_cb);
 out_osc:
         obd_disconnect(sbi->ll_osc_exp);
 out_mdc:
         obd_disconnect(sbi->ll_mdc_exp);
-=======
-        obd_unregister_lock_cancel_cb(sbi->ll_dt_exp,
-                                      llu_extent_lock_cancel_cb);
-out_dt:
-        obd_disconnect(sbi->ll_dt_exp);
-out_md:
-        obd_disconnect(sbi->ll_md_exp);
->>>>>>> 7bbcc3c5
 out_free:
         if (osc)
                 OBD_FREE(osc, strlen(osc) + 1);
