/* -*- mode: c; c-basic-offset: 8; indent-tabs-mode: nil; -*-
 * vim:expandtab:shiftwidth=8:tabstop=8:
 *
 * GPL HEADER START
 *
 * DO NOT ALTER OR REMOVE COPYRIGHT NOTICES OR THIS FILE HEADER.
 *
 * This program is free software; you can redistribute it and/or modify
 * it under the terms of the GNU General Public License version 2 only,
 * as published by the Free Software Foundation.
 *
 * This program is distributed in the hope that it will be useful, but
 * WITHOUT ANY WARRANTY; without even the implied warranty of
 * MERCHANTABILITY or FITNESS FOR A PARTICULAR PURPOSE.  See the GNU
 * General Public License version 2 for more details (a copy is included
 * in the LICENSE file that accompanied this code).
 *
 * You should have received a copy of the GNU General Public License
 * version 2 along with this program; If not, see
 * http://www.sun.com/software/products/lustre/docs/GPLv2.pdf
 *
 * Please contact Sun Microsystems, Inc., 4150 Network Circle, Santa Clara,
 * CA 95054 USA or visit www.sun.com if you need additional information or
 * have any questions.
 *
 * GPL HEADER END
 */
/*
 * Copyright  2008 Sun Microsystems, Inc. All rights reserved
 * Use is subject to license terms.
 */
/*
 * This file is part of Lustre, http://www.lustre.org/
 * Lustre is a trademark of Sun Microsystems, Inc.
 *
 * lustre/liblustre/rw.c
 *
 * Lustre Light block IO
 */

#define DEBUG_SUBSYSTEM S_LLITE

#include <stdlib.h>
#include <string.h>
#include <assert.h>
#include <time.h>
#include <sys/types.h>
#include <sys/stat.h>
#include <sys/queue.h>
#include <fcntl.h>
#include <sys/uio.h>

#include <sysio.h>
#ifdef HAVE_XTIO_H
#include <xtio.h>
#endif
#include <fs.h>
#include <mount.h>
#include <inode.h>
#ifdef HAVE_FILE_H
#include <file.h>
#endif

#undef LIST_HEAD

#include "llite_lib.h"

<<<<<<< HEAD
struct llu_io_group
{
        struct obd_io_group    *lig_oig;
        struct inode           *lig_inode;
        struct lustre_rw_params *lig_params;
        int                     lig_maxpages;
        int                     lig_npages;
        __u64                   lig_rwcount;
        struct ll_async_page   *lig_llaps;
        struct page            *lig_pages;
        void                   *lig_llap_cookies;
};

#define LLU_IO_GROUP_SIZE(x) \
        (sizeof(struct llu_io_group) + \
         (sizeof(struct ll_async_page) + \
          sizeof(struct page) + \
          llap_cookie_size) * (x))

struct llu_io_session
{
        struct inode           *lis_inode;
        int                     lis_cmd;
        int                     lis_max_groups;
        int                     lis_ngroups;
        struct llu_io_group    *lis_groups[0];
};
#define LLU_IO_SESSION_SIZE(x)  \
        (sizeof(struct llu_io_session) + (x) * 2 * sizeof(void *))


=======
>>>>>>> 7df8d1be
typedef ssize_t llu_file_piov_t(const struct iovec *iovec, int iovlen,
                                _SYSIO_OFF_T pos, ssize_t len,
                                void *private);

size_t llap_cookie_size;

static int llu_lock_to_stripe_offset(struct inode *inode, struct ldlm_lock *lock)
{
        struct llu_inode_info *lli = llu_i2info(inode);
        struct lov_stripe_md *lsm = lli->lli_smd;
        struct obd_export *exp = llu_i2obdexp(inode);
        struct {
                char name[16];
                struct ldlm_lock *lock;
        } key = { .name = KEY_LOCK_TO_STRIPE, .lock = lock };
        __u32 stripe, vallen = sizeof(stripe);
        int rc;
        ENTRY;

        if (lsm->lsm_stripe_count == 1)
                RETURN(0);

        /* get our offset in the lov */
        rc = obd_get_info(exp, sizeof(key), &key, &vallen, &stripe, lsm);
        if (rc != 0) {
                CERROR("obd_get_info: rc = %d\n", rc);
                LBUG();
        }
        LASSERT(stripe < lsm->lsm_stripe_count);
        RETURN(stripe);
}

int llu_extent_lock_cancel_cb(struct ldlm_lock *lock,
                                    struct ldlm_lock_desc *new, void *data,
                                    int flag)
{
        struct lustre_handle lockh = { 0 };
        int rc;
        ENTRY;

        if ((unsigned long)data > 0 && (unsigned long)data < 0x1000) {
                LDLM_ERROR(lock, "cancelling lock with bad data %p", data);
                LBUG();
        }

        switch (flag) {
        case LDLM_CB_BLOCKING:
                ldlm_lock2handle(lock, &lockh);
                rc = ldlm_cli_cancel(&lockh);
                if (rc != ELDLM_OK)
                        CERROR("ldlm_cli_cancel failed: %d\n", rc);
                break;
        case LDLM_CB_CANCELING: {
                struct inode *inode;
                struct llu_inode_info *lli;
                struct lov_stripe_md *lsm;
                __u32 stripe;
                __u64 kms;

                /* This lock wasn't granted, don't try to evict pages */
                if (lock->l_req_mode != lock->l_granted_mode)
                        RETURN(0);

                inode = llu_inode_from_lock(lock);
                if (!inode)
                        RETURN(0);
                lli= llu_i2info(inode);
                if (!lli)
                        goto iput;
                if (!lli->lli_smd)
                        goto iput;
                lsm = lli->lli_smd;

                stripe = llu_lock_to_stripe_offset(inode, lock);
                lock_res_and_lock(lock);
                kms = ldlm_extent_shift_kms(lock,
                                            lsm->lsm_oinfo[stripe]->loi_kms);
                unlock_res_and_lock(lock);
                if (lsm->lsm_oinfo[stripe]->loi_kms != kms)
                        LDLM_DEBUG(lock, "updating kms from "LPU64" to "LPU64,
                                   lsm->lsm_oinfo[stripe]->loi_kms, kms);
                loi_kms_set(lsm->lsm_oinfo[stripe], kms);
iput:
                I_RELE(inode);
                break;
        }
        default:
                LBUG();
        }

        RETURN(0);
}

static int llu_glimpse_callback(struct ldlm_lock *lock, void *reqp)
{
        struct ptlrpc_request *req = reqp;
        struct inode *inode = llu_inode_from_lock(lock);
        struct llu_inode_info *lli;
        struct ost_lvb *lvb;
        __u32 size[2] = { sizeof(struct ptlrpc_body), sizeof(*lvb) };
        int rc, stripe = 0;
        ENTRY;

        if (inode == NULL)
                GOTO(out, rc = -ELDLM_NO_LOCK_DATA);
        lli = llu_i2info(inode);
        if (lli == NULL)
                GOTO(iput, rc = -ELDLM_NO_LOCK_DATA);
        if (lli->lli_smd == NULL)
                GOTO(iput, rc = -ELDLM_NO_LOCK_DATA);

        /* First, find out which stripe index this lock corresponds to. */
        if (lli->lli_smd->lsm_stripe_count > 1)
                stripe = llu_lock_to_stripe_offset(inode, lock);

        rc = lustre_pack_reply(req, 2, size, NULL);
        if (rc)
                GOTO(iput, rc);

        lvb = lustre_msg_buf(req->rq_repmsg, REPLY_REC_OFF, sizeof(*lvb));
        lvb->lvb_size = lli->lli_smd->lsm_oinfo[stripe]->loi_kms;

        LDLM_DEBUG(lock, "i_size: %llu -> stripe number %u -> kms "LPU64,
<<<<<<< HEAD
                   (long long)llu_i2stat(inode)->st_size, stripe,lvb->lvb_size);
=======
                   (__u64)llu_i2stat(inode)->st_size, stripe,lvb->lvb_size);
>>>>>>> 7df8d1be
 iput:
        I_RELE(inode);
 out:
        /* These errors are normal races, so we don't want to fill the console
         * with messages by calling ptlrpc_error() */
        if (rc == -ELDLM_NO_LOCK_DATA)
                lustre_pack_reply(req, 1, NULL, NULL);

        req->rq_status = rc;
        return rc;
}

<<<<<<< HEAD
/* NB: lov_merge_size will prefer locally cached writes if they extend the
 * file (because it prefers KMS over RSS when larger) */
int llu_glimpse_size(struct inode *inode)
{
        struct llu_inode_info *lli = llu_i2info(inode);
        struct intnl_stat *st = llu_i2stat(inode);
        struct llu_sb_info *sbi = llu_i2sbi(inode);
        struct lustre_handle lockh = { 0 };
        struct ldlm_enqueue_info einfo = { 0 };
        struct obd_info oinfo = { { { 0 } } };
=======
int llu_merge_lvb(struct inode *inode)
{
        struct llu_inode_info *lli = llu_i2info(inode);
        struct llu_sb_info *sbi = llu_i2sbi(inode);
        struct intnl_stat *st = llu_i2stat(inode);
>>>>>>> 7df8d1be
        struct ost_lvb lvb;
        int rc;
        ENTRY;

<<<<<<< HEAD
        CDEBUG(D_DLMTRACE, "Glimpsing inode %llu\n", (long long)st->st_ino);

        if (!lli->lli_smd) {
                CDEBUG(D_DLMTRACE, "No objects for inode %llu\n", 
                       (long long)st->st_ino);
                RETURN(0);
        }

        einfo.ei_type = LDLM_EXTENT;
        einfo.ei_mode = LCK_PR;
        einfo.ei_cb_bl = osc_extent_blocking_cb;
        einfo.ei_cb_cp = ldlm_completion_ast;
        einfo.ei_cb_gl = llu_glimpse_callback;
        einfo.ei_cbdata = inode;

        oinfo.oi_policy.l_extent.end = OBD_OBJECT_EOF;
        oinfo.oi_lockh = &lockh;
        oinfo.oi_md = lli->lli_smd;
        oinfo.oi_flags = LDLM_FL_HAS_INTENT;

        rc = obd_enqueue_rqset(sbi->ll_osc_exp, &oinfo, &einfo);
        if (rc) {
                CERROR("obd_enqueue returned rc %d, returning -EIO\n", rc);
                RETURN(rc > 0 ? -EIO : rc);
        }

        inode_init_lvb(inode, &lvb);
        rc = obd_merge_lvb(sbi->ll_osc_exp, lli->lli_smd, &lvb, 0);
=======
        inode_init_lvb(inode, &lvb);
        rc = obd_merge_lvb(sbi->ll_dt_exp, lli->lli_smd, &lvb, 0);
>>>>>>> 7df8d1be
        st->st_size = lvb.lvb_size;
        st->st_blocks = lvb.lvb_blocks;
        /* handle st_blocks overflow gracefully */
        if (st->st_blocks < lvb.lvb_blocks)
                st->st_blocks = ~0UL;
        st->st_mtime = lvb.lvb_mtime;
        st->st_atime = lvb.lvb_atime;
        st->st_ctime = lvb.lvb_ctime;

<<<<<<< HEAD
        CDEBUG(D_DLMTRACE, "glimpse: size: "LPU64", blocks: "LPU64"\n",
               (__u64)st->st_size, (__u64)st->st_blocks);

=======
>>>>>>> 7df8d1be
        RETURN(rc);
}

int llu_extent_lock(struct ll_file_data *fd, struct inode *inode,
                    struct lov_stripe_md *lsm, int mode,
                    ldlm_policy_data_t *policy, struct lustre_handle *lockh,
                    int ast_flags)
{
        struct llu_sb_info *sbi = llu_i2sbi(inode);
        struct intnl_stat *st = llu_i2stat(inode);
        struct ldlm_enqueue_info einfo = { 0 };
        struct obd_info oinfo = { { { 0 } } };
        struct ost_lvb lvb;
        int rc;
        ENTRY;

        LASSERT(!lustre_handle_is_used(lockh));
        CLASSERT(ELDLM_OK == 0);

        /* XXX phil: can we do this?  won't it screw the file size up? */
        if ((fd && (fd->fd_flags & LL_FILE_IGNORE_LOCK)) ||
            (sbi->ll_flags & LL_SBI_NOLCK) || mode == LCK_NL)
                RETURN(0);

        CDEBUG(D_DLMTRACE, "Locking inode %llu, start "LPU64" end "LPU64"\n",
<<<<<<< HEAD
               (long long)st->st_ino, policy->l_extent.start,
=======
               (__u64)st->st_ino, policy->l_extent.start,
>>>>>>> 7df8d1be
               policy->l_extent.end);

        einfo.ei_type = LDLM_EXTENT;
        einfo.ei_mode = mode;
        einfo.ei_cb_bl = llu_extent_lock_cancel_cb;
        einfo.ei_cb_cp = ldlm_completion_ast;
        einfo.ei_cb_gl = llu_glimpse_callback;
        einfo.ei_cbdata = inode;

        oinfo.oi_policy = *policy;
        oinfo.oi_lockh = lockh;
        oinfo.oi_md = lsm;
        oinfo.oi_flags = ast_flags;

        rc = obd_enqueue(sbi->ll_osc_exp, &oinfo, &einfo, NULL);
        *policy = oinfo.oi_policy;
        if (rc > 0)
                rc = -EIO;

        inode_init_lvb(inode, &lvb);
        obd_merge_lvb(sbi->ll_osc_exp, lsm, &lvb, 1);
        if (policy->l_extent.start == 0 &&
            policy->l_extent.end == OBD_OBJECT_EOF)
                st->st_size = lvb.lvb_size;

        if (rc == 0) {
                st->st_mtime = lvb.lvb_mtime;
                st->st_atime = lvb.lvb_atime;
                st->st_ctime = lvb.lvb_ctime;
        }

        RETURN(rc);
}

int llu_extent_unlock(struct ll_file_data *fd, struct inode *inode,
                struct lov_stripe_md *lsm, int mode,
                struct lustre_handle *lockh)
{
        struct llu_sb_info *sbi = llu_i2sbi(inode);
        int rc;
        ENTRY;

        CLASSERT(ELDLM_OK == 0);

        /* XXX phil: can we do this?  won't it screw the file size up? */
        if ((fd && (fd->fd_flags & LL_FILE_IGNORE_LOCK)) ||
            (sbi->ll_flags & LL_SBI_NOLCK) || mode == LCK_NL)
                RETURN(0);

        rc = obd_cancel(sbi->ll_osc_exp, lsm, mode, lockh);

        RETURN(rc);
}

<<<<<<< HEAD
#define LLAP_MAGIC 12346789

struct ll_async_page {
        int             llap_magic;
        void           *llap_cookie;
        int             llap_queued;
        struct page    *llap_page;
        struct inode   *llap_inode;
};

static void llu_ap_fill_obdo(void *data, int cmd, struct obdo *oa)
{
        struct ll_async_page *llap;
        struct inode *inode;
        struct lov_stripe_md *lsm;
        obd_flag valid_flags;
        ENTRY;

        llap = LLAP_FROM_COOKIE(data);
        inode = llap->llap_inode;
        lsm = llu_i2info(inode)->lli_smd;

        oa->o_id = lsm->lsm_object_id;
        oa->o_valid = OBD_MD_FLID;
        valid_flags = OBD_MD_FLTYPE | OBD_MD_FLATIME;
        if (cmd & OBD_BRW_WRITE)
                valid_flags |= OBD_MD_FLMTIME | OBD_MD_FLCTIME |
                        OBD_MD_FLUID | OBD_MD_FLGID |
                        OBD_MD_FLFID | OBD_MD_FLGENER;

        obdo_from_inode(oa, inode, valid_flags);
        EXIT;
}

static void llu_ap_update_obdo(void *data, int cmd, struct obdo *oa,
                               obd_valid valid)
{
        struct ll_async_page *llap;
        ENTRY;

        llap = LLAP_FROM_COOKIE(data);
        obdo_from_inode(oa, llap->llap_inode, valid);

        EXIT;
}

/* called for each page in a completed rpc.*/
static int llu_ap_completion(void *data, int cmd, struct obdo *oa, int rc)
{
        struct ll_async_page *llap;
        struct page *page;
        ENTRY;

        llap = LLAP_FROM_COOKIE(data);
        llap->llap_queued = 0;
        page = llap->llap_page;

        if (rc != 0) {
                if (cmd & OBD_BRW_WRITE)
                        CERROR("writeback error on page %p index %ld: %d\n",
                               page, page->index, rc);
        }
        RETURN(0);
}

static struct obd_async_page_ops llu_async_page_ops = {
        .ap_make_ready =        NULL,
        .ap_refresh_count =     NULL,
        .ap_fill_obdo =         llu_ap_fill_obdo,
        .ap_update_obdo =       llu_ap_update_obdo,
        .ap_completion =        llu_ap_completion,
};

static int llu_queue_pio(int cmd, struct llu_io_group *group,
                         char *buf, size_t count, loff_t pos)
{
        struct llu_inode_info *lli = llu_i2info(group->lig_inode);
        struct intnl_stat *st = llu_i2stat(group->lig_inode);
        struct lov_stripe_md *lsm = lli->lli_smd;
        struct obd_export *exp = llu_i2obdexp(group->lig_inode);
        struct page *pages = &group->lig_pages[group->lig_npages],*page = pages;
        struct ll_async_page *llap = &group->lig_llaps[group->lig_npages];
        void *llap_cookie = group->lig_llap_cookies +
                llap_cookie_size * group->lig_npages;
        int i, rc, npages = 0, ret_bytes = 0;
        int local_lock;
        ENTRY;

        if (!exp)
                RETURN(-EINVAL);

        local_lock = group->lig_params->lrp_lock_mode != LCK_NL;
        /* prepare the pages array */
	do {
                unsigned long index, offset, bytes;

                offset = (pos & ~CFS_PAGE_MASK);
                index = pos >> CFS_PAGE_SHIFT;
                bytes = CFS_PAGE_SIZE - offset;
                if (bytes > count)
                        bytes = count;

                /* prevent read beyond file range */
                if (/* local_lock && */
                    cmd == OBD_BRW_READ && pos + bytes >= st->st_size) {
                        if (pos >= st->st_size)
                                break;
                        bytes = st->st_size - pos;
                }

                /* prepare page for this index */
                page->index = index;
                page->addr = buf - offset;

                page->_offset = offset;
                page->_count = bytes;

                page++;
                npages++;
                count -= bytes;
                pos += bytes;
                buf += bytes;

                group->lig_rwcount += bytes;
                ret_bytes += bytes;
        } while (count);

        group->lig_npages += npages;

        for (i = 0, page = pages; i < npages;
             i++, page++, llap++, llap_cookie += llap_cookie_size){
                llap->llap_magic = LLAP_MAGIC;
                llap->llap_cookie = llap_cookie;
                rc = obd_prep_async_page(exp, lsm, NULL, page,
                                         (obd_off)page->index << CFS_PAGE_SHIFT,
                                         &llu_async_page_ops,
                                         llap, &llap->llap_cookie,
                                         1 /* no cache in liblustre at all */,
                                         NULL);
                if (rc) {
                        LASSERT(rc < 0);
                        llap->llap_cookie = NULL;
                        RETURN(rc);
                }
                CDEBUG(D_CACHE, "llap %p page %p group %p obj off "LPU64"\n",
                       llap, page, llap->llap_cookie,
                       (obd_off)pages->index << CFS_PAGE_SHIFT);
                page->private = (unsigned long)llap;
                llap->llap_page = page;
                llap->llap_inode = group->lig_inode;

                rc = obd_queue_group_io(exp, lsm, NULL, group->lig_oig,
                                        llap->llap_cookie, cmd,
                                        page->_offset, page->_count,
                                        group->lig_params->lrp_brw_flags,
                                        ASYNC_READY | ASYNC_URGENT |
                                        ASYNC_COUNT_STABLE | ASYNC_GROUP_SYNC);
                if (!local_lock && cmd == OBD_BRW_READ) {
                        /*
                         * In OST-side locking case short reads cannot be
                         * detected properly.
                         *
                         * The root of the problem is that
                         *
                         * kms = lov_merge_size(lsm, 1);
                         * if (end >= kms)
                         *         glimpse_size(inode);
                         * else
                         *         st->st_size = kms;
                         *
                         * logic in the read code (both llite and liblustre)
                         * only works correctly when client holds DLM lock on
                         * [start, end]. Without DLM lock KMS can be
                         * completely out of date, and client can either make
                         * spurious short-read (missing concurrent write), or
                         * return stale data (missing concurrent
                         * truncate). For llite client this is fatal, because
                         * incorrect data are cached and can be later sent
                         * back to the server (vide bug 5047). This is hard to
                         * fix by handling short-reads on the server, as there
                         * is no easy way to communicate file size (or amount
                         * of bytes read/written) back to the client,
                         * _especially_ because OSC pages can be sliced and
                         * dices into multiple RPCs arbitrary. Fortunately,
                         * liblustre doesn't cache data and the worst case is
                         * that we get race with concurrent write or truncate.
                         */
                }
                if (rc) {
                        LASSERT(rc < 0);
                        RETURN(rc);
                }

                llap->llap_queued = 1;
        }

        RETURN(ret_bytes);
}

static
struct llu_io_group * get_io_group(struct inode *inode, int maxpages,
                                   struct lustre_rw_params *params)
{
        struct llu_io_group *group;
        int rc;

        if (!llap_cookie_size)
                llap_cookie_size = obd_prep_async_page(llu_i2obdexp(inode),
                                                       NULL, NULL, NULL, 0,
                                                       NULL, NULL, NULL, 0,
                                                       NULL);

        OBD_ALLOC(group, LLU_IO_GROUP_SIZE(maxpages));
        if (!group)
                return ERR_PTR(-ENOMEM);

        I_REF(inode);
        group->lig_inode = inode;
        group->lig_maxpages = maxpages;
        group->lig_params = params;
        group->lig_llaps = (struct ll_async_page *)(group + 1);
        group->lig_pages = (struct page *)(&group->lig_llaps[maxpages]);
        group->lig_llap_cookies = (void *)(&group->lig_pages[maxpages]);

        rc = oig_init(&group->lig_oig);
        if (rc) {
                OBD_FREE(group, LLU_IO_GROUP_SIZE(maxpages));
                return ERR_PTR(rc);
        }

        return group;
}

static int max_io_pages(ssize_t len, int iovlen)
{
        return (((len + CFS_PAGE_SIZE -1) >> CFS_PAGE_SHIFT) + 2 + iovlen - 1);
}

static
void put_io_group(struct llu_io_group *group)
{
        struct lov_stripe_md *lsm = llu_i2info(group->lig_inode)->lli_smd;
        struct obd_export *exp = llu_i2obdexp(group->lig_inode);
        struct ll_async_page *llap = group->lig_llaps;
        int i;

        for (i = 0; i < group->lig_npages; i++, llap++) {
                if (llap->llap_cookie)
                        obd_teardown_async_page(exp, lsm, NULL,
                                                llap->llap_cookie);
        }

        I_RELE(group->lig_inode);

        oig_release(group->lig_oig);
        OBD_FREE(group, LLU_IO_GROUP_SIZE(group->lig_maxpages));
}

=======
>>>>>>> 7df8d1be
static
ssize_t llu_file_prwv(const struct iovec *iovec, int iovlen,
                        _SYSIO_OFF_T pos, ssize_t len,
                        void *private)
{
        struct llu_io_session *session = (struct llu_io_session *) private;
        struct inode *inode = session->lis_inode;
        struct llu_inode_info *lli = llu_i2info(inode);
        int err;
        struct lu_env *env;
        struct cl_io  *io;
        struct slp_io *sio;
        int refcheck;
        ENTRY;

        /* in a large iov read/write we'll be repeatedly called.
         * so give a chance to answer cancel ast here
         */
        liblustre_wait_event(0);

        if (len == 0 || iovlen == 0)
                RETURN(0);

        if (pos + len > lli->lli_maxbytes)
                RETURN(-ERANGE);

        env = cl_env_get(&refcheck);
        if (IS_ERR(env))
                RETURN(PTR_ERR(env));

        io = &ccc_env_info(env)->cti_io;

        if (cl_io_rw_init(env, io, session->lis_cmd == OBD_BRW_WRITE?CIT_WRITE:
                                                                      CIT_READ,
                          pos, len) == 0) {
                struct ccc_io *cio;
                sio = slp_env_io(env);
                cio = ccc_env_io(env);
                /* XXX this is not right: cio->cui_iov can be modified. */
                cio->cui_iov = (struct iovec *)iovec;
                cio->cui_nrsegs = iovlen;
                sio->sio_session = session;
                err = cl_io_loop(env, io);
        } else {
                /* XXX WTF? */
                LBUG();
        }
        cl_io_fini(env, io);
        cl_env_put(env, &refcheck);

        if (err < 0)
                RETURN(err);

        RETURN(len);
}

static
struct llu_io_session *get_io_session(struct inode *ino, int ngroups, int cmd)
{
        struct llu_io_session *session;

        OBD_ALLOC(session, LLU_IO_SESSION_SIZE(ngroups));
        if (!session)
                return NULL;

        I_REF(ino);
        session->lis_inode = ino;
        session->lis_max_groups = ngroups;
        session->lis_cmd = cmd;
        return session;
}

static void put_io_session(struct llu_io_session *session)
{
        int i;

        for (i = 0; i < session->lis_ngroups; i++) {
                if (session->lis_groups[i]) {
                        put_io_group(session->lis_groups[i]);
                        session->lis_groups[i] = NULL;
                }
        }

        I_RELE(session->lis_inode);
        OBD_FREE(session, LLU_IO_SESSION_SIZE(session->lis_max_groups));
}

static int llu_file_rwx(struct inode *ino,
                        struct ioctx *ioctx,
                        int read)
{
        struct llu_io_session *session;
        ssize_t cc;
        int cmd = read ? OBD_BRW_READ : OBD_BRW_WRITE;
        ENTRY;

        LASSERT(ioctx->ioctx_xtvlen >= 0);
        LASSERT(ioctx->ioctx_iovlen >= 0);

        liblustre_wait_event(0);

        if (!ioctx->ioctx_xtvlen)
                RETURN(0);

        /* XXX consider other types later */
        if (S_ISDIR(llu_i2stat(ino)->st_mode))
                RETURN(-EISDIR);
        if (!S_ISREG(llu_i2stat(ino)->st_mode))
                RETURN(-EOPNOTSUPP);

        session = get_io_session(ino, ioctx->ioctx_xtvlen * 2, cmd);
        if (!session)
                RETURN(-ENOMEM);

        cc = _sysio_enumerate_extents(ioctx->ioctx_xtv, ioctx->ioctx_xtvlen,
                                      ioctx->ioctx_iov, ioctx->ioctx_iovlen,
                                      llu_file_prwv, session);

        if (cc >= 0) {
                LASSERT(!ioctx->ioctx_cc);
                ioctx->ioctx_private = session;
                cc = 0;
        } else {
                put_io_session(session);
        }

        liblustre_wait_event(0);
        RETURN(cc);
}

void llu_io_init(struct cl_io *io, struct inode *inode, int write)
{
        struct llu_inode_info *lli = llu_i2info(inode);

        memset(io, 0, sizeof *io);

        io->u.ci_rw.crw_nonblock = lli->lli_open_flags & O_NONBLOCK;
        if (write)
                io->u.ci_wr.wr_append = lli->lli_open_flags & O_APPEND;
        io->ci_obj  = llu_i2info(inode)->lli_clob;

        if (lli->lli_open_flags & O_APPEND)
                io->ci_lockreq = CILR_MANDATORY;
        else
                io->ci_lockreq = CILR_NEVER;

}

int llu_iop_read(struct inode *ino,
                 struct ioctx *ioctx)
{
        struct intnl_stat *st = llu_i2stat(ino);
        struct lu_env *env;
        struct cl_io  *io;
        int refcheck;
        int ret;

        /* BUG: 5972 */
        st->st_atime = CURRENT_TIME;

        env = cl_env_get(&refcheck);
        if (IS_ERR(env))
                RETURN(PTR_ERR(env));

        io = &ccc_env_info(env)->cti_io;
        llu_io_init(io, ino, 0);

        ret = llu_file_rwx(ino, ioctx, 1);

        cl_env_put(env, &refcheck);
        return ret;
}

int llu_iop_write(struct inode *ino,
                  struct ioctx *ioctx)
{
        struct intnl_stat *st = llu_i2stat(ino);
        struct lu_env *env;
        struct cl_io  *io;
        int refcheck;
        int ret;

        st->st_mtime = st->st_ctime = CURRENT_TIME;

        env = cl_env_get(&refcheck);
        if (IS_ERR(env))
                RETURN(PTR_ERR(env));

        io = &ccc_env_info(env)->cti_io;
        llu_io_init(io, ino, 1);

        ret = llu_file_rwx(ino, ioctx, 0);
        cl_env_put(env, &refcheck);
        return ret;
}

int llu_iop_iodone(struct ioctx *ioctx)
{
        struct llu_io_session *session;
        struct llu_io_group *group;
        int i, rc = 0;
        struct lu_env *env;
        struct cl_io  *io;
        int refcheck;
        ENTRY;

        liblustre_wait_event(0);

        env = cl_env_get(&refcheck);
        if (IS_ERR(env))
                RETURN(PTR_ERR(env));

        io = &ccc_env_info(env)->cti_io;
        cl_io_fini(env, io);
        cl_env_put(env, &refcheck);
        session = (struct llu_io_session *) ioctx->ioctx_private;
        LASSERT(session);
        LASSERT(!IS_ERR(session));

        for (i = 0; i < session->lis_ngroups; i++) {
                group = session->lis_groups[i];
                if (group) {
                        if (!rc)
                                rc = group->lig_rc;
                        if (!rc)
                                ioctx->ioctx_cc += group->lig_rwcount;
                        put_io_group(group);
                        session->lis_groups[i] = NULL;
                }
        }

        if (rc) {
                LASSERT(rc < 0);
                ioctx->ioctx_cc = -1;
                ioctx->ioctx_errno = -rc;
        }

        put_io_session(session);
        ioctx->ioctx_private = NULL;
        liblustre_wait_event(0);

        RETURN(1);
}<|MERGE_RESOLUTION|>--- conflicted
+++ resolved
@@ -65,7 +65,6 @@
 
 #include "llite_lib.h"
 
-<<<<<<< HEAD
 struct llu_io_group
 {
         struct obd_io_group    *lig_oig;
@@ -97,8 +96,6 @@
         (sizeof(struct llu_io_session) + (x) * 2 * sizeof(void *))
 
 
-=======
->>>>>>> 7df8d1be
 typedef ssize_t llu_file_piov_t(const struct iovec *iovec, int iovlen,
                                 _SYSIO_OFF_T pos, ssize_t len,
                                 void *private);
@@ -180,7 +177,7 @@
                 if (lsm->lsm_oinfo[stripe]->loi_kms != kms)
                         LDLM_DEBUG(lock, "updating kms from "LPU64" to "LPU64,
                                    lsm->lsm_oinfo[stripe]->loi_kms, kms);
-                loi_kms_set(lsm->lsm_oinfo[stripe], kms);
+                lsm->lsm_oinfo[stripe]->loi_kms = kms;
 iput:
                 I_RELE(inode);
                 break;
@@ -222,11 +219,7 @@
         lvb->lvb_size = lli->lli_smd->lsm_oinfo[stripe]->loi_kms;
 
         LDLM_DEBUG(lock, "i_size: %llu -> stripe number %u -> kms "LPU64,
-<<<<<<< HEAD
                    (long long)llu_i2stat(inode)->st_size, stripe,lvb->lvb_size);
-=======
-                   (__u64)llu_i2stat(inode)->st_size, stripe,lvb->lvb_size);
->>>>>>> 7df8d1be
  iput:
         I_RELE(inode);
  out:
@@ -239,7 +232,6 @@
         return rc;
 }
 
-<<<<<<< HEAD
 /* NB: lov_merge_size will prefer locally cached writes if they extend the
  * file (because it prefers KMS over RSS when larger) */
 int llu_glimpse_size(struct inode *inode)
@@ -250,18 +242,10 @@
         struct lustre_handle lockh = { 0 };
         struct ldlm_enqueue_info einfo = { 0 };
         struct obd_info oinfo = { { { 0 } } };
-=======
-int llu_merge_lvb(struct inode *inode)
-{
-        struct llu_inode_info *lli = llu_i2info(inode);
-        struct llu_sb_info *sbi = llu_i2sbi(inode);
-        struct intnl_stat *st = llu_i2stat(inode);
->>>>>>> 7df8d1be
         struct ost_lvb lvb;
         int rc;
         ENTRY;
 
-<<<<<<< HEAD
         CDEBUG(D_DLMTRACE, "Glimpsing inode %llu\n", (long long)st->st_ino);
 
         if (!lli->lli_smd) {
@@ -288,12 +272,12 @@
                 RETURN(rc > 0 ? -EIO : rc);
         }
 
+        lov_stripe_lock(lli->lli_smd);
         inode_init_lvb(inode, &lvb);
+        /* merge timestamps the most resently obtained from mds with
+           timestamps obtained from osts */
+        lvb = lli->lli_lvb;
         rc = obd_merge_lvb(sbi->ll_osc_exp, lli->lli_smd, &lvb, 0);
-=======
-        inode_init_lvb(inode, &lvb);
-        rc = obd_merge_lvb(sbi->ll_dt_exp, lli->lli_smd, &lvb, 0);
->>>>>>> 7df8d1be
         st->st_size = lvb.lvb_size;
         st->st_blocks = lvb.lvb_blocks;
         /* handle st_blocks overflow gracefully */
@@ -302,13 +286,11 @@
         st->st_mtime = lvb.lvb_mtime;
         st->st_atime = lvb.lvb_atime;
         st->st_ctime = lvb.lvb_ctime;
-
-<<<<<<< HEAD
+        lov_stripe_unlock(lli->lli_smd);
+
         CDEBUG(D_DLMTRACE, "glimpse: size: "LPU64", blocks: "LPU64"\n",
                (__u64)st->st_size, (__u64)st->st_blocks);
 
-=======
->>>>>>> 7df8d1be
         RETURN(rc);
 }
 
@@ -334,16 +316,12 @@
                 RETURN(0);
 
         CDEBUG(D_DLMTRACE, "Locking inode %llu, start "LPU64" end "LPU64"\n",
-<<<<<<< HEAD
                (long long)st->st_ino, policy->l_extent.start,
-=======
-               (__u64)st->st_ino, policy->l_extent.start,
->>>>>>> 7df8d1be
                policy->l_extent.end);
 
         einfo.ei_type = LDLM_EXTENT;
         einfo.ei_mode = mode;
-        einfo.ei_cb_bl = llu_extent_lock_cancel_cb;
+        einfo.ei_cb_bl = osc_extent_blocking_cb;
         einfo.ei_cb_cp = ldlm_completion_ast;
         einfo.ei_cb_gl = llu_glimpse_callback;
         einfo.ei_cbdata = inode;
@@ -393,7 +371,6 @@
         RETURN(rc);
 }
 
-<<<<<<< HEAD
 #define LLAP_MAGIC 12346789
 
 struct ll_async_page {
@@ -652,8 +629,6 @@
         OBD_FREE(group, LLU_IO_GROUP_SIZE(group->lig_maxpages));
 }
 
-=======
->>>>>>> 7df8d1be
 static
 ssize_t llu_file_prwv(const struct iovec *iovec, int iovlen,
                         _SYSIO_OFF_T pos, ssize_t len,
@@ -662,11 +637,18 @@
         struct llu_io_session *session = (struct llu_io_session *) private;
         struct inode *inode = session->lis_inode;
         struct llu_inode_info *lli = llu_i2info(inode);
-        int err;
-        struct lu_env *env;
-        struct cl_io  *io;
-        struct slp_io *sio;
-        int refcheck;
+        struct intnl_stat *st = llu_i2stat(inode);
+        struct ll_file_data *fd = lli->lli_file_data;
+        struct lustre_handle lockh = {0};
+        struct lov_stripe_md *lsm = lli->lli_smd;
+        struct obd_export *exp = NULL;
+        struct llu_io_group *iogroup;
+        struct lustre_rw_params p;
+        struct ost_lvb lvb;
+        __u64 kms;
+        int err, is_read, iovidx, ret;
+        int local_lock;
+        ssize_t ret_len = len;
         ENTRY;
 
         /* in a large iov read/write we'll be repeatedly called.
@@ -674,40 +656,143 @@
          */
         liblustre_wait_event(0);
 
+        exp = llu_i2obdexp(inode);
+        if (exp == NULL)
+                RETURN(-EINVAL);
+
         if (len == 0 || iovlen == 0)
                 RETURN(0);
 
         if (pos + len > lli->lli_maxbytes)
                 RETURN(-ERANGE);
 
-        env = cl_env_get(&refcheck);
-        if (IS_ERR(env))
-                RETURN(PTR_ERR(env));
-
-        io = &ccc_env_info(env)->cti_io;
-
-        if (cl_io_rw_init(env, io, session->lis_cmd == OBD_BRW_WRITE?CIT_WRITE:
-                                                                      CIT_READ,
-                          pos, len) == 0) {
-                struct ccc_io *cio;
-                sio = slp_env_io(env);
-                cio = ccc_env_io(env);
-                /* XXX this is not right: cio->cui_iov can be modified. */
-                cio->cui_iov = (struct iovec *)iovec;
-                cio->cui_nrsegs = iovlen;
-                sio->sio_session = session;
-                err = cl_io_loop(env, io);
-        } else {
-                /* XXX WTF? */
-                LBUG();
-        }
-        cl_io_fini(env, io);
-        cl_env_put(env, &refcheck);
-
-        if (err < 0)
-                RETURN(err);
-
-        RETURN(len);
+        lustre_build_lock_params(session->lis_cmd, lli->lli_open_flags,
+                                 lli->lli_sbi->ll_lco.lco_flags,
+                                 pos, len, &p);
+
+        iogroup = get_io_group(inode, max_io_pages(len, iovlen), &p);
+        if (IS_ERR(iogroup))
+                RETURN(PTR_ERR(iogroup));
+
+        local_lock = p.lrp_lock_mode != LCK_NL;
+
+        err = llu_extent_lock(fd, inode, lsm, p.lrp_lock_mode, &p.lrp_policy,
+                              &lockh, p.lrp_ast_flags);
+        if (err != ELDLM_OK)
+                GOTO(err_put, err);
+
+        is_read = (session->lis_cmd == OBD_BRW_READ);
+        if (is_read) {
+                /*
+                 * If OST-side locking is used, KMS can be completely out of
+                 * date, and, hence, cannot be used for short-read
+                 * detection. Rely in OST to handle short reads in that case.
+                 */
+                inode_init_lvb(inode, &lvb);
+                obd_merge_lvb(exp, lsm, &lvb, 1);
+                kms = lvb.lvb_size;
+                /* extent.end is last byte of the range */
+                if (p.lrp_policy.l_extent.end >= kms) {
+                        /* A glimpse is necessary to determine whether
+                         * we return a short read or some zeroes at
+                         * the end of the buffer
+                         *
+                         * In the case of OST-side locking KMS can be
+                         * completely out of date and short-reads maybe
+                         * mishandled. See llu_queue_pio() for more detailed
+                         * comment.
+                         */
+                        if ((err = llu_glimpse_size(inode))) {
+                                GOTO(err_unlock, err);
+                        }
+                } else {
+                        st->st_size = kms;
+                }
+        } else if (lli->lli_open_flags & O_APPEND) {
+                pos = st->st_size;
+        }
+
+        if (local_lock) {
+                struct ost_lvb xtimes;
+
+                lov_stripe_lock(lsm);
+                /* inode might mtime and ctime set earlier in race with stat
+                 * which merged into inode timestamps obtained from mds and
+                 * osts */
+                st->st_atime = st->st_mtime = st->st_ctime = CURRENT_TIME;
+                xtimes.lvb_atime = st->st_atime;
+                xtimes.lvb_mtime = st->st_mtime;
+                xtimes.lvb_ctime = st->st_ctime;
+                obd_update_lvb(exp, lsm, &xtimes,
+                               is_read ? OBD_MD_FLATIME :
+                               (OBD_MD_FLMTIME | OBD_MD_FLCTIME));
+                lov_stripe_unlock(lsm);
+        }
+
+        for (iovidx = 0; iovidx < iovlen; iovidx++) {
+                char *buf = (char *) iovec[iovidx].iov_base;
+                size_t count = iovec[iovidx].iov_len;
+
+                if (!count)
+                        continue;
+                if (len < count)
+                        count = len;
+                if (IS_BAD_PTR(buf) || IS_BAD_PTR(buf + count)) {
+                        GOTO(err_unlock, err = -EFAULT);
+                }
+
+                if (is_read) {
+                        if (/* local_lock && */ pos >= st->st_size)
+                                break;
+                } else {
+                        if (pos >= lli->lli_maxbytes) {
+                                GOTO(err_unlock, err = -EFBIG);
+                        }
+                        if (pos + count >= lli->lli_maxbytes)
+                                count = lli->lli_maxbytes - pos;
+                }
+
+                ret = llu_queue_pio(session->lis_cmd, iogroup, buf, count, pos);
+                if (ret < 0) {
+                        GOTO(err_unlock, err = ret);
+                } else {
+                        pos += ret;
+                        if (!is_read) {
+                                LASSERT(ret == count);
+                                obd_adjust_kms(exp, lsm, pos, 0);
+                                /* file size grow immediately */
+                                if (pos > st->st_size)
+                                        st->st_size = pos;
+                        }
+                        len -= ret;
+                        if (!len)
+                                break;
+                }
+        }
+        LASSERT(len == 0 || is_read); /* libsysio should guarantee this */
+
+        err = obd_trigger_group_io(exp, lsm, NULL, iogroup->lig_oig);
+        if (err)
+                GOTO(err_unlock, err);
+
+        err = oig_wait(iogroup->lig_oig);
+        if (err) {
+                CERROR("%s error: %s\n", is_read ? "read" : "write", strerror(-err));
+                GOTO(err_unlock, err);
+        }
+
+        ret = llu_extent_unlock(fd, inode, lsm, p.lrp_lock_mode, &lockh);
+        if (ret)
+                CERROR("extent unlock error %d\n", ret);
+
+        session->lis_groups[session->lis_ngroups++] = iogroup;
+        RETURN(ret_len);
+
+err_unlock:
+        llu_extent_unlock(fd, inode, lsm, p.lrp_lock_mode, &lockh);
+err_put:
+        put_io_group(iogroup);
+        RETURN((ssize_t)err);
 }
 
 static
@@ -784,91 +869,34 @@
         RETURN(cc);
 }
 
-void llu_io_init(struct cl_io *io, struct inode *inode, int write)
-{
-        struct llu_inode_info *lli = llu_i2info(inode);
-
-        memset(io, 0, sizeof *io);
-
-        io->u.ci_rw.crw_nonblock = lli->lli_open_flags & O_NONBLOCK;
-        if (write)
-                io->u.ci_wr.wr_append = lli->lli_open_flags & O_APPEND;
-        io->ci_obj  = llu_i2info(inode)->lli_clob;
-
-        if (lli->lli_open_flags & O_APPEND)
-                io->ci_lockreq = CILR_MANDATORY;
-        else
-                io->ci_lockreq = CILR_NEVER;
-
-}
-
 int llu_iop_read(struct inode *ino,
                  struct ioctx *ioctx)
 {
+        /* BUG: 5972 */
         struct intnl_stat *st = llu_i2stat(ino);
-        struct lu_env *env;
-        struct cl_io  *io;
-        int refcheck;
-        int ret;
-
-        /* BUG: 5972 */
         st->st_atime = CURRENT_TIME;
 
-        env = cl_env_get(&refcheck);
-        if (IS_ERR(env))
-                RETURN(PTR_ERR(env));
-
-        io = &ccc_env_info(env)->cti_io;
-        llu_io_init(io, ino, 0);
-
-        ret = llu_file_rwx(ino, ioctx, 1);
-
-        cl_env_put(env, &refcheck);
-        return ret;
+        return llu_file_rwx(ino, ioctx, 1);
 }
 
 int llu_iop_write(struct inode *ino,
                   struct ioctx *ioctx)
 {
         struct intnl_stat *st = llu_i2stat(ino);
-        struct lu_env *env;
-        struct cl_io  *io;
-        int refcheck;
-        int ret;
-
         st->st_mtime = st->st_ctime = CURRENT_TIME;
 
-        env = cl_env_get(&refcheck);
-        if (IS_ERR(env))
-                RETURN(PTR_ERR(env));
-
-        io = &ccc_env_info(env)->cti_io;
-        llu_io_init(io, ino, 1);
-
-        ret = llu_file_rwx(ino, ioctx, 0);
-        cl_env_put(env, &refcheck);
-        return ret;
+        return llu_file_rwx(ino, ioctx, 0);
 }
 
 int llu_iop_iodone(struct ioctx *ioctx)
 {
         struct llu_io_session *session;
         struct llu_io_group *group;
-        int i, rc = 0;
-        struct lu_env *env;
-        struct cl_io  *io;
-        int refcheck;
+        int i, err = 0, rc = 0;
         ENTRY;
 
         liblustre_wait_event(0);
 
-        env = cl_env_get(&refcheck);
-        if (IS_ERR(env))
-                RETURN(PTR_ERR(env));
-
-        io = &ccc_env_info(env)->cti_io;
-        cl_io_fini(env, io);
-        cl_env_put(env, &refcheck);
         session = (struct llu_io_session *) ioctx->ioctx_private;
         LASSERT(session);
         LASSERT(!IS_ERR(session));
@@ -876,8 +904,11 @@
         for (i = 0; i < session->lis_ngroups; i++) {
                 group = session->lis_groups[i];
                 if (group) {
-                        if (!rc)
-                                rc = group->lig_rc;
+                        if (!rc) {
+                                err = oig_wait(group->lig_oig);
+                                if (err)
+                                        rc = err;
+                        }
                         if (!rc)
                                 ioctx->ioctx_cc += group->lig_rwcount;
                         put_io_group(group);
