--- conflicted
+++ resolved
@@ -47,6 +47,30 @@
 
 #include "llite_lib.h"
 
+/* Pack the required supplementary groups into the supplied groups array.
+ * If we don't need to use the groups from the target inode(s) then we
+ * instead pack one or more groups from the user's supplementary group
+ * array in case it might be useful.  Not needed if doing an MDS-side upcall. */
+void ll_i2gids(__u32 *suppgids, struct inode *i1, struct inode *i2)
+{
+        LASSERT(i1 != NULL);
+        LASSERT(suppgids != NULL);
+
+        if (in_group_p(i1->i_stbuf.st_gid))
+                suppgids[0] = i1->i_stbuf.st_gid;
+        else
+                suppgids[0] = -1;
+
+        if (i2) {
+                if (in_group_p(i2->i_stbuf.st_gid))
+                        suppgids[1] = i2->i_stbuf.st_gid;
+                else
+                        suppgids[1] = -1;
+        } else {
+                suppgids[1] = -1;
+        }
+}
+
 void llu_prepare_mdc_op_data(struct mdc_op_data *data,
                              struct inode *i1,
                              struct inode *i2,
@@ -55,74 +79,19 @@
                              int mode)
 {
         LASSERT(i1);
-        
-        ll_i2uctxt(&data->ctxt, i1, i2);
+
+        ll_i2gids(data->suppgids, i1, i2);
         ll_inode2fid(&data->fid1, i1);
 
-        if (i2) {
+        if (i2)
                 ll_inode2fid(&data->fid2, i2);
-        }
+        else
+                memset(&data->fid2, 0, sizeof(data->fid2));
 
         data->name = name;
         data->namelen = namelen;
         data->create_mode = mode;
         data->mod_time = CURRENT_TIME;
-}
-
-static void llu_inode2mdc_data(struct mdc_op_data *op_data,
-                               struct inode *inode,
-                               obd_valid valid)
-{
-        struct llu_inode_info *lli = llu_i2info(inode);
-        obd_valid newvalid = 0;
-        
-        LASSERT(op_data != NULL);
-        LASSERT(inode != NULL);
-
-        /* put object id there all the time. */
-        if (valid & OBD_MD_FLID) {
-                ll_inode2id(&op_data->id1, inode);
-                newvalid |= OBD_MD_FLID;
-        }
-        
-        if (valid & OBD_MD_FLSIZE) {
-                op_data->size = lli->lli_st_size;
-                newvalid |= OBD_MD_MEA;
-        }
-        if (valid & OBD_MD_FLBLOCKS) {
-                op_data->blocks = lli->lli_st_blocks;
-                newvalid |= OBD_MD_FLBLOCKS;
-        }
-        if (valid & OBD_MD_FLFLAGS) {
-                op_data->flags = lli->lli_st_flags;
-                newvalid |= OBD_MD_FLFLAGS;
-        }
-        if (valid & OBD_MD_FLATIME) {
-                op_data->atime = LTIME_S(lli->lli_st_atime);
-                newvalid |= OBD_MD_FLATIME;
-        }
-        if (valid & OBD_MD_FLMTIME) {
-                op_data->mtime = LTIME_S(lli->lli_st_mtime);
-                newvalid |= OBD_MD_FLMTIME;
-        }
-        if (valid & OBD_MD_FLCTIME) {
-                op_data->ctime = LTIME_S(lli->lli_st_ctime);
-                newvalid |= OBD_MD_FLCTIME;
-        }
-
-        if (valid & OBD_MD_FLTYPE) {
-                op_data->mode = (op_data->mode & S_IALLUGO) |
-                        (lli->lli_st_mode & S_IFMT);
-                newvalid |= OBD_MD_FLTYPE;
-        }
-
-        if (valid & OBD_MD_FLMODE) {
-                op_data->mode = (op_data->mode & S_IFMT) |
-                        (lli->lli_st_mode & S_IALLUGO);
-                newvalid |= OBD_MD_FLMODE;
-        }
-
-        op_data->valid |= newvalid;
 }
 
 void obdo_refresh_inode(struct inode *dst,
@@ -338,7 +307,7 @@
         struct ll_file_data *fd = lli->lli_file_data;
         struct ptlrpc_request *req = NULL;
         struct obd_client_handle *och = &fd->fd_mds_och;
-        struct mdc_op_data op_data;
+        struct obdo obdo;
         int rc, valid;
         ENTRY;
 
@@ -350,26 +319,20 @@
                                        &fd->fd_cwlockh);
         }
 
-<<<<<<< HEAD
         obdo.o_id = st->st_ino;
         obdo.o_valid = OBD_MD_FLID;
-=======
-	memset(&op_data, 0, sizeof(op_data));
-	id_ino(&op_data.id1) = lli->lli_st_ino;
-        op_data.valid = OBD_MD_FLID;
->>>>>>> 5702f13f
         valid = OBD_MD_FLTYPE | OBD_MD_FLMODE | OBD_MD_FLSIZE |OBD_MD_FLBLOCKS |
                 OBD_MD_FLATIME | OBD_MD_FLMTIME | OBD_MD_FLCTIME;
         if (test_bit(LLI_F_HAVE_OST_SIZE_LOCK, &lli->lli_flags))
                 valid |= OBD_MD_FLSIZE | OBD_MD_FLBLOCKS;
 
-	llu_inode2mdc_data(&op_data, inode, valid);
+        obdo_from_inode(&obdo, inode, valid);
 
         if (0 /* ll_is_inode_dirty(inode) */) {
-                op_data.flags = MDS_BFLAG_UNCOMMITTED_WRITES;
-                op_data.valid |= OBD_MD_FLFLAGS;
-        }
-        rc = mdc_close(mdc_exp, &op_data, och, &req);
+                obdo.o_flags = MDS_BFLAG_UNCOMMITTED_WRITES;
+                obdo.o_valid |= OBD_MD_FLFLAGS;
+        }
+        rc = mdc_close(mdc_exp, &obdo, och, &req);
         if (rc == EAGAIN) {
                 /* We are the last writer, so the MDS has instructed us to get
                  * the file size and any write cookies, then close again. */
@@ -486,19 +449,11 @@
                oa.o_id, (long long)st->st_size);
 
         /* truncate == punch from new size to absolute end of file */
-<<<<<<< HEAD
         rc = obd_punch(llu_i2obdexp(inode), &oa, lsm, st->st_size,
                        OBD_OBJECT_EOF, NULL);
         if (rc)
                 CERROR("obd_truncate fails (%d) ino %llu\n",
                        rc, (long long)st->st_ino);
-=======
-        /* XXX: capa is NULL here, is it correct? */
-        err = obd_punch(llu_i2dtexp(inode), &oa, lsm, lli->lli_st_size,
-                        OBD_OBJECT_EOF, NULL, NULL);
-        if (err)
-                CERROR("obd_truncate fails (%d) ino %lu\n", err, lli->lli_st_ino);
->>>>>>> 5702f13f
         else
                 obdo_to_inode(inode, &oa, OBD_MD_FLSIZE | OBD_MD_FLBLOCKS |
                                           OBD_MD_FLATIME | OBD_MD_FLMTIME |
