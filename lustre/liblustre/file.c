--- conflicted
+++ resolved
@@ -132,16 +132,10 @@
 
         if (valid & OBD_MD_FLATIME && src->o_atime > LTIME_S(st->st_atime))
                 LTIME_S(st->st_atime) = src->o_atime;
-
-        /* mtime is always updated with ctime, but can be set in past.
-           As write and utime(2) may happen within 1 second, and utime's
-           mtime has a priority over write's one, leave mtime from mds
-           for the same ctimes. */
-        if (valid & OBD_MD_FLCTIME && src->o_ctime > LTIME_S(st->st_ctime)) {
+        if (valid & OBD_MD_FLMTIME && src->o_mtime > LTIME_S(st->st_mtime))
+                LTIME_S(st->st_mtime) = src->o_mtime;
+        if (valid & OBD_MD_FLCTIME && src->o_ctime > LTIME_S(st->st_ctime))
                 LTIME_S(st->st_ctime) = src->o_ctime;
-                if (valid & OBD_MD_FLMTIME)
-                        LTIME_S(st->st_mtime) = src->o_mtime;
-        }
         if (valid & OBD_MD_FLSIZE && src->o_size > st->st_size)
                 st->st_size = src->o_size;
         /* optimum IO size */
@@ -328,46 +322,7 @@
         return rc;
 }
 
-<<<<<<< HEAD
 int llu_mdc_close(struct obd_export *mdc_exp, struct inode *inode)
-=======
-int llu_sizeonmds_update(struct inode *inode, struct md_open_data *mod,
-                         struct lustre_handle *fh, __u64 ioepoch)
-{
-        struct llu_inode_info *lli = llu_i2info(inode);
-        struct llu_sb_info *sbi = llu_i2sbi(inode);
-        struct md_op_data op_data = {{ 0 }};
-        struct obdo oa;
-        int rc;
-        ENTRY;
-
-        LASSERT(!(lli->lli_flags & LLIF_MDS_SIZE_LOCK));
-        LASSERT(sbi->ll_lco.lco_flags & OBD_CONNECT_SOM);
-
-        rc = llu_inode_getattr(inode, &oa);
-        if (rc == -ENOENT) {
-                oa.o_valid = 0;
-                CDEBUG(D_INODE, "objid "LPX64" is already destroyed\n",
-                       lli->lli_smd->lsm_object_id);
-        } else if (rc) {
-                CERROR("inode_getattr failed (%d): unable to send a "
-                       "Size-on-MDS attribute update for inode %llu/%lu\n",
-                       rc, (long long)llu_i2stat(inode)->st_ino,
-                       lli->lli_st_generation);
-                RETURN(rc);
-        }
-
-        md_from_obdo(&op_data, &oa, oa.o_valid);
-        memcpy(&op_data.op_handle, fh, sizeof(*fh));
-        op_data.op_ioepoch = ioepoch;
-        op_data.op_flags |= MF_SOM_CHANGE;
-
-        rc = llu_md_setattr(inode, &op_data, &mod);
-        RETURN(rc);
-}
-
-int llu_md_close(struct obd_export *md_exp, struct inode *inode)
->>>>>>> 7df8d1be
 {
         struct llu_inode_info *lli = llu_i2info(inode);
         struct intnl_stat *st = llu_i2stat(inode);
@@ -387,7 +342,6 @@
                                        &fd->fd_cwlockh);
         }
 
-<<<<<<< HEAD
         obdo.o_id = st->st_ino;
         obdo.o_valid = OBD_MD_FLID;
         valid = OBD_MD_FLTYPE | OBD_MD_FLMODE | OBD_MD_FLSIZE |OBD_MD_FLBLOCKS |
@@ -400,30 +354,6 @@
         if (0 /* ll_is_inode_dirty(inode) */) {
                 obdo.o_flags = MDS_BFLAG_UNCOMMITTED_WRITES;
                 obdo.o_valid |= OBD_MD_FLFLAGS;
-=======
-        op_data.op_attr.ia_valid = ATTR_MODE | ATTR_ATIME_SET |
-                                ATTR_MTIME_SET | ATTR_CTIME_SET;
-
-        if (fd->fd_flags & FMODE_WRITE) {
-                struct llu_sb_info *sbi = llu_i2sbi(inode);
-                if (!(sbi->ll_lco.lco_flags & OBD_CONNECT_SOM) ||
-                    !S_ISREG(llu_i2stat(inode)->st_mode)) {
-                        op_data.op_attr.ia_valid |= ATTR_SIZE | ATTR_BLOCKS;
-                } else {
-                        /* Inode cannot be dirty. Close the epoch. */
-                        op_data.op_flags |= MF_EPOCH_CLOSE;
-                        /* XXX: Send CHANGE flag only if Size-on-MDS inode attributes
-                         * are really changed.  */
-                        op_data.op_flags |= MF_SOM_CHANGE;
-
-                        /* Pack Size-on-MDS attributes if we are in IO epoch and
-                         * attributes are valid. */
-                        LASSERT(!(lli->lli_flags & LLIF_MDS_SIZE_LOCK));
-                        if (!cl_local_size(inode))
-                                op_data.op_attr.ia_valid |=
-                                        OBD_MD_FLSIZE | OBD_MD_FLBLOCKS;
-                }
->>>>>>> 7df8d1be
         }
         data.fid1 = lli->lli_fid;
         rc = mdc_close(mdc_exp, &data, &obdo, och, &req);
@@ -533,4 +463,105 @@
                 RETURN(-EINVAL);
 
         RETURN(off);
+}
+
+/* this isn't where truncate starts.  roughly:
+ * llu_iop_{open,setattr}->llu_setattr_raw->llu_vmtruncate->llu_truncate
+ * we grab the lock back in setattr_raw to avoid races. */
+static void llu_truncate(struct inode *inode, obd_flag flags)
+{
+        struct llu_inode_info *lli = llu_i2info(inode);
+        struct intnl_stat *st = llu_i2stat(inode);
+        struct obd_info oinfo = { { { 0 } } };
+        struct obdo oa = { 0 };
+        obd_valid valid;
+        int rc;
+        ENTRY;
+        CDEBUG(D_VFSTRACE, "VFS Op:inode=%llu/%lu(%p) to %llu\n",
+               (long long)st->st_ino, lli->lli_st_generation, inode,
+               (long long)st->st_size);
+
+        if (!lli->lli_smd) {
+                CDEBUG(D_INODE, "truncate on inode %llu with no objects\n",
+                       (long long)st->st_ino);
+                EXIT;
+                return;
+        }
+
+        oinfo.oi_md = lli->lli_smd;
+        oinfo.oi_policy.l_extent.start = st->st_size;
+        oinfo.oi_policy.l_extent.end = OBD_OBJECT_EOF;
+        oinfo.oi_oa = &oa;
+        oa.o_id = lli->lli_smd->lsm_object_id;
+        oa.o_valid = OBD_MD_FLID | OBD_MD_FLFLAGS;
+        oa.o_flags = flags; /* We don't actually want to copy inode flags */
+ 
+        valid = OBD_MD_FLTYPE | OBD_MD_FLMODE | OBD_MD_FLATIME;
+        if (flags & OBD_FL_TRUNCLOCK) {
+                /* lockless truncate
+                 *
+                 * 1. do not use inode's timestamps because concurrent
+                 * stat might fill the inode with out-of-date times,
+                 * send current instead
+                 *
+                 * 2.do no update lsm, as long as stat (via
+                 * llu_glimpse_size) will bring attributes from osts
+                 * anyway */
+                oa.o_mtime = oa.o_ctime = CURRENT_TIME;
+                oa.o_valid |= OBD_MD_FLMTIME | OBD_MD_FLCTIME;
+        } else {
+                /* truncate under locks
+                 *
+                 * 1. update inode's mtime and ctime as long as
+                 * concurrent stat (via llu_glimpse_size) might bring
+                 * out-of-date ones
+                 *
+                 * 2. update lsm so that next stat (via
+                 * llu_glimpse_size) could get correct values in lsm */
+                struct ost_lvb xtimes;
+
+                lov_stripe_lock(lli->lli_smd);
+                st->st_mtime = st->st_ctime = CURRENT_TIME;
+                xtimes.lvb_mtime = st->st_mtime;
+                xtimes.lvb_ctime = st->st_ctime;
+                obd_update_lvb(llu_i2obdexp(inode), lli->lli_smd, &xtimes,
+                               OBD_MD_FLMTIME | OBD_MD_FLCTIME);
+                lov_stripe_unlock(lli->lli_smd);
+
+                valid |= OBD_MD_FLMTIME | OBD_MD_FLCTIME;
+        }
+        obdo_from_inode(&oa, inode, valid);
+
+        obd_adjust_kms(llu_i2obdexp(inode), lli->lli_smd, st->st_size, 1);
+
+        CDEBUG(D_INFO, "calling punch for "LPX64" (all bytes after %Lu)\n",
+               oa.o_id, (long long)st->st_size);
+
+        /* truncate == punch from new size to absolute end of file */
+        rc = obd_punch_rqset(llu_i2obdexp(inode), &oinfo, NULL);
+        if (rc)
+                CERROR("obd_truncate fails (%d) ino %llu\n",
+                       rc, (long long)st->st_ino);
+        else
+                obdo_to_inode(inode, &oa, OBD_MD_FLSIZE | OBD_MD_FLBLOCKS |
+                                          OBD_MD_FLATIME | OBD_MD_FLMTIME |
+                                          OBD_MD_FLCTIME);
+
+        EXIT;
+        return;
+} /* llu_truncate */
+
+int llu_vmtruncate(struct inode * inode, loff_t offset, obd_flag flags)
+{
+        llu_i2stat(inode)->st_size = offset;
+
+        /*
+         * llu_truncate() is only called from this
+         * point. llu_vmtruncate/llu_truncate split exists to mimic the
+         * structure of Linux VFS truncate code path.
+         */
+
+        llu_truncate(inode, flags);
+
+        return 0;
 }