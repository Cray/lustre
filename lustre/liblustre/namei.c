/* -*- mode: c; c-basic-offset: 8; indent-tabs-mode: nil; -*-
 * vim:expandtab:shiftwidth=8:tabstop=8:
 *
 * GPL HEADER START
 *
 * DO NOT ALTER OR REMOVE COPYRIGHT NOTICES OR THIS FILE HEADER.
 *
 * This program is free software; you can redistribute it and/or modify
 * it under the terms of the GNU General Public License version 2 only,
 * as published by the Free Software Foundation.
 *
 * This program is distributed in the hope that it will be useful, but
 * WITHOUT ANY WARRANTY; without even the implied warranty of
 * MERCHANTABILITY or FITNESS FOR A PARTICULAR PURPOSE.  See the GNU
 * General Public License version 2 for more details (a copy is included
 * in the LICENSE file that accompanied this code).
 *
 * You should have received a copy of the GNU General Public License
 * version 2 along with this program; If not, see
 * http://www.sun.com/software/products/lustre/docs/GPLv2.pdf
 *
 * Please contact Sun Microsystems, Inc., 4150 Network Circle, Santa Clara,
 * CA 95054 USA or visit www.sun.com if you need additional information or
 * have any questions.
 *
 * GPL HEADER END
 */
/*
 * Copyright  2008 Sun Microsystems, Inc. All rights reserved
 * Use is subject to license terms.
 */
/*
 * This file is part of Lustre, http://www.lustre.org/
 * Lustre is a trademark of Sun Microsystems, Inc.
 *
 * lustre/liblustre/namei.c
 *
 * Lustre Light name resolution
 */

#define DEBUG_SUBSYSTEM S_LLITE

#include <stdlib.h>
#include <string.h>
#include <assert.h>
#include <time.h>
#include <sys/types.h>
#include <sys/stat.h>
#include <fcntl.h>
#include <sys/queue.h>

#include <sysio.h>
#ifdef HAVE_XTIO_H
#include <xtio.h>
#endif
#include <fs.h>
#include <mount.h>
#include <inode.h>
#ifdef HAVE_FILE_H
#include <file.h>
#endif

#undef LIST_HEAD

#include "llite_lib.h"

void ll_intent_drop_lock(struct lookup_intent *it)
{
        struct lustre_handle *handle;

        if (it->it_op && it->d.lustre.it_lock_mode) {
                handle = (struct lustre_handle *)&it->d.lustre.it_lock_handle;
                CDEBUG(D_DLMTRACE, "releasing lock with cookie "LPX64
                       " from it %p\n", handle->cookie, it);
                ldlm_lock_decref(handle, it->d.lustre.it_lock_mode);

                /* bug 494: intent_release may be called multiple times, from
                 * this thread and we don't want to double-decref this lock */
                it->d.lustre.it_lock_mode = 0;
        }
}

void ll_intent_release(struct lookup_intent *it)
{
        ENTRY;

        ll_intent_drop_lock(it);
        it->it_magic = 0;
        it->it_op_release = 0;
        it->d.lustre.it_disposition = 0;
        it->d.lustre.it_data = NULL;
        EXIT;
}

#if 0
/*
 * remove the stale inode from pnode
 */
void unhook_stale_inode(struct pnode *pno)
{
        struct inode *inode = pno->p_base->pb_ino;
        ENTRY;

        LASSERT(inode);
        LASSERT(llu_i2info(inode)->lli_stale_flag);

        pno->p_base->pb_ino = NULL;
        I_RELE(inode);

        if (!llu_i2info(inode)->lli_open_count) {
                CDEBUG(D_INODE, "unhook inode %p (ino %lu) from pno %p\n",
                                inode, llu_i2info(inode)->lli_st_ino, pno);
                if (!inode->i_ref)
                        _sysio_i_gone(inode);
        }

        EXIT;
        return;
}
#endif

void llu_lookup_finish_locks(struct lookup_intent *it, struct pnode *pnode)
{
        struct inode *inode;
        LASSERT(it);
        LASSERT(pnode);

        inode = pnode->p_base->pb_ino;
        if (it->d.lustre.it_lock_mode && inode != NULL) {
                CDEBUG(D_DLMTRACE, "setting l_data to inode %p (%llu/%lu)\n",
                       inode, (long long)llu_i2stat(inode)->st_ino,
                       llu_i2info(inode)->lli_st_generation);
<<<<<<< HEAD
                mdc_set_lock_data(&it->d.lustre.it_lock_handle, inode, NULL);
=======
                mdc_set_lock_data(&it->d.lustre.it_lock_handle, inode);
>>>>>>> d5360e75
        }

        /* drop lookup/getattr locks */
        if (it->it_op == IT_LOOKUP || it->it_op == IT_GETATTR)
                ll_intent_release(it);

}

static inline void llu_invalidate_inode_pages(struct inode * inode)
{
        /* do nothing */
}

int llu_mdc_blocking_ast(struct ldlm_lock *lock,
                         struct ldlm_lock_desc *desc,
                         void *data, int flag)
{
        int rc;
        struct lustre_handle lockh;
        ENTRY;


        switch (flag) {
        case LDLM_CB_BLOCKING:
                ldlm_lock2handle(lock, &lockh);
                rc = ldlm_cli_cancel(&lockh);
                if (rc < 0) {
                        CDEBUG(D_INODE, "ldlm_cli_cancel: %d\n", rc);
                        RETURN(rc);
                }
                break;
        case LDLM_CB_CANCELING: {
                struct inode *inode = llu_inode_from_lock(lock);
                struct llu_inode_info *lli;
                struct intnl_stat *st;
                __u64 bits = lock->l_policy_data.l_inodebits.bits;

                /* Invalidate all dentries associated with this inode */
                if (inode == NULL)
                        break;

                lli =  llu_i2info(inode);
                st = llu_i2stat(inode);

                if (bits & MDS_INODELOCK_UPDATE)
                        clear_bit(LLI_F_HAVE_MDS_SIZE_LOCK, &lli->lli_flags);

                if (lock->l_resource->lr_name.name[0] != st->st_ino ||
                    lock->l_resource->lr_name.name[1] !=lli->lli_st_generation){
                        LDLM_ERROR(lock, "data mismatch with ino %llu/%lu",
                                  (long long)st->st_ino,lli->lli_st_generation);
                }
                if (S_ISDIR(st->st_mode) &&
                    (bits & MDS_INODELOCK_UPDATE)) {
                        CDEBUG(D_INODE, "invalidating inode %llu\n",
                               (long long)st->st_ino);

                        llu_invalidate_inode_pages(inode);
                }

/*
                if (inode->i_sb->s_root &&
                    inode != inode->i_sb->s_root->d_inode)
                        ll_unhash_aliases(inode);
*/
                I_RELE(inode);
                break;
        }
        default:
                LBUG();
        }

        RETURN(0);
}

static int pnode_revalidate_finish(struct ptlrpc_request *req,
                                   int offset,
                                   struct lookup_intent *it,
                                   struct pnode *pnode)
{
        struct inode *inode = pnode->p_base->pb_ino;
        struct lustre_md md;
        int rc = 0;
        ENTRY;

        LASSERT(inode);

        if (!req)
                RETURN(0);

        if (it_disposition(it, DISP_LOOKUP_NEG))
                RETURN(-ENOENT);

        rc = mdc_req2lustre_md(req, offset, llu_i2sbi(inode)->ll_osc_exp, &md);
        if (rc)
                RETURN(rc);

        llu_update_inode(inode, md.body, md.lsm);

        RETURN(rc);
}

static int llu_pb_revalidate(struct pnode *pnode, int flags,
                             struct lookup_intent *it)
{
        struct pnode_base *pb = pnode->p_base;
        struct it_cb_data icbd;
        struct mdc_op_data op_data;
        struct ptlrpc_request *req = NULL;
        struct lookup_intent lookup_it = { .it_op = IT_LOOKUP };
        struct obd_export *exp;
        int rc;
        ENTRY;

        CDEBUG(D_VFSTRACE, "VFS Op:name=%.*s,intent=%x\n",
               (int)pb->pb_name.len, pb->pb_name.name, it ? it->it_op : 0);

        /* We don't want to cache negative dentries, so return 0 immediately.
         * We believe that this is safe, that negative dentries cannot be
         * pinned by someone else */
        if (pb->pb_ino == NULL) {
                CDEBUG(D_INODE, "negative pb\n");
                RETURN(0);
        }

        /* This is due to bad interaction with libsysio. remove this when we
         * switched to libbsdio XXX
         */
        {
                struct llu_inode_info *lli = llu_i2info(pb->pb_ino);
                struct intnl_stat *st = llu_i2stat(pb->pb_ino);
                if (lli->lli_it) {
                        CDEBUG(D_INODE, "inode %llu still have intent "
                                        "%p(opc 0x%x), release it\n",
                                        (long long) st->st_ino, lli->lli_it,
                                        lli->lli_it->it_op);
                        ll_intent_release(lli->lli_it);
                        OBD_FREE(lli->lli_it, sizeof(*lli->lli_it));
                        lli->lli_it = NULL;
                }
        }

        exp = llu_i2mdcexp(pb->pb_ino);
        icbd.icbd_parent = pnode->p_parent->p_base->pb_ino;
        icbd.icbd_child = pnode;

        if (!it) {
                it = &lookup_it;
                it->it_op_release = ll_intent_release;
        }

        llu_prepare_mdc_op_data(&op_data, pnode->p_parent->p_base->pb_ino,
                                pb->pb_ino, pb->pb_name.name,pb->pb_name.len,0);

        rc = mdc_intent_lock(exp, &op_data, NULL, 0, it, flags,
                             &req, llu_mdc_blocking_ast,
                             LDLM_FL_CANCEL_ON_BLOCK);
        /* If req is NULL, then mdc_intent_lock only tried to do a lock match;
         * if all was well, it will return 1 if it found locks, 0 otherwise. */
        if (req == NULL && rc >= 0)
                GOTO(out, rc);

        if (rc < 0)
                GOTO(out, rc = 0);

        rc = pnode_revalidate_finish(req, DLM_REPLY_REC_OFF, it, pnode);
        if (rc != 0) {
                ll_intent_release(it);
                GOTO(out, rc = 0);
        }
        rc = 1;

        /* Note: ll_intent_lock may cause a callback, check this! */

        if (it->it_op & IT_OPEN)
                LL_SAVE_INTENT(pb->pb_ino, it);

 out:
        if (req && rc == 1)
                ptlrpc_req_finished(req);
        if (rc == 0) {
                LASSERT(pb->pb_ino);
                I_RELE(pb->pb_ino);
                pb->pb_ino = NULL;
        } else {
                llu_lookup_finish_locks(it, pnode);
        }
        RETURN(rc);
}

static int lookup_it_finish(struct ptlrpc_request *request, int offset,
                            struct lookup_intent *it, void *data)
{
        struct it_cb_data *icbd = data;
        struct pnode *child = icbd->icbd_child;
        struct inode *parent = icbd->icbd_parent;
        struct llu_sb_info *sbi = llu_i2sbi(parent);
        struct inode *inode = NULL;
        int rc;

        /* libsysio require us generate inode right away if success.
         * so if mds created new inode for us we need make sure it
         * succeeded. thus for any error we can't delay to the
         * llu_file_open() time. */
        if (it_disposition(it, DISP_OPEN_CREATE) &&
            it_open_error(DISP_OPEN_CREATE, it)) {
                CDEBUG(D_INODE, "detect mds create error\n");
                return it_open_error(DISP_OPEN_CREATE, it);
        }
        if (it_disposition(it, DISP_OPEN_OPEN) &&
            it_open_error(DISP_OPEN_OPEN, it)) {
                CDEBUG(D_INODE, "detect mds open error\n");
                /* undo which did by mdc_intent_lock */
                if (it_disposition(it, DISP_OPEN_CREATE) &&
                    !it_open_error(DISP_OPEN_CREATE, it)) {
                        LASSERT(request);
                        LASSERT(atomic_read(&request->rq_refcount) > 1);
                        CDEBUG(D_INODE, "dec a ref of req %p\n", request);
                        ptlrpc_req_finished(request);
                }
                return it_open_error(DISP_OPEN_OPEN, it);
        }

        /* NB 1 request reference will be taken away by ll_intent_lock()
         * when I return
         */
        if (!it_disposition(it, DISP_LOOKUP_NEG) || (it->it_op & IT_CREAT)) {
                struct lustre_md md;
                struct llu_inode_info *lli;
                struct intnl_stat *st;
                ENTRY;

                if (it_disposition(it, DISP_OPEN_CREATE))
                        ptlrpc_req_finished(request);

                rc = mdc_req2lustre_md(request, offset, sbi->ll_osc_exp, &md);
                if (rc)
                        RETURN(rc);

                inode = llu_iget(parent->i_fs, &md);
                if (!inode || IS_ERR(inode)) {
                        /* free the lsm if we allocated one above */
                        if (md.lsm != NULL)
                                obd_free_memmd(sbi->ll_osc_exp, &md.lsm);
                        RETURN(inode ? PTR_ERR(inode) : -ENOMEM);
                } else if (md.lsm != NULL &&
                           llu_i2info(inode)->lli_smd != md.lsm) {
                        obd_free_memmd(sbi->ll_osc_exp, &md.lsm);
                }

                lli = llu_i2info(inode);
                st = llu_i2stat(inode);

                /* If this is a stat, get the authoritative file size */
                if (it->it_op == IT_GETATTR && S_ISREG(st->st_mode) &&
                    lli->lli_smd != NULL) {
                        struct lov_stripe_md *lsm = lli->lli_smd;
                        ldlm_error_t rc;

                        LASSERT(lsm->lsm_object_id != 0);

                        /* bug 2334: drop MDS lock before acquiring OST lock */
                        ll_intent_drop_lock(it);

                        rc = llu_glimpse_size(inode);
                        if (rc) {
                                I_RELE(inode);
                                RETURN(rc);
                        }
                }
        } else {
                ENTRY;
        }

        /* intent will be further used in cases of open()/getattr() */
        if (inode && (it->it_op & IT_OPEN))
                LL_SAVE_INTENT(inode, it);

        child->p_base->pb_ino = inode;

        RETURN(0);
}

struct inode *llu_inode_from_lock(struct ldlm_lock *lock)
{
        struct inode *inode;
        lock_res_and_lock(lock);

        if (lock->l_ast_data) {
                inode = (struct inode *)lock->l_ast_data;
                I_REF(inode);
        } else
                inode = NULL;

        unlock_res_and_lock(lock);
        return inode;
}

static int llu_lookup_it(struct inode *parent, struct pnode *pnode,
                         struct lookup_intent *it, int flags)
{
        struct mdc_op_data op_data;
        struct it_cb_data icbd;
        struct ptlrpc_request *req = NULL;
        struct lookup_intent lookup_it = { .it_op = IT_LOOKUP };
        int rc;
        ENTRY;

        if (pnode->p_base->pb_name.len > EXT2_NAME_LEN)
                RETURN(-ENAMETOOLONG);

        if (!it) {
                it = &lookup_it;
                it->it_op_release = ll_intent_release;
        }

        icbd.icbd_child = pnode;
        icbd.icbd_parent = parent;

        llu_prepare_mdc_op_data(&op_data, parent, NULL,
                                pnode->p_base->pb_name.name,
                                pnode->p_base->pb_name.len, flags);

        rc = mdc_intent_lock(llu_i2mdcexp(parent), &op_data, NULL, 0, it,
                             flags, &req, llu_mdc_blocking_ast,
                             LDLM_FL_CANCEL_ON_BLOCK);
        if (rc < 0)
                GOTO(out, rc);

        rc = lookup_it_finish(req, DLM_REPLY_REC_OFF, it, &icbd);
        if (rc != 0) {
                ll_intent_release(it);
                GOTO(out, rc);
        }

        llu_lookup_finish_locks(it, pnode);

 out:
        if (req)
                ptlrpc_req_finished(req);
        return rc;
}

static struct lookup_intent*
translate_lookup_intent(struct intent *intent, const char *path)
{
        struct lookup_intent *it;
        int fmode;

        /* libsysio trick */
        if (!intent || path) {
                CDEBUG(D_VFSTRACE, "not intent needed\n");
                return NULL;
        }

        OBD_ALLOC(it, sizeof(*it));
        LASSERT(it);

        memset(it, 0, sizeof(*it));

        /* libsysio will assign intent like following:
         * NOTE: INT_CREAT has include INT_UPDPARENT
         *
         * open: INT_OPEN [| INT_CREAT]
         * mkdir: INT_CREAT
         * symlink: INT_CREAT
         * unlink: INT_UPDPARENT
         * rmdir: INT_UPDPARENT
         * mknod: INT_CREAT
         * stat: INT_GETATTR
         * setattr: NULL
         *
         * following logic is adjusted for libsysio
         */

        it->it_flags = intent->int_arg2 ? *((int*)intent->int_arg2) : 0;

        if (intent->int_opmask & INT_OPEN) {
                it->it_op |= IT_OPEN;

                /* convert access mode from O_ to FMODE_ */
                if (it->it_flags & O_WRONLY)
                        fmode = FMODE_WRITE;
                else if (it->it_flags & O_RDWR)
                        fmode = FMODE_READ | FMODE_WRITE;
                else
                        fmode = FMODE_READ;
                it->it_flags &= ~O_ACCMODE;
                it->it_flags |= fmode;
        }

        /* XXX libsysio has strange code on intent handling,
         * more check later */
        if (it->it_flags & O_CREAT) {
                it->it_op |= IT_CREAT;
                it->it_create_mode = *((int*)intent->int_arg1);
                /* bug 7278: libsysio hack. For O_EXCL, libsysio depends on
                   this lookup to return negative result, but then there is no
                   way to find out original intent in ll_iop_open(). So we just
                   clear O_EXCL from libsysio flags here to avoid checking
                   for negative result. O_EXCL will be enforced by MDS. */
                *((int*)intent->int_arg2) &= ~O_EXCL;
        }

        if (intent->int_opmask & INT_GETATTR)
                it->it_op |= IT_GETATTR;

        LASSERT(!(intent->int_opmask & INT_SETATTR));

        /* libsysio is different to linux vfs when doing unlink/rmdir,
         * INT_UPDPARENT was passed down during name resolution. Here
         * we treat it as normal lookup, later unlink()/rmdir() will
         * do the actual work */

        /* conform to kernel code, if only IT_LOOKUP was set, don't
         * pass down it */
        if (!it->it_op || it->it_op == IT_LOOKUP) {
                OBD_FREE(it, sizeof(*it));
                it = NULL;
        }
        if (it)
                it->it_op_release = ll_intent_release;

        CDEBUG(D_VFSTRACE, "final intent 0x%x\n", it ? it->it_op : 0);
        return it;
}

int llu_iop_lookup(struct pnode *pnode,
                   struct inode **inop,
                   struct intent *intnt,
                   const char *path)
{
        struct lookup_intent *it;
        int rc;
        ENTRY;

        liblustre_wait_event(0);

        *inop = NULL;

        /* the mount root inode have no name, so don't call
         * remote in this case. but probably we need revalidate
         * it here? FIXME */
        if (pnode->p_mount->mnt_root == pnode) {
                struct inode *i = pnode->p_base->pb_ino;
                *inop = i;
                RETURN(0);
        }

        if (!pnode->p_base->pb_name.len)
                RETURN(-EINVAL);

        it = translate_lookup_intent(intnt, path);

        /* param flags is not used, let it be 0 */
        if (llu_pb_revalidate(pnode, 0, it)) {
                LASSERT(pnode->p_base->pb_ino);
                *inop = pnode->p_base->pb_ino;
                GOTO(out, rc = 0);
        }

        rc = llu_lookup_it(pnode->p_parent->p_base->pb_ino, pnode, it, 0);
        if (!rc) {
                if (!pnode->p_base->pb_ino)
                        rc = -ENOENT;
                else
                        *inop = pnode->p_base->pb_ino;
        }

out:
        if (it)
                OBD_FREE(it, sizeof(*it));
        liblustre_wait_event(0);
        RETURN(rc);
}<|MERGE_RESOLUTION|>--- conflicted
+++ resolved
@@ -130,11 +130,7 @@
                 CDEBUG(D_DLMTRACE, "setting l_data to inode %p (%llu/%lu)\n",
                        inode, (long long)llu_i2stat(inode)->st_ino,
                        llu_i2info(inode)->lli_st_generation);
-<<<<<<< HEAD
-                mdc_set_lock_data(&it->d.lustre.it_lock_handle, inode, NULL);
-=======
                 mdc_set_lock_data(&it->d.lustre.it_lock_handle, inode);
->>>>>>> d5360e75
         }
 
         /* drop lookup/getattr locks */
