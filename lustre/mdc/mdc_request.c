/* -*- mode: c; c-basic-offset: 8; indent-tabs-mode: nil; -*-
 * vim:expandtab:shiftwidth=8:tabstop=8:
 *
 * GPL HEADER START
 *
 * DO NOT ALTER OR REMOVE COPYRIGHT NOTICES OR THIS FILE HEADER.
 *
 * This program is free software; you can redistribute it and/or modify
 * it under the terms of the GNU General Public License version 2 only,
 * as published by the Free Software Foundation.
 *
 * This program is distributed in the hope that it will be useful, but
 * WITHOUT ANY WARRANTY; without even the implied warranty of
 * MERCHANTABILITY or FITNESS FOR A PARTICULAR PURPOSE.  See the GNU
 * General Public License version 2 for more details (a copy is included
 * in the LICENSE file that accompanied this code).
 *
 * You should have received a copy of the GNU General Public License
 * version 2 along with this program; If not, see
 * http://www.sun.com/software/products/lustre/docs/GPLv2.pdf
 *
 * Please contact Sun Microsystems, Inc., 4150 Network Circle, Santa Clara,
 * CA 95054 USA or visit www.sun.com if you need additional information or
 * have any questions.
 *
 * GPL HEADER END
 */
/*
 * Copyright  2008 Sun Microsystems, Inc. All rights reserved
 * Use is subject to license terms.
 */
/*
 * This file is part of Lustre, http://www.lustre.org/
 * Lustre is a trademark of Sun Microsystems, Inc.
 */

#ifndef EXPORT_SYMTAB
# define EXPORT_SYMTAB
#endif
#define DEBUG_SUBSYSTEM S_MDC

#ifdef __KERNEL__
# include <linux/module.h>
# include <linux/pagemap.h>
# include <linux/miscdevice.h>
# include <linux/init.h>
#else
# include <liblustre.h>
#endif

#include <obd_class.h>
#include <lustre_dlm.h>
#include <lprocfs_status.h>
#include <lustre_param.h>
#include "mdc_internal.h"

static quota_interface_t *quota_interface;

#define REQUEST_MINOR 244

static quota_interface_t *quota_interface;
extern quota_interface_t mdc_quota_interface;

static int mdc_cleanup(struct obd_device *obd);

extern int mds_queue_req(struct ptlrpc_request *);
/* Helper that implements most of mdc_getstatus and signal_completed_replay. */
/* XXX this should become mdc_get_info("key"), sending MDS_GET_INFO RPC */
static int send_getstatus(struct obd_export *exp, struct ll_fid *rootfid,
                          int level, int msg_flags)
{
        struct ptlrpc_request *req;
        struct mds_body *body;
        __u32 size[3] = { sizeof(struct ptlrpc_body),
                          sizeof(struct mdt_body),
                          sizeof(struct lustre_capa) };
        int rc;
        ENTRY;

        req = ptlrpc_prep_req(class_exp2cliimp(exp), LUSTRE_MDS_VERSION, MDS_GETSTATUS, 2, size,
                              NULL);
        if (!req)
                GOTO(out, rc = -ENOMEM);

        req->rq_export = class_export_get(exp);
        req->rq_send_state = level;
        ptlrpc_req_set_repsize(req, 3, size);

        mdc_pack_req_body(req, REQ_REC_OFF, 0, NULL, 0, 0);
        lustre_msg_add_flags(req->rq_reqmsg, msg_flags);
        rc = ptlrpc_queue_wait(req);

        if (!rc) {
                body = lustre_swab_repbuf(req, REPLY_REC_OFF, sizeof(*body),
                                          lustre_swab_mds_body);
                if (body == NULL) {
                        CERROR ("Can't extract mds_body\n");
                        GOTO (out, rc = -EPROTO);
                }

                memcpy(rootfid, &body->fid1, sizeof(*rootfid));

                CDEBUG(D_NET, "root ino="LPU64", last_committed="LPU64
                       ", last_xid="LPU64"\n",
                       rootfid->id,
                       lustre_msg_get_last_committed(req->rq_repmsg),
                       lustre_msg_get_last_xid(req->rq_repmsg));
        }

        EXIT;
 out:
        ptlrpc_req_finished(req);
        return rc;
}

<<<<<<< HEAD
/* This should be mdc_get_info("ROOT") */
=======
/* This should be mdc_get_info("rootfid") */
>>>>>>> d5360e75
int mdc_getstatus(struct obd_export *exp, struct ll_fid *rootfid)
{
        return send_getstatus(exp, rootfid, LUSTRE_IMP_FULL, 0);
}

static
int mdc_getattr_common(struct obd_export *exp, unsigned int ea_size,
                       unsigned int acl_size, struct ptlrpc_request *req)
{
        struct obd_device *obddev = class_exp2obd(exp);
        struct mds_body *body;
        void *eadata;
        __u32 size[6] = { sizeof(struct ptlrpc_body),
                          sizeof(struct mdt_body) };
        int bufcount = 2, rc;
        ENTRY;

        /* request message already built */
        if (ea_size != 0) {
                size[bufcount++] = ea_size;
                CDEBUG(D_INODE, "reserved %u bytes for MD/symlink in packet\n",
                       ea_size);
        }
        if (acl_size) {
                size[bufcount++] = acl_size;
                CDEBUG(D_INODE, "reserved %u bytes for ACL\n", acl_size);
<<<<<<< HEAD
        }

        if (mdc_exp_is_2_0_server(exp)) {
                bufcount = 6;
        }

        ptlrpc_req_set_repsize(req, bufcount, size);

        mdc_enter_request(&obddev->u.cli);
        rc = ptlrpc_queue_wait(req);
        mdc_exit_request(&obddev->u.cli);
        if (rc != 0)
                RETURN (rc);

        body = lustre_swab_repbuf(req, REPLY_REC_OFF, sizeof(*body),
                                  lustre_swab_mds_body);
        if (body == NULL) {
                CERROR ("Can't unpack mds_body\n");
                RETURN (-EPROTO);
        }

        CDEBUG(D_NET, "mode: %o\n", body->mode);

        lustre_set_rep_swabbed(req, REPLY_REC_OFF + 1);
        mdc_update_max_ea_from_body(exp, body);

=======
        }

        if (mdc_exp_is_2_0_server(exp)) {
                bufcount = 6;
        }

        ptlrpc_req_set_repsize(req, bufcount, size);

        mdc_enter_request(&obddev->u.cli);
        rc = ptlrpc_queue_wait(req);
        mdc_exit_request(&obddev->u.cli);
        if (rc != 0)
                RETURN (rc);

        body = lustre_swab_repbuf(req, REPLY_REC_OFF, sizeof(*body),
                                  lustre_swab_mds_body);
        if (body == NULL) {
                CERROR ("Can't unpack mds_body\n");
                RETURN (-EPROTO);
        }

        CDEBUG(D_NET, "mode: %o\n", body->mode);

        lustre_set_rep_swabbed(req, REPLY_REC_OFF + 1);
>>>>>>> d5360e75
        if (body->eadatasize != 0) {
                /* reply indicates presence of eadata; check it's there... */
                eadata = lustre_msg_buf(req->rq_repmsg, REPLY_REC_OFF + 1,
                                        body->eadatasize);
                if (eadata == NULL) {
                        CERROR ("Missing/short eadata\n");
                        RETURN (-EPROTO);
                }
        }

        RETURN (0);
}

int mdc_getattr(struct obd_export *exp, struct ll_fid *fid,
                obd_valid valid, unsigned int ea_size,
                struct ptlrpc_request **request)
{
        struct ptlrpc_request *req;
        __u32 size[2] = { sizeof(struct ptlrpc_body),
                          sizeof(struct mdt_body) };
        int acl_size = 0, rc;
        ENTRY;

        /* XXX do we need to make another request here?  We just did a getattr
         *     to do the lookup in the first place.
         */
        req = ptlrpc_prep_req(class_exp2cliimp(exp), LUSTRE_MDS_VERSION,
                              MDS_GETATTR, 2, size, NULL);
        if (!req)
                GOTO(out, rc = -ENOMEM);

        req->rq_export = class_export_get(exp);
        mdc_pack_req_body(req, REQ_REC_OFF, valid, fid, ea_size,
                          MDS_BFLAG_EXT_FLAGS/*request "new" flags(bug 9486)*/);

        /* currently only root inode will call us with FLACL */
        if (valid & OBD_MD_FLACL)
                acl_size = LUSTRE_POSIX_ACL_MAX_SIZE;

        rc = mdc_getattr_common(exp, ea_size, acl_size, req);
        if (rc != 0) {
                ptlrpc_req_finished (req);
                req = NULL;
        }
 out:
        *request = req;
        RETURN (rc);
}

int mdc_getattr_name(struct obd_export *exp, struct ll_fid *fid,
                     const char *filename, int namelen, unsigned long valid,
                     unsigned int ea_size, struct ptlrpc_request **request)
{
        struct ptlrpc_request *req;
        __u32 size[4] = { [MSG_PTLRPC_BODY_OFF] = sizeof(struct ptlrpc_body),
                          [REQ_REC_OFF] = sizeof(struct mdt_body),
                          [REQ_REC_OFF + 1] = namelen };
        int rc;
        int bufcount = 3;
        int nameoffset = REQ_REC_OFF + 1;
        ENTRY;

        if (mdc_exp_is_2_0_server(exp)) {
                size[REQ_REC_OFF + 1] = 0;
                size[REQ_REC_OFF + 2] = namelen;
                bufcount ++;
                nameoffset ++;
        }

        req = ptlrpc_prep_req(class_exp2cliimp(exp), LUSTRE_MDS_VERSION,
                              MDS_GETATTR_NAME, bufcount, size, NULL);
        if (!req)
                GOTO(out, rc = -ENOMEM);

        req->rq_export = class_export_get(exp);
        mdc_pack_req_body(req, REQ_REC_OFF, valid, fid, ea_size,
                          MDS_BFLAG_EXT_FLAGS/*request "new" flags(bug 9486)*/);

        LASSERT(strnlen(filename, namelen) == namelen - 1);
        memcpy(lustre_msg_buf(req->rq_reqmsg, nameoffset, namelen),
               filename, namelen);

        rc = mdc_getattr_common(exp, ea_size, 0, req);
        if (rc != 0) {
                ptlrpc_req_finished (req);
                req = NULL;
        }
 out:
        *request = req;
        RETURN(rc);
}

static
int mdc_xattr_common(struct obd_export *exp, struct ll_fid *fid,
                     int opcode, obd_valid valid, const char *xattr_name,
                     const char *input, int input_size, int output_size,
                     int flags, struct ptlrpc_request **request)
{
        struct obd_device *obddev = class_exp2obd(exp);
        struct ptlrpc_request *req;
        __u32 size[5] = { [MSG_PTLRPC_BODY_OFF] = sizeof(struct ptlrpc_body),
                        [REQ_REC_OFF] = sizeof(struct mdt_body),
                        [REQ_REC_OFF + 1] = 0, /* capa */
                        [REQ_REC_OFF + 2] = 0, /* name */
                        [REQ_REC_OFF + 3] = 0 };
        int rc, xattr_namelen = 0, bufcnt = 2, offset = REQ_REC_OFF + 1;
        void *tmp;
        ENTRY;

        if (mdc_exp_is_2_0_server(exp)) {
                bufcnt++;
                offset++;
                if (opcode == MDS_SETXATTR) {
                        size[REQ_REC_OFF] = sizeof (struct mdt_rec_setxattr);
                        opcode = MDS_REINT;
                }
        }

        if (xattr_name) {
                xattr_namelen = strlen(xattr_name) + 1;
                size[bufcnt++] = xattr_namelen;
        }
        if (input_size) {
                LASSERT(input);
                size[bufcnt++] = input_size;
        }

        req = ptlrpc_prep_req(class_exp2cliimp(exp), LUSTRE_MDS_VERSION,
                              opcode, bufcnt, size, NULL);
        if (!req)
                GOTO(out, rc = -ENOMEM);

        req->rq_export = class_export_get(exp);

        if (opcode == MDS_REINT && mdc_exp_is_2_0_server(exp)) {
                struct mdt_rec_setxattr *rec;
                rec = lustre_msg_buf(req->rq_reqmsg, REQ_REC_OFF,
                                     sizeof(struct mdt_rec_setxattr));
                rec->sx_opcode = REINT_SETXATTR;
<<<<<<< HEAD
                rec->sx_fsuid  = cfs_curproc_fsuid();
                rec->sx_fsgid  = cfs_curproc_fsgid();
=======
                rec->sx_fsuid  = current->fsuid;
                rec->sx_fsgid  = current->fsgid;
>>>>>>> d5360e75
                rec->sx_cap    = cfs_curproc_cap_pack();
                rec->sx_suppgid1 = -1;
                rec->sx_suppgid2 = -1;
                rec->sx_fid    = *((struct lu_fid*)fid);
                rec->sx_valid  = valid;
                rec->sx_size   = output_size;
                rec->sx_flags  = flags;
        } else {
                /* request data */
                mdc_pack_req_body(req, REQ_REC_OFF, valid, fid, output_size, flags);
        }

        if (xattr_name) {
                tmp = lustre_msg_buf(req->rq_reqmsg, offset++, xattr_namelen);
                memcpy(tmp, xattr_name, xattr_namelen);
        }
        if (input_size) {
                tmp = lustre_msg_buf(req->rq_reqmsg, offset++, input_size);
                memcpy(tmp, input, input_size);
        }

        size[REPLY_REC_OFF] = sizeof(struct mdt_body);
        if (mdc_exp_is_2_0_server(exp)) {
                bufcnt = 2;
        } else {
                /* reply buffers */
                if (opcode == MDS_GETXATTR) {
                        bufcnt = 2;
                } else {
                        bufcnt = 1;
                }

        }

        /* we do this even output_size is 0, because server is doing that */
        size[bufcnt++] = output_size;
        ptlrpc_req_set_repsize(req, bufcnt, size);

        /* make rpc */
        if (opcode == MDS_SETXATTR || opcode == MDS_REINT)
                mdc_get_rpc_lock(exp->exp_obd->u.cli.cl_rpc_lock, NULL);
        else
                mdc_enter_request(&obddev->u.cli);

        rc = ptlrpc_queue_wait(req);

        if (opcode == MDS_SETXATTR || opcode == MDS_REINT)
                mdc_put_rpc_lock(exp->exp_obd->u.cli.cl_rpc_lock, NULL);
        else
                mdc_exit_request(&obddev->u.cli);

        if (rc != 0)
                GOTO(err_out, rc);

        if (opcode == MDS_GETXATTR) {
                struct mds_body * body = lustre_swab_repbuf(req, REPLY_REC_OFF,
                                          sizeof(*body),
                                          lustre_swab_mds_body);
                if (body == NULL) {
                        CERROR ("Can't unpack mds_body\n");
                        GOTO(err_out, rc = -EPROTO);
                }
        }
out:
        *request = req;
        RETURN (rc);
err_out:
        ptlrpc_req_finished(req);
        req = NULL;
        goto out;
<<<<<<< HEAD
}

int mdc_setxattr(struct obd_export *exp, struct ll_fid *fid,
                 obd_valid valid, const char *xattr_name,
                 const char *input, int input_size,
                 int output_size, int flags,
                 struct ptlrpc_request **request)
{
        return mdc_xattr_common(exp, fid, MDS_SETXATTR, valid, xattr_name,
                                input, input_size, output_size, flags, request);
}

int mdc_getxattr(struct obd_export *exp, struct ll_fid *fid,
                 obd_valid valid, const char *xattr_name,
                 const char *input, int input_size,
                 int output_size, struct ptlrpc_request **request)
{
        return mdc_xattr_common(exp, fid, MDS_GETXATTR, valid, xattr_name,
                                input, input_size, output_size, 0, request);
}

/* For the fid-less server */
static void mdc_store_inode_generation_18(struct ptlrpc_request *req,
                                          int reqoff, int repoff)
{
        struct mds_rec_create *rec = lustre_msg_buf(req->rq_reqmsg, reqoff,
                                                    sizeof(*rec));
        struct mds_body *body = lustre_msg_buf(req->rq_repmsg, repoff,
                                               sizeof(*body));

        LASSERT (rec != NULL);
        LASSERT (body != NULL);

        memcpy(&rec->cr_replayfid, &body->fid1, sizeof rec->cr_replayfid);
        if (body->fid1.id == 0) {
                DEBUG_REQ(D_ERROR, req, "saving replay request with id = 0 "
                          "gen = %u", body->fid1.generation);
                LBUG();
        }

        DEBUG_REQ(D_INODE, req, "storing generation %u for ino "LPU64,
                  rec->cr_replayfid.generation, rec->cr_replayfid.id);
}

static void mdc_store_inode_generation_20(struct ptlrpc_request *req,
                                          int reqoff, int repoff)
{
        struct mdt_rec_create *rec = lustre_msg_buf(req->rq_reqmsg, reqoff,
                                                    sizeof(*rec));
        struct mdt_body *body = lustre_msg_buf(req->rq_repmsg, repoff,
                                               sizeof(*body));

        LASSERT (rec != NULL);
        LASSERT (body != NULL);

        rec->cr_fid2 = body->fid1;
        rec->cr_ioepoch = body->ioepoch;
        rec->cr_old_handle.cookie = body->handle.cookie;

        if (!fid_is_sane(&body->fid1)) {
                DEBUG_REQ(D_ERROR, req, "saving replay request with"
                          "insane fid");
                LBUG();
        }

        DEBUG_REQ(D_INODE, req, "storing generation %u for ino "LPU64,
                  rec->cr_fid1.f_oid, rec->cr_fid2.f_seq);
}

/* This should be called with both the request and the reply still packed. */
void mdc_store_inode_generation(struct ptlrpc_request *req, int reqoff,
                                int repoff)
{
        if (mdc_req_is_2_0_server(req))
                mdc_store_inode_generation_20(req, reqoff, repoff);
        else
                mdc_store_inode_generation_18(req, reqoff, repoff);
=======
}

int mdc_setxattr(struct obd_export *exp, struct ll_fid *fid,
                 obd_valid valid, const char *xattr_name,
                 const char *input, int input_size,
                 int output_size, int flags,
                 struct ptlrpc_request **request)
{
        return mdc_xattr_common(exp, fid, MDS_SETXATTR, valid, xattr_name,
                                input, input_size, output_size, flags, request);
}

int mdc_getxattr(struct obd_export *exp, struct ll_fid *fid,
                 obd_valid valid, const char *xattr_name,
                 const char *input, int input_size,
                 int output_size, struct ptlrpc_request **request)
{
        return mdc_xattr_common(exp, fid, MDS_GETXATTR, valid, xattr_name,
                                input, input_size, output_size, 0, request);
}

/* This should be called with both the request and the reply still packed. */
void mdc_store_inode_generation(struct ptlrpc_request *req, int reqoff,
                                int repoff)
{
        struct mds_rec_create *rec = lustre_msg_buf(req->rq_reqmsg, reqoff,
                                                    sizeof(*rec));
        struct mds_body *body = lustre_msg_buf(req->rq_repmsg, repoff,
                                               sizeof(*body));

        LASSERT (rec != NULL);
        LASSERT (body != NULL);

        memcpy(&rec->cr_replayfid, &body->fid1, sizeof rec->cr_replayfid);
        if (body->fid1.id == 0) {
                DEBUG_REQ(D_ERROR, req, "saving replay request with id = 0 "
                          "gen = %u", body->fid1.generation);
                LBUG();
        }

        DEBUG_REQ(D_INODE, req, "storing generation %u for ino "LPU64,
                  rec->cr_replayfid.generation, rec->cr_replayfid.id);
>>>>>>> d5360e75
}

#ifdef CONFIG_FS_POSIX_ACL
static
int mdc_unpack_acl(struct obd_export *exp, struct ptlrpc_request *req,
                   struct lustre_md *md, unsigned int offset)
{
        struct mds_body  *body = md->body;
        struct posix_acl *acl;
        void             *buf;
        int               rc;

        if (!body->aclsize)
                return 0;

        buf = lustre_msg_buf(req->rq_repmsg, offset, body->aclsize);
        if (!buf) {
                CERROR("aclsize %u, bufcount %u, bufsize %u\n",
                       body->aclsize, lustre_msg_bufcount(req->rq_repmsg),
                       (lustre_msg_bufcount(req->rq_repmsg) <= offset) ?
                                -1 : lustre_msg_buflen(req->rq_repmsg, offset));
                return -EPROTO;
        }

        acl = posix_acl_from_xattr(buf, body->aclsize);
        if (IS_ERR(acl)) {
                rc = PTR_ERR(acl);
                CERROR("convert xattr to acl: %d\n", rc);
                return rc;
        }

        rc = posix_acl_valid(acl);
        if (rc) {
                CERROR("validate acl: %d\n", rc);
                posix_acl_release(acl);
                return rc;
        }

        md->posix_acl = acl;
        return 0;
}
#else
#define mdc_unpack_acl(exp, req, md, offset) 0
#endif

int mdc_req2lustre_md(struct ptlrpc_request *req, int offset,
                      struct obd_export *exp,
                      struct lustre_md *md)
{
        int rc = 0;
        int iop = mdc_req_is_2_0_server(req);
        ENTRY;

        LASSERT(md);
        memset(md, 0, sizeof(*md));

        md->body = lustre_msg_buf(req->rq_repmsg, offset, sizeof (*md->body));
        LASSERT (md->body != NULL);
        LASSERT(lustre_rep_swabbed(req, offset));
        offset++;

        if (md->body->valid & OBD_MD_FLEASIZE) {
                int lmmsize;
                struct lov_mds_md *lmm;

                if (!S_ISREG(md->body->mode)) {
                        CERROR("OBD_MD_FLEASIZE set, should be a regular file, "
                               "but is not\n");
                        GOTO(err_out, rc = -EPROTO);
                }

                if (md->body->eadatasize == 0) {
                        CERROR ("OBD_MD_FLEASIZE set, but eadatasize 0\n");
                        GOTO(err_out, rc = -EPROTO);
                }
                lmmsize = md->body->eadatasize;
                lmm = lustre_msg_buf(req->rq_repmsg, offset, lmmsize);
                if (!lmm) {
                        CERROR ("incorrect message: lmm == 0\n");
                        GOTO(err_out, rc = -EPROTO);
                }
                LASSERT(lustre_rep_swabbed(req, offset));

                rc = obd_unpackmd(exp, &md->lsm, lmm, lmmsize);
                if (rc < 0)
                        GOTO(err_out, rc);

                if (rc < sizeof(*md->lsm)) {
                        CERROR ("lsm size too small:  rc < sizeof (*md->lsm) "
                                "(%d < %d)\n", rc, (int)sizeof(*md->lsm));
                        GOTO(err_out, rc = -EPROTO);
                }
                rc = 0;

                if (!iop)
                        offset++;
        } else if (md->body->valid & OBD_MD_FLDIREA) {
                if(!S_ISDIR(md->body->mode)) {
                        CERROR("OBD_MD_FLDIREA set, should be a directory, but "
                               "is not\n");
                        GOTO(err_out, rc = -EPROTO);
                }
                if (!iop)
                        offset++;
        }
        if (iop)
                offset++;

        /* for ACL, it's possible that FLACL is set but aclsize is zero.
         * only when aclsize != 0 there's an actual segment for ACL in
         * reply buffer.
         */
        if ((md->body->valid & OBD_MD_FLACL) && md->body->aclsize) {
                rc = mdc_unpack_acl(exp, req, md, offset);
                if (rc)
                        GOTO(err_out, rc);
                offset++;
        }
out:
        RETURN(rc);

err_out:
        if (md->lsm)
                obd_free_memmd(exp, &md->lsm);
        goto out;
}

void mdc_free_lustre_md(struct obd_export *exp, struct lustre_md *md)
{
        if (md->lsm)
                obd_free_memmd(exp, &md->lsm);

#ifdef CONFIG_FS_POSIX_ACL
        if (md->posix_acl) {
                posix_acl_release(md->posix_acl);
                md->posix_acl = NULL;
        }
#endif
}

static void mdc_commit_open(struct ptlrpc_request *req)
{
        struct mdc_open_data *mod = req->rq_cb_data;
        if (mod == NULL)
                return;

<<<<<<< HEAD
        if (mod->mod_och != NULL)
                mod->mod_och->och_mod = NULL;

        OBD_FREE_PTR(mod);
=======
        if (mod->mod_close_req != NULL)
                mod->mod_close_req->rq_cb_data = NULL;

        if (mod->mod_och != NULL)
                mod->mod_och->och_mod = NULL;

        OBD_FREE(mod, sizeof(*mod));
>>>>>>> d5360e75
        req->rq_cb_data = NULL;
}

static void mdc_replay_open(struct ptlrpc_request *req)
{
        struct mdc_open_data *mod = req->rq_cb_data;
        struct obd_client_handle *och;
        struct ptlrpc_request *close_req;
        struct lustre_handle old;
        struct mds_body *body;
        ENTRY;

        body = lustre_swab_repbuf(req, DLM_REPLY_REC_OFF, sizeof(*body),
                                  lustre_swab_mds_body);
        LASSERT (body != NULL);

        if (mod == NULL) {
                DEBUG_REQ(D_ERROR, req,
                          "can't properly replay without open data");
                EXIT;
                return;
        }
<<<<<<< HEAD
        DEBUG_REQ(D_HA, req, "mdc open data found");
=======
        DEBUG_REQ(D_INFO, req, "mdc open data found");
>>>>>>> d5360e75

        och = mod->mod_och;
        if (och != NULL) {
                struct lustre_handle *file_fh;
                LASSERT(och->och_magic == OBD_CLIENT_HANDLE_MAGIC);
                file_fh = &och->och_fh;
                CDEBUG(D_RPCTRACE, "updating handle from "LPX64" to "LPX64"\n",
                       file_fh->cookie, body->handle.cookie);
                memcpy(&old, file_fh, sizeof(old));
                memcpy(file_fh, &body->handle, sizeof(*file_fh));
        }

        close_req = mod->mod_close_req;
<<<<<<< HEAD

        if (close_req != NULL) {
                LASSERT(lustre_msg_get_opc(close_req->rq_reqmsg) == MDS_CLOSE);
                if (mdc_req_is_2_0_server(close_req)) {
                        struct mdt_epoch *epoch = NULL;

                        epoch = lustre_msg_buf(close_req->rq_reqmsg,
                                               REQ_REC_OFF, sizeof(*epoch));
                        LASSERT(epoch);
                        if (och != NULL)
                                LASSERT(!memcmp(&old, &epoch->handle,
                                        sizeof(old)));
                        DEBUG_REQ(D_RPCTRACE, close_req,
                                  "updating close with new fh");
                        epoch->handle = body->handle;
                 } else {
                        struct mds_body *close_body = NULL;

                        close_body = lustre_msg_buf(close_req->rq_reqmsg,
                                                    REQ_REC_OFF,
                                                    sizeof(*close_body));
                        if (och != NULL)
                                LASSERT(!memcmp(&old, &close_body->handle,
                                        sizeof(old)));
                        DEBUG_REQ(D_RPCTRACE, close_req,
                                  "updating close with new fh");
                        close_body->handle = body->handle;
                 }
=======
        if (close_req != NULL) {
                struct mds_body *close_body;
                LASSERT(lustre_msg_get_opc(close_req->rq_reqmsg) == MDS_CLOSE);
                close_body = lustre_msg_buf(close_req->rq_reqmsg, REQ_REC_OFF,
                                            sizeof(*close_body));
                if (och != NULL)
                        LASSERT(!memcmp(&old, &close_body->handle, sizeof old));
                DEBUG_REQ(D_RPCTRACE, close_req, "updating close with new fh");
                memcpy(&close_body->handle, &body->handle,
                       sizeof(close_body->handle));
>>>>>>> d5360e75
        }

        EXIT;
}

<<<<<<< HEAD
static void mdc_set_open_replay_data_20(struct obd_client_handle *och,
                                        struct ptlrpc_request *open_req)
{
        struct mdc_open_data  *mod;
        struct obd_import     *imp = open_req->rq_import;
        struct mdt_rec_create *rec = lustre_msg_buf(open_req->rq_reqmsg,
                                                    DLM_INTENT_REC_OFF,
                                                    sizeof(*rec));
        struct mdt_body       *body = lustre_msg_buf(open_req->rq_repmsg,
                                                     DLM_REPLY_REC_OFF,
                                                     sizeof(*body));
=======
void mdc_set_open_replay_data(struct obd_client_handle *och,
                              struct ptlrpc_request *open_req)
{
        struct mdc_open_data *mod;
        struct mds_rec_create *rec = lustre_msg_buf(open_req->rq_reqmsg,
                                                    DLM_INTENT_REC_OFF,
                                                    sizeof(*rec));
        struct mds_body *body = lustre_msg_buf(open_req->rq_repmsg,
                                               DLM_REPLY_REC_OFF,
                                               sizeof(*body));
>>>>>>> d5360e75

        /* If request is not eligible for replay, just bail out */
        if (!open_req->rq_replay)
                return;

        /* incoming message in my byte order (it's been swabbed) */
        LASSERT(rec != NULL);
        LASSERT(lustre_rep_swabbed(open_req, DLM_REPLY_REC_OFF));
        /* outgoing messages always in my byte order */
        LASSERT(body != NULL);

        if (och) {
                OBD_ALLOC(mod, sizeof(*mod));
                if (mod == NULL) {
<<<<<<< HEAD
                        DEBUG_REQ(D_ERROR, open_req,
                                  "can't allocate mdc_open_data");
=======
                        DEBUG_REQ(D_ERROR, open_req, "can't allocate mdc_open_data");
>>>>>>> d5360e75
                        return;
                }

                spin_lock(&open_req->rq_lock);
                och->och_mod = mod;
                mod->mod_och = och;
                mod->mod_open_req = open_req;
                open_req->rq_cb_data = mod;
                open_req->rq_commit_cb = mdc_commit_open;
                spin_unlock(&open_req->rq_lock);
        }

        memcpy(&rec->cr_replayfid, &body->fid1, sizeof rec->cr_replayfid);
        open_req->rq_replay_cb = mdc_replay_open;
<<<<<<< HEAD
        if (!fid_is_sane(&body->fid1)) {
                DEBUG_REQ(D_ERROR, open_req, "saving replay request with "
                          "insane fid");
=======
        if (body->fid1.id == 0) {
                DEBUG_REQ(D_ERROR, open_req, "saving replay request with "
                          "id = 0 gen = %u", body->fid1.generation);
>>>>>>> d5360e75
                LBUG();
        }

        DEBUG_REQ(D_RPCTRACE, open_req, "set up replay data");
}

<<<<<<< HEAD
static void mdc_set_open_replay_data_18(struct obd_client_handle *och,
                                        struct ptlrpc_request *open_req)
{
        struct mdc_open_data *mod;
        struct mds_rec_create *rec = lustre_msg_buf(open_req->rq_reqmsg,
                                                    DLM_INTENT_REC_OFF,
                                                    sizeof(*rec));
        struct mds_body *body = lustre_msg_buf(open_req->rq_repmsg,
                                               DLM_REPLY_REC_OFF,
                                               sizeof(*body));

        /* If request is not eligible for replay, just bail out */
        if (!open_req->rq_replay)
                return;

        /* incoming message in my byte order (it's been swabbed) */
        LASSERT(rec != NULL);
        LASSERT(lustre_rep_swabbed(open_req, DLM_REPLY_REC_OFF));
        /* outgoing messages always in my byte order */
        LASSERT(body != NULL);

        if (och) {
                OBD_ALLOC(mod, sizeof(*mod));
                if (mod == NULL) {
                        DEBUG_REQ(D_ERROR, open_req, "can't allocate mdc_open_data");
                        return;
                }

                spin_lock(&open_req->rq_lock);
                och->och_mod = mod;
                mod->mod_och = och;
                mod->mod_open_req = open_req;
                open_req->rq_cb_data = mod;
                open_req->rq_commit_cb = mdc_commit_open;
                spin_unlock(&open_req->rq_lock);
        }

        memcpy(&rec->cr_replayfid, &body->fid1, sizeof rec->cr_replayfid);
        open_req->rq_replay_cb = mdc_replay_open;
        if (body->fid1.id == 0) {
                DEBUG_REQ(D_ERROR, open_req, "saving replay request with "
                          "id = 0 gen = %u", body->fid1.generation);
                LBUG();
        }

        DEBUG_REQ(D_RPCTRACE, open_req, "set up replay data");
}

void mdc_set_open_replay_data(struct obd_client_handle *och,
                              struct ptlrpc_request *open_req)
{
        if (mdc_req_is_2_0_server(open_req))
                mdc_set_open_replay_data_20(och, open_req);
        else
                mdc_set_open_replay_data_18(och, open_req);
}

void mdc_clear_open_replay_data(struct obd_client_handle *och)
{
=======
void mdc_clear_open_replay_data(struct obd_client_handle *och)
{
>>>>>>> d5360e75
        struct mdc_open_data *mod = och->och_mod;

        /* Don't free the structure now (it happens in mdc_commit_open, after
         * we're sure we won't need to fix up the close request in the future),
         * but make sure that replay doesn't poke at the och, which is about to
         * be freed. */
        LASSERT(mod != LP_POISON);
        if (mod != NULL)
                mod->mod_och = NULL;
        och->och_mod = NULL;
}

<<<<<<< HEAD
int mdc_close(struct obd_export *exp, struct mdc_op_data *data, struct obdo *oa,
              struct obd_client_handle *och, struct ptlrpc_request **request)
{
        struct obd_device *obd = class_exp2obd(exp);
        __u32 reqsize[4] = { sizeof(struct ptlrpc_body),
                             sizeof(struct mdt_body) };
        __u32 repsize[6] = { sizeof(struct ptlrpc_body),
                             sizeof(struct mdt_body),
                             obd->u.cli.cl_max_mds_easize,
                             obd->u.cli.cl_max_mds_cookiesize,
                             sizeof(struct lustre_capa),
                             sizeof(struct lustre_capa) };
        int rc;
        struct ptlrpc_request *req;
        int bufcount = 2;
        ENTRY;

=======
static void mdc_commit_close(struct ptlrpc_request *req)
{
        struct mdc_open_data *mod = req->rq_cb_data;
        struct ptlrpc_request *open_req;
        struct obd_import *imp = req->rq_import;

        DEBUG_REQ(D_RPCTRACE, req, "close req committed");
        if (mod == NULL)
                return;

        mod->mod_close_req = NULL;
        req->rq_cb_data = NULL;
        req->rq_commit_cb = NULL;

        open_req = mod->mod_open_req;
        LASSERT(open_req != NULL);
        LASSERT(open_req != LP_POISON);
        LASSERT(open_req->rq_type != LI_POISON);

        DEBUG_REQ(D_RPCTRACE, open_req, "open req balanced");
        LASSERT(open_req->rq_transno != 0);
        LASSERT(open_req->rq_import == imp);

        /* We no longer want to preserve this for transno-unconditional
         * replay. */
        spin_lock(&open_req->rq_lock);
        open_req->rq_replay = 0;
        spin_unlock(&open_req->rq_lock);
}

int mdc_close(struct obd_export *exp, struct mdc_op_data *data, struct obdo *oa,
              struct obd_client_handle *och, struct ptlrpc_request **request)
{
        struct obd_device *obd = class_exp2obd(exp);
        __u32 reqsize[4] = { sizeof(struct ptlrpc_body),
                             sizeof(struct mdt_body) };
        __u32 repsize[6] = { sizeof(struct ptlrpc_body),
                             sizeof(struct mdt_body),
                             obd->u.cli.cl_max_mds_easize,
                             obd->u.cli.cl_max_mds_cookiesize,
                             sizeof(struct lustre_capa),
                             sizeof(struct lustre_capa) };
        int rc;
        struct ptlrpc_request *req;
        struct mdc_open_data *mod;
        int bufcount = 2;
        ENTRY;

>>>>>>> d5360e75
        if (mdc_exp_is_2_0_server(exp)) {
                reqsize[1] = sizeof(struct mdt_epoch);
                reqsize[2] = sizeof(struct mdt_rec_create);
                reqsize[3] = 0; /* capa */
                bufcount = 4;
        }
        req = ptlrpc_prep_req(class_exp2cliimp(exp), LUSTRE_MDS_VERSION,
                              MDS_CLOSE, bufcount, reqsize, NULL);
        if (req == NULL)
                GOTO(out, rc = -ENOMEM);
        req->rq_export = class_export_get(exp);

        /* To avoid a livelock (bug 7034), we need to send CLOSE RPCs to a
         * portal whose threads are not taking any DLM locks and are therefore
         * always progressing */
        req->rq_request_portal = MDS_READPAGE_PORTAL;
        ptlrpc_at_set_req_timeout(req);

        /* Ensure that this close's handle is fixed up during replay. */
        LASSERT(och != NULL);
        LASSERT(och->och_magic == OBD_CLIENT_HANDLE_MAGIC);
<<<<<<< HEAD
        if (likely(och->och_mod != NULL)) {
                struct ptlrpc_request *open_req = och->och_mod->mod_open_req;

                if (open_req->rq_type == LI_POISON) {
                        CERROR("LBUG POISONED open %p!\n", open_req);
=======
        mod = och->och_mod;
        if (likely(mod != NULL)) {
                if (mod->mod_open_req->rq_type == LI_POISON) {
                        CERROR("LBUG POISONED open %p!\n", mod->mod_open_req);
>>>>>>> d5360e75
                        LBUG();
                        ptlrpc_req_finished(req);
                        req = NULL;
                        GOTO(out, rc = -EIO);
                }
<<<<<<< HEAD
                och->och_mod->mod_close_req = req;
                DEBUG_REQ(D_RPCTRACE, req, "close req");
                DEBUG_REQ(D_RPCTRACE, open_req, "clear open replay");

                /* We no longer want to preserve this open for replay even
                 * though the open was committed. b=3632, b=3633 */
                spin_lock(&open_req->rq_lock);
                open_req->rq_replay = 0;
                spin_unlock(&open_req->rq_lock);
=======
                mod->mod_close_req = req;
                DEBUG_REQ(D_RPCTRACE, mod->mod_close_req, "close req");
                DEBUG_REQ(D_RPCTRACE, mod->mod_open_req, "matched open");
>>>>>>> d5360e75
        } else {
                CDEBUG(D_RPCTRACE, "couldn't find open req; expecting error\n");
        }

        mdc_close_pack(req, REQ_REC_OFF, data, oa, oa->o_valid, och);

        ptlrpc_req_set_repsize(req, 6, repsize);
<<<<<<< HEAD
=======
        req->rq_commit_cb = mdc_commit_close;
        LASSERT(req->rq_cb_data == NULL);
        req->rq_cb_data = mod;
>>>>>>> d5360e75

        mdc_get_rpc_lock(obd->u.cli.cl_close_lock, NULL);
        rc = ptlrpc_queue_wait(req);
        mdc_put_rpc_lock(obd->u.cli.cl_close_lock, NULL);

        if (req->rq_repmsg == NULL) {
                CDEBUG(D_RPCTRACE, "request failed to send: %p, %d\n", req,
                       req->rq_status);
                if (rc == 0)
                        rc = req->rq_status ? req->rq_status : -EIO;
        } else if (rc == 0) {
                rc = lustre_msg_get_status(req->rq_repmsg);
                if (lustre_msg_get_type(req->rq_repmsg) == PTL_RPC_MSG_ERR) {
                        DEBUG_REQ(D_ERROR, req, "type == PTL_RPC_MSG_ERR, err "
                                  "= %d", rc);
                        if (rc > 0)
                                rc = -rc;
<<<<<<< HEAD
                }

=======
                } else if (mod == NULL) {
                        CERROR("Unexpected: can't find mdc_open_data, but the "
                               "close succeeded.  Please tell <http://bugzilla.lustre.org/>.\n");
                }
>>>>>>> d5360e75
                if (!lustre_swab_repbuf(req, REPLY_REC_OFF,
                                        sizeof(struct mds_body),
                                        lustre_swab_mds_body)) {
                        CERROR("Error unpacking mds_body\n");
                        rc = -EPROTO;
                }
        }

        EXIT;
        *request = req;
 out:
<<<<<<< HEAD
        if (rc != 0 && och->och_mod)
                 och->och_mod->mod_close_req = NULL;
=======
        if (rc != 0 && req && req->rq_commit_cb)
                req->rq_commit_cb(req);
>>>>>>> d5360e75

        return rc;
}

int mdc_done_writing(struct obd_export *exp, struct mdc_op_data *data,
                     struct obdo *obdo)
{
        struct ptlrpc_request *req;
        struct mds_body *body;
        __u32 size[2] = { sizeof(struct ptlrpc_body),
                          sizeof(struct mdt_body) };
        int rc;
        ENTRY;

        req = ptlrpc_prep_req(class_exp2cliimp(exp), LUSTRE_MDS_VERSION,
                              MDS_DONE_WRITING, 2, size, NULL);
        if (req == NULL)
                RETURN(-ENOMEM);

        req->rq_export = class_export_get(exp);
        body = lustre_msg_buf(req->rq_reqmsg, REQ_REC_OFF, sizeof(*body));
        body->fid1 = data->fid1;
        body->size = obdo->o_size;
        body->blocks = obdo->o_blocks;
        body->flags = obdo->o_flags;
        body->valid = obdo->o_valid;
//        memcpy(&body->handle, &och->och_fh, sizeof(body->handle));

        ptlrpc_req_set_repsize(req, 2, size);

        rc = ptlrpc_queue_wait(req);
        ptlrpc_req_finished(req);
        RETURN(rc);
}

int mdc_readpage(struct obd_export *exp, struct ll_fid *fid, __u64 offset,
                 struct page *page, struct ptlrpc_request **request)
{
        struct obd_import *imp = class_exp2cliimp(exp);
        struct ptlrpc_request *req = NULL;
        struct ptlrpc_bulk_desc *desc = NULL;
        struct mds_body *body;
        __u32 size[2] = { sizeof(struct ptlrpc_body),
                          sizeof(struct mdt_body) };
        int rc;
        ENTRY;

        CDEBUG(D_INODE, "inode: "LPU64"\n", fid->id);

        req = ptlrpc_prep_req(imp, LUSTRE_MDS_VERSION, MDS_READPAGE, 2, size,
                              NULL);
        if (req == NULL)
                GOTO(out, rc = -ENOMEM);

        req->rq_export = class_export_get(exp);
        req->rq_request_portal = MDS_READPAGE_PORTAL;
        ptlrpc_at_set_req_timeout(req);

        desc = ptlrpc_prep_bulk_imp(req, 1, BULK_PUT_SINK, MDS_BULK_PORTAL);
        if (desc == NULL)
                GOTO(out, rc = -ENOMEM);
        /* NB req now owns desc and will free it when it gets freed */

        ptlrpc_prep_bulk_page(desc, page, 0, CFS_PAGE_SIZE);

        mdc_readdir_pack(req, REQ_REC_OFF, offset, CFS_PAGE_SIZE, fid);

        ptlrpc_req_set_repsize(req, 2, size);
        rc = ptlrpc_queue_wait(req);

        if (rc == 0) {
                body = lustre_swab_repbuf(req, REPLY_REC_OFF, sizeof(*body),
                                          lustre_swab_mds_body);
                if (body == NULL) {
                        CERROR("Can't unpack mds_body\n");
                        GOTO(out, rc = -EPROTO);
                }

                if (req->rq_bulk->bd_nob_transferred != CFS_PAGE_SIZE) {
                        CERROR ("Unexpected # bytes transferred: %d"
                                " (%lu expected)\n",
                                req->rq_bulk->bd_nob_transferred,
                                CFS_PAGE_SIZE);
                        GOTO (out, rc = -EPROTO);
                }
        }

        EXIT;
 out:
        *request = req;
        return rc;
}


static int mdc_iocontrol(unsigned int cmd, struct obd_export *exp, int len,
                         void *karg, void *uarg)
{
        struct obd_device *obd = exp->exp_obd;
        struct obd_ioctl_data *data = karg;
        struct obd_import *imp = obd->u.cli.cl_import;
        struct llog_ctxt *ctxt;
        int rc;
        ENTRY;

        if (!try_module_get(THIS_MODULE)) {
                CERROR("Can't get module. Is it alive?");
                return -EINVAL;
        }
        switch (cmd) {
        case OBD_IOC_CLIENT_RECOVER:
                rc = ptlrpc_recover_import(imp, data->ioc_inlbuf1);
                if (rc < 0)
                        GOTO(out, rc);
                GOTO(out, rc = 0);
        case IOC_OSC_SET_ACTIVE:
                rc = ptlrpc_set_import_active(imp, data->ioc_offset);
                GOTO(out, rc);
        case OBD_IOC_PARSE: {
                ctxt = llog_get_context(exp->exp_obd, LLOG_CONFIG_REPL_CTXT);
                rc = class_config_parse_llog(ctxt, data->ioc_inlbuf1, NULL);
                llog_ctxt_put(ctxt);
                GOTO(out, rc);
        }
#ifdef __KERNEL__
        case OBD_IOC_LLOG_INFO:
        case OBD_IOC_LLOG_PRINT: {
                ctxt = llog_get_context(obd, LLOG_CONFIG_REPL_CTXT);
                rc = llog_ioctl(ctxt, cmd, data);
                llog_ctxt_put(ctxt);
                GOTO(out, rc);
        }
#endif
        case OBD_IOC_POLL_QUOTACHECK:
                rc = lquota_poll_check(quota_interface, exp,
                                       (struct if_quotacheck *)karg);
                GOTO(out, rc);
        case OBD_IOC_PING_TARGET:
                rc = ptlrpc_obd_ping(obd);
                GOTO(out, rc);
        default:
                CERROR("mdc_ioctl(): unrecognised ioctl %#x\n", cmd);
                GOTO(out, rc = -ENOTTY);
        }
out:
        module_put(THIS_MODULE);
        return rc;
}

int mdc_set_info_async(struct obd_export *exp, obd_count keylen,
                       void *key, obd_count vallen, void *val,
                       struct ptlrpc_request_set *set)
{
        struct obd_import *imp = class_exp2cliimp(exp);
        int rc = -EINVAL;

        if (KEY_IS(KEY_INIT_RECOV)) {
                if (vallen != sizeof(int))
                        RETURN(-EINVAL);
                spin_lock(&imp->imp_lock);
                imp->imp_initial_recov = *(int *)val;
                spin_unlock(&imp->imp_lock);

                CDEBUG(D_HA, "%s: set imp_initial_recov = %d\n",
                       exp->exp_obd->obd_name, imp->imp_initial_recov);
                RETURN(0);
        }
        /* Turn off initial_recov after we try all backup servers once */
        if (KEY_IS(KEY_INIT_RECOV_BACKUP)) {
                if (vallen != sizeof(int))
                        RETURN(-EINVAL);

                spin_lock(&imp->imp_lock);
                imp->imp_initial_recov_bk = *(int *)val;
                if (imp->imp_initial_recov_bk)
                        imp->imp_initial_recov = 1;
                spin_unlock(&imp->imp_lock);

                CDEBUG(D_HA, "%s: set imp_initial_recov_bk = %d\n",
                       exp->exp_obd->obd_name, imp->imp_initial_recov_bk);
                RETURN(0);
        }
        /* Accept the broken "read-only" key for 1.6.6 servers. b=17493 */
        if (KEY_IS(KEY_READONLY) || KEY_IS(KEY_READONLY_166COMPAT)) {
                struct ptlrpc_request *req;
                __u32 size[3] = { sizeof(struct ptlrpc_body), keylen, vallen };
                char *bufs[3] = { NULL, key, val };

                if (vallen != sizeof(int))
                        RETURN(-EINVAL);

                if (*((int *)val)) {
                        imp->imp_connect_flags_orig |= OBD_CONNECT_RDONLY;
                        imp->imp_connect_data.ocd_connect_flags |=
                                OBD_CONNECT_RDONLY;
                } else {
                        imp->imp_connect_flags_orig &= ~OBD_CONNECT_RDONLY;
                        imp->imp_connect_data.ocd_connect_flags &=
                                ~OBD_CONNECT_RDONLY;
                }

                req = ptlrpc_prep_req(imp, LUSTRE_MDS_VERSION, MDS_SET_INFO,
                                      3, size, bufs);
                if (req == NULL)
                        RETURN(-ENOMEM);

                req->rq_export = class_export_get(exp);
                ptlrpc_req_set_repsize(req, 1, NULL);
                if (set) {
                        rc = 0;
                        ptlrpc_set_add_req(set, req);
                        ptlrpc_check_set(set);
                } else {
                        rc = ptlrpc_queue_wait(req);
                        ptlrpc_req_finished(req);
                }

                RETURN(rc);
        }

        RETURN(rc);
}

int mdc_get_info(struct obd_export *exp, __u32 keylen, void *key,
                 __u32 *vallen, void *val, struct lov_stripe_md *lsm)
{
        int rc = -EINVAL;

        if (KEY_IS(KEY_MAX_EASIZE)) {
                int mdsize, *max_easize;

                if (*vallen != sizeof(int))
                        RETURN(-EINVAL);
                mdsize = *(int*)val;
                if (mdsize > exp->exp_obd->u.cli.cl_max_mds_easize)
                        exp->exp_obd->u.cli.cl_max_mds_easize = mdsize;
                max_easize = val;
                *max_easize = exp->exp_obd->u.cli.cl_max_mds_easize;
                RETURN(0);
        }
        RETURN(rc);
}

static int mdc_statfs(struct obd_device *obd, struct obd_statfs *osfs,
                      __u64 max_age, __u32 flags)
{
        struct ptlrpc_request *req;
        struct obd_statfs *msfs;
        struct obd_import     *imp = NULL;
        __u32 size[2] = { sizeof(struct ptlrpc_body), sizeof(*msfs) };
        int rc;
        ENTRY;

        /*Since the request might also come from lprocfs, so we need
         *sync this with client_disconnect_export Bug15684*/
        down_read(&obd->u.cli.cl_sem);
        if (obd->u.cli.cl_import)
                imp = class_import_get(obd->u.cli.cl_import);
        up_read(&obd->u.cli.cl_sem);
        if (!imp)
                RETURN(-ENODEV);


        /* We could possibly pass max_age in the request (as an absolute
         * timestamp or a "seconds.usec ago") so the target can avoid doing
         * extra calls into the filesystem if that isn't necessary (e.g.
         * during mount that would help a bit).  Having relative timestamps
         * is not so great if request processing is slow, while absolute
         * timestamps are not ideal because they need time synchronization. */
        req = ptlrpc_prep_req(imp, LUSTRE_MDS_VERSION, MDS_STATFS, 1, NULL,
                              NULL);
        if (!req)
                GOTO(output, rc = -ENOMEM);

        ptlrpc_req_set_repsize(req, 2, size);

        if (flags & OBD_STATFS_NODELAY) {
                /* procfs requests not want stay in wait for avoid deadlock */
                req->rq_no_resend = 1;
                req->rq_no_delay = 1;
        }

        rc = ptlrpc_queue_wait(req);

        if (rc)
                GOTO(out, rc);

        msfs = lustre_swab_repbuf(req, REPLY_REC_OFF, sizeof(*msfs),
                                  lustre_swab_obd_statfs);
        if (msfs == NULL) {
                CERROR("Can't unpack obd_statfs\n");
                GOTO(out, rc = -EPROTO);
        }

        memcpy(osfs, msfs, sizeof(*msfs));
        EXIT;
out:
        ptlrpc_req_finished(req);
output:
        class_import_put(imp);
        return rc;
}

static int mdc_pin(struct obd_export *exp, struct ll_fid *fid,
                   struct obd_client_handle *handle, int flag)
{
        struct ptlrpc_request *req;
        struct mds_body *body;
        __u32 size[3] = { sizeof(struct ptlrpc_body),
                          sizeof(struct mdt_body), 0 };
        int rc;
        int bufcount = 2;
        ENTRY;

        if (mdc_exp_is_2_0_server(exp))
                bufcount = 3;
        req = ptlrpc_prep_req(class_exp2cliimp(exp), LUSTRE_MDS_VERSION,
                              MDS_PIN, bufcount, size, NULL);
        if (req == NULL)
                RETURN(-ENOMEM);

        req->rq_export = class_export_get(exp);
        body = lustre_msg_buf(req->rq_reqmsg, REQ_REC_OFF, sizeof(*body));
        body->fid1 = *fid;
        body->flags = flag;

        ptlrpc_req_set_repsize(req, 2, size);

        mdc_get_rpc_lock(exp->exp_obd->u.cli.cl_rpc_lock, NULL);
        rc = ptlrpc_queue_wait(req);
        mdc_put_rpc_lock(exp->exp_obd->u.cli.cl_rpc_lock, NULL);
        if (rc) {
                CERROR("pin failed: %d\n", rc);
                ptlrpc_req_finished(req);
                RETURN(rc);
        }

        body = lustre_swab_repbuf(req, REPLY_REC_OFF, sizeof(*body),
                                  lustre_swab_mds_body);
        if (body == NULL) {
                ptlrpc_req_finished(req);
                RETURN(rc);
        }

        memcpy(&handle->och_fh, &body->handle, sizeof(body->handle));
        handle->och_magic = OBD_CLIENT_HANDLE_MAGIC;

        OBD_ALLOC(handle->och_mod, sizeof(*handle->och_mod));
        if (handle->och_mod == NULL) {
                DEBUG_REQ(D_ERROR, req, "can't allocate mdc_open_data");
                RETURN(-ENOMEM);
        }
        handle->och_mod->mod_open_req = req; /* will be dropped by unpin */

        RETURN(rc);
}

static int mdc_unpin(struct obd_export *exp,
                     struct obd_client_handle *handle, int flag)
{
        struct ptlrpc_request *req;
        struct mds_body *body;
        __u32 size[2] = { sizeof(struct ptlrpc_body),
                          sizeof(struct mdt_body) };
        int rc;
        ENTRY;

        if (handle->och_magic != OBD_CLIENT_HANDLE_MAGIC)
                RETURN(0);

        req = ptlrpc_prep_req(class_exp2cliimp(exp), LUSTRE_MDS_VERSION,
                              MDS_CLOSE, 2, size, NULL);
        if (req == NULL)
                RETURN(-ENOMEM);

        req->rq_export = class_export_get(exp);
        body = lustre_msg_buf(req->rq_reqmsg, REQ_REC_OFF, sizeof(*body));
        memcpy(&body->handle, &handle->och_fh, sizeof(body->handle));
        body->flags = flag;

        ptlrpc_req_set_repsize(req, 1, NULL);
        mdc_get_rpc_lock(exp->exp_obd->u.cli.cl_rpc_lock, NULL);
        rc = ptlrpc_queue_wait(req);
        mdc_put_rpc_lock(exp->exp_obd->u.cli.cl_rpc_lock, NULL);

        if (rc != 0)
                CERROR("unpin failed: %d\n", rc);

        ptlrpc_req_finished(req);
        ptlrpc_req_finished(handle->och_mod->mod_open_req);
        OBD_FREE(handle->och_mod, sizeof(*handle->och_mod));
        RETURN(rc);
}

int mdc_sync(struct obd_export *exp, struct ll_fid *fid,
             struct ptlrpc_request **request)
{
        struct ptlrpc_request *req;
        __u32 size[3] = { sizeof(struct ptlrpc_body),
                          sizeof(struct mdt_body), 0 };
        int bufcount = 2;
        int rc;
        ENTRY;


        if (mdc_exp_is_2_0_server(exp))
                bufcount = 3;
        req = ptlrpc_prep_req(class_exp2cliimp(exp), LUSTRE_MDS_VERSION,
                              MDS_SYNC, bufcount, size, NULL);
        if (!req)
                RETURN(rc = -ENOMEM);

        req->rq_export = class_export_get(exp);
        mdc_pack_req_body(req, REQ_REC_OFF, 0, fid, 0, 0);

        ptlrpc_req_set_repsize(req, 2, size);

        rc = ptlrpc_queue_wait(req);
        if (rc || request == NULL)
                ptlrpc_req_finished(req);
        else
                *request = req;

        RETURN(rc);
}

static int mdc_import_event(struct obd_device *obd, struct obd_import *imp,
                            enum obd_import_event event)
{
        int rc = 0;

        LASSERT(imp->imp_obd == obd);

        switch (event) {
        case IMP_EVENT_DISCON: {
                ptlrpc_import_setasync(imp, -obd->obd_namespace->ns_max_unused);
                break;
        }
        case IMP_EVENT_INACTIVE: {
                rc = obd_notify_observer(obd, obd, OBD_NOTIFY_INACTIVE, NULL);
                break;
        }
        case IMP_EVENT_INVALIDATE: {
                struct ldlm_namespace *ns = obd->obd_namespace;

                ldlm_namespace_cleanup(ns, LDLM_FL_LOCAL_ONLY);

                break;
        }
        case IMP_EVENT_ACTIVE: {
                rc = obd_notify_observer(obd, obd, OBD_NOTIFY_ACTIVE, NULL);
                break;
        }
        case IMP_EVENT_OCD:
                ptlrpc_import_setasync(imp, obd->obd_namespace->ns_max_unused);
                break;

        default:
                CERROR("Unknown import event %x\n", event);
                LBUG();
        }
        RETURN(rc);
}

<<<<<<< HEAD
/* determine whether the lock can be canceled before replaying it during
 * recovery, non zero value will be return if the lock can be canceled, 
 * or zero returned for not */
static int mdc_cancel_for_recovery(struct ldlm_lock *lock)
{
        if (lock->l_resource->lr_type != LDLM_IBITS)
                RETURN(0);

	/* FIXME: if we ever get into a situation where there are too many
	 * opened files with open locks on a single node, then we really
	 * should replay these open locks to reget it */
        if (lock->l_policy_data.l_inodebits.bits & MDS_INODELOCK_OPEN)
                RETURN(0);

        RETURN(1);
}

=======
>>>>>>> d5360e75
static int mdc_setup(struct obd_device *obd, obd_count len, void *buf)
{
        struct client_obd *cli = &obd->u.cli;
        struct lprocfs_static_vars lvars = { 0 };
        int rc;
        ENTRY;

        OBD_ALLOC(cli->cl_rpc_lock, sizeof (*cli->cl_rpc_lock));
        if (!cli->cl_rpc_lock)
                RETURN(-ENOMEM);
        mdc_init_rpc_lock(cli->cl_rpc_lock);

        ptlrpcd_addref();

        OBD_ALLOC(cli->cl_setattr_lock, sizeof (*cli->cl_setattr_lock));
        if (!cli->cl_setattr_lock)
                GOTO(err_rpc_lock, rc = -ENOMEM);
        mdc_init_rpc_lock(cli->cl_setattr_lock);

        OBD_ALLOC(cli->cl_close_lock, sizeof (*cli->cl_close_lock));
        if (!cli->cl_close_lock)
                GOTO(err_setattr_lock, rc = -ENOMEM);
        mdc_init_rpc_lock(cli->cl_close_lock);

        rc = client_obd_setup(obd, len, buf);
        if (rc)
                GOTO(err_close_lock, rc);
        lprocfs_mdc_init_vars(&lvars);
        if (lprocfs_obd_setup(obd, lvars.obd_vars) == 0)
                ptlrpc_lprocfs_register_obd(obd);
<<<<<<< HEAD

        ns_register_cancel(obd->obd_namespace, mdc_cancel_for_recovery);

        rc = obd_llog_init(obd, obd, NULL);
=======

        rc = obd_llog_init(obd, obd, 0, NULL, NULL);
>>>>>>> d5360e75
        if (rc) {
                mdc_cleanup(obd);
                CERROR("failed to setup llogging subsystems\n");
        }

        RETURN(rc);

err_close_lock:
        OBD_FREE(cli->cl_close_lock, sizeof (*cli->cl_close_lock));
err_setattr_lock:
        OBD_FREE(cli->cl_setattr_lock, sizeof (*cli->cl_setattr_lock));
err_rpc_lock:
        OBD_FREE(cli->cl_rpc_lock, sizeof (*cli->cl_rpc_lock));
        ptlrpcd_decref();
        RETURN(rc);
}

/* Initialize the default and maximum LOV EA and cookie sizes.  This allows
 * us to make MDS RPCs with large enough reply buffers to hold the
 * maximum-sized (= maximum striped) EA and cookie without having to
 * calculate this (via a call into the LOV + OSCs) each time we make an RPC. */
int mdc_init_ea_size(struct obd_export *mdc_exp, struct obd_export *lov_exp)
{
        struct obd_device *obd = mdc_exp->exp_obd;
        struct client_obd *cli = &obd->u.cli;
        struct lov_stripe_md lsm = { .lsm_magic = LOV_MAGIC_V3 };
        struct lov_desc desc;
        __u32 valsize = sizeof(desc);
        __u32 stripes;
        int rc, size;
        ENTRY;

        rc = obd_get_info(lov_exp, sizeof(KEY_LOVDESC), KEY_LOVDESC,
                          &valsize, &desc, NULL);
        if (rc)
                RETURN(rc);

        stripes = min(desc.ld_tgt_count, (__u32)LOV_MAX_STRIPE_COUNT);
        lsm.lsm_stripe_count = stripes;
        size = obd_size_diskmd(lov_exp, &lsm);

        if (cli->cl_max_mds_easize < size)
                cli->cl_max_mds_easize = size;

        lsm.lsm_stripe_count = desc.ld_default_stripe_count;
        size = obd_size_diskmd(lov_exp, &lsm);

        if (cli->cl_default_mds_easize < size)
                cli->cl_default_mds_easize = size;

        size = stripes * sizeof(struct llog_cookie);
        if (cli->cl_max_mds_cookiesize < size)
                cli->cl_max_mds_cookiesize = size;

        CDEBUG(D_HA, "updating max_mdsize/max_cookiesize: %d/%d\n",
               cli->cl_max_mds_easize, cli->cl_max_mds_cookiesize);

        RETURN(0);
}

static int mdc_precleanup(struct obd_device *obd, enum obd_cleanup_stage stage)
{
        int rc = 0;
        ENTRY;

        switch (stage) {
        case OBD_CLEANUP_EARLY:
        case OBD_CLEANUP_EXPORTS:
                /* If we set up but never connected, the
                   client import will not have been cleaned. */
                down_write(&obd->u.cli.cl_sem);
                if (obd->u.cli.cl_import) {
                        struct obd_import *imp;
                        imp = obd->u.cli.cl_import;
                        CERROR("client import never connected\n");
                        ptlrpc_invalidate_import(imp);
                        class_destroy_import(imp);
                        obd->u.cli.cl_import = NULL;
                }
                up_write(&obd->u.cli.cl_sem);

                rc = obd_llog_finish(obd, 0);
                if (rc != 0)
                        CERROR("failed to cleanup llogging subsystems\n");
                break;
        case OBD_CLEANUP_SELF_EXP:
                break;
        case OBD_CLEANUP_OBD:
                break;
        }
        RETURN(rc);
}

static int mdc_cleanup(struct obd_device *obd)
{
        struct client_obd *cli = &obd->u.cli;

        OBD_FREE(cli->cl_rpc_lock, sizeof (*cli->cl_rpc_lock));
        OBD_FREE(cli->cl_setattr_lock, sizeof (*cli->cl_setattr_lock));
        OBD_FREE(cli->cl_close_lock, sizeof (*cli->cl_close_lock));

        ptlrpc_lprocfs_unregister_obd(obd);
        lprocfs_obd_cleanup(obd);
        ptlrpcd_decref();

        return client_obd_cleanup(obd);
}


<<<<<<< HEAD
static int mdc_llog_init(struct obd_device *obd, struct obd_device *disk_obd,
                         int *index)
=======
static int mdc_llog_init(struct obd_device *obd, struct obd_device *tgt,
                         int count, struct llog_catid *logid,
                         struct obd_uuid *uuid)
>>>>>>> d5360e75
{
        struct llog_ctxt *ctxt;
        int rc;
        ENTRY;

<<<<<<< HEAD
        rc = llog_setup(obd, LLOG_CONFIG_REPL_CTXT, disk_obd, 0, NULL,
=======
        rc = llog_setup(obd, LLOG_CONFIG_REPL_CTXT, tgt, 0, NULL,
>>>>>>> d5360e75
                        &llog_client_ops);
        if (rc == 0) {
                ctxt = llog_get_context(obd, LLOG_CONFIG_REPL_CTXT);
                llog_initiator_connect(ctxt);
                llog_ctxt_put(ctxt);
        }

<<<<<<< HEAD
        rc = llog_setup(obd, LLOG_LOVEA_REPL_CTXT, disk_obd, 0, NULL,
=======
        rc = llog_setup(obd, LLOG_LOVEA_REPL_CTXT, tgt, 0, NULL,
>>>>>>> d5360e75
                       &llog_client_ops);
        if (rc == 0) {
                ctxt = llog_get_context(obd, LLOG_LOVEA_REPL_CTXT);
                llog_initiator_connect(ctxt);
                llog_ctxt_put(ctxt);
        } else {
                GOTO(err_cleanup, rc);
        }

        RETURN(rc);
err_cleanup:
        ctxt = llog_get_context(obd, LLOG_CONFIG_REPL_CTXT);
        if (ctxt)
                llog_cleanup(ctxt);
        ctxt = llog_get_context(obd, LLOG_LOVEA_REPL_CTXT);
        if (ctxt)
                llog_cleanup(ctxt);
        return rc;
}

static int mdc_llog_finish(struct obd_device *obd, int count)
{
        struct llog_ctxt *ctxt;
        int rc = 0;
        ENTRY;

        ctxt = llog_get_context(obd, LLOG_LOVEA_REPL_CTXT);
        if (ctxt) {
                rc = llog_cleanup(ctxt);
                if (rc) {
                        CERROR("Can not cleanup LLOG_CONFIG_REPL_CTXT "
                               "rc %d\n", rc);
                }
        }
        ctxt = llog_get_context(obd, LLOG_CONFIG_REPL_CTXT);
        if (ctxt)
                rc = llog_cleanup(ctxt);
        RETURN(rc);
}

static int mdc_process_config(struct obd_device *obd, obd_count len, void *buf)
{
        struct lustre_cfg *lcfg = buf;
        struct lprocfs_static_vars lvars = { 0 };
        int rc = 0;

        lprocfs_mdc_init_vars(&lvars);

        rc = class_process_proc_param(PARAM_MDC, lvars.obd_vars, lcfg, obd);
        return(rc);
}

static int mdc_fid_init(struct obd_export *exp)
{
        struct client_obd *cli;
        char              *prefix;
        int                rc;
        ENTRY;

        cli = &exp->exp_obd->u.cli;

        OBD_ALLOC_PTR(cli->cl_seq);
        if (cli->cl_seq == NULL)
                RETURN(-ENOMEM);

        OBD_ALLOC(prefix, MAX_OBD_NAME + 5);
        if (prefix == NULL)
                GOTO(out_free_seq, rc = -ENOMEM);

        snprintf(prefix, MAX_OBD_NAME + 5, "srv-%s", exp->exp_obd->obd_name);

        /* Init client side sequence-manager */
        rc = seq_client_init(cli->cl_seq, exp,
                             LUSTRE_SEQ_METADATA,
                             LUSTRE_SEQ_MAX_WIDTH,
                             prefix);
        OBD_FREE(prefix, MAX_OBD_NAME + 5);
        if (rc)
                GOTO(out_free_seq, rc);

        RETURN(rc);

out_free_seq:
        OBD_FREE_PTR(cli->cl_seq);
        cli->cl_seq = NULL;
        return rc;
}

static int mdc_fid_fini(struct obd_export *exp)
{
        struct client_obd *cli = &exp->exp_obd->u.cli;
        ENTRY;

        if (cli->cl_seq != NULL) {
                LASSERT(cli->cl_seq->lcs_exp == exp);
                seq_client_fini(cli->cl_seq);
                OBD_FREE_PTR(cli->cl_seq);
                cli->cl_seq = NULL;
        }

        RETURN(0);
}

struct obd_ops mdc_obd_ops = {
        .o_owner        = THIS_MODULE,
        .o_setup        = mdc_setup,
        .o_precleanup   = mdc_precleanup,
        .o_cleanup      = mdc_cleanup,
        .o_add_conn     = client_import_add_conn,
        .o_del_conn     = client_import_del_conn,
        .o_connect      = client_connect_import,
        .o_disconnect   = client_disconnect_export,
        .o_fid_init     = mdc_fid_init,
        .o_fid_fini     = mdc_fid_fini,
        .o_iocontrol    = mdc_iocontrol,
        .o_set_info_async = mdc_set_info_async,
        .o_get_info     = mdc_get_info,
        .o_statfs       = mdc_statfs,
        .o_pin          = mdc_pin,
        .o_unpin        = mdc_unpin,
        .o_import_event = mdc_import_event,
        .o_llog_init    = mdc_llog_init,
        .o_llog_finish  = mdc_llog_finish,
        .o_process_config = mdc_process_config,
};

int __init mdc_init(void)
{
        int rc;
        struct lprocfs_static_vars lvars = { 0 };
        lprocfs_mdc_init_vars(&lvars);
        request_module("lquota");
        quota_interface = PORTAL_SYMBOL_GET(mdc_quota_interface);
        init_obd_quota_ops(quota_interface, &mdc_obd_ops);

        rc = class_register_type(&mdc_obd_ops, lvars.module_vars,
                                 LUSTRE_MDC_NAME);
        if (rc && quota_interface)
                PORTAL_SYMBOL_PUT(mdc_quota_interface);

        RETURN(rc);
}

#ifdef __KERNEL__
static void /*__exit*/ mdc_exit(void)
{
        if (quota_interface)
                PORTAL_SYMBOL_PUT(mdc_quota_interface);

        class_unregister_type(LUSTRE_MDC_NAME);
}

MODULE_AUTHOR("Sun Microsystems, Inc. <http://www.lustre.org/>");
MODULE_DESCRIPTION("Lustre Metadata Client");
MODULE_LICENSE("GPL");

EXPORT_SYMBOL(mdc_req2lustre_md);
EXPORT_SYMBOL(mdc_free_lustre_md);
EXPORT_SYMBOL(mdc_change_cbdata);
EXPORT_SYMBOL(mdc_getstatus);
EXPORT_SYMBOL(mdc_getattr);
EXPORT_SYMBOL(mdc_getattr_name);
EXPORT_SYMBOL(mdc_create);
EXPORT_SYMBOL(mdc_unlink);
EXPORT_SYMBOL(mdc_rename);
EXPORT_SYMBOL(mdc_link);
EXPORT_SYMBOL(mdc_readpage);
EXPORT_SYMBOL(mdc_setattr);
EXPORT_SYMBOL(mdc_close);
EXPORT_SYMBOL(mdc_done_writing);
EXPORT_SYMBOL(mdc_sync);
EXPORT_SYMBOL(mdc_set_open_replay_data);
EXPORT_SYMBOL(mdc_clear_open_replay_data);
EXPORT_SYMBOL(mdc_store_inode_generation);
EXPORT_SYMBOL(mdc_init_ea_size);
EXPORT_SYMBOL(mdc_getxattr);
EXPORT_SYMBOL(mdc_setxattr);

module_init(mdc_init);
module_exit(mdc_exit);
#endif<|MERGE_RESOLUTION|>--- conflicted
+++ resolved
@@ -113,11 +113,7 @@
         return rc;
 }
 
-<<<<<<< HEAD
-/* This should be mdc_get_info("ROOT") */
-=======
 /* This should be mdc_get_info("rootfid") */
->>>>>>> d5360e75
 int mdc_getstatus(struct obd_export *exp, struct ll_fid *rootfid)
 {
         return send_getstatus(exp, rootfid, LUSTRE_IMP_FULL, 0);
@@ -144,7 +140,6 @@
         if (acl_size) {
                 size[bufcount++] = acl_size;
                 CDEBUG(D_INODE, "reserved %u bytes for ACL\n", acl_size);
-<<<<<<< HEAD
         }
 
         if (mdc_exp_is_2_0_server(exp)) {
@@ -169,34 +164,6 @@
         CDEBUG(D_NET, "mode: %o\n", body->mode);
 
         lustre_set_rep_swabbed(req, REPLY_REC_OFF + 1);
-        mdc_update_max_ea_from_body(exp, body);
-
-=======
-        }
-
-        if (mdc_exp_is_2_0_server(exp)) {
-                bufcount = 6;
-        }
-
-        ptlrpc_req_set_repsize(req, bufcount, size);
-
-        mdc_enter_request(&obddev->u.cli);
-        rc = ptlrpc_queue_wait(req);
-        mdc_exit_request(&obddev->u.cli);
-        if (rc != 0)
-                RETURN (rc);
-
-        body = lustre_swab_repbuf(req, REPLY_REC_OFF, sizeof(*body),
-                                  lustre_swab_mds_body);
-        if (body == NULL) {
-                CERROR ("Can't unpack mds_body\n");
-                RETURN (-EPROTO);
-        }
-
-        CDEBUG(D_NET, "mode: %o\n", body->mode);
-
-        lustre_set_rep_swabbed(req, REPLY_REC_OFF + 1);
->>>>>>> d5360e75
         if (body->eadatasize != 0) {
                 /* reply indicates presence of eadata; check it's there... */
                 eadata = lustre_msg_buf(req->rq_repmsg, REPLY_REC_OFF + 1,
@@ -336,13 +303,8 @@
                 rec = lustre_msg_buf(req->rq_reqmsg, REQ_REC_OFF,
                                      sizeof(struct mdt_rec_setxattr));
                 rec->sx_opcode = REINT_SETXATTR;
-<<<<<<< HEAD
-                rec->sx_fsuid  = cfs_curproc_fsuid();
-                rec->sx_fsgid  = cfs_curproc_fsgid();
-=======
                 rec->sx_fsuid  = current->fsuid;
                 rec->sx_fsgid  = current->fsgid;
->>>>>>> d5360e75
                 rec->sx_cap    = cfs_curproc_cap_pack();
                 rec->sx_suppgid1 = -1;
                 rec->sx_suppgid2 = -1;
@@ -413,7 +375,6 @@
         ptlrpc_req_finished(req);
         req = NULL;
         goto out;
-<<<<<<< HEAD
 }
 
 int mdc_setxattr(struct obd_export *exp, struct ll_fid *fid,
@@ -435,9 +396,9 @@
                                 input, input_size, output_size, 0, request);
 }
 
-/* For the fid-less server */
-static void mdc_store_inode_generation_18(struct ptlrpc_request *req,
-                                          int reqoff, int repoff)
+/* This should be called with both the request and the reply still packed. */
+void mdc_store_inode_generation(struct ptlrpc_request *req, int reqoff,
+                                int repoff)
 {
         struct mds_rec_create *rec = lustre_msg_buf(req->rq_reqmsg, reqoff,
                                                     sizeof(*rec));
@@ -456,85 +417,6 @@
 
         DEBUG_REQ(D_INODE, req, "storing generation %u for ino "LPU64,
                   rec->cr_replayfid.generation, rec->cr_replayfid.id);
-}
-
-static void mdc_store_inode_generation_20(struct ptlrpc_request *req,
-                                          int reqoff, int repoff)
-{
-        struct mdt_rec_create *rec = lustre_msg_buf(req->rq_reqmsg, reqoff,
-                                                    sizeof(*rec));
-        struct mdt_body *body = lustre_msg_buf(req->rq_repmsg, repoff,
-                                               sizeof(*body));
-
-        LASSERT (rec != NULL);
-        LASSERT (body != NULL);
-
-        rec->cr_fid2 = body->fid1;
-        rec->cr_ioepoch = body->ioepoch;
-        rec->cr_old_handle.cookie = body->handle.cookie;
-
-        if (!fid_is_sane(&body->fid1)) {
-                DEBUG_REQ(D_ERROR, req, "saving replay request with"
-                          "insane fid");
-                LBUG();
-        }
-
-        DEBUG_REQ(D_INODE, req, "storing generation %u for ino "LPU64,
-                  rec->cr_fid1.f_oid, rec->cr_fid2.f_seq);
-}
-
-/* This should be called with both the request and the reply still packed. */
-void mdc_store_inode_generation(struct ptlrpc_request *req, int reqoff,
-                                int repoff)
-{
-        if (mdc_req_is_2_0_server(req))
-                mdc_store_inode_generation_20(req, reqoff, repoff);
-        else
-                mdc_store_inode_generation_18(req, reqoff, repoff);
-=======
-}
-
-int mdc_setxattr(struct obd_export *exp, struct ll_fid *fid,
-                 obd_valid valid, const char *xattr_name,
-                 const char *input, int input_size,
-                 int output_size, int flags,
-                 struct ptlrpc_request **request)
-{
-        return mdc_xattr_common(exp, fid, MDS_SETXATTR, valid, xattr_name,
-                                input, input_size, output_size, flags, request);
-}
-
-int mdc_getxattr(struct obd_export *exp, struct ll_fid *fid,
-                 obd_valid valid, const char *xattr_name,
-                 const char *input, int input_size,
-                 int output_size, struct ptlrpc_request **request)
-{
-        return mdc_xattr_common(exp, fid, MDS_GETXATTR, valid, xattr_name,
-                                input, input_size, output_size, 0, request);
-}
-
-/* This should be called with both the request and the reply still packed. */
-void mdc_store_inode_generation(struct ptlrpc_request *req, int reqoff,
-                                int repoff)
-{
-        struct mds_rec_create *rec = lustre_msg_buf(req->rq_reqmsg, reqoff,
-                                                    sizeof(*rec));
-        struct mds_body *body = lustre_msg_buf(req->rq_repmsg, repoff,
-                                               sizeof(*body));
-
-        LASSERT (rec != NULL);
-        LASSERT (body != NULL);
-
-        memcpy(&rec->cr_replayfid, &body->fid1, sizeof rec->cr_replayfid);
-        if (body->fid1.id == 0) {
-                DEBUG_REQ(D_ERROR, req, "saving replay request with id = 0 "
-                          "gen = %u", body->fid1.generation);
-                LBUG();
-        }
-
-        DEBUG_REQ(D_INODE, req, "storing generation %u for ino "LPU64,
-                  rec->cr_replayfid.generation, rec->cr_replayfid.id);
->>>>>>> d5360e75
 }
 
 #ifdef CONFIG_FS_POSIX_ACL
@@ -681,20 +563,13 @@
         if (mod == NULL)
                 return;
 
-<<<<<<< HEAD
+        if (mod->mod_close_req != NULL)
+                mod->mod_close_req->rq_cb_data = NULL;
+
         if (mod->mod_och != NULL)
                 mod->mod_och->och_mod = NULL;
 
-        OBD_FREE_PTR(mod);
-=======
-        if (mod->mod_close_req != NULL)
-                mod->mod_close_req->rq_cb_data = NULL;
-
-        if (mod->mod_och != NULL)
-                mod->mod_och->och_mod = NULL;
-
         OBD_FREE(mod, sizeof(*mod));
->>>>>>> d5360e75
         req->rq_cb_data = NULL;
 }
 
@@ -717,11 +592,7 @@
                 EXIT;
                 return;
         }
-<<<<<<< HEAD
-        DEBUG_REQ(D_HA, req, "mdc open data found");
-=======
         DEBUG_REQ(D_INFO, req, "mdc open data found");
->>>>>>> d5360e75
 
         och = mod->mod_och;
         if (och != NULL) {
@@ -735,36 +606,6 @@
         }
 
         close_req = mod->mod_close_req;
-<<<<<<< HEAD
-
-        if (close_req != NULL) {
-                LASSERT(lustre_msg_get_opc(close_req->rq_reqmsg) == MDS_CLOSE);
-                if (mdc_req_is_2_0_server(close_req)) {
-                        struct mdt_epoch *epoch = NULL;
-
-                        epoch = lustre_msg_buf(close_req->rq_reqmsg,
-                                               REQ_REC_OFF, sizeof(*epoch));
-                        LASSERT(epoch);
-                        if (och != NULL)
-                                LASSERT(!memcmp(&old, &epoch->handle,
-                                        sizeof(old)));
-                        DEBUG_REQ(D_RPCTRACE, close_req,
-                                  "updating close with new fh");
-                        epoch->handle = body->handle;
-                 } else {
-                        struct mds_body *close_body = NULL;
-
-                        close_body = lustre_msg_buf(close_req->rq_reqmsg,
-                                                    REQ_REC_OFF,
-                                                    sizeof(*close_body));
-                        if (och != NULL)
-                                LASSERT(!memcmp(&old, &close_body->handle,
-                                        sizeof(old)));
-                        DEBUG_REQ(D_RPCTRACE, close_req,
-                                  "updating close with new fh");
-                        close_body->handle = body->handle;
-                 }
-=======
         if (close_req != NULL) {
                 struct mds_body *close_body;
                 LASSERT(lustre_msg_get_opc(close_req->rq_reqmsg) == MDS_CLOSE);
@@ -775,25 +616,11 @@
                 DEBUG_REQ(D_RPCTRACE, close_req, "updating close with new fh");
                 memcpy(&close_body->handle, &body->handle,
                        sizeof(close_body->handle));
->>>>>>> d5360e75
         }
 
         EXIT;
 }
 
-<<<<<<< HEAD
-static void mdc_set_open_replay_data_20(struct obd_client_handle *och,
-                                        struct ptlrpc_request *open_req)
-{
-        struct mdc_open_data  *mod;
-        struct obd_import     *imp = open_req->rq_import;
-        struct mdt_rec_create *rec = lustre_msg_buf(open_req->rq_reqmsg,
-                                                    DLM_INTENT_REC_OFF,
-                                                    sizeof(*rec));
-        struct mdt_body       *body = lustre_msg_buf(open_req->rq_repmsg,
-                                                     DLM_REPLY_REC_OFF,
-                                                     sizeof(*body));
-=======
 void mdc_set_open_replay_data(struct obd_client_handle *och,
                               struct ptlrpc_request *open_req)
 {
@@ -804,7 +631,6 @@
         struct mds_body *body = lustre_msg_buf(open_req->rq_repmsg,
                                                DLM_REPLY_REC_OFF,
                                                sizeof(*body));
->>>>>>> d5360e75
 
         /* If request is not eligible for replay, just bail out */
         if (!open_req->rq_replay)
@@ -819,12 +645,7 @@
         if (och) {
                 OBD_ALLOC(mod, sizeof(*mod));
                 if (mod == NULL) {
-<<<<<<< HEAD
-                        DEBUG_REQ(D_ERROR, open_req,
-                                  "can't allocate mdc_open_data");
-=======
                         DEBUG_REQ(D_ERROR, open_req, "can't allocate mdc_open_data");
->>>>>>> d5360e75
                         return;
                 }
 
@@ -839,61 +660,6 @@
 
         memcpy(&rec->cr_replayfid, &body->fid1, sizeof rec->cr_replayfid);
         open_req->rq_replay_cb = mdc_replay_open;
-<<<<<<< HEAD
-        if (!fid_is_sane(&body->fid1)) {
-                DEBUG_REQ(D_ERROR, open_req, "saving replay request with "
-                          "insane fid");
-=======
-        if (body->fid1.id == 0) {
-                DEBUG_REQ(D_ERROR, open_req, "saving replay request with "
-                          "id = 0 gen = %u", body->fid1.generation);
->>>>>>> d5360e75
-                LBUG();
-        }
-
-        DEBUG_REQ(D_RPCTRACE, open_req, "set up replay data");
-}
-
-<<<<<<< HEAD
-static void mdc_set_open_replay_data_18(struct obd_client_handle *och,
-                                        struct ptlrpc_request *open_req)
-{
-        struct mdc_open_data *mod;
-        struct mds_rec_create *rec = lustre_msg_buf(open_req->rq_reqmsg,
-                                                    DLM_INTENT_REC_OFF,
-                                                    sizeof(*rec));
-        struct mds_body *body = lustre_msg_buf(open_req->rq_repmsg,
-                                               DLM_REPLY_REC_OFF,
-                                               sizeof(*body));
-
-        /* If request is not eligible for replay, just bail out */
-        if (!open_req->rq_replay)
-                return;
-
-        /* incoming message in my byte order (it's been swabbed) */
-        LASSERT(rec != NULL);
-        LASSERT(lustre_rep_swabbed(open_req, DLM_REPLY_REC_OFF));
-        /* outgoing messages always in my byte order */
-        LASSERT(body != NULL);
-
-        if (och) {
-                OBD_ALLOC(mod, sizeof(*mod));
-                if (mod == NULL) {
-                        DEBUG_REQ(D_ERROR, open_req, "can't allocate mdc_open_data");
-                        return;
-                }
-
-                spin_lock(&open_req->rq_lock);
-                och->och_mod = mod;
-                mod->mod_och = och;
-                mod->mod_open_req = open_req;
-                open_req->rq_cb_data = mod;
-                open_req->rq_commit_cb = mdc_commit_open;
-                spin_unlock(&open_req->rq_lock);
-        }
-
-        memcpy(&rec->cr_replayfid, &body->fid1, sizeof rec->cr_replayfid);
-        open_req->rq_replay_cb = mdc_replay_open;
         if (body->fid1.id == 0) {
                 DEBUG_REQ(D_ERROR, open_req, "saving replay request with "
                           "id = 0 gen = %u", body->fid1.generation);
@@ -903,21 +669,8 @@
         DEBUG_REQ(D_RPCTRACE, open_req, "set up replay data");
 }
 
-void mdc_set_open_replay_data(struct obd_client_handle *och,
-                              struct ptlrpc_request *open_req)
-{
-        if (mdc_req_is_2_0_server(open_req))
-                mdc_set_open_replay_data_20(och, open_req);
-        else
-                mdc_set_open_replay_data_18(och, open_req);
-}
-
 void mdc_clear_open_replay_data(struct obd_client_handle *och)
 {
-=======
-void mdc_clear_open_replay_data(struct obd_client_handle *och)
-{
->>>>>>> d5360e75
         struct mdc_open_data *mod = och->och_mod;
 
         /* Don't free the structure now (it happens in mdc_commit_open, after
@@ -930,25 +683,6 @@
         och->och_mod = NULL;
 }
 
-<<<<<<< HEAD
-int mdc_close(struct obd_export *exp, struct mdc_op_data *data, struct obdo *oa,
-              struct obd_client_handle *och, struct ptlrpc_request **request)
-{
-        struct obd_device *obd = class_exp2obd(exp);
-        __u32 reqsize[4] = { sizeof(struct ptlrpc_body),
-                             sizeof(struct mdt_body) };
-        __u32 repsize[6] = { sizeof(struct ptlrpc_body),
-                             sizeof(struct mdt_body),
-                             obd->u.cli.cl_max_mds_easize,
-                             obd->u.cli.cl_max_mds_cookiesize,
-                             sizeof(struct lustre_capa),
-                             sizeof(struct lustre_capa) };
-        int rc;
-        struct ptlrpc_request *req;
-        int bufcount = 2;
-        ENTRY;
-
-=======
 static void mdc_commit_close(struct ptlrpc_request *req)
 {
         struct mdc_open_data *mod = req->rq_cb_data;
@@ -997,7 +731,6 @@
         int bufcount = 2;
         ENTRY;
 
->>>>>>> d5360e75
         if (mdc_exp_is_2_0_server(exp)) {
                 reqsize[1] = sizeof(struct mdt_epoch);
                 reqsize[2] = sizeof(struct mdt_rec_create);
@@ -1019,38 +752,18 @@
         /* Ensure that this close's handle is fixed up during replay. */
         LASSERT(och != NULL);
         LASSERT(och->och_magic == OBD_CLIENT_HANDLE_MAGIC);
-<<<<<<< HEAD
-        if (likely(och->och_mod != NULL)) {
-                struct ptlrpc_request *open_req = och->och_mod->mod_open_req;
-
-                if (open_req->rq_type == LI_POISON) {
-                        CERROR("LBUG POISONED open %p!\n", open_req);
-=======
         mod = och->och_mod;
         if (likely(mod != NULL)) {
                 if (mod->mod_open_req->rq_type == LI_POISON) {
                         CERROR("LBUG POISONED open %p!\n", mod->mod_open_req);
->>>>>>> d5360e75
                         LBUG();
                         ptlrpc_req_finished(req);
                         req = NULL;
                         GOTO(out, rc = -EIO);
                 }
-<<<<<<< HEAD
-                och->och_mod->mod_close_req = req;
-                DEBUG_REQ(D_RPCTRACE, req, "close req");
-                DEBUG_REQ(D_RPCTRACE, open_req, "clear open replay");
-
-                /* We no longer want to preserve this open for replay even
-                 * though the open was committed. b=3632, b=3633 */
-                spin_lock(&open_req->rq_lock);
-                open_req->rq_replay = 0;
-                spin_unlock(&open_req->rq_lock);
-=======
                 mod->mod_close_req = req;
                 DEBUG_REQ(D_RPCTRACE, mod->mod_close_req, "close req");
                 DEBUG_REQ(D_RPCTRACE, mod->mod_open_req, "matched open");
->>>>>>> d5360e75
         } else {
                 CDEBUG(D_RPCTRACE, "couldn't find open req; expecting error\n");
         }
@@ -1058,12 +771,9 @@
         mdc_close_pack(req, REQ_REC_OFF, data, oa, oa->o_valid, och);
 
         ptlrpc_req_set_repsize(req, 6, repsize);
-<<<<<<< HEAD
-=======
         req->rq_commit_cb = mdc_commit_close;
         LASSERT(req->rq_cb_data == NULL);
         req->rq_cb_data = mod;
->>>>>>> d5360e75
 
         mdc_get_rpc_lock(obd->u.cli.cl_close_lock, NULL);
         rc = ptlrpc_queue_wait(req);
@@ -1081,15 +791,10 @@
                                   "= %d", rc);
                         if (rc > 0)
                                 rc = -rc;
-<<<<<<< HEAD
-                }
-
-=======
                 } else if (mod == NULL) {
                         CERROR("Unexpected: can't find mdc_open_data, but the "
                                "close succeeded.  Please tell <http://bugzilla.lustre.org/>.\n");
                 }
->>>>>>> d5360e75
                 if (!lustre_swab_repbuf(req, REPLY_REC_OFF,
                                         sizeof(struct mds_body),
                                         lustre_swab_mds_body)) {
@@ -1101,13 +806,8 @@
         EXIT;
         *request = req;
  out:
-<<<<<<< HEAD
-        if (rc != 0 && och->och_mod)
-                 och->och_mod->mod_close_req = NULL;
-=======
         if (rc != 0 && req && req->rq_commit_cb)
                 req->rq_commit_cb(req);
->>>>>>> d5360e75
 
         return rc;
 }
@@ -1244,9 +944,6 @@
                 rc = lquota_poll_check(quota_interface, exp,
                                        (struct if_quotacheck *)karg);
                 GOTO(out, rc);
-        case OBD_IOC_PING_TARGET:
-                rc = ptlrpc_obd_ping(obd);
-                GOTO(out, rc);
         default:
                 CERROR("mdc_ioctl(): unrecognised ioctl %#x\n", cmd);
                 GOTO(out, rc = -ENOTTY);
@@ -1571,26 +1268,6 @@
         RETURN(rc);
 }
 
-<<<<<<< HEAD
-/* determine whether the lock can be canceled before replaying it during
- * recovery, non zero value will be return if the lock can be canceled, 
- * or zero returned for not */
-static int mdc_cancel_for_recovery(struct ldlm_lock *lock)
-{
-        if (lock->l_resource->lr_type != LDLM_IBITS)
-                RETURN(0);
-
-	/* FIXME: if we ever get into a situation where there are too many
-	 * opened files with open locks on a single node, then we really
-	 * should replay these open locks to reget it */
-        if (lock->l_policy_data.l_inodebits.bits & MDS_INODELOCK_OPEN)
-                RETURN(0);
-
-        RETURN(1);
-}
-
-=======
->>>>>>> d5360e75
 static int mdc_setup(struct obd_device *obd, obd_count len, void *buf)
 {
         struct client_obd *cli = &obd->u.cli;
@@ -1621,15 +1298,8 @@
         lprocfs_mdc_init_vars(&lvars);
         if (lprocfs_obd_setup(obd, lvars.obd_vars) == 0)
                 ptlrpc_lprocfs_register_obd(obd);
-<<<<<<< HEAD
-
-        ns_register_cancel(obd->obd_namespace, mdc_cancel_for_recovery);
-
-        rc = obd_llog_init(obd, obd, NULL);
-=======
 
         rc = obd_llog_init(obd, obd, 0, NULL, NULL);
->>>>>>> d5360e75
         if (rc) {
                 mdc_cleanup(obd);
                 CERROR("failed to setup llogging subsystems\n");
@@ -1739,24 +1409,15 @@
 }
 
 
-<<<<<<< HEAD
-static int mdc_llog_init(struct obd_device *obd, struct obd_device *disk_obd,
-                         int *index)
-=======
 static int mdc_llog_init(struct obd_device *obd, struct obd_device *tgt,
                          int count, struct llog_catid *logid,
                          struct obd_uuid *uuid)
->>>>>>> d5360e75
 {
         struct llog_ctxt *ctxt;
         int rc;
         ENTRY;
 
-<<<<<<< HEAD
-        rc = llog_setup(obd, LLOG_CONFIG_REPL_CTXT, disk_obd, 0, NULL,
-=======
         rc = llog_setup(obd, LLOG_CONFIG_REPL_CTXT, tgt, 0, NULL,
->>>>>>> d5360e75
                         &llog_client_ops);
         if (rc == 0) {
                 ctxt = llog_get_context(obd, LLOG_CONFIG_REPL_CTXT);
@@ -1764,11 +1425,7 @@
                 llog_ctxt_put(ctxt);
         }
 
-<<<<<<< HEAD
-        rc = llog_setup(obd, LLOG_LOVEA_REPL_CTXT, disk_obd, 0, NULL,
-=======
         rc = llog_setup(obd, LLOG_LOVEA_REPL_CTXT, tgt, 0, NULL,
->>>>>>> d5360e75
                        &llog_client_ops);
         if (rc == 0) {
                 ctxt = llog_get_context(obd, LLOG_LOVEA_REPL_CTXT);
