--- conflicted
+++ resolved
@@ -54,21 +54,24 @@
 extern int mds_queue_req(struct ptlrpc_request *);
 /* Helper that implements most of mdc_getstatus and signal_completed_replay. */
 /* XXX this should become mdc_get_info("key"), sending MDS_GET_INFO RPC */
-static int send_getstatus(struct obd_import *imp, struct ll_fid *rootfid,
+static int send_getstatus(struct obd_export *exp, struct ll_fid *rootfid,
                           int level, int msg_flags)
 {
         struct ptlrpc_request *req;
         struct mds_body *body;
-        int rc, size[2] = { sizeof(struct ptlrpc_body), sizeof(*body) };
-        ENTRY;
-
-        req = ptlrpc_prep_req(imp, LUSTRE_MDS_VERSION, MDS_GETSTATUS, 2, size,
+        int rc, size[3] = { sizeof(struct ptlrpc_body),
+                            sizeof(*body),
+                            sizeof (struct lustre_capa)};
+        ENTRY;
+
+        req = ptlrpc_prep_req(class_exp2cliimp(exp), LUSTRE_MDS_VERSION, MDS_GETSTATUS, 2, size,
                               NULL);
         if (!req)
                 GOTO(out, rc = -ENOMEM);
 
+        req->rq_export = class_export_get(exp);
         req->rq_send_state = level;
-        ptlrpc_req_set_repsize(req, 2, size);
+        ptlrpc_req_set_repsize(req, 3, size);
 
         mdc_pack_req_body(req, REQ_REC_OFF, 0, NULL, 0, 0);
         lustre_msg_add_flags(req->rq_reqmsg, msg_flags);
@@ -100,38 +103,21 @@
 /* This should be mdc_get_info("rootfid") */
 int mdc_getstatus(struct obd_export *exp, struct ll_fid *rootfid)
 {
-        return send_getstatus(class_exp2cliimp(exp), rootfid, LUSTRE_IMP_FULL,
-                              0);
-}
-
-<<<<<<< HEAD
+        return send_getstatus(exp, rootfid, LUSTRE_IMP_FULL, 0);
+}
+
 static
 int mdc_getattr_common(struct obd_export *exp, unsigned int ea_size, 
                        unsigned int acl_size, struct ptlrpc_request *req)
-=======
-/*
- * This function now is known to always saying that it will receive 4 buffers
- * from server. Even for cases when acl_size and md_size is zero, RPC header
- * will contain 4 fields and RPC itself will contain zero size fields. This is
- * because mdt_getattr*() _always_ returns 4 fields, but if acl is not needed
- * and thus zero, it shirinks it, making zero size. The same story about
- * md_size. And this is course of problem when client waits for smaller number
- * of fields. This issue will be fixed later when client gets aware of RPC
- * layouts.  --umka
- */
-static int mdc_getattr_common(struct obd_export *exp,
-                              struct ptlrpc_request *req)
->>>>>>> 7bbcc3c5
 {
         struct obd_device *obddev = class_exp2obd(exp);
         struct mds_body *body;
         void *eadata;
-        int size[4] = { sizeof(struct ptlrpc_body), sizeof(*body) };
+        int size[6] = { sizeof(struct ptlrpc_body), sizeof(*body) };
         int bufcount = 2, rc;
         ENTRY;
-
+        
         /* request message already built */
-
         if (ea_size != 0) {
                 size[bufcount++] = ea_size;
                 CDEBUG(D_INODE, "reserved %u bytes for MD/symlink in packet\n",
@@ -140,6 +126,10 @@
         if (acl_size) {
                 size[bufcount++] = acl_size;
                 CDEBUG(D_INODE, "reserved %u bytes for ACL\n", acl_size);
+        }
+
+        if (mdc_exp_is_2_0_server(exp)) {
+                bufcount = 6;
         }
 
         ptlrpc_req_set_repsize(req, bufcount, size);
@@ -169,7 +159,7 @@
                         RETURN (-EPROTO);
                 }
         }
-        
+
         if (body->valid & OBD_MD_FLMODEASIZE) {
                 if (exp->exp_obd->u.cli.cl_max_mds_easize < body->max_mdsize) 
                         exp->exp_obd->u.cli.cl_max_mds_easize = 
@@ -200,6 +190,7 @@
         if (!req)
                 GOTO(out, rc = -ENOMEM);
 
+        req->rq_export = class_export_get(exp);
         mdc_pack_req_body(req, REQ_REC_OFF, valid, fid, ea_size,
                           MDS_BFLAG_EXT_FLAGS/*request "new" flags(bug 9486)*/);
 
@@ -222,20 +213,31 @@
                      unsigned int ea_size, struct ptlrpc_request **request)
 {
         struct ptlrpc_request *req;
-        struct mds_body *body;
-        int rc, size[3] = { sizeof(struct ptlrpc_body), sizeof(*body), namelen};
-        ENTRY;
+        int rc, size[4] = { [MSG_PTLRPC_BODY_OFF] = sizeof(struct ptlrpc_body),
+                            [REQ_REC_OFF] = sizeof(struct mds_body),
+                            [REQ_REC_OFF + 1] = namelen};
+        int bufcount = 3;
+        int nameoffset = REQ_REC_OFF + 1;
+        ENTRY;
+
+        if (mdc_exp_is_2_0_server(exp)) {
+                size[REQ_REC_OFF + 1] = 0;
+                size[REQ_REC_OFF + 2] = namelen;
+                bufcount ++;
+                nameoffset ++;
+        }
 
         req = ptlrpc_prep_req(class_exp2cliimp(exp), LUSTRE_MDS_VERSION,
-                              MDS_GETATTR_NAME, 3, size, NULL);
+                              MDS_GETATTR_NAME, bufcount, size, NULL);
         if (!req)
                 GOTO(out, rc = -ENOMEM);
 
+        req->rq_export = class_export_get(exp);
         mdc_pack_req_body(req, REQ_REC_OFF, valid, fid, ea_size,
                           MDS_BFLAG_EXT_FLAGS/*request "new" flags(bug 9486)*/);
  
         LASSERT(strnlen(filename, namelen) == namelen - 1);
-        memcpy(lustre_msg_buf(req->rq_reqmsg, REQ_REC_OFF + 1, namelen),
+        memcpy(lustre_msg_buf(req->rq_reqmsg, nameoffset, namelen),
                filename, namelen);
 
         rc = mdc_getattr_common(exp, ea_size, 0, req);
@@ -256,11 +258,23 @@
 {
         struct obd_device *obddev = class_exp2obd(exp);
         struct ptlrpc_request *req;
-        int size[4] = { sizeof(struct ptlrpc_body), sizeof(struct mds_body) };
-        // int size[3] = {sizeof(struct mds_body)}, bufcnt = 1;
-        int rc, xattr_namelen = 0, bufcnt = 2, offset;
+        int size[5] = { [MSG_PTLRPC_BODY_OFF] = sizeof(struct ptlrpc_body),
+                        [REQ_REC_OFF] = sizeof(struct mds_body),
+                        [REQ_REC_OFF + 1] = 0, /* capa */
+                        [REQ_REC_OFF + 2] = 0, /* name */
+                        [REQ_REC_OFF + 3] = 0 };
+        int rc, xattr_namelen = 0, bufcnt = 2, offset = REQ_REC_OFF + 1;
         void *tmp;
         ENTRY;
+
+        if (mdc_exp_is_2_0_server(exp)) {
+                bufcnt++;
+                offset++;
+                if (opcode == MDS_SETXATTR) {
+                        size[REQ_REC_OFF] = sizeof (struct mdt_rec_setxattr);
+                        opcode = MDS_REINT;
+                }
+        }
 
         if (xattr_name) {
                 xattr_namelen = strlen(xattr_name) + 1;
@@ -276,10 +290,26 @@
         if (!req)
                 GOTO(out, rc = -ENOMEM);
 
-        /* request data */
-        mdc_pack_req_body(req, REQ_REC_OFF, valid, fid, output_size, flags);
-
-        offset = REQ_REC_OFF + 1;
+        req->rq_export = class_export_get(exp);
+
+        if (opcode == MDS_REINT && mdc_exp_is_2_0_server(exp)) {
+                struct mdt_rec_setxattr *rec;
+                rec = lustre_msg_buf(req->rq_reqmsg, REQ_REC_OFF,
+                                     sizeof(struct mdt_rec_setxattr));
+                rec->sx_opcode = REINT_SETXATTR;
+                rec->sx_fsuid  = current->fsuid;
+                rec->sx_fsgid  = current->fsgid;
+                rec->sx_cap    = current->cap_effective;
+                rec->sx_suppgid1 = -1;
+                rec->sx_suppgid2 = -1;
+                rec->sx_fid    = *((struct lu_fid*)fid);
+                rec->sx_valid  = valid;
+                rec->sx_size   = output_size;
+                rec->sx_flags  = flags;
+        } else {
+                /* request data */
+                mdc_pack_req_body(req, REQ_REC_OFF, valid, fid, output_size, flags);
+        }
 
         if (xattr_name) {
                 tmp = lustre_msg_buf(req->rq_reqmsg, offset++, xattr_namelen);
@@ -290,28 +320,32 @@
                 memcpy(tmp, input, input_size);
         }
 
-        /* reply buffers */
-        if (opcode == MDS_GETXATTR) {
-                size[REPLY_REC_OFF] = sizeof(struct mds_body);
+        size[REPLY_REC_OFF] = sizeof(struct mds_body);
+        if (mdc_exp_is_2_0_server(exp)) {
                 bufcnt = 2;
         } else {
-                bufcnt = 1;
+                /* reply buffers */
+                if (opcode == MDS_GETXATTR) {
+                        bufcnt = 2;
+                } else {
+                        bufcnt = 1;
+                }
+
         }
 
         /* we do this even output_size is 0, because server is doing that */
         size[bufcnt++] = output_size;
-
         ptlrpc_req_set_repsize(req, bufcnt, size);
 
         /* make rpc */
-        if (opcode == MDS_SETXATTR)
+        if (opcode == MDS_SETXATTR || opcode == MDS_REINT)
                 mdc_get_rpc_lock(exp->exp_obd->u.cli.cl_rpc_lock, NULL);
         else
                 mdc_enter_request(&obddev->u.cli);
 
         rc = ptlrpc_queue_wait(req);
 
-        if (opcode == MDS_SETXATTR)
+        if (opcode == MDS_SETXATTR || opcode == MDS_REINT)
                 mdc_put_rpc_lock(exp->exp_obd->u.cli.cl_rpc_lock, NULL);
         else
                 mdc_exit_request(&obddev->u.cli);
@@ -427,6 +461,7 @@
                       struct lustre_md *md)
 {
         int rc = 0;
+        int iop = mdc_req_is_2_0_server(req);
         ENTRY;
 
         LASSERT(md);
@@ -464,30 +499,25 @@
                         GOTO(err_out, rc);
 
                 if (rc < sizeof(*md->lsm)) {
-<<<<<<< HEAD
                         CERROR ("lsm size too small:  rc < sizeof (*md->lsm) "
-                                "(%d < "LPSZ")\n", rc, sizeof(*md->lsm));
+                                "(%d < %d)\n", rc, (int)sizeof(*md->lsm));
                         GOTO(err_out, rc = -EPROTO);
-=======
-                        CDEBUG(D_INFO, "lsm size too small: "
-                               "rc < sizeof (*md->lsm) (%d < %d)\n",
-                               rc, (int)sizeof(*md->lsm));
-                        GOTO(out, rc = -EPROTO);
->>>>>>> 7bbcc3c5
                 }
                 rc = 0;
 
-                offset++;
-        }
-
-        if (md->body->valid & OBD_MD_FLDIREA) {
+                if (!iop)
+                        offset++;
+        } else if (md->body->valid & OBD_MD_FLDIREA) {
                 if(!S_ISDIR(md->body->mode)) {
                         CERROR("OBD_MD_FLDIREA set, should be a directory, but "
                                "is not\n");
                         GOTO(err_out, rc = -EPROTO);
                 }
+                if (!iop)
+                        offset++;
+        }
+        if (iop)
                 offset++;
-        }
 
         /* for ACL, it's possible that FLACL is set but aclsize is zero.
          * only when aclsize != 0 there's an actual segment for ACL in
@@ -556,6 +586,7 @@
                 EXIT;
                 return;
         }
+        DEBUG_REQ(D_ERROR, req, "mdc open data found");
 
         och = mod->mod_och;
         if (och != NULL) {
@@ -676,11 +707,11 @@
         spin_unlock(&open_req->rq_lock);
 }
 
-int mdc_close(struct obd_export *exp, struct obdo *oa,
+int mdc_close(struct obd_export *exp, struct mdc_op_data *data, struct obdo *oa,
               struct obd_client_handle *och, struct ptlrpc_request **request)
 {
         struct obd_device *obd = class_exp2obd(exp);
-        int reqsize[2] = { sizeof(struct ptlrpc_body),
+        int reqsize[4] = { sizeof(struct ptlrpc_body),
                            sizeof(struct mds_body) };
         int rc, repsize[4] = { sizeof(struct ptlrpc_body),
                                sizeof(struct mds_body),
@@ -688,12 +719,20 @@
                                obd->u.cli.cl_max_mds_cookiesize };
         struct ptlrpc_request *req;
         struct mdc_open_data *mod;
-        ENTRY;
-
+        int bufcount = 2;
+        ENTRY;
+
+        if (mdc_exp_is_2_0_server(exp)) {
+                reqsize[1] = sizeof(struct mdt_epoch);
+                reqsize[2] = sizeof(struct mdt_rec_create);
+                reqsize[3] = 0; /* capa */
+                bufcount = 4;
+        }
         req = ptlrpc_prep_req(class_exp2cliimp(exp), LUSTRE_MDS_VERSION,
-                              MDS_CLOSE, 2, reqsize, NULL);
+                              MDS_CLOSE, bufcount, reqsize, NULL);
         if (req == NULL)
                 GOTO(out, rc = -ENOMEM);
+        req->rq_export = class_export_get(exp);
 
         /* To avoid a livelock (bug 7034), we need to send CLOSE RPCs to a
          * portal whose threads are not taking any DLM locks and are therefore
@@ -714,12 +753,13 @@
                         GOTO(out, rc = -EIO);
                 }
                 mod->mod_close_req = req;
+                DEBUG_REQ(D_RPCTRACE, mod->mod_close_req, "close req");
                 DEBUG_REQ(D_RPCTRACE, mod->mod_open_req, "matched open");
         } else {
                 CDEBUG(D_RPCTRACE, "couldn't find open req; expecting error\n");
         }
 
-        mdc_close_pack(req, REQ_REC_OFF, oa, oa->o_valid, och);
+        mdc_close_pack(req, REQ_REC_OFF, data, oa, oa->o_valid, och);
 
         ptlrpc_req_set_repsize(req, 4, repsize);
         req->rq_commit_cb = mdc_commit_close;
@@ -763,7 +803,8 @@
         return rc;
 }
 
-int mdc_done_writing(struct obd_export *exp, struct obdo *obdo)
+int mdc_done_writing(struct obd_export *exp, struct mdc_op_data *data,
+                     struct obdo *obdo)
 {
         struct ptlrpc_request *req;
         struct mds_body *body;
@@ -775,8 +816,9 @@
         if (req == NULL)
                 RETURN(-ENOMEM);
 
+        req->rq_export = class_export_get(exp);
         body = lustre_msg_buf(req->rq_reqmsg, REQ_REC_OFF, sizeof(*body));
-        mdc_pack_fid(&body->fid1, obdo->o_id, 0, obdo->o_mode);
+        body->fid1 = data->fid1;
         body->size = obdo->o_size;
         body->blocks = obdo->o_blocks;
         body->flags = obdo->o_flags;
@@ -807,6 +849,7 @@
         if (req == NULL)
                 GOTO(out, rc = -ENOMEM);
 
+        req->rq_export = class_export_get(exp);
         req->rq_request_portal = MDS_READPAGE_PORTAL;
         ptlrpc_at_set_req_timeout(req);
 
@@ -939,7 +982,7 @@
                        exp->exp_obd->obd_name, imp->imp_initial_recov_bk);
                 RETURN(0);
         }
-        if (KEY_IS("read-only")) {
+        if (KEY_IS(KEY_READONLY)) {
                 struct ptlrpc_request *req;
                 int size[3] = { sizeof(struct ptlrpc_body), keylen, vallen };
                 char *bufs[3] = { NULL, key, val };
@@ -962,6 +1005,7 @@
                 if (req == NULL)
                         RETURN(-ENOMEM);
 
+                req->rq_export = class_export_get(exp);
                 ptlrpc_req_set_repsize(req, 1, NULL);
                 if (set) {
                         rc = 0;
@@ -983,8 +1027,7 @@
 {
         int rc = -EINVAL;
 
-        if (keylen == strlen("max_easize") &&
-            memcmp(key, "max_easize", strlen("max_easize")) == 0) {
+        if (KEY_IS(KEY_MAX_EASIZE)) {
                 int mdsize, *max_easize;
 
                 if (*vallen != sizeof(int))
@@ -1004,8 +1047,19 @@
 {
         struct ptlrpc_request *req;
         struct obd_statfs *msfs;
+        struct obd_import     *imp = NULL;
         int rc, size[2] = { sizeof(struct ptlrpc_body), sizeof(*msfs) };
         ENTRY;
+
+        /*Since the request might also come from lprocfs, so we need 
+         *sync this with client_disconnect_export Bug15684*/
+        down_read(&obd->u.cli.cl_sem);
+        if (obd->u.cli.cl_import)
+                imp = class_import_get(obd->u.cli.cl_import);
+        up_read(&obd->u.cli.cl_sem);
+        if (!imp)
+                RETURN(-ENODEV);
+        
 
         /* We could possibly pass max_age in the request (as an absolute
          * timestamp or a "seconds.usec ago") so the target can avoid doing
@@ -1013,10 +1067,10 @@
          * during mount that would help a bit).  Having relative timestamps
          * is not so great if request processing is slow, while absolute
          * timestamps are not ideal because they need time synchronization. */
-        req = ptlrpc_prep_req(obd->u.cli.cl_import, LUSTRE_MDS_VERSION,
-                              MDS_STATFS, 1, NULL, NULL);
+        req = ptlrpc_prep_req(imp, LUSTRE_MDS_VERSION, MDS_STATFS, 1, NULL, 
+                              NULL);
         if (!req)
-                RETURN(-ENOMEM);
+                GOTO(output, rc = -ENOMEM);
 
         ptlrpc_req_set_repsize(req, 2, size);
 
@@ -1042,25 +1096,30 @@
         EXIT;
 out:
         ptlrpc_req_finished(req);
-
+output:
+        class_import_put(imp);
         return rc;
 }
 
-static int mdc_pin(struct obd_export *exp, obd_id ino, __u32 gen, int type,
+static int mdc_pin(struct obd_export *exp, struct ll_fid *fid,
                    struct obd_client_handle *handle, int flag)
 {
         struct ptlrpc_request *req;
         struct mds_body *body;
-        int rc, size[2] = { sizeof(struct ptlrpc_body), sizeof(*body) };
-        ENTRY;
-
+        int rc, size[3] = { sizeof(struct ptlrpc_body), sizeof(*body), 0 };
+        int bufcount = 2;
+        ENTRY;
+
+        if (mdc_exp_is_2_0_server(exp))
+                bufcount = 3;
         req = ptlrpc_prep_req(class_exp2cliimp(exp), LUSTRE_MDS_VERSION,
-                              MDS_PIN, 2, size, NULL);
+                              MDS_PIN, bufcount, size, NULL);
         if (req == NULL)
                 RETURN(-ENOMEM);
-
+ 
+        req->rq_export = class_export_get(exp);
         body = lustre_msg_buf(req->rq_reqmsg, REQ_REC_OFF, sizeof(*body));
-        mdc_pack_fid(&body->fid1, ino, gen, type);
+        body->fid1 = *fid;
         body->flags = flag;
 
         ptlrpc_req_set_repsize(req, 2, size);
@@ -1110,6 +1169,7 @@
         if (req == NULL)
                 RETURN(-ENOMEM);
 
+        req->rq_export = class_export_get(exp);
         body = lustre_msg_buf(req->rq_reqmsg, REQ_REC_OFF, sizeof(*body));
         memcpy(&body->handle, &handle->och_fh, sizeof(body->handle));
         body->flags = flag;
@@ -1132,15 +1192,20 @@
              struct ptlrpc_request **request)
 {
         struct ptlrpc_request *req;
-        int size[2] = { sizeof(struct ptlrpc_body), sizeof(struct mds_body) };
+        int size[3] = { sizeof(struct ptlrpc_body), sizeof(struct mds_body), 0 };
+        int bufcount = 2;
         int rc;
         ENTRY;
 
+
+        if (mdc_exp_is_2_0_server(exp))
+                bufcount = 3;
         req = ptlrpc_prep_req(class_exp2cliimp(exp), LUSTRE_MDS_VERSION,
-                              MDS_SYNC, 2, size, NULL);
+                              MDS_SYNC, bufcount, size, NULL);
         if (!req)
                 RETURN(rc = -ENOMEM);
 
+        req->rq_export = class_export_get(exp);
         mdc_pack_req_body(req, REQ_REC_OFF, 0, fid, 0, 0);
 
         ptlrpc_req_set_repsize(req, 2, size);
@@ -1245,12 +1310,7 @@
  * us to make MDS RPCs with large enough reply buffers to hold the
  * maximum-sized (= maximum striped) EA and cookie without having to
  * calculate this (via a call into the LOV + OSCs) each time we make an RPC. */
-<<<<<<< HEAD
 int mdc_init_ea_size(struct obd_export *mdc_exp, struct obd_export *lov_exp)
-=======
-static int mdc_init_ea_size(struct obd_export *exp, int easize,
-                     int def_easize, int cookiesize)
->>>>>>> 7bbcc3c5
 {
         struct obd_device *obd = mdc_exp->exp_obd;
         struct client_obd *cli = &obd->u.cli;
@@ -1261,7 +1321,7 @@
         int rc, size;
         ENTRY;
 
-        rc = obd_get_info(lov_exp, strlen(KEY_LOVDESC) + 1, KEY_LOVDESC,
+        rc = obd_get_info(lov_exp, sizeof(KEY_LOVDESC), KEY_LOVDESC,
                           &valsize, &desc);
         if (rc)
                 RETURN(rc);
@@ -1308,11 +1368,12 @@
                         class_destroy_import(imp);
                         obd->u.cli.cl_import = NULL;
                 }
-                break;
-        case OBD_CLEANUP_SELF_EXP:
                 rc = obd_llog_finish(obd, 0);
                 if (rc != 0)
                         CERROR("failed to cleanup llogging subsystems\n");
+                break;
+        case OBD_CLEANUP_SELF_EXP:
+                break;
         case OBD_CLEANUP_OBD:
                 break;
         }
@@ -1347,7 +1408,7 @@
                         &llog_client_ops);
         if (rc == 0) {
                 ctxt = llog_get_context(obd, LLOG_CONFIG_REPL_CTXT);
-                ctxt->loc_imp = obd->u.cli.cl_import;
+                llog_initiator_connect(ctxt);
                 llog_ctxt_put(ctxt);
         }
 
@@ -1355,7 +1416,7 @@
                        &llog_client_ops);
         if (rc == 0) {
                 ctxt = llog_get_context(obd, LLOG_LOVEA_REPL_CTXT);
-                ctxt->loc_imp = obd->u.cli.cl_import;
+                llog_initiator_connect(ctxt);
                 llog_ctxt_put(ctxt);
         }
 
@@ -1387,7 +1448,57 @@
         return(rc);
 }
 
-<<<<<<< HEAD
+static int mdc_fid_init(struct obd_export *exp)
+{
+        struct client_obd *cli;
+        char              *prefix;
+        int                rc;
+        ENTRY;
+
+        cli = &exp->exp_obd->u.cli;
+
+        OBD_ALLOC_PTR(cli->cl_seq);
+        if (cli->cl_seq == NULL)
+                RETURN(-ENOMEM);
+
+        OBD_ALLOC(prefix, MAX_OBD_NAME + 5); 
+        if (prefix == NULL)
+                GOTO(out_free_seq, rc = -ENOMEM);
+
+        snprintf(prefix, MAX_OBD_NAME + 5, "srv-%s", exp->exp_obd->obd_name);
+
+        /* Init client side sequence-manager */
+        rc = seq_client_init(cli->cl_seq, exp,
+                             LUSTRE_SEQ_METADATA,
+                             LUSTRE_SEQ_MAX_WIDTH,
+                             prefix);
+        OBD_FREE(prefix, MAX_OBD_NAME + 5);
+        if (rc)
+                GOTO(out_free_seq, rc);
+
+        RETURN(rc);
+        
+out_free_seq:
+        OBD_FREE_PTR(cli->cl_seq);
+        cli->cl_seq = NULL;
+        return rc;
+}
+
+static int mdc_fid_fini(struct obd_export *exp)
+{
+        struct client_obd *cli = &exp->exp_obd->u.cli;
+        ENTRY;
+
+        if (cli->cl_seq != NULL) {
+                LASSERT(cli->cl_seq->lcs_exp == exp);
+                seq_client_fini(cli->cl_seq);
+                OBD_FREE_PTR(cli->cl_seq); 
+                cli->cl_seq = NULL;
+        }
+
+        RETURN(0); 
+}
+
 struct obd_ops mdc_obd_ops = {
         .o_owner        = THIS_MODULE,
         .o_setup        = mdc_setup,
@@ -1397,6 +1508,8 @@
         .o_del_conn     = client_import_del_conn,
         .o_connect      = client_connect_import,
         .o_disconnect   = client_disconnect_export,
+        .o_fid_init     = mdc_fid_init,
+        .o_fid_fini     = mdc_fid_fini,
         .o_iocontrol    = mdc_iocontrol,
         .o_set_info_async = mdc_set_info_async,
         .o_get_info     = mdc_get_info,
@@ -1407,177 +1520,6 @@
         .o_llog_init    = mdc_llog_init,
         .o_llog_finish  = mdc_llog_finish,
         .o_process_config = mdc_process_config,
-=======
-
-/* get remote permission for current user on fid */
-int mdc_get_remote_perm(struct obd_export *exp, const struct lu_fid *fid,
-                        struct obd_capa *oc, __u32 suppgid,
-                        struct ptlrpc_request **request)
-{
-        struct ptlrpc_request  *req;
-        int                    rc;
-        ENTRY;
-
-        LASSERT(client_is_remote(exp));
-
-        *request = NULL;
-        req = ptlrpc_request_alloc(class_exp2cliimp(exp), &RQF_MDS_GETATTR);
-        if (req == NULL)
-                RETURN(-ENOMEM);
-
-        mdc_set_capa_size(req, &RMF_CAPA1, oc);
-
-        rc = ptlrpc_request_pack(req, LUSTRE_MDS_VERSION, MDS_GETATTR);
-        if (rc) {
-                ptlrpc_request_free(req);
-                RETURN(rc);
-        }
-
-        mdc_pack_body(req, fid, oc, OBD_MD_FLRMTPERM, 0, suppgid, 0);
-
-        req_capsule_set_size(&req->rq_pill, &RMF_ACL, RCL_SERVER,
-                             sizeof(struct mdt_remote_perm));
-
-        ptlrpc_request_set_replen(req);
-
-        rc = ptlrpc_queue_wait(req);
-        if (rc)
-                ptlrpc_req_finished(req);
-        else
-                *request = req;
-        RETURN(rc);
-}
-
-static int mdc_interpret_renew_capa(struct ptlrpc_request *req, void *unused,
-                                    int status)
-{
-        struct obd_capa *oc = req->rq_async_args.pointer_arg[0];
-        renew_capa_cb_t cb = req->rq_async_args.pointer_arg[1];
-        struct mdt_body *body = NULL;
-        struct lustre_capa *capa;
-        ENTRY;
-
-        if (status)
-                GOTO(out, capa = ERR_PTR(status));
-
-        body = req_capsule_server_get(&req->rq_pill, &RMF_MDT_BODY);
-        if (body == NULL)
-                GOTO(out, capa = ERR_PTR(-EFAULT));
-
-        if ((body->valid & OBD_MD_FLOSSCAPA) == 0)
-                GOTO(out, capa = ERR_PTR(-ENOENT));
-
-        capa = req_capsule_server_get(&req->rq_pill, &RMF_CAPA2);
-        if (!capa)
-                GOTO(out, capa = ERR_PTR(-EFAULT));
-        EXIT;
-out:
-        cb(oc, capa);
-        return 0;
-}
-
-static int mdc_renew_capa(struct obd_export *exp, struct obd_capa *oc,
-                          renew_capa_cb_t cb)
-{
-        struct ptlrpc_request *req;
-        ENTRY;
-
-        req = ptlrpc_request_alloc_pack(class_exp2cliimp(exp), &RQF_MDS_GETATTR,
-                                        LUSTRE_MDS_VERSION, MDS_GETATTR);
-        if (req == NULL)
-                RETURN(-ENOMEM);
-
-        /* NB, OBD_MD_FLOSSCAPA is set here, but it doesn't necessarily mean the
-         * capa to renew is oss capa.
-         */
-        mdc_pack_body(req, &oc->c_capa.lc_fid, oc, OBD_MD_FLOSSCAPA, 0, -1, 0);
-        ptlrpc_request_set_replen(req);
-
-        req->rq_async_args.pointer_arg[0] = oc;
-        req->rq_async_args.pointer_arg[1] = cb;
-        req->rq_interpret_reply = mdc_interpret_renew_capa;
-        ptlrpcd_add_req(req);
-        RETURN(0);
-}
-
-static int mdc_connect(const struct lu_env *env,
-                       struct lustre_handle *dlm_handle,
-                       struct obd_device *obd, struct obd_uuid *cluuid,
-                       struct obd_connect_data *data,
-                       void *localdata)
-{
-        struct obd_import *imp = obd->u.cli.cl_import;
-
-        /* mds-mds import features */
-        if (data && (data->ocd_connect_flags & OBD_CONNECT_MDS_MDS)) {
-                spin_lock(&imp->imp_lock);
-                imp->imp_server_timeout = 1;
-                spin_unlock(&imp->imp_lock);
-                imp->imp_client->cli_request_portal = MDS_MDS_PORTAL;
-                CDEBUG(D_OTHER, "%s: Set 'mds' portal and timeout\n",
-                       obd->obd_name);
-        }
-
-        return client_connect_import(env, dlm_handle, obd, cluuid, data, NULL);
-}
-
-struct obd_ops mdc_obd_ops = {
-        .o_owner            = THIS_MODULE,
-        .o_setup            = mdc_setup,
-        .o_precleanup       = mdc_precleanup,
-        .o_cleanup          = mdc_cleanup,
-        .o_add_conn         = client_import_add_conn,
-        .o_del_conn         = client_import_del_conn,
-        .o_connect          = mdc_connect,
-        .o_disconnect       = client_disconnect_export,
-        .o_iocontrol        = mdc_iocontrol,
-        .o_set_info_async   = mdc_set_info_async,
-        .o_statfs           = mdc_statfs,
-        .o_pin              = mdc_pin,
-        .o_unpin            = mdc_unpin,
-        .o_fid_init         = mdc_fid_init,
-        .o_fid_fini         = mdc_fid_fini,
-        .o_fid_alloc        = mdc_fid_alloc,
-        .o_fid_delete       = mdc_fid_delete,
-        .o_import_event     = mdc_import_event,
-        .o_llog_init        = mdc_llog_init,
-        .o_llog_finish      = mdc_llog_finish,
-        .o_get_info         = mdc_get_info,
-        .o_process_config  = mdc_process_config,
-};
-
-struct md_ops mdc_md_ops = {
-        .m_getstatus        = mdc_getstatus,
-        .m_change_cbdata    = mdc_change_cbdata,
-        .m_close            = mdc_close,
-        .m_create           = mdc_create,
-        .m_done_writing     = mdc_done_writing,
-        .m_enqueue          = mdc_enqueue,
-        .m_getattr          = mdc_getattr,
-        .m_getattr_name     = mdc_getattr_name,
-        .m_intent_lock      = mdc_intent_lock,
-        .m_link             = mdc_link,
-        .m_is_subdir        = mdc_is_subdir,
-        .m_rename           = mdc_rename,
-        .m_setattr          = mdc_setattr,
-        .m_setxattr         = mdc_setxattr,
-        .m_getxattr         = mdc_getxattr,
-        .m_sync             = mdc_sync,
-        .m_readpage         = mdc_readpage,
-        .m_unlink           = mdc_unlink,
-        .m_cancel_unused    = mdc_cancel_unused,
-        .m_init_ea_size     = mdc_init_ea_size,
-        .m_set_lock_data    = mdc_set_lock_data,
-        .m_lock_match       = mdc_lock_match,
-        .m_get_lustre_md    = mdc_get_lustre_md,
-        .m_free_lustre_md   = mdc_free_lustre_md,
-        .m_set_open_replay_data = mdc_set_open_replay_data,
-        .m_clear_open_replay_data = mdc_clear_open_replay_data,
-        .m_renew_capa       = mdc_renew_capa,
-        .m_get_remote_perm  = mdc_get_remote_perm,
-        .m_intent_getattr_async = mdc_intent_getattr_async,
-        .m_revalidate_lock      = mdc_revalidate_lock
->>>>>>> 7bbcc3c5
 };
 
 int __init mdc_init(void)
