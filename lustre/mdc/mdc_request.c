/* -*- mode: c; c-basic-offset: 8; indent-tabs-mode: nil; -*-
 * vim:expandtab:shiftwidth=8:tabstop=8:
 *
 * GPL HEADER START
 *
 * DO NOT ALTER OR REMOVE COPYRIGHT NOTICES OR THIS FILE HEADER.
 *
 * This program is free software; you can redistribute it and/or modify
 * it under the terms of the GNU General Public License version 2 only,
 * as published by the Free Software Foundation.
 *
 * This program is distributed in the hope that it will be useful, but
 * WITHOUT ANY WARRANTY; without even the implied warranty of
 * MERCHANTABILITY or FITNESS FOR A PARTICULAR PURPOSE.  See the GNU
 * General Public License version 2 for more details (a copy is included
 * in the LICENSE file that accompanied this code).
 *
 * You should have received a copy of the GNU General Public License
 * version 2 along with this program; If not, see
 * http://www.sun.com/software/products/lustre/docs/GPLv2.pdf
 *
 * Please contact Sun Microsystems, Inc., 4150 Network Circle, Santa Clara,
 * CA 95054 USA or visit www.sun.com if you need additional information or
 * have any questions.
 *
 * GPL HEADER END
 */
/*
 * Copyright  2008 Sun Microsystems, Inc. All rights reserved
 * Use is subject to license terms.
 */
/*
 * This file is part of Lustre, http://www.lustre.org/
 * Lustre is a trademark of Sun Microsystems, Inc.
 */

#ifndef EXPORT_SYMTAB
# define EXPORT_SYMTAB
#endif
#define DEBUG_SUBSYSTEM S_MDC

#ifdef __KERNEL__
# include <linux/module.h>
# include <linux/pagemap.h>
# include <linux/miscdevice.h>
# include <linux/init.h>
#else
# include <liblustre.h>
#endif

#include <obd_class.h>
#include <lustre_dlm.h>
#include <lprocfs_status.h>
#include <lustre_param.h>
#include "mdc_internal.h"

static quota_interface_t *quota_interface;

#define REQUEST_MINOR 244

static quota_interface_t *quota_interface;
extern quota_interface_t mdc_quota_interface;

static int mdc_cleanup(struct obd_device *obd);

extern int mds_queue_req(struct ptlrpc_request *);
/* Helper that implements most of mdc_getstatus and signal_completed_replay. */
/* XXX this should become mdc_get_info("key"), sending MDS_GET_INFO RPC */
<<<<<<< HEAD
static int send_getstatus(struct obd_export *exp, struct ll_fid *rootfid,
=======
static int send_getstatus(struct obd_import *imp, struct ll_fid *rootfid,
>>>>>>> 03b71240
                          int level, int msg_flags)
{
        struct ptlrpc_request *req;
        struct mds_body *body;
<<<<<<< HEAD
        __u32 size[3] = { sizeof(struct ptlrpc_body),
                            sizeof(*body),
                            sizeof (struct lustre_capa)};
        int rc;
        ENTRY;

        req = ptlrpc_prep_req(class_exp2cliimp(exp), LUSTRE_MDS_VERSION, MDS_GETSTATUS, 2, size,
=======
        __u32 size[2] = { sizeof(struct ptlrpc_body), sizeof(*body) };
        int rc;
        ENTRY;

        req = ptlrpc_prep_req(imp, LUSTRE_MDS_VERSION, MDS_GETSTATUS, 2, size,
>>>>>>> 03b71240
                              NULL);
        if (!req)
                GOTO(out, rc = -ENOMEM);

<<<<<<< HEAD
        req->rq_export = class_export_get(exp);
        req->rq_send_state = level;
        ptlrpc_req_set_repsize(req, 3, size);
=======
        req->rq_send_state = level;
        ptlrpc_req_set_repsize(req, 2, size);
>>>>>>> 03b71240

        mdc_pack_req_body(req, REQ_REC_OFF, 0, NULL, 0, 0);
        lustre_msg_add_flags(req->rq_reqmsg, msg_flags);
        rc = ptlrpc_queue_wait(req);

        if (!rc) {
                body = lustre_swab_repbuf(req, REPLY_REC_OFF, sizeof(*body),
                                          lustre_swab_mds_body);
                if (body == NULL) {
                        CERROR ("Can't extract mds_body\n");
                        GOTO (out, rc = -EPROTO);
                }

                memcpy(rootfid, &body->fid1, sizeof(*rootfid));

                CDEBUG(D_NET, "root ino="LPU64", last_committed="LPU64
                       ", last_xid="LPU64"\n",
                       rootfid->id,
                       lustre_msg_get_last_committed(req->rq_repmsg),
                       lustre_msg_get_last_xid(req->rq_repmsg));
        }

        EXIT;
 out:
        ptlrpc_req_finished(req);
        return rc;
}

/* This should be mdc_get_info("rootfid") */
int mdc_getstatus(struct obd_export *exp, struct ll_fid *rootfid)
{
<<<<<<< HEAD
        return send_getstatus(exp, rootfid, LUSTRE_IMP_FULL, 0);
=======
        return send_getstatus(class_exp2cliimp(exp), rootfid, LUSTRE_IMP_FULL,
                              0);
>>>>>>> 03b71240
}

static
int mdc_getattr_common(struct obd_export *exp, unsigned int ea_size,
                       unsigned int acl_size, struct ptlrpc_request *req)
{
        struct obd_device *obddev = class_exp2obd(exp);
        struct mds_body *body;
        void *eadata;
<<<<<<< HEAD
        __u32 size[6] = { sizeof(struct ptlrpc_body), sizeof(*body) };
=======
        __u32 size[4] = { sizeof(struct ptlrpc_body), sizeof(*body) };
>>>>>>> 03b71240
        int bufcount = 2, rc;
        ENTRY;

        /* request message already built */
<<<<<<< HEAD
        if (ea_size != 0) {
                size[bufcount++] = ea_size;
                CDEBUG(D_INODE, "reserved %u bytes for MD/symlink in packet\n",
                       ea_size);
        }
        if (acl_size) {
                size[bufcount++] = acl_size;
                CDEBUG(D_INODE, "reserved %u bytes for ACL\n", acl_size);
        }

        if (mdc_exp_is_2_0_server(exp)) {
                bufcount = 6;
        }

        ptlrpc_req_set_repsize(req, bufcount, size);

        mdc_enter_request(&obddev->u.cli);
        rc = ptlrpc_queue_wait(req);
        mdc_exit_request(&obddev->u.cli);
        if (rc != 0)
                RETURN (rc);

        body = lustre_swab_repbuf(req, REPLY_REC_OFF, sizeof(*body),
                                  lustre_swab_mds_body);
        if (body == NULL) {
                CERROR ("Can't unpack mds_body\n");
                RETURN (-EPROTO);
        }

        CDEBUG(D_NET, "mode: %o\n", body->mode);

        lustre_set_rep_swabbed(req, REPLY_REC_OFF + 1);
        if (body->eadatasize != 0) {
                /* reply indicates presence of eadata; check it's there... */
                eadata = lustre_msg_buf(req->rq_repmsg, REPLY_REC_OFF + 1,
                                        body->eadatasize);
                if (eadata == NULL) {
                        CERROR ("Missing/short eadata\n");
                        RETURN (-EPROTO);
                }
        }

        if (body->valid & OBD_MD_FLMODEASIZE) {
                if (exp->exp_obd->u.cli.cl_max_mds_easize < body->max_mdsize)
                        exp->exp_obd->u.cli.cl_max_mds_easize =
                                                body->max_mdsize;
                if (exp->exp_obd->u.cli.cl_max_mds_cookiesize <
                                                body->max_cookiesize)
                        exp->exp_obd->u.cli.cl_max_mds_cookiesize =
                                                body->max_cookiesize;
        }

=======

        if (ea_size != 0) {
                size[bufcount++] = ea_size;
                CDEBUG(D_INODE, "reserved %u bytes for MD/symlink in packet\n",
                       ea_size);
        }
        if (acl_size) {
                size[bufcount++] = acl_size;
                CDEBUG(D_INODE, "reserved %u bytes for ACL\n", acl_size);
        }

        ptlrpc_req_set_repsize(req, bufcount, size);

        mdc_enter_request(&obddev->u.cli);
        rc = ptlrpc_queue_wait(req);
        mdc_exit_request(&obddev->u.cli);
        if (rc != 0)
                RETURN (rc);

        body = lustre_swab_repbuf(req, REPLY_REC_OFF, sizeof(*body),
                                  lustre_swab_mds_body);
        if (body == NULL) {
                CERROR ("Can't unpack mds_body\n");
                RETURN (-EPROTO);
        }

        CDEBUG(D_NET, "mode: %o\n", body->mode);

        lustre_set_rep_swabbed(req, REPLY_REC_OFF + 1);
        if (body->eadatasize != 0) {
                /* reply indicates presence of eadata; check it's there... */
                eadata = lustre_msg_buf(req->rq_repmsg, REPLY_REC_OFF + 1,
                                        body->eadatasize);
                if (eadata == NULL) {
                        CERROR ("Missing/short eadata\n");
                        RETURN (-EPROTO);
                }
        }

>>>>>>> 03b71240
        RETURN (0);
}

int mdc_getattr(struct obd_export *exp, struct ll_fid *fid,
                obd_valid valid, unsigned int ea_size,
                struct ptlrpc_request **request)
{
        struct ptlrpc_request *req;
        __u32 size[2] = { sizeof(struct ptlrpc_body), sizeof(struct mds_body) };
        int acl_size = 0, rc;
        ENTRY;

        /* XXX do we need to make another request here?  We just did a getattr
         *     to do the lookup in the first place.
         */
        req = ptlrpc_prep_req(class_exp2cliimp(exp), LUSTRE_MDS_VERSION,
                              MDS_GETATTR, 2, size, NULL);
        if (!req)
                GOTO(out, rc = -ENOMEM);
<<<<<<< HEAD

        req->rq_export = class_export_get(exp);
        mdc_pack_req_body(req, REQ_REC_OFF, valid, fid, ea_size,
                          MDS_BFLAG_EXT_FLAGS/*request "new" flags(bug 9486)*/);

=======

        mdc_pack_req_body(req, REQ_REC_OFF, valid, fid, ea_size,
                          MDS_BFLAG_EXT_FLAGS/*request "new" flags(bug 9486)*/);

>>>>>>> 03b71240
        /* currently only root inode will call us with FLACL */
        if (valid & OBD_MD_FLACL)
                acl_size = LUSTRE_POSIX_ACL_MAX_SIZE;

        rc = mdc_getattr_common(exp, ea_size, acl_size, req);
        if (rc != 0) {
                ptlrpc_req_finished (req);
                req = NULL;
        }
 out:
        *request = req;
        RETURN (rc);
}

int mdc_getattr_name(struct obd_export *exp, struct ll_fid *fid,
                     const char *filename, int namelen, unsigned long valid,
                     unsigned int ea_size, struct ptlrpc_request **request)
{
        struct ptlrpc_request *req;
<<<<<<< HEAD
        __u32 size[4] = { [MSG_PTLRPC_BODY_OFF] = sizeof(struct ptlrpc_body),
                            [REQ_REC_OFF] = sizeof(struct mds_body),
                            [REQ_REC_OFF + 1] = namelen};
        int rc;
        int bufcount = 3;
        int nameoffset = REQ_REC_OFF + 1;
        ENTRY;

        if (mdc_exp_is_2_0_server(exp)) {
                size[REQ_REC_OFF + 1] = 0;
                size[REQ_REC_OFF + 2] = namelen;
                bufcount ++;
                nameoffset ++;
        }

        req = ptlrpc_prep_req(class_exp2cliimp(exp), LUSTRE_MDS_VERSION,
                              MDS_GETATTR_NAME, bufcount, size, NULL);
        if (!req)
                GOTO(out, rc = -ENOMEM);

        req->rq_export = class_export_get(exp);
        mdc_pack_req_body(req, REQ_REC_OFF, valid, fid, ea_size,
                          MDS_BFLAG_EXT_FLAGS/*request "new" flags(bug 9486)*/);

        LASSERT(strnlen(filename, namelen) == namelen - 1);
        memcpy(lustre_msg_buf(req->rq_reqmsg, nameoffset, namelen),
=======
        struct mds_body *body;
        __u32 size[3] = { sizeof(struct ptlrpc_body), sizeof(*body), namelen};
        int rc;
        ENTRY;

        req = ptlrpc_prep_req(class_exp2cliimp(exp), LUSTRE_MDS_VERSION,
                              MDS_GETATTR_NAME, 3, size, NULL);
        if (!req)
                GOTO(out, rc = -ENOMEM);

        mdc_pack_req_body(req, REQ_REC_OFF, valid, fid, ea_size,
                          MDS_BFLAG_EXT_FLAGS/*request "new" flags(bug 9486)*/);

        LASSERT(strnlen(filename, namelen) == namelen - 1);
        memcpy(lustre_msg_buf(req->rq_reqmsg, REQ_REC_OFF + 1, namelen),
>>>>>>> 03b71240
               filename, namelen);

        rc = mdc_getattr_common(exp, ea_size, 0, req);
        if (rc != 0) {
                ptlrpc_req_finished (req);
                req = NULL;
        }
 out:
        *request = req;
        RETURN(rc);
}

static
int mdc_xattr_common(struct obd_export *exp, struct ll_fid *fid,
                     int opcode, obd_valid valid, const char *xattr_name,
                     const char *input, int input_size, int output_size,
                     int flags, struct ptlrpc_request **request)
{
        struct obd_device *obddev = class_exp2obd(exp);
        struct ptlrpc_request *req;
<<<<<<< HEAD
        __u32 size[5] = { [MSG_PTLRPC_BODY_OFF] = sizeof(struct ptlrpc_body),
                        [REQ_REC_OFF] = sizeof(struct mds_body),
                        [REQ_REC_OFF + 1] = 0, /* capa */
                        [REQ_REC_OFF + 2] = 0, /* name */
                        [REQ_REC_OFF + 3] = 0 };
        int rc, xattr_namelen = 0, bufcnt = 2, offset = REQ_REC_OFF + 1;
        void *tmp;
        ENTRY;

        if (mdc_exp_is_2_0_server(exp)) {
                bufcnt++;
                offset++;
                if (opcode == MDS_SETXATTR) {
                        size[REQ_REC_OFF] = sizeof (struct mdt_rec_setxattr);
                        opcode = MDS_REINT;
                }
        }

=======
        __u32 size[4] = { sizeof(struct ptlrpc_body), sizeof(struct mds_body) };
        // int size[3] = {sizeof(struct mds_body)}, bufcnt = 1;
        int rc, xattr_namelen = 0, bufcnt = 2, offset;
        void *tmp;
        ENTRY;

>>>>>>> 03b71240
        if (xattr_name) {
                xattr_namelen = strlen(xattr_name) + 1;
                size[bufcnt++] = xattr_namelen;
        }
        if (input_size) {
                LASSERT(input);
                size[bufcnt++] = input_size;
        }

        req = ptlrpc_prep_req(class_exp2cliimp(exp), LUSTRE_MDS_VERSION,
                              opcode, bufcnt, size, NULL);
        if (!req)
                GOTO(out, rc = -ENOMEM);

<<<<<<< HEAD
        req->rq_export = class_export_get(exp);

        if (opcode == MDS_REINT && mdc_exp_is_2_0_server(exp)) {
                struct mdt_rec_setxattr *rec;
                rec = lustre_msg_buf(req->rq_reqmsg, REQ_REC_OFF,
                                     sizeof(struct mdt_rec_setxattr));
                rec->sx_opcode = REINT_SETXATTR;
                rec->sx_fsuid  = current->fsuid;
                rec->sx_fsgid  = current->fsgid;
                rec->sx_cap    = current->cap_effective;
                rec->sx_suppgid1 = -1;
                rec->sx_suppgid2 = -1;
                rec->sx_fid    = *((struct lu_fid*)fid);
                rec->sx_valid  = valid;
                rec->sx_size   = output_size;
                rec->sx_flags  = flags;
        } else {
                /* request data */
                mdc_pack_req_body(req, REQ_REC_OFF, valid, fid, output_size, flags);
        }
=======
        /* request data */
        mdc_pack_req_body(req, REQ_REC_OFF, valid, fid, output_size, flags);

        offset = REQ_REC_OFF + 1;
>>>>>>> 03b71240

        if (xattr_name) {
                tmp = lustre_msg_buf(req->rq_reqmsg, offset++, xattr_namelen);
                memcpy(tmp, xattr_name, xattr_namelen);
        }
        if (input_size) {
                tmp = lustre_msg_buf(req->rq_reqmsg, offset++, input_size);
                memcpy(tmp, input, input_size);
        }

<<<<<<< HEAD
        size[REPLY_REC_OFF] = sizeof(struct mds_body);
        if (mdc_exp_is_2_0_server(exp)) {
                bufcnt = 2;
        } else {
                /* reply buffers */
                if (opcode == MDS_GETXATTR) {
                        bufcnt = 2;
                } else {
                        bufcnt = 1;
                }

=======
        /* reply buffers */
        if (opcode == MDS_GETXATTR) {
                size[REPLY_REC_OFF] = sizeof(struct mds_body);
                bufcnt = 2;
        } else {
                bufcnt = 1;
>>>>>>> 03b71240
        }

        /* we do this even output_size is 0, because server is doing that */
        size[bufcnt++] = output_size;
<<<<<<< HEAD
        ptlrpc_req_set_repsize(req, bufcnt, size);

        /* make rpc */
        if (opcode == MDS_SETXATTR || opcode == MDS_REINT)
=======

        ptlrpc_req_set_repsize(req, bufcnt, size);

        /* make rpc */
        if (opcode == MDS_SETXATTR)
>>>>>>> 03b71240
                mdc_get_rpc_lock(exp->exp_obd->u.cli.cl_rpc_lock, NULL);
        else
                mdc_enter_request(&obddev->u.cli);

        rc = ptlrpc_queue_wait(req);

<<<<<<< HEAD
        if (opcode == MDS_SETXATTR || opcode == MDS_REINT)
=======
        if (opcode == MDS_SETXATTR)
>>>>>>> 03b71240
                mdc_put_rpc_lock(exp->exp_obd->u.cli.cl_rpc_lock, NULL);
        else
                mdc_exit_request(&obddev->u.cli);

        if (rc != 0)
                GOTO(err_out, rc);

        if (opcode == MDS_GETXATTR) {
                struct mds_body * body = lustre_swab_repbuf(req, REPLY_REC_OFF,
                                          sizeof(*body),
                                          lustre_swab_mds_body);
                if (body == NULL) {
                        CERROR ("Can't unpack mds_body\n");
                        GOTO(err_out, rc = -EPROTO);
                }
        }
out:
        *request = req;
        RETURN (rc);
err_out:
        ptlrpc_req_finished(req);
        req = NULL;
        goto out;
}

int mdc_setxattr(struct obd_export *exp, struct ll_fid *fid,
                 obd_valid valid, const char *xattr_name,
                 const char *input, int input_size,
                 int output_size, int flags,
                 struct ptlrpc_request **request)
{
        return mdc_xattr_common(exp, fid, MDS_SETXATTR, valid, xattr_name,
                                input, input_size, output_size, flags, request);
}

int mdc_getxattr(struct obd_export *exp, struct ll_fid *fid,
                 obd_valid valid, const char *xattr_name,
                 const char *input, int input_size,
                 int output_size, struct ptlrpc_request **request)
{
        return mdc_xattr_common(exp, fid, MDS_GETXATTR, valid, xattr_name,
                                input, input_size, output_size, 0, request);
}

/* This should be called with both the request and the reply still packed. */
void mdc_store_inode_generation(struct ptlrpc_request *req, int reqoff,
                                int repoff)
{
        struct mds_rec_create *rec = lustre_msg_buf(req->rq_reqmsg, reqoff,
                                                    sizeof(*rec));
        struct mds_body *body = lustre_msg_buf(req->rq_repmsg, repoff,
                                               sizeof(*body));

        LASSERT (rec != NULL);
        LASSERT (body != NULL);

        memcpy(&rec->cr_replayfid, &body->fid1, sizeof rec->cr_replayfid);
        if (body->fid1.id == 0) {
                DEBUG_REQ(D_ERROR, req, "saving replay request with id = 0 "
                          "gen = %u", body->fid1.generation);
                LBUG();
        }

        DEBUG_REQ(D_INODE, req, "storing generation %u for ino "LPU64,
                  rec->cr_replayfid.generation, rec->cr_replayfid.id);
}

#ifdef CONFIG_FS_POSIX_ACL
static
int mdc_unpack_acl(struct obd_export *exp, struct ptlrpc_request *req,
                   struct lustre_md *md, unsigned int offset)
{
        struct mds_body  *body = md->body;
        struct posix_acl *acl;
        void             *buf;
        int               rc;

        if (!body->aclsize)
                return 0;

        buf = lustre_msg_buf(req->rq_repmsg, offset, body->aclsize);
        if (!buf) {
                CERROR("aclsize %u, bufcount %u, bufsize %u\n",
                       body->aclsize, lustre_msg_bufcount(req->rq_repmsg),
                       (lustre_msg_bufcount(req->rq_repmsg) <= offset) ?
                                -1 : lustre_msg_buflen(req->rq_repmsg, offset));
                return -EPROTO;
        }

        acl = posix_acl_from_xattr(buf, body->aclsize);
        if (IS_ERR(acl)) {
                rc = PTR_ERR(acl);
                CERROR("convert xattr to acl: %d\n", rc);
                return rc;
        }

        rc = posix_acl_valid(acl);
        if (rc) {
                CERROR("validate acl: %d\n", rc);
                posix_acl_release(acl);
                return rc;
        }

        md->posix_acl = acl;
        return 0;
}
#else
#define mdc_unpack_acl(exp, req, md, offset) 0
#endif

int mdc_req2lustre_md(struct ptlrpc_request *req, int offset,
                      struct obd_export *exp,
                      struct lustre_md *md)
{
        int rc = 0;
<<<<<<< HEAD
        int iop = mdc_req_is_2_0_server(req);
=======
>>>>>>> 03b71240
        ENTRY;

        LASSERT(md);
        memset(md, 0, sizeof(*md));

        md->body = lustre_msg_buf(req->rq_repmsg, offset, sizeof (*md->body));
        LASSERT (md->body != NULL);
        LASSERT(lustre_rep_swabbed(req, offset));
        offset++;

        if (md->body->valid & OBD_MD_FLEASIZE) {
                int lmmsize;
                struct lov_mds_md *lmm;

                if (!S_ISREG(md->body->mode)) {
                        CERROR("OBD_MD_FLEASIZE set, should be a regular file, "
                               "but is not\n");
                        GOTO(err_out, rc = -EPROTO);
                }

                if (md->body->eadatasize == 0) {
                        CERROR ("OBD_MD_FLEASIZE set, but eadatasize 0\n");
                        GOTO(err_out, rc = -EPROTO);
                }
                lmmsize = md->body->eadatasize;
                lmm = lustre_msg_buf(req->rq_repmsg, offset, lmmsize);
                if (!lmm) {
                        CERROR ("incorrect message: lmm == 0\n");
                        GOTO(err_out, rc = -EPROTO);
                }
                LASSERT(lustre_rep_swabbed(req, offset));

                rc = obd_unpackmd(exp, &md->lsm, lmm, lmmsize);
                if (rc < 0)
                        GOTO(err_out, rc);

                if (rc < sizeof(*md->lsm)) {
                        CERROR ("lsm size too small:  rc < sizeof (*md->lsm) "
                                "(%d < %d)\n", rc, (int)sizeof(*md->lsm));
                        GOTO(err_out, rc = -EPROTO);
                }
                rc = 0;

<<<<<<< HEAD
                if (!iop)
                        offset++;
        } else if (md->body->valid & OBD_MD_FLDIREA) {
=======
                offset++;
        }

        if (md->body->valid & OBD_MD_FLDIREA) {
>>>>>>> 03b71240
                if(!S_ISDIR(md->body->mode)) {
                        CERROR("OBD_MD_FLDIREA set, should be a directory, but "
                               "is not\n");
                        GOTO(err_out, rc = -EPROTO);
                }
<<<<<<< HEAD
                if (!iop)
                        offset++;
        }
        if (iop)
                offset++;
=======
                offset++;
        }
>>>>>>> 03b71240

        /* for ACL, it's possible that FLACL is set but aclsize is zero.
         * only when aclsize != 0 there's an actual segment for ACL in
         * reply buffer.
         */
        if ((md->body->valid & OBD_MD_FLACL) && md->body->aclsize) {
                rc = mdc_unpack_acl(exp, req, md, offset);
                if (rc)
                        GOTO(err_out, rc);
                offset++;
        }
out:
        RETURN(rc);

err_out:
        if (md->lsm)
                obd_free_memmd(exp, &md->lsm);
        goto out;
}

void mdc_free_lustre_md(struct obd_export *exp, struct lustre_md *md)
{
        if (md->lsm)
                obd_free_memmd(exp, &md->lsm);

#ifdef CONFIG_FS_POSIX_ACL
        if (md->posix_acl) {
                posix_acl_release(md->posix_acl);
                md->posix_acl = NULL;
        }
#endif
}

static void mdc_commit_open(struct ptlrpc_request *req)
{
        struct mdc_open_data *mod = req->rq_cb_data;
        if (mod == NULL)
                return;

        if (mod->mod_close_req != NULL)
                mod->mod_close_req->rq_cb_data = NULL;

        if (mod->mod_och != NULL)
                mod->mod_och->och_mod = NULL;

        OBD_FREE(mod, sizeof(*mod));
        req->rq_cb_data = NULL;
}

static void mdc_replay_open(struct ptlrpc_request *req)
{
        struct mdc_open_data *mod = req->rq_cb_data;
        struct obd_client_handle *och;
        struct ptlrpc_request *close_req;
        struct lustre_handle old;
        struct mds_body *body;
        ENTRY;

        body = lustre_swab_repbuf(req, DLM_REPLY_REC_OFF, sizeof(*body),
                                  lustre_swab_mds_body);
        LASSERT (body != NULL);

        if (mod == NULL) {
                DEBUG_REQ(D_ERROR, req,
                          "can't properly replay without open data");
                EXIT;
                return;
        }
<<<<<<< HEAD
        DEBUG_REQ(D_INFO, req, "mdc open data found");
=======
        DEBUG_REQ(D_ERROR, req, "mdc open data found");
>>>>>>> 03b71240

        och = mod->mod_och;
        if (och != NULL) {
                struct lustre_handle *file_fh;
                LASSERT(och->och_magic == OBD_CLIENT_HANDLE_MAGIC);
                file_fh = &och->och_fh;
                CDEBUG(D_RPCTRACE, "updating handle from "LPX64" to "LPX64"\n",
                       file_fh->cookie, body->handle.cookie);
                memcpy(&old, file_fh, sizeof(old));
                memcpy(file_fh, &body->handle, sizeof(*file_fh));
        }

        close_req = mod->mod_close_req;
        if (close_req != NULL) {
                struct mds_body *close_body;
                LASSERT(lustre_msg_get_opc(close_req->rq_reqmsg) == MDS_CLOSE);
                close_body = lustre_msg_buf(close_req->rq_reqmsg, REQ_REC_OFF,
                                            sizeof(*close_body));
                if (och != NULL)
                        LASSERT(!memcmp(&old, &close_body->handle, sizeof old));
                DEBUG_REQ(D_RPCTRACE, close_req, "updating close with new fh");
                memcpy(&close_body->handle, &body->handle,
                       sizeof(close_body->handle));
        }

        EXIT;
}

void mdc_set_open_replay_data(struct obd_client_handle *och,
                              struct ptlrpc_request *open_req)
{
        struct mdc_open_data *mod;
        struct mds_rec_create *rec = lustre_msg_buf(open_req->rq_reqmsg,
                                                    DLM_INTENT_REC_OFF,
                                                    sizeof(*rec));
        struct mds_body *body = lustre_msg_buf(open_req->rq_repmsg,
                                               DLM_REPLY_REC_OFF,
                                               sizeof(*body));

        /* If request is not eligible for replay, just bail out */
        if (!open_req->rq_replay)
                return;

        /* incoming message in my byte order (it's been swabbed) */
        LASSERT(rec != NULL);
        LASSERT(lustre_rep_swabbed(open_req, DLM_REPLY_REC_OFF));
        /* outgoing messages always in my byte order */
        LASSERT(body != NULL);

        if (och) {
                OBD_ALLOC(mod, sizeof(*mod));
                if (mod == NULL) {
                        DEBUG_REQ(D_ERROR, open_req, "can't allocate mdc_open_data");
                        return;
                }

                spin_lock(&open_req->rq_lock);
                och->och_mod = mod;
                mod->mod_och = och;
                mod->mod_open_req = open_req;
                open_req->rq_cb_data = mod;
                open_req->rq_commit_cb = mdc_commit_open;
                spin_unlock(&open_req->rq_lock);
        }

        memcpy(&rec->cr_replayfid, &body->fid1, sizeof rec->cr_replayfid);
        open_req->rq_replay_cb = mdc_replay_open;
        if (body->fid1.id == 0) {
                DEBUG_REQ(D_ERROR, open_req, "saving replay request with "
                          "id = 0 gen = %u", body->fid1.generation);
                LBUG();
        }

        DEBUG_REQ(D_RPCTRACE, open_req, "set up replay data");
}

void mdc_clear_open_replay_data(struct obd_client_handle *och)
{
        struct mdc_open_data *mod = och->och_mod;

        /* Don't free the structure now (it happens in mdc_commit_open, after
         * we're sure we won't need to fix up the close request in the future),
         * but make sure that replay doesn't poke at the och, which is about to
         * be freed. */
        LASSERT(mod != LP_POISON);
        if (mod != NULL)
                mod->mod_och = NULL;
        och->och_mod = NULL;
}

static void mdc_commit_close(struct ptlrpc_request *req)
<<<<<<< HEAD
{
        struct mdc_open_data *mod = req->rq_cb_data;
        struct ptlrpc_request *open_req;
        struct obd_import *imp = req->rq_import;

        DEBUG_REQ(D_RPCTRACE, req, "close req committed");
        if (mod == NULL)
                return;

        mod->mod_close_req = NULL;
        req->rq_cb_data = NULL;
        req->rq_commit_cb = NULL;

        open_req = mod->mod_open_req;
        LASSERT(open_req != NULL);
        LASSERT(open_req != LP_POISON);
        LASSERT(open_req->rq_type != LI_POISON);

        DEBUG_REQ(D_RPCTRACE, open_req, "open req balanced");
        LASSERT(open_req->rq_transno != 0);
        LASSERT(open_req->rq_import == imp);

        /* We no longer want to preserve this for transno-unconditional
         * replay. */
        spin_lock(&open_req->rq_lock);
        open_req->rq_replay = 0;
        spin_unlock(&open_req->rq_lock);
}

int mdc_close(struct obd_export *exp, struct mdc_op_data *data, struct obdo *oa,
              struct obd_client_handle *och, struct ptlrpc_request **request)
{
        struct obd_device *obd = class_exp2obd(exp);
        __u32 reqsize[4] = { sizeof(struct ptlrpc_body),
                           sizeof(struct mds_body) };
        __u32 repsize[4] = { sizeof(struct ptlrpc_body),
                               sizeof(struct mds_body),
                               obd->u.cli.cl_max_mds_easize,
                               obd->u.cli.cl_max_mds_cookiesize };
        int rc;
        struct ptlrpc_request *req;
        struct mdc_open_data *mod;
        int bufcount = 2;
        ENTRY;

        if (mdc_exp_is_2_0_server(exp)) {
                reqsize[1] = sizeof(struct mdt_epoch);
                reqsize[2] = sizeof(struct mdt_rec_create);
                reqsize[3] = 0; /* capa */
                bufcount = 4;
        }
        req = ptlrpc_prep_req(class_exp2cliimp(exp), LUSTRE_MDS_VERSION,
                              MDS_CLOSE, bufcount, reqsize, NULL);
        if (req == NULL)
                GOTO(out, rc = -ENOMEM);
        req->rq_export = class_export_get(exp);
=======
{
        struct mdc_open_data *mod = req->rq_cb_data;
        struct ptlrpc_request *open_req;
        struct obd_import *imp = req->rq_import;

        DEBUG_REQ(D_RPCTRACE, req, "close req committed");
        if (mod == NULL)
                return;

        mod->mod_close_req = NULL;
        req->rq_cb_data = NULL;
        req->rq_commit_cb = NULL;

        open_req = mod->mod_open_req;
        LASSERT(open_req != NULL);
        LASSERT(open_req != LP_POISON);
        LASSERT(open_req->rq_type != LI_POISON);

        DEBUG_REQ(D_RPCTRACE, open_req, "open req balanced");
        LASSERT(open_req->rq_transno != 0);
        LASSERT(open_req->rq_import == imp);

        /* We no longer want to preserve this for transno-unconditional
         * replay. */
        spin_lock(&open_req->rq_lock);
        open_req->rq_replay = 0;
        spin_unlock(&open_req->rq_lock);
}

int mdc_close(struct obd_export *exp, struct obdo *oa,
              struct obd_client_handle *och, struct ptlrpc_request **request)
{
        struct obd_device *obd = class_exp2obd(exp);
        __u32 reqsize[2] = { sizeof(struct ptlrpc_body),
                           sizeof(struct mds_body) };
        __u32 repsize[4] = { sizeof(struct ptlrpc_body),
                               sizeof(struct mds_body),
                               obd->u.cli.cl_max_mds_easize,
                               obd->u.cli.cl_max_mds_cookiesize };
        int rc;
        struct ptlrpc_request *req;
        struct mdc_open_data *mod;
        ENTRY;

        req = ptlrpc_prep_req(class_exp2cliimp(exp), LUSTRE_MDS_VERSION,
                              MDS_CLOSE, 2, reqsize, NULL);
        if (req == NULL)
                GOTO(out, rc = -ENOMEM);
>>>>>>> 03b71240

        /* To avoid a livelock (bug 7034), we need to send CLOSE RPCs to a
         * portal whose threads are not taking any DLM locks and are therefore
         * always progressing */
        req->rq_request_portal = MDS_READPAGE_PORTAL;
        ptlrpc_at_set_req_timeout(req);

        /* Ensure that this close's handle is fixed up during replay. */
        LASSERT(och != NULL);
        LASSERT(och->och_magic == OBD_CLIENT_HANDLE_MAGIC);
        mod = och->och_mod;
        if (likely(mod != NULL)) {
                if (mod->mod_open_req->rq_type == LI_POISON) {
                        CERROR("LBUG POISONED open %p!\n", mod->mod_open_req);
                        LBUG();
                        ptlrpc_req_finished(req);
                        req = NULL;
                        GOTO(out, rc = -EIO);
                }
                mod->mod_close_req = req;
<<<<<<< HEAD
                DEBUG_REQ(D_RPCTRACE, mod->mod_close_req, "close req");
=======
>>>>>>> 03b71240
                DEBUG_REQ(D_RPCTRACE, mod->mod_open_req, "matched open");
        } else {
                CDEBUG(D_RPCTRACE, "couldn't find open req; expecting error\n");
        }

<<<<<<< HEAD
        mdc_close_pack(req, REQ_REC_OFF, data, oa, oa->o_valid, och);
=======
        mdc_close_pack(req, REQ_REC_OFF, oa, oa->o_valid, och);
>>>>>>> 03b71240

        ptlrpc_req_set_repsize(req, 4, repsize);
        req->rq_commit_cb = mdc_commit_close;
        LASSERT(req->rq_cb_data == NULL);
        req->rq_cb_data = mod;

        mdc_get_rpc_lock(obd->u.cli.cl_close_lock, NULL);
        rc = ptlrpc_queue_wait(req);
        mdc_put_rpc_lock(obd->u.cli.cl_close_lock, NULL);

        if (req->rq_repmsg == NULL) {
                CDEBUG(D_RPCTRACE, "request failed to send: %p, %d\n", req,
                       req->rq_status);
                if (rc == 0)
                        rc = req->rq_status ? req->rq_status : -EIO;
        } else if (rc == 0) {
                rc = lustre_msg_get_status(req->rq_repmsg);
                if (lustre_msg_get_type(req->rq_repmsg) == PTL_RPC_MSG_ERR) {
                        DEBUG_REQ(D_ERROR, req, "type == PTL_RPC_MSG_ERR, err "
                                  "= %d", rc);
                        if (rc > 0)
                                rc = -rc;
                } else if (mod == NULL) {
                        CERROR("Unexpected: can't find mdc_open_data, but the "
                               "close succeeded.  Please tell <http://bugzilla.lustre.org/>.\n");
                }
                if (!lustre_swab_repbuf(req, REPLY_REC_OFF,
                                        sizeof(struct mds_body),
                                        lustre_swab_mds_body)) {
                        CERROR("Error unpacking mds_body\n");
                        rc = -EPROTO;
                }
        }

        EXIT;
        *request = req;
 out:
        if (rc != 0 && req && req->rq_commit_cb)
                req->rq_commit_cb(req);

        return rc;
}

<<<<<<< HEAD
int mdc_done_writing(struct obd_export *exp, struct mdc_op_data *data,
                     struct obdo *obdo)
=======
int mdc_done_writing(struct obd_export *exp, struct obdo *obdo)
>>>>>>> 03b71240
{
        struct ptlrpc_request *req;
        struct mds_body *body;
        __u32 size[2] = { sizeof(struct ptlrpc_body), sizeof(*body) };
        int rc;
        ENTRY;

        req = ptlrpc_prep_req(class_exp2cliimp(exp), LUSTRE_MDS_VERSION,
                              MDS_DONE_WRITING, 2, size, NULL);
        if (req == NULL)
                RETURN(-ENOMEM);

<<<<<<< HEAD
        req->rq_export = class_export_get(exp);
        body = lustre_msg_buf(req->rq_reqmsg, REQ_REC_OFF, sizeof(*body));
        body->fid1 = data->fid1;
=======
        body = lustre_msg_buf(req->rq_reqmsg, REQ_REC_OFF, sizeof(*body));
        mdc_pack_fid(&body->fid1, obdo->o_id, 0, obdo->o_mode);
>>>>>>> 03b71240
        body->size = obdo->o_size;
        body->blocks = obdo->o_blocks;
        body->flags = obdo->o_flags;
        body->valid = obdo->o_valid;
//        memcpy(&body->handle, &och->och_fh, sizeof(body->handle));

        ptlrpc_req_set_repsize(req, 2, size);

        rc = ptlrpc_queue_wait(req);
        ptlrpc_req_finished(req);
        RETURN(rc);
}

int mdc_readpage(struct obd_export *exp, struct ll_fid *fid, __u64 offset,
                 struct page *page, struct ptlrpc_request **request)
{
        struct obd_import *imp = class_exp2cliimp(exp);
        struct ptlrpc_request *req = NULL;
        struct ptlrpc_bulk_desc *desc = NULL;
        struct mds_body *body;
        __u32 size[2] = { sizeof(struct ptlrpc_body), sizeof(*body) };
        int rc;
        ENTRY;

        CDEBUG(D_INODE, "inode: "LPU64"\n", fid->id);

        req = ptlrpc_prep_req(imp, LUSTRE_MDS_VERSION, MDS_READPAGE, 2, size,
                              NULL);
        if (req == NULL)
                GOTO(out, rc = -ENOMEM);

        req->rq_export = class_export_get(exp);
        req->rq_request_portal = MDS_READPAGE_PORTAL;
        ptlrpc_at_set_req_timeout(req);

        desc = ptlrpc_prep_bulk_imp(req, 1, BULK_PUT_SINK, MDS_BULK_PORTAL);
        if (desc == NULL)
                GOTO(out, rc = -ENOMEM);
        /* NB req now owns desc and will free it when it gets freed */

        ptlrpc_prep_bulk_page(desc, page, 0, CFS_PAGE_SIZE);

        mdc_readdir_pack(req, REQ_REC_OFF, offset, CFS_PAGE_SIZE, fid);

        ptlrpc_req_set_repsize(req, 2, size);
        rc = ptlrpc_queue_wait(req);

        if (rc == 0) {
                body = lustre_swab_repbuf(req, REPLY_REC_OFF, sizeof(*body),
                                          lustre_swab_mds_body);
                if (body == NULL) {
                        CERROR("Can't unpack mds_body\n");
                        GOTO(out, rc = -EPROTO);
                }

                if (req->rq_bulk->bd_nob_transferred != CFS_PAGE_SIZE) {
                        CERROR ("Unexpected # bytes transferred: %d"
                                " (%lu expected)\n",
                                req->rq_bulk->bd_nob_transferred,
                                CFS_PAGE_SIZE);
                        GOTO (out, rc = -EPROTO);
                }
        }

        EXIT;
 out:
        *request = req;
        return rc;
}


static int mdc_iocontrol(unsigned int cmd, struct obd_export *exp, int len,
                         void *karg, void *uarg)
{
        struct obd_device *obd = exp->exp_obd;
        struct obd_ioctl_data *data = karg;
        struct obd_import *imp = obd->u.cli.cl_import;
        struct llog_ctxt *ctxt;
        int rc;
        ENTRY;

#if (LINUX_VERSION_CODE < KERNEL_VERSION(2,5,0))
        MOD_INC_USE_COUNT;
#else
        if (!try_module_get(THIS_MODULE)) {
                CERROR("Can't get module. Is it alive?");
                return -EINVAL;
        }
#endif
        switch (cmd) {
        case OBD_IOC_CLIENT_RECOVER:
                rc = ptlrpc_recover_import(imp, data->ioc_inlbuf1);
                if (rc < 0)
                        GOTO(out, rc);
                GOTO(out, rc = 0);
        case IOC_OSC_SET_ACTIVE:
                rc = ptlrpc_set_import_active(imp, data->ioc_offset);
                GOTO(out, rc);
        case OBD_IOC_PARSE: {
                ctxt = llog_get_context(exp->exp_obd, LLOG_CONFIG_REPL_CTXT);
                rc = class_config_parse_llog(ctxt, data->ioc_inlbuf1, NULL);
                llog_ctxt_put(ctxt);
                GOTO(out, rc);
        }
#ifdef __KERNEL__
        case OBD_IOC_LLOG_INFO:
        case OBD_IOC_LLOG_PRINT: {
                ctxt = llog_get_context(obd, LLOG_CONFIG_REPL_CTXT);
                rc = llog_ioctl(ctxt, cmd, data);
                llog_ctxt_put(ctxt);
                GOTO(out, rc);
        }
#endif
        case OBD_IOC_POLL_QUOTACHECK:
                rc = lquota_poll_check(quota_interface, exp,
                                       (struct if_quotacheck *)karg);
                GOTO(out, rc);
        default:
                CERROR("mdc_ioctl(): unrecognised ioctl %#x\n", cmd);
                GOTO(out, rc = -ENOTTY);
        }
out:
#if (LINUX_VERSION_CODE < KERNEL_VERSION(2,5,0))
        MOD_DEC_USE_COUNT;
#else
        module_put(THIS_MODULE);
<<<<<<< HEAD
#endif

=======
>>>>>>> 03b71240
        return rc;
}

int mdc_set_info_async(struct obd_export *exp, obd_count keylen,
                       void *key, obd_count vallen, void *val,
                       struct ptlrpc_request_set *set)
{
        struct obd_import *imp = class_exp2cliimp(exp);
        int rc = -EINVAL;

        if (KEY_IS(KEY_INIT_RECOV)) {
                if (vallen != sizeof(int))
                        RETURN(-EINVAL);
                spin_lock(&imp->imp_lock);
                imp->imp_initial_recov = *(int *)val;
                spin_unlock(&imp->imp_lock);

                CDEBUG(D_HA, "%s: set imp_initial_recov = %d\n",
                       exp->exp_obd->obd_name, imp->imp_initial_recov);
                RETURN(0);
        }
        /* Turn off initial_recov after we try all backup servers once */
        if (KEY_IS(KEY_INIT_RECOV_BACKUP)) {
                if (vallen != sizeof(int))
                        RETURN(-EINVAL);

                spin_lock(&imp->imp_lock);
                imp->imp_initial_recov_bk = *(int *)val;
                if (imp->imp_initial_recov_bk)
                        imp->imp_initial_recov = 1;
                spin_unlock(&imp->imp_lock);

                CDEBUG(D_HA, "%s: set imp_initial_recov_bk = %d\n",
                       exp->exp_obd->obd_name, imp->imp_initial_recov_bk);
                RETURN(0);
        }
<<<<<<< HEAD
        if (KEY_IS(KEY_READONLY)) {
=======
        /* Accept the broken "read-only" key for 1.6.6 servers. b=17493 */
        if (KEY_IS(KEY_READONLY) || KEY_IS(KEY_READONLY_166COMPAT)) {
>>>>>>> 03b71240
                struct ptlrpc_request *req;
                __u32 size[3] = { sizeof(struct ptlrpc_body), keylen, vallen };
                char *bufs[3] = { NULL, key, val };

                if (vallen != sizeof(int))
                        RETURN(-EINVAL);

                if (*((int *)val)) {
                        imp->imp_connect_flags_orig |= OBD_CONNECT_RDONLY;
                        imp->imp_connect_data.ocd_connect_flags |=
                                OBD_CONNECT_RDONLY;
                } else {
                        imp->imp_connect_flags_orig &= ~OBD_CONNECT_RDONLY;
                        imp->imp_connect_data.ocd_connect_flags &=
                                ~OBD_CONNECT_RDONLY;
                }

                req = ptlrpc_prep_req(imp, LUSTRE_MDS_VERSION, MDS_SET_INFO,
                                      3, size, bufs);
                if (req == NULL)
                        RETURN(-ENOMEM);

<<<<<<< HEAD
                req->rq_export = class_export_get(exp);
=======
>>>>>>> 03b71240
                ptlrpc_req_set_repsize(req, 1, NULL);
                if (set) {
                        rc = 0;
                        ptlrpc_set_add_req(set, req);
                        ptlrpc_check_set(set);
                } else {
                        rc = ptlrpc_queue_wait(req);
                        ptlrpc_req_finished(req);
                }

                RETURN(rc);
        }

        RETURN(rc);
}

int mdc_get_info(struct obd_export *exp, __u32 keylen, void *key,
                 __u32 *vallen, void *val, struct lov_stripe_md *lsm)
{
        int rc = -EINVAL;

        if (KEY_IS(KEY_MAX_EASIZE)) {
                int mdsize, *max_easize;

                if (*vallen != sizeof(int))
                        RETURN(-EINVAL);
                mdsize = *(int*)val;
                if (mdsize > exp->exp_obd->u.cli.cl_max_mds_easize)
                        exp->exp_obd->u.cli.cl_max_mds_easize = mdsize;
                max_easize = val;
                *max_easize = exp->exp_obd->u.cli.cl_max_mds_easize;
                RETURN(0);
        }
        RETURN(rc);
}

static int mdc_statfs(struct obd_device *obd, struct obd_statfs *osfs,
                      __u64 max_age, __u32 flags)
{
        struct ptlrpc_request *req;
        struct obd_statfs *msfs;
        struct obd_import     *imp = NULL;
        __u32 size[2] = { sizeof(struct ptlrpc_body), sizeof(*msfs) };
        int rc;
        ENTRY;

        /*Since the request might also come from lprocfs, so we need
         *sync this with client_disconnect_export Bug15684*/
        down_read(&obd->u.cli.cl_sem);
        if (obd->u.cli.cl_import)
                imp = class_import_get(obd->u.cli.cl_import);
        up_read(&obd->u.cli.cl_sem);
        if (!imp)
                RETURN(-ENODEV);

<<<<<<< HEAD

=======
>>>>>>> 03b71240
        /* We could possibly pass max_age in the request (as an absolute
         * timestamp or a "seconds.usec ago") so the target can avoid doing
         * extra calls into the filesystem if that isn't necessary (e.g.
         * during mount that would help a bit).  Having relative timestamps
         * is not so great if request processing is slow, while absolute
         * timestamps are not ideal because they need time synchronization. */
        req = ptlrpc_prep_req(imp, LUSTRE_MDS_VERSION, MDS_STATFS, 1, NULL,
                              NULL);
        if (!req)
                GOTO(output, rc = -ENOMEM);

        ptlrpc_req_set_repsize(req, 2, size);

        if (flags & OBD_STATFS_NODELAY) {
                /* procfs requests not want stay in wait for avoid deadlock */
                req->rq_no_resend = 1;
                req->rq_no_delay = 1;
        }

        rc = ptlrpc_queue_wait(req);

        if (rc)
                GOTO(out, rc);

        msfs = lustre_swab_repbuf(req, REPLY_REC_OFF, sizeof(*msfs),
                                  lustre_swab_obd_statfs);
        if (msfs == NULL) {
                CERROR("Can't unpack obd_statfs\n");
                GOTO(out, rc = -EPROTO);
        }

        memcpy(osfs, msfs, sizeof(*msfs));
        EXIT;
out:
        ptlrpc_req_finished(req);
output:
        class_import_put(imp);
        return rc;
}

<<<<<<< HEAD
static int mdc_pin(struct obd_export *exp, struct ll_fid *fid,
=======
static int mdc_pin(struct obd_export *exp, obd_id ino, __u32 gen, int type,
>>>>>>> 03b71240
                   struct obd_client_handle *handle, int flag)
{
        struct ptlrpc_request *req;
        struct mds_body *body;
<<<<<<< HEAD
        __u32 size[3] = { sizeof(struct ptlrpc_body), sizeof(*body), 0 };
        int rc;
        int bufcount = 2;
        ENTRY;

        if (mdc_exp_is_2_0_server(exp))
                bufcount = 3;
        req = ptlrpc_prep_req(class_exp2cliimp(exp), LUSTRE_MDS_VERSION,
                              MDS_PIN, bufcount, size, NULL);
        if (req == NULL)
                RETURN(-ENOMEM);

        req->rq_export = class_export_get(exp);
        body = lustre_msg_buf(req->rq_reqmsg, REQ_REC_OFF, sizeof(*body));
        body->fid1 = *fid;
=======
        __u32 size[2] = { sizeof(struct ptlrpc_body), sizeof(*body) };
        int rc;
        ENTRY;

        req = ptlrpc_prep_req(class_exp2cliimp(exp), LUSTRE_MDS_VERSION,
                              MDS_PIN, 2, size, NULL);
        if (req == NULL)
                RETURN(-ENOMEM);

        body = lustre_msg_buf(req->rq_reqmsg, REQ_REC_OFF, sizeof(*body));
        mdc_pack_fid(&body->fid1, ino, gen, type);
>>>>>>> 03b71240
        body->flags = flag;

        ptlrpc_req_set_repsize(req, 2, size);

        mdc_get_rpc_lock(exp->exp_obd->u.cli.cl_rpc_lock, NULL);
        rc = ptlrpc_queue_wait(req);
        mdc_put_rpc_lock(exp->exp_obd->u.cli.cl_rpc_lock, NULL);
        if (rc) {
                CERROR("pin failed: %d\n", rc);
                ptlrpc_req_finished(req);
                RETURN(rc);
        }

        body = lustre_swab_repbuf(req, REPLY_REC_OFF, sizeof(*body),
                                  lustre_swab_mds_body);
        if (body == NULL) {
                ptlrpc_req_finished(req);
                RETURN(rc);
        }

        memcpy(&handle->och_fh, &body->handle, sizeof(body->handle));
        handle->och_magic = OBD_CLIENT_HANDLE_MAGIC;

        OBD_ALLOC(handle->och_mod, sizeof(*handle->och_mod));
        if (handle->och_mod == NULL) {
                DEBUG_REQ(D_ERROR, req, "can't allocate mdc_open_data");
                RETURN(-ENOMEM);
        }
        handle->och_mod->mod_open_req = req; /* will be dropped by unpin */

        RETURN(rc);
}

static int mdc_unpin(struct obd_export *exp,
                     struct obd_client_handle *handle, int flag)
{
        struct ptlrpc_request *req;
        struct mds_body *body;
        __u32 size[2] = { sizeof(struct ptlrpc_body), sizeof(*body) };
        int rc;
        ENTRY;

        if (handle->och_magic != OBD_CLIENT_HANDLE_MAGIC)
                RETURN(0);

        req = ptlrpc_prep_req(class_exp2cliimp(exp), LUSTRE_MDS_VERSION,
                              MDS_CLOSE, 2, size, NULL);
        if (req == NULL)
                RETURN(-ENOMEM);

<<<<<<< HEAD
        req->rq_export = class_export_get(exp);
=======
>>>>>>> 03b71240
        body = lustre_msg_buf(req->rq_reqmsg, REQ_REC_OFF, sizeof(*body));
        memcpy(&body->handle, &handle->och_fh, sizeof(body->handle));
        body->flags = flag;

        ptlrpc_req_set_repsize(req, 1, NULL);
        mdc_get_rpc_lock(exp->exp_obd->u.cli.cl_rpc_lock, NULL);
        rc = ptlrpc_queue_wait(req);
        mdc_put_rpc_lock(exp->exp_obd->u.cli.cl_rpc_lock, NULL);

        if (rc != 0)
                CERROR("unpin failed: %d\n", rc);

        ptlrpc_req_finished(req);
        ptlrpc_req_finished(handle->och_mod->mod_open_req);
        OBD_FREE(handle->och_mod, sizeof(*handle->och_mod));
        RETURN(rc);
}

int mdc_sync(struct obd_export *exp, struct ll_fid *fid,
             struct ptlrpc_request **request)
{
        struct ptlrpc_request *req;
<<<<<<< HEAD
        __u32 size[3] = { sizeof(struct ptlrpc_body), sizeof(struct mds_body), 0 };
        int bufcount = 2;
        int rc;
        ENTRY;


        if (mdc_exp_is_2_0_server(exp))
                bufcount = 3;
        req = ptlrpc_prep_req(class_exp2cliimp(exp), LUSTRE_MDS_VERSION,
                              MDS_SYNC, bufcount, size, NULL);
        if (!req)
                RETURN(rc = -ENOMEM);

        req->rq_export = class_export_get(exp);
=======
        __u32 size[2] = { sizeof(struct ptlrpc_body), sizeof(struct mds_body) };
        int rc;
        ENTRY;

        req = ptlrpc_prep_req(class_exp2cliimp(exp), LUSTRE_MDS_VERSION,
                              MDS_SYNC, 2, size, NULL);
        if (!req)
                RETURN(rc = -ENOMEM);

>>>>>>> 03b71240
        mdc_pack_req_body(req, REQ_REC_OFF, 0, fid, 0, 0);

        ptlrpc_req_set_repsize(req, 2, size);

        rc = ptlrpc_queue_wait(req);
        if (rc || request == NULL)
                ptlrpc_req_finished(req);
        else
                *request = req;

        RETURN(rc);
}

static int mdc_import_event(struct obd_device *obd, struct obd_import *imp,
                            enum obd_import_event event)
{
        int rc = 0;

        LASSERT(imp->imp_obd == obd);

        switch (event) {
        case IMP_EVENT_DISCON: {
                ptlrpc_import_setasync(imp, -obd->obd_namespace->ns_max_unused);
                break;
        }
        case IMP_EVENT_INACTIVE: {
                rc = obd_notify_observer(obd, obd, OBD_NOTIFY_INACTIVE, NULL);
                break;
        }
        case IMP_EVENT_INVALIDATE: {
                struct ldlm_namespace *ns = obd->obd_namespace;

                ldlm_namespace_cleanup(ns, LDLM_FL_LOCAL_ONLY);

                break;
        }
        case IMP_EVENT_ACTIVE: {
                rc = obd_notify_observer(obd, obd, OBD_NOTIFY_ACTIVE, NULL);
                break;
        }
        case IMP_EVENT_OCD:
                ptlrpc_import_setasync(imp, obd->obd_namespace->ns_max_unused);
                break;

        default:
                CERROR("Unknown import event %x\n", event);
                LBUG();
        }
        RETURN(rc);
}

static int mdc_setup(struct obd_device *obd, obd_count len, void *buf)
{
        struct client_obd *cli = &obd->u.cli;
        struct lprocfs_static_vars lvars = { 0 };
        int rc;
        ENTRY;

        OBD_ALLOC(cli->cl_rpc_lock, sizeof (*cli->cl_rpc_lock));
        if (!cli->cl_rpc_lock)
                RETURN(-ENOMEM);
        mdc_init_rpc_lock(cli->cl_rpc_lock);

        ptlrpcd_addref();

        OBD_ALLOC(cli->cl_setattr_lock, sizeof (*cli->cl_setattr_lock));
        if (!cli->cl_setattr_lock)
                GOTO(err_rpc_lock, rc = -ENOMEM);
        mdc_init_rpc_lock(cli->cl_setattr_lock);

        OBD_ALLOC(cli->cl_close_lock, sizeof (*cli->cl_close_lock));
        if (!cli->cl_close_lock)
                GOTO(err_setattr_lock, rc = -ENOMEM);
        mdc_init_rpc_lock(cli->cl_close_lock);

        rc = client_obd_setup(obd, len, buf);
        if (rc)
                GOTO(err_close_lock, rc);
        lprocfs_mdc_init_vars(&lvars);
        if (lprocfs_obd_setup(obd, lvars.obd_vars) == 0)
                ptlrpc_lprocfs_register_obd(obd);

        rc = obd_llog_init(obd, obd, 0, NULL, NULL);
        if (rc) {
                mdc_cleanup(obd);
                CERROR("failed to setup llogging subsystems\n");
        }

        RETURN(rc);

err_close_lock:
        OBD_FREE(cli->cl_close_lock, sizeof (*cli->cl_close_lock));
err_setattr_lock:
        OBD_FREE(cli->cl_setattr_lock, sizeof (*cli->cl_setattr_lock));
err_rpc_lock:
        OBD_FREE(cli->cl_rpc_lock, sizeof (*cli->cl_rpc_lock));
        ptlrpcd_decref();
        RETURN(rc);
}

/* Initialize the default and maximum LOV EA and cookie sizes.  This allows
 * us to make MDS RPCs with large enough reply buffers to hold the
 * maximum-sized (= maximum striped) EA and cookie without having to
 * calculate this (via a call into the LOV + OSCs) each time we make an RPC. */
int mdc_init_ea_size(struct obd_export *mdc_exp, struct obd_export *lov_exp)
{
        struct obd_device *obd = mdc_exp->exp_obd;
        struct client_obd *cli = &obd->u.cli;
<<<<<<< HEAD
        struct lov_stripe_md lsm = { .lsm_magic = LOV_MAGIC_V3 };
=======
        struct lov_stripe_md lsm = { .lsm_magic = LOV_MAGIC };
>>>>>>> 03b71240
        struct lov_desc desc;
        __u32 valsize = sizeof(desc);
        __u32 stripes;
        int rc, size;
        ENTRY;

        rc = obd_get_info(lov_exp, sizeof(KEY_LOVDESC), KEY_LOVDESC,
                          &valsize, &desc, NULL);
        if (rc)
                RETURN(rc);

        stripes = min(desc.ld_tgt_count, (__u32)LOV_MAX_STRIPE_COUNT);
        lsm.lsm_stripe_count = stripes;
        size = obd_size_diskmd(lov_exp, &lsm);
<<<<<<< HEAD

        if (cli->cl_max_mds_easize < size)
                cli->cl_max_mds_easize = size;

        lsm.lsm_stripe_count = desc.ld_default_stripe_count;
        size = obd_size_diskmd(lov_exp, &lsm);

        if (cli->cl_default_mds_easize < size)
                cli->cl_default_mds_easize = size;

        size = stripes * sizeof(struct llog_cookie);
        if (cli->cl_max_mds_cookiesize < size)
                cli->cl_max_mds_cookiesize = size;

=======

        if (cli->cl_max_mds_easize < size)
                cli->cl_max_mds_easize = size;

        lsm.lsm_stripe_count = desc.ld_default_stripe_count;
        size = obd_size_diskmd(lov_exp, &lsm);

        if (cli->cl_default_mds_easize < size)
                cli->cl_default_mds_easize = size;

        size = stripes * sizeof(struct llog_cookie);
        if (cli->cl_max_mds_cookiesize < size)
                cli->cl_max_mds_cookiesize = size;

>>>>>>> 03b71240
        CDEBUG(D_HA, "updating max_mdsize/max_cookiesize: %d/%d\n",
               cli->cl_max_mds_easize, cli->cl_max_mds_cookiesize);

        RETURN(0);
}

static int mdc_precleanup(struct obd_device *obd, enum obd_cleanup_stage stage)
{
        int rc = 0;
        ENTRY;

        switch (stage) {
        case OBD_CLEANUP_EARLY:
        case OBD_CLEANUP_EXPORTS:
                /* If we set up but never connected, the
                   client import will not have been cleaned. */
                if (obd->u.cli.cl_import) {
                        struct obd_import *imp;
                        down_write(&obd->u.cli.cl_sem);
                        imp = obd->u.cli.cl_import;
                        CERROR("client import never connected\n");
                        ptlrpc_invalidate_import(imp);
                        class_destroy_import(imp);
                        up_write(&obd->u.cli.cl_sem);
                        obd->u.cli.cl_import = NULL;
                }
                rc = obd_llog_finish(obd, 0);
                if (rc != 0)
                        CERROR("failed to cleanup llogging subsystems\n");
                break;
        case OBD_CLEANUP_SELF_EXP:
                break;
        case OBD_CLEANUP_OBD:
                break;
        }
        RETURN(rc);
}

static int mdc_cleanup(struct obd_device *obd)
{
        struct client_obd *cli = &obd->u.cli;

        OBD_FREE(cli->cl_rpc_lock, sizeof (*cli->cl_rpc_lock));
        OBD_FREE(cli->cl_setattr_lock, sizeof (*cli->cl_setattr_lock));
        OBD_FREE(cli->cl_close_lock, sizeof (*cli->cl_close_lock));

        ptlrpc_lprocfs_unregister_obd(obd);
        lprocfs_obd_cleanup(obd);
        ptlrpcd_decref();

        return client_obd_cleanup(obd);
}


static int mdc_llog_init(struct obd_device *obd, struct obd_device *tgt,
                         int count, struct llog_catid *logid,
                         struct obd_uuid *uuid)
{
        struct llog_ctxt *ctxt;
        int rc;
        ENTRY;

        rc = llog_setup(obd, LLOG_CONFIG_REPL_CTXT, tgt, 0, NULL,
                        &llog_client_ops);
        if (rc == 0) {
                ctxt = llog_get_context(obd, LLOG_CONFIG_REPL_CTXT);
                llog_initiator_connect(ctxt);
                llog_ctxt_put(ctxt);
        }

        rc = llog_setup(obd, LLOG_LOVEA_REPL_CTXT, tgt, 0, NULL,
                       &llog_client_ops);
        if (rc == 0) {
                ctxt = llog_get_context(obd, LLOG_LOVEA_REPL_CTXT);
                llog_initiator_connect(ctxt);
                llog_ctxt_put(ctxt);
        } else {
                GOTO(err_cleanup, rc);
        }

        RETURN(rc);
err_cleanup:
        ctxt = llog_get_context(obd, LLOG_CONFIG_REPL_CTXT);
        if (ctxt)
                llog_cleanup(ctxt);
        ctxt = llog_get_context(obd, LLOG_LOVEA_REPL_CTXT);
        if (ctxt)
                llog_cleanup(ctxt);
        return rc;
}

static int mdc_llog_finish(struct obd_device *obd, int count)
{
        int rc;
        ENTRY;

<<<<<<< HEAD
        rc = llog_cleanup(llog_get_context(obd, LLOG_LOVEA_REPL_CTXT));
        if (rc) {
                CERROR("can not cleanup LLOG_CONFIG_REPL_CTXT rc %d\n", rc);
        }
        rc = llog_cleanup(llog_get_context(obd, LLOG_CONFIG_REPL_CTXT));
=======
        ctxt = llog_get_context(obd, LLOG_LOVEA_REPL_CTXT);
        if (ctxt) {
                rc = llog_cleanup(ctxt);
                if (rc) {
                        CERROR("Can not cleanup LLOG_CONFIG_REPL_CTXT "
                               "rc %d\n", rc);
                }
        }
        ctxt = llog_get_context(obd, LLOG_CONFIG_REPL_CTXT);
        if (ctxt)
                rc = llog_cleanup(ctxt);
>>>>>>> 03b71240
        RETURN(rc);
}

static int mdc_process_config(struct obd_device *obd, obd_count len, void *buf)
{
        struct lustre_cfg *lcfg = buf;
        struct lprocfs_static_vars lvars = { 0 };
        int rc = 0;

        lprocfs_mdc_init_vars(&lvars);

        rc = class_process_proc_param(PARAM_MDC, lvars.obd_vars, lcfg, obd);
        return(rc);
}

<<<<<<< HEAD
static int mdc_fid_init(struct obd_export *exp)
{
        struct client_obd *cli;
        char              *prefix;
        int                rc;
        ENTRY;

        cli = &exp->exp_obd->u.cli;

        OBD_ALLOC_PTR(cli->cl_seq);
        if (cli->cl_seq == NULL)
                RETURN(-ENOMEM);

        OBD_ALLOC(prefix, MAX_OBD_NAME + 5);
        if (prefix == NULL)
                GOTO(out_free_seq, rc = -ENOMEM);

        snprintf(prefix, MAX_OBD_NAME + 5, "srv-%s", exp->exp_obd->obd_name);

        /* Init client side sequence-manager */
        rc = seq_client_init(cli->cl_seq, exp,
                             LUSTRE_SEQ_METADATA,
                             LUSTRE_SEQ_MAX_WIDTH,
                             prefix);
        OBD_FREE(prefix, MAX_OBD_NAME + 5);
        if (rc)
                GOTO(out_free_seq, rc);

        RETURN(rc);

out_free_seq:
        OBD_FREE_PTR(cli->cl_seq);
        cli->cl_seq = NULL;
        return rc;
}

static int mdc_fid_fini(struct obd_export *exp)
{
        struct client_obd *cli = &exp->exp_obd->u.cli;
        ENTRY;

        if (cli->cl_seq != NULL) {
                LASSERT(cli->cl_seq->lcs_exp == exp);
                seq_client_fini(cli->cl_seq);
                OBD_FREE_PTR(cli->cl_seq);
                cli->cl_seq = NULL;
        }

        RETURN(0);
}

=======
>>>>>>> 03b71240
struct obd_ops mdc_obd_ops = {
        .o_owner        = THIS_MODULE,
        .o_setup        = mdc_setup,
        .o_precleanup   = mdc_precleanup,
        .o_cleanup      = mdc_cleanup,
        .o_add_conn     = client_import_add_conn,
        .o_del_conn     = client_import_del_conn,
        .o_connect      = client_connect_import,
        .o_disconnect   = client_disconnect_export,
<<<<<<< HEAD
        .o_fid_init     = mdc_fid_init,
        .o_fid_fini     = mdc_fid_fini,
=======
>>>>>>> 03b71240
        .o_iocontrol    = mdc_iocontrol,
        .o_set_info_async = mdc_set_info_async,
        .o_get_info     = mdc_get_info,
        .o_statfs       = mdc_statfs,
        .o_pin          = mdc_pin,
        .o_unpin        = mdc_unpin,
        .o_import_event = mdc_import_event,
        .o_llog_init    = mdc_llog_init,
        .o_llog_finish  = mdc_llog_finish,
        .o_process_config = mdc_process_config,
};

int __init mdc_init(void)
{
        int rc;
        struct lprocfs_static_vars lvars = { 0 };
        lprocfs_mdc_init_vars(&lvars);
        request_module("lquota");
        quota_interface = PORTAL_SYMBOL_GET(mdc_quota_interface);
        init_obd_quota_ops(quota_interface, &mdc_obd_ops);

        rc = class_register_type(&mdc_obd_ops, lvars.module_vars,
                                 LUSTRE_MDC_NAME);
        if (rc && quota_interface)
                PORTAL_SYMBOL_PUT(mdc_quota_interface);

        RETURN(rc);
}

#ifdef __KERNEL__
static void /*__exit*/ mdc_exit(void)
{
        if (quota_interface)
                PORTAL_SYMBOL_PUT(mdc_quota_interface);

        class_unregister_type(LUSTRE_MDC_NAME);
}

MODULE_AUTHOR("Sun Microsystems, Inc. <http://www.lustre.org/>");
MODULE_DESCRIPTION("Lustre Metadata Client");
MODULE_LICENSE("GPL");

EXPORT_SYMBOL(mdc_req2lustre_md);
EXPORT_SYMBOL(mdc_free_lustre_md);
EXPORT_SYMBOL(mdc_change_cbdata);
EXPORT_SYMBOL(mdc_getstatus);
EXPORT_SYMBOL(mdc_getattr);
EXPORT_SYMBOL(mdc_getattr_name);
EXPORT_SYMBOL(mdc_create);
EXPORT_SYMBOL(mdc_unlink);
EXPORT_SYMBOL(mdc_rename);
EXPORT_SYMBOL(mdc_link);
EXPORT_SYMBOL(mdc_readpage);
EXPORT_SYMBOL(mdc_setattr);
EXPORT_SYMBOL(mdc_close);
EXPORT_SYMBOL(mdc_done_writing);
EXPORT_SYMBOL(mdc_sync);
EXPORT_SYMBOL(mdc_set_open_replay_data);
EXPORT_SYMBOL(mdc_clear_open_replay_data);
EXPORT_SYMBOL(mdc_store_inode_generation);
EXPORT_SYMBOL(mdc_init_ea_size);
EXPORT_SYMBOL(mdc_getxattr);
EXPORT_SYMBOL(mdc_setxattr);

module_init(mdc_init);
module_exit(mdc_exit);
#endif<|MERGE_RESOLUTION|>--- conflicted
+++ resolved
@@ -66,42 +66,22 @@
 extern int mds_queue_req(struct ptlrpc_request *);
 /* Helper that implements most of mdc_getstatus and signal_completed_replay. */
 /* XXX this should become mdc_get_info("key"), sending MDS_GET_INFO RPC */
-<<<<<<< HEAD
-static int send_getstatus(struct obd_export *exp, struct ll_fid *rootfid,
-=======
 static int send_getstatus(struct obd_import *imp, struct ll_fid *rootfid,
->>>>>>> 03b71240
                           int level, int msg_flags)
 {
         struct ptlrpc_request *req;
         struct mds_body *body;
-<<<<<<< HEAD
-        __u32 size[3] = { sizeof(struct ptlrpc_body),
-                            sizeof(*body),
-                            sizeof (struct lustre_capa)};
-        int rc;
-        ENTRY;
-
-        req = ptlrpc_prep_req(class_exp2cliimp(exp), LUSTRE_MDS_VERSION, MDS_GETSTATUS, 2, size,
-=======
         __u32 size[2] = { sizeof(struct ptlrpc_body), sizeof(*body) };
         int rc;
         ENTRY;
 
         req = ptlrpc_prep_req(imp, LUSTRE_MDS_VERSION, MDS_GETSTATUS, 2, size,
->>>>>>> 03b71240
                               NULL);
         if (!req)
                 GOTO(out, rc = -ENOMEM);
 
-<<<<<<< HEAD
-        req->rq_export = class_export_get(exp);
-        req->rq_send_state = level;
-        ptlrpc_req_set_repsize(req, 3, size);
-=======
         req->rq_send_state = level;
         ptlrpc_req_set_repsize(req, 2, size);
->>>>>>> 03b71240
 
         mdc_pack_req_body(req, REQ_REC_OFF, 0, NULL, 0, 0);
         lustre_msg_add_flags(req->rq_reqmsg, msg_flags);
@@ -133,12 +113,8 @@
 /* This should be mdc_get_info("rootfid") */
 int mdc_getstatus(struct obd_export *exp, struct ll_fid *rootfid)
 {
-<<<<<<< HEAD
-        return send_getstatus(exp, rootfid, LUSTRE_IMP_FULL, 0);
-=======
         return send_getstatus(class_exp2cliimp(exp), rootfid, LUSTRE_IMP_FULL,
                               0);
->>>>>>> 03b71240
 }
 
 static
@@ -148,16 +124,12 @@
         struct obd_device *obddev = class_exp2obd(exp);
         struct mds_body *body;
         void *eadata;
-<<<<<<< HEAD
-        __u32 size[6] = { sizeof(struct ptlrpc_body), sizeof(*body) };
-=======
         __u32 size[4] = { sizeof(struct ptlrpc_body), sizeof(*body) };
->>>>>>> 03b71240
         int bufcount = 2, rc;
         ENTRY;
 
         /* request message already built */
-<<<<<<< HEAD
+
         if (ea_size != 0) {
                 size[bufcount++] = ea_size;
                 CDEBUG(D_INODE, "reserved %u bytes for MD/symlink in packet\n",
@@ -166,10 +138,6 @@
         if (acl_size) {
                 size[bufcount++] = acl_size;
                 CDEBUG(D_INODE, "reserved %u bytes for ACL\n", acl_size);
-        }
-
-        if (mdc_exp_is_2_0_server(exp)) {
-                bufcount = 6;
         }
 
         ptlrpc_req_set_repsize(req, bufcount, size);
@@ -200,57 +168,6 @@
                 }
         }
 
-        if (body->valid & OBD_MD_FLMODEASIZE) {
-                if (exp->exp_obd->u.cli.cl_max_mds_easize < body->max_mdsize)
-                        exp->exp_obd->u.cli.cl_max_mds_easize =
-                                                body->max_mdsize;
-                if (exp->exp_obd->u.cli.cl_max_mds_cookiesize <
-                                                body->max_cookiesize)
-                        exp->exp_obd->u.cli.cl_max_mds_cookiesize =
-                                                body->max_cookiesize;
-        }
-
-=======
-
-        if (ea_size != 0) {
-                size[bufcount++] = ea_size;
-                CDEBUG(D_INODE, "reserved %u bytes for MD/symlink in packet\n",
-                       ea_size);
-        }
-        if (acl_size) {
-                size[bufcount++] = acl_size;
-                CDEBUG(D_INODE, "reserved %u bytes for ACL\n", acl_size);
-        }
-
-        ptlrpc_req_set_repsize(req, bufcount, size);
-
-        mdc_enter_request(&obddev->u.cli);
-        rc = ptlrpc_queue_wait(req);
-        mdc_exit_request(&obddev->u.cli);
-        if (rc != 0)
-                RETURN (rc);
-
-        body = lustre_swab_repbuf(req, REPLY_REC_OFF, sizeof(*body),
-                                  lustre_swab_mds_body);
-        if (body == NULL) {
-                CERROR ("Can't unpack mds_body\n");
-                RETURN (-EPROTO);
-        }
-
-        CDEBUG(D_NET, "mode: %o\n", body->mode);
-
-        lustre_set_rep_swabbed(req, REPLY_REC_OFF + 1);
-        if (body->eadatasize != 0) {
-                /* reply indicates presence of eadata; check it's there... */
-                eadata = lustre_msg_buf(req->rq_repmsg, REPLY_REC_OFF + 1,
-                                        body->eadatasize);
-                if (eadata == NULL) {
-                        CERROR ("Missing/short eadata\n");
-                        RETURN (-EPROTO);
-                }
-        }
-
->>>>>>> 03b71240
         RETURN (0);
 }
 
@@ -270,18 +187,10 @@
                               MDS_GETATTR, 2, size, NULL);
         if (!req)
                 GOTO(out, rc = -ENOMEM);
-<<<<<<< HEAD
-
-        req->rq_export = class_export_get(exp);
+
         mdc_pack_req_body(req, REQ_REC_OFF, valid, fid, ea_size,
                           MDS_BFLAG_EXT_FLAGS/*request "new" flags(bug 9486)*/);
 
-=======
-
-        mdc_pack_req_body(req, REQ_REC_OFF, valid, fid, ea_size,
-                          MDS_BFLAG_EXT_FLAGS/*request "new" flags(bug 9486)*/);
-
->>>>>>> 03b71240
         /* currently only root inode will call us with FLACL */
         if (valid & OBD_MD_FLACL)
                 acl_size = LUSTRE_POSIX_ACL_MAX_SIZE;
@@ -301,34 +210,6 @@
                      unsigned int ea_size, struct ptlrpc_request **request)
 {
         struct ptlrpc_request *req;
-<<<<<<< HEAD
-        __u32 size[4] = { [MSG_PTLRPC_BODY_OFF] = sizeof(struct ptlrpc_body),
-                            [REQ_REC_OFF] = sizeof(struct mds_body),
-                            [REQ_REC_OFF + 1] = namelen};
-        int rc;
-        int bufcount = 3;
-        int nameoffset = REQ_REC_OFF + 1;
-        ENTRY;
-
-        if (mdc_exp_is_2_0_server(exp)) {
-                size[REQ_REC_OFF + 1] = 0;
-                size[REQ_REC_OFF + 2] = namelen;
-                bufcount ++;
-                nameoffset ++;
-        }
-
-        req = ptlrpc_prep_req(class_exp2cliimp(exp), LUSTRE_MDS_VERSION,
-                              MDS_GETATTR_NAME, bufcount, size, NULL);
-        if (!req)
-                GOTO(out, rc = -ENOMEM);
-
-        req->rq_export = class_export_get(exp);
-        mdc_pack_req_body(req, REQ_REC_OFF, valid, fid, ea_size,
-                          MDS_BFLAG_EXT_FLAGS/*request "new" flags(bug 9486)*/);
-
-        LASSERT(strnlen(filename, namelen) == namelen - 1);
-        memcpy(lustre_msg_buf(req->rq_reqmsg, nameoffset, namelen),
-=======
         struct mds_body *body;
         __u32 size[3] = { sizeof(struct ptlrpc_body), sizeof(*body), namelen};
         int rc;
@@ -344,7 +225,6 @@
 
         LASSERT(strnlen(filename, namelen) == namelen - 1);
         memcpy(lustre_msg_buf(req->rq_reqmsg, REQ_REC_OFF + 1, namelen),
->>>>>>> 03b71240
                filename, namelen);
 
         rc = mdc_getattr_common(exp, ea_size, 0, req);
@@ -365,33 +245,12 @@
 {
         struct obd_device *obddev = class_exp2obd(exp);
         struct ptlrpc_request *req;
-<<<<<<< HEAD
-        __u32 size[5] = { [MSG_PTLRPC_BODY_OFF] = sizeof(struct ptlrpc_body),
-                        [REQ_REC_OFF] = sizeof(struct mds_body),
-                        [REQ_REC_OFF + 1] = 0, /* capa */
-                        [REQ_REC_OFF + 2] = 0, /* name */
-                        [REQ_REC_OFF + 3] = 0 };
-        int rc, xattr_namelen = 0, bufcnt = 2, offset = REQ_REC_OFF + 1;
-        void *tmp;
-        ENTRY;
-
-        if (mdc_exp_is_2_0_server(exp)) {
-                bufcnt++;
-                offset++;
-                if (opcode == MDS_SETXATTR) {
-                        size[REQ_REC_OFF] = sizeof (struct mdt_rec_setxattr);
-                        opcode = MDS_REINT;
-                }
-        }
-
-=======
         __u32 size[4] = { sizeof(struct ptlrpc_body), sizeof(struct mds_body) };
         // int size[3] = {sizeof(struct mds_body)}, bufcnt = 1;
         int rc, xattr_namelen = 0, bufcnt = 2, offset;
         void *tmp;
         ENTRY;
 
->>>>>>> 03b71240
         if (xattr_name) {
                 xattr_namelen = strlen(xattr_name) + 1;
                 size[bufcnt++] = xattr_namelen;
@@ -406,33 +265,10 @@
         if (!req)
                 GOTO(out, rc = -ENOMEM);
 
-<<<<<<< HEAD
-        req->rq_export = class_export_get(exp);
-
-        if (opcode == MDS_REINT && mdc_exp_is_2_0_server(exp)) {
-                struct mdt_rec_setxattr *rec;
-                rec = lustre_msg_buf(req->rq_reqmsg, REQ_REC_OFF,
-                                     sizeof(struct mdt_rec_setxattr));
-                rec->sx_opcode = REINT_SETXATTR;
-                rec->sx_fsuid  = current->fsuid;
-                rec->sx_fsgid  = current->fsgid;
-                rec->sx_cap    = current->cap_effective;
-                rec->sx_suppgid1 = -1;
-                rec->sx_suppgid2 = -1;
-                rec->sx_fid    = *((struct lu_fid*)fid);
-                rec->sx_valid  = valid;
-                rec->sx_size   = output_size;
-                rec->sx_flags  = flags;
-        } else {
-                /* request data */
-                mdc_pack_req_body(req, REQ_REC_OFF, valid, fid, output_size, flags);
-        }
-=======
         /* request data */
         mdc_pack_req_body(req, REQ_REC_OFF, valid, fid, output_size, flags);
 
         offset = REQ_REC_OFF + 1;
->>>>>>> 03b71240
 
         if (xattr_name) {
                 tmp = lustre_msg_buf(req->rq_reqmsg, offset++, xattr_namelen);
@@ -443,53 +279,28 @@
                 memcpy(tmp, input, input_size);
         }
 
-<<<<<<< HEAD
-        size[REPLY_REC_OFF] = sizeof(struct mds_body);
-        if (mdc_exp_is_2_0_server(exp)) {
-                bufcnt = 2;
-        } else {
-                /* reply buffers */
-                if (opcode == MDS_GETXATTR) {
-                        bufcnt = 2;
-                } else {
-                        bufcnt = 1;
-                }
-
-=======
         /* reply buffers */
         if (opcode == MDS_GETXATTR) {
                 size[REPLY_REC_OFF] = sizeof(struct mds_body);
                 bufcnt = 2;
         } else {
                 bufcnt = 1;
->>>>>>> 03b71240
         }
 
         /* we do this even output_size is 0, because server is doing that */
         size[bufcnt++] = output_size;
-<<<<<<< HEAD
-        ptlrpc_req_set_repsize(req, bufcnt, size);
-
-        /* make rpc */
-        if (opcode == MDS_SETXATTR || opcode == MDS_REINT)
-=======
 
         ptlrpc_req_set_repsize(req, bufcnt, size);
 
         /* make rpc */
         if (opcode == MDS_SETXATTR)
->>>>>>> 03b71240
                 mdc_get_rpc_lock(exp->exp_obd->u.cli.cl_rpc_lock, NULL);
         else
                 mdc_enter_request(&obddev->u.cli);
 
         rc = ptlrpc_queue_wait(req);
 
-<<<<<<< HEAD
-        if (opcode == MDS_SETXATTR || opcode == MDS_REINT)
-=======
         if (opcode == MDS_SETXATTR)
->>>>>>> 03b71240
                 mdc_put_rpc_lock(exp->exp_obd->u.cli.cl_rpc_lock, NULL);
         else
                 mdc_exit_request(&obddev->u.cli);
@@ -605,10 +416,6 @@
                       struct lustre_md *md)
 {
         int rc = 0;
-<<<<<<< HEAD
-        int iop = mdc_req_is_2_0_server(req);
-=======
->>>>>>> 03b71240
         ENTRY;
 
         LASSERT(md);
@@ -652,31 +459,17 @@
                 }
                 rc = 0;
 
-<<<<<<< HEAD
-                if (!iop)
-                        offset++;
-        } else if (md->body->valid & OBD_MD_FLDIREA) {
-=======
                 offset++;
         }
 
         if (md->body->valid & OBD_MD_FLDIREA) {
->>>>>>> 03b71240
                 if(!S_ISDIR(md->body->mode)) {
                         CERROR("OBD_MD_FLDIREA set, should be a directory, but "
                                "is not\n");
                         GOTO(err_out, rc = -EPROTO);
                 }
-<<<<<<< HEAD
-                if (!iop)
-                        offset++;
-        }
-        if (iop)
                 offset++;
-=======
-                offset++;
-        }
->>>>>>> 03b71240
+        }
 
         /* for ACL, it's possible that FLACL is set but aclsize is zero.
          * only when aclsize != 0 there's an actual segment for ACL in
@@ -745,11 +538,7 @@
                 EXIT;
                 return;
         }
-<<<<<<< HEAD
-        DEBUG_REQ(D_INFO, req, "mdc open data found");
-=======
         DEBUG_REQ(D_ERROR, req, "mdc open data found");
->>>>>>> 03b71240
 
         och = mod->mod_och;
         if (och != NULL) {
@@ -841,64 +630,6 @@
 }
 
 static void mdc_commit_close(struct ptlrpc_request *req)
-<<<<<<< HEAD
-{
-        struct mdc_open_data *mod = req->rq_cb_data;
-        struct ptlrpc_request *open_req;
-        struct obd_import *imp = req->rq_import;
-
-        DEBUG_REQ(D_RPCTRACE, req, "close req committed");
-        if (mod == NULL)
-                return;
-
-        mod->mod_close_req = NULL;
-        req->rq_cb_data = NULL;
-        req->rq_commit_cb = NULL;
-
-        open_req = mod->mod_open_req;
-        LASSERT(open_req != NULL);
-        LASSERT(open_req != LP_POISON);
-        LASSERT(open_req->rq_type != LI_POISON);
-
-        DEBUG_REQ(D_RPCTRACE, open_req, "open req balanced");
-        LASSERT(open_req->rq_transno != 0);
-        LASSERT(open_req->rq_import == imp);
-
-        /* We no longer want to preserve this for transno-unconditional
-         * replay. */
-        spin_lock(&open_req->rq_lock);
-        open_req->rq_replay = 0;
-        spin_unlock(&open_req->rq_lock);
-}
-
-int mdc_close(struct obd_export *exp, struct mdc_op_data *data, struct obdo *oa,
-              struct obd_client_handle *och, struct ptlrpc_request **request)
-{
-        struct obd_device *obd = class_exp2obd(exp);
-        __u32 reqsize[4] = { sizeof(struct ptlrpc_body),
-                           sizeof(struct mds_body) };
-        __u32 repsize[4] = { sizeof(struct ptlrpc_body),
-                               sizeof(struct mds_body),
-                               obd->u.cli.cl_max_mds_easize,
-                               obd->u.cli.cl_max_mds_cookiesize };
-        int rc;
-        struct ptlrpc_request *req;
-        struct mdc_open_data *mod;
-        int bufcount = 2;
-        ENTRY;
-
-        if (mdc_exp_is_2_0_server(exp)) {
-                reqsize[1] = sizeof(struct mdt_epoch);
-                reqsize[2] = sizeof(struct mdt_rec_create);
-                reqsize[3] = 0; /* capa */
-                bufcount = 4;
-        }
-        req = ptlrpc_prep_req(class_exp2cliimp(exp), LUSTRE_MDS_VERSION,
-                              MDS_CLOSE, bufcount, reqsize, NULL);
-        if (req == NULL)
-                GOTO(out, rc = -ENOMEM);
-        req->rq_export = class_export_get(exp);
-=======
 {
         struct mdc_open_data *mod = req->rq_cb_data;
         struct ptlrpc_request *open_req;
@@ -947,7 +678,6 @@
                               MDS_CLOSE, 2, reqsize, NULL);
         if (req == NULL)
                 GOTO(out, rc = -ENOMEM);
->>>>>>> 03b71240
 
         /* To avoid a livelock (bug 7034), we need to send CLOSE RPCs to a
          * portal whose threads are not taking any DLM locks and are therefore
@@ -968,20 +698,12 @@
                         GOTO(out, rc = -EIO);
                 }
                 mod->mod_close_req = req;
-<<<<<<< HEAD
-                DEBUG_REQ(D_RPCTRACE, mod->mod_close_req, "close req");
-=======
->>>>>>> 03b71240
                 DEBUG_REQ(D_RPCTRACE, mod->mod_open_req, "matched open");
         } else {
                 CDEBUG(D_RPCTRACE, "couldn't find open req; expecting error\n");
         }
 
-<<<<<<< HEAD
-        mdc_close_pack(req, REQ_REC_OFF, data, oa, oa->o_valid, och);
-=======
         mdc_close_pack(req, REQ_REC_OFF, oa, oa->o_valid, och);
->>>>>>> 03b71240
 
         ptlrpc_req_set_repsize(req, 4, repsize);
         req->rq_commit_cb = mdc_commit_close;
@@ -1025,12 +747,7 @@
         return rc;
 }
 
-<<<<<<< HEAD
-int mdc_done_writing(struct obd_export *exp, struct mdc_op_data *data,
-                     struct obdo *obdo)
-=======
 int mdc_done_writing(struct obd_export *exp, struct obdo *obdo)
->>>>>>> 03b71240
 {
         struct ptlrpc_request *req;
         struct mds_body *body;
@@ -1043,14 +760,8 @@
         if (req == NULL)
                 RETURN(-ENOMEM);
 
-<<<<<<< HEAD
-        req->rq_export = class_export_get(exp);
-        body = lustre_msg_buf(req->rq_reqmsg, REQ_REC_OFF, sizeof(*body));
-        body->fid1 = data->fid1;
-=======
         body = lustre_msg_buf(req->rq_reqmsg, REQ_REC_OFF, sizeof(*body));
         mdc_pack_fid(&body->fid1, obdo->o_id, 0, obdo->o_mode);
->>>>>>> 03b71240
         body->size = obdo->o_size;
         body->blocks = obdo->o_blocks;
         body->flags = obdo->o_flags;
@@ -1082,7 +793,6 @@
         if (req == NULL)
                 GOTO(out, rc = -ENOMEM);
 
-        req->rq_export = class_export_get(exp);
         req->rq_request_portal = MDS_READPAGE_PORTAL;
         ptlrpc_at_set_req_timeout(req);
 
@@ -1132,14 +842,10 @@
         int rc;
         ENTRY;
 
-#if (LINUX_VERSION_CODE < KERNEL_VERSION(2,5,0))
-        MOD_INC_USE_COUNT;
-#else
         if (!try_module_get(THIS_MODULE)) {
                 CERROR("Can't get module. Is it alive?");
                 return -EINVAL;
         }
-#endif
         switch (cmd) {
         case OBD_IOC_CLIENT_RECOVER:
                 rc = ptlrpc_recover_import(imp, data->ioc_inlbuf1);
@@ -1173,15 +879,7 @@
                 GOTO(out, rc = -ENOTTY);
         }
 out:
-#if (LINUX_VERSION_CODE < KERNEL_VERSION(2,5,0))
-        MOD_DEC_USE_COUNT;
-#else
         module_put(THIS_MODULE);
-<<<<<<< HEAD
-#endif
-
-=======
->>>>>>> 03b71240
         return rc;
 }
 
@@ -1218,12 +916,8 @@
                        exp->exp_obd->obd_name, imp->imp_initial_recov_bk);
                 RETURN(0);
         }
-<<<<<<< HEAD
-        if (KEY_IS(KEY_READONLY)) {
-=======
         /* Accept the broken "read-only" key for 1.6.6 servers. b=17493 */
         if (KEY_IS(KEY_READONLY) || KEY_IS(KEY_READONLY_166COMPAT)) {
->>>>>>> 03b71240
                 struct ptlrpc_request *req;
                 __u32 size[3] = { sizeof(struct ptlrpc_body), keylen, vallen };
                 char *bufs[3] = { NULL, key, val };
@@ -1246,10 +940,6 @@
                 if (req == NULL)
                         RETURN(-ENOMEM);
 
-<<<<<<< HEAD
-                req->rq_export = class_export_get(exp);
-=======
->>>>>>> 03b71240
                 ptlrpc_req_set_repsize(req, 1, NULL);
                 if (set) {
                         rc = 0;
@@ -1305,10 +995,6 @@
         if (!imp)
                 RETURN(-ENODEV);
 
-<<<<<<< HEAD
-
-=======
->>>>>>> 03b71240
         /* We could possibly pass max_age in the request (as an absolute
          * timestamp or a "seconds.usec ago") so the target can avoid doing
          * extra calls into the filesystem if that isn't necessary (e.g.
@@ -1349,32 +1035,11 @@
         return rc;
 }
 
-<<<<<<< HEAD
-static int mdc_pin(struct obd_export *exp, struct ll_fid *fid,
-=======
 static int mdc_pin(struct obd_export *exp, obd_id ino, __u32 gen, int type,
->>>>>>> 03b71240
                    struct obd_client_handle *handle, int flag)
 {
         struct ptlrpc_request *req;
         struct mds_body *body;
-<<<<<<< HEAD
-        __u32 size[3] = { sizeof(struct ptlrpc_body), sizeof(*body), 0 };
-        int rc;
-        int bufcount = 2;
-        ENTRY;
-
-        if (mdc_exp_is_2_0_server(exp))
-                bufcount = 3;
-        req = ptlrpc_prep_req(class_exp2cliimp(exp), LUSTRE_MDS_VERSION,
-                              MDS_PIN, bufcount, size, NULL);
-        if (req == NULL)
-                RETURN(-ENOMEM);
-
-        req->rq_export = class_export_get(exp);
-        body = lustre_msg_buf(req->rq_reqmsg, REQ_REC_OFF, sizeof(*body));
-        body->fid1 = *fid;
-=======
         __u32 size[2] = { sizeof(struct ptlrpc_body), sizeof(*body) };
         int rc;
         ENTRY;
@@ -1386,7 +1051,6 @@
 
         body = lustre_msg_buf(req->rq_reqmsg, REQ_REC_OFF, sizeof(*body));
         mdc_pack_fid(&body->fid1, ino, gen, type);
->>>>>>> 03b71240
         body->flags = flag;
 
         ptlrpc_req_set_repsize(req, 2, size);
@@ -1437,10 +1101,6 @@
         if (req == NULL)
                 RETURN(-ENOMEM);
 
-<<<<<<< HEAD
-        req->rq_export = class_export_get(exp);
-=======
->>>>>>> 03b71240
         body = lustre_msg_buf(req->rq_reqmsg, REQ_REC_OFF, sizeof(*body));
         memcpy(&body->handle, &handle->och_fh, sizeof(body->handle));
         body->flags = flag;
@@ -1463,22 +1123,6 @@
              struct ptlrpc_request **request)
 {
         struct ptlrpc_request *req;
-<<<<<<< HEAD
-        __u32 size[3] = { sizeof(struct ptlrpc_body), sizeof(struct mds_body), 0 };
-        int bufcount = 2;
-        int rc;
-        ENTRY;
-
-
-        if (mdc_exp_is_2_0_server(exp))
-                bufcount = 3;
-        req = ptlrpc_prep_req(class_exp2cliimp(exp), LUSTRE_MDS_VERSION,
-                              MDS_SYNC, bufcount, size, NULL);
-        if (!req)
-                RETURN(rc = -ENOMEM);
-
-        req->rq_export = class_export_get(exp);
-=======
         __u32 size[2] = { sizeof(struct ptlrpc_body), sizeof(struct mds_body) };
         int rc;
         ENTRY;
@@ -1488,7 +1132,6 @@
         if (!req)
                 RETURN(rc = -ENOMEM);
 
->>>>>>> 03b71240
         mdc_pack_req_body(req, REQ_REC_OFF, 0, fid, 0, 0);
 
         ptlrpc_req_set_repsize(req, 2, size);
@@ -1597,11 +1240,7 @@
 {
         struct obd_device *obd = mdc_exp->exp_obd;
         struct client_obd *cli = &obd->u.cli;
-<<<<<<< HEAD
-        struct lov_stripe_md lsm = { .lsm_magic = LOV_MAGIC_V3 };
-=======
         struct lov_stripe_md lsm = { .lsm_magic = LOV_MAGIC };
->>>>>>> 03b71240
         struct lov_desc desc;
         __u32 valsize = sizeof(desc);
         __u32 stripes;
@@ -1616,7 +1255,6 @@
         stripes = min(desc.ld_tgt_count, (__u32)LOV_MAX_STRIPE_COUNT);
         lsm.lsm_stripe_count = stripes;
         size = obd_size_diskmd(lov_exp, &lsm);
-<<<<<<< HEAD
 
         if (cli->cl_max_mds_easize < size)
                 cli->cl_max_mds_easize = size;
@@ -1631,22 +1269,6 @@
         if (cli->cl_max_mds_cookiesize < size)
                 cli->cl_max_mds_cookiesize = size;
 
-=======
-
-        if (cli->cl_max_mds_easize < size)
-                cli->cl_max_mds_easize = size;
-
-        lsm.lsm_stripe_count = desc.ld_default_stripe_count;
-        size = obd_size_diskmd(lov_exp, &lsm);
-
-        if (cli->cl_default_mds_easize < size)
-                cli->cl_default_mds_easize = size;
-
-        size = stripes * sizeof(struct llog_cookie);
-        if (cli->cl_max_mds_cookiesize < size)
-                cli->cl_max_mds_cookiesize = size;
-
->>>>>>> 03b71240
         CDEBUG(D_HA, "updating max_mdsize/max_cookiesize: %d/%d\n",
                cli->cl_max_mds_easize, cli->cl_max_mds_cookiesize);
 
@@ -1740,16 +1362,10 @@
 
 static int mdc_llog_finish(struct obd_device *obd, int count)
 {
-        int rc;
-        ENTRY;
-
-<<<<<<< HEAD
-        rc = llog_cleanup(llog_get_context(obd, LLOG_LOVEA_REPL_CTXT));
-        if (rc) {
-                CERROR("can not cleanup LLOG_CONFIG_REPL_CTXT rc %d\n", rc);
-        }
-        rc = llog_cleanup(llog_get_context(obd, LLOG_CONFIG_REPL_CTXT));
-=======
+        struct llog_ctxt *ctxt;
+        int rc = 0;
+        ENTRY;
+
         ctxt = llog_get_context(obd, LLOG_LOVEA_REPL_CTXT);
         if (ctxt) {
                 rc = llog_cleanup(ctxt);
@@ -1761,7 +1377,6 @@
         ctxt = llog_get_context(obd, LLOG_CONFIG_REPL_CTXT);
         if (ctxt)
                 rc = llog_cleanup(ctxt);
->>>>>>> 03b71240
         RETURN(rc);
 }
 
@@ -1777,60 +1392,6 @@
         return(rc);
 }
 
-<<<<<<< HEAD
-static int mdc_fid_init(struct obd_export *exp)
-{
-        struct client_obd *cli;
-        char              *prefix;
-        int                rc;
-        ENTRY;
-
-        cli = &exp->exp_obd->u.cli;
-
-        OBD_ALLOC_PTR(cli->cl_seq);
-        if (cli->cl_seq == NULL)
-                RETURN(-ENOMEM);
-
-        OBD_ALLOC(prefix, MAX_OBD_NAME + 5);
-        if (prefix == NULL)
-                GOTO(out_free_seq, rc = -ENOMEM);
-
-        snprintf(prefix, MAX_OBD_NAME + 5, "srv-%s", exp->exp_obd->obd_name);
-
-        /* Init client side sequence-manager */
-        rc = seq_client_init(cli->cl_seq, exp,
-                             LUSTRE_SEQ_METADATA,
-                             LUSTRE_SEQ_MAX_WIDTH,
-                             prefix);
-        OBD_FREE(prefix, MAX_OBD_NAME + 5);
-        if (rc)
-                GOTO(out_free_seq, rc);
-
-        RETURN(rc);
-
-out_free_seq:
-        OBD_FREE_PTR(cli->cl_seq);
-        cli->cl_seq = NULL;
-        return rc;
-}
-
-static int mdc_fid_fini(struct obd_export *exp)
-{
-        struct client_obd *cli = &exp->exp_obd->u.cli;
-        ENTRY;
-
-        if (cli->cl_seq != NULL) {
-                LASSERT(cli->cl_seq->lcs_exp == exp);
-                seq_client_fini(cli->cl_seq);
-                OBD_FREE_PTR(cli->cl_seq);
-                cli->cl_seq = NULL;
-        }
-
-        RETURN(0);
-}
-
-=======
->>>>>>> 03b71240
 struct obd_ops mdc_obd_ops = {
         .o_owner        = THIS_MODULE,
         .o_setup        = mdc_setup,
@@ -1840,11 +1401,6 @@
         .o_del_conn     = client_import_del_conn,
         .o_connect      = client_connect_import,
         .o_disconnect   = client_disconnect_export,
-<<<<<<< HEAD
-        .o_fid_init     = mdc_fid_init,
-        .o_fid_fini     = mdc_fid_fini,
-=======
->>>>>>> 03b71240
         .o_iocontrol    = mdc_iocontrol,
         .o_set_info_async = mdc_set_info_async,
         .o_get_info     = mdc_get_info,
