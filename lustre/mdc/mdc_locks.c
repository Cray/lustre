--- conflicted
+++ resolved
@@ -139,43 +139,7 @@
         unlock_res_and_lock(lock);
         LDLM_LOCK_PUT(lock);
 
-<<<<<<< HEAD
         EXIT;
-=======
-        RETURN(0);
-}
-
-ldlm_mode_t mdc_lock_match(struct obd_export *exp, int flags,
-                           const struct lu_fid *fid, ldlm_type_t type,
-                           ldlm_policy_data_t *policy, ldlm_mode_t mode,
-                           struct lustre_handle *lockh)
-{
-        struct ldlm_res_id res_id;
-        ldlm_mode_t rc;
-        ENTRY;
-
-        fid_build_reg_res_name(fid, &res_id);
-        rc = ldlm_lock_match(class_exp2obd(exp)->obd_namespace, flags,
-                             &res_id, type, policy, mode, lockh, 0);
-        RETURN(rc);
-}
-
-int mdc_cancel_unused(struct obd_export *exp,
-                      const struct lu_fid *fid,
-                      ldlm_policy_data_t *policy,
-                      ldlm_mode_t mode, int flags, void *opaque)
-{
-        struct ldlm_res_id res_id;
-        struct obd_device *obd = class_exp2obd(exp);
-        int rc;
-
-        ENTRY;
-
-        fid_build_reg_res_name(fid, &res_id);
-        rc = ldlm_cli_cancel_unused_resource(obd->obd_namespace, &res_id,
-                                             policy, mode, flags, opaque);
-        RETURN(rc);
->>>>>>> 7df8d1be
 }
 EXPORT_SYMBOL(mdc_set_lock_data);
 
@@ -266,7 +230,6 @@
                                                    void *lmm, __u32 lmmsize)
 {
         struct ptlrpc_request *req;
-<<<<<<< HEAD
         struct ldlm_intent *lit;
         struct obd_device *obddev = class_exp2obd(exp);
         __u32 size[9] = { [MSG_PTLRPC_BODY_OFF] = sizeof(struct ptlrpc_body),
@@ -285,16 +248,10 @@
                                          obddev->u.cli.cl_default_mds_easize) };
         __u32 repsize[7] = { [MSG_PTLRPC_BODY_OFF] = sizeof(struct ptlrpc_body),
                            [DLM_LOCKREPLY_OFF]   = sizeof(struct ldlm_reply),
-                           [DLM_REPLY_REC_OFF]   = sizeof(struct mds_body),
+                           [DLM_REPLY_REC_OFF]   = sizeof(struct mdt_body),
                            [DLM_REPLY_REC_OFF+1] = obddev->u.cli.
                                                         cl_max_mds_easize,
                            [DLM_REPLY_REC_OFF+2] = LUSTRE_POSIX_ACL_MAX_SIZE };
-=======
-        struct obd_device     *obddev = class_exp2obd(exp);
-        struct ldlm_intent    *lit;
-        int                    joinfile = !!((it->it_flags & O_JOIN_FILE) &&
-                                              op_data->op_data);
->>>>>>> 7df8d1be
         CFS_LIST_HEAD(cancels);
         int do_join = (it->it_flags & O_JOIN_FILE) && data->data;
         int count = 0;
@@ -397,7 +354,7 @@
                         [DLM_INTENT_REC_OFF+1]= data->namelen + 1 };
         __u32 repsize[5] = { [MSG_PTLRPC_BODY_OFF] = sizeof(struct ptlrpc_body),
                            [DLM_LOCKREPLY_OFF]   = sizeof(struct ldlm_reply),
-                           [DLM_REPLY_REC_OFF]   = sizeof(struct mds_body),
+                           [DLM_REPLY_REC_OFF]   = sizeof(struct mdt_body),
                            [DLM_REPLY_REC_OFF+1] = obddev->u.cli.
                                                         cl_max_mds_easize,
                            [DLM_REPLY_REC_OFF+2] = obddev->u.cli.
@@ -429,12 +386,12 @@
         __u32 size[6] = { [MSG_PTLRPC_BODY_OFF] = sizeof(struct ptlrpc_body),
                         [DLM_LOCKREQ_OFF]     = sizeof(struct ldlm_request),
                         [DLM_INTENT_IT_OFF]   = sizeof(*lit),
-                        [DLM_INTENT_REC_OFF]  = sizeof(struct mds_body),
+                        [DLM_INTENT_REC_OFF]  = sizeof(struct mdt_body),
                         [DLM_INTENT_REC_OFF+1]= data->namelen + 1,
                         [DLM_INTENT_REC_OFF+2]= 0 };
         __u32 repsize[6] = { [MSG_PTLRPC_BODY_OFF] = sizeof(struct ptlrpc_body),
                            [DLM_LOCKREPLY_OFF]   = sizeof(struct ldlm_reply),
-                           [DLM_REPLY_REC_OFF]   = sizeof(struct mds_body),
+                           [DLM_REPLY_REC_OFF]   = sizeof(struct mdt_body),
                            [DLM_REPLY_REC_OFF+1] = obddev->u.cli.
                                                         cl_max_mds_easize,
                            [DLM_REPLY_REC_OFF+2] = LUSTRE_POSIX_ACL_MAX_SIZE,
@@ -810,7 +767,7 @@
                 LDLM_LOCK_PUT(lock);
                 memcpy(&old_lock, lockh, sizeof(*lockh));
                 if (ldlm_lock_match(NULL, LDLM_FL_BLOCK_GRANTED, NULL,
-                                    LDLM_IBITS, &policy, LCK_NL, &old_lock, 0)) {
+                                    LDLM_IBITS, &policy, LCK_NL, &old_lock)) {
                         ldlm_lock_decref_and_cancel(lockh,
                                                     it->d.lustre.it_lock_mode);
                         memcpy(lockh, &old_lock, sizeof(old_lock));
@@ -891,7 +848,7 @@
         if (!it_disposition(it, DISP_ENQ_COMPLETE)) {
                 struct ldlm_enqueue_info einfo =
                         { LDLM_IBITS, it_to_lock_mode(it), cb_blocking,
-                          ldlm_completion_ast, NULL, NULL, NULL };
+                          ldlm_completion_ast, NULL, NULL };
 
                 rc = mdc_enqueue(exp, &einfo, it, op_data, &lockh,
                                  lmm, lmmsize, extra_lock_flags);
@@ -913,8 +870,7 @@
 }
 EXPORT_SYMBOL(mdc_intent_lock);
 
-static int mdc_intent_getattr_async_interpret(const struct lu_env *env,
-                                              struct ptlrpc_request *req,
+static int mdc_intent_getattr_async_interpret(struct ptlrpc_request *req,
                                               void *unused, int rc)
 {
         struct obd_export        *exp = req->rq_async_args.pointer_arg[0];
@@ -995,43 +951,8 @@
         req->rq_async_args.pointer_arg[1] = minfo;
         req->rq_async_args.pointer_arg[2] = einfo;
         req->rq_interpret_reply = mdc_intent_getattr_async_interpret;
-        ptlrpcd_add_req(req, PSCOPE_OTHER);
+        ptlrpcd_add_req(req);
 
         RETURN(0);
 }
-<<<<<<< HEAD
-EXPORT_SYMBOL(mdc_intent_getattr_async);
-=======
-
-int mdc_revalidate_lock(struct obd_export *exp,
-                        struct lookup_intent *it,
-                        struct lu_fid *fid)
-{
-        /* We could just return 1 immediately, but since we should only
-         * be called in revalidate_it if we already have a lock, let's
-         * verify that. */
-        struct ldlm_res_id res_id;
-        struct lustre_handle lockh;
-        ldlm_policy_data_t policy;
-        ldlm_mode_t mode;
-        ENTRY;
-
-        fid_build_reg_res_name(fid, &res_id);
-        /* As not all attributes are kept under update lock, e.g.
-           owner/group/acls are under lookup lock, we need both
-           ibits for GETATTR. */
-        policy.l_inodebits.bits = (it->it_op == IT_GETATTR) ?
-                MDS_INODELOCK_UPDATE | MDS_INODELOCK_LOOKUP :
-                MDS_INODELOCK_LOOKUP;
-
-        mode = ldlm_lock_match(exp->exp_obd->obd_namespace,
-                               LDLM_FL_BLOCK_GRANTED, &res_id, LDLM_IBITS,
-                               &policy, LCK_CR|LCK_CW|LCK_PR|LCK_PW, &lockh, 0);
-        if (mode) {
-                it->d.lustre.it_lock_handle = lockh.cookie;
-                it->d.lustre.it_lock_mode = mode;
-        }
-
-        RETURN(!!mode);
-}
->>>>>>> 7df8d1be
+EXPORT_SYMBOL(mdc_intent_getattr_async);