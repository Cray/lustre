/* -*- mode: c; c-basic-offset: 8; indent-tabs-mode: nil; -*-
 * vim:expandtab:shiftwidth=8:tabstop=8:
 *
 * GPL HEADER START
 *
 * DO NOT ALTER OR REMOVE COPYRIGHT NOTICES OR THIS FILE HEADER.
 *
 * This program is free software; you can redistribute it and/or modify
 * it under the terms of the GNU General Public License version 2 only,
 * as published by the Free Software Foundation.
 *
 * This program is distributed in the hope that it will be useful, but
 * WITHOUT ANY WARRANTY; without even the implied warranty of
 * MERCHANTABILITY or FITNESS FOR A PARTICULAR PURPOSE.  See the GNU
 * General Public License version 2 for more details (a copy is included
 * in the LICENSE file that accompanied this code).
 *
 * You should have received a copy of the GNU General Public License
 * version 2 along with this program; If not, see
 * http://www.sun.com/software/products/lustre/docs/GPLv2.pdf
 *
 * Please contact Sun Microsystems, Inc., 4150 Network Circle, Santa Clara,
 * CA 95054 USA or visit www.sun.com if you need additional information or
 * have any questions.
 *
 * GPL HEADER END
 */
/*
 * Copyright  2008 Sun Microsystems, Inc. All rights reserved
 * Use is subject to license terms.
 */
/*
 * This file is part of Lustre, http://www.lustre.org/
 * Lustre is a trademark of Sun Microsystems, Inc.
 */

#ifndef EXPORT_SYMTAB
# define EXPORT_SYMTAB
#endif
#define DEBUG_SUBSYSTEM S_MDC

#ifdef __KERNEL__
# include <linux/module.h>
# include <linux/pagemap.h>
# include <linux/miscdevice.h>
# include <linux/init.h>
#else
# include <liblustre.h>
#endif

#include <obd_class.h>
#include <lustre_dlm.h>
#include <lprocfs_status.h>
#include "mdc_internal.h"

int it_disposition(struct lookup_intent *it, int flag)
{
        return it->d.lustre.it_disposition & flag;
}
EXPORT_SYMBOL(it_disposition);

void it_set_disposition(struct lookup_intent *it, int flag)
{
        it->d.lustre.it_disposition |= flag;
}
EXPORT_SYMBOL(it_set_disposition);

void it_clear_disposition(struct lookup_intent *it, int flag)
{
        it->d.lustre.it_disposition &= ~flag;
}
EXPORT_SYMBOL(it_clear_disposition);

int it_open_error(int phase, struct lookup_intent *it)
{
        if (it_disposition(it, DISP_OPEN_OPEN)) {
                if (phase >= DISP_OPEN_OPEN)
                        return it->d.lustre.it_status;
                else
                        return 0;
        }

        if (it_disposition(it, DISP_OPEN_CREATE)) {
                if (phase >= DISP_OPEN_CREATE)
                        return it->d.lustre.it_status;
                else
                        return 0;
        }

        if (it_disposition(it, DISP_LOOKUP_EXECD)) {
                if (phase >= DISP_LOOKUP_EXECD)
                        return it->d.lustre.it_status;
                else
                        return 0;
        }

        if (it_disposition(it, DISP_IT_EXECD)) {
                if (phase >= DISP_IT_EXECD)
                        return it->d.lustre.it_status;
                else
                        return 0;
        }
        CERROR("it disp: %X, status: %d\n", it->d.lustre.it_disposition,
               it->d.lustre.it_status);
        LBUG();
        return 0;
}
EXPORT_SYMBOL(it_open_error);

/* this must be called on a lockh that is known to have a referenced lock */
void mdc_set_lock_data(__u64 *l, void *data)
{
        struct ldlm_lock *lock;
        struct lustre_handle *lockh = (struct lustre_handle *)l;
        ENTRY;

        if (!*l) {
                EXIT;
                return;
        }

        lock = ldlm_handle2lock(lockh);

        LASSERT(lock != NULL);
        lock_res_and_lock(lock);
#ifdef __KERNEL__
        if (lock->l_ast_data && lock->l_ast_data != data) {
                struct inode *new_inode = data;
                struct inode *old_inode = lock->l_ast_data;
                LASSERTF(old_inode->i_state & I_FREEING,
                         "Found existing inode %p/%lu/%u state %lu in lock: "
                         "setting data to %p/%lu/%u\n", old_inode,
                         old_inode->i_ino, old_inode->i_generation,
                         old_inode->i_state,
                         new_inode, new_inode->i_ino, new_inode->i_generation);
        }
#endif
        lock->l_ast_data = data;
        unlock_res_and_lock(lock);
        LDLM_LOCK_PUT(lock);

        EXIT;
}
EXPORT_SYMBOL(mdc_set_lock_data);

int mdc_change_cbdata(struct obd_export *exp, struct ll_fid *fid, 
                      ldlm_iterator_t it, void *data)
{
        struct ldlm_res_id res_id = { .name = {0} };
        ENTRY;

<<<<<<< HEAD
        fid_build_reg_res_name((struct lu_fid*)fid, &res_id);
=======
        res_id.name[0] = fid->id;
        res_id.name[1] = fid->generation;

>>>>>>> 03b71240
        ldlm_resource_iterate(class_exp2obd(exp)->obd_namespace, &res_id,
                              it, data);

        EXIT;
        return 0;
}

static inline void mdc_clear_replay_flag(struct ptlrpc_request *req, int rc)
{
        /* Don't hold error requests for replay. */
        if (req->rq_replay) {
                spin_lock(&req->rq_lock);
                req->rq_replay = 0;
                spin_unlock(&req->rq_lock);
        }
        if (rc && req->rq_transno != 0) {
                DEBUG_REQ(D_ERROR, req, "transno returned on error rc %d", rc);
                LBUG();
        }
}

static int round_up(int val)
{
        int ret = 1;
        while (val) {
                val >>= 1;
                ret <<= 1;
        }
        return ret;
}

/* Save a large LOV EA into the request buffer so that it is available
 * for replay.  We don't do this in the initial request because the
 * original request doesn't need this buffer (at most it sends just the
 * lov_mds_md) and it is a waste of RAM/bandwidth to send the empty
 * buffer and may also be difficult to allocate and save a very large
 * request buffer for each open. (bug 5707)
 *
 * OOM here may cause recovery failure if lmm is needed (only for the
 * original open if the MDS crashed just when this client also OOM'd)
 * but this is incredibly unlikely, and questionable whether the client
 * could do MDS recovery under OOM anyways... */
static void mdc_realloc_openmsg(struct ptlrpc_request *req,
                                struct mds_body *body)
{
        int old_len, new_size, old_size;
        struct lustre_msg *old_msg = req->rq_reqmsg;
        struct lustre_msg *new_msg;

        old_len = lustre_msg_buflen(old_msg, DLM_INTENT_REC_OFF + 2);
        old_size = lustre_packed_msg_size(old_msg);
        lustre_msg_set_buflen(old_msg, DLM_INTENT_REC_OFF + 2,
                              body->eadatasize);
        new_size = lustre_packed_msg_size(old_msg);

        OBD_ALLOC(new_msg, new_size);
        if (new_msg != NULL) {
<<<<<<< HEAD
                DEBUG_REQ(D_INFO, req, "replace reqmsg for larger EA %u",
=======
                DEBUG_REQ(D_INFO, req, "replace reqmsg for larger EA %u\n",
>>>>>>> 03b71240
                          body->eadatasize);
                memcpy(new_msg, old_msg, old_size);

                spin_lock(&req->rq_lock);
                req->rq_reqmsg = new_msg;
                req->rq_reqlen = new_size;
                spin_unlock(&req->rq_lock);

                OBD_FREE(old_msg, old_size);
        } else {
                lustre_msg_set_buflen(old_msg, DLM_INTENT_REC_OFF + 2, old_len);
                body->valid &= ~OBD_MD_FLEASIZE;
                body->eadatasize = 0;
        }
}

static struct ptlrpc_request *mdc_intent_open_pack(struct obd_export *exp,
                                                   struct lookup_intent *it,
                                                   struct mdc_op_data *data,
<<<<<<< HEAD
                                                   void *lmm, __u32 lmmsize)
=======
                                                   void *lmm, unsigned lmmsize)
>>>>>>> 03b71240
{
        struct ptlrpc_request *req;
        struct ldlm_intent *lit;
        struct obd_device *obddev = class_exp2obd(exp);
<<<<<<< HEAD
        __u32 size[9] = { [MSG_PTLRPC_BODY_OFF] = sizeof(struct ptlrpc_body),
=======
        __u32 size[7] = { [MSG_PTLRPC_BODY_OFF] = sizeof(struct ptlrpc_body),
>>>>>>> 03b71240
                        [DLM_LOCKREQ_OFF]     = sizeof(struct ldlm_request),
                        [DLM_INTENT_IT_OFF]   = sizeof(*lit),
                        [DLM_INTENT_REC_OFF]  = sizeof(struct mds_rec_create),
                        [DLM_INTENT_REC_OFF+1]= data->namelen + 1,
                        /* As an optimization, we allocate an RPC request buffer
                         * for at least a default-sized LOV EA even if we aren't
                         * sending one.  We grow the whole request to the next
                         * power-of-two size since we get that much from a slab
                         * allocation anyways. This avoids an allocation below
                         * in the common case where we need to save a
                         * default-sized LOV EA for open replay. */
                        [DLM_INTENT_REC_OFF+2]= max(lmmsize,
                                         obddev->u.cli.cl_default_mds_easize) };
<<<<<<< HEAD
        __u32 repsize[7] = { [MSG_PTLRPC_BODY_OFF] = sizeof(struct ptlrpc_body),
=======
        __u32 repsize[5] = { [MSG_PTLRPC_BODY_OFF] = sizeof(struct ptlrpc_body),
>>>>>>> 03b71240
                           [DLM_LOCKREPLY_OFF]   = sizeof(struct ldlm_reply),
                           [DLM_REPLY_REC_OFF]   = sizeof(struct mds_body),
                           [DLM_REPLY_REC_OFF+1] = obddev->u.cli.
                                                        cl_max_mds_easize,
                           [DLM_REPLY_REC_OFF+2] = LUSTRE_POSIX_ACL_MAX_SIZE };
        CFS_LIST_HEAD(cancels);
        int do_join = (it->it_flags & O_JOIN_FILE) && data->data;
        int count = 0;
<<<<<<< HEAD
        int bufcount = 6;
        int repbufcount = 5;
        int mode;
        int rc;
        ENTRY;

        it->it_create_mode = (it->it_create_mode & ~S_IFMT) | S_IFREG;
        if (mdc_exp_is_2_0_server(exp)) {
                size[DLM_INTENT_REC_OFF] = sizeof(struct mdt_rec_create);
                size[DLM_INTENT_REC_OFF+4] = size[DLM_INTENT_REC_OFF+2];
                size[DLM_INTENT_REC_OFF+3] = size[DLM_INTENT_REC_OFF+1];
                size[DLM_INTENT_REC_OFF+2] = 0; /* capa */
                size[DLM_INTENT_REC_OFF+1] = 0; /* capa */
                bufcount = 8;
                repsize[DLM_REPLY_REC_OFF+3]=sizeof(struct lustre_capa);
                repsize[DLM_REPLY_REC_OFF+4]=sizeof(struct lustre_capa); 
                repbufcount = 7;
        }
        rc = lustre_msg_size(class_exp2cliimp(exp)->imp_msg_magic,
                             bufcount, size);
        if (rc & (rc - 1))
                size[bufcount - 1] = min(size[bufcount - 1] + round_up(rc) - rc,
                                         obddev->u.cli.cl_max_mds_easize);

        /* If inode is known, cancel conflicting OPEN locks. */
=======
        int mode;
        int rc;

        it->it_create_mode |= S_IFREG;

        rc = lustre_msg_size(class_exp2cliimp(exp)->imp_msg_magic, 6, size);
        if (rc & (rc - 1))
                size[DLM_INTENT_REC_OFF + 2] =
                         min(size[DLM_INTENT_REC_OFF + 2] + round_up(rc) - rc,
                                     obddev->u.cli.cl_max_mds_easize);

                /* If inode is known, cancel conflicting OPEN locks. */
>>>>>>> 03b71240
        if (data->fid2.id) {
                if (it->it_flags & (FMODE_WRITE|MDS_OPEN_TRUNC))
                        mode = LCK_CW;
#ifdef FMODE_EXEC
                else if (it->it_flags & FMODE_EXEC)
                        mode = LCK_PR;
#endif
                else
                        mode = LCK_CR;
                count = mdc_resource_get_unused(exp, &data->fid2, &cancels,
                                                mode, MDS_INODELOCK_OPEN);
        }

        /* If CREATE or JOIN_FILE, cancel parent's UPDATE lock. */
        if (it->it_op & IT_CREAT || do_join)
                mode = LCK_EX;
        else
                mode = LCK_CR;
        count += mdc_resource_get_unused(exp, &data->fid1, &cancels, mode,
                                         MDS_INODELOCK_UPDATE);
        if (do_join) {
                __u64 head_size = (*(__u64 *)data->data);
<<<<<<< HEAD
                /* join is like an unlink of the tail */
                if (mdc_exp_is_2_0_server(exp)) {
                        size[DLM_INTENT_REC_OFF+5]=sizeof(struct mdt_rec_join);
                } else {
                        size[DLM_INTENT_REC_OFF+3]=sizeof(struct mds_rec_join);
                }
                bufcount++;

                req = ldlm_prep_enqueue_req(exp, bufcount, size,&cancels,count);
                if (req)
                        mdc_join_pack(req, bufcount - 1, data, head_size);
        } else {
                req = ldlm_prep_enqueue_req(exp, bufcount, size,&cancels,count);
=======
                        /* join is like an unlink of the tail */
                size[DLM_INTENT_REC_OFF + 3] = sizeof(struct mds_rec_join);
                req = ldlm_prep_enqueue_req(exp, 7, size, &cancels, count);
                if (req)
                        mdc_join_pack(req, DLM_INTENT_REC_OFF + 3, data, 
                                      head_size);
        } else {
                req = ldlm_prep_enqueue_req(exp, 6, size, &cancels, count);
>>>>>>> 03b71240
                it->it_flags &= ~O_JOIN_FILE;
        }

        if (req) {
                spin_lock(&req->rq_lock);
                req->rq_replay = 1;
                spin_unlock(&req->rq_lock);

                /* pack the intent */
                lit = lustre_msg_buf(req->rq_reqmsg, DLM_INTENT_IT_OFF,
                                     sizeof(*lit));
                lit->opc = (__u64)it->it_op;

                /* pack the intended request */
                mdc_open_pack(req, DLM_INTENT_REC_OFF, data,
                              it->it_create_mode, 0, it->it_flags,
                              lmm, lmmsize);

<<<<<<< HEAD
                ptlrpc_req_set_repsize(req, repbufcount, repsize);
        }
        RETURN(req);
=======
                ptlrpc_req_set_repsize(req, 5, repsize);
        }
        return req;
>>>>>>> 03b71240
}

static struct ptlrpc_request *mdc_intent_unlink_pack(struct obd_export *exp,
                                                     struct lookup_intent *it,
                                                     struct mdc_op_data *data)
{
        struct ptlrpc_request *req;
        struct ldlm_intent *lit;
        struct obd_device *obddev = class_exp2obd(exp);
        __u32 size[5] = { [MSG_PTLRPC_BODY_OFF] = sizeof(struct ptlrpc_body),
                        [DLM_LOCKREQ_OFF]     = sizeof(struct ldlm_request),
                        [DLM_INTENT_IT_OFF]   = sizeof(*lit),
<<<<<<< HEAD
                        [DLM_INTENT_REC_OFF]  = mdc_exp_is_2_0_server(exp) ?
                                                sizeof(struct mdt_rec_unlink) :
                                                sizeof(struct mds_rec_unlink),
=======
                        [DLM_INTENT_REC_OFF]  = sizeof(struct mds_rec_unlink),
>>>>>>> 03b71240
                        [DLM_INTENT_REC_OFF+1]= data->namelen + 1 };
        __u32 repsize[5] = { [MSG_PTLRPC_BODY_OFF] = sizeof(struct ptlrpc_body),
                           [DLM_LOCKREPLY_OFF]   = sizeof(struct ldlm_reply),
                           [DLM_REPLY_REC_OFF]   = sizeof(struct mds_body),
                           [DLM_REPLY_REC_OFF+1] = obddev->u.cli.
                                                        cl_max_mds_easize,
                           [DLM_REPLY_REC_OFF+2] = obddev->u.cli.
                                                        cl_max_mds_cookiesize };
<<<<<<< HEAD
        ENTRY;
=======
>>>>>>> 03b71240

        req = ldlm_prep_enqueue_req(exp, 5, size, NULL, 0);
        if (req) {
                /* pack the intent */
                lit = lustre_msg_buf(req->rq_reqmsg, DLM_INTENT_IT_OFF,
                                     sizeof(*lit));
                lit->opc = (__u64)it->it_op;

                /* pack the intended request */
                mdc_unlink_pack(req, DLM_INTENT_REC_OFF, data);

                ptlrpc_req_set_repsize(req, 5, repsize);
        }
<<<<<<< HEAD
        RETURN(req);
=======
        return req;
>>>>>>> 03b71240
}

static struct ptlrpc_request *mdc_intent_lookup_pack(struct obd_export *exp,
                                                     struct lookup_intent *it,
                                                     struct mdc_op_data *data)
{
        struct ptlrpc_request *req;
        struct ldlm_intent *lit;
        struct obd_device *obddev = class_exp2obd(exp);
<<<<<<< HEAD
        __u32 size[6] = { [MSG_PTLRPC_BODY_OFF] = sizeof(struct ptlrpc_body),
                        [DLM_LOCKREQ_OFF]     = sizeof(struct ldlm_request),
                        [DLM_INTENT_IT_OFF]   = sizeof(*lit),
                        [DLM_INTENT_REC_OFF]  = sizeof(struct mds_body),
                        [DLM_INTENT_REC_OFF+1]= data->namelen + 1,
                        [DLM_INTENT_REC_OFF+2]= 0 };
        __u32 repsize[6] = { [MSG_PTLRPC_BODY_OFF] = sizeof(struct ptlrpc_body),
=======
        __u32 size[5] = { [MSG_PTLRPC_BODY_OFF] = sizeof(struct ptlrpc_body),
                        [DLM_LOCKREQ_OFF]     = sizeof(struct ldlm_request),
                        [DLM_INTENT_IT_OFF]   = sizeof(*lit),
                        [DLM_INTENT_REC_OFF]  = sizeof(struct mds_body),
                        [DLM_INTENT_REC_OFF+1]= data->namelen + 1 };
        __u32 repsize[5] = { [MSG_PTLRPC_BODY_OFF] = sizeof(struct ptlrpc_body),
>>>>>>> 03b71240
                           [DLM_LOCKREPLY_OFF]   = sizeof(struct ldlm_reply),
                           [DLM_REPLY_REC_OFF]   = sizeof(struct mds_body),
                           [DLM_REPLY_REC_OFF+1] = obddev->u.cli.
                                                        cl_max_mds_easize,
<<<<<<< HEAD
                           [DLM_REPLY_REC_OFF+2] = LUSTRE_POSIX_ACL_MAX_SIZE,
                           [DLM_REPLY_REC_OFF+3] = 0 };
        obd_valid valid = OBD_MD_FLGETATTR | OBD_MD_FLEASIZE | OBD_MD_FLACL |
                          OBD_MD_FLMODEASIZE | OBD_MD_FLDIREA;
        int bufcount = 5;
        ENTRY;

        if (mdc_exp_is_2_0_server(exp)) {
                size[DLM_INTENT_REC_OFF+1] = 0; /* capa */
                size[DLM_INTENT_REC_OFF+2] = data->namelen + 1;
                bufcount = 6;
        }
        req = ldlm_prep_enqueue_req(exp, bufcount, size, NULL, 0);
        if (req) {
                /* pack the intent */
                lit = lustre_msg_buf(req->rq_reqmsg, DLM_INTENT_IT_OFF,
                                     sizeof(*lit));
                lit->opc = (__u64)it->it_op;

                /* pack the intended request */
                mdc_getattr_pack(req, DLM_INTENT_REC_OFF, valid, it->it_flags,
                                 data);
                ptlrpc_req_set_repsize(req, bufcount, repsize);
        }
        RETURN(req);
=======
                           [DLM_REPLY_REC_OFF+2] = LUSTRE_POSIX_ACL_MAX_SIZE };
        obd_valid valid = OBD_MD_FLGETATTR | OBD_MD_FLEASIZE | OBD_MD_FLACL |
                          OBD_MD_FLMODEASIZE | OBD_MD_FLDIREA;

                req = ldlm_prep_enqueue_req(exp, 5, size, NULL, 0);
        if (req) {
                /* pack the intent */
                lit = lustre_msg_buf(req->rq_reqmsg, DLM_INTENT_IT_OFF,
                                     sizeof(*lit));
                lit->opc = (__u64)it->it_op;

                /* pack the intended request */
                mdc_getattr_pack(req, DLM_INTENT_REC_OFF, valid, it->it_flags,
                                 data);
                ptlrpc_req_set_repsize(req, 5, repsize);
        }
        return req;
>>>>>>> 03b71240
}

static struct ptlrpc_request *mdc_intent_readdir_pack(struct obd_export *exp)
{
        struct ptlrpc_request *req;
        __u32 size[2] = { [MSG_PTLRPC_BODY_OFF] = sizeof(struct ptlrpc_body),
                        [DLM_LOCKREQ_OFF]     = sizeof(struct ldlm_request) };
<<<<<<< HEAD
        __u32 repsize[3] = { [MSG_PTLRPC_BODY_OFF] = sizeof(struct ptlrpc_body),
                           [DLM_LOCKREPLY_OFF]   = sizeof(struct ldlm_reply),
                           [DLM_REPLY_REC_OFF] = sizeof(struct ost_lvb) };
        ENTRY;

        req = ldlm_prep_enqueue_req(exp, 2, size, NULL, 0);
        if (req)
                ptlrpc_req_set_repsize(req, 3, repsize);
        RETURN(req);
=======
        __u32 repsize[2] = { [MSG_PTLRPC_BODY_OFF] = sizeof(struct ptlrpc_body),
                           [DLM_LOCKREPLY_OFF]   = sizeof(struct ldlm_reply) };

        req = ldlm_prep_enqueue_req(exp, 2, size, NULL, 0);
        if (req)
                ptlrpc_req_set_repsize(req, 2, repsize);
        return req;
>>>>>>> 03b71240
}

static int mdc_finish_enqueue(struct obd_export *exp,
                              struct ptlrpc_request *req,
                              struct ldlm_enqueue_info *einfo,
                              struct lookup_intent *it,
                              struct lustre_handle *lockh,
                              int rc)
{
        struct ldlm_request *lockreq;
        struct ldlm_reply *lockrep;
        ENTRY;

        LASSERT(rc >= 0);
        /* Similarly, if we're going to replay this request, we don't want to
         * actually get a lock, just perform the intent. */
        if (req->rq_transno || req->rq_replay) {
                lockreq = lustre_msg_buf(req->rq_reqmsg, DLM_LOCKREQ_OFF,
                                         sizeof(*lockreq));
                lockreq->lock_flags |= LDLM_FL_INTENT_ONLY;
        }

        if (rc == ELDLM_LOCK_ABORTED) {
                einfo->ei_mode = 0;
                memset(lockh, 0, sizeof(*lockh));
                rc = 0;
        } else { /* rc = 0 */
                struct ldlm_lock *lock = ldlm_handle2lock(lockh);
                LASSERT(lock);

                /* If the server gave us back a different lock mode, we should
                 * fix up our variables. */
                if (lock->l_req_mode != einfo->ei_mode) {
                        ldlm_lock_addref(lockh, lock->l_req_mode);
                        ldlm_lock_decref(lockh, einfo->ei_mode);
                        einfo->ei_mode = lock->l_req_mode;
                }
                LDLM_LOCK_PUT(lock);
        }

        lockrep = lustre_msg_buf(req->rq_repmsg, DLM_LOCKREPLY_OFF,
                                 sizeof(*lockrep));
<<<<<<< HEAD
        LASSERT(lockrep != NULL);  /* checked by ldlm_cli_enqueue() */
=======
        LASSERT(lockrep != NULL);                 /* checked by ldlm_cli_enqueue() */
>>>>>>> 03b71240
        /* swabbed by ldlm_cli_enqueue() */
        LASSERT(lustre_rep_swabbed(req, DLM_LOCKREPLY_OFF));

        it->d.lustre.it_disposition = (int)lockrep->lock_policy_res1;
        it->d.lustre.it_status = (int)lockrep->lock_policy_res2;
        it->d.lustre.it_lock_mode = einfo->ei_mode;
        it->d.lustre.it_data = req;

        if (it->d.lustre.it_status < 0 && req->rq_replay)
                mdc_clear_replay_flag(req, it->d.lustre.it_status);

        /* If we're doing an IT_OPEN which did not result in an actual
         * successful open, then we need to remove the bit which saves
         * this request for unconditional replay.
         *
         * It's important that we do this first!  Otherwise we might exit the
         * function without doing so, and try to replay a failed create
         * (bug 3440) */
        if ((it->it_op & IT_OPEN) &&
            req->rq_replay &&
            (!it_disposition(it, DISP_OPEN_OPEN) ||
             it->d.lustre.it_status != 0))
                mdc_clear_replay_flag(req, it->d.lustre.it_status);

        DEBUG_REQ(D_RPCTRACE, req, "op: %d disposition: %x, status: %d",
                  it->it_op,it->d.lustre.it_disposition,it->d.lustre.it_status);

        /* We know what to expect, so we do any byte flipping required here */
        if (it->it_op & (IT_OPEN | IT_UNLINK | IT_LOOKUP | IT_GETATTR)) {
                struct mds_body *body;

                body = lustre_swab_repbuf(req, DLM_REPLY_REC_OFF, sizeof(*body),
                                         lustre_swab_mds_body);
                if (body == NULL) {
                        CERROR ("Can't swab mds_body\n");
                        RETURN (-EPROTO);
                }

                /* If this is a successful OPEN request, we need to set
                   replay handler and data early, so that if replay happens
                   immediately after swabbing below, new reply is swabbed
                   by that handler correctly */
                if (it_disposition(it, DISP_OPEN_OPEN) &&
                    !it_open_error(DISP_OPEN_OPEN, it))
                        mdc_set_open_replay_data(NULL, req);

                if ((body->valid & OBD_MD_FLEASIZE) != 0) {
                        void *eadata;

                        /* The eadata is opaque; just check that it is there.
                         * Eventually, obd_unpackmd() will check the contents */
                        eadata = lustre_swab_repbuf(req, DLM_REPLY_REC_OFF + 1,
                                                    body->eadatasize, NULL);
                        if (eadata == NULL) {
                                CERROR ("Missing/short eadata\n");
                                RETURN (-EPROTO);
<<<<<<< HEAD
                        }
                        if (body->valid & OBD_MD_FLMODEASIZE) {
                                struct obd_device *obddev = class_exp2obd(exp);

                                if (obddev->u.cli.cl_max_mds_easize < 
                                                        body->max_mdsize) {
                                        obddev->u.cli.cl_max_mds_easize = 
                                                body->max_mdsize;
                                        CDEBUG(D_INFO, "maxeasize become %d\n",
                                               body->max_mdsize);
                                }
                                if (obddev->u.cli.cl_max_mds_cookiesize <
                                                        body->max_cookiesize) {
                                        obddev->u.cli.cl_max_mds_cookiesize =
                                                body->max_cookiesize;
                                        CDEBUG(D_INFO, "cookiesize become %d\n",
                                               body->max_cookiesize);
                                }
=======
>>>>>>> 03b71240
                        }
                        /* We save the reply LOV EA in case we have to replay
                         * a create for recovery.  If we didn't allocate a
                         * large enough request buffer above we need to
                         * reallocate it here to hold the actual LOV EA. */
                        if (it->it_op & IT_OPEN) {
                                int offset = DLM_INTENT_REC_OFF + 2;
                                void *lmm;

                                if (lustre_msg_buflen(req->rq_reqmsg, offset) <
                                    body->eadatasize)
                                        mdc_realloc_openmsg(req, body);

                                lmm = lustre_msg_buf(req->rq_reqmsg, offset,
                                                     body->eadatasize);
                                if (lmm)
                                        memcpy(lmm, eadata, body->eadatasize);
                        }
                }
        }

        RETURN(rc);
}

/* We always reserve enough space in the reply packet for a stripe MD, because
 * we don't know in advance the file type. */
int mdc_enqueue(struct obd_export *exp, struct ldlm_enqueue_info *einfo,
                struct lookup_intent *it, struct mdc_op_data *data,
                struct lustre_handle *lockh, void *lmm, int lmmsize,
                int extra_lock_flags)
{
        struct ptlrpc_request *req;
        struct obd_device *obddev = class_exp2obd(exp);
<<<<<<< HEAD
        struct ldlm_res_id res_id;
=======
        struct ldlm_res_id res_id =
                { .name = {data->fid1.id, data->fid1.generation} };
>>>>>>> 03b71240
        ldlm_policy_data_t policy = { .l_inodebits = { MDS_INODELOCK_LOOKUP } };
        int flags = extra_lock_flags | LDLM_FL_HAS_INTENT;
        int rc;
        ENTRY;

<<<<<<< HEAD
        fid_build_reg_res_name((void *)&data->fid1, &res_id);
=======
>>>>>>> 03b71240
        LASSERTF(einfo->ei_type == LDLM_IBITS,"lock type %d\n", einfo->ei_type);
        if (it->it_op & (IT_UNLINK | IT_GETATTR | IT_READDIR))
                policy.l_inodebits.bits = MDS_INODELOCK_UPDATE;

        if (it->it_op & IT_OPEN) {
<<<<<<< HEAD
                if ((it->it_op & IT_CREAT) && mdc_exp_is_2_0_server(exp)) {
                        struct client_obd *cli = &obddev->u.cli;
                        data->fid3 = data->fid2;
                        rc = mdc_fid_alloc(cli->cl_seq, (void *)&data->fid2);
                        if (rc) {
                                CERROR("fid allocation result: %d\n", rc);
                                RETURN(rc);
                        }
                }
=======
>>>>>>> 03b71240
                req = mdc_intent_open_pack(exp, it, data, lmm, lmmsize);
                if (it->it_flags & O_JOIN_FILE) {
                        policy.l_inodebits.bits = MDS_INODELOCK_UPDATE;
                }
        } else if (it->it_op & IT_UNLINK) {
                req = mdc_intent_unlink_pack(exp, it, data);
        } else if (it->it_op & (IT_GETATTR | IT_LOOKUP)) {
                req = mdc_intent_lookup_pack(exp, it, data);
        } else if (it->it_op == IT_READDIR) {
                req = mdc_intent_readdir_pack(exp);
        } else {
                CERROR("bad it_op %x\n", it->it_op);
                RETURN(-EINVAL);
        }

        if (!req)
                RETURN(-ENOMEM);

         /* It is important to obtain rpc_lock first (if applicable), so that
          * threads that are serialised with rpc_lock are not polluting our
          * rpcs in flight counter */
        mdc_get_rpc_lock(obddev->u.cli.cl_rpc_lock, it);
        mdc_enter_request(&obddev->u.cli);
        rc = ldlm_cli_enqueue(exp, &req, einfo, res_id, &policy, &flags, NULL,
                              0, NULL, lockh, 0);
        mdc_exit_request(&obddev->u.cli);
        mdc_put_rpc_lock(obddev->u.cli.cl_rpc_lock, it);
        if (rc < 0) {
                CERROR("ldlm_cli_enqueue: %d\n", rc);
                mdc_clear_replay_flag(req, rc);
                ptlrpc_req_finished(req);
                RETURN(rc);
        }
        rc = mdc_finish_enqueue(exp, req, einfo, it, lockh, rc);

        RETURN(rc);
}
EXPORT_SYMBOL(mdc_enqueue);

int mdc_revalidate_lock(struct obd_export *exp, struct lookup_intent *it,
                        struct ll_fid *fid)
{
                /* We could just return 1 immediately, but since we should only
                 * be called in revalidate_it if we already have a lock, let's
                 * verify that. */
<<<<<<< HEAD
        struct ldlm_res_id res_id;
        struct lustre_handle lockh;
        ldlm_policy_data_t policy;
        ldlm_mode_t mode;
        ENTRY;

        fid_build_reg_res_name((struct lu_fid*)fid, &res_id);
=======
        struct ldlm_res_id res_id = {.name ={fid->id, fid->generation}};
        struct lustre_handle lockh;
        ldlm_policy_data_t policy;
        ldlm_mode_t mode;

>>>>>>> 03b71240
        /* As not all attributes are kept under update lock, e.g. 
           owner/group/acls are under lookup lock, we need both 
           ibits for GETATTR. */
        policy.l_inodebits.bits = (it->it_op == IT_GETATTR) ?
                MDS_INODELOCK_UPDATE | MDS_INODELOCK_LOOKUP :
                MDS_INODELOCK_LOOKUP;

        mode = ldlm_lock_match(exp->exp_obd->obd_namespace,
                               LDLM_FL_BLOCK_GRANTED, &res_id, LDLM_IBITS,
                               &policy, LCK_CR|LCK_CW|LCK_PR|LCK_PW, &lockh);
        if (mode) {
                memcpy(&it->d.lustre.it_lock_handle, &lockh, sizeof(lockh));
                it->d.lustre.it_lock_mode = mode;
        }

<<<<<<< HEAD
        RETURN(!!mode);
=======
        return !!mode;
>>>>>>> 03b71240
}
EXPORT_SYMBOL(mdc_revalidate_lock);

static int mdc_finish_intent_lock(struct obd_export *exp,
                                  struct ptlrpc_request *req,
                                  struct mdc_op_data *data,
                                  struct lookup_intent *it,
                                  struct lustre_handle *lockh)
{
        struct mds_body *mds_body;
        struct lustre_handle old_lock;
        struct ldlm_lock *lock;
        int rc;
        ENTRY;

        LASSERT(req != NULL);
        LASSERT(req != LP_POISON);
        LASSERT(req->rq_repmsg != LP_POISON);

        if (!it_disposition(it, DISP_IT_EXECD)) {
                /* The server failed before it even started executing the
                 * intent, i.e. because it couldn't unpack the request. */
                LASSERT(it->d.lustre.it_status != 0);
                RETURN(it->d.lustre.it_status);
        }
        rc = it_open_error(DISP_IT_EXECD, it);
        if (rc)
                RETURN(rc);

        mds_body = lustre_msg_buf(req->rq_repmsg, DLM_REPLY_REC_OFF,
                                  sizeof(*mds_body));
        /* mdc_enqueue checked */
        LASSERT(mds_body != NULL);
        /* mdc_enqueue swabbed */
        LASSERT(lustre_rep_swabbed(req, DLM_REPLY_REC_OFF));

        /* If we were revalidating a fid/name pair, mark the intent in
         * case we fail and get called again from lookup */
<<<<<<< HEAD

        if (data->fid2.id && (it->it_op != IT_GETATTR) &&
           ( !mdc_exp_is_2_0_server(exp) ||
             (mdc_exp_is_2_0_server(exp) && (it->it_flags & O_CHECK_STALE)))) {
=======
        if (data->fid2.id && (it->it_op != IT_GETATTR)) {
>>>>>>> 03b71240
                it_set_disposition(it, DISP_ENQ_COMPLETE);
                /* Also: did we find the same inode? */
<<<<<<< HEAD
                if (memcmp(&data->fid2, &mds_body->fid1, sizeof(data->fid2)) &&
                    memcmp(&data->fid3, &mds_body->fid1, sizeof(data->fid3)))
=======
                if (memcmp(&data->fid2, &mds_body->fid1, sizeof(data->fid2))) 
>>>>>>> 03b71240
                        RETURN(-ESTALE);
        }

        rc = it_open_error(DISP_LOOKUP_EXECD, it);
        if (rc)
                RETURN(rc);

        /* keep requests around for the multiple phases of the call
         * this shows the DISP_XX must guarantee we make it into the call
         */
        if (!it_disposition(it, DISP_ENQ_CREATE_REF) &&
            it_disposition(it, DISP_OPEN_CREATE) &&
            !it_open_error(DISP_OPEN_CREATE, it)) {
                it_set_disposition(it, DISP_ENQ_CREATE_REF);
                ptlrpc_request_addref(req); /* balanced in ll_create_node */
        }
        if (!it_disposition(it, DISP_ENQ_OPEN_REF) &&
            it_disposition(it, DISP_OPEN_OPEN) &&
            !it_open_error(DISP_OPEN_OPEN, it)) {
                it_set_disposition(it, DISP_ENQ_OPEN_REF);
                ptlrpc_request_addref(req); /* balanced in ll_file_open */
                /* BUG 11546 - eviction in the middle of open rpc processing */
                OBD_FAIL_TIMEOUT(OBD_FAIL_MDC_ENQUEUE_PAUSE, obd_timeout);
        }

        if (it->it_op & IT_CREAT) {
                /* XXX this belongs in ll_create_it */
        } else if (it->it_op == IT_OPEN) {
                LASSERT(!it_disposition(it, DISP_OPEN_CREATE));
        } else {
                LASSERT(it->it_op & (IT_GETATTR | IT_LOOKUP));
        }

        /* If we already have a matching lock, then cancel the new
         * one.  We have to set the data here instead of in
         * mdc_enqueue, because we need to use the child's inode as
         * the l_ast_data to match, and that's not available until
         * intent_finish has performed the iget().) */
        lock = ldlm_handle2lock(lockh);
        if (lock) {
                ldlm_policy_data_t policy = lock->l_policy_data;

                LDLM_DEBUG(lock, "matching against this");
                LDLM_LOCK_PUT(lock);
                memcpy(&old_lock, lockh, sizeof(*lockh));
                if (ldlm_lock_match(NULL, LDLM_FL_BLOCK_GRANTED, NULL,
                                    LDLM_IBITS, &policy, LCK_NL, &old_lock)) {
                        ldlm_lock_decref_and_cancel(lockh,
                                                    it->d.lustre.it_lock_mode);
                        memcpy(lockh, &old_lock, sizeof(old_lock));
                        memcpy(&it->d.lustre.it_lock_handle, lockh,
                               sizeof(*lockh));
                }
        }

        CDEBUG(D_DENTRY,"D_IT dentry %.*s intent: %s status %d disp %x rc %d\n",
               data->namelen, data->name, ldlm_it2str(it->it_op),
               it->d.lustre.it_status, it->d.lustre.it_disposition, rc);
        RETURN(rc);
}

/* 
 * This long block is all about fixing up the lock and request state
 * so that it is correct as of the moment _before_ the operation was
 * applied; that way, the VFS will think that everything is normal and
 * call Lustre's regular VFS methods.
 *
 * If we're performing a creation, that means that unless the creation
 * failed with EEXIST, we should fake up a negative dentry.
 *
 * For everything else, we want to lookup to succeed.
 *
 * One additional note: if CREATE or OPEN succeeded, we add an extra
 * reference to the request because we need to keep it around until
 * ll_create/ll_open gets called.
 *
 * The server will return to us, in it_disposition, an indication of
 * exactly what d.lustre.it_status refers to.
 *
 * If DISP_OPEN_OPEN is set, then d.lustre.it_status refers to the open() call,
 * otherwise if DISP_OPEN_CREATE is set, then it status is the
 * creation failure mode.  In either case, one of DISP_LOOKUP_NEG or
 * DISP_LOOKUP_POS will be set, indicating whether the child lookup
 * was successful.
 *
 * Else, if DISP_LOOKUP_EXECD then d.lustre.it_status is the rc of the
 * child lookup.
 */
int mdc_intent_lock(struct obd_export *exp, struct mdc_op_data *op_data,
                    void *lmm, int lmmsize, struct lookup_intent *it,
                    int lookup_flags, struct ptlrpc_request **reqp,
                    ldlm_blocking_callback cb_blocking, int extra_lock_flags)
{
        struct lustre_handle lockh;
        int rc;
        ENTRY;

        LASSERT(it);

<<<<<<< HEAD
        CDEBUG(D_DLMTRACE,"name: %.*s("DFID") in inode ("DFID"), "
               "intent: %s flags %#o\n",
               op_data->namelen, op_data->name,
               PFID(((void *)&op_data->fid2)),
               PFID(((void *)&op_data->fid1)),
=======
        CDEBUG(D_DLMTRACE,"name: %.*s in inode "LPU64", intent: %s flags %#o\n",
               op_data->namelen, op_data->name, op_data->fid1.id,
>>>>>>> 03b71240
               ldlm_it2str(it->it_op), it->it_flags);

        lockh.cookie = 0;
        if (op_data->fid2.id &&
            (it->it_op == IT_LOOKUP || it->it_op == IT_GETATTR)) {
                rc = mdc_revalidate_lock(exp, it, &op_data->fid2);
                /* Only return failure if it was not GETATTR by cfid
                   (from inode_revalidate) */
                if (rc || op_data->namelen != 0)
                        RETURN(rc);
        }

        /* lookup_it may be called only after revalidate_it has run, because
         * revalidate_it cannot return errors, only zero.  Returning zero causes
         * this call to lookup, which *can* return an error.
         *
         * We only want to execute the request associated with the intent one
         * time, however, so don't send the request again.  Instead, skip past
         * this and use the request from revalidate.  In this case, revalidate
         * never dropped its reference, so the refcounts are all OK */
        if (!it_disposition(it, DISP_ENQ_COMPLETE)) {
                struct ldlm_enqueue_info einfo =
                        { LDLM_IBITS, it_to_lock_mode(it), cb_blocking,
                          ldlm_completion_ast, NULL, NULL };

                rc = mdc_enqueue(exp, &einfo, it, op_data, &lockh,
                                 lmm, lmmsize, extra_lock_flags);
                if (rc < 0)
                        RETURN(rc);
                memcpy(&it->d.lustre.it_lock_handle, &lockh, sizeof(lockh));
        } else if (!op_data->fid2.id) {
                /* DISP_ENQ_COMPLETE set means there is extra reference on
                 * request referenced from this intent, saved for subsequent
                 * lookup.  This path is executed when we proceed to this
                 * lookup, so we clear DISP_ENQ_COMPLETE */
                it_clear_disposition(it, DISP_ENQ_COMPLETE);
        }

        *reqp = it->d.lustre.it_data;
        rc = mdc_finish_intent_lock(exp, *reqp, op_data, it, &lockh);

        RETURN(rc);
}
EXPORT_SYMBOL(mdc_intent_lock);

static int mdc_intent_getattr_async_interpret(struct ptlrpc_request *req,
                                              void *unused, int rc)
{
        struct obd_export        *exp = req->rq_async_args.pointer_arg[0];
        struct md_enqueue_info   *minfo = req->rq_async_args.pointer_arg[1];
        struct ldlm_enqueue_info *einfo = req->rq_async_args.pointer_arg[2];
        struct lookup_intent     *it;
        struct lustre_handle     *lockh;
        struct obd_device        *obddev;
        int                       flags = LDLM_FL_HAS_INTENT;
        ENTRY;

        it    = &minfo->mi_it;
        lockh = &minfo->mi_lockh;

        obddev = class_exp2obd(exp);

        mdc_exit_request(&obddev->u.cli);
        if (OBD_FAIL_CHECK(OBD_FAIL_MDC_GETATTR_ENQUEUE))
                rc = -ETIMEDOUT;

        rc = ldlm_cli_enqueue_fini(exp, req, einfo->ei_type, 1, einfo->ei_mode,
                                   &flags, NULL, 0, NULL, lockh, rc);
        if (rc < 0) {
                CERROR("ldlm_cli_enqueue_fini: %d\n", rc);
                mdc_clear_replay_flag(req, rc);
                GOTO(out, rc);
        }

        rc = mdc_finish_enqueue(exp, req, einfo, it, lockh, rc);
        if (rc)
                GOTO(out, rc);

        memcpy(&it->d.lustre.it_lock_handle, lockh, sizeof(*lockh));

        rc = mdc_finish_intent_lock(exp, req, &minfo->mi_data, it, lockh);
        GOTO(out, rc);
out:
        OBD_FREE_PTR(einfo);
        minfo->mi_cb(exp, req, minfo, rc);

        return 0;
}

int mdc_intent_getattr_async(struct obd_export *exp,
                             struct md_enqueue_info *minfo,
                             struct ldlm_enqueue_info *einfo)
{
        struct mdc_op_data      *op_data = &minfo->mi_data;
        struct lookup_intent    *it = &minfo->mi_it;
        struct ptlrpc_request   *req;
        struct obd_device       *obddev = class_exp2obd(exp);
<<<<<<< HEAD
        struct ldlm_res_id res_id;
=======
        struct ldlm_res_id       res_id = {
                                        .name = {op_data->fid1.id,
                                                 op_data->fid1.generation}
                                 };
>>>>>>> 03b71240
        ldlm_policy_data_t       policy = {
                                        .l_inodebits = { MDS_INODELOCK_LOOKUP }
                                 };
        int                      rc;
        int                      flags = LDLM_FL_HAS_INTENT;
        ENTRY;

        CDEBUG(D_DLMTRACE,"name: %.*s in inode "LPU64", intent: %s flags %#o\n",
               op_data->namelen, op_data->name, op_data->fid1.id,
               ldlm_it2str(it->it_op), it->it_flags);

<<<<<<< HEAD
        fid_build_reg_res_name((void *)&op_data->fid1, &res_id);
=======
>>>>>>> 03b71240
        req = mdc_intent_lookup_pack(exp, it, op_data);
        if (!req)
                RETURN(-ENOMEM);

        mdc_enter_request(&obddev->u.cli);
        rc = ldlm_cli_enqueue(exp, &req, einfo, res_id, &policy, &flags, NULL,
                              0, NULL, &minfo->mi_lockh, 1);
        if (rc < 0) {
                mdc_exit_request(&obddev->u.cli);
                RETURN(rc);
        }

        req->rq_async_args.pointer_arg[0] = exp;
        req->rq_async_args.pointer_arg[1] = minfo;
        req->rq_async_args.pointer_arg[2] = einfo;
        req->rq_interpret_reply = mdc_intent_getattr_async_interpret;
        ptlrpcd_add_req(req);

        RETURN(0);
}
EXPORT_SYMBOL(mdc_intent_getattr_async);<|MERGE_RESOLUTION|>--- conflicted
+++ resolved
@@ -149,13 +149,9 @@
         struct ldlm_res_id res_id = { .name = {0} };
         ENTRY;
 
-<<<<<<< HEAD
-        fid_build_reg_res_name((struct lu_fid*)fid, &res_id);
-=======
         res_id.name[0] = fid->id;
         res_id.name[1] = fid->generation;
 
->>>>>>> 03b71240
         ldlm_resource_iterate(class_exp2obd(exp)->obd_namespace, &res_id,
                               it, data);
 
@@ -213,11 +209,7 @@
 
         OBD_ALLOC(new_msg, new_size);
         if (new_msg != NULL) {
-<<<<<<< HEAD
-                DEBUG_REQ(D_INFO, req, "replace reqmsg for larger EA %u",
-=======
                 DEBUG_REQ(D_INFO, req, "replace reqmsg for larger EA %u\n",
->>>>>>> 03b71240
                           body->eadatasize);
                 memcpy(new_msg, old_msg, old_size);
 
@@ -237,20 +229,12 @@
 static struct ptlrpc_request *mdc_intent_open_pack(struct obd_export *exp,
                                                    struct lookup_intent *it,
                                                    struct mdc_op_data *data,
-<<<<<<< HEAD
-                                                   void *lmm, __u32 lmmsize)
-=======
                                                    void *lmm, unsigned lmmsize)
->>>>>>> 03b71240
 {
         struct ptlrpc_request *req;
         struct ldlm_intent *lit;
         struct obd_device *obddev = class_exp2obd(exp);
-<<<<<<< HEAD
-        __u32 size[9] = { [MSG_PTLRPC_BODY_OFF] = sizeof(struct ptlrpc_body),
-=======
         __u32 size[7] = { [MSG_PTLRPC_BODY_OFF] = sizeof(struct ptlrpc_body),
->>>>>>> 03b71240
                         [DLM_LOCKREQ_OFF]     = sizeof(struct ldlm_request),
                         [DLM_INTENT_IT_OFF]   = sizeof(*lit),
                         [DLM_INTENT_REC_OFF]  = sizeof(struct mds_rec_create),
@@ -264,11 +248,7 @@
                          * default-sized LOV EA for open replay. */
                         [DLM_INTENT_REC_OFF+2]= max(lmmsize,
                                          obddev->u.cli.cl_default_mds_easize) };
-<<<<<<< HEAD
-        __u32 repsize[7] = { [MSG_PTLRPC_BODY_OFF] = sizeof(struct ptlrpc_body),
-=======
         __u32 repsize[5] = { [MSG_PTLRPC_BODY_OFF] = sizeof(struct ptlrpc_body),
->>>>>>> 03b71240
                            [DLM_LOCKREPLY_OFF]   = sizeof(struct ldlm_reply),
                            [DLM_REPLY_REC_OFF]   = sizeof(struct mds_body),
                            [DLM_REPLY_REC_OFF+1] = obddev->u.cli.
@@ -277,33 +257,6 @@
         CFS_LIST_HEAD(cancels);
         int do_join = (it->it_flags & O_JOIN_FILE) && data->data;
         int count = 0;
-<<<<<<< HEAD
-        int bufcount = 6;
-        int repbufcount = 5;
-        int mode;
-        int rc;
-        ENTRY;
-
-        it->it_create_mode = (it->it_create_mode & ~S_IFMT) | S_IFREG;
-        if (mdc_exp_is_2_0_server(exp)) {
-                size[DLM_INTENT_REC_OFF] = sizeof(struct mdt_rec_create);
-                size[DLM_INTENT_REC_OFF+4] = size[DLM_INTENT_REC_OFF+2];
-                size[DLM_INTENT_REC_OFF+3] = size[DLM_INTENT_REC_OFF+1];
-                size[DLM_INTENT_REC_OFF+2] = 0; /* capa */
-                size[DLM_INTENT_REC_OFF+1] = 0; /* capa */
-                bufcount = 8;
-                repsize[DLM_REPLY_REC_OFF+3]=sizeof(struct lustre_capa);
-                repsize[DLM_REPLY_REC_OFF+4]=sizeof(struct lustre_capa); 
-                repbufcount = 7;
-        }
-        rc = lustre_msg_size(class_exp2cliimp(exp)->imp_msg_magic,
-                             bufcount, size);
-        if (rc & (rc - 1))
-                size[bufcount - 1] = min(size[bufcount - 1] + round_up(rc) - rc,
-                                         obddev->u.cli.cl_max_mds_easize);
-
-        /* If inode is known, cancel conflicting OPEN locks. */
-=======
         int mode;
         int rc;
 
@@ -316,7 +269,6 @@
                                      obddev->u.cli.cl_max_mds_easize);
 
                 /* If inode is known, cancel conflicting OPEN locks. */
->>>>>>> 03b71240
         if (data->fid2.id) {
                 if (it->it_flags & (FMODE_WRITE|MDS_OPEN_TRUNC))
                         mode = LCK_CW;
@@ -339,21 +291,6 @@
                                          MDS_INODELOCK_UPDATE);
         if (do_join) {
                 __u64 head_size = (*(__u64 *)data->data);
-<<<<<<< HEAD
-                /* join is like an unlink of the tail */
-                if (mdc_exp_is_2_0_server(exp)) {
-                        size[DLM_INTENT_REC_OFF+5]=sizeof(struct mdt_rec_join);
-                } else {
-                        size[DLM_INTENT_REC_OFF+3]=sizeof(struct mds_rec_join);
-                }
-                bufcount++;
-
-                req = ldlm_prep_enqueue_req(exp, bufcount, size,&cancels,count);
-                if (req)
-                        mdc_join_pack(req, bufcount - 1, data, head_size);
-        } else {
-                req = ldlm_prep_enqueue_req(exp, bufcount, size,&cancels,count);
-=======
                         /* join is like an unlink of the tail */
                 size[DLM_INTENT_REC_OFF + 3] = sizeof(struct mds_rec_join);
                 req = ldlm_prep_enqueue_req(exp, 7, size, &cancels, count);
@@ -362,7 +299,6 @@
                                       head_size);
         } else {
                 req = ldlm_prep_enqueue_req(exp, 6, size, &cancels, count);
->>>>>>> 03b71240
                 it->it_flags &= ~O_JOIN_FILE;
         }
 
@@ -381,15 +317,9 @@
                               it->it_create_mode, 0, it->it_flags,
                               lmm, lmmsize);
 
-<<<<<<< HEAD
-                ptlrpc_req_set_repsize(req, repbufcount, repsize);
-        }
-        RETURN(req);
-=======
                 ptlrpc_req_set_repsize(req, 5, repsize);
         }
         return req;
->>>>>>> 03b71240
 }
 
 static struct ptlrpc_request *mdc_intent_unlink_pack(struct obd_export *exp,
@@ -402,13 +332,7 @@
         __u32 size[5] = { [MSG_PTLRPC_BODY_OFF] = sizeof(struct ptlrpc_body),
                         [DLM_LOCKREQ_OFF]     = sizeof(struct ldlm_request),
                         [DLM_INTENT_IT_OFF]   = sizeof(*lit),
-<<<<<<< HEAD
-                        [DLM_INTENT_REC_OFF]  = mdc_exp_is_2_0_server(exp) ?
-                                                sizeof(struct mdt_rec_unlink) :
-                                                sizeof(struct mds_rec_unlink),
-=======
                         [DLM_INTENT_REC_OFF]  = sizeof(struct mds_rec_unlink),
->>>>>>> 03b71240
                         [DLM_INTENT_REC_OFF+1]= data->namelen + 1 };
         __u32 repsize[5] = { [MSG_PTLRPC_BODY_OFF] = sizeof(struct ptlrpc_body),
                            [DLM_LOCKREPLY_OFF]   = sizeof(struct ldlm_reply),
@@ -417,10 +341,6 @@
                                                         cl_max_mds_easize,
                            [DLM_REPLY_REC_OFF+2] = obddev->u.cli.
                                                         cl_max_mds_cookiesize };
-<<<<<<< HEAD
-        ENTRY;
-=======
->>>>>>> 03b71240
 
         req = ldlm_prep_enqueue_req(exp, 5, size, NULL, 0);
         if (req) {
@@ -434,11 +354,7 @@
 
                 ptlrpc_req_set_repsize(req, 5, repsize);
         }
-<<<<<<< HEAD
-        RETURN(req);
-=======
         return req;
->>>>>>> 03b71240
 }
 
 static struct ptlrpc_request *mdc_intent_lookup_pack(struct obd_export *exp,
@@ -448,53 +364,16 @@
         struct ptlrpc_request *req;
         struct ldlm_intent *lit;
         struct obd_device *obddev = class_exp2obd(exp);
-<<<<<<< HEAD
-        __u32 size[6] = { [MSG_PTLRPC_BODY_OFF] = sizeof(struct ptlrpc_body),
-                        [DLM_LOCKREQ_OFF]     = sizeof(struct ldlm_request),
-                        [DLM_INTENT_IT_OFF]   = sizeof(*lit),
-                        [DLM_INTENT_REC_OFF]  = sizeof(struct mds_body),
-                        [DLM_INTENT_REC_OFF+1]= data->namelen + 1,
-                        [DLM_INTENT_REC_OFF+2]= 0 };
-        __u32 repsize[6] = { [MSG_PTLRPC_BODY_OFF] = sizeof(struct ptlrpc_body),
-=======
         __u32 size[5] = { [MSG_PTLRPC_BODY_OFF] = sizeof(struct ptlrpc_body),
                         [DLM_LOCKREQ_OFF]     = sizeof(struct ldlm_request),
                         [DLM_INTENT_IT_OFF]   = sizeof(*lit),
                         [DLM_INTENT_REC_OFF]  = sizeof(struct mds_body),
                         [DLM_INTENT_REC_OFF+1]= data->namelen + 1 };
         __u32 repsize[5] = { [MSG_PTLRPC_BODY_OFF] = sizeof(struct ptlrpc_body),
->>>>>>> 03b71240
                            [DLM_LOCKREPLY_OFF]   = sizeof(struct ldlm_reply),
                            [DLM_REPLY_REC_OFF]   = sizeof(struct mds_body),
                            [DLM_REPLY_REC_OFF+1] = obddev->u.cli.
                                                         cl_max_mds_easize,
-<<<<<<< HEAD
-                           [DLM_REPLY_REC_OFF+2] = LUSTRE_POSIX_ACL_MAX_SIZE,
-                           [DLM_REPLY_REC_OFF+3] = 0 };
-        obd_valid valid = OBD_MD_FLGETATTR | OBD_MD_FLEASIZE | OBD_MD_FLACL |
-                          OBD_MD_FLMODEASIZE | OBD_MD_FLDIREA;
-        int bufcount = 5;
-        ENTRY;
-
-        if (mdc_exp_is_2_0_server(exp)) {
-                size[DLM_INTENT_REC_OFF+1] = 0; /* capa */
-                size[DLM_INTENT_REC_OFF+2] = data->namelen + 1;
-                bufcount = 6;
-        }
-        req = ldlm_prep_enqueue_req(exp, bufcount, size, NULL, 0);
-        if (req) {
-                /* pack the intent */
-                lit = lustre_msg_buf(req->rq_reqmsg, DLM_INTENT_IT_OFF,
-                                     sizeof(*lit));
-                lit->opc = (__u64)it->it_op;
-
-                /* pack the intended request */
-                mdc_getattr_pack(req, DLM_INTENT_REC_OFF, valid, it->it_flags,
-                                 data);
-                ptlrpc_req_set_repsize(req, bufcount, repsize);
-        }
-        RETURN(req);
-=======
                            [DLM_REPLY_REC_OFF+2] = LUSTRE_POSIX_ACL_MAX_SIZE };
         obd_valid valid = OBD_MD_FLGETATTR | OBD_MD_FLEASIZE | OBD_MD_FLACL |
                           OBD_MD_FLMODEASIZE | OBD_MD_FLDIREA;
@@ -512,7 +391,6 @@
                 ptlrpc_req_set_repsize(req, 5, repsize);
         }
         return req;
->>>>>>> 03b71240
 }
 
 static struct ptlrpc_request *mdc_intent_readdir_pack(struct obd_export *exp)
@@ -520,17 +398,6 @@
         struct ptlrpc_request *req;
         __u32 size[2] = { [MSG_PTLRPC_BODY_OFF] = sizeof(struct ptlrpc_body),
                         [DLM_LOCKREQ_OFF]     = sizeof(struct ldlm_request) };
-<<<<<<< HEAD
-        __u32 repsize[3] = { [MSG_PTLRPC_BODY_OFF] = sizeof(struct ptlrpc_body),
-                           [DLM_LOCKREPLY_OFF]   = sizeof(struct ldlm_reply),
-                           [DLM_REPLY_REC_OFF] = sizeof(struct ost_lvb) };
-        ENTRY;
-
-        req = ldlm_prep_enqueue_req(exp, 2, size, NULL, 0);
-        if (req)
-                ptlrpc_req_set_repsize(req, 3, repsize);
-        RETURN(req);
-=======
         __u32 repsize[2] = { [MSG_PTLRPC_BODY_OFF] = sizeof(struct ptlrpc_body),
                            [DLM_LOCKREPLY_OFF]   = sizeof(struct ldlm_reply) };
 
@@ -538,7 +405,6 @@
         if (req)
                 ptlrpc_req_set_repsize(req, 2, repsize);
         return req;
->>>>>>> 03b71240
 }
 
 static int mdc_finish_enqueue(struct obd_export *exp,
@@ -581,11 +447,7 @@
 
         lockrep = lustre_msg_buf(req->rq_repmsg, DLM_LOCKREPLY_OFF,
                                  sizeof(*lockrep));
-<<<<<<< HEAD
-        LASSERT(lockrep != NULL);  /* checked by ldlm_cli_enqueue() */
-=======
         LASSERT(lockrep != NULL);                 /* checked by ldlm_cli_enqueue() */
->>>>>>> 03b71240
         /* swabbed by ldlm_cli_enqueue() */
         LASSERT(lustre_rep_swabbed(req, DLM_LOCKREPLY_OFF));
 
@@ -642,27 +504,6 @@
                         if (eadata == NULL) {
                                 CERROR ("Missing/short eadata\n");
                                 RETURN (-EPROTO);
-<<<<<<< HEAD
-                        }
-                        if (body->valid & OBD_MD_FLMODEASIZE) {
-                                struct obd_device *obddev = class_exp2obd(exp);
-
-                                if (obddev->u.cli.cl_max_mds_easize < 
-                                                        body->max_mdsize) {
-                                        obddev->u.cli.cl_max_mds_easize = 
-                                                body->max_mdsize;
-                                        CDEBUG(D_INFO, "maxeasize become %d\n",
-                                               body->max_mdsize);
-                                }
-                                if (obddev->u.cli.cl_max_mds_cookiesize <
-                                                        body->max_cookiesize) {
-                                        obddev->u.cli.cl_max_mds_cookiesize =
-                                                body->max_cookiesize;
-                                        CDEBUG(D_INFO, "cookiesize become %d\n",
-                                               body->max_cookiesize);
-                                }
-=======
->>>>>>> 03b71240
                         }
                         /* We save the reply LOV EA in case we have to replay
                          * a create for recovery.  If we didn't allocate a
@@ -696,38 +537,18 @@
 {
         struct ptlrpc_request *req;
         struct obd_device *obddev = class_exp2obd(exp);
-<<<<<<< HEAD
-        struct ldlm_res_id res_id;
-=======
         struct ldlm_res_id res_id =
                 { .name = {data->fid1.id, data->fid1.generation} };
->>>>>>> 03b71240
         ldlm_policy_data_t policy = { .l_inodebits = { MDS_INODELOCK_LOOKUP } };
         int flags = extra_lock_flags | LDLM_FL_HAS_INTENT;
         int rc;
         ENTRY;
 
-<<<<<<< HEAD
-        fid_build_reg_res_name((void *)&data->fid1, &res_id);
-=======
->>>>>>> 03b71240
         LASSERTF(einfo->ei_type == LDLM_IBITS,"lock type %d\n", einfo->ei_type);
         if (it->it_op & (IT_UNLINK | IT_GETATTR | IT_READDIR))
                 policy.l_inodebits.bits = MDS_INODELOCK_UPDATE;
 
         if (it->it_op & IT_OPEN) {
-<<<<<<< HEAD
-                if ((it->it_op & IT_CREAT) && mdc_exp_is_2_0_server(exp)) {
-                        struct client_obd *cli = &obddev->u.cli;
-                        data->fid3 = data->fid2;
-                        rc = mdc_fid_alloc(cli->cl_seq, (void *)&data->fid2);
-                        if (rc) {
-                                CERROR("fid allocation result: %d\n", rc);
-                                RETURN(rc);
-                        }
-                }
-=======
->>>>>>> 03b71240
                 req = mdc_intent_open_pack(exp, it, data, lmm, lmmsize);
                 if (it->it_flags & O_JOIN_FILE) {
                         policy.l_inodebits.bits = MDS_INODELOCK_UPDATE;
@@ -773,21 +594,11 @@
                 /* We could just return 1 immediately, but since we should only
                  * be called in revalidate_it if we already have a lock, let's
                  * verify that. */
-<<<<<<< HEAD
-        struct ldlm_res_id res_id;
-        struct lustre_handle lockh;
-        ldlm_policy_data_t policy;
-        ldlm_mode_t mode;
-        ENTRY;
-
-        fid_build_reg_res_name((struct lu_fid*)fid, &res_id);
-=======
         struct ldlm_res_id res_id = {.name ={fid->id, fid->generation}};
         struct lustre_handle lockh;
         ldlm_policy_data_t policy;
         ldlm_mode_t mode;
 
->>>>>>> 03b71240
         /* As not all attributes are kept under update lock, e.g. 
            owner/group/acls are under lookup lock, we need both 
            ibits for GETATTR. */
@@ -803,11 +614,7 @@
                 it->d.lustre.it_lock_mode = mode;
         }
 
-<<<<<<< HEAD
-        RETURN(!!mode);
-=======
         return !!mode;
->>>>>>> 03b71240
 }
 EXPORT_SYMBOL(mdc_revalidate_lock);
 
@@ -846,22 +653,10 @@
 
         /* If we were revalidating a fid/name pair, mark the intent in
          * case we fail and get called again from lookup */
-<<<<<<< HEAD
-
-        if (data->fid2.id && (it->it_op != IT_GETATTR) &&
-           ( !mdc_exp_is_2_0_server(exp) ||
-             (mdc_exp_is_2_0_server(exp) && (it->it_flags & O_CHECK_STALE)))) {
-=======
         if (data->fid2.id && (it->it_op != IT_GETATTR)) {
->>>>>>> 03b71240
                 it_set_disposition(it, DISP_ENQ_COMPLETE);
                 /* Also: did we find the same inode? */
-<<<<<<< HEAD
-                if (memcmp(&data->fid2, &mds_body->fid1, sizeof(data->fid2)) &&
-                    memcmp(&data->fid3, &mds_body->fid1, sizeof(data->fid3)))
-=======
                 if (memcmp(&data->fid2, &mds_body->fid1, sizeof(data->fid2))) 
->>>>>>> 03b71240
                         RETURN(-ESTALE);
         }
 
@@ -961,16 +756,8 @@
 
         LASSERT(it);
 
-<<<<<<< HEAD
-        CDEBUG(D_DLMTRACE,"name: %.*s("DFID") in inode ("DFID"), "
-               "intent: %s flags %#o\n",
-               op_data->namelen, op_data->name,
-               PFID(((void *)&op_data->fid2)),
-               PFID(((void *)&op_data->fid1)),
-=======
         CDEBUG(D_DLMTRACE,"name: %.*s in inode "LPU64", intent: %s flags %#o\n",
                op_data->namelen, op_data->name, op_data->fid1.id,
->>>>>>> 03b71240
                ldlm_it2str(it->it_op), it->it_flags);
 
         lockh.cookie = 0;
@@ -1068,14 +855,10 @@
         struct lookup_intent    *it = &minfo->mi_it;
         struct ptlrpc_request   *req;
         struct obd_device       *obddev = class_exp2obd(exp);
-<<<<<<< HEAD
-        struct ldlm_res_id res_id;
-=======
         struct ldlm_res_id       res_id = {
                                         .name = {op_data->fid1.id,
                                                  op_data->fid1.generation}
                                  };
->>>>>>> 03b71240
         ldlm_policy_data_t       policy = {
                                         .l_inodebits = { MDS_INODELOCK_LOOKUP }
                                  };
@@ -1087,10 +870,6 @@
                op_data->namelen, op_data->name, op_data->fid1.id,
                ldlm_it2str(it->it_op), it->it_flags);
 
-<<<<<<< HEAD
-        fid_build_reg_res_name((void *)&op_data->fid1, &res_id);
-=======
->>>>>>> 03b71240
         req = mdc_intent_lookup_pack(exp, it, op_data);
         if (!req)
                 RETURN(-ENOMEM);
