--- conflicted
+++ resolved
@@ -93,12 +93,11 @@
 
         if (res == NULL)
                 RETURN(0);
-        LDLM_RESOURCE_ADDREF(res);
+
         /* Initialize ibits lock policy. */
         policy.l_inodebits.bits = bits;
         count = ldlm_cancel_resource_local(res, cancels, &policy,
                                            mode, 0, 0, NULL);
-        LDLM_RESOURCE_DELREF(res);
         ldlm_resource_putref(res);
         RETURN(count);
 }
@@ -131,7 +130,7 @@
                         [REQ_REC_OFF + 2] = ea2len,
                         [REQ_REC_OFF + 3] = sizeof(struct ldlm_request) };
         __u32 replysize[6] = { [MSG_PTLRPC_BODY_OFF] = sizeof(struct ptlrpc_body),
-                             [REPLY_REC_OFF] = sizeof(struct mds_body),
+                             [REPLY_REC_OFF] = sizeof(struct mdt_body),
                              [REPLY_REC_OFF+1] = obd->u.cli.cl_max_mds_easize,
                              [REPLY_REC_OFF+2] = LUSTRE_POSIX_ACL_MAX_SIZE,
                              [REPLY_REC_OFF+3] = sizeof(struct lustre_capa),
@@ -153,7 +152,6 @@
                 size[REQ_REC_OFF + 5] = sizeof(struct ldlm_request);
                 offset = REQ_REC_OFF + 5;
                 bufcount = 6;
-                replysize[REPLY_REC_OFF] = sizeof(struct mdt_body);
                 replybufcount = 6;
         } else {
                 bufcount = 4;
@@ -162,7 +160,6 @@
         bits = MDS_INODELOCK_UPDATE;
         if (iattr->ia_valid & (ATTR_MODE|ATTR_UID|ATTR_GID))
                 bits |= MDS_INODELOCK_LOOKUP;
-<<<<<<< HEAD
         count = mdc_resource_get_unused(exp, &op_data->fid1,
                                         &cancels, LCK_EX, bits);
         if (exp_connect_cancelset(exp))
@@ -170,16 +167,6 @@
         req = mdc_prep_elc_req(exp, bufcount, size,
                                offset, &cancels, count);
         if (req == NULL)
-=======
-        if ((op_data->op_flags & MF_MDC_CANCEL_FID1) &&
-            (fid_is_sane(&op_data->op_fid1)))
-                count = mdc_resource_get_unused(exp, &op_data->op_fid1,
-                                                &cancels, LCK_EX, bits);
-        req = ptlrpc_request_alloc(class_exp2cliimp(exp),
-                                   &RQF_MDS_REINT_SETATTR);
-        if (req == NULL) {
-                ldlm_lock_list_put(&cancels, l_bl_ast, count);
->>>>>>> 7df8d1be
                 RETURN(-ENOMEM);
 
         if (iattr->ia_valid & ATTR_FROM_OPEN) {
@@ -245,7 +232,6 @@
                 }
         }
 
-<<<<<<< HEAD
         if (mdc_exp_is_2_0_server(exp)) {
                 struct client_obd *cli = &obd->u.cli;
                 rc = mdc_fid_alloc(cli->cl_seq, (void *)&op_data->fid2);
@@ -254,13 +240,6 @@
                         RETURN(rc);
                 }
         }
-=======
-        if ((op_data->op_flags & MF_MDC_CANCEL_FID1) &&
-            (fid_is_sane(&op_data->op_fid1)))
-                count = mdc_resource_get_unused(exp, &op_data->op_fid1,
-                                                &cancels, LCK_EX,
-                                                MDS_INODELOCK_UPDATE);
->>>>>>> 7df8d1be
 
         req = mdc_prep_elc_req(exp, bufcount, size,
                                offset, &cancels, count);
@@ -272,18 +251,13 @@
         mdc_create_pack(req, REQ_REC_OFF, op_data, data, datalen, mode, uid,
                         gid, cap_effective, rdev);
 
-        size[REPLY_REC_OFF] = sizeof(struct mds_body);
+        size[REPLY_REC_OFF] = sizeof(struct mdt_body);
         size[REPLY_REC_OFF+1] = sizeof(struct ost_lvb);
         ptlrpc_req_set_repsize(req, 3, size);
 
         level = LUSTRE_IMP_FULL;
  resend:
-<<<<<<< HEAD
         rc = mdc_reint(req, obd->u.cli.cl_rpc_lock, level);
-=======
-        rc = mdc_reint(req, exp->exp_obd->u.cli.cl_rpc_lock, level);
-
->>>>>>> 7df8d1be
         /* Resend if we were told to. */
         if (rc == -ERESTARTSYS) {
                 level = LUSTRE_IMP_RECOVER;
@@ -311,7 +285,6 @@
         int offset = REQ_REC_OFF + 2;
         ENTRY;
 
-<<<<<<< HEAD
         if (mdc_exp_is_2_0_server(exp)) {
                 size[REQ_REC_OFF] = sizeof(struct mdt_rec_unlink);
                 size[REQ_REC_OFF + 1] = 0 /* capa */;
@@ -319,34 +292,6 @@
                 size[REQ_REC_OFF + 3] = sizeof(struct ldlm_request);
                 bufcount ++;
                 offset ++;
-=======
-        LASSERT(req == NULL);
-
-        if ((op_data->op_flags & MF_MDC_CANCEL_FID1) &&
-            (fid_is_sane(&op_data->op_fid1)))
-                count = mdc_resource_get_unused(exp, &op_data->op_fid1,
-                                                &cancels, LCK_EX,
-                                                MDS_INODELOCK_UPDATE);
-        if ((op_data->op_flags & MF_MDC_CANCEL_FID3) &&
-            (fid_is_sane(&op_data->op_fid3)))
-                count += mdc_resource_get_unused(exp, &op_data->op_fid3,
-                                                 &cancels, LCK_EX,
-                                                 MDS_INODELOCK_FULL);
-        req = ptlrpc_request_alloc(class_exp2cliimp(exp),
-                                   &RQF_MDS_REINT_UNLINK);
-        if (req == NULL) {
-                ldlm_lock_list_put(&cancels, l_bl_ast, count);
-                RETURN(-ENOMEM);
-        }
-        mdc_set_capa_size(req, &RMF_CAPA1, op_data->op_capa1);
-        req_capsule_set_size(&req->rq_pill, &RMF_NAME, RCL_CLIENT,
-                             op_data->op_namelen + 1);
-
-        rc = mdc_prep_elc_req(exp, req, &cancels, count);
-        if (rc) {
-                ptlrpc_request_free(req);
-                RETURN(rc);
->>>>>>> 7df8d1be
         }
 
         LASSERT(req == NULL);
@@ -364,7 +309,7 @@
                 RETURN(-ENOMEM);
         *request = req;
 
-        size[REPLY_REC_OFF] = sizeof(struct mds_body);
+        size[REPLY_REC_OFF] = sizeof(struct mdt_body);
         size[REPLY_REC_OFF + 1] = obd->u.cli.cl_max_mds_easize;
         size[REPLY_REC_OFF + 2] = obd->u.cli.cl_max_mds_cookiesize;
         ptlrpc_req_set_repsize(req, 4, size);
@@ -415,7 +360,7 @@
 
         mdc_link_pack(req, REQ_REC_OFF, op_data);
 
-        size[REPLY_REC_OFF] = sizeof(struct mds_body);
+        size[REPLY_REC_OFF] = sizeof(struct mdt_body);
         ptlrpc_req_set_repsize(req, 2, size);
 
         rc = mdc_reint(req, obd->u.cli.cl_rpc_lock, LUSTRE_IMP_FULL);
@@ -442,7 +387,6 @@
         int offset = REQ_REC_OFF + 3;
         ENTRY;
 
-<<<<<<< HEAD
         if (mdc_exp_is_2_0_server(exp)) {
                 size[REQ_REC_OFF] = sizeof(struct mdt_rec_rename);
                 size[REQ_REC_OFF + 1] = 0; /* capa */
@@ -452,45 +396,6 @@
                 size[REQ_REC_OFF + 5] = sizeof(struct ldlm_request);
                 bufcount = 6;
                 offset += 2;
-=======
-        if ((op_data->op_flags & MF_MDC_CANCEL_FID1) &&
-            (fid_is_sane(&op_data->op_fid1)))
-                count = mdc_resource_get_unused(exp, &op_data->op_fid1,
-                                                &cancels, LCK_EX,
-                                                MDS_INODELOCK_UPDATE);
-        if ((op_data->op_flags & MF_MDC_CANCEL_FID2) &&
-            (fid_is_sane(&op_data->op_fid2)))
-                count += mdc_resource_get_unused(exp, &op_data->op_fid2,
-                                                 &cancels, LCK_EX,
-                                                 MDS_INODELOCK_UPDATE);
-        if ((op_data->op_flags & MF_MDC_CANCEL_FID3) &&
-            (fid_is_sane(&op_data->op_fid3)))
-                count += mdc_resource_get_unused(exp, &op_data->op_fid3,
-                                                 &cancels, LCK_EX,
-                                                 MDS_INODELOCK_LOOKUP);
-        if ((op_data->op_flags & MF_MDC_CANCEL_FID4) &&
-             (fid_is_sane(&op_data->op_fid4)))
-                count += mdc_resource_get_unused(exp, &op_data->op_fid4,
-                                                 &cancels, LCK_EX,
-                                                 MDS_INODELOCK_FULL);
-
-        req = ptlrpc_request_alloc(class_exp2cliimp(exp),
-                                   &RQF_MDS_REINT_RENAME);
-        if (req == NULL) {
-                ldlm_lock_list_put(&cancels, l_bl_ast, count);
-                RETURN(-ENOMEM);
-        }
-
-        mdc_set_capa_size(req, &RMF_CAPA1, op_data->op_capa1);
-        mdc_set_capa_size(req, &RMF_CAPA2, op_data->op_capa2);
-        req_capsule_set_size(&req->rq_pill, &RMF_NAME, RCL_CLIENT, oldlen + 1);
-        req_capsule_set_size(&req->rq_pill, &RMF_SYMTGT, RCL_CLIENT, newlen+1);
-
-        rc = mdc_prep_elc_req(exp, req, &cancels, count);
-        if (rc) {
-                ptlrpc_request_free(req);
-                RETURN(rc);
->>>>>>> 7df8d1be
         }
 
         count = mdc_resource_get_unused(exp, &op_data->fid1, &cancels,
@@ -513,7 +418,7 @@
 
         mdc_rename_pack(req, REQ_REC_OFF, op_data, old, oldlen, new, newlen);
 
-        size[REPLY_REC_OFF] = sizeof(struct mds_body);
+        size[REPLY_REC_OFF] = sizeof(struct mdt_body);
         size[REPLY_REC_OFF + 1] = obd->u.cli.cl_max_mds_easize;
         size[REPLY_REC_OFF + 2] = obd->u.cli.cl_max_mds_cookiesize;
         ptlrpc_req_set_repsize(req, 4, size);
