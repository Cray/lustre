/* -*- mode: c; c-basic-offset: 8; indent-tabs-mode: nil; -*-
 * vim:expandtab:shiftwidth=8:tabstop=8:
 *
 * Copyright (C) 2001-2003 Cluster File Systems, Inc.
 *
 *   This file is part of the Lustre file system, http://www.lustre.org
 *   Lustre is a trademark of Cluster File Systems, Inc.
 *
 *   You may have signed or agreed to another license before downloading
 *   this software.  If so, you are bound by the terms and conditions
 *   of that agreement, and the following does not apply to you.  See the
 *   LICENSE file included with this distribution for more information.
 *
 *   If you did not agree to a different license, then this copy of Lustre
 *   is open source software; you can redistribute it and/or modify it
 *   under the terms of version 2 of the GNU General Public License as
 *   published by the Free Software Foundation.
 *
 *   In either case, Lustre is distributed in the hope that it will be
 *   useful, but WITHOUT ANY WARRANTY; without even the implied warranty
 *   of MERCHANTABILITY or FITNESS FOR A PARTICULAR PURPOSE.  See the
 *   license text for more details.
 */

#ifndef EXPORT_SYMTAB
# define EXPORT_SYMTAB
#endif
#define DEBUG_SUBSYSTEM S_MDC

#ifdef __KERNEL__
#ifndef AUTOCONF_INCLUDED
# include <linux/config.h>
#endif
# include <linux/module.h>
# include <linux/kernel.h>
#else
# include <liblustre.h>
#endif

#include <obd_class.h>
#include "mdc_internal.h"

/* mdc_setattr does its own semaphore handling */
static int mdc_reint(struct ptlrpc_request *request,
                     struct mdc_rpc_lock *rpc_lock, int level)
{
        int rc;

        request->rq_send_state = level;

        mdc_get_rpc_lock(rpc_lock, NULL);
        rc = ptlrpc_queue_wait(request);
        mdc_put_rpc_lock(rpc_lock, NULL);
        if (rc)
                CDEBUG(D_INFO, "error in handling %d\n", rc);
        else if (!lustre_swab_repbuf(request, REPLY_REC_OFF,
                                     sizeof(struct mds_body),
                                     lustre_swab_mds_body)) {
                CERROR ("Can't unpack mds_body\n");
                rc = -EPROTO;
        }
        return rc;
}

/* Find and cancel locally locks matched by inode @bits & @mode in the resource
 * found by @fid. Found locks are added into @cancel list. Returns the amount of
 * locks added to @cancels list. */
int mdc_resource_get_unused(struct obd_export *exp, struct ll_fid *fid,
                            struct list_head *cancels, ldlm_mode_t mode,
                            __u64 bits)
{
        struct ldlm_namespace *ns = exp->exp_obd->obd_namespace;
        struct ldlm_res_id res_id = { .name = {fid->id, fid->generation} };
        struct ldlm_resource *res = ldlm_resource_get(ns, NULL, res_id, 0, 0);
        ldlm_policy_data_t policy = {{0}};
        int count;
        ENTRY;

        if (res == NULL)
                RETURN(0);

        /* Initialize ibits lock policy. */
        policy.l_inodebits.bits = bits;
        count = ldlm_cancel_resource_local(res, cancels, &policy,
                                           mode, 0, 0, NULL);
        ldlm_resource_putref(res);
        RETURN(count);
}

struct ptlrpc_request *mdc_prep_elc_req(struct obd_export *exp,
                                        int bufcount, int *size, int off,
                                        struct list_head *cancels, int count)
{
        return ldlm_prep_elc_req(exp, LUSTRE_MDS_VERSION, MDS_REINT,
                                 bufcount, size, off, 0, cancels, count);
}

/* If mdc_setattr is called with an 'iattr', then it is a normal RPC that
 * should take the normal semaphore and go to the normal portal.
 *
 * If it is called with iattr->ia_valid & ATTR_FROM_OPEN, then it is a
 * magic open-path setattr that should take the setattr semaphore and
 * go to the setattr portal. */
int mdc_setattr(struct obd_export *exp, struct mdc_op_data *op_data,
                struct iattr *iattr, void *ea, int ealen, void *ea2, int ea2len,
                struct ptlrpc_request **request)
{
        CFS_LIST_HEAD(cancels);
        struct ptlrpc_request *req;
        struct mds_rec_setattr *rec;
        struct mdc_rpc_lock *rpc_lock;
        struct obd_device *obd = exp->exp_obd;
        int size[5] = { sizeof(struct ptlrpc_body),
                        sizeof(*rec), ealen, ea2len,
                        sizeof(struct ldlm_request) };
        int count, bufcount = 2, rc;
        __u64 bits;
        ENTRY;

        LASSERT(iattr != NULL);

        if (ealen > 0) {
                bufcount++;
                if (ea2len > 0)
                        bufcount++;
        }

        bits = MDS_INODELOCK_UPDATE;
        if (iattr->ia_valid & (ATTR_MODE|ATTR_UID|ATTR_GID))
                bits |= MDS_INODELOCK_LOOKUP;
        count = mdc_resource_get_unused(exp, &op_data->fid1,
                                        &cancels, LCK_EX, bits);
        if (exp_connect_cancelset(exp))
                bufcount = 5;
        req = mdc_prep_elc_req(exp, bufcount, size,
                               REQ_REC_OFF + 3, &cancels, count);
        if (req == NULL)
                RETURN(-ENOMEM);

        if (iattr->ia_valid & ATTR_FROM_OPEN) {
                req->rq_request_portal = MDS_SETATTR_PORTAL;
                ptlrpc_at_set_req_timeout(req);
                rpc_lock = obd->u.cli.cl_setattr_lock;
        } else {
                rpc_lock = obd->u.cli.cl_rpc_lock;
        }

<<<<<<< HEAD
        if (iattr->ia_valid & (ATTR_MTIME | ATTR_CTIME))
                CDEBUG(D_INODE, "setting mtime %lu, ctime %lu\n",
                       LTIME_S(iattr->ia_mtime), LTIME_S(iattr->ia_ctime));
        mdc_setattr_pack(req, REQ_REC_OFF, op_data, iattr,
                         ea, ealen, ea2, ea2len);

        size[REPLY_REC_OFF] = sizeof(struct mds_body);
        ptlrpc_req_set_repsize(req, 2, size);
=======
        if (op_data->op_attr.ia_valid & (ATTR_MTIME | ATTR_CTIME))
                CDEBUG(D_INODE, "setting mtime "CFS_TIME_T
		       ", ctime "CFS_TIME_T"\n",
                       LTIME_S(op_data->op_attr.ia_mtime),
                       LTIME_S(op_data->op_attr.ia_ctime));
        mdc_setattr_pack(req, op_data, ea, ealen, ea2, ea2len);

        ptlrpc_request_set_replen(req);
        if (mod && (op_data->op_flags & MF_EPOCH_OPEN) &&
            req->rq_import->imp_replayable)
        {
                LASSERT(*mod == NULL);

                OBD_ALLOC_PTR(*mod);
                if (*mod == NULL) {
                        DEBUG_REQ(D_ERROR, req, "Can't allocate "
                                  "md_open_data");
                } else {
                        CFS_INIT_LIST_HEAD(&(*mod)->mod_replay_list);
                }
        }
        if (mod && *mod) {
                req->rq_cb_data = *mod;
                req->rq_commit_cb = mdc_commit_delayed;
                list_add_tail(&req->rq_mod_list, &(*mod)->mod_replay_list);
                /* This is not the last request in sequence for truncate. */
                if (op_data->op_flags & MF_EPOCH_OPEN)
                        req->rq_replay = 1;
                else
                        req->rq_sequence = 1;
        }
>>>>>>> 7bbcc3c5

        rc = mdc_reint(req, rpc_lock, LUSTRE_IMP_FULL);
        *request = req;
        if (rc == -ERESTARTSYS)
                rc = 0;

        RETURN(rc);
}

int mdc_create(struct obd_export *exp, struct mdc_op_data *op_data,
               const void *data, int datalen, int mode, __u32 uid, __u32 gid,
               __u32 cap_effective, __u64 rdev, struct ptlrpc_request **request)
{
        CFS_LIST_HEAD(cancels);
        struct obd_device *obd = exp->exp_obd;
        struct ptlrpc_request *req;
        int level, bufcount = 3, rc;
        int size[5] = { sizeof(struct ptlrpc_body),
                        sizeof(struct mds_rec_create),
                        op_data->namelen + 1, 0, sizeof(struct ldlm_request) };
        int count;
        ENTRY;

        if (data && datalen) {
                size[bufcount] = datalen;
                bufcount++;
        }

        count = mdc_resource_get_unused(exp, &op_data->fid1, &cancels,
                                        LCK_EX, MDS_INODELOCK_UPDATE);
        if (exp_connect_cancelset(exp))
                bufcount = 5;
        req = mdc_prep_elc_req(exp, bufcount, size,
                               REQ_REC_OFF + 3, &cancels, count);
        if (req == NULL)
                RETURN(-ENOMEM);

        /* mdc_create_pack fills msg->bufs[1] with name
         * and msg->bufs[2] with tgt, for symlinks or lov MD data */
        mdc_create_pack(req, REQ_REC_OFF, op_data, data, datalen, mode, uid,
                        gid, cap_effective, rdev);

        size[REPLY_REC_OFF] = sizeof(struct mds_body);
        ptlrpc_req_set_repsize(req, 2, size);

        level = LUSTRE_IMP_FULL;
 resend:
        rc = mdc_reint(req, obd->u.cli.cl_rpc_lock, level);
        /* Resend if we were told to. */
        if (rc == -ERESTARTSYS) {
                level = LUSTRE_IMP_RECOVER;
                goto resend;
        }

        if (!rc)
                mdc_store_inode_generation(req, REQ_REC_OFF, REPLY_REC_OFF);

        *request = req;
        RETURN(rc);
}

int mdc_unlink(struct obd_export *exp, struct mdc_op_data *op_data,
               struct ptlrpc_request **request)
{
        CFS_LIST_HEAD(cancels);
        struct obd_device *obd = class_exp2obd(exp);
        struct ptlrpc_request *req = *request;
        int size[4] = { sizeof(struct ptlrpc_body),
                        sizeof(struct mds_rec_unlink),
                        op_data->namelen + 1, sizeof(struct ldlm_request) };
        int count, rc, bufcount = 3;
        ENTRY;

        LASSERT(req == NULL);
        count = mdc_resource_get_unused(exp, &op_data->fid1, &cancels,
                                        LCK_EX, MDS_INODELOCK_UPDATE);
        if (op_data->fid3.id)
                count += mdc_resource_get_unused(exp, &op_data->fid3, &cancels,
                                                 LCK_EX, MDS_INODELOCK_FULL);
        if (exp_connect_cancelset(exp))
                bufcount = 4;
        req = mdc_prep_elc_req(exp, bufcount, size,
                               REQ_REC_OFF + 2, &cancels, count);
        if (req == NULL)
                RETURN(-ENOMEM);
        *request = req;

        size[REPLY_REC_OFF] = sizeof(struct mds_body);
        size[REPLY_REC_OFF + 1] = obd->u.cli.cl_max_mds_easize;
        size[REPLY_REC_OFF + 2] = obd->u.cli.cl_max_mds_cookiesize;
        ptlrpc_req_set_repsize(req, 4, size);

        mdc_unlink_pack(req, REQ_REC_OFF, op_data);

        rc = mdc_reint(req, obd->u.cli.cl_rpc_lock, LUSTRE_IMP_FULL);
        if (rc == -ERESTARTSYS)
                rc = 0;
        RETURN(rc);
}

int mdc_link(struct obd_export *exp, struct mdc_op_data *op_data,
             struct ptlrpc_request **request)
{
        CFS_LIST_HEAD(cancels);
        struct obd_device *obd = exp->exp_obd;
        struct ptlrpc_request *req;
        int size[4] = { sizeof(struct ptlrpc_body),
                        sizeof(struct mds_rec_link),
                        op_data->namelen + 1, sizeof(struct ldlm_request) };
        int count, rc, bufcount = 3;
        ENTRY;

        count = mdc_resource_get_unused(exp, &op_data->fid1, &cancels,
                                        LCK_EX, MDS_INODELOCK_UPDATE);
        count += mdc_resource_get_unused(exp, &op_data->fid2, &cancels,
                                         LCK_EX, MDS_INODELOCK_UPDATE);
        if (exp_connect_cancelset(exp))
                bufcount = 4;
        req = mdc_prep_elc_req(exp, bufcount, size,
                               REQ_REC_OFF + 2, &cancels, count);
        if (req == NULL)
                RETURN(-ENOMEM);

        mdc_link_pack(req, REQ_REC_OFF, op_data);

        size[REPLY_REC_OFF] = sizeof(struct mds_body);
        ptlrpc_req_set_repsize(req, 2, size);

        rc = mdc_reint(req, obd->u.cli.cl_rpc_lock, LUSTRE_IMP_FULL);
        *request = req;
        if (rc == -ERESTARTSYS)
                rc = 0;

        RETURN(rc);
}

int mdc_rename(struct obd_export *exp, struct mdc_op_data *op_data,
               const char *old, int oldlen, const char *new, int newlen,
               struct ptlrpc_request **request)
{
        CFS_LIST_HEAD(cancels);
        struct obd_device *obd = exp->exp_obd;
        struct ptlrpc_request *req;
        int size[5] = { sizeof(struct ptlrpc_body),
                        sizeof(struct mds_rec_rename),
                        oldlen + 1, newlen + 1, sizeof(struct ldlm_request) };
        int count, rc, bufcount = 4;
        ENTRY;

        count = mdc_resource_get_unused(exp, &op_data->fid1, &cancels,
                                        LCK_EX, MDS_INODELOCK_UPDATE);
        count += mdc_resource_get_unused(exp, &op_data->fid2, &cancels,
                                         LCK_EX, MDS_INODELOCK_UPDATE);
        if (op_data->fid3.id)
                count += mdc_resource_get_unused(exp, &op_data->fid3, &cancels,
                                                 LCK_EX, MDS_INODELOCK_LOOKUP);
        if (op_data->fid4.id)
                count += mdc_resource_get_unused(exp, &op_data->fid4, &cancels,
                                                 LCK_EX, MDS_INODELOCK_FULL);
        if (exp_connect_cancelset(exp))
                bufcount = 5;
        req = mdc_prep_elc_req(exp, bufcount, size,
                               REQ_REC_OFF + 3, &cancels, count);
        if (req == NULL)
                RETURN(-ENOMEM);

        mdc_rename_pack(req, REQ_REC_OFF, op_data, old, oldlen, new, newlen);

        size[REPLY_REC_OFF] = sizeof(struct mds_body);
        size[REPLY_REC_OFF + 1] = obd->u.cli.cl_max_mds_easize;
        size[REPLY_REC_OFF + 2] = obd->u.cli.cl_max_mds_cookiesize;
        ptlrpc_req_set_repsize(req, 4, size);

        rc = mdc_reint(req, obd->u.cli.cl_rpc_lock, LUSTRE_IMP_FULL);
        *request = req;
        if (rc == -ERESTARTSYS)
                rc = 0;

        RETURN(rc);
}<|MERGE_RESOLUTION|>--- conflicted
+++ resolved
@@ -70,11 +70,14 @@
                             __u64 bits)
 {
         struct ldlm_namespace *ns = exp->exp_obd->obd_namespace;
-        struct ldlm_res_id res_id = { .name = {fid->id, fid->generation} };
-        struct ldlm_resource *res = ldlm_resource_get(ns, NULL, res_id, 0, 0);
+        struct ldlm_res_id res_id;
+        struct ldlm_resource *res;
         ldlm_policy_data_t policy = {{0}};
         int count;
         ENTRY;
+
+        fid_build_reg_res_name((struct lu_fid*)fid, &res_id);
+        res = ldlm_resource_get(ns, NULL, res_id, 0, 0);
 
         if (res == NULL)
                 RETURN(0);
@@ -107,22 +110,40 @@
 {
         CFS_LIST_HEAD(cancels);
         struct ptlrpc_request *req;
-        struct mds_rec_setattr *rec;
         struct mdc_rpc_lock *rpc_lock;
         struct obd_device *obd = exp->exp_obd;
-        int size[5] = { sizeof(struct ptlrpc_body),
-                        sizeof(*rec), ealen, ea2len,
-                        sizeof(struct ldlm_request) };
-        int count, bufcount = 2, rc;
+        int size[7] = { [MSG_PTLRPC_BODY_OFF] = sizeof(struct ptlrpc_body),
+                        [REQ_REC_OFF] = sizeof(struct mds_rec_setattr),
+                        [REQ_REC_OFF + 1] = ealen,
+                        [REQ_REC_OFF + 2] = ea2len,
+                        [REQ_REC_OFF + 3] = sizeof(struct ldlm_request) };
+        int replysize[6] = { [MSG_PTLRPC_BODY_OFF] = sizeof(struct ptlrpc_body),
+                             [REPLY_REC_OFF] = sizeof(struct mds_body),
+                             [REPLY_REC_OFF+1] = obd->u.cli.cl_max_mds_easize,
+                             [REPLY_REC_OFF+2] = LUSTRE_POSIX_ACL_MAX_SIZE,
+                             [REPLY_REC_OFF+3] = sizeof(struct lustre_capa),
+                             [REPLY_REC_OFF+4] = sizeof(struct lustre_capa)};
+
+        int count, bufcount = 2, rc, replybufcount = 2;
+        int offset = REQ_REC_OFF + 3;
         __u64 bits;
         ENTRY;
 
         LASSERT(iattr != NULL);
 
-        if (ealen > 0) {
-                bufcount++;
-                if (ea2len > 0)
-                        bufcount++;
+        if (mdc_exp_is_2_0_server(exp)) {
+                size[REQ_REC_OFF] = sizeof(struct mdt_rec_setattr);
+                size[REQ_REC_OFF + 1] = 0; /* capa */
+                size[REQ_REC_OFF + 2] = 0; //sizeof (struct mdt_epoch);
+                size[REQ_REC_OFF + 3] = ealen;
+                size[REQ_REC_OFF + 4] = ea2len;
+                size[REQ_REC_OFF + 5] = sizeof(struct ldlm_request);
+                offset = REQ_REC_OFF + 5;
+                bufcount = 6;
+                replysize[REPLY_REC_OFF] = sizeof(struct mdt_body);
+                replybufcount = 6;
+        } else {
+                bufcount = 4;
         }
 
         bits = MDS_INODELOCK_UPDATE;
@@ -131,9 +152,9 @@
         count = mdc_resource_get_unused(exp, &op_data->fid1,
                                         &cancels, LCK_EX, bits);
         if (exp_connect_cancelset(exp))
-                bufcount = 5;
+                bufcount ++ ;
         req = mdc_prep_elc_req(exp, bufcount, size,
-                               REQ_REC_OFF + 3, &cancels, count);
+                               offset, &cancels, count);
         if (req == NULL)
                 RETURN(-ENOMEM);
 
@@ -145,48 +166,13 @@
                 rpc_lock = obd->u.cli.cl_rpc_lock;
         }
 
-<<<<<<< HEAD
         if (iattr->ia_valid & (ATTR_MTIME | ATTR_CTIME))
                 CDEBUG(D_INODE, "setting mtime %lu, ctime %lu\n",
                        LTIME_S(iattr->ia_mtime), LTIME_S(iattr->ia_ctime));
         mdc_setattr_pack(req, REQ_REC_OFF, op_data, iattr,
                          ea, ealen, ea2, ea2len);
 
-        size[REPLY_REC_OFF] = sizeof(struct mds_body);
-        ptlrpc_req_set_repsize(req, 2, size);
-=======
-        if (op_data->op_attr.ia_valid & (ATTR_MTIME | ATTR_CTIME))
-                CDEBUG(D_INODE, "setting mtime "CFS_TIME_T
-		       ", ctime "CFS_TIME_T"\n",
-                       LTIME_S(op_data->op_attr.ia_mtime),
-                       LTIME_S(op_data->op_attr.ia_ctime));
-        mdc_setattr_pack(req, op_data, ea, ealen, ea2, ea2len);
-
-        ptlrpc_request_set_replen(req);
-        if (mod && (op_data->op_flags & MF_EPOCH_OPEN) &&
-            req->rq_import->imp_replayable)
-        {
-                LASSERT(*mod == NULL);
-
-                OBD_ALLOC_PTR(*mod);
-                if (*mod == NULL) {
-                        DEBUG_REQ(D_ERROR, req, "Can't allocate "
-                                  "md_open_data");
-                } else {
-                        CFS_INIT_LIST_HEAD(&(*mod)->mod_replay_list);
-                }
-        }
-        if (mod && *mod) {
-                req->rq_cb_data = *mod;
-                req->rq_commit_cb = mdc_commit_delayed;
-                list_add_tail(&req->rq_mod_list, &(*mod)->mod_replay_list);
-                /* This is not the last request in sequence for truncate. */
-                if (op_data->op_flags & MF_EPOCH_OPEN)
-                        req->rq_replay = 1;
-                else
-                        req->rq_sequence = 1;
-        }
->>>>>>> 7bbcc3c5
+        ptlrpc_req_set_repsize(req, replybufcount, replysize);
 
         rc = mdc_reint(req, rpc_lock, LUSTRE_IMP_FULL);
         *request = req;
@@ -204,12 +190,21 @@
         struct obd_device *obd = exp->exp_obd;
         struct ptlrpc_request *req;
         int level, bufcount = 3, rc;
-        int size[5] = { sizeof(struct ptlrpc_body),
+        int size[6] = { sizeof(struct ptlrpc_body),
                         sizeof(struct mds_rec_create),
                         op_data->namelen + 1, 0, sizeof(struct ldlm_request) };
+        int offset = REQ_REC_OFF + 3;
         int count;
         ENTRY;
 
+        if (mdc_exp_is_2_0_server(exp)) {
+                size[REQ_REC_OFF] = sizeof(struct mdt_rec_create);
+                size[REQ_REC_OFF + 1] = 0; /* capa */
+                size[REQ_REC_OFF + 2] = op_data->namelen + 1;
+                size[REQ_REC_OFF + 4] = sizeof(struct ldlm_request);
+                bufcount++;
+                offset ++;
+        }
         if (data && datalen) {
                 size[bufcount] = datalen;
                 bufcount++;
@@ -217,10 +212,25 @@
 
         count = mdc_resource_get_unused(exp, &op_data->fid1, &cancels,
                                         LCK_EX, MDS_INODELOCK_UPDATE);
-        if (exp_connect_cancelset(exp))
-                bufcount = 5;
+        if (exp_connect_cancelset(exp)) {
+                if (mdc_exp_is_2_0_server(exp)) {
+                        bufcount = 6;
+                } else {
+                        bufcount = 5;
+                }
+        }
+
+        if (mdc_exp_is_2_0_server(exp)) {
+                struct client_obd *cli = &obd->u.cli;
+                rc = mdc_fid_alloc(cli->cl_seq, (struct lu_fid*)&op_data->fid2);
+                if (rc) {
+                        CERROR("fid allocation result: %d\n", rc);
+                        RETURN(rc);
+                }
+        }
+
         req = mdc_prep_elc_req(exp, bufcount, size,
-                               REQ_REC_OFF + 3, &cancels, count);
+                               offset, &cancels, count);
         if (req == NULL)
                 RETURN(-ENOMEM);
 
@@ -230,7 +240,8 @@
                         gid, cap_effective, rdev);
 
         size[REPLY_REC_OFF] = sizeof(struct mds_body);
-        ptlrpc_req_set_repsize(req, 2, size);
+        size[REPLY_REC_OFF+1] = sizeof(struct ost_lvb);
+        ptlrpc_req_set_repsize(req, 3, size);
 
         level = LUSTRE_IMP_FULL;
  resend:
@@ -254,11 +265,22 @@
         CFS_LIST_HEAD(cancels);
         struct obd_device *obd = class_exp2obd(exp);
         struct ptlrpc_request *req = *request;
-        int size[4] = { sizeof(struct ptlrpc_body),
-                        sizeof(struct mds_rec_unlink),
-                        op_data->namelen + 1, sizeof(struct ldlm_request) };
+        int size[5] = { [MSG_PTLRPC_BODY_OFF] = sizeof(struct ptlrpc_body),
+                        [REQ_REC_OFF] = sizeof(struct mds_rec_unlink),
+                        [REQ_REC_OFF + 1] = op_data->namelen + 1,
+                        [REQ_REC_OFF + 2] = sizeof(struct ldlm_request) };
         int count, rc, bufcount = 3;
-        ENTRY;
+        int offset = REQ_REC_OFF + 2;
+        ENTRY;
+
+        if (mdc_exp_is_2_0_server(exp)) {
+                size[REQ_REC_OFF] = sizeof(struct mdt_rec_unlink);
+                size[REQ_REC_OFF + 1] = 0 /* capa */;
+                size[REQ_REC_OFF + 2] = op_data->namelen + 1;
+                size[REQ_REC_OFF + 3] = sizeof(struct ldlm_request);
+                bufcount ++;
+                offset ++;
+        }
 
         LASSERT(req == NULL);
         count = mdc_resource_get_unused(exp, &op_data->fid1, &cancels,
@@ -267,9 +289,10 @@
                 count += mdc_resource_get_unused(exp, &op_data->fid3, &cancels,
                                                  LCK_EX, MDS_INODELOCK_FULL);
         if (exp_connect_cancelset(exp))
-                bufcount = 4;
+                bufcount ++;
+
         req = mdc_prep_elc_req(exp, bufcount, size,
-                               REQ_REC_OFF + 2, &cancels, count);
+                               offset, &cancels, count);
         if (req == NULL)
                 RETURN(-ENOMEM);
         *request = req;
@@ -293,20 +316,33 @@
         CFS_LIST_HEAD(cancels);
         struct obd_device *obd = exp->exp_obd;
         struct ptlrpc_request *req;
-        int size[4] = { sizeof(struct ptlrpc_body),
-                        sizeof(struct mds_rec_link),
-                        op_data->namelen + 1, sizeof(struct ldlm_request) };
+        int size[6] = { [MSG_PTLRPC_BODY_OFF] = sizeof(struct ptlrpc_body),
+                        [REQ_REC_OFF] = sizeof(struct mds_rec_link),
+                        [REQ_REC_OFF + 1] = op_data->namelen + 1,
+                        [REQ_REC_OFF + 2] = sizeof(struct ldlm_request)};
         int count, rc, bufcount = 3;
-        ENTRY;
+        int offset = REQ_REC_OFF + 2;
+        ENTRY;
+
+        if (mdc_exp_is_2_0_server(exp)) {
+                size[REQ_REC_OFF] = sizeof(struct mdt_rec_link);
+                size[REQ_REC_OFF + 1] = 0; /* capa */
+                size[REQ_REC_OFF + 2] = 0; /* capa */
+                size[REQ_REC_OFF + 3] = op_data->namelen + 1;
+                size[REQ_REC_OFF + 4] = sizeof(struct ldlm_request);
+                bufcount = 5;
+                offset += 2;
+        }
 
         count = mdc_resource_get_unused(exp, &op_data->fid1, &cancels,
                                         LCK_EX, MDS_INODELOCK_UPDATE);
         count += mdc_resource_get_unused(exp, &op_data->fid2, &cancels,
                                          LCK_EX, MDS_INODELOCK_UPDATE);
         if (exp_connect_cancelset(exp))
-                bufcount = 4;
+                bufcount++;
+
         req = mdc_prep_elc_req(exp, bufcount, size,
-                               REQ_REC_OFF + 2, &cancels, count);
+                               offset, &cancels, count);
         if (req == NULL)
                 RETURN(-ENOMEM);
 
@@ -330,11 +366,25 @@
         CFS_LIST_HEAD(cancels);
         struct obd_device *obd = exp->exp_obd;
         struct ptlrpc_request *req;
-        int size[5] = { sizeof(struct ptlrpc_body),
-                        sizeof(struct mds_rec_rename),
-                        oldlen + 1, newlen + 1, sizeof(struct ldlm_request) };
+        int size[7] = { [MSG_PTLRPC_BODY_OFF] = sizeof(struct ptlrpc_body),
+                        [REQ_REC_OFF] = sizeof(struct mds_rec_rename),
+                        [REQ_REC_OFF + 1] = oldlen + 1,
+                        [REQ_REC_OFF + 2] = newlen + 1,
+                        [REQ_REC_OFF + 3] = sizeof(struct ldlm_request) };
         int count, rc, bufcount = 4;
-        ENTRY;
+        int offset = REQ_REC_OFF + 3;
+        ENTRY;
+
+        if (mdc_exp_is_2_0_server(exp)) {
+                size[REQ_REC_OFF] = sizeof(struct mdt_rec_rename);
+                size[REQ_REC_OFF + 1] = 0; /* capa */
+                size[REQ_REC_OFF + 2] = 0; /* capa */
+                size[REQ_REC_OFF + 3] = oldlen + 1;
+                size[REQ_REC_OFF + 4] = newlen + 1;
+                size[REQ_REC_OFF + 5] = sizeof(struct ldlm_request);
+                bufcount = 6;
+                offset += 2;
+        }
 
         count = mdc_resource_get_unused(exp, &op_data->fid1, &cancels,
                                         LCK_EX, MDS_INODELOCK_UPDATE);
@@ -347,9 +397,10 @@
                 count += mdc_resource_get_unused(exp, &op_data->fid4, &cancels,
                                                  LCK_EX, MDS_INODELOCK_FULL);
         if (exp_connect_cancelset(exp))
-                bufcount = 5;
+                bufcount ++;
+
         req = mdc_prep_elc_req(exp, bufcount, size,
-                               REQ_REC_OFF + 3, &cancels, count);
+                               offset, &cancels, count);
         if (req == NULL)
                 RETURN(-ENOMEM);
 
