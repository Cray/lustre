--- conflicted
+++ resolved
@@ -65,16 +65,12 @@
         b = lustre_msg_buf(req->rq_reqmsg, offset, sizeof(*b));
         b->fsuid = current->fsuid;
         b->fsgid = current->fsgid;
-<<<<<<< HEAD
-        b->capability = current->cap_effective;
+        b->capability = cfs_curproc_cap_pack();
         b->fid1 = *fid;
         b->size = pg_off;                       /* !! */
         b->suppgid = -1;
         b->nlink = size;                        /* !! */
         EXIT;
-=======
-        b->capability = cfs_curproc_cap_pack();
->>>>>>> 863a3da6
 }
 
 static void mdc_readdir_pack_20(struct ptlrpc_request *req, int offset,
@@ -86,7 +82,7 @@
         b = lustre_msg_buf(req->rq_reqmsg, offset, sizeof(*b));
         b->fsuid = current->fsuid;
         b->fsgid = current->fsgid;
-        b->capability = current->cap_effective;
+        b->capability = cfs_curproc_cap_pack();
 
         if (fid) {
                 b->fid1 = *((struct lu_fid*)fid);
@@ -122,7 +118,7 @@
         b->flags = flags;
         b->fsuid = current->fsuid;
         b->fsgid = current->fsgid;
-        b->capability = current->cap_effective;
+        b->capability = cfs_curproc_cap_pack();
         EXIT;
 }
 
@@ -144,7 +140,7 @@
 
         b->fsuid = current->fsuid;
         b->fsgid = current->fsgid;
-        b->capability = current->cap_effective;
+        b->capability = cfs_curproc_cap_pack();
         EXIT;
 }
 
@@ -159,16 +155,10 @@
 }
 
 /* packing of MDS records */
-<<<<<<< HEAD
 static void mdc_create_pack_18(struct ptlrpc_request *req, int offset,
                                struct mdc_op_data *op_data, const void *data,
                                int datalen, __u32 mode, __u32 uid, __u32 gid,
-                               __u32 cap_effective, __u64 rdev)
-=======
-void mdc_create_pack(struct ptlrpc_request *req, struct md_op_data *op_data,
-                     const void *data, int datalen, __u32 mode,
-                     __u32 uid, __u32 gid, cfs_cap_t cap_effective, __u64 rdev)
->>>>>>> 863a3da6
+                               cfs_cap_t cap_effective, __u64 rdev)
 {
         struct mds_rec_create *rec;
         char *tmp;
@@ -200,7 +190,7 @@
 static void mdc_create_pack_20(struct ptlrpc_request *req, int offset,
                                struct mdc_op_data *op_data, const void *data,
                                int datalen, __u32 mode, __u32 uid, __u32 gid,
-                               __u32 cap_effective, __u64 rdev)
+                               cfs_cap_t cap_effective, __u64 rdev)
 {
         struct mdt_rec_create *rec;
         char *tmp;
@@ -233,7 +223,7 @@
 void mdc_create_pack(struct ptlrpc_request *req, int offset,
                      struct mdc_op_data *op_data, const void *data,
                      int datalen, __u32 mode, __u32 uid, __u32 gid,
-                     __u32 cap_effective, __u64 rdev)
+                     cfs_cap_t cap_effective, __u64 rdev)
 {
         if (mdc_req_is_2_0_server(req))
                 mdc_create_pack_20(req, offset, op_data, data, datalen,
@@ -317,11 +307,10 @@
         rec = lustre_msg_buf(req->rq_reqmsg, offset, sizeof (*rec));
 
         /* XXX do something about time, uid, gid */
-<<<<<<< HEAD
         rec->cr_opcode  = REINT_OPEN;
         rec->cr_fsuid   = current->fsuid;
         rec->cr_fsgid   = current->fsgid;
-        rec->cr_cap     = current->cap_effective;
+        rec->cr_cap     = cfs_curproc_cap_pack();
         rec->cr_fid     = op_data->fid1;
         memset(&rec->cr_replayfid, 0, sizeof(rec->cr_replayfid));
         rec->cr_mode    = mode;
@@ -334,15 +323,6 @@
                 tmp = lustre_msg_buf(req->rq_reqmsg, offset + 1,
                                      op_data->namelen + 1);
                 LOGL0(op_data->name, op_data->namelen, tmp);
-=======
-        rec->cr_opcode   = REINT_OPEN;
-        rec->cr_fsuid    = current->fsuid;
-        rec->cr_fsgid    = current->fsgid;
-        rec->cr_cap      = cfs_curproc_cap_pack();
-        if (op_data != NULL) {
-                rec->cr_fid1 = op_data->op_fid1;
-                rec->cr_fid2 = op_data->op_fid2;
->>>>>>> 863a3da6
         }
 
         if (lmm) {
@@ -371,7 +351,7 @@
         rec->cr_opcode = REINT_OPEN;
         rec->cr_fsuid  = current->fsuid;
         rec->cr_fsgid  = current->fsgid;
-        rec->cr_cap    = current->cap_effective;
+        rec->cr_cap    = cfs_curproc_cap_pack();
         memcpy(&rec->cr_fid1, &op_data->fid1, sizeof(op_data->fid1));
         memcpy(&rec->cr_fid2, &op_data->fid2, sizeof(op_data->fid2));
         rec->cr_mode   = mode;
@@ -459,7 +439,6 @@
                          struct mdc_op_data *data, struct iattr *iattr, void *ea,
                          int ealen, void *ea2, int ea2len)
 {
-<<<<<<< HEAD
         struct mds_rec_setattr *rec = lustre_msg_buf(req->rq_reqmsg, offset,
                                                      sizeof(*rec));
         ENTRY;
@@ -467,14 +446,8 @@
         rec->sa_opcode = REINT_SETATTR;
         rec->sa_fsuid = current->fsuid;
         rec->sa_fsgid = current->fsgid;
-        rec->sa_cap = current->cap_effective;
+        rec->sa_cap = cfs_curproc_cap_pack();
         rec->sa_fid = data->fid1;
-=======
-        rec->sa_opcode  = REINT_SETATTR;
-        rec->sa_fsuid   = current->fsuid;
-        rec->sa_fsgid   = current->fsgid;
-        rec->sa_cap     = cfs_curproc_cap_pack();
->>>>>>> 863a3da6
         rec->sa_suppgid = -1;
 
         if (iattr) {
@@ -521,7 +494,7 @@
         rec->sa_opcode  = REINT_SETATTR;
         rec->sa_fsuid   = current->fsuid;
         rec->sa_fsgid   = current->fsgid;
-        rec->sa_cap     = current->cap_effective;
+        rec->sa_cap     = cfs_curproc_cap_pack();
         memcpy(&rec->sa_fid, &data->fid1, sizeof(data->fid1));
         rec->sa_suppgid = -1;
 
@@ -581,7 +554,7 @@
         rec->ul_opcode = REINT_UNLINK;
         rec->ul_fsuid = current->fsuid;
         rec->ul_fsgid = current->fsgid;
-        rec->ul_cap = current->cap_effective;
+        rec->ul_cap = cfs_curproc_cap_pack();
         rec->ul_mode = data->create_mode;
         rec->ul_suppgid = data->suppgids[0];
         rec->ul_fid1 = data->fid1;
@@ -607,7 +580,7 @@
         rec->ul_opcode  = REINT_UNLINK;
         rec->ul_fsuid   = current->fsuid;
         rec->ul_fsgid   = current->fsgid;
-        rec->ul_cap     = current->cap_effective;
+        rec->ul_cap     = cfs_curproc_cap_pack();
         rec->ul_mode    = data->create_mode;
         rec->ul_suppgid1= data->suppgids[0];
         memcpy(&rec->ul_fid1, &data->fid1, sizeof(data->fid1));
@@ -642,7 +615,7 @@
         rec->lk_opcode = REINT_LINK;
         rec->lk_fsuid = current->fsuid;
         rec->lk_fsgid = current->fsgid;
-        rec->lk_cap = current->cap_effective;
+        rec->lk_cap = cfs_curproc_cap_pack();
         rec->lk_suppgid1 = data->suppgids[0];
         rec->lk_suppgid2 = data->suppgids[1];
         rec->lk_fid1 = data->fid1;
@@ -666,7 +639,7 @@
         rec->lk_opcode   = REINT_LINK;
         rec->lk_fsuid    = current->fsuid;
         rec->lk_fsgid    = current->fsgid;
-        rec->lk_cap      = current->cap_effective;
+        rec->lk_cap      = cfs_curproc_cap_pack();
         rec->lk_suppgid1 = data->suppgids[0];
         rec->lk_suppgid2 = data->suppgids[1];
         memcpy(&rec->lk_fid1, &data->fid1, sizeof(data->fid1));
@@ -705,7 +678,7 @@
         rec->rn_opcode = REINT_RENAME;
         rec->rn_fsuid = current->fsuid;
         rec->rn_fsgid = current->fsgid;
-        rec->rn_cap = current->cap_effective;
+        rec->rn_cap = cfs_curproc_cap_pack();
         rec->rn_suppgid1 = data->suppgids[0];
         rec->rn_suppgid2 = data->suppgids[1];
         rec->rn_fid1 = data->fid1;
@@ -736,7 +709,7 @@
         rec->rn_opcode   = REINT_RENAME;
         rec->rn_fsuid    = current->fsuid;
         rec->rn_fsgid    = current->fsgid;
-        rec->rn_cap      = current->cap_effective;
+        rec->rn_cap      = cfs_curproc_cap_pack();
         rec->rn_suppgid1 = data->suppgids[0];
         rec->rn_suppgid2 = data->suppgids[1];
         memcpy(&rec->rn_fid1, &data->fid1, sizeof(data->fid1));
@@ -778,7 +751,7 @@
 
         b->fsuid = current->fsuid;
         b->fsgid = current->fsgid;
-        b->capability = current->cap_effective;
+        b->capability = cfs_curproc_cap_pack();
         b->valid = valid;
         b->flags = flags | MDS_BFLAG_EXT_FLAGS;
         /* skip MDS_BFLAG_EXT_FLAGS to verify the "client < 1.4.7" case 
@@ -890,7 +863,7 @@
         rec->sa_opcode  = REINT_SETATTR;
         rec->sa_fsuid   = current->fsuid;
         rec->sa_fsgid   = current->fsgid;
-        rec->sa_cap     = current->cap_effective;
+        rec->sa_cap     = cfs_curproc_cap_pack();
         rec->sa_suppgid = -1;
 
         memcpy(&rec->sa_fid, &data->fid1, sizeof(data->fid1));
