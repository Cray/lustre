/* -*- mode: c; c-basic-offset: 8; indent-tabs-mode: nil; -*-
 * vim:expandtab:shiftwidth=8:tabstop=8:
 *
 *  Copyright (c) 2003 Cluster File Systems, Inc.
 *
 *   This file is part of the Lustre file system, http://www.lustre.org
 *   Lustre is a trademark of Cluster File Systems, Inc.
 *
 *   You may have signed or agreed to another license before downloading
 *   this software.  If so, you are bound by the terms and conditions
 *   of that agreement, and the following does not apply to you.  See the
 *   LICENSE file included with this distribution for more information.
 *
 *   If you did not agree to a different license, then this copy of Lustre
 *   is open source software; you can redistribute it and/or modify it
 *   under the terms of version 2 of the GNU General Public License as
 *   published by the Free Software Foundation.
 *
 *   In either case, Lustre is distributed in the hope that it will be
 *   useful, but WITHOUT ANY WARRANTY; without even the implied warranty
 *   of MERCHANTABILITY or FITNESS FOR A PARTICULAR PURPOSE.  See the
 *   license text for more details.
 */

#define DEBUG_SUBSYSTEM S_MDC
#ifndef __KERNEL__
# include <fcntl.h>
# include <liblustre.h>
#endif
#include <lustre/lustre_idl.h>
#include <lustre_net.h>
#include "mdc_internal.h"

#ifndef __KERNEL__
/* some liblustre hackings here */
#ifndef O_DIRECTORY
#define O_DIRECTORY     0
#endif
#endif

void mdc_readdir_pack(struct ptlrpc_request *req, int offset, __u64 pg_off,
                      __u32 size, struct ll_fid *fid)
{
        struct mds_body *b;

        b = lustre_msg_buf(req->rq_reqmsg, offset, sizeof(*b));
        b->fsuid = current->fsuid;
        b->fsgid = current->fsgid;
        b->capability = current->cap_effective;
        b->fid1 = *fid;
        b->size = pg_off;                       /* !! */
        b->suppgid = -1;
        b->nlink = size;                        /* !! */
}

static void mdc_pack_body(struct mds_body *b)
{
        LASSERT (b != NULL);

        b->fsuid = current->fsuid;
        b->fsgid = current->fsgid;
        b->capability = current->cap_effective;
}

void mdc_pack_req_body(struct ptlrpc_request *req, int offset,
                       __u64 valid, struct ll_fid *fid, int ea_size, int flags)
{
        struct mds_body *b = lustre_msg_buf(req->rq_reqmsg, offset, sizeof(*b));

        if (fid)
                b->fid1 = *fid;
        b->valid = valid;
        b->eadatasize = ea_size;
        b->flags = flags;
        mdc_pack_body(b);
}

/* packing of MDS records */
void mdc_create_pack(struct ptlrpc_request *req, int offset,
                     struct mdc_op_data *op_data, const void *data, int datalen,
                     __u32 mode, __u32 uid, __u32 gid, __u32 cap_effective,
                     __u64 rdev)
{
        struct mds_rec_create *rec;
        char *tmp;
        rec = lustre_msg_buf(req->rq_reqmsg, offset, sizeof (*rec));

        rec->cr_opcode = REINT_CREATE;
        rec->cr_fsuid = uid;
        rec->cr_fsgid = gid;
        rec->cr_cap = cap_effective;
        rec->cr_fid = op_data->fid1;
        memset(&rec->cr_replayfid, 0, sizeof(rec->cr_replayfid));
        rec->cr_mode = mode;
        rec->cr_rdev = rdev;
        rec->cr_time = op_data->mod_time;
        rec->cr_suppgid = op_data->suppgids[0];

        tmp = lustre_msg_buf(req->rq_reqmsg, offset + 1, op_data->namelen + 1);
        LOGL0(op_data->name, op_data->namelen, tmp);

        if (data) {
                tmp = lustre_msg_buf(req->rq_reqmsg, offset + 2, datalen);
                memcpy (tmp, data, datalen);
        }
}

static __u32 mds_pack_open_flags(__u32 flags)
{
        __u32 cr_flags = (flags & (FMODE_READ | FMODE_WRITE |
                                   MDS_OPEN_DELAY_CREATE | MDS_OPEN_HAS_EA |
                                   MDS_OPEN_HAS_OBJS | MDS_OPEN_OWNEROVERRIDE |
                                   MDS_OPEN_LOCK));
        if (flags & O_CREAT)
                cr_flags |= MDS_OPEN_CREAT;
        if (flags & O_EXCL)
                cr_flags |= MDS_OPEN_EXCL;
        if (flags & O_TRUNC)
                cr_flags |= MDS_OPEN_TRUNC;
        if (flags & O_APPEND)
                cr_flags |= MDS_OPEN_APPEND;
        if (flags & O_SYNC)
                cr_flags |= MDS_OPEN_SYNC;
        if (flags & O_DIRECTORY)
                cr_flags |= MDS_OPEN_DIRECTORY;
        if (flags & O_JOIN_FILE)
                cr_flags |= MDS_OPEN_JOIN_FILE;
#ifdef FMODE_EXEC
        if (flags & FMODE_EXEC)
                cr_flags |= MDS_FMODE_EXEC;
#endif
        return cr_flags;
}

/* packing of MDS records */
void mdc_join_pack(struct ptlrpc_request *req, int offset,
                   struct mdc_op_data *op_data, __u64 head_size)
{
        struct mds_rec_join *rec;

        rec = lustre_msg_buf(req->rq_reqmsg, offset, sizeof(*rec));
        LASSERT(rec != NULL);
        rec->jr_fid = op_data->fid2;
        rec->jr_headsize = head_size;
}

void mdc_open_pack(struct ptlrpc_request *req, int offset,
                   struct mdc_op_data *op_data, __u32 mode, __u64 rdev,
                   __u32 flags, const void *lmm, int lmmlen)
{
        struct mds_rec_create *rec;
        char *tmp;
        rec = lustre_msg_buf(req->rq_reqmsg, offset, sizeof (*rec));

        /* XXX do something about time, uid, gid */
        rec->cr_opcode = REINT_OPEN;
        rec->cr_fsuid = current->fsuid;
        rec->cr_fsgid = current->fsgid;
        rec->cr_cap = current->cap_effective;
        rec->cr_fid = op_data->fid1;
        memset(&rec->cr_replayfid, 0, sizeof(rec->cr_replayfid));
        rec->cr_mode = mode;
        rec->cr_flags = mds_pack_open_flags(flags);
        rec->cr_rdev = rdev;
        rec->cr_time = op_data->mod_time;
        rec->cr_suppgid = op_data->suppgids[0];

        if (op_data->name) {
                tmp = lustre_msg_buf(req->rq_reqmsg, offset + 1,
                                     op_data->namelen + 1);
                LOGL0(op_data->name, op_data->namelen, tmp);
        }

        if (lmm) {
                rec->cr_flags |= MDS_OPEN_HAS_EA;
#ifndef __KERNEL__
                /*XXX a hack for liblustre to set EA (LL_IOC_LOV_SETSTRIPE) */
                rec->cr_replayfid = op_data->fid2;
#endif
                tmp = lustre_msg_buf(req->rq_reqmsg, offset + 2, lmmlen);
                memcpy (tmp, lmm, lmmlen);
        }
}

static inline __u64 attr_pack(unsigned int ia_valid) {
        __u64 sa_valid = 0;

        if (ia_valid & ATTR_MODE)
                sa_valid |= MDS_ATTR_MODE;
        if (ia_valid & ATTR_UID)
                sa_valid |= MDS_ATTR_UID;
        if (ia_valid & ATTR_GID)
                sa_valid |= MDS_ATTR_GID;
        if (ia_valid & ATTR_SIZE)
                sa_valid |= MDS_ATTR_SIZE;
        if (ia_valid & ATTR_ATIME)
                sa_valid |= MDS_ATTR_ATIME;
        if (ia_valid & ATTR_MTIME)
                sa_valid |= MDS_ATTR_MTIME;
        if (ia_valid & ATTR_CTIME)
                sa_valid |= MDS_ATTR_CTIME;
        if (ia_valid & ATTR_ATIME_SET)
                sa_valid |= MDS_ATTR_ATIME_SET;
        if (ia_valid & ATTR_MTIME_SET)
                sa_valid |= MDS_ATTR_MTIME_SET;
        if (ia_valid & ATTR_FORCE)
                sa_valid |= MDS_ATTR_FORCE;
        if (ia_valid & ATTR_ATTR_FLAG)
                sa_valid |= MDS_ATTR_ATTR_FLAG;
        if (ia_valid & ATTR_KILL_SUID)
                sa_valid |=  MDS_ATTR_KILL_SUID;
        if (ia_valid & ATTR_KILL_SGID)
                sa_valid |= MDS_ATTR_KILL_SGID;
        if (ia_valid & ATTR_CTIME_SET)
                sa_valid |= MDS_ATTR_CTIME_SET;
        if (ia_valid & ATTR_FROM_OPEN)
                sa_valid |= MDS_ATTR_FROM_OPEN;
        if (ia_valid & MDS_OPEN_OWNEROVERRIDE)
                /* NFSD hack (see bug 5781) */
                sa_valid |= MDS_OPEN_OWNEROVERRIDE;
        return sa_valid;
}

void mdc_setattr_pack(struct ptlrpc_request *req, int offset,
                      struct mdc_op_data *data, struct iattr *iattr, void *ea,
                      int ealen, void *ea2, int ea2len)
{
        struct mds_rec_setattr *rec = lustre_msg_buf(req->rq_reqmsg, offset,
                                                     sizeof(*rec));
        rec->sa_opcode = REINT_SETATTR;
        rec->sa_fsuid = current->fsuid;
        rec->sa_fsgid = current->fsgid;
        rec->sa_cap = current->cap_effective;
        rec->sa_fid = data->fid1;
        rec->sa_suppgid = -1;

        if (iattr) {
                rec->sa_valid = attr_pack(iattr->ia_valid);
                rec->sa_mode = iattr->ia_mode;
                rec->sa_uid = iattr->ia_uid;
                rec->sa_gid = iattr->ia_gid;
                rec->sa_size = iattr->ia_size;
                rec->sa_atime = LTIME_S(iattr->ia_atime);
                rec->sa_mtime = LTIME_S(iattr->ia_mtime);
                rec->sa_ctime = LTIME_S(iattr->ia_ctime);
                rec->sa_attr_flags =
                               ((struct ll_iattr_struct *)iattr)->ia_attr_flags;
                if ((iattr->ia_valid & ATTR_GID) && in_group_p(iattr->ia_gid))
                        rec->sa_suppgid = iattr->ia_gid;
                else
                        rec->sa_suppgid = data->suppgids[0];
        }

        if (ealen == 0)
                return;

        memcpy(lustre_msg_buf(req->rq_reqmsg, offset + 1, ealen), ea, ealen);

        if (ea2len == 0)
                return;

        memcpy(lustre_msg_buf(req->rq_reqmsg, offset + 2, ea2len), ea2, ea2len);
}

void mdc_unlink_pack(struct ptlrpc_request *req, int offset,
                     struct mdc_op_data *data)
{
        struct mds_rec_unlink *rec;
        char *tmp;

        rec = lustre_msg_buf(req->rq_reqmsg, offset, sizeof (*rec));
        LASSERT (rec != NULL);

        rec->ul_opcode = REINT_UNLINK;
        rec->ul_fsuid = current->fsuid;
        rec->ul_fsgid = current->fsgid;
        rec->ul_cap = current->cap_effective;
        rec->ul_mode = data->create_mode;
        rec->ul_suppgid = data->suppgids[0];
        rec->ul_fid1 = data->fid1;
        rec->ul_fid2 = data->fid2;
        rec->ul_time = data->mod_time;

        tmp = lustre_msg_buf(req->rq_reqmsg, offset + 1, data->namelen + 1);
        LASSERT (tmp != NULL);
        LOGL0(data->name, data->namelen, tmp);
}

void mdc_link_pack(struct ptlrpc_request *req, int offset,
                   struct mdc_op_data *data)
{
        struct mds_rec_link *rec;
        char *tmp;

        rec = lustre_msg_buf(req->rq_reqmsg, offset, sizeof (*rec));

        rec->lk_opcode = REINT_LINK;
        rec->lk_fsuid = current->fsuid;
        rec->lk_fsgid = current->fsgid;
        rec->lk_cap = current->cap_effective;
        rec->lk_suppgid1 = data->suppgids[0];
        rec->lk_suppgid2 = data->suppgids[1];
        rec->lk_fid1 = data->fid1;
        rec->lk_fid2 = data->fid2;
        rec->lk_time = data->mod_time;

        tmp = lustre_msg_buf(req->rq_reqmsg, offset + 1, data->namelen + 1);
        LOGL0(data->name, data->namelen, tmp);
}

void mdc_rename_pack(struct ptlrpc_request *req, int offset,
                     struct mdc_op_data *data,
                     const char *old, int oldlen, const char *new, int newlen)
{
        struct mds_rec_rename *rec;
        char *tmp;

        rec = lustre_msg_buf(req->rq_reqmsg, offset, sizeof (*rec));

        /* XXX do something about time, uid, gid */
        rec->rn_opcode = REINT_RENAME;
        rec->rn_fsuid = current->fsuid;
        rec->rn_fsgid = current->fsgid;
        rec->rn_cap = current->cap_effective;
        rec->rn_suppgid1 = data->suppgids[0];
        rec->rn_suppgid2 = data->suppgids[1];
        rec->rn_fid1 = data->fid1;
        rec->rn_fid2 = data->fid2;
        rec->rn_time = data->mod_time;

        tmp = lustre_msg_buf(req->rq_reqmsg, offset + 1, oldlen + 1);
        LOGL0(old, oldlen, tmp);

        if (new) {
                tmp = lustre_msg_buf(req->rq_reqmsg, offset + 2, newlen + 1);
                LOGL0(new, newlen, tmp);
        }
}

void mdc_getattr_pack(struct ptlrpc_request *req, int offset, __u64 valid,
                      int flags, struct mdc_op_data *data)
{
        struct mds_body *b;
        b = lustre_msg_buf(req->rq_reqmsg, offset, sizeof(*b));

        b->fsuid = current->fsuid;
        b->fsgid = current->fsgid;
        b->capability = current->cap_effective;
        b->valid = valid;
        b->flags = flags | MDS_BFLAG_EXT_FLAGS;
<<<<<<< HEAD
        /* skip MDS_BFLAG_EXT_FLAGS to verify the "client < 1.4.7" case 
         * refer to bug 12848.
         */
        if (OBD_FAIL_CHECK(OBD_FAIL_MDC_OLD_EXT_FLAGS))
                b->flags &= ~MDS_BFLAG_EXT_FLAGS;
        b->suppgid = data->suppgids[0];

        b->fid1 = data->fid1;
        b->fid2 = data->fid2;
        if (data->name) {
                char *tmp;
                tmp = lustre_msg_buf(req->rq_reqmsg, offset + 1,
                                     data->namelen + 1);
                memcpy(tmp, data->name, data->namelen);
                data->name = tmp;
=======
        b->suppgid = op_data->op_suppgids[0];

        b->fid1 = op_data->op_fid1;
        b->fid2 = op_data->op_fid2;
        b->valid |= OBD_MD_FLID;

        mdc_pack_capa(req, &RMF_CAPA1, op_data->op_capa1);

        if (op_data->op_name) {
                char *tmp = req_capsule_client_get(&req->rq_pill, &RMF_NAME);
                LOGL0(op_data->op_name, op_data->op_namelen, tmp);

>>>>>>> 7bbcc3c5
        }
}

void mdc_close_pack(struct ptlrpc_request *req, int offset, struct obdo *oa,
                    __u64 valid, struct obd_client_handle *och)
{
        struct mds_body *body;

        body = lustre_msg_buf(req->rq_reqmsg, offset, sizeof(*body));

        mdc_pack_fid(&body->fid1, oa->o_id, 0, oa->o_mode);
        memcpy(&body->handle, &och->och_fh, sizeof(body->handle));
        if (oa->o_valid & OBD_MD_FLATIME) {
                body->atime = oa->o_atime;
                body->valid |= OBD_MD_FLATIME;
        }
        if (oa->o_valid & OBD_MD_FLMTIME) {
                body->mtime = oa->o_mtime;
                body->valid |= OBD_MD_FLMTIME;
        }
        if (oa->o_valid & OBD_MD_FLCTIME) {
                body->ctime = oa->o_ctime;
                body->valid |= OBD_MD_FLCTIME;
        }
        if (oa->o_valid & OBD_MD_FLSIZE) {
                body->size = oa->o_size;
                body->valid |= OBD_MD_FLSIZE;
        }
        if (oa->o_valid & OBD_MD_FLBLOCKS) {
                body->blocks = oa->o_blocks;
                body->valid |= OBD_MD_FLBLOCKS;
        }
        if (oa->o_valid & OBD_MD_FLFLAGS) {
                body->flags = oa->o_flags;
                body->valid |= OBD_MD_FLFLAGS;
        }
}

struct mdc_cache_waiter {       
        struct list_head        mcw_entry;
        wait_queue_head_t       mcw_waitq;
};

static int mdc_req_avail(struct client_obd *cli, struct mdc_cache_waiter *mcw)
{
        int rc;
        ENTRY;
        spin_lock(&cli->cl_loi_list_lock);
        rc = list_empty(&mcw->mcw_entry);
        spin_unlock(&cli->cl_loi_list_lock);
        RETURN(rc);
};

/* We record requests in flight in cli->cl_r_in_flight here.
 * There is only one write rpc possible in mdc anyway. If this to change
 * in the future - the code may need to be revisited. */
void mdc_enter_request(struct client_obd *cli)
{
        struct mdc_cache_waiter mcw;
        struct l_wait_info lwi = { 0 };

        spin_lock(&cli->cl_loi_list_lock);
        if (cli->cl_r_in_flight >= cli->cl_max_rpcs_in_flight) {
                list_add_tail(&mcw.mcw_entry, &cli->cl_cache_waiters);
                init_waitqueue_head(&mcw.mcw_waitq);
                spin_unlock(&cli->cl_loi_list_lock);
                l_wait_event(mcw.mcw_waitq, mdc_req_avail(cli, &mcw), &lwi);
        } else {
                cli->cl_r_in_flight++;
                spin_unlock(&cli->cl_loi_list_lock);
        }
}

void mdc_exit_request(struct client_obd *cli)
{
        struct list_head *l, *tmp;
        struct mdc_cache_waiter *mcw;

        spin_lock(&cli->cl_loi_list_lock);
        cli->cl_r_in_flight--;

        list_for_each_safe(l, tmp, &cli->cl_cache_waiters) {
                if (cli->cl_r_in_flight >= cli->cl_max_rpcs_in_flight) {
                        /* No free request slots anymore */
                        break;
                }

                mcw = list_entry(l, struct mdc_cache_waiter, mcw_entry);
                list_del_init(&mcw->mcw_entry);
                cli->cl_r_in_flight++;
                wake_up(&mcw->mcw_waitq);
        }
        /* Empty waiting list? Decrease reqs in-flight number */

        spin_unlock(&cli->cl_loi_list_lock);
}<|MERGE_RESOLUTION|>--- conflicted
+++ resolved
@@ -38,11 +38,18 @@
 #endif
 #endif
 
-void mdc_readdir_pack(struct ptlrpc_request *req, int offset, __u64 pg_off,
-                      __u32 size, struct ll_fid *fid)
+static void mdc_readdir_pack_18(struct ptlrpc_request *req, int offset,
+                                __u64 pg_off, __u32 size, struct ll_fid *fid)
 {
         struct mds_body *b;
-
+        ENTRY;
+
+        CLASSERT(sizeof(struct ll_fid)   == sizeof(struct lu_fid));
+        CLASSERT(sizeof(struct mds_body) == sizeof(struct mdt_body));
+        CLASSERT((int)offsetof(struct mds_body, max_cookiesize) == 
+                 (int)offsetof(struct mdt_body, max_cookiesize));
+
+        
         b = lustre_msg_buf(req->rq_reqmsg, offset, sizeof(*b));
         b->fsuid = current->fsuid;
         b->fsgid = current->fsgid;
@@ -51,49 +58,111 @@
         b->size = pg_off;                       /* !! */
         b->suppgid = -1;
         b->nlink = size;                        /* !! */
-}
-
-static void mdc_pack_body(struct mds_body *b)
-{
-        LASSERT (b != NULL);
-
+        EXIT;
+}
+
+static void mdc_readdir_pack_20(struct ptlrpc_request *req, int offset,
+                                __u64 pg_off, __u32 size, struct ll_fid *fid)
+{
+        struct mdt_body *b;
+        ENTRY;
+
+        b = lustre_msg_buf(req->rq_reqmsg, offset, sizeof(*b));
         b->fsuid = current->fsuid;
         b->fsgid = current->fsgid;
         b->capability = current->cap_effective;
-}
-
-void mdc_pack_req_body(struct ptlrpc_request *req, int offset,
-                       __u64 valid, struct ll_fid *fid, int ea_size, int flags)
+
+        if (fid) {
+                b->fid1 = *((struct lu_fid*)fid);
+                b->valid |= OBD_MD_FLID;
+        }
+        b->size = pg_off;                       /* !! */
+        b->suppgid = -1;
+        b->nlink = size;                        /* !! */
+        EXIT;
+}
+
+void mdc_readdir_pack(struct ptlrpc_request *req, int offset,
+                      __u64 pg_off, __u32 size, struct ll_fid *fid)
+{
+        if (mdc_req_is_2_0_server(req))
+                mdc_readdir_pack_20(req, offset, pg_off, size, fid);
+        else
+                mdc_readdir_pack_18(req, offset, pg_off, size, fid);
+}
+
+static void mdc_pack_req_body_18(struct ptlrpc_request *req, int offset,
+                                 __u64 valid, struct ll_fid *fid, int ea_size,
+                                 int flags)
 {
         struct mds_body *b = lustre_msg_buf(req->rq_reqmsg, offset, sizeof(*b));
+        ENTRY;
+        LASSERT (b != NULL);
 
         if (fid)
                 b->fid1 = *fid;
         b->valid = valid;
         b->eadatasize = ea_size;
         b->flags = flags;
-        mdc_pack_body(b);
+        b->fsuid = current->fsuid;
+        b->fsgid = current->fsgid;
+        b->capability = current->cap_effective;
+        EXIT;
+}
+
+static void mdc_pack_req_body_20(struct ptlrpc_request *req, int offset,
+                                 __u64 valid, struct ll_fid *fid, int ea_size,
+                                 int flags)
+{
+        struct mdt_body *b = lustre_msg_buf(req->rq_reqmsg, offset, sizeof(*b));
+        ENTRY;
+        LASSERT (b != NULL);
+
+        b->valid      = valid;
+        b->eadatasize = ea_size;
+        b->flags      = flags;
+        if (fid) {
+                b->fid1 = *((struct lu_fid*)fid);
+                b->valid |= OBD_MD_FLID;
+        }
+
+        b->fsuid = current->fsuid;
+        b->fsgid = current->fsgid;
+        b->capability = current->cap_effective;
+        EXIT;
+}
+
+void mdc_pack_req_body(struct ptlrpc_request *req, int offset,
+                       __u64 valid, struct ll_fid *fid, int ea_size,
+                       int flags)
+{
+        if (mdc_req_is_2_0_server(req))
+                mdc_pack_req_body_20(req, offset, valid, fid, ea_size, flags);
+        else
+                mdc_pack_req_body_18(req, offset, valid, fid, ea_size, flags);
 }
 
 /* packing of MDS records */
-void mdc_create_pack(struct ptlrpc_request *req, int offset,
-                     struct mdc_op_data *op_data, const void *data, int datalen,
-                     __u32 mode, __u32 uid, __u32 gid, __u32 cap_effective,
-                     __u64 rdev)
+static void mdc_create_pack_18(struct ptlrpc_request *req, int offset,
+                               struct mdc_op_data *op_data, const void *data,
+                               int datalen, __u32 mode, __u32 uid, __u32 gid,
+                               __u32 cap_effective, __u64 rdev)
 {
         struct mds_rec_create *rec;
         char *tmp;
+        ENTRY;
+
         rec = lustre_msg_buf(req->rq_reqmsg, offset, sizeof (*rec));
 
-        rec->cr_opcode = REINT_CREATE;
-        rec->cr_fsuid = uid;
-        rec->cr_fsgid = gid;
-        rec->cr_cap = cap_effective;
-        rec->cr_fid = op_data->fid1;
+        rec->cr_opcode  = REINT_CREATE;
+        rec->cr_fsuid   = uid;
+        rec->cr_fsgid   = gid;
+        rec->cr_cap     = cap_effective;
+        rec->cr_fid     = op_data->fid1;
         memset(&rec->cr_replayfid, 0, sizeof(rec->cr_replayfid));
-        rec->cr_mode = mode;
-        rec->cr_rdev = rdev;
-        rec->cr_time = op_data->mod_time;
+        rec->cr_mode    = mode;
+        rec->cr_rdev    = rdev;
+        rec->cr_time    = op_data->mod_time;
         rec->cr_suppgid = op_data->suppgids[0];
 
         tmp = lustre_msg_buf(req->rq_reqmsg, offset + 1, op_data->namelen + 1);
@@ -103,6 +172,53 @@
                 tmp = lustre_msg_buf(req->rq_reqmsg, offset + 2, datalen);
                 memcpy (tmp, data, datalen);
         }
+        EXIT;
+}
+
+static void mdc_create_pack_20(struct ptlrpc_request *req, int offset,
+                               struct mdc_op_data *op_data, const void *data,
+                               int datalen, __u32 mode, __u32 uid, __u32 gid,
+                               __u32 cap_effective, __u64 rdev)
+{
+        struct mdt_rec_create *rec;
+        char *tmp;
+        ENTRY;        
+
+        rec = lustre_msg_buf(req->rq_reqmsg, offset, sizeof (*rec));
+
+        rec->cr_opcode   = REINT_CREATE;
+        rec->cr_fsuid    = uid;
+        rec->cr_fsgid    = gid;
+        rec->cr_cap      = cap_effective;
+        rec->cr_fid1     = *((struct lu_fid*)&op_data->fid1);
+        rec->cr_fid2     = *((struct lu_fid*)&op_data->fid2);
+        rec->cr_mode     = mode;
+        rec->cr_rdev     = rdev;
+        rec->cr_time     = op_data->mod_time;
+        rec->cr_suppgid1 = op_data->suppgids[0];
+
+        /* offset + 1  == capa */
+        tmp = lustre_msg_buf(req->rq_reqmsg, offset + 2, op_data->namelen + 1);
+        LOGL0(op_data->name, op_data->namelen, tmp);
+
+        if (data) {
+                tmp = lustre_msg_buf(req->rq_reqmsg, offset + 3, datalen);
+                memcpy(tmp, data, datalen);
+        }
+        EXIT;
+}
+
+void mdc_create_pack(struct ptlrpc_request *req, int offset,
+                     struct mdc_op_data *op_data, const void *data,
+                     int datalen, __u32 mode, __u32 uid, __u32 gid,
+                     __u32 cap_effective, __u64 rdev)
+{
+        if (mdc_req_is_2_0_server(req))
+                mdc_create_pack_20(req, offset, op_data, data, datalen,
+                                   mode, uid, gid, cap_effective, rdev);
+        else
+                mdc_create_pack_18(req, offset, op_data, data, datalen,
+                                   mode, uid, gid, cap_effective, rdev);
 }
 
 static __u32 mds_pack_open_flags(__u32 flags)
@@ -133,36 +249,63 @@
 }
 
 /* packing of MDS records */
-void mdc_join_pack(struct ptlrpc_request *req, int offset,
-                   struct mdc_op_data *op_data, __u64 head_size)
+static void mdc_join_pack_18(struct ptlrpc_request *req, int offset,
+                             struct mdc_op_data *op_data, __u64 head_size)
 {
         struct mds_rec_join *rec;
+        ENTRY;
 
         rec = lustre_msg_buf(req->rq_reqmsg, offset, sizeof(*rec));
         LASSERT(rec != NULL);
         rec->jr_fid = op_data->fid2;
         rec->jr_headsize = head_size;
-}
-
-void mdc_open_pack(struct ptlrpc_request *req, int offset,
-                   struct mdc_op_data *op_data, __u32 mode, __u64 rdev,
-                   __u32 flags, const void *lmm, int lmmlen)
+        EXIT;
+}
+
+static void mdc_join_pack_20(struct ptlrpc_request *req, int offset,
+                             struct mdc_op_data *op_data, __u64 head_size)
+{
+        struct mdt_rec_join *rec;
+        ENTRY;
+
+        rec = lustre_msg_buf(req->rq_reqmsg, offset, sizeof(*rec));
+        LASSERT(rec != NULL);
+        rec->jr_fid = *((struct lu_fid*)&op_data->fid2);
+        rec->jr_headsize = head_size;
+        EXIT;
+}
+
+void mdc_join_pack(struct ptlrpc_request *req, int offset,
+                   struct mdc_op_data *op_data, __u64 head_size)
+{
+        if (mdc_req_is_2_0_server(req))
+                mdc_join_pack_20(req, offset, op_data, head_size);
+        else
+                mdc_join_pack_18(req, offset, op_data, head_size);
+                
+}
+
+static void mdc_open_pack_18(struct ptlrpc_request *req, int offset,
+                            struct mdc_op_data *op_data, __u32 mode, __u64 rdev,
+                             __u32 flags, const void *lmm, int lmmlen)
 {
         struct mds_rec_create *rec;
         char *tmp;
+        ENTRY;
+
         rec = lustre_msg_buf(req->rq_reqmsg, offset, sizeof (*rec));
 
         /* XXX do something about time, uid, gid */
-        rec->cr_opcode = REINT_OPEN;
-        rec->cr_fsuid = current->fsuid;
-        rec->cr_fsgid = current->fsgid;
-        rec->cr_cap = current->cap_effective;
-        rec->cr_fid = op_data->fid1;
+        rec->cr_opcode  = REINT_OPEN;
+        rec->cr_fsuid   = current->fsuid;
+        rec->cr_fsgid   = current->fsgid;
+        rec->cr_cap     = current->cap_effective;
+        rec->cr_fid     = op_data->fid1;
         memset(&rec->cr_replayfid, 0, sizeof(rec->cr_replayfid));
-        rec->cr_mode = mode;
-        rec->cr_flags = mds_pack_open_flags(flags);
-        rec->cr_rdev = rdev;
-        rec->cr_time = op_data->mod_time;
+        rec->cr_mode    = mode;
+        rec->cr_flags   = mds_pack_open_flags(flags);
+        rec->cr_rdev    = rdev;
+        rec->cr_time    = op_data->mod_time;
         rec->cr_suppgid = op_data->suppgids[0];
 
         if (op_data->name) {
@@ -180,6 +323,66 @@
                 tmp = lustre_msg_buf(req->rq_reqmsg, offset + 2, lmmlen);
                 memcpy (tmp, lmm, lmmlen);
         }
+        EXIT;
+}
+
+static void mdc_open_pack_20(struct ptlrpc_request *req, int offset,
+                            struct mdc_op_data *op_data, __u32 mode, __u64 rdev,
+                             __u32 flags, const void *lmm, int lmmlen)
+{
+        struct mdt_rec_create *rec;
+        char *tmp;
+        ENTRY;
+
+        rec = lustre_msg_buf(req->rq_reqmsg, offset, sizeof (*rec));
+
+        /* XXX do something about time, uid, gid */
+        rec->cr_opcode = REINT_OPEN;
+        rec->cr_fsuid  = current->fsuid;
+        rec->cr_fsgid  = current->fsgid;
+        rec->cr_cap    = current->cap_effective;
+        rec->cr_fid1   = *((struct lu_fid*)&op_data->fid1);
+        rec->cr_fid2   = *((struct lu_fid*)&op_data->fid2);
+        rec->cr_mode   = mode;
+        rec->cr_flags  = mds_pack_open_flags(flags);
+        rec->cr_rdev   = rdev;
+        rec->cr_time   = op_data->mod_time;
+        rec->cr_suppgid1 = op_data->suppgids[0];
+        rec->cr_suppgid2 = op_data->suppgids[1];
+
+        if (op_data->name) {
+                tmp = lustre_msg_buf(req->rq_reqmsg, offset + 3,
+                                     op_data->namelen + 1);
+                CDEBUG(D_INFO, "offset=%d, src=%p(%d):%s, dst=%p\n",
+                        offset, op_data->name, op_data->namelen,
+                        op_data->name, tmp);
+                LASSERT(tmp);
+                LOGL0(op_data->name, op_data->namelen, tmp);
+        }
+
+        if (lmm) {
+                rec->cr_flags |= MDS_OPEN_HAS_EA;
+#ifndef __KERNEL__
+                /*XXX a hack for liblustre to set EA (LL_IOC_LOV_SETSTRIPE) */
+                rec->cr_fid2     = *((struct lu_fid*)&op_data->fid2);
+#endif
+                tmp = lustre_msg_buf(req->rq_reqmsg, offset + 4, lmmlen);
+                memcpy(tmp, lmm, lmmlen);
+        }
+        EXIT;
+}
+
+void mdc_open_pack(struct ptlrpc_request *req, int offset,
+                   struct mdc_op_data *op_data, __u32 mode, __u64 rdev,
+                   __u32 flags, const void *lmm, int lmmlen)
+{
+        if (mdc_req_is_2_0_server(req))
+                mdc_open_pack_20(req, offset, op_data, mode, rdev,
+                                 flags, lmm, lmmlen);
+        else
+                mdc_open_pack_18(req, offset, op_data, mode, rdev,
+                                 flags, lmm, lmmlen);
+
 }
 
 static inline __u64 attr_pack(unsigned int ia_valid) {
@@ -221,12 +424,14 @@
         return sa_valid;
 }
 
-void mdc_setattr_pack(struct ptlrpc_request *req, int offset,
-                      struct mdc_op_data *data, struct iattr *iattr, void *ea,
-                      int ealen, void *ea2, int ea2len)
+void mdc_setattr_pack_18(struct ptlrpc_request *req, int offset,
+                         struct mdc_op_data *data, struct iattr *iattr, void *ea,
+                         int ealen, void *ea2, int ea2len)
 {
         struct mds_rec_setattr *rec = lustre_msg_buf(req->rq_reqmsg, offset,
                                                      sizeof(*rec));
+        ENTRY;
+
         rec->sa_opcode = REINT_SETATTR;
         rec->sa_fsuid = current->fsuid;
         rec->sa_fsgid = current->fsgid;
@@ -251,22 +456,86 @@
                         rec->sa_suppgid = data->suppgids[0];
         }
 
-        if (ealen == 0)
+        if (ealen == 0) {
+                EXIT;
                 return;
+        }
 
         memcpy(lustre_msg_buf(req->rq_reqmsg, offset + 1, ealen), ea, ealen);
 
-        if (ea2len == 0)
+        if (ea2len == 0) {
+                EXIT;
                 return;
-
+        }
         memcpy(lustre_msg_buf(req->rq_reqmsg, offset + 2, ea2len), ea2, ea2len);
-}
-
-void mdc_unlink_pack(struct ptlrpc_request *req, int offset,
-                     struct mdc_op_data *data)
+
+        EXIT;
+}
+
+static void mdc_setattr_pack_20(struct ptlrpc_request *req, int offset,
+                                struct mdc_op_data *data, struct iattr *iattr,
+                                void *ea, int ealen, void *ea2, int ea2len)
+{
+        struct mdt_rec_setattr *rec = lustre_msg_buf(req->rq_reqmsg, offset,
+                                                     sizeof(*rec));
+        ENTRY;
+
+        rec->sa_opcode  = REINT_SETATTR;
+        rec->sa_fsuid   = current->fsuid;
+        rec->sa_fsgid   = current->fsgid;
+        rec->sa_cap     = current->cap_effective;
+        rec->sa_fid     = *((struct lu_fid*)&data->fid1);
+        rec->sa_suppgid = -1;
+
+        if (iattr) {
+                rec->sa_valid   = attr_pack(iattr->ia_valid);
+                rec->sa_mode    = iattr->ia_mode;
+                rec->sa_uid     = iattr->ia_uid;
+                rec->sa_gid     = iattr->ia_gid;
+                rec->sa_size    = iattr->ia_size;
+//              rec->sa_blocks  = iattr->ia_blocks;
+                rec->sa_atime   = LTIME_S(iattr->ia_atime);
+                rec->sa_mtime   = LTIME_S(iattr->ia_mtime);
+                rec->sa_ctime   = LTIME_S(iattr->ia_ctime);
+                rec->sa_attr_flags = 
+                        ((struct ll_iattr_struct *)iattr)->ia_attr_flags;
+                if ((iattr->ia_valid & ATTR_GID) && in_group_p(iattr->ia_gid))
+                        rec->sa_suppgid = iattr->ia_gid;
+                else
+                        rec->sa_suppgid = data->suppgids[0];
+        }
+        if (ealen == 0) {
+                EXIT;
+                return;
+        }
+        memcpy(lustre_msg_buf(req->rq_reqmsg, offset + 3, ealen), ea, ealen);
+
+        if (ea2len == 0) {
+                EXIT;
+                return;
+        }
+        memcpy(lustre_msg_buf(req->rq_reqmsg, offset + 4, ea2len), ea2, ea2len);
+        EXIT;
+}
+
+void mdc_setattr_pack(struct ptlrpc_request *req, int offset,
+                      struct mdc_op_data *data, struct iattr *iattr,
+                      void *ea, int ealen, void *ea2, int ea2len)
+{
+        if (mdc_req_is_2_0_server(req))
+                mdc_setattr_pack_20(req, offset, data, iattr,
+                                    ea, ealen, ea2, ea2len);
+        else
+                mdc_setattr_pack_18(req, offset, data, iattr,
+                                    ea, ealen, ea2, ea2len);
+}
+
+static void mdc_unlink_pack_18(struct ptlrpc_request *req, int offset,
+                               struct mdc_op_data *data)
 {
         struct mds_rec_unlink *rec;
         char *tmp;
+        ENTRY;
 
         rec = lustre_msg_buf(req->rq_reqmsg, offset, sizeof (*rec));
         LASSERT (rec != NULL);
@@ -284,13 +553,51 @@
         tmp = lustre_msg_buf(req->rq_reqmsg, offset + 1, data->namelen + 1);
         LASSERT (tmp != NULL);
         LOGL0(data->name, data->namelen, tmp);
-}
-
-void mdc_link_pack(struct ptlrpc_request *req, int offset,
-                   struct mdc_op_data *data)
+        EXIT;
+}
+
+static void mdc_unlink_pack_20(struct ptlrpc_request *req, int offset,
+                               struct mdc_op_data *data)
+{
+        struct mdt_rec_unlink *rec;
+        char *tmp;
+        ENTRY;
+
+        rec = lustre_msg_buf(req->rq_reqmsg, offset, sizeof (*rec));
+        LASSERT (rec != NULL);
+
+        rec->ul_opcode  = REINT_UNLINK;
+        rec->ul_fsuid   = current->fsuid;
+        rec->ul_fsgid   = current->fsgid;
+        rec->ul_cap     = current->cap_effective;
+        rec->ul_mode    = data->create_mode;
+        rec->ul_suppgid1= data->suppgids[0];
+        rec->ul_fid1    = *((struct lu_fid*)&data->fid1);
+        rec->ul_fid2    = *((struct lu_fid*)&data->fid2);
+        rec->ul_time    = data->mod_time;
+
+        /* NULL capa is skipped. */
+
+        tmp = lustre_msg_buf(req->rq_reqmsg, offset + 2, data->namelen + 1);
+        LASSERT (tmp != NULL);
+        LOGL0(data->name, data->namelen, tmp);
+        EXIT;
+}
+
+void mdc_unlink_pack(struct ptlrpc_request *req, int offset,
+                     struct mdc_op_data *data)
+{
+        if (mdc_req_is_2_0_server(req))
+                mdc_unlink_pack_20(req, offset, data);
+        else
+                mdc_unlink_pack_18(req, offset, data);
+}
+static void mdc_link_pack_18(struct ptlrpc_request *req, int offset,
+                             struct mdc_op_data *data)
 {
         struct mds_rec_link *rec;
         char *tmp;
+        ENTRY;
 
         rec = lustre_msg_buf(req->rq_reqmsg, offset, sizeof (*rec));
 
@@ -306,14 +613,53 @@
 
         tmp = lustre_msg_buf(req->rq_reqmsg, offset + 1, data->namelen + 1);
         LOGL0(data->name, data->namelen, tmp);
-}
-
-void mdc_rename_pack(struct ptlrpc_request *req, int offset,
-                     struct mdc_op_data *data,
-                     const char *old, int oldlen, const char *new, int newlen)
+        EXIT;
+}
+
+static void mdc_link_pack_20(struct ptlrpc_request *req, int offset,
+                             struct mdc_op_data *data)
+{
+        struct mdt_rec_link *rec;
+        char *tmp;
+        ENTRY;
+
+        rec = lustre_msg_buf(req->rq_reqmsg, offset, sizeof (*rec));
+
+        rec->lk_opcode   = REINT_LINK;
+        rec->lk_fsuid    = current->fsuid;
+        rec->lk_fsgid    = current->fsgid;
+        rec->lk_cap      = current->cap_effective;
+        rec->lk_suppgid1 = data->suppgids[0];
+        rec->lk_suppgid2 = data->suppgids[1];
+        rec->lk_fid1     = *((struct lu_fid*)&data->fid1);
+        rec->lk_fid2     = *((struct lu_fid*)&data->fid2);
+        rec->lk_time     = data->mod_time;
+
+
+        /* capa @ offset + 1; */
+        /* capa @ offset + 2; */
+
+        tmp = lustre_msg_buf(req->rq_reqmsg, offset + 3, data->namelen + 1);
+        LOGL0(data->name, data->namelen, tmp);
+        EXIT;
+}
+
+void mdc_link_pack(struct ptlrpc_request *req, int offset,
+                   struct mdc_op_data *data)
+{
+        if (mdc_req_is_2_0_server(req))
+                mdc_link_pack_20(req, offset, data);
+        else
+                mdc_link_pack_18(req, offset, data);
+}
+
+static void mdc_rename_pack_18(struct ptlrpc_request *req, int offset,
+                               struct mdc_op_data *data, const char *old, 
+                               int oldlen, const char *new, int newlen)
 {
         struct mds_rec_rename *rec;
         char *tmp;
+        ENTRY;
 
         rec = lustre_msg_buf(req->rq_reqmsg, offset, sizeof (*rec));
 
@@ -335,12 +681,61 @@
                 tmp = lustre_msg_buf(req->rq_reqmsg, offset + 2, newlen + 1);
                 LOGL0(new, newlen, tmp);
         }
-}
-
-void mdc_getattr_pack(struct ptlrpc_request *req, int offset, __u64 valid,
-                      int flags, struct mdc_op_data *data)
+        EXIT;
+}
+
+static void mdc_rename_pack_20(struct ptlrpc_request *req, int offset,
+                               struct mdc_op_data *data, const char *old,
+                               int oldlen, const char *new, int newlen)
+{
+        struct mdt_rec_rename *rec;
+        char *tmp;
+        ENTRY;
+
+        rec = lustre_msg_buf(req->rq_reqmsg, offset, sizeof (*rec));
+
+        /* XXX do something about time, uid, gid */
+        rec->rn_opcode   = REINT_RENAME;
+        rec->rn_fsuid    = current->fsuid;
+        rec->rn_fsgid    = current->fsgid;
+        rec->rn_cap      = current->cap_effective;
+        rec->rn_suppgid1 = data->suppgids[0];
+        rec->rn_suppgid2 = data->suppgids[1];
+        rec->rn_fid1     = *((struct lu_fid*)&data->fid1);
+        rec->rn_fid2     = *((struct lu_fid*)&data->fid2);
+        rec->rn_time     = data->mod_time;
+        rec->rn_mode     = data->create_mode;
+
+
+        /* skip capa @ offset + 1 */
+        /* skip capa @ offset + 2 */
+
+        tmp = lustre_msg_buf(req->rq_reqmsg, offset + 3, oldlen + 1);
+        LOGL0(old, oldlen, tmp);
+
+        if (new) {
+                tmp = lustre_msg_buf(req->rq_reqmsg, offset + 4, newlen + 1);
+                LOGL0(new, newlen, tmp);
+        }
+        EXIT;
+}
+
+void mdc_rename_pack(struct ptlrpc_request *req, int offset,
+                     struct mdc_op_data *data, const char *old,
+                     int oldlen, const char *new, int newlen)
+{
+        if (mdc_req_is_2_0_server(req))
+                mdc_rename_pack_20(req, offset, data, old, oldlen, new, newlen);
+        else
+                mdc_rename_pack_18(req, offset, data, old, oldlen, new, newlen);
+}
+
+static void mdc_getattr_pack_18(struct ptlrpc_request *req, int offset,
+                                __u64 valid, int flags, struct mdc_op_data *data)
 {
         struct mds_body *b;
+        ENTRY;
+
         b = lustre_msg_buf(req->rq_reqmsg, offset, sizeof(*b));
 
         b->fsuid = current->fsuid;
@@ -348,7 +743,6 @@
         b->capability = current->cap_effective;
         b->valid = valid;
         b->flags = flags | MDS_BFLAG_EXT_FLAGS;
-<<<<<<< HEAD
         /* skip MDS_BFLAG_EXT_FLAGS to verify the "client < 1.4.7" case 
          * refer to bug 12848.
          */
@@ -364,31 +758,57 @@
                                      data->namelen + 1);
                 memcpy(tmp, data->name, data->namelen);
                 data->name = tmp;
-=======
-        b->suppgid = op_data->op_suppgids[0];
-
-        b->fid1 = op_data->op_fid1;
-        b->fid2 = op_data->op_fid2;
+        }
+        EXIT;
+}
+
+static void mdc_getattr_pack_20(struct ptlrpc_request *req, int offset,
+                                __u64 valid, int flags, struct mdc_op_data *data)
+{
+        struct mdt_body *b;
+        ENTRY;
+
+        b = lustre_msg_buf(req->rq_reqmsg, offset, sizeof (*b));
+
+        b->fsuid = current->fsuid;
+        b->fsgid = current->fsgid;
+        b->capability = current->cap_effective;
+        b->valid = valid;
+        b->flags = flags | MDS_BFLAG_EXT_FLAGS;
+        b->suppgid = data->suppgids[0];
+
+        b->fid1 = *((struct lu_fid*)&data->fid1);
+        b->fid2 = *((struct lu_fid*)&data->fid2);
         b->valid |= OBD_MD_FLID;
-
-        mdc_pack_capa(req, &RMF_CAPA1, op_data->op_capa1);
-
-        if (op_data->op_name) {
-                char *tmp = req_capsule_client_get(&req->rq_pill, &RMF_NAME);
-                LOGL0(op_data->op_name, op_data->op_namelen, tmp);
-
->>>>>>> 7bbcc3c5
-        }
-}
-
-void mdc_close_pack(struct ptlrpc_request *req, int offset, struct obdo *oa,
-                    __u64 valid, struct obd_client_handle *och)
+        if (data->name) {
+                char *tmp;
+                tmp = lustre_msg_buf(req->rq_reqmsg, offset + 2,
+                                     data->namelen + 1);
+                LASSERT(tmp);
+                LOGL0(data->name, data->namelen, tmp);
+        }
+        EXIT;
+}
+
+void mdc_getattr_pack(struct ptlrpc_request *req, int offset,
+                      __u64 valid, int flags, struct mdc_op_data *data)
+{
+        if (mdc_req_is_2_0_server(req))
+                mdc_getattr_pack_20(req, offset, valid, flags, data);
+        else
+                mdc_getattr_pack_18(req, offset, valid, flags, data);
+}
+static void mdc_close_pack_18(struct ptlrpc_request *req, int offset,
+                              struct mdc_op_data *data,
+                              struct obdo *oa, __u64 valid,
+                              struct obd_client_handle *och)
 {
         struct mds_body *body;
+        ENTRY;
 
         body = lustre_msg_buf(req->rq_reqmsg, offset, sizeof(*body));
 
-        mdc_pack_fid(&body->fid1, oa->o_id, 0, oa->o_mode);
+        body->fid1 = data->fid1;
         memcpy(&body->handle, &och->och_fh, sizeof(body->handle));
         if (oa->o_valid & OBD_MD_FLATIME) {
                 body->atime = oa->o_atime;
@@ -414,8 +834,72 @@
                 body->flags = oa->o_flags;
                 body->valid |= OBD_MD_FLFLAGS;
         }
-}
-
+        EXIT;
+}
+
+static void mdc_close_pack_20(struct ptlrpc_request *req, int offset,
+                              struct mdc_op_data *data,
+                              struct obdo *oa, __u64 valid,
+                              struct obd_client_handle *och)
+{
+        struct mdt_epoch *epoch;
+        struct mdt_rec_setattr *rec;
+        ENTRY;
+
+        epoch = lustre_msg_buf(req->rq_reqmsg, offset, sizeof(*epoch));
+        rec = lustre_msg_buf(req->rq_reqmsg, offset + 1, sizeof(*rec));
+
+        rec->sa_opcode  = REINT_SETATTR;
+        rec->sa_fsuid   = current->fsuid;
+        rec->sa_fsgid   = current->fsgid;
+        rec->sa_cap     = current->cap_effective;
+        rec->sa_suppgid = -1;
+
+        rec->sa_fid = *((struct lu_fid*)&data->fid1);
+
+        if (oa->o_valid & OBD_MD_FLATIME) {
+                rec->sa_atime = oa->o_atime;
+                rec->sa_valid |= MDS_ATTR_ATIME;
+        }
+        if (oa->o_valid & OBD_MD_FLMTIME) {
+                rec->sa_mtime = oa->o_mtime;
+                rec->sa_valid |= MDS_ATTR_MTIME;
+        }
+        if (oa->o_valid & OBD_MD_FLCTIME) {
+                rec->sa_ctime = oa->o_ctime;
+                rec->sa_valid |= MDS_ATTR_CTIME;
+        }
+        if (oa->o_valid & OBD_MD_FLSIZE) {
+                rec->sa_size = oa->o_size;
+                rec->sa_valid |= MDS_ATTR_SIZE;
+        }
+        if (oa->o_valid & OBD_MD_FLBLOCKS) {
+                rec->sa_blocks = oa->o_blocks;
+                rec->sa_valid |= MDS_ATTR_BLOCKS;
+        }
+        if (oa->o_valid & OBD_MD_FLFLAGS) {
+                rec->sa_attr_flags = oa->o_flags;
+                rec->sa_valid |= MDS_ATTR_ATTR_FLAG;
+        }
+
+        epoch->handle = och->och_fh;
+        epoch->ioepoch = 0;
+        epoch->flags = 0;
+
+        EXIT;
+}
+
+
+void mdc_close_pack(struct ptlrpc_request *req, int offset,
+                    struct mdc_op_data *data,
+                    struct obdo *oa, __u64 valid,
+                    struct obd_client_handle *och)
+{
+        if (mdc_req_is_2_0_server(req))
+                mdc_close_pack_20(req, offset, data, oa, valid, och);
+        else
+                mdc_close_pack_18(req, offset, data, oa, valid, och);
+}
 struct mdc_cache_waiter {       
         struct list_head        mcw_entry;
         wait_queue_head_t       mcw_waitq;
