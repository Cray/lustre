/* -*- mode: c; c-basic-offset: 8; indent-tabs-mode: nil; -*-
 * vim:expandtab:shiftwidth=8:tabstop=8:
 *
 * GPL HEADER START
 *
 * DO NOT ALTER OR REMOVE COPYRIGHT NOTICES OR THIS FILE HEADER.
 *
 * This program is free software; you can redistribute it and/or modify
 * it under the terms of the GNU General Public License version 2 only,
 * as published by the Free Software Foundation.
 *
 * This program is distributed in the hope that it will be useful, but
 * WITHOUT ANY WARRANTY; without even the implied warranty of
 * MERCHANTABILITY or FITNESS FOR A PARTICULAR PURPOSE.  See the GNU
 * General Public License version 2 for more details (a copy is included
 * in the LICENSE file that accompanied this code).
 *
 * You should have received a copy of the GNU General Public License
 * version 2 along with this program; If not, see
 * http://www.sun.com/software/products/lustre/docs/GPLv2.pdf
 *
 * Please contact Sun Microsystems, Inc., 4150 Network Circle, Santa Clara,
 * CA 95054 USA or visit www.sun.com if you need additional information or
 * have any questions.
 *
 * GPL HEADER END
 */
/*
 * Copyright (c) 2007, 2010, Oracle and/or its affiliates. All rights reserved.
 * Use is subject to license terms.
 */
/*
 * This file is part of Lustre, http://www.lustre.org/
 * Lustre is a trademark of Sun Microsystems, Inc.
 *
 * lustre/mdt/mdt_lproc.c
 *
 * Author: Lai Siyao <lsy@clusterfs.com>
 * Author: Fan Yong <fanyong@clusterfs.com>
 */

#ifndef EXPORT_SYMTAB
# define EXPORT_SYMTAB
#endif
#define DEBUG_SUBSYSTEM S_MDS

#include <linux/version.h>
#include <asm/statfs.h>

#include <linux/module.h>

/* LUSTRE_VERSION_CODE */
#include <lustre_ver.h>
/*
 * struct OBD_{ALLOC,FREE}*()
 * MDT_FAIL_CHECK
 */
#include <obd_support.h>
/* struct obd_export */
#include <lustre_export.h>
/* struct obd_device */
#include <obd.h>
#include <obd_class.h>
#include <lustre_mds.h>
#include <lustre_mdt.h>
#include <lprocfs_status.h>
#include <lu_time.h>
#include "mdt_internal.h"
#include <lnet/lib-lnet.h>

enum {
        LPROC_MDT_NR
};
static const char *mdt_proc_names[LPROC_MDT_NR] = {
};

int mdt_procfs_init(struct mdt_device *mdt, const char *name)
{
        struct lu_device *ld = &mdt->mdt_md_dev.md_lu_dev;
        struct obd_device *obd = ld->ld_obd;
        struct lprocfs_static_vars lvars;
        int rc;
        ENTRY;

        LASSERT(name != NULL);

        lprocfs_mdt_init_vars(&lvars);
        rc = lprocfs_obd_setup(obd, lvars.obd_vars);
        if (rc) {
                CERROR("Can't init lprocfs, rc %d\n", rc);
                return rc;
        }
        ptlrpc_lprocfs_register_obd(obd);

        mdt->mdt_proc_entry = obd->obd_proc_entry;
        LASSERT(mdt->mdt_proc_entry != NULL);

        rc = lu_time_init(&mdt->mdt_stats, mdt->mdt_proc_entry,
                          mdt_proc_names, ARRAY_SIZE(mdt_proc_names));
        if (rc == 0)
                rc = lu_time_named_init(&ld->ld_site->ls_time_stats,
                                        "site_time", mdt->mdt_proc_entry,
                                         lu_time_names,
                                         ARRAY_SIZE(lu_time_names));
        if (rc)
                return rc;

        obd->obd_proc_exports_entry = proc_mkdir("exports",
                                                 obd->obd_proc_entry);
        if (obd->obd_proc_exports_entry)
                lprocfs_add_simple(obd->obd_proc_exports_entry,
                                   "clear", lprocfs_nid_stats_clear_read,
                                   lprocfs_nid_stats_clear_write, obd, NULL);
        rc = lprocfs_alloc_md_stats(obd, LPROC_MDT_LAST);
        if (rc == 0)
                mdt_stats_counter_init(obd->md_stats);

        RETURN(rc);
}

int mdt_procfs_fini(struct mdt_device *mdt)
{
        struct lu_device *ld = &mdt->mdt_md_dev.md_lu_dev;
        struct obd_device *obd = ld->ld_obd;

        if (mdt->mdt_proc_entry) {
                lu_time_fini(&ld->ld_site->ls_time_stats);
                lu_time_fini(&mdt->mdt_stats);
                mdt->mdt_proc_entry = NULL;
        }
        if (obd->obd_proc_exports_entry) {
                lprocfs_remove_proc_entry("clear", obd->obd_proc_exports_entry);
                obd->obd_proc_exports_entry = NULL;
        }
        ptlrpc_lprocfs_unregister_obd(obd);
        lprocfs_free_md_stats(obd);
        lprocfs_obd_cleanup(obd);

        RETURN(0);
}

void mdt_time_start(const struct mdt_thread_info *info)
{
        lu_lprocfs_time_start(info->mti_env);
}

void mdt_time_end(const struct mdt_thread_info *info, int idx)
{
        lu_lprocfs_time_end(info->mti_env, info->mti_mdt->mdt_stats, idx);
}

static int lprocfs_rd_identity_expire(char *page, char **start, off_t off,
                                      int count, int *eof, void *data)
{
        struct obd_device *obd = data;
        struct mdt_device *mdt = mdt_dev(obd->obd_lu_dev);

        *eof = 1;
        return snprintf(page, count, "%u\n",
                        mdt->mdt_identity_cache->uc_entry_expire);
}

static int lprocfs_wr_identity_expire(struct file *file, const char *buffer,
                                      unsigned long count, void *data)
{
        struct obd_device *obd = data;
        struct mdt_device *mdt = mdt_dev(obd->obd_lu_dev);
        int rc, val;

        rc = lprocfs_write_helper(buffer, count, &val);
        if (rc)
                return rc;

        mdt->mdt_identity_cache->uc_entry_expire = val;
        return count;
}

static int lprocfs_rd_identity_acquire_expire(char *page, char **start,
                                              off_t off, int count, int *eof,
                                              void *data)
{
        struct obd_device *obd = data;
        struct mdt_device *mdt = mdt_dev(obd->obd_lu_dev);

        *eof = 1;
        return snprintf(page, count, "%u\n",
                        mdt->mdt_identity_cache->uc_acquire_expire);
}

static int lprocfs_wr_identity_acquire_expire(struct file *file,
                                              const char *buffer,
                                              unsigned long count,
                                              void *data)
{
        struct obd_device *obd = data;
        struct mdt_device *mdt = mdt_dev(obd->obd_lu_dev);
        int rc, val;

        rc = lprocfs_write_helper(buffer, count, &val);
        if (rc)
                return rc;

        mdt->mdt_identity_cache->uc_acquire_expire = val;
        return count;
}

static int lprocfs_rd_identity_upcall(char *page, char **start, off_t off,
                                      int count, int *eof, void *data)
{
        struct obd_device *obd = data;
        struct mdt_device *mdt = mdt_dev(obd->obd_lu_dev);
        struct upcall_cache *hash = mdt->mdt_identity_cache;
        int len;

        *eof = 1;
        cfs_read_lock(&hash->uc_upcall_rwlock);
        len = snprintf(page, count, "%s\n", hash->uc_upcall);
        cfs_read_unlock(&hash->uc_upcall_rwlock);
        return len;
}

static int lprocfs_wr_identity_upcall(struct file *file, const char *buffer,
                                      unsigned long count, void *data)
{
        struct obd_device *obd = data;
        struct mdt_device *mdt = mdt_dev(obd->obd_lu_dev);
        struct upcall_cache *hash = mdt->mdt_identity_cache;
<<<<<<< HEAD
=======
        int rc;
>>>>>>> 6697349e
        char *kernbuf;

        if (count >= UC_CACHE_UPCALL_MAXPATH) {
                CERROR("%s: identity upcall too long\n", obd->obd_name);
                return -EINVAL;
        }
<<<<<<< HEAD

        OBD_ALLOC(kernbuf, count + 1);
        if (kernbuf == NULL)
                return -ENOMEM;

        if (cfs_copy_from_user(kernbuf, buffer,
                               min_t(unsigned long, count,
                                     UC_CACHE_UPCALL_MAXPATH - 1)))
        {
                OBD_FREE(kernbuf, count + 1);
                return -EFAULT;
        }
=======
        OBD_ALLOC(kernbuf, count + 1);
        if (kernbuf == NULL)
                GOTO(failed, rc = -ENOMEM);
        if (cfs_copy_from_user(kernbuf, buffer, count))
                GOTO(failed, rc = -EFAULT);
>>>>>>> 6697349e

        /* Remove any extraneous bits from the upcall (e.g. linefeeds) */
        cfs_write_lock(&hash->uc_upcall_rwlock);
        sscanf(kernbuf, "%s", hash->uc_upcall);
        cfs_write_unlock(&hash->uc_upcall_rwlock);

        if (strcmp(hash->uc_name, obd->obd_name) != 0)
                CWARN("%s: write to upcall name %s\n",
                      obd->obd_name, hash->uc_upcall);

        if (strcmp(hash->uc_upcall, "NONE") == 0 && mdt->mdt_opts.mo_acl)
                CWARN("%s: disable \"identity_upcall\" with ACL enabled maybe "
                      "cause unexpected \"EACCESS\"\n", obd->obd_name);

        CWARN("%s: identity upcall set to %s\n", obd->obd_name, hash->uc_upcall);
        OBD_FREE(kernbuf, count + 1);
<<<<<<< HEAD
        return count;
=======
        RETURN(count);

 failed:
        if (kernbuf)
                OBD_FREE(kernbuf, count + 1);
        RETURN(rc);
>>>>>>> 6697349e
}

static int lprocfs_wr_identity_flush(struct file *file, const char *buffer,
                                     unsigned long count, void *data)
{
        struct obd_device *obd = data;
        struct mdt_device *mdt = mdt_dev(obd->obd_lu_dev);
        int rc, uid;

        rc = lprocfs_write_helper(buffer, count, &uid);
        if (rc)
                return rc;

        mdt_flush_identity(mdt->mdt_identity_cache, uid);
        return count;
}

static int lprocfs_wr_identity_info(struct file *file, const char *buffer,
                                    unsigned long count, void *data)
{
        struct obd_device *obd = data;
        struct mdt_device *mdt = mdt_dev(obd->obd_lu_dev);
        struct identity_downcall_data sparam, *param = &sparam;
        int size = 0, rc = 0;

        if (count < sizeof(*param)) {
                CERROR("%s: invalid data size %lu\n", obd->obd_name, count);
                return count;
        }

        if (cfs_copy_from_user(&sparam, buffer, sizeof(sparam))) {
                CERROR("%s: bad identity data\n", obd->obd_name);
                GOTO(out, rc = -EFAULT);
        }

        if (sparam.idd_magic != IDENTITY_DOWNCALL_MAGIC) {
                CERROR("%s: MDS identity downcall bad params\n", obd->obd_name);
                GOTO(out, rc = -EINVAL);
        }

        if (sparam.idd_nperms > N_PERMS_MAX) {
                CERROR("%s: perm count %d more than maximum %d\n",
                       obd->obd_name, sparam.idd_nperms, N_PERMS_MAX);
                GOTO(out, rc = -EINVAL);
        }

        if (sparam.idd_ngroups > NGROUPS_MAX) {
                CERROR("%s: group count %d more than maximum %d\n",
                       obd->obd_name, sparam.idd_ngroups, NGROUPS_MAX);
                GOTO(out, rc = -EINVAL);
        }

        if (sparam.idd_ngroups) {
                size = offsetof(struct identity_downcall_data,
                                idd_groups[sparam.idd_ngroups]);
                OBD_ALLOC(param, size);
                if (!param) {
                        CERROR("%s: fail to alloc %d bytes for uid %u"
                               " with %d groups\n", obd->obd_name, size,
                               sparam.idd_uid, sparam.idd_ngroups);
                        param = &sparam;
                        param->idd_ngroups = 0;
                } else if (cfs_copy_from_user(param, buffer, size)) {
                        CERROR("%s: uid %u bad supplementary group data\n",
                               obd->obd_name, sparam.idd_uid);
                        OBD_FREE(param, size);
                        param = &sparam;
                        param->idd_ngroups = 0;
                }
        }

        rc = upcall_cache_downcall(mdt->mdt_identity_cache, param->idd_err,
                                   param->idd_uid, param);

out:
        if (param && (param != &sparam))
                OBD_FREE(param, size);

        return rc ?: count;
}

/* for debug only */
static int lprocfs_rd_capa(char *page, char **start, off_t off,
                           int count, int *eof, void *data)
{
        struct obd_device *obd = data;
        struct mdt_device *mdt = mdt_dev(obd->obd_lu_dev);

        return snprintf(page, count, "capability on: %s %s\n",
                        mdt->mdt_opts.mo_oss_capa ? "oss" : "",
                        mdt->mdt_opts.mo_mds_capa ? "mds" : "");
}

static int lprocfs_wr_capa(struct file *file, const char *buffer,
                           unsigned long count, void *data)
{
        struct obd_device *obd = data;
        struct mdt_device *mdt = mdt_dev(obd->obd_lu_dev);
        int val, rc;

        rc = lprocfs_write_helper(buffer, count, &val);
        if (rc)
                return rc;

        if (val < 0 || val > 3) {
                CERROR("invalid capability mode, only 0/2/3 is accepted.\n"
                       " 0:  disable fid capability\n"
                       " 2:  enable MDS fid capability\n"
                       " 3:  enable both MDS and OSS fid capability\n");
                return -EINVAL;
        }

        /* OSS fid capability needs enable both MDS and OSS fid capability on
         * MDS */
        if (val == 1) {
                CERROR("can't enable OSS fid capability only, you should use "
                       "'3' to enable both MDS and OSS fid capability.\n");
                return -EINVAL;
        }

        mdt->mdt_opts.mo_oss_capa = (val & 0x1);
        mdt->mdt_opts.mo_mds_capa = !!(val & 0x2);
        mdt->mdt_capa_conf = 1;
        LCONSOLE_INFO("MDS %s %s MDS fid capability.\n",
                      obd->obd_name,
                      mdt->mdt_opts.mo_mds_capa ? "enabled" : "disabled");
        LCONSOLE_INFO("MDS %s %s OSS fid capability.\n",
                      obd->obd_name,
                      mdt->mdt_opts.mo_oss_capa ? "enabled" : "disabled");
        return count;
}

static int lprocfs_rd_capa_count(char *page, char **start, off_t off,
                                 int count, int *eof, void *data)
{
        return snprintf(page, count, "%d %d\n",
                        capa_count[CAPA_SITE_CLIENT],
                        capa_count[CAPA_SITE_SERVER]);
}

static int lprocfs_rd_site_stats(char *page, char **start, off_t off,
                                 int count, int *eof, void *data)
{
        struct obd_device *obd = data;
        struct mdt_device *mdt = mdt_dev(obd->obd_lu_dev);

        return lu_site_stats_print(mdt_lu_site(mdt), page, count);
}

static int lprocfs_rd_capa_timeout(char *page, char **start, off_t off,
                                   int count, int *eof, void *data)
{
        struct obd_device *obd = data;
        struct mdt_device *mdt = mdt_dev(obd->obd_lu_dev);

        return snprintf(page, count, "%lu\n", mdt->mdt_capa_timeout);
}

static int lprocfs_wr_capa_timeout(struct file *file, const char *buffer,
                                   unsigned long count, void *data)
{
        struct obd_device *obd = data;
        struct mdt_device *mdt = mdt_dev(obd->obd_lu_dev);
        int val, rc;

        rc = lprocfs_write_helper(buffer, count, &val);
        if (rc)
                return rc;

        mdt->mdt_capa_timeout = (unsigned long)val;
        mdt->mdt_capa_conf = 1;
        return count;
}

static int lprocfs_rd_ck_timeout(char *page, char **start, off_t off, int count,
                                 int *eof, void *data)
{
        struct obd_device *obd = data;
        struct mdt_device *mdt = mdt_dev(obd->obd_lu_dev);

        return snprintf(page, count, "%lu\n", mdt->mdt_ck_timeout);
}

static int lprocfs_wr_ck_timeout(struct file *file, const char *buffer,
                                 unsigned long count, void *data)
{
        struct obd_device *obd = data;
        struct mdt_device *mdt = mdt_dev(obd->obd_lu_dev);
        int val, rc;

        rc = lprocfs_write_helper(buffer, count, &val);
        if (rc)
                return rc;

        mdt->mdt_ck_timeout = (unsigned long)val;
        mdt->mdt_capa_conf = 1;
        return count;
}

static int lprocfs_mdt_wr_evict_client(struct file *file, const char *buffer,
                                       unsigned long count, void *data)
{
        char tmpbuf[sizeof(struct obd_uuid)];

        sscanf(buffer, "%40s", tmpbuf);

        if (strncmp(tmpbuf, "nid:", 4) != 0)
                return lprocfs_wr_evict_client(file, buffer, count, data);

        CERROR("NOT implement evict client by nid %s\n", tmpbuf);

        return count;
}

static int lprocfs_rd_sec_level(char *page, char **start, off_t off,
                                int count, int *eof, void *data)
{
        struct obd_device *obd = data;
        struct mdt_device *mdt = mdt_dev(obd->obd_lu_dev);

        return snprintf(page, count, "%d\n", mdt->mdt_sec_level);
}

static int lprocfs_wr_sec_level(struct file *file, const char *buffer,
                                unsigned long count, void *data)
{
        struct obd_device *obd = data;
        struct mdt_device *mdt = mdt_dev(obd->obd_lu_dev);
        int val, rc;

        rc = lprocfs_write_helper(buffer, count, &val);
        if (rc)
                return rc;

        if (val > LUSTRE_SEC_ALL || val < LUSTRE_SEC_NONE)
                return -EINVAL;

        if (val == LUSTRE_SEC_SPECIFY) {
                CWARN("security level %d will be supported in future.\n",
                      LUSTRE_SEC_SPECIFY);
                return -EINVAL;
        }

        mdt->mdt_sec_level = val;
        return count;
}

static int lprocfs_rd_cos(char *page, char **start, off_t off,
                              int count, int *eof, void *data)
{
        struct obd_device *obd = data;
        struct mdt_device *mdt = mdt_dev(obd->obd_lu_dev);

        return snprintf(page, count, "%u\n", mdt_cos_is_enabled(mdt));
}

static int lprocfs_wr_cos(struct file *file, const char *buffer,
                                  unsigned long count, void *data)
{
        struct obd_device *obd = data;
        struct mdt_device *mdt = mdt_dev(obd->obd_lu_dev);
        int val, rc;

        rc = lprocfs_write_helper(buffer, count, &val);
        if (rc)
                return rc;
        mdt_enable_cos(mdt, val);
        return count;
}

static int lprocfs_rd_root_squash(char *page, char **start, off_t off,
                                  int count, int *eof, void *data)
{
        struct obd_device *obd = data;
        struct mdt_device *mdt = mdt_dev(obd->obd_lu_dev);
        ENTRY;

        return snprintf(page, count, "%u:%u\n", mdt->mdt_squash_uid,
                        mdt->mdt_squash_gid);
}

static int safe_strtoul(const char *str, char **endp, unsigned long *res)
{
        char n[24];

        *res = simple_strtoul(str, endp, 0);
        if (str == *endp)
                return 1;

        sprintf(n, "%lu", *res);
        if (strncmp(n, str, *endp - str))
                /* overflow */
                return 1;
        return 0;
}

static int lprocfs_wr_root_squash(struct file *file, const char *buffer,
                                  unsigned long count, void *data)
{
        struct obd_device *obd = data;
        struct mdt_device *mdt = mdt_dev(obd->obd_lu_dev);
        int rc;
        char kernbuf[50], *tmp, *end, *errmsg;
        unsigned long uid, gid;
        int nouid, nogid;
        ENTRY;

        if (count >= sizeof(kernbuf)) {
                errmsg = "string too long";
                GOTO(failed, rc = -EINVAL);
        }
        if (cfs_copy_from_user(kernbuf, buffer, count)) {
                errmsg = "bad address";
                GOTO(failed, rc = -EFAULT);
        }
        kernbuf[count] = '\0';

        nouid = nogid = 0;
        if (safe_strtoul(buffer, &tmp, &uid)) {
                uid = mdt->mdt_squash_uid;
                nouid = 1;
        }

        /* skip ':' */
        if (*tmp == ':') {
                tmp++;
                if (safe_strtoul(tmp, &end, &gid)) {
                        gid = mdt->mdt_squash_gid;
                        nogid = 1;
                }
        } else {
                gid = mdt->mdt_squash_gid;
                nogid = 1;
        }

        mdt->mdt_squash_uid = uid;
        mdt->mdt_squash_gid = gid;

        if (nouid && nogid) {
                errmsg = "needs uid:gid format";
                GOTO(failed, rc = -EINVAL);
        }

        LCONSOLE_INFO("%s: root_squash is set to %u:%u\n",
                      obd->obd_name,
                      mdt->mdt_squash_uid,  mdt->mdt_squash_gid);
        RETURN(count);

 failed:
        CWARN("%s: failed to set root_squash to \"%s\", %s: rc %d\n",
              obd->obd_name, buffer, errmsg, rc);
        RETURN(rc);
}

static int lprocfs_rd_nosquash_nids(char *page, char **start, off_t off,
                                    int count, int *eof, void *data)
{
        struct obd_device *obd = data;
        struct mdt_device *mdt = mdt_dev(obd->obd_lu_dev);

        if (mdt->mdt_nosquash_str)
                return snprintf(page, count, "%s\n", mdt->mdt_nosquash_str);
        return snprintf(page, count, "NONE\n");
}

static int lprocfs_wr_nosquash_nids(struct file *file, const char *buffer,
                                    unsigned long count, void *data)
{
        struct obd_device *obd = data;
        struct mdt_device *mdt = mdt_dev(obd->obd_lu_dev);
        int rc;
        char *kernbuf, *errmsg;
        cfs_list_t tmp;
        ENTRY;

        OBD_ALLOC(kernbuf, count + 1);
        if (kernbuf == NULL) {
                errmsg = "no memory";
                GOTO(failed, rc = -ENOMEM);
        }
        if (cfs_copy_from_user(kernbuf, buffer, count)) {
                errmsg = "bad address";
                GOTO(failed, rc = -EFAULT);
        }
        kernbuf[count] = '\0';

        if (!strcmp(kernbuf, "NONE") || !strcmp(kernbuf, "clear")) {
                /* empty string is special case */
                cfs_down_write(&mdt->mdt_squash_sem);
                if (!cfs_list_empty(&mdt->mdt_nosquash_nids)) {
                        cfs_free_nidlist(&mdt->mdt_nosquash_nids);
                        OBD_FREE(mdt->mdt_nosquash_str,
                                 mdt->mdt_nosquash_strlen);
                        mdt->mdt_nosquash_str = NULL;
                        mdt->mdt_nosquash_strlen = 0;
                }
                cfs_up_write(&mdt->mdt_squash_sem);
                LCONSOLE_INFO("%s: nosquash_nids is cleared\n",
                              obd->obd_name);
                OBD_FREE(kernbuf, count + 1);
                RETURN(count);
        }

        CFS_INIT_LIST_HEAD(&tmp);
        if (cfs_parse_nidlist(kernbuf, count, &tmp) <= 0) {
                errmsg = "can't parse";
                GOTO(failed, rc = -EINVAL);
        }

        cfs_down_write(&mdt->mdt_squash_sem);
        if (!cfs_list_empty(&mdt->mdt_nosquash_nids)) {
                cfs_free_nidlist(&mdt->mdt_nosquash_nids);
                OBD_FREE(mdt->mdt_nosquash_str, mdt->mdt_nosquash_strlen);
        }
        mdt->mdt_nosquash_str = kernbuf;
        mdt->mdt_nosquash_strlen = count + 1;
        cfs_list_splice(&tmp, &mdt->mdt_nosquash_nids);

        LCONSOLE_INFO("%s: nosquash_nids is set to %s\n",
                      obd->obd_name, kernbuf);
        cfs_up_write(&mdt->mdt_squash_sem);
        RETURN(count);

 failed:
        CWARN("%s: failed to set nosquash_nids to \"%s\", %s: rc %d\n",
              obd->obd_name, kernbuf, errmsg, rc);
        if (kernbuf)
                OBD_FREE(kernbuf, count + 1);
        RETURN(rc);
}

static int lprocfs_rd_mdt_som(char *page, char **start, off_t off,
                              int count, int *eof, void *data)
{
        struct obd_device *obd = data;
        struct mdt_device *mdt = mdt_dev(obd->obd_lu_dev);

        return snprintf(page, count, "%sabled\n",
                        mdt->mdt_som_conf ? "en" : "dis");
}

static int lprocfs_wr_mdt_som(struct file *file, const char *buffer,
                              unsigned long count, void *data)
{
        struct obd_export *exp;
        struct obd_device *obd = data;
        struct mdt_device *mdt = mdt_dev(obd->obd_lu_dev);
        char kernbuf[16];
        unsigned long val = 0;

        if (count > (sizeof(kernbuf) - 1))
                return -EINVAL;

        if (cfs_copy_from_user(kernbuf, buffer, count))
                return -EFAULT;

        kernbuf[count] = '\0';

        if (!strcmp(kernbuf, "enabled"))
                val = 1;
        else if (strcmp(kernbuf, "disabled"))
                return -EINVAL;

        if (mdt->mdt_som_conf == val)
                return count;

        if (!obd->obd_process_conf) {
                CERROR("Temporary SOM change is not supported, use lctl "
                       "conf_param for permanent setting\n");
                return count;
        }

        /* 1 stands for self export. */
        cfs_list_for_each_entry(exp, &obd->obd_exports, exp_obd_chain) {
                if (exp == obd->obd_self_export)
                        continue;
                if (exp->exp_connect_flags & OBD_CONNECT_MDS_MDS)
                        continue;
                /* Some clients are already connected, skip the change */
                LCONSOLE_INFO("%s is already connected, SOM will be %s on "
                              "the next mount\n", exp->exp_client_uuid.uuid,
                              val ? "enabled" : "disabled");
                return count;
        }

        mdt->mdt_som_conf = val;
        LCONSOLE_INFO("Enabling SOM\n");

        return count;
}

/* Temporary; for testing purposes only */
static int lprocfs_mdt_wr_mdc(struct file *file, const char *buffer,
                              unsigned long count, void *data)
{
        struct obd_device *obd = data;
        struct obd_export *exp = NULL;
        struct obd_uuid uuid;
        char tmpbuf[sizeof(struct obd_uuid)];

        sscanf(buffer, "%40s", tmpbuf);

        obd_str2uuid(&uuid, tmpbuf);
        exp = cfs_hash_lookup(obd->obd_uuid_hash, &uuid);
        if (exp == NULL) {
                CERROR("%s: no export %s found\n",
                       obd->obd_name, obd_uuid2str(&uuid));
        } else {
                mdt_hsm_copytool_send(exp);
                class_export_put(exp);
        }

        return count;
}

static struct lprocfs_vars lprocfs_mdt_obd_vars[] = {
        { "uuid",                       lprocfs_rd_uuid,                 0, 0 },
        { "recovery_status",            lprocfs_obd_rd_recovery_status,  0, 0 },
        { "num_exports",                lprocfs_rd_num_exports,          0, 0 },
        { "identity_expire",            lprocfs_rd_identity_expire,
                                        lprocfs_wr_identity_expire,         0 },
        { "identity_acquire_expire",    lprocfs_rd_identity_acquire_expire,
                                        lprocfs_wr_identity_acquire_expire, 0 },
        { "identity_upcall",            lprocfs_rd_identity_upcall,
                                        lprocfs_wr_identity_upcall,         0 },
        { "identity_flush",             0, lprocfs_wr_identity_flush,       0 },
        { "identity_info",              0, lprocfs_wr_identity_info,        0 },
        { "capa",                       lprocfs_rd_capa,
                                        lprocfs_wr_capa,                    0 },
        { "capa_timeout",               lprocfs_rd_capa_timeout,
                                        lprocfs_wr_capa_timeout,            0 },
        { "capa_key_timeout",           lprocfs_rd_ck_timeout,
                                        lprocfs_wr_ck_timeout,              0 },
        { "capa_count",                 lprocfs_rd_capa_count,           0, 0 },
        { "site_stats",                 lprocfs_rd_site_stats,           0, 0 },
        { "evict_client",               0, lprocfs_mdt_wr_evict_client,     0 },
        { "hash_stats",                 lprocfs_obd_rd_hash,    0, 0 },
        { "sec_level",                  lprocfs_rd_sec_level,
                                        lprocfs_wr_sec_level,               0 },
        { "commit_on_sharing",          lprocfs_rd_cos, lprocfs_wr_cos, 0 },
        { "root_squash",                lprocfs_rd_root_squash,
                                        lprocfs_wr_root_squash,             0 },
        { "nosquash_nids",              lprocfs_rd_nosquash_nids,
                                        lprocfs_wr_nosquash_nids,           0 },
        { "som",                        lprocfs_rd_mdt_som,
                                        lprocfs_wr_mdt_som, 0 },
        { "mdccomm",                    0, lprocfs_mdt_wr_mdc,              0 },
        { 0 }
};

static struct lprocfs_vars lprocfs_mdt_module_vars[] = {
        { "num_refs",                   lprocfs_rd_numrefs,              0, 0 },
        { 0 }
};

void lprocfs_mdt_init_vars(struct lprocfs_static_vars *lvars)
{
    lvars->module_vars  = lprocfs_mdt_module_vars;
    lvars->obd_vars     = lprocfs_mdt_obd_vars;
}

void mdt_counter_incr(struct obd_export *exp, int opcode)
{
        if (exp->exp_obd && exp->exp_obd->md_stats)
                lprocfs_counter_incr(exp->exp_obd->md_stats, opcode);
        if (exp->exp_nid_stats && exp->exp_nid_stats->nid_stats != NULL)
                lprocfs_counter_incr(exp->exp_nid_stats->nid_stats, opcode);

}

void mdt_stats_counter_init(struct lprocfs_stats *stats)
{
        lprocfs_counter_init(stats, LPROC_MDT_OPEN, 0, "open", "reqs");
        lprocfs_counter_init(stats, LPROC_MDT_CLOSE, 0, "close", "reqs");
        lprocfs_counter_init(stats, LPROC_MDT_MKNOD, 0, "mknod", "reqs");
        lprocfs_counter_init(stats, LPROC_MDT_LINK, 0, "link", "reqs");
        lprocfs_counter_init(stats, LPROC_MDT_UNLINK, 0, "unlink", "reqs");
        lprocfs_counter_init(stats, LPROC_MDT_MKDIR, 0, "mkdir", "reqs");
        lprocfs_counter_init(stats, LPROC_MDT_RMDIR, 0, "rmdir", "reqs");
        lprocfs_counter_init(stats, LPROC_MDT_RENAME, 0, "rename", "reqs");
        lprocfs_counter_init(stats, LPROC_MDT_GETXATTR, 0, "getxattr", "reqs");
        lprocfs_counter_init(stats, LPROC_MDT_SETXATTR, 0, "setxattr", "reqs");
}<|MERGE_RESOLUTION|>--- conflicted
+++ resolved
@@ -225,36 +225,18 @@
         struct obd_device *obd = data;
         struct mdt_device *mdt = mdt_dev(obd->obd_lu_dev);
         struct upcall_cache *hash = mdt->mdt_identity_cache;
-<<<<<<< HEAD
-=======
         int rc;
->>>>>>> 6697349e
         char *kernbuf;
 
         if (count >= UC_CACHE_UPCALL_MAXPATH) {
                 CERROR("%s: identity upcall too long\n", obd->obd_name);
                 return -EINVAL;
         }
-<<<<<<< HEAD
-
-        OBD_ALLOC(kernbuf, count + 1);
-        if (kernbuf == NULL)
-                return -ENOMEM;
-
-        if (cfs_copy_from_user(kernbuf, buffer,
-                               min_t(unsigned long, count,
-                                     UC_CACHE_UPCALL_MAXPATH - 1)))
-        {
-                OBD_FREE(kernbuf, count + 1);
-                return -EFAULT;
-        }
-=======
         OBD_ALLOC(kernbuf, count + 1);
         if (kernbuf == NULL)
                 GOTO(failed, rc = -ENOMEM);
         if (cfs_copy_from_user(kernbuf, buffer, count))
                 GOTO(failed, rc = -EFAULT);
->>>>>>> 6697349e
 
         /* Remove any extraneous bits from the upcall (e.g. linefeeds) */
         cfs_write_lock(&hash->uc_upcall_rwlock);
@@ -271,16 +253,12 @@
 
         CWARN("%s: identity upcall set to %s\n", obd->obd_name, hash->uc_upcall);
         OBD_FREE(kernbuf, count + 1);
-<<<<<<< HEAD
-        return count;
-=======
         RETURN(count);
 
  failed:
         if (kernbuf)
                 OBD_FREE(kernbuf, count + 1);
         RETURN(rc);
->>>>>>> 6697349e
 }
 
 static int lprocfs_wr_identity_flush(struct file *file, const char *buffer,
