/*
 * GPL HEADER START
 *
 * DO NOT ALTER OR REMOVE COPYRIGHT NOTICES OR THIS FILE HEADER.
 *
 * This program is free software; you can redistribute it and/or modify
 * it under the terms of the GNU General Public License version 2 only,
 * as published by the Free Software Foundation.
 *
 * This program is distributed in the hope that it will be useful, but
 * WITHOUT ANY WARRANTY; without even the implied warranty of
 * MERCHANTABILITY or FITNESS FOR A PARTICULAR PURPOSE.  See the GNU
 * General Public License version 2 for more details (a copy is included
 * in the LICENSE file that accompanied this code).
 *
 * You should have received a copy of the GNU General Public License
 * version 2 along with this program; If not, see
 * http://www.gnu.org/licenses/gpl-2.0.html
 *
 * GPL HEADER END
 */
/*
 * Copyright (c) 2007, 2010, Oracle and/or its affiliates. All rights reserved.
 * Use is subject to license terms.
 *
 * Copyright (c) 2010, 2016, Intel Corporation.
 */
/*
 * This file is part of Lustre, http://www.lustre.org/
 * Lustre is a trademark of Sun Microsystems, Inc.
 *
 * lustre/mdt/mdt_handler.c
 *
 * Lustre Metadata Target (mdt) request handler
 *
 * Author: Peter Braam <braam@clusterfs.com>
 * Author: Andreas Dilger <adilger@clusterfs.com>
 * Author: Phil Schwan <phil@clusterfs.com>
 * Author: Mike Shaver <shaver@clusterfs.com>
 * Author: Nikita Danilov <nikita@clusterfs.com>
 * Author: Huang Hua <huanghua@clusterfs.com>
 * Author: Yury Umanets <umka@clusterfs.com>
 */

#define DEBUG_SUBSYSTEM S_MDS

#include <linux/module.h>
#include <linux/pagemap.h>

#include <dt_object.h>
#include <lustre_acl.h>
#include <lustre_export.h>
#include <uapi/linux/lustre/lustre_ioctl.h>
#include <lustre_lfsck.h>
#include <lustre_log.h>
#include <lustre_nodemap.h>
#include <lustre_mds.h>
#include <uapi/linux/lustre/lustre_param.h>
#include <lustre_quota.h>
#include <lustre_swab.h>
#include <obd.h>
#include <obd_support.h>
#include <lustre_barrier.h>
#include <obd_cksum.h>
#include <llog_swab.h>

#include "mdt_internal.h"


static unsigned int max_mod_rpcs_per_client = 8;
module_param(max_mod_rpcs_per_client, uint, 0644);
MODULE_PARM_DESC(max_mod_rpcs_per_client, "maximum number of modify RPCs in flight allowed per client");

mdl_mode_t mdt_mdl_lock_modes[] = {
        [LCK_MINMODE] = MDL_MINMODE,
        [LCK_EX]      = MDL_EX,
        [LCK_PW]      = MDL_PW,
        [LCK_PR]      = MDL_PR,
        [LCK_CW]      = MDL_CW,
        [LCK_CR]      = MDL_CR,
        [LCK_NL]      = MDL_NL,
        [LCK_GROUP]   = MDL_GROUP
};

enum ldlm_mode mdt_dlm_lock_modes[] = {
	[MDL_MINMODE]	= LCK_MINMODE,
	[MDL_EX]	= LCK_EX,
	[MDL_PW]	= LCK_PW,
	[MDL_PR]	= LCK_PR,
	[MDL_CW]	= LCK_CW,
	[MDL_CR]	= LCK_CR,
	[MDL_NL]	= LCK_NL,
	[MDL_GROUP]	= LCK_GROUP
};

static struct mdt_device *mdt_dev(struct lu_device *d);
static int mdt_unpack_req_pack_rep(struct mdt_thread_info *info, __u32 flags);

static const struct lu_object_operations mdt_obj_ops;

/* Slab for MDT object allocation */
static struct kmem_cache *mdt_object_kmem;

/* For HSM restore handles */
struct kmem_cache *mdt_hsm_cdt_kmem;

/* For HSM request handles */
struct kmem_cache *mdt_hsm_car_kmem;

static struct lu_kmem_descr mdt_caches[] = {
	{
		.ckd_cache = &mdt_object_kmem,
		.ckd_name  = "mdt_obj",
		.ckd_size  = sizeof(struct mdt_object)
	},
	{
		.ckd_cache      = &mdt_hsm_cdt_kmem,
		.ckd_name       = "mdt_cdt_restore_handle",
		.ckd_size       = sizeof(struct cdt_restore_handle)
	},
	{
		.ckd_cache      = &mdt_hsm_car_kmem,
		.ckd_name       = "mdt_cdt_agent_req",
		.ckd_size       = sizeof(struct cdt_agent_req)
	},
	{
		.ckd_cache = NULL
	}
};

__u64 mdt_get_disposition(struct ldlm_reply *rep, __u64 op_flag)
{
	if (!rep)
		return 0;
	return rep->lock_policy_res1 & op_flag;
}

void mdt_clear_disposition(struct mdt_thread_info *info,
			   struct ldlm_reply *rep, __u64 op_flag)
{
	if (info) {
		info->mti_opdata &= ~op_flag;
		tgt_opdata_clear(info->mti_env, op_flag);
	}
	if (rep)
		rep->lock_policy_res1 &= ~op_flag;
}

void mdt_set_disposition(struct mdt_thread_info *info,
			 struct ldlm_reply *rep, __u64 op_flag)
{
	if (info) {
		info->mti_opdata |= op_flag;
		tgt_opdata_set(info->mti_env, op_flag);
	}
	if (rep)
		rep->lock_policy_res1 |= op_flag;
}

void mdt_lock_reg_init(struct mdt_lock_handle *lh, enum ldlm_mode lm)
{
	lh->mlh_pdo_hash = 0;
	lh->mlh_reg_mode = lm;
	lh->mlh_rreg_mode = lm;
	lh->mlh_type = MDT_REG_LOCK;
}

void mdt_lock_pdo_init(struct mdt_lock_handle *lh, enum ldlm_mode lock_mode,
		       const struct lu_name *lname)
{
	lh->mlh_reg_mode = lock_mode;
	lh->mlh_pdo_mode = LCK_MINMODE;
	lh->mlh_rreg_mode = lock_mode;
	lh->mlh_type = MDT_PDO_LOCK;

	if (lu_name_is_valid(lname)) {
		lh->mlh_pdo_hash = ll_full_name_hash(NULL, lname->ln_name,
						     lname->ln_namelen);
		/* XXX Workaround for LU-2856
		 *
		 * Zero is a valid return value of full_name_hash, but
		 * several users of mlh_pdo_hash assume a non-zero
		 * hash value. We therefore map zero onto an
		 * arbitrary, but consistent value (1) to avoid
		 * problems further down the road. */
		if (unlikely(lh->mlh_pdo_hash == 0))
			lh->mlh_pdo_hash = 1;
	} else {
		lh->mlh_pdo_hash = 0;
	}
}

static void mdt_lock_pdo_mode(struct mdt_thread_info *info, struct mdt_object *o,
                              struct mdt_lock_handle *lh)
{
        mdl_mode_t mode;
        ENTRY;

        /*
         * Any dir access needs couple of locks:
         *
         * 1) on part of dir we gonna take lookup/modify;
         *
         * 2) on whole dir to protect it from concurrent splitting and/or to
         * flush client's cache for readdir().
         *
         * so, for a given mode and object this routine decides what lock mode
         * to use for lock #2:
         *
         * 1) if caller's gonna lookup in dir then we need to protect dir from
         * being splitted only - LCK_CR
         *
         * 2) if caller's gonna modify dir then we need to protect dir from
         * being splitted and to flush cache - LCK_CW
         *
         * 3) if caller's gonna modify dir and that dir seems ready for
         * splitting then we need to protect it from any type of access
         * (lookup/modify/split) - LCK_EX --bzzz
         */

        LASSERT(lh->mlh_reg_mode != LCK_MINMODE);
        LASSERT(lh->mlh_pdo_mode == LCK_MINMODE);

        /*
         * Ask underlaying level its opinion about preferable PDO lock mode
         * having access type passed as regular lock mode:
         *
         * - MDL_MINMODE means that lower layer does not want to specify lock
         * mode;
         *
         * - MDL_NL means that no PDO lock should be taken. This is used in some
         * cases. Say, for non-splittable directories no need to use PDO locks
         * at all.
         */
        mode = mdo_lock_mode(info->mti_env, mdt_object_child(o),
                             mdt_dlm_mode2mdl_mode(lh->mlh_reg_mode));

        if (mode != MDL_MINMODE) {
                lh->mlh_pdo_mode = mdt_mdl_mode2dlm_mode(mode);
        } else {
                /*
                 * Lower layer does not want to specify locking mode. We do it
                 * our selves. No special protection is needed, just flush
                 * client's cache on modification and allow concurrent
                 * mondification.
                 */
                switch (lh->mlh_reg_mode) {
                case LCK_EX:
                        lh->mlh_pdo_mode = LCK_EX;
                        break;
                case LCK_PR:
                        lh->mlh_pdo_mode = LCK_CR;
                        break;
                case LCK_PW:
                        lh->mlh_pdo_mode = LCK_CW;
                        break;
                default:
                        CERROR("Not expected lock type (0x%x)\n",
                               (int)lh->mlh_reg_mode);
                        LBUG();
                }
        }

        LASSERT(lh->mlh_pdo_mode != LCK_MINMODE);
        EXIT;
}

static int mdt_lookup_fileset(struct mdt_thread_info *info, const char *fileset,
			      struct lu_fid *fid)
{
	struct mdt_device *mdt = info->mti_mdt;
	struct lu_name *lname = &info->mti_name;
	char *name = NULL;
	struct mdt_object *parent;
	u32 mode;
	int rc = 0;

	LASSERT(!info->mti_cross_ref);

	OBD_ALLOC(name, NAME_MAX + 1);
	if (name == NULL)
		return -ENOMEM;
	lname->ln_name = name;

	/*
	 * We may want to allow this to mount a completely separate
	 * fileset from the MDT in the future, but keeping it to
	 * ROOT/ only for now avoid potential security issues.
	 */
	*fid = mdt->mdt_md_root_fid;

	while (rc == 0 && fileset != NULL && *fileset != '\0') {
		const char *s1 = fileset;
		const char *s2;

		while (*++s1 == '/')
			;
		s2 = s1;
		while (*s2 != '/' && *s2 != '\0')
			s2++;

		if (s2 == s1)
			break;

		fileset = s2;

		lname->ln_namelen = s2 - s1;
		if (lname->ln_namelen > NAME_MAX) {
			rc = -EINVAL;
			break;
		}

		/* reject .. as a path component */
		if (lname->ln_namelen == 2 &&
		    strncmp(s1, "..", 2) == 0) {
			rc = -EINVAL;
			break;
		}

		strncpy(name, s1, lname->ln_namelen);
		name[lname->ln_namelen] = '\0';

		parent = mdt_object_find(info->mti_env, mdt, fid);
		if (IS_ERR(parent)) {
			rc = PTR_ERR(parent);
			break;
		}
		/* Only got the fid of this obj by name */
		fid_zero(fid);
		rc = mdo_lookup(info->mti_env, mdt_object_child(parent), lname,
				fid, &info->mti_spec);
		mdt_object_put(info->mti_env, parent);
	}
	if (!rc) {
		parent = mdt_object_find(info->mti_env, mdt, fid);
		if (IS_ERR(parent))
			rc = PTR_ERR(parent);
		else {
			mode = lu_object_attr(&parent->mot_obj);
			mdt_object_put(info->mti_env, parent);
			if (!S_ISDIR(mode))
				rc = -ENOTDIR;
		}
	}

	OBD_FREE(name, NAME_MAX + 1);

	return rc;
}

static int mdt_get_root(struct tgt_session_info *tsi)
{
	struct mdt_thread_info	*info = tsi2mdt_info(tsi);
	struct mdt_device	*mdt = info->mti_mdt;
	struct mdt_body		*repbody;
	char			*fileset = NULL, *buffer = NULL;
	int			 rc;
	struct obd_export	*exp = info->mti_exp;
	char			*nodemap_fileset;

	ENTRY;

	rc = mdt_check_ucred(info);
	if (rc)
		GOTO(out, rc = err_serious(rc));

	if (OBD_FAIL_CHECK(OBD_FAIL_MDS_GET_ROOT_PACK))
		GOTO(out, rc = err_serious(-ENOMEM));

	repbody = req_capsule_server_get(info->mti_pill, &RMF_MDT_BODY);
	if (req_capsule_get_size(info->mti_pill, &RMF_NAME, RCL_CLIENT) > 0) {
		fileset = req_capsule_client_get(info->mti_pill, &RMF_NAME);
		if (fileset == NULL)
			GOTO(out, rc = err_serious(-EFAULT));
	}

	nodemap_fileset = nodemap_get_fileset(exp->exp_target_data.ted_nodemap);
	if (nodemap_fileset && nodemap_fileset[0]) {
		CDEBUG(D_INFO, "nodemap fileset is %s\n", nodemap_fileset);
		if (fileset) {
			/* consider fileset from client as a sub-fileset
			 * of the nodemap one */
			OBD_ALLOC(buffer, PATH_MAX + 1);
			if (buffer == NULL)
				GOTO(out, rc = err_serious(-ENOMEM));
			if (snprintf(buffer, PATH_MAX + 1, "%s/%s",
				     nodemap_fileset, fileset) >= PATH_MAX + 1)
				GOTO(out, rc = err_serious(-EINVAL));
			fileset = buffer;
		} else {
			/* enforce fileset as specified in the nodemap */
			fileset = nodemap_fileset;
		}
	}

	if (fileset) {
		CDEBUG(D_INFO, "Getting fileset %s\n", fileset);
		rc = mdt_lookup_fileset(info, fileset, &repbody->mbo_fid1);
		if (rc < 0)
			GOTO(out, rc = err_serious(rc));
	} else {
		repbody->mbo_fid1 = mdt->mdt_md_root_fid;
	}
	repbody->mbo_valid |= OBD_MD_FLID;

	EXIT;
out:
	mdt_thread_info_fini(info);
	if (buffer)
		OBD_FREE(buffer, PATH_MAX+1);
	return rc;
}

static int mdt_statfs(struct tgt_session_info *tsi)
{
	struct ptlrpc_request		*req = tgt_ses_req(tsi);
	struct mdt_thread_info		*info = tsi2mdt_info(tsi);
	struct mdt_device		*mdt = info->mti_mdt;
	struct tg_grants_data		*tgd = &mdt->mdt_lut.lut_tgd;
	struct ptlrpc_service_part	*svcpt;
	struct obd_statfs		*osfs;
	int				rc;

	ENTRY;

	svcpt = req->rq_rqbd->rqbd_svcpt;

	/* This will trigger a watchdog timeout */
	OBD_FAIL_TIMEOUT(OBD_FAIL_MDS_STATFS_LCW_SLEEP,
			 (MDT_SERVICE_WATCHDOG_FACTOR *
			  at_get(&svcpt->scp_at_estimate)) + 1);

	rc = mdt_check_ucred(info);
	if (rc)
		GOTO(out, rc = err_serious(rc));

	if (OBD_FAIL_CHECK(OBD_FAIL_MDS_STATFS_PACK))
		GOTO(out, rc = err_serious(-ENOMEM));

	osfs = req_capsule_server_get(info->mti_pill, &RMF_OBD_STATFS);
	if (!osfs)
		GOTO(out, rc = -EPROTO);

	rc = tgt_statfs_internal(tsi->tsi_env, &mdt->mdt_lut, osfs,
				 cfs_time_shift_64(-OBD_STATFS_CACHE_SECONDS),
				 NULL);
	if (unlikely(rc))
		GOTO(out, rc);

	/* at least try to account for cached pages.  its still racy and
	 * might be under-reporting if clients haven't announced their
	 * caches with brw recently */
	CDEBUG(D_SUPER | D_CACHE, "blocks cached %llu granted %llu"
	       " pending %llu free %llu avail %llu\n",
	       tgd->tgd_tot_dirty, tgd->tgd_tot_granted,
	       tgd->tgd_tot_pending,
	       osfs->os_bfree << tgd->tgd_blockbits,
	       osfs->os_bavail << tgd->tgd_blockbits);

	osfs->os_bavail -= min_t(u64, osfs->os_bavail,
				 ((tgd->tgd_tot_dirty + tgd->tgd_tot_pending +
				   osfs->os_bsize - 1) >> tgd->tgd_blockbits));

	tgt_grant_sanity_check(mdt->mdt_lu_dev.ld_obd, __func__);
	CDEBUG(D_CACHE, "%llu blocks: %llu free, %llu avail; "
	       "%llu objects: %llu free; state %x\n",
	       osfs->os_blocks, osfs->os_bfree, osfs->os_bavail,
	       osfs->os_files, osfs->os_ffree, osfs->os_state);

	if (!exp_grant_param_supp(tsi->tsi_exp) &&
	    tgd->tgd_blockbits > COMPAT_BSIZE_SHIFT) {
		/* clients which don't support OBD_CONNECT_GRANT_PARAM
		 * should not see a block size > page size, otherwise
		 * cl_lost_grant goes mad. Therefore, we emulate a 4KB (=2^12)
		 * block size which is the biggest block size known to work
		 * with all client's page size. */
		osfs->os_blocks <<= tgd->tgd_blockbits - COMPAT_BSIZE_SHIFT;
		osfs->os_bfree  <<= tgd->tgd_blockbits - COMPAT_BSIZE_SHIFT;
		osfs->os_bavail <<= tgd->tgd_blockbits - COMPAT_BSIZE_SHIFT;
		osfs->os_bsize = 1 << COMPAT_BSIZE_SHIFT;
	}
	if (rc == 0)
		mdt_counter_incr(req, LPROC_MDT_STATFS);
out:
	mdt_thread_info_fini(info);
	RETURN(rc);
}

/**
 * Pack size attributes into the reply.
 */
int mdt_pack_size2body(struct mdt_thread_info *info,
			const struct lu_fid *fid, bool dom_lock)
{
	struct mdt_body *b;
	struct md_attr *ma = &info->mti_attr;
	int dom_stripe;

	ENTRY;

	LASSERT(ma->ma_attr.la_valid & LA_MODE);

	if (!S_ISREG(ma->ma_attr.la_mode) ||
	    !(ma->ma_valid & MA_LOV && ma->ma_lmm != NULL))
		RETURN(-ENODATA);

	dom_stripe = mdt_lmm_dom_entry(ma->ma_lmm);
	/* no DoM stripe, no size in reply */
	if (dom_stripe == LMM_NO_DOM)
		RETURN(-ENOENT);

	/* no DoM lock, no size in reply */
	if (!dom_lock)
		RETURN(0);

	/* Either DoM lock exists or LMM has only DoM stripe then
	 * return size on body. */
	b = req_capsule_server_get(info->mti_pill, &RMF_MDT_BODY);

	mdt_dom_object_size(info->mti_env, info->mti_mdt, fid, b, dom_lock);
	RETURN(0);
}

#ifdef CONFIG_FS_POSIX_ACL
/*
 * Pack ACL data into the reply. UIDs/GIDs are mapped and filtered by nodemap.
 *
 * \param	info	thread info object
 * \param	repbody	reply to pack ACLs into
 * \param	o	mdt object of file to examine
 * \param	nodemap	nodemap of client to reply to
 * \retval	0	success
 * \retval	-errno	error getting or parsing ACL from disk
 */
int mdt_pack_acl2body(struct mdt_thread_info *info, struct mdt_body *repbody,
		      struct mdt_object *o, struct lu_nodemap *nodemap)
{
	const struct lu_env	*env = info->mti_env;
	struct md_object	*next = mdt_object_child(o);
	struct lu_buf		*buf = &info->mti_buf;
	struct mdt_device	*mdt = info->mti_mdt;
	int rc;

	ENTRY;

	buf->lb_buf = req_capsule_server_get(info->mti_pill, &RMF_ACL);
	buf->lb_len = req_capsule_get_size(info->mti_pill, &RMF_ACL,
					   RCL_SERVER);
	if (buf->lb_len == 0)
		RETURN(0);

again:
	rc = mo_xattr_get(env, next, buf, XATTR_NAME_ACL_ACCESS);
	if (rc < 0) {
		if (rc == -ENODATA) {
			repbody->mbo_aclsize = 0;
			repbody->mbo_valid |= OBD_MD_FLACL;
			rc = 0;
		} else if (rc == -EOPNOTSUPP) {
			rc = 0;
		} else {
			if (rc == -ERANGE &&
			    exp_connect_large_acl(info->mti_exp) &&
			    buf->lb_buf != info->mti_big_acl) {
				if (info->mti_big_acl == NULL) {
					OBD_ALLOC_LARGE(info->mti_big_acl,
							mdt->mdt_max_ea_size);
					if (info->mti_big_acl == NULL) {
						CERROR("%s: unable to grow "
						       DFID" ACL buffer\n",
						       mdt_obd_name(mdt),
						       PFID(mdt_object_fid(o)));
						RETURN(-ENOMEM);
					}

					info->mti_big_aclsize =
							mdt->mdt_max_ea_size;
				}

				CDEBUG(D_INODE, "%s: grow the "DFID
				       " ACL buffer to size %d\n",
				       mdt_obd_name(mdt),
				       PFID(mdt_object_fid(o)),
				       mdt->mdt_max_ea_size);

				buf->lb_buf = info->mti_big_acl;
				buf->lb_len = info->mti_big_aclsize;

				goto again;
			}

			CERROR("%s: unable to read "DFID" ACL: rc = %d\n",
			       mdt_obd_name(mdt), PFID(mdt_object_fid(o)), rc);
		}
	} else {
		if (buf->lb_buf == info->mti_big_acl)
			info->mti_big_acl_used = 1;

		rc = nodemap_map_acl(nodemap, buf->lb_buf,
				     rc, NODEMAP_FS_TO_CLIENT);
		/* if all ACLs mapped out, rc is still >= 0 */
		if (rc < 0) {
			CERROR("%s: nodemap_map_acl unable to parse "DFID
			       " ACL: rc = %d\n", mdt_obd_name(mdt),
			       PFID(mdt_object_fid(o)), rc);
		} else {
			repbody->mbo_aclsize = rc;
			repbody->mbo_valid |= OBD_MD_FLACL;
			rc = 0;
		}
	}

	RETURN(rc);
}
#endif

/* XXX Look into layout in MDT layer. */
static inline bool mdt_hsm_is_released(struct lov_mds_md *lmm)
{
	struct lov_comp_md_v1	*comp_v1;
	struct lov_mds_md	*v1;
	int			 i;

	if (lmm->lmm_magic == LOV_MAGIC_COMP_V1) {
		comp_v1 = (struct lov_comp_md_v1 *)lmm;

		for (i = 0; i < comp_v1->lcm_entry_count; i++) {
			v1 = (struct lov_mds_md *)((char *)comp_v1 +
				comp_v1->lcm_entries[i].lcme_offset);
			/* We don't support partial release for now */
			if (!(v1->lmm_pattern & LOV_PATTERN_F_RELEASED))
				return false;
		}
		return true;
	} else {
		return (lmm->lmm_pattern & LOV_PATTERN_F_RELEASED) ?
			true : false;
	}
}

void mdt_pack_attr2body(struct mdt_thread_info *info, struct mdt_body *b,
                        const struct lu_attr *attr, const struct lu_fid *fid)
{
	struct md_attr *ma = &info->mti_attr;
	struct obd_export *exp = info->mti_exp;
	struct lu_nodemap *nodemap = NULL;

	LASSERT(ma->ma_valid & MA_INODE);

	if (attr->la_valid & LA_ATIME) {
		b->mbo_atime = attr->la_atime;
		b->mbo_valid |= OBD_MD_FLATIME;
	}
	if (attr->la_valid & LA_MTIME) {
		b->mbo_mtime = attr->la_mtime;
		b->mbo_valid |= OBD_MD_FLMTIME;
	}
	if (attr->la_valid & LA_CTIME) {
		b->mbo_ctime = attr->la_ctime;
		b->mbo_valid |= OBD_MD_FLCTIME;
	}
	if (attr->la_valid & LA_FLAGS) {
		b->mbo_flags = attr->la_flags;
		b->mbo_valid |= OBD_MD_FLFLAGS;
	}
	if (attr->la_valid & LA_NLINK) {
		b->mbo_nlink = attr->la_nlink;
		b->mbo_valid |= OBD_MD_FLNLINK;
	}
	if (attr->la_valid & (LA_UID|LA_GID)) {
		nodemap = nodemap_get_from_exp(exp);
		if (IS_ERR(nodemap))
			goto out;
	}
	if (attr->la_valid & LA_UID) {
		b->mbo_uid = nodemap_map_id(nodemap, NODEMAP_UID,
					    NODEMAP_FS_TO_CLIENT,
					    attr->la_uid);
		b->mbo_valid |= OBD_MD_FLUID;
	}
	if (attr->la_valid & LA_GID) {
		b->mbo_gid = nodemap_map_id(nodemap, NODEMAP_GID,
					    NODEMAP_FS_TO_CLIENT,
					    attr->la_gid);
		b->mbo_valid |= OBD_MD_FLGID;
	}

	if (attr->la_valid & LA_PROJID) {
		/* TODO, nodemap for project id */
		b->mbo_projid = attr->la_projid;
		b->mbo_valid |= OBD_MD_FLPROJID;
	}

	b->mbo_mode = attr->la_mode;
	if (attr->la_valid & LA_MODE)
		b->mbo_valid |= OBD_MD_FLMODE;
	if (attr->la_valid & LA_TYPE)
		b->mbo_valid |= OBD_MD_FLTYPE;

	if (fid != NULL) {
		b->mbo_fid1 = *fid;
		b->mbo_valid |= OBD_MD_FLID;
		CDEBUG(D_INODE, DFID": nlink=%d, mode=%o, valid=%#llx\n",
		       PFID(fid), b->mbo_nlink, b->mbo_mode, b->mbo_valid);
	}

	if (!(attr->la_valid & LA_TYPE))
		return;

	b->mbo_rdev   = attr->la_rdev;
	b->mbo_size   = attr->la_size;
	b->mbo_blocks = attr->la_blocks;

	if (!S_ISREG(attr->la_mode)) {
		b->mbo_valid |= OBD_MD_FLSIZE | OBD_MD_FLBLOCKS | OBD_MD_FLRDEV;
	} else if (ma->ma_need & MA_LOV && !(ma->ma_valid & MA_LOV)) {
		/* means no objects are allocated on osts. */
		LASSERT(!(ma->ma_valid & MA_LOV));
		/* just ignore blocks occupied by extend attributes on MDS */
		b->mbo_blocks = 0;
		/* if no object is allocated on osts, the size on mds is valid.
		 * b=22272 */
		b->mbo_valid |= OBD_MD_FLSIZE | OBD_MD_FLBLOCKS;
	} else if ((ma->ma_valid & MA_LOV) && ma->ma_lmm != NULL) {
		if (mdt_hsm_is_released(ma->ma_lmm)) {
			/* A released file stores its size on MDS. */
			/* But return 1 block for released file, unless tools
			 * like tar will consider it fully sparse. (LU-3864)
			 */
			if (unlikely(b->mbo_size == 0))
				b->mbo_blocks = 0;
			else
				b->mbo_blocks = 1;
			b->mbo_valid |= OBD_MD_FLSIZE | OBD_MD_FLBLOCKS;
		}
	}

	if (fid != NULL && (b->mbo_valid & OBD_MD_FLSIZE))
		CDEBUG(D_VFSTRACE, DFID": returning size %llu\n",
		       PFID(fid), (unsigned long long)b->mbo_size);

out:
	if (!IS_ERR_OR_NULL(nodemap))
		nodemap_putref(nodemap);
}

static inline int mdt_body_has_lov(const struct lu_attr *la,
				   const struct mdt_body *body)
{
	return (S_ISREG(la->la_mode) && (body->mbo_valid & OBD_MD_FLEASIZE)) ||
	       (S_ISDIR(la->la_mode) && (body->mbo_valid & OBD_MD_FLDIREA));
}

void mdt_client_compatibility(struct mdt_thread_info *info)
{
        struct mdt_body       *body;
        struct ptlrpc_request *req = mdt_info_req(info);
        struct obd_export     *exp = req->rq_export;
        struct md_attr        *ma = &info->mti_attr;
        struct lu_attr        *la = &ma->ma_attr;
        ENTRY;

	if (exp_connect_layout(exp))
		/* the client can deal with 16-bit lmm_stripe_count */
		RETURN_EXIT;

        body = req_capsule_server_get(info->mti_pill, &RMF_MDT_BODY);

        if (!mdt_body_has_lov(la, body))
                RETURN_EXIT;

        /* now we have a reply with a lov for a client not compatible with the
         * layout lock so we have to clean the layout generation number */
        if (S_ISREG(la->la_mode))
                ma->ma_lmm->lmm_layout_gen = 0;
        EXIT;
}

static int mdt_attr_get_eabuf_size(struct mdt_thread_info *info,
				   struct mdt_object *o)
{
	const struct lu_env *env = info->mti_env;
	int rc, rc2;

	rc = mo_xattr_get(env, mdt_object_child(o), &LU_BUF_NULL,
			  XATTR_NAME_LOV);

	if (rc == -ENODATA)
		rc = 0;

	if (rc < 0)
		goto out;

	/* Is it a directory? Let's check for the LMV as well */
	if (S_ISDIR(lu_object_attr(&mdt_object_child(o)->mo_lu))) {
		rc2 = mo_xattr_get(env, mdt_object_child(o), &LU_BUF_NULL,
				   XATTR_NAME_LMV);

		if (rc2 == -ENODATA)
			rc2 = mo_xattr_get(env, mdt_object_child(o),
					   &LU_BUF_NULL,
					   XATTR_NAME_DEFAULT_LMV);

		if ((rc2 < 0 && rc2 != -ENODATA) || (rc2 > rc))
			rc = rc2;
	}

out:
	return rc;
}

int mdt_big_xattr_get(struct mdt_thread_info *info, struct mdt_object *o,
		      const char *name)
{
	const struct lu_env *env = info->mti_env;
	int rc;
	ENTRY;

	LASSERT(info->mti_big_lmm_used == 0);
	rc = mo_xattr_get(env, mdt_object_child(o), &LU_BUF_NULL, name);
	if (rc < 0)
		RETURN(rc);

	/* big_lmm may need to be grown */
	if (info->mti_big_lmmsize < rc) {
		int size = size_roundup_power2(rc);

		if (info->mti_big_lmmsize > 0) {
			/* free old buffer */
			LASSERT(info->mti_big_lmm);
			OBD_FREE_LARGE(info->mti_big_lmm,
				       info->mti_big_lmmsize);
			info->mti_big_lmm = NULL;
			info->mti_big_lmmsize = 0;
		}

		OBD_ALLOC_LARGE(info->mti_big_lmm, size);
		if (info->mti_big_lmm == NULL)
			RETURN(-ENOMEM);
		info->mti_big_lmmsize = size;
	}
	LASSERT(info->mti_big_lmmsize >= rc);

	info->mti_buf.lb_buf = info->mti_big_lmm;
	info->mti_buf.lb_len = info->mti_big_lmmsize;
	rc = mo_xattr_get(env, mdt_object_child(o), &info->mti_buf, name);

	RETURN(rc);
}

int mdt_stripe_get(struct mdt_thread_info *info, struct mdt_object *o,
		   struct md_attr *ma, const char *name)
{
	struct md_object *next = mdt_object_child(o);
	struct lu_buf    *buf = &info->mti_buf;
	int rc;

	if (strcmp(name, XATTR_NAME_LOV) == 0) {
		buf->lb_buf = ma->ma_lmm;
		buf->lb_len = ma->ma_lmm_size;
		LASSERT(!(ma->ma_valid & MA_LOV));
	} else if (strcmp(name, XATTR_NAME_LMV) == 0) {
		buf->lb_buf = ma->ma_lmv;
		buf->lb_len = ma->ma_lmv_size;
		LASSERT(!(ma->ma_valid & MA_LMV));
	} else if (strcmp(name, XATTR_NAME_DEFAULT_LMV) == 0) {
		buf->lb_buf = ma->ma_lmv;
		buf->lb_len = ma->ma_lmv_size;
		LASSERT(!(ma->ma_valid & MA_LMV_DEF));
	} else {
		return -EINVAL;
	}

	rc = mo_xattr_get(info->mti_env, next, buf, name);
	if (rc > 0) {

got:
		if (strcmp(name, XATTR_NAME_LOV) == 0) {
			if (info->mti_big_lmm_used)
				ma->ma_lmm = info->mti_big_lmm;

			/* NOT return LOV EA with hole to old client. */
			if (unlikely(le32_to_cpu(ma->ma_lmm->lmm_pattern) &
				     LOV_PATTERN_F_HOLE) &&
			    !(exp_connect_flags(info->mti_exp) &
			      OBD_CONNECT_LFSCK)) {
				return -EIO;
			} else {
				ma->ma_lmm_size = rc;
				ma->ma_valid |= MA_LOV;
			}
		} else if (strcmp(name, XATTR_NAME_LMV) == 0) {
			if (info->mti_big_lmm_used)
				ma->ma_lmv = info->mti_big_lmm;

			ma->ma_lmv_size = rc;
			ma->ma_valid |= MA_LMV;
		} else if (strcmp(name, XATTR_NAME_DEFAULT_LMV) == 0) {
			ma->ma_lmv_size = rc;
			ma->ma_valid |= MA_LMV_DEF;
		}

		/* Update mdt_max_mdsize so all clients will be aware that */
		if (info->mti_mdt->mdt_max_mdsize < rc)
			info->mti_mdt->mdt_max_mdsize = rc;

		rc = 0;
	} else if (rc == -ENODATA) {
		/* no LOV EA */
		rc = 0;
	} else if (rc == -ERANGE) {
		/* Default LMV has fixed size, so it must be able to fit
		 * in the original buffer */
		if (strcmp(name, XATTR_NAME_DEFAULT_LMV) == 0)
			return rc;
		rc = mdt_big_xattr_get(info, o, name);
		if (rc > 0) {
			info->mti_big_lmm_used = 1;
			goto got;
		}
	}

	return rc;
}

static int mdt_attr_get_pfid(struct mdt_thread_info *info,
			     struct mdt_object *o, struct lu_fid *pfid)
{
	struct lu_buf		*buf = &info->mti_buf;
	struct link_ea_header	*leh;
	struct link_ea_entry	*lee;
	int			 rc;
	ENTRY;

	buf->lb_buf = info->mti_big_lmm;
	buf->lb_len = info->mti_big_lmmsize;
	rc = mo_xattr_get(info->mti_env, mdt_object_child(o),
			  buf, XATTR_NAME_LINK);
	/* ignore errors, MA_PFID won't be set and it is
	 * up to the caller to treat this as an error */
	if (rc == -ERANGE || buf->lb_len == 0) {
		rc = mdt_big_xattr_get(info, o, XATTR_NAME_LINK);
		buf->lb_buf = info->mti_big_lmm;
		buf->lb_len = info->mti_big_lmmsize;
	}

	if (rc < 0)
		RETURN(rc);
	if (rc < sizeof(*leh)) {
		CERROR("short LinkEA on "DFID": rc = %d\n",
		       PFID(mdt_object_fid(o)), rc);
		RETURN(-ENODATA);
	}

	leh = (struct link_ea_header *) buf->lb_buf;
	lee = (struct link_ea_entry *)(leh + 1);
	if (leh->leh_magic == __swab32(LINK_EA_MAGIC)) {
		leh->leh_magic = LINK_EA_MAGIC;
		leh->leh_reccount = __swab32(leh->leh_reccount);
		leh->leh_len = __swab64(leh->leh_len);
	}
	if (leh->leh_magic != LINK_EA_MAGIC)
		RETURN(-EINVAL);
	if (leh->leh_reccount == 0)
		RETURN(-ENODATA);

	memcpy(pfid, &lee->lee_parent_fid, sizeof(*pfid));
	fid_be_to_cpu(pfid, pfid);

	RETURN(0);
}

int mdt_attr_get_complex(struct mdt_thread_info *info,
			 struct mdt_object *o, struct md_attr *ma)
{
	const struct lu_env *env = info->mti_env;
	struct md_object    *next = mdt_object_child(o);
	struct lu_buf       *buf = &info->mti_buf;
	int                  need = ma->ma_need;
	int                  rc = 0, rc2;
	u32                  mode;
	ENTRY;

	ma->ma_valid = 0;

	if (mdt_object_exists(o) == 0)
		GOTO(out, rc = -ENOENT);
	mode = lu_object_attr(&next->mo_lu);

	if (need & MA_INODE) {
		ma->ma_need = MA_INODE;
		rc = mo_attr_get(env, next, ma);
		if (rc)
			GOTO(out, rc);
		ma->ma_valid |= MA_INODE;
	}

	if (need & MA_PFID) {
		rc = mdt_attr_get_pfid(info, o, &ma->ma_pfid);
		if (rc == 0)
			ma->ma_valid |= MA_PFID;
		/* ignore this error, parent fid is not mandatory */
		rc = 0;
	}

	if (need & MA_LOV && (S_ISREG(mode) || S_ISDIR(mode))) {
		rc = mdt_stripe_get(info, o, ma, XATTR_NAME_LOV);
		if (rc)
			GOTO(out, rc);
	}

	if (need & MA_LMV && S_ISDIR(mode)) {
		rc = mdt_stripe_get(info, o, ma, XATTR_NAME_LMV);
		if (rc != 0)
			GOTO(out, rc);
	}

	if (need & MA_LMV_DEF && S_ISDIR(mode)) {
		rc = mdt_stripe_get(info, o, ma, XATTR_NAME_DEFAULT_LMV);
		if (rc != 0)
			GOTO(out, rc);
	}

	if (need & MA_HSM && S_ISREG(mode)) {
		buf->lb_buf = info->mti_xattr_buf;
		buf->lb_len = sizeof(info->mti_xattr_buf);
		CLASSERT(sizeof(struct hsm_attrs) <=
			 sizeof(info->mti_xattr_buf));
		rc2 = mo_xattr_get(info->mti_env, next, buf, XATTR_NAME_HSM);
		rc2 = lustre_buf2hsm(info->mti_xattr_buf, rc2, &ma->ma_hsm);
		if (rc2 == 0)
			ma->ma_valid |= MA_HSM;
		else if (rc2 < 0 && rc2 != -ENODATA)
			GOTO(out, rc = rc2);
	}

#ifdef CONFIG_FS_POSIX_ACL
	if (need & MA_ACL_DEF && S_ISDIR(mode)) {
		buf->lb_buf = ma->ma_acl;
		buf->lb_len = ma->ma_acl_size;
		rc2 = mo_xattr_get(env, next, buf, XATTR_NAME_ACL_DEFAULT);
		if (rc2 > 0) {
			ma->ma_acl_size = rc2;
			ma->ma_valid |= MA_ACL_DEF;
		} else if (rc2 == -ENODATA) {
			/* no ACLs */
			ma->ma_acl_size = 0;
		} else
			GOTO(out, rc = rc2);
	}
#endif
out:
	ma->ma_need = need;
	CDEBUG(D_INODE, "after getattr rc = %d, ma_valid = %#llx ma_lmm=%p\n",
	       rc, ma->ma_valid, ma->ma_lmm);
	RETURN(rc);
}

static int mdt_getattr_internal(struct mdt_thread_info *info,
                                struct mdt_object *o, int ma_need)
{
	struct md_object	*next = mdt_object_child(o);
	const struct mdt_body	*reqbody = info->mti_body;
	struct ptlrpc_request	*req = mdt_info_req(info);
	struct md_attr		*ma = &info->mti_attr;
	struct lu_attr		*la = &ma->ma_attr;
	struct req_capsule	*pill = info->mti_pill;
	const struct lu_env	*env = info->mti_env;
	struct mdt_body		*repbody;
	struct lu_buf		*buffer = &info->mti_buf;
	struct obd_export	*exp = info->mti_exp;
	int			 rc;
	ENTRY;

	if (OBD_FAIL_CHECK(OBD_FAIL_MDS_GETATTR_PACK))
		RETURN(err_serious(-ENOMEM));

	repbody = req_capsule_server_get(pill, &RMF_MDT_BODY);

	ma->ma_valid = 0;

	if (mdt_object_remote(o)) {
		/* This object is located on remote node.*/
		/* Return -ENOTSUPP for old client */
		if (!mdt_is_dne_client(req->rq_export))
			GOTO(out, rc = -ENOTSUPP);

		repbody->mbo_fid1 = *mdt_object_fid(o);
		repbody->mbo_valid = OBD_MD_FLID | OBD_MD_MDS;
		GOTO(out, rc = 0);
	}

	if (reqbody->mbo_eadatasize > 0) {
		buffer->lb_buf = req_capsule_server_get(pill, &RMF_MDT_MD);
		if (buffer->lb_buf == NULL)
			GOTO(out, rc = -EPROTO);
		buffer->lb_len = req_capsule_get_size(pill, &RMF_MDT_MD,
						      RCL_SERVER);
	} else {
		buffer->lb_buf = NULL;
		buffer->lb_len = 0;
		ma_need &= ~(MA_LOV | MA_LMV);
		CDEBUG(D_INFO, "%s: RPC from %s: does not need LOVEA.\n",
		       mdt_obd_name(info->mti_mdt),
		       req->rq_export->exp_client_uuid.uuid);
	}

	/* If it is dir object and client require MEA, then we got MEA */
	if (S_ISDIR(lu_object_attr(&next->mo_lu)) &&
	    (reqbody->mbo_valid & (OBD_MD_MEA | OBD_MD_DEFAULT_MEA))) {
		/* Assumption: MDT_MD size is enough for lmv size. */
		ma->ma_lmv = buffer->lb_buf;
		ma->ma_lmv_size = buffer->lb_len;
		ma->ma_need = MA_INODE;
		if (ma->ma_lmv_size > 0) {
			if (reqbody->mbo_valid & OBD_MD_MEA)
				ma->ma_need |= MA_LMV;
			else if (reqbody->mbo_valid & OBD_MD_DEFAULT_MEA)
				ma->ma_need |= MA_LMV_DEF;
		}
	} else {
		ma->ma_lmm = buffer->lb_buf;
		ma->ma_lmm_size = buffer->lb_len;
		ma->ma_need = MA_INODE | MA_HSM;
		if (ma->ma_lmm_size > 0)
			ma->ma_need |= MA_LOV;
	}

        if (S_ISDIR(lu_object_attr(&next->mo_lu)) &&
	    reqbody->mbo_valid & OBD_MD_FLDIREA  &&
            lustre_msg_get_opc(req->rq_reqmsg) == MDS_GETATTR) {
                /* get default stripe info for this dir. */
                ma->ma_need |= MA_LOV_DEF;
        }
        ma->ma_need |= ma_need;

	rc = mdt_attr_get_complex(info, o, ma);
	if (unlikely(rc)) {
		CDEBUG(rc == -ENOENT ? D_OTHER : D_ERROR,
		       "%s: getattr error for "DFID": rc = %d\n",
		       mdt_obd_name(info->mti_mdt),
		       PFID(mdt_object_fid(o)), rc);
		RETURN(rc);
	}

	/* if file is released, check if a restore is running */
	if (ma->ma_valid & MA_HSM) {
		repbody->mbo_valid |= OBD_MD_TSTATE;
		if ((ma->ma_hsm.mh_flags & HS_RELEASED) &&
		    mdt_hsm_restore_is_running(info, mdt_object_fid(o)))
			repbody->mbo_t_state = MS_RESTORE;
	}

        if (likely(ma->ma_valid & MA_INODE))
                mdt_pack_attr2body(info, repbody, la, mdt_object_fid(o));
        else
                RETURN(-EFAULT);

        if (mdt_body_has_lov(la, reqbody)) {
                if (ma->ma_valid & MA_LOV) {
                        LASSERT(ma->ma_lmm_size);
			repbody->mbo_eadatasize = ma->ma_lmm_size;
			if (S_ISDIR(la->la_mode))
				repbody->mbo_valid |= OBD_MD_FLDIREA;
			else
				repbody->mbo_valid |= OBD_MD_FLEASIZE;
			mdt_dump_lmm(D_INFO, ma->ma_lmm, repbody->mbo_valid);
                }
		if (ma->ma_valid & MA_LMV) {
			/* Return -ENOTSUPP for old client */
			if (!mdt_is_striped_client(req->rq_export))
				RETURN(-ENOTSUPP);

			LASSERT(S_ISDIR(la->la_mode));
			mdt_dump_lmv(D_INFO, ma->ma_lmv);
			repbody->mbo_eadatasize = ma->ma_lmv_size;
			repbody->mbo_valid |= (OBD_MD_FLDIREA|OBD_MD_MEA);
		}
		if (ma->ma_valid & MA_LMV_DEF) {
			/* Return -ENOTSUPP for old client */
			if (!mdt_is_striped_client(req->rq_export))
				RETURN(-ENOTSUPP);
			LASSERT(S_ISDIR(la->la_mode));
			mdt_dump_lmv(D_INFO, ma->ma_lmv);
			repbody->mbo_eadatasize = ma->ma_lmv_size;
			repbody->mbo_valid |= (OBD_MD_FLDIREA |
					       OBD_MD_DEFAULT_MEA);
		}
	} else if (S_ISLNK(la->la_mode) &&
		   reqbody->mbo_valid & OBD_MD_LINKNAME) {
		buffer->lb_buf = ma->ma_lmm;
		/* eadatasize from client includes NULL-terminator, so
		 * there is no need to read it */
		buffer->lb_len = reqbody->mbo_eadatasize - 1;
		rc = mo_readlink(env, next, buffer);
		if (unlikely(rc <= 0)) {
			CERROR("%s: readlink failed for "DFID": rc = %d\n",
			       mdt_obd_name(info->mti_mdt),
			       PFID(mdt_object_fid(o)), rc);
			rc = -EFAULT;
		} else {
			int print_limit = min_t(int, PAGE_SIZE - 128, rc);

			if (OBD_FAIL_CHECK(OBD_FAIL_MDS_READLINK_EPROTO))
				rc -= 2;
			repbody->mbo_valid |= OBD_MD_LINKNAME;
			/* we need to report back size with NULL-terminator
			 * because client expects that */
			repbody->mbo_eadatasize = rc + 1;
			if (repbody->mbo_eadatasize != reqbody->mbo_eadatasize)
				CDEBUG(D_INODE, "%s: Read shorter symlink %d "
				       "on "DFID ", expected %d\n",
				       mdt_obd_name(info->mti_mdt),
				       rc, PFID(mdt_object_fid(o)),
				       reqbody->mbo_eadatasize - 1);
			/* NULL terminate */
			((char *)ma->ma_lmm)[rc] = 0;

			/* If the total CDEBUG() size is larger than a page, it
			 * will print a warning to the console, avoid this by
			 * printing just the last part of the symlink. */
			CDEBUG(D_INODE, "symlink dest %s%.*s, len = %d\n",
			       print_limit < rc ? "..." : "", print_limit,
			       (char *)ma->ma_lmm + rc - print_limit, rc);
			rc = 0;
                }
        }

	if (reqbody->mbo_valid & OBD_MD_FLMODEASIZE) {
		repbody->mbo_max_mdsize = info->mti_mdt->mdt_max_mdsize;
		repbody->mbo_valid |= OBD_MD_FLMODEASIZE;
		CDEBUG(D_INODE, "changing the max MD size to %u\n",
		       repbody->mbo_max_mdsize);
	}

#ifdef CONFIG_FS_POSIX_ACL
	if ((exp_connect_flags(req->rq_export) & OBD_CONNECT_ACL) &&
		 (reqbody->mbo_valid & OBD_MD_FLACL)) {
		struct lu_nodemap *nodemap = nodemap_get_from_exp(exp);
		if (IS_ERR(nodemap))
			RETURN(PTR_ERR(nodemap));

		rc = mdt_pack_acl2body(info, repbody, o, nodemap);
		nodemap_putref(nodemap);
	}
#endif

out:
        if (rc == 0)
		mdt_counter_incr(req, LPROC_MDT_GETATTR);

        RETURN(rc);
}

static int mdt_getattr(struct tgt_session_info *tsi)
{
	struct mdt_thread_info	*info = tsi2mdt_info(tsi);
        struct mdt_object       *obj = info->mti_object;
        struct req_capsule      *pill = info->mti_pill;
        struct mdt_body         *reqbody;
        struct mdt_body         *repbody;
        int rc, rc2;
        ENTRY;

        reqbody = req_capsule_client_get(pill, &RMF_MDT_BODY);
        LASSERT(reqbody);
        LASSERT(obj != NULL);
	LASSERT(lu_object_assert_exists(&obj->mot_obj));

	/* Unlike intent case where we need to pre-fill out buffers early on
	 * in intent policy for ldlm reasons, here we can have a much better
	 * guess at EA size by just reading it from disk.
	 * Exceptions are readdir and (missing) directory striping */
	/* Readlink */
	if (reqbody->mbo_valid & OBD_MD_LINKNAME) {
		/* No easy way to know how long is the symlink, but it cannot
		 * be more than PATH_MAX, so we allocate +1 */
		rc = PATH_MAX + 1;

	/* A special case for fs ROOT: getattr there might fetch
	 * default EA for entire fs, not just for this dir!
	 */
	} else if (lu_fid_eq(mdt_object_fid(obj),
			     &info->mti_mdt->mdt_md_root_fid) &&
		   (reqbody->mbo_valid & OBD_MD_FLDIREA) &&
		   (lustre_msg_get_opc(mdt_info_req(info)->rq_reqmsg) ==
								 MDS_GETATTR)) {
		/* Should the default strping be bigger, mdt_fix_reply
		 * will reallocate */
		rc = DEF_REP_MD_SIZE;
	} else {
		/* Read the actual EA size from disk */
		rc = mdt_attr_get_eabuf_size(info, obj);
	}

	if (rc < 0)
		GOTO(out, rc = err_serious(rc));

	req_capsule_set_size(pill, &RMF_MDT_MD, RCL_SERVER, rc);

	/* Set ACL reply buffer size as LUSTRE_POSIX_ACL_MAX_SIZE_OLD
	 * by default. If the target object has more ACL entries, then
	 * enlarge the buffer when necessary. */
	req_capsule_set_size(pill, &RMF_ACL, RCL_SERVER,
			     LUSTRE_POSIX_ACL_MAX_SIZE_OLD);

	rc = req_capsule_server_pack(pill);
	if (unlikely(rc != 0))
		GOTO(out, rc = err_serious(rc));

        repbody = req_capsule_server_get(pill, &RMF_MDT_BODY);
        LASSERT(repbody != NULL);
	repbody->mbo_eadatasize = 0;
	repbody->mbo_aclsize = 0;

	rc = mdt_check_ucred(info);
	if (unlikely(rc))
		GOTO(out_shrink, rc);

	info->mti_cross_ref = !!(reqbody->mbo_valid & OBD_MD_FLCROSSREF);

	rc = mdt_getattr_internal(info, obj, 0);
        EXIT;
out_shrink:
        mdt_client_compatibility(info);
        rc2 = mdt_fix_reply(info);
        if (rc == 0)
                rc = rc2;
out:
	mdt_thread_info_fini(info);
	return rc;
}

/**
 * Handler of layout intent RPC requiring the layout modification
 *
 * \param[in] info	thread environment
 * \param[in] obj	object
 * \param[in] layout	layout intent
 * \param[in] buf	buffer containing client's lovea, could be empty
 *
 * \retval 0	on success
 * \retval < 0	error code
 */
static int mdt_layout_change(struct mdt_thread_info *info,
			     struct mdt_object *obj,
			     struct layout_intent *layout,
			     const struct lu_buf *buf)
{
	struct mdt_lock_handle *lh = &info->mti_lh[MDT_LH_LOCAL];
	int rc;
	ENTRY;

	CDEBUG(D_INFO, "got layout change request from client: "
	       "opc:%u flags:%#x extent[%#llx,%#llx)\n",
	       layout->li_opc, layout->li_flags,
	       layout->li_start, layout->li_end);
	if (layout->li_start >= layout->li_end) {
		CERROR("Recieved an invalid layout change range [%llu, %llu) "
		       "for "DFID"\n", layout->li_start, layout->li_end,
		       PFID(mdt_object_fid(obj)));
		RETURN(-EINVAL);
	}

	if (!S_ISREG(lu_object_attr(&obj->mot_obj)))
		GOTO(out, rc = -EINVAL);

	rc = mo_permission(info->mti_env, NULL, mdt_object_child(obj), NULL,
			   MAY_WRITE);
	if (rc)
		GOTO(out, rc);

	/* take layout lock to prepare layout change */
	mdt_lock_reg_init(lh, LCK_EX);
	rc = mdt_object_lock(info, obj, lh,
			     MDS_INODELOCK_LAYOUT | MDS_INODELOCK_XATTR);
	if (rc)
		GOTO(out, rc);

	rc = mo_layout_change(info->mti_env, mdt_object_child(obj), layout,
			      buf);

	mdt_object_unlock(info, obj, lh, 1);
out:
	RETURN(rc);
}

/**
 * Exchange MOF_LOV_CREATED flags between two objects after a
 * layout swap. No assumption is made on whether o1 or o2 have
 * created objects or not.
 *
 * \param[in,out] o1	First swap layout object
 * \param[in,out] o2	Second swap layout object
 */
static void mdt_swap_lov_flag(struct mdt_object *o1, struct mdt_object *o2)
{
	unsigned int o1_lov_created = o1->mot_lov_created;

	mutex_lock(&o1->mot_lov_mutex);
	mutex_lock(&o2->mot_lov_mutex);

	o1->mot_lov_created = o2->mot_lov_created;
	o2->mot_lov_created = o1_lov_created;

	mutex_unlock(&o2->mot_lov_mutex);
	mutex_unlock(&o1->mot_lov_mutex);
}

static int mdt_swap_layouts(struct tgt_session_info *tsi)
{
	struct mdt_thread_info	*info;
	struct ptlrpc_request	*req = tgt_ses_req(tsi);
	struct obd_export	*exp = req->rq_export;
	struct mdt_object	*o1, *o2, *o;
	struct mdt_lock_handle	*lh1, *lh2;
	struct mdc_swap_layouts *msl;
	int			 rc;
	ENTRY;

	/* client does not support layout lock, so layout swaping
	 * is disabled.
	 * FIXME: there is a problem for old clients which don't support
	 * layout lock yet. If those clients have already opened the file
	 * they won't be notified at all so that old layout may still be
	 * used to do IO. This can be fixed after file release is landed by
	 * doing exclusive open and taking full EX ibits lock. - Jinshan */
	if (!exp_connect_layout(exp))
		RETURN(-EOPNOTSUPP);

	info = tsi2mdt_info(tsi);

	if (info->mti_dlm_req != NULL)
		ldlm_request_cancel(req, info->mti_dlm_req, 0, LATF_SKIP);

	o1 = info->mti_object;
	o = o2 = mdt_object_find(info->mti_env, info->mti_mdt,
				&info->mti_body->mbo_fid2);
	if (IS_ERR(o))
		GOTO(out, rc = PTR_ERR(o));

	if (mdt_object_remote(o) || !mdt_object_exists(o)) /* remote object */
		GOTO(put, rc = -ENOENT);

	rc = lu_fid_cmp(&info->mti_body->mbo_fid1, &info->mti_body->mbo_fid2);
	if (unlikely(rc == 0)) /* same file, you kidding me? no-op. */
		GOTO(put, rc);

	if (rc < 0)
		swap(o1, o2);

	/* permission check. Make sure the calling process having permission
	 * to write both files. */
	rc = mo_permission(info->mti_env, NULL, mdt_object_child(o1), NULL,
				MAY_WRITE);
	if (rc < 0)
		GOTO(put, rc);

	rc = mo_permission(info->mti_env, NULL, mdt_object_child(o2), NULL,
				MAY_WRITE);
	if (rc < 0)
		GOTO(put, rc);

	msl = req_capsule_client_get(info->mti_pill, &RMF_SWAP_LAYOUTS);
	if (msl == NULL)
		GOTO(put, rc = -EPROTO);

	lh1 = &info->mti_lh[MDT_LH_NEW];
	mdt_lock_reg_init(lh1, LCK_EX);
	lh2 = &info->mti_lh[MDT_LH_OLD];
	mdt_lock_reg_init(lh2, LCK_EX);

	rc = mdt_object_lock(info, o1, lh1, MDS_INODELOCK_LAYOUT |
			     MDS_INODELOCK_XATTR);
	if (rc < 0)
		GOTO(put, rc);

	rc = mdt_object_lock(info, o2, lh2, MDS_INODELOCK_LAYOUT |
			     MDS_INODELOCK_XATTR);
	if (rc < 0)
		GOTO(unlock1, rc);

	rc = mo_swap_layouts(info->mti_env, mdt_object_child(o1),
			     mdt_object_child(o2), msl->msl_flags);
	if (rc < 0)
		GOTO(unlock2, rc);

	mdt_swap_lov_flag(o1, o2);

unlock2:
	mdt_object_unlock(info, o2, lh2, rc);
unlock1:
	mdt_object_unlock(info, o1, lh1, rc);
put:
	mdt_object_put(info->mti_env, o);
out:
	mdt_thread_info_fini(info);
	RETURN(rc);
}

static int mdt_raw_lookup(struct mdt_thread_info *info,
			  struct mdt_object *parent,
			  const struct lu_name *lname,
			  struct ldlm_reply *ldlm_rep)
{
	struct lu_fid	*child_fid = &info->mti_tmp_fid1;
	int		 rc;
	ENTRY;

	LASSERT(!info->mti_cross_ref);

	/* Only got the fid of this obj by name */
	fid_zero(child_fid);
	rc = mdo_lookup(info->mti_env, mdt_object_child(info->mti_object),
			lname, child_fid, &info->mti_spec);
	if (rc == 0) {
		struct mdt_body *repbody;

		repbody = req_capsule_server_get(info->mti_pill, &RMF_MDT_BODY);
		repbody->mbo_fid1 = *child_fid;
		repbody->mbo_valid = OBD_MD_FLID;
		mdt_set_disposition(info, ldlm_rep, DISP_LOOKUP_POS);
	} else if (rc == -ENOENT) {
		mdt_set_disposition(info, ldlm_rep, DISP_LOOKUP_NEG);
	}

	RETURN(rc);
}

/*
 * UPDATE lock should be taken against parent, and be released before exit;
 * child_bits lock should be taken against child, and be returned back:
 *            (1)normal request should release the child lock;
 *            (2)intent request will grant the lock to client.
 */
static int mdt_getattr_name_lock(struct mdt_thread_info *info,
                                 struct mdt_lock_handle *lhc,
                                 __u64 child_bits,
                                 struct ldlm_reply *ldlm_rep)
{
	struct ptlrpc_request  *req = mdt_info_req(info);
	struct mdt_body        *reqbody = NULL;
	struct mdt_object      *parent = info->mti_object;
	struct mdt_object      *child;
	struct lu_fid          *child_fid = &info->mti_tmp_fid1;
	struct lu_name         *lname = NULL;
	struct mdt_lock_handle *lhp = NULL;
	struct ldlm_lock       *lock;
	__u64 try_bits = 0;
	bool is_resent;
	int ma_need = 0;
	int rc;

	ENTRY;

	is_resent = lustre_handle_is_used(&lhc->mlh_reg_lh);
	LASSERT(ergo(is_resent,
		     lustre_msg_get_flags(req->rq_reqmsg) & MSG_RESENT));

	if (parent == NULL)
		RETURN(-ENOENT);

	if (info->mti_cross_ref) {
		/* Only getattr on the child. Parent is on another node. */
		mdt_set_disposition(info, ldlm_rep,
				    DISP_LOOKUP_EXECD | DISP_LOOKUP_POS);
		child = parent;
		CDEBUG(D_INODE, "partial getattr_name child_fid = "DFID", "
		       "ldlm_rep = %p\n",
		       PFID(mdt_object_fid(child)), ldlm_rep);

		rc = mdt_check_resent_lock(info, child, lhc);
		if (rc < 0) {
			RETURN(rc);
		} else if (rc > 0) {
			mdt_lock_handle_init(lhc);
			mdt_lock_reg_init(lhc, LCK_PR);

			/*
			 * Object's name is on another MDS, no lookup or layout
			 * lock is needed here but update lock is.
			 */
			child_bits &= ~(MDS_INODELOCK_LOOKUP |
					MDS_INODELOCK_LAYOUT);
			child_bits |= MDS_INODELOCK_PERM | MDS_INODELOCK_UPDATE;

			rc = mdt_object_lock(info, child, lhc, child_bits);
			if (rc < 0)
				RETURN(rc);
		}

		/* Finally, we can get attr for child. */
		if (!mdt_object_exists(child)) {
			LU_OBJECT_DEBUG(D_INFO, info->mti_env,
					&child->mot_obj,
					"remote object doesn't exist.");
			mdt_object_unlock(info, child, lhc, 1);
			RETURN(-ENOENT);
		}

		rc = mdt_getattr_internal(info, child, 0);
		if (unlikely(rc != 0))
			mdt_object_unlock(info, child, lhc, 1);

                RETURN(rc);
        }

	lname = &info->mti_name;
	mdt_name_unpack(info->mti_pill, &RMF_NAME, lname, MNF_FIX_ANON);

	if (lu_name_is_valid(lname)) {
		CDEBUG(D_INODE, "getattr with lock for "DFID"/"DNAME", "
		       "ldlm_rep = %p\n", PFID(mdt_object_fid(parent)),
		       PNAME(lname), ldlm_rep);
	} else {
		reqbody = req_capsule_client_get(info->mti_pill, &RMF_MDT_BODY);
		if (unlikely(reqbody == NULL))
			RETURN(err_serious(-EPROTO));

		*child_fid = reqbody->mbo_fid2;

		if (unlikely(!fid_is_sane(child_fid)))
			RETURN(err_serious(-EINVAL));

		CDEBUG(D_INODE, "getattr with lock for "DFID"/"DFID", "
		       "ldlm_rep = %p\n",
		       PFID(mdt_object_fid(parent)),
		       PFID(&reqbody->mbo_fid2), ldlm_rep);
	}

	mdt_set_disposition(info, ldlm_rep, DISP_LOOKUP_EXECD);

	if (unlikely(!mdt_object_exists(parent)) && lu_name_is_valid(lname)) {
		LU_OBJECT_DEBUG(D_INODE, info->mti_env,
				&parent->mot_obj,
				"Parent doesn't exist!");
		RETURN(-ESTALE);
	}

	if (mdt_object_remote(parent)) {
		CERROR("%s: parent "DFID" is on remote target\n",
		       mdt_obd_name(info->mti_mdt),
		       PFID(mdt_object_fid(parent)));
		RETURN(-EIO);
	}

	if (lu_name_is_valid(lname)) {
		/* Always allow to lookup ".." */
		if (unlikely(lname->ln_namelen == 2 &&
			     lname->ln_name[0] == '.' &&
			     lname->ln_name[1] == '.'))
			info->mti_spec.sp_permitted = 1;

		if (info->mti_body->mbo_valid == OBD_MD_FLID) {
			rc = mdt_raw_lookup(info, parent, lname, ldlm_rep);

			RETURN(rc);
		}

		/* step 1: lock parent only if parent is a directory */
		if (S_ISDIR(lu_object_attr(&parent->mot_obj))) {
			lhp = &info->mti_lh[MDT_LH_PARENT];
			mdt_lock_pdo_init(lhp, LCK_PR, lname);
			rc = mdt_object_lock(info, parent, lhp,
					     MDS_INODELOCK_UPDATE);
			if (unlikely(rc != 0))
				RETURN(rc);
		}

                /* step 2: lookup child's fid by name */
                fid_zero(child_fid);
		rc = mdo_lookup(info->mti_env, mdt_object_child(parent), lname,
				child_fid, &info->mti_spec);
		if (rc == -ENOENT)
			mdt_set_disposition(info, ldlm_rep, DISP_LOOKUP_NEG);

		if (rc != 0)
			GOTO(out_parent, rc);
	}

	mdt_set_disposition(info, ldlm_rep, DISP_LOOKUP_POS);

	/*
	 *step 3: find the child object by fid & lock it.
	 *        regardless if it is local or remote.
	 *
	 *Note: LU-3240 (commit 762f2114d282a98ebfa4dbbeea9298a8088ad24e)
	 *	set parent dir fid the same as child fid in getattr by fid case
	 *	we should not lu_object_find() the object again, could lead
	 *	to hung if there is a concurrent unlink destroyed the object.
	 */
	if (lu_fid_eq(mdt_object_fid(parent), child_fid)) {
		mdt_object_get(info->mti_env, parent);
		child = parent;
	} else {
		child = mdt_object_find(info->mti_env, info->mti_mdt,
					child_fid);
	}

	if (unlikely(IS_ERR(child)))
		GOTO(out_parent, rc = PTR_ERR(child));

	OBD_FAIL_TIMEOUT(OBD_FAIL_MDS_RESEND, obd_timeout * 2);
	if (!mdt_object_exists(child)) {
		LU_OBJECT_DEBUG(D_INODE, info->mti_env,
				&child->mot_obj,
				"Object doesn't exist!");
		GOTO(out_child, rc = -ENOENT);
	}

	rc = mdt_check_resent_lock(info, child, lhc);
	if (rc < 0) {
		GOTO(out_child, rc);
	} else if (rc > 0) {
		mdt_lock_handle_init(lhc);
		mdt_lock_reg_init(lhc, LCK_PR);

		if (!(child_bits & MDS_INODELOCK_UPDATE) &&
		      mdt_object_exists(child) && !mdt_object_remote(child)) {
			struct md_attr *ma = &info->mti_attr;

			ma->ma_valid = 0;
			ma->ma_need = MA_INODE;
			rc = mdt_attr_get_complex(info, child, ma);
			if (unlikely(rc != 0))
				GOTO(out_child, rc);

			/* If the file has not been changed for some time, we
			 * return not only a LOOKUP lock, but also an UPDATE
			 * lock and this might save us RPC on later STAT. For
			 * directories, it also let negative dentry cache start
			 * working for this dir. */
                        if (ma->ma_valid & MA_INODE &&
                            ma->ma_attr.la_valid & LA_CTIME &&
                            info->mti_mdt->mdt_namespace->ns_ctime_age_limit +
                                ma->ma_attr.la_ctime < cfs_time_current_sec())
                                child_bits |= MDS_INODELOCK_UPDATE;
                }

		/* layout lock must be granted in a best-effort way
		 * for IT operations */
		LASSERT(!(child_bits & MDS_INODELOCK_LAYOUT));
		if (S_ISREG(lu_object_attr(&child->mot_obj)) &&
		    !mdt_object_remote(child) && ldlm_rep != NULL) {
			if (!OBD_FAIL_CHECK(OBD_FAIL_MDS_NO_LL_GETATTR) &&
			    exp_connect_layout(info->mti_exp)) {
				/* try to grant layout lock for regular file. */
				try_bits = MDS_INODELOCK_LAYOUT;
			}
			/* Acquire DOM lock in advance for data-on-mdt file */
			if (child != parent)
				try_bits |= MDS_INODELOCK_DOM;
		}

		if (try_bits != 0) {
			/* try layout lock, it may fail to be granted due to
			 * contention at LOOKUP or UPDATE */
			rc = mdt_object_lock_try(info, child, lhc, &child_bits,
						 try_bits, false);
			if (child_bits & MDS_INODELOCK_LAYOUT)
				ma_need |= MA_LOV;
		} else {
			/* Do not enqueue the UPDATE lock from MDT(cross-MDT),
			 * client will enqueue the lock to the remote MDT */
			if (mdt_object_remote(child))
				child_bits &= ~MDS_INODELOCK_UPDATE;
			rc = mdt_object_lock(info, child, lhc, child_bits);
		}
                if (unlikely(rc != 0))
                        GOTO(out_child, rc);
        }

        lock = ldlm_handle2lock(&lhc->mlh_reg_lh);

        /* finally, we can get attr for child. */
        rc = mdt_getattr_internal(info, child, ma_need);
        if (unlikely(rc != 0)) {
                mdt_object_unlock(info, child, lhc, 1);
	} else if (lock) {
		/* Debugging code. */
		LDLM_DEBUG(lock, "Returning lock to client");
		LASSERTF(fid_res_name_eq(mdt_object_fid(child),
					 &lock->l_resource->lr_name),
			 "Lock res_id: "DLDLMRES", fid: "DFID"\n",
			 PLDLMRES(lock->l_resource),
			 PFID(mdt_object_fid(child)));

		if (S_ISREG(lu_object_attr(&child->mot_obj)) &&
		    mdt_object_exists(child) && !mdt_object_remote(child) &&
		    child != parent) {
			LDLM_LOCK_PUT(lock);
			mdt_object_put(info->mti_env, child);
			/* NB: call the mdt_pack_size2body always after
			 * mdt_object_put(), that is why this speacial
			 * exit path is used. */
			rc = mdt_pack_size2body(info, child_fid,
						child_bits & MDS_INODELOCK_DOM);
			if (rc != 0 && child_bits & MDS_INODELOCK_DOM) {
				/* DOM lock was taken in advance but this is
				 * not DoM file. Drop the lock. */
				lock_res_and_lock(lock);
				ldlm_inodebits_drop(lock, MDS_INODELOCK_DOM);
				unlock_res_and_lock(lock);
			}

			GOTO(out_parent, rc = 0);
		}
        }
        if (lock)
                LDLM_LOCK_PUT(lock);

        EXIT;
out_child:
        mdt_object_put(info->mti_env, child);
out_parent:
        if (lhp)
                mdt_object_unlock(info, parent, lhp, 1);
        return rc;
}

/* normal handler: should release the child lock */
static int mdt_getattr_name(struct tgt_session_info *tsi)
{
	struct mdt_thread_info	*info = tsi2mdt_info(tsi);
        struct mdt_lock_handle *lhc = &info->mti_lh[MDT_LH_CHILD];
        struct mdt_body        *reqbody;
        struct mdt_body        *repbody;
        int rc, rc2;
        ENTRY;

        reqbody = req_capsule_client_get(info->mti_pill, &RMF_MDT_BODY);
        LASSERT(reqbody != NULL);
        repbody = req_capsule_server_get(info->mti_pill, &RMF_MDT_BODY);
        LASSERT(repbody != NULL);

	info->mti_cross_ref = !!(reqbody->mbo_valid & OBD_MD_FLCROSSREF);
	repbody->mbo_eadatasize = 0;
	repbody->mbo_aclsize = 0;

        rc = mdt_init_ucred_intent_getattr(info, reqbody);
        if (unlikely(rc))
                GOTO(out_shrink, rc);

        rc = mdt_getattr_name_lock(info, lhc, MDS_INODELOCK_UPDATE, NULL);
        if (lustre_handle_is_used(&lhc->mlh_reg_lh)) {
                ldlm_lock_decref(&lhc->mlh_reg_lh, lhc->mlh_reg_mode);
                lhc->mlh_reg_lh.cookie = 0;
        }
        mdt_exit_ucred(info);
        EXIT;
out_shrink:
        mdt_client_compatibility(info);
        rc2 = mdt_fix_reply(info);
        if (rc == 0)
                rc = rc2;
	mdt_thread_info_fini(info);
	return rc;
}

static int mdt_iocontrol(unsigned int cmd, struct obd_export *exp, int len,
			 void *karg, void __user *uarg);

static int mdt_set_info(struct tgt_session_info *tsi)
{
	struct ptlrpc_request	*req = tgt_ses_req(tsi);
	char			*key;
	void			*val;
	int			 keylen, vallen, rc = 0;

	ENTRY;

	key = req_capsule_client_get(tsi->tsi_pill, &RMF_SETINFO_KEY);
	if (key == NULL) {
		DEBUG_REQ(D_HA, req, "no set_info key");
		RETURN(err_serious(-EFAULT));
	}

	keylen = req_capsule_get_size(tsi->tsi_pill, &RMF_SETINFO_KEY,
				      RCL_CLIENT);

	val = req_capsule_client_get(tsi->tsi_pill, &RMF_SETINFO_VAL);
	if (val == NULL) {
		DEBUG_REQ(D_HA, req, "no set_info val");
		RETURN(err_serious(-EFAULT));
	}

	vallen = req_capsule_get_size(tsi->tsi_pill, &RMF_SETINFO_VAL,
				      RCL_CLIENT);

	/* Swab any part of val you need to here */
	if (KEY_IS(KEY_READ_ONLY)) {
		spin_lock(&req->rq_export->exp_lock);
		if (*(__u32 *)val)
			*exp_connect_flags_ptr(req->rq_export) |=
				OBD_CONNECT_RDONLY;
		else
			*exp_connect_flags_ptr(req->rq_export) &=
				~OBD_CONNECT_RDONLY;
		spin_unlock(&req->rq_export->exp_lock);
	} else if (KEY_IS(KEY_CHANGELOG_CLEAR)) {
		struct changelog_setinfo *cs = val;

		if (vallen != sizeof(*cs)) {
			CERROR("%s: bad changelog_clear setinfo size %d\n",
			       tgt_name(tsi->tsi_tgt), vallen);
			RETURN(-EINVAL);
		}
		if (ptlrpc_req_need_swab(req)) {
			__swab64s(&cs->cs_recno);
			__swab32s(&cs->cs_id);
		}

		rc = mdt_iocontrol(OBD_IOC_CHANGELOG_CLEAR, req->rq_export,
				   vallen, val, NULL);
	} else if (KEY_IS(KEY_EVICT_BY_NID)) {
		if (vallen > 0)
			obd_export_evict_by_nid(req->rq_export->exp_obd, val);
	} else {
		RETURN(-EINVAL);
	}
	RETURN(rc);
}

static int mdt_readpage(struct tgt_session_info *tsi)
{
	struct mdt_thread_info	*info = mdt_th_info(tsi->tsi_env);
	struct mdt_object	*object = mdt_obj(tsi->tsi_corpus);
	struct lu_rdpg		*rdpg = &info->mti_u.rdpg.mti_rdpg;
	const struct mdt_body	*reqbody = tsi->tsi_mdt_body;
	struct mdt_body		*repbody;
	int			 rc;
	int			 i;

	ENTRY;

	if (OBD_FAIL_CHECK(OBD_FAIL_MDS_READPAGE_PACK))
		RETURN(err_serious(-ENOMEM));

	repbody = req_capsule_server_get(tsi->tsi_pill, &RMF_MDT_BODY);
	if (repbody == NULL || reqbody == NULL)
                RETURN(err_serious(-EFAULT));

        /*
         * prepare @rdpg before calling lower layers and transfer itself. Here
         * reqbody->size contains offset of where to start to read and
         * reqbody->nlink contains number bytes to read.
         */
	rdpg->rp_hash = reqbody->mbo_size;
	if (rdpg->rp_hash != reqbody->mbo_size) {
		CERROR("Invalid hash: %#llx != %#llx\n",
		       rdpg->rp_hash, reqbody->mbo_size);
		RETURN(-EFAULT);
	}

	rdpg->rp_attrs = reqbody->mbo_mode;
	if (exp_connect_flags(tsi->tsi_exp) & OBD_CONNECT_64BITHASH)
		rdpg->rp_attrs |= LUDA_64BITHASH;
	rdpg->rp_count  = min_t(unsigned int, reqbody->mbo_nlink,
				exp_max_brw_size(tsi->tsi_exp));
	rdpg->rp_npages = (rdpg->rp_count + PAGE_SIZE - 1) >>
			  PAGE_SHIFT;
        OBD_ALLOC(rdpg->rp_pages, rdpg->rp_npages * sizeof rdpg->rp_pages[0]);
        if (rdpg->rp_pages == NULL)
                RETURN(-ENOMEM);

        for (i = 0; i < rdpg->rp_npages; ++i) {
		rdpg->rp_pages[i] = alloc_page(GFP_NOFS);
                if (rdpg->rp_pages[i] == NULL)
                        GOTO(free_rdpg, rc = -ENOMEM);
        }

        /* call lower layers to fill allocated pages with directory data */
	rc = mo_readpage(tsi->tsi_env, mdt_object_child(object), rdpg);
	if (rc < 0)
		GOTO(free_rdpg, rc);

	/* send pages to client */
	rc = tgt_sendpage(tsi, rdpg, rc);

	EXIT;
free_rdpg:

	for (i = 0; i < rdpg->rp_npages; i++)
		if (rdpg->rp_pages[i] != NULL)
			__free_page(rdpg->rp_pages[i]);
	OBD_FREE(rdpg->rp_pages, rdpg->rp_npages * sizeof rdpg->rp_pages[0]);

	if (OBD_FAIL_CHECK(OBD_FAIL_MDS_SENDPAGE))
		RETURN(0);

	return rc;
}

static int mdt_fix_attr_ucred(struct mdt_thread_info *info, __u32 op)
{
	struct lu_ucred *uc = mdt_ucred_check(info);
	struct lu_attr *attr = &info->mti_attr.ma_attr;

	if (uc == NULL)
		return -EINVAL;

	if (op != REINT_SETATTR) {
		if ((attr->la_valid & LA_UID) && (attr->la_uid != -1))
			attr->la_uid = uc->uc_fsuid;
		/* for S_ISGID, inherit gid from his parent, such work will be
		 * done in cmm/mdd layer, here set all cases as uc->uc_fsgid. */
		if ((attr->la_valid & LA_GID) && (attr->la_gid != -1))
			attr->la_gid = uc->uc_fsgid;
	}

	return 0;
}

static int mdt_reint_internal(struct mdt_thread_info *info,
                              struct mdt_lock_handle *lhc,
                              __u32 op)
{
	struct req_capsule	*pill = info->mti_pill;
	struct mdt_body		*repbody;
	int			 rc = 0, rc2;

	ENTRY;

        rc = mdt_reint_unpack(info, op);
        if (rc != 0) {
                CERROR("Can't unpack reint, rc %d\n", rc);
                RETURN(err_serious(rc));
        }

        /* for replay (no_create) lmm is not needed, client has it already */
        if (req_capsule_has_field(pill, &RMF_MDT_MD, RCL_SERVER))
                req_capsule_set_size(pill, &RMF_MDT_MD, RCL_SERVER,
				     DEF_REP_MD_SIZE);

	/* llog cookies are always 0, the field is kept for compatibility */
        if (req_capsule_has_field(pill, &RMF_LOGCOOKIES, RCL_SERVER))
		req_capsule_set_size(pill, &RMF_LOGCOOKIES, RCL_SERVER, 0);

	/* Set ACL reply buffer size as LUSTRE_POSIX_ACL_MAX_SIZE_OLD
	 * by default. If the target object has more ACL entries, then
	 * enlarge the buffer when necessary. */
	if (req_capsule_has_field(pill, &RMF_ACL, RCL_SERVER))
		req_capsule_set_size(pill, &RMF_ACL, RCL_SERVER,
				     LUSTRE_POSIX_ACL_MAX_SIZE_OLD);

        rc = req_capsule_server_pack(pill);
        if (rc != 0) {
                CERROR("Can't pack response, rc %d\n", rc);
                RETURN(err_serious(rc));
        }

        if (req_capsule_has_field(pill, &RMF_MDT_BODY, RCL_SERVER)) {
                repbody = req_capsule_server_get(pill, &RMF_MDT_BODY);
                LASSERT(repbody);
		repbody->mbo_eadatasize = 0;
		repbody->mbo_aclsize = 0;
        }

        OBD_FAIL_TIMEOUT(OBD_FAIL_MDS_REINT_DELAY, 10);

        /* for replay no cookkie / lmm need, because client have this already */
        if (info->mti_spec.no_create)
                if (req_capsule_has_field(pill, &RMF_MDT_MD, RCL_SERVER))
                        req_capsule_set_size(pill, &RMF_MDT_MD, RCL_SERVER, 0);

        rc = mdt_init_ucred_reint(info);
        if (rc)
                GOTO(out_shrink, rc);

        rc = mdt_fix_attr_ucred(info, op);
        if (rc != 0)
                GOTO(out_ucred, rc = err_serious(rc));

	rc = mdt_check_resent(info, mdt_reconstruct, lhc);
	if (rc < 0) {
		GOTO(out_ucred, rc);
	} else if (rc == 1) {
		DEBUG_REQ(D_INODE, mdt_info_req(info), "resent opt.");
		rc = lustre_msg_get_status(mdt_info_req(info)->rq_repmsg);
                GOTO(out_ucred, rc);
        }
        rc = mdt_reint_rec(info, lhc);
        EXIT;
out_ucred:
        mdt_exit_ucred(info);
out_shrink:
        mdt_client_compatibility(info);
        rc2 = mdt_fix_reply(info);
        if (rc == 0)
                rc = rc2;
        return rc;
}

static long mdt_reint_opcode(struct ptlrpc_request *req,
			     const struct req_format **fmt)
{
	struct mdt_device	*mdt;
	struct mdt_rec_reint	*rec;
	long			 opc;

	rec = req_capsule_client_get(&req->rq_pill, &RMF_REC_REINT);
	if (rec != NULL) {
		opc = rec->rr_opcode;
		DEBUG_REQ(D_INODE, req, "reint opt = %ld", opc);
		if (opc < REINT_MAX && fmt[opc] != NULL)
			req_capsule_extend(&req->rq_pill, fmt[opc]);
		else {
			mdt = mdt_exp2dev(req->rq_export);
			CERROR("%s: Unsupported opcode '%ld' from client '%s':"
			       " rc = %d\n", req->rq_export->exp_obd->obd_name,
			       opc, mdt->mdt_ldlm_client->cli_name, -EFAULT);
			opc = err_serious(-EFAULT);
		}
	} else {
		opc = err_serious(-EFAULT);
	}
	return opc;
}

static int mdt_reint(struct tgt_session_info *tsi)
{
	long opc;
	int  rc;
	static const struct req_format *reint_fmts[REINT_MAX] = {
		[REINT_SETATTR]  = &RQF_MDS_REINT_SETATTR,
		[REINT_CREATE]   = &RQF_MDS_REINT_CREATE,
		[REINT_LINK]     = &RQF_MDS_REINT_LINK,
		[REINT_UNLINK]   = &RQF_MDS_REINT_UNLINK,
		[REINT_RENAME]   = &RQF_MDS_REINT_RENAME,
		[REINT_OPEN]     = &RQF_MDS_REINT_OPEN,
		[REINT_SETXATTR] = &RQF_MDS_REINT_SETXATTR,
		[REINT_RMENTRY]  = &RQF_MDS_REINT_UNLINK,
		[REINT_MIGRATE]  = &RQF_MDS_REINT_RENAME
	};

	ENTRY;

	opc = mdt_reint_opcode(tgt_ses_req(tsi), reint_fmts);
	if (opc >= 0) {
		struct mdt_thread_info *info = tsi2mdt_info(tsi);
		/*
		 * No lock possible here from client to pass it to reint code
		 * path.
		 */
		rc = mdt_reint_internal(info, NULL, opc);
		mdt_thread_info_fini(info);
	} else {
		rc = opc;
	}

	tsi->tsi_reply_fail_id = OBD_FAIL_MDS_REINT_NET_REP;
	RETURN(rc);
}

/* this should sync the whole device */
static int mdt_device_sync(const struct lu_env *env, struct mdt_device *mdt)
{
        struct dt_device *dt = mdt->mdt_bottom;
        int rc;
        ENTRY;

        rc = dt->dd_ops->dt_sync(env, dt);
        RETURN(rc);
}

/* this should sync this object */
static int mdt_object_sync(const struct lu_env *env, struct obd_export *exp,
			   struct mdt_object *mo)
{
	int rc;

	ENTRY;

	if (!mdt_object_exists(mo)) {
		CWARN("%s: non existing object "DFID": rc = %d\n",
		      exp->exp_obd->obd_name, PFID(mdt_object_fid(mo)),
		      -ESTALE);
		RETURN(-ESTALE);
	}

	rc = mo_object_sync(env, mdt_object_child(mo));

	RETURN(rc);
}

static int mdt_sync(struct tgt_session_info *tsi)
{
	struct ptlrpc_request	*req = tgt_ses_req(tsi);
	struct req_capsule	*pill = tsi->tsi_pill;
	struct mdt_body		*body;
	int			 rc;

	ENTRY;

	if (OBD_FAIL_CHECK(OBD_FAIL_MDS_SYNC_PACK))
		RETURN(err_serious(-ENOMEM));

	if (fid_seq(&tsi->tsi_mdt_body->mbo_fid1) == 0) {
		rc = mdt_device_sync(tsi->tsi_env, mdt_exp2dev(tsi->tsi_exp));
	} else {
		struct mdt_thread_info *info = tsi2mdt_info(tsi);

		/* sync an object */
		rc = mdt_object_sync(tsi->tsi_env, tsi->tsi_exp,
				     info->mti_object);
		if (rc == 0) {
			const struct lu_fid *fid;
			struct lu_attr *la = &info->mti_attr.ma_attr;

			info->mti_attr.ma_need = MA_INODE;
			info->mti_attr.ma_valid = 0;
			rc = mdt_attr_get_complex(info, info->mti_object,
						  &info->mti_attr);
			if (rc == 0) {
				body = req_capsule_server_get(pill,
							      &RMF_MDT_BODY);
				fid = mdt_object_fid(info->mti_object);
				mdt_pack_attr2body(info, body, la, fid);
			}
		}
		mdt_thread_info_fini(info);
	}
	if (rc == 0)
		mdt_counter_incr(req, LPROC_MDT_SYNC);

	RETURN(rc);
}

static int mdt_data_sync(struct tgt_session_info *tsi)
{
	struct mdt_thread_info *info;
	struct mdt_device *mdt = mdt_exp2dev(tsi->tsi_exp);
	struct ost_body *body = tsi->tsi_ost_body;
	struct ost_body *repbody;
	struct mdt_object *mo = NULL;
	struct md_attr *ma;
	int rc = 0;

	ENTRY;

	repbody = req_capsule_server_get(tsi->tsi_pill, &RMF_OST_BODY);

	/* if no fid is specified then do nothing,
	 * device sync is done via MDS_SYNC */
	if (fid_is_zero(&tsi->tsi_fid))
		RETURN(0);

	mo = mdt_object_find(tsi->tsi_env, mdt, &tsi->tsi_fid);
	if (IS_ERR(mo))
		RETURN(PTR_ERR(mo));

	rc = mdt_object_sync(tsi->tsi_env, tsi->tsi_exp, mo);
	if (rc)
		GOTO(put, rc);

	repbody->oa.o_oi = body->oa.o_oi;
	repbody->oa.o_valid = OBD_MD_FLID | OBD_MD_FLGROUP;

	info = tsi2mdt_info(tsi);
	ma = &info->mti_attr;
	ma->ma_need = MA_INODE;
	ma->ma_valid = 0;
	rc = mdt_attr_get_complex(info, mo, ma);
	if (rc == 0)
		obdo_from_la(&repbody->oa, &ma->ma_attr, VALID_FLAGS);
	else
		rc = 0;
	mdt_thread_info_fini(info);

	EXIT;
put:
	if (mo != NULL)
		mdt_object_put(tsi->tsi_env, mo);
	return rc;
}

/*
 * Handle quota control requests to consult current usage/limit, but also
 * to configure quota enforcement
 */
static int mdt_quotactl(struct tgt_session_info *tsi)
{
	struct obd_export	*exp  = tsi->tsi_exp;
	struct req_capsule	*pill = tsi->tsi_pill;
	struct obd_quotactl	*oqctl, *repoqc;
	int			 id, rc;
	struct mdt_device	*mdt = mdt_exp2dev(exp);
	struct lu_device	*qmt = mdt->mdt_qmt_dev;
	struct lu_nodemap	*nodemap;
	ENTRY;

	oqctl = req_capsule_client_get(pill, &RMF_OBD_QUOTACTL);
	if (oqctl == NULL)
		RETURN(err_serious(-EPROTO));

	rc = req_capsule_server_pack(pill);
	if (rc)
		RETURN(err_serious(rc));

	nodemap = nodemap_get_from_exp(exp);
	if (IS_ERR(nodemap))
		RETURN(PTR_ERR(nodemap));

	switch (oqctl->qc_cmd) {
		/* master quotactl */
	case Q_SETINFO:
	case Q_SETQUOTA:
		if (!nodemap_can_setquota(nodemap))
			GOTO(out_nodemap, rc = -EPERM);
	case Q_GETINFO:
	case Q_GETQUOTA:
		if (qmt == NULL)
			GOTO(out_nodemap, rc = -EOPNOTSUPP);
		/* slave quotactl */
	case Q_GETOINFO:
	case Q_GETOQUOTA:
		break;
	default:
		CERROR("Unsupported quotactl command: %d\n", oqctl->qc_cmd);
		GOTO(out_nodemap, rc = -EFAULT);
	}

	id = oqctl->qc_id;
	switch (oqctl->qc_type) {
	case USRQUOTA:
		id = nodemap_map_id(nodemap, NODEMAP_UID,
				    NODEMAP_CLIENT_TO_FS, id);
		break;
	case GRPQUOTA:
		id = nodemap_map_id(nodemap, NODEMAP_GID,
				    NODEMAP_CLIENT_TO_FS, id);
		break;
	case PRJQUOTA:
		/* todo: check/map project id */
		id = oqctl->qc_id;
		break;
	default:
		GOTO(out_nodemap, rc = -EOPNOTSUPP);
	}
	repoqc = req_capsule_server_get(pill, &RMF_OBD_QUOTACTL);
	if (repoqc == NULL)
		GOTO(out_nodemap, rc = err_serious(-EFAULT));

	if (oqctl->qc_cmd == Q_SETINFO || oqctl->qc_cmd == Q_SETQUOTA)
		barrier_exit(tsi->tsi_tgt->lut_bottom);

	if (oqctl->qc_id != id)
		swap(oqctl->qc_id, id);

	if (oqctl->qc_cmd == Q_SETINFO || oqctl->qc_cmd == Q_SETQUOTA) {
		if (unlikely(!barrier_entry(tsi->tsi_tgt->lut_bottom)))
			RETURN(-EINPROGRESS);
	}

	switch (oqctl->qc_cmd) {

	case Q_GETINFO:
	case Q_SETINFO:
	case Q_SETQUOTA:
	case Q_GETQUOTA:
		/* forward quotactl request to QMT */
		rc = qmt_hdls.qmth_quotactl(tsi->tsi_env, qmt, oqctl);
		break;

	case Q_GETOINFO:
	case Q_GETOQUOTA:
		/* slave quotactl */
		rc = lquotactl_slv(tsi->tsi_env, tsi->tsi_tgt->lut_bottom,
				   oqctl);
		break;

	default:
		CERROR("Unsupported quotactl command: %d\n", oqctl->qc_cmd);
		GOTO(out_nodemap, rc = -EFAULT);
	}

	if (oqctl->qc_id != id)
		swap(oqctl->qc_id, id);

	*repoqc = *oqctl;

	EXIT;

out_nodemap:
	nodemap_putref(nodemap);

	return rc;
}

/** clone llog ctxt from child (mdd)
 * This allows remote llog (replicator) access.
 * We can either pass all llog RPCs (eg mdt_llog_create) on to child where the
 * context was originally set up, or we can handle them directly.
 * I choose the latter, but that means I need any llog
 * contexts set up by child to be accessable by the mdt.  So we clone the
 * context into our context list here.
 */
static int mdt_llog_ctxt_clone(const struct lu_env *env, struct mdt_device *mdt,
                               int idx)
{
        struct md_device  *next = mdt->mdt_child;
        struct llog_ctxt *ctxt;
        int rc;

        if (!llog_ctxt_null(mdt2obd_dev(mdt), idx))
                return 0;

        rc = next->md_ops->mdo_llog_ctxt_get(env, next, idx, (void **)&ctxt);
        if (rc || ctxt == NULL) {
		return 0;
        }

        rc = llog_group_set_ctxt(&mdt2obd_dev(mdt)->obd_olg, ctxt, idx);
        if (rc)
                CERROR("Can't set mdt ctxt %d\n", rc);

        return rc;
}

static int mdt_llog_ctxt_unclone(const struct lu_env *env,
                                 struct mdt_device *mdt, int idx)
{
        struct llog_ctxt *ctxt;

        ctxt = llog_get_context(mdt2obd_dev(mdt), idx);
        if (ctxt == NULL)
                return 0;
        /* Put once for the get we just did, and once for the clone */
        llog_ctxt_put(ctxt);
        llog_ctxt_put(ctxt);
        return 0;
}

/*
 * sec context handlers
 */
static int mdt_sec_ctx_handle(struct tgt_session_info *tsi)
{
	CFS_FAIL_TIMEOUT(OBD_FAIL_SEC_CTX_HDL_PAUSE, cfs_fail_val);

	return 0;
}

/*
 * quota request handlers
 */
static int mdt_quota_dqacq(struct tgt_session_info *tsi)
{
	struct mdt_device	*mdt = mdt_exp2dev(tsi->tsi_exp);
	struct lu_device	*qmt = mdt->mdt_qmt_dev;
	int			 rc;
	ENTRY;

	if (qmt == NULL)
		RETURN(err_serious(-EOPNOTSUPP));

	rc = qmt_hdls.qmth_dqacq(tsi->tsi_env, qmt, tgt_ses_req(tsi));
	RETURN(rc);
}

struct mdt_object *mdt_object_new(const struct lu_env *env,
				  struct mdt_device *d,
				  const struct lu_fid *f)
{
	struct lu_object_conf conf = { .loc_flags = LOC_F_NEW };
	struct lu_object *o;
	struct mdt_object *m;
	ENTRY;

	CDEBUG(D_INFO, "Allocate object for "DFID"\n", PFID(f));
	o = lu_object_find(env, &d->mdt_lu_dev, f, &conf);
	if (unlikely(IS_ERR(o)))
		m = (struct mdt_object *)o;
	else
		m = mdt_obj(o);
	RETURN(m);
}

struct mdt_object *mdt_object_find(const struct lu_env *env,
				   struct mdt_device *d,
				   const struct lu_fid *f)
{
	struct lu_object *o;
	struct mdt_object *m;
	ENTRY;

	CDEBUG(D_INFO, "Find object for "DFID"\n", PFID(f));
	o = lu_object_find(env, &d->mdt_lu_dev, f, NULL);
	if (unlikely(IS_ERR(o)))
		m = (struct mdt_object *)o;
	else
		m = mdt_obj(o);

	RETURN(m);
}

/**
 * Asyncronous commit for mdt device.
 *
 * Pass asynchonous commit call down the MDS stack.
 *
 * \param env environment
 * \param mdt the mdt device
 */
static void mdt_device_commit_async(const struct lu_env *env,
                                    struct mdt_device *mdt)
{
	struct dt_device *dt = mdt->mdt_bottom;
	int rc;
	ENTRY;

	rc = dt->dd_ops->dt_commit_async(env, dt);
	if (unlikely(rc != 0))
		CWARN("%s: async commit start failed: rc = %d\n",
		      mdt_obd_name(mdt), rc);
	atomic_inc(&mdt->mdt_async_commit_count);
	EXIT;
}

/**
 * Mark the lock as "synchonous".
 *
 * Mark the lock to deffer transaction commit to the unlock time.
 *
 * \param lock the lock to mark as "synchonous"
 *
 * \see mdt_is_lock_sync
 * \see mdt_save_lock
 */
static inline void mdt_set_lock_sync(struct ldlm_lock *lock)
{
        lock->l_ast_data = (void*)1;
}

/**
 * Check whehter the lock "synchonous" or not.
 *
 * \param lock the lock to check
 * \retval 1 the lock is "synchonous"
 * \retval 0 the lock isn't "synchronous"
 *
 * \see mdt_set_lock_sync
 * \see mdt_save_lock
 */
static inline int mdt_is_lock_sync(struct ldlm_lock *lock)
{
        return lock->l_ast_data != NULL;
}

/**
 * Blocking AST for mdt locks.
 *
 * Starts transaction commit if in case of COS lock conflict or
 * deffers such a commit to the mdt_save_lock.
 *
 * \param lock the lock which blocks a request or cancelling lock
 * \param desc unused
 * \param data unused
 * \param flag indicates whether this cancelling or blocking callback
 * \retval 0
 * \see ldlm_blocking_ast_nocheck
 */
int mdt_blocking_ast(struct ldlm_lock *lock, struct ldlm_lock_desc *desc,
		     void *data, int flag)
{
	struct obd_device *obd = ldlm_lock_to_ns(lock)->ns_obd;
	struct mdt_device *mdt = mdt_dev(obd->obd_lu_dev);
	bool commit_async = false;
	int rc;
	ENTRY;

	if (flag == LDLM_CB_CANCELING)
		RETURN(0);

	lock_res_and_lock(lock);
	if (lock->l_blocking_ast != mdt_blocking_ast) {
		unlock_res_and_lock(lock);
		RETURN(0);
	}
	/* There is no lock conflict if l_blocking_lock == NULL,
	 * it indicates a blocking ast sent from ldlm_lock_decref_internal
	 * when the last reference to a local lock was released */
	if (lock->l_req_mode & (LCK_PW | LCK_EX) &&
	    lock->l_blocking_lock != NULL) {
		if (mdt_cos_is_enabled(mdt)) {
			if (lock->l_client_cookie !=
			    lock->l_blocking_lock->l_client_cookie)
				mdt_set_lock_sync(lock);
		} else if (mdt_slc_is_enabled(mdt) &&
			   ldlm_is_cos_incompat(lock->l_blocking_lock)) {
			mdt_set_lock_sync(lock);
			/*
			 * we may do extra commit here, but there is a small
			 * window to miss a commit: lock was unlocked (saved),
			 * then a conflict lock queued and we come here, but
			 * REP-ACK not received, so lock was not converted to
			 * COS mode yet.
			 * Fortunately this window is quite small, so the
			 * extra commit should be rare (not to say distributed
			 * operation is rare too).
			 */
			commit_async = true;
		}
	} else if (lock->l_req_mode == LCK_COS &&
		   lock->l_blocking_lock != NULL) {
		commit_async = true;
	}

	rc = ldlm_blocking_ast_nocheck(lock);

	if (commit_async) {
		struct lu_env env;

		rc = lu_env_init(&env, LCT_LOCAL);
		if (unlikely(rc != 0))
			CWARN("%s: lu_env initialization failed, cannot "
			      "start asynchronous commit: rc = %d\n",
			      obd->obd_name, rc);
		else
			mdt_device_commit_async(&env, mdt);
		lu_env_fini(&env);
	}
	RETURN(rc);
}

/*
 * Blocking AST for cross-MDT lock
 *
 * Discard lock from uncommitted_slc_locks and cancel it.
 *
 * \param lock	the lock which blocks a request or cancelling lock
 * \param desc	unused
 * \param data	unused
 * \param flag	indicates whether this cancelling or blocking callback
 * \retval	0 on success
 * \retval	negative number on error
 */
int mdt_remote_blocking_ast(struct ldlm_lock *lock, struct ldlm_lock_desc *desc,
			    void *data, int flag)
{
	int rc = 0;
	ENTRY;

	switch (flag) {
	case LDLM_CB_BLOCKING: {
		struct lustre_handle lockh;

		ldlm_lock2handle(lock, &lockh);
		rc = ldlm_cli_cancel(&lockh,
			ldlm_is_atomic_cb(lock) ? 0 : LCF_ASYNC);
		if (rc < 0) {
			CDEBUG(D_INODE, "ldlm_cli_cancel: %d\n", rc);
			RETURN(rc);
		}
		break;
	}
	case LDLM_CB_CANCELING: {
		struct obd_device *obd = ldlm_lock_to_ns(lock)->ns_obd;
		struct mdt_device *mdt =
				mdt_dev(obd->obd_lu_dev->ld_site->ls_top_dev);

		LDLM_DEBUG(lock, "Revoke remote lock\n");

		/* discard slc lock here so that it can be cleaned anytime,
		 * especially for cleanup_resource() */
		tgt_discard_slc_lock(&mdt->mdt_lut, lock);

		/* once we cache lock, l_ast_data is set to mdt_object */
		if (lock->l_ast_data != NULL) {
			struct mdt_object *mo = lock->l_ast_data;
			struct lu_env env;

			rc = lu_env_init(&env, LCT_MD_THREAD);
			if (unlikely(rc != 0)) {
				CWARN("%s: lu_env initialization failed, object"
				      "%p "DFID" is leaked!\n",
				      obd->obd_name, mo,
				      PFID(mdt_object_fid(mo)));
				RETURN(rc);
			}

			if (lock->l_policy_data.l_inodebits.bits &
			    (MDS_INODELOCK_XATTR | MDS_INODELOCK_UPDATE)) {
				rc = mo_invalidate(&env, mdt_object_child(mo));
				mo->mot_cache_attr = 0;
			}
			mdt_object_put(&env, mo);
			lu_env_fini(&env);
		}
		break;
	}
	default:
		LBUG();
	}

	RETURN(rc);
}

int mdt_check_resent_lock(struct mdt_thread_info *info,
			  struct mdt_object *mo,
			  struct mdt_lock_handle *lhc)
{
	/* the lock might already be gotten in ldlm_handle_enqueue() */
	if (unlikely(lustre_handle_is_used(&lhc->mlh_reg_lh))) {
		struct ptlrpc_request *req = mdt_info_req(info);
		struct ldlm_lock      *lock;

		lock = ldlm_handle2lock(&lhc->mlh_reg_lh);
		LASSERT(lustre_msg_get_flags(req->rq_reqmsg) & MSG_RESENT);
		if (lock == NULL) {
			/* Lock is pinned by ldlm_handle_enqueue0() as it is
			 * a resend case, however, it could be already destroyed
			 * due to client eviction or a raced cancel RPC. */
			LDLM_DEBUG_NOLOCK("Invalid lock handle %#llx",
					  lhc->mlh_reg_lh.cookie);
			RETURN(-ESTALE);
		}

		if (!fid_res_name_eq(mdt_object_fid(mo),
				     &lock->l_resource->lr_name)) {
			CWARN("%s: Although resent, but still not "
			      "get child lock:"DFID"\n",
			      info->mti_exp->exp_obd->obd_name,
			      PFID(mdt_object_fid(mo)));
			LDLM_LOCK_PUT(lock);
			RETURN(-EPROTO);
		}
		LDLM_LOCK_PUT(lock);
		return 0;
	}
	return 1;
}

int mdt_remote_object_lock_try(struct mdt_thread_info *mti,
			       struct mdt_object *o, const struct lu_fid *fid,
			       struct lustre_handle *lh, enum ldlm_mode mode,
			       __u64 *ibits, __u64 trybits, bool cache)
{
	struct ldlm_enqueue_info *einfo = &mti->mti_einfo;
	union ldlm_policy_data *policy = &mti->mti_policy;
	struct ldlm_res_id *res_id = &mti->mti_res_id;
	int rc = 0;
	ENTRY;

	LASSERT(mdt_object_remote(o));

	fid_build_reg_res_name(fid, res_id);

	memset(einfo, 0, sizeof(*einfo));
	einfo->ei_type = LDLM_IBITS;
	einfo->ei_mode = mode;
	einfo->ei_cb_bl = mdt_remote_blocking_ast;
	einfo->ei_cb_cp = ldlm_completion_ast;
	einfo->ei_enq_slave = 0;
	einfo->ei_res_id = res_id;

	if (cache) {
		/*
		 * if we cache lock, couple lock with mdt_object, so that object
		 * can be easily found in lock ASTs.
		 */
		mdt_object_get(mti->mti_env, o);
		einfo->ei_cbdata = o;
	}


	memset(policy, 0, sizeof(*policy));
	policy->l_inodebits.bits = *ibits;
	policy->l_inodebits.try_bits = trybits;

	rc = mo_object_lock(mti->mti_env, mdt_object_child(o), lh, einfo,
			    policy);
	if (rc < 0 && cache) {
		mdt_object_put(mti->mti_env, o);
		einfo->ei_cbdata = NULL;
	}

	/* Return successfully acquired bits to a caller */
	if (rc == 0) {
		struct ldlm_lock *lock = ldlm_handle2lock(lh);

		LASSERT(lock);
		*ibits = lock->l_policy_data.l_inodebits.bits;
		LDLM_LOCK_PUT(lock);
	}
	RETURN(rc);
}

int mdt_remote_object_lock(struct mdt_thread_info *mti, struct mdt_object *o,
			   const struct lu_fid *fid, struct lustre_handle *lh,
			   enum ldlm_mode mode, __u64 ibits, bool cache)
{
	return mdt_remote_object_lock_try(mti, o, fid, lh, mode, &ibits, 0,
					  cache);
}

static int mdt_object_local_lock(struct mdt_thread_info *info,
				 struct mdt_object *o,
				 struct mdt_lock_handle *lh, __u64 *ibits,
				 __u64 trybits, bool cos_incompat)
{
	struct ldlm_namespace *ns = info->mti_mdt->mdt_namespace;
	union ldlm_policy_data *policy = &info->mti_policy;
	struct ldlm_res_id *res_id = &info->mti_res_id;
	__u64 dlmflags = 0;
	int rc;
	ENTRY;

        LASSERT(!lustre_handle_is_used(&lh->mlh_reg_lh));
        LASSERT(!lustre_handle_is_used(&lh->mlh_pdo_lh));
        LASSERT(lh->mlh_reg_mode != LCK_MINMODE);
        LASSERT(lh->mlh_type != MDT_NUL_LOCK);

	if (cos_incompat) {
		LASSERT(lh->mlh_reg_mode == LCK_PW ||
			lh->mlh_reg_mode == LCK_EX);
		dlmflags |= LDLM_FL_COS_INCOMPAT;
	} else if (mdt_cos_is_enabled(info->mti_mdt)) {
		dlmflags |= LDLM_FL_COS_ENABLED;
	}

	/* Only enqueue LOOKUP lock for remote object */
	if (mdt_object_remote(o)) {
		LASSERT(*ibits == MDS_INODELOCK_LOOKUP);
	}

	if (lh->mlh_type == MDT_PDO_LOCK) {
                /* check for exists after object is locked */
                if (mdt_object_exists(o) == 0) {
                        /* Non-existent object shouldn't have PDO lock */
                        RETURN(-ESTALE);
                } else {
                        /* Non-dir object shouldn't have PDO lock */
			if (!S_ISDIR(lu_object_attr(&o->mot_obj)))
				RETURN(-ENOTDIR);
		}
	}


	fid_build_reg_res_name(mdt_object_fid(o), res_id);
	dlmflags |= LDLM_FL_ATOMIC_CB;

	/*
	 * Take PDO lock on whole directory and build correct @res_id for lock
	 * on part of directory.
	 */
	if (lh->mlh_pdo_hash != 0) {
		LASSERT(lh->mlh_type == MDT_PDO_LOCK);
		mdt_lock_pdo_mode(info, o, lh);
		if (lh->mlh_pdo_mode != LCK_NL) {
			/*
			 * Do not use LDLM_FL_LOCAL_ONLY for parallel lock, it
			 * is never going to be sent to client and we do not
			 * want it slowed down due to possible cancels.
			 */
			policy->l_inodebits.bits = MDS_INODELOCK_UPDATE;
			policy->l_inodebits.try_bits = 0;
			rc = mdt_fid_lock(ns, &lh->mlh_pdo_lh, lh->mlh_pdo_mode,
					  policy, res_id, dlmflags,
					  info->mti_exp == NULL ? NULL :
					  &info->mti_exp->exp_handle.h_cookie);
			if (unlikely(rc != 0))
				GOTO(out_unlock, rc);
                }

                /*
                 * Finish res_id initializing by name hash marking part of
                 * directory which is taking modification.
                 */
                res_id->name[LUSTRE_RES_ID_HSH_OFF] = lh->mlh_pdo_hash;
        }

	policy->l_inodebits.bits = *ibits;
	policy->l_inodebits.try_bits = trybits;

        /*
         * Use LDLM_FL_LOCAL_ONLY for this lock. We do not know yet if it is
         * going to be sent to client. If it is - mdt_intent_policy() path will
         * fix it up and turn FL_LOCAL flag off.
         */
	rc = mdt_fid_lock(ns, &lh->mlh_reg_lh, lh->mlh_reg_mode, policy,
			  res_id, LDLM_FL_LOCAL_ONLY | dlmflags,
			  info->mti_exp == NULL ? NULL :
			  &info->mti_exp->exp_handle.h_cookie);
out_unlock:
	if (rc != 0)
		mdt_object_unlock(info, o, lh, 1);
	else if (unlikely(OBD_FAIL_PRECHECK(OBD_FAIL_MDS_PDO_LOCK)) &&
		   lh->mlh_pdo_hash != 0 &&
		   (lh->mlh_reg_mode == LCK_PW || lh->mlh_reg_mode == LCK_EX))
		OBD_FAIL_TIMEOUT(OBD_FAIL_MDS_PDO_LOCK, 15);

	/* Return successfully acquired bits to a caller */
	if (rc == 0) {
		struct ldlm_lock *lock = ldlm_handle2lock(&lh->mlh_reg_lh);

		LASSERT(lock);
		*ibits = lock->l_policy_data.l_inodebits.bits;
		LDLM_LOCK_PUT(lock);
	}
	RETURN(rc);
}

static int
mdt_object_lock_internal(struct mdt_thread_info *info, struct mdt_object *o,
			 struct mdt_lock_handle *lh, __u64 *ibits,
			 __u64 trybits, bool cos_incompat)
{
	struct mdt_lock_handle *local_lh = NULL;
	int rc;
	ENTRY;

	if (!mdt_object_remote(o)) {
		rc = mdt_object_local_lock(info, o, lh, ibits, trybits,
					   cos_incompat);
		RETURN(rc);
	}

	/* XXX do not support PERM/LAYOUT/XATTR lock for remote object yet */
	*ibits &= ~(MDS_INODELOCK_PERM | MDS_INODELOCK_LAYOUT |
		    MDS_INODELOCK_XATTR);

	/* Only enqueue LOOKUP lock for remote object */
	if (*ibits & MDS_INODELOCK_LOOKUP) {
		__u64 local = MDS_INODELOCK_LOOKUP;

		rc = mdt_object_local_lock(info, o, lh, &local, 0,
					   cos_incompat);
		if (rc != ELDLM_OK)
			RETURN(rc);

		local_lh = lh;
	}

	if ((*ibits | trybits) & MDS_INODELOCK_UPDATE) {
		/* Sigh, PDO needs to enqueue 2 locks right now, but
		 * enqueue RPC can only request 1 lock, to avoid extra
		 * RPC, so it will instead enqueue EX lock for remote
		 * object anyway XXX*/
		if (lh->mlh_type == MDT_PDO_LOCK &&
		    lh->mlh_pdo_hash != 0) {
			CDEBUG(D_INFO, "%s: "DFID" convert PDO lock to"
			       "EX lock.\n", mdt_obd_name(info->mti_mdt),
			       PFID(mdt_object_fid(o)));
			lh->mlh_pdo_hash = 0;
			lh->mlh_rreg_mode = LCK_EX;
			lh->mlh_type = MDT_REG_LOCK;
		}

		rc = mdt_remote_object_lock_try(info, o, mdt_object_fid(o),
						&lh->mlh_rreg_lh,
						lh->mlh_rreg_mode,
						ibits, trybits, false);
		if (rc != ELDLM_OK) {
			if (local_lh != NULL)
				mdt_object_unlock(info, o, local_lh, rc);
			RETURN(rc);
		}
	}

	RETURN(0);
}

int mdt_object_lock(struct mdt_thread_info *info, struct mdt_object *o,
		    struct mdt_lock_handle *lh, __u64 ibits)
{
	return mdt_object_lock_internal(info, o, lh, &ibits, 0, false);
}

int mdt_reint_object_lock(struct mdt_thread_info *info, struct mdt_object *o,
			  struct mdt_lock_handle *lh, __u64 ibits,
			  bool cos_incompat)
{
	LASSERT(lh->mlh_reg_mode == LCK_PW || lh->mlh_reg_mode == LCK_EX);
	return mdt_object_lock_internal(info, o, lh, &ibits, 0,
					cos_incompat);
}

int mdt_object_lock_try(struct mdt_thread_info *info, struct mdt_object *o,
			struct mdt_lock_handle *lh, __u64 *ibits,
			__u64 trybits, bool cos_incompat)
{
	return mdt_object_lock_internal(info, o, lh, ibits, trybits,
					cos_incompat);
}

/**
 * Save a lock within request object.
 *
 * Keep the lock referenced until whether client ACK or transaction
 * commit happens or release the lock immediately depending on input
 * parameters. If COS is ON, a write lock is converted to COS lock
 * before saving.
 *
 * \param info thead info object
 * \param h lock handle
 * \param mode lock mode
 * \param decref force immediate lock releasing
 */
void mdt_save_lock(struct mdt_thread_info *info, struct lustre_handle *h,
		   enum ldlm_mode mode, int decref)
{
	ENTRY;

	if (lustre_handle_is_used(h)) {
		if (decref || !info->mti_has_trans ||
		    !(mode & (LCK_PW | LCK_EX))) {
			mdt_fid_unlock(h, mode);
		} else {
			struct mdt_device *mdt = info->mti_mdt;
			struct ldlm_lock *lock = ldlm_handle2lock(h);
			struct ptlrpc_request *req = mdt_info_req(info);
			bool cos = mdt_cos_is_enabled(mdt);
			bool convert_lock = !cos && mdt_slc_is_enabled(mdt);

			LASSERTF(lock != NULL, "no lock for cookie %#llx\n",
				 h->cookie);

			/* there is no request if mdt_object_unlock() is called
			 * from mdt_export_cleanup()->mdt_add_dirty_flag() */
			if (likely(req != NULL)) {
				LDLM_DEBUG(lock, "save lock request %p reply "
					"state %p transno %lld\n", req,
					req->rq_reply_state, req->rq_transno);
				if (cos) {
					ldlm_lock_downgrade(lock, LCK_COS);
					mode = LCK_COS;
				}
				if (req->rq_export->exp_disconnected)
					mdt_fid_unlock(h, mode);
				else
					ptlrpc_save_lock(req, h, mode, cos,
							 convert_lock);
			} else {
				mdt_fid_unlock(h, mode);
			}
                        if (mdt_is_lock_sync(lock)) {
                                CDEBUG(D_HA, "found sync-lock,"
                                       " async commit started\n");
                                mdt_device_commit_async(info->mti_env,
                                                        mdt);
                        }
                        LDLM_LOCK_PUT(lock);
                }
                h->cookie = 0ull;
        }

        EXIT;
}

/**
 * Save cross-MDT lock in uncommitted_slc_locks
 *
 * Keep the lock referenced until transaction commit happens or release the lock
 * immediately depending on input parameters.
 *
 * \param info thead info object
 * \param h lock handle
 * \param mode lock mode
 * \param decref force immediate lock releasing
 */
static void mdt_save_remote_lock(struct mdt_thread_info *info,
				 struct mdt_object *o, struct lustre_handle *h,
				 enum ldlm_mode mode, int decref)
{
	ENTRY;

	if (lustre_handle_is_used(h)) {
		struct ldlm_lock *lock = ldlm_handle2lock(h);

		if (o != NULL &&
		    (lock->l_policy_data.l_inodebits.bits &
		     (MDS_INODELOCK_XATTR | MDS_INODELOCK_UPDATE)))
			mo_invalidate(info->mti_env, mdt_object_child(o));

		if (decref || !info->mti_has_trans ||
		    !(mode & (LCK_PW | LCK_EX))) {
			ldlm_lock_decref_and_cancel(h, mode);
			LDLM_LOCK_PUT(lock);
		} else {
			struct ptlrpc_request *req = mdt_info_req(info);

			LASSERT(req != NULL);
			tgt_save_slc_lock(&info->mti_mdt->mdt_lut, lock,
					  req->rq_transno);
			ldlm_lock_decref(h, mode);
		}
		h->cookie = 0ull;
	}

	EXIT;
}

/**
 * Unlock mdt object.
 *
 * Immeditely release the regular lock and the PDO lock or save the
 * lock in request and keep them referenced until client ACK or
 * transaction commit.
 *
 * \param info thread info object
 * \param o mdt object
 * \param lh mdt lock handle referencing regular and PDO locks
 * \param decref force immediate lock releasing
 *
 * XXX o is not used and may be NULL, see hsm_cdt_request_completed().
 */
void mdt_object_unlock(struct mdt_thread_info *info, struct mdt_object *o,
		       struct mdt_lock_handle *lh, int decref)
{
	ENTRY;

	mdt_save_lock(info, &lh->mlh_pdo_lh, lh->mlh_pdo_mode, decref);
	mdt_save_lock(info, &lh->mlh_reg_lh, lh->mlh_reg_mode, decref);
	mdt_save_remote_lock(info, o, &lh->mlh_rreg_lh, lh->mlh_rreg_mode,
			     decref);

	EXIT;
}

struct mdt_object *mdt_object_find_lock(struct mdt_thread_info *info,
                                        const struct lu_fid *f,
                                        struct mdt_lock_handle *lh,
                                        __u64 ibits)
{
        struct mdt_object *o;

        o = mdt_object_find(info->mti_env, info->mti_mdt, f);
        if (!IS_ERR(o)) {
                int rc;

		rc = mdt_object_lock(info, o, lh, ibits);
                if (rc != 0) {
                        mdt_object_put(info->mti_env, o);
                        o = ERR_PTR(rc);
                }
        }
        return o;
}

void mdt_object_unlock_put(struct mdt_thread_info * info,
                           struct mdt_object * o,
                           struct mdt_lock_handle *lh,
                           int decref)
{
        mdt_object_unlock(info, o, lh, decref);
        mdt_object_put(info->mti_env, o);
}

/*
 * Generic code handling requests that have struct mdt_body passed in:
 *
 *  - extract mdt_body from request and save it in @info, if present;
 *
 *  - create lu_object, corresponding to the fid in mdt_body, and save it in
 *  @info;
 *
 *  - if HABEO_CORPUS flag is set for this request type check whether object
 *  actually exists on storage (lu_object_exists()).
 *
 */
static int mdt_body_unpack(struct mdt_thread_info *info, __u32 flags)
{
        const struct mdt_body    *body;
        struct mdt_object        *obj;
        const struct lu_env      *env;
        struct req_capsule       *pill;
        int                       rc;
        ENTRY;

        env = info->mti_env;
        pill = info->mti_pill;

        body = info->mti_body = req_capsule_client_get(pill, &RMF_MDT_BODY);
        if (body == NULL)
                RETURN(-EFAULT);

	if (!(body->mbo_valid & OBD_MD_FLID))
		RETURN(0);

	if (!fid_is_sane(&body->mbo_fid1)) {
		CERROR("Invalid fid: "DFID"\n", PFID(&body->mbo_fid1));
                RETURN(-EINVAL);
        }

	obj = mdt_object_find(env, info->mti_mdt, &body->mbo_fid1);
	if (!IS_ERR(obj)) {
		if ((flags & HABEO_CORPUS) && !mdt_object_exists(obj)) {
			mdt_object_put(env, obj);
			rc = -ENOENT;
                } else {
                        info->mti_object = obj;
                        rc = 0;
                }
        } else
                rc = PTR_ERR(obj);

        RETURN(rc);
}

static int mdt_unpack_req_pack_rep(struct mdt_thread_info *info, __u32 flags)
{
        struct req_capsule *pill = info->mti_pill;
        int rc;
        ENTRY;

        if (req_capsule_has_field(pill, &RMF_MDT_BODY, RCL_CLIENT))
                rc = mdt_body_unpack(info, flags);
        else
                rc = 0;

        if (rc == 0 && (flags & HABEO_REFERO)) {
                /* Pack reply. */
                if (req_capsule_has_field(pill, &RMF_MDT_MD, RCL_SERVER))
                        req_capsule_set_size(pill, &RMF_MDT_MD, RCL_SERVER,
					     DEF_REP_MD_SIZE);
                if (req_capsule_has_field(pill, &RMF_LOGCOOKIES, RCL_SERVER))
			req_capsule_set_size(pill, &RMF_LOGCOOKIES,
					     RCL_SERVER, 0);

		/* Set ACL reply buffer size as LUSTRE_POSIX_ACL_MAX_SIZE_OLD
		 * by default. If the target object has more ACL entries, then
		 * enlarge the buffer when necessary. */
		if (req_capsule_has_field(pill, &RMF_ACL, RCL_SERVER))
			req_capsule_set_size(pill, &RMF_ACL, RCL_SERVER,
					     LUSTRE_POSIX_ACL_MAX_SIZE_OLD);

                rc = req_capsule_server_pack(pill);
        }
        RETURN(rc);
}

void mdt_lock_handle_init(struct mdt_lock_handle *lh)
{
        lh->mlh_type = MDT_NUL_LOCK;
        lh->mlh_reg_lh.cookie = 0ull;
        lh->mlh_reg_mode = LCK_MINMODE;
        lh->mlh_pdo_lh.cookie = 0ull;
        lh->mlh_pdo_mode = LCK_MINMODE;
	lh->mlh_rreg_lh.cookie = 0ull;
	lh->mlh_rreg_mode = LCK_MINMODE;
}

void mdt_lock_handle_fini(struct mdt_lock_handle *lh)
{
        LASSERT(!lustre_handle_is_used(&lh->mlh_reg_lh));
        LASSERT(!lustre_handle_is_used(&lh->mlh_pdo_lh));
}

/*
 * Initialize fields of struct mdt_thread_info. Other fields are left in
 * uninitialized state, because it's too expensive to zero out whole
 * mdt_thread_info (> 1K) on each request arrival.
 */
void mdt_thread_info_init(struct ptlrpc_request *req,
			  struct mdt_thread_info *info)
{
        int i;

        info->mti_pill = &req->rq_pill;

        /* lock handle */
        for (i = 0; i < ARRAY_SIZE(info->mti_lh); i++)
                mdt_lock_handle_init(&info->mti_lh[i]);

        /* mdt device: it can be NULL while CONNECT */
        if (req->rq_export) {
                info->mti_mdt = mdt_dev(req->rq_export->exp_obd->obd_lu_dev);
                info->mti_exp = req->rq_export;
        } else
                info->mti_mdt = NULL;
	info->mti_env = req->rq_svc_thread->t_env;
	info->mti_transno = lustre_msg_get_transno(req->rq_reqmsg);

        memset(&info->mti_attr, 0, sizeof(info->mti_attr));
	info->mti_big_buf = LU_BUF_NULL;
	info->mti_body = NULL;
        info->mti_object = NULL;
        info->mti_dlm_req = NULL;
        info->mti_has_trans = 0;
        info->mti_cross_ref = 0;
        info->mti_opdata = 0;
	info->mti_big_lmm_used = 0;
	info->mti_big_acl_used = 0;

        info->mti_spec.no_create = 0;
	info->mti_spec.sp_rm_entry = 0;
	info->mti_spec.sp_permitted = 0;
	info->mti_spec.sp_migrate_close = 0;

	info->mti_spec.u.sp_ea.eadata = NULL;
	info->mti_spec.u.sp_ea.eadatalen = 0;
}

void mdt_thread_info_fini(struct mdt_thread_info *info)
{
	int i;

	if (info->mti_object != NULL) {
		mdt_object_put(info->mti_env, info->mti_object);
		info->mti_object = NULL;
	}

	for (i = 0; i < ARRAY_SIZE(info->mti_lh); i++)
		mdt_lock_handle_fini(&info->mti_lh[i]);
	info->mti_env = NULL;
	info->mti_pill = NULL;
	info->mti_exp = NULL;

	if (unlikely(info->mti_big_buf.lb_buf != NULL))
		lu_buf_free(&info->mti_big_buf);
}

struct mdt_thread_info *tsi2mdt_info(struct tgt_session_info *tsi)
{
	struct mdt_thread_info	*mti;

	mti = mdt_th_info(tsi->tsi_env);
	LASSERT(mti != NULL);

	mdt_thread_info_init(tgt_ses_req(tsi), mti);
	if (tsi->tsi_corpus != NULL) {
		mti->mti_object = mdt_obj(tsi->tsi_corpus);
		lu_object_get(tsi->tsi_corpus);
	}
	mti->mti_body = tsi->tsi_mdt_body;
	mti->mti_dlm_req = tsi->tsi_dlm_req;

	return mti;
}

static int mdt_tgt_connect(struct tgt_session_info *tsi)
{
	if (OBD_FAIL_CHECK(OBD_FAIL_TGT_DELAY_CONDITIONAL) &&
	    cfs_fail_val ==
	    tsi2mdt_info(tsi)->mti_mdt->mdt_seq_site.ss_node_id) {
		set_current_state(TASK_UNINTERRUPTIBLE);
		schedule_timeout(msecs_to_jiffies(3 * MSEC_PER_SEC));
	}

	return tgt_connect(tsi);
}

enum mdt_it_code {
        MDT_IT_OPEN,
        MDT_IT_OCREAT,
        MDT_IT_CREATE,
        MDT_IT_GETATTR,
        MDT_IT_READDIR,
        MDT_IT_LOOKUP,
        MDT_IT_UNLINK,
        MDT_IT_TRUNC,
        MDT_IT_GETXATTR,
        MDT_IT_LAYOUT,
	MDT_IT_QUOTA,
	MDT_IT_GLIMPSE,
	MDT_IT_BRW,
	MDT_IT_NR
};

static int mdt_intent_getattr(enum mdt_it_code opcode,
			      struct mdt_thread_info *info,
			      struct ldlm_lock **, __u64);

static int mdt_intent_getxattr(enum mdt_it_code opcode,
				struct mdt_thread_info *info,
				struct ldlm_lock **lockp,
				__u64 flags);

static int mdt_intent_layout(enum mdt_it_code opcode,
			     struct mdt_thread_info *info,
			     struct ldlm_lock **,
			     __u64);
static int mdt_intent_reint(enum mdt_it_code opcode,
                            struct mdt_thread_info *info,
                            struct ldlm_lock **,
			    __u64);
static int mdt_intent_glimpse(enum mdt_it_code opcode,
			      struct mdt_thread_info *info,
			      struct ldlm_lock **lockp, __u64 flags)
{
	return mdt_glimpse_enqueue(info, info->mti_mdt->mdt_namespace,
				   lockp, flags);
}
static int mdt_intent_brw(enum mdt_it_code opcode,
			  struct mdt_thread_info *info,
			  struct ldlm_lock **lockp, __u64 flags)
{
	return mdt_brw_enqueue(info, info->mti_mdt->mdt_namespace,
			       lockp, flags);
}

static struct mdt_it_flavor {
        const struct req_format *it_fmt;
        __u32                    it_flags;
        int                    (*it_act)(enum mdt_it_code ,
                                         struct mdt_thread_info *,
                                         struct ldlm_lock **,
					 __u64);
        long                     it_reint;
} mdt_it_flavor[] = {
        [MDT_IT_OPEN]     = {
                .it_fmt   = &RQF_LDLM_INTENT,
                /*.it_flags = HABEO_REFERO,*/
                .it_flags = 0,
                .it_act   = mdt_intent_reint,
                .it_reint = REINT_OPEN
        },
        [MDT_IT_OCREAT]   = {
                .it_fmt   = &RQF_LDLM_INTENT,
		/*
		 * OCREAT is not a MUTABOR request as if the file
		 * already exists.
		 * We do the extra check of OBD_CONNECT_RDONLY in
		 * mdt_reint_open() when we really need to create
		 * the object.
		 */
		.it_flags = 0,
                .it_act   = mdt_intent_reint,
                .it_reint = REINT_OPEN
        },
        [MDT_IT_CREATE]   = {
                .it_fmt   = &RQF_LDLM_INTENT,
                .it_flags = MUTABOR,
                .it_act   = mdt_intent_reint,
                .it_reint = REINT_CREATE
        },
        [MDT_IT_GETATTR]  = {
                .it_fmt   = &RQF_LDLM_INTENT_GETATTR,
                .it_flags = HABEO_REFERO,
                .it_act   = mdt_intent_getattr
        },
        [MDT_IT_READDIR]  = {
                .it_fmt   = NULL,
                .it_flags = 0,
                .it_act   = NULL
        },
        [MDT_IT_LOOKUP]   = {
                .it_fmt   = &RQF_LDLM_INTENT_GETATTR,
                .it_flags = HABEO_REFERO,
                .it_act   = mdt_intent_getattr
        },
        [MDT_IT_UNLINK]   = {
                .it_fmt   = &RQF_LDLM_INTENT_UNLINK,
                .it_flags = MUTABOR,
                .it_act   = NULL,
                .it_reint = REINT_UNLINK
        },
        [MDT_IT_TRUNC]    = {
                .it_fmt   = NULL,
                .it_flags = MUTABOR,
                .it_act   = NULL
        },
        [MDT_IT_GETXATTR] = {
		.it_fmt   = &RQF_LDLM_INTENT_GETXATTR,
		.it_flags = HABEO_CORPUS,
		.it_act   = mdt_intent_getxattr
        },
	[MDT_IT_LAYOUT] = {
		.it_fmt   = &RQF_LDLM_INTENT_LAYOUT,
		.it_flags = 0,
		.it_act   = mdt_intent_layout
	},
	[MDT_IT_GLIMPSE] = {
		.it_fmt = &RQF_LDLM_INTENT,
		.it_flags = 0,
		.it_act = mdt_intent_glimpse,
	},
	[MDT_IT_BRW] = {
		.it_fmt = &RQF_LDLM_INTENT,
		.it_flags = 0,
		.it_act = mdt_intent_brw,
	},

};

int mdt_intent_lock_replace(struct mdt_thread_info *info,
			    struct ldlm_lock **lockp,
			    struct mdt_lock_handle *lh,
			    __u64 flags, int result)
{
        struct ptlrpc_request  *req = mdt_info_req(info);
        struct ldlm_lock       *lock = *lockp;
	struct ldlm_lock       *new_lock;

	/* If possible resent found a lock, @lh is set to its handle */
	new_lock = ldlm_handle2lock_long(&lh->mlh_reg_lh, 0);

        if (new_lock == NULL && (flags & LDLM_FL_INTENT_ONLY)) {
                lh->mlh_reg_lh.cookie = 0;
                RETURN(0);
        }

	if (new_lock == NULL && (flags & LDLM_FL_RESENT)) {
		/* Lock is pinned by ldlm_handle_enqueue0() as it is
		 * a resend case, however, it could be already destroyed
		 * due to client eviction or a raced cancel RPC. */
		LDLM_DEBUG_NOLOCK("Invalid lock handle %#llx\n",
				  lh->mlh_reg_lh.cookie);
		lh->mlh_reg_lh.cookie = 0;
		RETURN(-ESTALE);
	}

	LASSERTF(new_lock != NULL,
		 "lockh %#llx flags %#llx : rc = %d\n",
		 lh->mlh_reg_lh.cookie, flags, result);

        /*
         * If we've already given this lock to a client once, then we should
         * have no readers or writers.  Otherwise, we should have one reader
         * _or_ writer ref (which will be zeroed below) before returning the
         * lock to a client.
         */
        if (new_lock->l_export == req->rq_export) {
                LASSERT(new_lock->l_readers + new_lock->l_writers == 0);
        } else {
                LASSERT(new_lock->l_export == NULL);
                LASSERT(new_lock->l_readers + new_lock->l_writers == 1);
        }

        *lockp = new_lock;

        if (new_lock->l_export == req->rq_export) {
                /*
                 * Already gave this to the client, which means that we
                 * reconstructed a reply.
                 */
                LASSERT(lustre_msg_get_flags(req->rq_reqmsg) &
                        MSG_RESENT);

		LDLM_LOCK_RELEASE(new_lock);
                lh->mlh_reg_lh.cookie = 0;
                RETURN(ELDLM_LOCK_REPLACED);
        }

        /*
         * Fixup the lock to be given to the client.
         */
        lock_res_and_lock(new_lock);
        /* Zero new_lock->l_readers and new_lock->l_writers without triggering
         * possible blocking AST. */
        while (new_lock->l_readers > 0) {
                lu_ref_del(&new_lock->l_reference, "reader", new_lock);
                lu_ref_del(&new_lock->l_reference, "user", new_lock);
                new_lock->l_readers--;
        }
        while (new_lock->l_writers > 0) {
                lu_ref_del(&new_lock->l_reference, "writer", new_lock);
                lu_ref_del(&new_lock->l_reference, "user", new_lock);
                new_lock->l_writers--;
        }

        new_lock->l_export = class_export_lock_get(req->rq_export, new_lock);
        new_lock->l_blocking_ast = lock->l_blocking_ast;
        new_lock->l_completion_ast = lock->l_completion_ast;
	if (ldlm_has_dom(new_lock))
		new_lock->l_glimpse_ast = ldlm_server_glimpse_ast;
        new_lock->l_remote_handle = lock->l_remote_handle;
        new_lock->l_flags &= ~LDLM_FL_LOCAL;

        unlock_res_and_lock(new_lock);

        cfs_hash_add(new_lock->l_export->exp_lock_hash,
                     &new_lock->l_remote_handle,
                     &new_lock->l_exp_hash);

        LDLM_LOCK_RELEASE(new_lock);
        lh->mlh_reg_lh.cookie = 0;

        RETURN(ELDLM_LOCK_REPLACED);
}

void mdt_intent_fixup_resent(struct mdt_thread_info *info,
			     struct ldlm_lock *new_lock,
			     struct mdt_lock_handle *lh, __u64 flags)
{
        struct ptlrpc_request  *req = mdt_info_req(info);
        struct ldlm_request    *dlmreq;

        if (!(lustre_msg_get_flags(req->rq_reqmsg) & MSG_RESENT))
                return;

        dlmreq = req_capsule_client_get(info->mti_pill, &RMF_DLM_REQ);

	/* Check if this is a resend case (MSG_RESENT is set on RPC) and a
	 * lock was found by ldlm_handle_enqueue(); if so @lh must be
	 * initialized. */
	if (flags & LDLM_FL_RESENT) {
		lh->mlh_reg_lh.cookie = new_lock->l_handle.h_cookie;
		lh->mlh_reg_mode = new_lock->l_granted_mode;

		LDLM_DEBUG(new_lock, "Restoring lock cookie");
		DEBUG_REQ(D_DLMTRACE, req, "restoring lock cookie %#llx",
			  lh->mlh_reg_lh.cookie);
		return;
	}

	/*
	 * If the xid matches, then we know this is a resent request, and allow
	 * it. (It's probably an OPEN, for which we don't send a lock.
	 */
	if (req_can_reconstruct(req, NULL))
		return;

        /*
         * This remote handle isn't enqueued, so we never received or processed
         * this request.  Clear MSG_RESENT, because it can be handled like any
         * normal request now.
         */
        lustre_msg_clear_flags(req->rq_reqmsg, MSG_RESENT);

	DEBUG_REQ(D_DLMTRACE, req, "no existing lock with rhandle %#llx",
		  dlmreq->lock_handle[0].cookie);
}

static int mdt_intent_getxattr(enum mdt_it_code opcode,
				struct mdt_thread_info *info,
				struct ldlm_lock **lockp,
				__u64 flags)
{
	struct mdt_lock_handle *lhc = &info->mti_lh[MDT_LH_RMT];
	struct ldlm_reply      *ldlm_rep = NULL;
	int rc;
	ENTRY;

	/*
	 * Initialize lhc->mlh_reg_lh either from a previously granted lock
	 * (for the resend case) or a new lock. Below we will use it to
	 * replace the original lock.
	 */
	mdt_intent_fixup_resent(info, *lockp, lhc, flags);
	if (!lustre_handle_is_used(&lhc->mlh_reg_lh)) {
		mdt_lock_reg_init(lhc, (*lockp)->l_req_mode);
		rc = mdt_object_lock(info, info->mti_object, lhc,
				     MDS_INODELOCK_XATTR);
		if (rc)
			return rc;
	}

	rc = mdt_getxattr(info);

	if (mdt_info_req(info)->rq_repmsg != NULL)
		ldlm_rep = req_capsule_server_get(info->mti_pill, &RMF_DLM_REP);

	if (ldlm_rep == NULL ||
	    OBD_FAIL_CHECK(OBD_FAIL_MDS_XATTR_REP)) {
		mdt_object_unlock(info,  info->mti_object, lhc, 1);
		RETURN(err_serious(-EFAULT));
	}

	ldlm_rep->lock_policy_res2 = clear_serious(rc);

	/* This is left for interop instead of adding a new interop flag.
	 * LU-7433 */
#if LUSTRE_VERSION_CODE > OBD_OCD_VERSION(3, 0, 0, 0)
	if (ldlm_rep->lock_policy_res2) {
		mdt_object_unlock(info, info->mti_object, lhc, 1);
		RETURN(ELDLM_LOCK_ABORTED);
	}
#endif

	rc = mdt_intent_lock_replace(info, lockp, lhc, flags, rc);
	RETURN(rc);
}

static int mdt_intent_getattr(enum mdt_it_code opcode,
                              struct mdt_thread_info *info,
                              struct ldlm_lock **lockp,
			      __u64 flags)
{
        struct mdt_lock_handle *lhc = &info->mti_lh[MDT_LH_RMT];
        __u64                   child_bits;
        struct ldlm_reply      *ldlm_rep;
        struct mdt_body        *reqbody;
        struct mdt_body        *repbody;
        int                     rc, rc2;
        ENTRY;

        reqbody = req_capsule_client_get(info->mti_pill, &RMF_MDT_BODY);
        LASSERT(reqbody);

        repbody = req_capsule_server_get(info->mti_pill, &RMF_MDT_BODY);
        LASSERT(repbody);

	info->mti_cross_ref = !!(reqbody->mbo_valid & OBD_MD_FLCROSSREF);
	repbody->mbo_eadatasize = 0;
	repbody->mbo_aclsize = 0;

        switch (opcode) {
        case MDT_IT_LOOKUP:
		child_bits = MDS_INODELOCK_LOOKUP | MDS_INODELOCK_PERM;
                break;
        case MDT_IT_GETATTR:
		child_bits = MDS_INODELOCK_LOOKUP | MDS_INODELOCK_UPDATE |
			     MDS_INODELOCK_PERM;
                break;
        default:
                CERROR("Unsupported intent (%d)\n", opcode);
                GOTO(out_shrink, rc = -EINVAL);
        }

	rc = mdt_init_ucred_intent_getattr(info, reqbody);
	if (rc)
		GOTO(out_shrink, rc);

        ldlm_rep = req_capsule_server_get(info->mti_pill, &RMF_DLM_REP);
        mdt_set_disposition(info, ldlm_rep, DISP_IT_EXECD);

	/* Get lock from request for possible resent case. */
	mdt_intent_fixup_resent(info, *lockp, lhc, flags);

	rc = mdt_getattr_name_lock(info, lhc, child_bits, ldlm_rep);
	ldlm_rep->lock_policy_res2 = clear_serious(rc);

        if (mdt_get_disposition(ldlm_rep, DISP_LOOKUP_NEG))
                ldlm_rep->lock_policy_res2 = 0;
        if (!mdt_get_disposition(ldlm_rep, DISP_LOOKUP_POS) ||
            ldlm_rep->lock_policy_res2) {
                lhc->mlh_reg_lh.cookie = 0ull;
                GOTO(out_ucred, rc = ELDLM_LOCK_ABORTED);
        }

	rc = mdt_intent_lock_replace(info, lockp, lhc, flags, rc);
        EXIT;
out_ucred:
        mdt_exit_ucred(info);
out_shrink:
        mdt_client_compatibility(info);
        rc2 = mdt_fix_reply(info);
        if (rc == 0)
                rc = rc2;
        return rc;
}

static int mdt_intent_layout(enum mdt_it_code opcode,
			     struct mdt_thread_info *info,
			     struct ldlm_lock **lockp,
			     __u64 flags)
{
	struct mdt_lock_handle *lhc = &info->mti_lh[MDT_LH_LAYOUT];
	struct layout_intent *layout;
	struct lu_fid *fid;
	struct mdt_object *obj = NULL;
	bool layout_change = false;
	int layout_size = 0;
	int rc = 0;
	ENTRY;

	if (opcode != MDT_IT_LAYOUT) {
		CERROR("%s: Unknown intent (%d)\n", mdt_obd_name(info->mti_mdt),
			opcode);
		RETURN(-EINVAL);
	}

	layout = req_capsule_client_get(info->mti_pill, &RMF_LAYOUT_INTENT);
	if (layout == NULL)
		RETURN(-EPROTO);

	switch (layout->li_opc) {
	case LAYOUT_INTENT_TRUNC:
	case LAYOUT_INTENT_WRITE:
		layout_change = true;
		break;
	case LAYOUT_INTENT_ACCESS:
		break;
	case LAYOUT_INTENT_READ:
	case LAYOUT_INTENT_GLIMPSE:
	case LAYOUT_INTENT_RELEASE:
	case LAYOUT_INTENT_RESTORE:
		CERROR("%s: Unsupported layout intent opc %d\n",
		       mdt_obd_name(info->mti_mdt), layout->li_opc);
		rc = -ENOTSUPP;
		break;
	default:
		CERROR("%s: Unknown layout intent opc %d\n",
		       mdt_obd_name(info->mti_mdt), layout->li_opc);
		rc = -EINVAL;
		break;
	}
	if (rc < 0)
		RETURN(rc);

	fid = &info->mti_tmp_fid2;
	fid_extract_from_res_name(fid, &(*lockp)->l_resource->lr_name);

	/* Get lock from request for possible resent case. */
	mdt_intent_fixup_resent(info, *lockp, lhc, flags);

	obj = mdt_object_find(info->mti_env, info->mti_mdt, fid);
	if (IS_ERR(obj))
		GOTO(out, rc = PTR_ERR(obj));

	if (mdt_object_exists(obj) && !mdt_object_remote(obj)) {
		layout_size = mdt_attr_get_eabuf_size(info, obj);
		if (layout_size < 0)
			GOTO(out_obj, rc = layout_size);

		if (layout_size > info->mti_mdt->mdt_max_mdsize)
			info->mti_mdt->mdt_max_mdsize = layout_size;
	}

	/*
	 * set reply buffer size, so that ldlm_handle_enqueue0()->
	 * ldlm_lvbo_fill() will fill the reply buffer with lovea.
	 */
	(*lockp)->l_lvb_type = LVB_T_LAYOUT;
	req_capsule_set_size(info->mti_pill, &RMF_DLM_LVB, RCL_SERVER,
			     layout_size);
	rc = req_capsule_server_pack(info->mti_pill);
	if (rc)
		GOTO(out_obj, rc);


	if (layout_change) {
		struct lu_buf *buf = &info->mti_buf;

		/**
		 * mdt_layout_change is a reint operation, when the request
		 * is resent, layout write shouldn't reprocess it again.
		 */
		rc = mdt_check_resent(info, mdt_reconstruct_generic, lhc);
		if (rc)
			GOTO(out_obj, rc = rc < 0 ? rc : 0);

		/**
		 * There is another resent case: the client's job has been
		 * done by another client, referring lod_declare_layout_change
		 * -EALREADY case, and it became a operation w/o transaction,
		 * so we should not do the layout change, otherwise
		 * mdt_layout_change() will try to cancel the granted server
		 * CR lock whose remote counterpart is still in hold on the
		 * client, and a deadlock ensues.
		 */
		rc = mdt_check_resent_lock(info, obj, lhc);
		if (rc <= 0)
			GOTO(out_obj, rc);

		buf->lb_buf = NULL;
		buf->lb_len = 0;
		if (unlikely(req_is_replay(mdt_info_req(info)))) {
			buf->lb_buf = req_capsule_client_get(info->mti_pill,
					&RMF_EADATA);
			buf->lb_len = req_capsule_get_size(info->mti_pill,
					&RMF_EADATA, RCL_CLIENT);
			/*
			 * If it's a replay of layout write intent RPC, the
			 * client has saved the extended lovea when
			 * it get reply then.
			 */
			if (buf->lb_len > 0)
				mdt_fix_lov_magic(info, buf->lb_buf);
		}

		/*
		 * Instantiate some layout components, if @buf contains
		 * lovea, then it's a replay of the layout intent write
		 * RPC.
		 */
		rc = mdt_layout_change(info, obj, layout, buf);
		if (rc)
			GOTO(out_obj, rc);
	}
out_obj:
	mdt_object_put(info->mti_env, obj);

	if (rc == 0 && lustre_handle_is_used(&lhc->mlh_reg_lh))
		rc = mdt_intent_lock_replace(info, lockp, lhc, flags, rc);

out:
	lhc->mlh_reg_lh.cookie = 0;

	return rc;
}

static int mdt_intent_reint(enum mdt_it_code opcode,
                            struct mdt_thread_info *info,
                            struct ldlm_lock **lockp,
			    __u64 flags)
{
        struct mdt_lock_handle *lhc = &info->mti_lh[MDT_LH_RMT];
        struct ldlm_reply      *rep = NULL;
        long                    opc;
        int                     rc;

        static const struct req_format *intent_fmts[REINT_MAX] = {
                [REINT_CREATE]  = &RQF_LDLM_INTENT_CREATE,
                [REINT_OPEN]    = &RQF_LDLM_INTENT_OPEN
        };

        ENTRY;

	opc = mdt_reint_opcode(mdt_info_req(info), intent_fmts);
        if (opc < 0)
                RETURN(opc);

        if (mdt_it_flavor[opcode].it_reint != opc) {
                CERROR("Reint code %ld doesn't match intent: %d\n",
                       opc, opcode);
                RETURN(err_serious(-EPROTO));
        }

	/* Get lock from request for possible resent case. */
	mdt_intent_fixup_resent(info, *lockp, lhc, flags);

        rc = mdt_reint_internal(info, lhc, opc);

        /* Check whether the reply has been packed successfully. */
        if (mdt_info_req(info)->rq_repmsg != NULL)
                rep = req_capsule_server_get(info->mti_pill, &RMF_DLM_REP);
        if (rep == NULL)
                RETURN(err_serious(-EFAULT));

        /* MDC expects this in any case */
        if (rc != 0)
                mdt_set_disposition(info, rep, DISP_LOOKUP_EXECD);

	/* the open lock or the lock for cross-ref object should be
	 * returned to the client */
	if (lustre_handle_is_used(&lhc->mlh_reg_lh) &&
	    (rc == 0 || rc == -MDT_EREMOTE_OPEN)) {
		rep->lock_policy_res2 = 0;
		rc = mdt_intent_lock_replace(info, lockp, lhc, flags, rc);
		RETURN(rc);
	}

	rep->lock_policy_res2 = clear_serious(rc);

        if (rep->lock_policy_res2 == -ENOENT &&
	    mdt_get_disposition(rep, DISP_LOOKUP_NEG) &&
	    !mdt_get_disposition(rep, DISP_OPEN_CREATE))
		rep->lock_policy_res2 = 0;

	lhc->mlh_reg_lh.cookie = 0ull;
        if (rc == -ENOTCONN || rc == -ENODEV ||
            rc == -EOVERFLOW) { /**< if VBR failure then return error */
                /*
                 * If it is the disconnect error (ENODEV & ENOCONN), the error
                 * will be returned by rq_status, and client at ptlrpc layer
                 * will detect this, then disconnect, reconnect the import
                 * immediately, instead of impacting the following the rpc.
                 */
                RETURN(rc);
        }
	/*
	 * For other cases, the error will be returned by intent, and client
	 * will retrieve the result from intent.
	 */
	RETURN(ELDLM_LOCK_ABORTED);
}

static int mdt_intent_code(enum ldlm_intent_flags itcode)
{
	int rc;

	switch (itcode) {
	case IT_OPEN:
		rc = MDT_IT_OPEN;
		break;
	case IT_OPEN|IT_CREAT:
		rc = MDT_IT_OCREAT;
		break;
	case IT_CREAT:
		rc = MDT_IT_CREATE;
		break;
	case IT_READDIR:
		rc = MDT_IT_READDIR;
		break;
	case IT_GETATTR:
		rc = MDT_IT_GETATTR;
		break;
	case IT_LOOKUP:
		rc = MDT_IT_LOOKUP;
		break;
	case IT_UNLINK:
		rc = MDT_IT_UNLINK;
		break;
	case IT_TRUNC:
		rc = MDT_IT_TRUNC;
		break;
	case IT_GETXATTR:
		rc = MDT_IT_GETXATTR;
		break;
	case IT_LAYOUT:
		rc = MDT_IT_LAYOUT;
		break;
	case IT_QUOTA_DQACQ:
	case IT_QUOTA_CONN:
		rc = MDT_IT_QUOTA;
		break;
	case IT_GLIMPSE:
		rc = MDT_IT_GLIMPSE;
		break;
	case IT_BRW:
		rc = MDT_IT_BRW;
		break;
	default:
		CERROR("Unknown intent opcode: 0x%08x\n", itcode);
		rc = -EINVAL;
		break;
	}
	return rc;
}

static int mdt_intent_opc(enum ldlm_intent_flags itopc,
			  struct mdt_thread_info *info,
			  struct ldlm_lock **lockp, __u64 flags)
{
	struct req_capsule	*pill = info->mti_pill;
	struct ptlrpc_request	*req = mdt_info_req(info);
	struct mdt_it_flavor	*flv;
	int opc;
	int rc;
	ENTRY;

	opc = mdt_intent_code(itopc);
	if (opc < 0)
		RETURN(-EINVAL);

	if (opc == MDT_IT_QUOTA) {
		struct lu_device *qmt = info->mti_mdt->mdt_qmt_dev;

		if (qmt == NULL)
			RETURN(-EOPNOTSUPP);

		if (mdt_rdonly(req->rq_export))
			RETURN(-EROFS);

		(*lockp)->l_lvb_type = LVB_T_LQUOTA;
		/* pass the request to quota master */
		rc = qmt_hdls.qmth_intent_policy(info->mti_env, qmt,
						 mdt_info_req(info), lockp,
						 flags);
		RETURN(rc);
	}

	flv = &mdt_it_flavor[opc];
	if (flv->it_fmt != NULL)
		req_capsule_extend(pill, flv->it_fmt);

	rc = mdt_unpack_req_pack_rep(info, flv->it_flags);
	if (rc < 0)
		RETURN(rc);

	if (flv->it_flags & MUTABOR && mdt_rdonly(req->rq_export))
		RETURN(-EROFS);

	if (flv->it_act != NULL) {
		struct ldlm_reply *rep;

		OBD_FAIL_TIMEOUT(OBD_FAIL_MDS_INTENT_DELAY, 10);

		/* execute policy */
		rc = flv->it_act(opc, info, lockp, flags);

		/* Check whether the reply has been packed successfully. */
		if (req->rq_repmsg != NULL) {
			rep = req_capsule_server_get(info->mti_pill,
						     &RMF_DLM_REP);
			rep->lock_policy_res2 =
				ptlrpc_status_hton(rep->lock_policy_res2);
		}
	}

	RETURN(rc);
}

static void mdt_ptlrpc_stats_update(struct ptlrpc_request *req,
				    enum ldlm_intent_flags it_opc)
{
	struct lprocfs_stats *srv_stats = ptlrpc_req2svc(req)->srv_stats;

	/* update stats when IT code is known */
	if (srv_stats != NULL)
		lprocfs_counter_incr(srv_stats,
				PTLRPC_LAST_CNTR + (it_opc == IT_GLIMPSE ?
				LDLM_GLIMPSE_ENQUEUE : LDLM_IBITS_ENQUEUE));
}

static int mdt_intent_policy(struct ldlm_namespace *ns,
			     struct ldlm_lock **lockp, void *req_cookie,
			     enum ldlm_mode mode, __u64 flags, void *data)
{
	struct tgt_session_info	*tsi;
	struct mdt_thread_info	*info;
	struct ptlrpc_request	*req  =  req_cookie;
	struct ldlm_intent	*it;
	struct req_capsule	*pill;
	const struct ldlm_lock_desc *ldesc;
	int rc;

	ENTRY;

	LASSERT(req != NULL);

	tsi = tgt_ses_info(req->rq_svc_thread->t_env);

	info = tsi2mdt_info(tsi);
	LASSERT(info != NULL);
	pill = info->mti_pill;
	LASSERT(pill->rc_req == req);
	ldesc = &info->mti_dlm_req->lock_desc;

	if (req->rq_reqmsg->lm_bufcount > DLM_INTENT_IT_OFF) {
		req_capsule_extend(pill, &RQF_LDLM_INTENT_BASIC);
		it = req_capsule_client_get(pill, &RMF_LDLM_INTENT);
		if (it != NULL) {
			mdt_ptlrpc_stats_update(req, it->opc);
			rc = mdt_intent_opc(it->opc, info, lockp, flags);
			if (rc == 0)
				rc = ELDLM_OK;

			/* Lock without inodebits makes no sense and will oops
			 * later in ldlm. Let's check it now to see if we have
			 * ibits corrupted somewhere in mdt_intent_opc().
			 * The case for client miss to set ibits has been
			 * processed by others. */
			LASSERT(ergo(ldesc->l_resource.lr_type == LDLM_IBITS,
				ldesc->l_policy_data.l_inodebits.bits != 0));
		} else {
			rc = err_serious(-EFAULT);
		}
	} else {
		/* No intent was provided */
		req_capsule_set_size(pill, &RMF_DLM_LVB, RCL_SERVER, 0);
		rc = req_capsule_server_pack(pill);
		if (rc)
			rc = err_serious(rc);
	}
	mdt_thread_info_fini(info);
	RETURN(rc);
}

static void mdt_deregister_seq_exp(struct mdt_device *mdt)
{
	struct seq_server_site	*ss = mdt_seq_site(mdt);

	if (ss->ss_node_id == 0)
		return;

	if (ss->ss_client_seq != NULL) {
		lustre_deregister_lwp_item(&ss->ss_client_seq->lcs_exp);
		ss->ss_client_seq->lcs_exp = NULL;
	}

	if (ss->ss_server_fld != NULL) {
		lustre_deregister_lwp_item(&ss->ss_server_fld->lsf_control_exp);
		ss->ss_server_fld->lsf_control_exp = NULL;
	}
}

static void mdt_seq_fini_cli(struct mdt_device *mdt)
{
	struct seq_server_site *ss = mdt_seq_site(mdt);

	if (ss == NULL)
		return;

	if (ss->ss_server_seq != NULL)
		seq_server_set_cli(NULL, ss->ss_server_seq, NULL);
}

static int mdt_seq_fini(const struct lu_env *env, struct mdt_device *mdt)
{
	mdt_seq_fini_cli(mdt);
	mdt_deregister_seq_exp(mdt);

	return seq_site_fini(env, mdt_seq_site(mdt));
}

/**
 * It will retrieve its FLDB entries from MDT0, and it only happens
 * when upgrading existent FS to 2.6 or when local FLDB is corrupted,
 * and it needs to refresh FLDB from the MDT0.
 **/
static int mdt_register_lwp_callback(void *data)
{
	struct lu_env		env;
	struct mdt_device	*mdt = data;
	struct lu_server_fld	*fld = mdt_seq_site(mdt)->ss_server_fld;
	int			rc;
	ENTRY;

	LASSERT(mdt_seq_site(mdt)->ss_node_id != 0);

	rc = lu_env_init(&env, LCT_MD_THREAD);
	if (rc < 0) {
		CERROR("%s: cannot init env: rc = %d\n", mdt_obd_name(mdt), rc);
		RETURN(rc);
	}

	/* Allocate new sequence now to avoid creating local transaction
	 * in the normal transaction process */
	rc = seq_server_check_and_alloc_super(&env,
					      mdt_seq_site(mdt)->ss_server_seq);
	if (rc < 0)
		GOTO(out, rc);

	if (fld->lsf_new) {
		rc = fld_update_from_controller(&env, fld);
		if (rc != 0) {
			CERROR("%s: cannot update controller: rc = %d\n",
			       mdt_obd_name(mdt), rc);
			GOTO(out, rc);
		}
	}
out:
	lu_env_fini(&env);
	RETURN(rc);
}

static int mdt_register_seq_exp(struct mdt_device *mdt)
{
	struct seq_server_site	*ss = mdt_seq_site(mdt);
	char			*lwp_name = NULL;
	int			rc;

	if (ss->ss_node_id == 0)
		return 0;

	OBD_ALLOC(lwp_name, MAX_OBD_NAME);
	if (lwp_name == NULL)
		GOTO(out_free, rc = -ENOMEM);

	rc = tgt_name2lwp_name(mdt_obd_name(mdt), lwp_name, MAX_OBD_NAME, 0);
	if (rc != 0)
		GOTO(out_free, rc);

	rc = lustre_register_lwp_item(lwp_name, &ss->ss_client_seq->lcs_exp,
				      NULL, NULL);
	if (rc != 0)
		GOTO(out_free, rc);

	rc = lustre_register_lwp_item(lwp_name,
				      &ss->ss_server_fld->lsf_control_exp,
				      mdt_register_lwp_callback, mdt);
	if (rc != 0) {
		lustre_deregister_lwp_item(&ss->ss_client_seq->lcs_exp);
		ss->ss_client_seq->lcs_exp = NULL;
		GOTO(out_free, rc);
	}
out_free:
	if (lwp_name != NULL)
		OBD_FREE(lwp_name, MAX_OBD_NAME);

	return rc;
}

/*
 * Init client sequence manager which is used by local MDS to talk to sequence
 * controller on remote node.
 */
static int mdt_seq_init_cli(const struct lu_env *env, struct mdt_device *mdt)
{
	struct seq_server_site	*ss = mdt_seq_site(mdt);
	int			rc;
	char			*prefix;
	ENTRY;

	/* check if this is adding the first MDC and controller is not yet
	 * initialized. */
	OBD_ALLOC_PTR(ss->ss_client_seq);
	if (ss->ss_client_seq == NULL)
		RETURN(-ENOMEM);

	OBD_ALLOC(prefix, MAX_OBD_NAME + 5);
	if (prefix == NULL) {
		OBD_FREE_PTR(ss->ss_client_seq);
		ss->ss_client_seq = NULL;
		RETURN(-ENOMEM);
	}

	/* Note: seq_client_fini will be called in seq_site_fini */
	snprintf(prefix, MAX_OBD_NAME + 5, "ctl-%s", mdt_obd_name(mdt));
	rc = seq_client_init(ss->ss_client_seq, NULL, LUSTRE_SEQ_METADATA,
			     prefix, ss->ss_node_id == 0 ?  ss->ss_control_seq :
							    NULL);
	OBD_FREE(prefix, MAX_OBD_NAME + 5);
	if (rc != 0) {
		OBD_FREE_PTR(ss->ss_client_seq);
		ss->ss_client_seq = NULL;
		RETURN(rc);
	}

	rc = seq_server_set_cli(env, ss->ss_server_seq, ss->ss_client_seq);

	RETURN(rc);
}

static int mdt_seq_init(const struct lu_env *env, struct mdt_device *mdt)
{
	struct seq_server_site	*ss;
	int			rc;
	ENTRY;

	ss = mdt_seq_site(mdt);
	/* init sequence controller server(MDT0) */
	if (ss->ss_node_id == 0) {
		OBD_ALLOC_PTR(ss->ss_control_seq);
		if (ss->ss_control_seq == NULL)
			RETURN(-ENOMEM);

		rc = seq_server_init(env, ss->ss_control_seq, mdt->mdt_bottom,
				     mdt_obd_name(mdt), LUSTRE_SEQ_CONTROLLER,
				     ss);
		if (rc)
			GOTO(out_seq_fini, rc);
	}

	/* Init normal sequence server */
	OBD_ALLOC_PTR(ss->ss_server_seq);
	if (ss->ss_server_seq == NULL)
		GOTO(out_seq_fini, rc = -ENOMEM);

	rc = seq_server_init(env, ss->ss_server_seq, mdt->mdt_bottom,
			     mdt_obd_name(mdt), LUSTRE_SEQ_SERVER, ss);
	if (rc)
		GOTO(out_seq_fini, rc);

	/* init seq client for seq server to talk to seq controller(MDT0) */
	rc = mdt_seq_init_cli(env, mdt);
	if (rc != 0)
		GOTO(out_seq_fini, rc);

	if (ss->ss_node_id != 0)
		/* register controller export through lwp */
		rc = mdt_register_seq_exp(mdt);

	EXIT;
out_seq_fini:
	if (rc)
		mdt_seq_fini(env, mdt);

	return rc;
}

/*
 * FLD wrappers
 */
static int mdt_fld_fini(const struct lu_env *env,
                        struct mdt_device *m)
{
	struct seq_server_site *ss = mdt_seq_site(m);
	ENTRY;

	if (ss && ss->ss_server_fld) {
		fld_server_fini(env, ss->ss_server_fld);
		OBD_FREE_PTR(ss->ss_server_fld);
		ss->ss_server_fld = NULL;
	}

	RETURN(0);
}

static int mdt_fld_init(const struct lu_env *env,
                        const char *uuid,
                        struct mdt_device *m)
{
	struct seq_server_site *ss;
	int rc;
	ENTRY;

	ss = mdt_seq_site(m);

	OBD_ALLOC_PTR(ss->ss_server_fld);
	if (ss->ss_server_fld == NULL)
		RETURN(rc = -ENOMEM);

	rc = fld_server_init(env, ss->ss_server_fld, m->mdt_bottom, uuid,
			     LU_SEQ_RANGE_MDT);
	if (rc) {
		OBD_FREE_PTR(ss->ss_server_fld);
		ss->ss_server_fld = NULL;
		RETURN(rc);
	}

	RETURN(0);
}

static void mdt_stack_pre_fini(const struct lu_env *env,
			   struct mdt_device *m, struct lu_device *top)
{
	struct lustre_cfg_bufs  *bufs;
	struct lustre_cfg       *lcfg;
	struct mdt_thread_info  *info;
	ENTRY;

	LASSERT(top);

	info = lu_context_key_get(&env->le_ctx, &mdt_thread_key);
	LASSERT(info != NULL);

	bufs = &info->mti_u.bufs;

	LASSERT(m->mdt_child_exp);
	LASSERT(m->mdt_child_exp->exp_obd);

	/* process cleanup, pass mdt obd name to get obd umount flags */
	/* XXX: this is needed because all layers are referenced by
	 * objects (some of them are pinned by osd, for example *
	 * the proper solution should be a model where object used
	 * by osd only doesn't have mdt/mdd slices -bzzz */
	lustre_cfg_bufs_reset(bufs, mdt_obd_name(m));
	lustre_cfg_bufs_set_string(bufs, 1, NULL);
	OBD_ALLOC(lcfg, lustre_cfg_len(bufs->lcfg_bufcount, bufs->lcfg_buflen));
	if (!lcfg)
		RETURN_EXIT;
	lustre_cfg_init(lcfg, LCFG_PRE_CLEANUP, bufs);

	top->ld_ops->ldo_process_config(env, top, lcfg);
	OBD_FREE(lcfg, lustre_cfg_len(lcfg->lcfg_bufcount, lcfg->lcfg_buflens));
	EXIT;
}

static void mdt_stack_fini(const struct lu_env *env,
			   struct mdt_device *m, struct lu_device *top)
{
	struct obd_device	*obd = mdt2obd_dev(m);
	struct lustre_cfg_bufs	*bufs;
	struct lustre_cfg	*lcfg;
	struct mdt_thread_info	*info;
	char			 flags[3] = "";
	ENTRY;

	info = lu_context_key_get(&env->le_ctx, &mdt_thread_key);
	LASSERT(info != NULL);

	lu_dev_del_linkage(top->ld_site, top);

	lu_site_purge(env, top->ld_site, -1);

	bufs = &info->mti_u.bufs;
	/* process cleanup, pass mdt obd name to get obd umount flags */
	/* another purpose is to let all layers to release their objects */
	lustre_cfg_bufs_reset(bufs, mdt_obd_name(m));
	if (obd->obd_force)
		strcat(flags, "F");
	if (obd->obd_fail)
		strcat(flags, "A");
	lustre_cfg_bufs_set_string(bufs, 1, flags);
	OBD_ALLOC(lcfg, lustre_cfg_len(bufs->lcfg_bufcount, bufs->lcfg_buflen));
	if (!lcfg)
		RETURN_EXIT;
	lustre_cfg_init(lcfg, LCFG_CLEANUP, bufs);

	LASSERT(top);
	top->ld_ops->ldo_process_config(env, top, lcfg);
	OBD_FREE(lcfg, lustre_cfg_len(lcfg->lcfg_bufcount, lcfg->lcfg_buflens));

	lu_site_purge(env, top->ld_site, -1);

	m->mdt_child = NULL;
	m->mdt_bottom = NULL;

	obd_disconnect(m->mdt_child_exp);
	m->mdt_child_exp = NULL;

	obd_disconnect(m->mdt_bottom_exp);
	m->mdt_child_exp = NULL;
}

static int mdt_connect_to_next(const struct lu_env *env, struct mdt_device *m,
			       const char *next, struct obd_export **exp)
{
	struct obd_connect_data *data = NULL;
	struct obd_device	*obd;
	int			 rc;
	ENTRY;

	OBD_ALLOC_PTR(data);
	if (data == NULL)
		GOTO(out, rc = -ENOMEM);

	obd = class_name2obd(next);
	if (obd == NULL) {
		CERROR("%s: can't locate next device: %s\n",
		       mdt_obd_name(m), next);
		GOTO(out, rc = -ENOTCONN);
	}

	data->ocd_connect_flags = OBD_CONNECT_VERSION;
	data->ocd_version = LUSTRE_VERSION_CODE;

	rc = obd_connect(NULL, exp, obd, &obd->obd_uuid, data, NULL);
	if (rc) {
		CERROR("%s: cannot connect to next dev %s (%d)\n",
		       mdt_obd_name(m), next, rc);
		GOTO(out, rc);
	}

out:
	if (data)
		OBD_FREE_PTR(data);
	RETURN(rc);
}

static int mdt_stack_init(const struct lu_env *env, struct mdt_device *mdt,
			  struct lustre_cfg *cfg)
{
	char		       *dev = lustre_cfg_string(cfg, 0);
	int			rc, name_size, uuid_size;
	char		       *name, *uuid, *p;
	struct lustre_cfg_bufs *bufs;
	struct lustre_cfg      *lcfg;
	struct obd_device      *obd;
	struct lustre_profile  *lprof;
	struct lu_site	       *site;
        ENTRY;

	/* in 1.8 we had the only device in the stack - MDS.
	 * 2.0 introduces MDT, MDD, OSD; MDT starts others internally.
	 * in 2.3 OSD is instantiated by obd_mount.c, so we need
	 * to generate names and setup MDT, MDD. MDT will be using
	 * generated name to connect to MDD. for MDD the next device
	 * will be LOD with name taken from so called "profile" which
	 * is generated by mount_option line
	 *
	 * 1.8 MGS generates config. commands like this:
	 *   #06 (104)mount_option 0:  1:lustre-MDT0000  2:lustre-mdtlov
	 *   #08 (120)setup   0:lustre-MDT0000  1:dev 2:type 3:lustre-MDT0000
	 * 2.0 MGS generates config. commands like this:
	 *   #07 (112)mount_option 0:  1:lustre-MDT0000  2:lustre-MDT0000-mdtlov
	 *   #08 (160)setup   0:lustre-MDT0000  1:lustre-MDT0000_UUID  2:0
	 *                    3:lustre-MDT0000-mdtlov  4:f
	 *
	 * we generate MDD name from MDT one, just replacing T with D
	 *
	 * after all the preparations, the logical equivalent will be
	 *   #01 (160)setup   0:lustre-MDD0000  1:lustre-MDD0000_UUID  2:0
	 *                    3:lustre-MDT0000-mdtlov  4:f
	 *   #02 (160)setup   0:lustre-MDT0000  1:lustre-MDT0000_UUID  2:0
	 *                    3:lustre-MDD0000  4:f
	 *
	 *  notice we build the stack from down to top: MDD first, then MDT */

	name_size = MAX_OBD_NAME;
	uuid_size = MAX_OBD_NAME;

	OBD_ALLOC(name, name_size);
	OBD_ALLOC(uuid, uuid_size);
	if (name == NULL || uuid == NULL)
		GOTO(cleanup_mem, rc = -ENOMEM);

	OBD_ALLOC_PTR(bufs);
	if (!bufs)
		GOTO(cleanup_mem, rc = -ENOMEM);

	strcpy(name, dev);
	p = strstr(name, "-MDT");
	if (p == NULL)
		GOTO(free_bufs, rc = -ENOMEM);
	p[3] = 'D';

	snprintf(uuid, MAX_OBD_NAME, "%s_UUID", name);

	lprof = class_get_profile(lustre_cfg_string(cfg, 0));
	if (lprof == NULL || lprof->lp_dt == NULL) {
		CERROR("can't find the profile: %s\n",
		       lustre_cfg_string(cfg, 0));
		GOTO(free_bufs, rc = -EINVAL);
	}

	lustre_cfg_bufs_reset(bufs, name);
	lustre_cfg_bufs_set_string(bufs, 1, LUSTRE_MDD_NAME);
	lustre_cfg_bufs_set_string(bufs, 2, uuid);
	lustre_cfg_bufs_set_string(bufs, 3, lprof->lp_dt);

	OBD_ALLOC(lcfg, lustre_cfg_len(bufs->lcfg_bufcount, bufs->lcfg_buflen));
	if (!lcfg)
		GOTO(put_profile, rc = -ENOMEM);
	lustre_cfg_init(lcfg, LCFG_ATTACH, bufs);

	rc = class_attach(lcfg);
	if (rc)
		GOTO(lcfg_cleanup, rc);

	obd = class_name2obd(name);
	if (!obd) {
		CERROR("Can not find obd %s (%s in config)\n",
		       MDD_OBD_NAME, lustre_cfg_string(cfg, 0));
		GOTO(lcfg_cleanup, rc = -EINVAL);
	}

	OBD_FREE(lcfg, lustre_cfg_len(lcfg->lcfg_bufcount, lcfg->lcfg_buflens));

	lustre_cfg_bufs_reset(bufs, name);
	lustre_cfg_bufs_set_string(bufs, 1, uuid);
	lustre_cfg_bufs_set_string(bufs, 2, dev);
	lustre_cfg_bufs_set_string(bufs, 3, lprof->lp_dt);

	OBD_ALLOC(lcfg, lustre_cfg_len(bufs->lcfg_bufcount, bufs->lcfg_buflen));
	if (!lcfg)
		GOTO(class_detach, rc = -ENOMEM);
	lustre_cfg_init(lcfg, LCFG_SETUP, bufs);

	rc = class_setup(obd, lcfg);
	if (rc)
		GOTO(class_detach, rc);

	/* connect to MDD we just setup */
	rc = mdt_connect_to_next(env, mdt, name, &mdt->mdt_child_exp);
	if (rc)
		GOTO(class_detach, rc);

	site = mdt->mdt_child_exp->exp_obd->obd_lu_dev->ld_site;
	LASSERT(site);
	LASSERT(mdt_lu_site(mdt) == NULL);
	mdt->mdt_lu_dev.ld_site = site;
	site->ls_top_dev = &mdt->mdt_lu_dev;
	mdt->mdt_child = lu2md_dev(mdt->mdt_child_exp->exp_obd->obd_lu_dev);

	/* now connect to bottom OSD */
	snprintf(name, MAX_OBD_NAME, "%s-osd", dev);
	rc = mdt_connect_to_next(env, mdt, name, &mdt->mdt_bottom_exp);
	if (rc)
		GOTO(class_detach, rc);
	mdt->mdt_bottom =
		lu2dt_dev(mdt->mdt_bottom_exp->exp_obd->obd_lu_dev);

	rc = lu_env_refill((struct lu_env *)env);
	if (rc != 0)
		CERROR("Failure to refill session: '%d'\n", rc);

	lu_dev_add_linkage(site, &mdt->mdt_lu_dev);

	EXIT;
class_detach:
	if (rc)
		class_detach(obd, lcfg);
lcfg_cleanup:
	OBD_FREE(lcfg, lustre_cfg_len(lcfg->lcfg_bufcount, lcfg->lcfg_buflens));
put_profile:
	class_put_profile(lprof);
free_bufs:
	OBD_FREE_PTR(bufs);
cleanup_mem:
	if (name)
		OBD_FREE(name, name_size);
	if (uuid)
		OBD_FREE(uuid, uuid_size);
	RETURN(rc);
}

/* setup quota master target on MDT0 */
static int mdt_quota_init(const struct lu_env *env, struct mdt_device *mdt,
			  struct lustre_cfg *cfg)
{
	struct obd_device	*obd;
	char			*dev = lustre_cfg_string(cfg, 0);
	char			*qmtname, *uuid, *p;
	struct lustre_cfg_bufs	*bufs;
	struct lustre_cfg	*lcfg;
	struct lustre_profile	*lprof;
	struct obd_connect_data	*data;
	int			 rc;
	ENTRY;

	LASSERT(mdt->mdt_qmt_exp == NULL);
	LASSERT(mdt->mdt_qmt_dev == NULL);

	/* quota master is on MDT0 only for now */
	if (mdt->mdt_seq_site.ss_node_id != 0)
		RETURN(0);

	/* MGS generates config commands which look as follows:
	 *   #01 (160)setup   0:lustre-MDT0000  1:lustre-MDT0000_UUID  2:0
	 *                    3:lustre-MDT0000-mdtlov  4:f
	 *
	 * We generate the QMT name from the MDT one, just replacing MD with QM
	 * after all the preparations, the logical equivalent will be:
	 *   #01 (160)setup   0:lustre-QMT0000  1:lustre-QMT0000_UUID  2:0
	 *                    3:lustre-MDT0000-osd  4:f */
	OBD_ALLOC(qmtname, MAX_OBD_NAME);
	OBD_ALLOC(uuid, UUID_MAX);
	OBD_ALLOC_PTR(bufs);
	OBD_ALLOC_PTR(data);
	if (qmtname == NULL || uuid == NULL || bufs == NULL || data == NULL)
		GOTO(cleanup_mem, rc = -ENOMEM);

	strcpy(qmtname, dev);
	p = strstr(qmtname, "-MDT");
	if (p == NULL)
		GOTO(cleanup_mem, rc = -ENOMEM);
	/* replace MD with QM */
	p[1] = 'Q';
	p[2] = 'M';

	snprintf(uuid, UUID_MAX, "%s_UUID", qmtname);

	lprof = class_get_profile(lustre_cfg_string(cfg, 0));
	if (lprof == NULL || lprof->lp_dt == NULL) {
		CERROR("can't find profile for %s\n",
		       lustre_cfg_string(cfg, 0));
		GOTO(cleanup_mem, rc = -EINVAL);
	}

	lustre_cfg_bufs_reset(bufs, qmtname);
	lustre_cfg_bufs_set_string(bufs, 1, LUSTRE_QMT_NAME);
	lustre_cfg_bufs_set_string(bufs, 2, uuid);
	lustre_cfg_bufs_set_string(bufs, 3, lprof->lp_dt);

	OBD_ALLOC(lcfg, lustre_cfg_len(bufs->lcfg_bufcount, bufs->lcfg_buflen));
	if (!lcfg)
		GOTO(put_profile, rc = -ENOMEM);
	lustre_cfg_init(lcfg, LCFG_ATTACH, bufs);

	rc = class_attach(lcfg);
	if (rc)
		GOTO(lcfg_cleanup, rc);

	obd = class_name2obd(qmtname);
	if (!obd) {
		CERROR("Can not find obd %s (%s in config)\n", qmtname,
		       lustre_cfg_string(cfg, 0));
		GOTO(lcfg_cleanup, rc = -EINVAL);
	}

	OBD_FREE(lcfg, lustre_cfg_len(lcfg->lcfg_bufcount, lcfg->lcfg_buflens));

	lustre_cfg_bufs_reset(bufs, qmtname);
	lustre_cfg_bufs_set_string(bufs, 1, uuid);
	lustre_cfg_bufs_set_string(bufs, 2, dev);

	/* for quota, the next device should be the OSD device */
	lustre_cfg_bufs_set_string(bufs, 3,
				   mdt->mdt_bottom->dd_lu_dev.ld_obd->obd_name);

	OBD_ALLOC(lcfg, lustre_cfg_len(bufs->lcfg_bufcount, bufs->lcfg_buflen));
	if (!lcfg)
		GOTO(class_detach, rc = -ENOMEM);
	lustre_cfg_init(lcfg, LCFG_SETUP, bufs);

	rc = class_setup(obd, lcfg);
	if (rc)
		GOTO(class_detach, rc);

	mdt->mdt_qmt_dev = obd->obd_lu_dev;

	/* configure local quota objects */
	rc = mdt->mdt_qmt_dev->ld_ops->ldo_prepare(env,
						   &mdt->mdt_lu_dev,
						   mdt->mdt_qmt_dev);
	if (rc)
		GOTO(class_cleanup, rc);

	/* connect to quota master target */
	data->ocd_connect_flags = OBD_CONNECT_VERSION;
	data->ocd_version = LUSTRE_VERSION_CODE;
	rc = obd_connect(NULL, &mdt->mdt_qmt_exp, obd, &obd->obd_uuid,
			 data, NULL);
	if (rc) {
		CERROR("cannot connect to quota master device %s (%d)\n",
		       qmtname, rc);
		GOTO(class_cleanup, rc);
	}

	EXIT;
class_cleanup:
	if (rc) {
		class_manual_cleanup(obd);
		mdt->mdt_qmt_dev = NULL;
	}
class_detach:
	if (rc)
		class_detach(obd, lcfg);
lcfg_cleanup:
	OBD_FREE(lcfg, lustre_cfg_len(lcfg->lcfg_bufcount, lcfg->lcfg_buflens));
put_profile:
	class_put_profile(lprof);
cleanup_mem:
	if (bufs)
		OBD_FREE_PTR(bufs);
	if (qmtname)
		OBD_FREE(qmtname, MAX_OBD_NAME);
	if (uuid)
		OBD_FREE(uuid, UUID_MAX);
	if (data)
		OBD_FREE_PTR(data);
	return rc;
}

/* Shutdown quota master target associated with mdt */
static void mdt_quota_fini(const struct lu_env *env, struct mdt_device *mdt)
{
	ENTRY;

	if (mdt->mdt_qmt_exp == NULL)
		RETURN_EXIT;
	LASSERT(mdt->mdt_qmt_dev != NULL);

	/* the qmt automatically shuts down when the mdt disconnects */
	obd_disconnect(mdt->mdt_qmt_exp);
	mdt->mdt_qmt_exp = NULL;
	mdt->mdt_qmt_dev = NULL;
	EXIT;
}

/* mdt_getxattr() is used from mdt_intent_getxattr(), use this wrapper
 * for now. This will be removed along with converting rest of MDT code
 * to use tgt_session_info */
static int mdt_tgt_getxattr(struct tgt_session_info *tsi)
{
	struct mdt_thread_info	*info = tsi2mdt_info(tsi);
	int			 rc;

	rc = mdt_getxattr(info);

	mdt_thread_info_fini(info);
	return rc;
}

#define OBD_FAIL_OST_READ_NET	OBD_FAIL_OST_BRW_NET
#define OBD_FAIL_OST_WRITE_NET	OBD_FAIL_OST_BRW_NET
#define OST_BRW_READ	OST_READ
#define OST_BRW_WRITE	OST_WRITE

static struct tgt_handler mdt_tgt_handlers[] = {
TGT_RPC_HANDLER(MDS_FIRST_OPC,
		0,			MDS_CONNECT,	mdt_tgt_connect,
		&RQF_CONNECT, LUSTRE_OBD_VERSION),
TGT_RPC_HANDLER(MDS_FIRST_OPC,
		0,			MDS_DISCONNECT,	tgt_disconnect,
		&RQF_MDS_DISCONNECT, LUSTRE_OBD_VERSION),
TGT_RPC_HANDLER(MDS_FIRST_OPC,
		HABEO_REFERO,		MDS_SET_INFO,	mdt_set_info,
		&RQF_OBD_SET_INFO, LUSTRE_MDS_VERSION),
TGT_MDT_HDL(0,				MDS_GET_INFO,	mdt_get_info),
TGT_MDT_HDL(0		| HABEO_REFERO,	MDS_GET_ROOT,	mdt_get_root),
TGT_MDT_HDL(HABEO_CORPUS,		MDS_GETATTR,	mdt_getattr),
TGT_MDT_HDL(HABEO_CORPUS| HABEO_REFERO,	MDS_GETATTR_NAME,
							mdt_getattr_name),
TGT_MDT_HDL(HABEO_CORPUS,		MDS_GETXATTR,	mdt_tgt_getxattr),
TGT_MDT_HDL(0		| HABEO_REFERO,	MDS_STATFS,	mdt_statfs),
TGT_MDT_HDL(0		| MUTABOR,	MDS_REINT,	mdt_reint),
TGT_MDT_HDL(HABEO_CORPUS,		MDS_CLOSE,	mdt_close),
TGT_MDT_HDL(HABEO_CORPUS| HABEO_REFERO,	MDS_READPAGE,	mdt_readpage),
TGT_MDT_HDL(HABEO_CORPUS| HABEO_REFERO,	MDS_SYNC,	mdt_sync),
TGT_MDT_HDL(0,				MDS_QUOTACTL,	mdt_quotactl),
TGT_MDT_HDL(HABEO_CORPUS| HABEO_REFERO | MUTABOR, MDS_HSM_PROGRESS,
							mdt_hsm_progress),
TGT_MDT_HDL(HABEO_CORPUS| HABEO_REFERO | MUTABOR, MDS_HSM_CT_REGISTER,
							mdt_hsm_ct_register),
TGT_MDT_HDL(HABEO_CORPUS| HABEO_REFERO | MUTABOR, MDS_HSM_CT_UNREGISTER,
							mdt_hsm_ct_unregister),
TGT_MDT_HDL(HABEO_CORPUS| HABEO_REFERO, MDS_HSM_STATE_GET,
							mdt_hsm_state_get),
TGT_MDT_HDL(HABEO_CORPUS| HABEO_REFERO | MUTABOR, MDS_HSM_STATE_SET,
							mdt_hsm_state_set),
TGT_MDT_HDL(HABEO_CORPUS| HABEO_REFERO, MDS_HSM_ACTION,	mdt_hsm_action),
TGT_MDT_HDL(HABEO_CORPUS| HABEO_REFERO, MDS_HSM_REQUEST,
							mdt_hsm_request),
TGT_MDT_HDL(HABEO_CLAVIS | HABEO_CORPUS | HABEO_REFERO | MUTABOR,
	    MDS_SWAP_LAYOUTS,
	    mdt_swap_layouts),
};

static struct tgt_handler mdt_io_ops[] = {
TGT_OST_HDL(HABEO_CORPUS | HABEO_REFERO, OST_BRW_READ,	tgt_brw_read),
TGT_OST_HDL(HABEO_CORPUS | MUTABOR,	 OST_BRW_WRITE,	tgt_brw_write),
TGT_OST_HDL(HABEO_CORPUS | HABEO_REFERO | MUTABOR,
					 OST_PUNCH,	mdt_punch_hdl),
TGT_OST_HDL(HABEO_CORPUS | HABEO_REFERO, OST_SYNC,	mdt_data_sync),
};

static struct tgt_handler mdt_sec_ctx_ops[] = {
TGT_SEC_HDL_VAR(0,			SEC_CTX_INIT,	  mdt_sec_ctx_handle),
TGT_SEC_HDL_VAR(0,			SEC_CTX_INIT_CONT,mdt_sec_ctx_handle),
TGT_SEC_HDL_VAR(0,			SEC_CTX_FINI,	  mdt_sec_ctx_handle)
};

static struct tgt_handler mdt_quota_ops[] = {
TGT_QUOTA_HDL(HABEO_REFERO,		QUOTA_DQACQ,	  mdt_quota_dqacq),
};

static struct tgt_opc_slice mdt_common_slice[] = {
	{
		.tos_opc_start	= MDS_FIRST_OPC,
		.tos_opc_end	= MDS_LAST_OPC,
		.tos_hs		= mdt_tgt_handlers
	},
	{
		.tos_opc_start	= OBD_FIRST_OPC,
		.tos_opc_end	= OBD_LAST_OPC,
		.tos_hs		= tgt_obd_handlers
	},
	{
		.tos_opc_start	= LDLM_FIRST_OPC,
		.tos_opc_end	= LDLM_LAST_OPC,
		.tos_hs		= tgt_dlm_handlers
	},
	{
		.tos_opc_start	= SEC_FIRST_OPC,
		.tos_opc_end	= SEC_LAST_OPC,
		.tos_hs		= mdt_sec_ctx_ops
	},
	{
		.tos_opc_start	= OUT_UPDATE_FIRST_OPC,
		.tos_opc_end	= OUT_UPDATE_LAST_OPC,
		.tos_hs		= tgt_out_handlers
	},
	{
		.tos_opc_start	= FLD_FIRST_OPC,
		.tos_opc_end	= FLD_LAST_OPC,
		.tos_hs		= fld_handlers
	},
	{
		.tos_opc_start	= SEQ_FIRST_OPC,
		.tos_opc_end	= SEQ_LAST_OPC,
		.tos_hs		= seq_handlers
	},
	{
		.tos_opc_start	= QUOTA_DQACQ,
		.tos_opc_end	= QUOTA_LAST_OPC,
		.tos_hs		= mdt_quota_ops
	},
	{
		.tos_opc_start	= LLOG_FIRST_OPC,
		.tos_opc_end	= LLOG_LAST_OPC,
		.tos_hs		= tgt_llog_handlers
	},
	{
		.tos_opc_start	= LFSCK_FIRST_OPC,
		.tos_opc_end	= LFSCK_LAST_OPC,
		.tos_hs		= tgt_lfsck_handlers
	},
	{
		.tos_opc_start	= OST_FIRST_OPC,
		.tos_opc_end	= OST_LAST_OPC,
		.tos_hs		= mdt_io_ops
	},
	{
		.tos_hs		= NULL
	}
};

static void mdt_fini(const struct lu_env *env, struct mdt_device *m)
{
	struct md_device *next = m->mdt_child;
	struct lu_device *d = &m->mdt_lu_dev;
	struct obd_device *obd = mdt2obd_dev(m);
	struct lfsck_stop stop;

	ENTRY;
	stop.ls_status = LS_PAUSED;
	stop.ls_flags = 0;
	next->md_ops->mdo_iocontrol(env, next, OBD_IOC_STOP_LFSCK, 0, &stop);

	mdt_stack_pre_fini(env, m, md2lu_dev(m->mdt_child));
	ping_evictor_stop();

	/* Remove the HSM /proc entry so the coordinator cannot be
	 * restarted by a user while it's shutting down. */
	hsm_cdt_procfs_fini(m);
	mdt_hsm_cdt_stop(m);

	mdt_llog_ctxt_unclone(env, m, LLOG_AGENT_ORIG_CTXT);
	mdt_llog_ctxt_unclone(env, m, LLOG_CHANGELOG_ORIG_CTXT);

	if (m->mdt_namespace != NULL)
		ldlm_namespace_free_prior(m->mdt_namespace, NULL,
					  d->ld_obd->obd_force);

	obd_exports_barrier(obd);
	obd_zombie_barrier();

	mdt_quota_fini(env, m);

	cfs_free_nidlist(&m->mdt_squash.rsi_nosquash_nids);

	/* Calling the cleanup functions in the same order as in the mdt_init0
	 * error path
	 */
	mdt_procfs_fini(m);

	target_recovery_fini(obd);
	upcall_cache_cleanup(m->mdt_identity_cache);
	m->mdt_identity_cache = NULL;

	mdt_fs_cleanup(env, m);

	tgt_fini(env, &m->mdt_lut);

	mdt_hsm_cdt_fini(m);

	if (m->mdt_namespace != NULL) {
		ldlm_namespace_free_post(m->mdt_namespace);
		d->ld_obd->obd_namespace = m->mdt_namespace = NULL;
	}

	if (m->mdt_md_root != NULL) {
		mdt_object_put(env, m->mdt_md_root);
		m->mdt_md_root = NULL;
	}

	mdt_seq_fini(env, m);

	mdt_fld_fini(env, m);

	/*
	 * Finish the stack
	 */
	mdt_stack_fini(env, m, md2lu_dev(m->mdt_child));

	LASSERT(atomic_read(&d->ld_ref) == 0);

	server_put_mount(mdt_obd_name(m), true);

	EXIT;
}

static int mdt_postrecov(const struct lu_env *, struct mdt_device *);

static int mdt_init0(const struct lu_env *env, struct mdt_device *m,
<<<<<<< HEAD
		     struct lu_device_type *ldt, struct lustre_cfg *cfg)
{
	const struct dt_device_param *dt_conf;
	struct mdt_thread_info *info;
	struct obd_device *obd;
	const char *dev = lustre_cfg_string(cfg, 0);
	const char *num = lustre_cfg_string(cfg, 2);
	struct lustre_mount_info *lmi = NULL;
	struct lustre_sb_info *lsi;
	struct lu_site *s;
	struct seq_server_site *ss_site;
	const char *identity_upcall = "NONE";
	struct md_device *next;
	int rc;
	long node_id;
	mntopt_t mntopts;
	ENTRY;
=======
                     struct lu_device_type *ldt, struct lustre_cfg *cfg)
{
	struct mdt_thread_info    *info;
	struct obd_device         *obd;
	struct tg_grants_data *tgd = &m->mdt_lut.lut_tgd;
        const char                *dev = lustre_cfg_string(cfg, 0);
        const char                *num = lustre_cfg_string(cfg, 2);
        struct lustre_mount_info  *lmi = NULL;
        struct lustre_sb_info     *lsi;
        struct lu_site            *s;
	struct seq_server_site	  *ss_site;
        const char                *identity_upcall = "NONE";
        struct md_device          *next;
        int                        rc;
	long                       node_id;
        mntopt_t                   mntopts;
        ENTRY;
>>>>>>> f8929e6d

	lu_device_init(&m->mdt_lu_dev, ldt);
	/*
	 * Environment (env) might be missing mdt_thread_key values at that
	 * point, if device is allocated when mdt_thread_key is in QUIESCENT
	 * mode.
	 *
	 * Usually device allocation path doesn't use module key values, but
	 * mdt has to do a lot of work here, so allocate key value.
	 */
	rc = lu_env_refill((struct lu_env *)env);
	if (rc != 0)
		RETURN(rc);

	info = lu_context_key_get(&env->le_ctx, &mdt_thread_key);
	LASSERT(info != NULL);

	obd = class_name2obd(dev);
	LASSERT(obd != NULL);

	m->mdt_max_mdsize = MAX_MD_SIZE; /* 4 stripes */
	m->mdt_opts.mo_evict_tgt_nids = 1;
	m->mdt_opts.mo_cos = MDT_COS_DEFAULT;

	lmi = server_get_mount(dev);
	if (lmi == NULL) {
		CERROR("Cannot get mount info for %s!\n", dev);
		RETURN(-EFAULT);
	} else {
		lsi = s2lsi(lmi->lmi_sb);
		/* CMD is supported only in IAM mode */
		LASSERT(num);
		node_id = simple_strtol(num, NULL, 10);
		obd->u.obt.obt_magic = OBT_MAGIC;
		if (lsi->lsi_lmd != NULL &&
		    lsi->lsi_lmd->lmd_flags & LMD_FLG_SKIP_LFSCK)
			m->mdt_skip_lfsck = 1;
	}

	/* DoM files get IO lock at open by default */
	m->mdt_opts.mo_dom_lock = 1;

	m->mdt_squash.rsi_uid = 0;
	m->mdt_squash.rsi_gid = 0;
	INIT_LIST_HEAD(&m->mdt_squash.rsi_nosquash_nids);
	init_rwsem(&m->mdt_squash.rsi_sem);
	spin_lock_init(&m->mdt_lock);
	m->mdt_enable_remote_dir = 0;
	m->mdt_enable_remote_dir_gid = 0;

	atomic_set(&m->mdt_mds_mds_conns, 0);
	atomic_set(&m->mdt_async_commit_count, 0);

	m->mdt_lu_dev.ld_ops = &mdt_lu_ops;
	m->mdt_lu_dev.ld_obd = obd;
	/* Set this lu_device to obd for error handling purposes. */
	obd->obd_lu_dev = &m->mdt_lu_dev;

	/* init the stack */
	rc = mdt_stack_init((struct lu_env *)env, m, cfg);
	if (rc) {
		CERROR("%s: Can't init device stack, rc %d\n",
		       mdt_obd_name(m), rc);
		GOTO(err_lmi, rc);
	}

	s = mdt_lu_site(m);
	ss_site = mdt_seq_site(m);
	s->ld_seq_site = ss_site;
	ss_site->ss_lu = s;

	/* set server index */
	ss_site->ss_node_id = node_id;

	/* failover is the default
	 * FIXME: we do not failout mds0/mgs, which may cause some problems.
	 * assumed whose ss_node_id == 0 XXX
	 * */
	obd->obd_replayable = 1;
	/* No connection accepted until configurations will finish */
	obd->obd_no_conn = 1;

	if (cfg->lcfg_bufcount > 4 && LUSTRE_CFG_BUFLEN(cfg, 4) > 0) {
		char *str = lustre_cfg_string(cfg, 4);
		if (strchr(str, 'n')) {
			CWARN("%s: recovery disabled\n", mdt_obd_name(m));
			obd->obd_replayable = 0;
		}
	}

	rc = mdt_fld_init(env, mdt_obd_name(m), m);
	if (rc)
		GOTO(err_fini_stack, rc);

	rc = mdt_seq_init(env, m);
	if (rc)
		GOTO(err_fini_fld, rc);

	snprintf(info->mti_u.ns_name, sizeof(info->mti_u.ns_name), "%s-%s",
		 LUSTRE_MDT_NAME, obd->obd_uuid.uuid);
	m->mdt_namespace = ldlm_namespace_new(obd, info->mti_u.ns_name,
					      LDLM_NAMESPACE_SERVER,
					      LDLM_NAMESPACE_GREEDY,
					      LDLM_NS_TYPE_MDT);
	if (m->mdt_namespace == NULL)
		GOTO(err_fini_seq, rc = -ENOMEM);

	m->mdt_namespace->ns_lvbp = m;
	m->mdt_namespace->ns_lvbo = &mdt_lvbo;

	ldlm_register_intent(m->mdt_namespace, mdt_intent_policy);
	/* set obd_namespace for compatibility with old code */
	obd->obd_namespace = m->mdt_namespace;

	rc = mdt_hsm_cdt_init(m);
	if (rc != 0) {
		CERROR("%s: error initializing coordinator, rc %d\n",
		       mdt_obd_name(m), rc);
		GOTO(err_free_ns, rc);
	}

	rc = tgt_init(env, &m->mdt_lut, obd, m->mdt_bottom, mdt_common_slice,
		      OBD_FAIL_MDS_ALL_REQUEST_NET,
		      OBD_FAIL_MDS_ALL_REPLY_NET);
	if (rc)
		GOTO(err_free_hsm, rc);

	/* Amount of available space excluded from granting and reserved
	 * for metadata. It is in percentage and 50% is default value. */
	tgd->tgd_reserved_pcnt = 50;

	if (ONE_MB_BRW_SIZE < (1U << tgd->tgd_blockbits))
		m->mdt_brw_size = 1U << tgd->tgd_blockbits;
	else
		m->mdt_brw_size = ONE_MB_BRW_SIZE;

	rc = mdt_fs_setup(env, m, obd, lsi);
	if (rc)
		GOTO(err_tgt, rc);

	tgt_adapt_sptlrpc_conf(&m->mdt_lut);

	next = m->mdt_child;
	dt_conf = next->md_ops->mdo_dtconf_get(env, next);

	mntopts = dt_conf->ddp_mntopts;

	if (mntopts & MNTOPT_USERXATTR)
		m->mdt_opts.mo_user_xattr = 1;
	else
		m->mdt_opts.mo_user_xattr = 0;

	m->mdt_max_ea_size = dt_conf->ddp_max_ea_size;

	if (mntopts & MNTOPT_ACL)
		m->mdt_opts.mo_acl = 1;
	else
		m->mdt_opts.mo_acl = 0;

	/* XXX: to support suppgid for ACL, we enable identity_upcall
	 * by default, otherwise, maybe got unexpected -EACCESS. */
	if (m->mdt_opts.mo_acl)
		identity_upcall = MDT_IDENTITY_UPCALL_PATH;

	m->mdt_identity_cache = upcall_cache_init(mdt_obd_name(m),
						identity_upcall,
						&mdt_identity_upcall_cache_ops);
	if (IS_ERR(m->mdt_identity_cache)) {
		rc = PTR_ERR(m->mdt_identity_cache);
		m->mdt_identity_cache = NULL;
		GOTO(err_fs_cleanup, rc);
	}

	rc = mdt_procfs_init(m, dev);
	if (rc) {
		CERROR("Can't init MDT lprocfs, rc %d\n", rc);
		GOTO(err_recovery, rc);
	}

	rc = mdt_quota_init(env, m, cfg);
	if (rc)
		GOTO(err_procfs, rc);

	m->mdt_ldlm_client = &mdt2obd_dev(m)->obd_ldlm_client;
	ptlrpc_init_client(LDLM_CB_REQUEST_PORTAL, LDLM_CB_REPLY_PORTAL,
			   "mdt_ldlm_client", m->mdt_ldlm_client);

	ping_evictor_start();

	/* recovery will be started upon mdt_prepare()
	 * when the whole stack is complete and ready
	 * to serve the requests */

	/* Reduce the initial timeout on an MDS because it doesn't need such
	 * a long timeout as an OST does. Adaptive timeouts will adjust this
	 * value appropriately. */
	if (ldlm_timeout == LDLM_TIMEOUT_DEFAULT)
		ldlm_timeout = MDS_LDLM_TIMEOUT_DEFAULT;

	RETURN(0);
err_procfs:
	mdt_procfs_fini(m);
err_recovery:
	target_recovery_fini(obd);
	upcall_cache_cleanup(m->mdt_identity_cache);
	m->mdt_identity_cache = NULL;
err_fs_cleanup:
	mdt_fs_cleanup(env, m);
err_tgt:
	tgt_fini(env, &m->mdt_lut);
err_free_hsm:
	mdt_hsm_cdt_fini(m);
err_free_ns:
	ldlm_namespace_free(m->mdt_namespace, NULL, 0);
	obd->obd_namespace = m->mdt_namespace = NULL;
err_fini_seq:
	mdt_seq_fini(env, m);
err_fini_fld:
	mdt_fld_fini(env, m);
err_fini_stack:
	mdt_stack_fini(env, m, md2lu_dev(m->mdt_child));
err_lmi:
	if (lmi)
		server_put_mount(dev, true);
	return(rc);
}

/* For interoperability, the left element is old parameter, the right one
 * is the new version of the parameter, if some parameter is deprecated,
 * the new version should be set as NULL. */
static struct cfg_interop_param mdt_interop_param[] = {
	{ "mdt.group_upcall",	NULL },
	{ "mdt.quota_type",	NULL },
	{ "mdd.quota_type",	NULL },
	{ "mdt.som",		NULL },
	{ "mdt.rootsquash",	"mdt.root_squash" },
	{ "mdt.nosquash_nid",	"mdt.nosquash_nids" },
	{ NULL }
};

/* used by MGS to process specific configurations */
static int mdt_process_config(const struct lu_env *env,
                              struct lu_device *d, struct lustre_cfg *cfg)
{
        struct mdt_device *m = mdt_dev(d);
        struct md_device *md_next = m->mdt_child;
        struct lu_device *next = md2lu_dev(md_next);
        int rc;
        ENTRY;

	switch (cfg->lcfg_command) {
	case LCFG_PARAM: {
		struct obd_device	   *obd = d->ld_obd;

		/* For interoperability */
		struct cfg_interop_param   *ptr = NULL;
		struct lustre_cfg	   *old_cfg = NULL;
		char			   *param = NULL;

		param = lustre_cfg_string(cfg, 1);
		if (param == NULL) {
			CERROR("param is empty\n");
			rc = -EINVAL;
			break;
		}

		ptr = class_find_old_param(param, mdt_interop_param);
		if (ptr != NULL) {
			if (ptr->new_param == NULL) {
				rc = 0;
				CWARN("For interoperability, skip this %s."
				      " It is obsolete.\n", ptr->old_param);
				break;
			}

			CWARN("Found old param %s, changed it to %s.\n",
			      ptr->old_param, ptr->new_param);

			old_cfg = cfg;
			cfg = lustre_cfg_rename(old_cfg, ptr->new_param);
			if (IS_ERR(cfg)) {
				rc = PTR_ERR(cfg);
				break;
			}
		}

		rc = class_process_proc_param(PARAM_MDT, obd->obd_vars,
					      cfg, obd);
		if (rc > 0 || rc == -ENOSYS) {
			/* is it an HSM var ? */
			rc = class_process_proc_param(PARAM_HSM,
						      hsm_cdt_get_proc_vars(),
						      cfg, obd);
			if (rc > 0 || rc == -ENOSYS)
				/* we don't understand; pass it on */
				rc = next->ld_ops->ldo_process_config(env, next,
								      cfg);
		}

		if (old_cfg)
			OBD_FREE(cfg, lustre_cfg_len(cfg->lcfg_bufcount,
						     cfg->lcfg_buflens));
		break;
	}
        default:
                /* others are passed further */
                rc = next->ld_ops->ldo_process_config(env, next, cfg);
                break;
        }
        RETURN(rc);
}

static struct lu_object *mdt_object_alloc(const struct lu_env *env,
					  const struct lu_object_header *hdr,
					  struct lu_device *d)
{
	struct mdt_object *mo;

	ENTRY;

	OBD_SLAB_ALLOC_PTR_GFP(mo, mdt_object_kmem, GFP_NOFS);
	if (mo != NULL) {
		struct lu_object *o;
		struct lu_object_header *h;

		o = &mo->mot_obj;
		h = &mo->mot_header;
		lu_object_header_init(h);
		lu_object_init(o, h, d);
		lu_object_add_top(h, o);
		o->lo_ops = &mdt_obj_ops;
		spin_lock_init(&mo->mot_write_lock);
		mutex_init(&mo->mot_lov_mutex);
		init_rwsem(&mo->mot_dom_sem);
		init_rwsem(&mo->mot_open_sem);
		atomic_set(&mo->mot_open_count, 0);
		RETURN(o);
	}
	RETURN(NULL);
}

static int mdt_object_init(const struct lu_env *env, struct lu_object *o,
                           const struct lu_object_conf *unused)
{
        struct mdt_device *d = mdt_dev(o->lo_dev);
        struct lu_device  *under;
        struct lu_object  *below;
        int                rc = 0;
        ENTRY;

        CDEBUG(D_INFO, "object init, fid = "DFID"\n",
               PFID(lu_object_fid(o)));

        under = &d->mdt_child->md_lu_dev;
        below = under->ld_ops->ldo_object_alloc(env, o->lo_header, under);
        if (below != NULL) {
                lu_object_add(o, below);
        } else
                rc = -ENOMEM;

        RETURN(rc);
}

static void mdt_object_free(const struct lu_env *env, struct lu_object *o)
{
        struct mdt_object *mo = mdt_obj(o);
        struct lu_object_header *h;
        ENTRY;

        h = o->lo_header;
        CDEBUG(D_INFO, "object free, fid = "DFID"\n",
               PFID(lu_object_fid(o)));

	LASSERT(atomic_read(&mo->mot_open_count) == 0);
	LASSERT(atomic_read(&mo->mot_lease_count) == 0);

	lu_object_fini(o);
	lu_object_header_fini(h);
	OBD_SLAB_FREE_PTR(mo, mdt_object_kmem);

	EXIT;
}

static int mdt_object_print(const struct lu_env *env, void *cookie,
			    lu_printer_t p, const struct lu_object *o)
{
	struct mdt_object *mdto = mdt_obj((struct lu_object *)o);

	return (*p)(env, cookie,
		    LUSTRE_MDT_NAME"-object@%p(%s %s, writecount=%d)",
		    mdto, mdto->mot_lov_created ? "lov_created" : "",
		    mdto->mot_cache_attr ? "cache_attr" : "",
		    mdto->mot_write_count);
}

static int mdt_prepare(const struct lu_env *env,
		struct lu_device *pdev,
		struct lu_device *cdev)
{
	struct mdt_device *mdt = mdt_dev(cdev);
	struct lu_device *next = &mdt->mdt_child->md_lu_dev;
	struct obd_device *obd = cdev->ld_obd;
	int rc;

	ENTRY;

	LASSERT(obd);

	rc = next->ld_ops->ldo_prepare(env, cdev, next);
	if (rc)
		RETURN(rc);

	rc = mdt_llog_ctxt_clone(env, mdt, LLOG_CHANGELOG_ORIG_CTXT);
	if (rc)
		RETURN(rc);

	rc = mdt_llog_ctxt_clone(env, mdt, LLOG_AGENT_ORIG_CTXT);
	if (rc)
		RETURN(rc);

	rc = lfsck_register_namespace(env, mdt->mdt_bottom, mdt->mdt_namespace);
	/* The LFSCK instance is registered just now, so it must be there when
	 * register the namespace to such instance. */
	LASSERTF(rc == 0, "register namespace failed: rc = %d\n", rc);

	if (mdt->mdt_seq_site.ss_node_id == 0) {
		rc = mdt->mdt_child->md_ops->mdo_root_get(env, mdt->mdt_child,
							 &mdt->mdt_md_root_fid);
		if (rc)
			RETURN(rc);
	}

	LASSERT(!test_bit(MDT_FL_CFGLOG, &mdt->mdt_state));

	target_recovery_init(&mdt->mdt_lut, tgt_request_handle);
	set_bit(MDT_FL_CFGLOG, &mdt->mdt_state);
	LASSERT(obd->obd_no_conn);
	spin_lock(&obd->obd_dev_lock);
	obd->obd_no_conn = 0;
	spin_unlock(&obd->obd_dev_lock);

	if (obd->obd_recovering == 0)
		mdt_postrecov(env, mdt);

	RETURN(rc);
}

const struct lu_device_operations mdt_lu_ops = {
        .ldo_object_alloc   = mdt_object_alloc,
        .ldo_process_config = mdt_process_config,
	.ldo_prepare	    = mdt_prepare,
};

static const struct lu_object_operations mdt_obj_ops = {
        .loo_object_init    = mdt_object_init,
        .loo_object_free    = mdt_object_free,
        .loo_object_print   = mdt_object_print
};

static int mdt_obd_set_info_async(const struct lu_env *env,
                                  struct obd_export *exp,
                                  __u32 keylen, void *key,
                                  __u32 vallen, void *val,
                                  struct ptlrpc_request_set *set)
{
	int rc;

	ENTRY;

	if (KEY_IS(KEY_SPTLRPC_CONF)) {
		rc = tgt_adapt_sptlrpc_conf(class_exp2tgt(exp));
		RETURN(rc);
	}

	RETURN(0);
}

/**
 * Match client and server connection feature flags.
 *
 * Compute the compatibility flags for a connection request based on
 * features mutually supported by client and server.
 *
 * The obd_export::exp_connect_data.ocd_connect_flags field in \a exp
 * must not be updated here, otherwise a partially initialized value may
 * be exposed. After the connection request is successfully processed,
 * the top-level MDT connect request handler atomically updates the export
 * connect flags from the obd_connect_data::ocd_connect_flags field of the
 * reply. \see mdt_connect().
 *
 * Before 2.7.50 clients will send a struct obd_connect_data_v1 rather than a
 * full struct obd_connect_data. So care must be taken when accessing fields
 * that are not present in struct obd_connect_data_v1. See LU-16.
 *
 * \param exp   the obd_export associated with this client/target pair
 * \param mdt   the target device for the connection
 * \param data  stores data for this connect request
 *
 * \retval 0       success
 * \retval -EPROTO \a data unexpectedly has zero obd_connect_data::ocd_brw_size
 * \retval -EBADE  client and server feature requirements are incompatible
 */
static int mdt_connect_internal(const struct lu_env *env,
				struct obd_export *exp,
				struct mdt_device *mdt,
				struct obd_connect_data *data, bool reconnect)
{
	LASSERT(data != NULL);

	data->ocd_connect_flags &= MDT_CONNECT_SUPPORTED;

	if (mdt->mdt_bottom->dd_rdonly &&
	    !(data->ocd_connect_flags & OBD_CONNECT_MDS_MDS) &&
	    !(data->ocd_connect_flags & OBD_CONNECT_RDONLY))
		RETURN(-EACCES);

	if (data->ocd_connect_flags & OBD_CONNECT_FLAGS2)
		data->ocd_connect_flags2 &= MDT_CONNECT_SUPPORTED2;

	data->ocd_ibits_known &= MDS_INODELOCK_FULL;

	if (!(data->ocd_connect_flags & OBD_CONNECT_MDS_MDS) &&
	    !(data->ocd_connect_flags & OBD_CONNECT_IBITS)) {
		CWARN("%s: client %s does not support ibits lock, either "
		      "very old or an invalid client: flags %#llx\n",
		      mdt_obd_name(mdt), exp->exp_client_uuid.uuid,
		      data->ocd_connect_flags);
		return -EBADE;
	}

	if (!mdt->mdt_opts.mo_acl)
		data->ocd_connect_flags &= ~OBD_CONNECT_ACL;

	if (!mdt->mdt_opts.mo_user_xattr)
		data->ocd_connect_flags &= ~OBD_CONNECT_XATTR;

	if (OCD_HAS_FLAG(data, BRW_SIZE)) {
		data->ocd_brw_size = min(data->ocd_brw_size,
					 mdt->mdt_brw_size);
		if (data->ocd_brw_size == 0) {
			CERROR("%s: cli %s/%p ocd_connect_flags: %#llx "
			       "ocd_version: %x ocd_grant: %d ocd_index: %u "
			       "ocd_brw_size unexpectedly zero, network data "
			       "corruption? Refusing to connect this client\n",
			       mdt_obd_name(mdt),
			       exp->exp_client_uuid.uuid,
			       exp, data->ocd_connect_flags, data->ocd_version,
			       data->ocd_grant, data->ocd_index);
			return -EPROTO;
		}
	}

	if (OCD_HAS_FLAG(data, GRANT_PARAM)) {
		struct dt_device_param *ddp = &mdt->mdt_lut.lut_dt_conf;

		/* client is reporting its page size, for future use */
		exp->exp_target_data.ted_pagebits = data->ocd_grant_blkbits;
		data->ocd_grant_blkbits  = mdt->mdt_lut.lut_tgd.tgd_blockbits;
		/* ddp_inodespace may not be power-of-two value, eg. for ldiskfs
		 * it's LDISKFS_DIR_REC_LEN(20) = 28. */
		data->ocd_grant_inobits = fls(ddp->ddp_inodespace - 1);
		/* ocd_grant_tax_kb is in 1K byte blocks */
		data->ocd_grant_tax_kb = ddp->ddp_extent_tax >> 10;
		data->ocd_grant_max_blks = ddp->ddp_max_extent_blks;
	}

	if (OCD_HAS_FLAG(data, GRANT)) {
		/* Save connect_data we have so far because tgt_grant_connect()
		 * uses it to calculate grant. */
		exp->exp_connect_data = *data;
		tgt_grant_connect(env, exp, data, !reconnect);
	}

	if (OCD_HAS_FLAG(data, MAXBYTES))
		data->ocd_maxbytes = mdt->mdt_lut.lut_dt_conf.ddp_maxbytes;

	/* NB: Disregard the rule against updating
	 * exp_connect_data.ocd_connect_flags in this case, since
	 * tgt_client_new() needs to know if this is a lightweight
	 * connection, and it is safe to expose this flag before
	 * connection processing completes. */
	if (data->ocd_connect_flags & OBD_CONNECT_LIGHTWEIGHT) {
		spin_lock(&exp->exp_lock);
		*exp_connect_flags_ptr(exp) |= OBD_CONNECT_LIGHTWEIGHT;
		spin_unlock(&exp->exp_lock);
	}

	data->ocd_version = LUSTRE_VERSION_CODE;

	if ((data->ocd_connect_flags & OBD_CONNECT_FID) == 0) {
		CWARN("%s: MDS requires FID support, but client not\n",
		      mdt_obd_name(mdt));
		return -EBADE;
	}

	if (OCD_HAS_FLAG(data, PINGLESS)) {
		if (ptlrpc_pinger_suppress_pings()) {
			spin_lock(&exp->exp_obd->obd_dev_lock);
			list_del_init(&exp->exp_obd_chain_timed);
			spin_unlock(&exp->exp_obd->obd_dev_lock);
		} else {
			data->ocd_connect_flags &= ~OBD_CONNECT_PINGLESS;
		}
	}

	data->ocd_max_easize = mdt->mdt_max_ea_size;

	/* NB: Disregard the rule against updating
	 * exp_connect_data.ocd_connect_flags in this case, since
	 * tgt_client_new() needs to know if this is client supports
	 * multiple modify RPCs, and it is safe to expose this flag before
	 * connection processing completes. */
	if (data->ocd_connect_flags & OBD_CONNECT_MULTIMODRPCS) {
		data->ocd_maxmodrpcs = max_mod_rpcs_per_client;
		spin_lock(&exp->exp_lock);
		*exp_connect_flags_ptr(exp) |= OBD_CONNECT_MULTIMODRPCS;
		spin_unlock(&exp->exp_lock);
	}

	if (OCD_HAS_FLAG(data, CKSUM)) {
		__u32 cksum_types = data->ocd_cksum_types;

		/* The client set in ocd_cksum_types the checksum types it
		 * supports. We have to mask off the algorithms that we don't
		 * support */
		data->ocd_cksum_types &= cksum_types_supported_server();

		if (unlikely(data->ocd_cksum_types == 0)) {
			CERROR("%s: Connect with checksum support but no "
			       "ocd_cksum_types is set\n",
			       exp->exp_obd->obd_name);
			RETURN(-EPROTO);
		}

		CDEBUG(D_RPCTRACE, "%s: cli %s supports cksum type %x, return "
		       "%x\n", exp->exp_obd->obd_name, obd_export_nid2str(exp),
		       cksum_types, data->ocd_cksum_types);
	} else {
		/* This client does not support OBD_CONNECT_CKSUM
		 * fall back to CRC32 */
		CDEBUG(D_RPCTRACE, "%s: cli %s does not support "
		       "OBD_CONNECT_CKSUM, CRC32 will be used\n",
		       exp->exp_obd->obd_name, obd_export_nid2str(exp));
	}

	return 0;
}

static int mdt_ctxt_add_dirty_flag(struct lu_env *env,
				   struct mdt_thread_info *info,
				   struct mdt_file_data *mfd)
{
	struct lu_context ses;
	int rc;
	ENTRY;

	rc = lu_context_init(&ses, LCT_SERVER_SESSION);
	if (rc)
		RETURN(rc);

	env->le_ses = &ses;
	lu_context_enter(&ses);

	mdt_ucred(info)->uc_valid = UCRED_OLD;
	rc = mdt_add_dirty_flag(info, mfd->mfd_object, &info->mti_attr);

	lu_context_exit(&ses);
	lu_context_fini(&ses);
	env->le_ses = NULL;

	RETURN(rc);
}

static int mdt_export_cleanup(struct obd_export *exp)
{
	struct list_head	 closing_list;
	struct mdt_export_data	*med = &exp->exp_mdt_data;
	struct obd_device	*obd = exp->exp_obd;
	struct mdt_device	*mdt;
	struct mdt_thread_info	*info;
	struct lu_env		 env;
	struct mdt_file_data	*mfd, *n;
	int rc = 0;
	ENTRY;

	INIT_LIST_HEAD(&closing_list);
	spin_lock(&med->med_open_lock);
	while (!list_empty(&med->med_open_head)) {
		struct list_head *tmp = med->med_open_head.next;
		mfd = list_entry(tmp, struct mdt_file_data, mfd_list);

		/* Remove mfd handle so it can't be found again.
		 * We are consuming the mfd_list reference here. */
		class_handle_unhash(&mfd->mfd_handle);
		list_move_tail(&mfd->mfd_list, &closing_list);
	}
	spin_unlock(&med->med_open_lock);
        mdt = mdt_dev(obd->obd_lu_dev);
        LASSERT(mdt != NULL);

        rc = lu_env_init(&env, LCT_MD_THREAD);
        if (rc)
                RETURN(rc);

        info = lu_context_key_get(&env.le_ctx, &mdt_thread_key);
        LASSERT(info != NULL);
        memset(info, 0, sizeof *info);
        info->mti_env = &env;
        info->mti_mdt = mdt;
        info->mti_exp = exp;

	if (!list_empty(&closing_list)) {
		struct md_attr *ma = &info->mti_attr;

		/* Close any open files (which may also cause orphan
		 * unlinking). */
		list_for_each_entry_safe(mfd, n, &closing_list, mfd_list) {
			list_del_init(&mfd->mfd_list);
			ma->ma_need = ma->ma_valid = 0;

			/* This file is being closed due to an eviction, it
			 * could have been modified and now dirty regarding to
			 * HSM archive, check this!
			 * The logic here is to mark a file dirty if there's a
			 * chance it was dirtied before the client was evicted,
			 * so that we don't have to wait for a release attempt
			 * before finding out the file was actually dirty and
			 * fail the release. Aggressively marking it dirty here
			 * will cause the policy engine to attempt to
			 * re-archive it; when rearchiving, we can compare the
			 * current version to the HSM data_version and make the
			 * archive request into a noop if it's not actually
			 * dirty.
			 */
			if (mfd->mfd_mode & FMODE_WRITE)
				rc = mdt_ctxt_add_dirty_flag(&env, info, mfd);

			/* Don't unlink orphan on failover umount, LU-184 */
			if (exp->exp_flags & OBD_OPT_FAILOVER) {
				ma->ma_valid = MA_FLAGS;
				ma->ma_attr_flags |= MDS_KEEP_ORPHAN;
			}
                        mdt_mfd_close(info, mfd);
                }
        }
        info->mti_mdt = NULL;
        /* cleanup client slot early */
        /* Do not erase record for recoverable client. */
        if (!(exp->exp_flags & OBD_OPT_FAILOVER) || exp->exp_failed)
		tgt_client_del(&env, exp);
        lu_env_fini(&env);

        RETURN(rc);
}

static inline void mdt_enable_slc(struct mdt_device *mdt)
{
	if (mdt->mdt_lut.lut_sync_lock_cancel == NEVER_SYNC_ON_CANCEL)
		mdt->mdt_lut.lut_sync_lock_cancel = BLOCKING_SYNC_ON_CANCEL;
}

static inline void mdt_disable_slc(struct mdt_device *mdt)
{
	if (mdt->mdt_lut.lut_sync_lock_cancel == BLOCKING_SYNC_ON_CANCEL)
		mdt->mdt_lut.lut_sync_lock_cancel = NEVER_SYNC_ON_CANCEL;
}

static int mdt_obd_disconnect(struct obd_export *exp)
{
	int rc;

	ENTRY;

	LASSERT(exp);
	class_export_get(exp);

	if (!(exp->exp_flags & OBD_OPT_FORCE))
		tgt_grant_sanity_check(exp->exp_obd, __func__);

	if ((exp_connect_flags(exp) & OBD_CONNECT_MDS_MDS) &&
	    !(exp_connect_flags(exp) & OBD_CONNECT_LIGHTWEIGHT)) {
		struct mdt_device *mdt = mdt_dev(exp->exp_obd->obd_lu_dev);

		if (atomic_dec_and_test(&mdt->mdt_mds_mds_conns))
			mdt_disable_slc(mdt);
	}

	rc = server_disconnect_export(exp);
	if (rc != 0)
		CDEBUG(D_IOCTL, "server disconnect error: rc = %d\n", rc);

	tgt_grant_discard(exp);

	rc = mdt_export_cleanup(exp);
	nodemap_del_member(exp);
	class_export_put(exp);
	RETURN(rc);
}

/* mds_connect copy */
static int mdt_obd_connect(const struct lu_env *env,
			   struct obd_export **exp, struct obd_device *obd,
			   struct obd_uuid *cluuid,
			   struct obd_connect_data *data,
			   void *localdata)
{
	struct obd_export	*lexp;
	struct lustre_handle	conn = { 0 };
	struct mdt_device	*mdt;
	int			 rc;
	lnet_nid_t		*client_nid = localdata;
	ENTRY;

	LASSERT(env != NULL);
	LASSERT(data != NULL);

	if (!exp || !obd || !cluuid)
		RETURN(-EINVAL);

	mdt = mdt_dev(obd->obd_lu_dev);

	if ((data->ocd_connect_flags & OBD_CONNECT_MDS_MDS) &&
	    !(data->ocd_connect_flags & OBD_CONNECT_LIGHTWEIGHT)) {
		atomic_inc(&mdt->mdt_mds_mds_conns);
		mdt_enable_slc(mdt);
	}

	/*
	 * first, check whether the stack is ready to handle requests
	 * XXX: probably not very appropriate method is used now
	 *      at some point we should find a better one
	 */
	if (!test_bit(MDT_FL_SYNCED, &mdt->mdt_state) &&
	    !(data->ocd_connect_flags & OBD_CONNECT_LIGHTWEIGHT) &&
	    !(data->ocd_connect_flags & OBD_CONNECT_MDS_MDS)) {
		rc = obd_get_info(env, mdt->mdt_child_exp,
				  sizeof(KEY_OSP_CONNECTED),
				  KEY_OSP_CONNECTED, NULL, NULL);
		if (rc)
			RETURN(-EAGAIN);
		set_bit(MDT_FL_SYNCED, &mdt->mdt_state);
	}

	rc = class_connect(&conn, obd, cluuid);
	if (rc)
		RETURN(rc);

	lexp = class_conn2export(&conn);
	LASSERT(lexp != NULL);

	rc = nodemap_add_member(*client_nid, lexp);
	if (rc != 0 && rc != -EEXIST)
		GOTO(out, rc);

	rc = mdt_connect_internal(env, lexp, mdt, data, false);
	if (rc == 0) {
		struct lsd_client_data *lcd = lexp->exp_target_data.ted_lcd;

		LASSERT(lcd);
		memcpy(lcd->lcd_uuid, cluuid, sizeof lcd->lcd_uuid);
		rc = tgt_client_new(env, lexp);
		if (rc == 0)
			mdt_export_stats_init(obd, lexp, localdata);
	}
out:
	if (rc != 0) {
		class_disconnect(lexp);
		nodemap_del_member(lexp);
		*exp = NULL;
	} else {
		*exp = lexp;
		/* Because we do not want this export to be evicted by pinger,
		 * let's not add this export to the timed chain list. */
		if (data->ocd_connect_flags & OBD_CONNECT_MDS_MDS) {
			spin_lock(&lexp->exp_obd->obd_dev_lock);
			list_del_init(&lexp->exp_obd_chain_timed);
			spin_unlock(&lexp->exp_obd->obd_dev_lock);
		}
	}

	RETURN(rc);
}

static int mdt_obd_reconnect(const struct lu_env *env,
			     struct obd_export *exp, struct obd_device *obd,
			     struct obd_uuid *cluuid,
			     struct obd_connect_data *data,
			     void *localdata)
{
	lnet_nid_t	       *client_nid = localdata;
	int                     rc;
	ENTRY;

	if (exp == NULL || obd == NULL || cluuid == NULL)
		RETURN(-EINVAL);

	rc = nodemap_add_member(*client_nid, exp);
	if (rc != 0 && rc != -EEXIST)
		RETURN(rc);

	rc = mdt_connect_internal(env, exp, mdt_dev(obd->obd_lu_dev), data,
				  true);
	if (rc == 0)
		mdt_export_stats_init(obd, exp, localdata);
	else
		nodemap_del_member(exp);

	RETURN(rc);
}

/* FIXME: Can we avoid using these two interfaces? */
static int mdt_init_export(struct obd_export *exp)
{
	struct mdt_export_data *med = &exp->exp_mdt_data;
	int			rc;
	ENTRY;

	INIT_LIST_HEAD(&med->med_open_head);
	spin_lock_init(&med->med_open_lock);
	spin_lock(&exp->exp_lock);
	exp->exp_connecting = 1;
	spin_unlock(&exp->exp_lock);

        /* self-export doesn't need client data and ldlm initialization */
        if (unlikely(obd_uuid_equals(&exp->exp_obd->obd_uuid,
                                     &exp->exp_client_uuid)))
                RETURN(0);

        rc = tgt_client_alloc(exp);
        if (rc)
		GOTO(err, rc);

	rc = ldlm_init_export(exp);
	if (rc)
		GOTO(err_free, rc);

        RETURN(rc);

err_free:
	tgt_client_free(exp);
err:
	CERROR("%s: Failed to initialize export: rc = %d\n",
	       exp->exp_obd->obd_name, rc);
	return rc;
}

static int mdt_destroy_export(struct obd_export *exp)
{
        ENTRY;

        target_destroy_export(exp);
        /* destroy can be called from failed obd_setup, so
         * checking uuid is safer than obd_self_export */
        if (unlikely(obd_uuid_equals(&exp->exp_obd->obd_uuid,
                                     &exp->exp_client_uuid)))
                RETURN(0);

	ldlm_destroy_export(exp);
	tgt_client_free(exp);

	LASSERT(list_empty(&exp->exp_outstanding_replies));
	LASSERT(list_empty(&exp->exp_mdt_data.med_open_head));

	/*
	 * discard grants once we're sure no more
	 * interaction with the client is possible
	 */
	tgt_grant_discard(exp);
	if (exp_connect_flags(exp) & OBD_CONNECT_GRANT)
		exp->exp_obd->u.obt.obt_lut->lut_tgd.tgd_tot_granted_clients--;

	if (!(exp->exp_flags & OBD_OPT_FORCE))
		tgt_grant_sanity_check(exp->exp_obd, __func__);

	RETURN(0);
}

int mdt_links_read(struct mdt_thread_info *info, struct mdt_object *mdt_obj,
		   struct linkea_data *ldata)
{
	int rc;

	LASSERT(ldata->ld_buf->lb_buf != NULL);

	if (!mdt_object_exists(mdt_obj))
		return -ENODATA;

	rc = mo_xattr_get(info->mti_env, mdt_object_child(mdt_obj),
			  ldata->ld_buf, XATTR_NAME_LINK);
	if (rc == -ERANGE) {
		/* Buf was too small, figure out what we need. */
		lu_buf_free(ldata->ld_buf);
		rc = mo_xattr_get(info->mti_env, mdt_object_child(mdt_obj),
				  ldata->ld_buf, XATTR_NAME_LINK);
		if (rc < 0)
			return rc;
		ldata->ld_buf = lu_buf_check_and_alloc(ldata->ld_buf, rc);
		if (ldata->ld_buf->lb_buf == NULL)
			return -ENOMEM;
		rc = mo_xattr_get(info->mti_env, mdt_object_child(mdt_obj),
				  ldata->ld_buf, XATTR_NAME_LINK);
	}
	if (rc < 0)
		return rc;

	return linkea_init_with_rec(ldata);
}

/**
 * Given an MDT object, try to look up the full path to the object.
 * Part of the MDT layer implementation of lfs fid2path.
 *
 * \param[in]     info  Per-thread common data shared by MDT level handlers.
 * \param[in]     obj   Object to do path lookup of
 * \param[in,out] fp    User-provided struct to store path information
 * \param[in]     root_fid Root FID of current path should reach
 *
 * \retval 0 Lookup successful, path information stored in fp
 * \retval -EAGAIN Lookup failed, usually because object is being moved
 * \retval negative errno if there was a problem
 */
static int mdt_path_current(struct mdt_thread_info *info,
			    struct mdt_object *obj,
			    struct getinfo_fid2path *fp,
			    struct lu_fid *root_fid)
{
	struct mdt_device	*mdt = info->mti_mdt;
	struct mdt_object	*mdt_obj;
	struct link_ea_header	*leh;
	struct link_ea_entry	*lee;
	struct lu_name		*tmpname = &info->mti_name;
	struct lu_fid		*tmpfid = &info->mti_tmp_fid1;
	struct lu_buf		*buf = &info->mti_big_buf;
	char			*ptr;
	int			reclen;
	struct linkea_data	ldata = { NULL };
	int			rc = 0;
	bool			first = true;
	ENTRY;

	/* temp buffer for path element, the buffer will be finally freed
	 * in mdt_thread_info_fini */
	buf = lu_buf_check_and_alloc(buf, PATH_MAX);
	if (buf->lb_buf == NULL)
		RETURN(-ENOMEM);

	ldata.ld_buf = buf;
	ptr = fp->gf_u.gf_path + fp->gf_pathlen - 1;
	*ptr = 0;
	--ptr;
	*tmpfid = fp->gf_fid = *mdt_object_fid(obj);

	while (!lu_fid_eq(root_fid, &fp->gf_fid)) {
		struct lu_buf		lmv_buf;

		if (!lu_fid_eq(root_fid, &mdt->mdt_md_root_fid) &&
		    lu_fid_eq(&mdt->mdt_md_root_fid, &fp->gf_fid))
			GOTO(out, rc = -ENOENT);

		if (lu_fid_eq(mdt_object_fid(obj), tmpfid)) {
			mdt_obj = obj;
			mdt_object_get(info->mti_env, mdt_obj);
		} else {
			mdt_obj = mdt_object_find(info->mti_env, mdt, tmpfid);
			if (IS_ERR(mdt_obj))
				GOTO(out, rc = PTR_ERR(mdt_obj));
		}

		if (!mdt_object_exists(mdt_obj)) {
			mdt_object_put(info->mti_env, mdt_obj);
			GOTO(out, rc = -ENOENT);
		}

		if (mdt_object_remote(mdt_obj)) {
			mdt_object_put(info->mti_env, mdt_obj);
			GOTO(remote_out, rc = -EREMOTE);
		}

		rc = mdt_links_read(info, mdt_obj, &ldata);
		if (rc != 0) {
			mdt_object_put(info->mti_env, mdt_obj);
			GOTO(out, rc);
		}

		leh = buf->lb_buf;
		lee = (struct link_ea_entry *)(leh + 1); /* link #0 */
		linkea_entry_unpack(lee, &reclen, tmpname, tmpfid);
		/* If set, use link #linkno for path lookup, otherwise use
		   link #0.  Only do this for the final path element. */
		if (first && fp->gf_linkno < leh->leh_reccount) {
			int count;
			for (count = 0; count < fp->gf_linkno; count++) {
				lee = (struct link_ea_entry *)
				     ((char *)lee + reclen);
				linkea_entry_unpack(lee, &reclen, tmpname,
						    tmpfid);
			}
			if (fp->gf_linkno < leh->leh_reccount - 1)
				/* indicate to user there are more links */
				fp->gf_linkno++;
		}

		lmv_buf.lb_buf = info->mti_xattr_buf;
		lmv_buf.lb_len = sizeof(info->mti_xattr_buf);
		/* Check if it is slave stripes */
		rc = mo_xattr_get(info->mti_env, mdt_object_child(mdt_obj),
				  &lmv_buf, XATTR_NAME_LMV);
		mdt_object_put(info->mti_env, mdt_obj);
		if (rc > 0) {
			union lmv_mds_md *lmm = lmv_buf.lb_buf;

			/* For slave stripes, get its master */
			if (le32_to_cpu(lmm->lmv_magic) == LMV_MAGIC_STRIPE) {
				fp->gf_fid = *tmpfid;
				continue;
			}
		} else if (rc < 0 && rc != -ENODATA) {
			GOTO(out, rc);
		}

		rc = 0;

		/* Pack the name in the end of the buffer */
		ptr -= tmpname->ln_namelen;
		if (ptr - 1 <= fp->gf_u.gf_path)
			GOTO(out, rc = -EOVERFLOW);
		strncpy(ptr, tmpname->ln_name, tmpname->ln_namelen);
		*(--ptr) = '/';

		/* keep the last resolved fid to the client, so the
		 * client will build the left path on another MDT for
		 * remote object */
		fp->gf_fid = *tmpfid;

		first = false;
	}

remote_out:
	ptr++; /* skip leading / */
	memmove(fp->gf_u.gf_path, ptr,
		fp->gf_u.gf_path + fp->gf_pathlen - ptr);

out:
	RETURN(rc);
}

/**
 * Given an MDT object, use mdt_path_current to get the path.
 * Essentially a wrapper to retry mdt_path_current a set number of times
 * if -EAGAIN is returned (usually because an object is being moved).
 *
 * Part of the MDT layer implementation of lfs fid2path.
 *
 * \param[in]     info  Per-thread common data shared by mdt level handlers.
 * \param[in]     obj   Object to do path lookup of
 * \param[in,out] fp    User-provided struct for arguments and to store path
 * 			information
 *
 * \retval 0 Lookup successful, path information stored in fp
 * \retval negative errno if there was a problem
 */
static int mdt_path(struct mdt_thread_info *info, struct mdt_object *obj,
		    struct getinfo_fid2path *fp, struct lu_fid *root_fid)
{
	struct mdt_device	*mdt = info->mti_mdt;
	int			tries = 3;
	int			rc = -EAGAIN;
	ENTRY;

	if (fp->gf_pathlen < 3)
		RETURN(-EOVERFLOW);

	if (root_fid == NULL)
		root_fid = &mdt->mdt_md_root_fid;

	if (lu_fid_eq(root_fid, mdt_object_fid(obj))) {
		fp->gf_u.gf_path[0] = '\0';
		RETURN(0);
	}

	/* Retry multiple times in case file is being moved */
	while (tries-- && rc == -EAGAIN)
		rc = mdt_path_current(info, obj, fp, root_fid);

	RETURN(rc);
}

/**
 * Get the full path of the provided FID, as of changelog record recno.
 *
 * This checks sanity and looks up object for user provided FID
 * before calling the actual path lookup code.
 *
 * Part of the MDT layer implementation of lfs fid2path.
 *
 * \param[in]     info  Per-thread common data shared by mdt level handlers.
 * \param[in,out] fp    User-provided struct for arguments and to store path
 * 			information
 *
 * \retval 0 Lookup successful, path information and recno stored in fp
 * \retval -ENOENT, object does not exist
 * \retval negative errno if there was a problem
 */
static int mdt_fid2path(struct mdt_thread_info *info,
			struct lu_fid *root_fid,
			struct getinfo_fid2path *fp)
{
	struct mdt_device *mdt = info->mti_mdt;
	struct mdt_object *obj;
	int    rc;
	ENTRY;

	CDEBUG(D_IOCTL, "path get "DFID" from %llu #%d\n",
		PFID(&fp->gf_fid), fp->gf_recno, fp->gf_linkno);

	if (!fid_is_sane(&fp->gf_fid))
		RETURN(-EINVAL);

	if (!fid_is_namespace_visible(&fp->gf_fid)) {
		CDEBUG(D_INFO, "%s: "DFID" is invalid, f_seq should be >= %#llx"
		       ", or f_oid != 0, or f_ver == 0\n", mdt_obd_name(mdt),
		       PFID(&fp->gf_fid), (__u64)FID_SEQ_NORMAL);
		RETURN(-EINVAL);
	}

	obj = mdt_object_find(info->mti_env, mdt, &fp->gf_fid);
	if (IS_ERR(obj)) {
		rc = PTR_ERR(obj);
		CDEBUG(D_IOCTL, "cannot find "DFID": rc = %d\n",
		       PFID(&fp->gf_fid), rc);
		RETURN(rc);
	}

	if (mdt_object_remote(obj))
		rc = -EREMOTE;
	else if (!mdt_object_exists(obj))
		rc = -ENOENT;
	else
		rc = 0;

	if (rc < 0) {
		mdt_object_put(info->mti_env, obj);
		CDEBUG(D_IOCTL, "nonlocal object "DFID": rc = %d\n",
		       PFID(&fp->gf_fid), rc);
		RETURN(rc);
	}

	rc = mdt_path(info, obj, fp, root_fid);

	CDEBUG(D_INFO, "fid "DFID", path %s recno %#llx linkno %u\n",
	       PFID(&fp->gf_fid), fp->gf_u.gf_path,
	       fp->gf_recno, fp->gf_linkno);

	mdt_object_put(info->mti_env, obj);

	RETURN(rc);
}

static int mdt_rpc_fid2path(struct mdt_thread_info *info, void *key, int keylen,
			    void *val, int vallen)
{
	struct getinfo_fid2path *fpout, *fpin;
	struct lu_fid *root_fid = NULL;
	int rc = 0;

	fpin = key + cfs_size_round(sizeof(KEY_FID2PATH));
	fpout = val;

	if (ptlrpc_req_need_swab(info->mti_pill->rc_req))
		lustre_swab_fid2path(fpin);

	memcpy(fpout, fpin, sizeof(*fpin));
	if (fpout->gf_pathlen != vallen - sizeof(*fpin))
		RETURN(-EINVAL);

	if (keylen >= cfs_size_round(sizeof(KEY_FID2PATH)) + sizeof(*fpin) +
		      sizeof(struct lu_fid)) {
		/* client sent its root FID, which is normally fileset FID */
		root_fid = fpin->gf_u.gf_root_fid;
		if (ptlrpc_req_need_swab(info->mti_pill->rc_req))
			lustre_swab_lu_fid(root_fid);

		if (root_fid != NULL && !fid_is_sane(root_fid))
			RETURN(-EINVAL);
	}

	rc = mdt_fid2path(info, root_fid, fpout);
	RETURN(rc);
}

int mdt_get_info(struct tgt_session_info *tsi)
{
	char	*key;
	int	 keylen;
	__u32	*vallen;
	void	*valout;
	int	 rc;

	ENTRY;

	key = req_capsule_client_get(tsi->tsi_pill, &RMF_GETINFO_KEY);
	if (key == NULL) {
		CDEBUG(D_IOCTL, "No GETINFO key\n");
		RETURN(err_serious(-EFAULT));
	}
	keylen = req_capsule_get_size(tsi->tsi_pill, &RMF_GETINFO_KEY,
				      RCL_CLIENT);

	vallen = req_capsule_client_get(tsi->tsi_pill, &RMF_GETINFO_VALLEN);
	if (vallen == NULL) {
		CDEBUG(D_IOCTL, "%s: cannot get RMF_GETINFO_VALLEN buffer\n",
				tgt_name(tsi->tsi_tgt));
		RETURN(err_serious(-EFAULT));
	}

	req_capsule_set_size(tsi->tsi_pill, &RMF_GETINFO_VAL, RCL_SERVER,
			     *vallen);
	rc = req_capsule_server_pack(tsi->tsi_pill);
	if (rc)
		RETURN(err_serious(rc));

	valout = req_capsule_server_get(tsi->tsi_pill, &RMF_GETINFO_VAL);
	if (valout == NULL) {
		CDEBUG(D_IOCTL, "%s: cannot get get-info RPC out buffer\n",
				tgt_name(tsi->tsi_tgt));
		RETURN(err_serious(-EFAULT));
	}

	if (KEY_IS(KEY_FID2PATH)) {
		struct mdt_thread_info	*info = tsi2mdt_info(tsi);

		rc = mdt_rpc_fid2path(info, key, keylen, valout, *vallen);
		mdt_thread_info_fini(info);
	} else {
		rc = -EINVAL;
	}
	RETURN(rc);
}

static int mdt_ioc_version_get(struct mdt_thread_info *mti, void *karg)
{
	struct obd_ioctl_data *data = karg;
	struct lu_fid *fid;
	__u64 version;
	struct mdt_object *obj;
	struct mdt_lock_handle  *lh;
	int rc;
	ENTRY;

	if (data->ioc_inlbuf1 == NULL || data->ioc_inllen1 != sizeof(*fid) ||
	    data->ioc_inlbuf2 == NULL || data->ioc_inllen2 != sizeof(version))
		RETURN(-EINVAL);

	fid = (struct lu_fid *)data->ioc_inlbuf1;

	if (!fid_is_sane(fid))
		RETURN(-EINVAL);

	CDEBUG(D_IOCTL, "getting version for "DFID"\n", PFID(fid));

        lh = &mti->mti_lh[MDT_LH_PARENT];
        mdt_lock_reg_init(lh, LCK_CR);

        obj = mdt_object_find_lock(mti, fid, lh, MDS_INODELOCK_UPDATE);
        if (IS_ERR(obj))
                RETURN(PTR_ERR(obj));

	if (mdt_object_remote(obj)) {
		rc = -EREMOTE;
		/**
		 * before calling version get the correct MDS should be
		 * fid, this is error to find remote object here
		 */
		CERROR("nonlocal object "DFID"\n", PFID(fid));
	} else if (!mdt_object_exists(obj)) {
		*(__u64 *)data->ioc_inlbuf2 = ENOENT_VERSION;
		rc = -ENOENT;
	} else {
		version = dt_version_get(mti->mti_env, mdt_obj2dt(obj));
	       *(__u64 *)data->ioc_inlbuf2 = version;
		rc = 0;
	}
	mdt_object_unlock_put(mti, obj, lh, 1);
	RETURN(rc);
}

/* ioctls on obd dev */
static int mdt_iocontrol(unsigned int cmd, struct obd_export *exp, int len,
			 void *karg, void __user *uarg)
{
        struct lu_env      env;
        struct obd_device *obd = exp->exp_obd;
        struct mdt_device *mdt = mdt_dev(obd->obd_lu_dev);
        struct dt_device  *dt = mdt->mdt_bottom;
        int rc;

        ENTRY;
        CDEBUG(D_IOCTL, "handling ioctl cmd %#x\n", cmd);
        rc = lu_env_init(&env, LCT_MD_THREAD);
        if (rc)
                RETURN(rc);

	switch (cmd) {
	case OBD_IOC_SYNC:
		rc = mdt_device_sync(&env, mdt);
		break;
	case OBD_IOC_SET_READONLY:
		rc = dt_sync(&env, dt);
		if (rc == 0)
			rc = dt_ro(&env, dt);
		break;
	case OBD_IOC_ABORT_RECOVERY:
		CERROR("%s: Aborting recovery for device\n", mdt_obd_name(mdt));
		obd->obd_abort_recovery = 1;
		target_stop_recovery_thread(obd);
		rc = 0;
		break;
        case OBD_IOC_CHANGELOG_REG:
        case OBD_IOC_CHANGELOG_DEREG:
        case OBD_IOC_CHANGELOG_CLEAR:
		rc = mdt->mdt_child->md_ops->mdo_iocontrol(&env,
							   mdt->mdt_child,
							   cmd, len, karg);
                break;
	case OBD_IOC_START_LFSCK: {
		struct md_device *next = mdt->mdt_child;
		struct obd_ioctl_data *data = karg;
		struct lfsck_start_param lsp;

		if (unlikely(data == NULL)) {
			rc = -EINVAL;
			break;
		}

		lsp.lsp_start = (struct lfsck_start *)(data->ioc_inlbuf1);
		lsp.lsp_index_valid = 0;
		rc = next->md_ops->mdo_iocontrol(&env, next, cmd, 0, &lsp);
		break;
	}
	case OBD_IOC_STOP_LFSCK: {
		struct md_device	*next = mdt->mdt_child;
		struct obd_ioctl_data	*data = karg;
		struct lfsck_stop	 stop;

		stop.ls_status = LS_STOPPED;
		/* Old lfsck utils may pass NULL @stop. */
		if (data->ioc_inlbuf1 == NULL)
			stop.ls_flags = 0;
		else
			stop.ls_flags =
			((struct lfsck_stop *)(data->ioc_inlbuf1))->ls_flags;

		rc = next->md_ops->mdo_iocontrol(&env, next, cmd, 0, &stop);
		break;
	}
	case OBD_IOC_QUERY_LFSCK: {
		struct md_device	*next = mdt->mdt_child;
		struct obd_ioctl_data	*data = karg;

		rc = next->md_ops->mdo_iocontrol(&env, next, cmd, 0,
						 data->ioc_inlbuf1);
		break;
	}
        case OBD_IOC_GET_OBJ_VERSION: {
                struct mdt_thread_info *mti;
                mti = lu_context_key_get(&env.le_ctx, &mdt_thread_key);
                memset(mti, 0, sizeof *mti);
                mti->mti_env = &env;
                mti->mti_mdt = mdt;
                mti->mti_exp = exp;

                rc = mdt_ioc_version_get(mti, karg);
                break;
        }
	case OBD_IOC_CATLOGLIST: {
		struct mdt_thread_info *mti;

		mti = lu_context_key_get(&env.le_ctx, &mdt_thread_key);
		lu_local_obj_fid(&mti->mti_tmp_fid1, LLOG_CATALOGS_OID);
		rc = llog_catalog_list(&env, mdt->mdt_bottom, 0, karg,
				       &mti->mti_tmp_fid1);
		break;
	 }
	default:
		rc = -EOPNOTSUPP;
		CERROR("%s: Not supported cmd = %d, rc = %d\n",
			mdt_obd_name(mdt), cmd, rc);
	}

        lu_env_fini(&env);
        RETURN(rc);
}

static int mdt_postrecov(const struct lu_env *env, struct mdt_device *mdt)
{
	struct lu_device *ld = md2lu_dev(mdt->mdt_child);
	int rc;
	ENTRY;

	if (!mdt->mdt_skip_lfsck && !mdt->mdt_bottom->dd_rdonly) {
		struct lfsck_start_param lsp;

		lsp.lsp_start = NULL;
		lsp.lsp_index_valid = 0;
		rc = mdt->mdt_child->md_ops->mdo_iocontrol(env, mdt->mdt_child,
							   OBD_IOC_START_LFSCK,
							   0, &lsp);
		if (rc != 0 && rc != -EALREADY)
			CWARN("%s: auto trigger paused LFSCK failed: rc = %d\n",
			      mdt_obd_name(mdt), rc);
	}

	rc = ld->ld_ops->ldo_recovery_complete(env, ld);
	RETURN(rc);
}

static int mdt_obd_postrecov(struct obd_device *obd)
{
        struct lu_env env;
        int rc;

        rc = lu_env_init(&env, LCT_MD_THREAD);
        if (rc)
                RETURN(rc);
        rc = mdt_postrecov(&env, mdt_dev(obd->obd_lu_dev));
        lu_env_fini(&env);
        return rc;
}

static struct obd_ops mdt_obd_device_ops = {
        .o_owner          = THIS_MODULE,
        .o_set_info_async = mdt_obd_set_info_async,
        .o_connect        = mdt_obd_connect,
        .o_reconnect      = mdt_obd_reconnect,
        .o_disconnect     = mdt_obd_disconnect,
        .o_init_export    = mdt_init_export,
        .o_destroy_export = mdt_destroy_export,
        .o_iocontrol      = mdt_iocontrol,
        .o_postrecov      = mdt_obd_postrecov,
	/* Data-on-MDT IO methods */
	.o_preprw	  = mdt_obd_preprw,
	.o_commitrw	  = mdt_obd_commitrw,
};

static struct lu_device* mdt_device_fini(const struct lu_env *env,
                                         struct lu_device *d)
{
        struct mdt_device *m = mdt_dev(d);
        ENTRY;

        mdt_fini(env, m);
        RETURN(NULL);
}

static struct lu_device *mdt_device_free(const struct lu_env *env,
                                         struct lu_device *d)
{
	struct mdt_device *m = mdt_dev(d);
	ENTRY;

	lu_device_fini(&m->mdt_lu_dev);
	OBD_FREE_PTR(m);

	RETURN(NULL);
}

static struct lu_device *mdt_device_alloc(const struct lu_env *env,
                                          struct lu_device_type *t,
                                          struct lustre_cfg *cfg)
{
        struct lu_device  *l;
        struct mdt_device *m;

        OBD_ALLOC_PTR(m);
        if (m != NULL) {
                int rc;

		l = &m->mdt_lu_dev;
                rc = mdt_init0(env, m, t, cfg);
                if (rc != 0) {
                        mdt_device_free(env, l);
                        l = ERR_PTR(rc);
                        return l;
                }
        } else
                l = ERR_PTR(-ENOMEM);
        return l;
}

/* context key constructor/destructor: mdt_key_init, mdt_key_fini */
LU_KEY_INIT(mdt, struct mdt_thread_info);

static void mdt_key_fini(const struct lu_context *ctx,
			 struct lu_context_key *key, void* data)
{
	struct mdt_thread_info *info = data;

	if (info->mti_big_lmm) {
		OBD_FREE_LARGE(info->mti_big_lmm, info->mti_big_lmmsize);
		info->mti_big_lmm = NULL;
		info->mti_big_lmmsize = 0;
	}

	if (info->mti_big_acl) {
		OBD_FREE_LARGE(info->mti_big_acl, info->mti_big_aclsize);
		info->mti_big_acl = NULL;
		info->mti_big_aclsize = 0;
	}

	OBD_FREE_PTR(info);
}

/* context key: mdt_thread_key */
LU_CONTEXT_KEY_DEFINE(mdt, LCT_MD_THREAD);

struct lu_ucred *mdt_ucred(const struct mdt_thread_info *info)
{
	return lu_ucred(info->mti_env);
}

struct lu_ucred *mdt_ucred_check(const struct mdt_thread_info *info)
{
	return lu_ucred_check(info->mti_env);
}

/**
 * Enable/disable COS (Commit On Sharing).
 *
 * Set/Clear the COS flag in mdt options.
 *
 * \param mdt mdt device
 * \param val 0 disables COS, other values enable COS
 */
void mdt_enable_cos(struct mdt_device *mdt, int val)
{
        struct lu_env env;
        int rc;

        mdt->mdt_opts.mo_cos = !!val;
        rc = lu_env_init(&env, LCT_LOCAL);
	if (unlikely(rc != 0)) {
		CWARN("%s: lu_env initialization failed, cannot "
		      "sync: rc = %d\n", mdt_obd_name(mdt), rc);
		return;
	}
	mdt_device_sync(&env, mdt);
	lu_env_fini(&env);
}

/**
 * Check COS (Commit On Sharing) status.
 *
 * Return COS flag status.
 *
 * \param mdt mdt device
 */
int mdt_cos_is_enabled(struct mdt_device *mdt)
{
        return mdt->mdt_opts.mo_cos != 0;
}

static struct lu_device_type_operations mdt_device_type_ops = {
        .ldto_device_alloc = mdt_device_alloc,
        .ldto_device_free  = mdt_device_free,
        .ldto_device_fini  = mdt_device_fini
};

static struct lu_device_type mdt_device_type = {
        .ldt_tags     = LU_DEVICE_MD,
        .ldt_name     = LUSTRE_MDT_NAME,
        .ldt_ops      = &mdt_device_type_ops,
        .ldt_ctx_tags = LCT_MD_THREAD
};

static int __init mdt_init(void)
{
	int rc;

	CLASSERT(sizeof("0x0123456789ABCDEF:0x01234567:0x01234567") ==
		 FID_NOBRACE_LEN + 1);
	CLASSERT(sizeof("[0x0123456789ABCDEF:0x01234567:0x01234567]") ==
		 FID_LEN + 1);
	rc = lu_kmem_init(mdt_caches);
	if (rc)
		return rc;

	rc = mds_mod_init();
	if (rc)
		GOTO(lu_fini, rc);

	rc = class_register_type(&mdt_obd_device_ops, NULL, true, NULL,
				 LUSTRE_MDT_NAME, &mdt_device_type);
	if (rc)
		GOTO(mds_fini, rc);
lu_fini:
	if (rc)
		lu_kmem_fini(mdt_caches);
mds_fini:
	if (rc)
		mds_mod_exit();
	return rc;
}

static void __exit mdt_exit(void)
{
	class_unregister_type(LUSTRE_MDT_NAME);
	mds_mod_exit();
	lu_kmem_fini(mdt_caches);
}

MODULE_AUTHOR("OpenSFS, Inc. <http://www.lustre.org/>");
MODULE_DESCRIPTION("Lustre Metadata Target ("LUSTRE_MDT_NAME")");
MODULE_VERSION(LUSTRE_VERSION_STRING);
MODULE_LICENSE("GPL");

module_init(mdt_init);
module_exit(mdt_exit);<|MERGE_RESOLUTION|>--- conflicted
+++ resolved
@@ -5010,7 +5010,6 @@
 static int mdt_postrecov(const struct lu_env *, struct mdt_device *);
 
 static int mdt_init0(const struct lu_env *env, struct mdt_device *m,
-<<<<<<< HEAD
 		     struct lu_device_type *ldt, struct lustre_cfg *cfg)
 {
 	const struct dt_device_param *dt_conf;
@@ -5018,6 +5017,7 @@
 	struct obd_device *obd;
 	const char *dev = lustre_cfg_string(cfg, 0);
 	const char *num = lustre_cfg_string(cfg, 2);
+	struct tg_grants_data *tgd = &m->mdt_lut.lut_tgd;
 	struct lustre_mount_info *lmi = NULL;
 	struct lustre_sb_info *lsi;
 	struct lu_site *s;
@@ -5028,25 +5028,6 @@
 	long node_id;
 	mntopt_t mntopts;
 	ENTRY;
-=======
-                     struct lu_device_type *ldt, struct lustre_cfg *cfg)
-{
-	struct mdt_thread_info    *info;
-	struct obd_device         *obd;
-	struct tg_grants_data *tgd = &m->mdt_lut.lut_tgd;
-        const char                *dev = lustre_cfg_string(cfg, 0);
-        const char                *num = lustre_cfg_string(cfg, 2);
-        struct lustre_mount_info  *lmi = NULL;
-        struct lustre_sb_info     *lsi;
-        struct lu_site            *s;
-	struct seq_server_site	  *ss_site;
-        const char                *identity_upcall = "NONE";
-        struct md_device          *next;
-        int                        rc;
-	long                       node_id;
-        mntopt_t                   mntopts;
-        ENTRY;
->>>>>>> f8929e6d
 
 	lu_device_init(&m->mdt_lu_dev, ldt);
 	/*
