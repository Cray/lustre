--- conflicted
+++ resolved
@@ -191,30 +191,6 @@
 {
 	struct lsd_reply_data *lrd;
 
-<<<<<<< HEAD
-void mdt_req_from_lcd(struct ptlrpc_request *req, struct lsd_client_data *lcd)
-{
-        DEBUG_REQ(D_HA, req, "restoring transno "LPD64"/status %d",
-                  lcd->lcd_last_transno, lcd->lcd_last_result);
-
-        if (lustre_msg_get_opc(req->rq_reqmsg) == MDS_CLOSE ||
-            lustre_msg_get_opc(req->rq_repmsg) == MDS_DONE_WRITING) {
-                req->rq_transno = lcd->lcd_last_close_transno;
-                req->rq_status = lcd->lcd_last_close_result;
-        } else {
-                req->rq_transno = lcd->lcd_last_transno;
-                req->rq_status = lcd->lcd_last_result;
-                mdt_vbr_reconstruct(req, lcd);
-        }
-        if (req->rq_status != 0)
-                req->rq_transno = 0;
-        lustre_msg_set_transno(req->rq_repmsg, req->rq_transno);
-        lustre_msg_set_status(req->rq_repmsg, req->rq_status);
-        DEBUG_REQ(D_WARNING, req, "restoring transno "LPD64"/status %d",
-                  req->rq_transno, req->rq_status);
-
-        mdt_steal_ack_locks(req);
-=======
 	LASSERT(trd != NULL);
 	lrd = &trd->trd_reply;
 
@@ -231,13 +207,12 @@
 	lustre_msg_set_transno(req->rq_repmsg, req->rq_transno);
 	lustre_msg_set_status(req->rq_repmsg, req->rq_status);
 
-	DEBUG_REQ(D_RPCTRACE, req, "restoring transno "LPD64"/status %d",
+	DEBUG_REQ(D_WARNING, req, "restoring transno "LPD64"/status %d",
 		  req->rq_transno, req->rq_status);
 
 	mdt_steal_ack_locks(req);
 
 	return lrd->lrd_data;
->>>>>>> 6bc366f7
 }
 
 
