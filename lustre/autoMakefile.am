--- conflicted
+++ resolved
@@ -42,11 +42,7 @@
 
 SERVER_SUBDIRS := obdfilter ost mds mgs
 
-<<<<<<< HEAD
 CLIENT_SUBDIRS := mdc llite
-=======
-CLIENT_SUBDIRS := mdc lmv llite lclient
->>>>>>> 7df8d1be
 
 QUOTA_SUBDIRS := quota
 
@@ -62,9 +58,7 @@
 SUBDIRS += $(CLIENT_SUBDIRS)
 endif
 
-if QUOTA
 SUBDIRS += $(QUOTA_SUBDIRS)
-endif
 
 # this needs to be after the client subdirs
 if LIBLUSTRE
