--- conflicted
+++ resolved
@@ -42,11 +42,7 @@
 
 SERVER_SUBDIRS := obdfilter ost mds mgs
 
-<<<<<<< HEAD
 CLIENT_SUBDIRS := mdc llite
-=======
-CLIENT_SUBDIRS := mdc lmv llite lclient
->>>>>>> 7df8d1be
 
 QUOTA_SUBDIRS := quota
 
@@ -62,11 +58,10 @@
 SUBDIRS += $(CLIENT_SUBDIRS)
 endif
 
+SUBDIRS += $(QUOTA_SUBDIRS)
+
 # this needs to be after the client subdirs
 if LIBLUSTRE
-if QUOTA_LIBLUSTRE
-SUBDIRS += $(QUOTA_SUBDIRS)
-endif
 if !CLIENT
 SUBDIRS += $(CLIENT_SUBDIRS)
 endif
