<<<<<<< HEAD
tbd Sun Microsystems, Inc.
	* version 1.8.0
	* Support for kernels:
	 2.6.5-7.312 (SLES 9),
	 2.6.9-67.0.22.EL (RHEL 4),
	 2.6.16.60-0.27 (SLES 10),
	 2.6.18-92.1.10.el5 (RHEL 5),
	 2.6.22.14 vanilla (kernel.org)
	* Client support for unpatched kernels:
	  (see http://wiki.lustre.org/index.php?title=Patchless_Client)
	  2.6.16 - 2.6.22 vanilla (kernel.org)
	* Client support for unpatched kernels:
	  we do not recommend using patchless RHEL4 clients with kernels
	  prior to 2.6.9-55EL (RHEL4U5).
	* Recommended e2fsprogs version: 1.40.11-sun1
	* Note that reiserfs quotas are disabled on SLES 10 in this kernel.
	* RHEL 4 and RHEL 5/SLES 10 clients behaves differently on 'cd' to a
	  removed cwd "./" (refer to Bugzilla 14399).
	* A new quota file format has been introduced in 1.6.5.
	  The format conversion from prior releases is handled transparently,
	  but releases older than 1.4.12/1.6.5 don't understand this new
	  format. The automatic format conversion can be avoided by running
	  the following command on the MDS:
		'tunefs.lustre --param="mdt.quota_type=ug1" $MDTDEV'.
	  For more information, please refer to bugzilla 13904.
	* A new quota file format was introduced in 1.6.6/1.8.0.
	  The format conversion from prior releases is handled transparently,
	  but releases older than 1.6.6/1.8.0 don't understand this new
	  format. The automatic format conversion can be avoided by running
	  the following commands on the MDS and OSS servers (for
	  pre 1.4.12-1.6.5 quota files):
		'tunefs.lustre --param="mdt.quota_type=ug1" $MDTDEV',
		'tunefs.lustre --param="ost.quota_type=ug1" $MDTDEV'
		or (for 1.4.12/1.6.5 quota files)
		'tunefs.lustre --param="mdt.quota_type=ug2" $MDTDEV',
		'tunefs.lustre --param="ost.quota_type=ug2" $MDTDEV'
	  For more information, please refer to bugzilla 13904.
	* Output of lfs quota has been made less detailed by default,
	  old (verbose) output can be obtained by using -v option.
	* File join has been disabled in this release, refer to Bugzilla 16929.

Severity   : major
Frequency  : rare
Bugzilla   : 16492
Description: mds is deadlocked
Details    : in rare cases, inode in catalog can have i_no less than have parent
             i_no, this produce wrong order for locking during open, and parallel
             unlink can be lock open. this need teach mds_open to grab locks in
             resouce id order, not at parent -> child order.
=======
tbd  Sun Microsystems, Inc.
       * version 2.0.0
       * Support for kernels:
        2.6.16.60-0.31 (SLES 10),
        2.6.18-92.1.10.el5 (RHEL 5),
        2.6.22.14 vanilla (kernel.org).
       * Client support for unpatched kernels:
	 (see http://wiki.lustre.org/index.php?title=Patchless_Client)
	 2.6.16 - 2.6.21 vanilla (kernel.org)
       * Recommended e2fsprogs version: 1.40.11-sun1
       * Note that reiserfs quotas are disabled on SLES 10 in this kernel.
       * RHEL 4 and RHEL 5/SLES 10 clients behaves differently on 'cd' to a
	 removed cwd "./" (refer to Bugzilla 14399).
       * File join has been disabled in this release, refer to Bugzilla 16929.
 
Severity   : enhancement
Bugzilla   : 17458
Description: Update to SLES10 SP2 kernel-2.6.16.60-0.31.

Severity   : enhancement
Bugzilla   : 14166
Description: New client IO stack (CLIO).

Severity   : enhancement
Bugzilla   : 15393
Description: Commit on sharing. Eliminate inter-client dependencies between
	     uncommitted transactions by doing transaction commits.
	     Thereby clients may recovery independently.

Severity   : normal
Frequency  : Create a symlink file with a very long name
Bugzilla   : 16578
Description: ldlm_cancel_pack()) ASSERTION(max >= dlm->lock_count + count)
Details    : If there is no extra space in the request for early cancels,
             ldlm_req_handles_avail() returns 0 instead of a negative value.
>>>>>>> 7df8d1be

Severity   : enhancement
Bugzilla   : 1819
Description: Add /proc entry for import status
Details    : The mdc, osc, and mgc import directories now have
<<<<<<< HEAD
             an import directory that contains useful import data for debugging
             connection problems.
=======
	     an import directory that contains useful import data for debugging
	     connection problems.
>>>>>>> 7df8d1be

Severity   : enhancement
Bugzilla   : 15966
Description: Re-disable certain /proc logging
Details    : Enable and disable client's offset_stats, extents_stats and
	     extents_stats_per_process stats logging on the fly.

Severity   : major
Frequency  : Only on FC kernels 2.6.22+
Bugzilla   : 16303
Description: oops in statahead
Details    : Do not drop reference count for the dentry from VFS when lookup,
	     VFS will do that by itself.

Severity   : enhancement
Bugzilla   : 16643
Description: Generic /proc file permissions
Details    : Set /Proc file permissions in a more generic way to enable non-
	     root users operate on some /proc files.

Severity   : major
Bugzilla   : 16561
Description: Hitting mdc_commit_close() ASSERTION
Details    : Properly handle request reference release in
	     ll_release_openhandle().

Severity   : normal
Bugzilla   : 15975
Frequency  : only patchless client
Description: add workaround for race between add/remove dentry from hash

Severity   : enhancement
Bugzilla   : 16845
Description: Allow OST glimpses to return PW locks

Severity   : minor
Bugzilla   : 16717
Description: LBUG when llog conf file is full
Details    : When llog bitmap is full, ENOSPC should be returned for plain log.

Severity   : normal
Bugzilla   : 16907
Description: Prevent import from entering FULL state when server in recovery

Severity   : major
Bugzilla   : 16750
Description: service mount cannot take device name with ":"
Details    : Only when device name contains ":/" will mount treat it as
	     client mount.

Severity   : normal
Bugzilla   : 15927
Frequency  : rare
Description: replace ptlrpcd with the statahead thread to interpret the async
	     statahead RPC callback

Severity   : normal
Bugzilla   : 16611
Frequency  : on recovery
Description: I/O failures after umount during fail back
Details    : if client reconnected to restarted server we need join to recovery
	     instead of find server handler is changed and process self
	     eviction with cancel all locks.

Severity   : enhancement
Bugzilla   : 16633
Description: Update to RHEL5 kernel-2.6.18-92.1.10.el5.

Severity   : normal
Bugzilla   : 15825
Description: Kernel BUG tries to release flock
Details    : Lustre does not destroy flock lock before last reference goes
	     away. So always drop flock locks when client is evicted and
	     perform unlock regardless of successfulness of speaking to MDS.

Severity   : enhancement
Bugzilla   : 16547
Description: Update to SLES10 SP2 kernel-2.6.16.60-0.27.

Severity   : enhancement
Bugzilla   : 16566
Description: Upcall on Lustre log has been dumped
Details    : Allow for a user mode script to be called once a Lustre log has
	     been dumped. It passes the filename of the dumped log to the
	     script, the location of the script can be specified via
	     /proc/sys/lnet/debug_log_upcall.

Severity   : minor
Bugzilla   : 16583
Frequency  : rare
Description: avoid messages about idr_remove called for id that is not allocated
Details    : Move assigment s_dev for clustered nfs to end of initialization,
	     for avoid problem with error handling.

Severity   : minor
Bugzilla   : 16109
Frequency  : rare
Description: avoid Already found the key in hash [CONN_UNUSED_HASH] messages
Details    : When connection is reused this not moved from CONN_UNUSED_HASH into
	     CONN_USED_HASH and this prodice warning when put connection again
	     in unused hash.

Severity   : normal
Bugzilla   : 15139
Frequency  : rare
Description: avoid ASSERTION(client_stat->nid_exp_ref_count == 0) failed
Details    : release reference to stats when client disconnected, not
	     when export destroyed for avoid races when client destroyed
	     after main ost export.

Severity   : normal
Bugzilla   : 16679
Description: more cleanup in mds_lov
Details    : add workaround for get valid ost count for avoid warnings about
	     drop too big messages, not init llog cat under semphore which
	     can be blocked on reconnect and break normal replay, fix access
	     to wrong pointer.

Severity   : enhancement
Bugzilla   : 15899
Description: File striping can now be set to use an arbitrary pool of OSTs.
	
Severity   : enhancement
Bugzilla   : 16573
Description: Export bytes_read/bytes_write count on OSC/OST.

Severity   : normal
Bugzilla   : 16237
Description: Early reply size mismatch, MGC loses connection
Details    : Apply the MGS_CONNECT_SUPPORTED mask at reconnect time so
	     the connect flags are properly negotiated.

Severity   : normal
Bugzilla   : 16006
Description: Properly propagate oinfo flags from lov to osc for statfs
Details    : restore missing copy oi_flags to lov requests.

Severity   : normal
Bugzilla   : 16317
Description: exports in /proc are broken
Details    : recreate /proc entries for clients when they reconnect.

Severity   : enhancement
Bugzilla   : 16581
Description: Add man pages for llobdstat(8), llstat(8), plot-llstat(8),
	   : l_getgroups(8), lst(8), routerstat(8)
Details    : included man pages for llobdstat(8), llstat(8),
	   : plot-llstat(8), l_getgroups(8), lst(8), routerstat(8)

Severity   : enhancement
Bugzilla   : 16208
Description: Implement lustre ll_show_options method.

Severity   : enhancement
Bugzilla   : 16188
Description: Update to SLES9 kernel-2.6.5-7.312.

Severity   : enhancement
Bugzilla   : 16503
Description: Update to RHEL4 kernel-2.6.9-67.0.22.EL.

Severity   : normal
Bugzilla   : 16317
Description: exports in /proc are broken
Details    : recreate /proc entries for clients when they reconnect.

Severity   : normal
Bugzilla   : 16080
Description: don't fail open with -ERANGE
Details    : if client connected until mds will be know about real ost count
	     get LOV EA can be fail because mds not allocate enougth buffer
	     for LOV EA.

Severity   : normal
Bugzilla   : 15576
Description: Resolve device initialization race
Details    : Prevent proc handler from accessing devices added to the
	     obd_devs array but yet be intialized.

Severity   : enhancement
Bugzilla   : 16091
Description: configure's --enable-quota should check the
	   : kernel .config for CONFIG_QUOTA
Details    : configure is terminated if --enable-quota is passed but
	   : no quota support is in kernel

Severity   : enhancement
Bugzilla   : 15308
Description: Update to SLES10 SP2 kernel-2.6.16.60-0.23.

Severity   : enhancement
Bugzilla   : 16190
Description: Update to RHEL5 kernel-2.6.18-92.1.6.el5.

Severity   : normal
Bugzilla   : 16318
Frequency  : rare, on PPC clients
Description: don't swab ost objects in response about directory, because
	     this not exist.
Details    : bug similar bug 14856, but in different function.

Severity   : enhancement
Bugzilla   : 15754
Description: lfs quota tool enhancement
Details    : added units specifiers support for setquota, default to
	     current uid/gid for quota report, short quota stats by
	     default, nonpositional parameters for setquota, added
	     llapi_quotactl manual page.

Severity   : enhancement
Bugzilla   : 15625
Description: *optional* service tags registration
Details    : if the "service tags" package is installed on a Lustre node
	     When the filesystem is mounted, a local-node service tag will
	     be created.  See http://inventory.sun.com/ for more information
	     about the Service Tags asset management system.

Severity   : normal
Bugzilla   : 16037
Description: Client runs out of low memory
Details    : Consider only lowmem when counting initial number of llap pages

Bugzilla   : 15825
Description: Kernel BUG tries to release flock
Details    : Lustre does not destroy flock lock before last reference goes
	     away. So always drop flock locks when client is evicted and
	     perform unlock regardless of successfulness of speaking to MDS.

Severity   : normal
Frequency  : occasional
Bugzilla   : 15210
<<<<<<< HEAD
Description: add refcount for osc callbacks, so avoid panic on shutdown

Severity   : enhancement
Bugzilla   : 16189
Description: Update to RHEL4 kernel-2.6.9-67.0.20.
=======
Description: add refcount protection for osc callbacks, avoid panic on shutdown
>>>>>>> 7df8d1be

Severity   : normal
Frequency  : testing only
Bugzilla   : 12653
Description: sanity test 65a fails if stripecount of -1 is set
Details    : handle -1 striping on filesystem in ll_dirstripe_verify

Severity   : normal
Frequency  : only in unusual configurations
Bugzilla   : 16014
Description: Kernel panic with find ost index.
Details    : lov_obd have panic if some OST's have sparse indexes.

Severity   : enhancement
Bugzilla   : 15865
Description: Update to RHEL5 kernel-2.6.18-53.1.21.el5.

Severity   : major
Frequency  : rarely, if filesystem is mounted with -o flock
Bugzilla   : 15924
Description: do not process already freed flock
Details    : flock can possibly be freed by another thread before it reaches
	     to ldlm_flock_completion_ast.

Severity   : normal
Frequency  : rarely, if filesystem is mounted with -o flock
Bugzilla   : 14480
Description: LBUG during stress test
Details    : Need properly lock accesses the flock deadlock detection list.

Severity   : minor
Frequency  : rarely, if binaries are being run from Lustre
Bugzilla   : 15837
Description: oops in page fault handler
<<<<<<< HEAD
Details    : kernel page fault handler can return two special 'pages' in
	     error case, don't try dereference NOPAGE_SIGBUS and NOPAGE_OMM.
=======
Details    : kernel page fault handler can return two special 'pages' in error
	     case, don't try dereference NOPAGE_SIGBUS and NOPAGE_OMM.
>>>>>>> 7df8d1be

Severity   : minor
Frequency  : rarely, during shutdown
Bugzilla   : 15716
Description: timeout with invalidate import.
Details    : ptlrpcd_check call obd_zombie_impexp_cull and wait request which
	     should be handled by ptlrpcd. This produce long age waiting and
	     -ETIMEOUT ptlrpc_invalidate_import and as result LASSERT.
<<<<<<< HEAD

Severity   : normal
Frequency  : rarely
Bugzilla   : 14742
Frequency  : rare
Description: ASSERTION(CheckWriteback(page,cmd)) failed
Details    : badly clear PG_Writeback bit in ll_ap_completion can produce false
	     positive assertion.

Severity   : normal
Frequency  : only with broken builds/installations
Bugzilla   : 15779
Description: no LBUG if lquota.ko and fsfilt_ldiskfs.ko are different versions
Details    : just return an error to a user, put a console error message
=======
>>>>>>> 7df8d1be

Severity   : enhancement
Bugzilla   : 15741
Description: Update to RHEL5 kernel-2.6.18-53.1.19.el5.

Severity   : enhancement
Bugzilla   : 15742
Description: Update to RHEL4 kernel-2.6.9-67.0.15.

Severity   : enhancement
Bugzilla   : 14134
Description: enable MGS and MDT services start separately
Details    : add a 'nomgs' option in mount.lustre to enable start a MDT with
	     a co-located MGS without starting the MGS, which is a complement
	     to 'nosvc' mount option.

Severity   : normal
Frequency  : always, on big-endian systems
Bugzilla   : 14856
Description: cleanup in ptlrpc code, related to PPC platform
Details    : store magic in native order avoid panic's in recovery on PPC
	     node and forbid from this error in future. Also fix posibily
	     of twice swab data. Fix get lov striping to userpace.

Severity   : normal
Frequency  : rarely, if replay get lost on server
Bugzilla   : 15756
Description: server incorrectly drop resent replays lead to recovery failure.
Details    : do not drop replay according to msg flags, instead we check the
	     per-export recovery request queue for duplication of transno.

Severity   : normal
Frequency  : after recovery
Bugzilla   : 14835
Description: precreate to many object's after del orphan.
Details    : del orphan st in oscc last_id == next_id and this triger growing
	     count of precreated objects. Set flag LOW to skip increase count
	     of precreated objects.

Severity   : normal
Frequency  : rare, on clear nid stats
Bugzilla   : 15139
Description: ASSERTION(client_stat->nid_exp_ref_count == 0)
Details    : when clean nid stats sometimes try destroy live entry,
	     and this produce panic in free.

Severity   : major
Frequency  : occasionally since 1.6.4
Bugzilla   : 15575
Description: Stack overflow during MDS log replay
Details    : ease stack pressure by using a thread dealing llog_process.

Severity   : minor
Frequency  : very rare
Bugzilla   : 13380
Description: MDT cannot be unmounted, reporting "Mount still busy"
Details	   : Mountpoint references were being leaked during open reply
	     reconstruction after an MDS restart.  Drop mountpoint reference
	     in reconstruct_open() and free dentry reference also.

Severity   : normal
Frequency  : rare
Bugzilla   : 15443
Description: wait until IO finished before start new when do lock cancel.
Details    : VM protocol want old IO finished before start new, in this case
	     need wait until PG_writeback is cleared until check dirty flag
	     and call writepages in lock cancel callback.

Severity   : normal
Frequency  : rare
Bugzilla   : 12888
Description: mds_mfd_close() ASSERTION(rc == 0)
Details    : In mds_mfd_close(), we need protect inode's writecount change
	     within its orphan write semaphore to prevent possible races.

Severity   : minor
Frequency  : rare, on shutdown ost
Bugzilla   : 14645
Description: don't hit live lock with umount ost.
Details    : shrink_dcache_parent can be in long loop with destroy dentries,
	     use shrink_dcache_sb instead.

Severity   : minor
Frequency  : only when echo_client is used
Bugzilla   : 14949
Description: don't panic with use echo_client
Details    : echo client pass NULL as client nid pointer and this produce NULL
	     pointer dereference.

Severity   : normal
Frequency  : Always on 32-bit PowerPC systems
Bugzilla   : 15278
Description: fix build on PPC32
Details    : compile code with -m64 flag produce wrong object file for PPC32.

Severity   : normal
Frequency  : rare
Bugzilla   : 15574
Description: MDS LBUG: ASSERTION(!IS_ERR(dchild))
Details    : In reconstruct_* functions, LASSERTs on both the data supplied
	     by a client, and the data on disk are dangerous and incorrect.
	     Change them with client eviction.

Severity   : enhancement
Bugzilla   : 15346
Description: skiplist implementation simplification
Details    : skiplists are used to group compatible locks on granted list
	     that was implemented as tracking first and last lock of each lock
	     group the patch changes that to using doubly linked lists

Severity   : normal
Bugzilla   : 15933
Description: delete compatibility for 32bit qdata
Details    : as planned, when lustre is beyond b1_8, lquota won't support 32bit
	     qunit. That means servers of b1_4 and servers of b1_8 can't be
	     used together if users want to use quota.

<<<<<<< HEAD
Severity   : normal
Frequency  : only with administrator action
Bugzilla   : 14693
Description: mount failure if config log has invalid conf_param setting
Details    : If administrator specified an incorrect configuration parameter
	     with "lctl conf_param" this would cause an error during future
	     client mounts.  Instead, ignore the bad configuration parameter.
=======
Severity   : major
Bugzilla   : 14326
Description: Use old size assignment to avoid deadlock
Details    : Reverts the changes in bugs 2369 and bug 14138 that introduced
	     the scheduling while holding a spinlock.  We do not need locking
	     for size in ll_update_inode() because size is only updated from
	     the MDS for directories or files without objects, so there is no
	     other place to do the update, and concurrent access to such inodes
	     are protected by the inode lock.
>>>>>>> 7df8d1be

Severity   : normal
Frequency  : blocks per group < blocksize*8 and uninit_groups is enabled
Bugzilla   : 15932
Description: ldiskfs error: XXX blocks in bitmap, YYY in gd
Details    : If blocks per group is less than blocksize*8, set rest of the
	     bitmap to 1.

Severity   : major
Frequency  : Application do stride read on lustre
Bugzilla   : 16172
Description: The read performance will drop a lot if the application does
	     stride read.
Details    : Because the stride_start_offset are missing in stride read-ahead,
	     it will cause clients read a lot of unused pages in read-ahead,
	     then the read-performance drops.

Severity   : normal
Bugzilla   : 15953
Description: more ldlm soft lockups
Details    : In ldlm_resource_add_lock(), call to ldlm_resource_dump()
	     starve other threads from the resource lock for a long time in
	     case of long waiting queue, so change the debug level from
	     D_OTHER to the less frequently used D_INFO.

Severity   : enhancement
Bugzilla   : 13128
Description: add -gid, -group, -uid, -user options to lfs find

Severity   : enhancement
Bugzilla   : 15284
Description: ll_recover_lost_found_objs - recover objects in lost+found
Details    : OST corruption and subsequent e2fsck can leave objects in the
	     lost+found directory.  Using the "ll_recover_lost_found_objs"
	     tool, these objects can be retrieved and data can be salvaged
	     by using the object ID saved in the fid EA on each object.

Severity   : minor
Frequency  : rare
Bugzilla   : 15758
Description: this bug _only_ happens when inode quota limitation is very low
	     (less than 12), so that inode quota unit is 1 at initialization.
Details    : if remaining quota	equates 1, it is a sign to demonstate that quota
	     is effective now. So least quota qunit should be 2.

Severity   : normal
Bugzilla   : 15950
Description: Hung threads in invalidate_inode_pages2_range
Details    : The direct IO path doesn't call check_rpcs to submit a new RPC once
	     one is completed. As a result, some RPCs are stuck in the queue
	     and are never sent.

Severity   : normal
Bugzilla   : 15684
Description: Procfs and llog threads access destoryed import sometimes.
Details    : Sync the import destoryed process with procfs and llog threads by
	     the import refcount and semaphore.

Severity   : major
Bugzilla   : 15674
Description: mds fails to respond, threads stuck in ldlm_completion_ast
Details    : Sort source/child resource pair after updating child resource.

Severity   : major
Frequncy   : rare
Bugzilla   : 16226
Description: kernel BUG at ldiskfs2_ext_new_extent_cb
Details    : If insertion of an extent fails, then discard the inode
	     preallocation and free data blocks else it can lead to duplicate
	     blocks.

Severity   : normal
Bugzilla   : 16199
Description: don't always update ctime in ext3_xattr_set_handle()
Details    : Current xattr code updates the inode ctime in ext3_xattr_set_handle.
	     In some cases the ctime should not be updated, for example for
	     2.0->1.8 compatibility it is necessary to delete an xattr and it
	     should not update the ctime.

Severity   : normal
<<<<<<< HEAD
Bugzilla   : 15058
Description: add quota statistics
Details    : 1. sort out quota proc entries and proc code.
	     2. add quota statistics
=======
Bugzilla   : 14533
Frequency  : rare, on recovery
Description: read procfs can produce deadlock in some situation
Details    : Holding lprocfs lock which send rpc can produce block for destroy
	     obd objects and this also block reconnect with -EALREADY. This
	     isn't fix all lprocfs bugs - but make it rare.
>>>>>>> 7df8d1be

Severity   : normal
Frequency  : often
Bugzilla   : 16125
Description: quotas are not honored with O_DIRECT
Details    : all writes with the flag O_DIRECT will use grants which leads to
	     this problem. Now using OBD_BRW_SYNC to guard this.

Severity   : major
Frequency  : rare
Bugzilla   : 15713/16362
Description: Assertion in iopen_connect_dentry in 1.6.3
Details    : looking up an inode via iopen with the wrong generation number can
	     populate the dcache with a disconneced dentry while the inode
	     number is in the process of being reallocated. This causes an
	     assertion failure in iopen since the inode's dentry list contains
	     both a connected and disconnected dentry.

Severity   : normal
Bugzilla   : 16496
Description: assertion failure in ldlm_handle2lock()
Details    : fix a race between class_handle_unhash() and class_handle2object()
	     introduced in lustre 1.6.5 by bug 13622.

Severity   : enhancement
Bugzilla   : 11817
Description: superblock lock contention with many SMP cores on one client
Details    : several client filesystem locks were highly contended on SMP
	     NUMA systems with 8 or more cores.  Per-CPU datastructures
	     and more efficient locking implemented to reduce contention.

Severity   : minor
Frequency  : rare
Bugzilla   : 12755
Description: Kernel BUG: sd_iostats_bump: unexpected disk index
Details    : remove the limit of 256 scsi disks in the sd_iostat patch

<<<<<<< HEAD
Severity   : minor
Frequency  : rare
Bugzilla   : 16494
Description: oops in sd_iostats_seq_show()
Details    : unloading/reloading the scsi low level driver triggers a kernel
	     bug when trying to access the sd iostat file.
=======
Severity   : normal
Frequency  : occasional
Bugzilla   : 13537
Description: Correctly check stale fid, not start epoch if ost not support SOM
Details    : open with flag O_CREATE need set old fid in op_fid3 because
	     op_fid2 was overwritten with new generated fid, but mds can answer
	     with one of these two fids and both is not stale.  Setattr
	     incorrectly started an epoch and assume will be called
	     done_writing, but without SOM done_writing ever being called.
>>>>>>> 7df8d1be

Severity   : major
Frequency  : rare
Bugzilla   : 16404
Description: Kernel panics during QLogic driver reload
Details    : REQ_BLOCK_PC requests are not handled properly in the sd iostat
	     patch, causing memory corruption.

Severity   : minor
Frequency  : rare
Bugzilla   : 16140
Description: journal_dev option does not work in b1_6
Details    : pass mount option during pre-mount.

Severity   : enhancement
Bugzilla   : 10555
Description: Add a FIEMAP(FIle Extent MAP) ioctl for ldiskfs
Details    : FIEMAP ioctl will allow an application to efficiently fetch the
	     extent information of a file. It can be used to map logical blocks
	     in a file to physical blocks in the block device.

Severity   : normal
<<<<<<< HEAD
Frequency  : only with adaptive timeout enabled
Bugzilla   : 16972
Description: DEBUG_REQ() bad paging request
Details    : ptlrpc_at_recv_early_reply() should not modify req->rq_repmsg
	     because it can be accessed by reply_in_callback() without the
	     rq_lock held.
=======
Frequency  : very rare
Bugzilla   : 3462
Description: Fix replay if there is an un-replied request and open
Details    : In some cases, older replay request will revert the
	     mcd->mcd_last_xid on MDS which is used to record the client's
	     latest sent request.

Severity   : enhancement
Bugzilla   : 14720
Description: Update to RHEL5 latest kernel-2.6.18-53.1.6.el5.

Severity   : enhancement
Bugzilla   : 14482
Description: Add rhel5 support to HEAD.

Serverity  : enhancement
Bugzilla   : 14793
Description: Update RHEL4 kernel to 2.6.9-67.0.4.

Severity   : minor
Frequency  : rare
Bugzilla   : 13196
Description: Don't allow skipping OSTs if index has been specified.
Details    : Don't allow skipping OSTs if index has been specified, make
	     locking in internal create lots better.
>>>>>>> 7df8d1be

Severity   : normal
Frequency  : only on Cray X2
Bugzilla   : 16813
Description: X2 build failures
Details    : fix build failures on Cray X2.

Severity   : normal
Bugzilla   : 2066
Description: xid & resent requests
Details    : Initialize RPC XID from clock at startup (randomly if clock is
	     bad).

Severity   : major
Bugzilla   : 14840
Description: quota recovery deadlock during mds failover
Details    : This patch includes att18982, att18236, att18237 in bz14840.
             Slove the problems:
             1. fix osts hang when mds does failover with quotaon
             2. prevent watchdog storm when osts threads wait for the
	        recovery of mds

Severity   : normal
Bugzilla   : 16695
Description: kernel panic on racer
Details    : Do not access dchild->d_inode when IS_ERR(dchild) is true.

Severity   : enhancement
Bugzilla   : 14095
Description: Add lustre_start utility to start or stop multiple Lustre servers
             from a CSV file.

Severity   : major
Bugzilla   : 17024
Description: Lustre GPF in {:ptlrpc:ptlrpc_server_free_request+373}
Details    : In case of memory pressure, list_del() can be called twice on
	     req->rq_history_list, causing a kernel oops.

Severity   : normal
Bugzilla   : 17026
Description: (ptllnd_peer.c:557:kptllnd_peer_check_sends()) ASSERTION(!in_interrupt()) failed
Details    : fix stack overflow in the distributed lock manager by defering export
	     eviction after a failed ast to the elt thread instead of handling
	     it in the dlm interpret routine.

Severity   : enhancement
Bugzilla   : 12800
Description: More exported tunables for mballoc
Details    : Add support for tunable preallocation window and new tunables for
	     large/small requests

Severity   : normal
Bugzilla   : 16680
Description: Detect corruption of block bitmap and checking for preallocations
Details    : Checks validity of on-disk block bitmap. Also it does better
             checking of number of applied preallocations. When corruption is
             found, it turns filesystem readonly to prevent further corruptions.

-------------------------------------------------------------------------------

2008-05-26  Sun Microsystems, Inc.
       * version 1.6.5
       * Support for kernels:
	2.6.5-7.311 (SLES 9),
	2.6.9-67.0.7.EL (RHEL 4),
	2.6.16.54-0.2.5 (SLES 10),
	2.6.18-53.1.14.el5 (RHEL 5),
	2.6.22.14 vanilla (kernel.org)
       * Client support for unpatched kernels:
	 (see http://wiki.lustre.org/index.php?title=Patchless_Client)
	 2.6.16 - 2.6.22 vanilla (kernel.org)
       * Due to problems with nested symlinks and FMODE_EXEC (bug 12652),
	 we do not recommend using patchless RHEL4 clients with kernels
	 prior to 2.6.9-55EL (RHEL4U5).
       * Recommended e2fsprogs version: 1.40.7-sun1
       * Note that reiserfs quotas are disabled on SLES 10 in this kernel.
       * RHEL 4 and RHEL 5/SLES 10 clients behaves differently on 'cd' to a
	 removed cwd "./" (refer to Bugzilla 14399).
       * A new quota file format has been introduced in 1.6.5.
	 The format conversion from prior releases is handled transparently,
	 but releases older than 1.4.12/1.6.5 will not understand this new
	 format.  The automatic format conversion can be avoided by running
	 the following command on the MDS before upgrading:
		'tunefs.lustre --param="mdt.quota_type=ug1" $MDTDEV'.
	 For more information, please refer to bugzilla 13904.

Severity   : major
Bugzilla   : 14443
Description: quota performance fix
Details    : quota data is written in journalled mode instead of ordered to
	     increase performance

Severity   : normal
Bugzilla   : 13915
Description: lfs support for human-readable quota grace time strings
Details    : lfs setquota -t and lfs quota -t represent quota grace times
	     in "XXwXXdXXhXXmXXs" format instead of large values in seconds

Severity   : normal
Frequency  : always with o2ib 1.3 and sles10
Bugzilla   : 15870
Description: fix build with SLES10 and o2ib v3.
Details    : sles10 uses diffrent name for Module.symver file but configure
	     assume this file has same name on RHEL/SLES/vanila kernels.

Severity   : critical
Frequency  : very rare, if additional xattrs are used on kernels >= 2.6.12
Bugzilla   : 15777
Description: MDS may lose file striping (and hence file data) in some cases
Details    : If there are additional extended attributes stored on the MDS,
	     in particular ACLs, SELinux, or user attributes (if user_xattr
	     is specified for the client mount options) then there is a risk
	     of attribute loss.  Additionally, the Lustre file striping
	     needs to be larger than default (e.g. striped over all OSTs),
	     and an additional attribute must be stored initially in the
	     inode and then increase in size enough to be moved to the
	     external attribute block (e.g. ACL growing in size) for file
	     data to be lost.

Severity   : enhancement
Bugzilla   : 12191
Description: add message levels for liblustreapi

Severity   : normal
Frequency  : rare
Bugzilla   : 13380
Description: MDT cannot be unmounted, reporting "Mount still busy"
Details	   : Mountpoint references were being leaked during open reply
	     reconstruction after an MDS restart.  Drop mountpoint reference
	     in reconstruct_open() and free dentry reference also.

Severity   : minor
Frequency  : rare
Bugzilla   : 13380
Description: fix for occasional failure case of -ENOSPC in recovery-small tests
Details    : Move the 'good_osts' check before the 'total_bavail' check.  This
	     will result in an -EAGAIN and in the exit call path we call
	     alloc_rr() which will with increasing aggressiveness attempt to
	     aquire precreated objects on the minimum number of required OSCs.

Severity   : major
Bugzilla   : 14326
Description: Use old size assignment to avoid deadlock
Details    : This reverts the changes in bugs 2369 and bug 14138 that introduced
	     the scheduling while holding a spinlock.  We do not need locking
	     for size in ll_update_inode() because size is only updated from
	     the MDS for directories or files without objects, so there is no
	     other place to do the update, and concurrent access to such inodes
	     are protected by the inode lock.

Severity   : normal
Bugzilla   : 14655
Description: Use __u64 instead of int for valid bits

Severity   : normal
Bugzilla   : 14746
Description: resolve "_IOWR redefined" build error on SLES10

Severity   : normal
Bugzilla   : 14763
Description: dump the memory debugging after all modules are unloaded to
	     suppress false negative in conf_sanity test 39

Severity   : normal
Bugzilla   : 14872
Description: the recovery timer never expires
Details    : for new client connect request, the recovery timer should not be
	     reset, otherwise recovery timer will never expired, if the old
	     client never come. Only old client connect and first connection
	     req should trigger recovery timer reset.

Severity   : normal
Bugzilla   : 15521
Description: the min numbers of lproc stats are wrong
Details    : adding a new constant LC_MIN_INIT and use it for initialization
	     of lc_min.

Severity   : normal
Frequency  : always with interactive lfs
Bugzilla   : 15212
Description: Reinitialize optind to 0 so that interactive lfs works in all cases

Severity   : normal
Frequency  : with multiple concurrent readdir processes in same directory
Bugzilla   : 15406, 15169, 15175
Description: misc fixes for directory readahead.
Details    : prevent previous statahead async RPC callback from processing the
	     current "statahead_info", race condition between async RPC callback
	     add dentry into dentry hash table and "ls" thread revalidate such
	     dentry, statahead his/miss control for hidden items, and so on.

Severity   : enhancement
Bugzilla   : 15316
Description: build kernel-ib packages for OFED 1.3 in our release cycle

Severity   : normal
Bugzilla   : 15036
Description: incore types cleaning in quota code (with respect to 64-bit limits)
Details    : several u32 variables declarations are replaced with u64 declarations

Severity   : minor
Frequency  : always
Bugzilla   : 13969
Description: fix SLES kernel versioning
Details    : the kernel version for our SLES 10 kernel did not include a "-"
	     before the "smp" at the end.  while this was not a problem in
	     general, it did mean that software trying to use the kernel
	     version to try to detect a vendor specific kernel would fail.
	     this was most evident by the OFED build scripts.

Severity   : normal
Frequency  : rare
Bugzilla   : 14803
Description: Don't update lov_desc members until making sure they are valid
Details    : When updating lov_desc members via proc fs, need fix their
	     validities before doing the real update.

Severity   : normal
Frequency  : very rare
Bugzilla   : 15069
Description: don't put request into delay list while invalidate in flight.
Details    : ptlrpc_delay_request sometimes put in delay list while invalidate
	     import in flight. this produce timeout for invalidate and sometimes
	     can cause stale data.

Severity   : enhancement
Bugzilla   : 15416
Description: Update kernel to SLES9 2.6.5-7.311.

Severity   : enhancement
Bugzilla   : 15240
Description: Update kernel to RHEL4 2.6.9-67.0.7.

Severity   : normal
Frequency  : always
Bugzilla   : 14856
Frequency  : on PPC only
Description: not convert ost objects for directory because it's not exist.
Details    : ll_dir_getstripe assume dirrectory has ost objects but this wrong.

Severity   : enhancement
Bugzilla   : 15517
Description: Fix warnings with compile liblustre at sles10/rhel5 which have
	     __u64 as usingied long long type.

Severity   : minor
Frequency  : rare, on shutdown
Bugzilla   : 15210
Description: race process ast vs remove callback
Details    : removing callback before disconnect import open race with
	     processing callback.

Severity   : enhancement
Bugzilla   : 15416
Description: Update kernel to SLES9 2.6.5-7.311.

Severity   : enhancement
Bugzilla   : 12652
Description: Files open for execute are not marked busy on SLES10
Details    : Add FMODE_EXEC to SLES10 SP1 server kernel series.

Severity   : enhancement
Bugzilla   : 13397
Description: Add server support for vanilla-2.6.22.14.

Severity   : normal
Frequency  : occasional
Bugzilla   : 13375
Description: Avoid lov_create() getting stuck in obd_statfs_rqset()
Details    : If an OST is down the MDS will hang indefinitely in
	     obd_statfs_rqset() waiting for the statfs data. While for
	     MDS QOS usage of statfs, it should not stuck in waiting.

Severity   : enhancement
Bugzilla   : 3055
Description: Disable adaptive timeouts by default

Severity   : major
Frequency  : on network error
Bugzilla   : 15027
Description: panic with double free request if network error
Details    : mdc_finish_enqueue is finish request if any network error occuring,
	     but it's true only for synchronus enqueue, for async enqueue
	     (via ptlrpcd) this incorrect and ptlrpcd want finish request
	     himself.

Severity   : normal
Frequency  : rare, on recovery
Bugzilla   : 14533
Description: read procfs can produce deadlock in some situation
Details    : Holding lprocfs lock with send rpc can produce block for destroy
	     obd objects and this also block reconnect with -EALREADY.
	     This isn't fix all lprocfs bugs - but make it rare.

Severity   : enhancement
Bugzilla   : 15152
Description: Update kernel to RHEL5 2.6.18-53.1.14.el5.

Severity   : major
Frequency  : frequent on X2 node
Bugzilla   : 15010
Description: mdc_set_open_replay_data LBUG
Details    : Set replay data for requests that are eligible for replay.

Severity   : normal
Frequency  : common
Bugzilla   : 14321
Description: lustre_mgs: operation 101 on unconnected MGS
Details    : When MGC is disconnected from MGS long enough, MGS will evict the
	     MGC, and late on MGC cannot successfully connect to MGS and a lot
	     of the error messages complaining that MGS is not connected.

Severity   : major
Frequency  : rare, depends on device drivers and load
Bugzilla   : 14529
Description: MDS or OSS nodes crash due to stack overflow
Details    : Code changes in 1.6.4 increased the stack usage of some functions.
	     In some cases, in conjunction with device drivers that use a lot
	     of stack, the MDS (or possibly OSS) service threads could overflow
	     the stack.  One change which was identified to consume additional
	     stack has been reworked to avoid the extra stack usage.

Severity   : enhancement
Bugzilla   : 14876
Description: Update to RHEL5 latest kernel-2.6.18-53.1.13.el5.

Severity   : enhancement
Bugzilla   : 14858
Description: Update to SLES10 SP1 latest kernel-2.6.16.54-0.2.5.

Severity   : enhancement
Bugzilla   : 14720
Description: Update to RHEL5 latest kernel-2.6.18-53.1.6.el5.

Serverity  : enhancement
Bugzilla   : 14793
Description: Update RHEL4 kernel to 2.6.9-67.0.4.

Severity   : minor
Frequency  : rare on shutdown OST
Bugzilla   : 13196
Description: Don't allow skipping OSTs if index has been specified.
Details    : Don't allow skipping OSTs if index has been specified, make locking
	     in internal create lots better.

Severity   : normal
Frequency  : rare
Bugzilla   : 14421
Description: ASSERTION(!PageDirty(page)) failed
Details    : Wrong check could lead to an assertion failure under specific
	     load patterns.

Severity   : normal
Frequency  : rare
Bugzilla   : 12228
Description: LBUG in ptlrpc_check_set() bad phase ebc0de00
Details    : access to bitfield in structure is always rounded to long
	     and this produce problem with not atomic change any bit.

Severity   : normal
Frequency  : always
Bugzilla   : 13647
Description: Lustre make rpms failed.
Details    : Remove ldiskfs spec file to avoids rpmbuild be confused when
	     builds Lustre rpms from tarball.

Severity   : enhancement
Bugzilla   : 14498
Description: Update to SLES9 SP4 kernel-2.6.5-7.308.

Severity   : normal
Frequency  : rare on shutdown OST
Bugzilla   : 14608
Description: If llog cancel was not send before clean_exports phase, this can
	     produce deadlock in llog code.
Details    : If llog thread has last reference to obd and call class_import_put
	     this produce deadlock because llog_cleanup_commit_master wait when
	     last llog_commit_thread exited, but this never success because was
	     called from llog_commit_thread.

Severity   : normal
Frequency  : only if OST index is skipped
Bugzilla   : 14607
Description: NULL lov_tgts causing MDS oops
Details    : more safe checks for NULL lov_tgts for avoid oops.

Severity   : enhancement
Bugzilla   : 14531
Description: Update to RHEL4 latest kernel-2.6.9-67.0.1.EL.

Severity   : enhancement
Bugzilla   : 14368
Description: Update to RHEL5 latest kernel-2.6.18-53.1.4.el5.

Severity   : normal
Frequency  : always
Bugzilla   : 14136
Description: make mgs_setparam() handle fsname containing dash
Details    : fsname containing a dash does not work with lctl conf_param

Severity   : enhancement
Bugzilla   : 14288
Description: Update to RHEL4 Update-6 kernel-2.6.9-67.EL.

Severity   : normal
Frequency  : rare, in recovery and (or) destroy lovobjid file.
Bugzilla   : 12702
Description: rewrite lov objid code.
Details    : Cleanup for lov objid code, remove scability problems and wrong
	     locking. Fix sending last_id into ost.

Severity   : enhancement
Bugzilla   : 14388
Description: Update to SLES10 SP1 latest kernel-2.6.16.54-0.2.3.

Severity   : enhancement
Bugzilla   : 14289
Description: Update to RHEL5 Update-1 kernel 2.6.18-53.el5.
Details    : Use d_move_locked instead of __d_move.

Severity   : major
Frequency  : rare, at shutdown
Bugzilla   : 14260
Description: access already free / zero obd_namespace.
Details    : if client_disconnect_export was called without force flag set,
	     and exist connect request in flight, this can produce access to
	     NULL pointer (or already free pointer) when connect_interpret
	     store ocd flags in obd_namespace.

Severity   : minor
Frequency  : only at startup
Bugzilla   : 14418
Description: not alloc memory with spinlock held.
Details    : allocation memory with GFP_KERNEL can produce sleep deadlock,
	     if any spinlock held.

Severity   : normal
Frequency  : always
Bugzilla   : 14270
Description: lfs find does not continue on file error
Details    : Continue other files processing when a file/dir is absent.

Severity   : normal
Bugzilla   : 11791
Description: Inconsistent usage of lustre_pack_reply()
Details    : Standardize the usage of lustre_pack_reply() such that it
	     always generate a CERROR on failure.

Severity   : normal
Frequency  : very rare
Bugzilla   : 3462
Description: Fix replay if there is an un-replied request and open
Details    : In some cases, older replay request will revert the
	     mcd->mcd_last_xid on MDS which is used to record the client's
	     latest sent request.

Severity   : enhancement
Bugzilla   : 13969
Description: Update to RHEL5 kernel 2.6.18-8.1.15.el5.

Severity   : enhancement
Bugzilla   : 13874
Description: Update to SLES10 SP1 kernel 2.6.16.53-0.16

Severity   : enhancement
Bugzilla   : 13889
Description: Update to SLES9 kernel-2.6.5-7.287.3.

Severity   : enhancement
<<<<<<< HEAD
Bugzilla   : 14041
Description: Update to RHEL4 kernel-2.6.9-55.0.12.EL.
=======
Bugzilla   : 10786
Description: omit set fsid for export NFS
Details    : fix set/restore device id for avoid EMFILE error and mark lustre
	     fs as FS_REQUIRES_DEV for avoid problems with generate fsid.

Severity   : normal
Bugzilla   : 13304
Frequency  : Always, for kernels after 2.6.16
Description: Fix warning idr_remove called for id=.. which is not allocated.
Details    : Last kernels save old s_dev before kill super and not allow
	     to restore from callback - restore it before call kill_anon_super.

Severity   : minor
Bugzilla   : 12948
Description: buffer overruns could theoretically occur
Details    : llapi_semantic_traverse() modifies the "path" argument by
	     appending values to the end of the origin string, and a
	     overrun may occur. Adding buffer overrun check in liblustreapi.

Severity   : normal
Bugzilla   : 13334
Description: Fix error on 'ls .' at the top of the Lustre mount.
Details    : Don't revalidate dentry if it is a root dentry.

Severity   : normal
Bugzilla   : 13518
Description: Kernel patches update for RHEL4 2.6.9-55.0.6.
Details    : Modify vm-tunables-rhel4.patch.

Severity   : normal
Bugzilla   : 13452
Description: Kernel config for 2.6.18-vanilla.
Details    : Modify targets/2.6-vanilla.target.in.
	     Add config file kernel-2.6.18-2.6-vanilla-i686.config.
	     Add config file kernel-2.6.18-2.6-vanilla-i686-smp.config.
	     Add config file kernel-2.6.18-2.6-vanilla-x86_64.config.
	     Add config file kernel-2.6.18-2.6-vanilla-x86_64-smp.config.

Severity   : major
Bugzilla   : 11710
Description: improve handling recoverable errors
Details    : if request processig with error which can be recoverable on server
	     request should be resend, otherwise page released from cache and
	     marked as error.
>>>>>>> 7df8d1be

Severity   : enhancement
Bugzilla   : 13690
Description: Build SLES10 patchless client fails
Details    : The configure was broken by run ./configure with
	     --with-linux-obj=.... argument for patchless client. When the
	     configure use --with-linux-obj, the LINUXINCLUDE= -Iinclude
	     can't search header adequately. Use absolute path such as
	     -I($LINUX)/include instead.

Severity   : enhancement
Bugzilla   : 11622
Description: Lustre Page Accounting
Details    : New macros for page alloc and free which enable accounting
	     of page allocation of Lustre. Use percpu counters to store memory
	     and page statistics.

Severity   : normal
Frequency  : only if debugging is disabled
Bugzilla   : 13497
Description: LASSERT_{REQ,REP}SWAB macros are buggy
Details    : If SWAB_PARANOIA is disabled, the LASSERT_REQSWAB and
	     LASSERT_REPSWAB macros become no-ops, which is incorrect. Drop
	     these macros and replace them with their definitions instead.

Severity   : normal
Frequency  : rare
Bugzilla   : 13888
Description: interrupt oig_wait produce painc on resend.
Details    : brw_redo_request can be used for resend requests from ptlrpcd and
	     private set, and this produce situation when rq_ptlrpcd_data not
	     copyed to new allocated request and triggered LBUG on assert
	     req->rq_ptlrpcd_data != NULL. But this member used only for wakeup
	     ptlrpcd set if request is changed and can be safety changed to use
	     rq_set directly.

Severity   : enhancement
Bugzilla   : 11089
Description: organize the server-side client stats on per-nid basis
Details    : Change the structure of stats under obdfilter and mds to
	     New structure:
		+- exports
			+- nid#1
			|   + stats
			|   + uuids
			+- nid#2...
			+- clear
	     The "uuid"s file would list the uuids of _active_ exports.
	     And the clear entry is to clear all stats and stale nids.

Severity   : normal
Frequency  : rare
Bugzilla   : 12266
Description: Processes looping in ll_readdir() on Lustre clients finally causing
	     a full node pseudo-hang
Details    : Concurrent access to the same directory from multiple clients with
	     intensive file creation/removal can cause a client node to spin in
	     ll_readdir(). i_version must be increased every time the lock is
	     cancelled to ensure a revalidate is done.

Severity   : normal
Frequency  : always
Bugzilla   : 13976
Description: touch file failed when fs is not full
Details    : OST in recovery should not be discarded by MDS in alloc_qos(),
	     otherwise we can get ENOSP while fs is not full.

Severity   : normal
Frequency  : only for Cray XT3
Bugzilla   : 12829/13455
Description: Changing primary group doesn't change the group lustre assigns to
	     a file
Details    : When CRAY_XT3 is defined, the fsgid supplied by the client is
	     overridden with the primary group provided by the group upcall,
	     whereas the supplied fsgid can be trusted if it is in the list of
	     supplementary groups returned by the group upcall.

Severity   : enhancement
Bugzilla   : 12749
Description: Root Squash Functionality
Details    : Implementation of NFS-like root squash capability. Specifically,
	     don't allow someone with root access on a client node to be able
	     to manipulate files owned by root on a server node.

Severity   : enhancement
Bugzilla   : 10718
Description: Slow trucate/writes to huge files at high offsets.
Details    : Directly associate cached pages to lock that protect those pages,
	     this allows us to quickly find what pages to write and remove
	     once lock callback is received.

Severity   : normal
Frequency  : common
Bugzilla   : 14379
Description: Too many locks accumulating on client during NFS usage
Details    : mds_open improperly used accmode to find out access mode to a
	     file. Also mdc_intent_lock logic to find out if we already have
	     lock similar to just received was flawed since introduction of
	     skiplists - locks are now added to the front of the granted
	     queue.

Severity   : normal
Bugzilla   : 14477
Description: Hit ASSERTION(obd->obd_stopping == 1) failed in some setup failed
	     situation.
Details    : In obd setup failure handler, obd_stopping will not necessarily to
	     be 1, and obd_set_up should also be checked to make sure whether
	     obd is completely setup.

Severity   : enhancement
Bugzilla   : 14398
Description: Allow masking D_WARNING, D_ERROR messages from console
Details    : Console messages can now be disabled via lnet.printk.

Severity   : normal
Frequency  : always
Bugzilla   : 14614
Description: User code with malformed file open parameter crashes client node
Details    : Before packing join_file req, all the related reference should be
	     checked carefully in case some malformed flags cause fake join_file
	     req on client.

Severity   : normal
Frequency  : always
Bugzilla   : 10600
Description: shrink/enlarge qunit size when needed; fix the problem of coarse
	     grain of quota doing harm to quota's accuracy
Details    : qunit size will be changed when quota limitation is too low/high;
	     record the pending quota write in order to get more accureate
	     quota; delete the patch for bug12588, which is unnecessary when
	     this patch is landed. This bug also contains fixes for bug 14526,
	     14299, 14601 and 13794.

Severity   : normal
Bugzilla   : 14225
Description: LDLM_ENQUEUE races with LDLM_CP_CALLBACK
Details    : ldlm_completion_ast() assumes that a lock is granted when the req
	     mode is equal to the granted mode. However, it should also check
	     that LDLM_FL_CP_REQD is not set.

Severity   : normal
Bugzilla   : 14360
Description: Heavy nfs access might result in deadlocks
Details    : After ELC code landed, it is now improper to enqueue any mds
	     locks under och_sem, because enqueue might want to decide to
	     cancel open locks for same inode we are holding och_sem for.

Severity   : normal
Bugzilla   : 14443
Description: 35% write performance drop with ldiskfs2 when quotas are on
Details    : Enable ext3 journalled quota by default to improve performance
	     when quotas are turned on.

Severity   : normal
Bugzilla   : 13843
Description: Client eviction while running blogbench
Details    : A lot of unlink operations with concurrent I/O can lead to a
	     deadlock causing evictions. To address the problem, the number of
	     oustanding OST_DESTROY requests is now throttled to
	     max_rpcs_in_flight per OSC and LDLM_FL_DISCARD_DATA blocking
	     callbacks are processed in priority.

Severity   : normal
Frequency  : RHEL4 only
Bugzilla   : 14618
Description: mkfs is very slow on IA64/RHEL4
Details    : A performance regression has been discovered in the MPT Fusion
	     driver between versions 3.02.73rh and 3.02.99.00rh. As a
	     consequence, we have downgraded the MPT Fusion driver in the RHEL4
	     kernel from 3.02.99.00 to 3.02.73 until this problem is fixed.

Severity   : normal
Frequency  : PPC/PPC64 only
Bugzilla   : 14845
Description: conflicts between asm-ppc64/types.h and lustre_types.h
Details    : fix duplicated definitions between asm-ppc64/types.h and
	     lustre_types.h on PPC.

Severity   : normal
Frequency  : PPC/PPC64 only
Bugzilla   : 14844
Description: asm-ppc/segment.h does not exist
Details    : fix compile issue on PPC.

Severity   : normal
Bugzilla   : 13805
Description: data checksumming impacts single node performance
Details    : add support for several checksum algorithms. Currently, CRC32 and
	     Adler-32 are supported. The checksum type can be changed on the fly
	     through /proc/fs/lustre/osc/*/checksum_type.

Severity   : normal
Bugzilla   : 14648
Description: use adler32 for page checksums
Details    : when available, use the Adler-32 algorithm instead of CRC32 for
	     page checksums.

Severity   : normal
Bugzilla   : 14864
Description: better handle error messages in extents code

Severity   : enhancement
Bugzilla   : 14729
Description: SNMP support enhancement
Details    : Adding total number of sampled request for an MDS node in snmp
	     support.

Severity   : enhancement
Bugzilla   : 14748
Description: Optimize ldlm waiting list processing for PR extent locks
Details    : When processing waiting list for read extent lock and meeting read
	     lock that is same or wider to it that is not contended, skip
	     processing rest of the list and immediatelly return current
	     status of conflictness, since we are guaranteed there are no
	     conflicting locks in the rest of the list.

Severity   : normal
Bugzilla   : 14774
Description: Time out and refuse to reconnect
Details    : When the failover node is the primary node, it is possible
	     to have two identical connections in imp_conn_list. We must
	     compare not conn's pointers but NIDs, otherwise we
	     can defeat connection throttling.

Severity   : major
Bugzilla   : 14775
Description: Client not clear own cache if answer to reconnect is lost.
Details    : Client gets evicted from server.  Now client also thinks it is
	     disconnected (or gets ENOTCONN on its operation) and decides to
	     reconnect.  Server receives reconnect message, but cannot find
	     export.  New export is created that is fully valid (new cookie!),
	     but reply is lost and not reported to client.  Client reconnects
	     again and gets back a just-created connection, but it is not new
	     so client thinks it was not evicted and does not do recovery.

Severity   : normal
Bugzilla   : 14483
Description: Detect stride IO mode in read-ahead
Details    : When a client does stride read, read-ahead should detect that and
	     read-ahead pages according to the detected stride pattern.

Severity   : normal
Bugzilla   : 15033
Description: build for x2 fails
Details    : fix compile issue on Cray systems.

Severity   : enhancement
Bugzilla   : 13371
Description: implement readv/writev APIs(aio_read/aio_writes in newer kernels)
Details    : This greatly improves speed of NFS writes on 2.6 kernels.

Severity   : normal
Frequency  : only on PPC/SLES10
Bugzilla   : 14855
Description: "BITS_PER_LONG is not 32 or 64" in linux/idr.h
Details    : On SLES10/PPC, fs.h includes idr.h which requires BITS_PER_LONG to
	     be defined. Add a hack in mkfs_lustre.c to work around this compile
	     issue.

Severity   : normal
Bugzilla   : 14257
Description: LASSERT on MDS when client holding flock lock dies
Details    : ldlm pool logic depends on number of granted locks equal to
	     number of released locks which is not true for flock locks, so
	     just exclude such locks from consideration.

Severity   : normal
Bugzilla   : 15188
Description: MDS deadlock with many ll_sync_lov threads and I/O stalled
Details    : Use fsfilt_sync() for both the whole filesystem sync and
	     individual file sync to eliminate dangerous inode locking
	     with I_LOCK that can lead to a deadlock.

Severity   : minor
Bugzilla   : 15566
Description: Update an obsolete wirecheck.c generator
Details    : Update wirecheck.c/wirehdr.c and regenerate wiretest.c

Severity   : normal
Bugzilla   : 14712
Description: Client can panic on open sometimes
Details    : It is possible that we try to free already freed request in
	     ll_file_open in some error cases when we send request from
	     ll_file_open

Severity   : normal
Bugzilla   : 14410
Description: performance in 1.6.3
Details    : Force q->max_phys_segments to MAX_PHYS_SEGMENTS on SLES10 to be
	     sure that 1MB requests are not fragmented by the block layer.

Severity   : normal
Bugzilla   : 15198
Description: LDLM soft lockups - improvement
Details    : It is be possible to send the lock handle along with each read
	     or write request because the client is already doing a lock match
	     itself so there isn't any reason the OST should have to re-do that
	     search.

Severity   : normal
Frequency  : rare
Bugzilla   : 14036
Description: lfs quota fails with deactivated OSTS
Details    : With this patch, three improvements are included:
	     1. detete the softlimit in mds and osts when use "lfs quota".
	     2. display the inaccurate data in the output of "lfs quota".
	     3. try to get quota info when "lfs quota" is executed.

Severity   : normal
Frequency  : rare
Bugzilla   : 15776
Description: Extent locks not granted with no conflicts sometimes.
Details    : When race occurs in glimpse handler and nothing is returned,
	     we do not reprocess the queue after lock cancel, and that leads
	     to a stall until next activity on a resource

Severity   : normal
Frequency  : failover with quotaon
Bugzilla   : 14840
Description: during mds failovers with quota on, OSTs got into deadlock state
	     and causing dumpstack.
Details	   : for every quota slave, at any time, there is only one quota req
	     is sent to quota master for every uid/gid. Before that quota req
	     returns, all the thread relative to the same uid/gid will wait.
	     So if the quota req is lost because mds failovers or any other
	     reasons, this bug will be hit. Now, dqacq_interpret() will handle
	     quota reqs who time out.

Severity   : enhancement
Frequency  : always
Bugzilla   : 14783
Description: when quota slave checks if quota is enough, there is an unnecessary
	     wait.
Details	   : place this wait on necessary place instead of always waiting.

--------------------------------------------------------------------------------

2007-12-07         Cluster File Systems, Inc. <info@clusterfs.com>
       * version 1.6.4
       * Support for kernels:
        2.6.5-7.286 (SLES 9),
        2.6.9-55.0.9.EL (RHEL 4),
        2.6.16.53-0.8 (SLES 10),
        2.6.18-8.1.14.el5 (RHEL 5),
        2.6.18.8 vanilla (kernel.org)
       * Client support for unpatched kernels:
        (see http://wiki.lustre.org/index.php?title=Patchless_Client)
        2.6.16 - 2.6.22 vanilla (kernel.org)
       * Due to recently discovered recovery problems, we do not recommend
        using patchless RHEL 4 clients with this or any earlier release.
       * Recommended e2fsprogs version: 1.40.2-cfs1
       * Note that reiserfs quotas are disabled on SLES 10 in this kernel.

Severity   : major
Frequency  : occasional
Bugzilla   : 13917
Description: MDS hang or stay in waiting lock
Details    : If client receive lock with CBPENDING flag ldlm need send lock
	     cancel as separate rpc, to avoid situation when cancel request
	     can't processed due all i/o threads stay in wait lock.

Severity   : normal
Frequency  : occasional
Bugzilla   : 13730
Description: Do not fail import if osc_interpret_create gets -EAGAIN
Details    : If osc_interpret_create got -EAGAIN it immediately exits and
	     wakeup oscc_waitq.  After wakeup oscc_wait_for_objects call
	     oscc_has_objects and see OSC has no objests and call
	     oscc_internal_create to resend create request.

Severity   : enhancement
Bugzilla   : 13521
Description: Update kernel patches for SLES10 2.6.16.53-0.8.
Details    : Update which_patch & target file for SLES10 latest kernel.

Severity   : enhancement
Bugzilla   : 13128
Description: add --type and --size parameters to lfs find
Details    : Enhance lfs find by adding filetype and filesize parameters. Also
	     multiple OBDs can now be specified for the --obd option.

<<<<<<< HEAD
Severity   : enhancement
Bugzilla   : 11270
Description: eliminate client locks in face of contention
Details    : file contention detection and lockless i/o implementation
	     for contended files.

Severity   : enhancement
Bugzilla   : 12411
Description: Remove client patches from SLES 10 kernel.
Details    : This causes SLES 10 clients to behave as patchless clients
	     even on a Lustre-patched (server) kernel.

Severity   : enhancement
Bugzilla   : 2369
Description: use i_size_read and i_size_write in 2.6 port
Details    : replace inode->i_size access with i_size_read/write()
=======
Severity   : normal
Bugzilla   : 15950
Description: Hung threads in invalidate_inode_pages2_range
Details    : The direct IO path doesn't call check_rpcs to submit a new RPC
	     once one is completed. As a result, some RPCs are stuck in the
	     queue and are never sent.
>>>>>>> 7df8d1be

Severity   : normal
Frequency  : when removing large files
Bugzilla   : 13181
Description: scheduling issue during removal of large Lustre files
Details    : Don't take the BKL in fsfilt_ext3_setattr() for 2.6 kernels.
	     It causes scheduling issues when removing large files (17TB in the
	     present case).

Severity   : normal
Frequency  : always
Bugzilla   : 13358
Description: 1.4.11 Can't handle directories with stripe set and extended ACLs
Details    : Impossible (EPROTO is returned) to access a directory that has a
	     non-default striping and ACLs.

Severity   : normal
Frequency  : only on ppc
Bugzilla   : 12234
Description: /proc/fs/lustre/devices broken on ppc
Details    : The patch as applied to 1.6.2 doesn't look correct for all arches.
	     We should make sure the type of 'index' is loff_t and then cast
	     explicitly as needed below. Do not assign an explicitly cast
	     loff_t to an int.

Severity   : normal
Frequency  : only for rhel5
Bugzilla   : 13616
Description: Kernel patches update for RHEL5 2.6.18-8.1.10.el5.
Details    : Modify the target file & which_kernel.

Severity   : normal
<<<<<<< HEAD
Frequency  : if the uninit_groups feature is enabled on ldiskfs
Bugzilla   : 13706
Description: e2fsck reports "invalid unused inodes count"
Details    : If a new ldiskfs filesystem is created with the "uninit_groups"
	     feature and only a single inode is created in a group then the
	     "bg_unused_inodes" count is incorrectly updated.  Creating a
	     second inode in that group would update it correctly.
=======
Bugzilla   : 16199
Description: don't always update ctime in ext3_xattr_set_handle()
Details    : Current xattr code updates inode ctime in ext3_xattr_set_handle.
	     In some cases the ctime should not be updated, for example for
	     2.0->1.8 compatibility it is necessary to delete an xattr and it
	     should not update the ctime.
>>>>>>> 7df8d1be

Severity   : minor
Frequency  : rarely
Bugzilla   : 12948
Description: buffer overruns could theoretically occur
Details    : llapi_semantic_traverse() modifies the "path" argument by
	     appending values to the end of the origin string, and a buffer
	     overrun may occur. Adding buffer overrun check in liblustreapi.

Severity   : enhancement
Bugzilla   : 13454
Description: Add jbd statistics patch for RHEL5 and 2.6.18-vanilla.

Severity   : normal
Frequency  : only if filesystem is inconsistent
Bugzilla   : 11673
Description: handle "serious error: objid * already exists" more gracefully
Details    : If LAST_ID value on disk is smaller than the objects existing in
	     the O/0/d* directories, it indicates disk corruption and causes an
	     LBUG(). If the object is 0-length, then we should use the existing
	     object. This will help to avoid a full fsck in most cases.

Severity   : enhancement
Bugzilla   : 13518
Description: Kernel patches update for RHEL4 2.6.9-55.0.6.
Details    : Modify vm-tunables-rhel4.patch.

Severity   : enhancement
Bugzilla   : 13452
Description: Kernel config for 2.6.18-vanilla.
Details    : Modify targets/2.6-vanilla.target.in.
	     Add config file kernel-2.6.18-2.6-vanilla-i686.config.
	     Add config file kernel-2.6.18-2.6-vanilla-i686-smp.config.
	     Add config file kernel-2.6.18-2.6-vanilla-x86_64.config.
	     Add config file kernel-2.6.18-2.6-vanilla-x86_64-smp.config.

Severity   : major
Frequency  : occasional
Bugzilla   : 11710
Description: improve handling recoverable errors
Details    : If request processed with error which can be recoverable on server
	     request should be resend, otherwise page released from cache and
	     marked as error.

Severity   : critical
Frequency  : always
Bugzilla   : 13751
Description: Kernel patches update for RHEL5 2.6.18-8.1.14.el5.
Details    : Modify target file & which_patch.
	     A flaw was found in the IA32 system call emulation provided
	     on AMD64 and Intel 64 platforms. An improperly validated 64-bit
	     value could be stored in the %RAX register, which could trigger an
	     out-of-bounds system call table access. An untrusted local user
	     could exploit this flaw to run code in the kernel
	     (ie a root privilege escalation). (CVE-2007-4573).

Severity   : minor
Bugzilla   : 13732
Description: change order of libsysio includes
Details    : '#include sysio.h' should always come before '#include xtio.h'

Severity   : enhancement
Bugzilla   : 13207
Description: adapt the lustre_config script to support the upgrade case
Details    : Add "-u" option for lustre_config script to support upgrading 1.4
	     server targets to 1.6 in parallel.

Severity   : normal
Frequency  : rarely
Bugzilla   : 13570
Description: To avoid grant space > avaible space when the disk is almost
	     full. Without this patch you might see the error "grant XXXX >
	     available" or some LBUG about grant, when the disk is almost
	     full.
Details    : In filter_check_grant, for non_grant cache write, we should
	     check the left space by  if (*left > ungranted + bytes), instead
	     of (*left > ungranted), because only we are sure the left space
	     is enough for another "bytes", then the ungrant space should be
	     increase. In client, we should update cl_avail_grant only there is
	     OBD_MD_FLGRANT in the reply.

Severity   : critical
Frequency  : always
Bugzilla   : 13748
Description: Update RHEL 4 kernel to fix local root privilege escalation.
Details    : Update to the latest RHEL 4 kernel to fix the vulnerability
	     described in CVE-2007-4573.  This problem could allow untrusted
	     local users to gain root access.

Severity   : normal
Frequency  : when using O_DIRECT and quotas
Bugzilla   : 13930
Description: Incorrect file ownership on O_DIRECT output files
Details    : block usage reported by 'lfs quota' does not take into account
	     files that have been written with O_DIRECT.

Severity   : normal
Bugzilla   : 17197
Description: (rw.c:1323:ll_read_ahead_pages()) ASSERTION(page_idx > ria->ria_stoff) failed
Details    : Once the unmatched stride IO mode is detected, shrink the stride-ahead
	     window to 0. If it does hit cache miss, and read-pattern is still 
	     stride-io mode, does not reset the stride window, but also does not 
	     increase the stride window length in this case.

--------------------------------------------------------------------------------

2007-09-27         Cluster File Systems, Inc. <info@clusterfs.com>
       * version 1.6.3
       * Support for kernels:
        2.6.5-7.286 (SLES 9),
        2.6.9-55.0.2.EL (RHEL 4),
        2.6.16.46-0.14 (SLES 10),
        2.6.18-8.1.8.el5 (RHEL 5),
        2.6.18.8 vanilla (kernel.org)
       * Client support for unpatched kernels:
        (see http://wiki.lustre.org/index.php?title=Patchless_Client)
        2.6.16 - 2.6.21 vanilla (kernel.org)
       * Due to recently discovered recovery problems, we do not recommend
        using patchless RHEL 4 clients with this or any earlier release.
       * Recommended e2fsprogs version: 1.40.2-cfs1
       * Note that reiserfs quotas are disabled on SLES 10 in this kernel.

Severity   : minor
Bugzilla   : 12186
Description: Fix errors in lfs documentation
Details    : Fixes man pages

Severity   : enhancement
Bugzilla   : 3055
Description: Adaptive timeouts
Details    : RPC timeouts adapt to changing server load and network
	     conditions to reduce resend attempts and improve recovery time.

Severity   : enhancement
Bugzilla   : 12192
Description: llapi_file_create() does not allow some changes
Details    : add llapi_file_open() that allows specifying the file creation
	     mode and open flags, and also returns an open file handle.

Severity   : enhancement
Bugzilla   : 12743
Description: df doesn't work properly if diskfs blocksize != 4K
Details    : Choose biggest blocksize of OST's as the LOV's blocksize.

Severity   : normal
Frequency  : always on directories with default striping set
Bugzilla   : 12836
Description: lfs find on -1 stripe looping in lsm_lmm_verify_common()
Details    : Avoid lov_verify_lmm_common() on directory with -1 stripe count.

Severity   : enhancement
Bugzilla   : 11248
Description: merge and cleanup kernel patches.
Details    : Remove mnt_lustre_list in vfs_intent-2.6-rhel4.patch.

Severity   : enhancement
Bugzilla   : 13039
Description: RedHat Update kernel for RHEL5
Details    : Kernel config file for RHEL5.

Severity   : enhancement
Bugzilla   : 12446
Description: OSS needs mutliple precreate threads
Details    : Add ability to start more than one create thread per OSS.

Severity   : major
Frequency  : only with quota on the root user
Bugzilla   : 12223
Description: mds_obd_create error creating tmp object
Details    : When the user sets quota on root, llog will be affected and can't
	     create files and write files.

Severity   : normal
Frequency  : Always on ia64 patchless client, and possibly others.
Bugzilla   : 12826
Description: Add EXPORT_SYMBOL check for node_to_cpumask symbol.
Details    : This allows the patchless client to be loaded on architectures
	     without this export.

Severity   : normal
Frequency  : rare
Bugzilla   : 13142
Description: disorder of journal start and llog_add cause deadlock.
Details    : in llog_origin_connect, journal start should happen before
	     llog_add keep the same order as other functions to avoid
	     the deadlock.

Severity   : enhancement
Bugzilla   : 13039
Description: RedHat Update kernel for RHEL5
Details    : Modify the kernel config file more closer RHEL5.

Severity   : enhancement
Bugzilla   : 13360
Description: Build failure against Centos5 (RHEL5)
Details    : Define PAGE_SIZE when it isn't present.

Severity   : normal
Frequency  : occasionally when using NFS
Bugzilla   : 13030
Description: "ll_intent_file_open()) lock enqueue: err: -13" with nfs
Details    : with NFS, the anon dentry's parent was set to itself in
	     d_alloc_anon(), so in MDS, we use rec->ur_fid1 to find the
	     corresponding dentry other than use rec->ur_name.

Severity   : enhancement
Bugzilla   : 12398
Description: enable data checksumming by default
Details    : enable checksum by default, allow --disable-checksum
	     configure option and "-o nochecksum" mount option.  Checksums
	     can also be disabled at runtime via $LPROC/osc/*/checksum_pages.

Severity   : normal
Frequency  : Occasionally with failover
Bugzilla   : 12459
Description: Client eviction due to failover config
Details    : after a connection loss, the lustre client should attempt to
	     reconnect to the last active server first before trying the
	     other potential connections.

Severity   : enhancement
Bugzilla   : 11401
Description: client-side metadata stat-ahead during readdir(directory readahead)
Details    : perform client-side metadata stat-ahead when the client detects
	     readdir and sequential stat of dir entries therein

Severity   : minor
Frequency  : rare
Bugzilla   : 12588
Description: when mds and osts use different quota unit(32bit and 64bit),
	     quota will be released repeatly.
Details    : void sending multiple quota reqs to mds, which will keep the
	     status  between the reqs.

Severity   : normal
Frequency  : only with liblustre clients on XT3
Bugzilla   : 12418
Description: evictions taking too long
Details    : allow llrd to evict clients directly on OSTs

Severity   : normal
Bugzilla   : 13125
Description: osts not allocated evenly to files
Details    : change the condition to increase offset_idx

Severity   : enhancement
Bugzilla   : 2262
Description: self-adjustable client's lru lists
Details    : use adaptive algorithm for managing client cached locks lru
	     lists according to current server load, other client's work
	     pattern, memory activities, etc. Both, server and client
	     side namespaces provide number of proc tunables for controlling
	     things

Severity   : cleanup
Bugzilla   : 13532
Description: rewrite ext2-derived code in llite/dir.c and obdclass/uuid.c
Details    : rewrite inherited code (uuid parsing code from ext2 utils and
	     readdir code from ext3) from scratch preserving functionality.

Severity   : normal
Bugzilla   : 13436
Description: Only those disconnect error should be returned by rq_status.
Details    : In open/enqueue processs, Some errors, which will cause client
	     disconnected, should be returned by rq_status, while other
	     errors should still be returned by intent, then mdc or llite will
	     detect them.

Severity   : enhancement
Bugzilla   : 11230
Description: Tune the kernel for good SCSI performance.
Details    : Set the value of /sys/block/{dev}/queue/max_sectors_kb
	     to the value of /sys/block/{dev}/queue/max_hw_sectors_kb
	     in mount_lustre.

Severity   : critical
Frequency  : Always for filesystems larger than 2TB on 32-bit systems.
Bugzilla   : 13547, 13627
Description: Data corruption for OSTs that are formatted larger than 2TB
	     on 32-bit servers.
Details    : When generating the bio request for lustre file writes the
	     sector number would overflow a temporary variable before being
	     used for the IO.  The data reads correctly from Lustre (which
	     will overflow in a similar manner) but other file data or
	     filesystem metadata may be corrupted in some cases.

Severity   : normal
Bugzilla   : 13600
Description: "lfs find -obd UUID" prints directories
Details    : "lfs find -obd UUID" will return all directory names instead
	     of just file names. It is incorrect because the directories
	     do not reside on the OSTs.

Severity   : normal
Bugzilla   : 13596, 13614
Description: MDS hang after unclean shutdown of lots of clients
Details    : Never resend AST requests.

Severity   : normal
Bugzilla   : 13304
Frequency  : Always, for kernels after 2.6.16
Description: Fix warning idr_remove called for id=.. which is not allocated.
Details    : Last kernels save old s_dev before kill super and not allow
	     to restore from callback - restore it before call kill_anon_super.

Severity   : normal
Bugzilla   : 13334
Description: Fix error on 'ls .' at the top of the Lustre mount.
Details    : Don't revalidate dentry if it is a root dentry.

--------------------------------------------------------------------------------

2007-08-27         Cluster File Systems, Inc. <info@clusterfs.com>
       * version 1.6.2
       * Support for kernels:
        2.6.5-7.286 (SLES 9),
        2.6.9-55.0.2.EL (RHEL 4),
        2.6.16.46-0.14 (SLES 10),
        2.6.18-8.1.8.el5 (RHEL 5),
        2.6.18.8 vanilla (kernel.org)
       * Client support for unpatched kernels:
        (see http://wiki.lustre.org/index.php?title=Patchless_Client)
        2.6.16 - 2.6.22 vanilla (kernel.org)
       * Due to recently discovered recovery problems, we do not recommend
        using patchless RHEL 4 clients with this or any earlier release.
       * Recommended e2fsprogs version: 1.39.cfs8
       * Note that reiserfs quotas are disabled on SLES 10 in this kernel.

Severity   : minor
Frequency  : rare
Bugzilla   : 13147
Description: block reactivating mgc import until all deactivates complete
Details    : Fix race when failing back MDT/MGS to itself (testing)

Severity   : enhancement
Bugzilla   : 12786
Description: lfs setstripe enhancement
Details    : Make lfs setstripe understand 'k', 'm' and 'g' for stripe size.

Severity   : normal
Frequency  : mds/oss recovery
Bugzilla   : 10800
Description: llog ctxt is refrenced after it has been freed.
Details    : llog ctxt refcount was added to avoide the race between ctxt free
	     and llog recovery process. Each llog user must hold ctxt refcount
	     before it access the llog. And the llog ctxt can only be freed
	     when its refcount is zero.

Severity   : enhancement
Bugzilla   : 12211
Description: randomly memory allocation failure util
Details    : Make lustre randomly failed allocating memory for testing purpose.

Severity   : normal
Frequency  : only for SLES10
Bugzilla   : 12771
Description: Update kernel patch for SLES10 SP1
Details    : Add patch blkdev_tunables-2.6-sles10.patch to 2.6-sles10.series.

Severity   : enhancement
Bugzilla   : 10786
Description: omit set fsid for export NFS
Details    : fix set/restore device id for avoid EMFILE error and mark lustre fs
	     as FS_REQUIRES_DEV for avoid problems with generate fsid.

Severity   : major
Frequency  : after network failures
Bugzilla   : 12769
Description: Add sync option to mount_lustre.c
Details    : Client loses data written to lustre after a network interruption.

Severity   : enhancement
Bugzilla   : 10595
Description: Error message improvement.
Details    : Merging of two LCONSOLE_ERROR_MSG into one.

Severity   : enhancement
Bugzilla   : 12606
Description: don't use GFP_* in generic Lustre code.
Details    : Use cfs_alloc_* functions and CFS_* flags for code portability.

Severity   : enhancement
Bugzilla   : 12333
Description: obdclass is limited by single OBD_ALLOC(idarray)
Details    : replace OBD_ALLOC/OBD_FREE with OBD_VMALLOC/OBD_VFREE

Severity   : enhancement
Bugzilla   : 12415
Description: updated patchess for new RHEL4 kernel
Details    : Fixed ext3-unlink-race.patch per Kalpak's comment.

Severity   : enhancement
Bugzilla   : 13006
Description: warnings with build patchless client with vanila 2.6.19 and up
Details    : change old ctl_table style and replace ctl_table/ctl_table_header
	     with cfs_sysctl_table_t/cfs_sysctl_table_header_t

Severity   : enhancement
Bugzilla   : 13093
Description: O_DIRECT bypasses client statistics.
Details    : When running with O_DIRECT I/O, neither the client rpc_stats nor
	     read_ahead_stats were updated. Copied stats section from
	     osc_send_oap_rpc() into async_internal().

Severity   : minor
Frequency  : only for Cray XT3
Bugzilla   : 11706
Description: peer credits not enough on many OST per OSS systems.
Details    : Use new lnet way to add credits as we need those for pings and ASTs

Severity   : minor
Frequency  : only with liblustre
Bugzilla   : 12790
Description: Liblustre is not releasing flock locks on file close.
Details    : Release flock locks on file close.

Severity   : minor
Frequency  : only for RHEL4
Bugzilla   : 12839
Description: Update kernel patches for kernel-2.6.9-55.0.2.EL
Details    : Remove inode-nr_unused-2.6.9-rhel4.patch from 2.6-rhel4.series
	     Update target file and kernel config.

Severity   : normal
Bugzilla   : 11802
Description: lustre support for RHEL5
Details    : Add support for RHEL5.

Severity   : minor
Bugzilla   : 11327
Frequency  : rare
Description: ASSERTION(export != NULL) failed in target_handle_connect
Details    : Assetion hit is result of rare race between disconnect and connet
	     to same nid. target_handle_connect found old connect cockie and
	     tried to reconnect, but can't find export for this cockie.

Severity   : normal
Frequency  : rare
Bugzilla   : 11756
Description: umount blocks forever on error
Details    : In result of wrong using obd_no_recov and obd_force flags client
	     can hand if cancel or some other requests is lost.

Severity   : normal
Frequency  : Only for SLES
Bugzilla   : 13177
Description: sanity_quota fail test_1
Details    : There are multiple occurences of $TSTUSR in SLES's /etc/group
	     file, which makes TSTID[2] inunique.

Severity   : enhancement
Bugzilla   : 13249
Description: Kernel patches for SLES9 2.6.5-7.286 kernel
Details    : Update target/ChangeLog/which_patch .

Severity   : enhancement
Bugzilla   : 12955
Description: jbd statistics
Details    : Port older jbd statistics patch for sles10

Severity   : normal
Frequency  : rare
Bugzilla   : 9977
Description: lvbo_init failed for resource with missing objects.
Details    : Fix returning error if we do stat for file with missing/corrupted
	     objects and i_size set to all sum of size of all avaible objects.
	     if we to truncate/write to missing object - it is recreated.

Severity   : minor
Frequency  : rare
Bugzilla   : 13276
Description: Oops in read and write path when failing to allocate lock.
Details    : Check if lock allocation failed and return error back.

Severity   : normal
Frequency  : When flocks are used.
Bugzilla   : 13103
Description: assertion failure in ldlm_cli_enquque_fini for non NULL lock.
Details    : Flock locks might destroy just granted lock if it could be merged
	     with another existing flock, this is done in completion handler,
	     so teach ldlm_cli_enquque_fini that this is a valid case for
	     flock locks.

Severity   : normal
Frequency  : Rare
Bugzilla   : 11974
Description: reply_lock_interpret crash due to race with it and lock cancel.
Details    : Do not replay locks that are being cancelled. Do not reference
	     locks by their address during replay, just by their handle.

<<<<<<< HEAD
Severity   : normal
Frequency  : only with deactivated OSTs
Bugzilla   : 11679
Description: lstripe command fails for valid OST index
Details    : The stripe offset is compared to 'lov->desc.ld_tgt_count'
	     instead of lov->desc.ld_active_tgt_count.
=======
Severity   : enhancement
Bugzilla   : 14095
Description: Add lustre_start utility to start or stop multiple Lustre servers
	     from a CSV file.
>>>>>>> 7df8d1be

Severity   : enhancement
Bugzilla   : 13360
Description: Build failure against Centos5 (RHEL5)
Details    : Use getpagesize() instead of PAGE_SIZE.

Severity   : normal
Bugzilla   : 17026
Description: kptllnd_peer_check_sends()) ASSERTION(!in_interrupt()) failed
Details    : fix stack overflow in the distributed lock manager by defering
	     export eviction after a failed AST to the elt thread instead of
	     handling it in the dlm interpret routine.

Severity   : normal
Bugzilla   : 16450
Description: Convert some comments to new format.
Details    : Update documenting comments to match doxygen conventions.

Severity   : normal
Bugzilla   : 16450
Description: Grammar fixes.
Details    : A couple of trivial spelling fixes.

Severity   : normal
Bugzilla   : 16450
Description: OSD_COUNTERS-mandatory
Details    : Make previously optional ->oti_{w,r}_locks sanity checks mandatory
	     to simplify the code.

Severity   : normal
Bugzilla   : 16450
Description: simplify cmm_device freeing logic.
Details    : Call cmm_device_free() in the failure path of cmm_device_alloc().

Severity   : normal
Bugzilla   : 16450
Description: Add lockdep support to dt_object_operations locking interface.
Details    : Augment ->do_{read,write}_lock() prototypes with a `role'
	     parameter indicating lock ordering. Update mdd code to use new
	     locking interface.

Severity   : normal
Bugzilla   : 16450
Description: Introduce failloc constants for lockless IO tests.
Details    : Add two new failloc constants to test lockless IO. Only one of
	     them in implemented---another is checked in yet to be landed
	     core CLIO code.

Severity   : normal
Bugzilla   : 16450
Description: Add lockdep support for inode mutex.
Details    : Introduce and use new LOCK_INODE_MUTEX_PARENT() macro to be used
	     in the situations where Lustre has to lock more than one inode
	     mutex at a time.

Severity   : normal
Bugzilla   : 16450
Description: Add optional invariants checking support.
Details    : Add new LINVRNT() macro, optional on new --enable-invariants
	     configure switch. This macro is to be used for consistency and
	     sanity checks that are too expensive to be left in `production'
	     mode.

Severity   : minor
Bugzilla   : 16450
Description: Zap lock->l_granted_mode with explicit LCK_MINMODE.
Details    : Use LCK_MINMODE rather than 0 to reset lock->l_granted_mode to
	     its initial state.

Severity   : normal
Bugzilla   : 16450
Description: Add lockdep support for ldlm_lock and ldlm_resource.
Details    : Use spin_lock_nested() in (the only) situation where more than
	     one ldlm_lock is locked simultaneously. Also, fix possible
	     dead-lock in ldlm_lock_change_resource() by enforcing particular
	     lock ordering.

Severity   : normal
Bugzilla   : 16450
Description: Use struct ldlm_callback_suite in ldlm_lock_create().
Details    : Instead of specifying each ldlm_lock call-back through separate
	     parameter, wrap them into struct ldlm_callback_suite.

Severity   : normal
Bugzilla   : 16450
Description: Kill join_lru obd method and its callers.
Details    : CLIO uses lock weighting policy to keep locks over mmapped regions
	     in memory---a requirement implemented through ->o_join_lru() obd
	     method in HEAD. Remove this method and its users.

Severity   : normal
Bugzilla   : 16450
Description: Add asynchronous ldlm ENQUEUE completion handler.
Details    : CLIO posts ENQUEUE requests asynchronously through ptlrpcd---a
	     case that stock ldlm_completion_ast() cannot handle as it waits
	     until lock is granted. Introduce new ldlm_completion_ast_async()
	     for this. Also comment ldlm_completion_ast().

Severity   : normal
Bugzilla   : 16450
Description: ldlm_error <-> errno conversion.
Details    : Add functions to map (rather arbitrary) between LDLM error codes
	     and standard errno values. CLIO needs this to prevent LDLM specific
	     constants from escaping ldlm and osc.

Severity   : minor
Bugzilla   : 16450
Description: Kill unused ldlm_handle2lock_ns() function.
Details    : Kill unused ldlm_handle2lock_ns() function.

Severity   : normal
Bugzilla   : 16450
Description: Add lu_ref support to ldlm_lock
Details    : lu_ref support for ldlm_lock and ldlm_resource. See lu_ref patch.
        lu_ref fields ->l_reference and ->lr_reference are added to ldlm_lock
        and ldlm_resource. LDLM interface has to be changed, because code that
        releases a reference on a lock, has to "know" what reference this is.
        In the most frequent case

                lock = ldlm_handle2lock(handle);
                ...
                LDLM_LOCK_PUT(lock);

        no changes are required. When any other reference (received _not_ from
        ldlm_handle2lock()) is released, LDLM_LOCK_RELEASE() has to be called
        instead of LDLM_LOCK_PUT().

        Arguably, changes are pervasive, and interface requires some discipline
        for proper use. On the other hand, it was very instrumental in finding
        a few leaked lock references.

Severity   : normal
Bugzilla   : 16450
Description: Add ldlm_lock_addref_try().
Details    : Introduce ldlm_lock_addref_try() function (used by CLIO) that
	     attempts to addref a lock that might be being canceled
	     concurrently.

Severity   : normal
Bugzilla   : 16450
Description: Add ldlm_weigh_callback().
Details    : Add new ->l_weigh_ast() call-back to ldlm_lock. It is called
        by ldlm_cancel_shrink_policy() to estimate lock "value", instead of
        hard-coded `number of pages' logic.

Severity   : normal
Bugzilla   : 16450
Description: Add lockdep annotations to llog code.
Details    : Use appropriately tagged _nested() locking calls in the places
	     where llog takes more than one ->lgh_lock lock.
	
Severity   : minor
Bugzilla   : 16450
Description: Add loi_kms_set().
Details    : Wrap kms updates into a helper function.

Severity   : minor
Bugzilla   : 16450
Description: Constify instances of struct lsm_operations.
Details    : Constify instances of struct lsm_operations.

Severity   : normal
Bugzilla   : 16450
Description: lu_conf support.
Details    : On a server, a file system object is uniquely identified
	     by a fid, which is sufficient to locate and load all object
	     state (inode). On a client, on the other hand, more data are
	     necessary instantiate an object. Change lu_object_find() and
	     friends to take additional `lu_conf' argument describing object.
	     Typically this includes layout information.

Severity   : normal
Bugzilla   : 16450
Description: lu_context fixes.
Details    : Introduce new lu_context functions that are needed on the client
	     side, where some system threads (ptlrpcd) are shared by multiple
	     modules, and so cannot be stopped during module shutdown.

Severity   : normal
Bugzilla   : 16450
Description: Add start and stop methods to lu_device_type_operations.
Details    : Introduce two new methods in lu_device_type_operations, that are
        invoked  when first instance of a given type is created and last one
        is destroyed respectively. This is need by CLIO.

Severity   : normal
Bugzilla   : 16450
Description: Add lu_ref support to struct lu_device.
Details    : Add lu_ref support to lu_object and lu_device. lu_ref is used to
	     track leaked references.

Severity   : normal
Bugzilla   : 16450
Description: Introduce lu_kmem_descr.
Details    : lu_kmem_descr and its companion interface allow to create
	     and destroy a number of kmem caches at once.

Severity   : normal
Bugzilla   : 16450
Description: Fix lu_object finalization race.
Details    : Fix a race between lu_object_find() finding an object and its
	     concurrent finalization. This race is (most likely) not possible
	     on the server, but might happen on the client.

Severity   : normal
Bugzilla   : 16450
Description: Introduce lu_ref interface.
Details    : lu_ref is a debugging module allowing to track references to
	     a given object. It is quite cpu expensive, and has to be
	     explicitly enabled with --enable-lu_ref. See usage description
	     within the patch.

Severity   : minor
Bugzilla   : 16450
Description: Factor lu_site procfs stats into a separate function.
Details    : Separate lu_site stats printing code into a separate function
	     that can be reused on a client.

Severity   : minor
Bugzilla   : 16450
Description: Constify instances of struct {lu,dt,md}_device_operations.
Details    : Constify instances of struct {lu,dt,md}_device_operations.

Severity   : normal
Bugzilla   : 16450
Description: Introduce struct md_site and move meta-data specific parts of
	     struct lu_site here.
Details    : Move md-specific fields out of struct lu_site into special struct
        md_site, so that lu_site can be used on a client.

Severity   : minor
Bugzilla   : 16450
Description: Kill mdd_lov_destroy().
Details    : Remove unused mdd code.

Severity   : minor
Bugzilla   : 16450
Description: Add st_block checking to multistat.c.
Details    : Add st_block checking to multistat.c.

Severity   : normal
Bugzilla   : 16450
Description: Add lu_ref support to struct obd_device.
Details    : Add lu_ref tracking to obd_device.

Severity   : minor
Bugzilla   : 16450
Description: Kill obd_set_fail_loc().
Details    : Remove unused code.

Severity   : normal
Bugzilla   : 16450
Description: Add special type for ptlrpc_request interpret functions.
Details    : Add lu_env parameter to ->rq_interpreter call-back. NULL is passed
	     there. Actual usage will be in CLIO.

Severity   : normal
Bugzilla   : 16450
Description: Replace RW_LOCK_UNLOCKED() macro with rwlock_init().
Details    : Replace RW_LOCK_UNLOCKED() with rwlock_init() as the former
	     doesn't work with lockdep.

Severity   : normal
Bugzilla   : 16450
Description: Add rwv.c test program.
Details    : New testing program exercising readv(2) and writev(2) (Qian).

Severity   : normal
Bugzilla   : 16450
Description: Add sendfile.c test program.
Details    : New testing program exercising sendfile(2) (Jay).

Severity   : minor
Bugzilla   : 16450
Description: Ratelimit a message that can be very frequent.
Details    : Ratelimit a memory allocation failure message that can
	     be too chatty.

Severity   : minor
Bugzilla   : 16450
Description: Use cdebug_show() in CDEBUG-style macros defined outside of libcfs.
Details    : Use cdebug_show() in CDEBUG-style macros defined outside of libcfs.

Severity   : normal
Bugzilla   : 16450
Description: Liblustre build fixes.
Details    : Liblustre build fixes.

Severity   : normal
Bugzilla   : 16450
Description: libcfs: add cfs_{need,cond}_resched() interface.
Details    : libcfs: add cfs_{need,cond}_resched() definition and
	     implementations for Linux, NT, and liblustre.

Severity   : enhancement
Bugzilla   : 12800
Description: More exported tunables for mballoc
Details    : Add support for tunable preallocation window and new tunables for
	     large/small requests

Severity   : normal
Bugzilla   : 16680
Description: Detect corruption of block bitmap and checking for preallocations
Details    : Checks validity of on-disk block bitmap. Also it does better
	     checking of number of applied preallocations. When corruption is
	     found, it turns filesystem readonly to prevent further corruptions.

Severity   : normal
Bugzilla   : 17197
Description: (rw.c:1323:ll_read_ahead_pages()) ASSERTION(page_idx > ria->ria_stoff) failed
Details    : Once the unmatched stride IO mode is detected, shrink the stride-ahead
	     window to 0. If it does hit cache miss, and read-pattern is still
	     stride-io mode, does not reset the stride window, but also does not
	     increase the stride window length in this case.

Severity   : normal
Bugzilla   : 16438
Frequency  : only for big-endian servers
Description: Check if system is big-endian while mounting fs with extents feature
Details    : Mounting a filesystem with extents feature will fail on big-endian
             systems since ext3-based ldiskfs is not supported on big-endian
             systems. This can be over-riden with "bigendian_extents" mount option.

--------------------------------------------------------------------------------

2007-07-30         Cluster File Systems, Inc. <info@clusterfs.com>
       * version 1.6.1
       * Support for kernels:
        2.6.5-7.283 (SLES 9),
        2.6.9-55.EL (RHEL 4),
        2.6.16.46-0.14 (SLES 10),
        2.6.18.8 vanilla (kernel.org)
       * Client support for unpatched kernels:
        (see http://wiki.lustre.org/index.php?title=Patchless_Client)
        2.6.16 - 2.6.22 vanilla (kernel.org)
       * Due to recently discovered recovery problems, we do not recommend
        using patchless RHEL 4 clients with this or any earlier release.
       * Recommended e2fsprogs version: 1.39.cfs8
       * Note that reiserfs quotas are disabled on SLES 10 in this kernel.
       * Starting with this release, the ldiskfs backing filesystem required
        by Lustre is now in its own package, lustre-ldiskfs.  This package
        should be installed.  It is versioned separately from Lustre and
        may be released separately in future.

Severity   : normal
Frequency  : rare
Bugzilla   : 13129
Description: server LBUG when shutting down
Details    : Block umount forever until the mount refcount is zero rather
	     than giving up after an arbitrary timeout.
	
Severity   : enhancement
Bugzilla   : 12194
Description: add optional extra BUILD_VERSION info
Details    : add a new environment variable (namely LUSTRE_VERS) which allows
	     to override the lustre version.

Severity   : normal
Frequency  : 2.6.18 servers only
Bugzilla   : 12546
Description: ll_kern_mount() doesn't release the module reference
Details    : The ldiskfs module reference count never drops down to 0
	     because ll_kern_mount() doesn't release the module reference.

Severity   : normal
Frequency  : rare
Bugzilla   : 12470
Description: server LBUG when using old ost_num_threads parameter
Details    : Accept the old ost_num_threads parameter but warn that it
	     is deprecated, and fix an off-by-one error that caused an LBUG.

Severity   : normal
Frequency  : rare
Bugzilla   : 11722
Description: Transient SCSI error results in persistent IO issue
Details    : iobuf->dr_error is not reinitialized to 0 between two
	     uses.

Severity   : normal
Frequency  : sometimes when underlying device returns I/O errors
Bugzilla   : 11743
Description: OSTs not going read-only during write failures
Details    : OSTs are not remounted read-only when the journal commit threads
	     get I/O errors because fsfilt_ext3 calls journal_start/stop()
	     instead of the ext3 wrappers.

Severity   : minor
Frequency  : only with 10000 clients or more
Bugzilla   : 12364
Description: poor connect scaling with increasing client count
Details    : Don't run filter_grant_sanity_check for more than 100 exports
	     to improve scaling for large numbers of clients.

Severity   : normal
Frequency  : SLES10 only
Bugzilla   : 12538
Description: sanity-quota.sh quotacheck failed: rc = -22
Details    : Quotas cannot be enabled on SLES10.

Severity   : normal
Frequency  : liblustre clients only
Bugzilla   : 12229
Description: getdirentries does not give error when run on compute nodes
Details    : getdirentries does not fail when the size specified as an argument
	     is too small to contain at least one entry

Severity   : enhancement
Bugzilla   : 11548
Description: Add LNET router traceability for debug purposes
Details    : If a checksum failure occurs with a router as part of the
	     IO path, the NID of the last router that forwarded the bulk data
	     is printed so it can be identified.

Severity   : normal
Frequency  : rare
Bugzilla   : 11315
Description: OST "spontaneously" evicts client; client has imp_pingable == 0
Details    : Due to a race condition, liblustre clients were occasionally
	     evicted incorrectly.

Severity   : enhancement
Bugzilla   : 10997
Description: lfs setstripe use optional parameters instead of postional
	     parameters.

Severity   : enhancement
Bugzilla   : 10651
Description: Nanosecond timestamp support for ldiskfs
Details    : The on-disk ldiskfs filesystem has added support for nanosecond
	     resolution timestamps.  There is not yet support for this at
	     the Lustre filesystem level.

Severity   : normal
Frequency  : during server recovery
Bugzilla   : 11203
Description: MDS failing to send precreate requests due to OSCC_FLAG_RECOVERING
Details    : request with rq_no_resend flag not awake l_wait_event if they get
	     a timeout.

Severity   : minor
Frequency  : nfs export on patchless client
Bugzilla   : 11970
Description: connectathon hang when test nfs export over patchless client
Details    : Disconnected dentry cannot be found with lookup, so we do not need
	     to unhash it or make it invalid

Bugzilla   : 11757
Description: fix llapi_lov_get_uuids() to allow many OSTs to be returned
Details:   : Change llapi_lov_get_uuids() to read the UUIDs from /proc instead
	     of using an ioctl. This allows lfsck for > 160 OSTs to succeed.

Severity   : minor
Frequency  : rare
Bugzilla   : 11546
Description: open req refcounting wrong on reconnect
Details    : If reconnect happened between getting open reply from server and
	     call to mdc_set_replay_data in ll_file_open, we will schedule
	     replay for unreferenced request that we are about to free.
	     Subsequent close will crash in variety of ways.
	     Check that request is still eligible for replay in
	     mdc_set_replay_data().

Severity   : minor
Frequency  : rare
Bugzilla   : 11512
Description: disable writes to filesystem when reading health_check file
Details    : the default for reading the health_check proc file has changed
	     to NOT do a journal transaction and write to disk, because this
	     can cause reads of the /proc file to hang and block HA state
	     checking on a healthy but otherwise heavily loaded system.  It
	     is possible to return to the previous behaviour during configure
	     with --enable-health-write.

Severity   : enhancement
Bugzilla   : 10768
Description: 64-bit inode version
Details:   : Add a on-disk 64-bit inode version for ext3 to track changes made
	     to the inode. This will be required for version-based recovery.

Severity   : normal
Frequency  : rare
Bugzilla   : 11818
Description: MDS fails to start if a duplicate client export is detected
Details    : in some rare cases it was possible for a client to connect to
	     an MDS multiple times.  Upon recovery the MDS would detect this
	     and fail during startup.  Handle this more gracefully.

Severity   : enhancement
Bugzilla   : 11563
Description: Add -o localflock option to simulate old noflock behaviour.
Details    : This will achieve local-only flock/fcntl locks coherentness.

Severity   : minor
Frequency  : rare
Bugzilla   : 11658
Description: log_commit_thread vs filter_destroy race leads to crash
Details    : Take import reference before releasing llog record semaphore

Severity   : normal
Frequency  : rare
Bugzilla   : 12477
Description: Wrong request locking in request set processing
Details    : ptlrpc_check_set wrongly uses req->rq_lock for proctect add to
	     imp_delayed_list, in this place should be used imp_lock.

Severity   : normal
Frequency  : when reconnecting
Bugzilla   : 11662
Description: Grant leak when OSC reconnect to OST
Details    : When osc reconnect ost, OST(filter) should check whether it
	     should grant more space to client by comparing fed_grant and
	     cl_avail_grant, and return the granted space to client instead
	     of "new granted" space, because client will call osc_init_grant
	     to update the client grant space info.

Severity   : normal
Frequency  : when client reconnects to OST
Bugzilla   : 11662
Description: Grant leak when OSC does a resend and replays bulk write
Details	   : When osc reconnect to OST, OST(filter) should clear grant info of
	     bulk write request, because the grant info while be sync between
	     OSC and OST when reconnect, and we should ignore the grant info
	     these of resend/replay write req.

Severity   : normal
Frequency  : rare
Bugzilla   : 11662
Description: Grant space more than avaiable space sometimes.
Details	   : When then OST is about to be full, if two bulk writing from
	     different clients came to OST. Accord the avaliable space of the
	     OST, the first req should be permitted, and the second one
	     should be denied by ENOSPC. But if the seconde arrived before
	     the first one is commited. The OST might wrongly permit second
	     writing, which will cause grant space > avaiable space.

Severity   : normal
Frequency  : when client is evicted
Bugzilla   : 12371
Description: Grant might be wrongly erased when osc is evicted by OST
Details    : when the import is evicted by server, it will fork another
	     thread ptlrpc_invalidate_import_thread to invalidate the
	     import, where the grant will be set to 0.  While the original
	     thread will update the grant it got when connecting. So if
	     the former happened latter, the grant will be wrongly errased
	     because of this race.

Severity   : normal
Frequency  : rare
Bugzilla   : 12401
Description: Checking Stale with correct fid
Details    : ll_revalidate_it should uses de_inode instead of op_data.fid2
	     to check whether it is stale, because sometimes, we want the
	     enqueue happened anyway, and op_data.fid2 will not be initialized.

Severity   : enhancement
Bugzilla   : 11647
Description: update patchless client
Details    : Add support for patchless client with 2.6.20, 2.6.21 and RHEL 5

Severity   : normal
Frequency  : only with 2.4 kernel
Bugzilla   : 12134
Description: random memory corruption
Details    : size of struct ll_inode_info is to big for union inode.u and this
	     can be cause of random memory corruption.

Severity   : normal
Frequency  : rare
Bugzilla   : 10818
Description: Memory leak in recovery
Details    : Lov_mds_md was not free in an error handler in mds_create_object.
	     It should also check obd_fail before fsfilt_start, otherwise if
	     fsfilt_start return -EROFS,(failover mds during mds recovery).
	     then the req will return with repmsg->transno = 0 and rc = EROFS.
	     and we met hit the assert LASSERT(req->rq_reqmsg->transno ==
	     req->rq_repmsg->transno) in ptlrpc_replay_interpret.  Fcc should
	     be freed no matter whether fsfilt_commit success or not.

Severity   : minor
Frequency  : only with large numbers of cores on a single node
Bugzilla   : 11817
Description: Prevents from taking the superblock lock in llap_from_page for
	     a soon killed page.
Details    : using LL_ORIGIN_REMOVEPAGE origin flag instead of LL_ORIGIN_UNKNOW
	     for llap_from_page call in ll_removepage() prevents from taking
	     the superblock lock for a soon died page.

Severity   : normal
Frequency  : rare
Bugzilla   : 11935
Description: Not check open intent error before release open handle
Details    : in some rare cases, the open intent error is not checked before
	     release open handle, which may cause
	     ASSERTION(open_req->rq_transno != 0), because it tries to release
	     the failed open handle.

Severity   : normal
Frequency  : rare
Bugzilla   : 12556
Description: Set cat log bitmap only after create log success.
Details    : in some rare cases, the cat log bitmap is set too early. and it
	     should be set only after create log success.

Severity   : major
Bugzilla   : 11971
Description: Accessing a block bevice can re-enable I/O when Lustre is
	     tearing down a device.
Details    : dev_clear_rdonly(bdev) must be called in kill_bdev() instead of
	     blkdev_put().

Severity   : minor
Bugzilla   : 11706
Description: service threads may hog cpus when there are a lot of requests
Details    : Insert cond_resched to give other threads a chance to use some CPU

Severity   : normal
Frequency  : rare
Bugzilla   : 12086
Description: the cat log was not initialized in recovery
Details    : When mds(mgs) do recovery, the tgt_count might be zero, so the
	     unlink log on mds will not be initialized until mds post
	     recovery. And also in mds post recovery, the unlink log will
	     initialization will be done asynchronausly, so there will be race
	     between add unlink log and unlink log initialization.

Severity   : normal
Bugzilla   : 12597
Description: brw_stats were being printed incorrectly
Details    : brw_stats were being printed as log2 but all of them were not
	     recorded as log2. Also remove some code duplication arising from
	     filter_tally_{read,write}.

Severity   : normal
Bugzilla   : 11674
Frequency  : rare, only in recovery.
Description: ASSERTION(req->rq_type != LI_POISON) failed
Details    : imp_lock should be held while iterating over imp_sending_list for
	     prevent destroy request after get timeout in ptlrpc_queue_wait.

Severity   : normal
Bugzilla   : 12689
Description: replay-single.sh test 52 fails
Details    : A lock's skiplist need to be cleanup when it being unlinked
	     from its resource list.

Severity   : normal
Bugzilla   : 11737
Frequency  : always
Description: Short directio read returns full requested size rather than
	     actual amount read.
Details    : Direct I/O operations should return actual amount of bytes
	     transferred rather than requested size.

Severity   : enhancement
Bugzilla   : 10589
Description: metadata RPC reduction (e.g. for rm performance)
Details    : decrease the amount of synchronous RPC between clients and servers
	     by canceling conflicing lock before the operation on the client
	     and packing thier handles into the main operation RPC to server.

Severity   : enhancement
Bugzilla   : 12605
Description: add #ifdef HAVE_KERNEL_CONFIG_H
Details    : kernels from 2.6.19 not need include linux/config.h, but add
	     include linux/autoconf.h in commpiler command line.

Severity   : enhancement
Bugzilla   : 12764
Description: patchless client support for 2.6.22 kernel
Details    : 2.6.22 has only one visble change, SLAB_CTOR_* constants is
	     removed. In this case we need drop using os depended interface to
	     kmem_cache and use cfs_mem_cache API.

Severity   : minor
Bugzilla   : 12747
Frequency  : always
Description: fix mal-formatted messages
Details    : fix some mal-formatted DEBUG_REQ and LCONSOLE_ERROR_MSG messages

Severity   : minor
Bugzilla   : 11737
Frequency  : always in liblustre
Description: wrong IS_ERR implementation in liblustre.h
Details    : fix IS_ERR implementation in liblustre.h for right detect errors.

Severity   : minor
Bugzilla   : 10419
Frequency  : always
Description: Correct condition for output debug message.
Details    : inode i_nlink equal zero is not enough for output message about
	     disk corruption, i_ctime and i_mode should be also checked.

Severity   : minor
Bugzilla   : 12415
Frequency  : always in patchless client
Description: add configure check for truncate_complete_page
Details    : improve checks for exported symbols. This allow run check without
	     sources, but with Module.symvers shipped with kernel distribution.
	     add check for truncate_complete_page used by patchless client.

Severity   : normal
Bugzilla   : 12646
Description: sanity.sh test_77h fails with "test_77h file compare failed"
Details    : test_77h uses a file which was messed by other test case.

Severity   : normal
Bugzilla   : 12576
Description: Not Check whether lov_tgts is NULL in some lov functions
Details    : Checking whether lov_tgts is NULL in some functions.

Severity   : normal
Bugzilla   : 11815
Description: replace obdo_alloc() with OBDO_ALLOC macro
Details    : nothing special is done in obdo_alloc() function, and for
	     debugging purpose, it needs to be replaced with macros.

Severity   : normal
Bugzilla   : 12784
Description: bad return value and errno from fcntl call
Details    : In liblustre API, errno should be a negative value if error
	     happens.

Severity   : normal
Bugzilla   : 11544
Description: ptlrpc_check_set() LBUG
Details    : In case of positive reply from server and failed client bulk
	     callback after bulk transfer shouldn't LBUG, but process this
	     request as erroneous.

Severity   : enhancement
Bugzilla   : 10968
Description: VFS operations stats tool.
Details    : Tool which collects stats by tracking value written in pid,
	     ppid, gid and uses llstat to generate output to plot graph using
	     plot-llstat
	     Updated lustre/utils/Makefile.am
	     Added lustre/utils/ltrack_stats.c

Severity   : enhancement
Bugzilla   : 11039
Description: 2.6.18 server support (lustre 1.6.1)
Details    : Support for 2.6.18 kernels on the server side.

Severity   : normal
Frequency  : rare
Bugzilla   : 12696
Description: ASSERTION(imp->imp_conn_current) failed
Details    : an assertion failure is hit if a client node boots and attempts to
	     mount a lustre filesystem faster than RECONNECT_INTERVAL seconds.

Severity   : normal
Frequency  : only for i686
Bugzilla   : 12695
Description: 1.4.11 RC1 build fails for RHEL 4, i686
Details    : Fixed config variable for build.

Severity   : normal
Frequency  : rare
Bugzilla   : 12415
Description: Updated patchess for new RHEL4 kernel
Details    : Updated patch inode-nr_unused-2.6.9-rhel4.patch
	     Updated patch jbd-stats-2.6.9.patch
	     Updated patch qsnet-rhel4-2.6.patch
	     Updated patch quota-deadlock-on-pagelock-core.patch
	     Updated patch vfs_intent-2.6-rhel4.patch
	     Updated patch vfs_races-2.6-rhel4.patch
	     Updated series file 2.6-rhel4-titech.series
	     Updated series file 2.6-rhel4.series
	     Updated kernel config files

Severity   : normal
Frequency  : rare
Bugzilla   : 12374
Description: lquota slave complains LBUG when reconnecting with mds
	     or failover in mds.
Details    : quota slave depends qctxt->lqc_import to send its quota request.
	     This pointer will be invalid if mds did failover or broke its
	     connect to osts, which leads to LBUG.

Severity   : normal	
Frequency  : when qunit size is too small(less than 20M)
Bugzilla   : 12588
Description: write is stopped by improper -EDQUOT
Details    : If the master is busy and qunit size is small enough(let's say 1M),
	     the slave can not get quota from master on time, which will lead
	     slave to trigger a -EQUOTA to client.

Severity   : normal
Frequency  : rare
Bugzilla   : 12629
Description: Deadlock during metadata tests
Details    : in prune_dir_dentries(), shrink_dcache_parent() should not be
	     called with the per-dentry lock held.

Severity   : normal
Frequency  : SLES9 only
Bugzilla   : 12744
Description: Lustre patched kernel for SLES9 SP3 has NR_CPUS set to 8
Details    : set CONFIG_NR_CPUS to 128 instead of 8.

Severity   : enhancement
Bugzilla   : 12678
Description: remove fs_prep_san_write operation and related patches
Details    : remove the ext3-san-jdike patches which are no longer useful.

Severity   : normal
Frequency  : rare
Bugzilla   : 11324
Description: LDISKFS-fs error (device sdc): ldiskfs_free_blocks
Details    : a disk corruption can cause the mballoc code to assert on a
	     double free or other extent corruptions. Handle these with
	     ext3_error() instead of assertions.

Severity   : major
Frequency  : only with mballoc3 code and deep extent trees
Bugzilla   : 12861
Description: ldiskfs_ext_search_right: bad header in inode: unexpected eh_depth
Details    : a wrong check of extent headers in ldiskfs_ext_search_right()
	     can cause the filesystem to be remounted read-only.

Severity   : normal
Frequency  : rare
Bugzilla   : 13063
Description: lfsck built against 1.4.x cannot run against 1.6.0 lustre
Details    : the definition for OBD_IOC_GETNAME changed in 1.6.0.  One of the
	     few external users of this ioctl number is lfsck's call to
	     llapi_lov_get_uuids() and this caused lfsck to fail at startup.
	     Add the old ioctl number to the handler so both old and new
	     lfsck can work.

Severity   : normal
Bugzilla   : 11301
Description: parallel lock callbacks
Details    : Instead of sending blocking and completion callbacks as separated
	     requests, adding them to a set and sending in parallel.

Severity   : normal
Bugzilla   : 12417
Description: Disable most debugging by default
Details    : To improve performance, disable most logging (for debug purposes)
	     by default.  VFSTRACE, RPCTRACE, and DLMTRACE are now off by
	     default, and HA includes fewer messages.

Severity   : minor
Bugzilla   : 12858
Frequency  : only run on patchless client.
Description: use do_facet on sanity.sh for test handling recoverables errors
Details    : use do_facet instead of direct use sysctl for set fail_loc on OST

Severity   : normal
Bugzilla   : 11013
Description: hash tables for lists of nids, connections and uuids
Details    : Hash tables noticeably help when a lot of clients connect to a
	     server, to faster identify duplicate connections or reconnects,
	     also to faster find export to evict in manual eviction case.

Severity   : normal
Bugzilla   : 11190
Description: Sometimes, when the server evict a client, and the client will
	     not be evicted as soon as possible.
Details    : In enqueue req, the error was returned by intent, instead of
	     rq_status which make ptlrpc layer not detect this error, and
	     does not evict the client. So enqueue error should be returned
	     by rq_status.

Severity   : minor
Frequency  : only at startup
Bugzilla   : 11778
Description: Delay client connections to MDT until fist MDT->OST connect
Details    : If a client tried to create a new file before the MDT had
	     connected to any OSTs, the create would return EIO.  Now
	     the client will simply block until the MDT connects to the
	     first OST and the create can succeed.
	
Severity   : normal
Frequency  : only for SLES9
Bugzilla   : 12543
Description: Routinely utilize latest Quadrics drivers in CFS releases
Details    : Update patch qsnet-suse-2.6.patch.

Severity   : normal
Frequency  : only for sles10
Bugzilla   : 12771
Description: Update patches for SLES 10 SP1 kernel.
Details    : Update the patch vfs_intent-2.6-sles10.patch.

Severity   : normal
Frequency  : rare
Bugzilla   : 12543
Description: Routinely utilize latest Quadrics drivers in CFS releases
Details    : Update patch qsnet-rhel4-2.6.patch.

Severity   : minor
Frequency  : at statup only
Bugzilla   : 12860
Description: mds_lov_synchronize race leads to various problems
Details    : simultaneous MDT->OST connections at startup can cause the
	     sync to abort, leaving the OSC in a bad state.

Severity   : normal
Bugzilla   : 12975
Frequency  : rare
Description: Using wrong pointer in osc_brw_prep_request
Details    : Access to array[-1] can produce panic if kernel compiled with
	     CONFIG_PAGE_ALLOC enabled

Severity   : enhancement
Bugzilla   : 4900
Description: Async OSC create to avoid the blocking unnecessarily.
Details    : If a OST has no remain object, system will block on the creating
	     when need to create a new object on this OST. Now, ways use
	     pre-created objects when available, instead of blocking on an
	     empty osc while others are not empty.  If we must block, we block
	     for the shortest possible period of time.

Severity   : normal
Bugzilla   : 13148
Frequency  : only in recovery
Description: Mark OST as early accessible if his start SYNC.
Details    : osc_precreate return flag early accessible if oscc marked as
	     OSCC_FLAG_SYNC_IN_PROGRESS.

Severity   : normal
Bugzilla   : 13196
Frequency  : rare
Description: Sometimes precreate code can triger create object on wrong ost
Details    : Wrong protected or not not restored variables aftre precreate loop
	     can produce creation object on wrong ost.
	
Severity   : normal
Frequency  : oss recovery
Bugzilla   : 10800
Description: llog_commit_thread cleanup should sync with llog_commit_thread
	     start
Details    : llog_commit_thread_count should be synced between llog_commit
	     start and cleanup, so new llog_commit thread should not be started
	     when llog_commit threads being stopped to avoid accessing some
	     freed stuff.

Severity   : enhancement
Bugzilla   : 11721
Description: Add printing inode info into message about error in writepage.

--------------------------------------------------------------------------------

2007-05-03  Cluster File Systems, Inc. <info@clusterfs.com>
       * version 1.6.0.1
       * bug fixes

Severity   : normal
Frequency  : on some architectures
Bugzilla   : 12404
Description: 1.6 client sometimes fails to mount from a 1.4 MDT
Details    : Uninitialized flags sometimes cause configuration commands to
	     be skipped.

Severity   : normal
Frequency  : patchless clients only
Bugzilla   : 12391
Description: missing __iget() symbol export
Details    : The __iget() symbol export is missing.  To avoid the need for
	     this on patchless clients the deathrow inode reaper is turned
	     off, and we depend on the VM to clean up old inodes.  This
	     dependency was during via the fix for bug 12181.

Severity   : normal
Frequency  : always
Bugzilla   : 12848
Description: sanity.sh fail: test_52b
Details    : The ll_inode_to_ext_flags() has a glitch which makes MDS return
	     incorrect inode's flags to client.

--------------------------------------------------------------------------------

2007-04-19  Cluster File Systems, Inc. <info@clusterfs.com>
       * version 1.6.0
       * CONFIGURATION CHANGE.  This version of Lustre WILL NOT
	 INTEROPERATE with older versions automatically.  In many cases a
	 special upgrade step is needed. Please read the
	 user documentation before upgrading any part of a 1.4.x system.
       * WARNING: Lustre configuration and startup changes are required with
	 this release.  See https://mail.clusterfs.com/wikis/lustre/MountConf
	 for details.
       * Support for kernels:
        2.4.21-47.0.1.EL (RHEL 3),
        2.6.5-7.283 (SLES 9),
        2.6.9-42.0.10.EL (RHEL 4),
        2.6.12.6 vanilla (kernel.org),
        2.6.16.27-0.9 (SLES10)
       * Client support for unpatched kernels:
        (see https://mail.clusterfs.com/wikis/lustre/PatchlessClient)
        2.6.16 - 2.6.19 vanilla (kernel.org),
        2.6.9-42.0.8EL (RHEL 4)
       * Recommended e2fsprogs version: 1.39.cfs6
       * Note that reiserfs quotas are disabled on SLES 10 in this kernel
       * bug fixes

Severity   : enhancement
Bugzilla   : 4900
Description: Async OSC create to avoid the blocking unnecessarily.
Details    : If a OST has no remain object, system will block on the creating
            when need to create a new object on this OST. Now, ways use
            pre-created objects when available, instead of blocking on an
            empty osc while others are not empty.  If we must block, we block
            for the shortest possible period of time.

Severity   : enhancement
Bugzilla   : 8007
Description: MountConf
Details    : Lustre configuration is now managed via mkfs and mount
	     commands instead of lmc and lconf.  New obd types (MGS, MGC)
	     are added for dynamic configuration management.  See
	     https://mail.clusterfs.com/wikis/lustre/MountConf for
	     details.

Severity   : enhancement
Bugzilla   : 4482
Description: dynamic OST addition
Details    : OSTs can now be added to a live filesystem

Severity   : enhancement
Bugzilla   : 9851
Description: startup order invariance
Details    : MDTs and OSTs can be started in any order.  Clients only
	     require the MDT to complete startup.

Severity   : enhancement
Bugzilla   : 4899
Description: parallel, asynchronous orphan cleanup
Details    : orphan cleanup is now performed in separate threads for each
	     OST, allowing parallel non-blocking operation.

Severity   : enhancement
Bugzilla   : 9862
Description: optimized stripe assignment
Details    : stripe assignments are now made based on ost space available,
	     ost previous usage, and OSS previous usage, in order to try
	     to optimize storage space and networking resources.

Severity   : enhancement
Bugzilla   : 4226
Description: Permanently set tunables
Details    : All writable /proc/fs/lustre tunables can now be permanently
	     set on a per-server basis, at mkfs time or on a live
	     system.

Severity   : enhancement
Bugzilla   : 10547
Description: Lustre message v2
Details    : Add lustre message format v2.

Severity   : enhancement
Bugzilla   : 9866
Description: client OST exclusion list
Details    : Clients can be started with a list of OSTs that should be
	     declared "inactive" for known non-responsive OSTs.

Severity   : normal
Bugzilla   : 12123
Description: ENOENT returned for valid filehandle during dbench.
Details    : Check if a directory has children when invalidating dentries
	     associated with an inode during lock cancellation.  This fixes
	     an incorrect ENOENT sometimes seen for valid filehandles during
	     testing with dbench.

Severity   : minor
Frequency  : SFS test only (otherwise harmless)
Bugzilla   : 6062
Description: SPEC SFS validation failure on NFS v2 over lustre.
Details    : Changes the blocksize for regular files to be 2x RPC size,
	     and not depend on stripe size.

Severity   : enhancement
Bugzilla   : 10088
Description: fine-grained SMP locking inside DLM
Details    : Improve DLM performance on SMP systems by removing the single
	     per-namespace lock and replace it with per-resource locks.

Severity   : enhancement
Bugzilla   : 9332
Description: don't hold multiple extent locks at one time
Details    : To avoid client eviction during large writes, locks are not
	     held on multiple stripes at one time or for very large writes.
	     Otherwise, clients can block waiting for a lock on a failed OST
	     while holding locks on other OSTs and be evicted.

Severity   : enhancement
Bugzilla   : 9293
Description: Multiple MD RPCs in flight.
Details    : Further unserialise some read-only MDT RPCs - learn about intents.
	     To avoid overly-overloading MDT, introduce a limit on number of
	     MDT RPCs in flight for a single client and add /proc controls
	     to adjust this limit.

Severity   : enhancement
Bugzilla   : 22484
Description: client read/write statistics
Details    : Add client read/write call usage stats for performance
	     analysis of user processes.
	     /proc/fs/lustre/llite/*/offset_stats shows non-sequential
	     file access. extents_stats shows chunk size distribution.
	     extents_stats_per_process show chunk size distribution per
	     user process.

Severity   : enhancement
Bugzilla   : 22485
Description: per-client statistics on server
Details    : Add ldlm and operations statistics for each client in
	     /proc/fs/lustre/mds|obdfilter/*/exports/

Severity   : enhancement
Bugzilla   : 22486
Description: improved MDT statistics
Details    : Add detailed MDT operations statistics in
	     /proc/fs/lustre/mds/*/stats

Severity   : enhancement
Bugzilla   : 10968
Description: VFS operations stats
Details    : Add client VFS call stats, trackable by pid, ppid, or gid
	     /proc/fs/lustre/llite/*/stats_track_[pid|ppid|gid]

Severity   : minor
Frequency  : always
Bugzilla   : 6380
Description: Fix client-side osc byte counters
Details    : The osc read/write byte counters in
	     /proc/fs/lustre/osc/*/stats are now working

Severity   : minor
Frequency  : always as root on SLES
Bugzilla   : 10667
Description: Failure of copying files with lustre special EAs.
Details    : Client side always return success for setxattr call for lustre
	     special xattr (currently only "trusted.lov").

Severity   : minor
Frequency  : always
Bugzilla   : 10345
Description: Refcount LNET uuids
Details    : The global LNET uuid list grew linearly with every startup;
	     refcount repeated list entries instead of always adding to
	     the list.

Severity   : enhancement
Bugzilla   : 2258
Description: Dynamic service threads
Details    : Within a small range, start extra service threads
	     automatically when the request queue builds up.

Severity   : major
Frequency  : mixed-endian client/server environments
Bugzilla   : 11214
Description: mixed-endian crashes
Details    : The new msg_v2 system had some failures in mixed-endian
	     environments.

Severity   : enhancement
Bugzilla   : 11229
Description: Easy OST removal
Details    : OSTs can be permanently deactivated with e.g. 'lctl
	     conf_param lustre-OST0001.osc.active=0'

Severity   : enhancement
Bugzilla   : 11335
Description: MGS proc entries
Details    : Added basic proc entries for the MGS showing what filesystems
	     are served.

Severity   : enhancement
Bugzilla   : 10998
Description: provide MGS failover
Details    : Added config lock reacquisition after MGS server failover.

Severity   : enhancement
Bugzilla   : 11461
Description: add Linux 2.4 support
Details    : Added support for RHEL 2.4.21 kernel for 1.6 servers and clients

Severity   : normal
Bugzilla   : 11330
Description: a large application tries to do I/O to the same resource and dies
	     in the middle of it.
Details    : Check the req->rq_arrival time after the call to
	     ost_brw_lock_get(), but before we do anything about
	     processing it & sending the BULK transfer request. This
	     should help move old stale pending locks off the queue as
	     quickly as obd_timeout.

Severity   : major
Frequency  : when an incorrect nid is specified during startup
Bugzilla   : 10734
Description: ptlrpc connect to non-existant node causes kernel crash
Details    : LNET can't be re-entered from an event callback, which
	     happened when we expire a message after the export has been
	     cleaned up.  Instead, hand the zombie cleanup off to another
	     thread.

Severity   : enhancement
Bugzilla   : 10902
Description: plain/inodebits lock performance improvement
Details    : Grouping plain/inodebits in granted list by their request modes
	     and bits policy, thus improving the performance of search through
	     the granted list.

Severity   : major
Frequency  : only if OST filesystem is corrupted
Bugzilla   : 9829
Description: client incorrectly hits assertion in ptlrpc_replay_req()
Details    : for a short time RPCs with bulk IO are in the replay list,
	     but replay of bulk IOs is unimplemented.  If the OST filesystem
	     is corrupted due to disk cache incoherency and then replay is
	     started it is possible to trip an assertion.  Avoid putting
	     committed RPCs into the replay list at all to avoid this issue.

Severity   : major
Frequency  : liblustre (e.g. catamount) on a large cluster with >= 8 OSTs/OSS
Bugzilla   : 11684
Description: System hang on startup
Details    : This bug allowed the liblustre (e.g. catamount) client to
	     return to the app before handling all startup RPCs.  This
	     could leave the node unresponsive to lustre network traffic
	     and manifested as a server ptllnd timeout.

Severity   : enhancement
Bugzilla   : 11667
Description: Add "/proc/sys/lustre/debug_peer_on_timeout"
Details    : liblustre envirable: LIBLUSTRE_DEBUG_PEER_ON_TIMEOUT
	     boolean to control whether to print peer debug info when a
	     client's RPC times out.

Severity   : minor
Frequency  : only for kernels with patches from Lustre below 1.4.3
Bugzilla   : 11248
Description: Remove old rdonly API
Details    : Remove old rdonly API which unused from at least lustre 1.4.3

Severity   : major
Frequency  : only for devices with external journals
Bugzilla   : 10719
Description: Set external device read-only also
Details    : During a commanded failover stop, we set the disk device
	     read-only while the server shuts down. We now also set any
	     external journal device read-only at the same time.

Severity   : minor
Frequency  : when upgrading from 1.4 while trying to change parameters
Bugzilla   : 11692
Description: The wrong (new) MDC name was used when setting parameters for
	     upgraded MDT's.  Also allows changing of OSC (and MDC)
	     parameters if --writeconf is specified at tunefs upgrade time.

Severity   : major
Frequency  : when setting specific ost indicies
Bugzilla   : 11149
Description: QOS code breaks on skipped indicies
Details    : Add checks for missing OST indicies in the QOS code, so OSTs
	     created with --index need not be sequential.

Severity   : enhancement
Bugzilla   : 11264
Description: Add uninit_groups feature to ldiskfs2 to speed up e2fsck
Details    : The uninit_groups feature works in conjunction with the kernel
	     filesystem code (ldiskfs2 only) and e2fsprogs-1.39-cfs6 to speed
	     up the pass1 processing of e2fsck.  This is a read-only feature
	     in ldiskfs2 only, so older kernels and current ldiskfs cannot
	     mount filesystems that have had this feature enabled.

Severity   : enhancement
Bugzilla   : 10816
Description: Improve multi-block allocation algorithm to avoid fragmentation
Details    : The mballoc3 code (ldiskfs2 only) adds new mechanisms to improve
	     allocation locality and avoid filesystem fragmentation.

------------------------------------------------------------------------------

2007-04-01  Cluster File Systems, Inc. <info@clusterfs.com>
       * version 1.4.10
       * Support for kernels:
        2.4.21-47.0.1.EL (RHEL 3)
        2.6.5-7.283 (SLES 9)
        2.6.9-42.0.10.EL (RHEL 4)
        2.6.12.6 vanilla (kernel.org)
        2.6.16.27-0.9 (SLES 10)
       * Recommended e2fsprogs version: 1.39.cfs5

       * Note that reiserfs quotas are disabled on SLES 10 in this kernel
       * bug fixes

Severity   : critical
Frequency  : occasional, depends on client load and configuration
Bugzilla   : 12181, 12203
Description: data loss for recently-modified files
Introduced : 1.4.6
Details    : In some cases it is possible that recently written or created
	     files may not be written to disk in a timely manner (this should
	     normally be within 30s unless client IO load is very high).
	     The problem appears as zero-length files or files that are a
	     multiple of 1MB in size after a client crash or client eviction
	     that are missing data at the end of the file.

	     This problem is more likely to be hit on clients where files are
	     repeatedly created and unlinked in the same directory, clients
	     have a large amount of RAM, have many CPUs, the filesystem has
	     many OSTs, the clients are rebooted frequently, and/or the files
	     are not accessed by other nodes after being written.

	     The presence of the problem can be detected by looking at
	     /proc/sys/fs/inode-state.  If the first number (nr_inodes) is
	     smaller than the second (nr_unused) then dirty files will not
	     be flushed automatically to disk.  "sync; sleep 10" should be
	     run several times on the node before unmounting it to update
	     Lustre (this is also safe to run on nodes without this problem).

	     There is also a related kernel bug in the RHEL4 4 2.6.9 kernel
	     that can cause this same problem, so customers using that kernel
	     also need to update the kernel in addition to Lustre.  In order
	     to properly fix this bug, the RHEL3 2.4.21 kernel is also updated.

	     It is normal that files written just before a client crash (less
	     than 30s) may not yet have been flushed to disk, even for local
	     filesystems.

Severity   : normal
Frequency  : frequent on thin XT3 nodes
Bugzilla   : 10802
Description: UUID collision on thin XT3 Linux nodes
Details    : UUIDs on Compute Node Linux XT3 nodes were not generated
	     randomly, since we relied on an insufficiently-seeded PRNG.

Severity   : normal
Frequency  : rare
Bugzilla   : 11693
Description: OSS hangs after "All ost request buffers busy"
Details    : A deadlock between quota and journal operations caused OSS
	     hangs after printing "All ost request buffers busy."

Severity   : minor
Frequency  : always on liblustre builds
Bugzilla   : 11175
Description: Cleanup compiler warnings on liblustre

Severity   : minor
Frequency  : always on liblustre builds on XT3
Bugzilla   : 12146
Description: LC_CONFIG_CDEBUG don't run while build liblustre on XT3.

Frequency  : always
Bugzilla   : 3244
Description: Addition of EXT3_FEATURE_RO_COMPAT_DIR_NLINKS flag for
	     > 32000 subdirectories
Details    : Add EXT3_FEATURE_RO_COMPAT_DIR_NLINK flag to
	     EXT3_FEATURE_RO_COMPAT_SUPP. This flag will be set whenever
	     subdirectory count crosses 32000. This will aid e2fsck to
	     correctly handle more than 32000 subdirectories.

Severity   : major
Frequency  : liblustre (e.g. catamount) on a large cluster with >= 8 OSTs/OSS
Bugzilla   : 11684
Description: System hang on startup
Details    : This bug allowed the liblustre (e.g. catamount) client to
	     return to the app before handling all startup RPCs.  This
	     could leave the node unresponsive to lustre network traffic
	     and manifested as a server ptllnd timeout.

Severity   : enhancement
Bugzilla   : 11667
Description: Add "/proc/sys/lustre/debug_peer_on_timeout"
	     (liblustre envirable: LIBLUSTRE_DEBUG_PEER_ON_TIMEOUT)
	     boolean to control whether to print peer debug info when a
	     client's RPC times out.

Severity   : normal
Frequency  : always
Bugzilla   : 10214
Description: make O_SYNC working on 2.6 kernels
Details    : 2.6 kernels use different method for mark pages for write,
	     so need add a code to lustre for O_SYNC work.

Severity   : minor
Frequency  : always
Bugzilla   : 11110
Description: Failure to close file and release space on NFS
Details    : Put inode details into lock acquired in ll_intent_file_open.
	     Use mdc_intent_lock in ll_intent_open to properly
	     detect all kind of errors unhandled by mdc_enqueue.

Severity   : major
Frequency  : rare
Bugzilla   : 10866
Description: proc file read during shutdown sometimes raced obd removal,
	     causing node crash
Details    : Add lock to prevent obd access after proc file removal.

Severity   : normal
Frequency  : Only for files larger than 4GB on 32-bit clients.
Bugzilla   : 11237
Description: improperly doing page alignment of locks
Details    : Modify lustre core code to use CFS_PAGE_* defines instead of
	     PAGE_*.  Make CFS_PAGE_MASK a 64-bit mask.

Severity   : normal
Frequency  : rarely
Bugzilla   : 11203
Description: RPCs being resent when they shouldn't be
Details    : Some RPCs that should not be resent are being resent.  This
	     can cause inconsistencies in the RPC state machine.  Do not
	     resend such requests.

Severity   : normal
Frequency  : rare, only with NFS export
Bugzilla   : 11669
Description: Crash on NFS re-export node
Details    : under very unusual load conditions an assertion is hit in
	     ll_intent_file_open()

Severity   : major
Frequency  : only if OST filesystem is corrupted
Bugzilla   : 9829
Description: client incorrectly hits assertion in ptlrpc_replay_req()
Details    : for a short time RPCs with bulk IO are in the replay list,
	     but replay of bulk IOs is unimplemented.  If the OST filesystem
	     is corrupted due to disk cache incoherency and then replay is
	     started it is possible to trip an assertion.  Avoid putting
	     committed RPCs into the replay list at all to avoid this issue.

Severity   : normal
Frequency  : always
Bugzilla   : 10901
Description: large O_DIRECT requests fail under memory pressure/fragmentation
Details    : Large single O_DIRECT read and write calls can fail to allocate
	     a sufficiently large buffer to process the request.  In case of
	     allocation failure the allocation is retried with a smaller
	     buffer and broken into smaller requests.

Severity   : enhancement
Bugzilla   : 11563
Description: Add -o localflock option to simulate  old noflock behaviour.
Details    : This will achieve local-only flock/fcntl locks coherentness.

Severity   : normal
Frequency  : always
Bugzilla   : 11090
Description: versioning check is incomplete
Details    : Checking the version difference of client vs. server, report
	     error if the gap is too big.

Severity   : major
Bugzilla   : 11710
Frequency  : always
Description: add support PG_writeback bit
Details    : add support for PG_writeback bit for Lustre, for more carefull
	     work with page cache in 2.6 kernel. This also fix some deadlocks
	     and remove hack for work O_SYNC with 2.6 kernel.

Severity   : enhancement
Bugzilla   : 11264
Description: Add uninit_groups feature to ldiskfs2 to speed up e2fsck
Details    : The uninit_groups feature works in conjunction with the kernel
	     filesystem code (ldiskfs2 only) and e2fsprogs-1.39-cfs6 to speed
	     up the pass1 processing of e2fsck.  This is a read-only feature
	     in ldiskfs2 only, so older kernels and current ldiskfs cannot
	     mount filesystems that have had this feature enabled.

Severity   : enhancement
Bugzilla   : 10816
Description: Improve multi-block allocation algorithm to avoid fragmentation
Details    : The mballoc3 code (ldiskfs2 only) adds new mechanisms to improve
	     allocation locality and avoid filesystem fragmentation.

------------------------------------------------------------------------------

2007-02-09  Cluster File Systems, Inc. <info@clusterfs.com>
       * version 1.4.9
       * Support for kernels:
        2.6.9-42.0.3.EL (RHEL 4)
        2.6.5-7.276 (SLES 9)
        2.4.21-47.0.1.EL (RHEL 3)
        2.6.12.6 vanilla (kernel.org)
        2.6.16.21-0.8 (SLES10)
       * Recommended e2fsprogs version: 1.39.cfs2-0

       * The backwards-compatible /proc/sys/portals symlink has been removed
	 in this release.  Before upgrading, please ensure that you change
	 any configuration scripts or /etc/sysctl.conf files that access
	 /proc/sys/portals/* or sysctl portals.* to use the corresponding
	 entry in /proc/sys/lnet or sysctl lnet.*.  This change can be made
	 in advance of the upgrade on any system running Lustre 1.4.6 or
	 newer, since /proc/sys/lnet was added in that version.
       * Note that reiserfs quotas are disabled on SLES 10 in this kernel
       * bug fixes

Severity   : minor
Frequency  : only when quota is used
Bugzilla   : 11286
Description: avoid scanning export list for quota master
Details    : Change the algorithms to avoid scanning export list in order
	     to improve the efficiency.

Severity   : critical
Frequency  : MDS failover only, very rarely
Bugzilla   : 11125
Description: "went back in time" messages on mds failover
Details    : The greatest transno may be lost when the current operation
	     finishes with an error (transno==0) and the client's last_rcvd
	     record is over-written. Save the greatest transno in the
	     mds_last_transno for this case.

Severity   : minor
Frequency  : always for specific kernels and striping counts
Bugzilla   : 11042
Description: client may get "Matching packet too big" without ACL support
Details    : Clients compiled without CONFIG_FS_POSIX_ACL get an error message
	     when trying to access files in certain configurations.  The
	     clients should in fact be denied when mounting because they do
	     not understand ACLs.

Severity   : major
Frequency  : Cray XT3 with more than 4000 clients and multiple jobs
Bugzilla   : 10906
Description: many clients connecting with IO in progress causes connect timeouts
Details    : Avoid synchronous journal commits to avoid delays caused by many
	     clients connecting/disconnecting when bulk IO is in progress.
	     Queue liblustre connect requests on OST_REQUEST_PORTAL instead of
	     OST_IO_PORTAL to avoid delays behind potentially many pending
	     slow IO requests.

Severity   : normal
Frequency  : occasionally with multiple writers to a single file
Bugzilla   : 11081
Description: shared writes to file may result in wrong size reported by stat()
Details    : Allow growing of kms when extent lock is cancelled

Severity   : minor
Frequency  : always with random mmap IO to multi-striped file
Bugzilla   : 10919
Description: mmap write might be lost if we are writing to a 'hole' in stripe
Details    : Only if the hole is at the end of OST object so that kms is too
	     small. Fix is to increase kms accordingly in ll_nopage.

Severity   : normal
Frequency  : rare, only if OST filesystem is inconsistent with MDS filesystem
Bugzilla   : 11211
Description: writes to a missing object would leak memory on the OST
Details    : If there is an inconsistency between the MDS and OST filesystems,
	     such that the MDS references an object that doesn't exist, writes
	     to that object will leak memory due to incorrect cleanup in the
	     error handling path, eventually running out of memory on the OST.

Severity   : minor
Frequency  : rare
Bugzilla   : 11040
Description: Creating too long symlink causes lustre errors
Details    : Check symlink and name lengths before sending requests to MDS.

Severity   : normal
Frequency  : only if flock is enabled (not on by default)
Bugzilla   : 11415
Description: posix locks not released on fd closure on 2.6.9+
Details    : We failed to add posix locks to list of inode locks on 2.6.9+
	     kernels, this caused such locks not to be released on fd close and
	     then assertions on fs unmount about still used locks.

Severity   : minor
Frequency  : MDS failover only, very rarely
Bugzilla   : 11277
Description: clients may get ASSERTION(granted_lock != NULL)
Details    : When request was taking a long time, and a client was resending
	     a getattr by name lock request. The were multiple lock requests
	     with the same client lock handle and
	     mds_getattr_name->fixup_handle_for_resent_request found one of the
	     lock handles but later failed with ASSERTION(granted_lock != NULL).

Severity   : major
Frequency  : rare
Bugzilla   : 10891
Description: handle->h_buffer_credits > 0, assertion failure
Details    : h_buffer_credits is zero after truncate, causing assertion
	     failure.  This patch extends the transaction or creates a new
	     one after truncate.

Severity   : normal
Frequency  : NFS re-export or patchless client
Bugzilla   : 11179, 10796
Description: Crash on NFS re-export node (__d_move)
Details    : We do not want to hash the dentry if we don't have a lock.
	     But if this dentry is later used in d_move, we'd hit uninitialised
	     list head d_hash, so we just do this to init d_hash field but
	     leave dentry unhashed.

Severity   : normal
Frequency  : NFS re-export or patchless client
Bugzilla   : 11135
Description: NFS exports has problem with symbolic link
Details    : lustre client didn't properly install dentry when re-exported
	     to NFS or running patchless client.

Severity   : normal
Frequency  : NFS re-export or patchless client
Bugzilla   : 10796
Description: Various nfs/patchless fixes.
Details    : fixes reuse disconected alias for lookup process - this fixes
	     warning "find_exported_dentry: npd != pd",
	     fix permission error with open files at nfs.
	     fix apply umask when do revalidate.

Severity   : normal
Frequency  : occasional
Bugzilla   : 11191
Description: Crash on NFS re-export node
Details    : calling clear_page() on the wrong pointer triggered oops in
	     generic_mapping_read().

Severity   : normal
Frequency  : rarely, using O_DIRECT IO
Bugzilla   : 10903
Description: unaligned directio crashes client with LASSERT
Details    : check for unaligned buffers before trying any requests.

Severity   : major
Frequency  : rarely, using CFS RAID5 patches in non-standard kernel series
Bugzilla   : 11313
Description: stale data returned from RAID cache
Details    : If only a small amount of IO is done to the RAID device before
	     reading it again it is possible to get stale data from the RAID
	     cache instead of reading it from disk.

Severity   : normal
Frequency  : always for sles10 kernel
Bugzilla   : 10947
Description: sles10 support
Details    : ll_follow_link: compile fixes and using of nd_set_link
	     under newer kernels.

Severity   : major
Frequency  : depends on arch, kernel and compiler version, always on sles10
	     kernel and x86_64
Bugzilla   : 11562
Description: recursive or deep enough symlinks cause stack overflow
Details    : getting rid of large stack-allocated variable in
	     __vfs_follow_link

Severity   : minor
Frequency  : depends on hardware
Bugzilla   : 11540
Description: lustre write performance loss in the SLES10 kernel
Details    : the performance loss is caused by using of write barriers in the
	     ext3 code. The SLES10 kernel turns barrier support on by
	     default. The fix is to undo that change for ldiskfs.

------------------------------------------------------------------------------

2006-12-09  Cluster File Systems, Inc. <info@clusterfs.com>
       * version 1.4.8
       * Support for kernels:
        2.6.9-42.0.3EL (RHEL 4)
        2.6.5-7.276 (SLES 9)
        2.4.21-47.0.1.EL (RHEL 3)
        2.6.12.6 vanilla (kernel.org)
       * bug fixes

Severity   : major
Frequency  : quota enabled and large files being deleted
Bugzilla   : 10707
Description: releasing more than 4GB of quota at once hangs OST
Details    : If a user deletes more than 4GB of files on a single OST it
	     will cause the OST to spin in an infinite loop.  Release
	     quota in < 4GB chunks, or use a 64-bit value for 1.4.7.1+.

Severity   : minor
Frequency  : rare
Bugzilla   : 10845
Description: statfs data retrieved from /proc may be stale or zero
Details    : When reading per-device statfs data from /proc, in the
	     {kbytes,files}_{total,free,avail} files, it may appear
	     as zero or be out of date.

Severity   : minor
Frequency  : systems with MD RAID1 external journal devices
Bugzilla   : 10832
Description: lconf's call to blkid is confused by RAID1 journal devices
Details    : Use the "blkid -l" flag to locate the MD RAID device instead
	     of returning all block devices that match the journal UUID.

Severity   : normal
Frequency  : always, for aggregate stripe size over 4GB
Bugzilla   : 10725
Description: "lfs setstripe" fails assertion when setting 4GB+ stripe width
Details    : Using "lfs setstripe" to set stripe size * stripe count over 4GB
	     will fail the kernel with "ASSERTION(lsm->lsm_xfersize != 0)"

Severity   : minor
Frequency  : always if "lfs find" used on a local file/directory
Bugzilla   : 10864
Description: "lfs find" segfaults if used on a local file/directory
Details    : The case where a directory component was not specified wasn't
	     handled correctly.  Handle this properly.

Severity   : normal
Frequency  : always on ppc64
Bugzilla   : 10634
Description: the write to an ext3 filesystem mounted with mballoc got stuck
Details    : ext3_mb_generate_buddy() uses find_next_bit() which does not
	     perform endianness conversion.

Severity   : major
Frequency  : rarely (truncate to non-zero file size after write under load)
Bugzilla   : 10730, 10687
Description: Files padded with zeros to next 4K multiple
Details    : With filesystems mounted using the "extents" option (2.6 kernels)
	     it is possible that files that are truncated to a non-zero size
	     immediately after being written are filled with zero bytes beyond
	     the truncated size.  No file data is lost.

Severity   : enhancement
Bugzilla   : 10452
Description: Allow recovery/failover for liblustre clients.
Details    : liblustre clients were unaware of failover configurations until
	     now.

Severity   : enhancement
Bugzilla   : 10743
Description: user file locks should fail when not mounting with flock option
Details    : Set up an error-returning stub in ll_file_operations.lock field
	     to prevent incorrect behaviour when client is mounted without
	     flock option. Also, set up properly f_op->flock field for
	     RHEL4 kernels.

Severity   : minor
Frequency  : always on ia64
Bugzilla   : 10905
Description: "lfs df" loops on printing out MDS statfs information
Details    : The obd_ioctl_data was not initialized and in some systems
	     this caused a failure during the ioctl that did not return
	     an error.  Initialize the struct and return an error on failure.

Severity   : minor
Frequency  : SLES 9 only
Bugzilla   : 10667
Description: Error of copying files with lustre special EAs as root
Details    : Client side always return success for setxattr call for lustre
	     special xattr (currently only "trusted.lov").

Severity   : normal
Frequency  : rarely on clusters with both ia64+i386 clients
Bugzilla   : 10672
Description: ia64+i686 clients doing shared IO on the same file may LBUG
Details    : In rare cases when both ia64+i686 (or other mixed-PAGE_SIZE)
	     clients are doing concurrent writes to the same file it is
	     possible that the ia64 clients may LASSERT because the OST
	     extent locks are not PAGE_SIZE aligned.  Ensure that grown
	     locks are always aligned on the request boundary.

Severity   : normal
Frequency  : specific use, occasional
Bugzilla   : 7040
Description: Overwriting in use executable truncates on-disk binary image
Details    : If one node attempts to overwrite an executable in use by
	     another node, we now correctly return ETXTBSY instead of
	     truncating the file.

Severity   : enhancement
Bugzilla   : 4900
Description: Async OSC create to avoid the blocking unnecessarily.
Details    : If a OST has no remain object, system will block on the creating
	     when need to create a new object on this OST. Now, ways use
	     pre-created objects when available, instead of blocking on an
	     empty osc while others are not empty.  If we must block, we block
	     for the shortest possible period of time.

Severity   : normal
Frequency  : rare
Bugzilla   : 2707
Description: chmod on Lustre root is propagated to other clients
Details    : Re-validate root's dentry in ll_lookup_it to avoid having it
	     invalid by the follow_mount time.

Severity   : minor
Frequency  : liblustre clients only
Bugzilla   : 10883
Description: Race in 'instant cancel' lock handling could lead to such locks
	     never to be granted in case of SMP MDS
Details    : Do not destroy not yet granted but cbpending locks in
	     handle_enqueue

Severity   : minor
Frequency  : replay/resend of open
Bugzilla   : 10991
Description: non null lock assetion failure in mds_intent_policy
Details    : Trying to replay/resend lockless open requests resulted in
	     mds_open() returning 0 with no lock.  Now it sets a flag if
	     a lock is going to be returned.

Severity   : enhancement
Bugzilla   : 10889
Description: Checksum enhancements
Details    : New checksum enhancements allow for resending RPCs that failed
	     checksum checks.

Severity   : enhancement
Bugzilla   : 7376
Description: Tunables on number of dirty pages in cacche
Details    : Allow to set limit on number of dirty pages cached.

Severity   : normal
Frequency  : rare
Bugzilla   : 10643
Description: client crash on unmount - lock still has references
Details    : In some error handling cases it was possible to leak a lock
	     reference on a client while accessing a file.  This was not
	     harmful to the client during operation, but would cause the
	     client to crash when the filesystem is unmounted.

Severity   : normal
Frequency  : specific case, rare
Bugzilla   : 10921
Description: ETXTBSY on mds though file not in use by client
Details    : ETXTBSY is no longer incorrectly returned when attempting to
	     chmod or chown a directory that the user previously tried to
	     execute or a currently-executing binary.

Severity   : major
Frequency  : extremely rare except on liblustre-based clients
Bugzilla   : 10480
Description: Lustre space not freed when files are deleted
Details    : Clean up open-unlinked files after client eviction.  Previously
	     the unlink was skipped and the files remained as orphans.

Severity   : normal
Frequency  : rare
Bugzilla   : 10999
Description: OST failure "would be an LBUG" in waiting_locks_callback()
Details    : In some cases it was possible to send a blocking callback to
	     a client doing a glimpse, even though that client didn't get
	     a lock granted.  When the glimpse lock is cancelled on the OST
	     the freed lock is left on the waiting list and corrupted the list.

Severity   : major
Frequency  : all core dumps
Bugzilla   : 11103
Description: Broke core dumps to lustre
Details    : Negative dentry may be unhashed if parent does not have UPDATE
	     lock, but some callers, e.g. do_coredump, expect dentry to be
	     hashed after successful create, hash it in ll_create_it.

------------------------------------------------------------------------------

2006-09-13  Cluster File Systems, Inc. <info@clusterfs.com>
       * version 1.4.7.1
       * Support for kernels:
        2.6.9-42.0.2.EL (RHEL 4)
        2.6.5-7.276 (SLES 9)
        2.4.21-40.EL (RHEL 3)
        2.6.12.6 vanilla (kernel.org)
      * bug fix

Severity   : major
Frequency  : always on RHEL 3
Bugzilla   : 10867
Description: Number of open files grows over time
Details    : The number of open files grows over time, whether or not
	     Lustre is started.  This was due to a filp leak introduced
	     by one of our kernel patches.

------------------------------------------------------------------------------

2006-08-20  Cluster File Systems, Inc. <info@clusterfs.com>
       * version 1.4.7
       * Support for kernels:
        2.6.9-42.EL (RHEL 4)
        2.6.5-7.267 (SLES 9)
        2.4.21-40.EL (RHEL 3)
        2.6.12.6 vanilla (kernel.org)
       * bug fixes

Severity   : major
Frequency  : rare
Bugzilla   : 5719, 9635, 9792, 9684
Description: OST (or MDS) trips assertions in (re)connection under heavy load
Details    : If a server is under heavy load and cannot reply to new
	     connection requests before the client resends the (re)connect,
	     the connection handling code can behave badly if two service
	     threads are concurrently handing separate (re)connections from
	     the same client.  Add better locking to the connection handling
	     code, and ensure that only a single connection will be processed
	     for a given client UUID, even if the lock is dropped.

Severity   : enhancement
Bugzilla   : 3627
Description: add TCP zero-copy support to kernel
Details    : Add support to the kernel TCP stack to allow zero-copy bulk
	     sends if the hardware supports scatter-gather and checksumming.
	     This allows socklnd to do client-write and server-read more
	     efficiently and reduce CPU utilization from skbuf copying.

Severity   : minor
Frequency  : only if NFS exporting from client
Bugzilla   : 10258
Description: NULL pointer deref in ll_iocontrol() if chattr mknod file
Details    : If setting attributes on a file created under NFS that had
	     never been opened it would be possible to oops the client
	     if the file had no objects.

Severity   : major
Frequency  : rare
Bugzilla   : 9326, 10402, 10897
Description: client crash in ptlrpcd_wake() thread when sending async RPC
Details    : It is possible that ptlrpcd_wake() dereferences a freed async
	     RPC.  In rare cases the ptlrpcd thread alread processed the RPC
	     before ptlrpcd_wake() was called and the request was freed.

Severity   : minor
Frequency  : always for liblustre
Bugzilla   : 10290
Description: liblustre client does MDS+OSTs setattr RPC for each write
Details    : When doing a write from a liblustre client, the client
	     incorrectly issued an RPC to the MDS and each OST the file was
	     striped over in order to update the timestamps.  When writing
	     with small chunks and many clients this could overwhelm the MDS
	     with RPCs.  In all cases it would slow down the write because
	     these RPCs are unnecessary.

Severity   : enhancement
Bugzilla   : 9340
Description: allow number of MDS service threads to be changed at module load
Details    : It is now possible to change the number of MDS service threads
	     running.  Adding "options mds mds_num_threads={N}" to the MDS's
	     /etc/modprobe.conf will set the number of threads for the next
	     time Lustre is restarted (assuming the "mds" module is also
	     reloaded at that time).  The default number of threads will
	     stay the same, 32 for most systems.

Severity   : major
Frequency  : rare
Bugzilla   : 10300
Description: OST crash if filesystem is unformatted or corrupt
Details    : If an OST is started on a device that has never been formatted
	     or if the filesystem is corrupt and cannot even mount then the
	     error handling cleanup routines would dereference a NULL pointer.

Severity   : normal
Frequency  : rare
Bugzilla   : 10047
Description: NULL pointer deref in llap_from_page.
Details    : get_cache_page_nowait can return a page with NULL (or otherwise
	     incorrect) mapping if the page was truncated/reclaimed while it was
	     searched for. Check for this condition and skip such pages when
	     doing readahead. Introduce extra check to llap_from_page() to
	     verify page->mapping->host is non-NULL (so page is not anonymous).

Severity   : minor
Frequency  : Sometimes when using sys_sendfile
Bugzilla   : 7020
Description: "page not covered by a lock" warnings from ll_readpage
Details    : sendfile called ll_readpage without right page locks present.
	     Now we introduced ll_file_sendfile that does necessary locking
	     around call to generic_file_sendfile() much like we do in
	     ll_file_read().

Severity   : normal
Frequency  : with certain MDS communication failures at client mount time
Bugzilla   : 10268
Description: NULL pointer deref after failed client mount
Details    : a client connection request may delayed by the network layer
	     and not be sent until after the PTLRPC layer has timed out the
	     request.  If the client fails the mount immediately it will try
	     to clean up before the network times out the request.  Add a
	     reference from the request import to the obd device and delay
	     the cleanup until the network drops the request.

Severity   : normal
Frequency  : occasionally during client (re)connect
Bugzilla   : 9387
Description: assertion failure during client (re)connect
Details    : processing a client connection request may be delayed by the
	     client or server longer than the client connect timeout.  This
	     causes the client to resend the connection request.  If the
	     original connection request is replied in this interval, the
	     client may trip an assertion failure in ptlrpc_connect_interpret()
	     which thought it would be the only running connect process.

Severity   : normal
Frequency  : only with obd_echo servers and clients that are rebooted
Bugzilla   : 10140
Description: kernel BUG accessing uninitialized data structure
Details    : When running an obd_echo server it did not start the ping_evictor
	     thread, and when a client was evicted an uninitialized data
	     structure was accessed.  Start the ping_evictor in the RPC
	     service startup instead of the OBD startup.

Severity   : enhancement
Bugzilla   : 10193 (patchless)
Description: Remove dependency on various unexported kernel interfaces.
Details    : No longer need reparent_to_init, exit_mm, exit_files,
	     sock_getsockopt, filemap_populate, FMODE_EXEC, put_filp.

Severity   : minor
Frequency  : rare (only users of deprecated and unsupported LDAP config)
Bugzilla   : 9337
Description: write_conf for zeroconf mount queried LDAP incorrectly for client
Details    : LDAP apparently contains 'lustreName' attributes instead of
	     'name'.  A simple remapping of the name is sufficient.

Severity   : major
Frequency  : rare (only with non-default dump_on_timeout debug enabled)
Bugzilla   : 10397
Description: waiting_locks_callback trips kernel BUG if client is evicted
Details    : Running with the dump_on_timeout debug flag turned on makes
	     it possible that the waiting_locks_callback() can try to dump
	     the Lustre kernel debug logs from an interrupt handler.  Defer
	     this log dumping to the expired_lock_main() thread.

Severity   : enhancement
Bugzilla   : 10420
Description: Support NFS exporting on 2.6 kernels.
Details    : Implement non-rawops metadata methods for NFS server to use without
	     changing NFS server code.

Severity   : normal
Frequency  : very rare (synthetic metadata workload only)
Bugzilla   : 9974
Description: two racing renames might cause an MDS thread to deadlock
Details    : Running the "racer" program may cause one MDS thread to rename
	     a file from being the source of a rename to being the target of
	     a rename at exactly the same time that another thread is doing
	     so, and the second thread has already enqueued these locks after
	     doing a lookup of the target and is trying to relock them in
	     order.  Ensure that we don't try to re-lock the same resource.

Severity   : major
Frequency  : only very large systems with liblustre clients
Bugzilla   : 7304
Description: slow eviction of liblustre clients with the "evict_by_nid" RPC
Details    : Use asynchronous set_info RPCs to send the "evict_by_nid" to
	     all OSTs in parallel.  This allows the eviction of stale liblustre
	     clients to proceed much faster than if they were done in series,
	     and also offers similar improvements for other set_info RPCs.

Severity   : minor
Frequency  : common
Bugzilla   : 10265
Description: excessive CPU usage during initial read phase on client
Details    : During the initial read phase on a client, it would agressively
	     retry readahead on the file, consuming too much CPU and impacting
	     performance (since 1.4.5.8).  Improve the readahead algorithm
	     to avoid this, and also improve some other common cases (read
	     of small files in particular, where "small" is files smaller than
	     /proc/fs/lustre/llite/*/max_read_ahead_whole_mb, 2MB by default).

Severity   : minor
Frequency  : rare
Bugzilla   : 10450
Description: MDS crash when receiving packet with unknown intent.
Details    : Do not LBUG in unknown intent case, just return -EFAULT

Severity   : enhancement
Bugzilla   : 9293, 9385
Description: MDS RPCs are serialised on client. This is unnecessary for some.
Details    : Do not serialize getattr (non-intent version) and statfs.

Severity   : minor
Frequency  : occasional, when OST network is overloaded/intermittent
Bugzilla   : 10416
Description: client evicted by OST after bulk IO timeout
Details    : If a client sends a bulk IO request (read or write) the OST
	     may evict the client if it is unresposive to its data GET/PUT
	     request.  This is incorrect if the network is overloaded (takes
	     too long to transfer the RPC data) or dropped the OST GET/PUT
	     request.  There is no need to evict the client at all, since
	     the pinger and/or lock callbacks will handle this, and the
	     client can restart the bulk request.

Severity   : minor
Frequency  : Always when mmapping file with no objects
Bugzilla   : 10438
Description: client crashes when mmapping file with no objects
Details    : Check that we actually have objects in a file before doing any
	     operations on objects in ll_vm_open, ll_vm_close and
	     ll_glimpse_size.

Severity   : minor
Frequency  : Rare
Bugzilla   : 10484
Description: Request leak when working with deleted CWD
Details    : Introduce advanced request refcount tracking for requests
	     referenced from lustre intent.

Severity   : Enhancement
Bugzilla   : 10482
Description: Cache open file handles on client.
Details    : MDS now will return special lock along with openhandle, if
	     requested and client is allowed to hold openhandle, even if unused,
	     until such a lock is revoked. Helps NFS a lot, since NFS is opening
	     closing files for every read/write openration.

Severity   : Enhancement
Bugzilla   : 9291
Description: Cache open negative dentries on client when possible.
Details    : Guard negative dentries with UPDATE lock on parent dir, drop
	     negative dentries on lock revocation.

Severity   : minor
Frequency  : Always
Bugzilla   : 10510
Description: Remounting a client read-only wasn't possible with a zconf mount
Details    : It wasn't possible to remount a client read-only with llmount.

Severity   : enhancement
Description: Include MPICH 1.2.6 Lustre ADIO interface patch
Details    : In lustre/contrib/ or /usr/share/lustre in RPM a patch for
	     MPICH is included to add Lustre-specific ADIO interfaces.
	     This is based closely on the UFS ADIO layer and only differs
	     in file creation, in order to allow the OST striping to be set.
	     This is user-contributed code and not supported by CFS.

Severity   : minor
Frequency  : Always
Bugzilla   : 9486
Description: extended inode attributes (immutable, append-only) work improperly
	     when 2.4 and 2.6 kernels are used on client/server or vice versa
Details    : Introduce kernel-independent values for these flags.

Severity   : enhancement
Frequency  : Always
Bugzilla   : 10248
Description: Allow fractional MB tunings for lustre in /proc/ filesystem.
Details    : Many of the /proc/ tunables can only be tuned at a megabyte
	     granularity. Now, Fractional MB granularity is be supported,
	     this is very useful for low memory system.

Severity   : enhancement
Bugzilla   : 9292
Description: Getattr by fid
Details    : Getting a file attributes by its fid, obtaining UPDATE|LOOKUP
	     locks, avoids extra getattr rpc requests to MDS, allows '/' to
	     have locks and avoids getattr rpc requests for it on every stat.

Severity   : major
Frequency  : Always, for filesystems larger than 2TB
Bugzilla   : 6191
Description: ldiskfs crash at mount for filesystem larger than 2TB with mballoc
Details    : Kenrel kmalloc limits allocations to 128kB and this prevents
	     filesystems larger than 2TB to be mounted with mballoc enabled.

Severity   : critical
Frequency  : Always, for 32-bit kernel without CONFIG_LBD and filesystem > 2TB
Bugzilla   : 6191
Description: filesystem corruption for non-standard kernels and very large OSTs
Details    : If a 32-bit kernel is compiled without CONFIG_LBD enabled and a
	     filesystems larger than 2TB is mounted then the kernel will
	     silently corrupt the start of the filesystem.  CONFIG_LBD is
	     enabled for all CFS-supported kernels, but the possibility of
	     this happening with a modified kernel config exists.

Severity   : enhancement
Bugzilla   : 10462
Description: add client O_DIRECT support for 2.6 kernels
Details    : It is now possible to do O_DIRECT reads and writes to files
	     in the Lustre client mountpoint on 2.6 kernel clients.

Severity   : enhancement
Bugzilla   : 10446
Description: parallel glimpse, setattr, statfs, punch, destroy requests
Details    : Sends glimpse, setattr, statfs, punch, destroy requests to OSTs in
	     parallel, not waiting for response from every OST before sending
	     a rpc to the next OST.

Severity   : minor
Frequency  : rare
Bugzilla   : 10150
Description: setattr vs write race when updating file timestamps
Details    : Client processes that update a file timestamp into the past
	     right after writing to the file (e.g. tar) it is possible that
	     the updated file modification time can be reset to the current
	     time due to a race between processing the setattr and write RPC.

Severity   : enhancement
Bugzilla   : 10318
Description: Bring 'lfs find' closer in line with regular Linux find.
Details    : lfs find util supports -atime, -mtime, -ctime, -maxdepth, -print,
	     -print0 options and obtains all the needed info through the lustre
	     ioctls.

Severity   : enhancement
Bugzilla   : 6221
Description: support up to 1024 configured devices on one node
Details    : change obd_dev array from statically allocated to dynamically
	     allocated structs as they are first used to reduce memory usage

Severity   : minor
Frequency  : rare
Bugzilla   : 10437
Description: Flush dirty partially truncated pages during truncate
Details    : Immediatelly flush partially truncated pages in filter_setattr,
	     this way we completely avoid having any pages in page cache on OST
	     and can retire ugly workarounds during writes to flush such pages.

Severity   : minor
Frequency  : rare
Bugzilla   : 10409
Description: i_sem vs transaction deadlock in mds_obd_destroy during unlink.
Details    : protect inode from truncation within vfs_unlink() context
	     just take a reference before calling vfs_unlink() and release it
	     when parent's i_sem is free.

Severity   : minor
Frequency  : always, if extents are used on OSTs
Bugzilla   : 10703
Description: index ei_leaf_hi (48-bit extension) is not zeroed in extent index
Details    : OSTs using the extents format would not zero the high 16 bits of
	     the index physical block number.  This is not a problem for any
	     OST filesystems smaller than 16TB, and no kernels support ext3
	     filesystems larger than 16TB yet.  This is fixed in 1.4.7 (all
	     new/modified files) and can be fixed for existing filesystems
	     with e2fsprogs-1.39-cfs1.

Severity   : minor
Frequency  : rare
Bugzilla   : 9387
Description: import connection selection may be incorrect if timer wraps
Details    : Using a 32-bit jiffies timer with HZ=1000 may cause backup
	     import connections to be ignored if the 32-bit jiffies counter
	     wraps.  Use a 64-bit jiffies counter.

Severity   : major
Frequency  : during server recovery
Bugzilla   : 10479
Description: crash after server is denying duplicate export
Details    : If clients are resending connect requests to the server, the
	     server refuses to allow a client to connect multiple times.
	     Fixed a bug in the handling of this case.

Severity   : minor
Frequency  : very large clusters immediately after boot
Bugzilla   : 10083
Description: LNET request buffers exhausted under heavy short-term load
Details    : If a large number of client requests are generated on a service
	     that has previously never seen so many requests it is possible
	     that the request buffer growth cannot keep up with the spike in
	     demand.  Instead of dropping incoming requests, they are held in
	     the LND until the RPC service can accept more requests.

Severity   : minor
Frequency  : Sometimes during replay
Bugzilla   : 9314
Description: Assertion failure in ll_local_open after replay.
Details    : If replay happened on an open request reply before we were able
	     to set replay handler, reply will become not swabbed tripping the
	     assertion in ll_local_open. Now we set the handler right after
	     recognising of open request

Severity   : minor
Frequency  : very rare
Bugzilla   : 10584
Description: kernel reports "badness in vsnprintf"
Details    : Reading from the "recovery_status" /proc file in small chunks
	     may cause a negative length in lprocfs_obd_rd_recovery_status()
	     call to vsnprintf() (which is otherwise harmless).  Exit early
	     if there is no more space in the output buffer.

Severity   : enhancement
Bugzilla   : 2259
Description: clear OBD RPC statistics by writing to them
Details    : It is now possible to clear the OBD RPC statistics by writing
	     to the "stats" file.

Severity   : minor
Frequency  : rare
Bugzilla   : 10641
Description: Client mtime is not the same on different clients after utimes
Details    : In some cases, the client was using the utimes() syscall on
	     a file cached on another node.  The clients now validate the
	     ctime from the MDS + OSTs to determine which one is right.

Severity   : minor
Frequency  : always
Bugzilla   : 10611
Description: Inability to activate failout mode
Details    : lconf script incorrectly assumed that in python string's numeric
	     value is used in comparisons.

Severity   : minor
Frequency  : always with multiple stripes per file
Bugzilla   : 10671
Description: Inefficient object allocation for mutli-stripe files
Details    : When selecting which OSTs to stripe files over, for files with
	     a stripe count that divides evenly into the number of OSTs,
	     the MDS is always picking the same starting OST for each file.
	     Return the OST selection heuristic to the original design.

Severity   : minor
Frequency  : rare
Bugzilla   : 10673
Description: mount failures may take full timeout to return an error
Details    : Under some heavy load conditions it is possible that a
	     failed mount can wait for the full obd_timeout interval,
	     possibly several minutes, before reporting an error.
	     Instead return an error as soon as the status is known.

------------------------------------------------------------------------------

2006-02-14  Cluster File Systems, Inc. <info@clusterfs.com>
       * version 1.4.6
       * WIRE PROTOCOL CHANGE.  This version of Lustre networking WILL NOT
	 INTEROPERATE with older versions automatically.  Please read the
	 user documentation before upgrading any part of a live system.
       * WARNING: Lustre networking configuration changes are required with
	 this release.  See https://bugzilla.clusterfs.com/show_bug.cgi?id=10052
	 for details.
       * bug fixes
       * Support for kernels:
	2.6.9-22.0.2.EL (RHEL 4)
	2.6.5-7.244 (SLES 9)
	2.6.12.6 vanilla (kernel.org)


Severity   : enhancement
Bugzilla   : 7981/8208
Description: Introduced Lustre Networking (LNET)
Details    : LNET is new networking infrastructure for Lustre, it includes
	     a reorganized network configuration mode (see the user
	     documentation for full details) as well as support for routing
	     between different network fabrics.  Lustre Networking Devices
	     (LNDs) for the supported network fabrics have also been
	     created for this new infrastructure.

Severity   : enhancement
Description: Introduced Access control lists
Details    : clients can set ACLs on files and directories in order to have
	     more fine-grained permissions than the standard Unix UGO+RWX.
	     The MDS must be started with the "-o acl" mount option.

Severity   : enhancement
Description: Introduced filesystem quotas
Details    : Administrators may now establish per-user quotas on the
	     filesystem.

Severity   : enhancement
Bugzilla   : 7982
Description: Configuration change for the XT3
	     The PTLLND is now used to run Lustre over Portals on the XT3
	     The configure option(s) --with-cray-portals are no longer used.
	     Rather --with-portals=<path-to-portals-includes> is used to
	     enable building on the XT3.  In addition to enable XT3 specific
	     features the option --enable-cray-xt3 must be used.

Severity   : major
Frequency  : rare
Bugzilla   : 7407
Description: Running on many-way SMP OSTs can trigger oops in llcd_send()
Details    : A race between allocating a new llcd and re-getting the llcd_lock
	     allowed another thread to grab newly-allocated llcd.

Severity   : enhancement
Bugzilla   : 7116
Description: 2.6 OST async journal commit and locking fix to improve performance
Details    : The filter_direct_io()+filter_commitrw_write() journal commits for
	     2.6 kernels are now async as they already were in 2.4 kernels so
	     that they can commit concurrently with the network bulk transfer.
	     For block-allocated files the filter allocation semaphore is held
	     to avoid filesystem fragmentation during allocation.  BKL lock
	     removed for 2.6 xattr operations where it is no longer needed.

Severity   : minor
Frequency  : rare
Bugzilla   : 8320
Description: lconf incorrectly determined whether two IP networks could talk
Details    : In some more complicated routing and multiple-network
	     configurations, lconf will avoid trying to make a network
	     connection to a disjoint part of the IP space.  It was doing the
	     math incorrectly for one set of cases.

Severity   : major
Frequency  : rare
Bugzilla   : 7359
Description: Fix for potential infinite loop processing records in an llog.
Details    : If an llog record is corrupted/zeroed, it is possible to loop
	     forever in llog_process().  Validate the llog record length
	     and skip the remainder of the block on error.

Severity   : minor
Frequency  : occasional (liblustre only)
Bugzilla   : 6363
Description: liblustre could not open files whose last component is a symlink
Details    : sysio_path_walk() would incorrectly pass the open intent to
	     intermediate path components.

Severity   : minor
Frequency  : rare (liblustre only with non-standard tuning)
Bugzilla   : 7201 (7350)
Description: Tuning the MDC DLM LRU size to zero triggers client LASSERT
Details    : llu_lookup_finish_locks() tries to set lock data on a lock
	     after it has been released, only do this for referenced locks

Severity   : enhancement
Bugzilla   : 7328
Description: specifying an (invalid) directory default stripe_size of -1
	     would reset the directory default striping
Details    : stripe_size -1 was used internally to signal directory stripe
	     removal, now use "all default" to signal dir stripe removal
	     as a directory striping of "all default" is not useful

Severity   : minor
Frequency  : common for large clusters running liblustre clients
Bugzilla   : 7198
Description: doing an ls when liblustre clients are running is slow
Details    : sending a glimpse AST to a liblustre client waits for every AST
	     to time out, as liblustre clients will not respond.  Since they
	     cannot cache data we refresh the OST lock LVB from disk instead.

Severity   : enhancement
Bugzilla   : 7198
Description: doing an ls at the same time as file IO can be slow
Details    : enqueue and other "small" requests can be blocked behind many
	     large IO requests.  Create a new OST IO portal for non-IO
	     requests so they can be processed faster.

Severity   : minor
Frequency  : rare (only HPUX clients mounting unsupported re-exported NFS vol)
Bugzilla   : 5781
Description: an HPUX NFS client would get -EACCESS when ftruncate()ing a newly
	     created file with mode 000
Details    : the Linux NFS server relies on an MDS_OPEN_OWNEROVERRIDE hack to
	     allow an ftruncate() as a non-root user to a file with mode 000.
	     Lustre now respects this flag to disable mode checks when
	     truncating a file owned by the user

Severity   : minor
Frequency  : liblustre-only, when liblustre client dies unexpectedly or becomes
	     busy
Bugzilla   : 7313
Description: Revoking locks from clients that went dead or catatonic might take
	     a lot of time.
Details    : New lock flags FL_CANCEL_ON_BLOCK used by liblustre makes
	     cancellation of such locks instant on servers without waiting for
	     any reply from clients. Clients drops these locks when cancel
	     notification from server is received without replying.

Severity   : minor
Frequency  : liblustre-only, when liblustre client dies or becomes busy
Bugzilla   : 7311
Description: Doing ls on Linux clients can take a long time with active
	     liblustre clients
Details    : Liblustre client cannot handle ASTs in timely manner, so avoid
	     granting such locks to it in the first place if possible.  Locks
	     are taken by proxy on the OST during the read or write and
	     dropped immediately afterward.  Add connect flags handling, do
	     not grant locks to liblustre clients for glimpse ASTs.

Severity   : enhancement
Bugzilla   : 6252
Description: Improve read-ahead algorithm to avoid excessive IO for random reads
Details    : Existing read-ahead algorithm is tuned for the case of streamlined
	     sequential reads and behaves badly with applications doing random
	     reads.  Improve it by reading ahead at least read region, and
	     avoiding excessive large RPC for small reads.

Severity   : enhancement
Bugzilla   : 8330
Description: Creating more than 1000 files for a single job may cause a load
	     imbalance on the OSTs if there are also a large number of OSTs.
Details    : qos_prep_create() uses an OST index reseed value that is an
	     even multiple of the number of available OSTs so that if the
	     reseed happens in the middle of the object allocation it will
	     still utilize the OSTs as uniformly as possible.

Severity   : major
Frequency  : rare
Bugzilla   : 8322
Description: OST or MDS may oops in ping_evictor_main()
Details    : ping_evictor_main() drops obd_dev_lock if deleting a stale export
	     but doesn't restart at beginning of obd_exports_timed list
	     afterward.

Severity   : enhancement
Bugzilla   : 7304
Description: improve by-nid export eviction on the MDS and OST
Details    : allow multiple exports with the same NID to be evicted at one
	     time without re-searching the exports list.

Severity   : major
Frequency  : rare, only with supplementary groups enabled on SMP 2.6 kernels
Bugzilla   : 7273
Description: MDS may oops in groups_free()
Details    : in rare race conditions a newly allocated group_info struct is
	     freed again, and this can be NULL.  The 2.4 compatibility code
	     for groups_free() checked for a NULL pointer, but 2.6 did not.

Severity   : minor
Frequency  : common for liblustre clients doing little filesystem IO
Bugzilla   : 9352, 7313
Description: server may evict liblustre clients accessing contended locks
Details    : if a client is granted a lock or receives a completion AST
	     with a blocking AST already set it would not reply to the AST
	     for LDLM_FL_CANCEL_ON_BLOCK locks.  It now replies to such ASTs.

Severity   : minor
Frequency  : lfs setstripe, only systems with more than 160 OSTs
Bugzilla   : 9440
Description: unable to set striping with a starting offset beyond OST 160
Details    : llapi_create_file() incorrectly limited the starting stripe
	     index to the maximum single-file stripe count.

Severity   : minor
Frequency  : LDAP users only
Bugzilla   : 6163
Description: lconf did not handle in-kernel recovery with LDAP properly
Details    : lconf/LustreDB get_refs() is searching the wrong namespace

Severity   : enhancement
Bugzilla   : 7342
Description: bind OST threads to NUMA nodes to improve performance
Details    : all OST threads are uniformly bound to CPUs on a single NUMA
	     node and do their allocations there to localize memory access

Severity   : enhancement
Bugzilla   : 7979
Description: llmount can determine client NID directly from Myrinet (GM)
Details    : the client NID code from gmnalnid was moved directly into
	     llmount, removing the need to use this or specifying the
	     client NID explicitly when mounting GM clients with zeroconf

Severity   : minor
Frequency  : if client is started with down MDS
Bugzilla   : 7184
Description: if client is started with down MDS mount hangs in ptlrpc_queue_wait
Details    : Having an LWI_INTR() wait event (interruptible, but no timeout)
	     will wait indefinitely in ptlrpc_queue_wait->l_wait_event() after
	     ptlrpc_import_delayed_req() because we didn't check if the
	     request was interrupted, and we also didn't break out of the
	     event loop if there was no timeout

Severity   : major
Frequency  : rare
Bugzilla   : 5047
Description: data loss during non-page-aligned writes to a single file from
	     both multiple nodes and multiple threads on one node at same time
Details    : updates to KMS and lsm weren't protected by common lock. Resulting
	     inconsistency led to false short-reads, that were cached and later
	     used by ->prepare_write() to fill in partially written page,
	     leading to data loss.

Severity   : minor
Frequency  : always, if lconf --abort_recovery used
Bugzilla   : 7047
Description: lconf --abort_recovery fails with 'Operation not supported'
Details    : lconf was attempting to abort recovery on the MDT device and not
	     the MDS device

Severity   : enhancement
Bugzilla   : 9445
Description: remove cleanup logs
Details    : replace lconf-generated cleanup logs with lustre internal
	     cleanup routines.  Eliminates the need for client-cleanup and
	     mds-cleanup logs.

Severity   : enhancement
Bugzilla   : 8592
Description: add support for EAs (user and system) on lustre filesystems
Details    : it is now possible to store extended attributes in the Lustre
	     client filesystem, and with the user_xattr mount option it
	     is possible to allow users to store EAs on their files also

Severity   : enhancement
Bugzilla   : 7293
Description: Add possibility (config option) to show minimal available OST free
	     space.
Details    : When compiled with --enable-mindf configure option, statfs(2)
	     (and so, df) will return least minimal free space available from
	     all OSTs as amount of free space on FS, instead of summary of
	     free spaces of all OSTs.

Severity   : enhancement
Bugzilla   : 7311
Description: do not expand extent locks acquired on OST-side
Details    : Modify ldlm_extent_policy() to not expand local locks, acquired
	     by server: they are not cached anyway.

Severity   : major
Frequency  : when mmap is used/binaries executed from Lustre
Bugzilla   : 9482
Description: Unmmap pages before throwing them away from read cache.
Details    : llap_shrink cache now attempts to unmap pages before discarding
	     them (if unmapping failed - do not discard).  SLES9 kernel has
	     extra checks that trigger if this unmapping is not done first.

Severity   : minor
Frequency  : rare
Bugzilla   : 6034
Description: lconf didn't resolve symlinks before checking to see whether a
	     given mountpoint was already in use

Severity   : minor
Frequency  : when migrating failover services
Bugzilla   : 6395, 9514
Description: When migrating a subset of services from a node (e.g. failback
	     from a failover service node) the remaining services would
	     time out and evict clients.
Details    : lconf --force (implied by --failover) sets the global obd_timeout
	     to 5 seconds in order to quickly disconnect, but this caused
	     other RPCs to time out too quickly.  Do not change the global
	     obd_timeout for force cleanup, only set it for DISCONNECT RPCs.

Severity   : enhancement
Frequency  : if MDS is started with down OST
Bugzilla   : 9439,5706
Description: Allow startup/shutdown of an MDS without depending on the
	     availability of the OSTs.
Details    : Asynchronously call mds_lov_synchronize during MDS startup.
	     Add appropriate locking and lov-osc refcounts for safe
	     cleaning.  Add osc abort_inflight calls in case the
	     synchronize never started.

Severity   : minor
Frequency  : occasional (Cray XT3 only)
Bugzilla   : 7305
Description: root not authorized to access files in CRAY_PORTALS environment
Details    : The client process capabilities were not honoured on the MDS in
	     a CRAY_PORTALS/CRAY_XT3 environment.  If the file had previously
	     been accessed by an authorized user then root was able to access
	     the file on the local client also.  The root user capabilities
	     are now allowed on the MDS, as this environment has secure UID.

Severity   : minor
Frequency  : occasional
Bugzilla   : 6449
Description: ldiskfs "too long searching" message happens too often
Details    : A debugging message (otherwise harmless) prints too often on
	     the OST console.  This has been reduced to only happen when
	     there are fragmentation problems on the filesystem.

Severity   : minor
Frequency  : rare
Bugzilla   : 9598
Description: Division by zero in statfs when all OSCs are inactive
Details    : lov_get_stripecnt() returns zero due to incorrect order of checks,
	     lov_statfs divides by value returned by lov_get_stripecnt().

Severity   : minor
Frequency  : common
Bugzilla   : 9489, 3273
Description: First write from each client to each OST was only 4kB in size,
	     to initialize client writeback cache, which caused sub-optimal
	     RPCs and poor layout on disk for the first writen file.
Details    : Clients now request an initial cache grant at (re)connect time
	     and so that they can start streaming writes to the cache right
	     away and always do full-sized RPCs if there is enough data.
	     If the OST is rebooted the client also re-establishes its grant
	     so that client cached writes will be honoured under the grant.

Severity   : minor
Frequency  : common
Bugzilla   : 7198
Description: Slow ls (and stat(2) syscall) on files residing on IO-loaded OSTs
Details    : Now I/O RPCs go to different portal number and (presumably) fast
	     lock requests (and glimses) and other RPCs get their own service
	     threads pool that should be able to service those RPCs
	     immediatelly.

Severity   : enhancement
Bugzilla   : 7417
Description: Ability to exchange lustre version between client and servers and
	     issue warnings at client side if client is too old. Also for
	     liblustre clients there is ability to refuse connection of too old
	     clients.
Details    : New 'version' field is added to connect data structure that is
	     filled with version info. That info is later checked by server and
	     by client.

Severity   : minor
Frequency  : rare, liblustre only.
Bugzilla   : 9296, 9581
Description: Two simultaneous writes from liblustre at offset within same page
	     might proceed at the same time overwriting eachother with stale
	     data.
Details    : I/O lock withing llu_file_prwv was released too early, before data
	     actually was hitting the wire. Extended lock-holding time until
	     server acknowledges receiving data.

Severity   : minor
Frequency  : extremely rare. Never observed in practice.
Bugzilla   : 9652
Description: avoid generating lustre_handle cookie of 0.
Details    : class_handle_hash() generates handle cookies by incrementing
	     global counter, and can hit 0 occasionaly (this is unlikely, but
	     not impossible, because initial value of cookie counter is
	     selected randonly). Value of 0 is used as a sentinel meaning
	     "unassigned handle" --- avoid it. Also coalesce two critical
	     sections in this function into one.

Severity   : enhancement
Bugzilla   : 9528
Description: allow liblustre clients to delegate truncate locking to OST
Details    : To avoid overhead of locking, liblustre client instructs OST to
	     take extent lock in ost_punch() on client's behalf. New connection
	     flag is added to handle backward compatibility.

Severity   : enhancement
Bugzilla   : 4928, 7341, 9758
Description: allow number of OST service threads to be specified
Details    : a module parameter allows the number of OST service threads
	     to be specified via "options ost ost_num_threads={N}" in the
	     OSS's /etc/modules.conf or /etc/modprobe.conf.

Severity   : major
Frequency  : rare
Bugzilla   : 6146, 9635, 9895
Description: servers crash with bad pointer in target_handle_connect()
Details    : In rare cases when a client is reconnecting it was possible that
	     the connection request was the last reference for that export.
	     We would temporarily drop the export reference and get a new
	     one, but this may have been the last reference and the export
	     was just destroyed.  Get new reference before dropping old one.

Severity   : enhancement
Frequency  : if client is started with failover MDS
Bugzilla   : 9818
Description: Allow multiple MDS hostnames in the mount command
Details    : Try to read the configuration from all specified MDS
	     hostnames during a client mount in case the "primary"
	     MDS is down.

Severity   : enhancement
Bugzilla   : 9297
Description: Stop sending data to evicted clients as soon as possible.
Details    : Check if the client we are about to send or are sending data to
	     was evicted already. (Check is done every second of waiting,
	     for which l_wait_event interface was extended to allow checking
	     of exit condition at specified intervals).

Severity   : minor
Frequency  : rare, normally only when NFS exporting is done from client
Bugzilla   : 9301
Description: 'bad disk LOV MAGIC: 0x00000000' error when chown'ing files
	     without objects
Details    : Make mds_get_md() recognise empty md case and set lmm size to 0.

Severity   : minor
Frequency  : always, if srand() is called before liblustre initialization
Bugzilla   : 9794
Description: Liblustre uses system PRNG disturbing its usage by user application
Details    : Introduce internal to lustre fast and high-quality PRNG for
	     lustre usage and make liblustre and some other places in generic
	     lustre code to use it.

Severity   : enhancement
Bugzilla   : 9477, 9557, 9870
Description: Verify that the MDS configuration logs are updated when xml is
Details    : Check if the .xml configuration logs are newer than the config
	     logs stored on the MDS and report an error if this is the case.
	     Request --write-conf, or allow starting with --old_conf.

Severity   : enhancement
Bugzilla   : 6034
Description: Handle symlinks in the path when checking if Lustre is mounted.
Details    : Resolve intermediate symlinks when checking if a client has
	     mounted a filesystem to avoid duplicate client mounts.

Severity   : minor
Frequency  : rare
Bugzilla   : 9309
Description: lconf can hit an error exception but still return success.
Details    : The lconf command catches the Command error exception at the top
	     level script context and will exit with the associated exit
	     status, but doesn't ensure that this exit status is non-zero.

Severity   : minor
Frequency  : rare
Bugzilla   : 9493
Description: failure of ptlrpc thread startup can cause oops
Details    : Starting a ptlrpc service thread can fail if there are a large
	     number of threads or the server memory is very fragmented.
	     Handle this without oopsing.

Severity   : minor
Frequency  : always, only if liblustre and non-default acceptor port was used
Bugzilla   : 9933
Description: liblustre cannot connect to servers with non-default acceptor port
Details    : tcpnal_set_default_params() was not called and was therefore
	     ignoring the environment varaible TCPNAL_PORT, as well as other
	     TCPNAL_ environment variables

Severity   : minor
Frequency  : rare
Bugzilla   : 9923
Description: two objects could be created on the same OST for a single file
Details    : If an OST is down, in some cases it was possible to create two
	     objects on a single OST for a single file.  No problems other
	     than potential performance impact and spurious error messages.

Severity   : minor
Frequency  : rare
Bugzilla   : 5681, 9562
Description: Client may oops in ll_unhash_aliases
Details    : Client dcache may become inconsistent in race condition.
	     In some cases "getcwd" can fail if the current directory is
	     modified.

Severity   : minor
Frequency  : always
Bugzilla   : 9942
Description: Inode refcounting problems in NFS export code
Details    : link_raw functions used to call d_instantiate without obtaining
	     extra inode reference first.

Severity   : minor
Frequency  : rare
Bugzilla   : 9942, 9903
Description: Referencing freed requests leading to crash, memleaks with NFS.
Details    : We used to require that call to ll_revalidate_it was always
	     followed by ll_lookup_it. Also with revalidate_special() it is
	     possible to call ll_revalidate_it() twice for the same dentry
	     even if first occurence returned success. This fix changes semantic
	     between DISP_ENQ_COMPLETE disposition flag to mean there is extra
	     reference on a request referred from the intent.
	     ll_intent_release() then releases such a request.

Severity   : minor
Frequency  : rare, normally benchmark loads only
Bugzilla   : 1443
Description: unlinked inodes were kept in memory on the client
Details    : If a client is repeatedly creating and unlinking files it
	     can accumulate a lot of stale inodes in the inode slab cache.
	     If there is no other client load running this can cause the
	     client node to run out of memory.  Instead flush old inodes
	     from client cache that have the same inode number as a new inode.

Severity   : minor
Frequency  : SLES9 2.6.5 kernel and long filenames only
Bugzilla   : 9969, 10379
Description: utime reports stale NFS file handle
Details    : SLES9 uses out-of-dentry names in some cases, which confused
	     the lustre dentry revalidation.  Change it to always use the
	     in-dentry qstr.

Severity   : major
Frequency  : rare, unless heavy write-truncate concurrency is continuous
Bugzilla   : 4180, 6984, 7171, 9963, 9331
Description: OST becomes very slow and/or deadlocked during object unlink
Details    : filter_destroy() was holding onto the parent directory lock
	     while truncating+unlinking objects.  For very large objects this
	     may block other threads for a long time and slow overall OST
	     responsiveness.  It may also be possible to get a lock ordering
	     deadlock in this case, or run out of journal credits because of
	     the combined truncate+unlink.  Solution is to do object truncate
	     first in one transaction without parent lock, and then do the
	     final unlink in a new transaction with the parent lock.  This
	     reduces the lock hold time dramatically.

Severity   : major
Frequency  : rare, 2.4 kernels only
Bugzilla   : 9967
Description: MDS or OST cleanup may trip kernel BUG when dropping kernel lock
Details    : mds_cleanup() and filter_cleanup() need to drop the kernel lock
	     before unmounting their filesystem in order to avoid deadlock.
	     The kernel_locked() function in 2.4 kernels only checks whether
	     the kernel lock is held, not whether it is this process that is
	     holding it as 2.6 kernels do.

Severity   : major
Frequency  : rare
Bugzilla   : 9635
Description: MDS or OST may oops/LBUG if a client is connecting multiple times
Details    : The client ptlrpc code may be trying to reconnect to a down
	     server before a previous connection attempt has timed out.
	     Increase the reconnect interval to be longer than the connection
	     timeout interval to avoid sending duplicate connections to
	     servers.

Severity   : minor
Frequency  : echo_client brw_test command
Bugzilla   : 9919
Description: fix echo_client to work with OST preallocated code
Details    : OST preallocation code (5137) didn't take echo_client IO path
	     into account: echo_client calls filter methods outside of any
	     OST thread and, hence, there is no per-thread preallocated
	     pages and buffers to use. Solution: hijack pga pages for IO. As
	     a byproduct, this avoids unnecessary data copying.

Severity   : minor
Frequency  : rare
Bugzilla   : 3555, 5962, 6025, 6155, 6296, 9574
Description: Client can oops in mdc_commit_close() after open replay
Details    : It was possible for the MDS to return an open request with no
	     transaction number in mds_finish_transno() if the client was
	     evicted, but without actually returning an error.  Clients
	     would later try to replay that open and may trip an assertion
	     Simplify the client close codepath, and always return an error
	     from the MDS in case the open is not successful.

Severity   : major
Frequency  : rare, 2.6 OSTs only
Bugzilla   : 10076
Description: OST may deadlock under high load on fragmented files
Details    : If there was a heavy load and highly-fragmented OST filesystems
	     it was possible to have all the OST threads deadlock waiting on
	     allocation of biovecs, because the biovecs were not released
	     until the entire RPC IO was completed.  Instead, release biovecs
	     as soon as they are complete to ensure forward IO progress.

Severity   : enhancement
Bugzilla   : 9578
Description: Support for specifying external journal device at mount
Details    : If an OST or MDS device is formatted with an external journal
	     device, this device major/minor is stored in the ext3 superblock
	     and may not be valid for failover.  Allow detecting and
	     specifying the external journal at mount time.

Severity   : major
Frequency  : rare
Bugzilla   : 10235
Description: Mounting an MDS with pending unlinked files may cause oops
Details    : target_finish_recovery() calls mds_postrecov() which returned
	     the number of orphans unlinked. mds_lov_connect->mds_postsetup()
	     considers this an error and immediately begins cleaning up the
	     lov, just after starting the mds_lov process

Severity   : enhancement
Bugzilla   : 9461
Description: Implement 'lfs df' to report actual free space on per-OST basis
Details    : Add sub-command 'df' on 'lfs' to report the disk space usage of
	     MDS/OSDs. Usage: lfs df [-i][-h]. Command Options: '-i' to report
	     usage of objects; '-h' to report in human readable format.

------------------------------------------------------------------------------

2005-08-26  Cluster File Systems, Inc. <info@clusterfs.com>
       * version 1.4.5
       * bug fixes

Severity   : major
Frequency  : rare
Bugzilla   : 7264
Description: Mounting an ldiskfs file system with mballoc may crash OST node.
Details    : ldiskfs mballoc code may reference an uninitialized buddy struct
	     at startup during orphan unlinking.  Instead, skip buddy update
	     before setup, as it will be regenerated after recovery is complete.

Severity   : minor
Frequency  : rare
Bugzilla   : 7039
Description: If an OST is inactive, its locks might reference stale inodes.
Details    : lov_change_cbdata() must iterate over all namespaces, even if
	     they are inactive to clear inode references from the lock.

Severity   : enhancement
Frequency  : occasional, if non-standard max_dirty_mb used
Bugzilla   : 7138
Description: Client will block write RPCs if not enough grant
Details    : If a client has max_dirty_mb smaller than max_rpcs_in_flight,
	     then the client will block writes while waiting for another RPC
	     to complete instead of consuming its dirty limit.  With change
	     we get improved performance when max_dirty_mb is small.

Severity   : enhancement
Bugzilla   : 3389, 6253
Description: Add support for supplementary groups on the MDS.
Details    : The MDS has an upcall /proc/fs/lustre/mds/{mds}/group_upcall
	     (set to /usr/sbin/l_getgroups if enabled) which will do MDS-side
	     lookups for user supplementary groups into a cache.

Severity   : minor
Bugzilla   : 7278
Description: O_CREAT|O_EXCL open flags in liblustre always return -EEXIST
Details    : Make libsysio to not enforce O_EXCL by clearing the flag,
	     for liblustre O_EXCL is enforced by MDS.

Severity   : minor
Bugzilla   : 6455
Description: readdir never returns NULL in liblustre.
Details    : Corrected llu_iop_getdirentries logic, to return offset of next
	     dentry in struct dirent.

Severity   : minor
Bugzilla   : 7137
Frequency  : liblustre only, depends on application IO pattern
Description: liblustre clients evicted if not contacting servers
Details    : Don't put liblustre clients into the ping_evictor list, so
	     they will not be evicted by the pinger ever.

Severity   : enhancement
Bugzilla   : 6902
Description: Add ability to evict clients by NID from MDS.
Details    : By echoing "nid:$NID" string into
	     /proc/fs/lustre/mds/.../evict_client client with nid that equals to
	     $NID would be instantly evicted from this MDS and from all active
	     OSTs connected to it.

Severity   : minor
Bugzilla   : 7198
Description: Do not query file size twice, somewhat slowing stat(2) calls.
Details    : lookup_it_finish() used to query file size from OSTs that was not
	     needed.

Severity   : minor
Bugzilla   : 6237
Description: service threads change working directory to that of init
Details    : Starting lustre service threads may pin the working directory
	     of the parent thread, making that filesystem busy.  Threads
	     now change to the working directory of init to avoid this.

Severity   : minor
Bugzilla   : 6827
Frequency  : during shutdown only
Description: shutdown with a failed MDS or OST can cause unmount to hang
Details    : Don't resend DISCONNECT messages in ptlrpc_disconnect_import()
	     if server is down.

Severity   : minor
Bugzilla   : 7331
Frequency  : 2.6 only
Description: chmod/chown may include an extra supplementary group
Details    : ll{,u}_mdc_pack_op_data() does not properly initialize the
	     supplementary group and if none is specified this is used.

Severity   : minor
Bugzilla   : 5479 (6816)
Frequency  : rare
Description: Racing open + rm can assert client in mdc_set_open_replay_data()
Details    : If lookup is in progress on a file that is unlinked we might try
	     to revalidate the inode and fail in revalidate after lookup is
	     complete and ll_file_open() enqueues the open again but
	     it_open_error() was not checking DISP_OPEN_OPEN errors correctly.

Severity   : minor
Frequency  : always, if lconf --abort_recovery used
Bugzilla   : 7047
Description: lconf --abort_recovery fails with 'Operation not supported'
Details    : lconf was attempting to abort recovery on the MDT device and not
	     the MDS device

------------------------------------------------------------------------------

2005-08-08  Cluster File Systems, Inc. <info@clusterfs.com>
       * version 1.4.4
       * bug fixes

Severity   : major
Frequency  : rare (only unsupported configurations with a node running as an
	     OST and a client)
Bugzilla   : 6514, 5137
Description: Mounting a Lustre file system on a node running as an OST could
	     lead to deadlocks
Details    : OSTs now preallocates memory needed to write out data at
	     startup, instead of when needed, to avoid having to
	     allocate memory in possibly low memory situations.
	     Specifically, if the file system is mounted on on OST,
	     memory pressure could force it to try to write out data,
	     which it needed to allocate memory to do.  Due to the low
	     memory, it would be unable to do so and the node would
	     become unresponsive.

Severity   : enhancement
Bugzilla   : 7015
Description: Addition of lconf --service command line option
Details    : lconf now accepts a '--service <arg>' option, which is
             shorthand for 'lconf --group <arg> --select <arg>=<hostname>'

Severity   : enhancement
Bugzilla   : 6101
Description: Failover mode is now the default for OSTs.
Details    : By default, OSTs will now run in failover mode.  To return to
             the old behaviour, add '--failout' to the lmc line for OSTs.

Severity   : enhancement
Bugzilla   : 1693
Description: Health checks are now provided for MDS and OSTs
Details    : Additional detailed health check information on MSD and OSTs
             is now provided through the procfs health_check value.

Severity   : minor
Frequency  : occasional, depends on IO load
Bugzilla   : 4466
Description: Disk fragmentation on the OSTs could eventually cause slowdowns
             after numerous create/delete cycles
Details    : The ext3 inode allocation policy would not allocate new inodes
             very well on the OSTs because there are no new directories
             being created.  Instead we look for groups with free space if
             the parent directories are nearly full.

Severity   : major
Bugzilla   : 6302
Frequency  : rare
Description: Network or server problems during mount may cause partially
             mounted clients instead of returning an error.
Details    : The config llog parsing code may overwrite the error return
             code during mount error handling, returning success instead
             of an error.

Severity   : minor
Bugzilla   : 6422
Frequency  : rare
Description: MDS can fail to allocate large reply buffers
Details    : After long uptimes the MDS can fail to allocate large reply
	     buffers (e.g. zconf client mount config records) due to memory
	     fragmentation or consumption by the buffer cache.  Preallocate
	     some large reply buffers so that these replies can be sent even
	     under memory pressure.

Severity   : minor
Bugzilla   : 6266
Frequency  : rare (liblustre)
Description: fsx running with liblustre complained that using truncate() to
             extend the file doesn't work.  This patch corrects that issue.
Details    : This is the liblustre equivalent of the fix for bug 6196.  Fixes
             ATTR_SIZE and lsm use in llu_setattr_raw.

Severity   : critical
Bugzilla   : 6866
Frequency  : rare, only 2.6 kernels
Description: Unusual file access patterns on the MDS may result in inode
             data being lost in very rare circumstances.
Details    : Bad interaction between the ea-in-inode patch and the "no-read"
             code in the 2.6 kernel caused the inode and/or EA data not to
             be read from disk, causing single-file corruption.

Severity   : critical
Bugzilla   : 6998
Frequency  : rare, only 2.6 filesystems using extents
Description: Heavy concurrent write and delete load may cause data corruption.
Details    : It was possible under high-load situations to have an extent
             metadata block in the block device cache from a just-unlinked
             file overwrite a newly-allocated data block.  We now unmap any
             metadata buffers that alias just-allocated data blocks.

Severity   : minor
Bugzilla   : 7241
Frequency  : filesystems with default stripe_count larger than 77
Description: lconf+mke2fs fail when formatting filesystem with > 77 stripes
Details    : lconf specifies an inode size of 4096 bytes when the default
             stripe_count is larger than 77.  This conflicts with the default
             inode density of 1 per 4096 bytes.  Allocate smaller inodes in
             this case to avoid pinning too much memory for large EAs.

------------------------------------------------------------------------------

2005-07-07  Cluster File Systems, Inc. <info@clusterfs.com>
       * version 1.4.3
       * bug fixes

Severity   : minor
Frequency  : rare (extremely heavy IO load with hundreds of clients)
Bugzilla   : 6172
Description: Client is evicted, gets IO error writing to file
Details    : lock ordering changes for bug 5492 reintroduced bug 3267 and
             caused clients to be evicted for AST timeouts.  The fixes in
             bug 5192 mean we no longer need to have such short AST timeouts
             so ldlm_timeout has been increased.

Severity   : major
Frequency  : occasional during --force or --failover shutdown under load
Bugzilla   : 5949, 4834
Description: Server oops/LBUG if stopped with --force or --failover under load
Details    : a collection of import/export refcount and cleanup ordering
             issues fixed for safer force cleanup

Severity   : major
Frequency  : only filesystems larger than 120 OSTs
Bugzilla   : 5990, 6223
Description: lfs getstripe would oops on a very large filesystem
Details    : lov_getconfig used kfree on vmalloc'd memory

Severity   : minor
Frequency  : only filesystems exporting via NFS to Solaris 10 clients
Bugzilla   : 6242, 6243
Description: reading from files that had been truncated to a non-zero size
             but never opened returned no data
Details    : ll_file_read() reads zeros from no-object files to EOF

Severity   : major
Frequency  : rare
Bugzilla   : 6200
Description: A bug in MDS/OSS recovery could cause the OSS to fail an assertion
Details    : There's little harm in aborting MDS/OSS recovery and letting it
             try again, so I removed the LASSERT and return an error instead.

Severity   : enhancement
Bugzilla   : 5902
Description: New debugging infrastructure for tracking down data corruption
Details    : The I/O checksum code was replaced to: (a) control it at runtime,
             (b) cover more of the client-side code path, and (c) try to narrow
             down where problems occurred

Severity   : major
Frequency  : rare
Bugzilla   : 3819, 4364, 4397, 6313
Description: Racing close and eviction MDS could cause assertion in mds_close
Details    : It was possible to get multiple mfd references during close and
             client eviction, leading to one thread referencing a freed mfd.

Severity:  : enhancement
Bugzilla   : 3262, 6359
Description: Attempts to reconnect to servers are now more aggressive.
Details    : This builds on the enhanced upcall-less recovery that was added
             in 1.4.2.  When trying to reconnect to servers, clients will
             now try each server in the failover group every 10 seconds.  By
             default, clients would previously try one server every 25 seconds.

Severity   : major
Frequency  : rare
Bugzilla   : 6371
Description: After recovery, certain operations trigger a failed
             assertion on a client.
Details    : Failing over an mds, using lconf -d --failover, while a
             client was doing a readdir() call would cause the client to
             LBUG after recovery completed and the readdir() was resent.

Severity   : enhancement
Bugzilla   : 6296
Description: Default groups are now added by lconf
Details    : You can now run lconf --group <servicename> without having to
             manually add groups with lmc.

Severity   : major
Frequency  : occasional
Bugzilla   : 6412
Description: Nodes with an elan id of 0 trigger a failed assertion

Severity   : minor
Frequency  : always when accessing e.g. tty/console device nodes
Bugzilla   : 3790
Description: tty and some other devices nodes cannot be used on lustre
Details    : file's private_data field is used by device data and lustre
             values in there got lost. New field was added to struct file to
             store fs-specific private data.

Severity   : minor
Frequency  : when exporting Lustre via NFS
Bugzilla   : 5275
Description: NFSD failed occasionally when looking up a path component
Details    : NFSD is looking up ".." which was broken in ext3 directories
             that had grown large enough to become hashed.

Severity   : minor
Frequency  : Clusters with multiple interfaces not on the same subnet
Bugzilla   : 5541
Description: Nodes will repeatedly try to reconnect to an interface which it
             cannot reach and report an error to the log.
Details    : Extra peer list entries will be created by lconf with some peers
             unreachable.  lconf now validates the peer before adding it.

Severity   : major
Frequency  : Only if a default stripe is set on the filesystem root.
Bugzilla   : 6367
Description: Setting a default stripe on the filesystem root prevented the
             filesystem from being remounted.
Details    : The client was sending extra request flags in the root getattr
             request and did not allocate a reply buffer for the dir EA.

Severity   : major
Frequency  : occasional, higher if lots of files are accessed by one client
Bugzilla   : 6159, 6097
Description: Client trips assertion regarding lsm mismatch/magic
Details    : While revalidating inodes the VFS looks up inodes with ifind()
             and in rare cases can find an inode that is being freed.
             The ll_test_inode() code will free the lsm during ifind()
             when it finds an existing inode and then the VFS later attaches
             this free lsm to a new inode.

Severity   : major
Frequency  : rare
Bugzilla   : 6422, 7030
Description: MDS deadlock between mkdir and client eviction
Details    : Creating a new file via mkdir or mknod (starting a transaction
             and getting the ns lock) can deadlock with client eviction
             (gets ns lock and trying to finish a synchronous transaction).

Severity   : minor
Frequency  : occasional
Description: While starting a server, the fsfilt_ext3 module could not be
             loaded.
Details    : CFS's improved ext3 filesystem is named ldiskfs for 2.6
             kernels.  Previously, lconf would still use the ext3 name
             when trying to load modules.  Now, it will correctly use
             ext3 on 2.4 and ldiskfs on 2.6.

Severity   : enhancement
Description: The default stripe count has been changed to 1
Details    : The interpretation of the default stripe count (0, to lfs
             or lmc) has been changed to mean striping across a single
             OST, rather than all available.  For general usage we have
             found a stripe count of 1 or 2 works best.

Severity   : enhancement
Description: Add support for compiling against Cray portals.
Details    : Conditional compiling for some areas that are different
             on Cray Portals.

Severity   : major
Frequency  : occasional
Bugzilla   : 6409, 6834
Description: Creating files with an explicit stripe count may lead to
             a failed assertion on the MDS
Details    : If some OSTs are full or unavailable, creating files may
             trigger a failed assertion on the MDS.  Now, Lustre will
             try to use other servers or return an error to the
             client.

Severity   : minor
Frequency  : occasional
Bugzilla   : 6469
Description: Multiple concurrent overlapping read+write on multiple SMP nodes
             caused lock timeout during readahead (since 1.4.2).
Details    : Processes doing readahead might match a lock that hasn't been
             granted yet if there are overlapping and conflicting lock
             requests.  The readahead process waits on ungranted lock
             (original lock is CBPENDING), while OST waits for that process
             to cancel CBPENDING read lock and eventually evicts client.

Severity   : enhancement
Bugzilla   : 6931
Description: Initial enabling of flock support for clients
Details    : Implements fcntl advisory locking and file status functions.
	     This feature is provided as an optional mount flag (default
	     off), and is NOT CURRENTLY SUPPORTED.  Not all types of record
	     locking are implemented yet, and those that are are not guaranteed
	     to be completely correct in production environments.
	     mount -t lustre -o [flock|noflock] ...

Severity   : major
Frequency  : occasional
Bugzilla   : 6198
Description: OSTs running 2.4 kernels but with extents enabled might trip an
             assertion in the ext3 JBD (journaling) layer.
Details    : The b_committed_data struct is protected by the big kernel lock
             in 2.4 kernels, serializing journal_commit_transaction() and
             ext3_get_block_handle->ext3_new_block->find_next_usable_block()
             access to this struct.  In 2.6 kernels there is finer grained
             locking to improve SMP performance of the JBD layer.

Severity   : minor
Bugzilla   : 6147
Description: Changes the "SCSI I/O Stats" kernel patch to default to "enabled"

-----------------------------------------------------------------------------

2005-05-05  Cluster File Systems, Inc. <info@clusterfs.com>
       * version 1.4.2
       NOTE: Lustre 1.4.2 uses an incompatible network protocol than previous
	     versions of Lustre.  Please update all servers and clients to
	     version 1.4.2 or later at the same time.  You must also run
	     "lconf --write-conf {config}.xml" on the MDS while it is stopped
	     to update the configuration logs.
       * bug fixes
	- fix for HPUX NFS client breakage when NFS exporting Lustre (5781)
	- mdc_enqueue does not need max_mds_easize request buffer on send (5707)
	- swab llog records of type '0' so we get proper header size/idx (5861)
	- send llog cancel req to DLM cancel portal instead of cb portal (5515)
	- fix rename of one directory over another leaking an inode (5953)
	- avoid SetPageDirty on 2.6 (5981)
	- don't re-add just-being-destroyed locks to the waiting list (5653)
	- when creating new directories, inherit the parent's custom
	  striping settings if present parent (3048)
	- flush buffers from cache before direct IO in 2.6 obdfilter (4982)
	- don't hold i_size_sem in ll_nopage() and ll_ap_refresh_count (6077)
	- don't hold client locks on temporary worklist from l_lru (5666)
	- handle IO errors in 2.6 obdfilter bio completion routine (6046)
	- automatically evict dead clients (5921)
	- Update file size properly in create+truncate+fstat case (6196)
	- Do not unhash mountpoint dentries, do not allow removal of
	  mountpoints (5907)
	- Avoid lock ordering deadlock issue with write/truncate (6203,5654)
	- reserve enough journal credits in fsfilt_start_log for setattr (4554)
	- ldlm_enqueue freed-export error path would always LBUG (6149,6184)
	- don't reference lr_lvb_data until after we hold lr_lvb_sem (6170)
	- don't overwrite last_rcvd if there is a *_client_add() error (6086)
	- Correctly handle reads of files with no objects (6243)
	- lctl recover will also mark a device active if deactivate used (5933)
	* miscellania
	- by default create 1 inode per 4kB space on MDS, per 16kB on OSTs
	- allow --write-conf on an MDS with different nettype than client (5619)
	- don't write config llogs to MDS for mounts not from that MDS (5617)
	- lconf should create multiple TCP connections from a client (5201)
	- init scripts are now turned off by default; run chkconfig --on
	  lustre and chkconfig --on lustrefs to use them
	- upcalls are no longer needed for clients to recover to failover
	  servers (3262)
	- add --abort-recovery option to lconf to abort recovery on device
	  startup (6017)
	- add support for an arbitrary number of OSTs (3026)
	- Quota support protocol changes.
	- forward compatibility changes to wire structs (6007)
	- rmmod NALs that might be loaded because of /etc/modules.conf (6133)
	- support for mountfsoptions and clientoptions to the Lustre LDAP (5873)
	- improved "lustre status" script
	- initialize blocksize for non-regular files (6062)
	- added --disable-server and --disable-client configure options (5782)
	- introduce a lookup cache for lconf to avoid repeated DB scans (6204)
	- Vanilla 2.4.29 support
	- increase maximum number of obd devices to 520 (6242)
	- remove the tcp-zero-copy patch from the suse-2.4 series (5902)
	- Quadrics Elan drivers are now included for the RHEL 3 2.4.21 and
	  SLES 9 2.6.5 kernels
	- limit stripes per file to 160 (the maximum EA size) (6093)

2005-03-22  Cluster File Systems, Inc. <info@clusterfs.com>
       * version 1.4.1
       * bug fixes
	- don't LASSERT in ll_release on NULL lld with NFS export (4655, 5760)
	- hold NS lock when calling handle_ast_error->del_waiting_lock (5746)
	- fix setattr mtime regression from lovcleanup merge (4829, 5669)
	- workaround for 2.6 crash in ll_unhash_aliases (5687, 5210)
	- small ext3 extents cleanups and fixes (5733)
	- improved mballoc code, several small races and bugs fixed (5733, 5638)
	- kernel version 43 - fix remove_suid bugs in both 2.4 and 2.6 (5695)
	- avoid needless client->OST connect, fix handle mismatch (5317)
	- fix DLM error path that led to out-of-sync client, long delays (5779)
	- support common vfs-enforced mount options (nodev,nosuid,noexec) (5637)
	- fix several locking issues related to i_size (5492,5624,5654,5672)
	- don't move pending lock onto export if it is already evicted (5683)
	- fix kernel oops when creating .foo in unlinked directory (5548)
	- fix deadlock in obdfilter statistics vs. object create (5811)
	- use time_{before,after} to avoid timer jiffies wrap (5882)
	- shutdown --force/--failover stability (3607,3651,4797,5203,4834)
	- Do not leak request if server was not able to process it (5154)
	- If mds_open unable to find parent dir, make that negative lookup(5154)
	- don't create new directories with extent-mapping (5909, 5936)
       * miscellania
	- fix lustre/lustrefs init scripts for SuSE (patch from Scali, 5702)
	- don't hold the pinger_sem in ptlrpc_pinger_sending_on_import
	- change obd_increase_kms to obd_adjust_kms (up or down) (5654)
	- lconf, lmc search both /usr/lib and /usr/lib64 for Python libs (5800)
	- support for RHEL4 kernel on i686 (5773)
	- provide error messages when incompatible logs are encountered (5898)

2005-02-18  Cluster File Systems, Inc. <info@clusterfs.com>
       * version 1.4.0.10 (1.4.1 release candidate 1)
       * bug fixes
	- don't keep a lock reference when lock is not granted (4238)
	- unsafe list practices (rarely) led to infinite eviction loop (4908)
	- add per-fs limit of Lustre pages in page cache, avoid OOM (4699)
	- drop import inflight refcount on signal_completed_replay error (5255)
	- unlock page after async write error during send (3677)
	- handle missing objects in filter_preprw_read properly (5265)
	- no transno return for symlink open, don't save no-trasno open (3440)
	- don't try to complete elan receive that already failed (4012)
	- free RPC server reply state on error (5406)
	- clean up thread from ptlrpc_start_thread() on error (5160)
	- readahead could read extra page into cache that wasn't ejected (5388)
	- prevent races in class_attach/setup/cleanup/detach (5260)
	- don't dereference de->d_inode after l_dput of de (5458)
	- use "int" for stripe value returned from lock_to_stripe (5544)
	- mballoc allocation and error-checking fixes in 2.6 (5504)
	- block device patches to fix I/O request sizes in 2.6 (5482)
	- look up hostnames for IB nals (5602)
	- 2.6 changed lock ordering of 2 semaphores, caused deadlock (5654)
	- don't start multiple acceptors for the same port (5277)
	- fix incorrect LASSERT in mds_getattr_name (5635)
	- export a proc file for general "ping" checking (5628)
	- fix "lfs check" to not block when the MDS is down (5628)
       * miscellania
	- service request history (4965)
	- put {ll,lov,osc}_async_page structs in a single slab (4699)
	- create an "evict_client" /proc entry on OSTs, like the MDS has
	- fix mount usage message, return errors per mount(8) (5168)
	- change grep [] to grep "[]" in tests so they work in more UMLs
	- fix ppc64/x86_64 spec to use %{_libdir} instead of /usr/lib (5389)
	- remove ancient LOV_MAGIC_V0 EA support (5047)
	- add "disk I/Os in flight" and "I/O req time" stats in obdfilter
	- align r/w RPCs to PTLRPC_MAX_BRW_SIZE boundary for performance (3451)
	- allow readahead allocations to fail when low on memory (5383)
	- mmap locking landed again, after considerable improvement (2828)
	- add get_hostaddr() to lustreDB.py for LDAP support (5459)

2004-11-23  Cluster File Systems, Inc. <info@clusterfs.com>
       * version 1.4.0
       * bug fixes
	- send OST transaction number in read/write reply to free req (4966)
	- don't ASSERT in ptl_send_rpc() if we run out of memory (5119)
	- lock /proc/sys/portals/routes internal state, avoiding oops (4827)
	- the watchdog thread now runs as interruptible (5246)
	- flock/lockf fixes (but it's still disabled, pending 5135)
	- don't use EXT3 constants in llite code (5094)
	- memory shortage at startup could cause assertion (5176)
       * miscellania
	- reorganization of lov code
	- single portals codebase
	- Infiniband NAL
	- add extents/mballoc support (5025)
	- direct I/O reads in the obdfilter (4048)
	- kernel patches from LNXI for 2.6 (bluesmoke, perfctr, mtd, kexec)

tbd         Cluster File Systems, Inc. <info@clusterfs.com>
       * version 1.2.9
       * bug fixes
	- send OST transaction number in read/write reply to free req (4966)
	- don't ASSERT in ptl_send_rpc() if we run out of memory (5119)
	- lock /proc/sys/portals/routes internal state, avoiding oops (4827)
	- the watchdog thread now runs as interruptible (5246)
	- handle missing objects in filter_preprw_read properly (5265)
	- unsafe list practices (rarely) led to infinite eviction loop (4908)
	- drop import inflight refcount on signal_completed_replay error (5255)
	- unlock page after async write error during send (3677)
	- return original error code on reconstructed replies (3761)
	- no transno return for symlink open, don't save no-trasno open (3440)
       * miscellania
	- add pid to ldlm debugging output (4922)
	- bump the watchdog timeouts -- we can't handle 30sec yet
	- extra debugging for orphan dentry/inode bug (5259)

2004-11-16  Cluster File Systems, Inc. <info@clusterfs.com>
       * version 1.2.8
       * bug fixes
	- fix TCP_NODELAY bug, which caused extreme perf regression (5134)
	- allocate qswnal tx descriptors singly to avoid fragmentation (4504)
	- don't LBUG on obdo_alloc() failure, use OBD_SLAB_ALLOC() (4800)
	- fix NULL dereference in /proc/sys/portals/routes (4827)
	- allow failed mdc_close() operations to be interrupted (4561)
	- stop precreate on OST before MDS would time out on it (4778)
	- don't send partial-page writes before EOF from client (4410)
	- discard client grant for sub-page writes on large-page clients (4520)
	- don't free dentries not owned by NFS code, check generation (4806)
	- fix lsm leak if mds_create_objects() fails (4801)
	- limit debug_daemon file size, always print CERROR messages (4789)
	- use transno after validating reply (3892)
	- process timed out requests if import state changes (3754)
	- update mtime on OST during writes, return in glimpse (4829)
	- add mkfsoptions to LDAP (4679)
	- use ->max_readahead method instead of zapping global ra (5039)
	- don't interrupt __l_wait_event() during strace
       * miscellania
	- add software watchdogs to catch hung threads quickly (4941)
	- make lustrefs init script start after nfs is mounted
	- fix CWARN/ERROR duplication (4930)
	- return async write errors to application if possible (2248)
	- add /proc/sys/portal/memused (bytes allocated by PORTALS_ALLOC)
	- print NAL number in %x format (4645)
	- update barely-supported suse-2.4.21-171 series (4842)
	- support for sles 9 %post scripts
	- support for building 2.6 kernel-source packages
	- support for sles km_* packages

2004-10-07  Cluster File Systems, Inc. <info@clusterfs.com>
       * version 1.2.7
       * bug fixes
	- ignore -ENOENT errors in osc_destroy (3639)
	- notify osc create thread that OSC is being cleaned up (4600)
	- add nettype argument for llmount in #5d in conf-sanity.sh (3936)
	- reconstruct ost_handle() like mds_handle() (4657)
	- create a new thread to do import eviction to avoid deadlock (3969)
	- let lconf resolve symlinked-to devices (4629)
	- don't unlink "objects" from directory with default EA (4554)
	- hold socknal file ref over connect in case target is down (4394)
	- allow more than 32000 subdirectories in a single directory (3244)
	- fix blocks count for O_DIRECT writes (3751)
	- OST returns ENOSPC from object create when no space left (4539)
	- don't send truncate RPC if file size isn't changing (4410)
	- limit OSC precreate to 1/2 of value OST considers bogus (4778)
	- bind to privileged port in socknal and tcpnal (3689)
       * miscellania
	- rate limit CERROR/CWARN console message to avoid overload (4519)
	- GETFILEINFO dir ioctl returns LOV EA + MDS stat in 1 call (3327)
	- basic mmap support (3918)
	- kernel patch series update from b1_4 (4711)

2004-09-16  Cluster File Systems, Inc. <info@clusterfs.com>
       * version 1.2.6
       * bug fixes
	- avoid crash during MDS cleanup with OST shut down (2775)
	- fix loi_list_lock/oig_lock inversion on interrupted IO (4136)
	- don't use bad inodes on the MDS (3744)
	- dynamic object preallocation to improve recovery speed (4236)
	- don't hold spinlock over lock dumping or change debug flags (4401)
	- don't zero obd_dev when it is force cleaned (3651)
	- print grants to console if they go negative (4431)
	- "lctl deactivate" will stop automatic recovery attempts (3406)
	- look for existing locks in ldlm_handle_enqueue() (3764)
	- don't resolve lock handle twice in recovery avoiding race (4401)
	- revalidate should check working dir is a directory (4134)
       * miscellania
	- don't always mark "slow" obdfilter messages as errors (4418)

2004-08-24  Cluster File Systems, Inc. <info@clusterfs.com>
       * version 1.2.5
       * bug fixes
	- don't close LustreDB during write_conf until it is done (3860)
	- fix typo in lconf for_each_profile (3821)
	- allow dumping logs from multiple threads at one time (3820)
	- don't allow multiple threads in OSC recovery (3812)
	- fix debug_size parameters (3864)
	- fix mds_postrecov to initialize import for llog ctxt (3121)
	- replace config semaphore with spinlock (3306)
	- be sure to send a reply for a CANCEL rpc with bad export (3863)
	- don't allow enqueue to complete on a destroyed export (3822)
	- down write_lock before checking llog header bitmap (3825)
	- recover from lock replay timeout (3764)
	- up llog sem before sending rpc (3652)
	- reduce ns lock hold times when setting kms (3267)
	- change a dlm LBUG to LASSERTF, to maybe learn something (4228)
	- fix NULL deref and obd_dev leak on setup error (3312)
	- replace some LBUG about llog ops with error handling (3841)
	- don't match INVALID dentries from d_lookup and spin (3784)
	- hold dcache_lock while marking dentries INVALID and hashing (4255)
	- fix invalid assertion in ptlrpc_set_wait (3880)
       * miscellania
	- add libwrap support for the TCP acceptor (3996)
	- add /proc/sys/portals/routes for non-root route listing (3994)
	- allow setting MDS UUID in .xml (2580)
	- print the stack of a process that LBUGs (4228)

2004-07-14  Cluster File Systems, Inc. <info@clusterfs.com>
       * version 1.2.4
       * bug fixes
	- don't cleanup request in ll_file_open() on failed MDS open (3430)
	- make sure to unset replay flag from failed open requests (3440)
	- if default stripe count is 0, use OST count for inode size (3636)
	- update parent mtime/ctime on client for create/unlink (2611)
	- drop dentry ref in ext3_add_link from open_connect_dentry (3266)
	- free recovery state on server during a forced cleanup (3571)
	- unregister_reply for resent reqs (3063)
	- loop back devices mounting and status check on 2.6 (3563)
	- fix resource-creation race that can provoke i_size == 0 (3513)
	- don't try to use bad inodes returned from MDS/OST fs lookup (3688)
	- more debugging for page-accounting assertion (3746)
	- return -ENOENT instead of asserting if ost getattr+unlink race (3558)
	- avoid deadlock after precreation failure (3758)
	- fix race and lock order deadlock in orphan handling (3450, 3750)
	- add validity checks when grabbing inodes from l_ast_data (3599)
       * miscellania
	- add /proc/.../recovery_status to obdfilter (3428)
	- lightweight CDEBUG infrastructure, debug daemon (3668)
	- change default OSC RPC parameters to be better on small clusters
	- turn off OST read cache for files smaller than 32MB
	- install man pages and include them in rpms (3100)
	- add new init script for (un)mounting lustre filesystems (2593)
	- run chkconfig in %post for init scripts (3701)
	- drop scimac NAL (unmaintained)

2004-06-17  Cluster File Systems, Inc. <info@clusterfs.com>
       * version 1.2.3
       * bug fixes
	- clean kiobufs before and after use (3485)
	- strip trailing '/'s before comparing paths with /proc/mounts (3486)
	- remove assertions to work around "in-flight rpcs" recovery bug (3063)
	- change init script to fail more clearly if not run as root (1528)
	- allow clients to reconnect during replay (1742)
	- fix ns_lock/i_sem lock ordering deadlock for kms update (3477)
	- don't do DNS lookups on NIDs too small for IP addresses (3442)
	- re-awaken ptlrpcd if new requests arrive during check_set  (3554)
	- fix cond_resched  (3554)
	- only evict unfinished clients after recovery (3515)
	- allow bulk resend, prevent data loss (3570)
	- dynamic ptlrpc request buffer allocation (2102)
	- don't allow unlinking open directory if it isn't empty (2904)
	- set MDS/OST threads to umask 0 to not clobber client modes (3359)
	- remove extraneous obd dereference causing LASSERT failure (3334)
	- don't use get_cycles() when creating temp. files on the mds (3156)
	- hold i_sem when setting i_size in ll_extent_lock() (3564)
	- handle EEXIST for set-stripe, set proper directory name (3336)
       * miscellania
	- servers can dump a log evicting a client - lustre.dump_on_timeout=1
	- fix ksocknal_fmb_callback() error messages (2918)

2004-05-27  Cluster File Systems, Inc. <info@clusterfs.com>
       * version 1.2.2
       * bug fixes
	- don't copy lvb into (possibly NULL) reply on error (2983)
	- don't deref dentry after dput, don't free lvb on error (2922)
	- use the kms to determine writeback rpc length (2947)
	- increment oti_logcookies when osc is inactive (2948)
	- update client's i_blocks count via lvb messages (2543)
	- handle intent open/close of special files properly (1557)
	- mount MDS with errors=remount-ro, like obdfilter (2009)
	- initialize lock handle to avoid ASSERT on error cleanup (3057)
	- don't use cancelling-locks' kms values (2947)
	- use highest lock extent for kms, not last one (2925)
	- don't dereference ERR_PTR() dentry in error handling path (3107)
	- fix thread race in portals_debug_dumplog() (3122)
	- create lprocfs device entries at setup instead of at attach (1519)
	- common AST error handler, don't evict client on completion race (3145)
	- zero nameidata in detach_mnt in 2.6 (3118)
	- verify d_inode after revalidate_special is valid in 2.6 (3116)
	- use lustre_put_super() to handle zconf unmounts in 2.6 (3064)
	- initialize RPC timeout timer earlier for 2.6 (3219)
	- don't dereference NULL reply buffer if mdc_close was never sent (2410)
	- print nal/nid for unknown nid (3258)
	- additional checks for oscc recovery before doing precreate (3284)
	- fix ll_extent_lock() error return code for 64-bit systems (3043)
	- don't crash in mdc_close for bad permissions on open (3285)
	- zero i_rdev for non-device files (3147)
	- clear page->private before handing to FS, better assertion (3119)
	- tune the read pipeline (3236)
	- fix incorrect decref of invalidated dentry (2350)
	- provide read-ahead stats and refine rpc in flight stats (3328)
	- don't hold journal transaction open across create RPC (3313)
	- update atime on MDS at close time (3265)
	- close LDAP connection when recovering to avoid server load (3315)
	- update iopen-2.6 patch with fixes from 2399,2517,2904 (3301)
	- don't leak open file on MDS after open resend (3325)
	- serialize filter_precreate and filter_destroy_precreated (3329)
	- loop device shouldn't call sync_dev() for nul device (3092)
	- clear page cache after eviction (2766)
	- resynchronize MDS->OST in background (2824)
	- refuse to mount the same filesystem twice on same mountpoint (3394)
	- allow llmount to create routes for mounting behind routers (3320)
	- push lock cancellation to blocking thread for glimpse ASTs (3409)
	- don't call osc_set_data_with_check() for TEST_LOCK matches (3159)
	- fix rare problem with rename on htree directories (3417)
       * miscellania
	- allow default OST striping configuration per directory (1414)
	- fix compilation for qswnal for 2.6 kernels (3125)
	- increase maximum number of MDS request buffers for large systems
	- change liblustreapi to be useful for external progs like lfsck (3098)
	- increase local configuration timeout for slow disks (3353)
	- allow configuring ldlm AST timeout - lustre.ldlm_timeout=<seconds>

2004-03-22  Cluster File Systems, Inc. <info@clusterfs.com>
       * version 1.2.1
       * bug fixes
	- fixes for glimpse AST timeouts / incorrectly 0-sized files (2818)
	- don't overwrite extent policy data in reply if lock was blocked (2901)
	- drop filter export grants atomically with removal from device (2663)
	- del obd_self_export from work_list in class_disconnect_exports (2908)
	- don't LBUG if MDS recovery times out during orphan cleanup (2530)
	- swab reply message in mdc_close, other PPC fixes (2464)
	- fix destroying of named logs (2325)
	- overwrite old logs when running lconf --write_conf (2264)
	- bump LLOG_CHUNKSIZE to 8k to allow for larger clusters (2306)
	- fix race in target_handle_connect (2898)
	- mds_reint_create() should take same inode create lock (2926)
	- correct journal credits calculated for CANCEL_UNLINK_LOG (2931)
	- don't close files for self_export to avoid uninitialized obd (2936)
	- allow MDS with the same name as client node (2939)
	- hold dentry reference for closed log files for unlink (2325)
	- reserve space for all logs during transactions (2059)
	- don't evict page beyond end of stripe extent (2925)
	- don't oops on a deleted current working directory (2399)
	- handle hard links to targets without a parent properly (2517)
	- don't dereference NULL lock when racing during eviction (2867)
	- don't grow lock extents when lots of conflicting locks (2919)

2004-03-04  Cluster File Systems, Inc. <info@clusterfs.com>
       * version 1.2.0
       * bug fixes
	- account for cache space usage on clients to avoid data loss (974)
	- lfsck support in lustre kernel code (2349)
	- reduce journal credits needed for BRW writes (2370)
	- orphan handling to avoid losing space on client/server crashes
	- ptlrpcd can be blocked, stopping ALL progress (2477)
	- use lock value blocks to assist in proper KMS, faster stat (1021)
	- takes i_sem instead of DLM locks internally on obdfilter (2720)
	- recovery for initial connections (2355)
	- fixes for mds_cleanup_orphans (1934)
	- abort_recovery crashes MDS in b_eq (mds_unlink_orphan) (2584)
	- block all file creations until orphan recovery completes (1901)
	- client remove rq_connection from request struct (2423)
	- conf-sanity test_5, proper cleanup in umount log not availale (2640)
	- recovery timer race (2670)
	- mdc_close recovey bug (2532)
	- ptlrpc cleanup bug (2710)
	- mds timeout on local locks (2588)
	- namespace lock held during RPCs (2431)
	- handle interrupted sync write properly (2503)
	- don't try to handle a message that hasn't been replied to (2699)
	- client assert failure during cleanup after abort recovery (2701)
	- leak mdc device after failed mount (2712)
	- ptlrpc_check_set allows timedout requests to complete (2714)
	- wait for inflight reqs when ptlrpcd finishes (2710)
	- make sure unregistered services are removed from the srv_list
	- reset bulk XID's when resending them (caught by 1138 test)
	- unregister_bulk after timeout
	- fix lconf error (2694)
	- handle write after unfinished setstripe, stripe-only getstripe (2388)
	- readahead locks pages, leaves pending causing memory pressure (2673)
	- increase OST request buffers to 4096 on large machines (2729)
	- fix up permission of existing directories in simple_mkdir (2661)
	- init deleted item, add assertions ptlrpc_abort_inflight() (2725)
	- don't assign transno to errored transactions (2742)
	- don't delete objects on OST if given a bogus objid from MDS (2751)
	- handle large client PAGE_SIZE readdir on small PAGE_SIZE MDS (2777)
	- if rq_no_resend, then timeout request after recovery (2432)
	- fix MDS llog_logid record size, 64-bit array alignment (2733)
	- don't call usermode_helper from ptlrpcd, DEFAULT upcall (2773)
	- put magic in mount.lustre data, check for bad/NULL mount data (2529)
	- MDS recovery shouldn't delete objects that it has given out (2730)
	- if enqueue arrives after completion, don't clobber LVB (2819)
	- don't unlock pages twice when trigger_group_io returns error (2814)
	- don't deref NULL rq_repmsg if ldlm_handle_enqueue failed (2822)
	- don't write pages to disk if there was an error (1450)
	- don't ping imports that have recovery disabled (2676)
	- take buffered bytes into account when balancing socknal conn (2817)
	- hold a DLM lock over readdir always, use truncate_inode_pages (2706)
	- reconnect unlink llog connection after MDS reconnects to OST (2816)
	- remove little-endian swabbing of llog records (1987)
	- set/limit i_blksize to LL_MAX_BLKSIZE on client (2884)
	- retry reposting request buffers if they fail (1191)
	- grow extent at grant time to avoid granting a revoked lock (2809)
	- lock revoke doesn't evict page if covered by a second lock (2765)
	- disable VM readahead to avoid reading outside lock extents (2805)
       * miscellania
	- return LL_SUPER_MAGIC from statfs for the filesystem type (1972)
	- updated kernel patches for hp-2.4.20 kernel (2681)

2004-02-07  Cluster File Systems, Inc. <info@clusterfs.com>
       * version 1.0.4
       * kernel patches
	- fix truncated write corruption (2366)
	- fix for failed assertion in iopen_connect_dentry (1792,2517)
       * bug fixes
	- don't flag the ptlrpcd thread with PF_MEMALLOC (2636)
	- ensure len(uuid) < 37 in lmc (1171)
	- fix ia64 OOPS in llog_test (2255)
	- zero end of page at obdfilter for partial page writes (2648)
	- don't leave stale dentries around after renames (bug 2428)
	- fix timeouts when evicting a client with a single lock held (2642)
	- set deadline for the initial HELLO message to drain (2634)
	- print out dotted-quad IP addresses in the socknal (2302)
       * miscellania
	- additional debugging for MDS client eviction problem (2443)
	- fix mkfsoptions support for osts (2603, 2604)

2004-01-27  Cluster File Systems, Inc. <info@clusterfs.com>
       * version 1.0.3
       * kernel patches
	- add series for the vanilla 2.6.0 kernel
	- add series for the vanilla 2.4.24 kernel
	- add series for a cray x86/64 UL kernel drop
	- fix xattr patches for the vanilla 2.4.19 series
       * bug fixes
	- generate true UUIDs in lmc (1171)
	- have portals stack dumping break in UML (2466)
	- avoid bad dchild deref; avoid inum lock w/o creation (2362)
	- allocate with _NOFS in ldlm to avoid deadlock (1933)
	- wake callback waiting threads on client eviction (2460)
	- Add --ptldebug and --subsystem to lmc (1719)
	- update assertion to allow safe interrupt allocation
	- set rq_no_resend for cancel requests (2432)
	- recalculate ptlrpcd timeout after resend (2494)
	- call vfs_rmdir when removing pending directories (2368)
	- fix renaming a file to itself (2429)
	- lmc creates a default one-stripe lov (2454)
	- expand procfs space to handle large clusters (2326)
	- increase UML stack to avoid overflow
	- update lconf's list of debug and subsystem masks
	- fix lfs find --obd (2510)
	- /proc tunable for disabling filter read caching (2591)
	- stop rpm packages from altering slapd.conf (2301)
	- disable nagle in the socknal under 0conf (2578)
	- choose mds inode size based on stripe count (2572)
	- fix kernel-source rpm problems (2516)
       * miscellania
	- add --disable-doc to avoid pdf generation (2421)
	- update documentation, tests, type-os, comments
	- avoid format warnings on ia64
	- remove the TOE NAL
	- tiny code cleanups by removing unused fields

2004-01-07  Cluster File Systems, Inc. <info@clusterfs.com>
       * version 1.0.2
       * bug fixes
	- fix obvious semaphore misuse in as-yet-unused setattr path (2348)
	- remove the most blatant lies from BUILDING file (2371)
	- change default debug level to reasonable production setting
	- reduce client side cache size to reduce cache flush time
	- reduce max RPCs in flight to avoid unnecessary file fragmentation
	- make TCP zerocopy and pinger support enabled by default (2476)
	- sync writes completed after process exits caused crashes (2319)
	- maintain correct mount count on the MDS (2356)
	- backout 1557, because 2316 wasn't really fixed
	- better file I/O statistics gathering in /proc
	- don't take unnecessary, deadlock-inducing bug in readpage (2383)
	- another kernel patch to fix zero-copy TCP function export
	- don't take duplicate lock when processing re-sent getattr (2420)
	- lctl uses obd_self_export instead of creating new conn (2353)
	- MDS/OST recovery case which requires object creation asserted (2425)
	- move lfs from /usr/sbin to /usr/bin in packages
	- fix race between mds_client_add and mds_client_free (2417)
	- use kmalloc instead of slabs in portals (2430)
	- don't create duplicate records when a failover MDS is present (2442)
	- remove unnecessary mount age check (2332)
	- don't remove directory inodes from locks prematurely (2451)
	- don't break if MDS service name is the same as hostname (2103)
	- fix races in client write RPC generation when cache full (2482)

2003-12-13  Cluster File Systems, Inc. <info@clusterfs.com>
       * version 1.0.1
       * bug fixes
	- remove now-unused request->rq_obd (278)
	- if an allocation fails, print out how much memory we've used (1933)
	- use PORTAL_SLAB_ALLOC for structures, to get GFP_MEMALLOC (1933)
	- add the "configurable stack size" patch to most series files (1256)
	- ability to write large log records, for 100+ OST configs (2306)
	- fix NULL deref when filter_prep fails (2314)
	- fix operator precedence error in filter_sync
	- dynamic allocation of socknal TX descriptors (2315)
	- fix a missed case in the GFP_MEMALLOC patch, can cause deadlock (2310)
	- fix gcc 2.96 compilation problem in xattr kernel patch (2294)
	- ensure that CWARN messages in Portals always get to the syslog
	- __init/__exit are not for prototype decls (ldlm_init/exit)
	- x86-64 compile warning fixes
	- fix gateway LMC keyword conflict (2318)
	- fix MDS lock inversions in getattr/reint paths (1844)
	- fix a rare lock re-ordering bug, which caused deadlock (2322)
	- fix i_sem/journal inversion in fsfilt_ext3_write_record (2306)
	- DLM race condition prevented some lock evictions (2328)
	- ENOMEM detection and retry on socknal sends (2230)
	- use GFP_NOFS throughout Lustre, to combat ENOMEM (2230)
	- move osc_rpcd into ptlrpc, for use in MDC and others (2329)
	- protect MDS inode fsdata with stronger locking; fixes assertion (2313)
	- better error messages when a client is rejected during recovery (1505)
	- avoid cancelling locks which were never granted, after failure (2330)
	- fix i_sem/journal inversion in mds_client_add (2333)
	- fix truncate/getattr lock cycle deadlock (2334)
	- use rpcd to send close; allows resend after timeout, avoid leak (1897)
	- fix two rare exit paths which could leak an l_lock() ref (2321)
	- fencepost error in MDS/OST orphan recovery (2226)
	- make log record alignment 8 bytes (1988)
	- lstripe now fails when requested offset > ost_count (2237)
	- ensure that all kernel series have a complete list.h (1607)
	- fix crashes in special-file operations (2316)
	- lctl create/brw OID mismatch, caused by obsolete filter loop (2339)
       * miscellania
	- allow configurable automake binary, for testing new versions
	- small update to the lfs documentation

2003-12-03  Cluster File Systems, Inc. <info@clusterfs.com>
       * version 1.0.0
       * fix negative export reference count in fsfilt_sync (2312)

2003-12-01  Cluster File Systems, Inc. <info@clusterfs.com>
       * release candidate 0.9.1
       * bug fixes
	- orphans are moved into the PENDING directory for possible recovery
	- replayed opens now open by fid for orphan/rename safety (1042)
	- last close of an orphan inode generates a transno (683)
	- chdir() and mount() now pin the directory entry (1020)
	- avoid CERROR in normal ll_setattr_raw() error case (1500)
	- discard very old requests without processing them (1502)
	- remove some common, well-understood CERRORs (1505)
	- require O_DIRECT I/O to be page-sized to workaround IA64 crash (1609)
	- clear "grant" flags in OST replies until OST grant code lands (1644)
	- fix read performance by not clobbering i_blksize on client (1598)
	- fix __ldlm_handle2lock oops by not dereferencing lock after PUT (1625)
	- make LRU size a /proc tunable, clears locks when reduced (707)
	- fix some lprocfs rot that prevented ptlbd from loading (1732)
	- server locks take references on exports now (1558)
	- build fixes for 2.4.20-rh trees (1663)
	- return an error from lov_create if all OSCs are inactive (1751)
	- fix import levels when a reconnect happens without a timeout (1597)
	- exit early from mds_open if we get a lookup error (1749)
	- partial page read at EOF wouldn't wait for disk before sending (1642)
	- avoid NULL deref in obdfilter when reading page past EOF (1592)
	- avoid LASSERT in ll_intent_lock if server failed very early (1090)
	- fix LBUG in ll_it_open_error with rc = -2 (1861)
	- write/truncate lock inversion (1639)
	- Don't auto-load obdclass, portals modules during cleanup (1495)
	- fix timestamps from jumping to "now" (1763)
	- extra journal assertions (1648)
	- add an extra multiunlink test (1771)
	- fix read_record/write_record API (1776)
	- fix leak of offset_extent, possible incorrect i_size later (1772)
	- fix lasserts in mis-matched transnos during open-unlink testing (1541)
	- Debugging for the kqswnal_get_idle_tx problems (1820)
	- Allow recovery to be attempted multiple times (1536)
	- Write out MDS last_rcvd file after it is first created (1600)
	- Fix tx_descriptor leak in failed transmit situations (1827)
	- ext3 journaling fixes for assertion failure after IO error (1871)
	- class_export_put() on freed export after completion AST error (1896)
	- Fix revalidate looping in VFS (1322)
	- Don't access a freed export during MDS_REINT timeout (1521)
	- Add open-unlink recovery support on the MDS (1673,1764)
	- Return an error if no MDS data was read from last_rcvd (1946)
	- Fix for lookup "." or ".." crash on error (1932,1931,1935)
	- Don't setup a disk device that doesn't match exported UUID (317)
	- Reduce bulk RPC timeout to avoid cascading client/OST failures (1845)
	- avoid committing NULL handle in force close
	- local.sh is now a one-stripe LOV configuration
	- POSIX utime.4 -EPERM on FIFO not owned by user (56)
	- fix ext3 htree duplicate directory entry corruption (1516)
	- POSIX creat.13, fstat.1, open.18, stat.3 new file atime/mtime (2020)
	- update to new LOV EA format (2097)
	- interoperability for different PAGE_SIZE/wordsize (686,1821,1343,2042)

2003-06-15  Phil Schwan  <phil@clusterfs.com>
       * version v0_7
       * bug fixes
	- imports and exports cleanup too early, need refcounts (349, 879, 1045)
	- per-import/export recovery handling (958, 931, 959)
	- multiple last-rcvd slots, for serving multiple FSes (949)
	- connections are again shared between multiple imp/exports (963, 964)
	- "umount -f" would hang if any requests needed to be sent (393, 978)
	- avoid pinning large req buffer by copying for queued messages (989)
	- add "uuid" to "lctl device" command to help upcalls (991)
	- "open" RPCs with transnos would confuse recovery counters (1037)
	- do proper endian conversion of all wire messages (288, 340, 891)
	- remove OST bulk get LBUGs, fix ost_brw_write cleanup (1126)
	- call waiting locks callback from LDLM recovery thread (1127, 1151)
	- fix ptlrpc_connection leak in target_handle_connect (1174)
	- fix import refcounting bug in OST and MDS cleanup (1134)
	- if an invalid-at-open-time OSC returned before close(), LBUG (1150)
	- fix very unlikely obd_types race condition (501)
	- remove osc_open hack for echo_client (1187)
	- we leaked exports/dlmimps for forcibly disconnected clients (1143)
	- a failure in read_inode2 leads to deadlock (1139)
	- cancel ack-locks as soon as transaction is committed (1072)
	- fix major leaks and crashes in the bulk I/O path (937, 1057)
	- make sure to commitrw after any preprw to avoid deadlock (1162)
	- failing to execute a file in a lustre FS would lock inode (1203)
	- small DEBUG_REQ fix to avoid dereferencing a NULL (1227)
	- don't ASSERT while cleaning up an incompletely-setup obd (1248)
	- obd_uuid2tgt would walk off the end of the list (1255)
	- on IA64 the osc would give portals incorrect bulk size (1258)
	- fix debug daemon ioctl interface; allows daemon on ia64 (1274)
	- fix lock inversion caused by new llite matching code (1282)
	- limit the number of dirty pages on a client to 10MB (1286)
	- timed out locks were not being corrected cancelled (1289)
	- fix O_DIRECT above 4GB on IA-32 (1292)
       * major user-visible changes
	- fail out/fail over policy now controlled by the upcall (993)
       * protocol changes
	- add OBD_PING to check server availability and failure (954)
	- lustre messages are now sent in sending host order (288, 340, 891)
	- add eadatalen to MDS getattr reply (340)
	- OST read replies may contain second buffer, with per-page status (593)

2003-03-11  Phil Schwan  <phil@clusterfs.com>
       * version v0_6
       * bug fixes
	- LDLM_DEBUG macro fix, for gcc 3.2 (850)
	- failed open()s could cause deadlock; fixed (867, 869)
	- stop cancelling OST locks when files are closed (481)
	- overlapping XID spaces caused network corruption (851, 853)
	- fix unsafe fsfilt counter arithmetic; change to atomic_t
	- setattr_raw added, to do single-RPC, server-side setattrs
	- lmc/lconf syntax change for OST UUIDs
	- fix crashy race condition between ptlrpc_free_req and osc_close
	- don't use request in mdc_enqueue if we hit a timeout (889)
	- don't set the inode i_size for regular files from the MDS (896)
	- handle out of order completion AST (842)
	- don't LBUG if a lock request times out after receiving AST (913)
	- avoid d_rehash race in ll_find_alias by rehashing inside dcache_lock
	- if a bad lock AST arrives, send an error instead of dropping entirely
	- return 0 from revalidate2 if ll_intent_lock returns -EINTR (912)
	- fix leak in bulk IO when only partially completed (899, 900, 926)
	- fix O_DIRECT for ia64 (55)
	- (almost) eliminate Lustre-kernel-thread effects on load average (722)
	- C-z after timeout could hang a process forever; fixed (977)
       * Features
	- client-side I/O cache (678, 924, 929, 941, 970)
       * protocol changes
	- READPAGE and SETATTRs which don't take server-side locks get
	  their own portal

2003-02-11  Phil Schwan  <phil@clusterfs.com>
	* version v0_5_20
	* bug fixes
	 - Fix ldlm_lock_match on the MDS to avoid matching remote locks (592)
	 - Fix fsfilt_extN_readpage() to read a full page of directory
	   entries, or fake the remainder if PAGE_SIZE != blocksize (500)
	 - Avoid extra mdc_getattr() in ll_intent_lock when possible (534, 604)
	 - Fix imbalanced LOV object allocation and out-of-bound access (469)
	 - Most intent operations were removed, in favour of a new RPC mode
	   that does a single RPC to the server and bypasses most of the VFS
	 - All LDLM resource ID arrays were removed in favour of ldlm_res_id
	 - Aggressively cancel local locks on DLM servers
	 - mds_reint_unlink sends EA to the client if it's the last nlink.
	   client uses that EA to unlink OST objects.
	 - mds_reint_{rename,unlink,link} were rewritten to take ordered locks
	 - recursive symlinks were fixed (439)
	 - fixed NULL deref in DEBUG_REQ
	 - filter_update_lastobjid no longer calls sync, which annoyed extN
	 - fixed multi-client small-writes to a single file problem (445)
	 - fixed mtime updates during file writes (607)
	 - fixed vector writes on obdfilter causing problems when ENOSPC (670)
	 - fixed bug in obd_brw_read/write() (under guise of testing 367)
	 - fixed Linux OST size reporting problem (444, 656)
	 - OST now updates object mtime with writes or setattr (607, 619)
	 - client verifies file size before zeroing page past EOF (445)
	 - OST now writes last allocated objid to disk with allocation (108)
	 - LOV on echo now works (409)
	* protocol changes
	 - mds_reint_unlink sends a new buffer, with the EA included.  this
	   buffer is only valid if body->valid & OBD_MD_FLEASIZE, which is only
	   set if a regular file was being unlinked, and it was the last link
	 - use PtlGet from the target for bulk writes (315)
	 - OST now updates object mtime with writes or setattr (607, 619)
	 - LDLM now has a grant-time callback to revalidate locked items, if
	   necessary (604)
	 - Many MDS operations were reorganized to combat race conditions
	* other changes
	 - Merge b_intel branch (updated lprocfs code) - now at /proc/fs/lustre
	 - configure check to avoid gcc version 2.96 20000731-2.96-98) (606)

2003-01-06  Andreas Dilger  <adilger@clusterfs.com>
	* version v0_5_19
	* bug fixes
	 - Fully reactivate OST imports after reconnection (512, others)
	 - Make sure client sees our -ENOTCONN from mds_handle (513 - partial)
	 - More graceful error handling for truncating on dead OST (515)
	 - Don't error out unless we're actually accessing dead stripes (474)
	 - Fix garbage sizes when stripes are missing (410)
	 - LRU counters were broken, causing constant lock purge (433, 432)
	 - garbage on read from stripes with failed OSTs (441)
	 - mark OSCs as active before reconnecting during recovery (438)
	 - lov_enqueue and lov_cancel need to handle inactive OSTs (403)
	 - lfind did not preserve OST order in output (443)
	 - symlinks cause hung clients, incorrect data (439)
	 - stop dereferencing request after dropping refcount (457)
	 - don't LASSERT(spin_is_locked) on non-SMP (455)
	 - fixes for many rename() bugs
	 - fstat didn't correctly synchronize attributes (399)
	 - server must handle lock cancellation during blocking AST prep (487)
	 - bulk descriptors were free()d too soon (511)
	 - fix paths in lconf, which would load incorrect modules (451, 507)
	 - fix confusing lconf 'host not found' error message (386)
	 - fix lock order deadlock on OST (O/R i_sem before journal ops, 478)
	 - fix race condition in mdc_blocking_ast() for inode access (526)
	 - fix lov_unpackmd() unpacking wrong number of stripes (537)
	 - fix lov_set_osc_active() marking wrong OSC inactive (440)
	 - fix bad lstripe lov_unpackmd() assertion (fix layering too) (527)
	 - fix multiple writes of stripe MD to MDS (358, maybe 519)
	 - fix lstripe in several ways (kernel side) (527)
	 - fix request leak in ldlm_cli_enqueue (262)
	 - incorrect OSC was marked inactive after OST failure
	 - call mds_fs_cleanup before unmounting filesystem (524)
	 - fix races between taking ns_lock and ldlm_lock_change_resource
	 - fix races updating LOV export open file list
	 - fix lov_enqueue error path, avoid decref-ing bad lock handle
	 - fix recovery NULL deref in ldlm_cli_cancel_unused
	 - fix some DLM races by using new hash table for lock handles (419)
	 - permit the client to specify desired inodes, at replay
	 - duplicate requests when we queue them for replay reintegration
	 - fix last_rcvd offset calculation
	 - sync after each recovered transaction, so we always make progress
	 - never, not always, ERESTART requests without transnos
	 - store the lov_desc in the MDS, so we don't depend on getlovinfo to
	   set it
	 - skip replay if the MDS says that the client is already connected
	 - don't check for a recovery-enabled export to match lctl's UUID
	 - don't INC_USE_COUNT for phantom exports
	 - don't crash when cleaning up phantom exports (567)
	 - don't double-finish or set replay data for errored mdc_open requests
	 - abort requests when they time out, so we don't get old replies
	 - send/receive replies for AST messages again
	 - if the client says that it doesn't have the lock, cancel it on the
	   server
	 - if we timeout during I/O, don't try to cancel an in-use lock; instead
	   mark it as destroyed, it will all work out when decref is called
	 - fix module use counts (22, 581)
	* protocol changes
	 - ASTs now expect a reply (server cancels lock on error reply)

2002-12-02  Andreas Dilger  <adilger@clusterfs.com>
	* version v0_5_18
	* bug fixes
	  - fix many simultaneous client startup (392)
	  - fix dentry->d_it clobbering
	  - credentials weren't being shipped for readdir/getattr operations
	  - remove invalid assertions triggered during some concurrent MD
	    updates
	  - proper Lustre versions added (336, 389)
	  - fix memory leak for create error case (398)
	  - fix LOV locking bug that would get cli/srv out of sync
	  - fix echo client over LOV (409)
	  - fix dbench 2, extN refcount problem (170, 258, 356, 418)
	  - fix double-O_EXCL intent crash (424)
	  - avoid sending multiple lock CANCELs (352)
	* Features
	  - MDS can do multi-client recovery (modulo bugs in new code)
	* Documentation
	  - many updates, edits, cleanups

2002-11-18  Phil Schwan  <phil@clusterfs.com>
	* version v0_5_17
	* bug fixes
	  - fix null d_it dereference (346)
	  - fix full OST/dbench hang (333)
	  - fix permission problem with file removal (286)
	  - fix removal of OSCs from LOV when they fail
	  - fix NULL deref during bulk timeout (214)
	  - fix problems related to multiple filesystems on one MDS (241)
	  - fixed serious subtle metadata locking bugs
	  - free locks on clients when inodes are removed due to memory
	    pressure (201)
	  - fix inode pointer in lock data (285)
	  - partial support for multiple MDS on a single host (241)
	  - data locks weren't cancelled at clear_inode time (290, 311)
	  - intent locks could lead to unbounded lock growth (205)
	  - added a maximum lock count, an LRU list, and a flusher
	  - fix multiple rename (365)
	  - properly abstracted the echo client
	  - OSC locked 1 byte too many; fixed
	  - rewrote brw callback code:
	  - fixed recovery bugs related to LOVs (306)
	  - fixed too-many-pages-in-one-write crash (191)
	  - fixed (again) crash in sync_io_timeout (214)
	  - probably fixed callback-related race (385)
	* protocol change
	  - Add capability to MDS protocol
	  - LDLM cancellations and callbacks on different portals

2002-10-28  Andreas Dilger  <adilger@clusterfs.com>
	* version v0_5_16
	* bug fixes:
	  - limit client IOV size to PTL_MD_MAX_IOV (611336, 191)
	  - defer open object destruction to close time (601981, 138)
	  - open/close OST file handle in obdo (OBD_MD_FLHANDLE) (601981, 138)
	  - move LDLM_ENQUEUE/CONVERT back to MDS portal (625069)
	  - abstract ll_lookup2, fix ll_revalidate2 to use abstraction (256)
	  - don't call obd_setattr in ll_file_release for destroyed objects
	* protocol change to lustre_msg: move |version| and add |flags|
	* protocol change to osc_punch: "start" in "o_size", "end" in "o_blocks"
	* lock replay: for LDLM_FL_REPLAY trust client to do right thing
	* added replay of create, unlink, link and rename operations during
	  MDS failover; recovery should be much more robust now
	* remove failed OSCs from LOVs (only lov_create uses this so far)
	* the lustre-HOWTO was brought (more) up to date (582544)

2002-10-23  Phil Schwan  <phil@clusterfs.com>
	* version v0_5_15
	* bug fixes:
	  - in-use dentries weren't being reused properly (617851)
	  - prevent multiple LDLM setup (599178)
	  - fix LOV size calculations for truncate (617853)
	  - fix client handling of MDS intent errors (POSIX)
	  - fix permission bug in lovstripe.c test (624321)
	  - fix MDS thread deadlock - move LDLM handler to DLM portal (625069)
	  - truncate past end of file could corrupt data
	  - proper cleanup after timeouts, crashes, etc (592524, 550815)
	  - a race in recovery could return ETIMEDOUT to apps (623947)
	  - building outside the source directory was fixed
	* the lustre-HOWTO was brought (more) up to date (582544)
	* major progress was made on recovery functionality

2002-10-10  Phil Schwan  <phil@clusterfs.com>
	* version v0_5_14
	* bug fixes:
	  - recovery deadlock fix
	  - rm -rf causes LBUG fix (617817)
	  - file open by multiple tasks fix (618962)
	  - directory permissions bugs (602707 and 620007)
	  - journal_stop fixed with locking (611313)
	  - O_APPEND failures resolved (618273, perhaps 614459)
	  - lconf PATH fix (619770)
	  - IA64 build fix (621450)
	  - RPC buffer sizes scale with amount of memory

2002-10-01  Phil Schwan  <phil@clusterfs.com>
	* version v0_5_13
	* bug fixes:
	  - locks would be cancelled without throwing away data pages,
	    resulting in inconsistent data (605627)
	  - inode attributes were not always being refreshed (605627, 612449)
	  - lconf now continues to cleanup after lctl reports an error
	  - MDS now enforces user permissions (602707)
	  - lprocfs cleanup fixed, but not yet enabled (614157)
	  - fixed infinite server hang, should a client not respond to an AST
	  - avoid going into recovery if user calls readlink() with a buffer
	    that's too small (613941)
	  - AST RPCs no longer require replies (614867) -- this may be changed
	  - don't crash server if client sends an IOV that's too big (611336)
	  - fixed lock conversion deadlock (611892)
	  - fixed the following of symlinks (614622)
	* recovery: the server can remove locks from a client that dies, other
	  clients can make progress
	* more extN patch fixes
	* compile-time configurable ptlrpc buffer allocations
	* documentation
	  - collaborative read cache document
	  - Lustre Lite Performance CDR document-in-progress

2002-09-20  Andreas Dilger  <adilger@clusterfs.com>
	* version v0_5_12
	* bug fix
	  - fix typo in patch-2.4.18

2002-09-20  Andreas Dilger  <adilger@clusterfs.com>
	* version v0_5_11
	* bug fixes
	  - clear ptlrpc request each time in handle_incoming_request()
	  - unlink of files now destroys the object on the OST

2002-09-19  Peter Braam  <braam@clusterfs.com>
	* version 0_5_10
	* add hard link support
	* change obdfile creation method
	* kernel patch changed

2002-09-19  Peter Braam  <braam@clusterfs.com>
	* version 0_5_9
	* bug fix
	  - stack overflow bug in extN fixed

2002-09-18  Andreas Dilger  <adilger@clusterfs.com>
	* version 0_5_8
	* documentation updates
	  - add man pages for config tools
	  - update tests/README to describe testing with new config tools
	  - finish metadata API descriptions
	* bug fixes and cleanups
	  - statfs workaround for 16TB limit
	  - LOV stripe allocation improved, can stripe on subset of OSTs
	  - LOV file size/IO offset was wrong for files > 4GB in size
	  - object EA data was being dropped, caused files to be unreadable
	  - memory overflow with non-LOV OST caused memory corruption
	  - fixed regression tests to work with new config tools, obdfilter
	  - fixed bug when directory size became larger than 1 block
	  - fixed bug (for single client case) when PWD was deleted
	  - invalidate local directory pages when doing intent-based ops
	  - avoid LDLM oops when lock callback contained bad data

2002-09-09  Andreas Dilger  <adilger@clusterfs.com>
	* version 0_5_7
	* documentation updates
	* bug fixes and cleanups
	  - configuration tools
	  - LOV
	  - imports/exports
	  - 64-bit compile warnings
	  - 64-bit internal statfs data
	  - many more
	* test_brw on persistent OST devices
	* MDS recovery
	* lprocfs (disabled)

2002-09-04  Andreas Dilger  <adilger@clusterfs.com>
	* version 0_5_6
	* documentation updates
	* bug fixes and cleanups
	* configuration tools

2002-08-30  Peter J. Braam  <braam@clusterfs.com>

	* version v0_5_5
	* many small fixes to 0_5_4
	* io/network handling
	* thinkos in MDS operations

2002-08-24  Peter J. Braam  <braam@clusterfs.com>

	* version v0_5_4
	* crucial basic fixes to 0.5.3
	* IOR, Iozone work over Elan
	* EOF locks added

2002-08-07  Phil Schwan  <phil@clusterfs.com>
	* version 0_5_3, our first alpha
	* we use the new Portals iovs
	* documentation updates
	* bug fixes and cleanups
	* small changes in the DLM wire protocol

2002-07-25  Peter J. Braam  <braam@clusterfs.com>
	* version 0_5_1 with some initial stability,
	* locking on MD and file I/O.
	* documentation updates
	* several bug fixes since 0.5.0
	* small changes in wire protocol

2002-07-18  Phil Schwan  <phil@clusterfs.com>
	* version v0_4_5
	* delivered as Lustre Light Alpha
	* fixed a crash after handling invalid MDS requests
	* fixed directory pages for architectures with non-4k pages sizes

2002-07-11  Andreas Dilger  <adilger@clusterfs.com>
	* release version v0_4_4
	* Moves TCP acceptor to be on port 2432 (unused Coda port) instead
	  of 1234.
	* Fixes a number of interruption problems with OST operations.
	* Update documentation for portals header changes
	* Move all wire protocol structs/defines to lustre_idl.h
	* Fixes symlink length bug.
	* Add tcpdump to repository.

2002-07-05  Andreas Dilger  <adilger@clusterfs.com>
	* release version v0_4_3
	* Fixes statfs for inodes on extN.
	* Fixes bug in runtests which would delete /etc/hosts.
	* Use 64-bit object IDs wherever possible (not into VFS though)
	  Remove ost_get_info, which is unused by lustre, and out of date.

2002-07-03  Peter Braam  <braam@clusterfs.com>
	* release version v0_4_2   Fixes a lookup error (type not passed)
	* move forward to head of Portals
	* move forward to latest Lustre kernel

2002-06-25  Peter Braam  <braam@clusterfs.com>
	* release version v0_4_1.  Hopefully stable on single node use.<|MERGE_RESOLUTION|>--- conflicted
+++ resolved
@@ -1,10 +1,9 @@
-<<<<<<< HEAD
 tbd Sun Microsystems, Inc.
 	* version 1.8.0
 	* Support for kernels:
-	 2.6.5-7.312 (SLES 9),
+	 2.6.5-7.314 (SLES 9),
 	 2.6.9-67.0.22.EL (RHEL 4),
-	 2.6.16.60-0.27 (SLES 10),
+	 2.6.16.60-0.31 (SLES 10),
 	 2.6.18-92.1.10.el5 (RHEL 5),
 	 2.6.22.14 vanilla (kernel.org)
 	* Client support for unpatched kernels:
@@ -39,64 +38,39 @@
 	* Output of lfs quota has been made less detailed by default,
 	  old (verbose) output can be obtained by using -v option.
 	* File join has been disabled in this release, refer to Bugzilla 16929.
-
-Severity   : major
-Frequency  : rare
-Bugzilla   : 16492
-Description: mds is deadlocked
-Details    : in rare cases, inode in catalog can have i_no less than have parent
-             i_no, this produce wrong order for locking during open, and parallel
-             unlink can be lock open. this need teach mds_open to grab locks in
-             resouce id order, not at parent -> child order.
-=======
-tbd  Sun Microsystems, Inc.
-       * version 2.0.0
-       * Support for kernels:
-        2.6.16.60-0.31 (SLES 10),
-        2.6.18-92.1.10.el5 (RHEL 5),
-        2.6.22.14 vanilla (kernel.org).
-       * Client support for unpatched kernels:
-	 (see http://wiki.lustre.org/index.php?title=Patchless_Client)
-	 2.6.16 - 2.6.21 vanilla (kernel.org)
-       * Recommended e2fsprogs version: 1.40.11-sun1
-       * Note that reiserfs quotas are disabled on SLES 10 in this kernel.
-       * RHEL 4 and RHEL 5/SLES 10 clients behaves differently on 'cd' to a
-	 removed cwd "./" (refer to Bugzilla 14399).
-       * File join has been disabled in this release, refer to Bugzilla 16929.
- 
+	* A new Lustre ADIO driver is available for:
+	  MPICH2-1.0.7
+
+Severity   : enhancement
+Bugzilla   : 17374
+Description: Update to sles9 kernel-2.6.5-7.314.
+
 Severity   : enhancement
 Bugzilla   : 17458
 Description: Update to SLES10 SP2 kernel-2.6.16.60-0.31.
-
-Severity   : enhancement
-Bugzilla   : 14166
-Description: New client IO stack (CLIO).
-
-Severity   : enhancement
-Bugzilla   : 15393
-Description: Commit on sharing. Eliminate inter-client dependencies between
-	     uncommitted transactions by doing transaction commits.
-	     Thereby clients may recovery independently.
 
 Severity   : normal
 Frequency  : Create a symlink file with a very long name
 Bugzilla   : 16578
 Description: ldlm_cancel_pack()) ASSERTION(max >= dlm->lock_count + count)
 Details    : If there is no extra space in the request for early cancels,
-             ldlm_req_handles_avail() returns 0 instead of a negative value.
->>>>>>> 7df8d1be
+	     ldlm_req_handles_avail() returns 0 instead of a negative value.
+
+Severity   : major
+Frequency  : rare
+Bugzilla   : 16492
+Description: mds is deadlocked
+Details    : in rare cases, inode in catalog can have i_no less than have parent
+	     i_no, this produce wrong order for locking during open, and parallel
+	     unlink can be lock open. this need teach mds_open to grab locks in
+	     resource id order, not at parent -> child order.
 
 Severity   : enhancement
 Bugzilla   : 1819
 Description: Add /proc entry for import status
 Details    : The mdc, osc, and mgc import directories now have
-<<<<<<< HEAD
-             an import directory that contains useful import data for debugging
-             connection problems.
-=======
 	     an import directory that contains useful import data for debugging
 	     connection problems.
->>>>>>> 7df8d1be
 
 Severity   : enhancement
 Bugzilla   : 15966
@@ -135,7 +109,8 @@
 Severity   : minor
 Bugzilla   : 16717
 Description: LBUG when llog conf file is full
-Details    : When llog bitmap is full, ENOSPC should be returned for plain log.
+Details    : When llog bitmap is full, ENOSPC should be returned for plain
+	     log.
 
 Severity   : normal
 Bugzilla   : 16907
@@ -158,8 +133,8 @@
 Frequency  : on recovery
 Description: I/O failures after umount during fail back
 Details    : if client reconnected to restarted server we need join to recovery
-	     instead of find server handler is changed and process self
-	     eviction with cancel all locks.
+	     instead of find server handler is changed and process self eviction
+	     with cancel all locks.
 
 Severity   : enhancement
 Bugzilla   : 16633
@@ -218,7 +193,7 @@
 Severity   : enhancement
 Bugzilla   : 15899
 Description: File striping can now be set to use an arbitrary pool of OSTs.
-	
+
 Severity   : enhancement
 Bugzilla   : 16573
 Description: Export bytes_read/bytes_write count on OSC/OST.
@@ -328,15 +303,11 @@
 Severity   : normal
 Frequency  : occasional
 Bugzilla   : 15210
-<<<<<<< HEAD
 Description: add refcount for osc callbacks, so avoid panic on shutdown
 
 Severity   : enhancement
 Bugzilla   : 16189
 Description: Update to RHEL4 kernel-2.6.9-67.0.20.
-=======
-Description: add refcount protection for osc callbacks, avoid panic on shutdown
->>>>>>> 7df8d1be
 
 Severity   : normal
 Frequency  : testing only
@@ -371,13 +342,8 @@
 Frequency  : rarely, if binaries are being run from Lustre
 Bugzilla   : 15837
 Description: oops in page fault handler
-<<<<<<< HEAD
 Details    : kernel page fault handler can return two special 'pages' in
 	     error case, don't try dereference NOPAGE_SIGBUS and NOPAGE_OMM.
-=======
-Details    : kernel page fault handler can return two special 'pages' in error
-	     case, don't try dereference NOPAGE_SIGBUS and NOPAGE_OMM.
->>>>>>> 7df8d1be
 
 Severity   : minor
 Frequency  : rarely, during shutdown
@@ -386,7 +352,6 @@
 Details    : ptlrpcd_check call obd_zombie_impexp_cull and wait request which
 	     should be handled by ptlrpcd. This produce long age waiting and
 	     -ETIMEOUT ptlrpc_invalidate_import and as result LASSERT.
-<<<<<<< HEAD
 
 Severity   : normal
 Frequency  : rarely
@@ -401,8 +366,6 @@
 Bugzilla   : 15779
 Description: no LBUG if lquota.ko and fsfilt_ldiskfs.ko are different versions
 Details    : just return an error to a user, put a console error message
-=======
->>>>>>> 7df8d1be
 
 Severity   : enhancement
 Bugzilla   : 15741
@@ -520,7 +483,6 @@
 	     qunit. That means servers of b1_4 and servers of b1_8 can't be
 	     used together if users want to use quota.
 
-<<<<<<< HEAD
 Severity   : normal
 Frequency  : only with administrator action
 Bugzilla   : 14693
@@ -528,17 +490,6 @@
 Details    : If administrator specified an incorrect configuration parameter
 	     with "lctl conf_param" this would cause an error during future
 	     client mounts.  Instead, ignore the bad configuration parameter.
-=======
-Severity   : major
-Bugzilla   : 14326
-Description: Use old size assignment to avoid deadlock
-Details    : Reverts the changes in bugs 2369 and bug 14138 that introduced
-	     the scheduling while holding a spinlock.  We do not need locking
-	     for size in ll_update_inode() because size is only updated from
-	     the MDS for directories or files without objects, so there is no
-	     other place to do the update, and concurrent access to such inodes
-	     are protected by the inode lock.
->>>>>>> 7df8d1be
 
 Severity   : normal
 Frequency  : blocks per group < blocksize*8 and uninit_groups is enabled
@@ -619,19 +570,10 @@
 	     should not update the ctime.
 
 Severity   : normal
-<<<<<<< HEAD
 Bugzilla   : 15058
 Description: add quota statistics
 Details    : 1. sort out quota proc entries and proc code.
 	     2. add quota statistics
-=======
-Bugzilla   : 14533
-Frequency  : rare, on recovery
-Description: read procfs can produce deadlock in some situation
-Details    : Holding lprocfs lock which send rpc can produce block for destroy
-	     obd objects and this also block reconnect with -EALREADY. This
-	     isn't fix all lprocfs bugs - but make it rare.
->>>>>>> 7df8d1be
 
 Severity   : normal
 Frequency  : often
@@ -669,24 +611,12 @@
 Description: Kernel BUG: sd_iostats_bump: unexpected disk index
 Details    : remove the limit of 256 scsi disks in the sd_iostat patch
 
-<<<<<<< HEAD
 Severity   : minor
 Frequency  : rare
 Bugzilla   : 16494
 Description: oops in sd_iostats_seq_show()
 Details    : unloading/reloading the scsi low level driver triggers a kernel
 	     bug when trying to access the sd iostat file.
-=======
-Severity   : normal
-Frequency  : occasional
-Bugzilla   : 13537
-Description: Correctly check stale fid, not start epoch if ost not support SOM
-Details    : open with flag O_CREATE need set old fid in op_fid3 because
-	     op_fid2 was overwritten with new generated fid, but mds can answer
-	     with one of these two fids and both is not stale.  Setattr
-	     incorrectly started an epoch and assume will be called
-	     done_writing, but without SOM done_writing ever being called.
->>>>>>> 7df8d1be
 
 Severity   : major
 Frequency  : rare
@@ -709,40 +639,12 @@
 	     in a file to physical blocks in the block device.
 
 Severity   : normal
-<<<<<<< HEAD
 Frequency  : only with adaptive timeout enabled
 Bugzilla   : 16972
 Description: DEBUG_REQ() bad paging request
 Details    : ptlrpc_at_recv_early_reply() should not modify req->rq_repmsg
 	     because it can be accessed by reply_in_callback() without the
 	     rq_lock held.
-=======
-Frequency  : very rare
-Bugzilla   : 3462
-Description: Fix replay if there is an un-replied request and open
-Details    : In some cases, older replay request will revert the
-	     mcd->mcd_last_xid on MDS which is used to record the client's
-	     latest sent request.
-
-Severity   : enhancement
-Bugzilla   : 14720
-Description: Update to RHEL5 latest kernel-2.6.18-53.1.6.el5.
-
-Severity   : enhancement
-Bugzilla   : 14482
-Description: Add rhel5 support to HEAD.
-
-Serverity  : enhancement
-Bugzilla   : 14793
-Description: Update RHEL4 kernel to 2.6.9-67.0.4.
-
-Severity   : minor
-Frequency  : rare
-Bugzilla   : 13196
-Description: Don't allow skipping OSTs if index has been specified.
-Details    : Don't allow skipping OSTs if index has been specified, make
-	     locking in internal create lots better.
->>>>>>> 7df8d1be
 
 Severity   : normal
 Frequency  : only on Cray X2
@@ -760,9 +662,9 @@
 Bugzilla   : 14840
 Description: quota recovery deadlock during mds failover
 Details    : This patch includes att18982, att18236, att18237 in bz14840.
-             Slove the problems:
-             1. fix osts hang when mds does failover with quotaon
-             2. prevent watchdog storm when osts threads wait for the
+	     Solve the problems:
+	     1. fix osts hang when mds does failover with quotaon
+	     2. prevent watchdog storm when osts threads wait for the
 	        recovery of mds
 
 Severity   : normal
@@ -773,7 +675,7 @@
 Severity   : enhancement
 Bugzilla   : 14095
 Description: Add lustre_start utility to start or stop multiple Lustre servers
-             from a CSV file.
+	     from a CSV file.
 
 Severity   : major
 Bugzilla   : 17024
@@ -798,8 +700,26 @@
 Bugzilla   : 16680
 Description: Detect corruption of block bitmap and checking for preallocations
 Details    : Checks validity of on-disk block bitmap. Also it does better
-             checking of number of applied preallocations. When corruption is
-             found, it turns filesystem readonly to prevent further corruptions.
+	     checking of number of applied preallocations. When corruption is
+	     found, it turns filesystem readonly to prevent further corruptions.
+
+Severity   : normal
+Bugzilla   : 16438
+Frequency  : only for big-endian servers
+Description: Check if system is big-endian while mounting fs with extents feature
+Details    : Mounting a filesystem with extents feature will fail on big-endian
+	     systems since ext3-based ldiskfs is not supported on big-endian
+	     systems. This can be over-riden with "bigendian_extents" mount option.
+
+Severity   : normal
+Bugzilla   : 16860
+Description: Excessive recovery window
+Details    : With AT enabled, the recovery window can be excessively long (6000+
+	     seconds). To address this problem, we no longer use
+	     OBD_RECOVERY_FACTOR when extending the recovery window (the connect
+	     timeout no longer depends on the service time, it is set to
+	     INITIAL_CONNECT_TIMEOUT now) and clients report the old service
+	     time via pb_service_time.
 
 -------------------------------------------------------------------------------
 
@@ -1212,55 +1132,8 @@
 Description: Update to SLES9 kernel-2.6.5-7.287.3.
 
 Severity   : enhancement
-<<<<<<< HEAD
 Bugzilla   : 14041
 Description: Update to RHEL4 kernel-2.6.9-55.0.12.EL.
-=======
-Bugzilla   : 10786
-Description: omit set fsid for export NFS
-Details    : fix set/restore device id for avoid EMFILE error and mark lustre
-	     fs as FS_REQUIRES_DEV for avoid problems with generate fsid.
-
-Severity   : normal
-Bugzilla   : 13304
-Frequency  : Always, for kernels after 2.6.16
-Description: Fix warning idr_remove called for id=.. which is not allocated.
-Details    : Last kernels save old s_dev before kill super and not allow
-	     to restore from callback - restore it before call kill_anon_super.
-
-Severity   : minor
-Bugzilla   : 12948
-Description: buffer overruns could theoretically occur
-Details    : llapi_semantic_traverse() modifies the "path" argument by
-	     appending values to the end of the origin string, and a
-	     overrun may occur. Adding buffer overrun check in liblustreapi.
-
-Severity   : normal
-Bugzilla   : 13334
-Description: Fix error on 'ls .' at the top of the Lustre mount.
-Details    : Don't revalidate dentry if it is a root dentry.
-
-Severity   : normal
-Bugzilla   : 13518
-Description: Kernel patches update for RHEL4 2.6.9-55.0.6.
-Details    : Modify vm-tunables-rhel4.patch.
-
-Severity   : normal
-Bugzilla   : 13452
-Description: Kernel config for 2.6.18-vanilla.
-Details    : Modify targets/2.6-vanilla.target.in.
-	     Add config file kernel-2.6.18-2.6-vanilla-i686.config.
-	     Add config file kernel-2.6.18-2.6-vanilla-i686-smp.config.
-	     Add config file kernel-2.6.18-2.6-vanilla-x86_64.config.
-	     Add config file kernel-2.6.18-2.6-vanilla-x86_64-smp.config.
-
-Severity   : major
-Bugzilla   : 11710
-Description: improve handling recoverable errors
-Details    : if request processig with error which can be recoverable on server
-	     request should be resend, otherwise page released from cache and
-	     marked as error.
->>>>>>> 7df8d1be
 
 Severity   : enhancement
 Bugzilla   : 13690
@@ -1642,7 +1515,6 @@
 Details    : Enhance lfs find by adding filetype and filesize parameters. Also
 	     multiple OBDs can now be specified for the --obd option.
 
-<<<<<<< HEAD
 Severity   : enhancement
 Bugzilla   : 11270
 Description: eliminate client locks in face of contention
@@ -1659,14 +1531,6 @@
 Bugzilla   : 2369
 Description: use i_size_read and i_size_write in 2.6 port
 Details    : replace inode->i_size access with i_size_read/write()
-=======
-Severity   : normal
-Bugzilla   : 15950
-Description: Hung threads in invalidate_inode_pages2_range
-Details    : The direct IO path doesn't call check_rpcs to submit a new RPC
-	     once one is completed. As a result, some RPCs are stuck in the
-	     queue and are never sent.
->>>>>>> 7df8d1be
 
 Severity   : normal
 Frequency  : when removing large files
@@ -1699,7 +1563,6 @@
 Details    : Modify the target file & which_kernel.
 
 Severity   : normal
-<<<<<<< HEAD
 Frequency  : if the uninit_groups feature is enabled on ldiskfs
 Bugzilla   : 13706
 Description: e2fsck reports "invalid unused inodes count"
@@ -1707,14 +1570,6 @@
 	     feature and only a single inode is created in a group then the
 	     "bg_unused_inodes" count is incorrectly updated.  Creating a
 	     second inode in that group would update it correctly.
-=======
-Bugzilla   : 16199
-Description: don't always update ctime in ext3_xattr_set_handle()
-Details    : Current xattr code updates inode ctime in ext3_xattr_set_handle.
-	     In some cases the ctime should not be updated, for example for
-	     2.0->1.8 compatibility it is necessary to delete an xattr and it
-	     should not update the ctime.
->>>>>>> 7df8d1be
 
 Severity   : minor
 Frequency  : rarely
@@ -1815,8 +1670,8 @@
 Bugzilla   : 17197
 Description: (rw.c:1323:ll_read_ahead_pages()) ASSERTION(page_idx > ria->ria_stoff) failed
 Details    : Once the unmatched stride IO mode is detected, shrink the stride-ahead
-	     window to 0. If it does hit cache miss, and read-pattern is still 
-	     stride-io mode, does not reset the stride window, but also does not 
+	     window to 0. If it does hit cache miss, and read-pattern is still
+	     stride-io mode, does not reset the stride window, but also does not
 	     increase the stride window length in this case.
 
 --------------------------------------------------------------------------------
@@ -2205,341 +2060,17 @@
 Details    : Do not replay locks that are being cancelled. Do not reference
 	     locks by their address during replay, just by their handle.
 
-<<<<<<< HEAD
 Severity   : normal
 Frequency  : only with deactivated OSTs
 Bugzilla   : 11679
 Description: lstripe command fails for valid OST index
 Details    : The stripe offset is compared to 'lov->desc.ld_tgt_count'
 	     instead of lov->desc.ld_active_tgt_count.
-=======
-Severity   : enhancement
-Bugzilla   : 14095
-Description: Add lustre_start utility to start or stop multiple Lustre servers
-	     from a CSV file.
->>>>>>> 7df8d1be
 
 Severity   : enhancement
 Bugzilla   : 13360
 Description: Build failure against Centos5 (RHEL5)
 Details    : Use getpagesize() instead of PAGE_SIZE.
-
-Severity   : normal
-Bugzilla   : 17026
-Description: kptllnd_peer_check_sends()) ASSERTION(!in_interrupt()) failed
-Details    : fix stack overflow in the distributed lock manager by defering
-	     export eviction after a failed AST to the elt thread instead of
-	     handling it in the dlm interpret routine.
-
-Severity   : normal
-Bugzilla   : 16450
-Description: Convert some comments to new format.
-Details    : Update documenting comments to match doxygen conventions.
-
-Severity   : normal
-Bugzilla   : 16450
-Description: Grammar fixes.
-Details    : A couple of trivial spelling fixes.
-
-Severity   : normal
-Bugzilla   : 16450
-Description: OSD_COUNTERS-mandatory
-Details    : Make previously optional ->oti_{w,r}_locks sanity checks mandatory
-	     to simplify the code.
-
-Severity   : normal
-Bugzilla   : 16450
-Description: simplify cmm_device freeing logic.
-Details    : Call cmm_device_free() in the failure path of cmm_device_alloc().
-
-Severity   : normal
-Bugzilla   : 16450
-Description: Add lockdep support to dt_object_operations locking interface.
-Details    : Augment ->do_{read,write}_lock() prototypes with a `role'
-	     parameter indicating lock ordering. Update mdd code to use new
-	     locking interface.
-
-Severity   : normal
-Bugzilla   : 16450
-Description: Introduce failloc constants for lockless IO tests.
-Details    : Add two new failloc constants to test lockless IO. Only one of
-	     them in implemented---another is checked in yet to be landed
-	     core CLIO code.
-
-Severity   : normal
-Bugzilla   : 16450
-Description: Add lockdep support for inode mutex.
-Details    : Introduce and use new LOCK_INODE_MUTEX_PARENT() macro to be used
-	     in the situations where Lustre has to lock more than one inode
-	     mutex at a time.
-
-Severity   : normal
-Bugzilla   : 16450
-Description: Add optional invariants checking support.
-Details    : Add new LINVRNT() macro, optional on new --enable-invariants
-	     configure switch. This macro is to be used for consistency and
-	     sanity checks that are too expensive to be left in `production'
-	     mode.
-
-Severity   : minor
-Bugzilla   : 16450
-Description: Zap lock->l_granted_mode with explicit LCK_MINMODE.
-Details    : Use LCK_MINMODE rather than 0 to reset lock->l_granted_mode to
-	     its initial state.
-
-Severity   : normal
-Bugzilla   : 16450
-Description: Add lockdep support for ldlm_lock and ldlm_resource.
-Details    : Use spin_lock_nested() in (the only) situation where more than
-	     one ldlm_lock is locked simultaneously. Also, fix possible
-	     dead-lock in ldlm_lock_change_resource() by enforcing particular
-	     lock ordering.
-
-Severity   : normal
-Bugzilla   : 16450
-Description: Use struct ldlm_callback_suite in ldlm_lock_create().
-Details    : Instead of specifying each ldlm_lock call-back through separate
-	     parameter, wrap them into struct ldlm_callback_suite.
-
-Severity   : normal
-Bugzilla   : 16450
-Description: Kill join_lru obd method and its callers.
-Details    : CLIO uses lock weighting policy to keep locks over mmapped regions
-	     in memory---a requirement implemented through ->o_join_lru() obd
-	     method in HEAD. Remove this method and its users.
-
-Severity   : normal
-Bugzilla   : 16450
-Description: Add asynchronous ldlm ENQUEUE completion handler.
-Details    : CLIO posts ENQUEUE requests asynchronously through ptlrpcd---a
-	     case that stock ldlm_completion_ast() cannot handle as it waits
-	     until lock is granted. Introduce new ldlm_completion_ast_async()
-	     for this. Also comment ldlm_completion_ast().
-
-Severity   : normal
-Bugzilla   : 16450
-Description: ldlm_error <-> errno conversion.
-Details    : Add functions to map (rather arbitrary) between LDLM error codes
-	     and standard errno values. CLIO needs this to prevent LDLM specific
-	     constants from escaping ldlm and osc.
-
-Severity   : minor
-Bugzilla   : 16450
-Description: Kill unused ldlm_handle2lock_ns() function.
-Details    : Kill unused ldlm_handle2lock_ns() function.
-
-Severity   : normal
-Bugzilla   : 16450
-Description: Add lu_ref support to ldlm_lock
-Details    : lu_ref support for ldlm_lock and ldlm_resource. See lu_ref patch.
-        lu_ref fields ->l_reference and ->lr_reference are added to ldlm_lock
-        and ldlm_resource. LDLM interface has to be changed, because code that
-        releases a reference on a lock, has to "know" what reference this is.
-        In the most frequent case
-
-                lock = ldlm_handle2lock(handle);
-                ...
-                LDLM_LOCK_PUT(lock);
-
-        no changes are required. When any other reference (received _not_ from
-        ldlm_handle2lock()) is released, LDLM_LOCK_RELEASE() has to be called
-        instead of LDLM_LOCK_PUT().
-
-        Arguably, changes are pervasive, and interface requires some discipline
-        for proper use. On the other hand, it was very instrumental in finding
-        a few leaked lock references.
-
-Severity   : normal
-Bugzilla   : 16450
-Description: Add ldlm_lock_addref_try().
-Details    : Introduce ldlm_lock_addref_try() function (used by CLIO) that
-	     attempts to addref a lock that might be being canceled
-	     concurrently.
-
-Severity   : normal
-Bugzilla   : 16450
-Description: Add ldlm_weigh_callback().
-Details    : Add new ->l_weigh_ast() call-back to ldlm_lock. It is called
-        by ldlm_cancel_shrink_policy() to estimate lock "value", instead of
-        hard-coded `number of pages' logic.
-
-Severity   : normal
-Bugzilla   : 16450
-Description: Add lockdep annotations to llog code.
-Details    : Use appropriately tagged _nested() locking calls in the places
-	     where llog takes more than one ->lgh_lock lock.
-	
-Severity   : minor
-Bugzilla   : 16450
-Description: Add loi_kms_set().
-Details    : Wrap kms updates into a helper function.
-
-Severity   : minor
-Bugzilla   : 16450
-Description: Constify instances of struct lsm_operations.
-Details    : Constify instances of struct lsm_operations.
-
-Severity   : normal
-Bugzilla   : 16450
-Description: lu_conf support.
-Details    : On a server, a file system object is uniquely identified
-	     by a fid, which is sufficient to locate and load all object
-	     state (inode). On a client, on the other hand, more data are
-	     necessary instantiate an object. Change lu_object_find() and
-	     friends to take additional `lu_conf' argument describing object.
-	     Typically this includes layout information.
-
-Severity   : normal
-Bugzilla   : 16450
-Description: lu_context fixes.
-Details    : Introduce new lu_context functions that are needed on the client
-	     side, where some system threads (ptlrpcd) are shared by multiple
-	     modules, and so cannot be stopped during module shutdown.
-
-Severity   : normal
-Bugzilla   : 16450
-Description: Add start and stop methods to lu_device_type_operations.
-Details    : Introduce two new methods in lu_device_type_operations, that are
-        invoked  when first instance of a given type is created and last one
-        is destroyed respectively. This is need by CLIO.
-
-Severity   : normal
-Bugzilla   : 16450
-Description: Add lu_ref support to struct lu_device.
-Details    : Add lu_ref support to lu_object and lu_device. lu_ref is used to
-	     track leaked references.
-
-Severity   : normal
-Bugzilla   : 16450
-Description: Introduce lu_kmem_descr.
-Details    : lu_kmem_descr and its companion interface allow to create
-	     and destroy a number of kmem caches at once.
-
-Severity   : normal
-Bugzilla   : 16450
-Description: Fix lu_object finalization race.
-Details    : Fix a race between lu_object_find() finding an object and its
-	     concurrent finalization. This race is (most likely) not possible
-	     on the server, but might happen on the client.
-
-Severity   : normal
-Bugzilla   : 16450
-Description: Introduce lu_ref interface.
-Details    : lu_ref is a debugging module allowing to track references to
-	     a given object. It is quite cpu expensive, and has to be
-	     explicitly enabled with --enable-lu_ref. See usage description
-	     within the patch.
-
-Severity   : minor
-Bugzilla   : 16450
-Description: Factor lu_site procfs stats into a separate function.
-Details    : Separate lu_site stats printing code into a separate function
-	     that can be reused on a client.
-
-Severity   : minor
-Bugzilla   : 16450
-Description: Constify instances of struct {lu,dt,md}_device_operations.
-Details    : Constify instances of struct {lu,dt,md}_device_operations.
-
-Severity   : normal
-Bugzilla   : 16450
-Description: Introduce struct md_site and move meta-data specific parts of
-	     struct lu_site here.
-Details    : Move md-specific fields out of struct lu_site into special struct
-        md_site, so that lu_site can be used on a client.
-
-Severity   : minor
-Bugzilla   : 16450
-Description: Kill mdd_lov_destroy().
-Details    : Remove unused mdd code.
-
-Severity   : minor
-Bugzilla   : 16450
-Description: Add st_block checking to multistat.c.
-Details    : Add st_block checking to multistat.c.
-
-Severity   : normal
-Bugzilla   : 16450
-Description: Add lu_ref support to struct obd_device.
-Details    : Add lu_ref tracking to obd_device.
-
-Severity   : minor
-Bugzilla   : 16450
-Description: Kill obd_set_fail_loc().
-Details    : Remove unused code.
-
-Severity   : normal
-Bugzilla   : 16450
-Description: Add special type for ptlrpc_request interpret functions.
-Details    : Add lu_env parameter to ->rq_interpreter call-back. NULL is passed
-	     there. Actual usage will be in CLIO.
-
-Severity   : normal
-Bugzilla   : 16450
-Description: Replace RW_LOCK_UNLOCKED() macro with rwlock_init().
-Details    : Replace RW_LOCK_UNLOCKED() with rwlock_init() as the former
-	     doesn't work with lockdep.
-
-Severity   : normal
-Bugzilla   : 16450
-Description: Add rwv.c test program.
-Details    : New testing program exercising readv(2) and writev(2) (Qian).
-
-Severity   : normal
-Bugzilla   : 16450
-Description: Add sendfile.c test program.
-Details    : New testing program exercising sendfile(2) (Jay).
-
-Severity   : minor
-Bugzilla   : 16450
-Description: Ratelimit a message that can be very frequent.
-Details    : Ratelimit a memory allocation failure message that can
-	     be too chatty.
-
-Severity   : minor
-Bugzilla   : 16450
-Description: Use cdebug_show() in CDEBUG-style macros defined outside of libcfs.
-Details    : Use cdebug_show() in CDEBUG-style macros defined outside of libcfs.
-
-Severity   : normal
-Bugzilla   : 16450
-Description: Liblustre build fixes.
-Details    : Liblustre build fixes.
-
-Severity   : normal
-Bugzilla   : 16450
-Description: libcfs: add cfs_{need,cond}_resched() interface.
-Details    : libcfs: add cfs_{need,cond}_resched() definition and
-	     implementations for Linux, NT, and liblustre.
-
-Severity   : enhancement
-Bugzilla   : 12800
-Description: More exported tunables for mballoc
-Details    : Add support for tunable preallocation window and new tunables for
-	     large/small requests
-
-Severity   : normal
-Bugzilla   : 16680
-Description: Detect corruption of block bitmap and checking for preallocations
-Details    : Checks validity of on-disk block bitmap. Also it does better
-	     checking of number of applied preallocations. When corruption is
-	     found, it turns filesystem readonly to prevent further corruptions.
-
-Severity   : normal
-Bugzilla   : 17197
-Description: (rw.c:1323:ll_read_ahead_pages()) ASSERTION(page_idx > ria->ria_stoff) failed
-Details    : Once the unmatched stride IO mode is detected, shrink the stride-ahead
-	     window to 0. If it does hit cache miss, and read-pattern is still
-	     stride-io mode, does not reset the stride window, but also does not
-	     increase the stride window length in this case.
-
-Severity   : normal
-Bugzilla   : 16438
-Frequency  : only for big-endian servers
-Description: Check if system is big-endian while mounting fs with extents feature
-Details    : Mounting a filesystem with extents feature will fail on big-endian
-             systems since ext3-based ldiskfs is not supported on big-endian
-             systems. This can be over-riden with "bigendian_extents" mount option.
 
 --------------------------------------------------------------------------------
 
@@ -2654,8 +2185,8 @@
 Frequency  : during server recovery
 Bugzilla   : 11203
 Description: MDS failing to send precreate requests due to OSCC_FLAG_RECOVERING
-Details    : request with rq_no_resend flag not awake l_wait_event if they get
-	     a timeout.
+Details    : request with rq_no_resend flag not awake l_wait_event if they get a
+	     timeout.
 
 Severity   : minor
 Frequency  : nfs export on patchless client
