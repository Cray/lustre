<<<<<<< HEAD
03-06-2014 Intel Corporation
       * version 2.5.11
       * See http://wiki.whamcloud.com/display/PUB/Lustre+Support+Matrix
       * Server support for kernels:
	 2.6.32-431.5.1.el6  (RHEL6)
       * Client support for unpatched kernels:
	 2.6.32-431.5.1.el6  (RHEL6)
         2.6.27.19-5         (SLES11)
	 2.6.18-348.3.1.el5  (RHEL5)
         2.6.16.60-0.69.1    (SLES10)
         3.6.10-2.fc17       (FC17)
       * Recommended e2fsprogs version: 1.42.7.wc1
       * NFS export disabled when stack size < 8192 (32-bit Lustre clients),
         since the NFSv4 export of Lustre filesystem with 4K stack may cause a
         stack overflow. For more information, please refer to bugzilla 17630.
       * NFSv4 reexport to 32-bit NFS client nodes requires Lustre client on
         the re-exporting nodes to be mounted with "32bitapi" mount option

--------------------------------------------------------------------------------

03-11-2014 Intel Corporation
=======
03-15-2014 Intel Corporation
>>>>>>> 263a879b
       * version 2.5.1
       * See http://wiki.whamcloud.com/display/PUB/Lustre+Support+Matrix
       * Server support for kernels:
	 2.6.32-431.5.1.el6  (RHEL6)
       * Client support for unpatched kernels:
	 2.6.32-431.5.1.el6  (RHEL6)
         2.6.27.19-5         (SLES11)
	 2.6.18-348.3.1.el5  (RHEL5)
         2.6.16.60-0.69.1    (SLES10)
         3.6.10-2.fc17       (FC17)
       * Recommended e2fsprogs version: 1.42.7.wc1
       * NFS export disabled when stack size < 8192 (32-bit Lustre clients),
         since the NFSv4 export of Lustre filesystem with 4K stack may cause a
         stack overflow. For more information, please refer to bugzilla 17630.
       * NFSv4 reexport to 32-bit NFS client nodes requires Lustre client on
         the re-exporting nodes to be mounted with "32bitapi" mount option

--------------------------------------------------------------------------------

10-31-2013 Intel Corporation
       * version 2.5.0
       * See http://wiki.whamcloud.com/display/PUB/Lustre+Support+Matrix
       * Server support for kernels:
	 2.6.32-358.18.1.el6  (RHEL6)
       * Client support for unpatched kernels:
	 2.6.32-358.18.1.el6  (RHEL6)
         2.6.27.19-5         (SLES11)
	 2.6.18-348.3.1.el5  (RHEL5)
         2.6.16.60-0.69.1    (SLES10)
         3.6.10-2.fc17       (FC17)
       * Recommended e2fsprogs version: 1.42.7.wc1
       * NFS export disabled when stack size < 8192 (32-bit Lustre clients),
         since the NFSv4 export of Lustre filesystem with 4K stack may cause a
         stack overflow. For more information, please refer to bugzilla 17630.
       * NFSv4 reexport to 32-bit NFS client nodes requires Lustre client on
         the re-exporting nodes to be mounted with "32bitapi" mount option

--------------------------------------------------------------------------------

05-30-2013 Intel Corporation
       * version 2.4.0
       * See http://wiki.whamcloud.com/display/PUB/Lustre+Support+Matrix
       * Server support for kernels:
	 2.6.32-358.6.1.el6  (RHEL6)
       * Client support for unpatched kernels:
	 2.6.32-358.6.1.el6  (RHEL6)
         2.6.27.19-5         (SLES11)
	 2.6.18-348.3.1.el5  (RHEL5)
         2.6.16.60-0.69.1    (SLES10)
         3.6.10-2.fc17       (FC17)
       * Recommended e2fsprogs version: 1.42.7.wc1
       * NFS export disabled when stack size < 8192 (32-bit Lustre clients),
         since the NFSv4 export of Lustre filesystem with 4K stack may cause a
         stack overflow. For more information, please refer to bugzilla 17630.
       * NFSv4 reexport to 32-bit NFS client nodes requires Lustre client on
         the re-exporting nodes to be mounted with "32bitapi" mount option

--------------------------------------------------------------------------------

9-30-2012 Whamcloud, Inc.
       * version 2.3.0
       * See http://wiki.whamcloud.com/display/PUB/Lustre+Support+Matrix
       * Server support for kernels:
	 2.6.32-279.5.1.el6 (RHEL6)
       * Client support for unpatched kernels:
	 2.6.32-279.5.1.el6  (RHEL6)
         2.6.27.19-5         (SLES11)
         2.6.18-238.19.1.el5 (RHEL5)
         2.6.16.60-0.69.1    (SLES10)
       * Recommended e2fsprogs version: 1.41.90.wc4
       * NFS export disabled when stack size < 8192 (32-bit Lustre clients),
         since the NFSv4 export of Lustre filesystem with 4K stack may cause a
         stack overflow. For more information, please refer to bugzilla 17630.
       * NFSv4 reexport to 32-bit NFS client nodes requires Lustre client on
         the re-exporting nodes to be mounted with "32bitapi" mount option

Severity   : enhancement
Jira       : LU-1754
Description: Update RHEL6.3 kernel to 2.6.32-279.5.1.el6.

Severity   : enhancement
Jira       : LU-1477
Description: Update RHEL6.3 kernel to 2.6.32-279.2.1.el6.

Severity   : enhancement
Jira       : LU-1424
Description: Update RHEL6.2 kernel to 2.6.32-220.17.1.el6

Severity   : enhancement
Jira       : LU-1358
Description: Update RHEL6.2 kernel to 2.6.32-220.13.1.el6

Severity   : enhancement
Jira       : LU-1241
Description: Update RHEL6.2 kernel to 2.6.32-220.7.1.el6

--------------------------------------------------------------------------------

04-30-2012 Whamcloud, Inc.
       * version 2.2.0
       * See http://wiki.whamcloud.com/display/PUB/Lustre+Support+Matrix
       * Server support for kernels:
         2.6.32-220.4.2.el6  (RHEL6)
       * Client support for unpatched kernels:
         2.6.32-220.4.2.el6  (RHEL6)
         2.6.27.19-5         (SLES11)
         2.6.18-238.19.1.el5 (RHEL5)
         2.6.16.60-0.69.1    (SLES10)
       * Recommended e2fsprogs version: 1.41.90.wc4
       * NFS export disabled when stack size < 8192 (32-bit Lustre clients),
         since the NFSv4 export of Lustre filesystem with 4K stack may cause a
         stack overflow. For more information, please refer to bugzilla 17630.
       * NFSv4 reexport to 32-bit NFS client nodes requires Lustre client on
         the re-exporting nodes to be mounted with "32bitapi" mount option

Severity   : enhancement
Jira       : LU-1120
Description: Update RHEL6.2 kernel to 2.6.32-220.4.2.el6

Severity   : enhancement
Jira       : LU-1054
Description: Update RHEL6.2 kernel to 2.6.32-220.4.1.el6

Severity   : enhancement
Jira       : LU-751
Description: Update RHEL6.2 kernel to 2.6.32-220.el6

Severity   : enhancement
Jira       : LU-624
Description: Update RHEL6.1 kernel to 2.6.32-131.17.1.el6

--------------------------------------------------------------------------------

09-30-2011 Whamcloud, Inc.
       * version 2.1.0
       * Server support for kernels:
         2.6.18-238.19.1.el5 (RHEL5)
         2.6.32-131.6.1.el6 (RHEL6)
       * Client support for unpatched kernels:
         (see http://wiki.lustre.org/index.php?title=Patchless_Client)
         2.6.18-238.19.1.el5 (RHEL5)
         2.6.32-131.6.1.el6 (RHEL6)
         2.6.29.4-167.fc11  (FC11)
         2.6.16.60-0.69.1 (SLES10)
         2.6.27.19-5      (SLES11)
       * Recommended e2fsprogs version: 1.41.90.wc3
       * NFS export disabled when stack size < 8192. Since the NFSv4 export of
         Lustre filesystem with 4K stack may cause a stack overflow. For more
         information, please refer to bugzilla 17630.
       * NFSv4 reexport requires Lustre client on the re-exporting nodes to be
         mounted with "32bitapi" mount option

Severity   : enhancement
Description: Update RHEL6.1 kernel to 2.6.32-131.6.1.el6

Severity   : enhancement
Description: Update RHEL5.6 kernel to 2.6.18-238.19.1.el5

Severity   : enhancement
Description: Update RHEL5.6 kernel to 2.6.18-238.9.1.el5

Severity   : normal
Frequency  : only with SLES10
Bugzilla   : 20744
Description: Use OFED "KMP" provided by Novell
Details    : SLES10 SP3 ships with OFED in a separate "KMP" package.
	     Lustre is now built against this package. That means you need to
	     install the ofed-kmp package from Novell for the patchless client.
	     Note that the ofed-kmp that Novell ships may not exactly match the
	     kernel version but should still be compatible.

Severity   : enhancement
Bugzilla   : 22514
Description: Update RHEL5.5 kernel to 2.6.18-194.17.1.el5
	     Update OEL5.5  kernel to 2.6.18-194.17.1.0.1.el5.

--------------------------------------------------------------------------------

2010-07-15  Oracle, Inc.
       * version 2.0.0
       * Server support for kernels:
         2.6.18-164.11.1.el5 (RHEL 5)
         2.6.18-164.11.1.0.1.el5 (OEL 5)
       * Client support for unpatched kernels:
	 (see http://wiki.lustre.org/index.php?title=Patchless_Client)
         2.6.18-164.11.1.el5 (RHEL 5),
         2.6.18-164.11.1.0.1.el5 (OEL 5)
         2.6.16.60-0.42.8 (SLES 10),
         2.6.27.19-5 (SLES11)
	 2.6.29.4-167.fc11 (FC11)
       * Recommended e2fsprogs version: 1.41.10-sun2

Severity   : enhancement
Bugzilla   : 22481
Description: Distribute lfs_migrate script with lustre
Details    : The lfs_migrate mentioned in the manual is now included in the
             lustre tree in lustre/scripts and will distributed in lustre RPMs.

Severity   : enhancement
Bugzilla   : 15253
Description: Failover nid list added to import proc file.

Severity   : enhancement
Bugzilla   : 22864
Description: "som_preview" mount option required to use SOM
Details    : The clients will need to use som_preview mount option
             in order to use SOM. 

Bugzilla   : 22850
Description: Lustre does not do 1MB IOs to HW RAID
Details    : Bump MAX_PHYS/HW_SEGMENTS and SG_ALL to 256 in the RHEL5 kernel.

Severity   : enhancement
Bugzilla   : 22194
Description: lfs quota output is not very convenient for awk/sed-parsing
Details    : Some positions in lfs quota output table could be empty or
	     non-empty which made it hard to parse it with scripts, now
	     a dash is put instead of space where there is not supposed
	     to be any data.

Severity   : normal
Bugzilla   : 22787
Description: Update to OFED 1.5.1
Details    : OFED 1.5.1 will be  used in environments that don't use
	     vendor supplied OFED.

Severity   : normal
Bugzilla   : 22455
Description: Remove lnet. prefix from lctl params display
Details    : Also renamed lnet.memused to lnet_memused to
	     avoid name conflict.

Severity   : normal
Bugzilla   : 15253
Description: Use conf_param -d to remove permanant settings.

Severity   : normal
Bugzilla   : 22455
Description: Add list_param -R
Details    : lctl list_param now supports recursive mode.

Severity   : normal
Bugzilla   : 21829, 22312
Description: Fix llobdstat.
Details    : 1. Now updating the write_bytes counter
	     2. Port script fixes from 1.8.

Severity   : normal
Bugzilla   : 20433
Description: decrease the usage of memory on clients.
Details    : 1. On clients, recycle dentries and inodes unused.
	     2. Delete the code related to ll_deathrow(att 6215 in bug 1443). It
	        is useless now.

Severity   : normal
Bugzilla   : 21829
Description: llobdstat fix and enhancement
Details    : add a counter to set a limit to how many samples will be returned
	     fix a wildcard in the path to limit to obdfilter stats only

Severity   : normal
Bugzilla   : 21259
Description: lfs check only allowed for root
Details    : Code cleanups and added a regresion test of non-root use of
	     lfs check.

Severity   : normal
Bugzilla   : 21879
Description: MDS Oopses in ptlrpc_dispatch_difficult_reply()/__list_add()
Details    : Fix hr->hr_index overload.

Severity   : normal
Bugzilla   : 19742
Description: Fix FIEMAP functionality.

Severity   : normal
Bugzilla   : 19808
Description: FC11 patchless client support added

Severity   : normal
Bugzilla   : 21632
Description: Update RHEL5.4 kernel to 2.6.18-164.11.1.el5 and
	     OEL5.4 kernel to 2.6.18-164.11.1.0.1.el5.

Severity   : normal
Bugzilla   : 20057
Description: New acc-sm script and various test-framework enhancments.

Severity   : normal
Bugzilla   : 15962
Description: Previously landed patch was reverted.

Severity   : normal
Bugzilla   : 20758
Description: Update SLES10 kernel to 2.6.16.60-0.42.8 (patchless)

Severity   : normal
Bugzilla   : 19673
Description: Add ldiskfs maxdirsize mount option.

Severity   : normal
Bugzilla   : 20301
Description: Fix mkfs.lustre support for 16TB LUNs.

Severity   : normal
Bugzilla   : 21564
Description: Print mmp_check_interval
Details    : print mmp_check_interval and make it possible to abort
	     mount operation in case it takes too long.

Severity   : normal
Bugzilla   : 21547
Description: Add cascading_rw to lustre mpi tests.

Severity   : normal
Bugzilla   : 19964
Description: Store SOM data in EA.
Details    : Also several SOM related cleanups.

Severity   : normal
Bugzilla   : 20098
Description: Add refcount to md_open_data

Severity   : normal
Bugzilla   : 20607
Description: Use refcount on lov_request_set to prevent memory corruption.

Severity   : normal
Bugzilla   : 15692
Description: Statahead: use parent dir's i_mutex for synchronization.

Severity   : normal
Bugzilla   : 21571
Description: loadgen improvements.

Severity   : normal
Bugzilla   : 16186
Description: Enable peer health detection in ksocklnd and ko2iblnd.

Severity   : normal
Bugzilla   : 17545
Description: Control DCACHE_LUSTRE_INVALID flag with MDS_INODE_LOOKCUP lock

Severity   : normal
Bugzilla   : 21591
Description: Fix race on obd_devcie:md_stats

Severity   : normal
Bugzilla   : 21600
Description: Fix SLES 11 client builds.
Details    : Resolved uninitalized pointer gcc warnings.

Severity   : normal
Bugzilla   : 21259
Description: Allow non-root access for "lfs check".
Details    : Added a check in obd_class_ioctl() for OBD_IOC_PING_TARGET.

Severity   : normal
Bugzilla   : 21513
Description: Clear imp_force_reconnect correctly in ptlrpc_connect_interpret()

Severity   : enhancement
Bugzilla   : 20773
Description: Update kernel to RHEL5.4 2.6.18-164.6.1.el5 and
	     OEL5 2.6.18-164.6.1.0.1.el5(Both in-kernel OFED enabled).

Severity   : normal
Bugzilla   : 21049
Description: Sanity test_27p fails.
Details    : OBD_FAIL_OST_ENOSPC has been moved to filter_statfs().
             Sanity tests 27 were cleaned up and improved.

Severity   : normal$
Bugzilla   : 18631
Description: Unify req format on client/servers
Details    : Use new req_capsule API [almost] everywhere instead of old PTLRPC
             buffers and swabbers approach..

Severity   : normal
Frequency  : cleanup
Bugzilla   : 19200
Description: drop join file stuff.

Severity   : enhancement
Bugzilla   : 14250
Description: Add 2.6.27 and SLES11 (patchless client) support

Severity   : normal
Bugzilla   : 20302
Description: Fix in ptlrpc_expire_one_request() to print the signed time
	     difference.

Severity   : enhancement
Bugzilla   : 16312
Description: Build kernels (RHEL5, OEL5 and SLES10/11) using the vendor's own
             kernel spec file.

Severity   : enhancement
Bugzilla   : 19662
Description: Remove set_info(KEY_UNLINKED) from MDS/OSC

Severity   : enhancement
Bugzilla   : 19526
Description: correctly handle big reply message.
Details    : send LNet event if reply is bigger then buffer and adjust this buffer
             correctly.

Severity   : normal
Bugzilla   : 19917
Description: Drop unnecessary __GFP_NOMEMALLOC flag from filter_get_page()

Severity   : enhancement
Bugzilla   : 20539
Description: Add support for OEL5.

Severity   : normal
Bugzilla   : 20482
Description: Conf-sanity.sh 50g test - deactivated OST should not cause a panic.

Severity   : enhancement
Bugzilla   : 21452
Description: "weak-modules" support
Details    : Implement "weak-modules" support which enables kernel modules
	     to be used with any kernel that implements the same kABI.  In
	     order to achieve this modules are now installed in
	     /lib/modules/$(uname -r)/updates/kernel on all distributions.

Severity   : normal
Bugzilla   : 18674
Description: client could not reconnect to OST because of an active request.
Details    : The client now retries to reconnect to the same server, if a
	     connect request failed with EBUSY or -EAGAIN. Test case 35b
	     conf-sanity.sh has been created.

Severity   : normal
Bugzilla   : 19557
Description: Don't allow make backward step on assignin osc next id.
Details    : race between allocation next id and ll_sync thread can be cause
             of set wrong osc next id and can be kill valid ost objects.

Severity   : normal
Bugzilla   : 20533
Description: Changes in raid5-large-io-rhel5.patch to calculate sectors properly

Severity   : normal
Bugzilla   : 20533
Description: Increase the default BLK_DEF_MAX_SECTORS value for RHEL5 and SLES11

Severity   : normal
Bugzilla   : 20482
Description: Error handling in osc_statfs_interpret() has been improved.
Details    : Check in osc_statfs_interpret() for EBADR.

Severity   : normal
Bugzilla   : 20482
Description: Do not send statfs() requests to OSTs disabled by administrator.
Details    : Check in lov_prep_statfs_set() for non-NULL ltd_exp.

Severity   : enhancement
Bugzilla   : 20200
Description: Added sanity-quota test to for lfs(1) to work with numeric uid/gid.

Severity   : enhancement
Bugzilla   : 20400
Description: Update kernel to RHEL5 2.6.18-128.7.1.el5.

Severity   : enhancement
Bugzilla   : 20200
Description: Enhancement for lfs(1) command to use numeric uid/gid.

Severity   : normal
Bugzilla   : 14951
Description: Improved cleanup procedure for conf-sanity test_46a.

Severity   : normal
Bugzilla   : 18674
Description: Do not start bulk transfer, if client tried to reconnect.
Details    : Do not start bulk transfer, if client tried to reconnect,
	     but failed due to active rpcs. Check for exp_abort_active_req
	     has been implemented.

Severity   : normal
Bugzilla   : 19566
Description: Prevent inconsistences between linux and lustre mount structures.
Details    : Wait indefinitely in server_wait_finished() until mnt_count drops.
	     Make the sleep interruptible.

Severity   : enhancement
Bugzilla   : 19955
Description: provide server to client comms path
Details    : server to client communications path via new LDLM_SET_INFO rpc

Severity   : normal
Bugzilla   : 20008
Description: truncate starts GFP_FS allocation under transaction causing deadlock
Details    : ldiskfs_truncate calls grab_cache_page which may start page
             allocation under an open transaction. This may lead to
             calling prune_icache with consequent lustre reentrance.

Severity   : normal
Bugzilla   : 19934
Description: send correctly lsm on open replay
Details    : MDS is trust to LSM size on replay open, but client can set wrong size
             to lsm buffer.

Severity   : normal
Bugzilla   : 19854
Description: enable client interface failover
Details    : When a child reconnects from another NID, properly update export
             nid hash position and ldlm reverse import.

Severity   : enhancement
Bugzilla   : 18539
Description: Communicate OST degraded/readonly state via statfs to MDS
Details    : Flags in the statfs returned from OSTs indicate whether the
	     OST is in a degraded RAID state, or if the filesystem has
	     turned read-only after a filesystem error is detected.

Severity   : normal
Bugzilla   : 20122
Frequency  : rare
Description: don't panic if EPROTO was hit when reading symlink
Details    : correctly handling request reference in error cases.

Severity   : enhancement
Bugzilla   : 19856
Description: Add LustreNetLink, a kernel-userspace communcation path.

Severity   : enhancement
Bugzilla   : 19847
Description: Update kernel to SLES10 SP2 2.6.16.60-0.39.3.

Severity   : normal
Frequency  : rare
Bugzilla   : 18800
Description: access to llog context before init.
Details    : move handling CATALOGS file at osc layer and forbid access to llog
	     context before init.

Severity   : normal
Frequency  : rare, only when client is writing to OST on local node
Bugzilla   : 19529
Description: Avoid deadlock for local client writes
Details    : Use new OBD_BRW_MEMALLOC flag to notify OST about writes in the
	     memory freeing context. This allows OST threads to set the
	     PF_MEMALLOC flag on task structures in order to allocate memory
	     from reserved pools and complete IO.
	     Use GFP_HIGHUSER for OST allocations for non-local client writes,
	     so that the OST threads generate memory pressure and allow
	     inactive pages to be reclaimed.

Severity   : enhancement
Bugzilla   : 19846
Description: Update kernel to RHEL5.3 2.6.18-128.1.14.el5.

Severity   : normal
Frequency  : rare
Bugzilla   : 18380
Description: lock ordering violation between &cli->cl_sem and _lprocfs_lock
Details    : move ldlm namespace creation in setup phase to avoid grab
	     _lprocfs_lock with cli_sem held.

Severity   : normal
Bugzilla   : 19507
Description: Temporarily disable grant shrink.
Details    : Disable the feature for debugging.

Severity   : normal
Frequency  : only when formatting test filesystems
Bugzilla   : 18624
Description: Unable to run several mkfs.lustre on loop devices at the same time
Details    : mkfs.lustre returns error 256 on the concurrent loop devices
	     formatting. The solution is to proper handle the error.

Severity   : enhancement
Bugzilla   : 19024
Description: Update kernel to RHEL5.3 2.6.18-128.1.6.el5.

Severity   : enhancement
Bugzilla   : 19212
Description: Update kernel to SLES10 SP2 2.6.16.60-0.37.

Severity   : normal
Frequency  : rare
Bugzilla   : 19528
Description: resolve race between obd_disconnect and class_disconnect_exports
Details    : if obd_disconnect will be called to already disconnected export he
	     forget release one reference and osc module can't unloaded.

Severity   : enhancement
Bugzilla   : 18688
Description: Allow tuning service thread via /proc
Details    : For each service a new
	     /proc/fs/lustre/{service}/*/thread_{min,max,started} entry is
	     created that can be used to set min/max thread counts, and get the
	     current number of running threads.

Severity   : normal
Frequency  : rare
Bugzilla   : 18382
Descriptoin: don't return error if have partially created objects for file.
Details    : lov_update_create_set uses set->set_success as index for created
	     objects, so if some requests will be failed, they will have hole
	     at end of array and qos_shrink_lsm for allocate correct lsm.

Severity   : enhancement
Bugzilla   : 17671
Description: Update OFED support to 1.4.1

Severity   : normal
Frequency  : common
Bugzilla   : 18645
Description: Reduce small size read RPC
Details    : Set read-ahead limit for every file and only do read-ahead when
	     available read-ahead pages are bigger than 1M to avoid small size
	     read RPC.

Severity   : enhancement
Bugzilla   : 19293
Description: move AT tunable parameters for more consistent usage
Details    : add AT tunables under /proc/sys/lustre, add to conf_param parsing

Severity   : enhancement
Bugzilla   : 17974
Description: add lazystatfs mount option to allow statfs(2) to skip down OSTs
Details    : allow skip disconnected ost for send statfs request and hide error
	     in this case.

Severity   : major
Frequency  : rare
Bugzilla   : 18810
Description: fix racy locking of mballoc block bitmaps causing BUG
Details    : The locking of the mballoc buddy bitmap and the in-memory
	     block bitmap was using two different spin locks in some
	     cases.  This made it possible to incorrectly access the
	     mballoc bitmap while another process was modifying it,
	     causing a sanity assertion to fail.  While no on-disk corruption
	     was reported, there was some risk of this happening.

Severity   : normal
Frequency  : rare, on llog test 6
Bugzilla   : 16839
Descriptoin: don't allow connect to already connected import
Details    : allowing connect to already connected import is hide connecting problem.

Severity   : normal
Frequency  : rare
Bugzilla   : 18902
Descriptoin: allow kill process which wait statahead result
Details    : for some reasons 'ls' can stick in waiting result from statahead,
	     in this case need way for kill this process.

Severity   : enhancement
Bugzilla   : 18798
Description: Add state history info file, enhance import info file
Details    : Track import connection state changes in a new osc/mdc proc file;
	     add overview-type data to the osc/mdc import proc file.

Severity   : enhancement
Bugzilla   : 17536
Description: MDS create should not wait for statfs RPC while holding DLM lock.

Severity   : enhancement
Bugzilla   : 18289
Description: Update to RHEL5U3 kernel-2.6.18-128.1.1.el5.

Severity   : normal
Frequency  : normal
Bugzilla   : 12069
Descriptoin: OST grant too much space to client even there are not enough space.
Details    : Client will shrink its grant cache to OST if there are no write
	     activity over 6 mins (GRANT_SHRINK_INTERVAL), and OST will retrieve
	     this grant cache if there are already not enough avaible space
	     (left_space < total_clients * 32M).

Severity   : normal
Frequency  : start MDS on uncleanly shutdowned MDS device
Bugzilla   : 16839
Descriptoin: ll_sync thread stay in waiting mds<>ost recovery finished
Details    : stay in waiting mds<>ost recovery finished produce random bugs
	     due race between two ll_sync thread for one lov target. send
	     ACTIVATE event only if connect realy finished and import have
	     FULL state.

Severity   : normal
Frequency  : rare, connect and disconnect target at same time
Bugzilla   : 17310
Descriptoin: ASSERTION(atomic_read(&imp->imp_inflight) == 0
Details    : don't call obd_disconnect under lov_lock. this long time
	     operation and can block ptlrpcd which answer to connect request.

Severity   : normal
Frequency  : rare
Bugzilla   : 18154
Descriptoin: don't lose wakeup for imp_recovery_waitq
Details    : recover_import_no_retry or invalidate_import and import_close can
	     both sleep on imp_recovery_waitq, but we was send only one wakeup
	     to sleep queue.

Severity   : normal
Frequency  : always with long access acl
Bugzilla   : 17636
Descriptoin: mds can't pack reply with long acl.
Details    : mds don't control size of acl but they limited by reint/getattr
	     reply buffer.

Severity   : enhancement
Bugzilla   : 18061
Description: Update to SLES10 kernel-2.6.16.60-0.33.

Severity   : enhancement
Bugzilla   : 18060
Description: Update to RHEL5 kernel-2.6.18-92.1.22.el5.

Severity   : normal
Frequency  : start MDS on uncleanly shutdowned MDS device
Bugzilla   : 18049
Descriptoin: aborting recovery hang on MDS
Details    : don't throttle destroy RPCs for the MDT.

Severity   : major
Frequency  : on remount
Bugzilla   : 18018
Description: external journal device not working after the remount
Details    : clear dev_rdonly flag for external journal devices in
	     blkdev_put()

Severity   : minor
Frequency  : rare
Bugzilla   : 17802
Description: shutdown vs evict race
Details    : client_disconnect_export vs connect request race.
	     if client will evicted at this time - we start invalidate
	     thread without referece to import and import can be freed
	     at same time.

Severity   : normal
Frequency  : rare, need acl's on inode.
Bugzilla   : 16492
Description: client can't handle ost additional correctly
Details    : if ost was added after client connected to mds client can have
	     hit lnet_try_match_md ... to big messages to wide striped files.
	     in this case need teach client to handle config events about add
	     lov target and update client max ea size at that event.

Severity   : enhancement
Bugzilla   : 15699
Description: Changelogs
Details    : Changelogs are a lightweight mechanism to track filesystem
	     metadata and namespace changes.  The changelog is recorded
	     permanently on the MDTs, and is periodically "consumed" / purged
	     when records are no longer needed.

Severity   : enhancement
Bugzilla   : 15957
Description: compact fld format with extents
Details    : Store range of seq rather than every seq in FLD. Seq
	     controller update FLD rather than clients. In Case of CMD, mdt0
	     has FLD, all other metadata server act as non persistent proxy
	     for FLD queries and cache fld entries in fld cache.

Severity   : normal
Frequency  : rare
Bugzilla   : 16081
Description: don't skip ost target if they assigned to file
Details    : Drop slow OSCs if we can, but not for requested start idx.
	     This means "if OSC is slow and it is not the requested
	     start OST, then it can be skipped, otherwise skip it only
	     if it is inactive/recovering/out-of-space.

Severity   : normal
Bugzilla   : 16080
Description: more cleanup in mds_lov
Details    : not send LOV EA under replay, we can't know about they size at this
	     time. Don't allow client connect to mds before any ost connected,
	     for avoid problems with LOV EA size and returning EIO to client.

Severity   : enhancement
Bugzilla   : 11826
Description: Interoperability at server side (Disk interoperability)

Severity   : enhancement
Bugzilla   : 17201
Description: Update to RHEL5 kernel-2.6.18-92.1.17.el5.

Severity   : enhancement
Bugzilla   : 17458
Description: Update to SLES10 SP2 kernel-2.6.16.60-0.31.

Severity   : enhancement
Bugzilla   : 14166
Description: New client IO stack (CLIO).

Severity   : enhancement
Bugzilla   : 15393
Description: Commit on sharing. Eliminate inter-client dependencies between
	     uncommitted transactions by doing transaction commits.
	     Thereby clients may recovery independently.

Severity   : normal
Frequency  : Create a symlink file with a very long name
Bugzilla   : 16578
Description: ldlm_cancel_pack()) ASSERTION(max >= dlm->lock_count + count)
Details    : If there is no extra space in the request for early cancels,
             ldlm_req_handles_avail() returns 0 instead of a negative value.

Severity   : enhancement
Bugzilla   : 1819
Description: Add /proc entry for import status
Details    : The mdc, osc, and mgc import directories now have
	     an import directory that contains useful import data for debugging
	     connection problems.

Severity   : enhancement
Bugzilla   : 15966
Description: Re-disable certain /proc logging
Details    : Enable and disable client's offset_stats, extents_stats and
	     extents_stats_per_process stats logging on the fly.

Severity   : major
Frequency  : Only on FC kernels 2.6.22+
Bugzilla   : 16303
Description: oops in statahead
Details    : Do not drop reference count for the dentry from VFS when lookup,
	     VFS will do that by itself.

Severity   : enhancement
Bugzilla   : 16643
Description: Generic /proc file permissions
Details    : Set /Proc file permissions in a more generic way to enable non-
	     root users operate on some /proc files.

Severity   : major
Bugzilla   : 16561
Description: Hitting mdc_commit_close() ASSERTION
Details    : Properly handle request reference release in
	     ll_release_openhandle().

Severity   : major
Bugzilla   : 14840
Description: quota recovery deadlock during mds failover
Details    : This patch includes att18982, att18236, att18237 in bz14840.
             Slove the problems:
             1. fix osts hang when mds does failover with quotaon
             2. prevent watchdog storm when osts threads wait for the
	        recovery of mds

Severity   : normal
Bugzilla   : 15975
Frequency  : only patchless client
Description: add workaround for race between add/remove dentry from hash

Severity   : enhancement
Bugzilla   : 16845
Description: Allow OST glimpses to return PW locks

Severity   : minor
Bugzilla   : 16717
Description: LBUG when llog conf file is full
Details    : When llog bitmap is full, ENOSPC should be returned for plain log.

Severity   : normal
Bugzilla   : 16907
Description: Prevent import from entering FULL state when server in recovery

Severity   : major
Bugzilla   : 16750
Description: service mount cannot take device name with ":"
Details    : Only when device name contains ":/" will mount treat it as
	     client mount.

Severity   : normal
Bugzilla   : 15927
Frequency  : rare
Description: replace ptlrpcd with the statahead thread to interpret the async
	     statahead RPC callback

Severity   : normal
Bugzilla   : 16611
Frequency  : on recovery
Description: I/O failures after umount during fail back
Details    : if client reconnected to restarted server we need join to recovery
	     instead of find server handler is changed and process self
	     eviction with cancel all locks.

Severity   : enhancement
Bugzilla   : 16633
Description: Update to RHEL5 kernel-2.6.18-92.1.10.el5.

Severity   : enhancement
Bugzilla   : 16547
Description: Update to SLES10 SP2 kernel-2.6.16.60-0.27.

Severity   : enhancement
Bugzilla   : 16566
Description: Upcall on Lustre log has been dumped
Details    : Allow for a user mode script to be called once a Lustre log has
	     been dumped. It passes the filename of the dumped log to the
	     script, the location of the script can be specified via
	     /proc/sys/lnet/debug_log_upcall.

Severity   : minor
Bugzilla   : 16583
Frequency  : rare
Description: avoid idr_remove called for id which is not allocated.
Details    : Move assigment s_dev for clustered nfs to end of initialization,
	     to avoid problem with error handling.

Severity   : minor
Bugzilla   : 16109
Frequency  : rare
Description: avoid Already found the key in hash [CONN_UNUSED_HASH] messages
Details    : When connection is reused this not moved from CONN_UNUSED_HASH
	     into CONN_USED_HASH and this prodice warning when put connection
	     again in unused hash.


Severity   : enhancement
Bugzilla   : 15899
Description: File striping can now be set to use an arbitrary pool of OSTs.

Severity   : enhancement
Bugzilla   : 16573
Description: Export bytes_read/bytes_write count on OSC/OST.

Severity   : normal
Bugzilla   : 16237
Description: Early reply size mismatch, MGC loses connection
Details    : Apply the MGS_CONNECT_SUPPORTED mask at reconnect time so
	     the connect flags are properly negotiated.

Severity   : normal
Frequency  : often
Bugzilla   : 16125
Description: quotas are not honored with O_DIRECT
Details    : all writes with the flag O_DIRECT will use grants which leads to
	     this problem. Now using OBD_BRW_SYNC to guard this.

Severity   : normal
Bugzilla   : 15058
Description: add quota statistics
Details    : 1. sort out quota proc entries and proc code.
	     2. add quota statistics

Severity   : enhancement
Bugzilla   : 13058
Description: enable quota support for HEAD.

Severity   : normal
Bugzilla   : 16006
Description: Properly propagate oinfo flags from lov to osc for statfs
Details    : restore missing copy oi_flags to lov requests.

Severity   : enhancement
Bugzilla   : 16581
Description: Add man pages for llobdstat(8), llstat(8), plot-llstat(8),
	   : l_getgroups(8), lst(8), routerstat(8)
Details    : included man pages for llobdstat(8), llstat(8),
	   : plot-llstat(8), l_getgroups(8), lst(8), routerstat(8)

Severity   : enhancement
Bugzilla   : 16091
Description: configure's --enable-quota should check the
	   : kernel .config for CONFIG_QUOTA
Details    : configure is terminated if --enable-quota is passed but
	   : no quota support is in kernel

Severity   : normal
Bugzilla   : 13139
Description: Remove portals compatibility
Details    : Remove portals compatibility, not interoperable with releases
	     before 1.4.6

Severity   : normal
Bugzilla   : 15576
Description: Resolve device initialization race
Details    : Prevent proc handler from accessing devices added to the
	     obd_devs array but yet be intialized.

Severity   : enhancement
Bugzilla   : 15308
Description: Update to SLES10 SP2 kernel-2.6.16.60-0.23.

Severity   : enhancement
Bugzilla   : 16190
Description: Update to RHEL5 kernel-2.6.18-92.1.6.el5.

Severity   : normal
Bugzilla   : 12975
Frequency  : rare
Description: Using wrong pointer in osc_brw_prep_request
Details    : Access to array[-1] can produce panic if kernel compiled with
	     CONFIG_PAGE_ALLOC enabled

Severity   : normal
Bugzilla   : 16037
Description: Client runs out of low memory
Details    : Consider only lowmem when counting initial number of llap pages

Severity   : normal
Bugzilla   : 15625
Description: *optional* service tags registration
Details    : if the "service tags" package is installed on a Lustre node
	     When the filesystem is mounted, a local-node service tag will
	     be created.  See http://inventory.sun.com/ for more information
	     about the Service Tags asset management system.

Severity   : normal
Bugzilla   : 15825
Description: Kernel BUG tries to release flock
Details    : Lustre does not destroy flock lock before last reference goes
	     away. So always drop flock locks when client is evicted and
	     perform unlock regardless of successfulness of speaking to MDS.

Severity   : normal
Bugzilla   : 15210
Description: add refcount protection for osc callbacks, avoid panic on shutdown

Severity   : normal
Bugzilla   : 12653
Description: sanity test 65a fails if stripecount of -1 is set
Details    : handle -1 striping on filesystem in ll_dirstripe_verify

Severity   : normal
Bugzilla   : 14742
Frequency  : rare
Description: ASSERTION(CheckWriteback(page,cmd)) failed
Details    : badly clear PG_Writeback bit in ll_ap_completion can produce false
	     positive assertion.

Severity   : enhancement
Bugzilla   : 15865
Description: Update to RHEL5 kernel-2.6.18-53.1.21.el5.

Severity   : major
Bugzilla   : 15924
Description: do not process already freed flock
Details    : flock can possibly be freed by another thread before it reaches
	     to ldlm_flock_completion_ast.

Severity   : normal
Bugzilla   : 14480
Description: LBUG during stress test
Details    : Need properly lock accesses the flock deadlock detection list.

Severity   : minor
Bugzilla   : 15837
Description: oops in page fault handler
Details    : kernel page fault handler can return two special 'pages' in error
	     case, don't try dereference NOPAGE_SIGBUS and NOPAGE_OMM.

Severity   : minor
Bugzilla   : 15716
Description: timeout with invalidate import.
Details    : ptlrpcd_check call obd_zombie_impexp_cull and wait request which
	     should be handled by ptlrpcd. This produce long age waiting and
	     -ETIMEOUT ptlrpc_invalidate_import and as result LASSERT.

Severity   : enhancement
Bugzilla   : 15741
Description: Update to RHEL5 kernel-2.6.18-53.1.19.el5.

Severity   : major
Bugzilla   : 14134
Description: enable MGS and MDT services start separately
Details    : add a 'nomgs' option in mount.lustre to enable start a MDT with
	     a co-located MGS without starting the MGS, which is a complement
	     to 'nosvc' mount option.

Severity   : normal
Bugzilla   : 14835
Frequency  : after recovery
Description: precreate to many object's after del orphan.
Details    : del orphan st in oscc last_id == next_id and this triger growing
	     count of precreated objects. Set flag LOW to skip increase count
	     of precreated objects.

Severity   : normal
Bugzilla   : 15139
Frequency  : rare, on clear nid stats
Description: ASSERTION(client_stat->nid_exp_ref_count == 0)
Details    : when clean nid stats sometimes try destroy live entry,
	     and this produce panic in free.

Severity   : major
Bugzilla   : 15575
Description: Stack overflow during MDS log replay
	     ease stack pressure by using a thread dealing llog_process.

Severity   : normal
Bugzilla   : 15443
Description: wait until IO finished before start new when do lock cancel.
Details    : VM protocol want old IO finished before start new, in this case
	     need wait until PG_writeback is cleared until check dirty flag and
	     call writepages in lock cancel callback.

Severity   : enhancement
Bugzilla   : 14929
Description: using special macro for print time and cleanup in includes.

Severity   : normal
Bugzilla   : 12888
Description: mds_mfd_close() ASSERTION(rc == 0)
Details    : In mds_mfd_close(), we need protect inode's writecount change
	     within its orphan write semaphore to prevent possible races.

Severity   : minor
Bugzilla   : 14929
Description: Obsolete CURRENT_SECONDS and use cfs_time_current_sec() instead.

Severity   : minor
Bugzilla   : 14645
Frequency  : rare, on shutdown ost
Description: don't hit live lock with umount ost.
Details    : shrink_dcache_parent can be in long loop with destroy dentries,
	     use shrink_dcache_sb instead.

Severity   : minor
Bugzilla   : 14949
Description: don't panic with use echo client
Details    : echo client pass NULL as client nid pointer and this produce null
	     pointer dereference.

Severity   : normal
Bugzilla   : 15278
Description: fix build on ppc32
Details    : compile code with -m64 flag produce wrong object file for ppc32.

Severity   : normal
Bugzilla   : 12191
Description: add message levels for liblustreapi

Severity   : normal
Bugzilla   : 13380
Description: fix for occasional failure case of -ENOSPC in recovery-small tests
Details    : Move the 'good_osts' check before the 'total_bavail' check.  This
	     will result in an -EAGAIN and in the exit call path we call
	     alloc_rr() which will with increasing aggressiveness attempt to
	     aquire precreated objects on the minimum number of required OSCs.

Severity   : major
Bugzilla   : 14326
Description: Use old size assignment to avoid deadlock
Details    : Reverts the changes in bugs 2369 and bug 14138 that introduced
	     the scheduling while holding a spinlock.  We do not need locking
	     for size in ll_update_inode() because size is only updated from
	     the MDS for directories or files without objects, so there is no
	     other place to do the update, and concurrent access to such inodes
	     are protected by the inode lock.

Severity   : normal
Bugzilla   : 14746
Description: resolve "_IOWR redefined" build error on SLES10

Severity   : normal
Bugzilla   : 14763
Description: dump the memory debugging after all modules are unloaded to
	     suppress false negative in conf_sanity test 39

Severity   : enhancement
Bugzilla   : 15316
Description: build kernel-ib packages for OFED 1.3 in our release cycle

Severity   : minor
Bugzilla   : 13969
Frequency  : always
Description: fix SLES kernel versioning
Details    : the kernel version for our SLES 10 kernel did not include a "-"
	     before the "smp" at the end.  while this was not a problem in
	     general, it did mean that software trying to use the kernel
	     version to try to detect a vendor specific kernel would fail.
	     this was most evident by the OFED build scripts.

Severity   : normal
Bugzilla   : 14803
Description: Don't update lov_desc members until making sure they are valid
Details    : When updating lov_desc members via proc fs, need fix their
	     validities before doing the real update.

Severity   : normal
Bugzilla   : 15069
Description: don't put request into delay list while invalidate in flight.
Details    : ptlrpc_delay_request sometimes put in delay list while invalidate
	     import in flight. this produce timeout for invalidate and sometimes
	     can cause stale data.

Severity   : minor
Bugzilla   : 14856
Frequency  : on ppc only
Description: not convert ost objects for directory because it's not exist.
Details    : ll_dir_getstripe assume dirrectory has ost objects but this wrong.

Severity   : normal
Bugzilla   : 12652
Description: Add FMODE_EXEC file flag for SLES10 SP1 kernel.

Severity   : enhancement
Bugzilla   : 13397
Description: Update to support 2.6.22.14 vanilla kernel.

Severity   : normal
Bugzilla   : 14533
Frequency  : rare, on recovery
Description: read procfs can produce deadlock in some situation
Details    : Holding lprocfs lock which send rpc can produce block for destroy
	     obd objects and this also block reconnect with -EALREADY. This
	     isn't fix all lprocfs bugs - but make it rare.

Severity   : enhancement
Bugzilla   : 15152
Description: Update kernel to RHEL5 2.6.18-53.1.14.el5.

Severity   : major
Frequency  : frequent on X2 node
Bugzilla   : 15010
Description: mdc_set_open_replay_data LBUG
Details    : Set replay data for requests that are eligible for replay.

Severity   : normal
Bugzilla   : 14321
Description: lustre_mgs: operation 101 on unconnected MGS
Details    : When MGC is disconnected from MGS long enough, MGS will evict the
	     MGC, and late on MGC cannot successfully connect to MGS and a lot
	     of the error messages complaining that MGS is not connected.

Severity   : major
Bugzilla   : 15027
Frequency  : on network error
Description: panic with double free request if network error
Details    : mdc_finish_enqueue is finish request if any network error ocuring,
	     but it's true only for synchronus enqueue, for async enqueue
	     (via ptlrpcd) this incorrect and ptlrpcd want finish request
	     himself.

Severity   : enhancement
Bugzilla   : 11401
Description: client-side metadata stat-ahead during readdir(directory readahead)
Details    : perform client-side metadata stat-ahead when the client detects
	     readdir and sequential stat of dir entries therein

Severity   : major
Frequency  : on start mds
Bugzilla   : 14884
Description: Implement get_info(last_id) in obdfilter.

Severity   : normal
Frequency  : occasional
Bugzilla   : 13537
Description: Correctly check stale fid, not start epoch if ost not support SOM
Details    : open with flag O_CREATE need set old fid in op_fid3 because
	     op_fid2 was overwritten with new generated fid, but mds can answer
	     with one of these two fids and both is not stale.  Setattr
	     incorrectly started an epoch and assume will be called
	     done_writing, but without SOM done_writing ever being called.

Severity   : major
Frequency  : rare, depends on device drivers and load
Bugzilla   : 14529
Description: MDS or OSS nodes crash due to stack overflow
Details    : Code changes in 1.8.0 increased the stack usage of some functions.
	     In some cases, in conjunction with device drivers that use a lot
	     of stack the MDS (or possibly OSS) service threads could overflow
	     the stack.  One change which was identified to consume additional
	     stack has been reworked to avoid the extra stack usage.

Severity   : normal
Frequency  : occasional
Bugzilla   : 13730
Description: Do not fail import if osc_interpret_create gets -EAGAIN
Details    : If osc_interpret_create got -EAGAIN it immediately exits and
	     wakeup oscc_waitq.  After wakeup oscc_wait_for_objects call
	     oscc_has_objects and see OSC has no objests and call
	     oscc_internal_create to resend create request.

Severity   : enhancement
Bugzilla   : 14858
Description: Update to SLES10 SP1 latest kernel-2.6.16.54-0.2.5.

Severity   : enhancement
Bugzilla   : 14876
Description: Update to RHEL5 latest kernel-2.6.18-53.1.13.el5.

Severity   : normal
Frequency  : very rare
Bugzilla   : 3462
Description: Fix replay if there is an un-replied request and open
Details    : In some cases, older replay request will revert the
	     mcd->mcd_last_xid on MDS which is used to record the client's
	     latest sent request.

Severity   : enhancement
Bugzilla   : 14720
Description: Update to RHEL5 latest kernel-2.6.18-53.1.6.el5.

Severity   : enhancement
Bugzilla   : 14482
Description: Add rhel5 support to HEAD.

Serverity  : enhancement
Bugzilla   : 14793
Description: Update RHEL4 kernel to 2.6.9-67.0.4.

Severity   : minor
Frequency  : rare
Bugzilla   : 13196
Description: Don't allow skipping OSTs if index has been specified.
Details    : Don't allow skipping OSTs if index has been specified, make
	     locking in internal create lots better.

Severity   : normal
Bugzilla   : 12228
Description: LBUG in ptlrpc_check_set() bad phase ebc0de00
Details    : access to bitfield in structure is always rounded to long
	     and this produce problem with not atomic change any bit.

Severity   : normal
Bugzilla   : 13647
Description: Lustre make rpms failed.
Details    : Remove ldiskfs spec file to avoids rpmbuild be confused when
	     builds Lustre rpms from tarball.

Severity   : normal
Frequency  : rare on shutdown ost
Bugzilla   : 14608
Description: If llog cancel was not send before clean_exports phase, this can
	     produce deadlock in llog code.
Details    : If llog thread has last reference to obd and call class_import_put
	     this produce deadlock because llog_cleanup_commit_master wait when
	     last llog_commit_thread exited, but this never success because was
	     called from llog_commit_thread.

Severity   : normal
Bugzilla   : 9977
Description: allow userland application know is lost one of stripes.
Details    : fill lvb_blocks with error code on ost and return it to
	     application if error flag found.

Severity   : normal
Bugzilla   : 14607
Description: NULL lov_tgts causing MDS oops
Details    : more safe checks for NULL lov_tgts for avoid oops.

Severity   : enhancement
Bugzilla   : 14531
Description: Update to RHEL4 latest kernel-2.6.9-67.0.1.EL.

Severity   : normal
Bugzilla   : 13375
Descriptoin: make lov_create() will not stuck in obd_statfs_rqset()
Details    : If an OST is down the MDS will hang indefinitely in
	     obd_statfs_rqset() waiting for the statfs data. While for
	     MDS QOS usage of statfs, it should not stuck in waiting.

Severity   : enhancement
Bugzilla   : 11842
Description: remote_acl support
Details    : Support ACL-based permission check for remote user.
	     Support setfacl/getfacl for remote user with the utils
	     "lfs {l,r}{s,g}etfacl" which follow the same parameter format as
	     the system "{s,g}etfacl" utils.

Severity   : enhancement
Bugzilla   : 14288
Description: Update to RHEL4 U6 kernel-2.6.9-67.EL.

Severity   : enhancement
Bugzilla   : 14368
Description: Update to RHEL5 latest kernel-2.6.18-53.1.4.el5.

Severity   : normal
Bugzilla   : 14136
Description: make mgs_setparam() handle fsname containing dash
Details    : fsname containing a dash does not work with lctl conf_param

Severity   : enhancement
Bugzilla   : 14388
Description: Update to SLES10 SP1 latest kernel-2.6.16.54-0.2.3.

Severity   : enhancement
Bugzilla   : 14289
Description: Update to RHEL5 Update-1 kernel 2.6.18-53.el5.

Severity   : major
Bugzilla   : 14260
Frequency  : rare, at shutdown
Description: access already free / zero obd_namespace.
Details    : if client_disconnect_export was called without force flag set,
	     and exist connect request in flight, this can produce access to
	     NULL pointer (or already free pointer) when connect_interpret
	     store ocd flags in obd_namespace.

Severity   : minor
Bugzilla   : 14418
Frequency  : only at startup
Description: not alloc memory with spinlock held.
Details    : allocation memory with GFP_KERNEL can produce sleep deadlock,
	     if any spinlock held.

Severity   : enhancement
Bugzilla   : 12211
Description: make lustre randomly fail allocating memory
Details    : Make lustre randomly failed allocating memory for testing purpose.

Severity   : enhancement
Bugzilla   : 12702
Description: lost problems with lov objid file
Details    : Fixes some scability and access to not inited memory problems
	     in work with lov objdid file.

Severity   : major
Frequency  : always
Bugzilla   : 14270
Description: lfs find does not continue on file error
Details    : Continue other files processing when a file/dir is absent.

Severity   : normal
Bugzilla   : 11791
Description: Inconsistent usage of lustre_pack_reply()
Details    : Standardize the usage of lustre_pack_reply() such that it
	     always generate a CERROR on failure.

Severity   : major
Frequency  : occasional
Bugzilla   : 13917
Description: MDS hang or stay in waiting lock
Details    : If client receive lock with CBPENDING flag ldlm need send lock
	     cancel as separate rpc, to avoid situation when cancel request
	     can't processed due all i/o threads stay in wait lock.

Severity   : normal
Bugzilla   : 13969
Description: Update to RHEL5 kernel 2.6.18-8.1.15.el5.

Severity   : normal
Bugzilla   : 13874
Description: Update to SLES10 SP1 kernel 2.6.16.53-0.16

Severity   : normal
Bugzilla   : 13889
Description: Update to SLES9 kernel-2.6.5-7.287.3.

Severity   : normal
Bugzilla   : 14041
Description: Update to RHEL4 latest kernel.

Severity   : enhancement
Bugzilla   : 13690
Description: Build SLES10 patchless client fails
Details    : The configure was broken by run ./configure with
	     --with-linux-obj=.... argument for patchless client. When the
	     configure use --with-linux-obj, the LINUXINCLUDE= -Iinclude
	     can't search header adequately. Use absolute path such as
	     -I($LINUX)/include instead.

Severity   : normal
Bugzilla   : 13888
Description: interrupt oig_wait produce painc on resend.
Details    : brw_redo_request can be used for resend requests from ptlrpcd and
	     private set, and this produce situation when rq_ptlrpcd_data not
	     copyed to new allocated request and triggered LBUG on assert
	     req->rq_ptlrpcd_data != NULL. But this member used only for wakeup
	     ptlrpcd set if request is changed and can be safety changed to use
	     rq_set directly.

Severity   : normal
Bugzilla   : 13497
Description: LASSERT_{REQ,REP}SWAB macros are buggy
Details    : If SWAB_PARANOIA is disabled, the LASSERT_REQSWAB and
	     LASSERT_REPSWAB macros become no-ops, which is incorrect. Drop
	     these macros and replace them with their difinitions instead.

Severity   : normal
Bugzilla   : 13521
Description: Update kernel patches for SLES10 2.6.16.53-0.8.
Details    : Update which_patch & target file for SLES10 latest kernel.

Bugzilla   : 12411
Description: Remove client patches from SLES 10 kernel.
Details    : This causes SLES 10 clients to behave as patchless clients
	     even on a Lustre-patched (server) kernel.

Severity   : enhancement
Bugzilla   : 2262
Description: self-adjustable client's lru lists
Details    : use adaptive algorithm for managing client cached locks lru
	     lists according to current server load, other client's work
	     pattern, memory activities, etc. Both, server and client
	     side namespaces provide number of proc tunables for controlling
	     things

Severity   : enhancement
Bugzilla   : 13641
Description: light-weight GSS support
Details    : Support krb5n and krb5a mode, which keep Kerberos 5 authentication
	     and reduce performance overhead.

Severity   : enhancement
Bugzilla   : 11832
Description: Linux keyring support
Details    : Support using service of Linux keyring for Lustre GSS internal
	     context refresh/cache mechanism.

Severity   : normal
Bugzilla   : 12186
Description: Fix errors in lfs documentation
Details    : Fixes man pages

Severity   : normal
Bugzilla   : 12606
Description: don't use GFP_* in generic Lustre code.
Details    : Use cfs_alloc_* functions and CFS_* flags for code portability.

Severity   : normal
Bugzilla   : 12333
Description: obdclass is limited by single OBD_ALLOC(idarray)
Details    : replace OBD_ALLOC/OBD_FREE with OBD_VMALLOC/OBD_VFREE

Severity   : normal
Bugzilla   : 13006
Description: warnings with build patchless client with vanila 2.6.19 and up
Details    : change old ctl_table style and replace ctl_table/ctl_table_header
	     with cfs_sysctl_table_t/cfs_sysctl_table_header_t

Severity   : normal
Bugzilla   : 13177
Frequency  : Only for SLES
Description: sanity_quota fail test_1
Details    : There are multiple occurences of $TSTUSR in SLES's /etc/group
	     file, which makes TSTID[2] inunique.

Severity   : normal
Bugzilla   : 13249
Frequency  : Only for SLES9
Description: Kernel patches for SLES9 2.6.5-7.286 kernel
Details    : Update target/ChangeLog/which_patch .

Severity   : normal
Bugzilla   : 13170
Frequency  : Only for test_10 in sanity-quota.sh
Description: a bug in quota test code
Details    : checking a test flag in a wrong place

Severity   : normal
Bugzilla   : 13171
Frequency  : Only for test_13 in sanity-quota.sh
Description: a bug in quota test script
Details    : shouldn't check overfull allocated quota

Severity   : normal
Bugzilla   : 12955
Description: jbd statistics
Details    : Port older jbd statistics patch for sles10

Severity   : enhancement
Bugzilla   : 11721
Description: Add printing inode info into message about error in writepage.

Severity   : normal
Bugzilla   : 11974
Frequency  : Rare
Description: reply_lock_interpret crash due to race with it and lock cancel.
Details    : Do not replay locks that are being cancelled. Do not reference
	     locks by their address during replay, just by their handle.

Severity   : normal
Bugzilla   : 13103
Frequency  : When flocks are used.
Description: assertion failure in ldlm_cli_enquque_fini for non NULL lock.
Details    : Flock locks might destroy just granted lock if it could be merged
	     with another existing flock, this is done in completion handler,
	     so teach ldlm_cli_enquque_fini that this is a valid case for
	     flock locks.

Severity   : minor
Bugzilla   : 13276
Frequency  : rare
Description: Oops in read and write path when failing to allocate lock.
Details    : Check if lock allocation failed and return error back.

Severity   : normal
Bugzilla   : 11679
Description: lstripe command fails for valid OST index
Details    : The stripe offset is compared to lov->desc.ld_tgt_count
	     instead of lov->desc.ld_active_tgt_count.

Severity   : normal
Bugzilla   : 12584
Description: sanity.sh failed test 103
Details    : RHEL mis-interpret setfacl "-X" param, so we won't test setfacl
	     with param "-X".

Severity   : normal
Bugzilla   : 12743
Description: df doesn't work properly if diskfs blocksize != 4K
Details    : Choose biggest blocksize of OST's as the LOV's blocksize.

Severity   : normal
Bugzilla   : 12836
Description: lfs find on -1 stripe looping in lsm_lmm_verify_common()
Details    : Avoid lov_verify_lmm_common() on directory with -1 stripe count.

Severity   : enhancement
Bugzilla   : 3055
Description: Adaptive timeouts
Details    : RPC timeouts adapt to changing server load and network
	     conditions to reduce resend attempts and improve recovery time.

Severity   : normal
Bugzilla   : 12192
Description: llapi_file_create() does not allow some changes
Details    : add llapi_file_open() that allows specifying the mode and
	     open flags, and also returns an open file handle.

Severity   : normal
Bugzilla   : 11248
Description: merge and cleanup kernel patches.
Details    : Remove mnt_lustre_list in vfs_intent-2.6-rhel4.patch.

Severity   : normal
Bugzilla   : 10657
Description: Add journal checksum support.(Kernel part)
Details    : The journal checksum feature adds two new flags i.e
	     JBD2_FEATURE_INCOMPAT_ASYNC_COMMIT and
	     JBD2_FEATURE_COMPAT_CHECKSUM. JBD2_FEATURE_CHECKSUM flag
	     indicates that the commit block contains the checksum for
	     the blocks described by the descriptor blocks. Now commit
	     record can be sent to disk without waiting for descriptor
	     blocks to be written to disk. This behavior is controlled
	     using JBD2_FEATURE_ASYNC_COMMIT flag.

Severity   : minor
Bugzilla   : 12446
Description: OSS needs mutliple precreate threads
Details    : Add ability to start more than one create thread per OSS.

Severity   : normal
Bugzilla   : 13362
Description: Sanity.sh test_65k failed: setstripe should have succeeded
Details    : execute lfs setstripe on client

Severity   : major
Bugzilla   : 12223
Description: mds_obd_create error creating tmp object
Details    : When the user sets quota on root, llog will be affected and can't
	     create files and write files.

Severity   : normal
Frequency  : Always on ia64 patchless client, and possibly others.
Bugzilla   : 12826
Description: Add EXPORT_SYMBOL check for node_to_cpumask symbol.
Details    : This allows the patchless client to be loaded on architectures
	     without this export.

Severity   : normal
Bugzilla   : 13039
Description: RedHat Update kernel for RHEL5
Details    : Add the kernel config file for RHEL5.

Severity   : normal
Bugzilla   : 13039
Description: RedHat Update kernel for RHEL5
Details    : Modify the kernel config file more closer RHEL5.

Severity   : normal
Bugzilla   : 13360
Description: Build failure against Centos5 (RHEL5)
Details    : Define PAGE_SIZE when it isn't present.

Severity   : minor
Bugzilla   : 13363
Description: test_7 on sanity-quota.sh can't be used on separate machines
Details    : add facet to handle it

Severity   : normal
Bugzilla   : 13030
Description: "ll_intent_file_open()) lock enqueue: err: -13" with nfs
Details    : with NFS, the anon dentry's parent was set to itself in
	     d_alloc_anon(), so in MDS, we use rec->ur_fid1 to find the
	     corresponding dentry other than use rec->ur_name.

Severity   : enhancement
Bugzilla   : 12786
Description: lfs setstripe enhancement
Details    : Make lfs setstripe understand 'k', 'm' and 'g' for stripe size.

Severity   : normal
Bugzilla   : 12398
Description: enable data checksumming by default
Details    : enable checksum by default, allow --disable-checksum
	     configure option and "-o nochecksum" mount option.  Checksums
	     can also be disabled at runtime via $LPROC/osc/*/checksum_pages.

Severity   : normal
Bugzilla   : 11802
Description: lustre support for RHEL5
Details    : Add support for RHEL5.

Severity   : normal
Bugzilla   : 12459
Description: Client eviction due to failover config
Details    : after a connection loss, the lustre client should attempt to
	     reconnect to the last active server first before trying the
	     other potential connections.

Severity   : minor
Bugzilla   : 12588
Description: when mds and osts use different quota unit(32bit and 64bit),
	     quota will be released repeatly.
Details    : void sending multiple quota reqs to mds, which will keep the
	     status between the reqs.

Severity   : normal
Bugzilla   : 13125
Description: osts not allocated evenly to files
Details    : change the condition to increase offset_idx

Severity   : critical
Frequency  : Always for filesystems larger than 2TB on 32-bit systems.
Bugzilla   : 13547
Description: Data corruption for OSTs that are formatted larger than 2TB
	     on 32-bit servers.
Details    : When generating the bio request for lustre file writes the
	     sector number would overflow a temporary variable before being
	     used for the IO.  The data reads correctly from Lustre (which
	     will overflow in a similar manner) but other file data or
	     filesystem metadata may be corrupted in some cases.

Severity   : normal
Bugzilla   : 11230
Description: Tune the kernel for good SCSI performance.
Details    : Set the value of /sys/block/{dev}/queue/max_sectors_kb
	     to the value of /sys/block/{dev}/queue/max_hw_sectors_kb
	     in mount_lustre.

Severity   : cleanup
Bugzilla   : 13532
Description: rewrite ext2-derived code in obdclass/uuid.c
Details    : rewrite inherited code (uuid parsing code from ext2 utils)
	     from scratch preserving functionality.

Severity   : normal
Bugzilla   : 13600
Description: "lfs find -obd UUID" prints directories
Details    : "lfs find -obd UUID" will return all directory names instead
	     of just file names. It is incorrect because the directories
	     do not reside on the OSTs.

Severity   : minor
Bugzilla   : 2369
Description: use i_size_read and i_size_write in 2.6 port
Details    : replace inode->i_size access with i_size_read/write()

Severity   : normal
Frequency  : when removing large files
Bugzilla   : 13181
Description: scheduling issue during removal of large Lustre files
Details    : Don't take the BKL in fsfilt_ext3_setattr() for 2.6 kernels.
	     It causes scheduling issues when removing large files (17TB in the
	     present case).

Severity   : normal
Frequency  : only with liblustre clients on XT3
Bugzilla   : 12418
Description: evictions taking too long
Details    : allow llrd to evict clients directly on OSTs

Severity   : normal
Frequency  : only on ppc
Bugzilla   : 12234
Description: /proc/fs/lustre/devices broken on ppc
Details    : The patch as applied to 1.6.2 doesn't look correct for all arches.
	     We should make sure the type of 'index' is loff_t and then cast
	     explicitly as needed below.  Do not assign an explicitly cast
	     loff_t to an int.

Severity   : normal
Frequency  : only for rhel5
Bugzilla   : 13616
Description: Kernel patches update for RHEL5 2.6.18-8.1.10.el5.
Details    : Modify the target file & which_kernel.

Severity   : enhancement
Bugzilla   : 10786
Description: omit set fsid for export NFS
Details    : fix set/restore device id for avoid EMFILE error and mark lustre
	     fs as FS_REQUIRES_DEV for avoid problems with generate fsid.

Severity   : normal
Bugzilla   : 13304
Frequency  : Always, for kernels after 2.6.16
Description: Fix warning idr_remove called for id=.. which is not allocated.
Details    : Last kernels save old s_dev before kill super and not allow
	     to restore from callback - restore it before call kill_anon_super.

Severity   : minor
Bugzilla   : 12948
Description: buffer overruns could theoretically occur
Details    : llapi_semantic_traverse() modifies the "path" argument by
	     appending values to the end of the origin string, and a
	     overrun may occur. Adding buffer overrun check in liblustreapi.

Severity   : normal
Bugzilla   : 13334
Description: Fix error on 'ls .' at the top of the Lustre mount.
Details    : Don't revalidate dentry if it is a root dentry.

Severity   : normal
Bugzilla   : 13518
Description: Kernel patches update for RHEL4 2.6.9-55.0.6.
Details    : Modify vm-tunables-rhel4.patch.

Severity   : normal
Bugzilla   : 13452
Description: Kernel config for 2.6.18-vanilla.
Details    : Modify targets/2.6-vanilla.target.in.
	     Add config file kernel-2.6.18-2.6-vanilla-i686.config.
	     Add config file kernel-2.6.18-2.6-vanilla-i686-smp.config.
	     Add config file kernel-2.6.18-2.6-vanilla-x86_64.config.
	     Add config file kernel-2.6.18-2.6-vanilla-x86_64-smp.config.

Severity   : major
Bugzilla   : 11710
Description: improve handling recoverable errors
Details    : if request processig with error which can be recoverable on server
	     request should be resend, otherwise page released from cache and
	     marked as error.

Severity   : critical
Bugzilla   : 13751
Description: Kernel patches update for RHEL5 2.6.18-8.1.14.el5.
Details    : Modify target file & which_patch.
	     A flaw was found in the IA32 system call emulation provided
	     on AMD64 and Intel 64 platforms. An improperly validated 64-bit
	     value could be stored in the %RAX register, which could trigger an
	     out-of-bounds system call table access. An untrusted local user
	     could exploit this flaw to run code in the kernel
	     (ie a root privilege escalation). (CVE-2007-4573).

Severity   : major
Bugzilla   : 13093
Description: O_DIRECT bypasses client statistics.
Details    : When running with O_DIRECT I/O, neither the client rpc_stats nor
	     read_ahead_stats were updated. copied the stats section from
	     osc_send_oap_rpc() into async_internal().

Severity   : normal
Bugzilla   : 13454
Description: Add jbd statistics patch for RHEL5 and 2.6.18-vanilla

Severity   : minor
Bugzilla   : 13732
Description: change order of libsysio includes
Details    : '#include sysio.h' should always come before '#include xtio.h'

Severity   : normal
Bugzilla   : 11673
Description: handle "serious error: objid * already exists" more gracefully
Details    : If LAST_ID value on disk is smaller than the objects existing in
	     the O/0/d* directories, it indicates disk corruption and causes an
	     LBUG(). If the object is 0-length, then we should use the existing
	     object. This will help to avoid a full fsck in most cases.

Severity   : enhancement
Bugzilla   : 13207
Description: adapt the lustre_config script to support the upgrade case
Details    : Add "-u" option for lustre_config script to support upgrading 1.4
	     server targets to 1.6 in parallel.

Severity   : normal
Bugzilla   : 13570
Description: To avoid grant space > avaible space when the disk is almost
	     full. Without this patch you might see the error "grant XXXX >
	     available" or some LBUG about grant, when the disk is almost
	     full.
Details    : In filter_check_grant, for non_grant cache write, we should
	     check the left space by  if (*left > ungranted + bytes), instead
	     of (*left > ungranted), because only we are sure the left space
	     is enough for another "bytes", then the ungrant space should be
	     increase. In client, we should update cl_avail_grant only there
	     is OBD_MD_FLGRANT in the reply.

Severity   : critical
Bugzilla   : 13748
Description: Update RHEL 4 kernel to fix local root privilege escalation.
Details    : Update to the latest RHEL 4 kernel to fix the vulnerability
	     described in CVE-2007-4573.  This problem could allow untrusted
	     local users to gain root access.

Severity   : normal
Frequency  : when using O_DIRECT and quotas
Bugzilla   : 13930
Description: Incorrect file ownership on O_DIRECT output files
Details    : block usage reported by 'lfs quota' does not take into account
	     files that have been written with O_DIRECT.

Severity   : normal
Frequency  : always
Bugzilla   : 13976
Description: touch file failed when fs is not full
Details    : OST in recovery should not be discarded by MDS in alloc_qos(),
	     otherwise we can get ENOSP while fs is not full.

Severity   : normal
Bugzilla   : 11301
Description: parallel lock callbacks
Details    : Instead of sending blocking and completion callbacks as separated
	     requests, adding them to a set and sending in parallel.

Severity   : normal
Frequency  : only for Cray XT3
Bugzilla   : 12829/13455
Description: Changing primary group doesn't change the group lustre assigns to
	     a file
Details    : When CRAY_XT3 is defined, the fsgid supplied by the client is
	     overridden with the primary group provided by the group upcall,
	     whereas the supplied fsgid can be trusted if it is in the list of
	     supplementary groups returned by the group upcall.

Severity   : enhancement
Bugzilla   : 14398
Description: Allow masking D_WARNING, D_ERROR messages from console
Details    : Console messages can now be disabled via lnet.printk.

Severity   : normal
Bugzilla   : 14614
Description: User code with malformed file open parameter crashes client node
Details    : Before packing join_file req, all the related reference should be
	     checked carefully in case some malformed flags cause fake
	     join_file req on client.

Severity   : normal
Bugzilla   : 14225
Description: LDLM_ENQUEUE races with LDLM_CP_CALLBACK
Details    : ldlm_completion_ast() assumes that a lock is granted when the req
	     mode is equal to the granted mode. However, it should also check
	     that LDLM_FL_CP_REQD is not set.

Severity   : normal
Bugzilla   : 14360
Description: Heavy nfs access might result in deadlocks
Details    : After ELC code landed, it is now improper to enqueue any mds
	     locks under och_sem, because enqueue might want to decide to
	     cancel open locks for same inode we are holding och_sem for.

Severity   : normal
Bugzilla   : 13843
Description: Client eviction while running blogbench
Details    : A lot of unlink operations with concurrent I/O can lead to a
	     deadlock causing evictions. To address the problem, the number of
	     oustanding OST_DESTROY requests is now throttled to
	     max_rpcs_in_flight per OSC and LDLM_FL_DISCARD_DATA blocking
	     callbacks are processed in priority.

Severity   : normal
Bugzilla   : 13829
Description: enable ACLs on MDS by default
Details    : ACLs must be enabled on MDS by default.

Severity   : normal
Frequency  : PPC/PPC64 only
Bugzilla   : 14845
Description: conflicts between asm-ppc64/types.h and lustre_types.h
Details    : fix duplicated definitions between asm-ppc64/types.h and
	     lustre_types.h on PPC.

Severity   : normal
Frequency  : PPC/PPC64 only
Bugzilla   : 14844
Description: asm-ppc/segment.h does not exist
Details    : fix compile issue on PPC.

Severity   : normal
Bugzilla   : 14864
Description: better handle error messages in extents code

Severity   : normal
Frequency  : RHEL4 only
Bugzilla   : 14618
Description: mkfs is very slow on IA64/RHEL4
Details    : A performance regression has been discovered in the MPT Fusion
	     driver between versions 3.02.73rh and 3.02.99.00rh. As a
	     consequence, we have downgraded the MPT Fusion driver in the RHEL4
	     kernel from 3.02.99.00 to 3.02.73 until this problem is fixed.

Severity   : enhancement
Bugzilla   : 14729
Description: SNMP support enhancement
Details    : Adding total number of sampled request for an MDS node in snmp
	     support.

Severity   : enhancement
Bugzilla   : 14748
Description: Optimize ldlm waiting list processing for PR extent locks
Details    : When processing waiting list for read extent lock and meeting read
	     lock that is same or wider to it that is not contended, skip
	     processing rest of the list and immediatelly return current
	     status of conflictness, since we are guaranteed there are no
	     conflicting locks in the rest of the list.

Severity   : normal
Bugzilla   : 14774
Description: Time out and refuse to reconnect
Details    : When the failover node is the primary node, it is possible
	     to have two identical connections in imp_conn_list. We must
	     compare not conn's pointers but NIDs, otherwise we can defeat
	     connection throttling.

Severity   : normal
Bugzilla   : 13821
Description: port llog fixes from b1_6 into HEAD
Details    : Port llog reference couting and some llog cleanups from b1_6
	     (bug 10800) into HEAD, for protect from panic and access to already
	     free llog structures.

Severity   : normal
Bugzilla   : 14483
Description: Detect stride IO mode in read-ahead
Details    : When a client does stride read, read-ahead should detect that and
	     read-ahead pages according to the detected stride pattern.

Severity   : normal
Bugzilla   : 13805
Description: data checksumming impacts single node performance
Details    : add support for several checksum algorithm. Currently, only CRC32
	     and Adler-32 are supported. The checksum type can be changed on
	     the fly via /proc/fs/lustre/osc/*/checksum_type.

Severity   : normal
Bugzilla   : 14648
Description: use adler32 for page checksums
Details    : when available, use the Adler-32 algorithm instead of CRC32 for
	     page checksums.

Severity   : normal
Bugzilla   : 15033
Description: build for x2 fails
Details    : fix compile issue on Cray systems.

Severity   : normal
Bugzilla   : 14379
Description: Properly match for duplicate locks
Details    : Due to different lock order from skiplists code, we need to
	     traverse entire list for now

Severity   : normal
Frequency  : only on PPC/SLES10
Bugzilla   : 14855
Description: "BITS_PER_LONG is not 32 or 64" in linux/idr.h
Details    : On SLES10/PPC, fs.h includes idr.h which requires BITS_PER_LONG to
	     be defined. Add a hack in mkfs_lustre.c to work around this compile
	     issue.

Severity   : normal
Bugzilla   : 14257
Description: LASSERT on MDS when client holding flock lock dies
Details    : ldlm pool logic depends on number of granted locks equal to
	     number of released locks which is not true for flock locks, so
	     just exclude such locks from consideration.

Severity   : normal
Bugzilla   : 15188
Description: MDS deadlock with many ll_sync_lov threads and I/O stalled
Details    : Use fsfilt_sync() for both the whole filesystem sync and
	     individual file sync to eliminate dangerous inode locking
	     with I_LOCK that can lead to a deadlock.

Severity   : normal
Bugzilla   : 14410
Description: performance in 1.6.3
Details    : Force q->max_phys_segments to MAX_PHYS_SEGMENTS on SLES10 to be
	     sure that 1MB requests are not fragmented by the block layer.

Severity   : enhancement
Bugzilla   : 11089
Description: organize the server-side client stats on per-nid basis
Details    : Change the structure of stats under obdfilter and mds to
	     New structure:
	        +- exports
	                +- nid#1
	                |   + stats
	                |   + uuids
	                +- nid#2...
	                +- clear
	     The "uuid"s file would list the uuids of _active_ exports.
	     And the clear entry is to clear all stats and stale nids.

Severity   : enhancement
Bugzilla   : 11270
Description: eliminate client locks in face of contention
Details    : file contention detection and lockless i/o implementation
	     for contended files.

Severity   : normal
Bugzilla   : 15212
Description: Reinitialize optind to 0 so that interactive lfs works in all cases

Severity   : critical
Frequency  : very rare, if additional xattrs are used on kernels >= 2.6.12
Bugzilla   : 15777
Description: MDS may lose file striping (and hence file data) in some cases
Details    : If there are additional extended attributes stored on the MDS,
	     in particular ACLs, SELinux, or user attributes (if user_xattr
	     is specified for the client mount options) then there is a risk
	     of attribute loss.  Additionally, the Lustre file striping
	     needs to be larger than default (e.g. striped over all OSTs),
	     and an additional attribute must be stored initially in the
	     inode and then increase in size enough to be moved to the
	     external attribute block (e.g. ACL growing in size) for file
	     data to be lost.

Severity   : normal
Bugzilla   : 15346
Description: skiplist implementation simplification
Details    : skiplists are used to group compatible locks on granted list
	     that was implemented as tracking first and last lock of each
	     lock group the patch changes that to using doubly linked lists

Severity   : normal
Bugzilla   : 15574
Description: MDS LBUG: ASSERTION(!IS_ERR(dchild))
Details    : Change LASSERTs to client eviction (i.e. abort client's recovery)
	     because LASSERT on both the data supplied by a client, and the
	     data on disk is dangerous and incorrect.

Severity   : enhancement
Bugzilla   : 10718
Description: Slow truncate/writes to huge files at high offsets.
Details    : Directly associate cached pages to lock that protect those pages,
	     this allows us to quickly find what pages to write and remove
	     once lock callback is received.

Severity   : normal
Bugzilla   : 15953
Description: more ldlm soft lockups
Details    : In ldlm_resource_add_lock(), call to ldlm_resource_dump()
	     starve other threads from the resource lock for a long time in
	     case of long waiting queue, so change the debug level from
	     D_OTHER to the less frequently used D_INFO.

Severity   : enhancement
Bugzilla   : 13128
Description: add -gid, -group, -uid, -user options to lfs find

Severity   : normal
Bugzilla   : 15950
Description: Hung threads in invalidate_inode_pages2_range
Details    : The direct IO path doesn't call check_rpcs to submit a new RPC
	     once one is completed. As a result, some RPCs are stuck in the
	     queue and are never sent.

Severity   : normal
Bugzilla   : 14629
Description: filter threads hungs on waiting journal commit
Details    : Cleanup filter group llog code, then only filter group llog will
	     be only created in the MDS/OST syncing process.

Severity   : normal
Bugzilla   : 15684
Description: Procfs and llog threads access destoryed import sometimes.
Details    : Sync the import destoryed process with procfs and llog threads by
	     the import refcount and semaphore.

Severity   : enhancement
Bugzilla   : 14975
Description: openlock cache of b1_6 port to HEAD

Severity   : major
Frequncy   : rare
Bugzilla   : 16226
Description: kernel BUG at ldiskfs2_ext_new_extent_cb
Details    : If insertion of an extent fails, then discard the inode
	     preallocation and free data blocks else it can lead to duplicate
	     blocks.

Severity   : normal
Bugzilla   : 16199
Description: don't always update ctime in ext3_xattr_set_handle()
Details    : Current xattr code updates inode ctime in ext3_xattr_set_handle.
	     In some cases the ctime should not be updated, for example for
	     2.0->1.8 compatibility it is necessary to delete an xattr and it
	     should not update the ctime.

Severity   : major
Frequency  : rare
Bugzilla   : 15713/16362
Description: Assertion in iopen_connect_dentry in 1.6.3
Details    : looking up an inode via iopen with the wrong generation number can
	     populate the dcache with a disconneced dentry while the inode
	     number is in the process of being reallocated. This causes an
	     assertion failure in iopen since the inode's dentry list contains
	     both a connected and disconnected dentry.

Severity   : normal
Bugzilla   : 16496
Description: assertion failure in ldlm_handle2lock()
Details    : fix a race between class_handle_unhash() and class_handle2object()
	     introduced in lustre 1.6.5 by bug 13622.

Severity   : minor
Frequency  : rare
Bugzilla   : 12755
Description: Kernel BUG: sd_iostats_bump: unexpected disk index
Details    : remove the limit of 256 scsi disks in the sd_iostat patch

Severity   : minor
Frequency  : rare
Bugzilla   : 16494
Description: oops in sd_iostats_seq_show()
Details    : unloading/reloading the scsi low level driver triggers a kernel
	     bug when trying to access the sd iostat file.

Severity   : major
Frequency  : rare
Bugzilla   : 16404
Description: Kernel panics during QLogic driver reload
Details    : REQ_BLOCK_PC requests are not handled properly in the sd iostat
	     patch, causing memory corruption.

Severity   : minor
Frequency  : rare
Bugzilla   : 16140
Description: journal_dev option does not work in b1_6
Details    : pass mount option during pre-mount.

Severity   : enhancement
Bugzilla   : 10555
Description: Add a FIEMAP(FIle Extent MAP) ioctl
Details    : FIEMAP ioctl will allow an application to efficiently fetch the
	     extent information of a file. It can be used to map logical blocks
	     in a file to physical blocks in the block device.

Severity   : normal
Bugzilla   : 15198
Description: LDLM soft lockups - improvement
Details    : It is be possible to send the lock handle along with each read
	     or write request because the client is already doing a lock match
	     itself so there isn't any reason the OST should have to re-do that
	     search.

Severity   : normal
Frequency  : only on Cray X2
Bugzilla   : 16813
Description: X2 build failures
Details    : fix build failures on Cray X2.

Severity   : normal
Bugzilla   : 2066
Description: xid & resent requests
Details    : Initialize RPC XID from clock at startup (randomly if clock is
	     bad).

Severity   : enhancement
Bugzilla   : 14095
Description: Add lustre_start utility to start or stop multiple Lustre servers
	     from a CSV file.

Severity   : major
Bugzilla   : 17024
Description: Lustre GPF in {:ptlrpc:ptlrpc_server_free_request+373}
Details    : In case of memory pressure, list_del() can be called twice on
	     req->rq_history_list, causing a kernel oops.

Severity   : normal
Bugzilla   : 17026
Description: kptllnd_peer_check_sends()) ASSERTION(!in_interrupt()) failed
Details    : fix stack overflow in the distributed lock manager by defering
	     export eviction after a failed AST to the elt thread instead of
	     handling it in the dlm interpret routine.

Severity   : normal
Bugzilla   : 16450
Description: Convert some comments to new format.
Details    : Update documenting comments to match doxygen conventions.

Severity   : normal
Bugzilla   : 16450
Description: Grammar fixes.
Details    : A couple of trivial spelling fixes.

Severity   : normal
Bugzilla   : 16450
Description: OSD_COUNTERS-mandatory
Details    : Make previously optional ->oti_{w,r}_locks sanity checks mandatory
	     to simplify the code.

Severity   : normal
Bugzilla   : 16450
Description: simplify cmm_device freeing logic.
Details    : Call cmm_device_free() in the failure path of cmm_device_alloc().

Severity   : normal
Bugzilla   : 16450
Description: Add lockdep support to dt_object_operations locking interface.
Details    : Augment ->do_{read,write}_lock() prototypes with a `role'
	     parameter indicating lock ordering. Update mdd code to use new
	     locking interface.

Severity   : normal
Bugzilla   : 16450
Description: Introduce failloc constants for lockless IO tests.
Details    : Add two new failloc constants to test lockless IO. Only one of
	     them in implemented---another is checked in yet to be landed
	     core CLIO code.

Severity   : normal
Bugzilla   : 16450
Description: Add lockdep support for inode mutex.
Details    : Introduce and use new LOCK_INODE_MUTEX_PARENT() macro to be used
	     in the situations where Lustre has to lock more than one inode
	     mutex at a time.

Severity   : normal
Bugzilla   : 16450
Description: Add optional invariants checking support.
Details    : Add new LINVRNT() macro, optional on new --enable-invariants
	     configure switch. This macro is to be used for consistency and
	     sanity checks that are too expensive to be left in `production'
	     mode.

Severity   : minor
Bugzilla   : 16450
Description: Zap lock->l_granted_mode with explicit LCK_MINMODE.
Details    : Use LCK_MINMODE rather than 0 to reset lock->l_granted_mode to
	     its initial state.

Severity   : normal
Bugzilla   : 16450
Description: Add lockdep support for ldlm_lock and ldlm_resource.
Details    : Use spin_lock_nested() in (the only) situation where more than
	     one ldlm_lock is locked simultaneously. Also, fix possible
	     dead-lock in ldlm_lock_change_resource() by enforcing particular
	     lock ordering.

Severity   : normal
Bugzilla   : 16450
Description: Use struct ldlm_callback_suite in ldlm_lock_create().
Details    : Instead of specifying each ldlm_lock call-back through separate
	     parameter, wrap them into struct ldlm_callback_suite.

Severity   : normal
Bugzilla   : 16450
Description: Kill join_lru obd method and its callers.
Details    : CLIO uses lock weighting policy to keep locks over mmapped regions
	     in memory---a requirement implemented through ->o_join_lru() obd
	     method in HEAD. Remove this method and its users.

Severity   : normal
Bugzilla   : 16450
Description: Add asynchronous ldlm ENQUEUE completion handler.
Details    : CLIO posts ENQUEUE requests asynchronously through ptlrpcd---a
	     case that stock ldlm_completion_ast() cannot handle as it waits
	     until lock is granted. Introduce new ldlm_completion_ast_async()
	     for this. Also comment ldlm_completion_ast().

Severity   : normal
Bugzilla   : 16450
Description: ldlm_error <-> errno conversion.
Details    : Add functions to map (rather arbitrary) between LDLM error codes
	     and standard errno values. CLIO needs this to prevent LDLM specific
	     constants from escaping ldlm and osc.

Severity   : minor
Bugzilla   : 16450
Description: Kill unused ldlm_handle2lock_ns() function.
Details    : Kill unused ldlm_handle2lock_ns() function.

Severity   : normal
Bugzilla   : 16450
Description: Add lu_ref support to ldlm_lock
Details    : lu_ref support for ldlm_lock and ldlm_resource. See lu_ref patch.
        lu_ref fields ->l_reference and ->lr_reference are added to ldlm_lock
        and ldlm_resource. LDLM interface has to be changed, because code that
        releases a reference on a lock, has to "know" what reference this is.
        In the most frequent case

                lock = ldlm_handle2lock(handle);
                ...
                LDLM_LOCK_PUT(lock);

        no changes are required. When any other reference (received _not_ from
        ldlm_handle2lock()) is released, LDLM_LOCK_RELEASE() has to be called
        instead of LDLM_LOCK_PUT().

        Arguably, changes are pervasive, and interface requires some discipline
        for proper use. On the other hand, it was very instrumental in finding
        a few leaked lock references.

Severity   : normal
Bugzilla   : 16450
Description: Add ldlm_lock_addref_try().
Details    : Introduce ldlm_lock_addref_try() function (used by CLIO) that
	     attempts to addref a lock that might be being canceled
	     concurrently.

Severity   : normal
Bugzilla   : 16450
Description: Add ldlm_weigh_callback().
Details    : Add new ->l_weigh_ast() call-back to ldlm_lock. It is called
        by ldlm_cancel_shrink_policy() to estimate lock "value", instead of
        hard-coded `number of pages' logic.

Severity   : normal
Bugzilla   : 16450
Description: Add lockdep annotations to llog code.
Details    : Use appropriately tagged _nested() locking calls in the places
	     where llog takes more than one ->lgh_lock lock.

Severity   : minor
Bugzilla   : 16450
Description: Add loi_kms_set().
Details    : Wrap kms updates into a helper function.

Severity   : minor
Bugzilla   : 16450
Description: Constify instances of struct lsm_operations.
Details    : Constify instances of struct lsm_operations.

Severity   : normal
Bugzilla   : 16450
Description: lu_conf support.
Details    : On a server, a file system object is uniquely identified
	     by a fid, which is sufficient to locate and load all object
	     state (inode). On a client, on the other hand, more data are
	     necessary instantiate an object. Change lu_object_find() and
	     friends to take additional `lu_conf' argument describing object.
	     Typically this includes layout information.

Severity   : normal
Bugzilla   : 16450
Description: lu_context fixes.
Details    : Introduce new lu_context functions that are needed on the client
	     side, where some system threads (ptlrpcd) are shared by multiple
	     modules, and so cannot be stopped during module shutdown.

Severity   : normal
Bugzilla   : 16450
Description: Add start and stop methods to lu_device_type_operations.
Details    : Introduce two new methods in lu_device_type_operations, that are
        invoked  when first instance of a given type is created and last one
        is destroyed respectively. This is need by CLIO.

Severity   : normal
Bugzilla   : 16450
Description: Add lu_ref support to struct lu_device.
Details    : Add lu_ref support to lu_object and lu_device. lu_ref is used to
	     track leaked references.

Severity   : normal
Bugzilla   : 16450
Description: Introduce lu_kmem_descr.
Details    : lu_kmem_descr and its companion interface allow to create
	     and destroy a number of kmem caches at once.

Severity   : normal
Bugzilla   : 16450
Description: Fix lu_object finalization race.
Details    : Fix a race between lu_object_find() finding an object and its
	     concurrent finalization. This race is (most likely) not possible
	     on the server, but might happen on the client.

Severity   : normal
Bugzilla   : 16450
Description: Introduce lu_ref interface.
Details    : lu_ref is a debugging module allowing to track references to
	     a given object. It is quite cpu expensive, and has to be
	     explicitly enabled with --enable-lu_ref. See usage description
	     within the patch.

Severity   : minor
Bugzilla   : 16450
Description: Factor lu_site procfs stats into a separate function.
Details    : Separate lu_site stats printing code into a separate function
	     that can be reused on a client.

Severity   : minor
Bugzilla   : 16450
Description: Constify instances of struct {lu,dt,md}_device_operations.
Details    : Constify instances of struct {lu,dt,md}_device_operations.

Severity   : normal
Bugzilla   : 16450
Description: Introduce struct md_site and move meta-data specific parts of
	     struct lu_site here.
Details    : Move md-specific fields out of struct lu_site into special struct
        md_site, so that lu_site can be used on a client.

Severity   : minor
Bugzilla   : 16450
Description: Kill mdd_lov_destroy().
Details    : Remove unused mdd code.

Severity   : minor
Bugzilla   : 16450
Description: Add st_block checking to multistat.c.
Details    : Add st_block checking to multistat.c.

Severity   : normal
Bugzilla   : 16450
Description: Add lu_ref support to struct obd_device.
Details    : Add lu_ref tracking to obd_device.

Severity   : minor
Bugzilla   : 16450
Description: Kill obd_set_fail_loc().
Details    : Remove unused code.

Severity   : normal
Bugzilla   : 16450
Description: Add special type for ptlrpc_request interpret functions.
Details    : Add lu_env parameter to ->rq_interpreter call-back. NULL is passed
	     there. Actual usage will be in CLIO.

Severity   : normal
Bugzilla   : 16450
Description: Replace RW_LOCK_UNLOCKED() macro with rwlock_init().
Details    : Replace RW_LOCK_UNLOCKED() with rwlock_init() as the former
	     doesn't work with lockdep.

Severity   : normal
Bugzilla   : 16450
Description: Add rwv.c test program.
Details    : New testing program exercising readv(2) and writev(2) (Qian).

Severity   : normal
Bugzilla   : 16450
Description: Add sendfile.c test program.
Details    : New testing program exercising sendfile(2) (Jay).

Severity   : minor
Bugzilla   : 16450
Description: Ratelimit a message that can be very frequent.
Details    : Ratelimit a memory allocation failure message that can
	     be too chatty.

Severity   : minor
Bugzilla   : 16450
Description: Use cdebug_show() in CDEBUG-style macros defined outside of libcfs.
Details    : Use cdebug_show() in CDEBUG-style macros defined outside of libcfs.

Severity   : normal
Bugzilla   : 16450
Description: Liblustre build fixes.
Details    : Liblustre build fixes.

Severity   : normal
Bugzilla   : 16450
Description: libcfs: add cfs_{need,cond}_resched() interface.
Details    : libcfs: add cfs_{need,cond}_resched() definition and
	     implementations for Linux, NT, and liblustre.

Severity   : enhancement
Bugzilla   : 12800
Description: More exported tunables for mballoc
Details    : Add support for tunable preallocation window and new tunables for
	     large/small requests

Severity   : normal
Bugzilla   : 16680
Description: Detect corruption of block bitmap and checking for preallocations
Details    : Checks validity of on-disk block bitmap. Also it does better
	     checking of number of applied preallocations. When corruption is
	     found, it turns filesystem readonly to prevent further corruptions.

Severity   : normal
Bugzilla   : 17197
Description: (rw.c:1323:ll_read_ahead_pages()) ASSERTION(page_idx > ria->ria_stoff) failed
Details    : Once the unmatched stride IO mode is detected, shrink the stride-ahead
	     window to 0. If it does hit cache miss, and read-pattern is still
	     stride-io mode, does not reset the stride window, but also does not
	     increase the stride window length in this case.

Severity   : normal
Bugzilla   : 16438
Frequency  : only for big-endian servers
Description: Check if system is big-endian while mounting fs with extents feature
Details    : Mounting a filesystem with extents feature will fail on big-endian
             systems since ext3-based ldiskfs is not supported on big-endian
             systems. This can be over-riden with "bigendian_extents" mount option.

Severity   : enhancement
Bugzilla   : 12749
Description: The root squash functionality
Details    : A security feature, which is to prevent users from being able
             to mount lustre on their desktop, run as root, and delete
             all of the files in the filesystem. The goal is accomplished by
             remapping user id (UID) and group id (GID) of the root user to
             a UID and GID specified by the system administartor via Lustre
             configuration management server (MGS). The functionality also
             allows to specify sets of clients for which the remapping does
             not apply.

Severity   : normal
Bugzilla   : 16860
Description: Excessive recovery window
Details    : With AT enabled, the recovery window can be excessively long (6000+
	     seconds). To address this problem, we no longer use
	     OBD_RECOVERY_FACTOR when extending the recovery window (the connect
	     timeout no longer depends on the service time, it is set to
	     INITIAL_CONNECT_TIMEOUT now) and clients report the old service
	     time via pb_service_time.

Severity   : normal
Bugzilla   : 16522
Description: Watchdog triggered on MDS failover
Details    : enable OBD_CONNECT_MDT flag when connecting from the MDS so that
	     the OSTs know that the MDS "UUID" can be reused for the same export
	     from a different NID, so we do not need to wait for the export to be
	     evicted

Severity   : major
Frequency  : rare, only if using MMP with Linux RAID
Bugzilla   : 17895
Description: MMP doesn't work with Linux RAID
Details    : While using HA for Lustre servers with Linux RAID, it is possible
             that MMP will not detect multiple mounts. To make this work we
             need to unplug the device queue in RAID when the MMP block is being
             written. Also while reading the MMP block, we should read it from
             disk and not the cached one.

Severity   : enhancement
Bugzilla   : 17187
Description: open file using fid
Details    : A file can be opened using just its fid, like
	     <mntpt>/.lustre/fid/SEQ:OID:VER - this is needed for HSM and replication

Severity   : normal
Frequency  : Only in RHEL5 when mounting multiple ext3 filesystems
	     simultaneously
Bugzilla   : 19184
Description: "kmem_cache_create: duplicate cache jbd_4k" error message
Details    : add proper locking for creation of jbd_4k slab cache

Severity   : normal
Bugzilla   : 19058
Description: MMP check in ext3_remount() fails without displaying any error
Details    : When multiple mount protection fails during remount, proper error
	     should be returned

Severity   : enhancement
Bugzilla   : 16823
Description: Allow stripe size to be up to 4G-64k
Details    : Fix math logic to allow large stripe sizes.

Severity   : high
Bugzilla   : 17569
Description: add check for >8TB ldiskfs filesystems
Details    : ext3-based ldiskfs does not support greater than 8TB LUNs.
	     Don't allow >8TB ldiskfs filesystems to be mounted without
	     force_over_8tb mount option

Severity   : normal
Frequency  : rare
Bugzilla   : 18793
Descriptoin: OSS complains "too many blocks" and crashes
Details    : In filter_commitrw_write():
	     1. lquota_chkquota();
	     2. obdo_from_inode();
	     3. lquota_pending_commit();
	     "2." has changed uid and gid in this case, then caused
	     lquota_chkquota() and lquota_pending_commit() to use
	     different uid and gid. That is the root of the bug.

Severity   : normal
Bugzilla   : 20463
Descriptoin: getstripe doesn't report stripe count = -1 sanely
Details    : Detect and print out the 'stripe count = -1' case properly.

Severity   : normal
Bugzilla   : 19128
Description: Out or order replies might be lost on replay
Details    : In ptlrpc_retain_replayable_request if we cannot find retained
             request with tid smaller then one currently being added, add it
	     to the start, not end of the list.

--------------------------------------------------------------------------------

2007-08-10         Cluster File Systems, Inc. <info@clusterfs.com>
       * version 1.6.1
       * Support for kernels:
        2.6.5-7.283 (SLES 9),
        2.6.9-55.EL (RHEL 4),
        2.6.16.46-0.14 (SLES 10),
        2.6.18.8 vanilla (kernel.org)
       * Client support for unpatched kernels:
        (see http://wiki.lustre.org/index.php?title=Patchless_Client)
        2.6.16 - 2.6.22 vanilla (kernel.org)
       * Due to recently discovered recovery problems, we do not recommend
        using patchless RHEL 4 clients with this or any earlier release.
       * Recommended e2fsprogs version: 1.39.cfs8
       * Note that reiserfs quotas are disabled on SLES 10 in this kernel.
       * Starting with this release, the ldiskfs backing filesystem required
        by Lustre is now in its own package, lustre-ldiskfs.  This package
        should be installed.  It is versioned separately from Lustre and
        may be released separately in future.

Severity   : minor
Bugzilla   : 13147
Description: block reactivating mgc import until all deactivates complete
Details    : Fix race when failing back MDT/MGS to itself (testing)

Severity   : minor
Frequency  : at statup only
Bugzilla   : 12860
Description: mds_lov_synchronize race leads to various problems
Details    : simultaneous MDT->OST connections at startup can cause the
	     sync to abort, leaving the OSC in a bad state.

Severity   : enhancement
Bugzilla   : 12194
Description: add optional extra BUILD_VERSION info
Details    : add a new environment variable (namely LUSTRE_VERS) which allows
	     to override the lustre version.

Severity   : normal
Frequency  : 2.6.18 servers only
Bugzilla   : 12546
Description: ll_kern_mount() doesn't release the module reference
Details    : The ldiskfs module reference count never drops down to 0
	     because ll_kern_mount() doesn't release the module reference.

Severity   : normal
Frequency  : rare
Bugzilla   : 12470
Description: server LBUG when using old ost_num_threads parameter
Details    : Accept the old ost_num_threads parameter but warn that it
	     is deprecated, and fix an off-by-one error that caused an LBUG.

Severity   : normal
Frequency  : rare
Bugzilla   : 11722
Description: Transient SCSI error results in persistent IO issue
Details    : iobuf->dr_error is not reinitialized to 0 between two
	     uses.

Severity   : normal
Frequency  : sometimes when underlying device returns I/O errors
Bugzilla   : 11743
Description: OSTs not going read-only during write failures
Details    : OSTs are not remounted read-only when the journal commit threads
	     get I/O errors because fsfilt_ext3 calls journal_start/stop()
	     instead of the ext3 wrappers.

Severity   : minor
Bugzilla   : 12364
Description: poor connect scaling with increasing client count
Details    : Don't run filter_grant_sanity_check for more than 100 exports
	     to improve scaling for large numbers of clients.

Severity   : normal
Frequency  : SLES10 only
Bugzilla   : 12538
Description: sanity-quota.sh quotacheck failed: rc = -22
Details    : Quotas cannot be enabled on SLES10.

Severity   : normal
Frequency  : liblustre clients only
Bugzilla   : 12229
Description: getdirentries does not give error when run on compute nodes
Details    : getdirentries does not fail when the size specified as an argument
	     is too small to contain at least one entry

Severity   : enhancement
Bugzilla   : 11548
Description: Add LNET router traceability for debug purposes
Details    : If a checksum failure occurs with a router as part of the
	     IO path, the NID of the last router that forwarded the bulk data
	     is printed so it can be identified.

Severity   : normal
Frequency  : rare
Bugzilla   : 11315
Description: OST "spontaneously" evicts client; client has imp_pingable == 0
Details    : Due to a race condition, liblustre clients were occasionally
	     evicted incorrectly.

Severity   : enhancement
Bugzilla   : 10997
Description: lfs setstripe use optional parameters instead of postional
	     parameters.

Severity   : enhancement
Bugzilla   : 10651
Description: Nanosecond timestamp support for ldiskfs
Details    : The on-disk ldiskfs filesystem has added support for nanosecond
	     resolution timestamps.  There is not yet support for this at
	     the Lustre filesystem level.

Severity   : normal
Frequency  : during server recovery
Bugzilla   : 11203
Description: MDS failing to send precreate requests due to OSCC_FLAG_RECOVERING
Details    : request with rq_no_resend flag not awake l_wait_event if they get
	     a timeout.

Severity   : minor
Frequency  : nfs export on patchless client
Bugzilla   : 11970
Description: connectathon hang when test nfs export over patchless client
Details    : Disconnected dentry cannot be found with lookup, so we do not need
	     to unhash it or make it invalid

Bugzilla   : 11757
Description: fix llapi_lov_get_uuids() to allow many OSTs to be returned
Details:   : Change llapi_lov_get_uuids() to read the UUIDs from /proc instead
	     of using an ioctl. This allows lfsck for > 160 OSTs to succeed.

Severity   : minor
Frequency  : rare
Bugzilla   : 11546
Description: open req refcounting wrong on reconnect
Details    : If reconnect happened between getting open reply from server and
	     call to mdc_set_replay_data in ll_file_open, we will schedule
	     replay for unreferenced request that we are about to free.
	     Subsequent close will crash in variety of ways.
	     Check that request is still eligible for replay in
	     mdc_set_replay_data().

Severity   : minor
Frequency  : rare
Bugzilla   : 11512
Description: disable writes to filesystem when reading health_check file
Details    : the default for reading the health_check proc file has changed
	     to NOT do a journal transaction and write to disk, because this
	     can cause reads of the /proc file to hang and block HA state
	     checking on a healthy but otherwise heavily loaded system.  It
	     is possible to return to the previous behaviour during configure
	     with --enable-health-write.

Severity   : enhancement
Bugzilla   : 10768
Description: 64-bit inode version
Details:   : Add a on-disk 64-bit inode version for ext3 to track changes made
	     to the inode. This will be required for version-based recovery.

Severity   : normal
Frequency  : rare
Bugzilla   : 11818
Description: MDS fails to start if a duplicate client export is detected
Details    : in some rare cases it was possible for a client to connect to
	     an MDS multiple times.  Upon recovery the MDS would detect this
	     and fail during startup.  Handle this more gracefully.

Severity   : enhancement
Bugzilla   : 11563
Description: Add -o localflock option to simulate  old noflock
behaviour.
Details    : This will achieve local-only flock/fcntl locks
	     coherentness.

Severity   : minor
Frequency  : rare
Bugzilla   : 11658
Description: log_commit_thread vs filter_destroy race leads to crash
Details    : Take import reference before releasing llog record semaphore

Severity   : normal
Frequency  : rare
Bugzilla   : 12477
Description: Wrong request locking in request set processing
Details    : ptlrpc_check_set wrongly uses req->rq_lock for proctect add to
	     imp_delayed_list, in this place should be used imp_lock.

Severity   : normal
Frequency  : when reconnection
Bugzilla   : 11662
Description: Grant Leak when osc reconnect to OST
Details    : When osc reconnect ost, OST(filter) should check whether it
	     should grant more space to client by comparing fed_grant and
	     cl_avail_grant, and return the granted space to client instead
	     of "new granted" space, because client will call osc_init_grant
	     to update the client grant space info.

Severity   : normal
Frequency  : when client reconnect to OST
Bugzilla   : 11662
Description: Grant Leak when osc do resend and replay bulk write
Details	   : When osc reconnect to OST, OST(filter)should clear grant info of
	     bulk write request, because the grant info while be sync between
	     OSC and OST when reconnect, and we should ignore the grant info
	     these of resend/replay write req.

Severity   : normal
Frequency  : rare
Bugzilla   : 11662
Description: Grant space more than avaiable left space sometimes.
Details	   : When then OST is about to be full, if two bulk writing from
	     different clients came to OST. Accord the avaliable space of the
	     OST, the first req should be permitted, and the second one
	     should be denied by ENOSPC. But if the seconde arrived before
	     the first one is commited. The OST might wrongly permit second
	     writing, which will cause grant space > avaiable space.

Severity   : normal
Frequency  : when client is evicted
Bugzilla   : 12371
Description: Grant might be wrongly erased when osc is evicted by OST
Details    : when the import is evicted by server, it will fork another
	     thread ptlrpc_invalidate_import_thread to invalidate the
	     import, where the grant will be set to 0.  While the original
	     thread will update the grant it got when connecting. So if
	     the former happened latter, the grant will be wrongly errased
	     because of this race.

Severity   : normal
Frequency  : rare
Bugzilla   : 12401
Description: Checking Stale with correct fid
Details    : ll_revalidate_it should uses de_inode instead of op_data.fid2
	     to check whether it is stale, because sometimes, we want the
	     enqueue happened anyway, and op_data.fid2 will not be initialized.

Severity   : enhancement
Bugzilla   : 11647
Description: update patchless client
Details    : Add support for patchless client with 2.6.20, 2.6.21 and RHEL 5

Severity   : normal
Frequency  : only with 2.4 kernel
Bugzilla   : 12134
Description: random memory corruption
Details    : size of struct ll_inode_info is to big for union inode.u and this
	     can be cause of random memory corruption.

Severity   : normal
Frequency  : rare
Bugzilla   : 10818
Description: Memory leak in recovery
Details    : Lov_mds_md was not free in an error handler in mds_create_object.
	     It should also check obd_fail before fsfilt_start, otherwise if
	     fsfilt_start return -EROFS,(failover mds during mds recovery).
	     then the req will return with repmsg->transno = 0 and rc = EROFS.
	     and we met hit the assert LASSERT(req->rq_reqmsg->transno ==
	     req->rq_repmsg->transno) in ptlrpc_replay_interpret.  Fcc should
	     be freed no matter whether fsfilt_commit success or not.

Severity   : minor
Frequency  : only with huge count clients
Bugzilla   : 11817
Description: Prevents from taking the superblock lock in llap_from_page for
	     a soon died page.
Details    : using LL_ORIGIN_REMOVEPAGE origin flag instead of LL_ORIGIN_UNKNOW
	     for llap_from_page call in ll_removepage prevents from taking the
	     superblock lock for a soon died page.

Severity   : normal
Frequency  : rare
Bugzilla   : 11935
Description: Not check open intent error before release open handle
Details    : in some rare cases, the open intent error is not checked before
	     release open handle, which may cause
	     ASSERTION(open_req->rq_transno != 0), because it tries to release
	     the failed open handle.

Severity   : normal
Frequency  : rare
Bugzilla   : 12556
Description: Set cat log bitmap only after create log success.
Details    : in some rare cases, the cat log bitmap is set too early. and it
	     should be set only after create log success.

Severity   : major
Bugzilla   : 11971
Description: Accessing a block bevice can re-enable I/O when Lustre is
	     tearing down a device.
Details    : dev_clear_rdonly(bdev) must be called in kill_bdev() instead of
	     blkdev_put().

Severity   : minor
Bugzilla   : 11706
Description: service threads may hog cpus when there are a lot of requests
Details    : Insert cond_resched to give other threads a chance to use some CPU

Severity   : normal
Frequency  : rare
Bugzilla   : 12086
Description: the cat log was not initialized in recovery
Details    : When mds(mgs) do recovery, the tgt_count might be zero, so the
	     unlink log on mds will not be initialized until mds post
	     recovery. And also in mds post recovery, the unlink log will
	     initialization will be done asynchronausly, so there will be race
	     between add unlink log and unlink log initialization.

Severity   : normal
Bugzilla   : 12597
Description: brw_stats were being printed incorrectly
Details    : brw_stats were being printed as log2 but all of them were not
	     recorded as log2. Also remove some code duplication arising from
	     filter_tally_{read,write}.

Severity   : normal
Bugzilla   : 11674
Frequency  : rare, only in recovery.
Description: ASSERTION(req->rq_type != LI_POISON) failed
Details    : imp_lock should be held while iterating over imp_sending_list for
	     prevent destroy request after get timeout in ptlrpc_queue_wait.

Severity   : normal
Bugzilla   : 12689
Description: replay-single.sh test 52 fails
Details    : A lock's skiplist need to be cleanup when it being unlinked
	     from its resource list.

Severity   : normal
Bugzilla   : 11737
Description: Short directio read returns full requested size rather than
	     actual amount read.
Details    : Direct I/O operations should return actual amount of bytes
	     transferred rather than requested size.

Severity   : enhancement
Bugzilla   : 10589
Description: metadata RPC reduction (e.g. for rm performance)
Details    : decrease the amount of synchronous RPC between clients and servers
	     by canceling conflicing lock before the operation on the client
	     and packing thier handles into the main operation RPC to server.

Severity   : enhancement
Bugzilla   : 4900
Description: Async OSC create to avoid the blocking unnecessarily.
Details    : If a OST has no remain object, system will block on the creating
	     when need to create a new object on this OST. Now, ways use
	     pre-created objects when available, instead of blocking on an
	     empty osc while others are not empty.  If we must block, we block
	     for the shortest possible period of time.

Severity   : major
Bugzilla   : 11710
Description: improve handling recoverable errors
Details    : if request processig with error which can be recoverable on server
	     request should be resend, otherwise page released from cache and
	     marked as error.

Severity   : enhancement
Bugzilla   : 12702
Description: refine locking for avoid write wrong info into lov_objid file
Details    : fix possible races with add new target and write/update data in
	     lov_objid file.

--------------------------------------------------------------------------------

2007-05-03  Cluster File Systems, Inc. <info@clusterfs.com>
       * version 1.6.0.1
       * bug fixes

Severity   : normal
Frequency  : on some architectures
Bugzilla   : 12404
Description: 1.6 client sometimes fails to mount from a 1.4 MDT
Details    : Uninitialized flags sometimes cause configuration commands to
	     be skipped.

Severity   : normal
Frequency  : patchless clients only
Bugzilla   : 12391
Description: missing __iget() symbol export
Details    : The __iget() symbol export is missing.  To avoid the need for
	     this on patchless clients the deathrow inode reaper is turned
	     off, and we depend on the VM to clean up old inodes.  This
	     dependency was during via the fix for bug 12181.

--------------------------------------------------------------------------------

2007-04-19  Cluster File Systems, Inc. <info@clusterfs.com>
       * version 1.6.0
       * CONFIGURATION CHANGE.  This version of Lustre WILL NOT
	 INTEROPERATE with older versions automatically.  In many cases a
	 special upgrade step is needed. Please read the
	 user documentation before upgrading any part of a live system.
       * WIRE PROTOCOL CHANGE from previous 1.6 beta versions.  This
         version will not interoperate with 1.6 betas before beta5 (1.5.95).
       * WARNING: Lustre configuration and startup changes are required with
	 this release.  See https://mail.clusterfs.com/wikis/lustre/MountConf
	 for details.
       * bug fixes

Severity   : enhancement
Bugzilla   : 8007
Description: MountConf
Details    : Lustre configuration is now managed via mkfs and mount
	     commands instead of lmc and lconf.  New obd types (MGS, MGC)
	     are added for dynamic configuration management.  See
	     https://mail.clusterfs.com/wikis/lustre/MountConf for
	     details.

Severity   : enhancement
Bugzilla   : 4482
Description: dynamic OST addition
Details    : OSTs can now be added to a live filesystem

Severity   : enhancement
Bugzilla   : 9851
Description: startup order invariance
Details    : MDTs and OSTs can be started in any order.  Clients only
	     require the MDT to complete startup.

Severity   : enhancement
Bugzilla   : 4899
Description: parallel, asynchronous orphan cleanup
Details    : orphan cleanup is now performed in separate threads for each
	     OST, allowing parallel non-blocking operation.

Severity   : enhancement
Bugzilla   : 9862
Description: optimized stripe assignment
Details    : stripe assignments are now made based on ost space available,
	     ost previous usage, and OSS previous usage, in order to try
	     to optimize storage space and networking resources.

Severity   : enhancement
Bugzilla   : 4226
Description: Permanently set tunables
Details    : All writable /proc/fs/lustre tunables can now be permanently
	     set on a per-server basis, at mkfs time or on a live system.

Severity   : enhancement
Bugzilla   : 10547
Description: Lustre message v2
Details    : Add lustre message format v2.

Severity   : enhancement
Bugzilla   : 9866
Description: client OST exclusion list
Details    : Clients can be started with a list of OSTs that should be
	     declared "inactive" for known non-responsive OSTs.

Severity   : minor
Bugzilla   : 6062
Description: SPEC SFS validation failure on NFS v2 over lustre.
Details    : Changes the blocksize for regular files to be 2x RPC size,
	     and not depend on stripe size.

Severity   : enhancement
Bugzilla   : 9293
Description: Multiple MD RPCs in flight.
Details    : Further unserialise some read-only MDS RPCs - learn about intents.
	     To avoid overly-overloading MDS, introduce a limit on number of
	     MDS RPCs in flight for a single client and add /proc controls
	     to adjust this limit.

Severity   : enhancement
Bugzilla   : 22484
Description: client read/write statistics
Details    : Add client read/write call usage stats for performance
	     analysis of user processes.
	     /proc/fs/lustre/llite/*/offset_stats shows non-sequential
	     file access. extents_stats shows chunk size distribution.
	     extents_stats_per_process show chunk size distribution per
	     user process.

Severity   : enhancement
Bugzilla   : 22486
Description: mds statistics
Details    : Add detailed mds operations statistics in
	     /proc/fs/lustre/mds/*/stats.

Severity   : minor
Bugzilla   : 10667
Description: Failure of copying files with lustre special EAs.
Details    : Client side always return success for setxattr call for lustre
	     special xattr (currently only "trusted.lov").

Severity   : minor
Frequency  : always
Bugzilla   : 10345
Description: Refcount LNET uuids
Details    : The global LNET uuid list grew linearly with every startup;
	     refcount repeated list entries instead of always adding to
	     the list.

Severity   : enhancement
Bugzilla   : 2258
Description: Dynamic service threads
Details    : Within a small range, start extra service threads
	     automatically when the request queue builds up.

Severity   : major
Frequency  : mixed-endian client/server environments
Bugzilla   : 11214
Description: mixed-endian crashes
Details    : The new msg_v2 system had some failures in mixed-endian
	     environments.

Severity   : enhancement
Bugzilla   : 11229
Description: Easy OST removal
Details    : OSTs can be permanently deactivated with e.g. 'lctl
	     conf_param lustre-OST0001.osc.active=0'

Severity   : enhancement
Bugzilla   : 11335
Description: MGS proc entries
Details    : Added basic proc entries for the MGS showing what filesystems
	     are served.

Severity   : enhancement
Bugzilla   : 10998
Description: provide MGS failover
Details    : Added config lock reacquisition after MGS server failover.

Severity   : enhancement
Bugzilla   : 11461
Description: add Linux 2.4 support
Details    : Added support for RHEL 2.4.21 kernel for 1.6 servers and clients

Severity   : normal
Bugzilla   : 11330
Description: a large application tries to do I/O to the same resource and dies
	     in the middle of it.
Details    : Check the req->rq_arrival time after the call to
	     ost_brw_lock_get(), but before we do anything about
	     processing it & sending the BULK transfer request. This
	     should help move old stale pending locks off the queue as
	     quickly as obd_timeout.

Severity   : major
Frequency  : when an incorrect nid is specified during startup
Bugzilla   : 10734
Description: ptlrpc connect to non-existant node causes kernel crash
Details    : LNET can't be re-entered from an event callback, which
	     happened when we expire a message after the export has been
	     cleaned up.  Instead, hand the zombie cleanup off to another
	     thread.

Severity   : enhancement
Bugzilla   : 10902
Description: plain/inodebits lock performance improvement
Details    : Grouping plain/inodebits in granted list by their request modes
	     and bits policy, thus improving the performance of search through
	     the granted list.

Severity   : major
Frequency  : only if OST filesystem is corrupted
Bugzilla   : 9829
Description: client incorrectly hits assertion in ptlrpc_replay_req()
Details    : for a short time RPCs with bulk IO are in the replay list,
	     but replay of bulk IOs is unimplemented.  If the OST filesystem
	     is corrupted due to disk cache incoherency and then replay is
	     started it is possible to trip an assertion.  Avoid putting
	     committed RPCs into the replay list at all to avoid this issue.

Severity   : major
Frequency  : liblustre (e.g. catamount) on a large cluster with >= 8 OSTs/OSS
Bugzilla   : 11684
Description: System hang on startup
Details    : This bug allowed the liblustre (e.g. catamount) client to
	     return to the app before handling all startup RPCs.  This
	     could leave the node unresponsive to lustre network traffic
	     and manifested as a server ptllnd timeout.

Severity   : enhancement
Bugzilla   : 11667
Description: Add "/proc/sys/lustre/debug_peer_on_timeout"
Details    : liblustre envirable: LIBLUSTRE_DEBUG_PEER_ON_TIMEOUT
	     boolean to control whether to print peer debug info when a
	     client's RPC times out.

Severity   : minor
Frequency  : only for kernels with patches from Lustre below 1.4.3
Bugzilla   : 11248
Description: Remove old rdonly API
Details    : Remove old rdonly API which unused from at least lustre 1.4.3

Severity   : major
Frequency  : only for devices with external journals
Bugzilla   : 10719
Description: Set external device read-only also
Details    : During a commanded failover stop, we set the disk device
	     read-only while the server shuts down. We now also set any
	     external journal device read-only at the same time.

Severity   : minor
Frequency  : when upgrading from 1.4 while trying to change parameters
Bugzilla   : 11692
Description: The wrong (new) MDC name was used when setting parameters for
	     upgraded MDT's.  Also allows changing of OSC (and MDC)
	     parameters if --writeconf is specified at tunefs upgrade time.

Severity   : major
Frequency  : when setting specific ost indicies
Bugzilla   : 11149
Description: QOS code breaks on skipped indicies
Details    : Add checks for missing OST indicies in the QOS code, so OSTs
	     created with --index need not be sequential.

Severity   : enhancement
Bugzilla   : 11264
Description: Add uninit_groups feature to ldiskfs2 to speed up e2fsck
Details    : The uninit_groups feature works in conjunction with the kernel
	     filesystem code (ldiskfs2 only) and e2fsprogs-1.39-cfs6 to speed
	     up the pass1 processing of e2fsck.  This is a read-only feature
	     in ldiskfs2 only, so older kernels and current ldiskfs cannot
	     mount filesystems that have had this feature enabled.

Severity   : enhancement
Bugzilla   : 10816
Description: Improve multi-block allocation algorithm to avoid fragmentation
Details    : The mballoc3 code (ldiskfs2 only) adds new mechanisms to improve
	     allocation locality and avoid filesystem fragmentation.

------------------------------------------------------------------------------

2007-04-01  Cluster File Systems, Inc. <info@clusterfs.com>
       * version 1.4.10
       * Support for kernels:
        2.4.21-47.0.1.EL (RHEL 3)
        2.6.5-7.283 (SLES 9)
        2.6.9-42.0.10.EL (RHEL 4)
        2.6.12.6 vanilla (kernel.org)
        2.6.16.27-0.9 (SLES 10)
       * Recommended e2fsprogs version: 1.39.cfs5

       * Note that reiserfs quotas are disabled on SLES 10 in this kernel
       * bug fixes

Severity   : critical
Frequency  : occasional, depends on client load and configuration
Bugzilla   : 12181, 12203
Description: data loss for recently-modified files
Introduced : 1.4.6
Details    : In some cases it is possible that recently written or created
	     files may not be written to disk in a timely manner (this should
	     normally be within 30s unless client IO load is very high).
	     The problem appears as zero-length files or files that are a
	     multiple of 1MB in size after a client crash or client eviction
	     that are missing data at the end of the file.

	     This problem is more likely to be hit on clients where files are
	     repeatedly created and unlinked in the same directory, clients
	     have a large amount of RAM, have many CPUs, the filesystem has
	     many OSTs, the clients are rebooted frequently, and/or the files
	     are not accessed by other nodes after being written.

	     The presence of the problem can be detected by looking at
	     /proc/sys/fs/inode-state.  If the first number (nr_inodes) is
	     smaller than the second (nr_unused) then dirty files will not
	     be flushed automatically to disk.  "sync; sleep 10" should be
	     run several times on the node before unmounting it to update
	     Lustre (this is also safe to run on nodes without this problem).

	     There is also a related kernel bug in the RHEL4 4 2.6.9 kernel
	     that can cause this same problem, so customers using that kernel
	     also need to update the kernel in addition to Lustre.  In order
	     to properly fix this bug, the RHEL3 2.4.21 kernel is also updated.

	     It is normal that files written just before a client crash (less
	     than 30s) may not yet have been flushed to disk, even for local
	     filesystems.

Severity   : normal
Frequency  : frequent on thin XT3 nodes
Bugzilla   : 10802
Description: UUID collision on thin XT3 Linux nodes
Details    : UUIDs on Compute Node Linux XT3 nodes were not generated
	     randomly, since we relied on an insufficiently-seeded PRNG.

Severity   : normal
Frequency  : rare
Bugzilla   : 11693
Description: OSS hangs after "All ost request buffers busy"
Details    : A deadlock between quota and journal operations caused OSS
	     hangs after printing "All ost request buffers busy."

Severity   : minor
Frequency  : always on liblustre builds
Bugzilla   : 11175
Description: Cleanup compiler warnings on liblustre

Severity   : minor
Frequency  : always on liblustre builds on XT3
Bugzilla   : 12146
Description: LC_CONFIG_CDEBUG don't run while build liblustre on XT3.

Frequency  : always
Bugzilla   : 3244
Description: Addition of EXT3_FEATURE_RO_COMPAT_DIR_NLINKS flag for
	     > 32000 subdirectories
Details    : Add EXT3_FEATURE_RO_COMPAT_DIR_NLINK flag to
	     EXT3_FEATURE_RO_COMPAT_SUPP. This flag will be set whenever
	     subdirectory count crosses 32000. This will aid e2fsck to
	     correctly handle more than 32000 subdirectories.

Severity   : major
Frequency  : liblustre (e.g. catamount) on a large cluster with >= 8 OSTs/OSS
Bugzilla   : 11684
Description: System hang on startup
Details    : This bug allowed the liblustre (e.g. catamount) client to
	     return to the app before handling all startup RPCs.  This
	     could leave the node unresponsive to lustre network traffic
	     and manifested as a server ptllnd timeout.

Severity   : enhancement
Bugzilla   : 11667
Description: Add "/proc/sys/lustre/debug_peer_on_timeout"
	     (liblustre envirable: LIBLUSTRE_DEBUG_PEER_ON_TIMEOUT)
	     boolean to control whether to print peer debug info when a
	     client's RPC times out.

Severity   : normal
Frequency  : always
Bugzilla   : 10214
Description: make O_SYNC working on 2.6 kernels
Details    : 2.6 kernels use different method for mark pages for write,
	     so need add a code to lustre for O_SYNC work.

Severity   : minor
Frequency  : always
Bugzilla   : 11110
Description: Failure to close file and release space on NFS
Details    : Put inode details into lock acquired in ll_intent_file_open.
	     Use mdc_intent_lock in ll_intent_open to properly
	     detect all kind of errors unhandled by mdc_enqueue.

Severity   : major
Frequency  : rare
Bugzilla   : 10866
Description: proc file read during shutdown sometimes raced obd removal,
	     causing node crash
Details    : Add lock to prevent obd access after proc file removal.

Severity   : normal
Frequency  : Only for files larger than 4GB on 32-bit clients.
Bugzilla   : 11237
Description: improperly doing page alignment of locks
Details    : Modify lustre core code to use CFS_PAGE_* defines instead of
	     PAGE_*.  Make CFS_PAGE_MASK a 64-bit mask.

Severity   : normal
Frequency  : rarely
Bugzilla   : 11203
Description: RPCs being resent when they shouldn't be
Details    : Some RPCs that should not be resent are being resent.  This
	     can cause inconsistencies in the RPC state machine.  Do not
	     resend such requests.

Severity   : normal
Frequency  : rare, only with NFS export
Bugzilla   : 11669
Description: Crash on NFS re-export node
Details    : under very unusual load conditions an assertion is hit in
	     ll_intent_file_open()

Severity   : major
Frequency  : only if OST filesystem is corrupted
Bugzilla   : 9829
Description: client incorrectly hits assertion in ptlrpc_replay_req()
Details    : for a short time RPCs with bulk IO are in the replay list,
	     but replay of bulk IOs is unimplemented.  If the OST filesystem
	     is corrupted due to disk cache incoherency and then replay is
	     started it is possible to trip an assertion.  Avoid putting
	     committed RPCs into the replay list at all to avoid this issue.

Severity   : normal
Frequency  : always
Bugzilla   : 10901
Description: large O_DIRECT requests fail under memory pressure/fragmentation
Details    : Large single O_DIRECT read and write calls can fail to allocate
	     a sufficiently large buffer to process the request.  In case of
	     allocation failure the allocation is retried with a smaller
	     buffer and broken into smaller requests.

Severity   : enhancement
Bugzilla   : 11563
Description: Add -o localflock option to simulate  old noflock behaviour.
Details    : This will achieve local-only flock/fcntl locks coherentness.

Severity   : normal
Frequency  : always
Bugzilla   : 11090
Description: versioning check is incomplete
Details    : Checking the version difference of client vs. server, report
	     error if the gap is too big.

Severity   : major
Bugzilla   : 11710
Frequency  : always
Description: add support PG_writeback bit
Details    : add support for PG_writeback bit for Lustre, for more carefull
	     work with page cache in 2.6 kernel. This also fix some deadlocks
	     and remove hack for work O_SYNC with 2.6 kernel.

Severity   : enhancement
Bugzilla   : 11264
Description: Add uninit_groups feature to ldiskfs2 to speed up e2fsck
Details    : The uninit_groups feature works in conjunction with the kernel
	     filesystem code (ldiskfs2 only) and e2fsprogs-1.39-cfs6 to speed
	     up the pass1 processing of e2fsck.  This is a read-only feature
	     in ldiskfs2 only, so older kernels and current ldiskfs cannot
	     mount filesystems that have had this feature enabled.

Severity   : enhancement
Bugzilla   : 10816
Description: Improve multi-block allocation algorithm to avoid fragmentation
Details    : The mballoc3 code (ldiskfs2 only) adds new mechanisms to improve
	     allocation locality and avoid filesystem fragmentation.

------------------------------------------------------------------------------

2007-02-09  Cluster File Systems, Inc. <info@clusterfs.com>
       * version 1.4.9
       * Support for kernels:
        2.6.9-42.0.3.EL (RHEL 4)
        2.6.5-7.276 (SLES 9)
        2.4.21-47.0.1.EL (RHEL 3)
        2.6.12.6 vanilla (kernel.org)
        2.6.16.21-0.8 (SLES10)
       * Recommended e2fsprogs version: 1.39.cfs2-0

       * The backwards-compatible /proc/sys/portals symlink has been removed
	 in this release.  Before upgrading, please ensure that you change
	 any configuration scripts or /etc/sysctl.conf files that access
	 /proc/sys/portals/* or sysctl portals.* to use the corresponding
	 entry in /proc/sys/lnet or sysctl lnet.*.  This change can be made
	 in advance of the upgrade on any system running Lustre 1.4.6 or
	 newer, since /proc/sys/lnet was added in that version.
       * Note that reiserfs quotas are disabled on SLES 10 in this kernel
       * bug fixes

Severity   : minor
Frequency  : only when quota is used
Bugzilla   : 11286
Description: avoid scanning export list for quota master
Details    : Change the algorithms to avoid scanning export list in order
	     to improve the efficiency.

Severity   : critical
Frequency  : MDS failover only, very rarely
Bugzilla   : 11125
Description: "went back in time" messages on mds failover
Details    : The greatest transno may be lost when the current operation
	     finishes with an error (transno==0) and the client's last_rcvd
	     record is over-written. Save the greatest transno in the
	     mds_last_transno for this case.

Severity   : minor
Frequency  : always for specific kernels and striping counts
Bugzilla   : 11042
Description: client may get "Matching packet too big" without ACL support
Details    : Clients compiled without CONFIG_FS_POSIX_ACL get an error message
	     when trying to access files in certain configurations.  The
	     clients should in fact be denied when mounting because they do
	     not understand ACLs.

Severity   : major
Frequency  : Cray XT3 with more than 4000 clients and multiple jobs
Bugzilla   : 10906
Description: many clients connecting with IO in progress causes connect timeouts
Details    : Avoid synchronous journal commits to avoid delays caused by many
	     clients connecting/disconnecting when bulk IO is in progress.
	     Queue liblustre connect requests on OST_REQUEST_PORTAL instead of
	     OST_IO_PORTAL to avoid delays behind potentially many pending
	     slow IO requests.

Severity   : normal
Frequency  : occasionally with multiple writers to a single file
Bugzilla   : 11081
Description: shared writes to file may result in wrong size reported by stat()
Details    : Allow growing of kms when extent lock is cancelled

Severity   : minor
Frequency  : always with random mmap IO to multi-striped file
Bugzilla   : 10919
Description: mmap write might be lost if we are writing to a 'hole' in stripe
Details    : Only if the hole is at the end of OST object so that kms is too
	     small. Fix is to increase kms accordingly in ll_nopage.

Severity   : normal
Frequency  : rare, only if OST filesystem is inconsistent with MDS filesystem
Bugzilla   : 11211
Description: writes to a missing object would leak memory on the OST
Details    : If there is an inconsistency between the MDS and OST filesystems,
	     such that the MDS references an object that doesn't exist, writes
	     to that object will leak memory due to incorrect cleanup in the
	     error handling path, eventually running out of memory on the OST.

Severity   : minor
Frequency  : rare
Bugzilla   : 11040
Description: Creating too long symlink causes lustre errors
Details    : Check symlink and name lengths before sending requests to MDS.

Severity   : normal
Frequency  : only if flock is enabled (not on by default)
Bugzilla   : 11415
Description: posix locks not released on fd closure on 2.6.9+
Details    : We failed to add posix locks to list of inode locks on 2.6.9+
	     kernels, this caused such locks not to be released on fd close and
	     then assertions on fs unmount about still used locks.

Severity   : minor
Frequency  : MDS failover only, very rarely
Bugzilla   : 11277
Description: clients may get ASSERTION(granted_lock != NULL)
Details    : When request was taking a long time, and a client was resending
	     a getattr by name lock request. The were multiple lock requests
	     with the same client lock handle and
	     mds_getattr_name->fixup_handle_for_resent_request found one of the
	     lock handles but later failed with ASSERTION(granted_lock != NULL).

Severity   : major
Frequency  : rare
Bugzilla   : 10891
Description: handle->h_buffer_credits > 0, assertion failure
Details    : h_buffer_credits is zero after truncate, causing assertion
	     failure.  This patch extends the transaction or creates a new
	     one after truncate.

Severity   : normal
Frequency  : NFS re-export or patchless client
Bugzilla   : 11179, 10796
Description: Crash on NFS re-export node (__d_move)
Details    : We do not want to hash the dentry if we don't have a lock.
	     But if this dentry is later used in d_move, we'd hit uninitialised
	     list head d_hash, so we just do this to init d_hash field but
	     leave dentry unhashed.

Severity   : normal
Frequency  : NFS re-export or patchless client
Bugzilla   : 11135
Description: NFS exports has problem with symbolic link
Details    : lustre client didn't properly install dentry when re-exported
	     to NFS or running patchless client.

Severity   : normal
Frequency  : NFS re-export or patchless client
Bugzilla   : 10796
Description: Various nfs/patchless fixes.
Details    : fixes reuse disconected alias for lookup process - this fixes
	     warning "find_exported_dentry: npd != pd",
	     fix permission error with open files at nfs.
	     fix apply umask when do revalidate.

Severity   : normal
Frequency  : occasional
Bugzilla   : 11191
Description: Crash on NFS re-export node
Details    : calling clear_page() on the wrong pointer triggered oops in
	     generic_mapping_read().

Severity   : normal
Frequency  : rarely, using O_DIRECT IO
Bugzilla   : 10903
Description: unaligned directio crashes client with LASSERT
Details    : check for unaligned buffers before trying any requests.

Severity   : major
Frequency  : rarely, using CFS RAID5 patches in non-standard kernel series
Bugzilla   : 11313
Description: stale data returned from RAID cache
Details    : If only a small amount of IO is done to the RAID device before
	     reading it again it is possible to get stale data from the RAID
	     cache instead of reading it from disk.

Severity   : normal
Frequency  : always for sles10 kernel
Bugzilla   : 10947
Description: sles10 support
Details    : ll_follow_link: compile fixes and using of nd_set_link
	     under newer kernels.

Severity   : major
Frequency  : depends on arch, kernel and compiler version, always on sles10
	     kernel and x86_64
Bugzilla   : 11562
Description: recursive or deep enough symlinks cause stack overflow
Details    : getting rid of large stack-allocated variable in
	     __vfs_follow_link

Severity   : minor
Frequency  : depends on hardware
Bugzilla   : 11540
Description: lustre write performance loss in the SLES10 kernel
Details    : the performance loss is caused by using of write barriers in the
	     ext3 code. The SLES10 kernel turns barrier support on by
	     default. The fix is to undo that change for ldiskfs.

------------------------------------------------------------------------------

2006-12-09  Cluster File Systems, Inc. <info@clusterfs.com>
       * version 1.4.8
       * Support for kernels:
        2.6.9-42.0.3EL (RHEL 4)
        2.6.5-7.276 (SLES 9)
        2.4.21-47.0.1.EL (RHEL 3)
        2.6.12.6 vanilla (kernel.org)
       * bug fixes

Severity   : major
Frequency  : quota enabled and large files being deleted
Bugzilla   : 10707
Description: releasing more than 4GB of quota at once hangs OST
Details    : If a user deletes more than 4GB of files on a single OST it
	     will cause the OST to spin in an infinite loop.  Release
	     quota in < 4GB chunks, or use a 64-bit value for 1.4.7.1+.

Severity   : minor
Frequency  : rare
Bugzilla   : 10845
Description: statfs data retrieved from /proc may be stale or zero
Details    : When reading per-device statfs data from /proc, in the
	     {kbytes,files}_{total,free,avail} files, it may appear
	     as zero or be out of date.

Severity   : minor
Frequency  : systems with MD RAID1 external journal devices
Bugzilla   : 10832
Description: lconf's call to blkid is confused by RAID1 journal devices
Details    : Use the "blkid -l" flag to locate the MD RAID device instead
	     of returning all block devices that match the journal UUID.

Severity   : normal
Frequency  : always, for aggregate stripe size over 4GB
Bugzilla   : 10725
Description: "lfs setstripe" fails assertion when setting 4GB+ stripe width
Details    : Using "lfs setstripe" to set stripe size * stripe count over 4GB
	     will fail the kernel with "ASSERTION(lsm->lsm_xfersize != 0)"

Severity   : minor
Frequency  : always if "lfs find" used on a local file/directory
Bugzilla   : 10864
Description: "lfs find" segfaults if used on a local file/directory
Details    : The case where a directory component was not specified wasn't
	     handled correctly.  Handle this properly.

Severity   : normal
Frequency  : always on ppc64
Bugzilla   : 10634
Description: the write to an ext3 filesystem mounted with mballoc got stuck
Details    : ext3_mb_generate_buddy() uses find_next_bit() which does not
	     perform endianness conversion.

Severity   : major
Frequency  : rarely (truncate to non-zero file size after write under load)
Bugzilla   : 10730, 10687
Description: Files padded with zeros to next 4K multiple
Details    : With filesystems mounted using the "extents" option (2.6 kernels)
	     it is possible that files that are truncated to a non-zero size
	     immediately after being written are filled with zero bytes beyond
	     the truncated size.  No file data is lost.

Severity   : enhancement
Bugzilla   : 10452
Description: Allow recovery/failover for liblustre clients.
Details    : liblustre clients were unaware of failover configurations until
	     now.

Severity   : enhancement
Bugzilla   : 10743
Description: user file locks should fail when not mounting with flock option
Details    : Set up an error-returning stub in ll_file_operations.lock field
	     to prevent incorrect behaviour when client is mounted without
	     flock option. Also, set up properly f_op->flock field for
	     RHEL4 kernels.

Severity   : minor
Frequency  : always on ia64
Bugzilla   : 10905
Description: "lfs df" loops on printing out MDS statfs information
Details    : The obd_ioctl_data was not initialized and in some systems
	     this caused a failure during the ioctl that did not return
	     an error.  Initialize the struct and return an error on failure.

Severity   : minor
Frequency  : SLES 9 only
Bugzilla   : 10667
Description: Error of copying files with lustre special EAs as root
Details    : Client side always return success for setxattr call for lustre
	     special xattr (currently only "trusted.lov").

Severity   : normal
Frequency  : rarely on clusters with both ia64+i386 clients
Bugzilla   : 10672
Description: ia64+i686 clients doing shared IO on the same file may LBUG
Details    : In rare cases when both ia64+i686 (or other mixed-PAGE_SIZE)
	     clients are doing concurrent writes to the same file it is
	     possible that the ia64 clients may LASSERT because the OST
	     extent locks are not PAGE_SIZE aligned.  Ensure that grown
	     locks are always aligned on the request boundary.

Severity   : normal
Frequency  : specific use, occasional
Bugzilla   : 7040
Description: Overwriting in use executable truncates on-disk binary image
Details    : If one node attempts to overwrite an executable in use by
	     another node, we now correctly return ETXTBSY instead of
	     truncating the file.

Severity   : enhancement
Bugzilla   : 4900
Description: Async OSC create to avoid the blocking unnecessarily.
Details    : If a OST has no remain object, system will block on the creating
	     when need to create a new object on this OST. Now, ways use
	     pre-created objects when available, instead of blocking on an
	     empty osc while others are not empty.  If we must block, we block
	     for the shortest possible period of time.

Severity   : normal
Frequency  : rare
Bugzilla   : 2707
Description: chmod on Lustre root is propagated to other clients
Details    : Re-validate root's dentry in ll_lookup_it to avoid having it
	     invalid by the follow_mount time.

Severity   : minor
Frequency  : liblustre clients only
Bugzilla   : 10883
Description: Race in 'instant cancel' lock handling could lead to such locks
	     never to be granted in case of SMP MDS
Details    : Do not destroy not yet granted but cbpending locks in
	     handle_enqueue

Severity   : minor
Frequency  : replay/resend of open
Bugzilla   : 10991
Description: non null lock assetion failure in mds_intent_policy
Details    : Trying to replay/resend lockless open requests resulted in
	     mds_open() returning 0 with no lock.  Now it sets a flag if
	     a lock is going to be returned.

Severity   : enhancement
Bugzilla   : 10889
Description: Checksum enhancements
Details    : New checksum enhancements allow for resending RPCs that failed
	     checksum checks.

Severity   : enhancement
Bugzilla   : 7376
Description: Tunables on number of dirty pages in cacche
Details    : Allow to set limit on number of dirty pages cached.

Severity   : normal
Frequency  : rare
Bugzilla   : 10643
Description: client crash on unmount - lock still has references
Details    : In some error handling cases it was possible to leak a lock
	     reference on a client while accessing a file.  This was not
	     harmful to the client during operation, but would cause the
	     client to crash when the filesystem is unmounted.

Severity   : normal
Frequency  : specific case, rare
Bugzilla   : 10921
Description: ETXTBSY on mds though file not in use by client
Details    : ETXTBSY is no longer incorrectly returned when attempting to
	     chmod or chown a directory that the user previously tried to
	     execute or a currently-executing binary.

Severity   : major
Frequency  : extremely rare except on liblustre-based clients
Bugzilla   : 10480
Description: Lustre space not freed when files are deleted
Details    : Clean up open-unlinked files after client eviction.  Previously
	     the unlink was skipped and the files remained as orphans.

Severity   : normal
Frequency  : rare
Bugzilla   : 10999
Description: OST failure "would be an LBUG" in waiting_locks_callback()
Details    : In some cases it was possible to send a blocking callback to
	     a client doing a glimpse, even though that client didn't get
	     a lock granted.  When the glimpse lock is cancelled on the OST
	     the freed lock is left on the waiting list and corrupted the list.

Severity   : major
Frequency  : all core dumps
Bugzilla   : 11103
Description: Broke core dumps to lustre
Details    : Negative dentry may be unhashed if parent does not have UPDATE
	     lock, but some callers, e.g. do_coredump, expect dentry to be
	     hashed after successful create, hash it in ll_create_it.

------------------------------------------------------------------------------

2006-09-13  Cluster File Systems, Inc. <info@clusterfs.com>
       * version 1.4.7.1
       * Support for kernels:
        2.6.9-42.0.2.EL (RHEL 4)
        2.6.5-7.276 (SLES 9)
        2.4.21-40.EL (RHEL 3)
        2.6.12.6 vanilla (kernel.org)
      * bug fix

Severity   : major
Frequency  : always on RHEL 3
Bugzilla   : 10867
Description: Number of open files grows over time
Details    : The number of open files grows over time, whether or not
	     Lustre is started.  This was due to a filp leak introduced
	     by one of our kernel patches.

------------------------------------------------------------------------------

08-20-2006  Cluster File Systems, Inc. <info@clusterfs.com>
       * version 1.4.7
       * Support for kernels:
	2.6.9-42.EL (RHEL 4)
	2.6.5-7.276 (SLES 9)
	2.4.21-40.EL (RHEL 3)
	2.6.12.6 vanilla (kernel.org)
       * bug fixes

Severity   : major
Frequency  : rare
Bugzilla   : 5719, 9635, 9792, 9684
Description: OST (or MDS) trips assertions in (re)connection under heavy load
Details    : If a server is under heavy load and cannot reply to new
	     connection requests before the client resends the (re)connect,
	     the connection handling code can behave badly if two service
	     threads are concurrently handing separate (re)connections from
	     the same client.  Add better locking to the connection handling
	     code, and ensure that only a single connection will be processed
	     for a given client UUID, even if the lock is dropped.

Severity   : enhancement
Bugzilla   : 3627
Description: add TCP zero-copy support to kernel
Details    : Add support to the kernel TCP stack to allow zero-copy bulk
	     sends if the hardware supports scatter-gather and checksumming.
	     This allows socklnd to do client-write and server-read more
	     efficiently and reduce CPU utilization from skbuf copying.

Severity   : minor
Frequency  : only if NFS exporting from client
Bugzilla   : 10258
Description: NULL pointer deref in ll_iocontrol() if chattr mknod file
Details    : If setting attributes on a file created under NFS that had
	     never been opened it would be possible to oops the client
	     if the file had no objects.

Severity   : minor
Frequency  : always for liblustre
Bugzilla   : 10290
Description: liblustre client does MDS+OSTs setattr RPC for each write
Details    : When doing a write from a liblustre client, the client
	     incorrectly issued an RPC to the MDS and each OST the file was
	     striped over in order to update the timestamps.  When writing
	     with small chunks and many clients this could overwhelm the MDS
	     with RPCs.  In all cases it would slow down the write because
	     these RPCs are unnecessary.

Severity   : enhancement
Bugzilla   : 9340
Description: allow number of MDS service threads to be changed at module load
Details    : It is now possible to change the number of MDS service threads
	     running.  Adding "options mds mds_num_threads={N}" to the MDS's
	     /etc/modprobe.conf will set the number of threads for the next
	     time Lustre is restarted (assuming the "mds" module is also
	     reloaded at that time).  The default number of threads will
	     stay the same, 32 for most systems.

Severity   : major
Frequency  : rare
Bugzilla   : 10300
Description: OST crash if filesystem is unformatted or corrupt
Details    : If an OST is started on a device that has never been formatted
	     or if the filesystem is corrupt and cannot even mount then the
	     error handling cleanup routines would dereference a NULL pointer.

Severity   : medium
Frequency  : rare
Bugzilla   : 10047
Description: NULL pointer deref in llap_from_page.
Details    : get_cache_page_nowait can return a page with NULL (or otherwise
	     incorrect) mapping if the page was truncated/reclaimed while it was
	     searched for. Check for this condition and skip such pages when
	     doing readahead. Introduce extra check to llap_from_page() to
	     verify page->mapping->host is non-NULL (so page is not anonymous).

Severity   : minor
Frequency  : Sometimes when using sys_sendfile
Bugzilla   : 7020
Description: "page not covered by a lock" warnings from ll_readpage
Details    : sendfile called ll_readpage without right page locks present.
	     Now we introduced ll_file_sendfile that does necessary locking
	     around call to generic_file_sendfile() much like we do in
	     ll_file_read().

Severity   : medium
Frequency  : with certain MDS communication failures at client mount time
Bugzilla   : 10268
Description: NULL pointer deref after failed client mount
Details    : a client connection request may delayed by the network layer
	     and not be sent until after the PTLRPC layer has timed out the
	     request.  If the client fails the mount immediately it will try
	     to clean up before the network times out the request.  Add a
	     reference from the request import to the obd device and delay
	     the cleanup until the network drops the request.

Severity   : medium
Frequency  : occasionally during client (re)connect
Bugzilla   : 9387
Description: assertion failure during client (re)connect
Details    : processing a client connection request may be delayed by the
	     client or server longer than the client connect timeout.  This
	     causes the client to resend the connection request.  If the
	     original connection request is replied in this interval, the
	     client may trip an assertion failure in ptlrpc_connect_interpret()
	     which thought it would be the only running connect process.

Severity   : medium
Frequency  : only with obd_echo servers and clients that are rebooted
Bugzilla   : 10140
Description: kernel BUG accessing uninitialized data structure
Details    : When running an obd_echo server it did not start the ping_evictor
	     thread, and when a client was evicted an uninitialized data
	     structure was accessed.  Start the ping_evictor in the RPC
	     service startup instead of the OBD startup.

Severity   : enhancement
Bugzilla   : 10193 (patchless)
Description: Remove dependency on various unexported kernel interfaces.
Details    : No longer need reparent_to_init, exit_mm, exit_files,
	     sock_getsockopt, filemap_populate, FMODE_EXEC, put_filp.

Severity   : minor
Frequency  : rare (only users of deprecated and unsupported LDAP config)
Bugzilla   : 9337
Description: write_conf for zeroconf mount queried LDAP incorrectly for client
Details    : LDAP apparently contains 'lustreName' attributes instead of
	     'name'.  A simple remapping of the name is sufficient.

Severity   : major
Frequency  : rare (only with non-default dump_on_timeout debug enabled)
Bugzilla   : 10397
Description: waiting_locks_callback trips kernel BUG if client is evicted
Details    : Running with the dump_on_timeout debug flag turned on makes
	     it possible that the waiting_locks_callback() can try to dump
	     the Lustre kernel debug logs from an interrupt handler.  Defer
	     this log dumping to the expired_lock_main() thread.

Severity   : enhancement
Bugzilla   : 10420
Description: Support NFS exporting on 2.6 kernels.
Details    : Implement non-rawops metadata methods for NFS server to use without
	     changing NFS server code.

Severity   : medium
Frequency  : very rare (synthetic metadata workload only)
Bugzilla   : 9974
Description: two racing renames might cause an MDS thread to deadlock
Details    : Running the "racer" program may cause one MDS thread to rename
	     a file from being the source of a rename to being the target of
	     a rename at exactly the same time that another thread is doing
	     so, and the second thread has already enqueued these locks after
	     doing a lookup of the target and is trying to relock them in
	     order.  Ensure that we don't try to re-lock the same resource.

Severity   : major
Frequency  : only very large systems with liblustre clients
Bugzilla   : 7304
Description: slow eviction of liblustre clients with the "evict_by_nid" RPC
Details    : Use asynchronous set_info RPCs to send the "evict_by_nid" to
	     all OSTs in parallel.  This allows the eviction of stale liblustre
	     clients to proceed much faster than if they were done in series,
	     and also offers similar improvements for other set_info RPCs.

Severity   : minor
Frequency  : common
Bugzilla   : 10265
Description: excessive CPU usage during initial read phase on client
Details    : During the initial read phase on a client, it would agressively
	     retry readahead on the file, consuming too much CPU and impacting
	     performance (since 1.4.5.8).  Improve the readahead algorithm
	     to avoid this, and also improve some other common cases (read
	     of small files in particular, where "small" is files smaller than
	     /proc/fs/lustre/llite/*/max_read_ahead_whole_mb, 2MB by default).

Severity   : minor
Frequency  : rare
Bugzilla   : 10450
Description: MDS crash when receiving packet with unknown intent.
Details    : Do not LBUG in unknown intent case, just return -EFAULT

Severity   : enhancement
Bugzilla   : 9293, 9385
Description: MDS RPCs are serialised on client. This is unnecessary for some.
Details    : Do not serialize getattr (non-intent version) and statfs.

Severity   : minor
Frequency  : occasional, when OST network is overloaded/intermittent
Bugzilla   : 10416
Description: client evicted by OST after bulk IO timeout
Details    : If a client sends a bulk IO request (read or write) the OST
	     may evict the client if it is unresposive to its data GET/PUT
	     request.  This is incorrect if the network is overloaded (takes
	     too long to transfer the RPC data) or dropped the OST GET/PUT
	     request.  There is no need to evict the client at all, since
	     the pinger and/or lock callbacks will handle this, and the
	     client can restart the bulk request.

Severity   : minor
Frequency  : Always when mmapping file with no objects
Bugzilla   : 10438
Description: client crashes when mmapping file with no objects
Details    : Check that we actually have objects in a file before doing any
	     operations on objects in ll_vm_open, ll_vm_close and
	     ll_glimpse_size.

Severity   : minor
Frequency  : Rare
Bugzilla   : 10484
Description: Request leak when working with deleted CWD
Details    : Introduce advanced request refcount tracking for requests
	     referenced from lustre intent.

Severity   : Enhancement
Bugzilla   : 10482
Description: Cache open file handles on client.
Details    : MDS now will return special lock along with openhandle, if
	     requested and client is allowed to hold openhandle, even if unused,
	     until such a lock is revoked. Helps NFS a lot, since NFS is opening
	     closing files for every read/write openration.

Severity   : Enhancement
Bugzilla   : 9291
Description: Cache open negative dentries on client when possible.
Details    : Guard negative dentries with UPDATE lock on parent dir, drop
	     negative dentries on lock revocation.

Severity   : minor
Frequency  : Always
Bugzilla   : 10510
Description: Remounting a client read-only wasn't possible with a zconf mount
Details    : It wasn't possible to remount a client read-only with llmount.

Severity   : enhancement
Description: Include MPICH 1.2.6 Lustre ADIO interface patch
Details    : In lustre/contrib/ or /usr/share/lustre in RPM a patch for
	     MPICH is included to add Lustre-specific ADIO interfaces.
	     This is based closely on the UFS ADIO layer and only differs
	     in file creation, in order to allow the OST striping to be set.
	     This is user-contributed code and not supported by CFS.

Severity   : minor
Frequency  : Always
Bugzilla   : 9486
Description: extended inode attributes (immutable, append-only) work improperly
	     when 2.4 and 2.6 kernels are used on client/server or vice versa
Details    : Introduce kernel-independent values for these flags.

Severity   : enhancement
Frequency  : Always
Bugzilla   : 10248
Description: Allow fractional MB tunings for lustre in /proc/ filesystem.
Details    : Many of the /proc/ tunables can only be tuned at a megabyte
	     granularity. Now, Fractional MB granularity is be supported,
	     this is very useful for low memory system.

Severity   : enhancement
Bugzilla   : 9292
Description: Getattr by fid
Details    : Getting a file attributes by its fid, obtaining UPDATE|LOOKUP
	     locks, avoids extra getattr rpc requests to MDS, allows '/' to
	     have locks and avoids getattr rpc requests for it on every stat.

Severity   : major
Frequency  : Always, for filesystems larger than 2TB
Bugzilla   : 6191
Description: ldiskfs crash at mount for filesystem larger than 2TB with mballoc
Details    : Kenrel kmalloc limits allocations to 128kB and this prevents
	     filesystems larger than 2TB to be mounted with mballoc enabled.

Severity   : critical
Frequency  : Always, for 32-bit kernel without CONFIG_LBD and filesystem > 2TB
Bugzilla   : 6191
Description: ldiskfs crash at mount for filesystem larger than 2TB with mballoc
Details    : If a 32-bit kernel is compiled without CONFIG_LBD enabled and a
	     filesystems larger than 2TB is mounted then the kernel will
	     silently corrupt the start of the filesystem.  CONFIG_LBD is
	     enabled for all CFS-supported kernels, but the possibility of
	     this happening with a modified kernel config exists.

Severity   : enhancement
Bugzilla   : 10462
Description: add client O_DIRECT support for 2.6 kernels
Details    : It is now possible to do O_DIRECT reads and writes to files
	     in the Lustre client mountpoint on 2.6 kernel clients.

Severity   : enhancement
Bugzilla   : 10446
Description: parallel glimpse, setattr, statfs, punch, destroy requests
Details    : Sends glimpse, setattr, statfs, punch, destroy requests to OSTs in
	     parallel, not waiting for response from every OST before sending
	     a rpc to the next OST.

Severity   : minor
Frequency  : rare
Bugzilla   : 10150
Description: setattr vs write race when updating file timestamps
Details    : Client processes that update a file timestamp into the past
	     right after writing to the file (e.g. tar) it is possible that
	     the updated file modification time can be reset to the current
	     time due to a race between processing the setattr and write RPC.

Severity   : enhancement
Bugzilla   : 10318
Description: Bring 'lfs find' closer in line with regular Linux find.
Details    : lfs find util supports -atime, -mtime, -ctime, -maxdepth, -print,
	     -print0 options and obtains all the needed info through the lustre
	     ioctls.

Severity   : enhancement
Bugzilla   : 6221
Description: support up to 1024 configured devices on one node
Details    : change obd_dev array from statically allocated to dynamically
	     allocated structs as they are first used to reduce memory usage

Severity   : minor
Frequency  : rare
Bugzilla   : 10437
Description: Flush dirty partially truncated pages during truncate
Details    : Immediatelly flush partially truncated pages in filter_setattr,
	     this way we completely avoid having any pages in page cache on OST
	     and can retire ugly workarounds during writes to flush such pages.

Severity   : minor
Frequency  : rare
Bugzilla   : 10409
Description: i_sem vs transaction deadlock in mds_obd_destroy during unlink.
Details    : protect inode from truncation within vfs_unlink() context
	     just take a reference before calling vfs_unlink() and release it
	     when parent's i_sem is free.

Severity   : major
Frequency  : rare
Bugzilla   : 4778
Description: last_id value checked outside lock on OST caused LASSERT failure
Details    : If there were multiple MDS->OST object precreate requests in
	     flight, it was possible that the OST's last object id was checked
	     outside a lock and incorrectly tripped an assertion.  Move checks
	     inside locks, and discard old precreate requests.

Severity   : minor
Frequency  : always, if extents are used on OSTs
Bugzilla   : 10703
Description: index ei_leaf_hi (48-bit extension) is not zeroed in extent index
Details    : OSTs using the extents format would not zero the high 16 bits of
	     the index physical block number.  This is not a problem for any
	     OST filesystems smaller than 16TB, and no kernels support ext3
	     filesystems larger than 16TB yet.  This is fixed in 1.4.7 (all
	     new/modified files) and can be fixed for existing filesystems
	     with e2fsprogs-1.39-cfs1.

Severity   : minor
Frequency  : rare
Bugzilla   : 9387
Description: import connection selection may be incorrect if timer wraps
Details    : Using a 32-bit jiffies timer with HZ=1000 may cause backup
	     import connections to be ignored if the 32-bit jiffies counter
	     wraps.  Use a 64-bit jiffies counter.

Severity   : minor
Frequency  : very large clusters immediately after boot
Bugzilla   : 10083
Description: LNET request buffers exhausted under heavy short-term load
Details    : If a large number of client requests are generated on a service
	     that has previously never seen so many requests it is possible
	     that the request buffer growth cannot keep up with the spike in
	     demand.  Instead of dropping incoming requests, they are held in
	     the LND until the RPC service can accept more requests.

Severity   : minor
Frequency  : Sometimes during replay
Bugzilla   : 9314
Description: Assertion failure in ll_local_open after replay.
Details    : If replay happened on an open request reply before we were able
             to set replay handler, reply will become not swabbed tripping the
             assertion in ll_local_open. Now we set the handler right after
             recognising of open request

Severity   : trivial
Frequency  : very rare
Bugzilla   : 10584
Description: kernel reports "badness in vsnprintf"
Details    : Reading from the "recovery_status" /proc file in small chunks
	     may cause a negative length in lprocfs_obd_rd_recovery_status()
	     call to vsnprintf() (which is otherwise harmless).  Exit early
	     if there is no more space in the output buffer.

Severity   : enhancement
Bugzilla   : 2259
Description: clear OBD RPC statistics by writing to them
Details    : It is now possible to clear the OBD RPC statistics by writing
	     to the "stats" file.

Severity   : minor
Frequency  : rare
Bugzilla   : 10641
Description: Client mtime is not the same on different clients after utimes
Details    : In some cases, the client was using the utimes() syscall on
	     a file cached on another node.  The clients now validate the
	     ctime from the MDS + OSTs to determine which one is right.

Severity   : minor
Frequency  : always
Bugzilla   : 10611
Description: Inability to activate failout mode
Details    : lconf script incorrectly assumed that in pythong string's numeric
	     value is used in comparisons.

Severity   : minor
Frequency  : always with multiple stripes per file
Bugzilla   : 10671
Description: Inefficient object allocation for mutli-stripe files
Details    : When selecting which OSTs to stripe files over, for files with
	     a stripe count that divides evenly into the number of OSTs,
	     the MDS is always picking the same starting OST for each file.
	     Return the OST selection heuristic to the original design.

Severity   : trivial
Frequency  : rare
Bugzilla   : 10673
Description: mount failures may take full timeout to return an error
Details    : Under some heavy load conditions it is possible that a
	     failed mount can wait for the full obd_timeout interval,
	     possibly several minutes, before reporting an error.
	     Instead return an error as soon as the status is known.
Severity   : major
Frequency  : quota enabled and large files being deleted
Bugzilla   : 10707
Description: releasing more than 4GB of quota at once hangs OST
Details    : If a user deletes more than 4GB of files on a single OST it
	     will cause the OST to spin in an infinite loop.  Release
	     quota in < 4GB chunks, or use a 64-bit value for 1.4.7.1+.

Severity   : trivial
Frequency  : rare
Bugzilla   : 10845
Description: statfs data retrieved from /proc may be stale or zero
Details    : When reading per-device statfs data from /proc, in the
	     {kbytes,files}_{total,free,avail} files, it may appear
	     as zero or be out of date.

Severity   : trivial
Frequency  : systems with MD RAID1 external journal devices
Bugzilla   : 10832
Description: lconf's call to blkid is confused by RAID1 journal devices
Details    : Use the "blkid -l" flag to locate the MD RAID device instead
	     of returning all block devices that match the journal UUID.

Severity   : normal
Frequency  : always, for aggregate stripe size over 4GB
Bugzilla   : 10725
Description: assertion fails when trying to use 4GB stripe size
Details    : Use "setstripe" to set stripe size over 4GB will fail the kernel,
             complaining "ASSERTION(lsm->lsm_xfersize != 0)"

Severity   : normal
Frequency  : always on ppc64
Bugzilla   : 10634
Description: the first write on an ext3 filesystem with mballoc got stuck
Details    : ext3_mb_generate_buddy() uses find_next_bit() which does not
             perform endianness conversion.

------------------------------------------------------------------------------

02-14-2006  Cluster File Systems, Inc. <info@clusterfs.com>
       * version 1.4.6
       * WIRE PROTOCOL CHANGE.  This version of Lustre networking WILL NOT
	 INTEROPERATE with older versions automatically.  Please read the
	 user documentation before upgrading any part of a live system.
       * WARNING: Lustre networking configuration changes are required with
	 this release.  See https://bugzilla.clusterfs.com/show_bug.cgi?id=10052
	 for details.
       * bug fixes
       * Support for kernels:
	2.6.9-22.0.2.EL (RHEL 4)
	2.6.5-7.244 (SLES 9)
	2.6.12.6 vanilla (kernel.org)


Severity   : enhancement
Bugzilla   : 7981/8208
Description: Introduced Lustre Networking (LNET)
Details    : LNET is new networking infrastructure for Lustre, it includes
	     a reorganized network configuration mode (see the user
	     documentation for full details) as well as support for routing
	     between different network fabrics.  Lustre Networking Devices
	     (LNDs) for the supported network fabrics have also been
	     created for this new infrastructure.

Severity   : enhancement
Description: Introduced Access control lists
Details    : clients can set ACLs on files and directories in order to have
	     more fine-grained permissions than the standard Unix UGO+RWX.
	     The MDS must be started with the "-o acl" mount option.

Severity   : enhancement
Description: Introduced filesystem quotas
Details    : Administrators may now establish per-user quotas on the
	     filesystem.

Severity   : enhancement
Bugzilla   : 7982
Description: Configuration change for the XT3
	     The PTLLND is now used to run Lustre over Portals on the XT3
	     The configure option(s) --with-cray-portals are no longer used.
	     Rather --with-portals=<path-to-portals-includes> is used to
	     enable building on the XT3.  In addition to enable XT3 specific
	     features the option --enable-cray-xt3 must be used.

Severity   : major
Frequency  : rare
Bugzilla   : 7407
Description: Running on many-way SMP OSTs can trigger oops in llcd_send()
Details    : A race between allocating a new llcd and re-getting the llcd_lock
	     allowed another thread to grab newly-allocated llcd.

Severity   : enhancement
Bugzilla   : 7116
Description: 2.6 OST async journal commit and locking fix to improve performance
Details    : The filter_direct_io()+filter_commitrw_write() journal commits for
	     2.6 kernels are now async as they already were in 2.4 kernels so
	     that they can commit concurrently with the network bulk transfer.
	     For block-allocated files the filter allocation semaphore is held
	     to avoid filesystem fragmentation during allocation.  BKL lock
	     removed for 2.6 xattr operations where it is no longer needed.

Severity   : minor
Frequency  : rare
Bugzilla   : 8320
Description: lconf incorrectly determined whether two IP networks could talk
Details    : In some more complicated routing and multiple-network
	     configurations, lconf will avoid trying to make a network
	     connection to a disjoint part of the IP space.  It was doing the
	     math incorrectly for one set of cases.

Severity   : major
Frequency  : rare
Bugzilla   : 7359
Description: Fix for potential infinite loop processing records in an llog.
Details    : If an llog record is corrupted/zeroed, it is possible to loop
	     forever in llog_process().  Validate the llog record length
	     and skip the remainder of the block on error.

Severity   : minor
Frequency  : occasional (liblustre only)
Bugzilla   : 6363
Description: liblustre could not open files whose last component is a symlink
Details    : sysio_path_walk() would incorrectly pass the open intent to
	     intermediate path components.

Severity   : minor
Frequency  : rare (liblustre only with non-standard tuning)
Bugzilla   : 7201 (7350)
Description: Tuning the MDC DLM LRU size to zero triggers client LASSERT
Details    : llu_lookup_finish_locks() tries to set lock data on a lock
	     after it has been released, only do this for referenced locks

Severity   : enhancement
Bugzilla   : 7328
Description: specifying an (invalid) directory default stripe_size of -1
	     would reset the directory default striping
Details    : stripe_size -1 was used internally to signal directory stripe
	     removal, now use "all default" to signal dir stripe removal
	     as a directory striping of "all default" is not useful

Severity   : minor
Frequency  : common for large clusters running liblustre clients
Bugzilla   : 7198
Description: doing an ls when liblustre clients are running is slow
Details    : sending a glimpse AST to a liblustre client waits for every AST
	     to time out, as liblustre clients will not respond.  Since they
	     cannot cache data we refresh the OST lock LVB from disk instead.

Severity   : enhancement
Bugzilla   : 7198
Description: doing an ls at the same time as file IO can be slow
Details    : enqueue and other "small" requests can be blocked behind many
	     large IO requests.  Create a new OST IO portal for non-IO
	     requests so they can be processed faster.

Severity   : minor
Frequency  : rare (only HPUX clients mounting unsupported re-exported NFS vol)
Bugzilla   : 5781
Description: an HPUX NFS client would get -EACCESS when ftruncate()ing a newly
	     created file with mode 000
Details    : the Linux NFS server relies on an MDS_OPEN_OWNEROVERRIDE hack to
	     allow an ftruncate() as a non-root user to a file with mode 000.
	     Lustre now respects this flag to disable mode checks when
	     truncating a file owned by the user

Severity   : minor
Frequency  : liblustre-only, when liblustre client dies unexpectedly or becomes
	     busy
Bugzilla   : 7313
Description: Revoking locks from clients that went dead or catatonic might take
	     a lot of time.
Details    : New lock flags FL_CANCEL_ON_BLOCK used by liblustre makes
	     cancellation of such locks instant on servers without waiting for
	     any reply from clients. Clients drops these locks when cancel
	     notification from server is received without replying.

Severity   : minor
Frequency  : liblustre-only, when liblustre client dies or becomes busy
Bugzilla   : 7311
Description: Doing ls on Linux clients can take a long time with active
	     liblustre clients
Details    : Liblustre client cannot handle ASTs in timely manner, so avoid
	     granting such locks to it in the first place if possible.  Locks
	     are taken by proxy on the OST during the read or write and
	     dropped immediately afterward.  Add connect flags handling, do
	     not grant locks to liblustre clients for glimpse ASTs.

Severity   : enhancement
Bugzilla   : 6252
Description: Improve read-ahead algorithm to avoid excessive IO for random reads
Details    : Existing read-ahead algorithm is tuned for the case of streamlined
	     sequential reads and behaves badly with applications doing random
	     reads.  Improve it by reading ahead at least read region, and
	     avoiding excessive large RPC for small reads.

Severity   : enhancement
Bugzilla   : 8330
Description: Creating more than 1000 files for a single job may cause a load
	     imbalance on the OSTs if there are also a large number of OSTs.
Details    : qos_prep_create() uses an OST index reseed value that is an
	     even multiple of the number of available OSTs so that if the
	     reseed happens in the middle of the object allocation it will
	     still utilize the OSTs as uniformly as possible.

Severity   : major
Frequency  : rare
Bugzilla   : 8322
Description: OST or MDS may oops in ping_evictor_main()
Details    : ping_evictor_main() drops obd_dev_lock if deleting a stale export
	     but doesn't restart at beginning of obd_exports_timed list
	     afterward.

Severity   : enhancement
Bugzilla   : 7304
Description: improve by-nid export eviction on the MDS and OST
Details    : allow multiple exports with the same NID to be evicted at one
	     time without re-searching the exports list.

Severity   : major
Frequency  : rare, only with supplementary groups enabled on SMP 2.6 kernels
Bugzilla   : 7273
Description: MDS may oops in groups_free()
Details    : in rare race conditions a newly allocated group_info struct is
	     freed again, and this can be NULL.  The 2.4 compatibility code
	     for groups_free() checked for a NULL pointer, but 2.6 did not.

Severity   : minor
Frequency  : common for liblustre clients doing little filesystem IO
Bugzilla   : 9352, 7313
Description: server may evict liblustre clients accessing contended locks
Details    : if a client is granted a lock or receives a completion AST
	     with a blocking AST already set it would not reply to the AST
	     for LDLM_FL_CANCEL_ON_BLOCK locks.  It now replies to such ASTs.

Severity   : minor
Frequency  : lfs setstripe, only systems with more than 160 OSTs
Bugzilla   : 9440
Description: unable to set striping with a starting offset beyond OST 160
Details    : llapi_create_file() incorrectly limited the starting stripe
	     index to the maximum single-file stripe count.

Severity   : minor
Frequency  : LDAP users only
Bugzilla   : 6163
Description: lconf did not handle in-kernel recovery with LDAP properly
Details    : lconf/LustreDB get_refs() is searching the wrong namespace

Severity   : enhancement
Bugzilla   : 7342
Description: bind OST threads to NUMA nodes to improve performance
Details    : all OST threads are uniformly bound to CPUs on a single NUMA
	     node and do their allocations there to localize memory access

Severity   : enhancement
Bugzilla   : 7979
Description: llmount can determine client NID directly from Myrinet (GM)
Details    : the client NID code from gmnalnid was moved directly into
	     llmount, removing the need to use this or specifying the
	     client NID explicitly when mounting GM clients with zeroconf

Severity   : minor
Frequency  : if client is started with down MDS
Bugzilla   : 7184
Description: if client is started with down MDS mount hangs in ptlrpc_queue_wait
Details    : Having an LWI_INTR() wait event (interruptible, but no timeout)
	     will wait indefinitely in ptlrpc_queue_wait->l_wait_event() after
	     ptlrpc_import_delayed_req() because we didn't check if the
	     request was interrupted, and we also didn't break out of the
	     event loop if there was no timeout

Severity   : major
Frequency  : rare
Bugzilla   : 5047
Description: data loss during non-page-aligned writes to a single file from
	     both multiple nodes and multiple threads on one node at same time
Details    : updates to KMS and lsm weren't protected by common lock. Resulting
	     inconsistency led to false short-reads, that were cached and later
	     used by ->prepare_write() to fill in partially written page,
	     leading to data loss.

Severity   : minor
Frequency  : always, if lconf --abort_recovery used
Bugzilla   : 7047
Description: lconf --abort_recovery fails with 'Operation not supported'
Details    : lconf was attempting to abort recovery on the MDT device and not
	     the MDS device

Severity   : enhancement
Bugzilla   : 9445
Description: remove cleanup logs
Details    : replace lconf-generated cleanup logs with lustre internal
	     cleanup routines.  Eliminates the need for client-cleanup and
	     mds-cleanup logs.

Severity   : enhancement
Bugzilla   : 8592
Description: add support for EAs (user and system) on lustre filesystems
Details    : it is now possible to store extended attributes in the Lustre
	     client filesystem, and with the user_xattr mount option it
	     is possible to allow users to store EAs on their files also

Severity   : enhancement
Bugzilla   : 7293
Description: Add possibility (config option) to show minimal available OST free
	     space.
Details    : When compiled with --enable-mindf configure option, statfs(2)
	     (and so, df) will return least minimal free space available from
	     all OSTs as amount of free space on FS, instead of summary of
	     free spaces of all OSTs.

Severity   : enhancement
Bugzilla   : 7311
Description: do not expand extent locks acquired on OST-side
Details    : Modify ldlm_extent_policy() to not expand local locks, acquired
	     by server: they are not cached anyway.

Severity   : major
Frequency  : when mmap is used/binaries executed from Lustre
Bugzilla   : 9482
Description: Unmmap pages before throwing them away from read cache.
Details    : llap_shrink cache now attempts to unmap pages before discarding
	     them (if unmapping failed - do not discard).  SLES9 kernel has
	     extra checks that trigger if this unmapping is not done first.

Severity   : minor
Frequency  : rare
Bugzilla   : 6034
Description: lconf didn't resolve symlinks before checking to see whether a
	     given mountpoint was already in use

Severity   : minor
Frequency  : when migrating failover services
Bugzilla   : 6395, 9514
Description: When migrating a subset of services from a node (e.g. failback
	     from a failover service node) the remaining services would
	     time out and evict clients.
Details    : lconf --force (implied by --failover) sets the global obd_timeout
	     to 5 seconds in order to quickly disconnect, but this caused
	     other RPCs to time out too quickly.  Do not change the global
	     obd_timeout for force cleanup, only set it for DISCONNECT RPCs.

Severity   : enhancement
Frequency  : if MDS is started with down OST
Bugzilla   : 9439,5706
Description: Allow startup/shutdown of an MDS without depending on the
	     availability of the OSTs.
Details    : Asynchronously call mds_lov_synchronize during MDS startup.
	     Add appropriate locking and lov-osc refcounts for safe
	     cleaning.  Add osc abort_inflight calls in case the
	     synchronize never started.

Severity   : minor
Frequency  : occasional (Cray XT3 only)
Bugzilla   : 7305
Description: root not authorized to access files in CRAY_PORTALS environment
Details    : The client process capabilities were not honoured on the MDS in
	     a CRAY_PORTALS/CRAY_XT3 environment.  If the file had previously
	     been accessed by an authorized user then root was able to access
	     the file on the local client also.  The root user capabilities
	     are now allowed on the MDS, as this environment has secure UID.

Severity   : minor
Frequency  : occasional
Bugzilla   : 6449
Description: ldiskfs "too long searching" message happens too often
Details    : A debugging message (otherwise harmless) prints too often on
	     the OST console.  This has been reduced to only happen when
	     there are fragmentation problems on the filesystem.

Severity   : minor
Frequency  : rare
Bugzilla   : 9598
Description: Division by zero in statfs when all OSCs are inactive
Details    : lov_get_stripecnt() returns zero due to incorrect order of checks,
	     lov_statfs divides by value returned by lov_get_stripecnt().

Severity   : minor
Frequency  : common
Bugzilla   : 9489, 3273
Description: First write from each client to each OST was only 4kB in size,
	     to initialize client writeback cache, which caused sub-optimal
	     RPCs and poor layout on disk for the first writen file.
Details    : Clients now request an initial cache grant at (re)connect time
	     and so that they can start streaming writes to the cache right
	     away and always do full-sized RPCs if there is enough data.
	     If the OST is rebooted the client also re-establishes its grant
	     so that client cached writes will be honoured under the grant.

Severity   : minor
Frequency  : common
Bugzilla   : 7198
Description: Slow ls (and stat(2) syscall) on files residing on IO-loaded OSTs
Details    : Now I/O RPCs go to different portal number and (presumably) fast
	     lock requests (and glimses) and other RPCs get their own service
	     threads pool that should be able to service those RPCs
	     immediatelly.

Severity   : enhancement
Bugzilla   : 7417
Description: Ability to exchange lustre version between client and servers and
	     issue warnings at client side if client is too old. Also for
	     liblustre clients there is ability to refuse connection of too old
	     clients.
Details    : New 'version' field is added to connect data structure that is
	     filled with version info. That info is later checked by server and
	     by client.

Severity   : minor
Frequency  : rare, liblustre only.
Bugzilla   : 9296, 9581
Description: Two simultaneous writes from liblustre at offset within same page
	     might proceed at the same time overwriting eachother with stale
	     data.
Details    : I/O lock withing llu_file_prwv was released too early, before data
	     actually was hitting the wire. Extended lock-holding time until
	     server acknowledges receiving data.

Severity   : minor
Frequency  : extremely rare. Never observed in practice.
Bugzilla   : 9652
Description: avoid generating lustre_handle cookie of 0.
Details    : class_handle_hash() generates handle cookies by incrementing
	     global counter, and can hit 0 occasionaly (this is unlikely, but
	     not impossible, because initial value of cookie counter is
	     selected randonly). Value of 0 is used as a sentinel meaning
	     "unassigned handle" --- avoid it. Also coalesce two critical
	     sections in this function into one.

Severity   : enhancement
Bugzilla   : 9528
Description: allow liblustre clients to delegate truncate locking to OST
Details    : To avoid overhead of locking, liblustre client instructs OST to
	     take extent lock in ost_punch() on client's behalf. New connection
	     flag is added to handle backward compatibility.

Severity   : enhancement
Bugzilla   : 4928, 7341, 9758
Description: allow number of OST service threads to be specified
Details    : a module parameter allows the number of OST service threads
	     to be specified via "options ost ost_num_threads={N}" in the
	     OSS's /etc/modules.conf or /etc/modprobe.conf.

Severity   : major
Frequency  : rare
Bugzilla   : 6146, 9635, 9895
Description: servers crash with bad pointer in target_handle_connect()
Details    : In rare cases when a client is reconnecting it was possible that
	     the connection request was the last reference for that export.
	     We would temporarily drop the export reference and get a new
	     one, but this may have been the last reference and the export
	     was just destroyed.  Get new reference before dropping old one.

Severity   : enhancement
Frequency  : if client is started with failover MDS
Bugzilla   : 9818
Description: Allow multiple MDS hostnames in the mount command
Details    : Try to read the configuration from all specified MDS
	     hostnames during a client mount in case the "primary"
	     MDS is down.

Severity   : enhancement
Bugzilla   : 9297
Description: Stop sending data to evicted clients as soon as possible.
Details    : Check if the client we are about to send or are sending data to
	     was evicted already. (Check is done every second of waiting,
	     for which l_wait_event interface was extended to allow checking
	     of exit condition at specified intervals).

Severity   : minor
Frequency  : rare, normally only when NFS exporting is done from client
Bugzilla   : 9301
Description: 'bad disk LOV MAGIC: 0x00000000' error when chown'ing files
	     without objects
Details    : Make mds_get_md() recognise empty md case and set lmm size to 0.

Severity   : minor
Frequency  : always, if srand() is called before liblustre initialization
Bugzilla   : 9794
Description: Liblustre uses system PRNG disturbing its usage by user application
Details    : Introduce internal to lustre fast and high-quality PRNG for
	     lustre usage and make liblustre and some other places in generic
	     lustre code to use it.

Severity   : enhancement
Bugzilla   : 9477, 9557, 9870
Description: Verify that the MDS configuration logs are updated when xml is
Details    : Check if the .xml configuration logs are newer than the config
	     logs stored on the MDS and report an error if this is the case.
	     Request --write-conf, or allow starting with --old_conf.

Severity   : enhancement
Bugzilla   : 6034
Description: Handle symlinks in the path when checking if Lustre is mounted.
Details    : Resolve intermediate symlinks when checking if a client has
	     mounted a filesystem to avoid duplicate client mounts.

Severity   : minor
Frequency  : rare
Bugzilla   : 9309
Description: lconf can hit an error exception but still return success.
Details    : The lconf command catches the Command error exception at the top
	     level script context and will exit with the associated exit
	     status, but doesn't ensure that this exit status is non-zero.

Severity   : minor
Frequency  : rare
Bugzilla   : 9493
Description: failure of ptlrpc thread startup can cause oops
Details    : Starting a ptlrpc service thread can fail if there are a large
	     number of threads or the server memory is very fragmented.
	     Handle this without oopsing.

Severity   : minor
Frequency  : always, only if liblustre and non-default acceptor port was used
Bugzilla   : 9933
Description: liblustre cannot connect to servers with non-default acceptor port
Details    : tcpnal_set_default_params() was not called and was therefore
	     ignoring the environment varaible TCPNAL_PORT, as well as other
	     TCPNAL_ environment variables

Severity   : minor
Frequency  : rare
Bugzilla   : 9923
Description: two objects could be created on the same OST for a single file
Details    : If an OST is down, in some cases it was possible to create two
	     objects on a single OST for a single file.  No problems other
	     than potential performance impact and spurious error messages.

Severity   : minor
Frequency  : rare
Bugzilla   : 5681, 9562
Description: Client may oops in ll_unhash_aliases
Details    : Client dcache may become inconsistent in race condition.
	     In some cases "getcwd" can fail if the current directory is
	     modified.

Severity   : minor
Frequency  : always
Bugzilla   : 9942
Description: Inode refcounting problems in NFS export code
Details    : link_raw functions used to call d_instantiate without obtaining
	     extra inode reference first.

Severity   : minor
Frequency  : rare
Bugzilla   : 9942, 9903
Description: Referencing freed requests leading to crash, memleaks with NFS.
Details    : We used to require that call to ll_revalidate_it was always
	     followed by ll_lookup_it. Also with revalidate_special() it is
	     possible to call ll_revalidate_it() twice for the same dentry
	     even if first occurence returned success. This fix changes semantic
	     between DISP_ENQ_COMPLETE disposition flag to mean there is extra
	     reference on a request referred from the intent.
	     ll_intent_release() then releases such a request.

Severity   : minor
Frequency  : rare, normally benchmark loads only
Bugzilla   : 1443
Description: unlinked inodes were kept in memory on the client
Details    : If a client is repeatedly creating and unlinking files it
	     can accumulate a lot of stale inodes in the inode slab cache.
	     If there is no other client load running this can cause the
	     client node to run out of memory.  Instead flush old inodes
	     from client cache that have the same inode number as a new inode.

Severity   : minor
Frequency  : SLES9 2.6.5 kernel and long filenames only
Bugzilla   : 9969, 10379
Description: utime reports stale NFS file handle
Details    : SLES9 uses out-of-dentry names in some cases, which confused
	     the lustre dentry revalidation.  Change it to always use the
	     in-dentry qstr.

Severity   : major
Frequency  : rare, unless heavy write-truncate concurrency is continuous
Bugzilla   : 4180, 6984, 7171, 9963, 9331
Description: OST becomes very slow and/or deadlocked during object unlink
Details    : filter_destroy() was holding onto the parent directory lock
	     while truncating+unlinking objects.  For very large objects this
	     may block other threads for a long time and slow overall OST
	     responsiveness.  It may also be possible to get a lock ordering
	     deadlock in this case, or run out of journal credits because of
	     the combined truncate+unlink.  Solution is to do object truncate
	     first in one transaction without parent lock, and then do the
	     final unlink in a new transaction with the parent lock.  This
	     reduces the lock hold time dramatically.

Severity   : major
Frequency  : rare, 2.4 kernels only
Bugzilla   : 9967
Description: MDS or OST cleanup may trip kernel BUG when dropping kernel lock
Details    : mds_cleanup() and filter_cleanup() need to drop the kernel lock
	     before unmounting their filesystem in order to avoid deadlock.
	     The kernel_locked() function in 2.4 kernels only checks whether
	     the kernel lock is held, not whether it is this process that is
	     holding it as 2.6 kernels do.

Severity   : major
Frequency  : rare
Bugzilla   : 9635
Description: MDS or OST may oops/LBUG if a client is connecting multiple times
Details    : The client ptlrpc code may be trying to reconnect to a down
	     server before a previous connection attempt has timed out.
	     Increase the reconnect interval to be longer than the connection
	     timeout interval to avoid sending duplicate connections to
	     servers.

Severity   : minor
Frequency  : echo_client brw_test command
Bugzilla   : 9919
Description: fix echo_client to work with OST preallocated code
Details    : OST preallocation code (5137) didn't take echo_client IO path
	     into account: echo_client calls filter methods outside of any
	     OST thread and, hence, there is no per-thread preallocated
	     pages and buffers to use. Solution: hijack pga pages for IO. As
	     a byproduct, this avoids unnecessary data copying.

Severity   : minor
Frequency  : rare
Bugzilla   : 3555, 5962, 6025, 6155, 6296, 9574
Description: Client can oops in mdc_commit_close() after open replay
Details    : It was possible for the MDS to return an open request with no
	     transaction number in mds_finish_transno() if the client was
	     evicted, but without actually returning an error.  Clients
	     would later try to replay that open and may trip an assertion
	     Simplify the client close codepath, and always return an error
	     from the MDS in case the open is not successful.

Severity   : major
Frequency  : rare, 2.6 OSTs only
Bugzilla   : 10076
Description: OST may deadlock under high load on fragmented files
Details    : If there was a heavy load and highly-fragmented OST filesystems
	     it was possible to have all the OST threads deadlock waiting on
	     allocation of biovecs, because the biovecs were not released
	     until the entire RPC IO was completed.  Instead, release biovecs
	     as soon as they are complete to ensure forward IO progress.

Severity   : enhancement
Bugzilla   : 9578
Description: Support for specifying external journal device at mount
Details    : If an OST or MDS device is formatted with an external journal
	     device, this device major/minor is stored in the ext3 superblock
	     and may not be valid for failover.  Allow detecting and
	     specifying the external journal at mount time.

Severity   : major
Frequency  : rare
Bugzilla   : 10235
Description: Mounting an MDS with pending unlinked files may cause oops
Details    : target_finish_recovery() calls mds_postrecov() which returned
	     the number of orphans unlinked. mds_lov_connect->mds_postsetup()
	     considers this an error and immediately begins cleaning up the
	     lov, just after starting the mds_lov process

Severity   : enhancement
Bugzilla   : 9461
Description: Implement 'lfs df' to report actual free space on per-OST basis
Details    : Add sub-command 'df' on 'lfs' to report the disk space usage of
	     MDS/OSDs. Usage: lfs df [-i][-h]. Command Options: '-i' to report
	     usage of objects; '-h' to report in human readable format.

------------------------------------------------------------------------------

08-26-2005  Cluster File Systems, Inc. <info@clusterfs.com>
       * version 1.4.5
       * bug fixes

Severity   : major
Frequency  : rare
Bugzilla   : 7264
Description: Mounting an ldiskfs file system with mballoc may crash OST node.
Details    : ldiskfs mballoc code may reference an uninitialized buddy struct
	     at startup during orphan unlinking.  Instead, skip buddy update
	     before setup, as it will be regenerated after recovery is complete.

Severity   : minor
Frequency  : rare
Bugzilla   : 7039
Description: If an OST is inactive, its locks might reference stale inodes.
Details    : lov_change_cbdata() must iterate over all namespaces, even if
	     they are inactive to clear inode references from the lock.

Severity   : enhancement
Frequency  : occasional, if non-standard max_dirty_mb used
Bugzilla   : 7138
Description: Client will block write RPCs if not enough grant
Details    : If a client has max_dirty_mb smaller than max_rpcs_in_flight,
	     then the client will block writes while waiting for another RPC
	     to complete instead of consuming its dirty limit.  With change
	     we get improved performance when max_dirty_mb is small.

Severity   : enhancement
Bugzilla   : 3389, 6253
Description: Add support for supplementary groups on the MDS.
Details    : The MDS has an upcall /proc/fs/lustre/mds/{mds}/group_upcall
	     (set to /usr/sbin/l_getgroups if enabled) which will do MDS-side
	     lookups for user supplementary groups into a cache.

Severity   : minor
Bugzilla   : 7278
Description: O_CREAT|O_EXCL open flags in liblustre always return -EEXIST
Details    : Make libsysio to not enforce O_EXCL by clearing the flag,
	     for liblustre O_EXCL is enforced by MDS.

Severity   : minor
Bugzilla   : 6455
Description: readdir never returns NULL in liblustre.
Details    : Corrected llu_iop_getdirentries logic, to return offset of next
	     dentry in struct dirent.

Severity   : minor
Bugzilla   : 7137
Frequency  : liblustre only, depends on application IO pattern
Description: liblustre clients evicted if not contacting servers
Details    : Don't put liblustre clients into the ping_evictor list, so
	     they will not be evicted by the pinger ever.

Severity   : enhancement
Bugzilla   : 6902
Description: Add ability to evict clients by NID from MDS.
Details    : By echoing "nid:$NID" string into
	     /proc/fs/lustre/mds/.../evict_client client with nid that equals to
	     $NID would be instantly evicted from this MDS and from all active
	     OSTs connected to it.

Severity   : minor
Bugzilla   : 7198
Description: Do not query file size twice, somewhat slowing stat(2) calls.
Details    : lookup_it_finish() used to query file size from OSTs that was not
	     needed.

Severity   : minor
Bugzilla   : 6237
Description: service threads change working directory to that of init
Details    : Starting lustre service threads may pin the working directory
	     of the parent thread, making that filesystem busy.  Threads
	     now change to the working directory of init to avoid this.

Severity   : minor
Bugzilla   : 6827
Frequency  : during shutdown only
Description: shutdown with a failed MDS or OST can cause unmount to hang
Details    : Don't resend DISCONNECT messages in ptlrpc_disconnect_import()
	     if server is down.

Severity   : minor
Bugzilla   : 7331
Frequency  : 2.6 only
Description: chmod/chown may include an extra supplementary group
Details    : ll{,u}_mdc_pack_op_data() does not properly initialize the
	     supplementary group and if none is specified this is used.

Severity   : minor
Bugzilla   : 5479 (6816)
Frequency  : rare
Description: Racing open + rm can assert client in mdc_set_open_replay_data()
Details    : If lookup is in progress on a file that is unlinked we might try
	     to revalidate the inode and fail in revalidate after lookup is
	     complete and ll_file_open() enqueues the open again but
	     it_open_error() was not checking DISP_OPEN_OPEN errors correctly.

Severity   : minor
Frequency  : always, if lconf --abort_recovery used
Bugzilla   : 7047
Description: lconf --abort_recovery fails with 'Operation not supported'
Details    : lconf was attempting to abort recovery on the MDT device and not
	     the MDS device

------------------------------------------------------------------------------

2005-08-08  Cluster File Systems, Inc. <info@clusterfs.com>
       * version 1.4.4
       * bug fixes

Severity   : major
Frequency  : rare (only unsupported configurations with a node running as an
	     OST and a client)
Bugzilla   : 6514, 5137
Description: Mounting a Lustre file system on a node running as an OST could
	     lead to deadlocks
Details    : OSTs now preallocates memory needed to write out data at
	     startup, instead of when needed, to avoid having to
	     allocate memory in possibly low memory situations.
	     Specifically, if the file system is mounted on on OST,
	     memory pressure could force it to try to write out data,
	     which it needed to allocate memory to do.  Due to the low
	     memory, it would be unable to do so and the node would
	     become unresponsive.

Severity   : enhancement
Bugzilla   : 7015
Description: Addition of lconf --service command line option
Details    : lconf now accepts a '--service <arg>' option, which is
             shorthand for 'lconf --group <arg> --select <arg>=<hostname>'

Severity   : enhancement
Bugzilla   : 6101
Description: Failover mode is now the default for OSTs.
Details    : By default, OSTs will now run in failover mode.  To return to
             the old behaviour, add '--failout' to the lmc line for OSTs.

Severity   : enhancement
Bugzilla   : 1693
Description: Health checks are now provided for MDS and OSTs
Details    : Additional detailed health check information on MSD and OSTs
             is now provided through the procfs health_check value.

Severity   : minor
Frequency  : occasional, depends on IO load
Bugzilla   : 4466
Description: Disk fragmentation on the OSTs could eventually cause slowdowns
             after numerous create/delete cycles
Details    : The ext3 inode allocation policy would not allocate new inodes
             very well on the OSTs because there are no new directories
             being created.  Instead we look for groups with free space if
             the parent directories are nearly full.

Severity   : major
Bugzilla   : 6302
Frequency  : rare
Description: Network or server problems during mount may cause partially
             mounted clients instead of returning an error.
Details    : The config llog parsing code may overwrite the error return
             code during mount error handling, returning success instead
             of an error.

Severity   : minor
Bugzilla   : 6422
Frequency  : rare
Description: MDS can fail to allocate large reply buffers
Details    : After long uptimes the MDS can fail to allocate large reply
	     buffers (e.g. zconf client mount config records) due to memory
	     fragmentation or consumption by the buffer cache.  Preallocate
	     some large reply buffers so that these replies can be sent even
	     under memory pressure.

Severity   : minor
Bugzilla   : 6266
Frequency  : rare (liblustre)
Description: fsx running with liblustre complained that using truncate() to
             extend the file doesn't work.  This patch corrects that issue.
Details    : This is the liblustre equivalent of the fix for bug 6196.  Fixes
             ATTR_SIZE and lsm use in llu_setattr_raw.

Severity   : critical
Bugzilla   : 6866
Frequency  : rare, only 2.6 kernels
Description: Unusual file access patterns on the MDS may result in inode
             data being lost in very rare circumstances.
Details    : Bad interaction between the ea-in-inode patch and the "no-read"
             code in the 2.6 kernel caused the inode and/or EA data not to
             be read from disk, causing single-file corruption.

Severity   : critical
Bugzilla   : 6998
Frequency  : rare, only 2.6 filesystems using extents
Description: Heavy concurrent write and delete load may cause data corruption.
Details    : It was possible under high-load situations to have an extent
             metadata block in the block device cache from a just-unlinked
             file overwrite a newly-allocated data block.  We now unmap any
             metadata buffers that alias just-allocated data blocks.

Severity   : minor
Bugzilla   : 7241
Frequency  : filesystems with default stripe_count larger than 77
Description: lconf+mke2fs fail when formatting filesystem with > 77 stripes
Details    : lconf specifies an inode size of 4096 bytes when the default
             stripe_count is larger than 77.  This conflicts with the default
             inode density of 1 per 4096 bytes.  Allocate smaller inodes in
             this case to avoid pinning too much memory for large EAs.

------------------------------------------------------------------------------

2005-07-07  Cluster File Systems, Inc. <info@clusterfs.com>
       * version 1.4.3
       * bug fixes

Severity   : minor
Frequency  : rare (extremely heavy IO load with hundreds of clients)
Bugzilla   : 6172
Description: Client is evicted, gets IO error writing to file
Details    : lock ordering changes for bug 5492 reintroduced bug 3267 and
             caused clients to be evicted for AST timeouts.  The fixes in
             bug 5192 mean we no longer need to have such short AST timeouts
             so ldlm_timeout has been increased.

Severity   : major
Frequency  : occasional during --force or --failover shutdown under load
Bugzilla   : 5949, 4834
Description: Server oops/LBUG if stopped with --force or --failover under load
Details    : a collection of import/export refcount and cleanup ordering
             issues fixed for safer force cleanup

Severity   : major
Frequency  : only filesystems larger than 120 OSTs
Bugzilla   : 5990, 6223
Description: lfs getstripe would oops on a very large filesystem
Details    : lov_getconfig used kfree on vmalloc'd memory

Severity   : minor
Frequency  : only filesystems exporting via NFS to Solaris 10 clients
Bugzilla   : 6242, 6243
Description: reading from files that had been truncated to a non-zero size
             but never opened returned no data
Details    : ll_file_read() reads zeros from no-object files to EOF

Severity   : major
Frequency  : rare
Bugzilla   : 6200
Description: A bug in MDS/OSS recovery could cause the OSS to fail an assertion
Details    : There's little harm in aborting MDS/OSS recovery and letting it
             try again, so I removed the LASSERT and return an error instead.

Severity   : enhancement
Bugzilla   : 5902
Description: New debugging infrastructure for tracking down data corruption
Details    : The I/O checksum code was replaced to: (a) control it at runtime,
             (b) cover more of the client-side code path, and (c) try to narrow
             down where problems occurred

Severity   : major
Frequency  : rare
Bugzilla   : 3819, 4364, 4397, 6313
Description: Racing close and eviction MDS could cause assertion in mds_close
Details    : It was possible to get multiple mfd references during close and
             client eviction, leading to one thread referencing a freed mfd.

Severity:  : enhancement
Bugzilla   : 3262, 6359
Description: Attempts to reconnect to servers are now more aggressive.
Details    : This builds on the enhanced upcall-less recovery that was added
             in 1.4.2.  When trying to reconnect to servers, clients will
             now try each server in the failover group every 10 seconds.  By
             default, clients would previously try one server every 25 seconds.

Severity   : major
Frequency  : rare
Bugzilla   : 6371
Description: After recovery, certain operations trigger a failed
             assertion on a client.
Details    : Failing over an mds, using lconf -d --failover, while a
             client was doing a readdir() call would cause the client to
             LBUG after recovery completed and the readdir() was resent.

Severity   : enhancement
Bugzilla   : 6296
Description: Default groups are now added by lconf
Details    : You can now run lconf --group <servicename> without having to
             manually add groups with lmc.

Severity   : major
Frequency  : occasional
Bugzilla   : 6412
Description: Nodes with an elan id of 0 trigger a failed assertion

Severity   : minor
Frequency  : always when accessing e.g. tty/console device nodes
Bugzilla   : 3790
Description: tty and some other devices nodes cannot be used on lustre
Details    : file's private_data field is used by device data and lustre
             values in there got lost. New field was added to struct file to
             store fs-specific private data.

Severity   : minor
Frequency  : when exporting Lustre via NFS
Bugzilla   : 5275
Description: NFSD failed occasionally when looking up a path component
Details    : NFSD is looking up ".." which was broken in ext3 directories
             that had grown large enough to become hashed.

Severity   : minor
Frequency  : Clusters with multiple interfaces not on the same subnet
Bugzilla   : 5541
Description: Nodes will repeatedly try to reconnect to an interface which it
             cannot reach and report an error to the log.
Details    : Extra peer list entries will be created by lconf with some peers
             unreachable.  lconf now validates the peer before adding it.

Severity   : major
Frequency  : Only if a default stripe is set on the filesystem root.
Bugzilla   : 6367
Description: Setting a default stripe on the filesystem root prevented the
             filesystem from being remounted.
Details    : The client was sending extra request flags in the root getattr
             request and did not allocate a reply buffer for the dir EA.

Severity   : major
Frequency  : occasional, higher if lots of files are accessed by one client
Bugzilla   : 6159, 6097
Description: Client trips assertion regarding lsm mismatch/magic
Details    : While revalidating inodes the VFS looks up inodes with ifind()
             and in rare cases can find an inode that is being freed.
             The ll_test_inode() code will free the lsm during ifind()
             when it finds an existing inode and then the VFS later attaches
             this free lsm to a new inode.

Severity   : major
Frequency  : rare
Bugzilla   : 6422, 7030
Description: MDS deadlock between mkdir and client eviction
Details    : Creating a new file via mkdir or mknod (starting a transaction
             and getting the ns lock) can deadlock with client eviction
             (gets ns lock and trying to finish a synchronous transaction).

Severity   : minor
Frequency  : occasional
Description: While starting a server, the fsfilt_ext3 module could not be
             loaded.
Details    : CFS's improved ext3 filesystem is named ldiskfs for 2.6
             kernels.  Previously, lconf would still use the ext3 name
             when trying to load modules.  Now, it will correctly use
             ext3 on 2.4 and ldiskfs on 2.6.

Severity   : enhancement
Description: The default stripe count has been changed to 1
Details    : The interpretation of the default stripe count (0, to lfs
             or lmc) has been changed to mean striping across a single
             OST, rather than all available.  For general usage we have
             found a stripe count of 1 or 2 works best.

Severity   : enhancement
Description: Add support for compiling against Cray portals.
Details    : Conditional compiling for some areas that are different
             on Cray Portals.

Severity   : major
Frequency  : occasional
Bugzilla   : 6409, 6834
Description: Creating files with an explicit stripe count may lead to
             a failed assertion on the MDS
Details    : If some OSTs are full or unavailable, creating files may
             trigger a failed assertion on the MDS.  Now, Lustre will
             try to use other servers or return an error to the
             client.

Severity   : minor
Frequency  : occasional
Bugzilla   : 6469
Description: Multiple concurrent overlapping read+write on multiple SMP nodes
             caused lock timeout during readahead (since 1.4.2).
Details    : Processes doing readahead might match a lock that hasn't been
             granted yet if there are overlapping and conflicting lock
             requests.  The readahead process waits on ungranted lock
             (original lock is CBPENDING), while OST waits for that process
             to cancel CBPENDING read lock and eventually evicts client.

Severity   : enhancement
Bugzilla   : 6931
Description: Initial enabling of flock support for clients
Details    : Implements fcntl advisory locking and file status functions.
	     This feature is provided as an optional mount flag (default
	     off), and is NOT CURRENTLY SUPPORTED.  Not all types of record
	     locking are implemented yet, and those that are are not guaranteed
	     to be completely correct in production environments.
	     mount -t lustre -o [flock|noflock] ...

Severity   : major
Frequency  : occasional
Bugzilla   : 6198
Description: OSTs running 2.4 kernels but with extents enabled might trip an
             assertion in the ext3 JBD (journaling) layer.
Details    : The b_committed_data struct is protected by the big kernel lock
             in 2.4 kernels, serializing journal_commit_transaction() and
             ext3_get_block_handle->ext3_new_block->find_next_usable_block()
             access to this struct.  In 2.6 kernels there is finer grained
             locking to improve SMP performance of the JBD layer.

Severity   : minor
Bugzilla   : 6147
Description: Changes the "SCSI I/O Stats" kernel patch to default to "enabled"

Severity   : Minor
Frequency  : Rare
Bugzilla   : 11248
Description: merge and cleanup kernel patches.
Details    :

-----------------------------------------------------------------------------

2005-05-05  Cluster File Systems, Inc. <info@clusterfs.com>
       * version 1.4.2
       NOTE: Lustre 1.4.2 uses an incompatible network protocol than previous
	     versions of Lustre.  Please update all servers and clients to
	     version 1.4.2 or later at the same time.  You must also run
	     "lconf --write-conf {config}.xml" on the MDS while it is stopped
	     to update the configuration logs.
       * bug fixes
	- fix for HPUX NFS client breakage when NFS exporting Lustre (5781)
	- mdc_enqueue does not need max_mds_easize request buffer on send (5707)
	- swab llog records of type '0' so we get proper header size/idx (5861)
	- send llog cancel req to DLM cancel portal instead of cb portal (5515)
	- fix rename of one directory over another leaking an inode (5953)
	- avoid SetPageDirty on 2.6 (5981)
	- don't re-add just-being-destroyed locks to the waiting list (5653)
	- when creating new directories, inherit the parent's custom
	  striping settings if present parent (3048)
	- flush buffers from cache before direct IO in 2.6 obdfilter (4982)
	- don't hold i_size_sem in ll_nopage() and ll_ap_refresh_count (6077)
	- don't hold client locks on temporary worklist from l_lru (5666)
	- handle IO errors in 2.6 obdfilter bio completion routine (6046)
	- automatically evict dead clients (5921)
	- Update file size properly in create+truncate+fstat case (6196)
	- Do not unhash mountpoint dentries, do not allow removal of
	  mountpoints (5907)
	- Avoid lock ordering deadlock issue with write/truncate (6203,5654)
	- reserve enough journal credits in fsfilt_start_log for setattr (4554)
	- ldlm_enqueue freed-export error path would always LBUG (6149,6184)
	- don't reference lr_lvb_data until after we hold lr_lvb_sem (6170)
	- don't overwrite last_rcvd if there is a *_client_add() error (6086)
	- Correctly handle reads of files with no objects (6243)
	- lctl recover will also mark a device active if deactivate used (5933)
	* miscellania
	- by default create 1 inode per 4kB space on MDS, per 16kB on OSTs
	- allow --write-conf on an MDS with different nettype than client (5619)
	- don't write config llogs to MDS for mounts not from that MDS (5617)
	- lconf should create multiple TCP connections from a client (5201)
	- init scripts are now turned off by default; run chkconfig --on
	  lustre and chkconfig --on lustrefs to use them
	- upcalls are no longer needed for clients to recover to failover
	  servers (3262)
	- add --abort-recovery option to lconf to abort recovery on device
	  startup (6017)
	- add support for an arbitrary number of OSTs (3026)
	- Quota support protocol changes.
	- forward compatibility changes to wire structs (6007)
	- rmmod NALs that might be loaded because of /etc/modules.conf (6133)
	- support for mountfsoptions and clientoptions to the Lustre LDAP (5873)
	- improved "lustre status" script
	- initialize blocksize for non-regular files (6062)
	- added --disable-server and --disable-client configure options (5782)
	- introduce a lookup cache for lconf to avoid repeated DB scans (6204)
	- Vanilla 2.4.29 support
	- increase maximum number of obd devices to 520 (6242)
	- remove the tcp-zero-copy patch from the suse-2.4 series (5902)
	- Quadrics Elan drivers are now included for the RHEL 3 2.4.21 and
	  SLES 9 2.6.5 kernels
	- limit stripes per file to 160 (the maximum EA size) (6093)

2005-03-22  Cluster File Systems, Inc. <info@clusterfs.com>
       * version 1.4.1
       * bug fixes
	- don't LASSERT in ll_release on NULL lld with NFS export (4655, 5760)
	- hold NS lock when calling handle_ast_error->del_waiting_lock (5746)
	- fix setattr mtime regression from lovcleanup merge (4829, 5669)
	- workaround for 2.6 crash in ll_unhash_aliases (5687, 5210)
	- small ext3 extents cleanups and fixes (5733)
	- improved mballoc code, several small races and bugs fixed (5733, 5638)
	- kernel version 43 - fix remove_suid bugs in both 2.4 and 2.6 (5695)
	- avoid needless client->OST connect, fix handle mismatch (5317)
	- fix DLM error path that led to out-of-sync client, long delays (5779)
	- support common vfs-enforced mount options (nodev,nosuid,noexec) (5637)
	- fix several locking issues related to i_size (5492,5624,5654,5672)
	- don't move pending lock onto export if it is already evicted (5683)
	- fix kernel oops when creating .foo in unlinked directory (5548)
	- fix deadlock in obdfilter statistics vs. object create (5811)
	- use time_{before,after} to avoid timer jiffies wrap (5882)
	- shutdown --force/--failover stability (3607,3651,4797,5203,4834)
	- Do not leak request if server was not able to process it (5154)
	- If mds_open unable to find parent dir, make that negative lookup(5154)
	- don't create new directories with extent-mapping (5909, 5936)
       * miscellania
	- fix lustre/lustrefs init scripts for SuSE (patch from Scali, 5702)
	- don't hold the pinger_sem in ptlrpc_pinger_sending_on_import
	- change obd_increase_kms to obd_adjust_kms (up or down) (5654)
	- lconf, lmc search both /usr/lib and /usr/lib64 for Python libs (5800)
	- support for RHEL4 kernel on i686 (5773)
	- provide error messages when incompatible logs are encountered (5898)

2005-02-18  Cluster File Systems, Inc. <info@clusterfs.com>
       * version 1.4.0.10 (1.4.1 release candidate 1)
       * bug fixes
	- don't keep a lock reference when lock is not granted (4238)
	- unsafe list practices (rarely) led to infinite eviction loop (4908)
	- add per-fs limit of Lustre pages in page cache, avoid OOM (4699)
	- drop import inflight refcount on signal_completed_replay error (5255)
	- unlock page after async write error during send (3677)
	- handle missing objects in filter_preprw_read properly (5265)
	- no transno return for symlink open, don't save no-trasno open (3440)
	- don't try to complete elan receive that already failed (4012)
	- free RPC server reply state on error (5406)
	- clean up thread from ptlrpc_start_thread() on error (5160)
	- readahead could read extra page into cache that wasn't ejected (5388)
	- prevent races in class_attach/setup/cleanup/detach (5260)
	- don't dereference de->d_inode after l_dput of de (5458)
	- use "int" for stripe value returned from lock_to_stripe (5544)
	- mballoc allocation and error-checking fixes in 2.6 (5504)
	- block device patches to fix I/O request sizes in 2.6 (5482)
	- look up hostnames for IB nals (5602)
	- 2.6 changed lock ordering of 2 semaphores, caused deadlock (5654)
	- don't start multiple acceptors for the same port (5277)
	- fix incorrect LASSERT in mds_getattr_name (5635)
	- export a proc file for general "ping" checking (5628)
	- fix "lfs check" to not block when the MDS is down (5628)
       * miscellania
	- service request history (4965)
	- put {ll,lov,osc}_async_page structs in a single slab (4699)
	- create an "evict_client" /proc entry on OSTs, like the MDS has
	- fix mount usage message, return errors per mount(8) (5168)
	- change grep [] to grep "[]" in tests so they work in more UMLs
	- fix ppc64/x86_64 spec to use %{_libdir} instead of /usr/lib (5389)
	- remove ancient LOV_MAGIC_V0 EA support (5047)
	- add "disk I/Os in flight" and "I/O req time" stats in obdfilter
	- align r/w RPCs to PTLRPC_MAX_BRW_SIZE boundary for performance (3451)
	- allow readahead allocations to fail when low on memory (5383)
	- mmap locking landed again, after considerable improvement (2828)
	- add get_hostaddr() to lustreDB.py for LDAP support (5459)

2004-11-23  Cluster File Systems, Inc. <info@clusterfs.com>
       * version 1.4.0
       * bug fixes
	- send OST transaction number in read/write reply to free req (4966)
	- don't ASSERT in ptl_send_rpc() if we run out of memory (5119)
	- lock /proc/sys/portals/routes internal state, avoiding oops (4827)
	- the watchdog thread now runs as interruptible (5246)
	- flock/lockf fixes (but it's still disabled, pending 5135)
	- don't use EXT3 constants in llite code (5094)
	- memory shortage at startup could cause assertion (5176)
       * miscellania
	- reorganization of lov code
	- single portals codebase
	- Infiniband NAL
	- add extents/mballoc support (5025)
	- direct I/O reads in the obdfilter (4048)
	- kernel patches from LNXI for 2.6 (bluesmoke, perfctr, mtd, kexec)

tbd         Cluster File Systems, Inc. <info@clusterfs.com>
       * version 1.2.9
       * bug fixes
	- send OST transaction number in read/write reply to free req (4966)
	- don't ASSERT in ptl_send_rpc() if we run out of memory (5119)
	- lock /proc/sys/portals/routes internal state, avoiding oops (4827)
	- the watchdog thread now runs as interruptible (5246)
	- handle missing objects in filter_preprw_read properly (5265)
	- unsafe list practices (rarely) led to infinite eviction loop (4908)
	- drop import inflight refcount on signal_completed_replay error (5255)
	- unlock page after async write error during send (3677)
	- return original error code on reconstructed replies (3761)
	- no transno return for symlink open, don't save no-trasno open (3440)
       * miscellania
	- add pid to ldlm debugging output (4922)
	- bump the watchdog timeouts -- we can't handle 30sec yet
	- extra debugging for orphan dentry/inode bug (5259)

2004-11-16  Cluster File Systems, Inc. <info@clusterfs.com>
       * version 1.2.8
       * bug fixes
	- fix TCP_NODELAY bug, which caused extreme perf regression (5134)
	- allocate qswnal tx descriptors singly to avoid fragmentation (4504)
	- don't LBUG on obdo_alloc() failure, use OBD_SLAB_ALLOC() (4800)
	- fix NULL dereference in /proc/sys/portals/routes (4827)
	- allow failed mdc_close() operations to be interrupted (4561)
	- stop precreate on OST before MDS would time out on it (4778)
	- don't send partial-page writes before EOF from client (4410)
	- discard client grant for sub-page writes on large-page clients (4520)
	- don't free dentries not owned by NFS code, check generation (4806)
	- fix lsm leak if mds_create_objects() fails (4801)
	- limit debug_daemon file size, always print CERROR messages (4789)
	- use transno after validating reply (3892)
	- process timed out requests if import state changes (3754)
	- update mtime on OST during writes, return in glimpse (4829)
	- add mkfsoptions to LDAP (4679)
	- use ->max_readahead method instead of zapping global ra (5039)
	- don't interrupt __l_wait_event() during strace
       * miscellania
	- add software watchdogs to catch hung threads quickly (4941)
	- make lustrefs init script start after nfs is mounted
	- fix CWARN/ERROR duplication (4930)
	- return async write errors to application if possible (2248)
	- add /proc/sys/portal/memused (bytes allocated by PORTALS_ALLOC)
	- print NAL number in %x format (4645)
	- update barely-supported suse-2.4.21-171 series (4842)
	- support for sles 9 %post scripts
	- support for building 2.6 kernel-source packages
	- support for sles km_* packages

2004-10-07  Cluster File Systems, Inc. <info@clusterfs.com>
       * version 1.2.7
       * bug fixes
	- ignore -ENOENT errors in osc_destroy (3639)
	- notify osc create thread that OSC is being cleaned up (4600)
	- add nettype argument for llmount in #5d in conf-sanity.sh (3936)
	- reconstruct ost_handle() like mds_handle() (4657)
	- create a new thread to do import eviction to avoid deadlock (3969)
	- let lconf resolve symlinked-to devices (4629)
	- don't unlink "objects" from directory with default EA (4554)
	- hold socknal file ref over connect in case target is down (4394)
	- allow more than 32000 subdirectories in a single directory (3244)
	- fix blocks count for O_DIRECT writes (3751)
	- OST returns ENOSPC from object create when no space left (4539)
	- don't send truncate RPC if file size isn't changing (4410)
	- limit OSC precreate to 1/2 of value OST considers bogus (4778)
	- bind to privileged port in socknal and tcpnal (3689)
       * miscellania
	- rate limit CERROR/CWARN console message to avoid overload (4519)
	- GETFILEINFO dir ioctl returns LOV EA + MDS stat in 1 call (3327)
	- basic mmap support (3918)
	- kernel patch series update from b1_4 (4711)

2004-09-16  Cluster File Systems, Inc. <info@clusterfs.com>
       * version 1.2.6
       * bug fixes
	- avoid crash during MDS cleanup with OST shut down (2775)
	- fix loi_list_lock/oig_lock inversion on interrupted IO (4136)
	- don't use bad inodes on the MDS (3744)
	- dynamic object preallocation to improve recovery speed (4236)
	- don't hold spinlock over lock dumping or change debug flags (4401)
	- don't zero obd_dev when it is force cleaned (3651)
	- print grants to console if they go negative (4431)
	- "lctl deactivate" will stop automatic recovery attempts (3406)
	- look for existing locks in ldlm_handle_enqueue() (3764)
	- don't resolve lock handle twice in recovery avoiding race (4401)
	- revalidate should check working dir is a directory (4134)
       * miscellania
	- don't always mark "slow" obdfilter messages as errors (4418)

2004-08-24  Cluster File Systems, Inc. <info@clusterfs.com>
       * version 1.2.5
       * bug fixes
	- don't close LustreDB during write_conf until it is done (3860)
	- fix typo in lconf for_each_profile (3821)
	- allow dumping logs from multiple threads at one time (3820)
	- don't allow multiple threads in OSC recovery (3812)
	- fix debug_size parameters (3864)
	- fix mds_postrecov to initialize import for llog ctxt (3121)
	- replace config semaphore with spinlock (3306)
	- be sure to send a reply for a CANCEL rpc with bad export (3863)
	- don't allow enqueue to complete on a destroyed export (3822)
	- down write_lock before checking llog header bitmap (3825)
	- recover from lock replay timeout (3764)
	- up llog sem before sending rpc (3652)
	- reduce ns lock hold times when setting kms (3267)
	- change a dlm LBUG to LASSERTF, to maybe learn something (4228)
	- fix NULL deref and obd_dev leak on setup error (3312)
	- replace some LBUG about llog ops with error handling (3841)
	- don't match INVALID dentries from d_lookup and spin (3784)
	- hold dcache_lock while marking dentries INVALID and hashing (4255)
	- fix invalid assertion in ptlrpc_set_wait (3880)
       * miscellania
	- add libwrap support for the TCP acceptor (3996)
	- add /proc/sys/portals/routes for non-root route listing (3994)
	- allow setting MDS UUID in .xml (2580)
	- print the stack of a process that LBUGs (4228)

2004-07-14  Cluster File Systems, Inc. <info@clusterfs.com>
       * version 1.2.4
       * bug fixes
	- don't cleanup request in ll_file_open() on failed MDS open (3430)
	- make sure to unset replay flag from failed open requests (3440)
	- if default stripe count is 0, use OST count for inode size (3636)
	- update parent mtime/ctime on client for create/unlink (2611)
	- drop dentry ref in ext3_add_link from open_connect_dentry (3266)
	- free recovery state on server during a forced cleanup (3571)
	- unregister_reply for resent reqs (3063)
	- loop back devices mounting and status check on 2.6 (3563)
	- fix resource-creation race that can provoke i_size == 0 (3513)
	- don't try to use bad inodes returned from MDS/OST fs lookup (3688)
	- more debugging for page-accounting assertion (3746)
	- return -ENOENT instead of asserting if ost getattr+unlink race (3558)
	- avoid deadlock after precreation failure (3758)
	- fix race and lock order deadlock in orphan handling (3450, 3750)
	- add validity checks when grabbing inodes from l_ast_data (3599)
       * miscellania
	- add /proc/.../recovery_status to obdfilter (3428)
	- lightweight CDEBUG infrastructure, debug daemon (3668)
	- change default OSC RPC parameters to be better on small clusters
	- turn off OST read cache for files smaller than 32MB
	- install man pages and include them in rpms (3100)
	- add new init script for (un)mounting lustre filesystems (2593)
	- run chkconfig in %post for init scripts (3701)
	- drop scimac NAL (unmaintained)

2004-06-17  Cluster File Systems, Inc. <info@clusterfs.com>
       * version 1.2.3
       * bug fixes
	- clean kiobufs before and after use (3485)
	- strip trailing '/'s before comparing paths with /proc/mounts (3486)
	- remove assertions to work around "in-flight rpcs" recovery bug (3063)
	- change init script to fail more clearly if not run as root (1528)
	- allow clients to reconnect during replay (1742)
	- fix ns_lock/i_sem lock ordering deadlock for kms update (3477)
	- don't do DNS lookups on NIDs too small for IP addresses (3442)
	- re-awaken ptlrpcd if new requests arrive during check_set  (3554)
	- fix cond_resched  (3554)
	- only evict unfinished clients after recovery (3515)
	- allow bulk resend, prevent data loss (3570)
	- dynamic ptlrpc request buffer allocation (2102)
	- don't allow unlinking open directory if it isn't empty (2904)
	- set MDS/OST threads to umask 0 to not clobber client modes (3359)
	- remove extraneous obd dereference causing LASSERT failure (3334)
	- don't use get_cycles() when creating temp. files on the mds (3156)
	- hold i_sem when setting i_size in ll_extent_lock() (3564)
	- handle EEXIST for set-stripe, set proper directory name (3336)
       * miscellania
	- servers can dump a log evicting a client - lustre.dump_on_timeout=1
	- fix ksocknal_fmb_callback() error messages (2918)

2004-05-27  Cluster File Systems, Inc. <info@clusterfs.com>
       * version 1.2.2
       * bug fixes
	- don't copy lvb into (possibly NULL) reply on error (2983)
	- don't deref dentry after dput, don't free lvb on error (2922)
	- use the kms to determine writeback rpc length (2947)
	- increment oti_logcookies when osc is inactive (2948)
	- update client's i_blocks count via lvb messages (2543)
	- handle intent open/close of special files properly (1557)
	- mount MDS with errors=remount-ro, like obdfilter (2009)
	- initialize lock handle to avoid ASSERT on error cleanup (3057)
	- don't use cancelling-locks' kms values (2947)
	- use highest lock extent for kms, not last one (2925)
	- don't dereference ERR_PTR() dentry in error handling path (3107)
	- fix thread race in portals_debug_dumplog() (3122)
	- create lprocfs device entries at setup instead of at attach (1519)
	- common AST error handler, don't evict client on completion race (3145)
	- zero nameidata in detach_mnt in 2.6 (3118)
	- verify d_inode after revalidate_special is valid in 2.6 (3116)
	- use lustre_put_super() to handle zconf unmounts in 2.6 (3064)
	- initialize RPC timeout timer earlier for 2.6 (3219)
	- don't dereference NULL reply buffer if mdc_close was never sent (2410)
	- print nal/nid for unknown nid (3258)
	- additional checks for oscc recovery before doing precreate (3284)
	- fix ll_extent_lock() error return code for 64-bit systems (3043)
	- don't crash in mdc_close for bad permissions on open (3285)
	- zero i_rdev for non-device files (3147)
	- clear page->private before handing to FS, better assertion (3119)
	- tune the read pipeline (3236)
	- fix incorrect decref of invalidated dentry (2350)
	- provide read-ahead stats and refine rpc in flight stats (3328)
	- don't hold journal transaction open across create RPC (3313)
	- update atime on MDS at close time (3265)
	- close LDAP connection when recovering to avoid server load (3315)
	- update iopen-2.6 patch with fixes from 2399,2517,2904 (3301)
	- don't leak open file on MDS after open resend (3325)
	- serialize filter_precreate and filter_destroy_precreated (3329)
	- loop device shouldn't call sync_dev() for nul device (3092)
	- clear page cache after eviction (2766)
	- resynchronize MDS->OST in background (2824)
	- refuse to mount the same filesystem twice on same mountpoint (3394)
	- allow llmount to create routes for mounting behind routers (3320)
	- push lock cancellation to blocking thread for glimpse ASTs (3409)
	- don't call osc_set_data_with_check() for TEST_LOCK matches (3159)
	- fix rare problem with rename on htree directories (3417)
       * miscellania
	- allow default OST striping configuration per directory (1414)
	- fix compilation for qswnal for 2.6 kernels (3125)
	- increase maximum number of MDS request buffers for large systems
	- change liblustreapi to be useful for external progs like lfsck (3098)
	- increase local configuration timeout for slow disks (3353)
	- allow configuring ldlm AST timeout - lustre.ldlm_timeout=<seconds>

2004-03-22  Cluster File Systems, Inc. <info@clusterfs.com>
       * version 1.2.1
       * bug fixes
	- fixes for glimpse AST timeouts / incorrectly 0-sized files (2818)
	- don't overwrite extent policy data in reply if lock was blocked (2901)
	- drop filter export grants atomically with removal from device (2663)
	- del obd_self_export from work_list in class_disconnect_exports (2908)
	- don't LBUG if MDS recovery times out during orphan cleanup (2530)
	- swab reply message in mdc_close, other PPC fixes (2464)
	- fix destroying of named logs (2325)
	- overwrite old logs when running lconf --write_conf (2264)
	- bump LLOG_CHUNKSIZE to 8k to allow for larger clusters (2306)
	- fix race in target_handle_connect (2898)
	- mds_reint_create() should take same inode create lock (2926)
	- correct journal credits calculated for CANCEL_UNLINK_LOG (2931)
	- don't close files for self_export to avoid uninitialized obd (2936)
	- allow MDS with the same name as client node (2939)
	- hold dentry reference for closed log files for unlink (2325)
	- reserve space for all logs during transactions (2059)
	- don't evict page beyond end of stripe extent (2925)
	- don't oops on a deleted current working directory (2399)
	- handle hard links to targets without a parent properly (2517)
	- don't dereference NULL lock when racing during eviction (2867)
	- don't grow lock extents when lots of conflicting locks (2919)

2004-03-04  Cluster File Systems, Inc. <info@clusterfs.com>
       * version 1.2.0
       * bug fixes
	- account for cache space usage on clients to avoid data loss (974)
	- lfsck support in lustre kernel code (2349)
	- reduce journal credits needed for BRW writes (2370)
	- orphan handling to avoid losing space on client/server crashes
	- ptlrpcd can be blocked, stopping ALL progress (2477)
	- use lock value blocks to assist in proper KMS, faster stat (1021)
	- takes i_sem instead of DLM locks internally on obdfilter (2720)
	- recovery for initial connections (2355)
	- fixes for mds_cleanup_orphans (1934)
	- abort_recovery crashes MDS in b_eq (mds_unlink_orphan) (2584)
	- block all file creations until orphan recovery completes (1901)
	- client remove rq_connection from request struct (2423)
	- conf-sanity test_5, proper cleanup in umount log not availale (2640)
	- recovery timer race (2670)
	- mdc_close recovey bug (2532)
	- ptlrpc cleanup bug (2710)
	- mds timeout on local locks (2588)
	- namespace lock held during RPCs (2431)
	- handle interrupted sync write properly (2503)
	- don't try to handle a message that hasn't been replied to (2699)
	- client assert failure during cleanup after abort recovery (2701)
	- leak mdc device after failed mount (2712)
	- ptlrpc_check_set allows timedout requests to complete (2714)
	- wait for inflight reqs when ptlrpcd finishes (2710)
	- make sure unregistered services are removed from the srv_list
	- reset bulk XID's when resending them (caught by 1138 test)
	- unregister_bulk after timeout
	- fix lconf error (2694)
	- handle write after unfinished setstripe, stripe-only getstripe (2388)
	- readahead locks pages, leaves pending causing memory pressure (2673)
	- increase OST request buffers to 4096 on large machines (2729)
	- fix up permission of existing directories in simple_mkdir (2661)
	- init deleted item, add assertions ptlrpc_abort_inflight() (2725)
	- don't assign transno to errored transactions (2742)
	- don't delete objects on OST if given a bogus objid from MDS (2751)
	- handle large client PAGE_SIZE readdir on small PAGE_SIZE MDS (2777)
	- if rq_no_resend, then timeout request after recovery (2432)
	- fix MDS llog_logid record size, 64-bit array alignment (2733)
	- don't call usermode_helper from ptlrpcd, DEFAULT upcall (2773)
	- put magic in mount.lustre data, check for bad/NULL mount data (2529)
	- MDS recovery shouldn't delete objects that it has given out (2730)
	- if enqueue arrives after completion, don't clobber LVB (2819)
	- don't unlock pages twice when trigger_group_io returns error (2814)
	- don't deref NULL rq_repmsg if ldlm_handle_enqueue failed (2822)
	- don't write pages to disk if there was an error (1450)
	- don't ping imports that have recovery disabled (2676)
	- take buffered bytes into account when balancing socknal conn (2817)
	- hold a DLM lock over readdir always, use truncate_inode_pages (2706)
	- reconnect unlink llog connection after MDS reconnects to OST (2816)
	- remove little-endian swabbing of llog records (1987)
	- set/limit i_blksize to LL_MAX_BLKSIZE on client (2884)
	- retry reposting request buffers if they fail (1191)
	- grow extent at grant time to avoid granting a revoked lock (2809)
	- lock revoke doesn't evict page if covered by a second lock (2765)
	- disable VM readahead to avoid reading outside lock extents (2805)
       * miscellania
	- return LL_SUPER_MAGIC from statfs for the filesystem type (1972)
	- updated kernel patches for hp-2.4.20 kernel (2681)

2004-02-07  Cluster File Systems, Inc. <info@clusterfs.com>
       * version 1.0.4
       * kernel patches
	- fix truncated write corruption (2366)
	- fix for failed assertion in iopen_connect_dentry (1792,2517)
       * bug fixes
	- don't flag the ptlrpcd thread with PF_MEMALLOC (2636)
	- ensure len(uuid) < 37 in lmc (1171)
	- fix ia64 OOPS in llog_test (2255)
	- zero end of page at obdfilter for partial page writes (2648)
	- don't leave stale dentries around after renames (bug 2428)
	- fix timeouts when evicting a client with a single lock held (2642)
	- set deadline for the initial HELLO message to drain (2634)
	- print out dotted-quad IP addresses in the socknal (2302)
       * miscellania
	- additional debugging for MDS client eviction problem (2443)
	- fix mkfsoptions support for osts (2603, 2604)

2004-01-27  Cluster File Systems, Inc. <info@clusterfs.com>
       * version 1.0.3
       * kernel patches
	- add series for the vanilla 2.6.0 kernel
	- add series for the vanilla 2.4.24 kernel
	- add series for a cray x86/64 UL kernel drop
	- fix xattr patches for the vanilla 2.4.19 series
       * bug fixes
	- generate true UUIDs in lmc (1171)
	- have portals stack dumping break in UML (2466)
	- avoid bad dchild deref; avoid inum lock w/o creation (2362)
	- allocate with _NOFS in ldlm to avoid deadlock (1933)
	- wake callback waiting threads on client eviction (2460)
	- Add --ptldebug and --subsystem to lmc (1719)
	- update assertion to allow safe interrupt allocation
	- set rq_no_resend for cancel requests (2432)
	- recalculate ptlrpcd timeout after resend (2494)
	- call vfs_rmdir when removing pending directories (2368)
	- fix renaming a file to itself (2429)
	- lmc creates a default one-stripe lov (2454)
	- expand procfs space to handle large clusters (2326)
	- increase UML stack to avoid overflow
	- update lconf's list of debug and subsystem masks
	- fix lfs find --obd (2510)
	- /proc tunable for disabling filter read caching (2591)
	- stop rpm packages from altering slapd.conf (2301)
	- disable nagle in the socknal under 0conf (2578)
	- choose mds inode size based on stripe count (2572)
	- fix kernel-source rpm problems (2516)
       * miscellania
	- add --disable-doc to avoid pdf generation (2421)
	- update documentation, tests, type-os, comments
	- avoid format warnings on ia64
	- remove the TOE NAL
	- tiny code cleanups by removing unused fields

2004-01-07  Cluster File Systems, Inc. <info@clusterfs.com>
       * version 1.0.2
       * bug fixes
	- fix obvious semaphore misuse in as-yet-unused setattr path (2348)
	- remove the most blatant lies from BUILDING file (2371)
	- change default debug level to reasonable production setting
	- reduce client side cache size to reduce cache flush time
	- reduce max RPCs in flight to avoid unnecessary file fragmentation
	- make TCP zerocopy and pinger support enabled by default (2476)
	- sync writes completed after process exits caused crashes (2319)
	- maintain correct mount count on the MDS (2356)
	- backout 1557, because 2316 wasn't really fixed
	- better file I/O statistics gathering in /proc
	- don't take unnecessary, deadlock-inducing bug in readpage (2383)
	- another kernel patch to fix zero-copy TCP function export
	- don't take duplicate lock when processing re-sent getattr (2420)
	- lctl uses obd_self_export instead of creating new conn (2353)
	- MDS/OST recovery case which requires object creation asserted (2425)
	- move lfs from /usr/sbin to /usr/bin in packages
	- fix race between mds_client_add and mds_client_free (2417)
	- use kmalloc instead of slabs in portals (2430)
	- don't create duplicate records when a failover MDS is present (2442)
	- remove unnecessary mount age check (2332)
	- don't remove directory inodes from locks prematurely (2451)
	- don't break if MDS service name is the same as hostname (2103)
	- fix races in client write RPC generation when cache full (2482)

2003-12-13  Cluster File Systems, Inc. <info@clusterfs.com>
       * version 1.0.1
       * bug fixes
	- remove now-unused request->rq_obd (278)
	- if an allocation fails, print out how much memory we've used (1933)
	- use PORTAL_SLAB_ALLOC for structures, to get GFP_MEMALLOC (1933)
	- add the "configurable stack size" patch to most series files (1256)
	- ability to write large log records, for 100+ OST configs (2306)
	- fix NULL deref when filter_prep fails (2314)
	- fix operator precedence error in filter_sync
	- dynamic allocation of socknal TX descriptors (2315)
	- fix a missed case in the GFP_MEMALLOC patch, can cause deadlock (2310)
	- fix gcc 2.96 compilation problem in xattr kernel patch (2294)
	- ensure that CWARN messages in Portals always get to the syslog
	- __init/__exit are not for prototype decls (ldlm_init/exit)
	- x86-64 compile warning fixes
	- fix gateway LMC keyword conflict (2318)
	- fix MDS lock inversions in getattr/reint paths (1844)
	- fix a rare lock re-ordering bug, which caused deadlock (2322)
	- fix i_sem/journal inversion in fsfilt_ext3_write_record (2306)
	- DLM race condition prevented some lock evictions (2328)
	- ENOMEM detection and retry on socknal sends (2230)
	- use GFP_NOFS throughout Lustre, to combat ENOMEM (2230)
	- move osc_rpcd into ptlrpc, for use in MDC and others (2329)
	- protect MDS inode fsdata with stronger locking; fixes assertion (2313)
	- better error messages when a client is rejected during recovery (1505)
	- avoid cancelling locks which were never granted, after failure (2330)
	- fix i_sem/journal inversion in mds_client_add (2333)
	- fix truncate/getattr lock cycle deadlock (2334)
	- use rpcd to send close; allows resend after timeout, avoid leak (1897)
	- fix two rare exit paths which could leak an l_lock() ref (2321)
	- fencepost error in MDS/OST orphan recovery (2226)
	- make log record alignment 8 bytes (1988)
	- lstripe now fails when requested offset > ost_count (2237)
	- ensure that all kernel series have a complete list.h (1607)
	- fix crashes in special-file operations (2316)
	- lctl create/brw OID mismatch, caused by obsolete filter loop (2339)
       * miscellania
	- allow configurable automake binary, for testing new versions
	- small update to the lfs documentation

2003-12-03  Cluster File Systems, Inc. <info@clusterfs.com>
       * version 1.0.0
       * fix negative export reference count in fsfilt_sync (2312)

2003-12-01  Cluster File Systems, Inc. <info@clusterfs.com>
       * release candidate 0.9.1
       * bug fixes
	- orphans are moved into the PENDING directory for possible recovery
	- replayed opens now open by fid for orphan/rename safety (1042)
	- last close of an orphan inode generates a transno (683)
	- chdir() and mount() now pin the directory entry (1020)
	- avoid CERROR in normal ll_setattr_raw() error case (1500)
	- discard very old requests without processing them (1502)
	- remove some common, well-understood CERRORs (1505)
	- require O_DIRECT I/O to be page-sized to workaround IA64 crash (1609)
	- clear "grant" flags in OST replies until OST grant code lands (1644)
	- fix read performance by not clobbering i_blksize on client (1598)
	- fix __ldlm_handle2lock oops by not dereferencing lock after PUT (1625)
	- make LRU size a /proc tunable, clears locks when reduced (707)
	- fix some lprocfs rot that prevented ptlbd from loading (1732)
	- server locks take references on exports now (1558)
	- build fixes for 2.4.20-rh trees (1663)
	- return an error from lov_create if all OSCs are inactive (1751)
	- fix import levels when a reconnect happens without a timeout (1597)
	- exit early from mds_open if we get a lookup error (1749)
	- partial page read at EOF wouldn't wait for disk before sending (1642)
	- avoid NULL deref in obdfilter when reading page past EOF (1592)
	- avoid LASSERT in ll_intent_lock if server failed very early (1090)
	- fix LBUG in ll_it_open_error with rc = -2 (1861)
	- write/truncate lock inversion (1639)
	- Don't auto-load obdclass, portals modules during cleanup (1495)
	- fix timestamps from jumping to "now" (1763)
	- extra journal assertions (1648)
	- add an extra multiunlink test (1771)
	- fix read_record/write_record API (1776)
	- fix leak of offset_extent, possible incorrect i_size later (1772)
	- fix lasserts in mis-matched transnos during open-unlink testing (1541)
	- Debugging for the kqswnal_get_idle_tx problems (1820)
	- Allow recovery to be attempted multiple times (1536)
	- Write out MDS last_rcvd file after it is first created (1600)
	- Fix tx_descriptor leak in failed transmit situations (1827)
	- ext3 journaling fixes for assertion failure after IO error (1871)
	- class_export_put() on freed export after completion AST error (1896)
	- Fix revalidate looping in VFS (1322)
	- Don't access a freed export during MDS_REINT timeout (1521)
	- Add open-unlink recovery support on the MDS (1673,1764)
	- Return an error if no MDS data was read from last_rcvd (1946)
	- Fix for lookup "." or ".." crash on error (1932,1931,1935)
	- Don't setup a disk device that doesn't match exported UUID (317)
	- Reduce bulk RPC timeout to avoid cascading client/OST failures (1845)
	- avoid committing NULL handle in force close
	- local.sh is now a one-stripe LOV configuration
	- POSIX utime.4 -EPERM on FIFO not owned by user (56)
	- fix ext3 htree duplicate directory entry corruption (1516)
	- POSIX creat.13, fstat.1, open.18, stat.3 new file atime/mtime (2020)
	- update to new LOV EA format (2097)
	- interoperability for different PAGE_SIZE/wordsize (686,1821,1343,2042)

2003-06-15  Phil Schwan  <phil@clusterfs.com>
       * version v0_7
       * bug fixes
	- imports and exports cleanup too early, need refcounts (349, 879, 1045)
	- per-import/export recovery handling (958, 931, 959)
	- multiple last-rcvd slots, for serving multiple FSes (949)
	- connections are again shared between multiple imp/exports (963, 964)
	- "umount -f" would hang if any requests needed to be sent (393, 978)
	- avoid pinning large req buffer by copying for queued messages (989)
	- add "uuid" to "lctl device" command to help upcalls (991)
	- "open" RPCs with transnos would confuse recovery counters (1037)
	- do proper endian conversion of all wire messages (288, 340, 891)
	- remove OST bulk get LBUGs, fix ost_brw_write cleanup (1126)
	- call waiting locks callback from LDLM recovery thread (1127, 1151)
	- fix ptlrpc_connection leak in target_handle_connect (1174)
	- fix import refcounting bug in OST and MDS cleanup (1134)
	- if an invalid-at-open-time OSC returned before close(), LBUG (1150)
	- fix very unlikely obd_types race condition (501)
	- remove osc_open hack for echo_client (1187)
	- we leaked exports/dlmimps for forcibly disconnected clients (1143)
	- a failure in read_inode2 leads to deadlock (1139)
	- cancel ack-locks as soon as transaction is committed (1072)
	- fix major leaks and crashes in the bulk I/O path (937, 1057)
	- make sure to commitrw after any preprw to avoid deadlock (1162)
	- failing to execute a file in a lustre FS would lock inode (1203)
	- small DEBUG_REQ fix to avoid dereferencing a NULL (1227)
	- don't ASSERT while cleaning up an incompletely-setup obd (1248)
	- obd_uuid2tgt would walk off the end of the list (1255)
	- on IA64 the osc would give portals incorrect bulk size (1258)
	- fix debug daemon ioctl interface; allows daemon on ia64 (1274)
	- fix lock inversion caused by new llite matching code (1282)
	- limit the number of dirty pages on a client to 10MB (1286)
	- timed out locks were not being corrected cancelled (1289)
	- fix O_DIRECT above 4GB on IA-32 (1292)
       * major user-visible changes
	- fail out/fail over policy now controlled by the upcall (993)
       * protocol changes
	- add OBD_PING to check server availability and failure (954)
	- lustre messages are now sent in sending host order (288, 340, 891)
	- add eadatalen to MDS getattr reply (340)
	- OST read replies may contain second buffer, with per-page status (593)

2003-03-11  Phil Schwan  <phil@clusterfs.com>
       * version v0_6
       * bug fixes
	- LDLM_DEBUG macro fix, for gcc 3.2 (850)
	- failed open()s could cause deadlock; fixed (867, 869)
	- stop cancelling OST locks when files are closed (481)
	- overlapping XID spaces caused network corruption (851, 853)
	- fix unsafe fsfilt counter arithmetic; change to atomic_t
	- setattr_raw added, to do single-RPC, server-side setattrs
	- lmc/lconf syntax change for OST UUIDs
	- fix crashy race condition between ptlrpc_free_req and osc_close
	- don't use request in mdc_enqueue if we hit a timeout (889)
	- don't set the inode i_size for regular files from the MDS (896)
	- handle out of order completion AST (842)
	- don't LBUG if a lock request times out after receiving AST (913)
	- avoid d_rehash race in ll_find_alias by rehashing inside dcache_lock
	- if a bad lock AST arrives, send an error instead of dropping entirely
	- return 0 from revalidate2 if ll_intent_lock returns -EINTR (912)
	- fix leak in bulk IO when only partially completed (899, 900, 926)
	- fix O_DIRECT for ia64 (55)
	- (almost) eliminate Lustre-kernel-thread effects on load average (722)
	- C-z after timeout could hang a process forever; fixed (977)
       * Features
	- client-side I/O cache (678, 924, 929, 941, 970)
       * protocol changes
	- READPAGE and SETATTRs which don't take server-side locks get
	  their own portal

2003-02-11  Phil Schwan  <phil@clusterfs.com>
	* version v0_5_20
	* bug fixes
	 - Fix ldlm_lock_match on the MDS to avoid matching remote locks (592)
	 - Fix fsfilt_extN_readpage() to read a full page of directory
	   entries, or fake the remainder if PAGE_SIZE != blocksize (500)
	 - Avoid extra mdc_getattr() in ll_intent_lock when possible (534, 604)
	 - Fix imbalanced LOV object allocation and out-of-bound access (469)
	 - Most intent operations were removed, in favour of a new RPC mode
	   that does a single RPC to the server and bypasses most of the VFS
	 - All LDLM resource ID arrays were removed in favour of ldlm_res_id
	 - Aggressively cancel local locks on DLM servers
	 - mds_reint_unlink sends EA to the client if it's the last nlink.
	   client uses that EA to unlink OST objects.
	 - mds_reint_{rename,unlink,link} were rewritten to take ordered locks
	 - recursive symlinks were fixed (439)
	 - fixed NULL deref in DEBUG_REQ
	 - filter_update_lastobjid no longer calls sync, which annoyed extN
	 - fixed multi-client small-writes to a single file problem (445)
	 - fixed mtime updates during file writes (607)
	 - fixed vector writes on obdfilter causing problems when ENOSPC (670)
	 - fixed bug in obd_brw_read/write() (under guise of testing 367)
	 - fixed Linux OST size reporting problem (444, 656)
	 - OST now updates object mtime with writes or setattr (607, 619)
	 - client verifies file size before zeroing page past EOF (445)
	 - OST now writes last allocated objid to disk with allocation (108)
	 - LOV on echo now works (409)
	* protocol changes
	 - mds_reint_unlink sends a new buffer, with the EA included.  this
	   buffer is only valid if body->valid & OBD_MD_FLEASIZE, which is only
	   set if a regular file was being unlinked, and it was the last link
	 - use PtlGet from the target for bulk writes (315)
	 - OST now updates object mtime with writes or setattr (607, 619)
	 - LDLM now has a grant-time callback to revalidate locked items, if
	   necessary (604)
	 - Many MDS operations were reorganized to combat race conditions
	* other changes
	 - Merge b_intel branch (updated lprocfs code) - now at /proc/fs/lustre
	 - configure check to avoid gcc version 2.96 20000731-2.96-98) (606)

2003-01-06  Andreas Dilger  <adilger@clusterfs.com>
	* version v0_5_19
	* bug fixes
	 - Fully reactivate OST imports after reconnection (512, others)
	 - Make sure client sees our -ENOTCONN from mds_handle (513 - partial)
	 - More graceful error handling for truncating on dead OST (515)
	 - Don't error out unless we're actually accessing dead stripes (474)
	 - Fix garbage sizes when stripes are missing (410)
	 - LRU counters were broken, causing constant lock purge (433, 432)
	 - garbage on read from stripes with failed OSTs (441)
	 - mark OSCs as active before reconnecting during recovery (438)
	 - lov_enqueue and lov_cancel need to handle inactive OSTs (403)
	 - lfind did not preserve OST order in output (443)
	 - symlinks cause hung clients, incorrect data (439)
	 - stop dereferencing request after dropping refcount (457)
	 - don't LASSERT(spin_is_locked) on non-SMP (455)
	 - fixes for many rename() bugs
	 - fstat didn't correctly synchronize attributes (399)
	 - server must handle lock cancellation during blocking AST prep (487)
	 - bulk descriptors were free()d too soon (511)
	 - fix paths in lconf, which would load incorrect modules (451, 507)
	 - fix confusing lconf 'host not found' error message (386)
	 - fix lock order deadlock on OST (O/R i_sem before journal ops, 478)
	 - fix race condition in mdc_blocking_ast() for inode access (526)
	 - fix lov_unpackmd() unpacking wrong number of stripes (537)
	 - fix lov_set_osc_active() marking wrong OSC inactive (440)
	 - fix bad lstripe lov_unpackmd() assertion (fix layering too) (527)
	 - fix multiple writes of stripe MD to MDS (358, maybe 519)
	 - fix lstripe in several ways (kernel side) (527)
	 - fix request leak in ldlm_cli_enqueue (262)
	 - incorrect OSC was marked inactive after OST failure
	 - call mds_fs_cleanup before unmounting filesystem (524)
	 - fix races between taking ns_lock and ldlm_lock_change_resource
	 - fix races updating LOV export open file list
	 - fix lov_enqueue error path, avoid decref-ing bad lock handle
	 - fix recovery NULL deref in ldlm_cli_cancel_unused
	 - fix some DLM races by using new hash table for lock handles (419)
	 - permit the client to specify desired inodes, at replay
	 - duplicate requests when we queue them for replay reintegration
	 - fix last_rcvd offset calculation
	 - sync after each recovered transaction, so we always make progress
	 - never, not always, ERESTART requests without transnos
	 - store the lov_desc in the MDS, so we don't depend on getlovinfo to
	   set it
	 - skip replay if the MDS says that the client is already connected
	 - don't check for a recovery-enabled export to match lctl's UUID
	 - don't INC_USE_COUNT for phantom exports
	 - don't crash when cleaning up phantom exports (567)
	 - don't double-finish or set replay data for errored mdc_open requests
	 - abort requests when they time out, so we don't get old replies
	 - send/receive replies for AST messages again
	 - if the client says that it doesn't have the lock, cancel it on the
	   server
	 - if we timeout during I/O, don't try to cancel an in-use lock; instead
	   mark it as destroyed, it will all work out when decref is called
	 - fix module use counts (22, 581)
	* protocol changes
	 - ASTs now expect a reply (server cancels lock on error reply)

2002-12-02  Andreas Dilger  <adilger@clusterfs.com>
	* version v0_5_18
	* bug fixes
	  - fix many simultaneous client startup (392)
	  - fix dentry->d_it clobbering
	  - credentials weren't being shipped for readdir/getattr operations
	  - remove invalid assertions triggered during some concurrent MD
	    updates
	  - proper Lustre versions added (336, 389)
	  - fix memory leak for create error case (398)
	  - fix LOV locking bug that would get cli/srv out of sync
	  - fix echo client over LOV (409)
	  - fix dbench 2, extN refcount problem (170, 258, 356, 418)
	  - fix double-O_EXCL intent crash (424)
	  - avoid sending multiple lock CANCELs (352)
	* Features
	  - MDS can do multi-client recovery (modulo bugs in new code)
	* Documentation
	  - many updates, edits, cleanups

2002-11-18  Phil Schwan  <phil@clusterfs.com>
	* version v0_5_17
	* bug fixes
	  - fix null d_it dereference (346)
	  - fix full OST/dbench hang (333)
	  - fix permission problem with file removal (286)
	  - fix removal of OSCs from LOV when they fail
	  - fix NULL deref during bulk timeout (214)
	  - fix problems related to multiple filesystems on one MDS (241)
	  - fixed serious subtle metadata locking bugs
	  - free locks on clients when inodes are removed due to memory
	    pressure (201)
	  - fix inode pointer in lock data (285)
	  - partial support for multiple MDS on a single host (241)
	  - data locks weren't cancelled at clear_inode time (290, 311)
	  - intent locks could lead to unbounded lock growth (205)
	  - added a maximum lock count, an LRU list, and a flusher
	  - fix multiple rename (365)
	  - properly abstracted the echo client
	  - OSC locked 1 byte too many; fixed
	  - rewrote brw callback code:
	  - fixed recovery bugs related to LOVs (306)
	  - fixed too-many-pages-in-one-write crash (191)
	  - fixed (again) crash in sync_io_timeout (214)
	  - probably fixed callback-related race (385)
	* protocol change
	  - Add capability to MDS protocol
	  - LDLM cancellations and callbacks on different portals

2002-10-28  Andreas Dilger  <adilger@clusterfs.com>
	* version v0_5_16
	* bug fixes:
	  - limit client IOV size to PTL_MD_MAX_IOV (611336, 191)
	  - defer open object destruction to close time (601981, 138)
	  - open/close OST file handle in obdo (OBD_MD_FLHANDLE) (601981, 138)
	  - move LDLM_ENQUEUE/CONVERT back to MDS portal (625069)
	  - abstract ll_lookup2, fix ll_revalidate2 to use abstraction (256)
	  - don't call obd_setattr in ll_file_release for destroyed objects
	* protocol change to lustre_msg: move |version| and add |flags|
	* protocol change to osc_punch: "start" in "o_size", "end" in "o_blocks"
	* lock replay: for LDLM_FL_REPLAY trust client to do right thing
	* added replay of create, unlink, link and rename operations during
	  MDS failover; recovery should be much more robust now
	* remove failed OSCs from LOVs (only lov_create uses this so far)
	* the lustre-HOWTO was brought (more) up to date (582544)

2002-10-23  Phil Schwan  <phil@clusterfs.com>
	* version v0_5_15
	* bug fixes:
	  - in-use dentries weren't being reused properly (617851)
	  - prevent multiple LDLM setup (599178)
	  - fix LOV size calculations for truncate (617853)
	  - fix client handling of MDS intent errors (POSIX)
	  - fix permission bug in lovstripe.c test (624321)
	  - fix MDS thread deadlock - move LDLM handler to DLM portal (625069)
	  - truncate past end of file could corrupt data
	  - proper cleanup after timeouts, crashes, etc (592524, 550815)
	  - a race in recovery could return ETIMEDOUT to apps (623947)
	  - building outside the source directory was fixed
	* the lustre-HOWTO was brought (more) up to date (582544)
	* major progress was made on recovery functionality

2002-10-10  Phil Schwan  <phil@clusterfs.com>
	* version v0_5_14
	* bug fixes:
	  - recovery deadlock fix
	  - rm -rf causes LBUG fix (617817)
	  - file open by multiple tasks fix (618962)
	  - directory permissions bugs (602707 and 620007)
	  - journal_stop fixed with locking (611313)
	  - O_APPEND failures resolved (618273, perhaps 614459)
	  - lconf PATH fix (619770)
	  - IA64 build fix (621450)
	  - RPC buffer sizes scale with amount of memory

2002-10-01  Phil Schwan  <phil@clusterfs.com>
	* version v0_5_13
	* bug fixes:
	  - locks would be cancelled without throwing away data pages,
	    resulting in inconsistent data (605627)
	  - inode attributes were not always being refreshed (605627, 612449)
	  - lconf now continues to cleanup after lctl reports an error
	  - MDS now enforces user permissions (602707)
	  - lprocfs cleanup fixed, but not yet enabled (614157)
	  - fixed infinite server hang, should a client not respond to an AST
	  - avoid going into recovery if user calls readlink() with a buffer
	    that's too small (613941)
	  - AST RPCs no longer require replies (614867) -- this may be changed
	  - don't crash server if client sends an IOV that's too big (611336)
	  - fixed lock conversion deadlock (611892)
	  - fixed the following of symlinks (614622)
	* recovery: the server can remove locks from a client that dies, other
	  clients can make progress
	* more extN patch fixes
	* compile-time configurable ptlrpc buffer allocations
	* documentation
	  - collaborative read cache document
	  - Lustre Lite Performance CDR document-in-progress

2002-09-20  Andreas Dilger  <adilger@clusterfs.com>
	* version v0_5_12
	* bug fix
	  - fix typo in patch-2.4.18

2002-09-20  Andreas Dilger  <adilger@clusterfs.com>
	* version v0_5_11
	* bug fixes
	  - clear ptlrpc request each time in handle_incoming_request()
	  - unlink of files now destroys the object on the OST

2002-09-19  Peter Braam  <braam@clusterfs.com>
	* version 0_5_10
	* add hard link support
	* change obdfile creation method
	* kernel patch changed

2002-09-19  Peter Braam  <braam@clusterfs.com>
	* version 0_5_9
	* bug fix
	  - stack overflow bug in extN fixed

2002-09-18  Andreas Dilger  <adilger@clusterfs.com>
	* version 0_5_8
	* documentation updates
	  - add man pages for config tools
	  - update tests/README to describe testing with new config tools
	  - finish metadata API descriptions
	* bug fixes and cleanups
	  - statfs workaround for 16TB limit
	  - LOV stripe allocation improved, can stripe on subset of OSTs
	  - LOV file size/IO offset was wrong for files > 4GB in size
	  - object EA data was being dropped, caused files to be unreadable
	  - memory overflow with non-LOV OST caused memory corruption
	  - fixed regression tests to work with new config tools, obdfilter
	  - fixed bug when directory size became larger than 1 block
	  - fixed bug (for single client case) when PWD was deleted
	  - invalidate local directory pages when doing intent-based ops
	  - avoid LDLM oops when lock callback contained bad data

2002-09-09  Andreas Dilger  <adilger@clusterfs.com>
	* version 0_5_7
	* documentation updates
	* bug fixes and cleanups
	  - configuration tools
	  - LOV
	  - imports/exports
	  - 64-bit compile warnings
	  - 64-bit internal statfs data
	  - many more
	* test_brw on persistent OST devices
	* MDS recovery
	* lprocfs (disabled)

2002-09-04  Andreas Dilger  <adilger@clusterfs.com>
	* version 0_5_6
	* documentation updates
	* bug fixes and cleanups
	* configuration tools

2002-08-30  Peter J. Braam  <braam@clusterfs.com>

	* version v0_5_5
	* many small fixes to 0_5_4
	* io/network handling
	* thinkos in MDS operations

2002-08-24  Peter J. Braam  <braam@clusterfs.com>

	* version v0_5_4
	* crucial basic fixes to 0.5.3
	* IOR, Iozone work over Elan
	* EOF locks added

2002-08-07  Phil Schwan  <phil@clusterfs.com>
	* version 0_5_3, our first alpha
	* we use the new Portals iovs
	* documentation updates
	* bug fixes and cleanups
	* small changes in the DLM wire protocol

2002-07-25  Peter J. Braam  <braam@clusterfs.com>
	* version 0_5_1 with some initial stability,
	* locking on MD and file I/O.
	* documentation updates
	* several bug fixes since 0.5.0
	* small changes in wire protocol

2002-07-18  Phil Schwan  <phil@clusterfs.com>
	* version v0_4_5
	* delivered as Lustre Light Alpha
	* fixed a crash after handling invalid MDS requests
	* fixed directory pages for architectures with non-4k pages sizes

2002-07-11  Andreas Dilger  <adilger@clusterfs.com>
	* release version v0_4_4
	* Moves TCP acceptor to be on port 2432 (unused Coda port) instead
	  of 1234.
	* Fixes a number of interruption problems with OST operations.
	* Update documentation for portals header changes
	* Move all wire protocol structs/defines to lustre_idl.h
	* Fixes symlink length bug.
	* Add tcpdump to repository.

2002-07-05  Andreas Dilger  <adilger@clusterfs.com>
	* release version v0_4_3
	* Fixes statfs for inodes on extN.
	* Fixes bug in runtests which would delete /etc/hosts.
	* Use 64-bit object IDs wherever possible (not into VFS though)
	  Remove ost_get_info, which is unused by lustre, and out of date.

2002-07-03  Peter Braam  <braam@clusterfs.com>
	* release version v0_4_2   Fixes a lookup error (type not passed)
	* move forward to head of Portals
	* move forward to latest Lustre kernel

2002-06-25  Peter Braam  <braam@clusterfs.com>
	* release version v0_4_1.  Hopefully stable on single node use.<|MERGE_RESOLUTION|>--- conflicted
+++ resolved
@@ -1,4 +1,3 @@
-<<<<<<< HEAD
 03-06-2014 Intel Corporation
        * version 2.5.11
        * See http://wiki.whamcloud.com/display/PUB/Lustre+Support+Matrix
@@ -19,10 +18,7 @@
 
 --------------------------------------------------------------------------------
 
-03-11-2014 Intel Corporation
-=======
 03-15-2014 Intel Corporation
->>>>>>> 263a879b
        * version 2.5.1
        * See http://wiki.whamcloud.com/display/PUB/Lustre+Support+Matrix
        * Server support for kernels:
