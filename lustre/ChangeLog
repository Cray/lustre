--- conflicted
+++ resolved
@@ -1,12 +1,4 @@
 tbd Sun Microsystems, Inc.
-<<<<<<< HEAD
-	* version 1.8.0
-	* Support for kernels:
-	 2.6.5-7.312 (SLES 9),
-	 2.6.9-67.0.22.EL (RHEL 4),
-	 2.6.16.60-0.27 (SLES 10),
-	 2.6.18-92.1.10.el5 (RHEL 5),
-=======
 	* version 1.6.8
 	* Support for kernels:
 	 2.6.5-7.314 (SLES 9),
@@ -67,7 +59,6 @@
 	 2.6.9-67.0.22.EL (RHEL 4),
 	 2.6.16.60-0.31 (SLES 10),
 	 2.6.18-92.1.17.el5 (RHEL 5),
->>>>>>> 03b71240
 	 2.6.22.14 vanilla (kernel.org)
 	* Client support for unpatched kernels:
 	  (see http://wiki.lustre.org/index.php?title=Patchless_Client)
@@ -86,11 +77,7 @@
 	  the following command on the MDS:
 		'tunefs.lustre --param="mdt.quota_type=ug1" $MDTDEV'.
 	  For more information, please refer to bugzilla 13904.
-<<<<<<< HEAD
-	* A new quota file format was introduced in 1.6.6/1.8.0.
-=======
 	* A new quota file format was introduced in 1.6.6.
->>>>>>> 03b71240
 	  The format conversion from prior releases is handled transparently,
 	  but releases older than 1.6.6/1.8.0 don't understand this new
 	  format. The automatic format conversion can be avoided by running
@@ -104,8 +91,6 @@
 	  For more information, please refer to bugzilla 13904.
 	* Output of lfs quota has been made less detailed by default,
 	  old (verbose) output can be obtained by using -v option.
-<<<<<<< HEAD
-=======
 	* File join has been disabled in this release, refer to Bugzilla
 	  16929.
 	* A new Lustre ADIO driver is available for MPICH2-1.0.7.
@@ -198,7 +183,6 @@
 Description: Hitting mdc_commit_close() ASSERTION
 Details    : Properly handle request reference release in
 	     ll_release_openhandle().
->>>>>>> 03b71240
 
 Severity   : normal
 Bugzilla   : 16907
@@ -229,13 +213,6 @@
 Bugzilla   : 16633
 Description: Update to RHEL5 kernel-2.6.18-92.1.10.el5.
 
-Severity   : normal
-Bugzilla   : 15825
-Description: Kernel BUG tries to release flock
-Details    : Lustre does not destroy flock lock before last reference goes
-	     away. So always drop flock locks when client is evicted and
-	     perform unlock regardless of successfulness of speaking to MDS.
-
 Severity   : enhancement
 Bugzilla   : 16547
 Description: Update to SLES10 SP2 kernel-2.6.16.60-0.27.
@@ -251,50 +228,18 @@
 Severity   : minor
 Bugzilla   : 16583
 Frequency  : rare
-<<<<<<< HEAD
-Description: avoid messages about idr_remove called for id that is not allocated
-Details    : Move assigment s_dev for clustered nfs to end of initialization,
-	     for avoid problem with error handling.
-=======
 Description: avoid messages about idr_remove called for unallocated id.
 Details    : Move s_dev assigment for clustered NFS to end of initialization,
 	     to avoid problem with error handling.
->>>>>>> 03b71240
 
 Severity   : minor
 Bugzilla   : 16109
 Frequency  : rare
 Description: avoid Already found the key in hash [CONN_UNUSED_HASH] messages
-<<<<<<< HEAD
-Details    : When connection is reused this not moved from CONN_UNUSED_HASH into
-	     CONN_USED_HASH and this prodice warning when put connection again
-	     in unused hash.
-
-Severity   : normal
-Bugzilla   : 15139
-Frequency  : rare
-Description: avoid ASSERTION(client_stat->nid_exp_ref_count == 0) failed
-Details    : release reference to stats when client disconnected, not
-	     when export destroyed for avoid races when client destroyed
-	     after main ost export.
-
-Severity   : normal
-Bugzilla   : 16679
-Description: more cleanup in mds_lov
-Details    : add workaround for get valid ost count for avoid warnings about
-	     drop too big messages, not init llog cat under semphore which
-	     can be blocked on reconnect and break normal replay, fix access
-	     to wrong pointer.
-=======
 Details    : When connection is reused this not moved from CONN_UNUSED_HASH
 	     into CONN_USED_HASH and this prodice warning when put connection
 	     again in unused hash.
->>>>>>> 03b71240
-
-Severity   : enhancement
-Bugzilla   : 15899
-Description: File striping can now be set to use an arbitrary pool of OSTs.
-	
+
 Severity   : enhancement
 Bugzilla   : 16573
 Description: Export bytes_read/bytes_write count on OSC/OST.
@@ -304,8 +249,6 @@
 Description: Early reply size mismatch, MGC loses connection
 Details    : Apply the MGS_CONNECT_SUPPORTED mask at reconnect time so
 	     the connect flags are properly negotiated.
-<<<<<<< HEAD
-=======
 
 Severity   : major
 Bugzilla   : 14840
@@ -443,24 +386,18 @@
              drop too big messages, not init llog cat under semphore which
              can be blocked on reconnect and break normal replay, fix access
              to wrong pointer.
->>>>>>> 03b71240
 
 Severity   : normal
 Bugzilla   : 16006
 Description: Properly propagate oinfo flags from lov to osc for statfs
 Details    : restore missing copy oi_flags to lov requests.
 
-Severity   : normal
-Bugzilla   : 16317
-Description: exports in /proc are broken
-Details    : recreate /proc entries for clients when they reconnect.
-
 Severity   : enhancement
 Bugzilla   : 16581
 Description: Add man pages for llobdstat(8), llstat(8), plot-llstat(8),
-	   : l_getgroups(8), lst(8), routerstat(8)
+           : l_getgroups(8), lst(8), routerstat(8)
 Details    : included man pages for llobdstat(8), llstat(8),
-	   : plot-llstat(8), l_getgroups(8), lst(8), routerstat(8)
+           : plot-llstat(8), l_getgroups(8), lst(8), routerstat(8)
 
 Severity   : enhancement
 Bugzilla   : 16208
@@ -474,19 +411,6 @@
 Bugzilla   : 16503
 Description: Update to RHEL4 kernel-2.6.9-67.0.22.EL.
 
-<<<<<<< HEAD
-Severity   : normal
-Bugzilla   : 16317
-Description: exports in /proc are broken
-Details    : recreate /proc entries for clients when they reconnect.
-
-Severity   : normal
-Bugzilla   : 16080
-Description: don't fail open with -ERANGE
-Details    : if client connected until mds will be know about real ost count
-	     get LOV EA can be fail because mds not allocate enougth buffer
-	     for LOV EA.
-=======
 Severity   : enhancement
 Bugzilla   : 16091
 Description: configure's --enable-quota should check the
@@ -513,20 +437,12 @@
 Details    : The ldiskfs mballoc3 code was using a __u16 to store the group
 	     number, but with 8TB+ filesystems there are more than 65536
 	     groups, causing an oops.
->>>>>>> 03b71240
 
 Severity   : normal
 Bugzilla   : 15576
 Description: Resolve device initialization race
 Details    : Prevent proc handler from accessing devices added to the
 	     obd_devs array but yet be intialized.
-
-Severity   : enhancement
-Bugzilla   : 16091
-Description: configure's --enable-quota should check the
-	   : kernel .config for CONFIG_QUOTA
-Details    : configure is terminated if --enable-quota is passed but
-	   : no quota support is in kernel
 
 Severity   : enhancement
 Bugzilla   : 15308
@@ -542,8 +458,6 @@
 Description: don't swab ost objects in response about directory, because
 	     this not exist.
 Details    : bug similar bug 14856, but in different function.
-<<<<<<< HEAD
-=======
 
 Severity   : enhancement
 Bugzilla   : 15754
@@ -552,17 +466,13 @@
 	     current uid/gid for quota report, short quota stats by
 	     default, nonpositional parameters for setquota, added
 	     llapi_quotactl manual page.
->>>>>>> 03b71240
-
-Severity   : enhancement
-Bugzilla   : 15754
-Description: lfs quota tool enhancement
-Details    : added units specifiers support for setquota, default to
-	     current uid/gid for quota report, short quota stats by
-	     default, nonpositional parameters for setquota, added
-	     llapi_quotactl manual page.
-
-Severity   : enhancement
+
+Severity   : normal
+Bugzilla   : 16037
+Description: Client runs out of low memory
+Details    : Consider only lowmem when counting initial number of llap pages
+
+Severity   : normal
 Bugzilla   : 15625
 Description: *optional* service tags registration
 Details    : if the "service tags" package is installed on a Lustre node
@@ -571,10 +481,6 @@
 	     about the Service Tags asset management system.
 
 Severity   : normal
-Bugzilla   : 16037
-Description: Client runs out of low memory
-Details    : Consider only lowmem when counting initial number of llap pages
-
 Bugzilla   : 15825
 Description: Kernel BUG tries to release flock
 Details    : Lustre does not destroy flock lock before last reference goes
@@ -586,28 +492,15 @@
 Description: Update to RHEL4 kernel-2.6.9-67.0.20.
 
 Severity   : normal
-Frequency  : occasional
 Bugzilla   : 15210
 Description: add refcount for osc callbacks, so avoid panic on shutdown
-<<<<<<< HEAD
-
-Severity   : enhancement
-Bugzilla   : 16189
-Description: Update to RHEL4 kernel-2.6.9-67.0.20.
-=======
->>>>>>> 03b71240
-
-Severity   : normal
-Frequency  : testing only
+
+Severity   : normal
 Bugzilla   : 12653
 Description: sanity test 65a fails if stripecount of -1 is set
 Details    : handle -1 striping on filesystem in ll_dirstripe_verify
 
 Severity   : normal
-<<<<<<< HEAD
-Frequency  : only in unusual configurations
-=======
->>>>>>> 03b71240
 Bugzilla   : 16014
 Description: Kernel panic with find ost index.
 Details    : lov_obd have panic if some OST's have sparse indexes.
@@ -617,27 +510,23 @@
 Description: Update to RHEL5 kernel-2.6.18-53.1.21.el5.
 
 Severity   : major
-Frequency  : rarely, if filesystem is mounted with -o flock
 Bugzilla   : 15924
 Description: do not process already freed flock
 Details    : flock can possibly be freed by another thread before it reaches
 	     to ldlm_flock_completion_ast.
 
 Severity   : normal
-Frequency  : rarely, if filesystem is mounted with -o flock
 Bugzilla   : 14480
 Description: LBUG during stress test
 Details    : Need properly lock accesses the flock deadlock detection list.
 
 Severity   : minor
-Frequency  : rarely, if binaries are being run from Lustre
 Bugzilla   : 15837
 Description: oops in page fault handler
 Details    : kernel page fault handler can return two special 'pages' in
 	     error case, don't try dereference NOPAGE_SIGBUS and NOPAGE_OMM.
 
 Severity   : minor
-Frequency  : rarely, during shutdown
 Bugzilla   : 15716
 Description: timeout with invalidate import.
 Details    : ptlrpcd_check call obd_zombie_impexp_cull and wait request which
@@ -645,10 +534,6 @@
 	     -ETIMEOUT ptlrpc_invalidate_import and as result LASSERT.
 
 Severity   : normal
-<<<<<<< HEAD
-Frequency  : rarely
-=======
->>>>>>> 03b71240
 Bugzilla   : 14742
 Frequency  : rare
 Description: ASSERTION(CheckWriteback(page,cmd)) failed
@@ -685,11 +570,7 @@
 	     of twice swab data. Fix get lov striping to userpace.
 
 Severity   : normal
-<<<<<<< HEAD
-Frequency  : rarely, if replay get lost on server
-=======
 Frequency  : rare, replay get lost on server
->>>>>>> 03b71240
 Bugzilla   : 15756
 Description: server incorrectly drop resent replays lead to recovery failure.
 Details    : do not drop replay according to msg flags, instead we check the
@@ -758,7 +639,6 @@
 Bugzilla   : 15278
 Description: fix build on PPC32
 Details    : compile code with -m64 flag produce wrong object file for PPC32.
-<<<<<<< HEAD
 
 Severity   : normal
 Frequency  : rare
@@ -774,13 +654,6 @@
 Details    : skiplists are used to group compatible locks on granted list
 	     that was implemented as tracking first and last lock of each lock
 	     group the patch changes that to using doubly linked lists
-
-Severity   : normal
-Bugzilla   : 15933
-Description: delete compatibility for 32bit qdata
-Details    : as planned, when lustre is beyond b1_8, lquota won't support 32bit
-	     qunit. That means servers of b1_4 and servers of b1_8 can't be
-	     used together if users want to use quota.
 
 Severity   : normal
 Frequency  : only with administrator action
@@ -820,11 +693,11 @@
 
 Severity   : enhancement
 Bugzilla   : 15284
-Description: ll_recover_lost_found_objs - recover objects in lost+found
-Details    : OST corruption and subsequent e2fsck can leave objects in the
-	     lost+found directory.  Using the "ll_recover_lost_found_objs"
+Description: ll_recover_lost_found_objs - rename objects in lost+found to object ID
+Details    : OST crashes and subsequent e2fsck can lead to objects being moved
+	     to lost+found directory. Using the "ll_recover_lost_found_objs"
 	     tool, these objects can be retrieved and data can be salvaged
-	     by using the object ID saved in the fid EA on each object.
+	     by using the object ID saved in the fid.
 
 Severity   : minor
 Frequency  : rare
@@ -899,6 +772,13 @@
 
 Severity   : minor
 Frequency  : rare
+Bugzilla   : 15899
+Description: Pools downgrade compatibility
+Details    : Files striped across pools in future (1.8) releases will be
+	     properly understood if the server is downgraded to this version.
+
+Severity   : minor
+Frequency  : rare
 Bugzilla   : 12755
 Description: Kernel BUG: sd_iostats_bump: unexpected disk index
 Details    : remove the limit of 256 scsi disks in the sd_iostat patch
@@ -927,8 +807,41 @@
 Bugzilla   : 10555
 Description: Add a FIEMAP(FIle Extent MAP) ioctl for ldiskfs
 Details    : FIEMAP ioctl will allow an application to efficiently fetch the
-	     extent information of a file. It can be used to map logical blocks
-	     in a file to physical blocks in the block device.
+             extent information of a file. It can be used to map logical blocks
+             in a file to physical blocks in the block device.
+
+Severity   : minor
+Bugzilla   : 16717
+Description: LBUG when llog conf file is full
+Details    : When llog bitmap is full, ENOSPC should be returned for plain
+	     log.
+
+Severity   : normal
+Frequency  : only with adaptive timeout enabled
+Bugzilla   : 16972
+Description: DEBUG_REQ() bad paging request
+Details    : ptlrpc_at_recv_early_reply() should not modify req->rq_repmsg
+	     because it can be accessed by reply_in_callback() without the
+	     rq_lock held.
+
+Severity   : normal
+Frequency  : only on Cray X2
+Bugzilla   : 16813
+Description: X2 build failures
+Details    : fix build failures on Cray X2.
+
+Severity   : major
+Frequency  : Only on FC kernels 2.6.22+
+Bugzilla   : 16303
+Description: oops in statahead
+Details    : Do not drop reference count for the dentry from VFS when lookup,
+	     VFS will do that by itself.
+
+Severity   : major
+Bugzilla   : 17024
+Description: Lustre GPF in {:ptlrpc:ptlrpc_server_free_request+373}
+Details    : In case of memory pressure, list_del() can be called twice on
+	     req->rq_history_list, causing a kernel oops.
 
 -------------------------------------------------------------------------------
 
@@ -1012,68 +925,29 @@
 	     will result in an -EAGAIN and in the exit call path we call
 	     alloc_rr() which will with increasing aggressiveness attempt to
 	     aquire precreated objects on the minimum number of required OSCs.
-=======
-
-Severity   : normal
-Frequency  : rare
-Bugzilla   : 15574
-Description: MDS LBUG: ASSERTION(!IS_ERR(dchild))
-Details    : In reconstruct_* functions, LASSERTs on both the data supplied
-	     by a client, and the data on disk are dangerous and incorrect.
-	     Change them with client eviction.
-
-Severity   : enhancement
-Bugzilla   : 15346
-Description: skiplist implementation simplification
-Details    : skiplists are used to group compatible locks on granted list
-	     that was implemented as tracking first and last lock of each lock
-	     group the patch changes that to using doubly linked lists
-
-Severity   : normal
-Frequency  : only with administrator action
-Bugzilla   : 14693
-Description: mount failure if config log has invalid conf_param setting
-Details    : If administrator specified an incorrect configuration parameter
-	     with "lctl conf_param" this would cause an error during future
-	     client mounts.  Instead, ignore the bad configuration parameter.
-
-Severity   : normal
-Frequency  : blocks per group < blocksize*8 and uninit_groups is enabled
-Bugzilla   : 15932
-Description: ldiskfs error: XXX blocks in bitmap, YYY in gd
-Details    : If blocks per group is less than blocksize*8, set rest of the
-	     bitmap to 1.
->>>>>>> 03b71240
-
-Severity   : major
-Frequency  : Application do stride read on lustre
-Bugzilla   : 16172
-Description: The read performance will drop a lot if the application does
-	     stride read.
-Details    : Because the stride_start_offset are missing in stride read-ahead,
-	     it will cause clients read a lot of unused pages in read-ahead,
-	     then the read-performance drops.
-
-Severity   : normal
-<<<<<<< HEAD
+
+Severity   : major
+Bugzilla   : 14326
+Description: Use old size assignment to avoid deadlock
+Details    : This reverts the changes in bugs 2369 and bug 14138 that introduced
+	     the scheduling while holding a spinlock.  We do not need locking
+	     for size in ll_update_inode() because size is only updated from
+	     the MDS for directories or files without objects, so there is no
+	     other place to do the update, and concurrent access to such inodes
+	     are protected by the inode lock.
+
+Severity   : normal
 Bugzilla   : 14655
 Description: Use __u64 instead of int for valid bits
 
 Severity   : normal
 Bugzilla   : 14746
 Description: resolve "_IOWR redefined" build error on SLES10
-=======
-Bugzilla   : 15953
-Description: more ldlm soft lockups
-Details    : In ldlm_resource_add_lock(), call to ldlm_resource_dump()
-	     starve other threads from the resource lock for a long time in
-	     case of long waiting queue, so change the debug level from
-	     D_OTHER to the less frequently used D_INFO.
->>>>>>> 03b71240
-
-Severity   : enhancement
-Bugzilla   : 13128
-Description: add -gid, -group, -uid, -user options to lfs find
+
+Severity   : normal
+Bugzilla   : 14763
+Description: dump the memory debugging after all modules are unloaded to
+	     suppress false negative in conf_sanity test 39
 
 Severity   : normal
 Bugzilla   : 14872
@@ -1104,12 +978,8 @@
 	     dentry, statahead his/miss control for hidden items, and so on.
 
 Severity   : enhancement
-Bugzilla   : 15284
-Description: ll_recover_lost_found_objs - rename objects in lost+found to object ID
-Details    : OST crashes and subsequent e2fsck can lead to objects being moved
-	     to lost+found directory. Using the "ll_recover_lost_found_objs"
-	     tool, these objects can be retrieved and data can be salvaged
-	     by using the object ID saved in the fid.
+Bugzilla   : 15316
+Description: build kernel-ib packages for OFED 1.3 in our release cycle
 
 Severity   : normal
 Bugzilla   : 15036
@@ -1117,7 +987,6 @@
 Details    : several u32 variables declarations are replaced with u64 declarations
 
 Severity   : minor
-<<<<<<< HEAD
 Frequency  : always
 Bugzilla   : 13969
 Description: fix SLES kernel versioning
@@ -1210,74 +1079,18 @@
 Details    : Holding lprocfs lock with send rpc can produce block for destroy
 	     obd objects and this also block reconnect with -EALREADY.
 	     This isn't fix all lprocfs bugs - but make it rare.
-=======
-Frequency  : rare
-Bugzilla   : 15758
-Description: this bug _only_ happens when inode quota limitation is very low
-	     (less than 12), so that inode quota unit is 1 at initialization.
-Details    : if remaining quota	equates 1, it is a sign to demonstate that quota
-	     is effective now. So least quota qunit should be 2.
-
-Severity   : normal
-Bugzilla   : 15950
-Description: Hung threads in invalidate_inode_pages2_range
-Details    : The direct IO path doesn't call check_rpcs to submit a new RPC once
-	     one is completed. As a result, some RPCs are stuck in the queue
-	     and are never sent.
-
-Severity   : normal
-Bugzilla   : 15684
-Description: Procfs and llog threads access destoryed import sometimes.
-Details    : Sync the import destoryed process with procfs and llog threads by
-	     the import refcount and semaphore.
-
-Severity   : major
-Bugzilla   : 15674
-Description: mds fails to respond, threads stuck in ldlm_completion_ast
-Details    : Sort source/child resource pair after updating child resource.
-
-Severity   : major
-Frequncy   : rare
-Bugzilla   : 16226
-Description: kernel BUG at ldiskfs2_ext_new_extent_cb
-Details    : If insertion of an extent fails, then discard the inode
-	     preallocation and free data blocks else it can lead to duplicate
-	     blocks.
-
-Severity   : normal
-Bugzilla   : 16199
-Description: don't always update ctime in ext3_xattr_set_handle()
-Details    : Current xattr code updates the inode ctime in ext3_xattr_set_handle.
-	     In some cases the ctime should not be updated, for example for
-	     2.0->1.8 compatibility it is necessary to delete an xattr and it
-	     should not update the ctime.
-
-Severity   : normal
-Bugzilla   : 15058
-Description: add quota statistics
-Details    : 1. sort out quota proc entries and proc code.
-	     2. add quota statistics
->>>>>>> 03b71240
-
-Severity   : normal
-Frequency  : often
-Bugzilla   : 16125
-Description: quotas are not honored with O_DIRECT
-Details    : all writes with the flag O_DIRECT will use grants which leads to
-	     this problem. Now using OBD_BRW_SYNC to guard this.
-
-Severity   : major
-Frequency  : rare
-Bugzilla   : 15713/16362
-Description: Assertion in iopen_connect_dentry in 1.6.3
-Details    : looking up an inode via iopen with the wrong generation number can
-	     populate the dcache with a disconneced dentry while the inode
-	     number is in the process of being reallocated. This causes an
-	     assertion failure in iopen since the inode's dentry list contains
-	     both a connected and disconnected dentry.
-
-Severity   : normal
-<<<<<<< HEAD
+
+Severity   : enhancement
+Bugzilla   : 15152
+Description: Update kernel to RHEL5 2.6.18-53.1.14.el5.
+
+Severity   : major
+Frequency  : frequent on X2 node
+Bugzilla   : 15010
+Description: mdc_set_open_replay_data LBUG
+Details    : Set replay data for requests that are eligible for replay.
+
+Severity   : normal
 Frequency  : common
 Bugzilla   : 14321
 Description: lustre_mgs: operation 101 on unconnected MGS
@@ -1295,351 +1108,6 @@
 	     the stack.  One change which was identified to consume additional
 	     stack has been reworked to avoid the extra stack usage.
 
-=======
-Bugzilla   : 16496
-Description: assertion failure in ldlm_handle2lock()
-Details    : fix a race between class_handle_unhash() and class_handle2object()
-	     introduced in lustre 1.6.5 by bug 13622.
-
-Severity   : minor
-Frequency  : rare
-Bugzilla   : 15899
-Description: Pools downgrade compatibility
-Details    : Files striped across pools in future (1.8) releases will be
-	     properly understood if the server is downgraded to this version.
-
-Severity   : minor
-Frequency  : rare
-Bugzilla   : 12755
-Description: Kernel BUG: sd_iostats_bump: unexpected disk index
-Details    : remove the limit of 256 scsi disks in the sd_iostat patch
-
-Severity   : minor
-Frequency  : rare
-Bugzilla   : 16494
-Description: oops in sd_iostats_seq_show()
-Details    : unloading/reloading the scsi low level driver triggers a kernel
-	     bug when trying to access the sd iostat file.
-
-Severity   : major
-Frequency  : rare
-Bugzilla   : 16404
-Description: Kernel panics during QLogic driver reload
-Details    : REQ_BLOCK_PC requests are not handled properly in the sd iostat
-	     patch, causing memory corruption.
-
-Severity   : minor
-Frequency  : rare
-Bugzilla   : 16140
-Description: journal_dev option does not work in b1_6
-Details    : pass mount option during pre-mount.
-
-Severity   : enhancement
-Bugzilla   : 10555
-Description: Add a FIEMAP(FIle Extent MAP) ioctl for ldiskfs
-Details    : FIEMAP ioctl will allow an application to efficiently fetch the
-             extent information of a file. It can be used to map logical blocks
-             in a file to physical blocks in the block device.
-
-Severity   : minor
-Bugzilla   : 16717
-Description: LBUG when llog conf file is full
-Details    : When llog bitmap is full, ENOSPC should be returned for plain
-	     log.
-
-Severity   : normal
-Frequency  : only with adaptive timeout enabled
-Bugzilla   : 16972
-Description: DEBUG_REQ() bad paging request
-Details    : ptlrpc_at_recv_early_reply() should not modify req->rq_repmsg
-	     because it can be accessed by reply_in_callback() without the
-	     rq_lock held.
-
-Severity   : normal
-Frequency  : only on Cray X2
-Bugzilla   : 16813
-Description: X2 build failures
-Details    : fix build failures on Cray X2.
-
-Severity   : major
-Frequency  : Only on FC kernels 2.6.22+
-Bugzilla   : 16303
-Description: oops in statahead
-Details    : Do not drop reference count for the dentry from VFS when lookup,
-	     VFS will do that by itself.
-
-Severity   : major
-Bugzilla   : 17024
-Description: Lustre GPF in {:ptlrpc:ptlrpc_server_free_request+373}
-Details    : In case of memory pressure, list_del() can be called twice on
-	     req->rq_history_list, causing a kernel oops.
-
--------------------------------------------------------------------------------
-
-
-2008-05-26  Sun Microsystems, Inc.
-       * version 1.6.5
-       * Support for kernels:
-	2.6.5-7.311 (SLES 9),
-	2.6.9-67.0.7.EL (RHEL 4),
-	2.6.16.54-0.2.5 (SLES 10),
-	2.6.18-53.1.14.el5 (RHEL 5),
-	2.6.22.14 vanilla (kernel.org)
-       * Client support for unpatched kernels:
-	 (see http://wiki.lustre.org/index.php?title=Patchless_Client)
-	 2.6.16 - 2.6.22 vanilla (kernel.org)
-       * Due to problems with nested symlinks and FMODE_EXEC (bug 12652),
-	 we do not recommend using patchless RHEL4 clients with kernels
-	 prior to 2.6.9-55EL (RHEL4U5).
-       * Recommended e2fsprogs version: 1.40.7-sun1
-       * Note that reiserfs quotas are disabled on SLES 10 in this kernel.
-       * RHEL 4 and RHEL 5/SLES 10 clients behaves differently on 'cd' to a
-	 removed cwd "./" (refer to Bugzilla 14399).
-       * A new quota file format has been introduced in 1.6.5.
-	 The format conversion from prior releases is handled transparently,
-	 but releases older than 1.4.12/1.6.5 will not understand this new
-	 format.  The automatic format conversion can be avoided by running
-	 the following command on the MDS before upgrading:
-		'tunefs.lustre --param="mdt.quota_type=ug1" $MDTDEV'.
-	 For more information, please refer to bugzilla 13904.
-
-Severity   : major
-Bugzilla   : 14443
-Description: quota performance fix
-Details    : quota data is written in journalled mode instead of ordered to
-	     increase performance
-
-Severity   : normal
-Bugzilla   : 13915
-Description: lfs support for human-readable quota grace time strings
-Details    : lfs setquota -t and lfs quota -t represent quota grace times
-	     in "XXwXXdXXhXXmXXs" format instead of large values in seconds
-
-Severity   : normal
-Frequency  : always with o2ib 1.3 and sles10
-Bugzilla   : 15870
-Description: fix build with SLES10 and o2ib v3.
-Details    : sles10 uses diffrent name for Module.symver file but configure
-	     assume this file has same name on RHEL/SLES/vanila kernels.
-
-Severity   : critical
-Frequency  : very rare, if additional xattrs are used on kernels >= 2.6.12
-Bugzilla   : 15777
-Description: MDS may lose file striping (and hence file data) in some cases
-Details    : If there are additional extended attributes stored on the MDS,
-	     in particular ACLs, SELinux, or user attributes (if user_xattr
-	     is specified for the client mount options) then there is a risk
-	     of attribute loss.  Additionally, the Lustre file striping
-	     needs to be larger than default (e.g. striped over all OSTs),
-	     and an additional attribute must be stored initially in the
-	     inode and then increase in size enough to be moved to the
-	     external attribute block (e.g. ACL growing in size) for file
-	     data to be lost.
-
-Severity   : enhancement
-Bugzilla   : 12191
-Description: add message levels for liblustreapi
-
-Severity   : normal
-Frequency  : rare
-Bugzilla   : 13380
-Description: MDT cannot be unmounted, reporting "Mount still busy"
-Details	   : Mountpoint references were being leaked during open reply
-	     reconstruction after an MDS restart.  Drop mountpoint reference
-	     in reconstruct_open() and free dentry reference also.
-
-Severity   : minor
-Frequency  : rare
-Bugzilla   : 13380
-Description: fix for occasional failure case of -ENOSPC in recovery-small tests
-Details    : Move the 'good_osts' check before the 'total_bavail' check.  This
-	     will result in an -EAGAIN and in the exit call path we call
-	     alloc_rr() which will with increasing aggressiveness attempt to
-	     aquire precreated objects on the minimum number of required OSCs.
-
-Severity   : major
-Bugzilla   : 14326
-Description: Use old size assignment to avoid deadlock
-Details    : This reverts the changes in bugs 2369 and bug 14138 that introduced
-	     the scheduling while holding a spinlock.  We do not need locking
-	     for size in ll_update_inode() because size is only updated from
-	     the MDS for directories or files without objects, so there is no
-	     other place to do the update, and concurrent access to such inodes
-	     are protected by the inode lock.
-
-Severity   : normal
-Bugzilla   : 14655
-Description: Use __u64 instead of int for valid bits
-
-Severity   : normal
-Bugzilla   : 14746
-Description: resolve "_IOWR redefined" build error on SLES10
-
-Severity   : normal
-Bugzilla   : 14763
-Description: dump the memory debugging after all modules are unloaded to
-	     suppress false negative in conf_sanity test 39
-
-Severity   : normal
-Bugzilla   : 14872
-Description: the recovery timer never expires
-Details    : for new client connect request, the recovery timer should not be
-	     reset, otherwise recovery timer will never expired, if the old
-	     client never come. Only old client connect and first connection
-	     req should trigger recovery timer reset.
-
-Severity   : normal
-Bugzilla   : 15521
-Description: the min numbers of lproc stats are wrong
-Details    : adding a new constant LC_MIN_INIT and use it for initialization
-	     of lc_min.
-
-Severity   : normal
-Frequency  : always with interactive lfs
-Bugzilla   : 15212
-Description: Reinitialize optind to 0 so that interactive lfs works in all cases
-
-Severity   : normal
-Frequency  : with multiple concurrent readdir processes in same directory
-Bugzilla   : 15406, 15169, 15175
-Description: misc fixes for directory readahead.
-Details    : prevent previous statahead async RPC callback from processing the
-	     current "statahead_info", race condition between async RPC callback
-	     add dentry into dentry hash table and "ls" thread revalidate such
-	     dentry, statahead his/miss control for hidden items, and so on.
-
-Severity   : enhancement
-Bugzilla   : 15316
-Description: build kernel-ib packages for OFED 1.3 in our release cycle
-
-Severity   : normal
-Bugzilla   : 15036
-Description: incore types cleaning in quota code (with respect to 64-bit limits)
-Details    : several u32 variables declarations are replaced with u64 declarations
-
-Severity   : minor
-Frequency  : always
-Bugzilla   : 13969
-Description: fix SLES kernel versioning
-Details    : the kernel version for our SLES 10 kernel did not include a "-"
-	     before the "smp" at the end.  while this was not a problem in
-	     general, it did mean that software trying to use the kernel
-	     version to try to detect a vendor specific kernel would fail.
-	     this was most evident by the OFED build scripts.
-
-Severity   : normal
-Frequency  : rare
-Bugzilla   : 14803
-Description: Don't update lov_desc members until making sure they are valid
-Details    : When updating lov_desc members via proc fs, need fix their
-	     validities before doing the real update.
-
-Severity   : normal
-Frequency  : very rare
-Bugzilla   : 15069
-Description: don't put request into delay list while invalidate in flight.
-Details    : ptlrpc_delay_request sometimes put in delay list while invalidate
-	     import in flight. this produce timeout for invalidate and sometimes
-	     can cause stale data.
-
-Severity   : enhancement
-Bugzilla   : 15416
-Description: Update kernel to SLES9 2.6.5-7.311.
-
-Severity   : enhancement
-Bugzilla   : 15240
-Description: Update kernel to RHEL4 2.6.9-67.0.7.
-
-Severity   : normal
-Frequency  : always
-Bugzilla   : 14856
-Frequency  : on PPC only
-Description: not convert ost objects for directory because it's not exist.
-Details    : ll_dir_getstripe assume dirrectory has ost objects but this wrong.
-
-Severity   : enhancement
-Bugzilla   : 15517
-Description: Fix warnings with compile liblustre at sles10/rhel5 which have
-	     __u64 as usingied long long type.
-
-Severity   : minor
-Frequency  : rare, on shutdown
-Bugzilla   : 15210
-Description: race process ast vs remove callback
-Details    : removing callback before disconnect import open race with
-	     processing callback.
-
-Severity   : enhancement
-Bugzilla   : 15416
-Description: Update kernel to SLES9 2.6.5-7.311.
-
-Severity   : enhancement
-Bugzilla   : 12652
-Description: Files open for execute are not marked busy on SLES10
-Details    : Add FMODE_EXEC to SLES10 SP1 server kernel series.
-
-Severity   : enhancement
-Bugzilla   : 13397
-Description: Add server support for vanilla-2.6.22.14.
-
-Severity   : normal
-Frequency  : occasional
-Bugzilla   : 13375
-Description: Avoid lov_create() getting stuck in obd_statfs_rqset()
-Details    : If an OST is down the MDS will hang indefinitely in
-	     obd_statfs_rqset() waiting for the statfs data. While for
-	     MDS QOS usage of statfs, it should not stuck in waiting.
-
-Severity   : enhancement
-Bugzilla   : 3055
-Description: Disable adaptive timeouts by default
-
-Severity   : major
-Frequency  : on network error
-Bugzilla   : 15027
-Description: panic with double free request if network error
-Details    : mdc_finish_enqueue is finish request if any network error occuring,
-	     but it's true only for synchronus enqueue, for async enqueue
-	     (via ptlrpcd) this incorrect and ptlrpcd want finish request
-	     himself.
-
-Severity   : normal
-Frequency  : rare, on recovery
-Bugzilla   : 14533
-Description: read procfs can produce deadlock in some situation
-Details    : Holding lprocfs lock with send rpc can produce block for destroy
-	     obd objects and this also block reconnect with -EALREADY.
-	     This isn't fix all lprocfs bugs - but make it rare.
-
-Severity   : enhancement
-Bugzilla   : 15152
-Description: Update kernel to RHEL5 2.6.18-53.1.14.el5.
-
-Severity   : major
-Frequency  : frequent on X2 node
-Bugzilla   : 15010
-Description: mdc_set_open_replay_data LBUG
-Details    : Set replay data for requests that are eligible for replay.
-
-Severity   : normal
-Frequency  : common
-Bugzilla   : 14321
-Description: lustre_mgs: operation 101 on unconnected MGS
-Details    : When MGC is disconnected from MGS long enough, MGS will evict the
-	     MGC, and late on MGC cannot successfully connect to MGS and a lot
-	     of the error messages complaining that MGS is not connected.
-
-Severity   : major
-Frequency  : rare, depends on device drivers and load
-Bugzilla   : 14529
-Description: MDS or OSS nodes crash due to stack overflow
-Details    : Code changes in 1.6.4 increased the stack usage of some functions.
-	     In some cases, in conjunction with device drivers that use a lot
-	     of stack, the MDS (or possibly OSS) service threads could overflow
-	     the stack.  One change which was identified to consume additional
-	     stack has been reworked to avoid the extra stack usage.
-
->>>>>>> 03b71240
 Severity   : enhancement
 Bugzilla   : 14876
 Description: Update to RHEL5 latest kernel-2.6.18-53.1.13.el5.
@@ -1838,7 +1306,6 @@
 			+- clear
 	     The "uuid"s file would list the uuids of _active_ exports.
 	     And the clear entry is to clear all stats and stale nids.
-<<<<<<< HEAD
 
 Severity   : normal
 Frequency  : rare
@@ -1997,166 +1464,6 @@
 Details    : Adding total number of sampled request for an MDS node in snmp
 	     support.
 
-=======
-
-Severity   : normal
-Frequency  : rare
-Bugzilla   : 12266
-Description: Processes looping in ll_readdir() on Lustre clients finally causing
-	     a full node pseudo-hang
-Details    : Concurrent access to the same directory from multiple clients with
-	     intensive file creation/removal can cause a client node to spin in
-	     ll_readdir(). i_version must be increased every time the lock is
-	     cancelled to ensure a revalidate is done.
-
-Severity   : normal
-Frequency  : always
-Bugzilla   : 13976
-Description: touch file failed when fs is not full
-Details    : OST in recovery should not be discarded by MDS in alloc_qos(),
-	     otherwise we can get ENOSP while fs is not full.
-
-Severity   : normal
-Frequency  : only for Cray XT3
-Bugzilla   : 12829/13455
-Description: Changing primary group doesn't change the group lustre assigns to
-	     a file
-Details    : When CRAY_XT3 is defined, the fsgid supplied by the client is
-	     overridden with the primary group provided by the group upcall,
-	     whereas the supplied fsgid can be trusted if it is in the list of
-	     supplementary groups returned by the group upcall.
-
-Severity   : enhancement
-Bugzilla   : 12749
-Description: Root Squash Functionality
-Details    : Implementation of NFS-like root squash capability. Specifically,
-	     don't allow someone with root access on a client node to be able
-	     to manipulate files owned by root on a server node.
-
-Severity   : enhancement
-Bugzilla   : 10718
-Description: Slow trucate/writes to huge files at high offsets.
-Details    : Directly associate cached pages to lock that protect those pages,
-	     this allows us to quickly find what pages to write and remove
-	     once lock callback is received.
-
-Severity   : normal
-Frequency  : common
-Bugzilla   : 14379
-Description: Too many locks accumulating on client during NFS usage
-Details    : mds_open improperly used accmode to find out access mode to a
-	     file. Also mdc_intent_lock logic to find out if we already have
-	     lock similar to just received was flawed since introduction of
-	     skiplists - locks are now added to the front of the granted
-	     queue.
-
-Severity   : normal
-Bugzilla   : 14477
-Description: Hit ASSERTION(obd->obd_stopping == 1) failed in some setup failed
-	     situation.
-Details    : In obd setup failure handler, obd_stopping will not necessarily to
-	     be 1, and obd_set_up should also be checked to make sure whether
-	     obd is completely setup.
-
-Severity   : enhancement
-Bugzilla   : 14398
-Description: Allow masking D_WARNING, D_ERROR messages from console
-Details    : Console messages can now be disabled via lnet.printk.
-
-Severity   : normal
-Frequency  : always
-Bugzilla   : 14614
-Description: User code with malformed file open parameter crashes client node
-Details    : Before packing join_file req, all the related reference should be
-	     checked carefully in case some malformed flags cause fake join_file
-	     req on client.
-
-Severity   : normal
-Frequency  : always
-Bugzilla   : 10600
-Description: shrink/enlarge qunit size when needed; fix the problem of coarse
-	     grain of quota doing harm to quota's accuracy
-Details    : qunit size will be changed when quota limitation is too low/high;
-	     record the pending quota write in order to get more accureate
-	     quota; delete the patch for bug12588, which is unnecessary when
-	     this patch is landed. This bug also contains fixes for bug 14526,
-	     14299, 14601 and 13794.
-
-Severity   : normal
-Bugzilla   : 14225
-Description: LDLM_ENQUEUE races with LDLM_CP_CALLBACK
-Details    : ldlm_completion_ast() assumes that a lock is granted when the req
-	     mode is equal to the granted mode. However, it should also check
-	     that LDLM_FL_CP_REQD is not set.
-
-Severity   : normal
-Bugzilla   : 14360
-Description: Heavy nfs access might result in deadlocks
-Details    : After ELC code landed, it is now improper to enqueue any mds
-	     locks under och_sem, because enqueue might want to decide to
-	     cancel open locks for same inode we are holding och_sem for.
-
-Severity   : normal
-Bugzilla   : 14443
-Description: 35% write performance drop with ldiskfs2 when quotas are on
-Details    : Enable ext3 journalled quota by default to improve performance
-	     when quotas are turned on.
-
-Severity   : normal
-Bugzilla   : 13843
-Description: Client eviction while running blogbench
-Details    : A lot of unlink operations with concurrent I/O can lead to a
-	     deadlock causing evictions. To address the problem, the number of
-	     oustanding OST_DESTROY requests is now throttled to
-	     max_rpcs_in_flight per OSC and LDLM_FL_DISCARD_DATA blocking
-	     callbacks are processed in priority.
-
-Severity   : normal
-Frequency  : RHEL4 only
-Bugzilla   : 14618
-Description: mkfs is very slow on IA64/RHEL4
-Details    : A performance regression has been discovered in the MPT Fusion
-	     driver between versions 3.02.73rh and 3.02.99.00rh. As a
-	     consequence, we have downgraded the MPT Fusion driver in the RHEL4
-	     kernel from 3.02.99.00 to 3.02.73 until this problem is fixed.
-
-Severity   : normal
-Frequency  : PPC/PPC64 only
-Bugzilla   : 14845
-Description: conflicts between asm-ppc64/types.h and lustre_types.h
-Details    : fix duplicated definitions between asm-ppc64/types.h and
-	     lustre_types.h on PPC.
-
-Severity   : normal
-Frequency  : PPC/PPC64 only
-Bugzilla   : 14844
-Description: asm-ppc/segment.h does not exist
-Details    : fix compile issue on PPC.
-
-Severity   : normal
-Bugzilla   : 13805
-Description: data checksumming impacts single node performance
-Details    : add support for several checksum algorithms. Currently, CRC32 and
-	     Adler-32 are supported. The checksum type can be changed on the fly
-	     through /proc/fs/lustre/osc/*/checksum_type.
-
-Severity   : normal
-Bugzilla   : 14648
-Description: use adler32 for page checksums
-Details    : when available, use the Adler-32 algorithm instead of CRC32 for
-	     page checksums.
-
-Severity   : normal
-Bugzilla   : 14864
-Description: better handle error messages in extents code
-
-Severity   : enhancement
-Bugzilla   : 14729
-Description: SNMP support enhancement
-Details    : Adding total number of sampled request for an MDS node in snmp
-	     support.
-
->>>>>>> 03b71240
 Severity   : enhancement
 Bugzilla   : 14748
 Description: Optimize ldlm waiting list processing for PR extent locks
@@ -2234,7 +1541,6 @@
 Details    : It is possible that we try to free already freed request in
 	     ll_file_open in some error cases when we send request from
 	     ll_file_open
-<<<<<<< HEAD
 
 Severity   : normal
 Bugzilla   : 14410
@@ -2243,16 +1549,6 @@
 	     sure that 1MB requests are not fragmented by the block layer.
 
 Severity   : normal
-=======
-
-Severity   : normal
-Bugzilla   : 14410
-Description: performance in 1.6.3
-Details    : Force q->max_phys_segments to MAX_PHYS_SEGMENTS on SLES10 to be
-	     sure that 1MB requests are not fragmented by the block layer.
-
-Severity   : normal
->>>>>>> 03b71240
 Bugzilla   : 15198
 Description: LDLM soft lockups - improvement
 Details    : It is be possible to send the lock handle along with each read
