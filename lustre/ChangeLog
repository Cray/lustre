--- conflicted
+++ resolved
@@ -1,4 +1,3 @@
-<<<<<<< HEAD
 03-06-2014 Intel Corporation
        * version 2.5.11
        * See http://wiki.whamcloud.com/display/PUB/Lustre+Support+Matrix
@@ -6,11 +5,10 @@
 	 2.6.32-431.5.1.el6  (RHEL6)
        * Client support for unpatched kernels:
 	 2.6.32-431.5.1.el6  (RHEL6)
-         2.6.27.19-5         (SLES11)
-	 2.6.18-348.3.1.el5  (RHEL5)
-         2.6.16.60-0.69.1    (SLES10)
+         3.0.93-0.5           (SLES11 SP2)
+         3.0.92-0.8           (SLES11 SP3)
          3.6.10-2.fc17       (FC17)
-       * Recommended e2fsprogs version: 1.42.7.wc1
+       * Recommended e2fsprogs version: 1.42.7.wc2 or newer
        * NFS export disabled when stack size < 8192 (32-bit Lustre clients),
          since the NFSv4 export of Lustre filesystem with 4K stack may cause a
          stack overflow. For more information, please refer to bugzilla 17630.
@@ -19,10 +17,7 @@
 
 --------------------------------------------------------------------------------
 
-03-15-2014 Intel Corporation
-=======
 03-17-2014 Intel Corporation
->>>>>>> 064dc336
        * version 2.5.1
        * See http://wiki.whamcloud.com/display/PUB/Lustre+Support+Matrix
        * Server support for kernels:
