10-28-2015 Intel Corporation
       * version 2.7.12
       * See https://wiki.hpdd.intel.com/display/PUB/Lustre+Support+Matrix
         for currently supported client and server kernel versions.
       * Server known to build on patched kernels:
         2.6.32-431.29.2.el6 (RHEL6.5)
         2.6.32-504.30.3.el6 (RHEL6.6)
<<<<<<< HEAD
         2.6.32-573.12.1.el6 (RHEL6.7)
         3.10.0-327.4.5.el7  (RHEL7.2)
=======
         2.6.32-573.18.1.el6 (RHEL6.7)
         3.10.0-327.10.1.el7 (RHEL7.2)
>>>>>>> 0df3e8e9
         3.0.101-0.47.71     (SLES11 SP3)
         3.0.101-68          (SLES11 SP4)
       * Client known to build on unpatched kernels:
         2.6.32-431.29.2.el6 (RHEL6.5)
         2.6.32-504.30.3.el6 (RHEL6.6)
<<<<<<< HEAD
         2.6.32-573.12.1.el6 (RHEL6.7)
         3.10.0-327.4.5.el7  (RHEL7.2)
         3.0.101-0.47.71     (SLES11 SP3)
         3.0.101-68          (SLES11 SP4)
         3.12.51-60.25       (SLES12 SP1)
=======
         2.6.32-573.18.1.el6 (RHEL6.7)
         3.10.0-327.10.1.el7 (RHEL7.2)
         2.6.32-573.12.1.el6 (RHEL6.7)
         3.0.101-0.47.71     (SLES11 SP3)
         3.0.101-68          (SLES11 SP4)
>>>>>>> 0df3e8e9
       * Recommended e2fsprogs version: 1.42.13.wc4 or newer
       * Recommended ZFS / SPL version: 0.6.5.3
       * Tested with ZFS / SPL version: 0.6.5.3
       * NFS export disabled when stack size < 8192 (32-bit Lustre clients),
         since the NFSv4 export of Lustre filesystem with 4K stack may cause a
         stack overflow. For more information, please refer to bugzilla 17630.
       * NFSv4 reexport to 32-bit NFS client nodes requires Lustre client on
         the re-exporting nodes to be mounted with "32bitapi" mount option

--------------------------------------------------------------------------------

10-21-2015 Intel Corporation
       * version 2.7.1
       * See https://wiki.hpdd.intel.com/display/PUB/Lustre+Support+Matrix
         for currently supported client and server kernel versions.
       * Server known to build on patched kernels:
         2.6.32-431.29.2.el6 (RHEL6.5)
         2.6.32-504.23.4.el6 (RHEL6.6)
         2.6.32-573.12.1.el6 (RHEL6.7)
         3.10.0-327.3.1.el7  (RHEL7.2)
         3.0.101-0.47.71     (SLES11 SP3)
         3.0.101-68          (SLES11 SP4)
       * Client known to build on unpatched kernels:
         2.6.32-431.29.2.el6 (RHEL6.5)
         2.6.32-504.23.4.el6 (RHEL6.6)
         2.6.32-573.12.1.el6 (RHEL6.7)
         3.10.0-327.3.1.el7  (RHEL7.2)
         3.0.101-0.47.71     (SLES11 SP3)
         3.0.101-68          (SLES11 SP4)
       * Recommended e2fsprogs version: 1.42.9.wc1 or newer
       * Recommended ZFS / SPL version: 0.6.5.3
       * Tested with ZFS / SPL version: 0.6.5.3
       * NFS export disabled when stack size < 8192 (32-bit Lustre clients),
         since the NFSv4 export of Lustre filesystem with 4K stack may cause a
         stack overflow. For more information, please refer to bugzilla 17630.
       * NFSv4 reexport to 32-bit NFS client nodes requires Lustre client on
         the re-exporting nodes to be mounted with "32bitapi" mount option

--------------------------------------------------------------------------------

03-07-2015 Intel Corporation
       * version 2.7.0
       * See https://wiki.hpdd.intel.com/display/PUB/Lustre+Support+Matrix
         for currently supported client and server kernel versions.
       * Server known to build on patched kernels:
         2.6.32-431.29.2.el6 (RHEL6.5)
         2.6.32-504.8.1.el6  (RHEL6.6)
         3.0.101-0.46        (SLES11 SP3)
       * Client known to build on unpatched kernels:
         2.6.32-431.29.2.el6 (RHEL6.5)
         2.6.32-504.8.1.el6  (RHEL6.6)
         3.10.0-123.20.1.el7 (RHEL7)
         3.0.101-0.46        (SLES11 SP3)
       * Recommended e2fsprogs version: 1.42.9.wc1 or newer
       * NFS export disabled when stack size < 8192 (32-bit Lustre clients),
         since the NFSv4 export of Lustre filesystem with 4K stack may cause a
         stack overflow. For more information, please refer to bugzilla 17630.
       * NFSv4 reexport to 32-bit NFS client nodes requires Lustre client on
         the re-exporting nodes to be mounted with "32bitapi" mount option

Severity   : enhancement
Jira       : LU-6050
Description: control OST-index in IDIF via  ROCOMPAT flag.
Details    : Introduce new flag OBD_ROCOMPAT_IDX_IN_IDIF that is stored in the
	     last_rcvd file. For new formatted OST device, it will be auto set;
	     for the case of upgrading from old OST device, you can enable it
	     via the lproc interface osd-ldiskfs.index_in_idif. With such flag
	     enabled, for new created OST-object, its IDIF-in-LMA will contain
	     the OST-index; for the existing OST-object, the OSD will convert
	     old format IDIF as new format IDIF with OST-index stored in the
	     LMA EA when accessing such OST-object or via OI scrub. Once such
	     flag is enabled, it cannot be reverted back, so the system cannot
	     be downgraded to the orignal incompatible version.

--------------------------------------------------------------------------------

07-30-2014 Intel Corporation
       * version 2.6.0
       * See https://wiki.hpdd.intel.com/display/PUB/Lustre+Support+Matrix
         for currently supported client and server kernel versions.
       * Server known to build on patched kernels:
         2.6.32-431.20.3.el6 (RHEL6.5)
         3.0.101-0.31        (SLES11 SP3)
       * Client known to build on unpatched kernels:
         2.6.32-431.20.3.el6 (RHEL6.5)
         3.0.101-0.31        (SLES11 SP3)
         3.6.10-4.fc18       (FC18)
         3.10                (kernel.org)
       * Recommended e2fsprogs version: 1.42.9.wc1 or newer
       * NFS export disabled when stack size < 8192 (32-bit Lustre clients),
         since the NFSv4 export of Lustre filesystem with 4K stack may cause a
         stack overflow. For more information, please refer to bugzilla 17630.
       * NFSv4 reexport to 32-bit NFS client nodes requires Lustre client on
         the re-exporting nodes to be mounted with "32bitapi" mount option

--------------------------------------------------------------------------------

10-31-2013 Intel Corporation
       * version 2.5.0
       * See https://wiki.hpdd.intel.com/display/PUB/Lustre+Support+Matrix
       * Server builds for kernels:
         2.6.32-358.18.1.el6  (RHEL6.4)
       * Client builds for unpatched kernels:
         2.6.32-358.18.1.el6  (RHEL6.4)
         3.0.92-0.8           (SLES11 SP3)
         3.6.10-4.fc18        (FC18)
       * Recommended e2fsprogs version: 1.42.7.wc2 or newer
       * NFS export disabled when stack size < 8192 (32-bit Lustre clients),
         since the NFSv4 export of Lustre filesystem with 4K stack may cause a
         stack overflow. For more information, please refer to bugzilla 17630.
       * NFSv4 reexport to 32-bit NFS client nodes requires Lustre client on
         the re-exporting nodes to be mounted with "32bitapi" mount option

--------------------------------------------------------------------------------

05-30-2013 Intel Corporation
       * version 2.4.0
       * See https://wiki.hpdd.intel.com/display/PUB/Lustre+Support+Matrix
       * Server builds for kernels:
         2.6.32-358.6.2.el6  (RHEL6.4)
       * Client builds for unpatched kernels:
         2.6.32-358.6.2.el6  (RHEL6.4)
         3.0.74-0.6.6        (SLES11 SP2)
         3.6.10-2.fc17       (FC17)
       * Recommended e2fsprogs version: 1.42.7.wc1 or newer
       * NFS export disabled when stack size < 8192 (32-bit Lustre clients),
         since the NFSv4 export of Lustre filesystem with 4K stack may cause a
         stack overflow. For more information, please refer to bugzilla 17630.
       * NFSv4 reexport to 32-bit NFS client nodes requires Lustre client on
         the re-exporting nodes to be mounted with "32bitapi" mount option

--------------------------------------------------------------------------------

9-30-2012 Whamcloud, Inc.
       * version 2.3.0
       * See https://wiki.hpdd.intel.com/display/PUB/Lustre+Support+Matrix
       * Server support for kernels:
	 2.6.32-279.5.1.el6 (RHEL6)
       * Client support for unpatched kernels:
	 2.6.32-279.5.1.el6  (RHEL6)
         2.6.27.19-5         (SLES11)
         2.6.18-238.19.1.el5 (RHEL5)
         2.6.16.60-0.69.1    (SLES10)
       * Recommended e2fsprogs version: 1.41.90.wc4
       * NFS export disabled when stack size < 8192 (32-bit Lustre clients),
         since the NFSv4 export of Lustre filesystem with 4K stack may cause a
         stack overflow. For more information, please refer to bugzilla 17630.
       * NFSv4 reexport to 32-bit NFS client nodes requires Lustre client on
         the re-exporting nodes to be mounted with "32bitapi" mount option

Severity   : enhancement
Jira       : LU-1754
Description: Update RHEL6.3 kernel to 2.6.32-279.5.1.el6.

Severity   : enhancement
Jira       : LU-1477
Description: Update RHEL6.3 kernel to 2.6.32-279.2.1.el6.

Severity   : enhancement
Jira       : LU-1424
Description: Update RHEL6.2 kernel to 2.6.32-220.17.1.el6

Severity   : enhancement
Jira       : LU-1358
Description: Update RHEL6.2 kernel to 2.6.32-220.13.1.el6

Severity   : enhancement
Jira       : LU-1241
Description: Update RHEL6.2 kernel to 2.6.32-220.7.1.el6

--------------------------------------------------------------------------------

04-30-2012 Whamcloud, Inc.
       * version 2.2.0
       * See https://wiki.hpdd.intel.com/display/PUB/Lustre+Support+Matrix
       * Server support for kernels:
         2.6.32-220.4.2.el6  (RHEL6)
       * Client support for unpatched kernels:
         2.6.32-220.4.2.el6  (RHEL6)
         2.6.27.19-5         (SLES11)
         2.6.18-238.19.1.el5 (RHEL5)
         2.6.16.60-0.69.1    (SLES10)
       * Recommended e2fsprogs version: 1.41.90.wc4
       * NFS export disabled when stack size < 8192 (32-bit Lustre clients),
         since the NFSv4 export of Lustre filesystem with 4K stack may cause a
         stack overflow. For more information, please refer to bugzilla 17630.
       * NFSv4 reexport to 32-bit NFS client nodes requires Lustre client on
         the re-exporting nodes to be mounted with "32bitapi" mount option

Severity   : enhancement
Jira       : LU-1120
Description: Update RHEL6.2 kernel to 2.6.32-220.4.2.el6

Severity   : enhancement
Jira       : LU-1054
Description: Update RHEL6.2 kernel to 2.6.32-220.4.1.el6

Severity   : enhancement
Jira       : LU-751
Description: Update RHEL6.2 kernel to 2.6.32-220.el6

Severity   : enhancement
Jira       : LU-624
Description: Update RHEL6.1 kernel to 2.6.32-131.17.1.el6

--------------------------------------------------------------------------------

09-30-2011 Whamcloud, Inc.
       * version 2.1.0
       * Server support for kernels:
         2.6.18-238.19.1.el5 (RHEL5)
         2.6.32-131.6.1.el6 (RHEL6)
       * Client support for unpatched kernels:
         (see http://wiki.lustre.org/index.php?title=Patchless_Client)
         2.6.18-238.19.1.el5 (RHEL5)
         2.6.32-131.6.1.el6 (RHEL6)
         2.6.29.4-167.fc11  (FC11)
         2.6.16.60-0.69.1 (SLES10)
         2.6.27.19-5      (SLES11)
       * Recommended e2fsprogs version: 1.41.90.wc3
       * NFS export disabled when stack size < 8192. Since the NFSv4 export of
         Lustre filesystem with 4K stack may cause a stack overflow. For more
         information, please refer to bugzilla 17630.
       * NFSv4 reexport requires Lustre client on the re-exporting nodes to be
         mounted with "32bitapi" mount option

Severity   : enhancement
Description: Update RHEL6.1 kernel to 2.6.32-131.6.1.el6

Severity   : enhancement
Description: Update RHEL5.6 kernel to 2.6.18-238.19.1.el5

Severity   : enhancement
Description: Update RHEL5.6 kernel to 2.6.18-238.9.1.el5

Severity   : normal
Frequency  : only with SLES10
Bugzilla   : 20744
Description: Use OFED "KMP" provided by Novell
Details    : SLES10 SP3 ships with OFED in a separate "KMP" package.
	     Lustre is now built against this package. That means you need to
	     install the ofed-kmp package from Novell for the patchless client.
	     Note that the ofed-kmp that Novell ships may not exactly match the
	     kernel version but should still be compatible.

Severity   : enhancement
Bugzilla   : 22514
Description: Update RHEL5.5 kernel to 2.6.18-194.17.1.el5
	     Update OEL5.5  kernel to 2.6.18-194.17.1.0.1.el5.

--------------------------------------------------------------------------------

2010-07-15  Oracle, Inc.
       * version 2.0.0
       * Server support for kernels:
         2.6.18-164.11.1.el5 (RHEL 5)
         2.6.18-164.11.1.0.1.el5 (OEL 5)
       * Client support for unpatched kernels:
	 (see http://wiki.lustre.org/index.php?title=Patchless_Client)
         2.6.18-164.11.1.el5 (RHEL 5),
         2.6.18-164.11.1.0.1.el5 (OEL 5)
         2.6.16.60-0.42.8 (SLES 10),
         2.6.27.19-5 (SLES11)
	 2.6.29.4-167.fc11 (FC11)
       * Recommended e2fsprogs version: 1.41.10-sun2

Severity   : enhancement
Bugzilla   : 22481
Description: Distribute lfs_migrate script with lustre
Details    : The lfs_migrate mentioned in the manual is now included in the
             lustre tree in lustre/scripts and will distributed in lustre RPMs.

Severity   : enhancement
Bugzilla   : 15253
Description: Failover nid list added to import proc file.

Severity   : enhancement
Bugzilla   : 22864
Description: "som_preview" mount option required to use SOM
Details    : The clients will need to use som_preview mount option
             in order to use SOM. 

Bugzilla   : 22850
Description: Lustre does not do 1MB IOs to HW RAID
Details    : Bump MAX_PHYS/HW_SEGMENTS and SG_ALL to 256 in the RHEL5 kernel.

Severity   : enhancement
Bugzilla   : 22194
Description: lfs quota output is not very convenient for awk/sed-parsing
Details    : Some positions in lfs quota output table could be empty or
	     non-empty which made it hard to parse it with scripts, now
	     a dash is put instead of space where there is not supposed
	     to be any data.

Severity   : normal
Bugzilla   : 22787
Description: Update to OFED 1.5.1
Details    : OFED 1.5.1 will be  used in environments that don't use
	     vendor supplied OFED.

Severity   : normal
Bugzilla   : 22455
Description: Remove lnet. prefix from lctl params display
Details    : Also renamed lnet.memused to lnet_memused to
	     avoid name conflict.

Severity   : normal
Bugzilla   : 15253
Description: Use conf_param -d to remove permanant settings.

Severity   : normal
Bugzilla   : 22455
Description: Add list_param -R
Details    : lctl list_param now supports recursive mode.

Severity   : normal
Bugzilla   : 21829, 22312
Description: Fix llobdstat.
Details    : 1. Now updating the write_bytes counter
	     2. Port script fixes from 1.8.

Severity   : normal
Bugzilla   : 20433
Description: decrease the usage of memory on clients.
Details    : 1. On clients, recycle dentries and inodes unused.
	     2. Delete the code related to ll_deathrow(att 6215 in bug 1443). It
	        is useless now.

Severity   : normal
Bugzilla   : 21829
Description: llobdstat fix and enhancement
Details    : add a counter to set a limit to how many samples will be returned
	     fix a wildcard in the path to limit to obdfilter stats only

Severity   : normal
Bugzilla   : 21259
Description: lfs check only allowed for root
Details    : Code cleanups and added a regresion test of non-root use of
	     lfs check.

Severity   : normal
Bugzilla   : 21879
Description: MDS Oopses in ptlrpc_dispatch_difficult_reply()/__list_add()
Details    : Fix hr->hr_index overload.

Severity   : normal
Bugzilla   : 19742
Description: Fix FIEMAP functionality.

Severity   : normal
Bugzilla   : 19808
Description: FC11 patchless client support added

Severity   : normal
Bugzilla   : 21632
Description: Update RHEL5.4 kernel to 2.6.18-164.11.1.el5 and
	     OEL5.4 kernel to 2.6.18-164.11.1.0.1.el5.

Severity   : normal
Bugzilla   : 20057
Description: New acc-sm script and various test-framework enhancments.

Severity   : normal
Bugzilla   : 15962
Description: Previously landed patch was reverted.

Severity   : normal
Bugzilla   : 20758
Description: Update SLES10 kernel to 2.6.16.60-0.42.8 (patchless)

Severity   : normal
Bugzilla   : 19673
Description: Add ldiskfs maxdirsize mount option.

Severity   : normal
Bugzilla   : 20301
Description: Fix mkfs.lustre support for 16TB LUNs.

Severity   : normal
Bugzilla   : 21564
Description: Print mmp_check_interval
Details    : print mmp_check_interval and make it possible to abort
	     mount operation in case it takes too long.

Severity   : normal
Bugzilla   : 21547
Description: Add cascading_rw to lustre mpi tests.

Severity   : normal
Bugzilla   : 19964
Description: Store SOM data in EA.
Details    : Also several SOM related cleanups.

Severity   : normal
Bugzilla   : 20098
Description: Add refcount to md_open_data

Severity   : normal
Bugzilla   : 20607
Description: Use refcount on lov_request_set to prevent memory corruption.

Severity   : normal
Bugzilla   : 15692
Description: Statahead: use parent dir's i_mutex for synchronization.

Severity   : normal
Bugzilla   : 21571
Description: loadgen improvements.

Severity   : normal
Bugzilla   : 16186
Description: Enable peer health detection in ksocklnd and ko2iblnd.

Severity   : normal
Bugzilla   : 17545
Description: Control DCACHE_LUSTRE_INVALID flag with MDS_INODE_LOOKCUP lock

Severity   : normal
Bugzilla   : 21591
Description: Fix race on obd_devcie:md_stats

Severity   : normal
Bugzilla   : 21600
Description: Fix SLES 11 client builds.
Details    : Resolved uninitalized pointer gcc warnings.

Severity   : normal
Bugzilla   : 21259
Description: Allow non-root access for "lfs check".
Details    : Added a check in obd_class_ioctl() for OBD_IOC_PING_TARGET.

Severity   : normal
Bugzilla   : 21513
Description: Clear imp_force_reconnect correctly in ptlrpc_connect_interpret()

Severity   : enhancement
Bugzilla   : 20773
Description: Update kernel to RHEL5.4 2.6.18-164.6.1.el5 and
	     OEL5 2.6.18-164.6.1.0.1.el5(Both in-kernel OFED enabled).

Severity   : normal
Bugzilla   : 21049
Description: Sanity test_27p fails.
Details    : OBD_FAIL_OST_ENOSPC has been moved to filter_statfs().
             Sanity tests 27 were cleaned up and improved.

Severity   : normal$
Bugzilla   : 18631
Description: Unify req format on client/servers
Details    : Use new req_capsule API [almost] everywhere instead of old PTLRPC
             buffers and swabbers approach..

Severity   : normal
Frequency  : cleanup
Bugzilla   : 19200
Description: drop join file stuff.

Severity   : enhancement
Bugzilla   : 14250
Description: Add 2.6.27 and SLES11 (patchless client) support

Severity   : normal
Bugzilla   : 20302
Description: Fix in ptlrpc_expire_one_request() to print the signed time
	     difference.

Severity   : enhancement
Bugzilla   : 16312
Description: Build kernels (RHEL5, OEL5 and SLES10/11) using the vendor's own
             kernel spec file.

Severity   : enhancement
Bugzilla   : 19662
Description: Remove set_info(KEY_UNLINKED) from MDS/OSC

Severity   : enhancement
Bugzilla   : 19526
Description: correctly handle big reply message.
Details    : send LNet event if reply is bigger then buffer and adjust this buffer
             correctly.

Severity   : normal
Bugzilla   : 19917
Description: Drop unnecessary __GFP_NOMEMALLOC flag from filter_get_page()

Severity   : enhancement
Bugzilla   : 20539
Description: Add support for OEL5.

Severity   : normal
Bugzilla   : 20482
Description: Conf-sanity.sh 50g test - deactivated OST should not cause a panic.

Severity   : enhancement
Bugzilla   : 21452
Description: "weak-modules" support
Details    : Implement "weak-modules" support which enables kernel modules
	     to be used with any kernel that implements the same kABI.  In
	     order to achieve this modules are now installed in
	     /lib/modules/$(uname -r)/updates/kernel on all distributions.

Severity   : normal
Bugzilla   : 18674
Description: client could not reconnect to OST because of an active request.
Details    : The client now retries to reconnect to the same server, if a
	     connect request failed with EBUSY or -EAGAIN. Test case 35b
	     conf-sanity.sh has been created.

Severity   : normal
Bugzilla   : 19557
Description: Don't allow make backward step on assignin osc next id.
Details    : race between allocation next id and ll_sync thread can be cause
             of set wrong osc next id and can be kill valid ost objects.

Severity   : normal
Bugzilla   : 20533
Description: Changes in raid5-large-io-rhel5.patch to calculate sectors properly

Severity   : normal
Bugzilla   : 20533
Description: Increase the default BLK_DEF_MAX_SECTORS value for RHEL5 and SLES11

Severity   : normal
Bugzilla   : 20482
Description: Error handling in osc_statfs_interpret() has been improved.
Details    : Check in osc_statfs_interpret() for EBADR.

Severity   : normal
Bugzilla   : 20482
Description: Do not send statfs() requests to OSTs disabled by administrator.
Details    : Check in lov_prep_statfs_set() for non-NULL ltd_exp.

Severity   : enhancement
Bugzilla   : 20200
Description: Added sanity-quota test to for lfs(1) to work with numeric uid/gid.

Severity   : enhancement
Bugzilla   : 20400
Description: Update kernel to RHEL5 2.6.18-128.7.1.el5.

Severity   : enhancement
Bugzilla   : 20200
Description: Enhancement for lfs(1) command to use numeric uid/gid.

Severity   : normal
Bugzilla   : 14951
Description: Improved cleanup procedure for conf-sanity test_46a.

Severity   : normal
Bugzilla   : 18674
Description: Do not start bulk transfer, if client tried to reconnect.
Details    : Do not start bulk transfer, if client tried to reconnect,
	     but failed due to active rpcs. Check for exp_abort_active_req
	     has been implemented.

Severity   : normal
Bugzilla   : 19566
Description: Prevent inconsistences between linux and lustre mount structures.
Details    : Wait indefinitely in server_wait_finished() until mnt_count drops.
	     Make the sleep interruptible.

Severity   : enhancement
Bugzilla   : 19955
Description: provide server to client comms path
Details    : server to client communications path via new LDLM_SET_INFO rpc

Severity   : normal
Bugzilla   : 20008
Description: truncate starts GFP_FS allocation under transaction causing deadlock
Details    : ldiskfs_truncate calls grab_cache_page which may start page
             allocation under an open transaction. This may lead to
             calling prune_icache with consequent lustre reentrance.

Severity   : normal
Bugzilla   : 19934
Description: send correctly lsm on open replay
Details    : MDS is trust to LSM size on replay open, but client can set wrong size
             to lsm buffer.

Severity   : normal
Bugzilla   : 19854
Description: enable client interface failover
Details    : When a child reconnects from another NID, properly update export
             nid hash position and ldlm reverse import.

Severity   : enhancement
Bugzilla   : 18539
Description: Communicate OST degraded/readonly state via statfs to MDS
Details    : Flags in the statfs returned from OSTs indicate whether the
	     OST is in a degraded RAID state, or if the filesystem has
	     turned read-only after a filesystem error is detected.

Severity   : normal
Bugzilla   : 20122
Frequency  : rare
Description: don't panic if EPROTO was hit when reading symlink
Details    : correctly handling request reference in error cases.

Severity   : enhancement
Bugzilla   : 19856
Description: Add LustreNetLink, a kernel-userspace communcation path.

Severity   : enhancement
Bugzilla   : 19847
Description: Update kernel to SLES10 SP2 2.6.16.60-0.39.3.

Severity   : normal
Frequency  : rare
Bugzilla   : 18800
Description: access to llog context before init.
Details    : move handling CATALOGS file at osc layer and forbid access to llog
	     context before init.

Severity   : normal
Frequency  : rare, only when client is writing to OST on local node
Bugzilla   : 19529
Description: Avoid deadlock for local client writes
Details    : Use new OBD_BRW_MEMALLOC flag to notify OST about writes in the
	     memory freeing context. This allows OST threads to set the
	     PF_MEMALLOC flag on task structures in order to allocate memory
	     from reserved pools and complete IO.
	     Use GFP_HIGHUSER for OST allocations for non-local client writes,
	     so that the OST threads generate memory pressure and allow
	     inactive pages to be reclaimed.

Severity   : enhancement
Bugzilla   : 19846
Description: Update kernel to RHEL5.3 2.6.18-128.1.14.el5.

Severity   : normal
Frequency  : rare
Bugzilla   : 18380
Description: lock ordering violation between &cli->cl_sem and _lprocfs_lock
Details    : move ldlm namespace creation in setup phase to avoid grab
	     _lprocfs_lock with cli_sem held.

Severity   : normal
Bugzilla   : 19507
Description: Temporarily disable grant shrink.
Details    : Disable the feature for debugging.

Severity   : normal
Frequency  : only when formatting test filesystems
Bugzilla   : 18624
Description: Unable to run several mkfs.lustre on loop devices at the same time
Details    : mkfs.lustre returns error 256 on the concurrent loop devices
	     formatting. The solution is to proper handle the error.

Severity   : enhancement
Bugzilla   : 19024
Description: Update kernel to RHEL5.3 2.6.18-128.1.6.el5.

Severity   : enhancement
Bugzilla   : 19212
Description: Update kernel to SLES10 SP2 2.6.16.60-0.37.

Severity   : normal
Frequency  : rare
Bugzilla   : 19528
Description: resolve race between obd_disconnect and class_disconnect_exports
Details    : if obd_disconnect will be called to already disconnected export he
	     forget release one reference and osc module can't unloaded.

Severity   : enhancement
Bugzilla   : 18688
Description: Allow tuning service thread via /proc
Details    : For each service a new
	     /proc/fs/lustre/{service}/*/thread_{min,max,started} entry is
	     created that can be used to set min/max thread counts, and get the
	     current number of running threads.

Severity   : normal
Frequency  : rare
Bugzilla   : 18382
Descriptoin: don't return error if have partially created objects for file.
Details    : lov_update_create_set uses set->set_success as index for created
	     objects, so if some requests will be failed, they will have hole
	     at end of array and qos_shrink_lsm for allocate correct lsm.

Severity   : enhancement
Bugzilla   : 17671
Description: Update OFED support to 1.4.1

Severity   : normal
Frequency  : common
Bugzilla   : 18645
Description: Reduce small size read RPC
Details    : Set read-ahead limit for every file and only do read-ahead when
	     available read-ahead pages are bigger than 1M to avoid small size
	     read RPC.

Severity   : enhancement
Bugzilla   : 19293
Description: move AT tunable parameters for more consistent usage
Details    : add AT tunables under /proc/sys/lustre, add to conf_param parsing

Severity   : enhancement
Bugzilla   : 17974
Description: add lazystatfs mount option to allow statfs(2) to skip down OSTs
Details    : allow skip disconnected ost for send statfs request and hide error
	     in this case.

Severity   : major
Frequency  : rare
Bugzilla   : 18810
Description: fix racy locking of mballoc block bitmaps causing BUG
Details    : The locking of the mballoc buddy bitmap and the in-memory
	     block bitmap was using two different spin locks in some
	     cases.  This made it possible to incorrectly access the
	     mballoc bitmap while another process was modifying it,
	     causing a sanity assertion to fail.  While no on-disk corruption
	     was reported, there was some risk of this happening.

Severity   : normal
Frequency  : rare, on llog test 6
Bugzilla   : 16839
Descriptoin: don't allow connect to already connected import
Details    : allowing connect to already connected import is hide connecting problem.

Severity   : normal
Frequency  : rare
Bugzilla   : 18902
Descriptoin: allow kill process which wait statahead result
Details    : for some reasons 'ls' can stick in waiting result from statahead,
	     in this case need way for kill this process.

Severity   : enhancement
Bugzilla   : 18798
Description: Add state history info file, enhance import info file
Details    : Track import connection state changes in a new osc/mdc proc file;
	     add overview-type data to the osc/mdc import proc file.

Severity   : enhancement
Bugzilla   : 17536
Description: MDS create should not wait for statfs RPC while holding DLM lock.

Severity   : enhancement
Bugzilla   : 18289
Description: Update to RHEL5U3 kernel-2.6.18-128.1.1.el5.

Severity   : normal
Frequency  : normal
Bugzilla   : 12069
Descriptoin: OST grant too much space to client even there are not enough space.
Details    : Client will shrink its grant cache to OST if there are no write
	     activity over 6 mins (GRANT_SHRINK_INTERVAL), and OST will retrieve
	     this grant cache if there are already not enough avaible space
	     (left_space < total_clients * 32M).

Severity   : normal
Frequency  : start MDS on uncleanly shutdowned MDS device
Bugzilla   : 16839
Descriptoin: ll_sync thread stay in waiting mds<>ost recovery finished
Details    : stay in waiting mds<>ost recovery finished produce random bugs
	     due race between two ll_sync thread for one lov target. send
	     ACTIVATE event only if connect realy finished and import have
	     FULL state.

Severity   : normal
Frequency  : rare, connect and disconnect target at same time
Bugzilla   : 17310
Descriptoin: ASSERTION(atomic_read(&imp->imp_inflight) == 0
Details    : don't call obd_disconnect under lov_lock. this long time
	     operation and can block ptlrpcd which answer to connect request.

Severity   : normal
Frequency  : rare
Bugzilla   : 18154
Descriptoin: don't lose wakeup for imp_recovery_waitq
Details    : recover_import_no_retry or invalidate_import and import_close can
	     both sleep on imp_recovery_waitq, but we was send only one wakeup
	     to sleep queue.

Severity   : normal
Frequency  : always with long access acl
Bugzilla   : 17636
Descriptoin: mds can't pack reply with long acl.
Details    : mds don't control size of acl but they limited by reint/getattr
	     reply buffer.

Severity   : enhancement
Bugzilla   : 18061
Description: Update to SLES10 kernel-2.6.16.60-0.33.

Severity   : enhancement
Bugzilla   : 18060
Description: Update to RHEL5 kernel-2.6.18-92.1.22.el5.

Severity   : normal
Frequency  : start MDS on uncleanly shutdowned MDS device
Bugzilla   : 18049
Descriptoin: aborting recovery hang on MDS
Details    : don't throttle destroy RPCs for the MDT.

Severity   : major
Frequency  : on remount
Bugzilla   : 18018
Description: external journal device not working after the remount
Details    : clear dev_rdonly flag for external journal devices in
	     blkdev_put()

Severity   : minor
Frequency  : rare
Bugzilla   : 17802
Description: shutdown vs evict race
Details    : client_disconnect_export vs connect request race.
	     if client will evicted at this time - we start invalidate
	     thread without referece to import and import can be freed
	     at same time.

Severity   : normal
Frequency  : rare, need acl's on inode.
Bugzilla   : 16492
Description: client can't handle ost additional correctly
Details    : if ost was added after client connected to mds client can have
	     hit lnet_try_match_md ... to big messages to wide striped files.
	     in this case need teach client to handle config events about add
	     lov target and update client max ea size at that event.

Severity   : enhancement
Bugzilla   : 15699
Description: Changelogs
Details    : Changelogs are a lightweight mechanism to track filesystem
	     metadata and namespace changes.  The changelog is recorded
	     permanently on the MDTs, and is periodically "consumed" / purged
	     when records are no longer needed.

Severity   : enhancement
Bugzilla   : 15957
Description: compact fld format with extents
Details    : Store range of seq rather than every seq in FLD. Seq
	     controller update FLD rather than clients. In Case of CMD, mdt0
	     has FLD, all other metadata server act as non persistent proxy
	     for FLD queries and cache fld entries in fld cache.

Severity   : normal
Frequency  : rare
Bugzilla   : 16081
Description: don't skip ost target if they assigned to file
Details    : Drop slow OSCs if we can, but not for requested start idx.
	     This means "if OSC is slow and it is not the requested
	     start OST, then it can be skipped, otherwise skip it only
	     if it is inactive/recovering/out-of-space.

Severity   : normal
Bugzilla   : 16080
Description: more cleanup in mds_lov
Details    : not send LOV EA under replay, we can't know about they size at this
	     time. Don't allow client connect to mds before any ost connected,
	     for avoid problems with LOV EA size and returning EIO to client.

Severity   : enhancement
Bugzilla   : 11826
Description: Interoperability at server side (Disk interoperability)

Severity   : enhancement
Bugzilla   : 17201
Description: Update to RHEL5 kernel-2.6.18-92.1.17.el5.

Severity   : enhancement
Bugzilla   : 17458
Description: Update to SLES10 SP2 kernel-2.6.16.60-0.31.

Severity   : enhancement
Bugzilla   : 14166
Description: New client IO stack (CLIO).

Severity   : enhancement
Bugzilla   : 15393
Description: Commit on sharing. Eliminate inter-client dependencies between
	     uncommitted transactions by doing transaction commits.
	     Thereby clients may recovery independently.

Severity   : normal
Frequency  : Create a symlink file with a very long name
Bugzilla   : 16578
Description: ldlm_cancel_pack()) ASSERTION(max >= dlm->lock_count + count)
Details    : If there is no extra space in the request for early cancels,
             ldlm_req_handles_avail() returns 0 instead of a negative value.

Severity   : enhancement
Bugzilla   : 1819
Description: Add /proc entry for import status
Details    : The mdc, osc, and mgc import directories now have
	     an import directory that contains useful import data for debugging
	     connection problems.

Severity   : enhancement
Bugzilla   : 15966
Description: Re-disable certain /proc logging
Details    : Enable and disable client's offset_stats, extents_stats and
	     extents_stats_per_process stats logging on the fly.

Severity   : major
Frequency  : Only on FC kernels 2.6.22+
Bugzilla   : 16303
Description: oops in statahead
Details    : Do not drop reference count for the dentry from VFS when lookup,
	     VFS will do that by itself.

Severity   : enhancement
Bugzilla   : 16643
Description: Generic /proc file permissions
Details    : Set /Proc file permissions in a more generic way to enable non-
	     root users operate on some /proc files.

Severity   : major
Bugzilla   : 16561
Description: Hitting mdc_commit_close() ASSERTION
Details    : Properly handle request reference release in
	     ll_release_openhandle().

Severity   : major
Bugzilla   : 14840
Description: quota recovery deadlock during mds failover
Details    : This patch includes att18982, att18236, att18237 in bz14840.
             Slove the problems:
             1. fix osts hang when mds does failover with quotaon
             2. prevent watchdog storm when osts threads wait for the
	        recovery of mds

Severity   : normal
Bugzilla   : 15975
Frequency  : only patchless client
Description: add workaround for race between add/remove dentry from hash

Severity   : enhancement
Bugzilla   : 16845
Description: Allow OST glimpses to return PW locks

Severity   : minor
Bugzilla   : 16717
Description: LBUG when llog conf file is full
Details    : When llog bitmap is full, ENOSPC should be returned for plain log.

Severity   : normal
Bugzilla   : 16907
Description: Prevent import from entering FULL state when server in recovery

Severity   : major
Bugzilla   : 16750
Description: service mount cannot take device name with ":"
Details    : Only when device name contains ":/" will mount treat it as
	     client mount.

Severity   : normal
Bugzilla   : 15927
Frequency  : rare
Description: replace ptlrpcd with the statahead thread to interpret the async
	     statahead RPC callback

Severity   : normal
Bugzilla   : 16611
Frequency  : on recovery
Description: I/O failures after umount during fail back
Details    : if client reconnected to restarted server we need join to recovery
	     instead of find server handler is changed and process self
	     eviction with cancel all locks.

Severity   : enhancement
Bugzilla   : 16633
Description: Update to RHEL5 kernel-2.6.18-92.1.10.el5.

Severity   : enhancement
Bugzilla   : 16547
Description: Update to SLES10 SP2 kernel-2.6.16.60-0.27.

Severity   : enhancement
Bugzilla   : 16566
Description: Upcall on Lustre log has been dumped
Details    : Allow for a user mode script to be called once a Lustre log has
	     been dumped. It passes the filename of the dumped log to the
	     script, the location of the script can be specified via
	     /proc/sys/lnet/debug_log_upcall.

Severity   : minor
Bugzilla   : 16583
Frequency  : rare
Description: avoid idr_remove called for id which is not allocated.
Details    : Move assigment s_dev for clustered nfs to end of initialization,
	     to avoid problem with error handling.

Severity   : minor
Bugzilla   : 16109
Frequency  : rare
Description: avoid Already found the key in hash [CONN_UNUSED_HASH] messages
Details    : When connection is reused this not moved from CONN_UNUSED_HASH
	     into CONN_USED_HASH and this prodice warning when put connection
	     again in unused hash.


Severity   : enhancement
Bugzilla   : 15899
Description: File striping can now be set to use an arbitrary pool of OSTs.

Severity   : enhancement
Bugzilla   : 16573
Description: Export bytes_read/bytes_write count on OSC/OST.

Severity   : normal
Bugzilla   : 16237
Description: Early reply size mismatch, MGC loses connection
Details    : Apply the MGS_CONNECT_SUPPORTED mask at reconnect time so
	     the connect flags are properly negotiated.

Severity   : normal
Frequency  : often
Bugzilla   : 16125
Description: quotas are not honored with O_DIRECT
Details    : all writes with the flag O_DIRECT will use grants which leads to
	     this problem. Now using OBD_BRW_SYNC to guard this.

Severity   : normal
Bugzilla   : 15058
Description: add quota statistics
Details    : 1. sort out quota proc entries and proc code.
	     2. add quota statistics

Severity   : enhancement
Bugzilla   : 13058
Description: enable quota support for HEAD.

Severity   : normal
Bugzilla   : 16006
Description: Properly propagate oinfo flags from lov to osc for statfs
Details    : restore missing copy oi_flags to lov requests.

Severity   : enhancement
Bugzilla   : 16581
Description: Add man pages for llobdstat(8), llstat(8), plot-llstat(8),
	   : l_getgroups(8), lst(8), routerstat(8)
Details    : included man pages for llobdstat(8), llstat(8),
	   : plot-llstat(8), l_getgroups(8), lst(8), routerstat(8)

Severity   : enhancement
Bugzilla   : 16091
Description: configure's --enable-quota should check the
	   : kernel .config for CONFIG_QUOTA
Details    : configure is terminated if --enable-quota is passed but
	   : no quota support is in kernel

Severity   : normal
Bugzilla   : 13139
Description: Remove portals compatibility
Details    : Remove portals compatibility, not interoperable with releases
	     before 1.4.6

Severity   : normal
Bugzilla   : 15576
Description: Resolve device initialization race
Details    : Prevent proc handler from accessing devices added to the
	     obd_devs array but yet be intialized.

Severity   : enhancement
Bugzilla   : 15308
Description: Update to SLES10 SP2 kernel-2.6.16.60-0.23.

Severity   : enhancement
Bugzilla   : 16190
Description: Update to RHEL5 kernel-2.6.18-92.1.6.el5.

Severity   : normal
Bugzilla   : 12975
Frequency  : rare
Description: Using wrong pointer in osc_brw_prep_request
Details    : Access to array[-1] can produce panic if kernel compiled with
	     CONFIG_PAGE_ALLOC enabled

Severity   : normal
Bugzilla   : 16037
Description: Client runs out of low memory
Details    : Consider only lowmem when counting initial number of llap pages

Severity   : normal
Bugzilla   : 15625
Description: *optional* service tags registration
Details    : if the "service tags" package is installed on a Lustre node
	     When the filesystem is mounted, a local-node service tag will
	     be created.  See http://inventory.sun.com/ for more information
	     about the Service Tags asset management system.

Severity   : normal
Bugzilla   : 15825
Description: Kernel BUG tries to release flock
Details    : Lustre does not destroy flock lock before last reference goes
	     away. So always drop flock locks when client is evicted and
	     perform unlock regardless of successfulness of speaking to MDS.

Severity   : normal
Bugzilla   : 15210
Description: add refcount protection for osc callbacks, avoid panic on shutdown

Severity   : normal
Bugzilla   : 12653
Description: sanity test 65a fails if stripecount of -1 is set
Details    : handle -1 striping on filesystem in ll_dirstripe_verify

Severity   : normal
Bugzilla   : 14742
Frequency  : rare
Description: ASSERTION(CheckWriteback(page,cmd)) failed
Details    : badly clear PG_Writeback bit in ll_ap_completion can produce false
	     positive assertion.

Severity   : enhancement
Bugzilla   : 15865
Description: Update to RHEL5 kernel-2.6.18-53.1.21.el5.

Severity   : major
Bugzilla   : 15924
Description: do not process already freed flock
Details    : flock can possibly be freed by another thread before it reaches
	     to ldlm_flock_completion_ast.

Severity   : normal
Bugzilla   : 14480
Description: LBUG during stress test
Details    : Need properly lock accesses the flock deadlock detection list.

Severity   : minor
Bugzilla   : 15837
Description: oops in page fault handler
Details    : kernel page fault handler can return two special 'pages' in error
	     case, don't try dereference NOPAGE_SIGBUS and NOPAGE_OMM.

Severity   : minor
Bugzilla   : 15716
Description: timeout with invalidate import.
Details    : ptlrpcd_check call obd_zombie_impexp_cull and wait request which
	     should be handled by ptlrpcd. This produce long age waiting and
	     -ETIMEOUT ptlrpc_invalidate_import and as result LASSERT.

Severity   : enhancement
Bugzilla   : 15741
Description: Update to RHEL5 kernel-2.6.18-53.1.19.el5.

Severity   : major
Bugzilla   : 14134
Description: enable MGS and MDT services start separately
Details    : add a 'nomgs' option in mount.lustre to enable start a MDT with
	     a co-located MGS without starting the MGS, which is a complement
	     to 'nosvc' mount option.

Severity   : normal
Bugzilla   : 14835
Frequency  : after recovery
Description: precreate to many object's after del orphan.
Details    : del orphan st in oscc last_id == next_id and this triger growing
	     count of precreated objects. Set flag LOW to skip increase count
	     of precreated objects.

Severity   : normal
Bugzilla   : 15139
Frequency  : rare, on clear nid stats
Description: ASSERTION(client_stat->nid_exp_ref_count == 0)
Details    : when clean nid stats sometimes try destroy live entry,
	     and this produce panic in free.

Severity   : major
Bugzilla   : 15575
Description: Stack overflow during MDS log replay
	     ease stack pressure by using a thread dealing llog_process.

Severity   : normal
Bugzilla   : 15443
Description: wait until IO finished before start new when do lock cancel.
Details    : VM protocol want old IO finished before start new, in this case
	     need wait until PG_writeback is cleared until check dirty flag and
	     call writepages in lock cancel callback.

Severity   : enhancement
Bugzilla   : 14929
Description: using special macro for print time and cleanup in includes.

Severity   : normal
Bugzilla   : 12888
Description: mds_mfd_close() ASSERTION(rc == 0)
Details    : In mds_mfd_close(), we need protect inode's writecount change
	     within its orphan write semaphore to prevent possible races.

Severity   : minor
Bugzilla   : 14929
Description: Obsolete CURRENT_SECONDS and use cfs_time_current_sec() instead.

Severity   : minor
Bugzilla   : 14645
Frequency  : rare, on shutdown ost
Description: don't hit live lock with umount ost.
Details    : shrink_dcache_parent can be in long loop with destroy dentries,
	     use shrink_dcache_sb instead.

Severity   : minor
Bugzilla   : 14949
Description: don't panic with use echo client
Details    : echo client pass NULL as client nid pointer and this produce null
	     pointer dereference.

Severity   : normal
Bugzilla   : 15278
Description: fix build on ppc32
Details    : compile code with -m64 flag produce wrong object file for ppc32.

Severity   : normal
Bugzilla   : 12191
Description: add message levels for liblustreapi

Severity   : normal
Bugzilla   : 13380
Description: fix for occasional failure case of -ENOSPC in recovery-small tests
Details    : Move the 'good_osts' check before the 'total_bavail' check.  This
	     will result in an -EAGAIN and in the exit call path we call
	     alloc_rr() which will with increasing aggressiveness attempt to
	     aquire precreated objects on the minimum number of required OSCs.

Severity   : major
Bugzilla   : 14326
Description: Use old size assignment to avoid deadlock
Details    : Reverts the changes in bugs 2369 and bug 14138 that introduced
	     the scheduling while holding a spinlock.  We do not need locking
	     for size in ll_update_inode() because size is only updated from
	     the MDS for directories or files without objects, so there is no
	     other place to do the update, and concurrent access to such inodes
	     are protected by the inode lock.

Severity   : normal
Bugzilla   : 14746
Description: resolve "_IOWR redefined" build error on SLES10

Severity   : normal
Bugzilla   : 14763
Description: dump the memory debugging after all modules are unloaded to
	     suppress false negative in conf_sanity test 39

Severity   : enhancement
Bugzilla   : 15316
Description: build kernel-ib packages for OFED 1.3 in our release cycle

Severity   : minor
Bugzilla   : 13969
Frequency  : always
Description: fix SLES kernel versioning
Details    : the kernel version for our SLES 10 kernel did not include a "-"
	     before the "smp" at the end.  while this was not a problem in
	     general, it did mean that software trying to use the kernel
	     version to try to detect a vendor specific kernel would fail.
	     this was most evident by the OFED build scripts.

Severity   : normal
Bugzilla   : 14803
Description: Don't update lov_desc members until making sure they are valid
Details    : When updating lov_desc members via proc fs, need fix their
	     validities before doing the real update.

Severity   : normal
Bugzilla   : 15069
Description: don't put request into delay list while invalidate in flight.
Details    : ptlrpc_delay_request sometimes put in delay list while invalidate
	     import in flight. this produce timeout for invalidate and sometimes
	     can cause stale data.

Severity   : minor
Bugzilla   : 14856
Frequency  : on ppc only
Description: not convert ost objects for directory because it's not exist.
Details    : ll_dir_getstripe assume dirrectory has ost objects but this wrong.

Severity   : normal
Bugzilla   : 12652
Description: Add FMODE_EXEC file flag for SLES10 SP1 kernel.

Severity   : enhancement
Bugzilla   : 13397
Description: Update to support 2.6.22.14 vanilla kernel.

Severity   : normal
Bugzilla   : 14533
Frequency  : rare, on recovery
Description: read procfs can produce deadlock in some situation
Details    : Holding lprocfs lock which send rpc can produce block for destroy
	     obd objects and this also block reconnect with -EALREADY. This
	     isn't fix all lprocfs bugs - but make it rare.

Severity   : enhancement
Bugzilla   : 15152
Description: Update kernel to RHEL5 2.6.18-53.1.14.el5.

Severity   : major
Frequency  : frequent on X2 node
Bugzilla   : 15010
Description: mdc_set_open_replay_data LBUG
Details    : Set replay data for requests that are eligible for replay.

Severity   : normal
Bugzilla   : 14321
Description: lustre_mgs: operation 101 on unconnected MGS
Details    : When MGC is disconnected from MGS long enough, MGS will evict the
	     MGC, and late on MGC cannot successfully connect to MGS and a lot
	     of the error messages complaining that MGS is not connected.

Severity   : major
Bugzilla   : 15027
Frequency  : on network error
Description: panic with double free request if network error
Details    : mdc_finish_enqueue is finish request if any network error ocuring,
	     but it's true only for synchronus enqueue, for async enqueue
	     (via ptlrpcd) this incorrect and ptlrpcd want finish request
	     himself.

Severity   : enhancement
Bugzilla   : 11401
Description: client-side metadata stat-ahead during readdir(directory readahead)
Details    : perform client-side metadata stat-ahead when the client detects
	     readdir and sequential stat of dir entries therein

Severity   : major
Frequency  : on start mds
Bugzilla   : 14884
Description: Implement get_info(last_id) in obdfilter.

Severity   : normal
Frequency  : occasional
Bugzilla   : 13537
Description: Correctly check stale fid, not start epoch if ost not support SOM
Details    : open with flag O_CREATE need set old fid in op_fid3 because
	     op_fid2 was overwritten with new generated fid, but mds can answer
	     with one of these two fids and both is not stale.  Setattr
	     incorrectly started an epoch and assume will be called
	     done_writing, but without SOM done_writing ever being called.

Severity   : major
Frequency  : rare, depends on device drivers and load
Bugzilla   : 14529
Description: MDS or OSS nodes crash due to stack overflow
Details    : Code changes in 1.8.0 increased the stack usage of some functions.
	     In some cases, in conjunction with device drivers that use a lot
	     of stack the MDS (or possibly OSS) service threads could overflow
	     the stack.  One change which was identified to consume additional
	     stack has been reworked to avoid the extra stack usage.

Severity   : normal
Frequency  : occasional
Bugzilla   : 13730
Description: Do not fail import if osc_interpret_create gets -EAGAIN
Details    : If osc_interpret_create got -EAGAIN it immediately exits and
	     wakeup oscc_waitq.  After wakeup oscc_wait_for_objects call
	     oscc_has_objects and see OSC has no objests and call
	     oscc_internal_create to resend create request.

Severity   : enhancement
Bugzilla   : 14858
Description: Update to SLES10 SP1 latest kernel-2.6.16.54-0.2.5.

Severity   : enhancement
Bugzilla   : 14876
Description: Update to RHEL5 latest kernel-2.6.18-53.1.13.el5.

Severity   : normal
Frequency  : very rare
Bugzilla   : 3462
Description: Fix replay if there is an un-replied request and open
Details    : In some cases, older replay request will revert the
	     mcd->mcd_last_xid on MDS which is used to record the client's
	     latest sent request.

Severity   : enhancement
Bugzilla   : 14720
Description: Update to RHEL5 latest kernel-2.6.18-53.1.6.el5.

Severity   : enhancement
Bugzilla   : 14482
Description: Add rhel5 support to HEAD.

Serverity  : enhancement
Bugzilla   : 14793
Description: Update RHEL4 kernel to 2.6.9-67.0.4.

Severity   : minor
Frequency  : rare
Bugzilla   : 13196
Description: Don't allow skipping OSTs if index has been specified.
Details    : Don't allow skipping OSTs if index has been specified, make
	     locking in internal create lots better.

Severity   : normal
Bugzilla   : 12228
Description: LBUG in ptlrpc_check_set() bad phase ebc0de00
Details    : access to bitfield in structure is always rounded to long
	     and this produce problem with not atomic change any bit.

Severity   : normal
Bugzilla   : 13647
Description: Lustre make rpms failed.
Details    : Remove ldiskfs spec file to avoids rpmbuild be confused when
	     builds Lustre rpms from tarball.

Severity   : normal
Frequency  : rare on shutdown ost
Bugzilla   : 14608
Description: If llog cancel was not send before clean_exports phase, this can
	     produce deadlock in llog code.
Details    : If llog thread has last reference to obd and call class_import_put
	     this produce deadlock because llog_cleanup_commit_master wait when
	     last llog_commit_thread exited, but this never success because was
	     called from llog_commit_thread.

Severity   : normal
Bugzilla   : 9977
Description: allow userland application know is lost one of stripes.
Details    : fill lvb_blocks with error code on ost and return it to
	     application if error flag found.

Severity   : normal
Bugzilla   : 14607
Description: NULL lov_tgts causing MDS oops
Details    : more safe checks for NULL lov_tgts for avoid oops.

Severity   : enhancement
Bugzilla   : 14531
Description: Update to RHEL4 latest kernel-2.6.9-67.0.1.EL.

Severity   : normal
Bugzilla   : 13375
Descriptoin: make lov_create() will not stuck in obd_statfs_rqset()
Details    : If an OST is down the MDS will hang indefinitely in
	     obd_statfs_rqset() waiting for the statfs data. While for
	     MDS QOS usage of statfs, it should not stuck in waiting.

Severity   : enhancement
Bugzilla   : 11842
Description: remote_acl support
Details    : Support ACL-based permission check for remote user.
	     Support setfacl/getfacl for remote user with the utils
	     "lfs {l,r}{s,g}etfacl" which follow the same parameter format as
	     the system "{s,g}etfacl" utils.

Severity   : enhancement
Bugzilla   : 14288
Description: Update to RHEL4 U6 kernel-2.6.9-67.EL.

Severity   : enhancement
Bugzilla   : 14368
Description: Update to RHEL5 latest kernel-2.6.18-53.1.4.el5.

Severity   : normal
Bugzilla   : 14136
Description: make mgs_setparam() handle fsname containing dash
Details    : fsname containing a dash does not work with lctl conf_param

Severity   : enhancement
Bugzilla   : 14388
Description: Update to SLES10 SP1 latest kernel-2.6.16.54-0.2.3.

Severity   : enhancement
Bugzilla   : 14289
Description: Update to RHEL5 Update-1 kernel 2.6.18-53.el5.

Severity   : major
Bugzilla   : 14260
Frequency  : rare, at shutdown
Description: access already free / zero obd_namespace.
Details    : if client_disconnect_export was called without force flag set,
	     and exist connect request in flight, this can produce access to
	     NULL pointer (or already free pointer) when connect_interpret
	     store ocd flags in obd_namespace.

Severity   : minor
Bugzilla   : 14418
Frequency  : only at startup
Description: not alloc memory with spinlock held.
Details    : allocation memory with GFP_KERNEL can produce sleep deadlock,
	     if any spinlock held.

Severity   : enhancement
Bugzilla   : 12211
Description: make lustre randomly fail allocating memory
Details    : Make lustre randomly failed allocating memory for testing purpose.

Severity   : enhancement
Bugzilla   : 12702
Description: lost problems with lov objid file
Details    : Fixes some scability and access to not inited memory problems
	     in work with lov objdid file.

Severity   : major
Frequency  : always
Bugzilla   : 14270
Description: lfs find does not continue on file error
Details    : Continue other files processing when a file/dir is absent.

Severity   : normal
Bugzilla   : 11791
Description: Inconsistent usage of lustre_pack_reply()
Details    : Standardize the usage of lustre_pack_reply() such that it
	     always generate a CERROR on failure.

Severity   : major
Frequency  : occasional
Bugzilla   : 13917
Description: MDS hang or stay in waiting lock
Details    : If client receive lock with CBPENDING flag ldlm need send lock
	     cancel as separate rpc, to avoid situation when cancel request
	     can't processed due all i/o threads stay in wait lock.

Severity   : normal
Bugzilla   : 13969
Description: Update to RHEL5 kernel 2.6.18-8.1.15.el5.

Severity   : normal
Bugzilla   : 13874
Description: Update to SLES10 SP1 kernel 2.6.16.53-0.16

Severity   : normal
Bugzilla   : 13889
Description: Update to SLES9 kernel-2.6.5-7.287.3.

Severity   : normal
Bugzilla   : 14041
Description: Update to RHEL4 latest kernel.

Severity   : enhancement
Bugzilla   : 13690
Description: Build SLES10 patchless client fails
Details    : The configure was broken by run ./configure with
	     --with-linux-obj=.... argument for patchless client. When the
	     configure use --with-linux-obj, the LINUXINCLUDE= -Iinclude
	     can't search header adequately. Use absolute path such as
	     -I($LINUX)/include instead.

Severity   : normal
Bugzilla   : 13888
Description: interrupt oig_wait produce painc on resend.
Details    : brw_redo_request can be used for resend requests from ptlrpcd and
	     private set, and this produce situation when rq_ptlrpcd_data not
	     copyed to new allocated request and triggered LBUG on assert
	     req->rq_ptlrpcd_data != NULL. But this member used only for wakeup
	     ptlrpcd set if request is changed and can be safety changed to use
	     rq_set directly.

Severity   : normal
Bugzilla   : 13497
Description: LASSERT_{REQ,REP}SWAB macros are buggy
Details    : If SWAB_PARANOIA is disabled, the LASSERT_REQSWAB and
	     LASSERT_REPSWAB macros become no-ops, which is incorrect. Drop
	     these macros and replace them with their difinitions instead.

Severity   : normal
Bugzilla   : 13521
Description: Update kernel patches for SLES10 2.6.16.53-0.8.
Details    : Update which_patch & target file for SLES10 latest kernel.

Bugzilla   : 12411
Description: Remove client patches from SLES 10 kernel.
Details    : This causes SLES 10 clients to behave as patchless clients
	     even on a Lustre-patched (server) kernel.

Severity   : enhancement
Bugzilla   : 2262
Description: self-adjustable client's lru lists
Details    : use adaptive algorithm for managing client cached locks lru
	     lists according to current server load, other client's work
	     pattern, memory activities, etc. Both, server and client
	     side namespaces provide number of proc tunables for controlling
	     things

Severity   : enhancement
Bugzilla   : 13641
Description: light-weight GSS support
Details    : Support krb5n and krb5a mode, which keep Kerberos 5 authentication
	     and reduce performance overhead.

Severity   : enhancement
Bugzilla   : 11832
Description: Linux keyring support
Details    : Support using service of Linux keyring for Lustre GSS internal
	     context refresh/cache mechanism.

Severity   : normal
Bugzilla   : 12186
Description: Fix errors in lfs documentation
Details    : Fixes man pages

Severity   : normal
Bugzilla   : 12606
Description: don't use GFP_* in generic Lustre code.
Details    : Use cfs_alloc_* functions and CFS_* flags for code portability.

Severity   : normal
Bugzilla   : 12333
Description: obdclass is limited by single OBD_ALLOC(idarray)
Details    : replace OBD_ALLOC/OBD_FREE with OBD_VMALLOC/OBD_VFREE

Severity   : normal
Bugzilla   : 13006
Description: warnings with build patchless client with vanila 2.6.19 and up
Details    : change old ctl_table style and replace ctl_table/ctl_table_header
	     with cfs_sysctl_table_t/cfs_sysctl_table_header_t

Severity   : normal
Bugzilla   : 13177
Frequency  : Only for SLES
Description: sanity_quota fail test_1
Details    : There are multiple occurences of $TSTUSR in SLES's /etc/group
	     file, which makes TSTID[2] inunique.

Severity   : normal
Bugzilla   : 13249
Frequency  : Only for SLES9
Description: Kernel patches for SLES9 2.6.5-7.286 kernel
Details    : Update target/ChangeLog/which_patch .

Severity   : normal
Bugzilla   : 13170
Frequency  : Only for test_10 in sanity-quota.sh
Description: a bug in quota test code
Details    : checking a test flag in a wrong place

Severity   : normal
Bugzilla   : 13171
Frequency  : Only for test_13 in sanity-quota.sh
Description: a bug in quota test script
Details    : shouldn't check overfull allocated quota

Severity   : normal
Bugzilla   : 12955
Description: jbd statistics
Details    : Port older jbd statistics patch for sles10

Severity   : enhancement
Bugzilla   : 11721
Description: Add printing inode info into message about error in writepage.

Severity   : normal
Bugzilla   : 11974
Frequency  : Rare
Description: reply_lock_interpret crash due to race with it and lock cancel.
Details    : Do not replay locks that are being cancelled. Do not reference
	     locks by their address during replay, just by their handle.

Severity   : normal
Bugzilla   : 13103
Frequency  : When flocks are used.
Description: assertion failure in ldlm_cli_enquque_fini for non NULL lock.
Details    : Flock locks might destroy just granted lock if it could be merged
	     with another existing flock, this is done in completion handler,
	     so teach ldlm_cli_enquque_fini that this is a valid case for
	     flock locks.

Severity   : minor
Bugzilla   : 13276
Frequency  : rare
Description: Oops in read and write path when failing to allocate lock.
Details    : Check if lock allocation failed and return error back.

Severity   : normal
Bugzilla   : 11679
Description: lstripe command fails for valid OST index
Details    : The stripe offset is compared to lov->desc.ld_tgt_count
	     instead of lov->desc.ld_active_tgt_count.

Severity   : normal
Bugzilla   : 12584
Description: sanity.sh failed test 103
Details    : RHEL mis-interpret setfacl "-X" param, so we won't test setfacl
	     with param "-X".

Severity   : normal
Bugzilla   : 12743
Description: df doesn't work properly if diskfs blocksize != 4K
Details    : Choose biggest blocksize of OST's as the LOV's blocksize.

Severity   : normal
Bugzilla   : 12836
Description: lfs find on -1 stripe looping in lsm_lmm_verify_common()
Details    : Avoid lov_verify_lmm_common() on directory with -1 stripe count.

Severity   : enhancement
Bugzilla   : 3055
Description: Adaptive timeouts
Details    : RPC timeouts adapt to changing server load and network
	     conditions to reduce resend attempts and improve recovery time.

Severity   : normal
Bugzilla   : 12192
Description: llapi_file_create() does not allow some changes
Details    : add llapi_file_open() that allows specifying the mode and
	     open flags, and also returns an open file handle.

Severity   : normal
Bugzilla   : 11248
Description: merge and cleanup kernel patches.
Details    : Remove mnt_lustre_list in vfs_intent-2.6-rhel4.patch.

Severity   : normal
Bugzilla   : 10657
Description: Add journal checksum support.(Kernel part)
Details    : The journal checksum feature adds two new flags i.e
	     JBD2_FEATURE_INCOMPAT_ASYNC_COMMIT and
	     JBD2_FEATURE_COMPAT_CHECKSUM. JBD2_FEATURE_CHECKSUM flag
	     indicates that the commit block contains the checksum for
	     the blocks described by the descriptor blocks. Now commit
	     record can be sent to disk without waiting for descriptor
	     blocks to be written to disk. This behavior is controlled
	     using JBD2_FEATURE_ASYNC_COMMIT flag.

Severity   : minor
Bugzilla   : 12446
Description: OSS needs mutliple precreate threads
Details    : Add ability to start more than one create thread per OSS.

Severity   : normal
Bugzilla   : 13362
Description: Sanity.sh test_65k failed: setstripe should have succeeded
Details    : execute lfs setstripe on client

Severity   : major
Bugzilla   : 12223
Description: mds_obd_create error creating tmp object
Details    : When the user sets quota on root, llog will be affected and can't
	     create files and write files.

Severity   : normal
Frequency  : Always on ia64 patchless client, and possibly others.
Bugzilla   : 12826
Description: Add EXPORT_SYMBOL check for node_to_cpumask symbol.
Details    : This allows the patchless client to be loaded on architectures
	     without this export.

Severity   : normal
Bugzilla   : 13039
Description: RedHat Update kernel for RHEL5
Details    : Add the kernel config file for RHEL5.

Severity   : normal
Bugzilla   : 13039
Description: RedHat Update kernel for RHEL5
Details    : Modify the kernel config file more closer RHEL5.

Severity   : normal
Bugzilla   : 13360
Description: Build failure against Centos5 (RHEL5)
Details    : Define PAGE_SIZE when it isn't present.

Severity   : minor
Bugzilla   : 13363
Description: test_7 on sanity-quota.sh can't be used on separate machines
Details    : add facet to handle it

Severity   : normal
Bugzilla   : 13030
Description: "ll_intent_file_open()) lock enqueue: err: -13" with nfs
Details    : with NFS, the anon dentry's parent was set to itself in
	     d_alloc_anon(), so in MDS, we use rec->ur_fid1 to find the
	     corresponding dentry other than use rec->ur_name.

Severity   : enhancement
Bugzilla   : 12786
Description: lfs setstripe enhancement
Details    : Make lfs setstripe understand 'k', 'm' and 'g' for stripe size.

Severity   : normal
Bugzilla   : 12398
Description: enable data checksumming by default
Details    : enable checksum by default, allow --disable-checksum
	     configure option and "-o nochecksum" mount option.  Checksums
	     can also be disabled at runtime via $LPROC/osc/*/checksum_pages.

Severity   : normal
Bugzilla   : 11802
Description: lustre support for RHEL5
Details    : Add support for RHEL5.

Severity   : normal
Bugzilla   : 12459
Description: Client eviction due to failover config
Details    : after a connection loss, the lustre client should attempt to
	     reconnect to the last active server first before trying the
	     other potential connections.

Severity   : minor
Bugzilla   : 12588
Description: when mds and osts use different quota unit(32bit and 64bit),
	     quota will be released repeatly.
Details    : void sending multiple quota reqs to mds, which will keep the
	     status between the reqs.

Severity   : normal
Bugzilla   : 13125
Description: osts not allocated evenly to files
Details    : change the condition to increase offset_idx

Severity   : critical
Frequency  : Always for filesystems larger than 2TB on 32-bit systems.
Bugzilla   : 13547
Description: Data corruption for OSTs that are formatted larger than 2TB
	     on 32-bit servers.
Details    : When generating the bio request for lustre file writes the
	     sector number would overflow a temporary variable before being
	     used for the IO.  The data reads correctly from Lustre (which
	     will overflow in a similar manner) but other file data or
	     filesystem metadata may be corrupted in some cases.

Severity   : normal
Bugzilla   : 11230
Description: Tune the kernel for good SCSI performance.
Details    : Set the value of /sys/block/{dev}/queue/max_sectors_kb
	     to the value of /sys/block/{dev}/queue/max_hw_sectors_kb
	     in mount_lustre.

Severity   : cleanup
Bugzilla   : 13532
Description: rewrite ext2-derived code in obdclass/uuid.c
Details    : rewrite inherited code (uuid parsing code from ext2 utils)
	     from scratch preserving functionality.

Severity   : normal
Bugzilla   : 13600
Description: "lfs find -obd UUID" prints directories
Details    : "lfs find -obd UUID" will return all directory names instead
	     of just file names. It is incorrect because the directories
	     do not reside on the OSTs.

Severity   : minor
Bugzilla   : 2369
Description: use i_size_read and i_size_write in 2.6 port
Details    : replace inode->i_size access with i_size_read/write()

Severity   : normal
Frequency  : when removing large files
Bugzilla   : 13181
Description: scheduling issue during removal of large Lustre files
Details    : Don't take the BKL in fsfilt_ext3_setattr() for 2.6 kernels.
	     It causes scheduling issues when removing large files (17TB in the
	     present case).

Severity   : normal
Frequency  : only with liblustre clients on XT3
Bugzilla   : 12418
Description: evictions taking too long
Details    : allow llrd to evict clients directly on OSTs

Severity   : normal
Frequency  : only on ppc
Bugzilla   : 12234
Description: /proc/fs/lustre/devices broken on ppc
Details    : The patch as applied to 1.6.2 doesn't look correct for all arches.
	     We should make sure the type of 'index' is loff_t and then cast
	     explicitly as needed below.  Do not assign an explicitly cast
	     loff_t to an int.

Severity   : normal
Frequency  : only for rhel5
Bugzilla   : 13616
Description: Kernel patches update for RHEL5 2.6.18-8.1.10.el5.
Details    : Modify the target file & which_kernel.

Severity   : enhancement
Bugzilla   : 10786
Description: omit set fsid for export NFS
Details    : fix set/restore device id for avoid EMFILE error and mark lustre
	     fs as FS_REQUIRES_DEV for avoid problems with generate fsid.

Severity   : normal
Bugzilla   : 13304
Frequency  : Always, for kernels after 2.6.16
Description: Fix warning idr_remove called for id=.. which is not allocated.
Details    : Last kernels save old s_dev before kill super and not allow
	     to restore from callback - restore it before call kill_anon_super.

Severity   : minor
Bugzilla   : 12948
Description: buffer overruns could theoretically occur
Details    : llapi_semantic_traverse() modifies the "path" argument by
	     appending values to the end of the origin string, and a
	     overrun may occur. Adding buffer overrun check in liblustreapi.

Severity   : normal
Bugzilla   : 13334
Description: Fix error on 'ls .' at the top of the Lustre mount.
Details    : Don't revalidate dentry if it is a root dentry.

Severity   : normal
Bugzilla   : 13518
Description: Kernel patches update for RHEL4 2.6.9-55.0.6.
Details    : Modify vm-tunables-rhel4.patch.

Severity   : normal
Bugzilla   : 13452
Description: Kernel config for 2.6.18-vanilla.
Details    : Modify targets/2.6-vanilla.target.in.
	     Add config file kernel-2.6.18-2.6-vanilla-i686.config.
	     Add config file kernel-2.6.18-2.6-vanilla-i686-smp.config.
	     Add config file kernel-2.6.18-2.6-vanilla-x86_64.config.
	     Add config file kernel-2.6.18-2.6-vanilla-x86_64-smp.config.

Severity   : major
Bugzilla   : 11710
Description: improve handling recoverable errors
Details    : if request processig with error which can be recoverable on server
	     request should be resend, otherwise page released from cache and
	     marked as error.

Severity   : critical
Bugzilla   : 13751
Description: Kernel patches update for RHEL5 2.6.18-8.1.14.el5.
Details    : Modify target file & which_patch.
	     A flaw was found in the IA32 system call emulation provided
	     on AMD64 and Intel 64 platforms. An improperly validated 64-bit
	     value could be stored in the %RAX register, which could trigger an
	     out-of-bounds system call table access. An untrusted local user
	     could exploit this flaw to run code in the kernel
	     (ie a root privilege escalation). (CVE-2007-4573).

Severity   : major
Bugzilla   : 13093
Description: O_DIRECT bypasses client statistics.
Details    : When running with O_DIRECT I/O, neither the client rpc_stats nor
	     read_ahead_stats were updated. copied the stats section from
	     osc_send_oap_rpc() into async_internal().

Severity   : normal
Bugzilla   : 13454
Description: Add jbd statistics patch for RHEL5 and 2.6.18-vanilla

Severity   : minor
Bugzilla   : 13732
Description: change order of libsysio includes
Details    : '#include sysio.h' should always come before '#include xtio.h'

Severity   : normal
Bugzilla   : 11673
Description: handle "serious error: objid * already exists" more gracefully
Details    : If LAST_ID value on disk is smaller than the objects existing in
	     the O/0/d* directories, it indicates disk corruption and causes an
	     LBUG(). If the object is 0-length, then we should use the existing
	     object. This will help to avoid a full fsck in most cases.

Severity   : enhancement
Bugzilla   : 13207
Description: adapt the lustre_config script to support the upgrade case
Details    : Add "-u" option for lustre_config script to support upgrading 1.4
	     server targets to 1.6 in parallel.

Severity   : normal
Bugzilla   : 13570
Description: To avoid grant space > avaible space when the disk is almost
	     full. Without this patch you might see the error "grant XXXX >
	     available" or some LBUG about grant, when the disk is almost
	     full.
Details    : In filter_check_grant, for non_grant cache write, we should
	     check the left space by  if (*left > ungranted + bytes), instead
	     of (*left > ungranted), because only we are sure the left space
	     is enough for another "bytes", then the ungrant space should be
	     increase. In client, we should update cl_avail_grant only there
	     is OBD_MD_FLGRANT in the reply.

Severity   : critical
Bugzilla   : 13748
Description: Update RHEL 4 kernel to fix local root privilege escalation.
Details    : Update to the latest RHEL 4 kernel to fix the vulnerability
	     described in CVE-2007-4573.  This problem could allow untrusted
	     local users to gain root access.

Severity   : normal
Frequency  : when using O_DIRECT and quotas
Bugzilla   : 13930
Description: Incorrect file ownership on O_DIRECT output files
Details    : block usage reported by 'lfs quota' does not take into account
	     files that have been written with O_DIRECT.

Severity   : normal
Frequency  : always
Bugzilla   : 13976
Description: touch file failed when fs is not full
Details    : OST in recovery should not be discarded by MDS in alloc_qos(),
	     otherwise we can get ENOSP while fs is not full.

Severity   : normal
Bugzilla   : 11301
Description: parallel lock callbacks
Details    : Instead of sending blocking and completion callbacks as separated
	     requests, adding them to a set and sending in parallel.

Severity   : normal
Frequency  : only for Cray XT3
Bugzilla   : 12829/13455
Description: Changing primary group doesn't change the group lustre assigns to
	     a file
Details    : When CRAY_XT3 is defined, the fsgid supplied by the client is
	     overridden with the primary group provided by the group upcall,
	     whereas the supplied fsgid can be trusted if it is in the list of
	     supplementary groups returned by the group upcall.

Severity   : enhancement
Bugzilla   : 14398
Description: Allow masking D_WARNING, D_ERROR messages from console
Details    : Console messages can now be disabled via lnet.printk.

Severity   : normal
Bugzilla   : 14614
Description: User code with malformed file open parameter crashes client node
Details    : Before packing join_file req, all the related reference should be
	     checked carefully in case some malformed flags cause fake
	     join_file req on client.

Severity   : normal
Bugzilla   : 14225
Description: LDLM_ENQUEUE races with LDLM_CP_CALLBACK
Details    : ldlm_completion_ast() assumes that a lock is granted when the req
	     mode is equal to the granted mode. However, it should also check
	     that LDLM_FL_CP_REQD is not set.

Severity   : normal
Bugzilla   : 14360
Description: Heavy nfs access might result in deadlocks
Details    : After ELC code landed, it is now improper to enqueue any mds
	     locks under och_sem, because enqueue might want to decide to
	     cancel open locks for same inode we are holding och_sem for.

Severity   : normal
Bugzilla   : 13843
Description: Client eviction while running blogbench
Details    : A lot of unlink operations with concurrent I/O can lead to a
	     deadlock causing evictions. To address the problem, the number of
	     oustanding OST_DESTROY requests is now throttled to
	     max_rpcs_in_flight per OSC and LDLM_FL_DISCARD_DATA blocking
	     callbacks are processed in priority.

Severity   : normal
Bugzilla   : 13829
Description: enable ACLs on MDS by default
Details    : ACLs must be enabled on MDS by default.

Severity   : normal
Frequency  : PPC/PPC64 only
Bugzilla   : 14845
Description: conflicts between asm-ppc64/types.h and lustre_types.h
Details    : fix duplicated definitions between asm-ppc64/types.h and
	     lustre_types.h on PPC.

Severity   : normal
Frequency  : PPC/PPC64 only
Bugzilla   : 14844
Description: asm-ppc/segment.h does not exist
Details    : fix compile issue on PPC.

Severity   : normal
Bugzilla   : 14864
Description: better handle error messages in extents code

Severity   : normal
Frequency  : RHEL4 only
Bugzilla   : 14618
Description: mkfs is very slow on IA64/RHEL4
Details    : A performance regression has been discovered in the MPT Fusion
	     driver between versions 3.02.73rh and 3.02.99.00rh. As a
	     consequence, we have downgraded the MPT Fusion driver in the RHEL4
	     kernel from 3.02.99.00 to 3.02.73 until this problem is fixed.

Severity   : enhancement
Bugzilla   : 14729
Description: SNMP support enhancement
Details    : Adding total number of sampled request for an MDS node in snmp
	     support.

Severity   : enhancement
Bugzilla   : 14748
Description: Optimize ldlm waiting list processing for PR extent locks
Details    : When processing waiting list for read extent lock and meeting read
	     lock that is same or wider to it that is not contended, skip
	     processing rest of the list and immediatelly return current
	     status of conflictness, since we are guaranteed there are no
	     conflicting locks in the rest of the list.

Severity   : normal
Bugzilla   : 14774
Description: Time out and refuse to reconnect
Details    : When the failover node is the primary node, it is possible
	     to have two identical connections in imp_conn_list. We must
	     compare not conn's pointers but NIDs, otherwise we can defeat
	     connection throttling.

Severity   : normal
Bugzilla   : 13821
Description: port llog fixes from b1_6 into HEAD
Details    : Port llog reference couting and some llog cleanups from b1_6
	     (bug 10800) into HEAD, for protect from panic and access to already
	     free llog structures.

Severity   : normal
Bugzilla   : 14483
Description: Detect stride IO mode in read-ahead
Details    : When a client does stride read, read-ahead should detect that and
	     read-ahead pages according to the detected stride pattern.

Severity   : normal
Bugzilla   : 13805
Description: data checksumming impacts single node performance
Details    : add support for several checksum algorithm. Currently, only CRC32
	     and Adler-32 are supported. The checksum type can be changed on
	     the fly via /proc/fs/lustre/osc/*/checksum_type.

Severity   : normal
Bugzilla   : 14648
Description: use adler32 for page checksums
Details    : when available, use the Adler-32 algorithm instead of CRC32 for
	     page checksums.

Severity   : normal
Bugzilla   : 15033
Description: build for x2 fails
Details    : fix compile issue on Cray systems.

Severity   : normal
Bugzilla   : 14379
Description: Properly match for duplicate locks
Details    : Due to different lock order from skiplists code, we need to
	     traverse entire list for now

Severity   : normal
Frequency  : only on PPC/SLES10
Bugzilla   : 14855
Description: "BITS_PER_LONG is not 32 or 64" in linux/idr.h
Details    : On SLES10/PPC, fs.h includes idr.h which requires BITS_PER_LONG to
	     be defined. Add a hack in mkfs_lustre.c to work around this compile
	     issue.

Severity   : normal
Bugzilla   : 14257
Description: LASSERT on MDS when client holding flock lock dies
Details    : ldlm pool logic depends on number of granted locks equal to
	     number of released locks which is not true for flock locks, so
	     just exclude such locks from consideration.

Severity   : normal
Bugzilla   : 15188
Description: MDS deadlock with many ll_sync_lov threads and I/O stalled
Details    : Use fsfilt_sync() for both the whole filesystem sync and
	     individual file sync to eliminate dangerous inode locking
	     with I_LOCK that can lead to a deadlock.

Severity   : normal
Bugzilla   : 14410
Description: performance in 1.6.3
Details    : Force q->max_phys_segments to MAX_PHYS_SEGMENTS on SLES10 to be
	     sure that 1MB requests are not fragmented by the block layer.

Severity   : enhancement
Bugzilla   : 11089
Description: organize the server-side client stats on per-nid basis
Details    : Change the structure of stats under obdfilter and mds to
	     New structure:
	        +- exports
	                +- nid#1
	                |   + stats
	                |   + uuids
	                +- nid#2...
	                +- clear
	     The "uuid"s file would list the uuids of _active_ exports.
	     And the clear entry is to clear all stats and stale nids.

Severity   : enhancement
Bugzilla   : 11270
Description: eliminate client locks in face of contention
Details    : file contention detection and lockless i/o implementation
	     for contended files.

Severity   : normal
Bugzilla   : 15212
Description: Reinitialize optind to 0 so that interactive lfs works in all cases

Severity   : critical
Frequency  : very rare, if additional xattrs are used on kernels >= 2.6.12
Bugzilla   : 15777
Description: MDS may lose file striping (and hence file data) in some cases
Details    : If there are additional extended attributes stored on the MDS,
	     in particular ACLs, SELinux, or user attributes (if user_xattr
	     is specified for the client mount options) then there is a risk
	     of attribute loss.  Additionally, the Lustre file striping
	     needs to be larger than default (e.g. striped over all OSTs),
	     and an additional attribute must be stored initially in the
	     inode and then increase in size enough to be moved to the
	     external attribute block (e.g. ACL growing in size) for file
	     data to be lost.

Severity   : normal
Bugzilla   : 15346
Description: skiplist implementation simplification
Details    : skiplists are used to group compatible locks on granted list
	     that was implemented as tracking first and last lock of each
	     lock group the patch changes that to using doubly linked lists

Severity   : normal
Bugzilla   : 15574
Description: MDS LBUG: ASSERTION(!IS_ERR(dchild))
Details    : Change LASSERTs to client eviction (i.e. abort client's recovery)
	     because LASSERT on both the data supplied by a client, and the
	     data on disk is dangerous and incorrect.

Severity   : enhancement
Bugzilla   : 10718
Description: Slow truncate/writes to huge files at high offsets.
Details    : Directly associate cached pages to lock that protect those pages,
	     this allows us to quickly find what pages to write and remove
	     once lock callback is received.

Severity   : normal
Bugzilla   : 15953
Description: more ldlm soft lockups
Details    : In ldlm_resource_add_lock(), call to ldlm_resource_dump()
	     starve other threads from the resource lock for a long time in
	     case of long waiting queue, so change the debug level from
	     D_OTHER to the less frequently used D_INFO.

Severity   : enhancement
Bugzilla   : 13128
Description: add -gid, -group, -uid, -user options to lfs find

Severity   : normal
Bugzilla   : 15950
Description: Hung threads in invalidate_inode_pages2_range
Details    : The direct IO path doesn't call check_rpcs to submit a new RPC
	     once one is completed. As a result, some RPCs are stuck in the
	     queue and are never sent.

Severity   : normal
Bugzilla   : 14629
Description: filter threads hungs on waiting journal commit
Details    : Cleanup filter group llog code, then only filter group llog will
	     be only created in the MDS/OST syncing process.

Severity   : normal
Bugzilla   : 15684
Description: Procfs and llog threads access destoryed import sometimes.
Details    : Sync the import destoryed process with procfs and llog threads by
	     the import refcount and semaphore.

Severity   : enhancement
Bugzilla   : 14975
Description: openlock cache of b1_6 port to HEAD

Severity   : major
Frequncy   : rare
Bugzilla   : 16226
Description: kernel BUG at ldiskfs2_ext_new_extent_cb
Details    : If insertion of an extent fails, then discard the inode
	     preallocation and free data blocks else it can lead to duplicate
	     blocks.

Severity   : normal
Bugzilla   : 16199
Description: don't always update ctime in ext3_xattr_set_handle()
Details    : Current xattr code updates inode ctime in ext3_xattr_set_handle.
	     In some cases the ctime should not be updated, for example for
	     2.0->1.8 compatibility it is necessary to delete an xattr and it
	     should not update the ctime.

Severity   : major
Frequency  : rare
Bugzilla   : 15713/16362
Description: Assertion in iopen_connect_dentry in 1.6.3
Details    : looking up an inode via iopen with the wrong generation number can
	     populate the dcache with a disconneced dentry while the inode
	     number is in the process of being reallocated. This causes an
	     assertion failure in iopen since the inode's dentry list contains
	     both a connected and disconnected dentry.

Severity   : normal
Bugzilla   : 16496
Description: assertion failure in ldlm_handle2lock()
Details    : fix a race between class_handle_unhash() and class_handle2object()
	     introduced in lustre 1.6.5 by bug 13622.

Severity   : minor
Frequency  : rare
Bugzilla   : 12755
Description: Kernel BUG: sd_iostats_bump: unexpected disk index
Details    : remove the limit of 256 scsi disks in the sd_iostat patch

Severity   : minor
Frequency  : rare
Bugzilla   : 16494
Description: oops in sd_iostats_seq_show()
Details    : unloading/reloading the scsi low level driver triggers a kernel
	     bug when trying to access the sd iostat file.

Severity   : major
Frequency  : rare
Bugzilla   : 16404
Description: Kernel panics during QLogic driver reload
Details    : REQ_BLOCK_PC requests are not handled properly in the sd iostat
	     patch, causing memory corruption.

Severity   : minor
Frequency  : rare
Bugzilla   : 16140
Description: journal_dev option does not work in b1_6
Details    : pass mount option during pre-mount.

Severity   : enhancement
Bugzilla   : 10555
Description: Add a FIEMAP(FIle Extent MAP) ioctl
Details    : FIEMAP ioctl will allow an application to efficiently fetch the
	     extent information of a file. It can be used to map logical blocks
	     in a file to physical blocks in the block device.

Severity   : normal
Bugzilla   : 15198
Description: LDLM soft lockups - improvement
Details    : It is be possible to send the lock handle along with each read
	     or write request because the client is already doing a lock match
	     itself so there isn't any reason the OST should have to re-do that
	     search.

Severity   : normal
Frequency  : only on Cray X2
Bugzilla   : 16813
Description: X2 build failures
Details    : fix build failures on Cray X2.

Severity   : normal
Bugzilla   : 2066
Description: xid & resent requests
Details    : Initialize RPC XID from clock at startup (randomly if clock is
	     bad).

Severity   : enhancement
Bugzilla   : 14095
Description: Add lustre_start utility to start or stop multiple Lustre servers
	     from a CSV file.

Severity   : major
Bugzilla   : 17024
Description: Lustre GPF in {:ptlrpc:ptlrpc_server_free_request+373}
Details    : In case of memory pressure, list_del() can be called twice on
	     req->rq_history_list, causing a kernel oops.

Severity   : normal
Bugzilla   : 17026
Description: kptllnd_peer_check_sends()) ASSERTION(!in_interrupt()) failed
Details    : fix stack overflow in the distributed lock manager by defering
	     export eviction after a failed AST to the elt thread instead of
	     handling it in the dlm interpret routine.

Severity   : normal
Bugzilla   : 16450
Description: Convert some comments to new format.
Details    : Update documenting comments to match doxygen conventions.

Severity   : normal
Bugzilla   : 16450
Description: Grammar fixes.
Details    : A couple of trivial spelling fixes.

Severity   : normal
Bugzilla   : 16450
Description: OSD_COUNTERS-mandatory
Details    : Make previously optional ->oti_{w,r}_locks sanity checks mandatory
	     to simplify the code.

Severity   : normal
Bugzilla   : 16450
Description: simplify cmm_device freeing logic.
Details    : Call cmm_device_free() in the failure path of cmm_device_alloc().

Severity   : normal
Bugzilla   : 16450
Description: Add lockdep support to dt_object_operations locking interface.
Details    : Augment ->do_{read,write}_lock() prototypes with a `role'
	     parameter indicating lock ordering. Update mdd code to use new
	     locking interface.

Severity   : normal
Bugzilla   : 16450
Description: Introduce failloc constants for lockless IO tests.
Details    : Add two new failloc constants to test lockless IO. Only one of
	     them in implemented---another is checked in yet to be landed
	     core CLIO code.

Severity   : normal
Bugzilla   : 16450
Description: Add lockdep support for inode mutex.
Details    : Introduce and use new LOCK_INODE_MUTEX_PARENT() macro to be used
	     in the situations where Lustre has to lock more than one inode
	     mutex at a time.

Severity   : normal
Bugzilla   : 16450
Description: Add optional invariants checking support.
Details    : Add new LINVRNT() macro, optional on new --enable-invariants
	     configure switch. This macro is to be used for consistency and
	     sanity checks that are too expensive to be left in `production'
	     mode.

Severity   : minor
Bugzilla   : 16450
Description: Zap lock->l_granted_mode with explicit LCK_MINMODE.
Details    : Use LCK_MINMODE rather than 0 to reset lock->l_granted_mode to
	     its initial state.

Severity   : normal
Bugzilla   : 16450
Description: Add lockdep support for ldlm_lock and ldlm_resource.
Details    : Use spin_lock_nested() in (the only) situation where more than
	     one ldlm_lock is locked simultaneously. Also, fix possible
	     dead-lock in ldlm_lock_change_resource() by enforcing particular
	     lock ordering.

Severity   : normal
Bugzilla   : 16450
Description: Use struct ldlm_callback_suite in ldlm_lock_create().
Details    : Instead of specifying each ldlm_lock call-back through separate
	     parameter, wrap them into struct ldlm_callback_suite.

Severity   : normal
Bugzilla   : 16450
Description: Kill join_lru obd method and its callers.
Details    : CLIO uses lock weighting policy to keep locks over mmapped regions
	     in memory---a requirement implemented through ->o_join_lru() obd
	     method in HEAD. Remove this method and its users.

Severity   : normal
Bugzilla   : 16450
Description: Add asynchronous ldlm ENQUEUE completion handler.
Details    : CLIO posts ENQUEUE requests asynchronously through ptlrpcd---a
	     case that stock ldlm_completion_ast() cannot handle as it waits
	     until lock is granted. Introduce new ldlm_completion_ast_async()
	     for this. Also comment ldlm_completion_ast().

Severity   : normal
Bugzilla   : 16450
Description: ldlm_error <-> errno conversion.
Details    : Add functions to map (rather arbitrary) between LDLM error codes
	     and standard errno values. CLIO needs this to prevent LDLM specific
	     constants from escaping ldlm and osc.

Severity   : minor
Bugzilla   : 16450
Description: Kill unused ldlm_handle2lock_ns() function.
Details    : Kill unused ldlm_handle2lock_ns() function.

Severity   : normal
Bugzilla   : 16450
Description: Add lu_ref support to ldlm_lock
Details    : lu_ref support for ldlm_lock and ldlm_resource. See lu_ref patch.
        lu_ref fields ->l_reference and ->lr_reference are added to ldlm_lock
        and ldlm_resource. LDLM interface has to be changed, because code that
        releases a reference on a lock, has to "know" what reference this is.
        In the most frequent case

                lock = ldlm_handle2lock(handle);
                ...
                LDLM_LOCK_PUT(lock);

        no changes are required. When any other reference (received _not_ from
        ldlm_handle2lock()) is released, LDLM_LOCK_RELEASE() has to be called
        instead of LDLM_LOCK_PUT().

        Arguably, changes are pervasive, and interface requires some discipline
        for proper use. On the other hand, it was very instrumental in finding
        a few leaked lock references.

Severity   : normal
Bugzilla   : 16450
Description: Add ldlm_lock_addref_try().
Details    : Introduce ldlm_lock_addref_try() function (used by CLIO) that
	     attempts to addref a lock that might be being canceled
	     concurrently.

Severity   : normal
Bugzilla   : 16450
Description: Add ldlm_weigh_callback().
Details    : Add new ->l_weigh_ast() call-back to ldlm_lock. It is called
        by ldlm_cancel_shrink_policy() to estimate lock "value", instead of
        hard-coded `number of pages' logic.

Severity   : normal
Bugzilla   : 16450
Description: Add lockdep annotations to llog code.
Details    : Use appropriately tagged _nested() locking calls in the places
	     where llog takes more than one ->lgh_lock lock.

Severity   : minor
Bugzilla   : 16450
Description: Add loi_kms_set().
Details    : Wrap kms updates into a helper function.

Severity   : minor
Bugzilla   : 16450
Description: Constify instances of struct lsm_operations.
Details    : Constify instances of struct lsm_operations.

Severity   : normal
Bugzilla   : 16450
Description: lu_conf support.
Details    : On a server, a file system object is uniquely identified
	     by a fid, which is sufficient to locate and load all object
	     state (inode). On a client, on the other hand, more data are
	     necessary instantiate an object. Change lu_object_find() and
	     friends to take additional `lu_conf' argument describing object.
	     Typically this includes layout information.

Severity   : normal
Bugzilla   : 16450
Description: lu_context fixes.
Details    : Introduce new lu_context functions that are needed on the client
	     side, where some system threads (ptlrpcd) are shared by multiple
	     modules, and so cannot be stopped during module shutdown.

Severity   : normal
Bugzilla   : 16450
Description: Add start and stop methods to lu_device_type_operations.
Details    : Introduce two new methods in lu_device_type_operations, that are
        invoked  when first instance of a given type is created and last one
        is destroyed respectively. This is need by CLIO.

Severity   : normal
Bugzilla   : 16450
Description: Add lu_ref support to struct lu_device.
Details    : Add lu_ref support to lu_object and lu_device. lu_ref is used to
	     track leaked references.

Severity   : normal
Bugzilla   : 16450
Description: Introduce lu_kmem_descr.
Details    : lu_kmem_descr and its companion interface allow to create
	     and destroy a number of kmem caches at once.

Severity   : normal
Bugzilla   : 16450
Description: Fix lu_object finalization race.
Details    : Fix a race between lu_object_find() finding an object and its
	     concurrent finalization. This race is (most likely) not possible
	     on the server, but might happen on the client.

Severity   : normal
Bugzilla   : 16450
Description: Introduce lu_ref interface.
Details    : lu_ref is a debugging module allowing to track references to
	     a given object. It is quite cpu expensive, and has to be
	     explicitly enabled with --enable-lu_ref. See usage description
	     within the patch.

Severity   : minor
Bugzilla   : 16450
Description: Factor lu_site procfs stats into a separate function.
Details    : Separate lu_site stats printing code into a separate function
	     that can be reused on a client.

Severity   : minor
Bugzilla   : 16450
Description: Constify instances of struct {lu,dt,md}_device_operations.
Details    : Constify instances of struct {lu,dt,md}_device_operations.

Severity   : normal
Bugzilla   : 16450
Description: Introduce struct md_site and move meta-data specific parts of
	     struct lu_site here.
Details    : Move md-specific fields out of struct lu_site into special struct
        md_site, so that lu_site can be used on a client.

Severity   : minor
Bugzilla   : 16450
Description: Kill mdd_lov_destroy().
Details    : Remove unused mdd code.

Severity   : minor
Bugzilla   : 16450
Description: Add st_block checking to multistat.c.
Details    : Add st_block checking to multistat.c.

Severity   : normal
Bugzilla   : 16450
Description: Add lu_ref support to struct obd_device.
Details    : Add lu_ref tracking to obd_device.

Severity   : minor
Bugzilla   : 16450
Description: Kill obd_set_fail_loc().
Details    : Remove unused code.

Severity   : normal
Bugzilla   : 16450
Description: Add special type for ptlrpc_request interpret functions.
Details    : Add lu_env parameter to ->rq_interpreter call-back. NULL is passed
	     there. Actual usage will be in CLIO.

Severity   : normal
Bugzilla   : 16450
Description: Replace RW_LOCK_UNLOCKED() macro with rwlock_init().
Details    : Replace RW_LOCK_UNLOCKED() with rwlock_init() as the former
	     doesn't work with lockdep.

Severity   : normal
Bugzilla   : 16450
Description: Add rwv.c test program.
Details    : New testing program exercising readv(2) and writev(2) (Qian).

Severity   : normal
Bugzilla   : 16450
Description: Add sendfile.c test program.
Details    : New testing program exercising sendfile(2) (Jay).

Severity   : minor
Bugzilla   : 16450
Description: Ratelimit a message that can be very frequent.
Details    : Ratelimit a memory allocation failure message that can
	     be too chatty.

Severity   : minor
Bugzilla   : 16450
Description: Use cdebug_show() in CDEBUG-style macros defined outside of libcfs.
Details    : Use cdebug_show() in CDEBUG-style macros defined outside of libcfs.

Severity   : normal
Bugzilla   : 16450
Description: Liblustre build fixes.
Details    : Liblustre build fixes.

Severity   : normal
Bugzilla   : 16450
Description: libcfs: add cfs_{need,cond}_resched() interface.
Details    : libcfs: add cfs_{need,cond}_resched() definition and
	     implementations for Linux, NT, and liblustre.

Severity   : enhancement
Bugzilla   : 12800
Description: More exported tunables for mballoc
Details    : Add support for tunable preallocation window and new tunables for
	     large/small requests

Severity   : normal
Bugzilla   : 16680
Description: Detect corruption of block bitmap and checking for preallocations
Details    : Checks validity of on-disk block bitmap. Also it does better
	     checking of number of applied preallocations. When corruption is
	     found, it turns filesystem readonly to prevent further corruptions.

Severity   : normal
Bugzilla   : 17197
Description: (rw.c:1323:ll_read_ahead_pages()) ASSERTION(page_idx > ria->ria_stoff) failed
Details    : Once the unmatched stride IO mode is detected, shrink the stride-ahead
	     window to 0. If it does hit cache miss, and read-pattern is still
	     stride-io mode, does not reset the stride window, but also does not
	     increase the stride window length in this case.

Severity   : normal
Bugzilla   : 16438
Frequency  : only for big-endian servers
Description: Check if system is big-endian while mounting fs with extents feature
Details    : Mounting a filesystem with extents feature will fail on big-endian
             systems since ext3-based ldiskfs is not supported on big-endian
             systems. This can be over-riden with "bigendian_extents" mount option.

Severity   : enhancement
Bugzilla   : 12749
Description: The root squash functionality
Details    : A security feature, which is to prevent users from being able
             to mount lustre on their desktop, run as root, and delete
             all of the files in the filesystem. The goal is accomplished by
             remapping user id (UID) and group id (GID) of the root user to
             a UID and GID specified by the system administartor via Lustre
             configuration management server (MGS). The functionality also
             allows to specify sets of clients for which the remapping does
             not apply.

Severity   : normal
Bugzilla   : 16860
Description: Excessive recovery window
Details    : With AT enabled, the recovery window can be excessively long (6000+
	     seconds). To address this problem, we no longer use
	     OBD_RECOVERY_FACTOR when extending the recovery window (the connect
	     timeout no longer depends on the service time, it is set to
	     INITIAL_CONNECT_TIMEOUT now) and clients report the old service
	     time via pb_service_time.

Severity   : normal
Bugzilla   : 16522
Description: Watchdog triggered on MDS failover
Details    : enable OBD_CONNECT_MDT flag when connecting from the MDS so that
	     the OSTs know that the MDS "UUID" can be reused for the same export
	     from a different NID, so we do not need to wait for the export to be
	     evicted

Severity   : major
Frequency  : rare, only if using MMP with Linux RAID
Bugzilla   : 17895
Description: MMP doesn't work with Linux RAID
Details    : While using HA for Lustre servers with Linux RAID, it is possible
             that MMP will not detect multiple mounts. To make this work we
             need to unplug the device queue in RAID when the MMP block is being
             written. Also while reading the MMP block, we should read it from
             disk and not the cached one.

Severity   : enhancement
Bugzilla   : 17187
Description: open file using fid
Details    : A file can be opened using just its fid, like
	     <mntpt>/.lustre/fid/SEQ:OID:VER - this is needed for HSM and replication

Severity   : normal
Frequency  : Only in RHEL5 when mounting multiple ext3 filesystems
	     simultaneously
Bugzilla   : 19184
Description: "kmem_cache_create: duplicate cache jbd_4k" error message
Details    : add proper locking for creation of jbd_4k slab cache

Severity   : normal
Bugzilla   : 19058
Description: MMP check in ext3_remount() fails without displaying any error
Details    : When multiple mount protection fails during remount, proper error
	     should be returned

Severity   : enhancement
Bugzilla   : 16823
Description: Allow stripe size to be up to 4G-64k
Details    : Fix math logic to allow large stripe sizes.

Severity   : high
Bugzilla   : 17569
Description: add check for >8TB ldiskfs filesystems
Details    : ext3-based ldiskfs does not support greater than 8TB LUNs.
	     Don't allow >8TB ldiskfs filesystems to be mounted without
	     force_over_8tb mount option

Severity   : normal
Frequency  : rare
Bugzilla   : 18793
Descriptoin: OSS complains "too many blocks" and crashes
Details    : In filter_commitrw_write():
	     1. lquota_chkquota();
	     2. obdo_from_inode();
	     3. lquota_pending_commit();
	     "2." has changed uid and gid in this case, then caused
	     lquota_chkquota() and lquota_pending_commit() to use
	     different uid and gid. That is the root of the bug.

Severity   : normal
Bugzilla   : 20463
Descriptoin: getstripe doesn't report stripe count = -1 sanely
Details    : Detect and print out the 'stripe count = -1' case properly.

Severity   : normal
Bugzilla   : 19128
Description: Out or order replies might be lost on replay
Details    : In ptlrpc_retain_replayable_request if we cannot find retained
             request with tid smaller then one currently being added, add it
	     to the start, not end of the list.

--------------------------------------------------------------------------------

2007-08-10         Cluster File Systems, Inc. <info@clusterfs.com>
       * version 1.6.1
       * Support for kernels:
        2.6.5-7.283 (SLES 9),
        2.6.9-55.EL (RHEL 4),
        2.6.16.46-0.14 (SLES 10),
        2.6.18.8 vanilla (kernel.org)
       * Client support for unpatched kernels:
        (see http://wiki.lustre.org/index.php?title=Patchless_Client)
        2.6.16 - 2.6.22 vanilla (kernel.org)
       * Due to recently discovered recovery problems, we do not recommend
        using patchless RHEL 4 clients with this or any earlier release.
       * Recommended e2fsprogs version: 1.39.cfs8
       * Note that reiserfs quotas are disabled on SLES 10 in this kernel.
       * Starting with this release, the ldiskfs backing filesystem required
        by Lustre is now in its own package, lustre-ldiskfs.  This package
        should be installed.  It is versioned separately from Lustre and
        may be released separately in future.

Severity   : minor
Bugzilla   : 13147
Description: block reactivating mgc import until all deactivates complete
Details    : Fix race when failing back MDT/MGS to itself (testing)

Severity   : minor
Frequency  : at statup only
Bugzilla   : 12860
Description: mds_lov_synchronize race leads to various problems
Details    : simultaneous MDT->OST connections at startup can cause the
	     sync to abort, leaving the OSC in a bad state.

Severity   : enhancement
Bugzilla   : 12194
Description: add optional extra BUILD_VERSION info
Details    : add a new environment variable (namely LUSTRE_VERS) which allows
	     to override the lustre version.

Severity   : normal
Frequency  : 2.6.18 servers only
Bugzilla   : 12546
Description: ll_kern_mount() doesn't release the module reference
Details    : The ldiskfs module reference count never drops down to 0
	     because ll_kern_mount() doesn't release the module reference.

Severity   : normal
Frequency  : rare
Bugzilla   : 12470
Description: server LBUG when using old ost_num_threads parameter
Details    : Accept the old ost_num_threads parameter but warn that it
	     is deprecated, and fix an off-by-one error that caused an LBUG.

Severity   : normal
Frequency  : rare
Bugzilla   : 11722
Description: Transient SCSI error results in persistent IO issue
Details    : iobuf->dr_error is not reinitialized to 0 between two
	     uses.

Severity   : normal
Frequency  : sometimes when underlying device returns I/O errors
Bugzilla   : 11743
Description: OSTs not going read-only during write failures
Details    : OSTs are not remounted read-only when the journal commit threads
	     get I/O errors because fsfilt_ext3 calls journal_start/stop()
	     instead of the ext3 wrappers.

Severity   : minor
Bugzilla   : 12364
Description: poor connect scaling with increasing client count
Details    : Don't run filter_grant_sanity_check for more than 100 exports
	     to improve scaling for large numbers of clients.

Severity   : normal
Frequency  : SLES10 only
Bugzilla   : 12538
Description: sanity-quota.sh quotacheck failed: rc = -22
Details    : Quotas cannot be enabled on SLES10.

Severity   : normal
Frequency  : liblustre clients only
Bugzilla   : 12229
Description: getdirentries does not give error when run on compute nodes
Details    : getdirentries does not fail when the size specified as an argument
	     is too small to contain at least one entry

Severity   : enhancement
Bugzilla   : 11548
Description: Add LNET router traceability for debug purposes
Details    : If a checksum failure occurs with a router as part of the
	     IO path, the NID of the last router that forwarded the bulk data
	     is printed so it can be identified.

Severity   : normal
Frequency  : rare
Bugzilla   : 11315
Description: OST "spontaneously" evicts client; client has imp_pingable == 0
Details    : Due to a race condition, liblustre clients were occasionally
	     evicted incorrectly.

Severity   : enhancement
Bugzilla   : 10997
Description: lfs setstripe use optional parameters instead of postional
	     parameters.

Severity   : enhancement
Bugzilla   : 10651
Description: Nanosecond timestamp support for ldiskfs
Details    : The on-disk ldiskfs filesystem has added support for nanosecond
	     resolution timestamps.  There is not yet support for this at
	     the Lustre filesystem level.

Severity   : normal
Frequency  : during server recovery
Bugzilla   : 11203
Description: MDS failing to send precreate requests due to OSCC_FLAG_RECOVERING
Details    : request with rq_no_resend flag not awake l_wait_event if they get
	     a timeout.

Severity   : minor
Frequency  : nfs export on patchless client
Bugzilla   : 11970
Description: connectathon hang when test nfs export over patchless client
Details    : Disconnected dentry cannot be found with lookup, so we do not need
	     to unhash it or make it invalid

Bugzilla   : 11757
Description: fix llapi_lov_get_uuids() to allow many OSTs to be returned
Details:   : Change llapi_lov_get_uuids() to read the UUIDs from /proc instead
	     of using an ioctl. This allows lfsck for > 160 OSTs to succeed.

Severity   : minor
Frequency  : rare
Bugzilla   : 11546
Description: open req refcounting wrong on reconnect
Details    : If reconnect happened between getting open reply from server and
	     call to mdc_set_replay_data in ll_file_open, we will schedule
	     replay for unreferenced request that we are about to free.
	     Subsequent close will crash in variety of ways.
	     Check that request is still eligible for replay in
	     mdc_set_replay_data().

Severity   : minor
Frequency  : rare
Bugzilla   : 11512
Description: disable writes to filesystem when reading health_check file
Details    : the default for reading the health_check proc file has changed
	     to NOT do a journal transaction and write to disk, because this
	     can cause reads of the /proc file to hang and block HA state
	     checking on a healthy but otherwise heavily loaded system.  It
	     is possible to return to the previous behaviour during configure
	     with --enable-health-write.

Severity   : enhancement
Bugzilla   : 10768
Description: 64-bit inode version
Details:   : Add a on-disk 64-bit inode version for ext3 to track changes made
	     to the inode. This will be required for version-based recovery.

Severity   : normal
Frequency  : rare
Bugzilla   : 11818
Description: MDS fails to start if a duplicate client export is detected
Details    : in some rare cases it was possible for a client to connect to
	     an MDS multiple times.  Upon recovery the MDS would detect this
	     and fail during startup.  Handle this more gracefully.

Severity   : enhancement
Bugzilla   : 11563
Description: Add -o localflock option to simulate  old noflock
behaviour.
Details    : This will achieve local-only flock/fcntl locks
	     coherentness.

Severity   : minor
Frequency  : rare
Bugzilla   : 11658
Description: log_commit_thread vs filter_destroy race leads to crash
Details    : Take import reference before releasing llog record semaphore

Severity   : normal
Frequency  : rare
Bugzilla   : 12477
Description: Wrong request locking in request set processing
Details    : ptlrpc_check_set wrongly uses req->rq_lock for proctect add to
	     imp_delayed_list, in this place should be used imp_lock.

Severity   : normal
Frequency  : when reconnection
Bugzilla   : 11662
Description: Grant Leak when osc reconnect to OST
Details    : When osc reconnect ost, OST(filter) should check whether it
	     should grant more space to client by comparing fed_grant and
	     cl_avail_grant, and return the granted space to client instead
	     of "new granted" space, because client will call osc_init_grant
	     to update the client grant space info.

Severity   : normal
Frequency  : when client reconnect to OST
Bugzilla   : 11662
Description: Grant Leak when osc do resend and replay bulk write
Details	   : When osc reconnect to OST, OST(filter)should clear grant info of
	     bulk write request, because the grant info while be sync between
	     OSC and OST when reconnect, and we should ignore the grant info
	     these of resend/replay write req.

Severity   : normal
Frequency  : rare
Bugzilla   : 11662
Description: Grant space more than avaiable left space sometimes.
Details	   : When then OST is about to be full, if two bulk writing from
	     different clients came to OST. Accord the avaliable space of the
	     OST, the first req should be permitted, and the second one
	     should be denied by ENOSPC. But if the seconde arrived before
	     the first one is commited. The OST might wrongly permit second
	     writing, which will cause grant space > avaiable space.

Severity   : normal
Frequency  : when client is evicted
Bugzilla   : 12371
Description: Grant might be wrongly erased when osc is evicted by OST
Details    : when the import is evicted by server, it will fork another
	     thread ptlrpc_invalidate_import_thread to invalidate the
	     import, where the grant will be set to 0.  While the original
	     thread will update the grant it got when connecting. So if
	     the former happened latter, the grant will be wrongly errased
	     because of this race.

Severity   : normal
Frequency  : rare
Bugzilla   : 12401
Description: Checking Stale with correct fid
Details    : ll_revalidate_it should uses de_inode instead of op_data.fid2
	     to check whether it is stale, because sometimes, we want the
	     enqueue happened anyway, and op_data.fid2 will not be initialized.

Severity   : enhancement
Bugzilla   : 11647
Description: update patchless client
Details    : Add support for patchless client with 2.6.20, 2.6.21 and RHEL 5

Severity   : normal
Frequency  : only with 2.4 kernel
Bugzilla   : 12134
Description: random memory corruption
Details    : size of struct ll_inode_info is to big for union inode.u and this
	     can be cause of random memory corruption.

Severity   : normal
Frequency  : rare
Bugzilla   : 10818
Description: Memory leak in recovery
Details    : Lov_mds_md was not free in an error handler in mds_create_object.
	     It should also check obd_fail before fsfilt_start, otherwise if
	     fsfilt_start return -EROFS,(failover mds during mds recovery).
	     then the req will return with repmsg->transno = 0 and rc = EROFS.
	     and we met hit the assert LASSERT(req->rq_reqmsg->transno ==
	     req->rq_repmsg->transno) in ptlrpc_replay_interpret.  Fcc should
	     be freed no matter whether fsfilt_commit success or not.

Severity   : minor
Frequency  : only with huge count clients
Bugzilla   : 11817
Description: Prevents from taking the superblock lock in llap_from_page for
	     a soon died page.
Details    : using LL_ORIGIN_REMOVEPAGE origin flag instead of LL_ORIGIN_UNKNOW
	     for llap_from_page call in ll_removepage prevents from taking the
	     superblock lock for a soon died page.

Severity   : normal
Frequency  : rare
Bugzilla   : 11935
Description: Not check open intent error before release open handle
Details    : in some rare cases, the open intent error is not checked before
	     release open handle, which may cause
	     ASSERTION(open_req->rq_transno != 0), because it tries to release
	     the failed open handle.

Severity   : normal
Frequency  : rare
Bugzilla   : 12556
Description: Set cat log bitmap only after create log success.
Details    : in some rare cases, the cat log bitmap is set too early. and it
	     should be set only after create log success.

Severity   : major
Bugzilla   : 11971
Description: Accessing a block bevice can re-enable I/O when Lustre is
	     tearing down a device.
Details    : dev_clear_rdonly(bdev) must be called in kill_bdev() instead of
	     blkdev_put().

Severity   : minor
Bugzilla   : 11706
Description: service threads may hog cpus when there are a lot of requests
Details    : Insert cond_resched to give other threads a chance to use some CPU

Severity   : normal
Frequency  : rare
Bugzilla   : 12086
Description: the cat log was not initialized in recovery
Details    : When mds(mgs) do recovery, the tgt_count might be zero, so the
	     unlink log on mds will not be initialized until mds post
	     recovery. And also in mds post recovery, the unlink log will
	     initialization will be done asynchronausly, so there will be race
	     between add unlink log and unlink log initialization.

Severity   : normal
Bugzilla   : 12597
Description: brw_stats were being printed incorrectly
Details    : brw_stats were being printed as log2 but all of them were not
	     recorded as log2. Also remove some code duplication arising from
	     filter_tally_{read,write}.

Severity   : normal
Bugzilla   : 11674
Frequency  : rare, only in recovery.
Description: ASSERTION(req->rq_type != LI_POISON) failed
Details    : imp_lock should be held while iterating over imp_sending_list for
	     prevent destroy request after get timeout in ptlrpc_queue_wait.

Severity   : normal
Bugzilla   : 12689
Description: replay-single.sh test 52 fails
Details    : A lock's skiplist need to be cleanup when it being unlinked
	     from its resource list.

Severity   : normal
Bugzilla   : 11737
Description: Short directio read returns full requested size rather than
	     actual amount read.
Details    : Direct I/O operations should return actual amount of bytes
	     transferred rather than requested size.

Severity   : enhancement
Bugzilla   : 10589
Description: metadata RPC reduction (e.g. for rm performance)
Details    : decrease the amount of synchronous RPC between clients and servers
	     by canceling conflicing lock before the operation on the client
	     and packing thier handles into the main operation RPC to server.

Severity   : enhancement
Bugzilla   : 4900
Description: Async OSC create to avoid the blocking unnecessarily.
Details    : If a OST has no remain object, system will block on the creating
	     when need to create a new object on this OST. Now, ways use
	     pre-created objects when available, instead of blocking on an
	     empty osc while others are not empty.  If we must block, we block
	     for the shortest possible period of time.

Severity   : major
Bugzilla   : 11710
Description: improve handling recoverable errors
Details    : if request processig with error which can be recoverable on server
	     request should be resend, otherwise page released from cache and
	     marked as error.

Severity   : enhancement
Bugzilla   : 12702
Description: refine locking for avoid write wrong info into lov_objid file
Details    : fix possible races with add new target and write/update data in
	     lov_objid file.

--------------------------------------------------------------------------------

2007-05-03  Cluster File Systems, Inc. <info@clusterfs.com>
       * version 1.6.0.1
       * bug fixes

Severity   : normal
Frequency  : on some architectures
Bugzilla   : 12404
Description: 1.6 client sometimes fails to mount from a 1.4 MDT
Details    : Uninitialized flags sometimes cause configuration commands to
	     be skipped.

Severity   : normal
Frequency  : patchless clients only
Bugzilla   : 12391
Description: missing __iget() symbol export
Details    : The __iget() symbol export is missing.  To avoid the need for
	     this on patchless clients the deathrow inode reaper is turned
	     off, and we depend on the VM to clean up old inodes.  This
	     dependency was during via the fix for bug 12181.

--------------------------------------------------------------------------------

2007-04-19  Cluster File Systems, Inc. <info@clusterfs.com>
       * version 1.6.0
       * CONFIGURATION CHANGE.  This version of Lustre WILL NOT
	 INTEROPERATE with older versions automatically.  In many cases a
	 special upgrade step is needed. Please read the
	 user documentation before upgrading any part of a live system.
       * WIRE PROTOCOL CHANGE from previous 1.6 beta versions.  This
         version will not interoperate with 1.6 betas before beta5 (1.5.95).
       * WARNING: Lustre configuration and startup changes are required with
	 this release.  See https://mail.clusterfs.com/wikis/lustre/MountConf
	 for details.
       * bug fixes

Severity   : enhancement
Bugzilla   : 8007
Description: MountConf
Details    : Lustre configuration is now managed via mkfs and mount
	     commands instead of lmc and lconf.  New obd types (MGS, MGC)
	     are added for dynamic configuration management.  See
	     https://mail.clusterfs.com/wikis/lustre/MountConf for
	     details.

Severity   : enhancement
Bugzilla   : 4482
Description: dynamic OST addition
Details    : OSTs can now be added to a live filesystem

Severity   : enhancement
Bugzilla   : 9851
Description: startup order invariance
Details    : MDTs and OSTs can be started in any order.  Clients only
	     require the MDT to complete startup.

Severity   : enhancement
Bugzilla   : 4899
Description: parallel, asynchronous orphan cleanup
Details    : orphan cleanup is now performed in separate threads for each
	     OST, allowing parallel non-blocking operation.

Severity   : enhancement
Bugzilla   : 9862
Description: optimized stripe assignment
Details    : stripe assignments are now made based on ost space available,
	     ost previous usage, and OSS previous usage, in order to try
	     to optimize storage space and networking resources.

Severity   : enhancement
Bugzilla   : 4226
Description: Permanently set tunables
Details    : All writable /proc/fs/lustre tunables can now be permanently
	     set on a per-server basis, at mkfs time or on a live system.

Severity   : enhancement
Bugzilla   : 10547
Description: Lustre message v2
Details    : Add lustre message format v2.

Severity   : enhancement
Bugzilla   : 9866
Description: client OST exclusion list
Details    : Clients can be started with a list of OSTs that should be
	     declared "inactive" for known non-responsive OSTs.

Severity   : minor
Bugzilla   : 6062
Description: SPEC SFS validation failure on NFS v2 over lustre.
Details    : Changes the blocksize for regular files to be 2x RPC size,
	     and not depend on stripe size.

Severity   : enhancement
Bugzilla   : 9293
Description: Multiple MD RPCs in flight.
Details    : Further unserialise some read-only MDS RPCs - learn about intents.
	     To avoid overly-overloading MDS, introduce a limit on number of
	     MDS RPCs in flight for a single client and add /proc controls
	     to adjust this limit.

Severity   : enhancement
Bugzilla   : 22484
Description: client read/write statistics
Details    : Add client read/write call usage stats for performance
	     analysis of user processes.
	     /proc/fs/lustre/llite/*/offset_stats shows non-sequential
	     file access. extents_stats shows chunk size distribution.
	     extents_stats_per_process show chunk size distribution per
	     user process.

Severity   : enhancement
Bugzilla   : 22486
Description: mds statistics
Details    : Add detailed mds operations statistics in
	     /proc/fs/lustre/mds/*/stats.

Severity   : minor
Bugzilla   : 10667
Description: Failure of copying files with lustre special EAs.
Details    : Client side always return success for setxattr call for lustre
	     special xattr (currently only "trusted.lov").

Severity   : minor
Frequency  : always
Bugzilla   : 10345
Description: Refcount LNET uuids
Details    : The global LNET uuid list grew linearly with every startup;
	     refcount repeated list entries instead of always adding to
	     the list.

Severity   : enhancement
Bugzilla   : 2258
Description: Dynamic service threads
Details    : Within a small range, start extra service threads
	     automatically when the request queue builds up.

Severity   : major
Frequency  : mixed-endian client/server environments
Bugzilla   : 11214
Description: mixed-endian crashes
Details    : The new msg_v2 system had some failures in mixed-endian
	     environments.

Severity   : enhancement
Bugzilla   : 11229
Description: Easy OST removal
Details    : OSTs can be permanently deactivated with e.g. 'lctl
	     conf_param lustre-OST0001.osc.active=0'

Severity   : enhancement
Bugzilla   : 11335
Description: MGS proc entries
Details    : Added basic proc entries for the MGS showing what filesystems
	     are served.

Severity   : enhancement
Bugzilla   : 10998
Description: provide MGS failover
Details    : Added config lock reacquisition after MGS server failover.

Severity   : enhancement
Bugzilla   : 11461
Description: add Linux 2.4 support
Details    : Added support for RHEL 2.4.21 kernel for 1.6 servers and clients

Severity   : normal
Bugzilla   : 11330
Description: a large application tries to do I/O to the same resource and dies
	     in the middle of it.
Details    : Check the req->rq_arrival time after the call to
	     ost_brw_lock_get(), but before we do anything about
	     processing it & sending the BULK transfer request. This
	     should help move old stale pending locks off the queue as
	     quickly as obd_timeout.

Severity   : major
Frequency  : when an incorrect nid is specified during startup
Bugzilla   : 10734
Description: ptlrpc connect to non-existant node causes kernel crash
Details    : LNET can't be re-entered from an event callback, which
	     happened when we expire a message after the export has been
	     cleaned up.  Instead, hand the zombie cleanup off to another
	     thread.

Severity   : enhancement
Bugzilla   : 10902
Description: plain/inodebits lock performance improvement
Details    : Grouping plain/inodebits in granted list by their request modes
	     and bits policy, thus improving the performance of search through
	     the granted list.

Severity   : major
Frequency  : only if OST filesystem is corrupted
Bugzilla   : 9829
Description: client incorrectly hits assertion in ptlrpc_replay_req()
Details    : for a short time RPCs with bulk IO are in the replay list,
	     but replay of bulk IOs is unimplemented.  If the OST filesystem
	     is corrupted due to disk cache incoherency and then replay is
	     started it is possible to trip an assertion.  Avoid putting
	     committed RPCs into the replay list at all to avoid this issue.

Severity   : major
Frequency  : liblustre (e.g. catamount) on a large cluster with >= 8 OSTs/OSS
Bugzilla   : 11684
Description: System hang on startup
Details    : This bug allowed the liblustre (e.g. catamount) client to
	     return to the app before handling all startup RPCs.  This
	     could leave the node unresponsive to lustre network traffic
	     and manifested as a server ptllnd timeout.

Severity   : enhancement
Bugzilla   : 11667
Description: Add "/proc/sys/lustre/debug_peer_on_timeout"
Details    : liblustre envirable: LIBLUSTRE_DEBUG_PEER_ON_TIMEOUT
	     boolean to control whether to print peer debug info when a
	     client's RPC times out.

Severity   : minor
Frequency  : only for kernels with patches from Lustre below 1.4.3
Bugzilla   : 11248
Description: Remove old rdonly API
Details    : Remove old rdonly API which unused from at least lustre 1.4.3

Severity   : major
Frequency  : only for devices with external journals
Bugzilla   : 10719
Description: Set external device read-only also
Details    : During a commanded failover stop, we set the disk device
	     read-only while the server shuts down. We now also set any
	     external journal device read-only at the same time.

Severity   : minor
Frequency  : when upgrading from 1.4 while trying to change parameters
Bugzilla   : 11692
Description: The wrong (new) MDC name was used when setting parameters for
	     upgraded MDT's.  Also allows changing of OSC (and MDC)
	     parameters if --writeconf is specified at tunefs upgrade time.

Severity   : major
Frequency  : when setting specific ost indicies
Bugzilla   : 11149
Description: QOS code breaks on skipped indicies
Details    : Add checks for missing OST indicies in the QOS code, so OSTs
	     created with --index need not be sequential.

Severity   : enhancement
Bugzilla   : 11264
Description: Add uninit_groups feature to ldiskfs2 to speed up e2fsck
Details    : The uninit_groups feature works in conjunction with the kernel
	     filesystem code (ldiskfs2 only) and e2fsprogs-1.39-cfs6 to speed
	     up the pass1 processing of e2fsck.  This is a read-only feature
	     in ldiskfs2 only, so older kernels and current ldiskfs cannot
	     mount filesystems that have had this feature enabled.

Severity   : enhancement
Bugzilla   : 10816
Description: Improve multi-block allocation algorithm to avoid fragmentation
Details    : The mballoc3 code (ldiskfs2 only) adds new mechanisms to improve
	     allocation locality and avoid filesystem fragmentation.

------------------------------------------------------------------------------

2007-04-01  Cluster File Systems, Inc. <info@clusterfs.com>
       * version 1.4.10
       * Support for kernels:
        2.4.21-47.0.1.EL (RHEL 3)
        2.6.5-7.283 (SLES 9)
        2.6.9-42.0.10.EL (RHEL 4)
        2.6.12.6 vanilla (kernel.org)
        2.6.16.27-0.9 (SLES 10)
       * Recommended e2fsprogs version: 1.39.cfs5

       * Note that reiserfs quotas are disabled on SLES 10 in this kernel
       * bug fixes

Severity   : critical
Frequency  : occasional, depends on client load and configuration
Bugzilla   : 12181, 12203
Description: data loss for recently-modified files
Introduced : 1.4.6
Details    : In some cases it is possible that recently written or created
	     files may not be written to disk in a timely manner (this should
	     normally be within 30s unless client IO load is very high).
	     The problem appears as zero-length files or files that are a
	     multiple of 1MB in size after a client crash or client eviction
	     that are missing data at the end of the file.

	     This problem is more likely to be hit on clients where files are
	     repeatedly created and unlinked in the same directory, clients
	     have a large amount of RAM, have many CPUs, the filesystem has
	     many OSTs, the clients are rebooted frequently, and/or the files
	     are not accessed by other nodes after being written.

	     The presence of the problem can be detected by looking at
	     /proc/sys/fs/inode-state.  If the first number (nr_inodes) is
	     smaller than the second (nr_unused) then dirty files will not
	     be flushed automatically to disk.  "sync; sleep 10" should be
	     run several times on the node before unmounting it to update
	     Lustre (this is also safe to run on nodes without this problem).

	     There is also a related kernel bug in the RHEL4 4 2.6.9 kernel
	     that can cause this same problem, so customers using that kernel
	     also need to update the kernel in addition to Lustre.  In order
	     to properly fix this bug, the RHEL3 2.4.21 kernel is also updated.

	     It is normal that files written just before a client crash (less
	     than 30s) may not yet have been flushed to disk, even for local
	     filesystems.

Severity   : normal
Frequency  : frequent on thin XT3 nodes
Bugzilla   : 10802
Description: UUID collision on thin XT3 Linux nodes
Details    : UUIDs on Compute Node Linux XT3 nodes were not generated
	     randomly, since we relied on an insufficiently-seeded PRNG.

Severity   : normal
Frequency  : rare
Bugzilla   : 11693
Description: OSS hangs after "All ost request buffers busy"
Details    : A deadlock between quota and journal operations caused OSS
	     hangs after printing "All ost request buffers busy."

Severity   : minor
Frequency  : always on liblustre builds
Bugzilla   : 11175
Description: Cleanup compiler warnings on liblustre

Severity   : minor
Frequency  : always on liblustre builds on XT3
Bugzilla   : 12146
Description: LC_CONFIG_CDEBUG don't run while build liblustre on XT3.

Frequency  : always
Bugzilla   : 3244
Description: Addition of EXT3_FEATURE_RO_COMPAT_DIR_NLINKS flag for
	     > 32000 subdirectories
Details    : Add EXT3_FEATURE_RO_COMPAT_DIR_NLINK flag to
	     EXT3_FEATURE_RO_COMPAT_SUPP. This flag will be set whenever
	     subdirectory count crosses 32000. This will aid e2fsck to
	     correctly handle more than 32000 subdirectories.

Severity   : major
Frequency  : liblustre (e.g. catamount) on a large cluster with >= 8 OSTs/OSS
Bugzilla   : 11684
Description: System hang on startup
Details    : This bug allowed the liblustre (e.g. catamount) client to
	     return to the app before handling all startup RPCs.  This
	     could leave the node unresponsive to lustre network traffic
	     and manifested as a server ptllnd timeout.

Severity   : enhancement
Bugzilla   : 11667
Description: Add "/proc/sys/lustre/debug_peer_on_timeout"
	     (liblustre envirable: LIBLUSTRE_DEBUG_PEER_ON_TIMEOUT)
	     boolean to control whether to print peer debug info when a
	     client's RPC times out.

Severity   : normal
Frequency  : always
Bugzilla   : 10214
Description: make O_SYNC working on 2.6 kernels
Details    : 2.6 kernels use different method for mark pages for write,
	     so need add a code to lustre for O_SYNC work.

Severity   : minor
Frequency  : always
Bugzilla   : 11110
Description: Failure to close file and release space on NFS
Details    : Put inode details into lock acquired in ll_intent_file_open.
	     Use mdc_intent_lock in ll_intent_open to properly
	     detect all kind of errors unhandled by mdc_enqueue.

Severity   : major
Frequency  : rare
Bugzilla   : 10866
Description: proc file read during shutdown sometimes raced obd removal,
	     causing node crash
Details    : Add lock to prevent obd access after proc file removal.

Severity   : normal
Frequency  : Only for files larger than 4GB on 32-bit clients.
Bugzilla   : 11237
Description: improperly doing page alignment of locks
Details    : Modify lustre core code to use CFS_PAGE_* defines instead of
	     PAGE_*.  Make CFS_PAGE_MASK a 64-bit mask.

Severity   : normal
Frequency  : rarely
Bugzilla   : 11203
Description: RPCs being resent when they shouldn't be
Details    : Some RPCs that should not be resent are being resent.  This
	     can cause inconsistencies in the RPC state machine.  Do not
	     resend such requests.

Severity   : normal
Frequency  : rare, only with NFS export
Bugzilla   : 11669
Description: Crash on NFS re-export node
Details    : under very unusual load conditions an assertion is hit in
	     ll_intent_file_open()

Severity   : major
Frequency  : only if OST filesystem is corrupted
Bugzilla   : 9829
Description: client incorrectly hits assertion in ptlrpc_replay_req()
Details    : for a short time RPCs with bulk IO are in the replay list,
	     but replay of bulk IOs is unimplemented.  If the OST filesystem
	     is corrupted due to disk cache incoherency and then replay is
	     started it is possible to trip an assertion.  Avoid putting
	     committed RPCs into the replay list at all to avoid this issue.

Severity   : normal
Frequency  : always
Bugzilla   : 10901
Description: large O_DIRECT requests fail under memory pressure/fragmentation
Details    : Large single O_DIRECT read and write calls can fail to allocate
	     a sufficiently large buffer to process the request.  In case of
	     allocation failure the allocation is retried with a smaller
	     buffer and broken into smaller requests.

Severity   : enhancement
Bugzilla   : 11563
Description: Add -o localflock option to simulate  old noflock behaviour.
Details    : This will achieve local-only flock/fcntl locks coherentness.

Severity   : normal
Frequency  : always
Bugzilla   : 11090
Description: versioning check is incomplete
Details    : Checking the version difference of client vs. server, report
	     error if the gap is too big.

Severity   : major
Bugzilla   : 11710
Frequency  : always
Description: add support PG_writeback bit
Details    : add support for PG_writeback bit for Lustre, for more carefull
	     work with page cache in 2.6 kernel. This also fix some deadlocks
	     and remove hack for work O_SYNC with 2.6 kernel.

Severity   : enhancement
Bugzilla   : 11264
Description: Add uninit_groups feature to ldiskfs2 to speed up e2fsck
Details    : The uninit_groups feature works in conjunction with the kernel
	     filesystem code (ldiskfs2 only) and e2fsprogs-1.39-cfs6 to speed
	     up the pass1 processing of e2fsck.  This is a read-only feature
	     in ldiskfs2 only, so older kernels and current ldiskfs cannot
	     mount filesystems that have had this feature enabled.

Severity   : enhancement
Bugzilla   : 10816
Description: Improve multi-block allocation algorithm to avoid fragmentation
Details    : The mballoc3 code (ldiskfs2 only) adds new mechanisms to improve
	     allocation locality and avoid filesystem fragmentation.

------------------------------------------------------------------------------

2007-02-09  Cluster File Systems, Inc. <info@clusterfs.com>
       * version 1.4.9
       * Support for kernels:
        2.6.9-42.0.3.EL (RHEL 4)
        2.6.5-7.276 (SLES 9)
        2.4.21-47.0.1.EL (RHEL 3)
        2.6.12.6 vanilla (kernel.org)
        2.6.16.21-0.8 (SLES10)
       * Recommended e2fsprogs version: 1.39.cfs2-0

       * The backwards-compatible /proc/sys/portals symlink has been removed
	 in this release.  Before upgrading, please ensure that you change
	 any configuration scripts or /etc/sysctl.conf files that access
	 /proc/sys/portals/* or sysctl portals.* to use the corresponding
	 entry in /proc/sys/lnet or sysctl lnet.*.  This change can be made
	 in advance of the upgrade on any system running Lustre 1.4.6 or
	 newer, since /proc/sys/lnet was added in that version.
       * Note that reiserfs quotas are disabled on SLES 10 in this kernel
       * bug fixes

Severity   : minor
Frequency  : only when quota is used
Bugzilla   : 11286
Description: avoid scanning export list for quota master
Details    : Change the algorithms to avoid scanning export list in order
	     to improve the efficiency.

Severity   : critical
Frequency  : MDS failover only, very rarely
Bugzilla   : 11125
Description: "went back in time" messages on mds failover
Details    : The greatest transno may be lost when the current operation
	     finishes with an error (transno==0) and the client's last_rcvd
	     record is over-written. Save the greatest transno in the
	     mds_last_transno for this case.

Severity   : minor
Frequency  : always for specific kernels and striping counts
Bugzilla   : 11042
Description: client may get "Matching packet too big" without ACL support
Details    : Clients compiled without CONFIG_FS_POSIX_ACL get an error message
	     when trying to access files in certain configurations.  The
	     clients should in fact be denied when mounting because they do
	     not understand ACLs.

Severity   : major
Frequency  : Cray XT3 with more than 4000 clients and multiple jobs
Bugzilla   : 10906
Description: many clients connecting with IO in progress causes connect timeouts
Details    : Avoid synchronous journal commits to avoid delays caused by many
	     clients connecting/disconnecting when bulk IO is in progress.
	     Queue liblustre connect requests on OST_REQUEST_PORTAL instead of
	     OST_IO_PORTAL to avoid delays behind potentially many pending
	     slow IO requests.

Severity   : normal
Frequency  : occasionally with multiple writers to a single file
Bugzilla   : 11081
Description: shared writes to file may result in wrong size reported by stat()
Details    : Allow growing of kms when extent lock is cancelled

Severity   : minor
Frequency  : always with random mmap IO to multi-striped file
Bugzilla   : 10919
Description: mmap write might be lost if we are writing to a 'hole' in stripe
Details    : Only if the hole is at the end of OST object so that kms is too
	     small. Fix is to increase kms accordingly in ll_nopage.

Severity   : normal
Frequency  : rare, only if OST filesystem is inconsistent with MDS filesystem
Bugzilla   : 11211
Description: writes to a missing object would leak memory on the OST
Details    : If there is an inconsistency between the MDS and OST filesystems,
	     such that the MDS references an object that doesn't exist, writes
	     to that object will leak memory due to incorrect cleanup in the
	     error handling path, eventually running out of memory on the OST.

Severity   : minor
Frequency  : rare
Bugzilla   : 11040
Description: Creating too long symlink causes lustre errors
Details    : Check symlink and name lengths before sending requests to MDS.

Severity   : normal
Frequency  : only if flock is enabled (not on by default)
Bugzilla   : 11415
Description: posix locks not released on fd closure on 2.6.9+
Details    : We failed to add posix locks to list of inode locks on 2.6.9+
	     kernels, this caused such locks not to be released on fd close and
	     then assertions on fs unmount about still used locks.

Severity   : minor
Frequency  : MDS failover only, very rarely
Bugzilla   : 11277
Description: clients may get ASSERTION(granted_lock != NULL)
Details    : When request was taking a long time, and a client was resending
	     a getattr by name lock request. The were multiple lock requests
	     with the same client lock handle and
	     mds_getattr_name->fixup_handle_for_resent_request found one of the
	     lock handles but later failed with ASSERTION(granted_lock != NULL).

Severity   : major
Frequency  : rare
Bugzilla   : 10891
Description: handle->h_buffer_credits > 0, assertion failure
Details    : h_buffer_credits is zero after truncate, causing assertion
	     failure.  This patch extends the transaction or creates a new
	     one after truncate.

Severity   : normal
Frequency  : NFS re-export or patchless client
Bugzilla   : 11179, 10796
Description: Crash on NFS re-export node (__d_move)
Details    : We do not want to hash the dentry if we don't have a lock.
	     But if this dentry is later used in d_move, we'd hit uninitialised
	     list head d_hash, so we just do this to init d_hash field but
	     leave dentry unhashed.

Severity   : normal
Frequency  : NFS re-export or patchless client
Bugzilla   : 11135
Description: NFS exports has problem with symbolic link
Details    : lustre client didn't properly install dentry when re-exported
	     to NFS or running patchless client.

Severity   : normal
Frequency  : NFS re-export or patchless client
Bugzilla   : 10796
Description: Various nfs/patchless fixes.
Details    : fixes reuse disconected alias for lookup process - this fixes
	     warning "find_exported_dentry: npd != pd",
	     fix permission error with open files at nfs.
	     fix apply umask when do revalidate.

Severity   : normal
Frequency  : occasional
Bugzilla   : 11191
Description: Crash on NFS re-export node
Details    : calling clear_page() on the wrong pointer triggered oops in
	     generic_mapping_read().

Severity   : normal
Frequency  : rarely, using O_DIRECT IO
Bugzilla   : 10903
Description: unaligned directio crashes client with LASSERT
Details    : check for unaligned buffers before trying any requests.

Severity   : major
Frequency  : rarely, using CFS RAID5 patches in non-standard kernel series
Bugzilla   : 11313
Description: stale data returned from RAID cache
Details    : If only a small amount of IO is done to the RAID device before
	     reading it again it is possible to get stale data from the RAID
	     cache instead of reading it from disk.

Severity   : normal
Frequency  : always for sles10 kernel
Bugzilla   : 10947
Description: sles10 support
Details    : ll_follow_link: compile fixes and using of nd_set_link
	     under newer kernels.

Severity   : major
Frequency  : depends on arch, kernel and compiler version, always on sles10
	     kernel and x86_64
Bugzilla   : 11562
Description: recursive or deep enough symlinks cause stack overflow
Details    : getting rid of large stack-allocated variable in
	     __vfs_follow_link

Severity   : minor
Frequency  : depends on hardware
Bugzilla   : 11540
Description: lustre write performance loss in the SLES10 kernel
Details    : the performance loss is caused by using of write barriers in the
	     ext3 code. The SLES10 kernel turns barrier support on by
	     default. The fix is to undo that change for ldiskfs.

------------------------------------------------------------------------------

2006-12-09  Cluster File Systems, Inc. <info@clusterfs.com>
       * version 1.4.8
       * Support for kernels:
        2.6.9-42.0.3EL (RHEL 4)
        2.6.5-7.276 (SLES 9)
        2.4.21-47.0.1.EL (RHEL 3)
        2.6.12.6 vanilla (kernel.org)
       * bug fixes

Severity   : major
Frequency  : quota enabled and large files being deleted
Bugzilla   : 10707
Description: releasing more than 4GB of quota at once hangs OST
Details    : If a user deletes more than 4GB of files on a single OST it
	     will cause the OST to spin in an infinite loop.  Release
	     quota in < 4GB chunks, or use a 64-bit value for 1.4.7.1+.

Severity   : minor
Frequency  : rare
Bugzilla   : 10845
Description: statfs data retrieved from /proc may be stale or zero
Details    : When reading per-device statfs data from /proc, in the
	     {kbytes,files}_{total,free,avail} files, it may appear
	     as zero or be out of date.

Severity   : minor
Frequency  : systems with MD RAID1 external journal devices
Bugzilla   : 10832
Description: lconf's call to blkid is confused by RAID1 journal devices
Details    : Use the "blkid -l" flag to locate the MD RAID device instead
	     of returning all block devices that match the journal UUID.

Severity   : normal
Frequency  : always, for aggregate stripe size over 4GB
Bugzilla   : 10725
Description: "lfs setstripe" fails assertion when setting 4GB+ stripe width
Details    : Using "lfs setstripe" to set stripe size * stripe count over 4GB
	     will fail the kernel with "ASSERTION(lsm->lsm_xfersize != 0)"

Severity   : minor
Frequency  : always if "lfs find" used on a local file/directory
Bugzilla   : 10864
Description: "lfs find" segfaults if used on a local file/directory
Details    : The case where a directory component was not specified wasn't
	     handled correctly.  Handle this properly.

Severity   : normal
Frequency  : always on ppc64
Bugzilla   : 10634
Description: the write to an ext3 filesystem mounted with mballoc got stuck
Details    : ext3_mb_generate_buddy() uses find_next_bit() which does not
	     perform endianness conversion.

Severity   : major
Frequency  : rarely (truncate to non-zero file size after write under load)
Bugzilla   : 10730, 10687
Description: Files padded with zeros to next 4K multiple
Details    : With filesystems mounted using the "extents" option (2.6 kernels)
	     it is possible that files that are truncated to a non-zero size
	     immediately after being written are filled with zero bytes beyond
	     the truncated size.  No file data is lost.

Severity   : enhancement
Bugzilla   : 10452
Description: Allow recovery/failover for liblustre clients.
Details    : liblustre clients were unaware of failover configurations until
	     now.

Severity   : enhancement
Bugzilla   : 10743
Description: user file locks should fail when not mounting with flock option
Details    : Set up an error-returning stub in ll_file_operations.lock field
	     to prevent incorrect behaviour when client is mounted without
	     flock option. Also, set up properly f_op->flock field for
	     RHEL4 kernels.

Severity   : minor
Frequency  : always on ia64
Bugzilla   : 10905
Description: "lfs df" loops on printing out MDS statfs information
Details    : The obd_ioctl_data was not initialized and in some systems
	     this caused a failure during the ioctl that did not return
	     an error.  Initialize the struct and return an error on failure.

Severity   : minor
Frequency  : SLES 9 only
Bugzilla   : 10667
Description: Error of copying files with lustre special EAs as root
Details    : Client side always return success for setxattr call for lustre
	     special xattr (currently only "trusted.lov").

Severity   : normal
Frequency  : rarely on clusters with both ia64+i386 clients
Bugzilla   : 10672
Description: ia64+i686 clients doing shared IO on the same file may LBUG
Details    : In rare cases when both ia64+i686 (or other mixed-PAGE_SIZE)
	     clients are doing concurrent writes to the same file it is
	     possible that the ia64 clients may LASSERT because the OST
	     extent locks are not PAGE_SIZE aligned.  Ensure that grown
	     locks are always aligned on the request boundary.

Severity   : normal
Frequency  : specific use, occasional
Bugzilla   : 7040
Description: Overwriting in use executable truncates on-disk binary image
Details    : If one node attempts to overwrite an executable in use by
	     another node, we now correctly return ETXTBSY instead of
	     truncating the file.

Severity   : enhancement
Bugzilla   : 4900
Description: Async OSC create to avoid the blocking unnecessarily.
Details    : If a OST has no remain object, system will block on the creating
	     when need to create a new object on this OST. Now, ways use
	     pre-created objects when available, instead of blocking on an
	     empty osc while others are not empty.  If we must block, we block
	     for the shortest possible period of time.

Severity   : normal
Frequency  : rare
Bugzilla   : 2707
Description: chmod on Lustre root is propagated to other clients
Details    : Re-validate root's dentry in ll_lookup_it to avoid having it
	     invalid by the follow_mount time.

Severity   : minor
Frequency  : liblustre clients only
Bugzilla   : 10883
Description: Race in 'instant cancel' lock handling could lead to such locks
	     never to be granted in case of SMP MDS
Details    : Do not destroy not yet granted but cbpending locks in
	     handle_enqueue

Severity   : minor
Frequency  : replay/resend of open
Bugzilla   : 10991
Description: non null lock assetion failure in mds_intent_policy
Details    : Trying to replay/resend lockless open requests resulted in
	     mds_open() returning 0 with no lock.  Now it sets a flag if
	     a lock is going to be returned.

Severity   : enhancement
Bugzilla   : 10889
Description: Checksum enhancements
Details    : New checksum enhancements allow for resending RPCs that failed
	     checksum checks.

Severity   : enhancement
Bugzilla   : 7376
Description: Tunables on number of dirty pages in cacche
Details    : Allow to set limit on number of dirty pages cached.

Severity   : normal
Frequency  : rare
Bugzilla   : 10643
Description: client crash on unmount - lock still has references
Details    : In some error handling cases it was possible to leak a lock
	     reference on a client while accessing a file.  This was not
	     harmful to the client during operation, but would cause the
	     client to crash when the filesystem is unmounted.

Severity   : normal
Frequency  : specific case, rare
Bugzilla   : 10921
Description: ETXTBSY on mds though file not in use by client
Details    : ETXTBSY is no longer incorrectly returned when attempting to
	     chmod or chown a directory that the user previously tried to
	     execute or a currently-executing binary.

Severity   : major
Frequency  : extremely rare except on liblustre-based clients
Bugzilla   : 10480
Description: Lustre space not freed when files are deleted
Details    : Clean up open-unlinked files after client eviction.  Previously
	     the unlink was skipped and the files remained as orphans.

Severity   : normal
Frequency  : rare
Bugzilla   : 10999
Description: OST failure "would be an LBUG" in waiting_locks_callback()
Details    : In some cases it was possible to send a blocking callback to
	     a client doing a glimpse, even though that client didn't get
	     a lock granted.  When the glimpse lock is cancelled on the OST
	     the freed lock is left on the waiting list and corrupted the list.

Severity   : major
Frequency  : all core dumps
Bugzilla   : 11103
Description: Broke core dumps to lustre
Details    : Negative dentry may be unhashed if parent does not have UPDATE
	     lock, but some callers, e.g. do_coredump, expect dentry to be
	     hashed after successful create, hash it in ll_create_it.

------------------------------------------------------------------------------

2006-09-13  Cluster File Systems, Inc. <info@clusterfs.com>
       * version 1.4.7.1
       * Support for kernels:
        2.6.9-42.0.2.EL (RHEL 4)
        2.6.5-7.276 (SLES 9)
        2.4.21-40.EL (RHEL 3)
        2.6.12.6 vanilla (kernel.org)
      * bug fix

Severity   : major
Frequency  : always on RHEL 3
Bugzilla   : 10867
Description: Number of open files grows over time
Details    : The number of open files grows over time, whether or not
	     Lustre is started.  This was due to a filp leak introduced
	     by one of our kernel patches.

------------------------------------------------------------------------------

08-20-2006  Cluster File Systems, Inc. <info@clusterfs.com>
       * version 1.4.7
       * Support for kernels:
	2.6.9-42.EL (RHEL 4)
	2.6.5-7.276 (SLES 9)
	2.4.21-40.EL (RHEL 3)
	2.6.12.6 vanilla (kernel.org)
       * bug fixes

Severity   : major
Frequency  : rare
Bugzilla   : 5719, 9635, 9792, 9684
Description: OST (or MDS) trips assertions in (re)connection under heavy load
Details    : If a server is under heavy load and cannot reply to new
	     connection requests before the client resends the (re)connect,
	     the connection handling code can behave badly if two service
	     threads are concurrently handing separate (re)connections from
	     the same client.  Add better locking to the connection handling
	     code, and ensure that only a single connection will be processed
	     for a given client UUID, even if the lock is dropped.

Severity   : enhancement
Bugzilla   : 3627
Description: add TCP zero-copy support to kernel
Details    : Add support to the kernel TCP stack to allow zero-copy bulk
	     sends if the hardware supports scatter-gather and checksumming.
	     This allows socklnd to do client-write and server-read more
	     efficiently and reduce CPU utilization from skbuf copying.

Severity   : minor
Frequency  : only if NFS exporting from client
Bugzilla   : 10258
Description: NULL pointer deref in ll_iocontrol() if chattr mknod file
Details    : If setting attributes on a file created under NFS that had
	     never been opened it would be possible to oops the client
	     if the file had no objects.

Severity   : minor
Frequency  : always for liblustre
Bugzilla   : 10290
Description: liblustre client does MDS+OSTs setattr RPC for each write
Details    : When doing a write from a liblustre client, the client
	     incorrectly issued an RPC to the MDS and each OST the file was
	     striped over in order to update the timestamps.  When writing
	     with small chunks and many clients this could overwhelm the MDS
	     with RPCs.  In all cases it would slow down the write because
	     these RPCs are unnecessary.

Severity   : enhancement
Bugzilla   : 9340
Description: allow number of MDS service threads to be changed at module load
Details    : It is now possible to change the number of MDS service threads
	     running.  Adding "options mds mds_num_threads={N}" to the MDS's
	     /etc/modprobe.conf will set the number of threads for the next
	     time Lustre is restarted (assuming the "mds" module is also
	     reloaded at that time).  The default number of threads will
	     stay the same, 32 for most systems.

Severity   : major
Frequency  : rare
Bugzilla   : 10300
Description: OST crash if filesystem is unformatted or corrupt
Details    : If an OST is started on a device that has never been formatted
	     or if the filesystem is corrupt and cannot even mount then the
	     error handling cleanup routines would dereference a NULL pointer.

Severity   : medium
Frequency  : rare
Bugzilla   : 10047
Description: NULL pointer deref in llap_from_page.
Details    : get_cache_page_nowait can return a page with NULL (or otherwise
	     incorrect) mapping if the page was truncated/reclaimed while it was
	     searched for. Check for this condition and skip such pages when
	     doing readahead. Introduce extra check to llap_from_page() to
	     verify page->mapping->host is non-NULL (so page is not anonymous).

Severity   : minor
Frequency  : Sometimes when using sys_sendfile
Bugzilla   : 7020
Description: "page not covered by a lock" warnings from ll_readpage
Details    : sendfile called ll_readpage without right page locks present.
	     Now we introduced ll_file_sendfile that does necessary locking
	     around call to generic_file_sendfile() much like we do in
	     ll_file_read().

Severity   : medium
Frequency  : with certain MDS communication failures at client mount time
Bugzilla   : 10268
Description: NULL pointer deref after failed client mount
Details    : a client connection request may delayed by the network layer
	     and not be sent until after the PTLRPC layer has timed out the
	     request.  If the client fails the mount immediately it will try
	     to clean up before the network times out the request.  Add a
	     reference from the request import to the obd device and delay
	     the cleanup until the network drops the request.

Severity   : medium
Frequency  : occasionally during client (re)connect
Bugzilla   : 9387
Description: assertion failure during client (re)connect
Details    : processing a client connection request may be delayed by the
	     client or server longer than the client connect timeout.  This
	     causes the client to resend the connection request.  If the
	     original connection request is replied in this interval, the
	     client may trip an assertion failure in ptlrpc_connect_interpret()
	     which thought it would be the only running connect process.

Severity   : medium
Frequency  : only with obd_echo servers and clients that are rebooted
Bugzilla   : 10140
Description: kernel BUG accessing uninitialized data structure
Details    : When running an obd_echo server it did not start the ping_evictor
	     thread, and when a client was evicted an uninitialized data
	     structure was accessed.  Start the ping_evictor in the RPC
	     service startup instead of the OBD startup.

Severity   : enhancement
Bugzilla   : 10193 (patchless)
Description: Remove dependency on various unexported kernel interfaces.
Details    : No longer need reparent_to_init, exit_mm, exit_files,
	     sock_getsockopt, filemap_populate, FMODE_EXEC, put_filp.

Severity   : minor
Frequency  : rare (only users of deprecated and unsupported LDAP config)
Bugzilla   : 9337
Description: write_conf for zeroconf mount queried LDAP incorrectly for client
Details    : LDAP apparently contains 'lustreName' attributes instead of
	     'name'.  A simple remapping of the name is sufficient.

Severity   : major
Frequency  : rare (only with non-default dump_on_timeout debug enabled)
Bugzilla   : 10397
Description: waiting_locks_callback trips kernel BUG if client is evicted
Details    : Running with the dump_on_timeout debug flag turned on makes
	     it possible that the waiting_locks_callback() can try to dump
	     the Lustre kernel debug logs from an interrupt handler.  Defer
	     this log dumping to the expired_lock_main() thread.

Severity   : enhancement
Bugzilla   : 10420
Description: Support NFS exporting on 2.6 kernels.
Details    : Implement non-rawops metadata methods for NFS server to use without
	     changing NFS server code.

Severity   : medium
Frequency  : very rare (synthetic metadata workload only)
Bugzilla   : 9974
Description: two racing renames might cause an MDS thread to deadlock
Details    : Running the "racer" program may cause one MDS thread to rename
	     a file from being the source of a rename to being the target of
	     a rename at exactly the same time that another thread is doing
	     so, and the second thread has already enqueued these locks after
	     doing a lookup of the target and is trying to relock them in
	     order.  Ensure that we don't try to re-lock the same resource.

Severity   : major
Frequency  : only very large systems with liblustre clients
Bugzilla   : 7304
Description: slow eviction of liblustre clients with the "evict_by_nid" RPC
Details    : Use asynchronous set_info RPCs to send the "evict_by_nid" to
	     all OSTs in parallel.  This allows the eviction of stale liblustre
	     clients to proceed much faster than if they were done in series,
	     and also offers similar improvements for other set_info RPCs.

Severity   : minor
Frequency  : common
Bugzilla   : 10265
Description: excessive CPU usage during initial read phase on client
Details    : During the initial read phase on a client, it would agressively
	     retry readahead on the file, consuming too much CPU and impacting
	     performance (since 1.4.5.8).  Improve the readahead algorithm
	     to avoid this, and also improve some other common cases (read
	     of small files in particular, where "small" is files smaller than
	     /proc/fs/lustre/llite/*/max_read_ahead_whole_mb, 2MB by default).

Severity   : minor
Frequency  : rare
Bugzilla   : 10450
Description: MDS crash when receiving packet with unknown intent.
Details    : Do not LBUG in unknown intent case, just return -EFAULT

Severity   : enhancement
Bugzilla   : 9293, 9385
Description: MDS RPCs are serialised on client. This is unnecessary for some.
Details    : Do not serialize getattr (non-intent version) and statfs.

Severity   : minor
Frequency  : occasional, when OST network is overloaded/intermittent
Bugzilla   : 10416
Description: client evicted by OST after bulk IO timeout
Details    : If a client sends a bulk IO request (read or write) the OST
	     may evict the client if it is unresposive to its data GET/PUT
	     request.  This is incorrect if the network is overloaded (takes
	     too long to transfer the RPC data) or dropped the OST GET/PUT
	     request.  There is no need to evict the client at all, since
	     the pinger and/or lock callbacks will handle this, and the
	     client can restart the bulk request.

Severity   : minor
Frequency  : Always when mmapping file with no objects
Bugzilla   : 10438
Description: client crashes when mmapping file with no objects
Details    : Check that we actually have objects in a file before doing any
	     operations on objects in ll_vm_open, ll_vm_close and
	     ll_glimpse_size.

Severity   : minor
Frequency  : Rare
Bugzilla   : 10484
Description: Request leak when working with deleted CWD
Details    : Introduce advanced request refcount tracking for requests
	     referenced from lustre intent.

Severity   : Enhancement
Bugzilla   : 10482
Description: Cache open file handles on client.
Details    : MDS now will return special lock along with openhandle, if
	     requested and client is allowed to hold openhandle, even if unused,
	     until such a lock is revoked. Helps NFS a lot, since NFS is opening
	     closing files for every read/write openration.

Severity   : Enhancement
Bugzilla   : 9291
Description: Cache open negative dentries on client when possible.
Details    : Guard negative dentries with UPDATE lock on parent dir, drop
	     negative dentries on lock revocation.

Severity   : minor
Frequency  : Always
Bugzilla   : 10510
Description: Remounting a client read-only wasn't possible with a zconf mount
Details    : It wasn't possible to remount a client read-only with llmount.

Severity   : enhancement
Description: Include MPICH 1.2.6 Lustre ADIO interface patch
Details    : In lustre/contrib/ or /usr/share/lustre in RPM a patch for
	     MPICH is included to add Lustre-specific ADIO interfaces.
	     This is based closely on the UFS ADIO layer and only differs
	     in file creation, in order to allow the OST striping to be set.
	     This is user-contributed code and not supported by CFS.

Severity   : minor
Frequency  : Always
Bugzilla   : 9486
Description: extended inode attributes (immutable, append-only) work improperly
	     when 2.4 and 2.6 kernels are used on client/server or vice versa
Details    : Introduce kernel-independent values for these flags.

Severity   : enhancement
Frequency  : Always
Bugzilla   : 10248
Description: Allow fractional MB tunings for lustre in /proc/ filesystem.
Details    : Many of the /proc/ tunables can only be tuned at a megabyte
	     granularity. Now, Fractional MB granularity is be supported,
	     this is very useful for low memory system.

Severity   : enhancement
Bugzilla   : 9292
Description: Getattr by fid
Details    : Getting a file attributes by its fid, obtaining UPDATE|LOOKUP
	     locks, avoids extra getattr rpc requests to MDS, allows '/' to
	     have locks and avoids getattr rpc requests for it on every stat.

Severity   : major
Frequency  : Always, for filesystems larger than 2TB
Bugzilla   : 6191
Description: ldiskfs crash at mount for filesystem larger than 2TB with mballoc
Details    : Kenrel kmalloc limits allocations to 128kB and this prevents
	     filesystems larger than 2TB to be mounted with mballoc enabled.

Severity   : critical
Frequency  : Always, for 32-bit kernel without CONFIG_LBD and filesystem > 2TB
Bugzilla   : 6191
Description: ldiskfs crash at mount for filesystem larger than 2TB with mballoc
Details    : If a 32-bit kernel is compiled without CONFIG_LBD enabled and a
	     filesystems larger than 2TB is mounted then the kernel will
	     silently corrupt the start of the filesystem.  CONFIG_LBD is
	     enabled for all CFS-supported kernels, but the possibility of
	     this happening with a modified kernel config exists.

Severity   : enhancement
Bugzilla   : 10462
Description: add client O_DIRECT support for 2.6 kernels
Details    : It is now possible to do O_DIRECT reads and writes to files
	     in the Lustre client mountpoint on 2.6 kernel clients.

Severity   : enhancement
Bugzilla   : 10446
Description: parallel glimpse, setattr, statfs, punch, destroy requests
Details    : Sends glimpse, setattr, statfs, punch, destroy requests to OSTs in
	     parallel, not waiting for response from every OST before sending
	     a rpc to the next OST.

Severity   : minor
Frequency  : rare
Bugzilla   : 10150
Description: setattr vs write race when updating file timestamps
Details    : Client processes that update a file timestamp into the past
	     right after writing to the file (e.g. tar) it is possible that
	     the updated file modification time can be reset to the current
	     time due to a race between processing the setattr and write RPC.

Severity   : enhancement
Bugzilla   : 10318
Description: Bring 'lfs find' closer in line with regular Linux find.
Details    : lfs find util supports -atime, -mtime, -ctime, -maxdepth, -print,
	     -print0 options and obtains all the needed info through the lustre
	     ioctls.

Severity   : enhancement
Bugzilla   : 6221
Description: support up to 1024 configured devices on one node
Details    : change obd_dev array from statically allocated to dynamically
	     allocated structs as they are first used to reduce memory usage

Severity   : minor
Frequency  : rare
Bugzilla   : 10437
Description: Flush dirty partially truncated pages during truncate
Details    : Immediatelly flush partially truncated pages in filter_setattr,
	     this way we completely avoid having any pages in page cache on OST
	     and can retire ugly workarounds during writes to flush such pages.

Severity   : minor
Frequency  : rare
Bugzilla   : 10409
Description: i_sem vs transaction deadlock in mds_obd_destroy during unlink.
Details    : protect inode from truncation within vfs_unlink() context
	     just take a reference before calling vfs_unlink() and release it
	     when parent's i_sem is free.

Severity   : major
Frequency  : rare
Bugzilla   : 4778
Description: last_id value checked outside lock on OST caused LASSERT failure
Details    : If there were multiple MDS->OST object precreate requests in
	     flight, it was possible that the OST's last object id was checked
	     outside a lock and incorrectly tripped an assertion.  Move checks
	     inside locks, and discard old precreate requests.

Severity   : minor
Frequency  : always, if extents are used on OSTs
Bugzilla   : 10703
Description: index ei_leaf_hi (48-bit extension) is not zeroed in extent index
Details    : OSTs using the extents format would not zero the high 16 bits of
	     the index physical block number.  This is not a problem for any
	     OST filesystems smaller than 16TB, and no kernels support ext3
	     filesystems larger than 16TB yet.  This is fixed in 1.4.7 (all
	     new/modified files) and can be fixed for existing filesystems
	     with e2fsprogs-1.39-cfs1.

Severity   : minor
Frequency  : rare
Bugzilla   : 9387
Description: import connection selection may be incorrect if timer wraps
Details    : Using a 32-bit jiffies timer with HZ=1000 may cause backup
	     import connections to be ignored if the 32-bit jiffies counter
	     wraps.  Use a 64-bit jiffies counter.

Severity   : minor
Frequency  : very large clusters immediately after boot
Bugzilla   : 10083
Description: LNET request buffers exhausted under heavy short-term load
Details    : If a large number of client requests are generated on a service
	     that has previously never seen so many requests it is possible
	     that the request buffer growth cannot keep up with the spike in
	     demand.  Instead of dropping incoming requests, they are held in
	     the LND until the RPC service can accept more requests.

Severity   : minor
Frequency  : Sometimes during replay
Bugzilla   : 9314
Description: Assertion failure in ll_local_open after replay.
Details    : If replay happened on an open request reply before we were able
             to set replay handler, reply will become not swabbed tripping the
             assertion in ll_local_open. Now we set the handler right after
             recognising of open request

Severity   : trivial
Frequency  : very rare
Bugzilla   : 10584
Description: kernel reports "badness in vsnprintf"
Details    : Reading from the "recovery_status" /proc file in small chunks
	     may cause a negative length in lprocfs_obd_rd_recovery_status()
	     call to vsnprintf() (which is otherwise harmless).  Exit early
	     if there is no more space in the output buffer.

Severity   : enhancement
Bugzilla   : 2259
Description: clear OBD RPC statistics by writing to them
Details    : It is now possible to clear the OBD RPC statistics by writing
	     to the "stats" file.

Severity   : minor
Frequency  : rare
Bugzilla   : 10641
Description: Client mtime is not the same on different clients after utimes
Details    : In some cases, the client was using the utimes() syscall on
	     a file cached on another node.  The clients now validate the
	     ctime from the MDS + OSTs to determine which one is right.

Severity   : minor
Frequency  : always
Bugzilla   : 10611
Description: Inability to activate failout mode
Details    : lconf script incorrectly assumed that in pythong string's numeric
	     value is used in comparisons.

Severity   : minor
Frequency  : always with multiple stripes per file
Bugzilla   : 10671
Description: Inefficient object allocation for mutli-stripe files
Details    : When selecting which OSTs to stripe files over, for files with
	     a stripe count that divides evenly into the number of OSTs,
	     the MDS is always picking the same starting OST for each file.
	     Return the OST selection heuristic to the original design.

Severity   : trivial
Frequency  : rare
Bugzilla   : 10673
Description: mount failures may take full timeout to return an error
Details    : Under some heavy load conditions it is possible that a
	     failed mount can wait for the full obd_timeout interval,
	     possibly several minutes, before reporting an error.
	     Instead return an error as soon as the status is known.
Severity   : major
Frequency  : quota enabled and large files being deleted
Bugzilla   : 10707
Description: releasing more than 4GB of quota at once hangs OST
Details    : If a user deletes more than 4GB of files on a single OST it
	     will cause the OST to spin in an infinite loop.  Release
	     quota in < 4GB chunks, or use a 64-bit value for 1.4.7.1+.

Severity   : trivial
Frequency  : rare
Bugzilla   : 10845
Description: statfs data retrieved from /proc may be stale or zero
Details    : When reading per-device statfs data from /proc, in the
	     {kbytes,files}_{total,free,avail} files, it may appear
	     as zero or be out of date.

Severity   : trivial
Frequency  : systems with MD RAID1 external journal devices
Bugzilla   : 10832
Description: lconf's call to blkid is confused by RAID1 journal devices
Details    : Use the "blkid -l" flag to locate the MD RAID device instead
	     of returning all block devices that match the journal UUID.

Severity   : normal
Frequency  : always, for aggregate stripe size over 4GB
Bugzilla   : 10725
Description: assertion fails when trying to use 4GB stripe size
Details    : Use "setstripe" to set stripe size over 4GB will fail the kernel,
             complaining "ASSERTION(lsm->lsm_xfersize != 0)"

Severity   : normal
Frequency  : always on ppc64
Bugzilla   : 10634
Description: the first write on an ext3 filesystem with mballoc got stuck
Details    : ext3_mb_generate_buddy() uses find_next_bit() which does not
             perform endianness conversion.

------------------------------------------------------------------------------

02-14-2006  Cluster File Systems, Inc. <info@clusterfs.com>
       * version 1.4.6
       * WIRE PROTOCOL CHANGE.  This version of Lustre networking WILL NOT
	 INTEROPERATE with older versions automatically.  Please read the
	 user documentation before upgrading any part of a live system.
       * WARNING: Lustre networking configuration changes are required with
	 this release.  See https://bugzilla.clusterfs.com/show_bug.cgi?id=10052
	 for details.
       * bug fixes
       * Support for kernels:
	2.6.9-22.0.2.EL (RHEL 4)
	2.6.5-7.244 (SLES 9)
	2.6.12.6 vanilla (kernel.org)


Severity   : enhancement
Bugzilla   : 7981/8208
Description: Introduced Lustre Networking (LNET)
Details    : LNET is new networking infrastructure for Lustre, it includes
	     a reorganized network configuration mode (see the user
	     documentation for full details) as well as support for routing
	     between different network fabrics.  Lustre Networking Devices
	     (LNDs) for the supported network fabrics have also been
	     created for this new infrastructure.

Severity   : enhancement
Description: Introduced Access control lists
Details    : clients can set ACLs on files and directories in order to have
	     more fine-grained permissions than the standard Unix UGO+RWX.
	     The MDS must be started with the "-o acl" mount option.

Severity   : enhancement
Description: Introduced filesystem quotas
Details    : Administrators may now establish per-user quotas on the
	     filesystem.

Severity   : enhancement
Bugzilla   : 7982
Description: Configuration change for the XT3
	     The PTLLND is now used to run Lustre over Portals on the XT3
	     The configure option(s) --with-cray-portals are no longer used.
	     Rather --with-portals=<path-to-portals-includes> is used to
	     enable building on the XT3.  In addition to enable XT3 specific
	     features the option --enable-cray-xt3 must be used.

Severity   : major
Frequency  : rare
Bugzilla   : 7407
Description: Running on many-way SMP OSTs can trigger oops in llcd_send()
Details    : A race between allocating a new llcd and re-getting the llcd_lock
	     allowed another thread to grab newly-allocated llcd.

Severity   : enhancement
Bugzilla   : 7116
Description: 2.6 OST async journal commit and locking fix to improve performance
Details    : The filter_direct_io()+filter_commitrw_write() journal commits for
	     2.6 kernels are now async as they already were in 2.4 kernels so
	     that they can commit concurrently with the network bulk transfer.
	     For block-allocated files the filter allocation semaphore is held
	     to avoid filesystem fragmentation during allocation.  BKL lock
	     removed for 2.6 xattr operations where it is no longer needed.

Severity   : minor
Frequency  : rare
Bugzilla   : 8320
Description: lconf incorrectly determined whether two IP networks could talk
Details    : In some more complicated routing and multiple-network
	     configurations, lconf will avoid trying to make a network
	     connection to a disjoint part of the IP space.  It was doing the
	     math incorrectly for one set of cases.

Severity   : major
Frequency  : rare
Bugzilla   : 7359
Description: Fix for potential infinite loop processing records in an llog.
Details    : If an llog record is corrupted/zeroed, it is possible to loop
	     forever in llog_process().  Validate the llog record length
	     and skip the remainder of the block on error.

Severity   : minor
Frequency  : occasional (liblustre only)
Bugzilla   : 6363
Description: liblustre could not open files whose last component is a symlink
Details    : sysio_path_walk() would incorrectly pass the open intent to
	     intermediate path components.

Severity   : minor
Frequency  : rare (liblustre only with non-standard tuning)
Bugzilla   : 7201 (7350)
Description: Tuning the MDC DLM LRU size to zero triggers client LASSERT
Details    : llu_lookup_finish_locks() tries to set lock data on a lock
	     after it has been released, only do this for referenced locks

Severity   : enhancement
Bugzilla   : 7328
Description: specifying an (invalid) directory default stripe_size of -1
	     would reset the directory default striping
Details    : stripe_size -1 was used internally to signal directory stripe
	     removal, now use "all default" to signal dir stripe removal
	     as a directory striping of "all default" is not useful

Severity   : minor
Frequency  : common for large clusters running liblustre clients
Bugzilla   : 7198
Description: doing an ls when liblustre clients are running is slow
Details    : sending a glimpse AST to a liblustre client waits for every AST
	     to time out, as liblustre clients will not respond.  Since they
	     cannot cache data we refresh the OST lock LVB from disk instead.

Severity   : enhancement
Bugzilla   : 7198
Description: doing an ls at the same time as file IO can be slow
Details    : enqueue and other "small" requests can be blocked behind many
	     large IO requests.  Create a new OST IO portal for non-IO
	     requests so they can be processed faster.

Severity   : minor
Frequency  : rare (only HPUX clients mounting unsupported re-exported NFS vol)
Bugzilla   : 5781
Description: an HPUX NFS client would get -EACCESS when ftruncate()ing a newly
	     created file with mode 000
Details    : the Linux NFS server relies on an MDS_OPEN_OWNEROVERRIDE hack to
	     allow an ftruncate() as a non-root user to a file with mode 000.
	     Lustre now respects this flag to disable mode checks when
	     truncating a file owned by the user

Severity   : minor
Frequency  : liblustre-only, when liblustre client dies unexpectedly or becomes
	     busy
Bugzilla   : 7313
Description: Revoking locks from clients that went dead or catatonic might take
	     a lot of time.
Details    : New lock flags FL_CANCEL_ON_BLOCK used by liblustre makes
	     cancellation of such locks instant on servers without waiting for
	     any reply from clients. Clients drops these locks when cancel
	     notification from server is received without replying.

Severity   : minor
Frequency  : liblustre-only, when liblustre client dies or becomes busy
Bugzilla   : 7311
Description: Doing ls on Linux clients can take a long time with active
	     liblustre clients
Details    : Liblustre client cannot handle ASTs in timely manner, so avoid
	     granting such locks to it in the first place if possible.  Locks
	     are taken by proxy on the OST during the read or write and
	     dropped immediately afterward.  Add connect flags handling, do
	     not grant locks to liblustre clients for glimpse ASTs.

Severity   : enhancement
Bugzilla   : 6252
Description: Improve read-ahead algorithm to avoid excessive IO for random reads
Details    : Existing read-ahead algorithm is tuned for the case of streamlined
	     sequential reads and behaves badly with applications doing random
	     reads.  Improve it by reading ahead at least read region, and
	     avoiding excessive large RPC for small reads.

Severity   : enhancement
Bugzilla   : 8330
Description: Creating more than 1000 files for a single job may cause a load
	     imbalance on the OSTs if there are also a large number of OSTs.
Details    : qos_prep_create() uses an OST index reseed value that is an
	     even multiple of the number of available OSTs so that if the
	     reseed happens in the middle of the object allocation it will
	     still utilize the OSTs as uniformly as possible.

Severity   : major
Frequency  : rare
Bugzilla   : 8322
Description: OST or MDS may oops in ping_evictor_main()
Details    : ping_evictor_main() drops obd_dev_lock if deleting a stale export
	     but doesn't restart at beginning of obd_exports_timed list
	     afterward.

Severity   : enhancement
Bugzilla   : 7304
Description: improve by-nid export eviction on the MDS and OST
Details    : allow multiple exports with the same NID to be evicted at one
	     time without re-searching the exports list.

Severity   : major
Frequency  : rare, only with supplementary groups enabled on SMP 2.6 kernels
Bugzilla   : 7273
Description: MDS may oops in groups_free()
Details    : in rare race conditions a newly allocated group_info struct is
	     freed again, and this can be NULL.  The 2.4 compatibility code
	     for groups_free() checked for a NULL pointer, but 2.6 did not.

Severity   : minor
Frequency  : common for liblustre clients doing little filesystem IO
Bugzilla   : 9352, 7313
Description: server may evict liblustre clients accessing contended locks
Details    : if a client is granted a lock or receives a completion AST
	     with a blocking AST already set it would not reply to the AST
	     for LDLM_FL_CANCEL_ON_BLOCK locks.  It now replies to such ASTs.

Severity   : minor
Frequency  : lfs setstripe, only systems with more than 160 OSTs
Bugzilla   : 9440
Description: unable to set striping with a starting offset beyond OST 160
Details    : llapi_create_file() incorrectly limited the starting stripe
	     index to the maximum single-file stripe count.

Severity   : minor
Frequency  : LDAP users only
Bugzilla   : 6163
Description: lconf did not handle in-kernel recovery with LDAP properly
Details    : lconf/LustreDB get_refs() is searching the wrong namespace

Severity   : enhancement
Bugzilla   : 7342
Description: bind OST threads to NUMA nodes to improve performance
Details    : all OST threads are uniformly bound to CPUs on a single NUMA
	     node and do their allocations there to localize memory access

Severity   : enhancement
Bugzilla   : 7979
Description: llmount can determine client NID directly from Myrinet (GM)
Details    : the client NID code from gmnalnid was moved directly into
	     llmount, removing the need to use this or specifying the
	     client NID explicitly when mounting GM clients with zeroconf

Severity   : minor
Frequency  : if client is started with down MDS
Bugzilla   : 7184
Description: if client is started with down MDS mount hangs in ptlrpc_queue_wait
Details    : Having an LWI_INTR() wait event (interruptible, but no timeout)
	     will wait indefinitely in ptlrpc_queue_wait->l_wait_event() after
	     ptlrpc_import_delayed_req() because we didn't check if the
	     request was interrupted, and we also didn't break out of the
	     event loop if there was no timeout

Severity   : major
Frequency  : rare
Bugzilla   : 5047
Description: data loss during non-page-aligned writes to a single file from
	     both multiple nodes and multiple threads on one node at same time
Details    : updates to KMS and lsm weren't protected by common lock. Resulting
	     inconsistency led to false short-reads, that were cached and later
	     used by ->prepare_write() to fill in partially written page,
	     leading to data loss.

Severity   : minor
Frequency  : always, if lconf --abort_recovery used
Bugzilla   : 7047
Description: lconf --abort_recovery fails with 'Operation not supported'
Details    : lconf was attempting to abort recovery on the MDT device and not
	     the MDS device

Severity   : enhancement
Bugzilla   : 9445
Description: remove cleanup logs
Details    : replace lconf-generated cleanup logs with lustre internal
	     cleanup routines.  Eliminates the need for client-cleanup and
	     mds-cleanup logs.

Severity   : enhancement
Bugzilla   : 8592
Description: add support for EAs (user and system) on lustre filesystems
Details    : it is now possible to store extended attributes in the Lustre
	     client filesystem, and with the user_xattr mount option it
	     is possible to allow users to store EAs on their files also

Severity   : enhancement
Bugzilla   : 7293
Description: Add possibility (config option) to show minimal available OST free
	     space.
Details    : When compiled with --enable-mindf configure option, statfs(2)
	     (and so, df) will return least minimal free space available from
	     all OSTs as amount of free space on FS, instead of summary of
	     free spaces of all OSTs.

Severity   : enhancement
Bugzilla   : 7311
Description: do not expand extent locks acquired on OST-side
Details    : Modify ldlm_extent_policy() to not expand local locks, acquired
	     by server: they are not cached anyway.

Severity   : major
Frequency  : when mmap is used/binaries executed from Lustre
Bugzilla   : 9482
Description: Unmmap pages before throwing them away from read cache.
Details    : llap_shrink cache now attempts to unmap pages before discarding
	     them (if unmapping failed - do not discard).  SLES9 kernel has
	     extra checks that trigger if this unmapping is not done first.

Severity   : minor
Frequency  : rare
Bugzilla   : 6034
Description: lconf didn't resolve symlinks before checking to see whether a
	     given mountpoint was already in use

Severity   : minor
Frequency  : when migrating failover services
Bugzilla   : 6395, 9514
Description: When migrating a subset of services from a node (e.g. failback
	     from a failover service node) the remaining services would
	     time out and evict clients.
Details    : lconf --force (implied by --failover) sets the global obd_timeout
	     to 5 seconds in order to quickly disconnect, but this caused
	     other RPCs to time out too quickly.  Do not change the global
	     obd_timeout for force cleanup, only set it for DISCONNECT RPCs.

Severity   : enhancement
Frequency  : if MDS is started with down OST
Bugzilla   : 9439,5706
Description: Allow startup/shutdown of an MDS without depending on the
	     availability of the OSTs.
Details    : Asynchronously call mds_lov_synchronize during MDS startup.
	     Add appropriate locking and lov-osc refcounts for safe
	     cleaning.  Add osc abort_inflight calls in case the
	     synchronize never started.

Severity   : minor
Frequency  : occasional (Cray XT3 only)
Bugzilla   : 7305
Description: root not authorized to access files in CRAY_PORTALS environment
Details    : The client process capabilities were not honoured on the MDS in
	     a CRAY_PORTALS/CRAY_XT3 environment.  If the file had previously
	     been accessed by an authorized user then root was able to access
	     the file on the local client also.  The root user capabilities
	     are now allowed on the MDS, as this environment has secure UID.

Severity   : minor
Frequency  : occasional
Bugzilla   : 6449
Description: ldiskfs "too long searching" message happens too often
Details    : A debugging message (otherwise harmless) prints too often on
	     the OST console.  This has been reduced to only happen when
	     there are fragmentation problems on the filesystem.

Severity   : minor
Frequency  : rare
Bugzilla   : 9598
Description: Division by zero in statfs when all OSCs are inactive
Details    : lov_get_stripecnt() returns zero due to incorrect order of checks,
	     lov_statfs divides by value returned by lov_get_stripecnt().

Severity   : minor
Frequency  : common
Bugzilla   : 9489, 3273
Description: First write from each client to each OST was only 4kB in size,
	     to initialize client writeback cache, which caused sub-optimal
	     RPCs and poor layout on disk for the first writen file.
Details    : Clients now request an initial cache grant at (re)connect time
	     and so that they can start streaming writes to the cache right
	     away and always do full-sized RPCs if there is enough data.
	     If the OST is rebooted the client also re-establishes its grant
	     so that client cached writes will be honoured under the grant.

Severity   : minor
Frequency  : common
Bugzilla   : 7198
Description: Slow ls (and stat(2) syscall) on files residing on IO-loaded OSTs
Details    : Now I/O RPCs go to different portal number and (presumably) fast
	     lock requests (and glimses) and other RPCs get their own service
	     threads pool that should be able to service those RPCs
	     immediatelly.

Severity   : enhancement
Bugzilla   : 7417
Description: Ability to exchange lustre version between client and servers and
	     issue warnings at client side if client is too old. Also for
	     liblustre clients there is ability to refuse connection of too old
	     clients.
Details    : New 'version' field is added to connect data structure that is
	     filled with version info. That info is later checked by server and
	     by client.

Severity   : minor
Frequency  : rare, liblustre only.
Bugzilla   : 9296, 9581
Description: Two simultaneous writes from liblustre at offset within same page
	     might proceed at the same time overwriting eachother with stale
	     data.
Details    : I/O lock withing llu_file_prwv was released too early, before data
	     actually was hitting the wire. Extended lock-holding time until
	     server acknowledges receiving data.

Severity   : minor
Frequency  : extremely rare. Never observed in practice.
Bugzilla   : 9652
Description: avoid generating lustre_handle cookie of 0.
Details    : class_handle_hash() generates handle cookies by incrementing
	     global counter, and can hit 0 occasionaly (this is unlikely, but
	     not impossible, because initial value of cookie counter is
	     selected randonly). Value of 0 is used as a sentinel meaning
	     "unassigned handle" --- avoid it. Also coalesce two critical
	     sections in this function into one.

Severity   : enhancement
Bugzilla   : 9528
Description: allow liblustre clients to delegate truncate locking to OST
Details    : To avoid overhead of locking, liblustre client instructs OST to
	     take extent lock in ost_punch() on client's behalf. New connection
	     flag is added to handle backward compatibility.

Severity   : enhancement
Bugzilla   : 4928, 7341, 9758
Description: allow number of OST service threads to be specified
Details    : a module parameter allows the number of OST service threads
	     to be specified via "options ost ost_num_threads={N}" in the
	     OSS's /etc/modules.conf or /etc/modprobe.conf.

Severity   : major
Frequency  : rare
Bugzilla   : 6146, 9635, 9895
Description: servers crash with bad pointer in target_handle_connect()
Details    : In rare cases when a client is reconnecting it was possible that
	     the connection request was the last reference for that export.
	     We would temporarily drop the export reference and get a new
	     one, but this may have been the last reference and the export
	     was just destroyed.  Get new reference before dropping old one.

Severity   : enhancement
Frequency  : if client is started with failover MDS
Bugzilla   : 9818
Description: Allow multiple MDS hostnames in the mount command
Details    : Try to read the configuration from all specified MDS
	     hostnames during a client mount in case the "primary"
	     MDS is down.

Severity   : enhancement
Bugzilla   : 9297
Description: Stop sending data to evicted clients as soon as possible.
Details    : Check if the client we are about to send or are sending data to
	     was evicted already. (Check is done every second of waiting,
	     for which l_wait_event interface was extended to allow checking
	     of exit condition at specified intervals).

Severity   : minor
Frequency  : rare, normally only when NFS exporting is done from client
Bugzilla   : 9301
Description: 'bad disk LOV MAGIC: 0x00000000' error when chown'ing files
	     without objects
Details    : Make mds_get_md() recognise empty md case and set lmm size to 0.

Severity   : minor
Frequency  : always, if srand() is called before liblustre initialization
Bugzilla   : 9794
Description: Liblustre uses system PRNG disturbing its usage by user application
Details    : Introduce internal to lustre fast and high-quality PRNG for
	     lustre usage and make liblustre and some other places in generic
	     lustre code to use it.

Severity   : enhancement
Bugzilla   : 9477, 9557, 9870
Description: Verify that the MDS configuration logs are updated when xml is
Details    : Check if the .xml configuration logs are newer than the config
	     logs stored on the MDS and report an error if this is the case.
	     Request --write-conf, or allow starting with --old_conf.

Severity   : enhancement
Bugzilla   : 6034
Description: Handle symlinks in the path when checking if Lustre is mounted.
Details    : Resolve intermediate symlinks when checking if a client has
	     mounted a filesystem to avoid duplicate client mounts.

Severity   : minor
Frequency  : rare
Bugzilla   : 9309
Description: lconf can hit an error exception but still return success.
Details    : The lconf command catches the Command error exception at the top
	     level script context and will exit with the associated exit
	     status, but doesn't ensure that this exit status is non-zero.

Severity   : minor
Frequency  : rare
Bugzilla   : 9493
Description: failure of ptlrpc thread startup can cause oops
Details    : Starting a ptlrpc service thread can fail if there are a large
	     number of threads or the server memory is very fragmented.
	     Handle this without oopsing.

Severity   : minor
Frequency  : always, only if liblustre and non-default acceptor port was used
Bugzilla   : 9933
Description: liblustre cannot connect to servers with non-default acceptor port
Details    : tcpnal_set_default_params() was not called and was therefore
	     ignoring the environment varaible TCPNAL_PORT, as well as other
	     TCPNAL_ environment variables

Severity   : minor
Frequency  : rare
Bugzilla   : 9923
Description: two objects could be created on the same OST for a single file
Details    : If an OST is down, in some cases it was possible to create two
	     objects on a single OST for a single file.  No problems other
	     than potential performance impact and spurious error messages.

Severity   : minor
Frequency  : rare
Bugzilla   : 5681, 9562
Description: Client may oops in ll_unhash_aliases
Details    : Client dcache may become inconsistent in race condition.
	     In some cases "getcwd" can fail if the current directory is
	     modified.

Severity   : minor
Frequency  : always
Bugzilla   : 9942
Description: Inode refcounting problems in NFS export code
Details    : link_raw functions used to call d_instantiate without obtaining
	     extra inode reference first.

Severity   : minor
Frequency  : rare
Bugzilla   : 9942, 9903
Description: Referencing freed requests leading to crash, memleaks with NFS.
Details    : We used to require that call to ll_revalidate_it was always
	     followed by ll_lookup_it. Also with revalidate_special() it is
	     possible to call ll_revalidate_it() twice for the same dentry
	     even if first occurence returned success. This fix changes semantic
	     between DISP_ENQ_COMPLETE disposition flag to mean there is extra
	     reference on a request referred from the intent.
	     ll_intent_release() then releases such a request.

Severity   : minor
Frequency  : rare, normally benchmark loads only
Bugzilla   : 1443
Description: unlinked inodes were kept in memory on the client
Details    : If a client is repeatedly creating and unlinking files it
	     can accumulate a lot of stale inodes in the inode slab cache.
	     If there is no other client load running this can cause the
	     client node to run out of memory.  Instead flush old inodes
	     from client cache that have the same inode number as a new inode.

Severity   : minor
Frequency  : SLES9 2.6.5 kernel and long filenames only
Bugzilla   : 9969, 10379
Description: utime reports stale NFS file handle
Details    : SLES9 uses out-of-dentry names in some cases, which confused
	     the lustre dentry revalidation.  Change it to always use the
	     in-dentry qstr.

Severity   : major
Frequency  : rare, unless heavy write-truncate concurrency is continuous
Bugzilla   : 4180, 6984, 7171, 9963, 9331
Description: OST becomes very slow and/or deadlocked during object unlink
Details    : filter_destroy() was holding onto the parent directory lock
	     while truncating+unlinking objects.  For very large objects this
	     may block other threads for a long time and slow overall OST
	     responsiveness.  It may also be possible to get a lock ordering
	     deadlock in this case, or run out of journal credits because of
	     the combined truncate+unlink.  Solution is to do object truncate
	     first in one transaction without parent lock, and then do the
	     final unlink in a new transaction with the parent lock.  This
	     reduces the lock hold time dramatically.

Severity   : major
Frequency  : rare, 2.4 kernels only
Bugzilla   : 9967
Description: MDS or OST cleanup may trip kernel BUG when dropping kernel lock
Details    : mds_cleanup() and filter_cleanup() need to drop the kernel lock
	     before unmounting their filesystem in order to avoid deadlock.
	     The kernel_locked() function in 2.4 kernels only checks whether
	     the kernel lock is held, not whether it is this process that is
	     holding it as 2.6 kernels do.

Severity   : major
Frequency  : rare
Bugzilla   : 9635
Description: MDS or OST may oops/LBUG if a client is connecting multiple times
Details    : The client ptlrpc code may be trying to reconnect to a down
	     server before a previous connection attempt has timed out.
	     Increase the reconnect interval to be longer than the connection
	     timeout interval to avoid sending duplicate connections to
	     servers.

Severity   : minor
Frequency  : echo_client brw_test command
Bugzilla   : 9919
Description: fix echo_client to work with OST preallocated code
Details    : OST preallocation code (5137) didn't take echo_client IO path
	     into account: echo_client calls filter methods outside of any
	     OST thread and, hence, there is no per-thread preallocated
	     pages and buffers to use. Solution: hijack pga pages for IO. As
	     a byproduct, this avoids unnecessary data copying.

Severity   : minor
Frequency  : rare
Bugzilla   : 3555, 5962, 6025, 6155, 6296, 9574
Description: Client can oops in mdc_commit_close() after open replay
Details    : It was possible for the MDS to return an open request with no
	     transaction number in mds_finish_transno() if the client was
	     evicted, but without actually returning an error.  Clients
	     would later try to replay that open and may trip an assertion
	     Simplify the client close codepath, and always return an error
	     from the MDS in case the open is not successful.

Severity   : major
Frequency  : rare, 2.6 OSTs only
Bugzilla   : 10076
Description: OST may deadlock under high load on fragmented files
Details    : If there was a heavy load and highly-fragmented OST filesystems
	     it was possible to have all the OST threads deadlock waiting on
	     allocation of biovecs, because the biovecs were not released
	     until the entire RPC IO was completed.  Instead, release biovecs
	     as soon as they are complete to ensure forward IO progress.

Severity   : enhancement
Bugzilla   : 9578
Description: Support for specifying external journal device at mount
Details    : If an OST or MDS device is formatted with an external journal
	     device, this device major/minor is stored in the ext3 superblock
	     and may not be valid for failover.  Allow detecting and
	     specifying the external journal at mount time.

Severity   : major
Frequency  : rare
Bugzilla   : 10235
Description: Mounting an MDS with pending unlinked files may cause oops
Details    : target_finish_recovery() calls mds_postrecov() which returned
	     the number of orphans unlinked. mds_lov_connect->mds_postsetup()
	     considers this an error and immediately begins cleaning up the
	     lov, just after starting the mds_lov process

Severity   : enhancement
Bugzilla   : 9461
Description: Implement 'lfs df' to report actual free space on per-OST basis
Details    : Add sub-command 'df' on 'lfs' to report the disk space usage of
	     MDS/OSDs. Usage: lfs df [-i][-h]. Command Options: '-i' to report
	     usage of objects; '-h' to report in human readable format.

------------------------------------------------------------------------------

08-26-2005  Cluster File Systems, Inc. <info@clusterfs.com>
       * version 1.4.5
       * bug fixes

Severity   : major
Frequency  : rare
Bugzilla   : 7264
Description: Mounting an ldiskfs file system with mballoc may crash OST node.
Details    : ldiskfs mballoc code may reference an uninitialized buddy struct
	     at startup during orphan unlinking.  Instead, skip buddy update
	     before setup, as it will be regenerated after recovery is complete.

Severity   : minor
Frequency  : rare
Bugzilla   : 7039
Description: If an OST is inactive, its locks might reference stale inodes.
Details    : lov_change_cbdata() must iterate over all namespaces, even if
	     they are inactive to clear inode references from the lock.

Severity   : enhancement
Frequency  : occasional, if non-standard max_dirty_mb used
Bugzilla   : 7138
Description: Client will block write RPCs if not enough grant
Details    : If a client has max_dirty_mb smaller than max_rpcs_in_flight,
	     then the client will block writes while waiting for another RPC
	     to complete instead of consuming its dirty limit.  With change
	     we get improved performance when max_dirty_mb is small.

Severity   : enhancement
Bugzilla   : 3389, 6253
Description: Add support for supplementary groups on the MDS.
Details    : The MDS has an upcall /proc/fs/lustre/mds/{mds}/group_upcall
	     (set to /usr/sbin/l_getgroups if enabled) which will do MDS-side
	     lookups for user supplementary groups into a cache.

Severity   : minor
Bugzilla   : 7278
Description: O_CREAT|O_EXCL open flags in liblustre always return -EEXIST
Details    : Make libsysio to not enforce O_EXCL by clearing the flag,
	     for liblustre O_EXCL is enforced by MDS.

Severity   : minor
Bugzilla   : 6455
Description: readdir never returns NULL in liblustre.
Details    : Corrected llu_iop_getdirentries logic, to return offset of next
	     dentry in struct dirent.

Severity   : minor
Bugzilla   : 7137
Frequency  : liblustre only, depends on application IO pattern
Description: liblustre clients evicted if not contacting servers
Details    : Don't put liblustre clients into the ping_evictor list, so
	     they will not be evicted by the pinger ever.

Severity   : enhancement
Bugzilla   : 6902
Description: Add ability to evict clients by NID from MDS.
Details    : By echoing "nid:$NID" string into
	     /proc/fs/lustre/mds/.../evict_client client with nid that equals to
	     $NID would be instantly evicted from this MDS and from all active
	     OSTs connected to it.

Severity   : minor
Bugzilla   : 7198
Description: Do not query file size twice, somewhat slowing stat(2) calls.
Details    : lookup_it_finish() used to query file size from OSTs that was not
	     needed.

Severity   : minor
Bugzilla   : 6237
Description: service threads change working directory to that of init
Details    : Starting lustre service threads may pin the working directory
	     of the parent thread, making that filesystem busy.  Threads
	     now change to the working directory of init to avoid this.

Severity   : minor
Bugzilla   : 6827
Frequency  : during shutdown only
Description: shutdown with a failed MDS or OST can cause unmount to hang
Details    : Don't resend DISCONNECT messages in ptlrpc_disconnect_import()
	     if server is down.

Severity   : minor
Bugzilla   : 7331
Frequency  : 2.6 only
Description: chmod/chown may include an extra supplementary group
Details    : ll{,u}_mdc_pack_op_data() does not properly initialize the
	     supplementary group and if none is specified this is used.

Severity   : minor
Bugzilla   : 5479 (6816)
Frequency  : rare
Description: Racing open + rm can assert client in mdc_set_open_replay_data()
Details    : If lookup is in progress on a file that is unlinked we might try
	     to revalidate the inode and fail in revalidate after lookup is
	     complete and ll_file_open() enqueues the open again but
	     it_open_error() was not checking DISP_OPEN_OPEN errors correctly.

Severity   : minor
Frequency  : always, if lconf --abort_recovery used
Bugzilla   : 7047
Description: lconf --abort_recovery fails with 'Operation not supported'
Details    : lconf was attempting to abort recovery on the MDT device and not
	     the MDS device

------------------------------------------------------------------------------

2005-08-08  Cluster File Systems, Inc. <info@clusterfs.com>
       * version 1.4.4
       * bug fixes

Severity   : major
Frequency  : rare (only unsupported configurations with a node running as an
	     OST and a client)
Bugzilla   : 6514, 5137
Description: Mounting a Lustre file system on a node running as an OST could
	     lead to deadlocks
Details    : OSTs now preallocates memory needed to write out data at
	     startup, instead of when needed, to avoid having to
	     allocate memory in possibly low memory situations.
	     Specifically, if the file system is mounted on on OST,
	     memory pressure could force it to try to write out data,
	     which it needed to allocate memory to do.  Due to the low
	     memory, it would be unable to do so and the node would
	     become unresponsive.

Severity   : enhancement
Bugzilla   : 7015
Description: Addition of lconf --service command line option
Details    : lconf now accepts a '--service <arg>' option, which is
             shorthand for 'lconf --group <arg> --select <arg>=<hostname>'

Severity   : enhancement
Bugzilla   : 6101
Description: Failover mode is now the default for OSTs.
Details    : By default, OSTs will now run in failover mode.  To return to
             the old behaviour, add '--failout' to the lmc line for OSTs.

Severity   : enhancement
Bugzilla   : 1693
Description: Health checks are now provided for MDS and OSTs
Details    : Additional detailed health check information on MSD and OSTs
             is now provided through the procfs health_check value.

Severity   : minor
Frequency  : occasional, depends on IO load
Bugzilla   : 4466
Description: Disk fragmentation on the OSTs could eventually cause slowdowns
             after numerous create/delete cycles
Details    : The ext3 inode allocation policy would not allocate new inodes
             very well on the OSTs because there are no new directories
             being created.  Instead we look for groups with free space if
             the parent directories are nearly full.

Severity   : major
Bugzilla   : 6302
Frequency  : rare
Description: Network or server problems during mount may cause partially
             mounted clients instead of returning an error.
Details    : The config llog parsing code may overwrite the error return
             code during mount error handling, returning success instead
             of an error.

Severity   : minor
Bugzilla   : 6422
Frequency  : rare
Description: MDS can fail to allocate large reply buffers
Details    : After long uptimes the MDS can fail to allocate large reply
	     buffers (e.g. zconf client mount config records) due to memory
	     fragmentation or consumption by the buffer cache.  Preallocate
	     some large reply buffers so that these replies can be sent even
	     under memory pressure.

Severity   : minor
Bugzilla   : 6266
Frequency  : rare (liblustre)
Description: fsx running with liblustre complained that using truncate() to
             extend the file doesn't work.  This patch corrects that issue.
Details    : This is the liblustre equivalent of the fix for bug 6196.  Fixes
             ATTR_SIZE and lsm use in llu_setattr_raw.

Severity   : critical
Bugzilla   : 6866
Frequency  : rare, only 2.6 kernels
Description: Unusual file access patterns on the MDS may result in inode
             data being lost in very rare circumstances.
Details    : Bad interaction between the ea-in-inode patch and the "no-read"
             code in the 2.6 kernel caused the inode and/or EA data not to
             be read from disk, causing single-file corruption.

Severity   : critical
Bugzilla   : 6998
Frequency  : rare, only 2.6 filesystems using extents
Description: Heavy concurrent write and delete load may cause data corruption.
Details    : It was possible under high-load situations to have an extent
             metadata block in the block device cache from a just-unlinked
             file overwrite a newly-allocated data block.  We now unmap any
             metadata buffers that alias just-allocated data blocks.

Severity   : minor
Bugzilla   : 7241
Frequency  : filesystems with default stripe_count larger than 77
Description: lconf+mke2fs fail when formatting filesystem with > 77 stripes
Details    : lconf specifies an inode size of 4096 bytes when the default
             stripe_count is larger than 77.  This conflicts with the default
             inode density of 1 per 4096 bytes.  Allocate smaller inodes in
             this case to avoid pinning too much memory for large EAs.

------------------------------------------------------------------------------

2005-07-07  Cluster File Systems, Inc. <info@clusterfs.com>
       * version 1.4.3
       * bug fixes

Severity   : minor
Frequency  : rare (extremely heavy IO load with hundreds of clients)
Bugzilla   : 6172
Description: Client is evicted, gets IO error writing to file
Details    : lock ordering changes for bug 5492 reintroduced bug 3267 and
             caused clients to be evicted for AST timeouts.  The fixes in
             bug 5192 mean we no longer need to have such short AST timeouts
             so ldlm_timeout has been increased.

Severity   : major
Frequency  : occasional during --force or --failover shutdown under load
Bugzilla   : 5949, 4834
Description: Server oops/LBUG if stopped with --force or --failover under load
Details    : a collection of import/export refcount and cleanup ordering
             issues fixed for safer force cleanup

Severity   : major
Frequency  : only filesystems larger than 120 OSTs
Bugzilla   : 5990, 6223
Description: lfs getstripe would oops on a very large filesystem
Details    : lov_getconfig used kfree on vmalloc'd memory

Severity   : minor
Frequency  : only filesystems exporting via NFS to Solaris 10 clients
Bugzilla   : 6242, 6243
Description: reading from files that had been truncated to a non-zero size
             but never opened returned no data
Details    : ll_file_read() reads zeros from no-object files to EOF

Severity   : major
Frequency  : rare
Bugzilla   : 6200
Description: A bug in MDS/OSS recovery could cause the OSS to fail an assertion
Details    : There's little harm in aborting MDS/OSS recovery and letting it
             try again, so I removed the LASSERT and return an error instead.

Severity   : enhancement
Bugzilla   : 5902
Description: New debugging infrastructure for tracking down data corruption
Details    : The I/O checksum code was replaced to: (a) control it at runtime,
             (b) cover more of the client-side code path, and (c) try to narrow
             down where problems occurred

Severity   : major
Frequency  : rare
Bugzilla   : 3819, 4364, 4397, 6313
Description: Racing close and eviction MDS could cause assertion in mds_close
Details    : It was possible to get multiple mfd references during close and
             client eviction, leading to one thread referencing a freed mfd.

Severity:  : enhancement
Bugzilla   : 3262, 6359
Description: Attempts to reconnect to servers are now more aggressive.
Details    : This builds on the enhanced upcall-less recovery that was added
             in 1.4.2.  When trying to reconnect to servers, clients will
             now try each server in the failover group every 10 seconds.  By
             default, clients would previously try one server every 25 seconds.

Severity   : major
Frequency  : rare
Bugzilla   : 6371
Description: After recovery, certain operations trigger a failed
             assertion on a client.
Details    : Failing over an mds, using lconf -d --failover, while a
             client was doing a readdir() call would cause the client to
             LBUG after recovery completed and the readdir() was resent.

Severity   : enhancement
Bugzilla   : 6296
Description: Default groups are now added by lconf
Details    : You can now run lconf --group <servicename> without having to
             manually add groups with lmc.

Severity   : major
Frequency  : occasional
Bugzilla   : 6412
Description: Nodes with an elan id of 0 trigger a failed assertion

Severity   : minor
Frequency  : always when accessing e.g. tty/console device nodes
Bugzilla   : 3790
Description: tty and some other devices nodes cannot be used on lustre
Details    : file's private_data field is used by device data and lustre
             values in there got lost. New field was added to struct file to
             store fs-specific private data.

Severity   : minor
Frequency  : when exporting Lustre via NFS
Bugzilla   : 5275
Description: NFSD failed occasionally when looking up a path component
Details    : NFSD is looking up ".." which was broken in ext3 directories
             that had grown large enough to become hashed.

Severity   : minor
Frequency  : Clusters with multiple interfaces not on the same subnet
Bugzilla   : 5541
Description: Nodes will repeatedly try to reconnect to an interface which it
             cannot reach and report an error to the log.
Details    : Extra peer list entries will be created by lconf with some peers
             unreachable.  lconf now validates the peer before adding it.

Severity   : major
Frequency  : Only if a default stripe is set on the filesystem root.
Bugzilla   : 6367
Description: Setting a default stripe on the filesystem root prevented the
             filesystem from being remounted.
Details    : The client was sending extra request flags in the root getattr
             request and did not allocate a reply buffer for the dir EA.

Severity   : major
Frequency  : occasional, higher if lots of files are accessed by one client
Bugzilla   : 6159, 6097
Description: Client trips assertion regarding lsm mismatch/magic
Details    : While revalidating inodes the VFS looks up inodes with ifind()
             and in rare cases can find an inode that is being freed.
             The ll_test_inode() code will free the lsm during ifind()
             when it finds an existing inode and then the VFS later attaches
             this free lsm to a new inode.

Severity   : major
Frequency  : rare
Bugzilla   : 6422, 7030
Description: MDS deadlock between mkdir and client eviction
Details    : Creating a new file via mkdir or mknod (starting a transaction
             and getting the ns lock) can deadlock with client eviction
             (gets ns lock and trying to finish a synchronous transaction).

Severity   : minor
Frequency  : occasional
Description: While starting a server, the fsfilt_ext3 module could not be
             loaded.
Details    : CFS's improved ext3 filesystem is named ldiskfs for 2.6
             kernels.  Previously, lconf would still use the ext3 name
             when trying to load modules.  Now, it will correctly use
             ext3 on 2.4 and ldiskfs on 2.6.

Severity   : enhancement
Description: The default stripe count has been changed to 1
Details    : The interpretation of the default stripe count (0, to lfs
             or lmc) has been changed to mean striping across a single
             OST, rather than all available.  For general usage we have
             found a stripe count of 1 or 2 works best.

Severity   : enhancement
Description: Add support for compiling against Cray portals.
Details    : Conditional compiling for some areas that are different
             on Cray Portals.

Severity   : major
Frequency  : occasional
Bugzilla   : 6409, 6834
Description: Creating files with an explicit stripe count may lead to
             a failed assertion on the MDS
Details    : If some OSTs are full or unavailable, creating files may
             trigger a failed assertion on the MDS.  Now, Lustre will
             try to use other servers or return an error to the
             client.

Severity   : minor
Frequency  : occasional
Bugzilla   : 6469
Description: Multiple concurrent overlapping read+write on multiple SMP nodes
             caused lock timeout during readahead (since 1.4.2).
Details    : Processes doing readahead might match a lock that hasn't been
             granted yet if there are overlapping and conflicting lock
             requests.  The readahead process waits on ungranted lock
             (original lock is CBPENDING), while OST waits for that process
             to cancel CBPENDING read lock and eventually evicts client.

Severity   : enhancement
Bugzilla   : 6931
Description: Initial enabling of flock support for clients
Details    : Implements fcntl advisory locking and file status functions.
	     This feature is provided as an optional mount flag (default
	     off), and is NOT CURRENTLY SUPPORTED.  Not all types of record
	     locking are implemented yet, and those that are are not guaranteed
	     to be completely correct in production environments.
	     mount -t lustre -o [flock|noflock] ...

Severity   : major
Frequency  : occasional
Bugzilla   : 6198
Description: OSTs running 2.4 kernels but with extents enabled might trip an
             assertion in the ext3 JBD (journaling) layer.
Details    : The b_committed_data struct is protected by the big kernel lock
             in 2.4 kernels, serializing journal_commit_transaction() and
             ext3_get_block_handle->ext3_new_block->find_next_usable_block()
             access to this struct.  In 2.6 kernels there is finer grained
             locking to improve SMP performance of the JBD layer.

Severity   : minor
Bugzilla   : 6147
Description: Changes the "SCSI I/O Stats" kernel patch to default to "enabled"

Severity   : Minor
Frequency  : Rare
Bugzilla   : 11248
Description: merge and cleanup kernel patches.
Details    :

-----------------------------------------------------------------------------

2005-05-05  Cluster File Systems, Inc. <info@clusterfs.com>
       * version 1.4.2
       NOTE: Lustre 1.4.2 uses an incompatible network protocol than previous
	     versions of Lustre.  Please update all servers and clients to
	     version 1.4.2 or later at the same time.  You must also run
	     "lconf --write-conf {config}.xml" on the MDS while it is stopped
	     to update the configuration logs.
       * bug fixes
	- fix for HPUX NFS client breakage when NFS exporting Lustre (5781)
	- mdc_enqueue does not need max_mds_easize request buffer on send (5707)
	- swab llog records of type '0' so we get proper header size/idx (5861)
	- send llog cancel req to DLM cancel portal instead of cb portal (5515)
	- fix rename of one directory over another leaking an inode (5953)
	- avoid SetPageDirty on 2.6 (5981)
	- don't re-add just-being-destroyed locks to the waiting list (5653)
	- when creating new directories, inherit the parent's custom
	  striping settings if present parent (3048)
	- flush buffers from cache before direct IO in 2.6 obdfilter (4982)
	- don't hold i_size_sem in ll_nopage() and ll_ap_refresh_count (6077)
	- don't hold client locks on temporary worklist from l_lru (5666)
	- handle IO errors in 2.6 obdfilter bio completion routine (6046)
	- automatically evict dead clients (5921)
	- Update file size properly in create+truncate+fstat case (6196)
	- Do not unhash mountpoint dentries, do not allow removal of
	  mountpoints (5907)
	- Avoid lock ordering deadlock issue with write/truncate (6203,5654)
	- reserve enough journal credits in fsfilt_start_log for setattr (4554)
	- ldlm_enqueue freed-export error path would always LBUG (6149,6184)
	- don't reference lr_lvb_data until after we hold lr_lvb_sem (6170)
	- don't overwrite last_rcvd if there is a *_client_add() error (6086)
	- Correctly handle reads of files with no objects (6243)
	- lctl recover will also mark a device active if deactivate used (5933)
	* miscellania
	- by default create 1 inode per 4kB space on MDS, per 16kB on OSTs
	- allow --write-conf on an MDS with different nettype than client (5619)
	- don't write config llogs to MDS for mounts not from that MDS (5617)
	- lconf should create multiple TCP connections from a client (5201)
	- init scripts are now turned off by default; run chkconfig --on
	  lustre and chkconfig --on lustrefs to use them
	- upcalls are no longer needed for clients to recover to failover
	  servers (3262)
	- add --abort-recovery option to lconf to abort recovery on device
	  startup (6017)
	- add support for an arbitrary number of OSTs (3026)
	- Quota support protocol changes.
	- forward compatibility changes to wire structs (6007)
	- rmmod NALs that might be loaded because of /etc/modules.conf (6133)
	- support for mountfsoptions and clientoptions to the Lustre LDAP (5873)
	- improved "lustre status" script
	- initialize blocksize for non-regular files (6062)
	- added --disable-server and --disable-client configure options (5782)
	- introduce a lookup cache for lconf to avoid repeated DB scans (6204)
	- Vanilla 2.4.29 support
	- increase maximum number of obd devices to 520 (6242)
	- remove the tcp-zero-copy patch from the suse-2.4 series (5902)
	- Quadrics Elan drivers are now included for the RHEL 3 2.4.21 and
	  SLES 9 2.6.5 kernels
	- limit stripes per file to 160 (the maximum EA size) (6093)

2005-03-22  Cluster File Systems, Inc. <info@clusterfs.com>
       * version 1.4.1
       * bug fixes
	- don't LASSERT in ll_release on NULL lld with NFS export (4655, 5760)
	- hold NS lock when calling handle_ast_error->del_waiting_lock (5746)
	- fix setattr mtime regression from lovcleanup merge (4829, 5669)
	- workaround for 2.6 crash in ll_unhash_aliases (5687, 5210)
	- small ext3 extents cleanups and fixes (5733)
	- improved mballoc code, several small races and bugs fixed (5733, 5638)
	- kernel version 43 - fix remove_suid bugs in both 2.4 and 2.6 (5695)
	- avoid needless client->OST connect, fix handle mismatch (5317)
	- fix DLM error path that led to out-of-sync client, long delays (5779)
	- support common vfs-enforced mount options (nodev,nosuid,noexec) (5637)
	- fix several locking issues related to i_size (5492,5624,5654,5672)
	- don't move pending lock onto export if it is already evicted (5683)
	- fix kernel oops when creating .foo in unlinked directory (5548)
	- fix deadlock in obdfilter statistics vs. object create (5811)
	- use time_{before,after} to avoid timer jiffies wrap (5882)
	- shutdown --force/--failover stability (3607,3651,4797,5203,4834)
	- Do not leak request if server was not able to process it (5154)
	- If mds_open unable to find parent dir, make that negative lookup(5154)
	- don't create new directories with extent-mapping (5909, 5936)
       * miscellania
	- fix lustre/lustrefs init scripts for SuSE (patch from Scali, 5702)
	- don't hold the pinger_sem in ptlrpc_pinger_sending_on_import
	- change obd_increase_kms to obd_adjust_kms (up or down) (5654)
	- lconf, lmc search both /usr/lib and /usr/lib64 for Python libs (5800)
	- support for RHEL4 kernel on i686 (5773)
	- provide error messages when incompatible logs are encountered (5898)

2005-02-18  Cluster File Systems, Inc. <info@clusterfs.com>
       * version 1.4.0.10 (1.4.1 release candidate 1)
       * bug fixes
	- don't keep a lock reference when lock is not granted (4238)
	- unsafe list practices (rarely) led to infinite eviction loop (4908)
	- add per-fs limit of Lustre pages in page cache, avoid OOM (4699)
	- drop import inflight refcount on signal_completed_replay error (5255)
	- unlock page after async write error during send (3677)
	- handle missing objects in filter_preprw_read properly (5265)
	- no transno return for symlink open, don't save no-trasno open (3440)
	- don't try to complete elan receive that already failed (4012)
	- free RPC server reply state on error (5406)
	- clean up thread from ptlrpc_start_thread() on error (5160)
	- readahead could read extra page into cache that wasn't ejected (5388)
	- prevent races in class_attach/setup/cleanup/detach (5260)
	- don't dereference de->d_inode after l_dput of de (5458)
	- use "int" for stripe value returned from lock_to_stripe (5544)
	- mballoc allocation and error-checking fixes in 2.6 (5504)
	- block device patches to fix I/O request sizes in 2.6 (5482)
	- look up hostnames for IB nals (5602)
	- 2.6 changed lock ordering of 2 semaphores, caused deadlock (5654)
	- don't start multiple acceptors for the same port (5277)
	- fix incorrect LASSERT in mds_getattr_name (5635)
	- export a proc file for general "ping" checking (5628)
	- fix "lfs check" to not block when the MDS is down (5628)
       * miscellania
	- service request history (4965)
	- put {ll,lov,osc}_async_page structs in a single slab (4699)
	- create an "evict_client" /proc entry on OSTs, like the MDS has
	- fix mount usage message, return errors per mount(8) (5168)
	- change grep [] to grep "[]" in tests so they work in more UMLs
	- fix ppc64/x86_64 spec to use %{_libdir} instead of /usr/lib (5389)
	- remove ancient LOV_MAGIC_V0 EA support (5047)
	- add "disk I/Os in flight" and "I/O req time" stats in obdfilter
	- align r/w RPCs to PTLRPC_MAX_BRW_SIZE boundary for performance (3451)
	- allow readahead allocations to fail when low on memory (5383)
	- mmap locking landed again, after considerable improvement (2828)
	- add get_hostaddr() to lustreDB.py for LDAP support (5459)

2004-11-23  Cluster File Systems, Inc. <info@clusterfs.com>
       * version 1.4.0
       * bug fixes
	- send OST transaction number in read/write reply to free req (4966)
	- don't ASSERT in ptl_send_rpc() if we run out of memory (5119)
	- lock /proc/sys/portals/routes internal state, avoiding oops (4827)
	- the watchdog thread now runs as interruptible (5246)
	- flock/lockf fixes (but it's still disabled, pending 5135)
	- don't use EXT3 constants in llite code (5094)
	- memory shortage at startup could cause assertion (5176)
       * miscellania
	- reorganization of lov code
	- single portals codebase
	- Infiniband NAL
	- add extents/mballoc support (5025)
	- direct I/O reads in the obdfilter (4048)
	- kernel patches from LNXI for 2.6 (bluesmoke, perfctr, mtd, kexec)

tbd         Cluster File Systems, Inc. <info@clusterfs.com>
       * version 1.2.9
       * bug fixes
	- send OST transaction number in read/write reply to free req (4966)
	- don't ASSERT in ptl_send_rpc() if we run out of memory (5119)
	- lock /proc/sys/portals/routes internal state, avoiding oops (4827)
	- the watchdog thread now runs as interruptible (5246)
	- handle missing objects in filter_preprw_read properly (5265)
	- unsafe list practices (rarely) led to infinite eviction loop (4908)
	- drop import inflight refcount on signal_completed_replay error (5255)
	- unlock page after async write error during send (3677)
	- return original error code on reconstructed replies (3761)
	- no transno return for symlink open, don't save no-trasno open (3440)
       * miscellania
	- add pid to ldlm debugging output (4922)
	- bump the watchdog timeouts -- we can't handle 30sec yet
	- extra debugging for orphan dentry/inode bug (5259)

2004-11-16  Cluster File Systems, Inc. <info@clusterfs.com>
       * version 1.2.8
       * bug fixes
	- fix TCP_NODELAY bug, which caused extreme perf regression (5134)
	- allocate qswnal tx descriptors singly to avoid fragmentation (4504)
	- don't LBUG on obdo_alloc() failure, use OBD_SLAB_ALLOC() (4800)
	- fix NULL dereference in /proc/sys/portals/routes (4827)
	- allow failed mdc_close() operations to be interrupted (4561)
	- stop precreate on OST before MDS would time out on it (4778)
	- don't send partial-page writes before EOF from client (4410)
	- discard client grant for sub-page writes on large-page clients (4520)
	- don't free dentries not owned by NFS code, check generation (4806)
	- fix lsm leak if mds_create_objects() fails (4801)
	- limit debug_daemon file size, always print CERROR messages (4789)
	- use transno after validating reply (3892)
	- process timed out requests if import state changes (3754)
	- update mtime on OST during writes, return in glimpse (4829)
	- add mkfsoptions to LDAP (4679)
	- use ->max_readahead method instead of zapping global ra (5039)
	- don't interrupt __l_wait_event() during strace
       * miscellania
	- add software watchdogs to catch hung threads quickly (4941)
	- make lustrefs init script start after nfs is mounted
	- fix CWARN/ERROR duplication (4930)
	- return async write errors to application if possible (2248)
	- add /proc/sys/portal/memused (bytes allocated by PORTALS_ALLOC)
	- print NAL number in %x format (4645)
	- update barely-supported suse-2.4.21-171 series (4842)
	- support for sles 9 %post scripts
	- support for building 2.6 kernel-source packages
	- support for sles km_* packages

2004-10-07  Cluster File Systems, Inc. <info@clusterfs.com>
       * version 1.2.7
       * bug fixes
	- ignore -ENOENT errors in osc_destroy (3639)
	- notify osc create thread that OSC is being cleaned up (4600)
	- add nettype argument for llmount in #5d in conf-sanity.sh (3936)
	- reconstruct ost_handle() like mds_handle() (4657)
	- create a new thread to do import eviction to avoid deadlock (3969)
	- let lconf resolve symlinked-to devices (4629)
	- don't unlink "objects" from directory with default EA (4554)
	- hold socknal file ref over connect in case target is down (4394)
	- allow more than 32000 subdirectories in a single directory (3244)
	- fix blocks count for O_DIRECT writes (3751)
	- OST returns ENOSPC from object create when no space left (4539)
	- don't send truncate RPC if file size isn't changing (4410)
	- limit OSC precreate to 1/2 of value OST considers bogus (4778)
	- bind to privileged port in socknal and tcpnal (3689)
       * miscellania
	- rate limit CERROR/CWARN console message to avoid overload (4519)
	- GETFILEINFO dir ioctl returns LOV EA + MDS stat in 1 call (3327)
	- basic mmap support (3918)
	- kernel patch series update from b1_4 (4711)

2004-09-16  Cluster File Systems, Inc. <info@clusterfs.com>
       * version 1.2.6
       * bug fixes
	- avoid crash during MDS cleanup with OST shut down (2775)
	- fix loi_list_lock/oig_lock inversion on interrupted IO (4136)
	- don't use bad inodes on the MDS (3744)
	- dynamic object preallocation to improve recovery speed (4236)
	- don't hold spinlock over lock dumping or change debug flags (4401)
	- don't zero obd_dev when it is force cleaned (3651)
	- print grants to console if they go negative (4431)
	- "lctl deactivate" will stop automatic recovery attempts (3406)
	- look for existing locks in ldlm_handle_enqueue() (3764)
	- don't resolve lock handle twice in recovery avoiding race (4401)
	- revalidate should check working dir is a directory (4134)
       * miscellania
	- don't always mark "slow" obdfilter messages as errors (4418)

2004-08-24  Cluster File Systems, Inc. <info@clusterfs.com>
       * version 1.2.5
       * bug fixes
	- don't close LustreDB during write_conf until it is done (3860)
	- fix typo in lconf for_each_profile (3821)
	- allow dumping logs from multiple threads at one time (3820)
	- don't allow multiple threads in OSC recovery (3812)
	- fix debug_size parameters (3864)
	- fix mds_postrecov to initialize import for llog ctxt (3121)
	- replace config semaphore with spinlock (3306)
	- be sure to send a reply for a CANCEL rpc with bad export (3863)
	- don't allow enqueue to complete on a destroyed export (3822)
	- down write_lock before checking llog header bitmap (3825)
	- recover from lock replay timeout (3764)
	- up llog sem before sending rpc (3652)
	- reduce ns lock hold times when setting kms (3267)
	- change a dlm LBUG to LASSERTF, to maybe learn something (4228)
	- fix NULL deref and obd_dev leak on setup error (3312)
	- replace some LBUG about llog ops with error handling (3841)
	- don't match INVALID dentries from d_lookup and spin (3784)
	- hold dcache_lock while marking dentries INVALID and hashing (4255)
	- fix invalid assertion in ptlrpc_set_wait (3880)
       * miscellania
	- add libwrap support for the TCP acceptor (3996)
	- add /proc/sys/portals/routes for non-root route listing (3994)
	- allow setting MDS UUID in .xml (2580)
	- print the stack of a process that LBUGs (4228)

2004-07-14  Cluster File Systems, Inc. <info@clusterfs.com>
       * version 1.2.4
       * bug fixes
	- don't cleanup request in ll_file_open() on failed MDS open (3430)
	- make sure to unset replay flag from failed open requests (3440)
	- if default stripe count is 0, use OST count for inode size (3636)
	- update parent mtime/ctime on client for create/unlink (2611)
	- drop dentry ref in ext3_add_link from open_connect_dentry (3266)
	- free recovery state on server during a forced cleanup (3571)
	- unregister_reply for resent reqs (3063)
	- loop back devices mounting and status check on 2.6 (3563)
	- fix resource-creation race that can provoke i_size == 0 (3513)
	- don't try to use bad inodes returned from MDS/OST fs lookup (3688)
	- more debugging for page-accounting assertion (3746)
	- return -ENOENT instead of asserting if ost getattr+unlink race (3558)
	- avoid deadlock after precreation failure (3758)
	- fix race and lock order deadlock in orphan handling (3450, 3750)
	- add validity checks when grabbing inodes from l_ast_data (3599)
       * miscellania
	- add /proc/.../recovery_status to obdfilter (3428)
	- lightweight CDEBUG infrastructure, debug daemon (3668)
	- change default OSC RPC parameters to be better on small clusters
	- turn off OST read cache for files smaller than 32MB
	- install man pages and include them in rpms (3100)
	- add new init script for (un)mounting lustre filesystems (2593)
	- run chkconfig in %post for init scripts (3701)
	- drop scimac NAL (unmaintained)

2004-06-17  Cluster File Systems, Inc. <info@clusterfs.com>
       * version 1.2.3
       * bug fixes
	- clean kiobufs before and after use (3485)
	- strip trailing '/'s before comparing paths with /proc/mounts (3486)
	- remove assertions to work around "in-flight rpcs" recovery bug (3063)
	- change init script to fail more clearly if not run as root (1528)
	- allow clients to reconnect during replay (1742)
	- fix ns_lock/i_sem lock ordering deadlock for kms update (3477)
	- don't do DNS lookups on NIDs too small for IP addresses (3442)
	- re-awaken ptlrpcd if new requests arrive during check_set  (3554)
	- fix cond_resched  (3554)
	- only evict unfinished clients after recovery (3515)
	- allow bulk resend, prevent data loss (3570)
	- dynamic ptlrpc request buffer allocation (2102)
	- don't allow unlinking open directory if it isn't empty (2904)
	- set MDS/OST threads to umask 0 to not clobber client modes (3359)
	- remove extraneous obd dereference causing LASSERT failure (3334)
	- don't use get_cycles() when creating temp. files on the mds (3156)
	- hold i_sem when setting i_size in ll_extent_lock() (3564)
	- handle EEXIST for set-stripe, set proper directory name (3336)
       * miscellania
	- servers can dump a log evicting a client - lustre.dump_on_timeout=1
	- fix ksocknal_fmb_callback() error messages (2918)

2004-05-27  Cluster File Systems, Inc. <info@clusterfs.com>
       * version 1.2.2
       * bug fixes
	- don't copy lvb into (possibly NULL) reply on error (2983)
	- don't deref dentry after dput, don't free lvb on error (2922)
	- use the kms to determine writeback rpc length (2947)
	- increment oti_logcookies when osc is inactive (2948)
	- update client's i_blocks count via lvb messages (2543)
	- handle intent open/close of special files properly (1557)
	- mount MDS with errors=remount-ro, like obdfilter (2009)
	- initialize lock handle to avoid ASSERT on error cleanup (3057)
	- don't use cancelling-locks' kms values (2947)
	- use highest lock extent for kms, not last one (2925)
	- don't dereference ERR_PTR() dentry in error handling path (3107)
	- fix thread race in portals_debug_dumplog() (3122)
	- create lprocfs device entries at setup instead of at attach (1519)
	- common AST error handler, don't evict client on completion race (3145)
	- zero nameidata in detach_mnt in 2.6 (3118)
	- verify d_inode after revalidate_special is valid in 2.6 (3116)
	- use lustre_put_super() to handle zconf unmounts in 2.6 (3064)
	- initialize RPC timeout timer earlier for 2.6 (3219)
	- don't dereference NULL reply buffer if mdc_close was never sent (2410)
	- print nal/nid for unknown nid (3258)
	- additional checks for oscc recovery before doing precreate (3284)
	- fix ll_extent_lock() error return code for 64-bit systems (3043)
	- don't crash in mdc_close for bad permissions on open (3285)
	- zero i_rdev for non-device files (3147)
	- clear page->private before handing to FS, better assertion (3119)
	- tune the read pipeline (3236)
	- fix incorrect decref of invalidated dentry (2350)
	- provide read-ahead stats and refine rpc in flight stats (3328)
	- don't hold journal transaction open across create RPC (3313)
	- update atime on MDS at close time (3265)
	- close LDAP connection when recovering to avoid server load (3315)
	- update iopen-2.6 patch with fixes from 2399,2517,2904 (3301)
	- don't leak open file on MDS after open resend (3325)
	- serialize filter_precreate and filter_destroy_precreated (3329)
	- loop device shouldn't call sync_dev() for nul device (3092)
	- clear page cache after eviction (2766)
	- resynchronize MDS->OST in background (2824)
	- refuse to mount the same filesystem twice on same mountpoint (3394)
	- allow llmount to create routes for mounting behind routers (3320)
	- push lock cancellation to blocking thread for glimpse ASTs (3409)
	- don't call osc_set_data_with_check() for TEST_LOCK matches (3159)
	- fix rare problem with rename on htree directories (3417)
       * miscellania
	- allow default OST striping configuration per directory (1414)
	- fix compilation for qswnal for 2.6 kernels (3125)
	- increase maximum number of MDS request buffers for large systems
	- change liblustreapi to be useful for external progs like lfsck (3098)
	- increase local configuration timeout for slow disks (3353)
	- allow configuring ldlm AST timeout - lustre.ldlm_timeout=<seconds>

2004-03-22  Cluster File Systems, Inc. <info@clusterfs.com>
       * version 1.2.1
       * bug fixes
	- fixes for glimpse AST timeouts / incorrectly 0-sized files (2818)
	- don't overwrite extent policy data in reply if lock was blocked (2901)
	- drop filter export grants atomically with removal from device (2663)
	- del obd_self_export from work_list in class_disconnect_exports (2908)
	- don't LBUG if MDS recovery times out during orphan cleanup (2530)
	- swab reply message in mdc_close, other PPC fixes (2464)
	- fix destroying of named logs (2325)
	- overwrite old logs when running lconf --write_conf (2264)
	- bump LLOG_CHUNKSIZE to 8k to allow for larger clusters (2306)
	- fix race in target_handle_connect (2898)
	- mds_reint_create() should take same inode create lock (2926)
	- correct journal credits calculated for CANCEL_UNLINK_LOG (2931)
	- don't close files for self_export to avoid uninitialized obd (2936)
	- allow MDS with the same name as client node (2939)
	- hold dentry reference for closed log files for unlink (2325)
	- reserve space for all logs during transactions (2059)
	- don't evict page beyond end of stripe extent (2925)
	- don't oops on a deleted current working directory (2399)
	- handle hard links to targets without a parent properly (2517)
	- don't dereference NULL lock when racing during eviction (2867)
	- don't grow lock extents when lots of conflicting locks (2919)

2004-03-04  Cluster File Systems, Inc. <info@clusterfs.com>
       * version 1.2.0
       * bug fixes
	- account for cache space usage on clients to avoid data loss (974)
	- lfsck support in lustre kernel code (2349)
	- reduce journal credits needed for BRW writes (2370)
	- orphan handling to avoid losing space on client/server crashes
	- ptlrpcd can be blocked, stopping ALL progress (2477)
	- use lock value blocks to assist in proper KMS, faster stat (1021)
	- takes i_sem instead of DLM locks internally on obdfilter (2720)
	- recovery for initial connections (2355)
	- fixes for mds_cleanup_orphans (1934)
	- abort_recovery crashes MDS in b_eq (mds_unlink_orphan) (2584)
	- block all file creations until orphan recovery completes (1901)
	- client remove rq_connection from request struct (2423)
	- conf-sanity test_5, proper cleanup in umount log not availale (2640)
	- recovery timer race (2670)
	- mdc_close recovey bug (2532)
	- ptlrpc cleanup bug (2710)
	- mds timeout on local locks (2588)
	- namespace lock held during RPCs (2431)
	- handle interrupted sync write properly (2503)
	- don't try to handle a message that hasn't been replied to (2699)
	- client assert failure during cleanup after abort recovery (2701)
	- leak mdc device after failed mount (2712)
	- ptlrpc_check_set allows timedout requests to complete (2714)
	- wait for inflight reqs when ptlrpcd finishes (2710)
	- make sure unregistered services are removed from the srv_list
	- reset bulk XID's when resending them (caught by 1138 test)
	- unregister_bulk after timeout
	- fix lconf error (2694)
	- handle write after unfinished setstripe, stripe-only getstripe (2388)
	- readahead locks pages, leaves pending causing memory pressure (2673)
	- increase OST request buffers to 4096 on large machines (2729)
	- fix up permission of existing directories in simple_mkdir (2661)
	- init deleted item, add assertions ptlrpc_abort_inflight() (2725)
	- don't assign transno to errored transactions (2742)
	- don't delete objects on OST if given a bogus objid from MDS (2751)
	- handle large client PAGE_SIZE readdir on small PAGE_SIZE MDS (2777)
	- if rq_no_resend, then timeout request after recovery (2432)
	- fix MDS llog_logid record size, 64-bit array alignment (2733)
	- don't call usermode_helper from ptlrpcd, DEFAULT upcall (2773)
	- put magic in mount.lustre data, check for bad/NULL mount data (2529)
	- MDS recovery shouldn't delete objects that it has given out (2730)
	- if enqueue arrives after completion, don't clobber LVB (2819)
	- don't unlock pages twice when trigger_group_io returns error (2814)
	- don't deref NULL rq_repmsg if ldlm_handle_enqueue failed (2822)
	- don't write pages to disk if there was an error (1450)
	- don't ping imports that have recovery disabled (2676)
	- take buffered bytes into account when balancing socknal conn (2817)
	- hold a DLM lock over readdir always, use truncate_inode_pages (2706)
	- reconnect unlink llog connection after MDS reconnects to OST (2816)
	- remove little-endian swabbing of llog records (1987)
	- set/limit i_blksize to LL_MAX_BLKSIZE on client (2884)
	- retry reposting request buffers if they fail (1191)
	- grow extent at grant time to avoid granting a revoked lock (2809)
	- lock revoke doesn't evict page if covered by a second lock (2765)
	- disable VM readahead to avoid reading outside lock extents (2805)
       * miscellania
	- return LL_SUPER_MAGIC from statfs for the filesystem type (1972)
	- updated kernel patches for hp-2.4.20 kernel (2681)

2004-02-07  Cluster File Systems, Inc. <info@clusterfs.com>
       * version 1.0.4
       * kernel patches
	- fix truncated write corruption (2366)
	- fix for failed assertion in iopen_connect_dentry (1792,2517)
       * bug fixes
	- don't flag the ptlrpcd thread with PF_MEMALLOC (2636)
	- ensure len(uuid) < 37 in lmc (1171)
	- fix ia64 OOPS in llog_test (2255)
	- zero end of page at obdfilter for partial page writes (2648)
	- don't leave stale dentries around after renames (bug 2428)
	- fix timeouts when evicting a client with a single lock held (2642)
	- set deadline for the initial HELLO message to drain (2634)
	- print out dotted-quad IP addresses in the socknal (2302)
       * miscellania
	- additional debugging for MDS client eviction problem (2443)
	- fix mkfsoptions support for osts (2603, 2604)

2004-01-27  Cluster File Systems, Inc. <info@clusterfs.com>
       * version 1.0.3
       * kernel patches
	- add series for the vanilla 2.6.0 kernel
	- add series for the vanilla 2.4.24 kernel
	- add series for a cray x86/64 UL kernel drop
	- fix xattr patches for the vanilla 2.4.19 series
       * bug fixes
	- generate true UUIDs in lmc (1171)
	- have portals stack dumping break in UML (2466)
	- avoid bad dchild deref; avoid inum lock w/o creation (2362)
	- allocate with _NOFS in ldlm to avoid deadlock (1933)
	- wake callback waiting threads on client eviction (2460)
	- Add --ptldebug and --subsystem to lmc (1719)
	- update assertion to allow safe interrupt allocation
	- set rq_no_resend for cancel requests (2432)
	- recalculate ptlrpcd timeout after resend (2494)
	- call vfs_rmdir when removing pending directories (2368)
	- fix renaming a file to itself (2429)
	- lmc creates a default one-stripe lov (2454)
	- expand procfs space to handle large clusters (2326)
	- increase UML stack to avoid overflow
	- update lconf's list of debug and subsystem masks
	- fix lfs find --obd (2510)
	- /proc tunable for disabling filter read caching (2591)
	- stop rpm packages from altering slapd.conf (2301)
	- disable nagle in the socknal under 0conf (2578)
	- choose mds inode size based on stripe count (2572)
	- fix kernel-source rpm problems (2516)
       * miscellania
	- add --disable-doc to avoid pdf generation (2421)
	- update documentation, tests, type-os, comments
	- avoid format warnings on ia64
	- remove the TOE NAL
	- tiny code cleanups by removing unused fields

2004-01-07  Cluster File Systems, Inc. <info@clusterfs.com>
       * version 1.0.2
       * bug fixes
	- fix obvious semaphore misuse in as-yet-unused setattr path (2348)
	- remove the most blatant lies from BUILDING file (2371)
	- change default debug level to reasonable production setting
	- reduce client side cache size to reduce cache flush time
	- reduce max RPCs in flight to avoid unnecessary file fragmentation
	- make TCP zerocopy and pinger support enabled by default (2476)
	- sync writes completed after process exits caused crashes (2319)
	- maintain correct mount count on the MDS (2356)
	- backout 1557, because 2316 wasn't really fixed
	- better file I/O statistics gathering in /proc
	- don't take unnecessary, deadlock-inducing bug in readpage (2383)
	- another kernel patch to fix zero-copy TCP function export
	- don't take duplicate lock when processing re-sent getattr (2420)
	- lctl uses obd_self_export instead of creating new conn (2353)
	- MDS/OST recovery case which requires object creation asserted (2425)
	- move lfs from /usr/sbin to /usr/bin in packages
	- fix race between mds_client_add and mds_client_free (2417)
	- use kmalloc instead of slabs in portals (2430)
	- don't create duplicate records when a failover MDS is present (2442)
	- remove unnecessary mount age check (2332)
	- don't remove directory inodes from locks prematurely (2451)
	- don't break if MDS service name is the same as hostname (2103)
	- fix races in client write RPC generation when cache full (2482)

2003-12-13  Cluster File Systems, Inc. <info@clusterfs.com>
       * version 1.0.1
       * bug fixes
	- remove now-unused request->rq_obd (278)
	- if an allocation fails, print out how much memory we've used (1933)
	- use PORTAL_SLAB_ALLOC for structures, to get GFP_MEMALLOC (1933)
	- add the "configurable stack size" patch to most series files (1256)
	- ability to write large log records, for 100+ OST configs (2306)
	- fix NULL deref when filter_prep fails (2314)
	- fix operator precedence error in filter_sync
	- dynamic allocation of socknal TX descriptors (2315)
	- fix a missed case in the GFP_MEMALLOC patch, can cause deadlock (2310)
	- fix gcc 2.96 compilation problem in xattr kernel patch (2294)
	- ensure that CWARN messages in Portals always get to the syslog
	- __init/__exit are not for prototype decls (ldlm_init/exit)
	- x86-64 compile warning fixes
	- fix gateway LMC keyword conflict (2318)
	- fix MDS lock inversions in getattr/reint paths (1844)
	- fix a rare lock re-ordering bug, which caused deadlock (2322)
	- fix i_sem/journal inversion in fsfilt_ext3_write_record (2306)
	- DLM race condition prevented some lock evictions (2328)
	- ENOMEM detection and retry on socknal sends (2230)
	- use GFP_NOFS throughout Lustre, to combat ENOMEM (2230)
	- move osc_rpcd into ptlrpc, for use in MDC and others (2329)
	- protect MDS inode fsdata with stronger locking; fixes assertion (2313)
	- better error messages when a client is rejected during recovery (1505)
	- avoid cancelling locks which were never granted, after failure (2330)
	- fix i_sem/journal inversion in mds_client_add (2333)
	- fix truncate/getattr lock cycle deadlock (2334)
	- use rpcd to send close; allows resend after timeout, avoid leak (1897)
	- fix two rare exit paths which could leak an l_lock() ref (2321)
	- fencepost error in MDS/OST orphan recovery (2226)
	- make log record alignment 8 bytes (1988)
	- lstripe now fails when requested offset > ost_count (2237)
	- ensure that all kernel series have a complete list.h (1607)
	- fix crashes in special-file operations (2316)
	- lctl create/brw OID mismatch, caused by obsolete filter loop (2339)
       * miscellania
	- allow configurable automake binary, for testing new versions
	- small update to the lfs documentation

2003-12-03  Cluster File Systems, Inc. <info@clusterfs.com>
       * version 1.0.0
       * fix negative export reference count in fsfilt_sync (2312)

2003-12-01  Cluster File Systems, Inc. <info@clusterfs.com>
       * release candidate 0.9.1
       * bug fixes
	- orphans are moved into the PENDING directory for possible recovery
	- replayed opens now open by fid for orphan/rename safety (1042)
	- last close of an orphan inode generates a transno (683)
	- chdir() and mount() now pin the directory entry (1020)
	- avoid CERROR in normal ll_setattr_raw() error case (1500)
	- discard very old requests without processing them (1502)
	- remove some common, well-understood CERRORs (1505)
	- require O_DIRECT I/O to be page-sized to workaround IA64 crash (1609)
	- clear "grant" flags in OST replies until OST grant code lands (1644)
	- fix read performance by not clobbering i_blksize on client (1598)
	- fix __ldlm_handle2lock oops by not dereferencing lock after PUT (1625)
	- make LRU size a /proc tunable, clears locks when reduced (707)
	- fix some lprocfs rot that prevented ptlbd from loading (1732)
	- server locks take references on exports now (1558)
	- build fixes for 2.4.20-rh trees (1663)
	- return an error from lov_create if all OSCs are inactive (1751)
	- fix import levels when a reconnect happens without a timeout (1597)
	- exit early from mds_open if we get a lookup error (1749)
	- partial page read at EOF wouldn't wait for disk before sending (1642)
	- avoid NULL deref in obdfilter when reading page past EOF (1592)
	- avoid LASSERT in ll_intent_lock if server failed very early (1090)
	- fix LBUG in ll_it_open_error with rc = -2 (1861)
	- write/truncate lock inversion (1639)
	- Don't auto-load obdclass, portals modules during cleanup (1495)
	- fix timestamps from jumping to "now" (1763)
	- extra journal assertions (1648)
	- add an extra multiunlink test (1771)
	- fix read_record/write_record API (1776)
	- fix leak of offset_extent, possible incorrect i_size later (1772)
	- fix lasserts in mis-matched transnos during open-unlink testing (1541)
	- Debugging for the kqswnal_get_idle_tx problems (1820)
	- Allow recovery to be attempted multiple times (1536)
	- Write out MDS last_rcvd file after it is first created (1600)
	- Fix tx_descriptor leak in failed transmit situations (1827)
	- ext3 journaling fixes for assertion failure after IO error (1871)
	- class_export_put() on freed export after completion AST error (1896)
	- Fix revalidate looping in VFS (1322)
	- Don't access a freed export during MDS_REINT timeout (1521)
	- Add open-unlink recovery support on the MDS (1673,1764)
	- Return an error if no MDS data was read from last_rcvd (1946)
	- Fix for lookup "." or ".." crash on error (1932,1931,1935)
	- Don't setup a disk device that doesn't match exported UUID (317)
	- Reduce bulk RPC timeout to avoid cascading client/OST failures (1845)
	- avoid committing NULL handle in force close
	- local.sh is now a one-stripe LOV configuration
	- POSIX utime.4 -EPERM on FIFO not owned by user (56)
	- fix ext3 htree duplicate directory entry corruption (1516)
	- POSIX creat.13, fstat.1, open.18, stat.3 new file atime/mtime (2020)
	- update to new LOV EA format (2097)
	- interoperability for different PAGE_SIZE/wordsize (686,1821,1343,2042)

2003-06-15  Phil Schwan  <phil@clusterfs.com>
       * version v0_7
       * bug fixes
	- imports and exports cleanup too early, need refcounts (349, 879, 1045)
	- per-import/export recovery handling (958, 931, 959)
	- multiple last-rcvd slots, for serving multiple FSes (949)
	- connections are again shared between multiple imp/exports (963, 964)
	- "umount -f" would hang if any requests needed to be sent (393, 978)
	- avoid pinning large req buffer by copying for queued messages (989)
	- add "uuid" to "lctl device" command to help upcalls (991)
	- "open" RPCs with transnos would confuse recovery counters (1037)
	- do proper endian conversion of all wire messages (288, 340, 891)
	- remove OST bulk get LBUGs, fix ost_brw_write cleanup (1126)
	- call waiting locks callback from LDLM recovery thread (1127, 1151)
	- fix ptlrpc_connection leak in target_handle_connect (1174)
	- fix import refcounting bug in OST and MDS cleanup (1134)
	- if an invalid-at-open-time OSC returned before close(), LBUG (1150)
	- fix very unlikely obd_types race condition (501)
	- remove osc_open hack for echo_client (1187)
	- we leaked exports/dlmimps for forcibly disconnected clients (1143)
	- a failure in read_inode2 leads to deadlock (1139)
	- cancel ack-locks as soon as transaction is committed (1072)
	- fix major leaks and crashes in the bulk I/O path (937, 1057)
	- make sure to commitrw after any preprw to avoid deadlock (1162)
	- failing to execute a file in a lustre FS would lock inode (1203)
	- small DEBUG_REQ fix to avoid dereferencing a NULL (1227)
	- don't ASSERT while cleaning up an incompletely-setup obd (1248)
	- obd_uuid2tgt would walk off the end of the list (1255)
	- on IA64 the osc would give portals incorrect bulk size (1258)
	- fix debug daemon ioctl interface; allows daemon on ia64 (1274)
	- fix lock inversion caused by new llite matching code (1282)
	- limit the number of dirty pages on a client to 10MB (1286)
	- timed out locks were not being corrected cancelled (1289)
	- fix O_DIRECT above 4GB on IA-32 (1292)
       * major user-visible changes
	- fail out/fail over policy now controlled by the upcall (993)
       * protocol changes
	- add OBD_PING to check server availability and failure (954)
	- lustre messages are now sent in sending host order (288, 340, 891)
	- add eadatalen to MDS getattr reply (340)
	- OST read replies may contain second buffer, with per-page status (593)

2003-03-11  Phil Schwan  <phil@clusterfs.com>
       * version v0_6
       * bug fixes
	- LDLM_DEBUG macro fix, for gcc 3.2 (850)
	- failed open()s could cause deadlock; fixed (867, 869)
	- stop cancelling OST locks when files are closed (481)
	- overlapping XID spaces caused network corruption (851, 853)
	- fix unsafe fsfilt counter arithmetic; change to atomic_t
	- setattr_raw added, to do single-RPC, server-side setattrs
	- lmc/lconf syntax change for OST UUIDs
	- fix crashy race condition between ptlrpc_free_req and osc_close
	- don't use request in mdc_enqueue if we hit a timeout (889)
	- don't set the inode i_size for regular files from the MDS (896)
	- handle out of order completion AST (842)
	- don't LBUG if a lock request times out after receiving AST (913)
	- avoid d_rehash race in ll_find_alias by rehashing inside dcache_lock
	- if a bad lock AST arrives, send an error instead of dropping entirely
	- return 0 from revalidate2 if ll_intent_lock returns -EINTR (912)
	- fix leak in bulk IO when only partially completed (899, 900, 926)
	- fix O_DIRECT for ia64 (55)
	- (almost) eliminate Lustre-kernel-thread effects on load average (722)
	- C-z after timeout could hang a process forever; fixed (977)
       * Features
	- client-side I/O cache (678, 924, 929, 941, 970)
       * protocol changes
	- READPAGE and SETATTRs which don't take server-side locks get
	  their own portal

2003-02-11  Phil Schwan  <phil@clusterfs.com>
	* version v0_5_20
	* bug fixes
	 - Fix ldlm_lock_match on the MDS to avoid matching remote locks (592)
	 - Fix fsfilt_extN_readpage() to read a full page of directory
	   entries, or fake the remainder if PAGE_SIZE != blocksize (500)
	 - Avoid extra mdc_getattr() in ll_intent_lock when possible (534, 604)
	 - Fix imbalanced LOV object allocation and out-of-bound access (469)
	 - Most intent operations were removed, in favour of a new RPC mode
	   that does a single RPC to the server and bypasses most of the VFS
	 - All LDLM resource ID arrays were removed in favour of ldlm_res_id
	 - Aggressively cancel local locks on DLM servers
	 - mds_reint_unlink sends EA to the client if it's the last nlink.
	   client uses that EA to unlink OST objects.
	 - mds_reint_{rename,unlink,link} were rewritten to take ordered locks
	 - recursive symlinks were fixed (439)
	 - fixed NULL deref in DEBUG_REQ
	 - filter_update_lastobjid no longer calls sync, which annoyed extN
	 - fixed multi-client small-writes to a single file problem (445)
	 - fixed mtime updates during file writes (607)
	 - fixed vector writes on obdfilter causing problems when ENOSPC (670)
	 - fixed bug in obd_brw_read/write() (under guise of testing 367)
	 - fixed Linux OST size reporting problem (444, 656)
	 - OST now updates object mtime with writes or setattr (607, 619)
	 - client verifies file size before zeroing page past EOF (445)
	 - OST now writes last allocated objid to disk with allocation (108)
	 - LOV on echo now works (409)
	* protocol changes
	 - mds_reint_unlink sends a new buffer, with the EA included.  this
	   buffer is only valid if body->valid & OBD_MD_FLEASIZE, which is only
	   set if a regular file was being unlinked, and it was the last link
	 - use PtlGet from the target for bulk writes (315)
	 - OST now updates object mtime with writes or setattr (607, 619)
	 - LDLM now has a grant-time callback to revalidate locked items, if
	   necessary (604)
	 - Many MDS operations were reorganized to combat race conditions
	* other changes
	 - Merge b_intel branch (updated lprocfs code) - now at /proc/fs/lustre
	 - configure check to avoid gcc version 2.96 20000731-2.96-98) (606)

2003-01-06  Andreas Dilger  <adilger@clusterfs.com>
	* version v0_5_19
	* bug fixes
	 - Fully reactivate OST imports after reconnection (512, others)
	 - Make sure client sees our -ENOTCONN from mds_handle (513 - partial)
	 - More graceful error handling for truncating on dead OST (515)
	 - Don't error out unless we're actually accessing dead stripes (474)
	 - Fix garbage sizes when stripes are missing (410)
	 - LRU counters were broken, causing constant lock purge (433, 432)
	 - garbage on read from stripes with failed OSTs (441)
	 - mark OSCs as active before reconnecting during recovery (438)
	 - lov_enqueue and lov_cancel need to handle inactive OSTs (403)
	 - lfind did not preserve OST order in output (443)
	 - symlinks cause hung clients, incorrect data (439)
	 - stop dereferencing request after dropping refcount (457)
	 - don't LASSERT(spin_is_locked) on non-SMP (455)
	 - fixes for many rename() bugs
	 - fstat didn't correctly synchronize attributes (399)
	 - server must handle lock cancellation during blocking AST prep (487)
	 - bulk descriptors were free()d too soon (511)
	 - fix paths in lconf, which would load incorrect modules (451, 507)
	 - fix confusing lconf 'host not found' error message (386)
	 - fix lock order deadlock on OST (O/R i_sem before journal ops, 478)
	 - fix race condition in mdc_blocking_ast() for inode access (526)
	 - fix lov_unpackmd() unpacking wrong number of stripes (537)
	 - fix lov_set_osc_active() marking wrong OSC inactive (440)
	 - fix bad lstripe lov_unpackmd() assertion (fix layering too) (527)
	 - fix multiple writes of stripe MD to MDS (358, maybe 519)
	 - fix lstripe in several ways (kernel side) (527)
	 - fix request leak in ldlm_cli_enqueue (262)
	 - incorrect OSC was marked inactive after OST failure
	 - call mds_fs_cleanup before unmounting filesystem (524)
	 - fix races between taking ns_lock and ldlm_lock_change_resource
	 - fix races updating LOV export open file list
	 - fix lov_enqueue error path, avoid decref-ing bad lock handle
	 - fix recovery NULL deref in ldlm_cli_cancel_unused
	 - fix some DLM races by using new hash table for lock handles (419)
	 - permit the client to specify desired inodes, at replay
	 - duplicate requests when we queue them for replay reintegration
	 - fix last_rcvd offset calculation
	 - sync after each recovered transaction, so we always make progress
	 - never, not always, ERESTART requests without transnos
	 - store the lov_desc in the MDS, so we don't depend on getlovinfo to
	   set it
	 - skip replay if the MDS says that the client is already connected
	 - don't check for a recovery-enabled export to match lctl's UUID
	 - don't INC_USE_COUNT for phantom exports
	 - don't crash when cleaning up phantom exports (567)
	 - don't double-finish or set replay data for errored mdc_open requests
	 - abort requests when they time out, so we don't get old replies
	 - send/receive replies for AST messages again
	 - if the client says that it doesn't have the lock, cancel it on the
	   server
	 - if we timeout during I/O, don't try to cancel an in-use lock; instead
	   mark it as destroyed, it will all work out when decref is called
	 - fix module use counts (22, 581)
	* protocol changes
	 - ASTs now expect a reply (server cancels lock on error reply)

2002-12-02  Andreas Dilger  <adilger@clusterfs.com>
	* version v0_5_18
	* bug fixes
	  - fix many simultaneous client startup (392)
	  - fix dentry->d_it clobbering
	  - credentials weren't being shipped for readdir/getattr operations
	  - remove invalid assertions triggered during some concurrent MD
	    updates
	  - proper Lustre versions added (336, 389)
	  - fix memory leak for create error case (398)
	  - fix LOV locking bug that would get cli/srv out of sync
	  - fix echo client over LOV (409)
	  - fix dbench 2, extN refcount problem (170, 258, 356, 418)
	  - fix double-O_EXCL intent crash (424)
	  - avoid sending multiple lock CANCELs (352)
	* Features
	  - MDS can do multi-client recovery (modulo bugs in new code)
	* Documentation
	  - many updates, edits, cleanups

2002-11-18  Phil Schwan  <phil@clusterfs.com>
	* version v0_5_17
	* bug fixes
	  - fix null d_it dereference (346)
	  - fix full OST/dbench hang (333)
	  - fix permission problem with file removal (286)
	  - fix removal of OSCs from LOV when they fail
	  - fix NULL deref during bulk timeout (214)
	  - fix problems related to multiple filesystems on one MDS (241)
	  - fixed serious subtle metadata locking bugs
	  - free locks on clients when inodes are removed due to memory
	    pressure (201)
	  - fix inode pointer in lock data (285)
	  - partial support for multiple MDS on a single host (241)
	  - data locks weren't cancelled at clear_inode time (290, 311)
	  - intent locks could lead to unbounded lock growth (205)
	  - added a maximum lock count, an LRU list, and a flusher
	  - fix multiple rename (365)
	  - properly abstracted the echo client
	  - OSC locked 1 byte too many; fixed
	  - rewrote brw callback code:
	  - fixed recovery bugs related to LOVs (306)
	  - fixed too-many-pages-in-one-write crash (191)
	  - fixed (again) crash in sync_io_timeout (214)
	  - probably fixed callback-related race (385)
	* protocol change
	  - Add capability to MDS protocol
	  - LDLM cancellations and callbacks on different portals

2002-10-28  Andreas Dilger  <adilger@clusterfs.com>
	* version v0_5_16
	* bug fixes:
	  - limit client IOV size to PTL_MD_MAX_IOV (611336, 191)
	  - defer open object destruction to close time (601981, 138)
	  - open/close OST file handle in obdo (OBD_MD_FLHANDLE) (601981, 138)
	  - move LDLM_ENQUEUE/CONVERT back to MDS portal (625069)
	  - abstract ll_lookup2, fix ll_revalidate2 to use abstraction (256)
	  - don't call obd_setattr in ll_file_release for destroyed objects
	* protocol change to lustre_msg: move |version| and add |flags|
	* protocol change to osc_punch: "start" in "o_size", "end" in "o_blocks"
	* lock replay: for LDLM_FL_REPLAY trust client to do right thing
	* added replay of create, unlink, link and rename operations during
	  MDS failover; recovery should be much more robust now
	* remove failed OSCs from LOVs (only lov_create uses this so far)
	* the lustre-HOWTO was brought (more) up to date (582544)

2002-10-23  Phil Schwan  <phil@clusterfs.com>
	* version v0_5_15
	* bug fixes:
	  - in-use dentries weren't being reused properly (617851)
	  - prevent multiple LDLM setup (599178)
	  - fix LOV size calculations for truncate (617853)
	  - fix client handling of MDS intent errors (POSIX)
	  - fix permission bug in lovstripe.c test (624321)
	  - fix MDS thread deadlock - move LDLM handler to DLM portal (625069)
	  - truncate past end of file could corrupt data
	  - proper cleanup after timeouts, crashes, etc (592524, 550815)
	  - a race in recovery could return ETIMEDOUT to apps (623947)
	  - building outside the source directory was fixed
	* the lustre-HOWTO was brought (more) up to date (582544)
	* major progress was made on recovery functionality

2002-10-10  Phil Schwan  <phil@clusterfs.com>
	* version v0_5_14
	* bug fixes:
	  - recovery deadlock fix
	  - rm -rf causes LBUG fix (617817)
	  - file open by multiple tasks fix (618962)
	  - directory permissions bugs (602707 and 620007)
	  - journal_stop fixed with locking (611313)
	  - O_APPEND failures resolved (618273, perhaps 614459)
	  - lconf PATH fix (619770)
	  - IA64 build fix (621450)
	  - RPC buffer sizes scale with amount of memory

2002-10-01  Phil Schwan  <phil@clusterfs.com>
	* version v0_5_13
	* bug fixes:
	  - locks would be cancelled without throwing away data pages,
	    resulting in inconsistent data (605627)
	  - inode attributes were not always being refreshed (605627, 612449)
	  - lconf now continues to cleanup after lctl reports an error
	  - MDS now enforces user permissions (602707)
	  - lprocfs cleanup fixed, but not yet enabled (614157)
	  - fixed infinite server hang, should a client not respond to an AST
	  - avoid going into recovery if user calls readlink() with a buffer
	    that's too small (613941)
	  - AST RPCs no longer require replies (614867) -- this may be changed
	  - don't crash server if client sends an IOV that's too big (611336)
	  - fixed lock conversion deadlock (611892)
	  - fixed the following of symlinks (614622)
	* recovery: the server can remove locks from a client that dies, other
	  clients can make progress
	* more extN patch fixes
	* compile-time configurable ptlrpc buffer allocations
	* documentation
	  - collaborative read cache document
	  - Lustre Lite Performance CDR document-in-progress

2002-09-20  Andreas Dilger  <adilger@clusterfs.com>
	* version v0_5_12
	* bug fix
	  - fix typo in patch-2.4.18

2002-09-20  Andreas Dilger  <adilger@clusterfs.com>
	* version v0_5_11
	* bug fixes
	  - clear ptlrpc request each time in handle_incoming_request()
	  - unlink of files now destroys the object on the OST

2002-09-19  Peter Braam  <braam@clusterfs.com>
	* version 0_5_10
	* add hard link support
	* change obdfile creation method
	* kernel patch changed

2002-09-19  Peter Braam  <braam@clusterfs.com>
	* version 0_5_9
	* bug fix
	  - stack overflow bug in extN fixed

2002-09-18  Andreas Dilger  <adilger@clusterfs.com>
	* version 0_5_8
	* documentation updates
	  - add man pages for config tools
	  - update tests/README to describe testing with new config tools
	  - finish metadata API descriptions
	* bug fixes and cleanups
	  - statfs workaround for 16TB limit
	  - LOV stripe allocation improved, can stripe on subset of OSTs
	  - LOV file size/IO offset was wrong for files > 4GB in size
	  - object EA data was being dropped, caused files to be unreadable
	  - memory overflow with non-LOV OST caused memory corruption
	  - fixed regression tests to work with new config tools, obdfilter
	  - fixed bug when directory size became larger than 1 block
	  - fixed bug (for single client case) when PWD was deleted
	  - invalidate local directory pages when doing intent-based ops
	  - avoid LDLM oops when lock callback contained bad data

2002-09-09  Andreas Dilger  <adilger@clusterfs.com>
	* version 0_5_7
	* documentation updates
	* bug fixes and cleanups
	  - configuration tools
	  - LOV
	  - imports/exports
	  - 64-bit compile warnings
	  - 64-bit internal statfs data
	  - many more
	* test_brw on persistent OST devices
	* MDS recovery
	* lprocfs (disabled)

2002-09-04  Andreas Dilger  <adilger@clusterfs.com>
	* version 0_5_6
	* documentation updates
	* bug fixes and cleanups
	* configuration tools

2002-08-30  Peter J. Braam  <braam@clusterfs.com>

	* version v0_5_5
	* many small fixes to 0_5_4
	* io/network handling
	* thinkos in MDS operations

2002-08-24  Peter J. Braam  <braam@clusterfs.com>

	* version v0_5_4
	* crucial basic fixes to 0.5.3
	* IOR, Iozone work over Elan
	* EOF locks added

2002-08-07  Phil Schwan  <phil@clusterfs.com>
	* version 0_5_3, our first alpha
	* we use the new Portals iovs
	* documentation updates
	* bug fixes and cleanups
	* small changes in the DLM wire protocol

2002-07-25  Peter J. Braam  <braam@clusterfs.com>
	* version 0_5_1 with some initial stability,
	* locking on MD and file I/O.
	* documentation updates
	* several bug fixes since 0.5.0
	* small changes in wire protocol

2002-07-18  Phil Schwan  <phil@clusterfs.com>
	* version v0_4_5
	* delivered as Lustre Light Alpha
	* fixed a crash after handling invalid MDS requests
	* fixed directory pages for architectures with non-4k pages sizes

2002-07-11  Andreas Dilger  <adilger@clusterfs.com>
	* release version v0_4_4
	* Moves TCP acceptor to be on port 2432 (unused Coda port) instead
	  of 1234.
	* Fixes a number of interruption problems with OST operations.
	* Update documentation for portals header changes
	* Move all wire protocol structs/defines to lustre_idl.h
	* Fixes symlink length bug.
	* Add tcpdump to repository.

2002-07-05  Andreas Dilger  <adilger@clusterfs.com>
	* release version v0_4_3
	* Fixes statfs for inodes on extN.
	* Fixes bug in runtests which would delete /etc/hosts.
	* Use 64-bit object IDs wherever possible (not into VFS though)
	  Remove ost_get_info, which is unused by lustre, and out of date.

2002-07-03  Peter Braam  <braam@clusterfs.com>
	* release version v0_4_2   Fixes a lookup error (type not passed)
	* move forward to head of Portals
	* move forward to latest Lustre kernel

2002-06-25  Peter Braam  <braam@clusterfs.com>
	* release version v0_4_1.  Hopefully stable on single node use.<|MERGE_RESOLUTION|>--- conflicted
+++ resolved
@@ -5,31 +5,18 @@
        * Server known to build on patched kernels:
          2.6.32-431.29.2.el6 (RHEL6.5)
          2.6.32-504.30.3.el6 (RHEL6.6)
-<<<<<<< HEAD
-         2.6.32-573.12.1.el6 (RHEL6.7)
-         3.10.0-327.4.5.el7  (RHEL7.2)
-=======
          2.6.32-573.18.1.el6 (RHEL6.7)
          3.10.0-327.10.1.el7 (RHEL7.2)
->>>>>>> 0df3e8e9
          3.0.101-0.47.71     (SLES11 SP3)
          3.0.101-68          (SLES11 SP4)
        * Client known to build on unpatched kernels:
          2.6.32-431.29.2.el6 (RHEL6.5)
          2.6.32-504.30.3.el6 (RHEL6.6)
-<<<<<<< HEAD
-         2.6.32-573.12.1.el6 (RHEL6.7)
-         3.10.0-327.4.5.el7  (RHEL7.2)
+         2.6.32-573.18.1.el6 (RHEL6.7)
+         3.10.0-327.10.1.el7 (RHEL7.2)
          3.0.101-0.47.71     (SLES11 SP3)
          3.0.101-68          (SLES11 SP4)
          3.12.51-60.25       (SLES12 SP1)
-=======
-         2.6.32-573.18.1.el6 (RHEL6.7)
-         3.10.0-327.10.1.el7 (RHEL7.2)
-         2.6.32-573.12.1.el6 (RHEL6.7)
-         3.0.101-0.47.71     (SLES11 SP3)
-         3.0.101-68          (SLES11 SP4)
->>>>>>> 0df3e8e9
        * Recommended e2fsprogs version: 1.42.13.wc4 or newer
        * Recommended ZFS / SPL version: 0.6.5.3
        * Tested with ZFS / SPL version: 0.6.5.3
