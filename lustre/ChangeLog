<<<<<<< HEAD
tbd Sun Microsystems, Inc.
	* version 1.8.0
	* Support for kernels:
	 2.6.5-7.312 (SLES 9),
	 2.6.9-67.0.22.EL (RHEL 4),
	 2.6.16.60-0.27 (SLES 10),
	 2.6.18-92.1.10.el5 (RHEL 5),
	 2.6.22.14 vanilla (kernel.org)
	* Client support for unpatched kernels:
	  (see http://wiki.lustre.org/index.php?title=Patchless_Client)
	  2.6.16 - 2.6.22 vanilla (kernel.org)
	* Client support for unpatched kernels:
	  we do not recommend using patchless RHEL4 clients with kernels
	  prior to 2.6.9-55EL (RHEL4U5).
	* Recommended e2fsprogs version: 1.40.11-sun1
	* Note that reiserfs quotas are disabled on SLES 10 in this kernel.
	* RHEL 4 and RHEL 5/SLES 10 clients behaves differently on 'cd' to a
	  removed cwd "./" (refer to Bugzilla 14399).
	* A new quota file format has been introduced in 1.6.5.
	  The format conversion from prior releases is handled transparently,
	  but releases older than 1.4.12/1.6.5 don't understand this new
	  format. The automatic format conversion can be avoided by running
	  the following command on the MDS:
		'tunefs.lustre --param="mdt.quota_type=ug1" $MDTDEV'.
	  For more information, please refer to bugzilla 13904.
	* A new quota file format was introduced in 1.6.6/1.8.0.
	  The format conversion from prior releases is handled transparently,
	  but releases older than 1.6.6/1.8.0 don't understand this new
	  format. The automatic format conversion can be avoided by running
	  the following commands on the MDS and OSS servers (for
	  pre 1.4.12-1.6.5 quota files):
		'tunefs.lustre --param="mdt.quota_type=ug1" $MDTDEV',
		'tunefs.lustre --param="ost.quota_type=ug1" $MDTDEV'
		or (for 1.4.12/1.6.5 quota files)
		'tunefs.lustre --param="mdt.quota_type=ug2" $MDTDEV',
		'tunefs.lustre --param="ost.quota_type=ug2" $MDTDEV'
	  For more information, please refer to bugzilla 13904.
	* Output of lfs quota has been made less detailed by default,
	  old (verbose) output can be obtained by using -v option.
=======
tbd  Sun Microsystems, Inc.
       * version 2.0.0
       * Support for kernels:
        2.6.16.60-0.27 (SLES 10),
        2.6.18-92.1.10.el5 (RHEL 5),
        2.6.22.14 vanilla (kernel.org).
       * Client support for unpatched kernels:
        (see http://wiki.lustre.org/index.php?title=Patchless_Client)
        2.6.16 - 2.6.21 vanilla (kernel.org)
       * Recommended e2fsprogs version: 1.40.11-sun1
       * Note that reiserfs quotas are disabled on SLES 10 in this kernel.
       * RHEL 4 and RHEL 5/SLES 10 clients behaves differently on 'cd' to a
        removed cwd "./" (refer to Bugzilla 14399).
       * File join has been disabled in this release, refer to Bugzilla 16929.

Severity   : enhancement
Bugzilla   : 15966
Description: Re-disable certain /proc logging
Details    : Enable and disable client's offset_stats, extents_stats and
             extents_stats_per_process stats logging on the fly.

Severity   : major
Frequency  : Only on FC kernels 2.6.22+
Bugzilla   : 16303
Description: oops in statahead
Details    : Do not drop reference count for the dentry from VFS when lookup,
	     VFS will do that by itself.

Severity   : enhancement
Bugzilla   : 16643
Description: Generic /proc file permissions
Details    : Set /Proc file permissions in a more generic way to enable non-
             root users operate on some /proc files.

Severity   : major
Bugzilla   : 16561
Description: Hitting mdc_commit_close() ASSERTION
Details    : Properly handle request reference release in
             ll_release_openhandle().

Severity   : normal
Bugzilla   : 15975
Frequency  : only patchless client
Description: add workaround for race between add/remove dentry from hash

Severity   : enhancement
Bugzilla   : 16845
Description: Allow OST glimpses to return PW locks

Severity   : minor
Bugzilla   : 16717
Description: LBUG when llog conf file is full
Details    : When llog bitmap is full, ENOSPC should be returned for plain
	     log.
>>>>>>> 863a3da6

Severity   : normal
Bugzilla   : 16907
Description: Prevent import from entering FULL state when server in recovery

Severity   : major
Bugzilla   : 16750
Description: service mount cannot take device name with ":"
Details    : Only when device name contains ":/" will mount treat it as
	     client mount.

Severity   : normal
Bugzilla   : 15927
Frequency  : rare
Description: replace ptlrpcd with the statahead thread to interpret the async
	     statahead RPC callback

Severity   : normal
Bugzilla   : 16611
Frequency  : on recovery
Description: I/O failures after umount during fail back
Details    : if client reconnected to restarted server we need join to recovery
	     instead of find server handler is changed and process self eviction
	     with cancel all locks.

Severity   : enhancement
Bugzilla   : 16633
Description: Update to RHEL5 kernel-2.6.18-92.1.10.el5.

Severity   : normal
Bugzilla   : 15825
Description: Kernel BUG tries to release flock
Details    : Lustre does not destroy flock lock before last reference goes
	     away. So always drop flock locks when client is evicted and
	     perform unlock regardless of successfulness of speaking to MDS.

Severity   : enhancement
Bugzilla   : 16547
Description: Update to SLES10 SP2 kernel-2.6.16.60-0.27.

Severity   : enhancement
Bugzilla   : 16566
Description: Upcall on Lustre log has been dumped
Details    : Allow for a user mode script to be called once a Lustre log has
	     been dumped. It passes the filename of the dumped log to the
	     script, the location of the script can be specified via
	     /proc/sys/lnet/debug_log_upcall.

Severity   : minor
Bugzilla   : 16583
Frequency  : rare
<<<<<<< HEAD
Description: avoid messages about idr_remove called for id that is not allocated
Details    : Move assigment s_dev for clustered nfs to end of initialization,
	     for avoid problem with error handling.
=======
Description: avoid idr_remove called for id which is not allocated.
Details    : Move assigment s_dev for clustered nfs to end of initialization,
	     to avoid problem with error handling.
>>>>>>> 863a3da6

Severity   : minor
Bugzilla   : 16109
Frequency  : rare
Description: avoid Already found the key in hash [CONN_UNUSED_HASH] messages
<<<<<<< HEAD
Details    : When connection is reused this not moved from CONN_UNUSED_HASH into
	     CONN_USED_HASH and this prodice warning when put connection again
	     in unused hash.

Severity   : normal
Bugzilla   : 15139
Frequency  : rare
Description: avoid ASSERTION(client_stat->nid_exp_ref_count == 0) failed
Details    : release reference to stats when client disconnected, not
	     when export destroyed for avoid races when client destroyed
	     after main ost export.

Severity   : normal
Bugzilla   : 16679
Description: more cleanup in mds_lov
Details    : add workaround for get valid ost count for avoid warnings about
	     drop too big messages, not init llog cat under semphore which
	     can be blocked on reconnect and break normal replay, fix access
	     to wrong pointer.
=======
Details    : When connection is reused this not moved from CONN_UNUSED_HASH
	     into CONN_USED_HASH and this prodice warning when put connection
	     again in unused hash.
>>>>>>> 863a3da6

Severity   : enhancement
Bugzilla   : 15899
Description: File striping can now be set to use an arbitrary pool of OSTs.
	
Severity   : enhancement
Bugzilla   : 16573
Description: Export bytes_read/bytes_write count on OSC/OST.

Severity   : normal
Bugzilla   : 16237
Description: Early reply size mismatch, MGC loses connection
Details    : Apply the MGS_CONNECT_SUPPORTED mask at reconnect time so
	     the connect flags are properly negotiated.

Severity   : normal
Bugzilla   : 16006
Description: Properly propagate oinfo flags from lov to osc for statfs
Details    : restore missing copy oi_flags to lov requests.

Severity   : normal
Bugzilla   : 16317
Description: exports in /proc are broken
Details    : recreate /proc entries for clients when they reconnect.

Severity   : enhancement
Bugzilla   : 16581
Description: Add man pages for llobdstat(8), llstat(8), plot-llstat(8),
	   : l_getgroups(8), lst(8), routerstat(8)
Details    : included man pages for llobdstat(8), llstat(8),
	   : plot-llstat(8), l_getgroups(8), lst(8), routerstat(8)

Severity   : enhancement
<<<<<<< HEAD
Bugzilla   : 16208
Description: Implement lustre ll_show_options method.

Severity   : enhancement
Bugzilla   : 16188
Description: Update to SLES9 kernel-2.6.5-7.312.

Severity   : enhancement
Bugzilla   : 16503
Description: Update to RHEL4 kernel-2.6.9-67.0.22.EL.

Severity   : normal
Bugzilla   : 16317
Description: exports in /proc are broken
Details    : recreate /proc entries for clients when they reconnect.
=======
Bugzilla   : 16091
Description: configure's --enable-quota should check the
	   : kernel .config for CONFIG_QUOTA
Details    : configure is terminated if --enable-quota is passed but
	   : no quota support is in kernel
>>>>>>> 863a3da6

Severity   : normal
Bugzilla   : 16080
Description: don't fail open with -ERANGE
Details    : if client connected until mds will be know about real ost count
	     get LOV EA can be fail because mds not allocate enougth buffer
	     for LOV EA.

Severity   : normal
Bugzilla   : 15576
Description: Resolve device initialization race
Details    : Prevent proc handler from accessing devices added to the
	     obd_devs array but yet be intialized.

Severity   : enhancement
Bugzilla   : 16091
Description: configure's --enable-quota should check the
	   : kernel .config for CONFIG_QUOTA
Details    : configure is terminated if --enable-quota is passed but
	   : no quota support is in kernel

Severity   : enhancement
Bugzilla   : 15308
Description: Update to SLES10 SP2 kernel-2.6.16.60-0.23.

Severity   : enhancement
Bugzilla   : 16190
Description: Update to RHEL5 kernel-2.6.18-92.1.6.el5.

Severity   : normal
Bugzilla   : 16318
Frequency  : rare, on PPC clients
Description: don't swab ost objects in response about directory, because
	     this not exist.
Details    : bug similar bug 14856, but in different function.

Severity   : enhancement
Bugzilla   : 15754
Description: lfs quota tool enhancement
Details    : added units specifiers support for setquota, default to
	     current uid/gid for quota report, short quota stats by
	     default, nonpositional parameters for setquota, added
	     llapi_quotactl manual page.

Severity   : enhancement
Bugzilla   : 15625
Description: *optional* service tags registration
Details    : if the "service tags" package is installed on a Lustre node
	     When the filesystem is mounted, a local-node service tag will
	     be created.  See http://inventory.sun.com/ for more information
	     about the Service Tags asset management system.

Severity   : normal
Bugzilla   : 16037
Description: Client runs out of low memory
Details    : Consider only lowmem when counting initial number of llap pages

Bugzilla   : 15825
Description: Kernel BUG tries to release flock
Details    : Lustre does not destroy flock lock before last reference goes
	     away. So always drop flock locks when client is evicted and
	     perform unlock regardless of successfulness of speaking to MDS.

Severity   : normal
Frequency  : occasional
Bugzilla   : 15210
Description: add refcount for osc callbacks, so avoid panic on shutdown

Severity   : enhancement
Bugzilla   : 16189
Description: Update to RHEL4 kernel-2.6.9-67.0.20.

Severity   : normal
Frequency  : testing only
Bugzilla   : 12653
Description: sanity test 65a fails if stripecount of -1 is set
Details    : handle -1 striping on filesystem in ll_dirstripe_verify

Severity   : normal
Frequency  : only in unusual configurations
Bugzilla   : 16014
Description: Kernel panic with find ost index.
Details    : lov_obd have panic if some OST's have sparse indexes.

Severity   : enhancement
Bugzilla   : 15865
Description: Update to RHEL5 kernel-2.6.18-53.1.21.el5.

Severity   : major
Frequency  : rarely, if filesystem is mounted with -o flock
Bugzilla   : 15924
Description: do not process already freed flock
Details    : flock can possibly be freed by another thread before it reaches
	     to ldlm_flock_completion_ast.

Severity   : normal
Frequency  : rarely, if filesystem is mounted with -o flock
Bugzilla   : 14480
Description: LBUG during stress test
Details    : Need properly lock accesses the flock deadlock detection list.

Severity   : minor
Frequency  : rarely, if binaries are being run from Lustre
Bugzilla   : 15837
Description: oops in page fault handler
Details    : kernel page fault handler can return two special 'pages' in
	     error case, don't try dereference NOPAGE_SIGBUS and NOPAGE_OMM.

Severity   : minor
Frequency  : rarely, during shutdown
Bugzilla   : 15716
Description: timeout with invalidate import.
Details    : ptlrpcd_check call obd_zombie_impexp_cull and wait request which
	     should be handled by ptlrpcd. This produce long age waiting and
	     -ETIMEOUT ptlrpc_invalidate_import and as result LASSERT.

Severity   : normal
Frequency  : rarely
Bugzilla   : 14742
Frequency  : rare
Description: ASSERTION(CheckWriteback(page,cmd)) failed
Details    : badly clear PG_Writeback bit in ll_ap_completion can produce false
	     positive assertion.

Severity   : normal
Frequency  : only with broken builds/installations
Bugzilla   : 15779
Description: no LBUG if lquota.ko and fsfilt_ldiskfs.ko are different versions
Details    : just return an error to a user, put a console error message

Severity   : enhancement
Bugzilla   : 15741
Description: Update to RHEL5 kernel-2.6.18-53.1.19.el5.

Severity   : enhancement
Bugzilla   : 15742
Description: Update to RHEL4 kernel-2.6.9-67.0.15.

Severity   : enhancement
Bugzilla   : 14134
Description: enable MGS and MDT services start separately
Details    : add a 'nomgs' option in mount.lustre to enable start a MDT with
	     a co-located MGS without starting the MGS, which is a complement
	     to 'nosvc' mount option.

Severity   : normal
Frequency  : always, on big-endian systems
Bugzilla   : 14856
Description: cleanup in ptlrpc code, related to PPC platform
Details    : store magic in native order avoid panic's in recovery on PPC
	     node and forbid from this error in future. Also fix posibily
	     of twice swab data. Fix get lov striping to userpace.

Severity   : normal
Frequency  : rarely, if replay get lost on server
Bugzilla   : 15756
Description: server incorrectly drop resent replays lead to recovery failure.
Details    : do not drop replay according to msg flags, instead we check the
	     per-export recovery request queue for duplication of transno.

Severity   : normal
Frequency  : after recovery
Bugzilla   : 14835
Description: precreate to many object's after del orphan.
Details    : del orphan st in oscc last_id == next_id and this triger growing
	     count of precreated objects. Set flag LOW to skip increase count
	     of precreated objects.

Severity   : normal
Frequency  : rare, on clear nid stats
Bugzilla   : 15139
Description: ASSERTION(client_stat->nid_exp_ref_count == 0)
Details    : when clean nid stats sometimes try destroy live entry,
	     and this produce panic in free.

Severity   : major
Frequency  : occasionally since 1.6.4
Bugzilla   : 15575
Description: Stack overflow during MDS log replay
Details    : ease stack pressure by using a thread dealing llog_process.

Severity   : minor
Frequency  : very rare
Bugzilla   : 13380
Description: MDT cannot be unmounted, reporting "Mount still busy"
Details	   : Mountpoint references were being leaked during open reply
	     reconstruction after an MDS restart.  Drop mountpoint reference
	     in reconstruct_open() and free dentry reference also.

Severity   : normal
Frequency  : rare
Bugzilla   : 15443
Description: wait until IO finished before start new when do lock cancel.
Details    : VM protocol want old IO finished before start new, in this case
	     need wait until PG_writeback is cleared until check dirty flag
	     and call writepages in lock cancel callback.

Severity   : normal
Frequency  : rare
Bugzilla   : 12888
Description: mds_mfd_close() ASSERTION(rc == 0)
Details    : In mds_mfd_close(), we need protect inode's writecount change
	     within its orphan write semaphore to prevent possible races.

Severity   : minor
Frequency  : rare, on shutdown ost
Bugzilla   : 14645
Description: don't hit live lock with umount ost.
Details    : shrink_dcache_parent can be in long loop with destroy dentries,
	     use shrink_dcache_sb instead.

Severity   : minor
Frequency  : only when echo_client is used
Bugzilla   : 14949
Description: don't panic with use echo_client
Details    : echo client pass NULL as client nid pointer and this produce NULL
	     pointer dereference.

Severity   : normal
Frequency  : Always on 32-bit PowerPC systems
Bugzilla   : 15278
Description: fix build on PPC32
Details    : compile code with -m64 flag produce wrong object file for PPC32.

Severity   : normal
Frequency  : rare
Bugzilla   : 15574
Description: MDS LBUG: ASSERTION(!IS_ERR(dchild))
Details    : In reconstruct_* functions, LASSERTs on both the data supplied
	     by a client, and the data on disk are dangerous and incorrect.
	     Change them with client eviction.

Severity   : enhancement
Bugzilla   : 15346
Description: skiplist implementation simplification
Details    : skiplists are used to group compatible locks on granted list
	     that was implemented as tracking first and last lock of each lock
	     group the patch changes that to using doubly linked lists

Severity   : normal
Bugzilla   : 15933
Description: delete compatibility for 32bit qdata
Details    : as planned, when lustre is beyond b1_8, lquota won't support 32bit
	     qunit. That means servers of b1_4 and servers of b1_8 can't be
	     used together if users want to use quota.

Severity   : normal
Frequency  : only with administrator action
Bugzilla   : 14693
Description: mount failure if config log has invalid conf_param setting
Details    : If administrator specified an incorrect configuration parameter
	     with "lctl conf_param" this would cause an error during future
	     client mounts.  Instead, ignore the bad configuration parameter.

Severity   : normal
Frequency  : blocks per group < blocksize*8 and uninit_groups is enabled
Bugzilla   : 15932
Description: ldiskfs error: XXX blocks in bitmap, YYY in gd
Details    : If blocks per group is less than blocksize*8, set rest of the
	     bitmap to 1.

Severity   : major
Frequency  : Application do stride read on lustre
Bugzilla   : 16172
Description: The read performance will drop a lot if the application does
	     stride read.
Details    : Because the stride_start_offset are missing in stride read-ahead,
	     it will cause clients read a lot of unused pages in read-ahead,
	     then the read-performance drops.

Severity   : normal
Bugzilla   : 15953
Description: more ldlm soft lockups
Details    : In ldlm_resource_add_lock(), call to ldlm_resource_dump()
	     starve other threads from the resource lock for a long time in
	     case of long waiting queue, so change the debug level from
	     D_OTHER to the less frequently used D_INFO.

Severity   : enhancement
Bugzilla   : 13128
Description: add -gid, -group, -uid, -user options to lfs find

Severity   : enhancement
Bugzilla   : 15284
Description: ll_recover_lost_found_objs - recover objects in lost+found
Details    : OST corruption and subsequent e2fsck can leave objects in the
	     lost+found directory.  Using the "ll_recover_lost_found_objs"
	     tool, these objects can be retrieved and data can be salvaged
	     by using the object ID saved in the fid EA on each object.

Severity   : minor
Frequency  : rare
Bugzilla   : 15758
Description: this bug _only_ happens when inode quota limitation is very low
	     (less than 12), so that inode quota unit is 1 at initialization.
Details    : if remaining quota	equates 1, it is a sign to demonstate that quota
	     is effective now. So least quota qunit should be 2.

Severity   : normal
Bugzilla   : 15950
Description: Hung threads in invalidate_inode_pages2_range
Details    : The direct IO path doesn't call check_rpcs to submit a new RPC once
	     one is completed. As a result, some RPCs are stuck in the queue
	     and are never sent.

Severity   : normal
Bugzilla   : 15684
Description: Procfs and llog threads access destoryed import sometimes.
Details    : Sync the import destoryed process with procfs and llog threads by
	     the import refcount and semaphore.

Severity   : major
Bugzilla   : 15674
Description: mds fails to respond, threads stuck in ldlm_completion_ast
Details    : Sort source/child resource pair after updating child resource.

Severity   : major
Frequncy   : rare
Bugzilla   : 16226
Description: kernel BUG at ldiskfs2_ext_new_extent_cb
Details    : If insertion of an extent fails, then discard the inode
	     preallocation and free data blocks else it can lead to duplicate
	     blocks.

Severity   : normal
Bugzilla   : 16199
Description: don't always update ctime in ext3_xattr_set_handle()
Details    : Current xattr code updates the inode ctime in ext3_xattr_set_handle.
	     In some cases the ctime should not be updated, for example for
	     2.0->1.8 compatibility it is necessary to delete an xattr and it
	     should not update the ctime.

Severity   : normal
Bugzilla   : 15058
Description: add quota statistics
Details    : 1. sort out quota proc entries and proc code.
	     2. add quota statistics

Severity   : normal
Frequency  : often
Bugzilla   : 16125
Description: quotas are not honored with O_DIRECT
Details    : all writes with the flag O_DIRECT will use grants which leads to
	     this problem. Now using OBD_BRW_SYNC to guard this.

Severity   : major
Frequency  : rare
Bugzilla   : 15713/16362
Description: Assertion in iopen_connect_dentry in 1.6.3
Details    : looking up an inode via iopen with the wrong generation number can
	     populate the dcache with a disconneced dentry while the inode
	     number is in the process of being reallocated. This causes an
	     assertion failure in iopen since the inode's dentry list contains
	     both a connected and disconnected dentry.

Severity   : normal
Bugzilla   : 16496
Description: assertion failure in ldlm_handle2lock()
Details    : fix a race between class_handle_unhash() and class_handle2object()
	     introduced in lustre 1.6.5 by bug 13622.

Severity   : minor
Frequency  : rare
Bugzilla   : 12755
Description: Kernel BUG: sd_iostats_bump: unexpected disk index
Details    : remove the limit of 256 scsi disks in the sd_iostat patch

Severity   : minor
Frequency  : rare
Bugzilla   : 16494
Description: oops in sd_iostats_seq_show()
Details    : unloading/reloading the scsi low level driver triggers a kernel
	     bug when trying to access the sd iostat file.

Severity   : major
Frequency  : rare
Bugzilla   : 16404
Description: Kernel panics during QLogic driver reload
Details    : REQ_BLOCK_PC requests are not handled properly in the sd iostat
	     patch, causing memory corruption.

Severity   : minor
Frequency  : rare
Bugzilla   : 16140
Description: journal_dev option does not work in b1_6
Details    : pass mount option during pre-mount.

Severity   : enhancement
Bugzilla   : 10555
Description: Add a FIEMAP(FIle Extent MAP) ioctl for ldiskfs
Details    : FIEMAP ioctl will allow an application to efficiently fetch the
	     extent information of a file. It can be used to map logical blocks
	     in a file to physical blocks in the block device.

-------------------------------------------------------------------------------


2008-05-26  Sun Microsystems, Inc.
       * version 1.6.5
       * Support for kernels:
	2.6.5-7.311 (SLES 9),
	2.6.9-67.0.7.EL (RHEL 4),
	2.6.16.54-0.2.5 (SLES 10),
	2.6.18-53.1.14.el5 (RHEL 5),
	2.6.22.14 vanilla (kernel.org)
       * Client support for unpatched kernels:
	 (see http://wiki.lustre.org/index.php?title=Patchless_Client)
	 2.6.16 - 2.6.22 vanilla (kernel.org)
       * Due to problems with nested symlinks and FMODE_EXEC (bug 12652),
	 we do not recommend using patchless RHEL4 clients with kernels
	 prior to 2.6.9-55EL (RHEL4U5).
       * Recommended e2fsprogs version: 1.40.7-sun1
       * Note that reiserfs quotas are disabled on SLES 10 in this kernel.
       * RHEL 4 and RHEL 5/SLES 10 clients behaves differently on 'cd' to a
	 removed cwd "./" (refer to Bugzilla 14399).
       * A new quota file format has been introduced in 1.6.5.
	 The format conversion from prior releases is handled transparently,
	 but releases older than 1.4.12/1.6.5 will not understand this new
	 format.  The automatic format conversion can be avoided by running
	 the following command on the MDS before upgrading:
		'tunefs.lustre --param="mdt.quota_type=ug1" $MDTDEV'.
	 For more information, please refer to bugzilla 13904.

Severity   : major
Bugzilla   : 14443
Description: quota performance fix
Details    : quota data is written in journalled mode instead of ordered to
	     increase performance

Severity   : normal
Bugzilla   : 13915
Description: lfs support for human-readable quota grace time strings
Details    : lfs setquota -t and lfs quota -t represent quota grace times
	     in "XXwXXdXXhXXmXXs" format instead of large values in seconds

Severity   : normal
Frequency  : always with o2ib 1.3 and sles10
Bugzilla   : 15870
Description: fix build with SLES10 and o2ib v3.
Details    : sles10 uses diffrent name for Module.symver file but configure
	     assume this file has same name on RHEL/SLES/vanila kernels.

Severity   : critical
Frequency  : very rare, if additional xattrs are used on kernels >= 2.6.12
Bugzilla   : 15777
Description: MDS may lose file striping (and hence file data) in some cases
Details    : If there are additional extended attributes stored on the MDS,
	     in particular ACLs, SELinux, or user attributes (if user_xattr
	     is specified for the client mount options) then there is a risk
	     of attribute loss.  Additionally, the Lustre file striping
	     needs to be larger than default (e.g. striped over all OSTs),
	     and an additional attribute must be stored initially in the
	     inode and then increase in size enough to be moved to the
	     external attribute block (e.g. ACL growing in size) for file
	     data to be lost.

Severity   : enhancement
Bugzilla   : 12191
Description: add message levels for liblustreapi

Severity   : normal
Frequency  : rare
Bugzilla   : 13380
Description: MDT cannot be unmounted, reporting "Mount still busy"
Details	   : Mountpoint references were being leaked during open reply
	     reconstruction after an MDS restart.  Drop mountpoint reference
	     in reconstruct_open() and free dentry reference also.

Severity   : minor
Frequency  : rare
Bugzilla   : 13380
Description: fix for occasional failure case of -ENOSPC in recovery-small tests
Details    : Move the 'good_osts' check before the 'total_bavail' check.  This
	     will result in an -EAGAIN and in the exit call path we call
	     alloc_rr() which will with increasing aggressiveness attempt to
	     aquire precreated objects on the minimum number of required OSCs.

Severity   : major
Bugzilla   : 14326
Description: Use old size assignment to avoid deadlock
Details    : This reverts the changes in bugs 2369 and bug 14138 that introduced
	     the scheduling while holding a spinlock.  We do not need locking
	     for size in ll_update_inode() because size is only updated from
	     the MDS for directories or files without objects, so there is no
	     other place to do the update, and concurrent access to such inodes
	     are protected by the inode lock.

Severity   : normal
Bugzilla   : 14655
Description: Use __u64 instead of int for valid bits

Severity   : normal
Bugzilla   : 14746
Description: resolve "_IOWR redefined" build error on SLES10

Severity   : normal
Bugzilla   : 14763
Description: dump the memory debugging after all modules are unloaded to
	     suppress false negative in conf_sanity test 39

Severity   : normal
Bugzilla   : 14872
Description: the recovery timer never expires
Details    : for new client connect request, the recovery timer should not be
	     reset, otherwise recovery timer will never expired, if the old
	     client never come. Only old client connect and first connection
	     req should trigger recovery timer reset.

Severity   : normal
Bugzilla   : 15521
Description: the min numbers of lproc stats are wrong
Details    : adding a new constant LC_MIN_INIT and use it for initialization
	     of lc_min.

Severity   : normal
Frequency  : always with interactive lfs
Bugzilla   : 15212
Description: Reinitialize optind to 0 so that interactive lfs works in all cases

Severity   : normal
Frequency  : with multiple concurrent readdir processes in same directory
Bugzilla   : 15406, 15169, 15175
Description: misc fixes for directory readahead.
Details    : prevent previous statahead async RPC callback from processing the
	     current "statahead_info", race condition between async RPC callback
	     add dentry into dentry hash table and "ls" thread revalidate such
	     dentry, statahead his/miss control for hidden items, and so on.

Severity   : enhancement
Bugzilla   : 15316
Description: build kernel-ib packages for OFED 1.3 in our release cycle

Severity   : normal
Bugzilla   : 15036
Description: incore types cleaning in quota code (with respect to 64-bit limits)
Details    : several u32 variables declarations are replaced with u64 declarations

Severity   : minor
Frequency  : always
Bugzilla   : 13969
Description: fix SLES kernel versioning
Details    : the kernel version for our SLES 10 kernel did not include a "-"
	     before the "smp" at the end.  while this was not a problem in
	     general, it did mean that software trying to use the kernel
	     version to try to detect a vendor specific kernel would fail.
	     this was most evident by the OFED build scripts.

Severity   : normal
Frequency  : rare
Bugzilla   : 14803
Description: Don't update lov_desc members until making sure they are valid
Details    : When updating lov_desc members via proc fs, need fix their
	     validities before doing the real update.

Severity   : normal
Frequency  : very rare
Bugzilla   : 15069
Description: don't put request into delay list while invalidate in flight.
Details    : ptlrpc_delay_request sometimes put in delay list while invalidate
	     import in flight. this produce timeout for invalidate and sometimes
	     can cause stale data.

Severity   : enhancement
Bugzilla   : 15416
Description: Update kernel to SLES9 2.6.5-7.311.

Severity   : enhancement
Bugzilla   : 15240
Description: Update kernel to RHEL4 2.6.9-67.0.7.

Severity   : normal
Frequency  : always
Bugzilla   : 14856
Frequency  : on PPC only
Description: not convert ost objects for directory because it's not exist.
Details    : ll_dir_getstripe assume dirrectory has ost objects but this wrong.

Severity   : enhancement
Bugzilla   : 15517
Description: Fix warnings with compile liblustre at sles10/rhel5 which have
	     __u64 as usingied long long type.

Severity   : minor
Frequency  : rare, on shutdown
Bugzilla   : 15210
Description: race process ast vs remove callback
Details    : removing callback before disconnect import open race with
	     processing callback.

Severity   : enhancement
Bugzilla   : 15416
Description: Update kernel to SLES9 2.6.5-7.311.

Severity   : enhancement
Bugzilla   : 12652
Description: Files open for execute are not marked busy on SLES10
Details    : Add FMODE_EXEC to SLES10 SP1 server kernel series.

Severity   : enhancement
Bugzilla   : 13397
Description: Add server support for vanilla-2.6.22.14.

Severity   : normal
Frequency  : occasional
Bugzilla   : 13375
Description: Avoid lov_create() getting stuck in obd_statfs_rqset()
Details    : If an OST is down the MDS will hang indefinitely in
	     obd_statfs_rqset() waiting for the statfs data. While for
	     MDS QOS usage of statfs, it should not stuck in waiting.

Severity   : enhancement
Bugzilla   : 3055
Description: Disable adaptive timeouts by default

Severity   : major
Frequency  : on network error
Bugzilla   : 15027
Description: panic with double free request if network error
Details    : mdc_finish_enqueue is finish request if any network error occuring,
	     but it's true only for synchronus enqueue, for async enqueue
	     (via ptlrpcd) this incorrect and ptlrpcd want finish request
	     himself.

Severity   : normal
Frequency  : rare, on recovery
Bugzilla   : 14533
Description: read procfs can produce deadlock in some situation
Details    : Holding lprocfs lock with send rpc can produce block for destroy
	     obd objects and this also block reconnect with -EALREADY.
	     This isn't fix all lprocfs bugs - but make it rare.

Severity   : enhancement
Bugzilla   : 15152
Description: Update kernel to RHEL5 2.6.18-53.1.14.el5.

Severity   : major
Frequency  : frequent on X2 node
Bugzilla   : 15010
Description: mdc_set_open_replay_data LBUG
Details    : Set replay data for requests that are eligible for replay.

Severity   : normal
Frequency  : common
Bugzilla   : 14321
Description: lustre_mgs: operation 101 on unconnected MGS
Details    : When MGC is disconnected from MGS long enough, MGS will evict the
	     MGC, and late on MGC cannot successfully connect to MGS and a lot
	     of the error messages complaining that MGS is not connected.

Severity   : major
Frequency  : rare, depends on device drivers and load
Bugzilla   : 14529
Description: MDS or OSS nodes crash due to stack overflow
Details    : Code changes in 1.6.4 increased the stack usage of some functions.
	     In some cases, in conjunction with device drivers that use a lot
	     of stack, the MDS (or possibly OSS) service threads could overflow
	     the stack.  One change which was identified to consume additional
	     stack has been reworked to avoid the extra stack usage.

Severity   : enhancement
Bugzilla   : 14876
Description: Update to RHEL5 latest kernel-2.6.18-53.1.13.el5.

Severity   : enhancement
Bugzilla   : 14858
Description: Update to SLES10 SP1 latest kernel-2.6.16.54-0.2.5.

Severity   : enhancement
Bugzilla   : 14720
Description: Update to RHEL5 latest kernel-2.6.18-53.1.6.el5.

Serverity  : enhancement
Bugzilla   : 14793
Description: Update RHEL4 kernel to 2.6.9-67.0.4.

Severity   : minor
Frequency  : rare on shutdown OST
Bugzilla   : 13196
Description: Don't allow skipping OSTs if index has been specified.
Details    : Don't allow skipping OSTs if index has been specified, make locking
	     in internal create lots better.

Severity   : normal
Frequency  : rare
Bugzilla   : 14421
Description: ASSERTION(!PageDirty(page)) failed
Details    : Wrong check could lead to an assertion failure under specific
	     load patterns.

Severity   : normal
Frequency  : rare
Bugzilla   : 12228
Description: LBUG in ptlrpc_check_set() bad phase ebc0de00
Details    : access to bitfield in structure is always rounded to long
	     and this produce problem with not atomic change any bit.

Severity   : normal
Frequency  : always
Bugzilla   : 13647
Description: Lustre make rpms failed.
Details    : Remove ldiskfs spec file to avoids rpmbuild be confused when
	     builds Lustre rpms from tarball.

Severity   : enhancement
Bugzilla   : 14498
Description: Update to SLES9 SP4 kernel-2.6.5-7.308.

Severity   : normal
Frequency  : rare on shutdown OST
Bugzilla   : 14608
Description: If llog cancel was not send before clean_exports phase, this can
	     produce deadlock in llog code.
Details    : If llog thread has last reference to obd and call class_import_put
	     this produce deadlock because llog_cleanup_commit_master wait when
	     last llog_commit_thread exited, but this never success because was
	     called from llog_commit_thread.

Severity   : normal
Frequency  : only if OST index is skipped
Bugzilla   : 14607
Description: NULL lov_tgts causing MDS oops
Details    : more safe checks for NULL lov_tgts for avoid oops.

Severity   : enhancement
Bugzilla   : 14531
Description: Update to RHEL4 latest kernel-2.6.9-67.0.1.EL.

Severity   : enhancement
Bugzilla   : 14368
Description: Update to RHEL5 latest kernel-2.6.18-53.1.4.el5.

Severity   : normal
Frequency  : always
Bugzilla   : 14136
Description: make mgs_setparam() handle fsname containing dash
Details    : fsname containing a dash does not work with lctl conf_param

Severity   : enhancement
Bugzilla   : 14288
Description: Update to RHEL4 Update-6 kernel-2.6.9-67.EL.

Severity   : normal
Frequency  : rare, in recovery and (or) destroy lovobjid file.
Bugzilla   : 12702
Description: rewrite lov objid code.
Details    : Cleanup for lov objid code, remove scability problems and wrong
	     locking. Fix sending last_id into ost.

Severity   : enhancement
Bugzilla   : 14388
Description: Update to SLES10 SP1 latest kernel-2.6.16.54-0.2.3.

Severity   : enhancement
Bugzilla   : 14289
Description: Update to RHEL5 Update-1 kernel 2.6.18-53.el5.
Details    : Use d_move_locked instead of __d_move.

Severity   : major
Frequency  : rare, at shutdown
Bugzilla   : 14260
Description: access already free / zero obd_namespace.
Details    : if client_disconnect_export was called without force flag set,
	     and exist connect request in flight, this can produce access to
	     NULL pointer (or already free pointer) when connect_interpret
	     store ocd flags in obd_namespace.

Severity   : minor
Frequency  : only at startup
Bugzilla   : 14418
Description: not alloc memory with spinlock held.
Details    : allocation memory with GFP_KERNEL can produce sleep deadlock,
	     if any spinlock held.

Severity   : normal
Frequency  : always
Bugzilla   : 14270
Description: lfs find does not continue on file error
Details    : Continue other files processing when a file/dir is absent.

Severity   : normal
Bugzilla   : 11791
Description: Inconsistent usage of lustre_pack_reply()
Details    : Standardize the usage of lustre_pack_reply() such that it
	     always generate a CERROR on failure.

Severity   : normal
Frequency  : very rare
Bugzilla   : 3462
Description: Fix replay if there is an un-replied request and open
Details    : In some cases, older replay request will revert the
	     mcd->mcd_last_xid on MDS which is used to record the client's
	     latest sent request.

Severity   : enhancement
Bugzilla   : 13969
Description: Update to RHEL5 kernel 2.6.18-8.1.15.el5.

Severity   : enhancement
Bugzilla   : 13874
Description: Update to SLES10 SP1 kernel 2.6.16.53-0.16

Severity   : enhancement
Bugzilla   : 13889
Description: Update to SLES9 kernel-2.6.5-7.287.3.

Severity   : enhancement
Bugzilla   : 14041
Description: Update to RHEL4 kernel-2.6.9-55.0.12.EL.

Severity   : enhancement
Bugzilla   : 13690
Description: Build SLES10 patchless client fails
Details    : The configure was broken by run ./configure with
	     --with-linux-obj=.... argument for patchless client. When the
	     configure use --with-linux-obj, the LINUXINCLUDE= -Iinclude
	     can't search header adequately. Use absolute path such as
	     -I($LINUX)/include instead.

Severity   : enhancement
Bugzilla   : 11622
Description: Lustre Page Accounting
Details    : New macros for page alloc and free which enable accounting
	     of page allocation of Lustre. Use percpu counters to store memory
	     and page statistics.

Severity   : normal
Frequency  : only if debugging is disabled
Bugzilla   : 13497
Description: LASSERT_{REQ,REP}SWAB macros are buggy
Details    : If SWAB_PARANOIA is disabled, the LASSERT_REQSWAB and
	     LASSERT_REPSWAB macros become no-ops, which is incorrect. Drop
	     these macros and replace them with their definitions instead.

Severity   : normal
Frequency  : rare
Bugzilla   : 13888
Description: interrupt oig_wait produce painc on resend.
Details    : brw_redo_request can be used for resend requests from ptlrpcd and
	     private set, and this produce situation when rq_ptlrpcd_data not
	     copyed to new allocated request and triggered LBUG on assert
	     req->rq_ptlrpcd_data != NULL. But this member used only for wakeup
	     ptlrpcd set if request is changed and can be safety changed to use
	     rq_set directly.

Severity   : enhancement
Bugzilla   : 11089
Description: organize the server-side client stats on per-nid basis
Details    : Change the structure of stats under obdfilter and mds to
	     New structure:
		+- exports
			+- nid#1
			|   + stats
			|   + uuids
			+- nid#2...
			+- clear
	     The "uuid"s file would list the uuids of _active_ exports.
	     And the clear entry is to clear all stats and stale nids.

Severity   : normal
Frequency  : rare
Bugzilla   : 12266
Description: Processes looping in ll_readdir() on Lustre clients finally causing
	     a full node pseudo-hang
Details    : Concurrent access to the same directory from multiple clients with
	     intensive file creation/removal can cause a client node to spin in
	     ll_readdir(). i_version must be increased every time the lock is
	     cancelled to ensure a revalidate is done.

Severity   : normal
Frequency  : always
Bugzilla   : 13976
Description: touch file failed when fs is not full
Details    : OST in recovery should not be discarded by MDS in alloc_qos(),
	     otherwise we can get ENOSP while fs is not full.

Severity   : normal
Frequency  : only for Cray XT3
Bugzilla   : 12829/13455
Description: Changing primary group doesn't change the group lustre assigns to
	     a file
Details    : When CRAY_XT3 is defined, the fsgid supplied by the client is
	     overridden with the primary group provided by the group upcall,
	     whereas the supplied fsgid can be trusted if it is in the list of
	     supplementary groups returned by the group upcall.

Severity   : enhancement
Bugzilla   : 12749
Description: Root Squash Functionality
Details    : Implementation of NFS-like root squash capability. Specifically,
	     don't allow someone with root access on a client node to be able
	     to manipulate files owned by root on a server node.

Severity   : enhancement
Bugzilla   : 10718
Description: Slow trucate/writes to huge files at high offsets.
Details    : Directly associate cached pages to lock that protect those pages,
	     this allows us to quickly find what pages to write and remove
	     once lock callback is received.

Severity   : normal
Frequency  : common
Bugzilla   : 14379
Description: Too many locks accumulating on client during NFS usage
Details    : mds_open improperly used accmode to find out access mode to a
	     file. Also mdc_intent_lock logic to find out if we already have
	     lock similar to just received was flawed since introduction of
	     skiplists - locks are now added to the front of the granted
	     queue.

Severity   : normal
Bugzilla   : 14477
Description: Hit ASSERTION(obd->obd_stopping == 1) failed in some setup failed
	     situation.
Details    : In obd setup failure handler, obd_stopping will not necessarily to
	     be 1, and obd_set_up should also be checked to make sure whether
	     obd is completely setup.

Severity   : enhancement
Bugzilla   : 14398
Description: Allow masking D_WARNING, D_ERROR messages from console
Details    : Console messages can now be disabled via lnet.printk.

Severity   : normal
Frequency  : always
Bugzilla   : 14614
Description: User code with malformed file open parameter crashes client node
Details    : Before packing join_file req, all the related reference should be
	     checked carefully in case some malformed flags cause fake join_file
	     req on client.

Severity   : normal
Frequency  : always
Bugzilla   : 10600
Description: shrink/enlarge qunit size when needed; fix the problem of coarse
	     grain of quota doing harm to quota's accuracy
Details    : qunit size will be changed when quota limitation is too low/high;
	     record the pending quota write in order to get more accureate
	     quota; delete the patch for bug12588, which is unnecessary when
	     this patch is landed. This bug also contains fixes for bug 14526,
	     14299, 14601 and 13794.

Severity   : normal
Bugzilla   : 14225
Description: LDLM_ENQUEUE races with LDLM_CP_CALLBACK
Details    : ldlm_completion_ast() assumes that a lock is granted when the req
	     mode is equal to the granted mode. However, it should also check
	     that LDLM_FL_CP_REQD is not set.

Severity   : normal
Bugzilla   : 14360
Description: Heavy nfs access might result in deadlocks
Details    : After ELC code landed, it is now improper to enqueue any mds
	     locks under och_sem, because enqueue might want to decide to
	     cancel open locks for same inode we are holding och_sem for.

Severity   : normal
Bugzilla   : 14443
Description: 35% write performance drop with ldiskfs2 when quotas are on
Details    : Enable ext3 journalled quota by default to improve performance
	     when quotas are turned on.

Severity   : normal
Bugzilla   : 13843
Description: Client eviction while running blogbench
Details    : A lot of unlink operations with concurrent I/O can lead to a
	     deadlock causing evictions. To address the problem, the number of
	     oustanding OST_DESTROY requests is now throttled to
	     max_rpcs_in_flight per OSC and LDLM_FL_DISCARD_DATA blocking
	     callbacks are processed in priority.

Severity   : normal
Frequency  : RHEL4 only
Bugzilla   : 14618
Description: mkfs is very slow on IA64/RHEL4
Details    : A performance regression has been discovered in the MPT Fusion
	     driver between versions 3.02.73rh and 3.02.99.00rh. As a
	     consequence, we have downgraded the MPT Fusion driver in the RHEL4
	     kernel from 3.02.99.00 to 3.02.73 until this problem is fixed.

Severity   : normal
Frequency  : PPC/PPC64 only
Bugzilla   : 14845
Description: conflicts between asm-ppc64/types.h and lustre_types.h
Details    : fix duplicated definitions between asm-ppc64/types.h and
	     lustre_types.h on PPC.

Severity   : normal
Frequency  : PPC/PPC64 only
Bugzilla   : 14844
Description: asm-ppc/segment.h does not exist
Details    : fix compile issue on PPC.

Severity   : normal
Bugzilla   : 13805
Description: data checksumming impacts single node performance
Details    : add support for several checksum algorithms. Currently, CRC32 and
	     Adler-32 are supported. The checksum type can be changed on the fly
	     through /proc/fs/lustre/osc/*/checksum_type.

Severity   : normal
Bugzilla   : 14648
Description: use adler32 for page checksums
Details    : when available, use the Adler-32 algorithm instead of CRC32 for
	     page checksums.

Severity   : normal
Bugzilla   : 14864
Description: better handle error messages in extents code

Severity   : enhancement
Bugzilla   : 14729
Description: SNMP support enhancement
Details    : Adding total number of sampled request for an MDS node in snmp
	     support.

Severity   : enhancement
Bugzilla   : 14748
Description: Optimize ldlm waiting list processing for PR extent locks
Details    : When processing waiting list for read extent lock and meeting read
	     lock that is same or wider to it that is not contended, skip
	     processing rest of the list and immediatelly return current
	     status of conflictness, since we are guaranteed there are no
	     conflicting locks in the rest of the list.

Severity   : normal
Bugzilla   : 14774
Description: Time out and refuse to reconnect
Details    : When the failover node is the primary node, it is possible
	     to have two identical connections in imp_conn_list. We must
	     compare not conn's pointers but NIDs, otherwise we
	     can defeat connection throttling.

Severity   : major
Bugzilla   : 14775
Description: Client not clear own cache if answer to reconnect is lost.
Details    : Client gets evicted from server.  Now client also thinks it is
	     disconnected (or gets ENOTCONN on its operation) and decides to
	     reconnect.  Server receives reconnect message, but cannot find
	     export.  New export is created that is fully valid (new cookie!),
	     but reply is lost and not reported to client.  Client reconnects
	     again and gets back a just-created connection, but it is not new
	     so client thinks it was not evicted and does not do recovery.

Severity   : normal
Bugzilla   : 14483
Description: Detect stride IO mode in read-ahead
Details    : When a client does stride read, read-ahead should detect that and
	     read-ahead pages according to the detected stride pattern.

Severity   : normal
Bugzilla   : 15033
Description: build for x2 fails
Details    : fix compile issue on Cray systems.

Severity   : enhancement
Bugzilla   : 13371
Description: implement readv/writev APIs(aio_read/aio_writes in newer kernels)
Details    : This greatly improves speed of NFS writes on 2.6 kernels.

Severity   : normal
Frequency  : only on PPC/SLES10
Bugzilla   : 14855
Description: "BITS_PER_LONG is not 32 or 64" in linux/idr.h
Details    : On SLES10/PPC, fs.h includes idr.h which requires BITS_PER_LONG to
	     be defined. Add a hack in mkfs_lustre.c to work around this compile
	     issue.

Severity   : normal
Bugzilla   : 14257
Description: LASSERT on MDS when client holding flock lock dies
Details    : ldlm pool logic depends on number of granted locks equal to
	     number of released locks which is not true for flock locks, so
	     just exclude such locks from consideration.

Severity   : normal
Bugzilla   : 15188
Description: MDS deadlock with many ll_sync_lov threads and I/O stalled
Details    : Use fsfilt_sync() for both the whole filesystem sync and
	     individual file sync to eliminate dangerous inode locking
	     with I_LOCK that can lead to a deadlock.

Severity   : minor
Bugzilla   : 15566
Description: Update an obsolete wirecheck.c generator
Details    : Update wirecheck.c/wirehdr.c and regenerate wiretest.c

Severity   : normal
Bugzilla   : 14712
Description: Client can panic on open sometimes
Details    : It is possible that we try to free already freed request in
	     ll_file_open in some error cases when we send request from
	     ll_file_open

Severity   : normal
Bugzilla   : 14410
Description: performance in 1.6.3
Details    : Force q->max_phys_segments to MAX_PHYS_SEGMENTS on SLES10 to be
	     sure that 1MB requests are not fragmented by the block layer.

Severity   : normal
Bugzilla   : 15198
Description: LDLM soft lockups - improvement
Details    : It is be possible to send the lock handle along with each read
	     or write request because the client is already doing a lock match
	     itself so there isn't any reason the OST should have to re-do that
	     search.

Severity   : normal
Frequency  : rare
Bugzilla   : 14036
Description: lfs quota fails with deactivated OSTS
Details    : With this patch, three improvements are included:
	     1. detete the softlimit in mds and osts when use "lfs quota".
	     2. display the inaccurate data in the output of "lfs quota".
	     3. try to get quota info when "lfs quota" is executed.

Severity   : normal
Frequency  : rare
Bugzilla   : 15776
Description: Extent locks not granted with no conflicts sometimes.
Details    : When race occurs in glimpse handler and nothing is returned,
	     we do not reprocess the queue after lock cancel, and that leads
	     to a stall until next activity on a resource

Severity   : normal
Frequency  : failover with quotaon
Bugzilla   : 14840
Description: during mds failovers with quota on, OSTs got into deadlock state
	     and causing dumpstack.
Details	   : for every quota slave, at any time, there is only one quota req
	     is sent to quota master for every uid/gid. Before that quota req
	     returns, all the thread relative to the same uid/gid will wait.
	     So if the quota req is lost because mds failovers or any other
	     reasons, this bug will be hit. Now, dqacq_interpret() will handle
	     quota reqs who time out.

Severity   : enhancement
Frequency  : always
Bugzilla   : 14783
Description: when quota slave checks if quota is enough, there is an unnecessary
	     wait.
Details	   : place this wait on necessary place instead of always waiting.

--------------------------------------------------------------------------------

2007-12-07         Cluster File Systems, Inc. <info@clusterfs.com>
       * version 1.6.4
       * Support for kernels:
        2.6.5-7.286 (SLES 9),
        2.6.9-55.0.9.EL (RHEL 4),
        2.6.16.53-0.8 (SLES 10),
        2.6.18-8.1.14.el5 (RHEL 5),
        2.6.18.8 vanilla (kernel.org)
       * Client support for unpatched kernels:
        (see http://wiki.lustre.org/index.php?title=Patchless_Client)
        2.6.16 - 2.6.22 vanilla (kernel.org)
       * Due to recently discovered recovery problems, we do not recommend
        using patchless RHEL 4 clients with this or any earlier release.
       * Recommended e2fsprogs version: 1.40.2-cfs1
       * Note that reiserfs quotas are disabled on SLES 10 in this kernel.

Severity   : major
Frequency  : occasional
Bugzilla   : 13917
Description: MDS hang or stay in waiting lock
Details    : If client receive lock with CBPENDING flag ldlm need send lock
	     cancel as separate rpc, to avoid situation when cancel request
	     can't processed due all i/o threads stay in wait lock.

Severity   : normal
Frequency  : occasional
Bugzilla   : 13730
Description: Do not fail import if osc_interpret_create gets -EAGAIN
Details    : If osc_interpret_create got -EAGAIN it immediately exits and
	     wakeup oscc_waitq.  After wakeup oscc_wait_for_objects call
	     oscc_has_objects and see OSC has no objests and call
	     oscc_internal_create to resend create request.

Severity   : enhancement
Bugzilla   : 13521
Description: Update kernel patches for SLES10 2.6.16.53-0.8.
Details    : Update which_patch & target file for SLES10 latest kernel.

Severity   : enhancement
Bugzilla   : 13128
Description: add --type and --size parameters to lfs find
Details    : Enhance lfs find by adding filetype and filesize parameters. Also
	     multiple OBDs can now be specified for the --obd option.

Severity   : enhancement
Bugzilla   : 11270
Description: eliminate client locks in face of contention
Details    : file contention detection and lockless i/o implementation
	     for contended files.

Severity   : enhancement
Bugzilla   : 12411
Description: Remove client patches from SLES 10 kernel.
Details    : This causes SLES 10 clients to behave as patchless clients
	     even on a Lustre-patched (server) kernel.

Severity   : enhancement
Bugzilla   : 2369
Description: use i_size_read and i_size_write in 2.6 port
Details    : replace inode->i_size access with i_size_read/write()

Severity   : normal
Frequency  : when removing large files
Bugzilla   : 13181
Description: scheduling issue during removal of large Lustre files
Details    : Don't take the BKL in fsfilt_ext3_setattr() for 2.6 kernels.
	     It causes scheduling issues when removing large files (17TB in the
	     present case).

Severity   : normal
Frequency  : always
Bugzilla   : 13358
Description: 1.4.11 Can't handle directories with stripe set and extended ACLs
Details    : Impossible (EPROTO is returned) to access a directory that has a
	     non-default striping and ACLs.

Severity   : normal
Frequency  : only on ppc
Bugzilla   : 12234
Description: /proc/fs/lustre/devices broken on ppc
Details    : The patch as applied to 1.6.2 doesn't look correct for all arches.
	     We should make sure the type of 'index' is loff_t and then cast
	     explicitly as needed below. Do not assign an explicitly cast
	     loff_t to an int.

Severity   : normal
Frequency  : only for rhel5
Bugzilla   : 13616
Description: Kernel patches update for RHEL5 2.6.18-8.1.10.el5.
Details    : Modify the target file & which_kernel.

Severity   : normal
Frequency  : if the uninit_groups feature is enabled on ldiskfs
Bugzilla   : 13706
Description: e2fsck reports "invalid unused inodes count"
Details    : If a new ldiskfs filesystem is created with the "uninit_groups"
	     feature and only a single inode is created in a group then the
	     "bg_unused_inodes" count is incorrectly updated.  Creating a
	     second inode in that group would update it correctly.

Severity   : minor
Frequency  : rarely
Bugzilla   : 12948
Description: buffer overruns could theoretically occur
Details    : llapi_semantic_traverse() modifies the "path" argument by
	     appending values to the end of the origin string, and a buffer
	     overrun may occur. Adding buffer overrun check in liblustreapi.

Severity   : enhancement
Bugzilla   : 13454
Description: Add jbd statistics patch for RHEL5 and 2.6.18-vanilla.

Severity   : normal
Frequency  : only if filesystem is inconsistent
Bugzilla   : 11673
Description: handle "serious error: objid * already exists" more gracefully
Details    : If LAST_ID value on disk is smaller than the objects existing in
	     the O/0/d* directories, it indicates disk corruption and causes an
	     LBUG(). If the object is 0-length, then we should use the existing
	     object. This will help to avoid a full fsck in most cases.

Severity   : enhancement
Bugzilla   : 13518
Description: Kernel patches update for RHEL4 2.6.9-55.0.6.
Details    : Modify vm-tunables-rhel4.patch.

Severity   : enhancement
Bugzilla   : 13452
Description: Kernel config for 2.6.18-vanilla.
Details    : Modify targets/2.6-vanilla.target.in.
	     Add config file kernel-2.6.18-2.6-vanilla-i686.config.
	     Add config file kernel-2.6.18-2.6-vanilla-i686-smp.config.
	     Add config file kernel-2.6.18-2.6-vanilla-x86_64.config.
	     Add config file kernel-2.6.18-2.6-vanilla-x86_64-smp.config.

Severity   : major
Frequency  : occasional
Bugzilla   : 11710
Description: improve handling recoverable errors
Details    : If request processed with error which can be recoverable on server
	     request should be resend, otherwise page released from cache and
	     marked as error.

Severity   : critical
Frequency  : always
Bugzilla   : 13751
Description: Kernel patches update for RHEL5 2.6.18-8.1.14.el5.
Details    : Modify target file & which_patch.
	     A flaw was found in the IA32 system call emulation provided
	     on AMD64 and Intel 64 platforms. An improperly validated 64-bit
	     value could be stored in the %RAX register, which could trigger an
	     out-of-bounds system call table access. An untrusted local user
	     could exploit this flaw to run code in the kernel
	     (ie a root privilege escalation). (CVE-2007-4573).

Severity   : minor
Bugzilla   : 13732
Description: change order of libsysio includes
Details    : '#include sysio.h' should always come before '#include xtio.h'

Severity   : enhancement
Bugzilla   : 13207
Description: adapt the lustre_config script to support the upgrade case
Details    : Add "-u" option for lustre_config script to support upgrading 1.4
	     server targets to 1.6 in parallel.

Severity   : normal
Frequency  : rarely
Bugzilla   : 13570
Description: To avoid grant space > avaible space when the disk is almost
	     full. Without this patch you might see the error "grant XXXX >
	     available" or some LBUG about grant, when the disk is almost
	     full.
Details    : In filter_check_grant, for non_grant cache write, we should
	     check the left space by  if (*left > ungranted + bytes), instead
	     of (*left > ungranted), because only we are sure the left space
	     is enough for another "bytes", then the ungrant space should be
	     increase. In client, we should update cl_avail_grant only there is
	     OBD_MD_FLGRANT in the reply.

Severity   : critical
Frequency  : always
Bugzilla   : 13748
Description: Update RHEL 4 kernel to fix local root privilege escalation.
Details    : Update to the latest RHEL 4 kernel to fix the vulnerability
	     described in CVE-2007-4573.  This problem could allow untrusted
	     local users to gain root access.

Severity   : normal
Frequency  : when using O_DIRECT and quotas
Bugzilla   : 13930
Description: Incorrect file ownership on O_DIRECT output files
Details    : block usage reported by 'lfs quota' does not take into account
	     files that have been written with O_DIRECT.

--------------------------------------------------------------------------------

2007-09-27         Cluster File Systems, Inc. <info@clusterfs.com>
       * version 1.6.3
       * Support for kernels:
        2.6.5-7.286 (SLES 9),
        2.6.9-55.0.2.EL (RHEL 4),
        2.6.16.46-0.14 (SLES 10),
        2.6.18-8.1.8.el5 (RHEL 5),
        2.6.18.8 vanilla (kernel.org)
       * Client support for unpatched kernels:
        (see http://wiki.lustre.org/index.php?title=Patchless_Client)
        2.6.16 - 2.6.21 vanilla (kernel.org)
       * Due to recently discovered recovery problems, we do not recommend
        using patchless RHEL 4 clients with this or any earlier release.
       * Recommended e2fsprogs version: 1.40.2-cfs1
       * Note that reiserfs quotas are disabled on SLES 10 in this kernel.

Severity   : minor
Bugzilla   : 12186
Description: Fix errors in lfs documentation
Details    : Fixes man pages

Severity   : enhancement
Bugzilla   : 3055
Description: Adaptive timeouts
Details    : RPC timeouts adapt to changing server load and network
	     conditions to reduce resend attempts and improve recovery time.

Severity   : enhancement
Bugzilla   : 12192
Description: llapi_file_create() does not allow some changes
Details    : add llapi_file_open() that allows specifying the file creation
	     mode and open flags, and also returns an open file handle.

Severity   : enhancement
Bugzilla   : 12743
Description: df doesn't work properly if diskfs blocksize != 4K
Details    : Choose biggest blocksize of OST's as the LOV's blocksize.

Severity   : normal
Frequency  : always on directories with default striping set
Bugzilla   : 12836
Description: lfs find on -1 stripe looping in lsm_lmm_verify_common()
Details    : Avoid lov_verify_lmm_common() on directory with -1 stripe count.

Severity   : enhancement
Bugzilla   : 11248
Description: merge and cleanup kernel patches.
Details    : Remove mnt_lustre_list in vfs_intent-2.6-rhel4.patch.

Severity   : enhancement
Bugzilla   : 13039
Description: RedHat Update kernel for RHEL5
Details    : Kernel config file for RHEL5.

Severity   : enhancement
Bugzilla   : 12446
Description: OSS needs mutliple precreate threads
Details    : Add ability to start more than one create thread per OSS.

Severity   : major
Frequency  : only with quota on the root user
Bugzilla   : 12223
Description: mds_obd_create error creating tmp object
Details    : When the user sets quota on root, llog will be affected and can't
	     create files and write files.

Severity   : normal
Frequency  : Always on ia64 patchless client, and possibly others.
Bugzilla   : 12826
Description: Add EXPORT_SYMBOL check for node_to_cpumask symbol.
Details    : This allows the patchless client to be loaded on architectures
	     without this export.

Severity   : normal
Frequency  : rare
Bugzilla   : 13142
Description: disorder of journal start and llog_add cause deadlock.
Details    : in llog_origin_connect, journal start should happen before
	     llog_add keep the same order as other functions to avoid
	     the deadlock.

Severity   : enhancement
Bugzilla   : 13039
Description: RedHat Update kernel for RHEL5
Details    : Modify the kernel config file more closer RHEL5.

Severity   : enhancement
Bugzilla   : 13360
Description: Build failure against Centos5 (RHEL5)
Details    : Define PAGE_SIZE when it isn't present.

Severity   : normal
Frequency  : occasionally when using NFS
Bugzilla   : 13030
Description: "ll_intent_file_open()) lock enqueue: err: -13" with nfs
Details    : with NFS, the anon dentry's parent was set to itself in
	     d_alloc_anon(), so in MDS, we use rec->ur_fid1 to find the
	     corresponding dentry other than use rec->ur_name.

Severity   : enhancement
Bugzilla   : 12398
Description: enable data checksumming by default
Details    : enable checksum by default, allow --disable-checksum
	     configure option and "-o nochecksum" mount option.  Checksums
	     can also be disabled at runtime via $LPROC/osc/*/checksum_pages.

Severity   : normal
Frequency  : Occasionally with failover
Bugzilla   : 12459
Description: Client eviction due to failover config
Details    : after a connection loss, the lustre client should attempt to
	     reconnect to the last active server first before trying the
	     other potential connections.

Severity   : enhancement
Bugzilla   : 11401
Description: client-side metadata stat-ahead during readdir(directory readahead)
Details    : perform client-side metadata stat-ahead when the client detects
	     readdir and sequential stat of dir entries therein

Severity   : minor
Frequency  : rare
Bugzilla   : 12588
Description: when mds and osts use different quota unit(32bit and 64bit),
	     quota will be released repeatly.
Details    : void sending multiple quota reqs to mds, which will keep the
	     status  between the reqs.

Severity   : normal
Frequency  : only with liblustre clients on XT3
Bugzilla   : 12418
Description: evictions taking too long
Details    : allow llrd to evict clients directly on OSTs

Severity   : normal
Bugzilla   : 13125
Description: osts not allocated evenly to files
Details    : change the condition to increase offset_idx

Severity   : enhancement
Bugzilla   : 2262
Description: self-adjustable client's lru lists
Details    : use adaptive algorithm for managing client cached locks lru
	     lists according to current server load, other client's work
	     pattern, memory activities, etc. Both, server and client
	     side namespaces provide number of proc tunables for controlling
	     things

Severity   : cleanup
Bugzilla   : 13532
Description: rewrite ext2-derived code in llite/dir.c and obdclass/uuid.c
Details    : rewrite inherited code (uuid parsing code from ext2 utils and
	     readdir code from ext3) from scratch preserving functionality.

Severity   : normal
Bugzilla   : 13436
Description: Only those disconnect error should be returned by rq_status.
Details    : In open/enqueue processs, Some errors, which will cause client
	     disconnected, should be returned by rq_status, while other
	     errors should still be returned by intent, then mdc or llite will
	     detect them.

Severity   : enhancement
Bugzilla   : 11230
Description: Tune the kernel for good SCSI performance.
Details    : Set the value of /sys/block/{dev}/queue/max_sectors_kb
	     to the value of /sys/block/{dev}/queue/max_hw_sectors_kb
	     in mount_lustre.

Severity   : critical
Frequency  : Always for filesystems larger than 2TB on 32-bit systems.
Bugzilla   : 13547, 13627
Description: Data corruption for OSTs that are formatted larger than 2TB
	     on 32-bit servers.
Details    : When generating the bio request for lustre file writes the
	     sector number would overflow a temporary variable before being
	     used for the IO.  The data reads correctly from Lustre (which
	     will overflow in a similar manner) but other file data or
	     filesystem metadata may be corrupted in some cases.

Severity   : normal
Bugzilla   : 13600
Description: "lfs find -obd UUID" prints directories
Details    : "lfs find -obd UUID" will return all directory names instead
	     of just file names. It is incorrect because the directories
	     do not reside on the OSTs.

Severity   : normal
Bugzilla   : 13596, 13614
Description: MDS hang after unclean shutdown of lots of clients
Details    : Never resend AST requests.

Severity   : normal
Bugzilla   : 13304
Frequency  : Always, for kernels after 2.6.16
Description: Fix warning idr_remove called for id=.. which is not allocated.
Details    : Last kernels save old s_dev before kill super and not allow
	     to restore from callback - restore it before call kill_anon_super.

Severity   : normal
Bugzilla   : 13334
Description: Fix error on 'ls .' at the top of the Lustre mount.
Details    : Don't revalidate dentry if it is a root dentry.

<<<<<<< HEAD
--------------------------------------------------------------------------------
=======
Severity   : enhancement
Bugzilla   : 11089
Description: organize the server-side client stats on per-nid basis
Details    : Change the structure of stats under obdfilter and mds to
	     New structure:
	        +- exports
	                +- nid#1
	                |   + stats
	                |   + uuids
	                +- nid#2...
	                +- clear
	     The "uuid"s file would list the uuids of _active_ exports.
	     And the clear entry is to clear all stats and stale nids.
>>>>>>> 863a3da6

2007-08-27         Cluster File Systems, Inc. <info@clusterfs.com>
       * version 1.6.2
       * Support for kernels:
        2.6.5-7.286 (SLES 9),
        2.6.9-55.0.2.EL (RHEL 4),
        2.6.16.46-0.14 (SLES 10),
        2.6.18-8.1.8.el5 (RHEL 5),
        2.6.18.8 vanilla (kernel.org)
       * Client support for unpatched kernels:
        (see http://wiki.lustre.org/index.php?title=Patchless_Client)
        2.6.16 - 2.6.22 vanilla (kernel.org)
       * Due to recently discovered recovery problems, we do not recommend
        using patchless RHEL 4 clients with this or any earlier release.
       * Recommended e2fsprogs version: 1.39.cfs8
       * Note that reiserfs quotas are disabled on SLES 10 in this kernel.

Severity   : minor
Frequency  : rare
Bugzilla   : 13147
Description: block reactivating mgc import until all deactivates complete
Details    : Fix race when failing back MDT/MGS to itself (testing)

Severity   : enhancement
Bugzilla   : 12786
Description: lfs setstripe enhancement
Details    : Make lfs setstripe understand 'k', 'm' and 'g' for stripe size.

Severity   : normal
<<<<<<< HEAD
Frequency  : mds/oss recovery
Bugzilla   : 10800
Description: llog ctxt is refrenced after it has been freed.
Details    : llog ctxt refcount was added to avoide the race between ctxt free
	     and llog recovery process. Each llog user must hold ctxt refcount
	     before it access the llog. And the llog ctxt can only be freed
	     when its refcount is zero.

Severity   : enhancement
Bugzilla   : 12211
Description: randomly memory allocation failure util
Details    : Make lustre randomly failed allocating memory for testing purpose.

Severity   : normal
Frequency  : only for SLES10
Bugzilla   : 12771
Description: Update kernel patch for SLES10 SP1
Details    : Add patch blkdev_tunables-2.6-sles10.patch to 2.6-sles10.series.
=======
Bugzilla   : 15346
Description: skiplist implementation simplification
Details    : skiplists are used to group compatible locks on granted list
	     that was implemented as tracking first and last lock of each
	     lock group the patch changes that to using doubly linked lists

Severity   : normal
Bugzilla   : 15574
Description: MDS LBUG: ASSERTION(!IS_ERR(dchild))
Details    : Change LASSERTs to client eviction (i.e. abort client's recovery)
	     because LASSERT on both the data supplied by a client, and the
	     data on disk is dangerous and incorrect.
>>>>>>> 863a3da6

Severity   : enhancement
Bugzilla   : 10786
Description: omit set fsid for export NFS
Details    : fix set/restore device id for avoid EMFILE error and mark lustre fs
	     as FS_REQUIRES_DEV for avoid problems with generate fsid.

Severity   : major
Frequency  : after network failures
Bugzilla   : 12769
Description: Add sync option to mount_lustre.c
Details    : Client loses data written to lustre after a network interruption.

Severity   : enhancement
Bugzilla   : 10595
Description: Error message improvement.
Details    : Merging of two LCONSOLE_ERROR_MSG into one.

Severity   : enhancement
Bugzilla   : 12606
Description: don't use GFP_* in generic Lustre code.
Details    : Use cfs_alloc_* functions and CFS_* flags for code portability.

Severity   : enhancement
Bugzilla   : 12333
Description: obdclass is limited by single OBD_ALLOC(idarray)
Details    : replace OBD_ALLOC/OBD_FREE with OBD_VMALLOC/OBD_VFREE

Severity   : enhancement
Bugzilla   : 12415
Description: updated patchess for new RHEL4 kernel
Details    : Fixed ext3-unlink-race.patch per Kalpak's comment.

Severity   : enhancement
Bugzilla   : 13006
Description: warnings with build patchless client with vanila 2.6.19 and up
Details    : change old ctl_table style and replace ctl_table/ctl_table_header
	     with cfs_sysctl_table_t/cfs_sysctl_table_header_t

Severity   : enhancement
Bugzilla   : 13093
Description: O_DIRECT bypasses client statistics.
Details    : When running with O_DIRECT I/O, neither the client rpc_stats nor
	     read_ahead_stats were updated. Copied stats section from
	     osc_send_oap_rpc() into async_internal().

Severity   : minor
Frequency  : only for Cray XT3
Bugzilla   : 11706
Description: peer credits not enough on many OST per OSS systems.
Details    : Use new lnet way to add credits as we need those for pings and ASTs

Severity   : minor
Frequency  : only with liblustre
Bugzilla   : 12790
Description: Liblustre is not releasing flock locks on file close.
Details    : Release flock locks on file close.

Severity   : minor
Frequency  : only for RHEL4
Bugzilla   : 12839
Description: Update kernel patches for kernel-2.6.9-55.0.2.EL
Details    : Remove inode-nr_unused-2.6.9-rhel4.patch from 2.6-rhel4.series
	     Update target file and kernel config.

Severity   : normal
Bugzilla   : 11802
Description: lustre support for RHEL5
Details    : Add support for RHEL5.

Severity   : minor
Bugzilla   : 11327
Frequency  : rare
Description: ASSERTION(export != NULL) failed in target_handle_connect
Details    : Assetion hit is result of rare race between disconnect and connet
	     to same nid. target_handle_connect found old connect cockie and
	     tried to reconnect, but can't find export for this cockie.

Severity   : normal
Frequency  : rare
Bugzilla   : 11756
Description: umount blocks forever on error
Details    : In result of wrong using obd_no_recov and obd_force flags client
	     can hand if cancel or some other requests is lost.

Severity   : normal
Frequency  : Only for SLES
Bugzilla   : 13177
Description: sanity_quota fail test_1
Details    : There are multiple occurences of $TSTUSR in SLES's /etc/group
	     file, which makes TSTID[2] inunique.

Severity   : enhancement
Bugzilla   : 13249
Description: Kernel patches for SLES9 2.6.5-7.286 kernel
Details    : Update target/ChangeLog/which_patch .

Severity   : enhancement
Bugzilla   : 12955
Description: jbd statistics
Details    : Port older jbd statistics patch for sles10

Severity   : normal
Frequency  : rare
Bugzilla   : 9977
Description: lvbo_init failed for resource with missing objects.
Details    : Fix returning error if we do stat for file with missing/corrupted
	     objects and i_size set to all sum of size of all avaible objects.
	     if we to truncate/write to missing object - it is recreated.

Severity   : minor
Frequency  : rare
Bugzilla   : 13276
Description: Oops in read and write path when failing to allocate lock.
Details    : Check if lock allocation failed and return error back.

<<<<<<< HEAD
Severity   : normal
Frequency  : When flocks are used.
Bugzilla   : 13103
Description: assertion failure in ldlm_cli_enquque_fini for non NULL lock.
Details    : Flock locks might destroy just granted lock if it could be merged
	     with another existing flock, this is done in completion handler,
	     so teach ldlm_cli_enquque_fini that this is a valid case for
	     flock locks.

Severity   : normal
Frequency  : Rare
Bugzilla   : 11974
Description: reply_lock_interpret crash due to race with it and lock cancel.
Details    : Do not replay locks that are being cancelled. Do not reference
	     locks by their address during replay, just by their handle.

Severity   : normal
Frequency  : only with deactivated OSTs
Bugzilla   : 11679
Description: lstripe command fails for valid OST index
Details    : The stripe offset is compared to 'lov->desc.ld_tgt_count'
	     instead of lov->desc.ld_active_tgt_count.

Severity   : enhancement
Bugzilla   : 13360
Description: Build failure against Centos5 (RHEL5)
Details    : Use getpagesize() instead of PAGE_SIZE.
=======
Severity   : enhancement
Bugzilla   : 10555
Description: Add a FIEMAP(FIle Extent MAP) ioctl
Details    : FIEMAP ioctl will allow an application to efficiently fetch the
	     extent information of a file. It can be used to map logical blocks
	     in a file to physical blocks in the block device.

Severity   : normal
Bugzilla   : 15198
Description: LDLM soft lockups - improvement
Details    : It is be possible to send the lock handle along with each read
	     or write request because the client is already doing a lock match
	     itself so there isn't any reason the OST should have to re-do that
	     search.

Severity   : normal
Frequency  : only on Cray X2
Bugzilla   : 16813
Description: X2 build failures
Details    : fix build failures on Cray X2.

Severity   : normal
Bugzilla   : 2066
Description: xid & resent requests
Details    : Initialize RPC XID from clock at startup (randomly if clock is
	     bad).

Severity   : enhancement
Bugzilla   : 14095
Description: Add lustre_start utility to start or stop multiple Lustre servers
             from a CSV file.

Severity   : major
Bugzilla   : 17024
Description: Lustre GPF in {:ptlrpc:ptlrpc_server_free_request+373}
Details    : In case of memory pressure, list_del() can be called twice on
	     req->rq_history_list, causing a kernel oops.
>>>>>>> 863a3da6

--------------------------------------------------------------------------------

2007-07-30         Cluster File Systems, Inc. <info@clusterfs.com>
       * version 1.6.1
       * Support for kernels:
        2.6.5-7.283 (SLES 9),
        2.6.9-55.EL (RHEL 4),
        2.6.16.46-0.14 (SLES 10),
        2.6.18.8 vanilla (kernel.org)
       * Client support for unpatched kernels:
        (see http://wiki.lustre.org/index.php?title=Patchless_Client)
        2.6.16 - 2.6.22 vanilla (kernel.org)
       * Due to recently discovered recovery problems, we do not recommend
        using patchless RHEL 4 clients with this or any earlier release.
       * Recommended e2fsprogs version: 1.39.cfs8
       * Note that reiserfs quotas are disabled on SLES 10 in this kernel.
       * Starting with this release, the ldiskfs backing filesystem required
        by Lustre is now in its own package, lustre-ldiskfs.  This package
        should be installed.  It is versioned separately from Lustre and
        may be released separately in future.

Severity   : normal
Frequency  : rare
Bugzilla   : 13129
Description: server LBUG when shutting down
Details    : Block umount forever until the mount refcount is zero rather
	     than giving up after an arbitrary timeout.
	
Severity   : enhancement
Bugzilla   : 12194
Description: add optional extra BUILD_VERSION info
Details    : add a new environment variable (namely LUSTRE_VERS) which allows
	     to override the lustre version.

Severity   : normal
Frequency  : 2.6.18 servers only
Bugzilla   : 12546
Description: ll_kern_mount() doesn't release the module reference
Details    : The ldiskfs module reference count never drops down to 0
	     because ll_kern_mount() doesn't release the module reference.

Severity   : normal
Frequency  : rare
Bugzilla   : 12470
Description: server LBUG when using old ost_num_threads parameter
Details    : Accept the old ost_num_threads parameter but warn that it
	     is deprecated, and fix an off-by-one error that caused an LBUG.

Severity   : normal
Frequency  : rare
Bugzilla   : 11722
Description: Transient SCSI error results in persistent IO issue
Details    : iobuf->dr_error is not reinitialized to 0 between two
	     uses.

Severity   : normal
Frequency  : sometimes when underlying device returns I/O errors
Bugzilla   : 11743
Description: OSTs not going read-only during write failures
Details    : OSTs are not remounted read-only when the journal commit threads
	     get I/O errors because fsfilt_ext3 calls journal_start/stop()
	     instead of the ext3 wrappers.

Severity   : minor
Frequency  : only with 10000 clients or more
Bugzilla   : 12364
Description: poor connect scaling with increasing client count
Details    : Don't run filter_grant_sanity_check for more than 100 exports
	     to improve scaling for large numbers of clients.

Severity   : normal
Frequency  : SLES10 only
Bugzilla   : 12538
Description: sanity-quota.sh quotacheck failed: rc = -22
Details    : Quotas cannot be enabled on SLES10.

Severity   : normal
Frequency  : liblustre clients only
Bugzilla   : 12229
Description: getdirentries does not give error when run on compute nodes
Details    : getdirentries does not fail when the size specified as an argument
	     is too small to contain at least one entry

Severity   : enhancement
Bugzilla   : 11548
Description: Add LNET router traceability for debug purposes
Details    : If a checksum failure occurs with a router as part of the
	     IO path, the NID of the last router that forwarded the bulk data
	     is printed so it can be identified.

Severity   : normal
Frequency  : rare
Bugzilla   : 11315
Description: OST "spontaneously" evicts client; client has imp_pingable == 0
Details    : Due to a race condition, liblustre clients were occasionally
	     evicted incorrectly.

Severity   : enhancement
Bugzilla   : 10997
Description: lfs setstripe use optional parameters instead of postional
	     parameters.

Severity   : enhancement
Bugzilla   : 10651
Description: Nanosecond timestamp support for ldiskfs
Details    : The on-disk ldiskfs filesystem has added support for nanosecond
	     resolution timestamps.  There is not yet support for this at
	     the Lustre filesystem level.

Severity   : normal
Frequency  : during server recovery
Bugzilla   : 11203
Description: MDS failing to send precreate requests due to OSCC_FLAG_RECOVERING
Details    : request with rq_no_resend flag not awake l_wait_event if they get a
	     timeout.

Severity   : minor
Frequency  : nfs export on patchless client
Bugzilla   : 11970
Description: connectathon hang when test nfs export over patchless client
Details    : Disconnected dentry cannot be found with lookup, so we do not need
	     to unhash it or make it invalid

Bugzilla   : 11757
Description: fix llapi_lov_get_uuids() to allow many OSTs to be returned
Details:   : Change llapi_lov_get_uuids() to read the UUIDs from /proc instead
	     of using an ioctl. This allows lfsck for > 160 OSTs to succeed.

Severity   : minor
Frequency  : rare
Bugzilla   : 11546
Description: open req refcounting wrong on reconnect
Details    : If reconnect happened between getting open reply from server and
	     call to mdc_set_replay_data in ll_file_open, we will schedule
	     replay for unreferenced request that we are about to free.
	     Subsequent close will crash in variety of ways.
	     Check that request is still eligible for replay in
	     mdc_set_replay_data().

Severity   : minor
Frequency  : rare
Bugzilla   : 11512
Description: disable writes to filesystem when reading health_check file
Details    : the default for reading the health_check proc file has changed
	     to NOT do a journal transaction and write to disk, because this
	     can cause reads of the /proc file to hang and block HA state
	     checking on a healthy but otherwise heavily loaded system.  It
	     is possible to return to the previous behaviour during configure
	     with --enable-health-write.

Severity   : enhancement
Bugzilla   : 10768
Description: 64-bit inode version
Details:   : Add a on-disk 64-bit inode version for ext3 to track changes made
	     to the inode. This will be required for version-based recovery.

Severity   : normal
Frequency  : rare
Bugzilla   : 11818
Description: MDS fails to start if a duplicate client export is detected
Details    : in some rare cases it was possible for a client to connect to
	     an MDS multiple times.  Upon recovery the MDS would detect this
	     and fail during startup.  Handle this more gracefully.

Severity   : enhancement
Bugzilla   : 11563
Description: Add -o localflock option to simulate old noflock behaviour.
Details    : This will achieve local-only flock/fcntl locks coherentness.

Severity   : minor
Frequency  : rare
Bugzilla   : 11658
Description: log_commit_thread vs filter_destroy race leads to crash
Details    : Take import reference before releasing llog record semaphore

Severity   : normal
Frequency  : rare
Bugzilla   : 12477
Description: Wrong request locking in request set processing
Details    : ptlrpc_check_set wrongly uses req->rq_lock for proctect add to
	     imp_delayed_list, in this place should be used imp_lock.

Severity   : normal
Frequency  : when reconnecting
Bugzilla   : 11662
Description: Grant leak when OSC reconnect to OST
Details    : When osc reconnect ost, OST(filter) should check whether it
	     should grant more space to client by comparing fed_grant and
	     cl_avail_grant, and return the granted space to client instead
	     of "new granted" space, because client will call osc_init_grant
	     to update the client grant space info.

Severity   : normal
Frequency  : when client reconnects to OST
Bugzilla   : 11662
Description: Grant leak when OSC does a resend and replays bulk write
Details	   : When osc reconnect to OST, OST(filter) should clear grant info of
	     bulk write request, because the grant info while be sync between
	     OSC and OST when reconnect, and we should ignore the grant info
	     these of resend/replay write req.

Severity   : normal
Frequency  : rare
Bugzilla   : 11662
Description: Grant space more than avaiable space sometimes.
Details	   : When then OST is about to be full, if two bulk writing from
	     different clients came to OST. Accord the avaliable space of the
	     OST, the first req should be permitted, and the second one
	     should be denied by ENOSPC. But if the seconde arrived before
	     the first one is commited. The OST might wrongly permit second
	     writing, which will cause grant space > avaiable space.

Severity   : normal
Frequency  : when client is evicted
Bugzilla   : 12371
Description: Grant might be wrongly erased when osc is evicted by OST
Details    : when the import is evicted by server, it will fork another
	     thread ptlrpc_invalidate_import_thread to invalidate the
	     import, where the grant will be set to 0.  While the original
	     thread will update the grant it got when connecting. So if
	     the former happened latter, the grant will be wrongly errased
	     because of this race.

Severity   : normal
Frequency  : rare
Bugzilla   : 12401
Description: Checking Stale with correct fid
Details    : ll_revalidate_it should uses de_inode instead of op_data.fid2
	     to check whether it is stale, because sometimes, we want the
	     enqueue happened anyway, and op_data.fid2 will not be initialized.

Severity   : enhancement
Bugzilla   : 11647
Description: update patchless client
Details    : Add support for patchless client with 2.6.20, 2.6.21 and RHEL 5

Severity   : normal
Frequency  : only with 2.4 kernel
Bugzilla   : 12134
Description: random memory corruption
Details    : size of struct ll_inode_info is to big for union inode.u and this
	     can be cause of random memory corruption.

Severity   : normal
Frequency  : rare
Bugzilla   : 10818
Description: Memory leak in recovery
Details    : Lov_mds_md was not free in an error handler in mds_create_object.
	     It should also check obd_fail before fsfilt_start, otherwise if
	     fsfilt_start return -EROFS,(failover mds during mds recovery).
	     then the req will return with repmsg->transno = 0 and rc = EROFS.
	     and we met hit the assert LASSERT(req->rq_reqmsg->transno ==
	     req->rq_repmsg->transno) in ptlrpc_replay_interpret.  Fcc should
	     be freed no matter whether fsfilt_commit success or not.

Severity   : minor
Frequency  : only with huge numbers of clients
Bugzilla   : 11817
Description: Prevents from taking the superblock lock in llap_from_page for
	     a soon died page.
Details    : using LL_ORIGIN_REMOVEPAGE origin flag instead of LL_ORIGIN_UNKNOW
	     for llap_from_page call in ll_removepage() prevents from taking
	     the superblock lock for a soon died page.

Severity   : normal
Frequency  : rare
Bugzilla   : 11935
Description: Not check open intent error before release open handle
Details    : in some rare cases, the open intent error is not checked before
	     release open handle, which may cause
	     ASSERTION(open_req->rq_transno != 0), because it tries to release
	     the failed open handle.

Severity   : normal
Frequency  : rare
Bugzilla   : 12556
Description: Set cat log bitmap only after create log success.
Details    : in some rare cases, the cat log bitmap is set too early. and it
	     should be set only after create log success.

Severity   : major
Bugzilla   : 11971
Description: Accessing a block bevice can re-enable I/O when Lustre is
	     tearing down a device.
Details    : dev_clear_rdonly(bdev) must be called in kill_bdev() instead of
	     blkdev_put().

Severity   : minor
Bugzilla   : 11706
Description: service threads may hog cpus when there are a lot of requests
Details    : Insert cond_resched to give other threads a chance to use some CPU

Severity   : normal
Frequency  : rare
Bugzilla   : 12086
Description: the cat log was not initialized in recovery
Details    : When mds(mgs) do recovery, the tgt_count might be zero, so the
	     unlink log on mds will not be initialized until mds post
	     recovery. And also in mds post recovery, the unlink log will
	     initialization will be done asynchronausly, so there will be race
	     between add unlink log and unlink log initialization.

Severity   : normal
Bugzilla   : 12597
Description: brw_stats were being printed incorrectly
Details    : brw_stats were being printed as log2 but all of them were not
	     recorded as log2. Also remove some code duplication arising from
	     filter_tally_{read,write}.

Severity   : normal
Bugzilla   : 11674
Frequency  : rare, only in recovery.
Description: ASSERTION(req->rq_type != LI_POISON) failed
Details    : imp_lock should be held while iterating over imp_sending_list for
	     prevent destroy request after get timeout in ptlrpc_queue_wait.

Severity   : normal
Bugzilla   : 12689
Description: replay-single.sh test 52 fails
Details    : A lock's skiplist need to be cleanup when it being unlinked
	     from its resource list.

Severity   : normal
Bugzilla   : 11737
Frequency  : always
Description: Short directio read returns full requested size rather than
	     actual amount read.
Details    : Direct I/O operations should return actual amount of bytes
	     transferred rather than requested size.

Severity   : enhancement
Bugzilla   : 10589
Description: metadata RPC reduction (e.g. for rm performance)
Details    : decrease the amount of synchronous RPC between clients and servers
	     by canceling conflicing lock before the operation on the client
	     and packing thier handles into the main operation RPC to server.

Severity   : enhancement
Bugzilla   : 12605
Description: add #ifdef HAVE_KERNEL_CONFIG_H
Details    : kernels from 2.6.19 not need include linux/config.h, but add
	     include linux/autoconf.h in commpiler command line.

Severity   : enhancement
Bugzilla   : 12764
Description: patchless client support for 2.6.22 kernel
Details    : 2.6.22 has only one visble change, SLAB_CTOR_* constants is
	     removed. In this case we need drop using os depended interface to
	     kmem_cache and use cfs_mem_cache API.

Severity   : minor
Bugzilla   : 12747
Frequency  : always
Description: fix mal-formatted messages
Details    : fix some mal-formatted DEBUG_REQ and LCONSOLE_ERROR_MSG messages

Severity   : minor
Bugzilla   : 11737
Frequency  : always in liblustre
Description: wrong IS_ERR implementation in liblustre.h
Details    : fix IS_ERR implementation in liblustre.h for right detect errors.

Severity   : minor
Bugzilla   : 10419
Frequency  : always
Description: Correct condition for output debug message.
Details    : inode i_nlink equal zero is not enough for output message about
	     disk corruption, i_ctime and i_mode should be also checked.

Severity   : minor
Bugzilla   : 12415
Frequency  : always in patchless client
Description: add configure check for truncate_complete_page
Details    : improve checks for exported symbols. This allow run check without
	     sources, but with Module.symvers shipped with kernel distribution.
	     add check for truncate_complete_page used by patchless client.

Severity   : normal
Bugzilla   : 12646
Description: sanity.sh test_77h fails with "test_77h file compare failed"
Details    : test_77h uses a file which was messed by other test case.

Severity   : normal
Bugzilla   : 12576
Description: Not Check whether lov_tgts is NULL in some lov functions
Details    : Checking whether lov_tgts is NULL in some functions.

Severity   : normal
Bugzilla   : 11815
Description: replace obdo_alloc() with OBDO_ALLOC macro
Details    : nothing special is done in obdo_alloc() function, and for
	     debugging purpose, it needs to be replaced with macros.

Severity   : normal
Bugzilla   : 12784
Description: bad return value and errno from fcntl call
Details    : In liblustre API, errno should be a negative value if error
	     happens.

Severity   : normal
Bugzilla   : 11544
Description: ptlrpc_check_set() LBUG
Details    : In case of positive reply from server and failed client bulk
	     callback after bulk transfer shouldn't LBUG, but process this
	     request as erroneous.

Severity   : enhancement
Bugzilla   : 10968
Description: VFS operations stats tool.
Details    : Tool which collects stats by tracking value written in pid,
	     ppid, gid and uses llstat to generate output to plot graph using
	     plot-llstat
	     Updated lustre/utils/Makefile.am
	     Added lustre/utils/ltrack_stats.c

Severity   : enhancement
Bugzilla   : 11039
Description: 2.6.18 server support (lustre 1.6.1)
Details    : Support for 2.6.18 kernels on the server side.

Severity   : normal
Frequency  : rare
Bugzilla   : 12696
Description: ASSERTION(imp->imp_conn_current) failed
Details    : an assertion failure is hit if a client node boots and attempts to
	     mount a lustre filesystem faster than RECONNECT_INTERVAL seconds.

Severity   : normal
Frequency  : only for i686
Bugzilla   : 12695
Description: 1.4.11 RC1 build fails for RHEL 4, i686
Details    : Fixed config variable for build.

Severity   : normal
Frequency  : rare
Bugzilla   : 12415
Description: Updated patchess for new RHEL4 kernel
Details    : Updated patch inode-nr_unused-2.6.9-rhel4.patch
	     Updated patch jbd-stats-2.6.9.patch
	     Updated patch qsnet-rhel4-2.6.patch
	     Updated patch quota-deadlock-on-pagelock-core.patch
	     Updated patch vfs_intent-2.6-rhel4.patch
	     Updated patch vfs_races-2.6-rhel4.patch
	     Updated series file 2.6-rhel4-titech.series
	     Updated series file 2.6-rhel4.series
	     Updated kernel config files

Severity   : normal
Frequency  : rare
Bugzilla   : 12374
Description: lquota slave complains LBUG when reconnecting with mds
	     or failover in mds.
Details    : quota slave depends qctxt->lqc_import to send its quota request.
	     This pointer will be invalid if mds did failover or broke its
	     connect to osts, which leads to LBUG.

Severity   : normal	
Frequency  : when qunit size is too small(less than 20M)
Bugzilla   : 12588
Description: write is stopped by improper -EDQUOT
Details    : If the master is busy and qunit size is small enough(let's say 1M),
	     the slave can not get quota from master on time, which will lead
	     slave to trigger a -EQUOTA to client.

Severity   : normal
Frequency  : rare
Bugzilla   : 12629
Description: Deadlock during metadata tests
Details    : in prune_dir_dentries(), shrink_dcache_parent() should not be
	     called with the per-dentry lock held.

Severity   : normal
Frequency  : SLES9 only
Bugzilla   : 12744
Description: Lustre patched kernel for SLES9 SP3 has NR_CPUS set to 8
Details    : set CONFIG_NR_CPUS to 128 instead of 8.

Severity   : enhancement
Bugzilla   : 12678
Description: remove fs_prep_san_write operation and related patches
Details    : remove the ext3-san-jdike patches which are no longer useful.

Severity   : normal
Frequency  : rare
Bugzilla   : 11324
Description: LDISKFS-fs error (device sdc): ldiskfs_free_blocks
Details    : a disk corruption can cause the mballoc code to assert on a
	     double free or other extent corruptions. Handle these with
	     ext3_error() instead of assertions.

Severity   : major
Frequency  : only with mballoc3 code and deep extent trees
Bugzilla   : 12861
Description: ldiskfs_ext_search_right: bad header in inode: unexpected eh_depth
Details    : a wrong check of extent headers in ldiskfs_ext_search_right()
	     can cause the filesystem to be remounted read-only.

Severity   : normal
Frequency  : rare
Bugzilla   : 13063
Description: lfsck built against 1.4.x cannot run against 1.6.0 lustre
Details    : the definition for OBD_IOC_GETNAME changed in 1.6.0.  One of the
	     few external users of this ioctl number is lfsck's call to
	     llapi_lov_get_uuids() and this caused lfsck to fail at startup.
	     Add the old ioctl number to the handler so both old and new
	     lfsck can work.

Severity   : normal
Bugzilla   : 11301
Description: parallel lock callbacks
Details    : Instead of sending blocking and completion callbacks as separated
	     requests, adding them to a set and sending in parallel.

Severity   : normal
Bugzilla   : 12417
Description: Disable most debugging by default
Details    : To improve performance, disable most logging (for debug purposes)
	     by default.  VFSTRACE, RPCTRACE, and DLMTRACE are now off by
	     default, and HA includes fewer messages.

Severity   : minor
Bugzilla   : 12858
Frequency  : only run on patchless client.
Description: use do_facet on sanity.sh for test handling recoverables errors
Details    : use do_facet instead of direct use sysctl for set fail_loc on OST

Severity   : normal
Bugzilla   : 11013
Description: hash tables for lists of nids, connections and uuids
Details    : Hash tables noticeably help when a lot of clients connect to a
	     server, to faster identify duplicate connections or reconnects,
	     also to faster find export to evict in manual eviction case.

Severity   : normal
Bugzilla   : 11190
Description: Sometimes, when the server evict a client, and the client will
	     not be evicted as soon as possible.
Details    : In enqueue req, the error was returned by intent, instead of
	     rq_status which make ptlrpc layer not detect this error, and
	     does not evict the client. So enqueue error should be returned
	     by rq_status.

Severity   : minor
Frequency  : only at startup
Bugzilla   : 11778
Description: Delay client connections to MDT until fist MDT->OST connect
Details    : If a client tried to create a new file before the MDT had
	     connected to any OSTs, the create would return EIO.  Now
	     the client will simply block until the MDT connects to the
	     first OST and the create can succeed.
	
Severity   : normal
Frequency  : only for SLES9
Bugzilla   : 12543
Description: Routinely utilize latest Quadrics drivers in CFS releases
Details    : Update patch qsnet-suse-2.6.patch.

Severity   : normal
Frequency  : only for sles10
Bugzilla   : 12771
Description: Update patches for SLES 10 SP1 kernel.
Details    : Update the patch vfs_intent-2.6-sles10.patch.

Severity   : normal
Frequency  : rare
Bugzilla   : 12543
Description: Routinely utilize latest Quadrics drivers in CFS releases
Details    : Update patch qsnet-rhel4-2.6.patch.

Severity   : minor
Frequency  : at statup only
Bugzilla   : 12860
Description: mds_lov_synchronize race leads to various problems
Details    : simultaneous MDT->OST connections at startup can cause the
	     sync to abort, leaving the OSC in a bad state.

Severity   : normal
Bugzilla   : 12975
Frequency  : rare
Description: Using wrong pointer in osc_brw_prep_request
Details    : Access to array[-1] can produce panic if kernel compiled with
	     CONFIG_PAGE_ALLOC enabled

Severity   : enhancement
Bugzilla   : 4900
Description: Async OSC create to avoid the blocking unnecessarily.
Details    : If a OST has no remain object, system will block on the creating
	     when need to create a new object on this OST. Now, ways use
	     pre-created objects when available, instead of blocking on an
	     empty osc while others are not empty.  If we must block, we block
	     for the shortest possible period of time.

<<<<<<< HEAD
Severity   : normal
Bugzilla   : 13148
Frequency  : only in recovery
Description: Mark OST as early accessible if his start SYNC.
Details    : osc_precreate return flag early accessible if oscc marked as
	     OSCC_FLAG_SYNC_IN_PROGRESS.

Severity   : normal
Bugzilla   : 13196
Frequency  : rare
Description: Sometimes precreate code can triger create object on wrong ost
Details    : Wrong protected or not not restored variables aftre precreate loop
	     can produce creation object on wrong ost.
	
Severity   : normal
Frequency  : oss recovery
Bugzilla   : 10800
Description: llog_commit_thread cleanup should sync with llog_commit_thread
	     start
Details    : llog_commit_thread_count should be synced between llog_commit
	     start and cleanup, so new llog_commit thread should not be started
	     when llog_commit threads being stopped to avoid accessing some
	     freed stuff.
=======
Severity   : major
Bugzilla   : 11710
Description: improve handling recoverable errors
Details    : if request processig with error which can be recoverable on server
	     request should be resend, otherwise page released from cache and
	     marked as error.
>>>>>>> 863a3da6

Severity   : enhancement
Bugzilla   : 11721
Description: Add printing inode info into message about error in writepage.

--------------------------------------------------------------------------------

2007-05-03  Cluster File Systems, Inc. <info@clusterfs.com>
       * version 1.6.0.1
       * bug fixes

Severity   : normal
Frequency  : on some architectures
Bugzilla   : 12404
Description: 1.6 client sometimes fails to mount from a 1.4 MDT
Details    : Uninitialized flags sometimes cause configuration commands to
	     be skipped.

Severity   : normal
Frequency  : patchless clients only
Bugzilla   : 12391
Description: missing __iget() symbol export
Details    : The __iget() symbol export is missing.  To avoid the need for
	     this on patchless clients the deathrow inode reaper is turned
	     off, and we depend on the VM to clean up old inodes.  This
	     dependency was during via the fix for bug 12181.

Severity   : normal
Frequency  : always
Bugzilla   : 12848
Description: sanity.sh fail: test_52b
Details    : The ll_inode_to_ext_flags() has a glitch which makes MDS return
	     incorrect inode's flags to client.

--------------------------------------------------------------------------------

2007-04-19  Cluster File Systems, Inc. <info@clusterfs.com>
       * version 1.6.0
       * CONFIGURATION CHANGE.  This version of Lustre WILL NOT
	 INTEROPERATE with older versions automatically.  In many cases a
	 special upgrade step is needed. Please read the
	 user documentation before upgrading any part of a 1.4.x system.
       * WARNING: Lustre configuration and startup changes are required with
	 this release.  See https://mail.clusterfs.com/wikis/lustre/MountConf
	 for details.
       * Support for kernels:
        2.4.21-47.0.1.EL (RHEL 3),
        2.6.5-7.283 (SLES 9),
        2.6.9-42.0.10.EL (RHEL 4),
        2.6.12.6 vanilla (kernel.org),
        2.6.16.27-0.9 (SLES10)
       * Client support for unpatched kernels:
        (see https://mail.clusterfs.com/wikis/lustre/PatchlessClient)
        2.6.16 - 2.6.19 vanilla (kernel.org),
        2.6.9-42.0.8EL (RHEL 4)
       * Recommended e2fsprogs version: 1.39.cfs6
       * Note that reiserfs quotas are disabled on SLES 10 in this kernel
       * bug fixes

<<<<<<< HEAD
Severity   : enhancement
Bugzilla   : 4900
Description: Async OSC create to avoid the blocking unnecessarily.
Details    : If a OST has no remain object, system will block on the creating
            when need to create a new object on this OST. Now, ways use
            pre-created objects when available, instead of blocking on an
            empty osc while others are not empty.  If we must block, we block
            for the shortest possible period of time.

=======
>>>>>>> 863a3da6
Severity   : enhancement
Bugzilla   : 8007
Description: MountConf
Details    : Lustre configuration is now managed via mkfs and mount
	     commands instead of lmc and lconf.  New obd types (MGS, MGC)
	     are added for dynamic configuration management.  See
	     https://mail.clusterfs.com/wikis/lustre/MountConf for
	     details.

Severity   : enhancement
Bugzilla   : 4482
Description: dynamic OST addition
Details    : OSTs can now be added to a live filesystem

Severity   : enhancement
Bugzilla   : 9851
Description: startup order invariance
Details    : MDTs and OSTs can be started in any order.  Clients only
	     require the MDT to complete startup.

Severity   : enhancement
Bugzilla   : 4899
Description: parallel, asynchronous orphan cleanup
Details    : orphan cleanup is now performed in separate threads for each
	     OST, allowing parallel non-blocking operation.

Severity   : enhancement
Bugzilla   : 9862
Description: optimized stripe assignment
Details    : stripe assignments are now made based on ost space available,
	     ost previous usage, and OSS previous usage, in order to try
	     to optimize storage space and networking resources.

Severity   : enhancement
Bugzilla   : 4226
Description: Permanently set tunables
Details    : All writable /proc/fs/lustre tunables can now be permanently
	     set on a per-server basis, at mkfs time or on a live
	     system.

Severity   : enhancement
Bugzilla   : 10547
Description: Lustre message v2
Details    : Add lustre message format v2.

Severity   : enhancement
Bugzilla   : 9866
Description: client OST exclusion list
Details    : Clients can be started with a list of OSTs that should be
	     declared "inactive" for known non-responsive OSTs.

Severity   : normal
Bugzilla   : 12123
Description: ENOENT returned for valid filehandle during dbench.
Details    : Check if a directory has children when invalidating dentries
	     associated with an inode during lock cancellation.  This fixes
	     an incorrect ENOENT sometimes seen for valid filehandles during
	     testing with dbench.

Severity   : minor
Frequency  : SFS test only (otherwise harmless)
Bugzilla   : 6062
Description: SPEC SFS validation failure on NFS v2 over lustre.
Details    : Changes the blocksize for regular files to be 2x RPC size,
	     and not depend on stripe size.

Severity   : enhancement
Bugzilla   : 10088
Description: fine-grained SMP locking inside DLM
Details    : Improve DLM performance on SMP systems by removing the single
	     per-namespace lock and replace it with per-resource locks.

Severity   : enhancement
Bugzilla   : 9332
Description: don't hold multiple extent locks at one time
Details    : To avoid client eviction during large writes, locks are not
	     held on multiple stripes at one time or for very large writes.
	     Otherwise, clients can block waiting for a lock on a failed OST
	     while holding locks on other OSTs and be evicted.

Severity   : enhancement
Bugzilla   : 9293
Description: Multiple MD RPCs in flight.
Details    : Further unserialise some read-only MDT RPCs - learn about intents.
	     To avoid overly-overloading MDT, introduce a limit on number of
	     MDT RPCs in flight for a single client and add /proc controls
	     to adjust this limit.

Severity   : enhancement
Bugzilla   : 22484
Description: client read/write statistics
Details    : Add client read/write call usage stats for performance
	     analysis of user processes.
	     /proc/fs/lustre/llite/*/offset_stats shows non-sequential
	     file access. extents_stats shows chunk size distribution.
	     extents_stats_per_process show chunk size distribution per
	     user process.

Severity   : enhancement
Bugzilla   : 22485
Description: per-client statistics on server
Details    : Add ldlm and operations statistics for each client in
	     /proc/fs/lustre/mds|obdfilter/*/exports/

Severity   : enhancement
Bugzilla   : 22486
Description: improved MDT statistics
Details    : Add detailed MDT operations statistics in
	     /proc/fs/lustre/mds/*/stats

Severity   : enhancement
Bugzilla   : 10968
Description: VFS operations stats
Details    : Add client VFS call stats, trackable by pid, ppid, or gid
	     /proc/fs/lustre/llite/*/stats_track_[pid|ppid|gid]

Severity   : minor
Frequency  : always
Bugzilla   : 6380
Description: Fix client-side osc byte counters
Details    : The osc read/write byte counters in
	     /proc/fs/lustre/osc/*/stats are now working

Severity   : minor
Frequency  : always as root on SLES
Bugzilla   : 10667
Description: Failure of copying files with lustre special EAs.
Details    : Client side always return success for setxattr call for lustre
	     special xattr (currently only "trusted.lov").

Severity   : minor
Frequency  : always
Bugzilla   : 10345
Description: Refcount LNET uuids
Details    : The global LNET uuid list grew linearly with every startup;
	     refcount repeated list entries instead of always adding to
	     the list.

Severity   : enhancement
Bugzilla   : 2258
Description: Dynamic service threads
Details    : Within a small range, start extra service threads
	     automatically when the request queue builds up.

Severity   : major
Frequency  : mixed-endian client/server environments
Bugzilla   : 11214
Description: mixed-endian crashes
Details    : The new msg_v2 system had some failures in mixed-endian
	     environments.

Severity   : enhancement
Bugzilla   : 11229
Description: Easy OST removal
Details    : OSTs can be permanently deactivated with e.g. 'lctl
	     conf_param lustre-OST0001.osc.active=0'

Severity   : enhancement
Bugzilla   : 11335
Description: MGS proc entries
Details    : Added basic proc entries for the MGS showing what filesystems
	     are served.

Severity   : enhancement
Bugzilla   : 10998
Description: provide MGS failover
Details    : Added config lock reacquisition after MGS server failover.

Severity   : enhancement
Bugzilla   : 11461
Description: add Linux 2.4 support
Details    : Added support for RHEL 2.4.21 kernel for 1.6 servers and clients

Severity   : normal
Bugzilla   : 11330
Description: a large application tries to do I/O to the same resource and dies
	     in the middle of it.
Details    : Check the req->rq_arrival time after the call to
	     ost_brw_lock_get(), but before we do anything about
	     processing it & sending the BULK transfer request. This
	     should help move old stale pending locks off the queue as
	     quickly as obd_timeout.

Severity   : major
Frequency  : when an incorrect nid is specified during startup
Bugzilla   : 10734
Description: ptlrpc connect to non-existant node causes kernel crash
Details    : LNET can't be re-entered from an event callback, which
	     happened when we expire a message after the export has been
	     cleaned up.  Instead, hand the zombie cleanup off to another
	     thread.

Severity   : enhancement
Bugzilla   : 10902
Description: plain/inodebits lock performance improvement
Details    : Grouping plain/inodebits in granted list by their request modes
	     and bits policy, thus improving the performance of search through
	     the granted list.

Severity   : major
Frequency  : only if OST filesystem is corrupted
Bugzilla   : 9829
Description: client incorrectly hits assertion in ptlrpc_replay_req()
Details    : for a short time RPCs with bulk IO are in the replay list,
	     but replay of bulk IOs is unimplemented.  If the OST filesystem
	     is corrupted due to disk cache incoherency and then replay is
	     started it is possible to trip an assertion.  Avoid putting
	     committed RPCs into the replay list at all to avoid this issue.

Severity   : major
Frequency  : liblustre (e.g. catamount) on a large cluster with >= 8 OSTs/OSS
Bugzilla   : 11684
Description: System hang on startup
Details    : This bug allowed the liblustre (e.g. catamount) client to
	     return to the app before handling all startup RPCs.  This
	     could leave the node unresponsive to lustre network traffic
	     and manifested as a server ptllnd timeout.

Severity   : enhancement
Bugzilla   : 11667
Description: Add "/proc/sys/lustre/debug_peer_on_timeout"
Details    : liblustre envirable: LIBLUSTRE_DEBUG_PEER_ON_TIMEOUT
	     boolean to control whether to print peer debug info when a
	     client's RPC times out.

Severity   : minor
Frequency  : only for kernels with patches from Lustre below 1.4.3
Bugzilla   : 11248
Description: Remove old rdonly API
Details    : Remove old rdonly API which unused from at least lustre 1.4.3

Severity   : major
Frequency  : only for devices with external journals
Bugzilla   : 10719
Description: Set external device read-only also
Details    : During a commanded failover stop, we set the disk device
	     read-only while the server shuts down. We now also set any
	     external journal device read-only at the same time.

Severity   : minor
Frequency  : when upgrading from 1.4 while trying to change parameters
Bugzilla   : 11692
Description: The wrong (new) MDC name was used when setting parameters for
	     upgraded MDT's.  Also allows changing of OSC (and MDC)
	     parameters if --writeconf is specified at tunefs upgrade time.

Severity   : major
Frequency  : when setting specific ost indicies
Bugzilla   : 11149
Description: QOS code breaks on skipped indicies
Details    : Add checks for missing OST indicies in the QOS code, so OSTs
	     created with --index need not be sequential.

Severity   : enhancement
Bugzilla   : 11264
Description: Add uninit_groups feature to ldiskfs2 to speed up e2fsck
Details    : The uninit_groups feature works in conjunction with the kernel
	     filesystem code (ldiskfs2 only) and e2fsprogs-1.39-cfs6 to speed
	     up the pass1 processing of e2fsck.  This is a read-only feature
	     in ldiskfs2 only, so older kernels and current ldiskfs cannot
	     mount filesystems that have had this feature enabled.

Severity   : enhancement
Bugzilla   : 10816
Description: Improve multi-block allocation algorithm to avoid fragmentation
Details    : The mballoc3 code (ldiskfs2 only) adds new mechanisms to improve
	     allocation locality and avoid filesystem fragmentation.

------------------------------------------------------------------------------

2007-04-01  Cluster File Systems, Inc. <info@clusterfs.com>
       * version 1.4.10
       * Support for kernels:
        2.4.21-47.0.1.EL (RHEL 3)
        2.6.5-7.283 (SLES 9)
        2.6.9-42.0.10.EL (RHEL 4)
        2.6.12.6 vanilla (kernel.org)
        2.6.16.27-0.9 (SLES 10)
       * Recommended e2fsprogs version: 1.39.cfs5

       * Note that reiserfs quotas are disabled on SLES 10 in this kernel
       * bug fixes

Severity   : critical
Frequency  : occasional, depends on client load and configuration
Bugzilla   : 12181, 12203
Description: data loss for recently-modified files
Introduced : 1.4.6
Details    : In some cases it is possible that recently written or created
	     files may not be written to disk in a timely manner (this should
	     normally be within 30s unless client IO load is very high).
	     The problem appears as zero-length files or files that are a
	     multiple of 1MB in size after a client crash or client eviction
	     that are missing data at the end of the file.

	     This problem is more likely to be hit on clients where files are
	     repeatedly created and unlinked in the same directory, clients
	     have a large amount of RAM, have many CPUs, the filesystem has
	     many OSTs, the clients are rebooted frequently, and/or the files
	     are not accessed by other nodes after being written.

	     The presence of the problem can be detected by looking at
	     /proc/sys/fs/inode-state.  If the first number (nr_inodes) is
	     smaller than the second (nr_unused) then dirty files will not
	     be flushed automatically to disk.  "sync; sleep 10" should be
	     run several times on the node before unmounting it to update
	     Lustre (this is also safe to run on nodes without this problem).

	     There is also a related kernel bug in the RHEL4 4 2.6.9 kernel
	     that can cause this same problem, so customers using that kernel
	     also need to update the kernel in addition to Lustre.  In order
	     to properly fix this bug, the RHEL3 2.4.21 kernel is also updated.

	     It is normal that files written just before a client crash (less
	     than 30s) may not yet have been flushed to disk, even for local
	     filesystems.

Severity   : normal
Frequency  : frequent on thin XT3 nodes
Bugzilla   : 10802
Description: UUID collision on thin XT3 Linux nodes
Details    : UUIDs on Compute Node Linux XT3 nodes were not generated
	     randomly, since we relied on an insufficiently-seeded PRNG.

Severity   : normal
Frequency  : rare
Bugzilla   : 11693
Description: OSS hangs after "All ost request buffers busy"
Details    : A deadlock between quota and journal operations caused OSS
	     hangs after printing "All ost request buffers busy."

Severity   : minor
Frequency  : always on liblustre builds
Bugzilla   : 11175
Description: Cleanup compiler warnings on liblustre

Severity   : minor
Frequency  : always on liblustre builds on XT3
Bugzilla   : 12146
Description: LC_CONFIG_CDEBUG don't run while build liblustre on XT3.

Frequency  : always
Bugzilla   : 3244
Description: Addition of EXT3_FEATURE_RO_COMPAT_DIR_NLINKS flag for
	     > 32000 subdirectories
Details    : Add EXT3_FEATURE_RO_COMPAT_DIR_NLINK flag to
	     EXT3_FEATURE_RO_COMPAT_SUPP. This flag will be set whenever
	     subdirectory count crosses 32000. This will aid e2fsck to
	     correctly handle more than 32000 subdirectories.

Severity   : major
Frequency  : liblustre (e.g. catamount) on a large cluster with >= 8 OSTs/OSS
Bugzilla   : 11684
Description: System hang on startup
Details    : This bug allowed the liblustre (e.g. catamount) client to
	     return to the app before handling all startup RPCs.  This
	     could leave the node unresponsive to lustre network traffic
	     and manifested as a server ptllnd timeout.

Severity   : enhancement
Bugzilla   : 11667
Description: Add "/proc/sys/lustre/debug_peer_on_timeout"
	     (liblustre envirable: LIBLUSTRE_DEBUG_PEER_ON_TIMEOUT)
	     boolean to control whether to print peer debug info when a
	     client's RPC times out.

Severity   : normal
Frequency  : always
Bugzilla   : 10214
Description: make O_SYNC working on 2.6 kernels
Details    : 2.6 kernels use different method for mark pages for write,
	     so need add a code to lustre for O_SYNC work.

Severity   : minor
Frequency  : always
Bugzilla   : 11110
Description: Failure to close file and release space on NFS
Details    : Put inode details into lock acquired in ll_intent_file_open.
	     Use mdc_intent_lock in ll_intent_open to properly
	     detect all kind of errors unhandled by mdc_enqueue.

Severity   : major
Frequency  : rare
Bugzilla   : 10866
Description: proc file read during shutdown sometimes raced obd removal,
	     causing node crash
Details    : Add lock to prevent obd access after proc file removal.

Severity   : normal
Frequency  : Only for files larger than 4GB on 32-bit clients.
Bugzilla   : 11237
Description: improperly doing page alignment of locks
Details    : Modify lustre core code to use CFS_PAGE_* defines instead of
	     PAGE_*.  Make CFS_PAGE_MASK a 64-bit mask.

Severity   : normal
Frequency  : rarely
Bugzilla   : 11203
Description: RPCs being resent when they shouldn't be
Details    : Some RPCs that should not be resent are being resent.  This
	     can cause inconsistencies in the RPC state machine.  Do not
	     resend such requests.

Severity   : normal
Frequency  : rare, only with NFS export
Bugzilla   : 11669
Description: Crash on NFS re-export node
Details    : under very unusual load conditions an assertion is hit in
	     ll_intent_file_open()

Severity   : major
Frequency  : only if OST filesystem is corrupted
Bugzilla   : 9829
Description: client incorrectly hits assertion in ptlrpc_replay_req()
Details    : for a short time RPCs with bulk IO are in the replay list,
	     but replay of bulk IOs is unimplemented.  If the OST filesystem
	     is corrupted due to disk cache incoherency and then replay is
	     started it is possible to trip an assertion.  Avoid putting
	     committed RPCs into the replay list at all to avoid this issue.

Severity   : normal
Frequency  : always
Bugzilla   : 10901
Description: large O_DIRECT requests fail under memory pressure/fragmentation
Details    : Large single O_DIRECT read and write calls can fail to allocate
	     a sufficiently large buffer to process the request.  In case of
	     allocation failure the allocation is retried with a smaller
	     buffer and broken into smaller requests.

Severity   : enhancement
Bugzilla   : 11563
Description: Add -o localflock option to simulate  old noflock behaviour.
Details    : This will achieve local-only flock/fcntl locks coherentness.

Severity   : normal
Frequency  : always
Bugzilla   : 11090
Description: versioning check is incomplete
Details    : Checking the version difference of client vs. server, report
	     error if the gap is too big.

Severity   : major
Bugzilla   : 11710
Frequency  : always
Description: add support PG_writeback bit
Details    : add support for PG_writeback bit for Lustre, for more carefull
	     work with page cache in 2.6 kernel. This also fix some deadlocks
	     and remove hack for work O_SYNC with 2.6 kernel.

Severity   : enhancement
Bugzilla   : 11264
Description: Add uninit_groups feature to ldiskfs2 to speed up e2fsck
Details    : The uninit_groups feature works in conjunction with the kernel
	     filesystem code (ldiskfs2 only) and e2fsprogs-1.39-cfs6 to speed
	     up the pass1 processing of e2fsck.  This is a read-only feature
	     in ldiskfs2 only, so older kernels and current ldiskfs cannot
	     mount filesystems that have had this feature enabled.

Severity   : enhancement
Bugzilla   : 10816
Description: Improve multi-block allocation algorithm to avoid fragmentation
Details    : The mballoc3 code (ldiskfs2 only) adds new mechanisms to improve
	     allocation locality and avoid filesystem fragmentation.

------------------------------------------------------------------------------

2007-02-09  Cluster File Systems, Inc. <info@clusterfs.com>
       * version 1.4.9
       * Support for kernels:
        2.6.9-42.0.3.EL (RHEL 4)
        2.6.5-7.276 (SLES 9)
        2.4.21-47.0.1.EL (RHEL 3)
        2.6.12.6 vanilla (kernel.org)
        2.6.16.21-0.8 (SLES10)
       * Recommended e2fsprogs version: 1.39.cfs2-0

       * The backwards-compatible /proc/sys/portals symlink has been removed
	 in this release.  Before upgrading, please ensure that you change
	 any configuration scripts or /etc/sysctl.conf files that access
	 /proc/sys/portals/* or sysctl portals.* to use the corresponding
	 entry in /proc/sys/lnet or sysctl lnet.*.  This change can be made
	 in advance of the upgrade on any system running Lustre 1.4.6 or
	 newer, since /proc/sys/lnet was added in that version.
       * Note that reiserfs quotas are disabled on SLES 10 in this kernel
       * bug fixes

Severity   : minor
Frequency  : only when quota is used
Bugzilla   : 11286
Description: avoid scanning export list for quota master
Details    : Change the algorithms to avoid scanning export list in order
	     to improve the efficiency.

Severity   : critical
Frequency  : MDS failover only, very rarely
Bugzilla   : 11125
Description: "went back in time" messages on mds failover
Details    : The greatest transno may be lost when the current operation
	     finishes with an error (transno==0) and the client's last_rcvd
	     record is over-written. Save the greatest transno in the
	     mds_last_transno for this case.

Severity   : minor
Frequency  : always for specific kernels and striping counts
Bugzilla   : 11042
Description: client may get "Matching packet too big" without ACL support
Details    : Clients compiled without CONFIG_FS_POSIX_ACL get an error message
	     when trying to access files in certain configurations.  The
	     clients should in fact be denied when mounting because they do
	     not understand ACLs.

Severity   : major
Frequency  : Cray XT3 with more than 4000 clients and multiple jobs
Bugzilla   : 10906
Description: many clients connecting with IO in progress causes connect timeouts
Details    : Avoid synchronous journal commits to avoid delays caused by many
	     clients connecting/disconnecting when bulk IO is in progress.
	     Queue liblustre connect requests on OST_REQUEST_PORTAL instead of
	     OST_IO_PORTAL to avoid delays behind potentially many pending
	     slow IO requests.

Severity   : normal
Frequency  : occasionally with multiple writers to a single file
Bugzilla   : 11081
Description: shared writes to file may result in wrong size reported by stat()
Details    : Allow growing of kms when extent lock is cancelled

Severity   : minor
Frequency  : always with random mmap IO to multi-striped file
Bugzilla   : 10919
Description: mmap write might be lost if we are writing to a 'hole' in stripe
Details    : Only if the hole is at the end of OST object so that kms is too
	     small. Fix is to increase kms accordingly in ll_nopage.

Severity   : normal
Frequency  : rare, only if OST filesystem is inconsistent with MDS filesystem
Bugzilla   : 11211
Description: writes to a missing object would leak memory on the OST
Details    : If there is an inconsistency between the MDS and OST filesystems,
	     such that the MDS references an object that doesn't exist, writes
	     to that object will leak memory due to incorrect cleanup in the
	     error handling path, eventually running out of memory on the OST.

Severity   : minor
Frequency  : rare
Bugzilla   : 11040
Description: Creating too long symlink causes lustre errors
Details    : Check symlink and name lengths before sending requests to MDS.

Severity   : normal
Frequency  : only if flock is enabled (not on by default)
Bugzilla   : 11415
Description: posix locks not released on fd closure on 2.6.9+
Details    : We failed to add posix locks to list of inode locks on 2.6.9+
	     kernels, this caused such locks not to be released on fd close and
	     then assertions on fs unmount about still used locks.

Severity   : minor
Frequency  : MDS failover only, very rarely
Bugzilla   : 11277
Description: clients may get ASSERTION(granted_lock != NULL)
Details    : When request was taking a long time, and a client was resending
	     a getattr by name lock request. The were multiple lock requests
	     with the same client lock handle and
	     mds_getattr_name->fixup_handle_for_resent_request found one of the
	     lock handles but later failed with ASSERTION(granted_lock != NULL).

Severity   : major
Frequency  : rare
Bugzilla   : 10891
Description: handle->h_buffer_credits > 0, assertion failure
Details    : h_buffer_credits is zero after truncate, causing assertion
	     failure.  This patch extends the transaction or creates a new
	     one after truncate.

Severity   : normal
Frequency  : NFS re-export or patchless client
Bugzilla   : 11179, 10796
Description: Crash on NFS re-export node (__d_move)
Details    : We do not want to hash the dentry if we don't have a lock.
	     But if this dentry is later used in d_move, we'd hit uninitialised
	     list head d_hash, so we just do this to init d_hash field but
	     leave dentry unhashed.

Severity   : normal
Frequency  : NFS re-export or patchless client
Bugzilla   : 11135
Description: NFS exports has problem with symbolic link
Details    : lustre client didn't properly install dentry when re-exported
	     to NFS or running patchless client.

Severity   : normal
Frequency  : NFS re-export or patchless client
Bugzilla   : 10796
Description: Various nfs/patchless fixes.
Details    : fixes reuse disconected alias for lookup process - this fixes
	     warning "find_exported_dentry: npd != pd",
	     fix permission error with open files at nfs.
	     fix apply umask when do revalidate.

Severity   : normal
Frequency  : occasional
Bugzilla   : 11191
Description: Crash on NFS re-export node
Details    : calling clear_page() on the wrong pointer triggered oops in
	     generic_mapping_read().

Severity   : normal
Frequency  : rarely, using O_DIRECT IO
Bugzilla   : 10903
Description: unaligned directio crashes client with LASSERT
Details    : check for unaligned buffers before trying any requests.

Severity   : major
Frequency  : rarely, using CFS RAID5 patches in non-standard kernel series
Bugzilla   : 11313
Description: stale data returned from RAID cache
Details    : If only a small amount of IO is done to the RAID device before
	     reading it again it is possible to get stale data from the RAID
	     cache instead of reading it from disk.

Severity   : normal
Frequency  : always for sles10 kernel
Bugzilla   : 10947
Description: sles10 support
Details    : ll_follow_link: compile fixes and using of nd_set_link
	     under newer kernels.

Severity   : major
Frequency  : depends on arch, kernel and compiler version, always on sles10
	     kernel and x86_64
Bugzilla   : 11562
Description: recursive or deep enough symlinks cause stack overflow
Details    : getting rid of large stack-allocated variable in
	     __vfs_follow_link

Severity   : minor
Frequency  : depends on hardware
Bugzilla   : 11540
Description: lustre write performance loss in the SLES10 kernel
Details    : the performance loss is caused by using of write barriers in the
	     ext3 code. The SLES10 kernel turns barrier support on by
	     default. The fix is to undo that change for ldiskfs.

------------------------------------------------------------------------------

2006-12-09  Cluster File Systems, Inc. <info@clusterfs.com>
       * version 1.4.8
       * Support for kernels:
        2.6.9-42.0.3EL (RHEL 4)
        2.6.5-7.276 (SLES 9)
        2.4.21-47.0.1.EL (RHEL 3)
        2.6.12.6 vanilla (kernel.org)
       * bug fixes

Severity   : major
Frequency  : quota enabled and large files being deleted
Bugzilla   : 10707
Description: releasing more than 4GB of quota at once hangs OST
Details    : If a user deletes more than 4GB of files on a single OST it
	     will cause the OST to spin in an infinite loop.  Release
	     quota in < 4GB chunks, or use a 64-bit value for 1.4.7.1+.

Severity   : minor
Frequency  : rare
Bugzilla   : 10845
Description: statfs data retrieved from /proc may be stale or zero
Details    : When reading per-device statfs data from /proc, in the
	     {kbytes,files}_{total,free,avail} files, it may appear
	     as zero or be out of date.

Severity   : minor
Frequency  : systems with MD RAID1 external journal devices
Bugzilla   : 10832
Description: lconf's call to blkid is confused by RAID1 journal devices
Details    : Use the "blkid -l" flag to locate the MD RAID device instead
	     of returning all block devices that match the journal UUID.

Severity   : normal
Frequency  : always, for aggregate stripe size over 4GB
Bugzilla   : 10725
Description: "lfs setstripe" fails assertion when setting 4GB+ stripe width
Details    : Using "lfs setstripe" to set stripe size * stripe count over 4GB
	     will fail the kernel with "ASSERTION(lsm->lsm_xfersize != 0)"

Severity   : minor
Frequency  : always if "lfs find" used on a local file/directory
Bugzilla   : 10864
Description: "lfs find" segfaults if used on a local file/directory
Details    : The case where a directory component was not specified wasn't
	     handled correctly.  Handle this properly.

Severity   : normal
Frequency  : always on ppc64
Bugzilla   : 10634
Description: the write to an ext3 filesystem mounted with mballoc got stuck
Details    : ext3_mb_generate_buddy() uses find_next_bit() which does not
	     perform endianness conversion.

Severity   : major
Frequency  : rarely (truncate to non-zero file size after write under load)
Bugzilla   : 10730, 10687
Description: Files padded with zeros to next 4K multiple
Details    : With filesystems mounted using the "extents" option (2.6 kernels)
	     it is possible that files that are truncated to a non-zero size
	     immediately after being written are filled with zero bytes beyond
	     the truncated size.  No file data is lost.

Severity   : enhancement
Bugzilla   : 10452
Description: Allow recovery/failover for liblustre clients.
Details    : liblustre clients were unaware of failover configurations until
	     now.

Severity   : enhancement
Bugzilla   : 10743
Description: user file locks should fail when not mounting with flock option
Details    : Set up an error-returning stub in ll_file_operations.lock field
	     to prevent incorrect behaviour when client is mounted without
	     flock option. Also, set up properly f_op->flock field for
	     RHEL4 kernels.

Severity   : minor
Frequency  : always on ia64
Bugzilla   : 10905
Description: "lfs df" loops on printing out MDS statfs information
Details    : The obd_ioctl_data was not initialized and in some systems
	     this caused a failure during the ioctl that did not return
	     an error.  Initialize the struct and return an error on failure.

Severity   : minor
Frequency  : SLES 9 only
Bugzilla   : 10667
Description: Error of copying files with lustre special EAs as root
Details    : Client side always return success for setxattr call for lustre
	     special xattr (currently only "trusted.lov").

Severity   : normal
Frequency  : rarely on clusters with both ia64+i386 clients
Bugzilla   : 10672
Description: ia64+i686 clients doing shared IO on the same file may LBUG
Details    : In rare cases when both ia64+i686 (or other mixed-PAGE_SIZE)
	     clients are doing concurrent writes to the same file it is
	     possible that the ia64 clients may LASSERT because the OST
	     extent locks are not PAGE_SIZE aligned.  Ensure that grown
	     locks are always aligned on the request boundary.

Severity   : normal
Frequency  : specific use, occasional
Bugzilla   : 7040
Description: Overwriting in use executable truncates on-disk binary image
Details    : If one node attempts to overwrite an executable in use by
	     another node, we now correctly return ETXTBSY instead of
	     truncating the file.

Severity   : enhancement
Bugzilla   : 4900
Description: Async OSC create to avoid the blocking unnecessarily.
Details    : If a OST has no remain object, system will block on the creating
	     when need to create a new object on this OST. Now, ways use
	     pre-created objects when available, instead of blocking on an
	     empty osc while others are not empty.  If we must block, we block
	     for the shortest possible period of time.

Severity   : normal
Frequency  : rare
Bugzilla   : 2707
Description: chmod on Lustre root is propagated to other clients
Details    : Re-validate root's dentry in ll_lookup_it to avoid having it
	     invalid by the follow_mount time.

Severity   : minor
Frequency  : liblustre clients only
Bugzilla   : 10883
Description: Race in 'instant cancel' lock handling could lead to such locks
	     never to be granted in case of SMP MDS
Details    : Do not destroy not yet granted but cbpending locks in
	     handle_enqueue

Severity   : minor
Frequency  : replay/resend of open
Bugzilla   : 10991
Description: non null lock assetion failure in mds_intent_policy
Details    : Trying to replay/resend lockless open requests resulted in
	     mds_open() returning 0 with no lock.  Now it sets a flag if
	     a lock is going to be returned.

Severity   : enhancement
Bugzilla   : 10889
Description: Checksum enhancements
Details    : New checksum enhancements allow for resending RPCs that failed
	     checksum checks.

Severity   : enhancement
Bugzilla   : 7376
Description: Tunables on number of dirty pages in cacche
Details    : Allow to set limit on number of dirty pages cached.

Severity   : normal
Frequency  : rare
Bugzilla   : 10643
Description: client crash on unmount - lock still has references
Details    : In some error handling cases it was possible to leak a lock
	     reference on a client while accessing a file.  This was not
	     harmful to the client during operation, but would cause the
	     client to crash when the filesystem is unmounted.

Severity   : normal
Frequency  : specific case, rare
Bugzilla   : 10921
Description: ETXTBSY on mds though file not in use by client
Details    : ETXTBSY is no longer incorrectly returned when attempting to
	     chmod or chown a directory that the user previously tried to
	     execute or a currently-executing binary.

Severity   : major
Frequency  : extremely rare except on liblustre-based clients
Bugzilla   : 10480
Description: Lustre space not freed when files are deleted
Details    : Clean up open-unlinked files after client eviction.  Previously
	     the unlink was skipped and the files remained as orphans.

Severity   : normal
Frequency  : rare
Bugzilla   : 10999
Description: OST failure "would be an LBUG" in waiting_locks_callback()
Details    : In some cases it was possible to send a blocking callback to
	     a client doing a glimpse, even though that client didn't get
	     a lock granted.  When the glimpse lock is cancelled on the OST
	     the freed lock is left on the waiting list and corrupted the list.

Severity   : major
Frequency  : all core dumps
Bugzilla   : 11103
Description: Broke core dumps to lustre
Details    : Negative dentry may be unhashed if parent does not have UPDATE
	     lock, but some callers, e.g. do_coredump, expect dentry to be
	     hashed after successful create, hash it in ll_create_it.

------------------------------------------------------------------------------

2006-09-13  Cluster File Systems, Inc. <info@clusterfs.com>
       * version 1.4.7.1
       * Support for kernels:
        2.6.9-42.0.2.EL (RHEL 4)
        2.6.5-7.276 (SLES 9)
        2.4.21-40.EL (RHEL 3)
        2.6.12.6 vanilla (kernel.org)
      * bug fix

Severity   : major
Frequency  : always on RHEL 3
Bugzilla   : 10867
Description: Number of open files grows over time
Details    : The number of open files grows over time, whether or not
	     Lustre is started.  This was due to a filp leak introduced
	     by one of our kernel patches.

------------------------------------------------------------------------------

2006-08-20  Cluster File Systems, Inc. <info@clusterfs.com>
       * version 1.4.7
       * Support for kernels:
        2.6.9-42.EL (RHEL 4)
        2.6.5-7.267 (SLES 9)
        2.4.21-40.EL (RHEL 3)
        2.6.12.6 vanilla (kernel.org)
       * bug fixes

Severity   : major
Frequency  : rare
Bugzilla   : 5719, 9635, 9792, 9684
Description: OST (or MDS) trips assertions in (re)connection under heavy load
Details    : If a server is under heavy load and cannot reply to new
	     connection requests before the client resends the (re)connect,
	     the connection handling code can behave badly if two service
	     threads are concurrently handing separate (re)connections from
	     the same client.  Add better locking to the connection handling
	     code, and ensure that only a single connection will be processed
	     for a given client UUID, even if the lock is dropped.

Severity   : enhancement
Bugzilla   : 3627
Description: add TCP zero-copy support to kernel
Details    : Add support to the kernel TCP stack to allow zero-copy bulk
	     sends if the hardware supports scatter-gather and checksumming.
	     This allows socklnd to do client-write and server-read more
	     efficiently and reduce CPU utilization from skbuf copying.

Severity   : minor
Frequency  : only if NFS exporting from client
Bugzilla   : 10258
Description: NULL pointer deref in ll_iocontrol() if chattr mknod file
Details    : If setting attributes on a file created under NFS that had
	     never been opened it would be possible to oops the client
	     if the file had no objects.

Severity   : major
Frequency  : rare
Bugzilla   : 9326, 10402, 10897
Description: client crash in ptlrpcd_wake() thread when sending async RPC
Details    : It is possible that ptlrpcd_wake() dereferences a freed async
	     RPC.  In rare cases the ptlrpcd thread alread processed the RPC
	     before ptlrpcd_wake() was called and the request was freed.

Severity   : minor
Frequency  : always for liblustre
Bugzilla   : 10290
Description: liblustre client does MDS+OSTs setattr RPC for each write
Details    : When doing a write from a liblustre client, the client
	     incorrectly issued an RPC to the MDS and each OST the file was
	     striped over in order to update the timestamps.  When writing
	     with small chunks and many clients this could overwhelm the MDS
	     with RPCs.  In all cases it would slow down the write because
	     these RPCs are unnecessary.

Severity   : enhancement
Bugzilla   : 9340
Description: allow number of MDS service threads to be changed at module load
Details    : It is now possible to change the number of MDS service threads
	     running.  Adding "options mds mds_num_threads={N}" to the MDS's
	     /etc/modprobe.conf will set the number of threads for the next
	     time Lustre is restarted (assuming the "mds" module is also
	     reloaded at that time).  The default number of threads will
	     stay the same, 32 for most systems.

Severity   : major
Frequency  : rare
Bugzilla   : 10300
Description: OST crash if filesystem is unformatted or corrupt
Details    : If an OST is started on a device that has never been formatted
	     or if the filesystem is corrupt and cannot even mount then the
	     error handling cleanup routines would dereference a NULL pointer.

Severity   : normal
Frequency  : rare
Bugzilla   : 10047
Description: NULL pointer deref in llap_from_page.
Details    : get_cache_page_nowait can return a page with NULL (or otherwise
	     incorrect) mapping if the page was truncated/reclaimed while it was
	     searched for. Check for this condition and skip such pages when
	     doing readahead. Introduce extra check to llap_from_page() to
	     verify page->mapping->host is non-NULL (so page is not anonymous).

Severity   : minor
Frequency  : Sometimes when using sys_sendfile
Bugzilla   : 7020
Description: "page not covered by a lock" warnings from ll_readpage
Details    : sendfile called ll_readpage without right page locks present.
	     Now we introduced ll_file_sendfile that does necessary locking
	     around call to generic_file_sendfile() much like we do in
	     ll_file_read().

Severity   : normal
Frequency  : with certain MDS communication failures at client mount time
Bugzilla   : 10268
Description: NULL pointer deref after failed client mount
Details    : a client connection request may delayed by the network layer
	     and not be sent until after the PTLRPC layer has timed out the
	     request.  If the client fails the mount immediately it will try
	     to clean up before the network times out the request.  Add a
	     reference from the request import to the obd device and delay
	     the cleanup until the network drops the request.

Severity   : normal
Frequency  : occasionally during client (re)connect
Bugzilla   : 9387
Description: assertion failure during client (re)connect
Details    : processing a client connection request may be delayed by the
	     client or server longer than the client connect timeout.  This
	     causes the client to resend the connection request.  If the
	     original connection request is replied in this interval, the
	     client may trip an assertion failure in ptlrpc_connect_interpret()
	     which thought it would be the only running connect process.

Severity   : normal
Frequency  : only with obd_echo servers and clients that are rebooted
Bugzilla   : 10140
Description: kernel BUG accessing uninitialized data structure
Details    : When running an obd_echo server it did not start the ping_evictor
	     thread, and when a client was evicted an uninitialized data
	     structure was accessed.  Start the ping_evictor in the RPC
	     service startup instead of the OBD startup.

Severity   : enhancement
Bugzilla   : 10193 (patchless)
Description: Remove dependency on various unexported kernel interfaces.
Details    : No longer need reparent_to_init, exit_mm, exit_files,
	     sock_getsockopt, filemap_populate, FMODE_EXEC, put_filp.

Severity   : minor
Frequency  : rare (only users of deprecated and unsupported LDAP config)
Bugzilla   : 9337
Description: write_conf for zeroconf mount queried LDAP incorrectly for client
Details    : LDAP apparently contains 'lustreName' attributes instead of
	     'name'.  A simple remapping of the name is sufficient.

Severity   : major
Frequency  : rare (only with non-default dump_on_timeout debug enabled)
Bugzilla   : 10397
Description: waiting_locks_callback trips kernel BUG if client is evicted
Details    : Running with the dump_on_timeout debug flag turned on makes
	     it possible that the waiting_locks_callback() can try to dump
	     the Lustre kernel debug logs from an interrupt handler.  Defer
	     this log dumping to the expired_lock_main() thread.

Severity   : enhancement
Bugzilla   : 10420
Description: Support NFS exporting on 2.6 kernels.
Details    : Implement non-rawops metadata methods for NFS server to use without
	     changing NFS server code.

Severity   : normal
Frequency  : very rare (synthetic metadata workload only)
Bugzilla   : 9974
Description: two racing renames might cause an MDS thread to deadlock
Details    : Running the "racer" program may cause one MDS thread to rename
	     a file from being the source of a rename to being the target of
	     a rename at exactly the same time that another thread is doing
	     so, and the second thread has already enqueued these locks after
	     doing a lookup of the target and is trying to relock them in
	     order.  Ensure that we don't try to re-lock the same resource.

Severity   : major
Frequency  : only very large systems with liblustre clients
Bugzilla   : 7304
Description: slow eviction of liblustre clients with the "evict_by_nid" RPC
Details    : Use asynchronous set_info RPCs to send the "evict_by_nid" to
	     all OSTs in parallel.  This allows the eviction of stale liblustre
	     clients to proceed much faster than if they were done in series,
	     and also offers similar improvements for other set_info RPCs.

Severity   : minor
Frequency  : common
Bugzilla   : 10265
Description: excessive CPU usage during initial read phase on client
Details    : During the initial read phase on a client, it would agressively
	     retry readahead on the file, consuming too much CPU and impacting
	     performance (since 1.4.5.8).  Improve the readahead algorithm
	     to avoid this, and also improve some other common cases (read
	     of small files in particular, where "small" is files smaller than
	     /proc/fs/lustre/llite/*/max_read_ahead_whole_mb, 2MB by default).

Severity   : minor
Frequency  : rare
Bugzilla   : 10450
Description: MDS crash when receiving packet with unknown intent.
Details    : Do not LBUG in unknown intent case, just return -EFAULT

Severity   : enhancement
Bugzilla   : 9293, 9385
Description: MDS RPCs are serialised on client. This is unnecessary for some.
Details    : Do not serialize getattr (non-intent version) and statfs.

Severity   : minor
Frequency  : occasional, when OST network is overloaded/intermittent
Bugzilla   : 10416
Description: client evicted by OST after bulk IO timeout
Details    : If a client sends a bulk IO request (read or write) the OST
	     may evict the client if it is unresposive to its data GET/PUT
	     request.  This is incorrect if the network is overloaded (takes
	     too long to transfer the RPC data) or dropped the OST GET/PUT
	     request.  There is no need to evict the client at all, since
	     the pinger and/or lock callbacks will handle this, and the
	     client can restart the bulk request.

Severity   : minor
Frequency  : Always when mmapping file with no objects
Bugzilla   : 10438
Description: client crashes when mmapping file with no objects
Details    : Check that we actually have objects in a file before doing any
	     operations on objects in ll_vm_open, ll_vm_close and
	     ll_glimpse_size.

Severity   : minor
Frequency  : Rare
Bugzilla   : 10484
Description: Request leak when working with deleted CWD
Details    : Introduce advanced request refcount tracking for requests
	     referenced from lustre intent.

Severity   : Enhancement
Bugzilla   : 10482
Description: Cache open file handles on client.
Details    : MDS now will return special lock along with openhandle, if
	     requested and client is allowed to hold openhandle, even if unused,
	     until such a lock is revoked. Helps NFS a lot, since NFS is opening
	     closing files for every read/write openration.

Severity   : Enhancement
Bugzilla   : 9291
Description: Cache open negative dentries on client when possible.
Details    : Guard negative dentries with UPDATE lock on parent dir, drop
	     negative dentries on lock revocation.

Severity   : minor
Frequency  : Always
Bugzilla   : 10510
Description: Remounting a client read-only wasn't possible with a zconf mount
Details    : It wasn't possible to remount a client read-only with llmount.

Severity   : enhancement
Description: Include MPICH 1.2.6 Lustre ADIO interface patch
Details    : In lustre/contrib/ or /usr/share/lustre in RPM a patch for
	     MPICH is included to add Lustre-specific ADIO interfaces.
	     This is based closely on the UFS ADIO layer and only differs
	     in file creation, in order to allow the OST striping to be set.
	     This is user-contributed code and not supported by CFS.

Severity   : minor
Frequency  : Always
Bugzilla   : 9486
Description: extended inode attributes (immutable, append-only) work improperly
	     when 2.4 and 2.6 kernels are used on client/server or vice versa
Details    : Introduce kernel-independent values for these flags.

Severity   : enhancement
Frequency  : Always
Bugzilla   : 10248
Description: Allow fractional MB tunings for lustre in /proc/ filesystem.
Details    : Many of the /proc/ tunables can only be tuned at a megabyte
	     granularity. Now, Fractional MB granularity is be supported,
	     this is very useful for low memory system.

Severity   : enhancement
Bugzilla   : 9292
Description: Getattr by fid
Details    : Getting a file attributes by its fid, obtaining UPDATE|LOOKUP
	     locks, avoids extra getattr rpc requests to MDS, allows '/' to
	     have locks and avoids getattr rpc requests for it on every stat.

Severity   : major
Frequency  : Always, for filesystems larger than 2TB
Bugzilla   : 6191
Description: ldiskfs crash at mount for filesystem larger than 2TB with mballoc
Details    : Kenrel kmalloc limits allocations to 128kB and this prevents
	     filesystems larger than 2TB to be mounted with mballoc enabled.

Severity   : critical
Frequency  : Always, for 32-bit kernel without CONFIG_LBD and filesystem > 2TB
Bugzilla   : 6191
Description: filesystem corruption for non-standard kernels and very large OSTs
Details    : If a 32-bit kernel is compiled without CONFIG_LBD enabled and a
	     filesystems larger than 2TB is mounted then the kernel will
	     silently corrupt the start of the filesystem.  CONFIG_LBD is
	     enabled for all CFS-supported kernels, but the possibility of
	     this happening with a modified kernel config exists.

Severity   : enhancement
Bugzilla   : 10462
Description: add client O_DIRECT support for 2.6 kernels
Details    : It is now possible to do O_DIRECT reads and writes to files
	     in the Lustre client mountpoint on 2.6 kernel clients.

Severity   : enhancement
Bugzilla   : 10446
Description: parallel glimpse, setattr, statfs, punch, destroy requests
Details    : Sends glimpse, setattr, statfs, punch, destroy requests to OSTs in
	     parallel, not waiting for response from every OST before sending
	     a rpc to the next OST.

Severity   : minor
Frequency  : rare
Bugzilla   : 10150
Description: setattr vs write race when updating file timestamps
Details    : Client processes that update a file timestamp into the past
	     right after writing to the file (e.g. tar) it is possible that
	     the updated file modification time can be reset to the current
	     time due to a race between processing the setattr and write RPC.

Severity   : enhancement
Bugzilla   : 10318
Description: Bring 'lfs find' closer in line with regular Linux find.
Details    : lfs find util supports -atime, -mtime, -ctime, -maxdepth, -print,
	     -print0 options and obtains all the needed info through the lustre
	     ioctls.

Severity   : enhancement
Bugzilla   : 6221
Description: support up to 1024 configured devices on one node
Details    : change obd_dev array from statically allocated to dynamically
	     allocated structs as they are first used to reduce memory usage

Severity   : minor
Frequency  : rare
Bugzilla   : 10437
Description: Flush dirty partially truncated pages during truncate
Details    : Immediatelly flush partially truncated pages in filter_setattr,
	     this way we completely avoid having any pages in page cache on OST
	     and can retire ugly workarounds during writes to flush such pages.

Severity   : minor
Frequency  : rare
Bugzilla   : 10409
Description: i_sem vs transaction deadlock in mds_obd_destroy during unlink.
Details    : protect inode from truncation within vfs_unlink() context
	     just take a reference before calling vfs_unlink() and release it
	     when parent's i_sem is free.

Severity   : minor
Frequency  : always, if extents are used on OSTs
Bugzilla   : 10703
Description: index ei_leaf_hi (48-bit extension) is not zeroed in extent index
Details    : OSTs using the extents format would not zero the high 16 bits of
	     the index physical block number.  This is not a problem for any
	     OST filesystems smaller than 16TB, and no kernels support ext3
	     filesystems larger than 16TB yet.  This is fixed in 1.4.7 (all
	     new/modified files) and can be fixed for existing filesystems
	     with e2fsprogs-1.39-cfs1.

Severity   : minor
Frequency  : rare
Bugzilla   : 9387
Description: import connection selection may be incorrect if timer wraps
Details    : Using a 32-bit jiffies timer with HZ=1000 may cause backup
	     import connections to be ignored if the 32-bit jiffies counter
	     wraps.  Use a 64-bit jiffies counter.

Severity   : major
Frequency  : during server recovery
Bugzilla   : 10479
Description: crash after server is denying duplicate export
Details    : If clients are resending connect requests to the server, the
	     server refuses to allow a client to connect multiple times.
	     Fixed a bug in the handling of this case.

Severity   : minor
Frequency  : very large clusters immediately after boot
Bugzilla   : 10083
Description: LNET request buffers exhausted under heavy short-term load
Details    : If a large number of client requests are generated on a service
	     that has previously never seen so many requests it is possible
	     that the request buffer growth cannot keep up with the spike in
	     demand.  Instead of dropping incoming requests, they are held in
	     the LND until the RPC service can accept more requests.

Severity   : minor
Frequency  : Sometimes during replay
Bugzilla   : 9314
Description: Assertion failure in ll_local_open after replay.
Details    : If replay happened on an open request reply before we were able
	     to set replay handler, reply will become not swabbed tripping the
	     assertion in ll_local_open. Now we set the handler right after
	     recognising of open request

Severity   : minor
Frequency  : very rare
Bugzilla   : 10584
Description: kernel reports "badness in vsnprintf"
Details    : Reading from the "recovery_status" /proc file in small chunks
	     may cause a negative length in lprocfs_obd_rd_recovery_status()
	     call to vsnprintf() (which is otherwise harmless).  Exit early
	     if there is no more space in the output buffer.

Severity   : enhancement
Bugzilla   : 2259
Description: clear OBD RPC statistics by writing to them
Details    : It is now possible to clear the OBD RPC statistics by writing
	     to the "stats" file.

Severity   : minor
Frequency  : rare
Bugzilla   : 10641
Description: Client mtime is not the same on different clients after utimes
Details    : In some cases, the client was using the utimes() syscall on
	     a file cached on another node.  The clients now validate the
	     ctime from the MDS + OSTs to determine which one is right.

Severity   : minor
Frequency  : always
Bugzilla   : 10611
Description: Inability to activate failout mode
Details    : lconf script incorrectly assumed that in python string's numeric
	     value is used in comparisons.

Severity   : minor
Frequency  : always with multiple stripes per file
Bugzilla   : 10671
Description: Inefficient object allocation for mutli-stripe files
Details    : When selecting which OSTs to stripe files over, for files with
	     a stripe count that divides evenly into the number of OSTs,
	     the MDS is always picking the same starting OST for each file.
	     Return the OST selection heuristic to the original design.

Severity   : minor
Frequency  : rare
Bugzilla   : 10673
Description: mount failures may take full timeout to return an error
Details    : Under some heavy load conditions it is possible that a
	     failed mount can wait for the full obd_timeout interval,
	     possibly several minutes, before reporting an error.
	     Instead return an error as soon as the status is known.

------------------------------------------------------------------------------

2006-02-14  Cluster File Systems, Inc. <info@clusterfs.com>
       * version 1.4.6
       * WIRE PROTOCOL CHANGE.  This version of Lustre networking WILL NOT
	 INTEROPERATE with older versions automatically.  Please read the
	 user documentation before upgrading any part of a live system.
       * WARNING: Lustre networking configuration changes are required with
	 this release.  See https://bugzilla.clusterfs.com/show_bug.cgi?id=10052
	 for details.
       * bug fixes
       * Support for kernels:
	2.6.9-22.0.2.EL (RHEL 4)
	2.6.5-7.244 (SLES 9)
	2.6.12.6 vanilla (kernel.org)


Severity   : enhancement
Bugzilla   : 7981/8208
Description: Introduced Lustre Networking (LNET)
Details    : LNET is new networking infrastructure for Lustre, it includes
	     a reorganized network configuration mode (see the user
	     documentation for full details) as well as support for routing
	     between different network fabrics.  Lustre Networking Devices
	     (LNDs) for the supported network fabrics have also been
	     created for this new infrastructure.

Severity   : enhancement
Description: Introduced Access control lists
Details    : clients can set ACLs on files and directories in order to have
	     more fine-grained permissions than the standard Unix UGO+RWX.
	     The MDS must be started with the "-o acl" mount option.

Severity   : enhancement
Description: Introduced filesystem quotas
Details    : Administrators may now establish per-user quotas on the
	     filesystem.

Severity   : enhancement
Bugzilla   : 7982
Description: Configuration change for the XT3
	     The PTLLND is now used to run Lustre over Portals on the XT3
	     The configure option(s) --with-cray-portals are no longer used.
	     Rather --with-portals=<path-to-portals-includes> is used to
	     enable building on the XT3.  In addition to enable XT3 specific
	     features the option --enable-cray-xt3 must be used.

Severity   : major
Frequency  : rare
Bugzilla   : 7407
Description: Running on many-way SMP OSTs can trigger oops in llcd_send()
Details    : A race between allocating a new llcd and re-getting the llcd_lock
	     allowed another thread to grab newly-allocated llcd.

Severity   : enhancement
Bugzilla   : 7116
Description: 2.6 OST async journal commit and locking fix to improve performance
Details    : The filter_direct_io()+filter_commitrw_write() journal commits for
	     2.6 kernels are now async as they already were in 2.4 kernels so
	     that they can commit concurrently with the network bulk transfer.
	     For block-allocated files the filter allocation semaphore is held
	     to avoid filesystem fragmentation during allocation.  BKL lock
	     removed for 2.6 xattr operations where it is no longer needed.

Severity   : minor
Frequency  : rare
Bugzilla   : 8320
Description: lconf incorrectly determined whether two IP networks could talk
Details    : In some more complicated routing and multiple-network
	     configurations, lconf will avoid trying to make a network
	     connection to a disjoint part of the IP space.  It was doing the
	     math incorrectly for one set of cases.

Severity   : major
Frequency  : rare
Bugzilla   : 7359
Description: Fix for potential infinite loop processing records in an llog.
Details    : If an llog record is corrupted/zeroed, it is possible to loop
	     forever in llog_process().  Validate the llog record length
	     and skip the remainder of the block on error.

Severity   : minor
Frequency  : occasional (liblustre only)
Bugzilla   : 6363
Description: liblustre could not open files whose last component is a symlink
Details    : sysio_path_walk() would incorrectly pass the open intent to
	     intermediate path components.

Severity   : minor
Frequency  : rare (liblustre only with non-standard tuning)
Bugzilla   : 7201 (7350)
Description: Tuning the MDC DLM LRU size to zero triggers client LASSERT
Details    : llu_lookup_finish_locks() tries to set lock data on a lock
	     after it has been released, only do this for referenced locks

Severity   : enhancement
Bugzilla   : 7328
Description: specifying an (invalid) directory default stripe_size of -1
	     would reset the directory default striping
Details    : stripe_size -1 was used internally to signal directory stripe
	     removal, now use "all default" to signal dir stripe removal
	     as a directory striping of "all default" is not useful

Severity   : minor
Frequency  : common for large clusters running liblustre clients
Bugzilla   : 7198
Description: doing an ls when liblustre clients are running is slow
Details    : sending a glimpse AST to a liblustre client waits for every AST
	     to time out, as liblustre clients will not respond.  Since they
	     cannot cache data we refresh the OST lock LVB from disk instead.

Severity   : enhancement
Bugzilla   : 7198
Description: doing an ls at the same time as file IO can be slow
Details    : enqueue and other "small" requests can be blocked behind many
	     large IO requests.  Create a new OST IO portal for non-IO
	     requests so they can be processed faster.

Severity   : minor
Frequency  : rare (only HPUX clients mounting unsupported re-exported NFS vol)
Bugzilla   : 5781
Description: an HPUX NFS client would get -EACCESS when ftruncate()ing a newly
	     created file with mode 000
Details    : the Linux NFS server relies on an MDS_OPEN_OWNEROVERRIDE hack to
	     allow an ftruncate() as a non-root user to a file with mode 000.
	     Lustre now respects this flag to disable mode checks when
	     truncating a file owned by the user

Severity   : minor
Frequency  : liblustre-only, when liblustre client dies unexpectedly or becomes
	     busy
Bugzilla   : 7313
Description: Revoking locks from clients that went dead or catatonic might take
	     a lot of time.
Details    : New lock flags FL_CANCEL_ON_BLOCK used by liblustre makes
	     cancellation of such locks instant on servers without waiting for
	     any reply from clients. Clients drops these locks when cancel
	     notification from server is received without replying.

Severity   : minor
Frequency  : liblustre-only, when liblustre client dies or becomes busy
Bugzilla   : 7311
Description: Doing ls on Linux clients can take a long time with active
	     liblustre clients
Details    : Liblustre client cannot handle ASTs in timely manner, so avoid
	     granting such locks to it in the first place if possible.  Locks
	     are taken by proxy on the OST during the read or write and
	     dropped immediately afterward.  Add connect flags handling, do
	     not grant locks to liblustre clients for glimpse ASTs.

Severity   : enhancement
Bugzilla   : 6252
Description: Improve read-ahead algorithm to avoid excessive IO for random reads
Details    : Existing read-ahead algorithm is tuned for the case of streamlined
	     sequential reads and behaves badly with applications doing random
	     reads.  Improve it by reading ahead at least read region, and
	     avoiding excessive large RPC for small reads.

Severity   : enhancement
Bugzilla   : 8330
Description: Creating more than 1000 files for a single job may cause a load
	     imbalance on the OSTs if there are also a large number of OSTs.
Details    : qos_prep_create() uses an OST index reseed value that is an
	     even multiple of the number of available OSTs so that if the
	     reseed happens in the middle of the object allocation it will
	     still utilize the OSTs as uniformly as possible.

Severity   : major
Frequency  : rare
Bugzilla   : 8322
Description: OST or MDS may oops in ping_evictor_main()
Details    : ping_evictor_main() drops obd_dev_lock if deleting a stale export
	     but doesn't restart at beginning of obd_exports_timed list
	     afterward.

Severity   : enhancement
Bugzilla   : 7304
Description: improve by-nid export eviction on the MDS and OST
Details    : allow multiple exports with the same NID to be evicted at one
	     time without re-searching the exports list.

Severity   : major
Frequency  : rare, only with supplementary groups enabled on SMP 2.6 kernels
Bugzilla   : 7273
Description: MDS may oops in groups_free()
Details    : in rare race conditions a newly allocated group_info struct is
	     freed again, and this can be NULL.  The 2.4 compatibility code
	     for groups_free() checked for a NULL pointer, but 2.6 did not.

Severity   : minor
Frequency  : common for liblustre clients doing little filesystem IO
Bugzilla   : 9352, 7313
Description: server may evict liblustre clients accessing contended locks
Details    : if a client is granted a lock or receives a completion AST
	     with a blocking AST already set it would not reply to the AST
	     for LDLM_FL_CANCEL_ON_BLOCK locks.  It now replies to such ASTs.

Severity   : minor
Frequency  : lfs setstripe, only systems with more than 160 OSTs
Bugzilla   : 9440
Description: unable to set striping with a starting offset beyond OST 160
Details    : llapi_create_file() incorrectly limited the starting stripe
	     index to the maximum single-file stripe count.

Severity   : minor
Frequency  : LDAP users only
Bugzilla   : 6163
Description: lconf did not handle in-kernel recovery with LDAP properly
Details    : lconf/LustreDB get_refs() is searching the wrong namespace

Severity   : enhancement
Bugzilla   : 7342
Description: bind OST threads to NUMA nodes to improve performance
Details    : all OST threads are uniformly bound to CPUs on a single NUMA
	     node and do their allocations there to localize memory access

Severity   : enhancement
Bugzilla   : 7979
Description: llmount can determine client NID directly from Myrinet (GM)
Details    : the client NID code from gmnalnid was moved directly into
	     llmount, removing the need to use this or specifying the
	     client NID explicitly when mounting GM clients with zeroconf

Severity   : minor
Frequency  : if client is started with down MDS
Bugzilla   : 7184
Description: if client is started with down MDS mount hangs in ptlrpc_queue_wait
Details    : Having an LWI_INTR() wait event (interruptible, but no timeout)
	     will wait indefinitely in ptlrpc_queue_wait->l_wait_event() after
	     ptlrpc_import_delayed_req() because we didn't check if the
	     request was interrupted, and we also didn't break out of the
	     event loop if there was no timeout

Severity   : major
Frequency  : rare
Bugzilla   : 5047
Description: data loss during non-page-aligned writes to a single file from
	     both multiple nodes and multiple threads on one node at same time
Details    : updates to KMS and lsm weren't protected by common lock. Resulting
	     inconsistency led to false short-reads, that were cached and later
	     used by ->prepare_write() to fill in partially written page,
	     leading to data loss.

Severity   : minor
Frequency  : always, if lconf --abort_recovery used
Bugzilla   : 7047
Description: lconf --abort_recovery fails with 'Operation not supported'
Details    : lconf was attempting to abort recovery on the MDT device and not
	     the MDS device

Severity   : enhancement
Bugzilla   : 9445
Description: remove cleanup logs
Details    : replace lconf-generated cleanup logs with lustre internal
	     cleanup routines.  Eliminates the need for client-cleanup and
	     mds-cleanup logs.

Severity   : enhancement
Bugzilla   : 8592
Description: add support for EAs (user and system) on lustre filesystems
Details    : it is now possible to store extended attributes in the Lustre
	     client filesystem, and with the user_xattr mount option it
	     is possible to allow users to store EAs on their files also

Severity   : enhancement
Bugzilla   : 7293
Description: Add possibility (config option) to show minimal available OST free
	     space.
Details    : When compiled with --enable-mindf configure option, statfs(2)
	     (and so, df) will return least minimal free space available from
	     all OSTs as amount of free space on FS, instead of summary of
	     free spaces of all OSTs.

Severity   : enhancement
Bugzilla   : 7311
Description: do not expand extent locks acquired on OST-side
Details    : Modify ldlm_extent_policy() to not expand local locks, acquired
	     by server: they are not cached anyway.

Severity   : major
Frequency  : when mmap is used/binaries executed from Lustre
Bugzilla   : 9482
Description: Unmmap pages before throwing them away from read cache.
Details    : llap_shrink cache now attempts to unmap pages before discarding
	     them (if unmapping failed - do not discard).  SLES9 kernel has
	     extra checks that trigger if this unmapping is not done first.

Severity   : minor
Frequency  : rare
Bugzilla   : 6034
Description: lconf didn't resolve symlinks before checking to see whether a
	     given mountpoint was already in use

Severity   : minor
Frequency  : when migrating failover services
Bugzilla   : 6395, 9514
Description: When migrating a subset of services from a node (e.g. failback
	     from a failover service node) the remaining services would
	     time out and evict clients.
Details    : lconf --force (implied by --failover) sets the global obd_timeout
	     to 5 seconds in order to quickly disconnect, but this caused
	     other RPCs to time out too quickly.  Do not change the global
	     obd_timeout for force cleanup, only set it for DISCONNECT RPCs.

Severity   : enhancement
Frequency  : if MDS is started with down OST
Bugzilla   : 9439,5706
Description: Allow startup/shutdown of an MDS without depending on the
	     availability of the OSTs.
Details    : Asynchronously call mds_lov_synchronize during MDS startup.
	     Add appropriate locking and lov-osc refcounts for safe
	     cleaning.  Add osc abort_inflight calls in case the
	     synchronize never started.

Severity   : minor
Frequency  : occasional (Cray XT3 only)
Bugzilla   : 7305
Description: root not authorized to access files in CRAY_PORTALS environment
Details    : The client process capabilities were not honoured on the MDS in
	     a CRAY_PORTALS/CRAY_XT3 environment.  If the file had previously
	     been accessed by an authorized user then root was able to access
	     the file on the local client also.  The root user capabilities
	     are now allowed on the MDS, as this environment has secure UID.

Severity   : minor
Frequency  : occasional
Bugzilla   : 6449
Description: ldiskfs "too long searching" message happens too often
Details    : A debugging message (otherwise harmless) prints too often on
	     the OST console.  This has been reduced to only happen when
	     there are fragmentation problems on the filesystem.

Severity   : minor
Frequency  : rare
Bugzilla   : 9598
Description: Division by zero in statfs when all OSCs are inactive
Details    : lov_get_stripecnt() returns zero due to incorrect order of checks,
	     lov_statfs divides by value returned by lov_get_stripecnt().

Severity   : minor
Frequency  : common
Bugzilla   : 9489, 3273
Description: First write from each client to each OST was only 4kB in size,
	     to initialize client writeback cache, which caused sub-optimal
	     RPCs and poor layout on disk for the first writen file.
Details    : Clients now request an initial cache grant at (re)connect time
	     and so that they can start streaming writes to the cache right
	     away and always do full-sized RPCs if there is enough data.
	     If the OST is rebooted the client also re-establishes its grant
	     so that client cached writes will be honoured under the grant.

Severity   : minor
Frequency  : common
Bugzilla   : 7198
Description: Slow ls (and stat(2) syscall) on files residing on IO-loaded OSTs
Details    : Now I/O RPCs go to different portal number and (presumably) fast
	     lock requests (and glimses) and other RPCs get their own service
	     threads pool that should be able to service those RPCs
	     immediatelly.

Severity   : enhancement
Bugzilla   : 7417
Description: Ability to exchange lustre version between client and servers and
	     issue warnings at client side if client is too old. Also for
	     liblustre clients there is ability to refuse connection of too old
	     clients.
Details    : New 'version' field is added to connect data structure that is
	     filled with version info. That info is later checked by server and
	     by client.

Severity   : minor
Frequency  : rare, liblustre only.
Bugzilla   : 9296, 9581
Description: Two simultaneous writes from liblustre at offset within same page
	     might proceed at the same time overwriting eachother with stale
	     data.
Details    : I/O lock withing llu_file_prwv was released too early, before data
	     actually was hitting the wire. Extended lock-holding time until
	     server acknowledges receiving data.

Severity   : minor
Frequency  : extremely rare. Never observed in practice.
Bugzilla   : 9652
Description: avoid generating lustre_handle cookie of 0.
Details    : class_handle_hash() generates handle cookies by incrementing
	     global counter, and can hit 0 occasionaly (this is unlikely, but
	     not impossible, because initial value of cookie counter is
	     selected randonly). Value of 0 is used as a sentinel meaning
	     "unassigned handle" --- avoid it. Also coalesce two critical
	     sections in this function into one.

Severity   : enhancement
Bugzilla   : 9528
Description: allow liblustre clients to delegate truncate locking to OST
Details    : To avoid overhead of locking, liblustre client instructs OST to
	     take extent lock in ost_punch() on client's behalf. New connection
	     flag is added to handle backward compatibility.

Severity   : enhancement
Bugzilla   : 4928, 7341, 9758
Description: allow number of OST service threads to be specified
Details    : a module parameter allows the number of OST service threads
	     to be specified via "options ost ost_num_threads={N}" in the
	     OSS's /etc/modules.conf or /etc/modprobe.conf.

Severity   : major
Frequency  : rare
Bugzilla   : 6146, 9635, 9895
Description: servers crash with bad pointer in target_handle_connect()
Details    : In rare cases when a client is reconnecting it was possible that
	     the connection request was the last reference for that export.
	     We would temporarily drop the export reference and get a new
	     one, but this may have been the last reference and the export
	     was just destroyed.  Get new reference before dropping old one.

Severity   : enhancement
Frequency  : if client is started with failover MDS
Bugzilla   : 9818
Description: Allow multiple MDS hostnames in the mount command
Details    : Try to read the configuration from all specified MDS
	     hostnames during a client mount in case the "primary"
	     MDS is down.

Severity   : enhancement
Bugzilla   : 9297
Description: Stop sending data to evicted clients as soon as possible.
Details    : Check if the client we are about to send or are sending data to
	     was evicted already. (Check is done every second of waiting,
	     for which l_wait_event interface was extended to allow checking
	     of exit condition at specified intervals).

Severity   : minor
Frequency  : rare, normally only when NFS exporting is done from client
Bugzilla   : 9301
Description: 'bad disk LOV MAGIC: 0x00000000' error when chown'ing files
	     without objects
Details    : Make mds_get_md() recognise empty md case and set lmm size to 0.

Severity   : minor
Frequency  : always, if srand() is called before liblustre initialization
Bugzilla   : 9794
Description: Liblustre uses system PRNG disturbing its usage by user application
Details    : Introduce internal to lustre fast and high-quality PRNG for
	     lustre usage and make liblustre and some other places in generic
	     lustre code to use it.

Severity   : enhancement
Bugzilla   : 9477, 9557, 9870
Description: Verify that the MDS configuration logs are updated when xml is
Details    : Check if the .xml configuration logs are newer than the config
	     logs stored on the MDS and report an error if this is the case.
	     Request --write-conf, or allow starting with --old_conf.

Severity   : enhancement
Bugzilla   : 6034
Description: Handle symlinks in the path when checking if Lustre is mounted.
Details    : Resolve intermediate symlinks when checking if a client has
	     mounted a filesystem to avoid duplicate client mounts.

Severity   : minor
Frequency  : rare
Bugzilla   : 9309
Description: lconf can hit an error exception but still return success.
Details    : The lconf command catches the Command error exception at the top
	     level script context and will exit with the associated exit
	     status, but doesn't ensure that this exit status is non-zero.

Severity   : minor
Frequency  : rare
Bugzilla   : 9493
Description: failure of ptlrpc thread startup can cause oops
Details    : Starting a ptlrpc service thread can fail if there are a large
	     number of threads or the server memory is very fragmented.
	     Handle this without oopsing.

Severity   : minor
Frequency  : always, only if liblustre and non-default acceptor port was used
Bugzilla   : 9933
Description: liblustre cannot connect to servers with non-default acceptor port
Details    : tcpnal_set_default_params() was not called and was therefore
	     ignoring the environment varaible TCPNAL_PORT, as well as other
	     TCPNAL_ environment variables

Severity   : minor
Frequency  : rare
Bugzilla   : 9923
Description: two objects could be created on the same OST for a single file
Details    : If an OST is down, in some cases it was possible to create two
	     objects on a single OST for a single file.  No problems other
	     than potential performance impact and spurious error messages.

Severity   : minor
Frequency  : rare
Bugzilla   : 5681, 9562
Description: Client may oops in ll_unhash_aliases
Details    : Client dcache may become inconsistent in race condition.
	     In some cases "getcwd" can fail if the current directory is
	     modified.

Severity   : minor
Frequency  : always
Bugzilla   : 9942
Description: Inode refcounting problems in NFS export code
Details    : link_raw functions used to call d_instantiate without obtaining
	     extra inode reference first.

Severity   : minor
Frequency  : rare
Bugzilla   : 9942, 9903
Description: Referencing freed requests leading to crash, memleaks with NFS.
Details    : We used to require that call to ll_revalidate_it was always
	     followed by ll_lookup_it. Also with revalidate_special() it is
	     possible to call ll_revalidate_it() twice for the same dentry
	     even if first occurence returned success. This fix changes semantic
	     between DISP_ENQ_COMPLETE disposition flag to mean there is extra
	     reference on a request referred from the intent.
	     ll_intent_release() then releases such a request.

Severity   : minor
Frequency  : rare, normally benchmark loads only
Bugzilla   : 1443
Description: unlinked inodes were kept in memory on the client
Details    : If a client is repeatedly creating and unlinking files it
	     can accumulate a lot of stale inodes in the inode slab cache.
	     If there is no other client load running this can cause the
	     client node to run out of memory.  Instead flush old inodes
	     from client cache that have the same inode number as a new inode.

Severity   : minor
Frequency  : SLES9 2.6.5 kernel and long filenames only
Bugzilla   : 9969, 10379
Description: utime reports stale NFS file handle
Details    : SLES9 uses out-of-dentry names in some cases, which confused
	     the lustre dentry revalidation.  Change it to always use the
	     in-dentry qstr.

Severity   : major
Frequency  : rare, unless heavy write-truncate concurrency is continuous
Bugzilla   : 4180, 6984, 7171, 9963, 9331
Description: OST becomes very slow and/or deadlocked during object unlink
Details    : filter_destroy() was holding onto the parent directory lock
	     while truncating+unlinking objects.  For very large objects this
	     may block other threads for a long time and slow overall OST
	     responsiveness.  It may also be possible to get a lock ordering
	     deadlock in this case, or run out of journal credits because of
	     the combined truncate+unlink.  Solution is to do object truncate
	     first in one transaction without parent lock, and then do the
	     final unlink in a new transaction with the parent lock.  This
	     reduces the lock hold time dramatically.

Severity   : major
Frequency  : rare, 2.4 kernels only
Bugzilla   : 9967
Description: MDS or OST cleanup may trip kernel BUG when dropping kernel lock
Details    : mds_cleanup() and filter_cleanup() need to drop the kernel lock
	     before unmounting their filesystem in order to avoid deadlock.
	     The kernel_locked() function in 2.4 kernels only checks whether
	     the kernel lock is held, not whether it is this process that is
	     holding it as 2.6 kernels do.

Severity   : major
Frequency  : rare
Bugzilla   : 9635
Description: MDS or OST may oops/LBUG if a client is connecting multiple times
Details    : The client ptlrpc code may be trying to reconnect to a down
	     server before a previous connection attempt has timed out.
	     Increase the reconnect interval to be longer than the connection
	     timeout interval to avoid sending duplicate connections to
	     servers.

Severity   : minor
Frequency  : echo_client brw_test command
Bugzilla   : 9919
Description: fix echo_client to work with OST preallocated code
Details    : OST preallocation code (5137) didn't take echo_client IO path
	     into account: echo_client calls filter methods outside of any
	     OST thread and, hence, there is no per-thread preallocated
	     pages and buffers to use. Solution: hijack pga pages for IO. As
	     a byproduct, this avoids unnecessary data copying.

Severity   : minor
Frequency  : rare
Bugzilla   : 3555, 5962, 6025, 6155, 6296, 9574
Description: Client can oops in mdc_commit_close() after open replay
Details    : It was possible for the MDS to return an open request with no
	     transaction number in mds_finish_transno() if the client was
	     evicted, but without actually returning an error.  Clients
	     would later try to replay that open and may trip an assertion
	     Simplify the client close codepath, and always return an error
	     from the MDS in case the open is not successful.

Severity   : major
Frequency  : rare, 2.6 OSTs only
Bugzilla   : 10076
Description: OST may deadlock under high load on fragmented files
Details    : If there was a heavy load and highly-fragmented OST filesystems
	     it was possible to have all the OST threads deadlock waiting on
	     allocation of biovecs, because the biovecs were not released
	     until the entire RPC IO was completed.  Instead, release biovecs
	     as soon as they are complete to ensure forward IO progress.

Severity   : enhancement
Bugzilla   : 9578
Description: Support for specifying external journal device at mount
Details    : If an OST or MDS device is formatted with an external journal
	     device, this device major/minor is stored in the ext3 superblock
	     and may not be valid for failover.  Allow detecting and
	     specifying the external journal at mount time.

Severity   : major
Frequency  : rare
Bugzilla   : 10235
Description: Mounting an MDS with pending unlinked files may cause oops
Details    : target_finish_recovery() calls mds_postrecov() which returned
	     the number of orphans unlinked. mds_lov_connect->mds_postsetup()
	     considers this an error and immediately begins cleaning up the
	     lov, just after starting the mds_lov process

Severity   : enhancement
Bugzilla   : 9461
Description: Implement 'lfs df' to report actual free space on per-OST basis
Details    : Add sub-command 'df' on 'lfs' to report the disk space usage of
	     MDS/OSDs. Usage: lfs df [-i][-h]. Command Options: '-i' to report
	     usage of objects; '-h' to report in human readable format.

------------------------------------------------------------------------------

2005-08-26  Cluster File Systems, Inc. <info@clusterfs.com>
       * version 1.4.5
       * bug fixes

Severity   : major
Frequency  : rare
Bugzilla   : 7264
Description: Mounting an ldiskfs file system with mballoc may crash OST node.
Details    : ldiskfs mballoc code may reference an uninitialized buddy struct
	     at startup during orphan unlinking.  Instead, skip buddy update
	     before setup, as it will be regenerated after recovery is complete.

Severity   : minor
Frequency  : rare
Bugzilla   : 7039
Description: If an OST is inactive, its locks might reference stale inodes.
Details    : lov_change_cbdata() must iterate over all namespaces, even if
	     they are inactive to clear inode references from the lock.

Severity   : enhancement
Frequency  : occasional, if non-standard max_dirty_mb used
Bugzilla   : 7138
Description: Client will block write RPCs if not enough grant
Details    : If a client has max_dirty_mb smaller than max_rpcs_in_flight,
	     then the client will block writes while waiting for another RPC
	     to complete instead of consuming its dirty limit.  With change
	     we get improved performance when max_dirty_mb is small.

Severity   : enhancement
Bugzilla   : 3389, 6253
Description: Add support for supplementary groups on the MDS.
Details    : The MDS has an upcall /proc/fs/lustre/mds/{mds}/group_upcall
	     (set to /usr/sbin/l_getgroups if enabled) which will do MDS-side
	     lookups for user supplementary groups into a cache.

Severity   : minor
Bugzilla   : 7278
Description: O_CREAT|O_EXCL open flags in liblustre always return -EEXIST
Details    : Make libsysio to not enforce O_EXCL by clearing the flag,
	     for liblustre O_EXCL is enforced by MDS.

Severity   : minor
Bugzilla   : 6455
Description: readdir never returns NULL in liblustre.
Details    : Corrected llu_iop_getdirentries logic, to return offset of next
	     dentry in struct dirent.

Severity   : minor
Bugzilla   : 7137
Frequency  : liblustre only, depends on application IO pattern
Description: liblustre clients evicted if not contacting servers
Details    : Don't put liblustre clients into the ping_evictor list, so
	     they will not be evicted by the pinger ever.

Severity   : enhancement
Bugzilla   : 6902
Description: Add ability to evict clients by NID from MDS.
Details    : By echoing "nid:$NID" string into
	     /proc/fs/lustre/mds/.../evict_client client with nid that equals to
	     $NID would be instantly evicted from this MDS and from all active
	     OSTs connected to it.

Severity   : minor
Bugzilla   : 7198
Description: Do not query file size twice, somewhat slowing stat(2) calls.
Details    : lookup_it_finish() used to query file size from OSTs that was not
	     needed.

Severity   : minor
Bugzilla   : 6237
Description: service threads change working directory to that of init
Details    : Starting lustre service threads may pin the working directory
	     of the parent thread, making that filesystem busy.  Threads
	     now change to the working directory of init to avoid this.

Severity   : minor
Bugzilla   : 6827
Frequency  : during shutdown only
Description: shutdown with a failed MDS or OST can cause unmount to hang
Details    : Don't resend DISCONNECT messages in ptlrpc_disconnect_import()
	     if server is down.

Severity   : minor
Bugzilla   : 7331
Frequency  : 2.6 only
Description: chmod/chown may include an extra supplementary group
Details    : ll{,u}_mdc_pack_op_data() does not properly initialize the
	     supplementary group and if none is specified this is used.

Severity   : minor
Bugzilla   : 5479 (6816)
Frequency  : rare
Description: Racing open + rm can assert client in mdc_set_open_replay_data()
Details    : If lookup is in progress on a file that is unlinked we might try
	     to revalidate the inode and fail in revalidate after lookup is
	     complete and ll_file_open() enqueues the open again but
	     it_open_error() was not checking DISP_OPEN_OPEN errors correctly.

Severity   : minor
Frequency  : always, if lconf --abort_recovery used
Bugzilla   : 7047
Description: lconf --abort_recovery fails with 'Operation not supported'
Details    : lconf was attempting to abort recovery on the MDT device and not
	     the MDS device

------------------------------------------------------------------------------

2005-08-08  Cluster File Systems, Inc. <info@clusterfs.com>
       * version 1.4.4
       * bug fixes

Severity   : major
Frequency  : rare (only unsupported configurations with a node running as an
	     OST and a client)
Bugzilla   : 6514, 5137
Description: Mounting a Lustre file system on a node running as an OST could
	     lead to deadlocks
Details    : OSTs now preallocates memory needed to write out data at
	     startup, instead of when needed, to avoid having to
	     allocate memory in possibly low memory situations.
	     Specifically, if the file system is mounted on on OST,
	     memory pressure could force it to try to write out data,
	     which it needed to allocate memory to do.  Due to the low
	     memory, it would be unable to do so and the node would
	     become unresponsive.

Severity   : enhancement
Bugzilla   : 7015
Description: Addition of lconf --service command line option
Details    : lconf now accepts a '--service <arg>' option, which is
             shorthand for 'lconf --group <arg> --select <arg>=<hostname>'

Severity   : enhancement
Bugzilla   : 6101
Description: Failover mode is now the default for OSTs.
Details    : By default, OSTs will now run in failover mode.  To return to
             the old behaviour, add '--failout' to the lmc line for OSTs.

Severity   : enhancement
Bugzilla   : 1693
Description: Health checks are now provided for MDS and OSTs
Details    : Additional detailed health check information on MSD and OSTs
             is now provided through the procfs health_check value.

Severity   : minor
Frequency  : occasional, depends on IO load
Bugzilla   : 4466
Description: Disk fragmentation on the OSTs could eventually cause slowdowns
             after numerous create/delete cycles
Details    : The ext3 inode allocation policy would not allocate new inodes
             very well on the OSTs because there are no new directories
             being created.  Instead we look for groups with free space if
             the parent directories are nearly full.

Severity   : major
Bugzilla   : 6302
Frequency  : rare
Description: Network or server problems during mount may cause partially
             mounted clients instead of returning an error.
Details    : The config llog parsing code may overwrite the error return
             code during mount error handling, returning success instead
             of an error.

Severity   : minor
Bugzilla   : 6422
Frequency  : rare
Description: MDS can fail to allocate large reply buffers
Details    : After long uptimes the MDS can fail to allocate large reply
	     buffers (e.g. zconf client mount config records) due to memory
	     fragmentation or consumption by the buffer cache.  Preallocate
	     some large reply buffers so that these replies can be sent even
	     under memory pressure.

Severity   : minor
Bugzilla   : 6266
Frequency  : rare (liblustre)
Description: fsx running with liblustre complained that using truncate() to
             extend the file doesn't work.  This patch corrects that issue.
Details    : This is the liblustre equivalent of the fix for bug 6196.  Fixes
             ATTR_SIZE and lsm use in llu_setattr_raw.

Severity   : critical
Bugzilla   : 6866
Frequency  : rare, only 2.6 kernels
Description: Unusual file access patterns on the MDS may result in inode
             data being lost in very rare circumstances.
Details    : Bad interaction between the ea-in-inode patch and the "no-read"
             code in the 2.6 kernel caused the inode and/or EA data not to
             be read from disk, causing single-file corruption.

Severity   : critical
Bugzilla   : 6998
Frequency  : rare, only 2.6 filesystems using extents
Description: Heavy concurrent write and delete load may cause data corruption.
Details    : It was possible under high-load situations to have an extent
             metadata block in the block device cache from a just-unlinked
             file overwrite a newly-allocated data block.  We now unmap any
             metadata buffers that alias just-allocated data blocks.

Severity   : minor
Bugzilla   : 7241
Frequency  : filesystems with default stripe_count larger than 77
Description: lconf+mke2fs fail when formatting filesystem with > 77 stripes
Details    : lconf specifies an inode size of 4096 bytes when the default
             stripe_count is larger than 77.  This conflicts with the default
             inode density of 1 per 4096 bytes.  Allocate smaller inodes in
             this case to avoid pinning too much memory for large EAs.

------------------------------------------------------------------------------

2005-07-07  Cluster File Systems, Inc. <info@clusterfs.com>
       * version 1.4.3
       * bug fixes

Severity   : minor
Frequency  : rare (extremely heavy IO load with hundreds of clients)
Bugzilla   : 6172
Description: Client is evicted, gets IO error writing to file
Details    : lock ordering changes for bug 5492 reintroduced bug 3267 and
             caused clients to be evicted for AST timeouts.  The fixes in
             bug 5192 mean we no longer need to have such short AST timeouts
             so ldlm_timeout has been increased.

Severity   : major
Frequency  : occasional during --force or --failover shutdown under load
Bugzilla   : 5949, 4834
Description: Server oops/LBUG if stopped with --force or --failover under load
Details    : a collection of import/export refcount and cleanup ordering
             issues fixed for safer force cleanup

Severity   : major
Frequency  : only filesystems larger than 120 OSTs
Bugzilla   : 5990, 6223
Description: lfs getstripe would oops on a very large filesystem
Details    : lov_getconfig used kfree on vmalloc'd memory

Severity   : minor
Frequency  : only filesystems exporting via NFS to Solaris 10 clients
Bugzilla   : 6242, 6243
Description: reading from files that had been truncated to a non-zero size
             but never opened returned no data
Details    : ll_file_read() reads zeros from no-object files to EOF

Severity   : major
Frequency  : rare
Bugzilla   : 6200
Description: A bug in MDS/OSS recovery could cause the OSS to fail an assertion
Details    : There's little harm in aborting MDS/OSS recovery and letting it
             try again, so I removed the LASSERT and return an error instead.

Severity   : enhancement
Bugzilla   : 5902
Description: New debugging infrastructure for tracking down data corruption
Details    : The I/O checksum code was replaced to: (a) control it at runtime,
             (b) cover more of the client-side code path, and (c) try to narrow
             down where problems occurred

Severity   : major
Frequency  : rare
Bugzilla   : 3819, 4364, 4397, 6313
Description: Racing close and eviction MDS could cause assertion in mds_close
Details    : It was possible to get multiple mfd references during close and
             client eviction, leading to one thread referencing a freed mfd.

Severity:  : enhancement
Bugzilla   : 3262, 6359
Description: Attempts to reconnect to servers are now more aggressive.
Details    : This builds on the enhanced upcall-less recovery that was added
             in 1.4.2.  When trying to reconnect to servers, clients will
             now try each server in the failover group every 10 seconds.  By
             default, clients would previously try one server every 25 seconds.

Severity   : major
Frequency  : rare
Bugzilla   : 6371
Description: After recovery, certain operations trigger a failed
             assertion on a client.
Details    : Failing over an mds, using lconf -d --failover, while a
             client was doing a readdir() call would cause the client to
             LBUG after recovery completed and the readdir() was resent.

Severity   : enhancement
Bugzilla   : 6296
Description: Default groups are now added by lconf
Details    : You can now run lconf --group <servicename> without having to
             manually add groups with lmc.

Severity   : major
Frequency  : occasional
Bugzilla   : 6412
Description: Nodes with an elan id of 0 trigger a failed assertion

Severity   : minor
Frequency  : always when accessing e.g. tty/console device nodes
Bugzilla   : 3790
Description: tty and some other devices nodes cannot be used on lustre
Details    : file's private_data field is used by device data and lustre
             values in there got lost. New field was added to struct file to
             store fs-specific private data.

Severity   : minor
Frequency  : when exporting Lustre via NFS
Bugzilla   : 5275
Description: NFSD failed occasionally when looking up a path component
Details    : NFSD is looking up ".." which was broken in ext3 directories
             that had grown large enough to become hashed.

Severity   : minor
Frequency  : Clusters with multiple interfaces not on the same subnet
Bugzilla   : 5541
Description: Nodes will repeatedly try to reconnect to an interface which it
             cannot reach and report an error to the log.
Details    : Extra peer list entries will be created by lconf with some peers
             unreachable.  lconf now validates the peer before adding it.

Severity   : major
Frequency  : Only if a default stripe is set on the filesystem root.
Bugzilla   : 6367
Description: Setting a default stripe on the filesystem root prevented the
             filesystem from being remounted.
Details    : The client was sending extra request flags in the root getattr
             request and did not allocate a reply buffer for the dir EA.

Severity   : major
Frequency  : occasional, higher if lots of files are accessed by one client
Bugzilla   : 6159, 6097
Description: Client trips assertion regarding lsm mismatch/magic
Details    : While revalidating inodes the VFS looks up inodes with ifind()
             and in rare cases can find an inode that is being freed.
             The ll_test_inode() code will free the lsm during ifind()
             when it finds an existing inode and then the VFS later attaches
             this free lsm to a new inode.

Severity   : major
Frequency  : rare
Bugzilla   : 6422, 7030
Description: MDS deadlock between mkdir and client eviction
Details    : Creating a new file via mkdir or mknod (starting a transaction
             and getting the ns lock) can deadlock with client eviction
             (gets ns lock and trying to finish a synchronous transaction).

Severity   : minor
Frequency  : occasional
Description: While starting a server, the fsfilt_ext3 module could not be
             loaded.
Details    : CFS's improved ext3 filesystem is named ldiskfs for 2.6
             kernels.  Previously, lconf would still use the ext3 name
             when trying to load modules.  Now, it will correctly use
             ext3 on 2.4 and ldiskfs on 2.6.

Severity   : enhancement
Description: The default stripe count has been changed to 1
Details    : The interpretation of the default stripe count (0, to lfs
             or lmc) has been changed to mean striping across a single
             OST, rather than all available.  For general usage we have
             found a stripe count of 1 or 2 works best.

Severity   : enhancement
Description: Add support for compiling against Cray portals.
Details    : Conditional compiling for some areas that are different
             on Cray Portals.

Severity   : major
Frequency  : occasional
Bugzilla   : 6409, 6834
Description: Creating files with an explicit stripe count may lead to
             a failed assertion on the MDS
Details    : If some OSTs are full or unavailable, creating files may
             trigger a failed assertion on the MDS.  Now, Lustre will
             try to use other servers or return an error to the
             client.

Severity   : minor
Frequency  : occasional
Bugzilla   : 6469
Description: Multiple concurrent overlapping read+write on multiple SMP nodes
             caused lock timeout during readahead (since 1.4.2).
Details    : Processes doing readahead might match a lock that hasn't been
             granted yet if there are overlapping and conflicting lock
             requests.  The readahead process waits on ungranted lock
             (original lock is CBPENDING), while OST waits for that process
             to cancel CBPENDING read lock and eventually evicts client.

Severity   : enhancement
Bugzilla   : 6931
Description: Initial enabling of flock support for clients
Details    : Implements fcntl advisory locking and file status functions.
	     This feature is provided as an optional mount flag (default
	     off), and is NOT CURRENTLY SUPPORTED.  Not all types of record
	     locking are implemented yet, and those that are are not guaranteed
	     to be completely correct in production environments.
	     mount -t lustre -o [flock|noflock] ...

Severity   : major
Frequency  : occasional
Bugzilla   : 6198
Description: OSTs running 2.4 kernels but with extents enabled might trip an
             assertion in the ext3 JBD (journaling) layer.
Details    : The b_committed_data struct is protected by the big kernel lock
             in 2.4 kernels, serializing journal_commit_transaction() and
             ext3_get_block_handle->ext3_new_block->find_next_usable_block()
             access to this struct.  In 2.6 kernels there is finer grained
             locking to improve SMP performance of the JBD layer.

Severity   : minor
Bugzilla   : 6147
Description: Changes the "SCSI I/O Stats" kernel patch to default to "enabled"

-----------------------------------------------------------------------------

2005-05-05  Cluster File Systems, Inc. <info@clusterfs.com>
       * version 1.4.2
       NOTE: Lustre 1.4.2 uses an incompatible network protocol than previous
	     versions of Lustre.  Please update all servers and clients to
	     version 1.4.2 or later at the same time.  You must also run
	     "lconf --write-conf {config}.xml" on the MDS while it is stopped
	     to update the configuration logs.
       * bug fixes
	- fix for HPUX NFS client breakage when NFS exporting Lustre (5781)
	- mdc_enqueue does not need max_mds_easize request buffer on send (5707)
	- swab llog records of type '0' so we get proper header size/idx (5861)
	- send llog cancel req to DLM cancel portal instead of cb portal (5515)
	- fix rename of one directory over another leaking an inode (5953)
	- avoid SetPageDirty on 2.6 (5981)
	- don't re-add just-being-destroyed locks to the waiting list (5653)
	- when creating new directories, inherit the parent's custom
	  striping settings if present parent (3048)
	- flush buffers from cache before direct IO in 2.6 obdfilter (4982)
	- don't hold i_size_sem in ll_nopage() and ll_ap_refresh_count (6077)
	- don't hold client locks on temporary worklist from l_lru (5666)
	- handle IO errors in 2.6 obdfilter bio completion routine (6046)
	- automatically evict dead clients (5921)
	- Update file size properly in create+truncate+fstat case (6196)
	- Do not unhash mountpoint dentries, do not allow removal of
	  mountpoints (5907)
	- Avoid lock ordering deadlock issue with write/truncate (6203,5654)
	- reserve enough journal credits in fsfilt_start_log for setattr (4554)
	- ldlm_enqueue freed-export error path would always LBUG (6149,6184)
	- don't reference lr_lvb_data until after we hold lr_lvb_sem (6170)
	- don't overwrite last_rcvd if there is a *_client_add() error (6086)
	- Correctly handle reads of files with no objects (6243)
	- lctl recover will also mark a device active if deactivate used (5933)
	* miscellania
	- by default create 1 inode per 4kB space on MDS, per 16kB on OSTs
	- allow --write-conf on an MDS with different nettype than client (5619)
	- don't write config llogs to MDS for mounts not from that MDS (5617)
	- lconf should create multiple TCP connections from a client (5201)
	- init scripts are now turned off by default; run chkconfig --on
	  lustre and chkconfig --on lustrefs to use them
	- upcalls are no longer needed for clients to recover to failover
	  servers (3262)
	- add --abort-recovery option to lconf to abort recovery on device
	  startup (6017)
	- add support for an arbitrary number of OSTs (3026)
	- Quota support protocol changes.
	- forward compatibility changes to wire structs (6007)
	- rmmod NALs that might be loaded because of /etc/modules.conf (6133)
	- support for mountfsoptions and clientoptions to the Lustre LDAP (5873)
	- improved "lustre status" script
	- initialize blocksize for non-regular files (6062)
	- added --disable-server and --disable-client configure options (5782)
	- introduce a lookup cache for lconf to avoid repeated DB scans (6204)
	- Vanilla 2.4.29 support
	- increase maximum number of obd devices to 520 (6242)
	- remove the tcp-zero-copy patch from the suse-2.4 series (5902)
	- Quadrics Elan drivers are now included for the RHEL 3 2.4.21 and
	  SLES 9 2.6.5 kernels
	- limit stripes per file to 160 (the maximum EA size) (6093)

2005-03-22  Cluster File Systems, Inc. <info@clusterfs.com>
       * version 1.4.1
       * bug fixes
	- don't LASSERT in ll_release on NULL lld with NFS export (4655, 5760)
	- hold NS lock when calling handle_ast_error->del_waiting_lock (5746)
	- fix setattr mtime regression from lovcleanup merge (4829, 5669)
	- workaround for 2.6 crash in ll_unhash_aliases (5687, 5210)
	- small ext3 extents cleanups and fixes (5733)
	- improved mballoc code, several small races and bugs fixed (5733, 5638)
	- kernel version 43 - fix remove_suid bugs in both 2.4 and 2.6 (5695)
	- avoid needless client->OST connect, fix handle mismatch (5317)
	- fix DLM error path that led to out-of-sync client, long delays (5779)
	- support common vfs-enforced mount options (nodev,nosuid,noexec) (5637)
	- fix several locking issues related to i_size (5492,5624,5654,5672)
	- don't move pending lock onto export if it is already evicted (5683)
	- fix kernel oops when creating .foo in unlinked directory (5548)
	- fix deadlock in obdfilter statistics vs. object create (5811)
	- use time_{before,after} to avoid timer jiffies wrap (5882)
	- shutdown --force/--failover stability (3607,3651,4797,5203,4834)
	- Do not leak request if server was not able to process it (5154)
	- If mds_open unable to find parent dir, make that negative lookup(5154)
	- don't create new directories with extent-mapping (5909, 5936)
       * miscellania
	- fix lustre/lustrefs init scripts for SuSE (patch from Scali, 5702)
	- don't hold the pinger_sem in ptlrpc_pinger_sending_on_import
	- change obd_increase_kms to obd_adjust_kms (up or down) (5654)
	- lconf, lmc search both /usr/lib and /usr/lib64 for Python libs (5800)
	- support for RHEL4 kernel on i686 (5773)
	- provide error messages when incompatible logs are encountered (5898)

2005-02-18  Cluster File Systems, Inc. <info@clusterfs.com>
       * version 1.4.0.10 (1.4.1 release candidate 1)
       * bug fixes
	- don't keep a lock reference when lock is not granted (4238)
	- unsafe list practices (rarely) led to infinite eviction loop (4908)
	- add per-fs limit of Lustre pages in page cache, avoid OOM (4699)
	- drop import inflight refcount on signal_completed_replay error (5255)
	- unlock page after async write error during send (3677)
	- handle missing objects in filter_preprw_read properly (5265)
	- no transno return for symlink open, don't save no-trasno open (3440)
	- don't try to complete elan receive that already failed (4012)
	- free RPC server reply state on error (5406)
	- clean up thread from ptlrpc_start_thread() on error (5160)
	- readahead could read extra page into cache that wasn't ejected (5388)
	- prevent races in class_attach/setup/cleanup/detach (5260)
	- don't dereference de->d_inode after l_dput of de (5458)
	- use "int" for stripe value returned from lock_to_stripe (5544)
	- mballoc allocation and error-checking fixes in 2.6 (5504)
	- block device patches to fix I/O request sizes in 2.6 (5482)
	- look up hostnames for IB nals (5602)
	- 2.6 changed lock ordering of 2 semaphores, caused deadlock (5654)
	- don't start multiple acceptors for the same port (5277)
	- fix incorrect LASSERT in mds_getattr_name (5635)
	- export a proc file for general "ping" checking (5628)
	- fix "lfs check" to not block when the MDS is down (5628)
       * miscellania
	- service request history (4965)
	- put {ll,lov,osc}_async_page structs in a single slab (4699)
	- create an "evict_client" /proc entry on OSTs, like the MDS has
	- fix mount usage message, return errors per mount(8) (5168)
	- change grep [] to grep "[]" in tests so they work in more UMLs
	- fix ppc64/x86_64 spec to use %{_libdir} instead of /usr/lib (5389)
	- remove ancient LOV_MAGIC_V0 EA support (5047)
	- add "disk I/Os in flight" and "I/O req time" stats in obdfilter
	- align r/w RPCs to PTLRPC_MAX_BRW_SIZE boundary for performance (3451)
	- allow readahead allocations to fail when low on memory (5383)
	- mmap locking landed again, after considerable improvement (2828)
	- add get_hostaddr() to lustreDB.py for LDAP support (5459)

2004-11-23  Cluster File Systems, Inc. <info@clusterfs.com>
       * version 1.4.0
       * bug fixes
	- send OST transaction number in read/write reply to free req (4966)
	- don't ASSERT in ptl_send_rpc() if we run out of memory (5119)
	- lock /proc/sys/portals/routes internal state, avoiding oops (4827)
	- the watchdog thread now runs as interruptible (5246)
	- flock/lockf fixes (but it's still disabled, pending 5135)
	- don't use EXT3 constants in llite code (5094)
	- memory shortage at startup could cause assertion (5176)
       * miscellania
	- reorganization of lov code
	- single portals codebase
	- Infiniband NAL
	- add extents/mballoc support (5025)
	- direct I/O reads in the obdfilter (4048)
	- kernel patches from LNXI for 2.6 (bluesmoke, perfctr, mtd, kexec)

tbd         Cluster File Systems, Inc. <info@clusterfs.com>
       * version 1.2.9
       * bug fixes
	- send OST transaction number in read/write reply to free req (4966)
	- don't ASSERT in ptl_send_rpc() if we run out of memory (5119)
	- lock /proc/sys/portals/routes internal state, avoiding oops (4827)
	- the watchdog thread now runs as interruptible (5246)
	- handle missing objects in filter_preprw_read properly (5265)
	- unsafe list practices (rarely) led to infinite eviction loop (4908)
	- drop import inflight refcount on signal_completed_replay error (5255)
	- unlock page after async write error during send (3677)
	- return original error code on reconstructed replies (3761)
	- no transno return for symlink open, don't save no-trasno open (3440)
       * miscellania
	- add pid to ldlm debugging output (4922)
	- bump the watchdog timeouts -- we can't handle 30sec yet
	- extra debugging for orphan dentry/inode bug (5259)

2004-11-16  Cluster File Systems, Inc. <info@clusterfs.com>
       * version 1.2.8
       * bug fixes
	- fix TCP_NODELAY bug, which caused extreme perf regression (5134)
	- allocate qswnal tx descriptors singly to avoid fragmentation (4504)
	- don't LBUG on obdo_alloc() failure, use OBD_SLAB_ALLOC() (4800)
	- fix NULL dereference in /proc/sys/portals/routes (4827)
	- allow failed mdc_close() operations to be interrupted (4561)
	- stop precreate on OST before MDS would time out on it (4778)
	- don't send partial-page writes before EOF from client (4410)
	- discard client grant for sub-page writes on large-page clients (4520)
	- don't free dentries not owned by NFS code, check generation (4806)
	- fix lsm leak if mds_create_objects() fails (4801)
	- limit debug_daemon file size, always print CERROR messages (4789)
	- use transno after validating reply (3892)
	- process timed out requests if import state changes (3754)
	- update mtime on OST during writes, return in glimpse (4829)
	- add mkfsoptions to LDAP (4679)
	- use ->max_readahead method instead of zapping global ra (5039)
	- don't interrupt __l_wait_event() during strace
       * miscellania
	- add software watchdogs to catch hung threads quickly (4941)
	- make lustrefs init script start after nfs is mounted
	- fix CWARN/ERROR duplication (4930)
	- return async write errors to application if possible (2248)
	- add /proc/sys/portal/memused (bytes allocated by PORTALS_ALLOC)
	- print NAL number in %x format (4645)
	- update barely-supported suse-2.4.21-171 series (4842)
	- support for sles 9 %post scripts
	- support for building 2.6 kernel-source packages
	- support for sles km_* packages

2004-10-07  Cluster File Systems, Inc. <info@clusterfs.com>
       * version 1.2.7
       * bug fixes
	- ignore -ENOENT errors in osc_destroy (3639)
	- notify osc create thread that OSC is being cleaned up (4600)
	- add nettype argument for llmount in #5d in conf-sanity.sh (3936)
	- reconstruct ost_handle() like mds_handle() (4657)
	- create a new thread to do import eviction to avoid deadlock (3969)
	- let lconf resolve symlinked-to devices (4629)
	- don't unlink "objects" from directory with default EA (4554)
	- hold socknal file ref over connect in case target is down (4394)
	- allow more than 32000 subdirectories in a single directory (3244)
	- fix blocks count for O_DIRECT writes (3751)
	- OST returns ENOSPC from object create when no space left (4539)
	- don't send truncate RPC if file size isn't changing (4410)
	- limit OSC precreate to 1/2 of value OST considers bogus (4778)
	- bind to privileged port in socknal and tcpnal (3689)
       * miscellania
	- rate limit CERROR/CWARN console message to avoid overload (4519)
	- GETFILEINFO dir ioctl returns LOV EA + MDS stat in 1 call (3327)
	- basic mmap support (3918)
	- kernel patch series update from b1_4 (4711)

2004-09-16  Cluster File Systems, Inc. <info@clusterfs.com>
       * version 1.2.6
       * bug fixes
	- avoid crash during MDS cleanup with OST shut down (2775)
	- fix loi_list_lock/oig_lock inversion on interrupted IO (4136)
	- don't use bad inodes on the MDS (3744)
	- dynamic object preallocation to improve recovery speed (4236)
	- don't hold spinlock over lock dumping or change debug flags (4401)
	- don't zero obd_dev when it is force cleaned (3651)
	- print grants to console if they go negative (4431)
	- "lctl deactivate" will stop automatic recovery attempts (3406)
	- look for existing locks in ldlm_handle_enqueue() (3764)
	- don't resolve lock handle twice in recovery avoiding race (4401)
	- revalidate should check working dir is a directory (4134)
       * miscellania
	- don't always mark "slow" obdfilter messages as errors (4418)

2004-08-24  Cluster File Systems, Inc. <info@clusterfs.com>
       * version 1.2.5
       * bug fixes
	- don't close LustreDB during write_conf until it is done (3860)
	- fix typo in lconf for_each_profile (3821)
	- allow dumping logs from multiple threads at one time (3820)
	- don't allow multiple threads in OSC recovery (3812)
	- fix debug_size parameters (3864)
	- fix mds_postrecov to initialize import for llog ctxt (3121)
	- replace config semaphore with spinlock (3306)
	- be sure to send a reply for a CANCEL rpc with bad export (3863)
	- don't allow enqueue to complete on a destroyed export (3822)
	- down write_lock before checking llog header bitmap (3825)
	- recover from lock replay timeout (3764)
	- up llog sem before sending rpc (3652)
	- reduce ns lock hold times when setting kms (3267)
	- change a dlm LBUG to LASSERTF, to maybe learn something (4228)
	- fix NULL deref and obd_dev leak on setup error (3312)
	- replace some LBUG about llog ops with error handling (3841)
	- don't match INVALID dentries from d_lookup and spin (3784)
	- hold dcache_lock while marking dentries INVALID and hashing (4255)
	- fix invalid assertion in ptlrpc_set_wait (3880)
       * miscellania
	- add libwrap support for the TCP acceptor (3996)
	- add /proc/sys/portals/routes for non-root route listing (3994)
	- allow setting MDS UUID in .xml (2580)
	- print the stack of a process that LBUGs (4228)

2004-07-14  Cluster File Systems, Inc. <info@clusterfs.com>
       * version 1.2.4
       * bug fixes
	- don't cleanup request in ll_file_open() on failed MDS open (3430)
	- make sure to unset replay flag from failed open requests (3440)
	- if default stripe count is 0, use OST count for inode size (3636)
	- update parent mtime/ctime on client for create/unlink (2611)
	- drop dentry ref in ext3_add_link from open_connect_dentry (3266)
	- free recovery state on server during a forced cleanup (3571)
	- unregister_reply for resent reqs (3063)
	- loop back devices mounting and status check on 2.6 (3563)
	- fix resource-creation race that can provoke i_size == 0 (3513)
	- don't try to use bad inodes returned from MDS/OST fs lookup (3688)
	- more debugging for page-accounting assertion (3746)
	- return -ENOENT instead of asserting if ost getattr+unlink race (3558)
	- avoid deadlock after precreation failure (3758)
	- fix race and lock order deadlock in orphan handling (3450, 3750)
	- add validity checks when grabbing inodes from l_ast_data (3599)
       * miscellania
	- add /proc/.../recovery_status to obdfilter (3428)
	- lightweight CDEBUG infrastructure, debug daemon (3668)
	- change default OSC RPC parameters to be better on small clusters
	- turn off OST read cache for files smaller than 32MB
	- install man pages and include them in rpms (3100)
	- add new init script for (un)mounting lustre filesystems (2593)
	- run chkconfig in %post for init scripts (3701)
	- drop scimac NAL (unmaintained)

2004-06-17  Cluster File Systems, Inc. <info@clusterfs.com>
       * version 1.2.3
       * bug fixes
	- clean kiobufs before and after use (3485)
	- strip trailing '/'s before comparing paths with /proc/mounts (3486)
	- remove assertions to work around "in-flight rpcs" recovery bug (3063)
	- change init script to fail more clearly if not run as root (1528)
	- allow clients to reconnect during replay (1742)
	- fix ns_lock/i_sem lock ordering deadlock for kms update (3477)
	- don't do DNS lookups on NIDs too small for IP addresses (3442)
	- re-awaken ptlrpcd if new requests arrive during check_set  (3554)
	- fix cond_resched  (3554)
	- only evict unfinished clients after recovery (3515)
	- allow bulk resend, prevent data loss (3570)
	- dynamic ptlrpc request buffer allocation (2102)
	- don't allow unlinking open directory if it isn't empty (2904)
	- set MDS/OST threads to umask 0 to not clobber client modes (3359)
	- remove extraneous obd dereference causing LASSERT failure (3334)
	- don't use get_cycles() when creating temp. files on the mds (3156)
	- hold i_sem when setting i_size in ll_extent_lock() (3564)
	- handle EEXIST for set-stripe, set proper directory name (3336)
       * miscellania
	- servers can dump a log evicting a client - lustre.dump_on_timeout=1
	- fix ksocknal_fmb_callback() error messages (2918)

2004-05-27  Cluster File Systems, Inc. <info@clusterfs.com>
       * version 1.2.2
       * bug fixes
	- don't copy lvb into (possibly NULL) reply on error (2983)
	- don't deref dentry after dput, don't free lvb on error (2922)
	- use the kms to determine writeback rpc length (2947)
	- increment oti_logcookies when osc is inactive (2948)
	- update client's i_blocks count via lvb messages (2543)
	- handle intent open/close of special files properly (1557)
	- mount MDS with errors=remount-ro, like obdfilter (2009)
	- initialize lock handle to avoid ASSERT on error cleanup (3057)
	- don't use cancelling-locks' kms values (2947)
	- use highest lock extent for kms, not last one (2925)
	- don't dereference ERR_PTR() dentry in error handling path (3107)
	- fix thread race in portals_debug_dumplog() (3122)
	- create lprocfs device entries at setup instead of at attach (1519)
	- common AST error handler, don't evict client on completion race (3145)
	- zero nameidata in detach_mnt in 2.6 (3118)
	- verify d_inode after revalidate_special is valid in 2.6 (3116)
	- use lustre_put_super() to handle zconf unmounts in 2.6 (3064)
	- initialize RPC timeout timer earlier for 2.6 (3219)
	- don't dereference NULL reply buffer if mdc_close was never sent (2410)
	- print nal/nid for unknown nid (3258)
	- additional checks for oscc recovery before doing precreate (3284)
	- fix ll_extent_lock() error return code for 64-bit systems (3043)
	- don't crash in mdc_close for bad permissions on open (3285)
	- zero i_rdev for non-device files (3147)
	- clear page->private before handing to FS, better assertion (3119)
	- tune the read pipeline (3236)
	- fix incorrect decref of invalidated dentry (2350)
	- provide read-ahead stats and refine rpc in flight stats (3328)
	- don't hold journal transaction open across create RPC (3313)
	- update atime on MDS at close time (3265)
	- close LDAP connection when recovering to avoid server load (3315)
	- update iopen-2.6 patch with fixes from 2399,2517,2904 (3301)
	- don't leak open file on MDS after open resend (3325)
	- serialize filter_precreate and filter_destroy_precreated (3329)
	- loop device shouldn't call sync_dev() for nul device (3092)
	- clear page cache after eviction (2766)
	- resynchronize MDS->OST in background (2824)
	- refuse to mount the same filesystem twice on same mountpoint (3394)
	- allow llmount to create routes for mounting behind routers (3320)
	- push lock cancellation to blocking thread for glimpse ASTs (3409)
	- don't call osc_set_data_with_check() for TEST_LOCK matches (3159)
	- fix rare problem with rename on htree directories (3417)
       * miscellania
	- allow default OST striping configuration per directory (1414)
	- fix compilation for qswnal for 2.6 kernels (3125)
	- increase maximum number of MDS request buffers for large systems
	- change liblustreapi to be useful for external progs like lfsck (3098)
	- increase local configuration timeout for slow disks (3353)
	- allow configuring ldlm AST timeout - lustre.ldlm_timeout=<seconds>

2004-03-22  Cluster File Systems, Inc. <info@clusterfs.com>
       * version 1.2.1
       * bug fixes
	- fixes for glimpse AST timeouts / incorrectly 0-sized files (2818)
	- don't overwrite extent policy data in reply if lock was blocked (2901)
	- drop filter export grants atomically with removal from device (2663)
	- del obd_self_export from work_list in class_disconnect_exports (2908)
	- don't LBUG if MDS recovery times out during orphan cleanup (2530)
	- swab reply message in mdc_close, other PPC fixes (2464)
	- fix destroying of named logs (2325)
	- overwrite old logs when running lconf --write_conf (2264)
	- bump LLOG_CHUNKSIZE to 8k to allow for larger clusters (2306)
	- fix race in target_handle_connect (2898)
	- mds_reint_create() should take same inode create lock (2926)
	- correct journal credits calculated for CANCEL_UNLINK_LOG (2931)
	- don't close files for self_export to avoid uninitialized obd (2936)
	- allow MDS with the same name as client node (2939)
	- hold dentry reference for closed log files for unlink (2325)
	- reserve space for all logs during transactions (2059)
	- don't evict page beyond end of stripe extent (2925)
	- don't oops on a deleted current working directory (2399)
	- handle hard links to targets without a parent properly (2517)
	- don't dereference NULL lock when racing during eviction (2867)
	- don't grow lock extents when lots of conflicting locks (2919)

2004-03-04  Cluster File Systems, Inc. <info@clusterfs.com>
       * version 1.2.0
       * bug fixes
	- account for cache space usage on clients to avoid data loss (974)
	- lfsck support in lustre kernel code (2349)
	- reduce journal credits needed for BRW writes (2370)
	- orphan handling to avoid losing space on client/server crashes
	- ptlrpcd can be blocked, stopping ALL progress (2477)
	- use lock value blocks to assist in proper KMS, faster stat (1021)
	- takes i_sem instead of DLM locks internally on obdfilter (2720)
	- recovery for initial connections (2355)
	- fixes for mds_cleanup_orphans (1934)
	- abort_recovery crashes MDS in b_eq (mds_unlink_orphan) (2584)
	- block all file creations until orphan recovery completes (1901)
	- client remove rq_connection from request struct (2423)
	- conf-sanity test_5, proper cleanup in umount log not availale (2640)
	- recovery timer race (2670)
	- mdc_close recovey bug (2532)
	- ptlrpc cleanup bug (2710)
	- mds timeout on local locks (2588)
	- namespace lock held during RPCs (2431)
	- handle interrupted sync write properly (2503)
	- don't try to handle a message that hasn't been replied to (2699)
	- client assert failure during cleanup after abort recovery (2701)
	- leak mdc device after failed mount (2712)
	- ptlrpc_check_set allows timedout requests to complete (2714)
	- wait for inflight reqs when ptlrpcd finishes (2710)
	- make sure unregistered services are removed from the srv_list
	- reset bulk XID's when resending them (caught by 1138 test)
	- unregister_bulk after timeout
	- fix lconf error (2694)
	- handle write after unfinished setstripe, stripe-only getstripe (2388)
	- readahead locks pages, leaves pending causing memory pressure (2673)
	- increase OST request buffers to 4096 on large machines (2729)
	- fix up permission of existing directories in simple_mkdir (2661)
	- init deleted item, add assertions ptlrpc_abort_inflight() (2725)
	- don't assign transno to errored transactions (2742)
	- don't delete objects on OST if given a bogus objid from MDS (2751)
	- handle large client PAGE_SIZE readdir on small PAGE_SIZE MDS (2777)
	- if rq_no_resend, then timeout request after recovery (2432)
	- fix MDS llog_logid record size, 64-bit array alignment (2733)
	- don't call usermode_helper from ptlrpcd, DEFAULT upcall (2773)
	- put magic in mount.lustre data, check for bad/NULL mount data (2529)
	- MDS recovery shouldn't delete objects that it has given out (2730)
	- if enqueue arrives after completion, don't clobber LVB (2819)
	- don't unlock pages twice when trigger_group_io returns error (2814)
	- don't deref NULL rq_repmsg if ldlm_handle_enqueue failed (2822)
	- don't write pages to disk if there was an error (1450)
	- don't ping imports that have recovery disabled (2676)
	- take buffered bytes into account when balancing socknal conn (2817)
	- hold a DLM lock over readdir always, use truncate_inode_pages (2706)
	- reconnect unlink llog connection after MDS reconnects to OST (2816)
	- remove little-endian swabbing of llog records (1987)
	- set/limit i_blksize to LL_MAX_BLKSIZE on client (2884)
	- retry reposting request buffers if they fail (1191)
	- grow extent at grant time to avoid granting a revoked lock (2809)
	- lock revoke doesn't evict page if covered by a second lock (2765)
	- disable VM readahead to avoid reading outside lock extents (2805)
       * miscellania
	- return LL_SUPER_MAGIC from statfs for the filesystem type (1972)
	- updated kernel patches for hp-2.4.20 kernel (2681)

2004-02-07  Cluster File Systems, Inc. <info@clusterfs.com>
       * version 1.0.4
       * kernel patches
	- fix truncated write corruption (2366)
	- fix for failed assertion in iopen_connect_dentry (1792,2517)
       * bug fixes
	- don't flag the ptlrpcd thread with PF_MEMALLOC (2636)
	- ensure len(uuid) < 37 in lmc (1171)
	- fix ia64 OOPS in llog_test (2255)
	- zero end of page at obdfilter for partial page writes (2648)
	- don't leave stale dentries around after renames (bug 2428)
	- fix timeouts when evicting a client with a single lock held (2642)
	- set deadline for the initial HELLO message to drain (2634)
	- print out dotted-quad IP addresses in the socknal (2302)
       * miscellania
	- additional debugging for MDS client eviction problem (2443)
	- fix mkfsoptions support for osts (2603, 2604)

2004-01-27  Cluster File Systems, Inc. <info@clusterfs.com>
       * version 1.0.3
       * kernel patches
	- add series for the vanilla 2.6.0 kernel
	- add series for the vanilla 2.4.24 kernel
	- add series for a cray x86/64 UL kernel drop
	- fix xattr patches for the vanilla 2.4.19 series
       * bug fixes
	- generate true UUIDs in lmc (1171)
	- have portals stack dumping break in UML (2466)
	- avoid bad dchild deref; avoid inum lock w/o creation (2362)
	- allocate with _NOFS in ldlm to avoid deadlock (1933)
	- wake callback waiting threads on client eviction (2460)
	- Add --ptldebug and --subsystem to lmc (1719)
	- update assertion to allow safe interrupt allocation
	- set rq_no_resend for cancel requests (2432)
	- recalculate ptlrpcd timeout after resend (2494)
	- call vfs_rmdir when removing pending directories (2368)
	- fix renaming a file to itself (2429)
	- lmc creates a default one-stripe lov (2454)
	- expand procfs space to handle large clusters (2326)
	- increase UML stack to avoid overflow
	- update lconf's list of debug and subsystem masks
	- fix lfs find --obd (2510)
	- /proc tunable for disabling filter read caching (2591)
	- stop rpm packages from altering slapd.conf (2301)
	- disable nagle in the socknal under 0conf (2578)
	- choose mds inode size based on stripe count (2572)
	- fix kernel-source rpm problems (2516)
       * miscellania
	- add --disable-doc to avoid pdf generation (2421)
	- update documentation, tests, type-os, comments
	- avoid format warnings on ia64
	- remove the TOE NAL
	- tiny code cleanups by removing unused fields

2004-01-07  Cluster File Systems, Inc. <info@clusterfs.com>
       * version 1.0.2
       * bug fixes
	- fix obvious semaphore misuse in as-yet-unused setattr path (2348)
	- remove the most blatant lies from BUILDING file (2371)
	- change default debug level to reasonable production setting
	- reduce client side cache size to reduce cache flush time
	- reduce max RPCs in flight to avoid unnecessary file fragmentation
	- make TCP zerocopy and pinger support enabled by default (2476)
	- sync writes completed after process exits caused crashes (2319)
	- maintain correct mount count on the MDS (2356)
	- backout 1557, because 2316 wasn't really fixed
	- better file I/O statistics gathering in /proc
	- don't take unnecessary, deadlock-inducing bug in readpage (2383)
	- another kernel patch to fix zero-copy TCP function export
	- don't take duplicate lock when processing re-sent getattr (2420)
	- lctl uses obd_self_export instead of creating new conn (2353)
	- MDS/OST recovery case which requires object creation asserted (2425)
	- move lfs from /usr/sbin to /usr/bin in packages
	- fix race between mds_client_add and mds_client_free (2417)
	- use kmalloc instead of slabs in portals (2430)
	- don't create duplicate records when a failover MDS is present (2442)
	- remove unnecessary mount age check (2332)
	- don't remove directory inodes from locks prematurely (2451)
	- don't break if MDS service name is the same as hostname (2103)
	- fix races in client write RPC generation when cache full (2482)

2003-12-13  Cluster File Systems, Inc. <info@clusterfs.com>
       * version 1.0.1
       * bug fixes
	- remove now-unused request->rq_obd (278)
	- if an allocation fails, print out how much memory we've used (1933)
	- use PORTAL_SLAB_ALLOC for structures, to get GFP_MEMALLOC (1933)
	- add the "configurable stack size" patch to most series files (1256)
	- ability to write large log records, for 100+ OST configs (2306)
	- fix NULL deref when filter_prep fails (2314)
	- fix operator precedence error in filter_sync
	- dynamic allocation of socknal TX descriptors (2315)
	- fix a missed case in the GFP_MEMALLOC patch, can cause deadlock (2310)
	- fix gcc 2.96 compilation problem in xattr kernel patch (2294)
	- ensure that CWARN messages in Portals always get to the syslog
	- __init/__exit are not for prototype decls (ldlm_init/exit)
	- x86-64 compile warning fixes
	- fix gateway LMC keyword conflict (2318)
	- fix MDS lock inversions in getattr/reint paths (1844)
	- fix a rare lock re-ordering bug, which caused deadlock (2322)
	- fix i_sem/journal inversion in fsfilt_ext3_write_record (2306)
	- DLM race condition prevented some lock evictions (2328)
	- ENOMEM detection and retry on socknal sends (2230)
	- use GFP_NOFS throughout Lustre, to combat ENOMEM (2230)
	- move osc_rpcd into ptlrpc, for use in MDC and others (2329)
	- protect MDS inode fsdata with stronger locking; fixes assertion (2313)
	- better error messages when a client is rejected during recovery (1505)
	- avoid cancelling locks which were never granted, after failure (2330)
	- fix i_sem/journal inversion in mds_client_add (2333)
	- fix truncate/getattr lock cycle deadlock (2334)
	- use rpcd to send close; allows resend after timeout, avoid leak (1897)
	- fix two rare exit paths which could leak an l_lock() ref (2321)
	- fencepost error in MDS/OST orphan recovery (2226)
	- make log record alignment 8 bytes (1988)
	- lstripe now fails when requested offset > ost_count (2237)
	- ensure that all kernel series have a complete list.h (1607)
	- fix crashes in special-file operations (2316)
	- lctl create/brw OID mismatch, caused by obsolete filter loop (2339)
       * miscellania
	- allow configurable automake binary, for testing new versions
	- small update to the lfs documentation

2003-12-03  Cluster File Systems, Inc. <info@clusterfs.com>
       * version 1.0.0
       * fix negative export reference count in fsfilt_sync (2312)

2003-12-01  Cluster File Systems, Inc. <info@clusterfs.com>
       * release candidate 0.9.1
       * bug fixes
	- orphans are moved into the PENDING directory for possible recovery
	- replayed opens now open by fid for orphan/rename safety (1042)
	- last close of an orphan inode generates a transno (683)
	- chdir() and mount() now pin the directory entry (1020)
	- avoid CERROR in normal ll_setattr_raw() error case (1500)
	- discard very old requests without processing them (1502)
	- remove some common, well-understood CERRORs (1505)
	- require O_DIRECT I/O to be page-sized to workaround IA64 crash (1609)
	- clear "grant" flags in OST replies until OST grant code lands (1644)
	- fix read performance by not clobbering i_blksize on client (1598)
	- fix __ldlm_handle2lock oops by not dereferencing lock after PUT (1625)
	- make LRU size a /proc tunable, clears locks when reduced (707)
	- fix some lprocfs rot that prevented ptlbd from loading (1732)
	- server locks take references on exports now (1558)
	- build fixes for 2.4.20-rh trees (1663)
	- return an error from lov_create if all OSCs are inactive (1751)
	- fix import levels when a reconnect happens without a timeout (1597)
	- exit early from mds_open if we get a lookup error (1749)
	- partial page read at EOF wouldn't wait for disk before sending (1642)
	- avoid NULL deref in obdfilter when reading page past EOF (1592)
	- avoid LASSERT in ll_intent_lock if server failed very early (1090)
	- fix LBUG in ll_it_open_error with rc = -2 (1861)
	- write/truncate lock inversion (1639)
	- Don't auto-load obdclass, portals modules during cleanup (1495)
	- fix timestamps from jumping to "now" (1763)
	- extra journal assertions (1648)
	- add an extra multiunlink test (1771)
	- fix read_record/write_record API (1776)
	- fix leak of offset_extent, possible incorrect i_size later (1772)
	- fix lasserts in mis-matched transnos during open-unlink testing (1541)
	- Debugging for the kqswnal_get_idle_tx problems (1820)
	- Allow recovery to be attempted multiple times (1536)
	- Write out MDS last_rcvd file after it is first created (1600)
	- Fix tx_descriptor leak in failed transmit situations (1827)
	- ext3 journaling fixes for assertion failure after IO error (1871)
	- class_export_put() on freed export after completion AST error (1896)
	- Fix revalidate looping in VFS (1322)
	- Don't access a freed export during MDS_REINT timeout (1521)
	- Add open-unlink recovery support on the MDS (1673,1764)
	- Return an error if no MDS data was read from last_rcvd (1946)
	- Fix for lookup "." or ".." crash on error (1932,1931,1935)
	- Don't setup a disk device that doesn't match exported UUID (317)
	- Reduce bulk RPC timeout to avoid cascading client/OST failures (1845)
	- avoid committing NULL handle in force close
	- local.sh is now a one-stripe LOV configuration
	- POSIX utime.4 -EPERM on FIFO not owned by user (56)
	- fix ext3 htree duplicate directory entry corruption (1516)
	- POSIX creat.13, fstat.1, open.18, stat.3 new file atime/mtime (2020)
	- update to new LOV EA format (2097)
	- interoperability for different PAGE_SIZE/wordsize (686,1821,1343,2042)

2003-06-15  Phil Schwan  <phil@clusterfs.com>
       * version v0_7
       * bug fixes
	- imports and exports cleanup too early, need refcounts (349, 879, 1045)
	- per-import/export recovery handling (958, 931, 959)
	- multiple last-rcvd slots, for serving multiple FSes (949)
	- connections are again shared between multiple imp/exports (963, 964)
	- "umount -f" would hang if any requests needed to be sent (393, 978)
	- avoid pinning large req buffer by copying for queued messages (989)
	- add "uuid" to "lctl device" command to help upcalls (991)
	- "open" RPCs with transnos would confuse recovery counters (1037)
	- do proper endian conversion of all wire messages (288, 340, 891)
	- remove OST bulk get LBUGs, fix ost_brw_write cleanup (1126)
	- call waiting locks callback from LDLM recovery thread (1127, 1151)
	- fix ptlrpc_connection leak in target_handle_connect (1174)
	- fix import refcounting bug in OST and MDS cleanup (1134)
	- if an invalid-at-open-time OSC returned before close(), LBUG (1150)
	- fix very unlikely obd_types race condition (501)
	- remove osc_open hack for echo_client (1187)
	- we leaked exports/dlmimps for forcibly disconnected clients (1143)
	- a failure in read_inode2 leads to deadlock (1139)
	- cancel ack-locks as soon as transaction is committed (1072)
	- fix major leaks and crashes in the bulk I/O path (937, 1057)
	- make sure to commitrw after any preprw to avoid deadlock (1162)
	- failing to execute a file in a lustre FS would lock inode (1203)
	- small DEBUG_REQ fix to avoid dereferencing a NULL (1227)
	- don't ASSERT while cleaning up an incompletely-setup obd (1248)
	- obd_uuid2tgt would walk off the end of the list (1255)
	- on IA64 the osc would give portals incorrect bulk size (1258)
	- fix debug daemon ioctl interface; allows daemon on ia64 (1274)
	- fix lock inversion caused by new llite matching code (1282)
	- limit the number of dirty pages on a client to 10MB (1286)
	- timed out locks were not being corrected cancelled (1289)
	- fix O_DIRECT above 4GB on IA-32 (1292)
       * major user-visible changes
	- fail out/fail over policy now controlled by the upcall (993)
       * protocol changes
	- add OBD_PING to check server availability and failure (954)
	- lustre messages are now sent in sending host order (288, 340, 891)
	- add eadatalen to MDS getattr reply (340)
	- OST read replies may contain second buffer, with per-page status (593)

2003-03-11  Phil Schwan  <phil@clusterfs.com>
       * version v0_6
       * bug fixes
	- LDLM_DEBUG macro fix, for gcc 3.2 (850)
	- failed open()s could cause deadlock; fixed (867, 869)
	- stop cancelling OST locks when files are closed (481)
	- overlapping XID spaces caused network corruption (851, 853)
	- fix unsafe fsfilt counter arithmetic; change to atomic_t
	- setattr_raw added, to do single-RPC, server-side setattrs
	- lmc/lconf syntax change for OST UUIDs
	- fix crashy race condition between ptlrpc_free_req and osc_close
	- don't use request in mdc_enqueue if we hit a timeout (889)
	- don't set the inode i_size for regular files from the MDS (896)
	- handle out of order completion AST (842)
	- don't LBUG if a lock request times out after receiving AST (913)
	- avoid d_rehash race in ll_find_alias by rehashing inside dcache_lock
	- if a bad lock AST arrives, send an error instead of dropping entirely
	- return 0 from revalidate2 if ll_intent_lock returns -EINTR (912)
	- fix leak in bulk IO when only partially completed (899, 900, 926)
	- fix O_DIRECT for ia64 (55)
	- (almost) eliminate Lustre-kernel-thread effects on load average (722)
	- C-z after timeout could hang a process forever; fixed (977)
       * Features
	- client-side I/O cache (678, 924, 929, 941, 970)
       * protocol changes
	- READPAGE and SETATTRs which don't take server-side locks get
	  their own portal

2003-02-11  Phil Schwan  <phil@clusterfs.com>
	* version v0_5_20
	* bug fixes
	 - Fix ldlm_lock_match on the MDS to avoid matching remote locks (592)
	 - Fix fsfilt_extN_readpage() to read a full page of directory
	   entries, or fake the remainder if PAGE_SIZE != blocksize (500)
	 - Avoid extra mdc_getattr() in ll_intent_lock when possible (534, 604)
	 - Fix imbalanced LOV object allocation and out-of-bound access (469)
	 - Most intent operations were removed, in favour of a new RPC mode
	   that does a single RPC to the server and bypasses most of the VFS
	 - All LDLM resource ID arrays were removed in favour of ldlm_res_id
	 - Aggressively cancel local locks on DLM servers
	 - mds_reint_unlink sends EA to the client if it's the last nlink.
	   client uses that EA to unlink OST objects.
	 - mds_reint_{rename,unlink,link} were rewritten to take ordered locks
	 - recursive symlinks were fixed (439)
	 - fixed NULL deref in DEBUG_REQ
	 - filter_update_lastobjid no longer calls sync, which annoyed extN
	 - fixed multi-client small-writes to a single file problem (445)
	 - fixed mtime updates during file writes (607)
	 - fixed vector writes on obdfilter causing problems when ENOSPC (670)
	 - fixed bug in obd_brw_read/write() (under guise of testing 367)
	 - fixed Linux OST size reporting problem (444, 656)
	 - OST now updates object mtime with writes or setattr (607, 619)
	 - client verifies file size before zeroing page past EOF (445)
	 - OST now writes last allocated objid to disk with allocation (108)
	 - LOV on echo now works (409)
	* protocol changes
	 - mds_reint_unlink sends a new buffer, with the EA included.  this
	   buffer is only valid if body->valid & OBD_MD_FLEASIZE, which is only
	   set if a regular file was being unlinked, and it was the last link
	 - use PtlGet from the target for bulk writes (315)
	 - OST now updates object mtime with writes or setattr (607, 619)
	 - LDLM now has a grant-time callback to revalidate locked items, if
	   necessary (604)
	 - Many MDS operations were reorganized to combat race conditions
	* other changes
	 - Merge b_intel branch (updated lprocfs code) - now at /proc/fs/lustre
	 - configure check to avoid gcc version 2.96 20000731-2.96-98) (606)

2003-01-06  Andreas Dilger  <adilger@clusterfs.com>
	* version v0_5_19
	* bug fixes
	 - Fully reactivate OST imports after reconnection (512, others)
	 - Make sure client sees our -ENOTCONN from mds_handle (513 - partial)
	 - More graceful error handling for truncating on dead OST (515)
	 - Don't error out unless we're actually accessing dead stripes (474)
	 - Fix garbage sizes when stripes are missing (410)
	 - LRU counters were broken, causing constant lock purge (433, 432)
	 - garbage on read from stripes with failed OSTs (441)
	 - mark OSCs as active before reconnecting during recovery (438)
	 - lov_enqueue and lov_cancel need to handle inactive OSTs (403)
	 - lfind did not preserve OST order in output (443)
	 - symlinks cause hung clients, incorrect data (439)
	 - stop dereferencing request after dropping refcount (457)
	 - don't LASSERT(spin_is_locked) on non-SMP (455)
	 - fixes for many rename() bugs
	 - fstat didn't correctly synchronize attributes (399)
	 - server must handle lock cancellation during blocking AST prep (487)
	 - bulk descriptors were free()d too soon (511)
	 - fix paths in lconf, which would load incorrect modules (451, 507)
	 - fix confusing lconf 'host not found' error message (386)
	 - fix lock order deadlock on OST (O/R i_sem before journal ops, 478)
	 - fix race condition in mdc_blocking_ast() for inode access (526)
	 - fix lov_unpackmd() unpacking wrong number of stripes (537)
	 - fix lov_set_osc_active() marking wrong OSC inactive (440)
	 - fix bad lstripe lov_unpackmd() assertion (fix layering too) (527)
	 - fix multiple writes of stripe MD to MDS (358, maybe 519)
	 - fix lstripe in several ways (kernel side) (527)
	 - fix request leak in ldlm_cli_enqueue (262)
	 - incorrect OSC was marked inactive after OST failure
	 - call mds_fs_cleanup before unmounting filesystem (524)
	 - fix races between taking ns_lock and ldlm_lock_change_resource
	 - fix races updating LOV export open file list
	 - fix lov_enqueue error path, avoid decref-ing bad lock handle
	 - fix recovery NULL deref in ldlm_cli_cancel_unused
	 - fix some DLM races by using new hash table for lock handles (419)
	 - permit the client to specify desired inodes, at replay
	 - duplicate requests when we queue them for replay reintegration
	 - fix last_rcvd offset calculation
	 - sync after each recovered transaction, so we always make progress
	 - never, not always, ERESTART requests without transnos
	 - store the lov_desc in the MDS, so we don't depend on getlovinfo to
	   set it
	 - skip replay if the MDS says that the client is already connected
	 - don't check for a recovery-enabled export to match lctl's UUID
	 - don't INC_USE_COUNT for phantom exports
	 - don't crash when cleaning up phantom exports (567)
	 - don't double-finish or set replay data for errored mdc_open requests
	 - abort requests when they time out, so we don't get old replies
	 - send/receive replies for AST messages again
	 - if the client says that it doesn't have the lock, cancel it on the
	   server
	 - if we timeout during I/O, don't try to cancel an in-use lock; instead
	   mark it as destroyed, it will all work out when decref is called
	 - fix module use counts (22, 581)
	* protocol changes
	 - ASTs now expect a reply (server cancels lock on error reply)

2002-12-02  Andreas Dilger  <adilger@clusterfs.com>
	* version v0_5_18
	* bug fixes
	  - fix many simultaneous client startup (392)
	  - fix dentry->d_it clobbering
	  - credentials weren't being shipped for readdir/getattr operations
	  - remove invalid assertions triggered during some concurrent MD
	    updates
	  - proper Lustre versions added (336, 389)
	  - fix memory leak for create error case (398)
	  - fix LOV locking bug that would get cli/srv out of sync
	  - fix echo client over LOV (409)
	  - fix dbench 2, extN refcount problem (170, 258, 356, 418)
	  - fix double-O_EXCL intent crash (424)
	  - avoid sending multiple lock CANCELs (352)
	* Features
	  - MDS can do multi-client recovery (modulo bugs in new code)
	* Documentation
	  - many updates, edits, cleanups

2002-11-18  Phil Schwan  <phil@clusterfs.com>
	* version v0_5_17
	* bug fixes
	  - fix null d_it dereference (346)
	  - fix full OST/dbench hang (333)
	  - fix permission problem with file removal (286)
	  - fix removal of OSCs from LOV when they fail
	  - fix NULL deref during bulk timeout (214)
	  - fix problems related to multiple filesystems on one MDS (241)
	  - fixed serious subtle metadata locking bugs
	  - free locks on clients when inodes are removed due to memory
	    pressure (201)
	  - fix inode pointer in lock data (285)
	  - partial support for multiple MDS on a single host (241)
	  - data locks weren't cancelled at clear_inode time (290, 311)
	  - intent locks could lead to unbounded lock growth (205)
	  - added a maximum lock count, an LRU list, and a flusher
	  - fix multiple rename (365)
	  - properly abstracted the echo client
	  - OSC locked 1 byte too many; fixed
	  - rewrote brw callback code:
	  - fixed recovery bugs related to LOVs (306)
	  - fixed too-many-pages-in-one-write crash (191)
	  - fixed (again) crash in sync_io_timeout (214)
	  - probably fixed callback-related race (385)
	* protocol change
	  - Add capability to MDS protocol
	  - LDLM cancellations and callbacks on different portals

2002-10-28  Andreas Dilger  <adilger@clusterfs.com>
	* version v0_5_16
	* bug fixes:
	  - limit client IOV size to PTL_MD_MAX_IOV (611336, 191)
	  - defer open object destruction to close time (601981, 138)
	  - open/close OST file handle in obdo (OBD_MD_FLHANDLE) (601981, 138)
	  - move LDLM_ENQUEUE/CONVERT back to MDS portal (625069)
	  - abstract ll_lookup2, fix ll_revalidate2 to use abstraction (256)
	  - don't call obd_setattr in ll_file_release for destroyed objects
	* protocol change to lustre_msg: move |version| and add |flags|
	* protocol change to osc_punch: "start" in "o_size", "end" in "o_blocks"
	* lock replay: for LDLM_FL_REPLAY trust client to do right thing
	* added replay of create, unlink, link and rename operations during
	  MDS failover; recovery should be much more robust now
	* remove failed OSCs from LOVs (only lov_create uses this so far)
	* the lustre-HOWTO was brought (more) up to date (582544)

2002-10-23  Phil Schwan  <phil@clusterfs.com>
	* version v0_5_15
	* bug fixes:
	  - in-use dentries weren't being reused properly (617851)
	  - prevent multiple LDLM setup (599178)
	  - fix LOV size calculations for truncate (617853)
	  - fix client handling of MDS intent errors (POSIX)
	  - fix permission bug in lovstripe.c test (624321)
	  - fix MDS thread deadlock - move LDLM handler to DLM portal (625069)
	  - truncate past end of file could corrupt data
	  - proper cleanup after timeouts, crashes, etc (592524, 550815)
	  - a race in recovery could return ETIMEDOUT to apps (623947)
	  - building outside the source directory was fixed
	* the lustre-HOWTO was brought (more) up to date (582544)
	* major progress was made on recovery functionality

2002-10-10  Phil Schwan  <phil@clusterfs.com>
	* version v0_5_14
	* bug fixes:
	  - recovery deadlock fix
	  - rm -rf causes LBUG fix (617817)
	  - file open by multiple tasks fix (618962)
	  - directory permissions bugs (602707 and 620007)
	  - journal_stop fixed with locking (611313)
	  - O_APPEND failures resolved (618273, perhaps 614459)
	  - lconf PATH fix (619770)
	  - IA64 build fix (621450)
	  - RPC buffer sizes scale with amount of memory

2002-10-01  Phil Schwan  <phil@clusterfs.com>
	* version v0_5_13
	* bug fixes:
	  - locks would be cancelled without throwing away data pages,
	    resulting in inconsistent data (605627)
	  - inode attributes were not always being refreshed (605627, 612449)
	  - lconf now continues to cleanup after lctl reports an error
	  - MDS now enforces user permissions (602707)
	  - lprocfs cleanup fixed, but not yet enabled (614157)
	  - fixed infinite server hang, should a client not respond to an AST
	  - avoid going into recovery if user calls readlink() with a buffer
	    that's too small (613941)
	  - AST RPCs no longer require replies (614867) -- this may be changed
	  - don't crash server if client sends an IOV that's too big (611336)
	  - fixed lock conversion deadlock (611892)
	  - fixed the following of symlinks (614622)
	* recovery: the server can remove locks from a client that dies, other
	  clients can make progress
	* more extN patch fixes
	* compile-time configurable ptlrpc buffer allocations
	* documentation
	  - collaborative read cache document
	  - Lustre Lite Performance CDR document-in-progress

2002-09-20  Andreas Dilger  <adilger@clusterfs.com>
	* version v0_5_12
	* bug fix
	  - fix typo in patch-2.4.18

2002-09-20  Andreas Dilger  <adilger@clusterfs.com>
	* version v0_5_11
	* bug fixes
	  - clear ptlrpc request each time in handle_incoming_request()
	  - unlink of files now destroys the object on the OST

2002-09-19  Peter Braam  <braam@clusterfs.com>
	* version 0_5_10
	* add hard link support
	* change obdfile creation method
	* kernel patch changed

2002-09-19  Peter Braam  <braam@clusterfs.com>
	* version 0_5_9
	* bug fix
	  - stack overflow bug in extN fixed

2002-09-18  Andreas Dilger  <adilger@clusterfs.com>
	* version 0_5_8
	* documentation updates
	  - add man pages for config tools
	  - update tests/README to describe testing with new config tools
	  - finish metadata API descriptions
	* bug fixes and cleanups
	  - statfs workaround for 16TB limit
	  - LOV stripe allocation improved, can stripe on subset of OSTs
	  - LOV file size/IO offset was wrong for files > 4GB in size
	  - object EA data was being dropped, caused files to be unreadable
	  - memory overflow with non-LOV OST caused memory corruption
	  - fixed regression tests to work with new config tools, obdfilter
	  - fixed bug when directory size became larger than 1 block
	  - fixed bug (for single client case) when PWD was deleted
	  - invalidate local directory pages when doing intent-based ops
	  - avoid LDLM oops when lock callback contained bad data

2002-09-09  Andreas Dilger  <adilger@clusterfs.com>
	* version 0_5_7
	* documentation updates
	* bug fixes and cleanups
	  - configuration tools
	  - LOV
	  - imports/exports
	  - 64-bit compile warnings
	  - 64-bit internal statfs data
	  - many more
	* test_brw on persistent OST devices
	* MDS recovery
	* lprocfs (disabled)

2002-09-04  Andreas Dilger  <adilger@clusterfs.com>
	* version 0_5_6
	* documentation updates
	* bug fixes and cleanups
	* configuration tools

2002-08-30  Peter J. Braam  <braam@clusterfs.com>

	* version v0_5_5
	* many small fixes to 0_5_4
	* io/network handling
	* thinkos in MDS operations

2002-08-24  Peter J. Braam  <braam@clusterfs.com>

	* version v0_5_4
	* crucial basic fixes to 0.5.3
	* IOR, Iozone work over Elan
	* EOF locks added

2002-08-07  Phil Schwan  <phil@clusterfs.com>
	* version 0_5_3, our first alpha
	* we use the new Portals iovs
	* documentation updates
	* bug fixes and cleanups
	* small changes in the DLM wire protocol

2002-07-25  Peter J. Braam  <braam@clusterfs.com>
	* version 0_5_1 with some initial stability,
	* locking on MD and file I/O.
	* documentation updates
	* several bug fixes since 0.5.0
	* small changes in wire protocol

2002-07-18  Phil Schwan  <phil@clusterfs.com>
	* version v0_4_5
	* delivered as Lustre Light Alpha
	* fixed a crash after handling invalid MDS requests
	* fixed directory pages for architectures with non-4k pages sizes

2002-07-11  Andreas Dilger  <adilger@clusterfs.com>
	* release version v0_4_4
	* Moves TCP acceptor to be on port 2432 (unused Coda port) instead
	  of 1234.
	* Fixes a number of interruption problems with OST operations.
	* Update documentation for portals header changes
	* Move all wire protocol structs/defines to lustre_idl.h
	* Fixes symlink length bug.
	* Add tcpdump to repository.

2002-07-05  Andreas Dilger  <adilger@clusterfs.com>
	* release version v0_4_3
	* Fixes statfs for inodes on extN.
	* Fixes bug in runtests which would delete /etc/hosts.
	* Use 64-bit object IDs wherever possible (not into VFS though)
	  Remove ost_get_info, which is unused by lustre, and out of date.

2002-07-03  Peter Braam  <braam@clusterfs.com>
	* release version v0_4_2   Fixes a lookup error (type not passed)
	* move forward to head of Portals
	* move forward to latest Lustre kernel

2002-06-25  Peter Braam  <braam@clusterfs.com>
	* release version v0_4_1.  Hopefully stable on single node use.<|MERGE_RESOLUTION|>--- conflicted
+++ resolved
@@ -1,4 +1,3 @@
-<<<<<<< HEAD
 tbd Sun Microsystems, Inc.
 	* version 1.8.0
 	* Support for kernels:
@@ -38,21 +37,7 @@
 	  For more information, please refer to bugzilla 13904.
 	* Output of lfs quota has been made less detailed by default,
 	  old (verbose) output can be obtained by using -v option.
-=======
-tbd  Sun Microsystems, Inc.
-       * version 2.0.0
-       * Support for kernels:
-        2.6.16.60-0.27 (SLES 10),
-        2.6.18-92.1.10.el5 (RHEL 5),
-        2.6.22.14 vanilla (kernel.org).
-       * Client support for unpatched kernels:
-        (see http://wiki.lustre.org/index.php?title=Patchless_Client)
-        2.6.16 - 2.6.21 vanilla (kernel.org)
-       * Recommended e2fsprogs version: 1.40.11-sun1
-       * Note that reiserfs quotas are disabled on SLES 10 in this kernel.
-       * RHEL 4 and RHEL 5/SLES 10 clients behaves differently on 'cd' to a
-        removed cwd "./" (refer to Bugzilla 14399).
-       * File join has been disabled in this release, refer to Bugzilla 16929.
+	* File join has been disabled in this release, refer to Bugzilla 16929.
 
 Severity   : enhancement
 Bugzilla   : 15966
@@ -71,13 +56,13 @@
 Bugzilla   : 16643
 Description: Generic /proc file permissions
 Details    : Set /Proc file permissions in a more generic way to enable non-
-             root users operate on some /proc files.
+	     root users operate on some /proc files.
 
 Severity   : major
 Bugzilla   : 16561
 Description: Hitting mdc_commit_close() ASSERTION
 Details    : Properly handle request reference release in
-             ll_release_openhandle().
+	     ll_release_openhandle().
 
 Severity   : normal
 Bugzilla   : 15975
@@ -93,7 +78,6 @@
 Description: LBUG when llog conf file is full
 Details    : When llog bitmap is full, ENOSPC should be returned for plain
 	     log.
->>>>>>> 863a3da6
 
 Severity   : normal
 Bugzilla   : 16907
@@ -145,21 +129,14 @@
 Severity   : minor
 Bugzilla   : 16583
 Frequency  : rare
-<<<<<<< HEAD
 Description: avoid messages about idr_remove called for id that is not allocated
 Details    : Move assigment s_dev for clustered nfs to end of initialization,
 	     for avoid problem with error handling.
-=======
-Description: avoid idr_remove called for id which is not allocated.
-Details    : Move assigment s_dev for clustered nfs to end of initialization,
-	     to avoid problem with error handling.
->>>>>>> 863a3da6
 
 Severity   : minor
 Bugzilla   : 16109
 Frequency  : rare
 Description: avoid Already found the key in hash [CONN_UNUSED_HASH] messages
-<<<<<<< HEAD
 Details    : When connection is reused this not moved from CONN_UNUSED_HASH into
 	     CONN_USED_HASH and this prodice warning when put connection again
 	     in unused hash.
@@ -179,11 +156,6 @@
 	     drop too big messages, not init llog cat under semphore which
 	     can be blocked on reconnect and break normal replay, fix access
 	     to wrong pointer.
-=======
-Details    : When connection is reused this not moved from CONN_UNUSED_HASH
-	     into CONN_USED_HASH and this prodice warning when put connection
-	     again in unused hash.
->>>>>>> 863a3da6
 
 Severity   : enhancement
 Bugzilla   : 15899
@@ -217,7 +189,6 @@
 	   : plot-llstat(8), l_getgroups(8), lst(8), routerstat(8)
 
 Severity   : enhancement
-<<<<<<< HEAD
 Bugzilla   : 16208
 Description: Implement lustre ll_show_options method.
 
@@ -233,13 +204,6 @@
 Bugzilla   : 16317
 Description: exports in /proc are broken
 Details    : recreate /proc entries for clients when they reconnect.
-=======
-Bugzilla   : 16091
-Description: configure's --enable-quota should check the
-	   : kernel .config for CONFIG_QUOTA
-Details    : configure is terminated if --enable-quota is passed but
-	   : no quota support is in kernel
->>>>>>> 863a3da6
 
 Severity   : normal
 Bugzilla   : 16080
@@ -601,6 +565,13 @@
 Details    : fix a race between class_handle_unhash() and class_handle2object()
 	     introduced in lustre 1.6.5 by bug 13622.
 
+Severity   : enhancement
+Bugzilla   : 11817
+Description: superblock lock contention with many SMP cores on one client
+Details    : several client filesystem locks were highly contended on SMP
+	     NUMA systems with 8 or more cores.  Per-CPU datastructures
+	     and more efficient locking implemented to reduce contention.
+
 Severity   : minor
 Frequency  : rare
 Bugzilla   : 12755
@@ -634,8 +605,52 @@
 	     extent information of a file. It can be used to map logical blocks
 	     in a file to physical blocks in the block device.
 
+Severity   : normal
+Frequency  : only with adaptive timeout enabled
+Bugzilla   : 16972
+Description: DEBUG_REQ() bad paging request
+Details    : ptlrpc_at_recv_early_reply() should not modify req->rq_repmsg
+	     because it can be accessed by reply_in_callback() without the
+	     rq_lock held.
+
+Severity   : normal
+Frequency  : only on Cray X2
+Bugzilla   : 16813
+Description: X2 build failures
+Details    : fix build failures on Cray X2.
+
+Severity   : normal
+Bugzilla   : 2066
+Description: xid & resent requests
+Details    : Initialize RPC XID from clock at startup (randomly if clock is
+	     bad).
+
+Severity   : major
+Bugzilla   : 14840
+Description: quota recovery deadlock during mds failover
+Details    : This patch includes att18982, att18236, att18237 in bz14840.
+             Slove the problems:
+             1. fix osts hang when mds does failover with quotaon
+             2. prevent watchdog storm when osts threads wait for the
+	        recovery of mds
+
+Severity   : normal
+Bugzilla   : 16695
+Description: kernel panic on racer
+Details    : Do not access dchild->d_inode when IS_ERR(dchild) is true.
+
+Severity   : enhancement
+Bugzilla   : 14095
+Description: Add lustre_start utility to start or stop multiple Lustre servers
+             from a CSV file.
+
+Severity   : major
+Bugzilla   : 17024
+Description: Lustre GPF in {:ptlrpc:ptlrpc_server_free_request+373}
+Details    : In case of memory pressure, list_del() can be called twice on
+	     req->rq_history_list, causing a kernel oops.
+
 -------------------------------------------------------------------------------
-
 
 2008-05-26  Sun Microsystems, Inc.
        * version 1.6.5
@@ -1786,23 +1801,7 @@
 Description: Fix error on 'ls .' at the top of the Lustre mount.
 Details    : Don't revalidate dentry if it is a root dentry.
 
-<<<<<<< HEAD
 --------------------------------------------------------------------------------
-=======
-Severity   : enhancement
-Bugzilla   : 11089
-Description: organize the server-side client stats on per-nid basis
-Details    : Change the structure of stats under obdfilter and mds to
-	     New structure:
-	        +- exports
-	                +- nid#1
-	                |   + stats
-	                |   + uuids
-	                +- nid#2...
-	                +- clear
-	     The "uuid"s file would list the uuids of _active_ exports.
-	     And the clear entry is to clear all stats and stale nids.
->>>>>>> 863a3da6
 
 2007-08-27         Cluster File Systems, Inc. <info@clusterfs.com>
        * version 1.6.2
@@ -1832,7 +1831,6 @@
 Details    : Make lfs setstripe understand 'k', 'm' and 'g' for stripe size.
 
 Severity   : normal
-<<<<<<< HEAD
 Frequency  : mds/oss recovery
 Bugzilla   : 10800
 Description: llog ctxt is refrenced after it has been freed.
@@ -1851,20 +1849,6 @@
 Bugzilla   : 12771
 Description: Update kernel patch for SLES10 SP1
 Details    : Add patch blkdev_tunables-2.6-sles10.patch to 2.6-sles10.series.
-=======
-Bugzilla   : 15346
-Description: skiplist implementation simplification
-Details    : skiplists are used to group compatible locks on granted list
-	     that was implemented as tracking first and last lock of each
-	     lock group the patch changes that to using doubly linked lists
-
-Severity   : normal
-Bugzilla   : 15574
-Description: MDS LBUG: ASSERTION(!IS_ERR(dchild))
-Details    : Change LASSERTs to client eviction (i.e. abort client's recovery)
-	     because LASSERT on both the data supplied by a client, and the
-	     data on disk is dangerous and incorrect.
->>>>>>> 863a3da6
 
 Severity   : enhancement
 Bugzilla   : 10786
@@ -1981,7 +1965,6 @@
 Description: Oops in read and write path when failing to allocate lock.
 Details    : Check if lock allocation failed and return error back.
 
-<<<<<<< HEAD
 Severity   : normal
 Frequency  : When flocks are used.
 Bugzilla   : 13103
@@ -2009,45 +1992,6 @@
 Bugzilla   : 13360
 Description: Build failure against Centos5 (RHEL5)
 Details    : Use getpagesize() instead of PAGE_SIZE.
-=======
-Severity   : enhancement
-Bugzilla   : 10555
-Description: Add a FIEMAP(FIle Extent MAP) ioctl
-Details    : FIEMAP ioctl will allow an application to efficiently fetch the
-	     extent information of a file. It can be used to map logical blocks
-	     in a file to physical blocks in the block device.
-
-Severity   : normal
-Bugzilla   : 15198
-Description: LDLM soft lockups - improvement
-Details    : It is be possible to send the lock handle along with each read
-	     or write request because the client is already doing a lock match
-	     itself so there isn't any reason the OST should have to re-do that
-	     search.
-
-Severity   : normal
-Frequency  : only on Cray X2
-Bugzilla   : 16813
-Description: X2 build failures
-Details    : fix build failures on Cray X2.
-
-Severity   : normal
-Bugzilla   : 2066
-Description: xid & resent requests
-Details    : Initialize RPC XID from clock at startup (randomly if clock is
-	     bad).
-
-Severity   : enhancement
-Bugzilla   : 14095
-Description: Add lustre_start utility to start or stop multiple Lustre servers
-             from a CSV file.
-
-Severity   : major
-Bugzilla   : 17024
-Description: Lustre GPF in {:ptlrpc:ptlrpc_server_free_request+373}
-Details    : In case of memory pressure, list_del() can be called twice on
-	     req->rq_history_list, causing a kernel oops.
->>>>>>> 863a3da6
 
 --------------------------------------------------------------------------------
 
@@ -2305,10 +2249,10 @@
 	     be freed no matter whether fsfilt_commit success or not.
 
 Severity   : minor
-Frequency  : only with huge numbers of clients
+Frequency  : only with large numbers of cores on a single node
 Bugzilla   : 11817
 Description: Prevents from taking the superblock lock in llap_from_page for
-	     a soon died page.
+	     a soon killed page.
 Details    : using LL_ORIGIN_REMOVEPAGE origin flag instead of LL_ORIGIN_UNKNOW
 	     for llap_from_page call in ll_removepage() prevents from taking
 	     the superblock lock for a soon died page.
@@ -2641,7 +2585,6 @@
 	     empty osc while others are not empty.  If we must block, we block
 	     for the shortest possible period of time.
 
-<<<<<<< HEAD
 Severity   : normal
 Bugzilla   : 13148
 Frequency  : only in recovery
@@ -2665,14 +2608,6 @@
 	     start and cleanup, so new llog_commit thread should not be started
 	     when llog_commit threads being stopped to avoid accessing some
 	     freed stuff.
-=======
-Severity   : major
-Bugzilla   : 11710
-Description: improve handling recoverable errors
-Details    : if request processig with error which can be recoverable on server
-	     request should be resend, otherwise page released from cache and
-	     marked as error.
->>>>>>> 863a3da6
 
 Severity   : enhancement
 Bugzilla   : 11721
@@ -2732,7 +2667,6 @@
        * Note that reiserfs quotas are disabled on SLES 10 in this kernel
        * bug fixes
 
-<<<<<<< HEAD
 Severity   : enhancement
 Bugzilla   : 4900
 Description: Async OSC create to avoid the blocking unnecessarily.
@@ -2742,8 +2676,6 @@
             empty osc while others are not empty.  If we must block, we block
             for the shortest possible period of time.
 
-=======
->>>>>>> 863a3da6
 Severity   : enhancement
 Bugzilla   : 8007
 Description: MountConf
