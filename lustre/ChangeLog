<<<<<<< HEAD
06-27-2014 Intel Corporation
       * version 2.5.22
       * See http://wiki.whamcloud.com/display/PUB/Lustre+Support+Matrix
       * Server support for kernels:
	 2.6.32-431.5.1.el6  (RHEL6)
       * Client support for unpatched kernels:
	 2.6.32-431.5.1.el6  (RHEL6)
         3.0.93-0.5           (SLES11 SP2)
         3.0.92-0.8           (SLES11 SP3)
=======
06-23-2014 Intel Corporation
       * version 2.5.2
       * See http://wiki.whamcloud.com/display/PUB/Lustre+Support+Matrix
       * Server support for kernels:
	 2.6.32-431.17.1.el6 (RHEL6)
	 3.0.101-0.29	     (SLES11SP3)
       * Client support for unpatched kernels:
         2.6.32-431.17.1.el6 (RHEL6)
         3.0.101-0.29        (SLES11SP3)
>>>>>>> 2bad1015
         3.6.10-2.fc17       (FC17)
       * Recommended e2fsprogs version: 1.42.9.wc1 or newer
       * NFS export disabled when stack size < 8192 (32-bit Lustre clients),
         since the NFSv4 export of Lustre filesystem with 4K stack may cause a
         stack overflow. For more information, please refer to bugzilla 17630.
       * NFSv4 reexport to 32-bit NFS client nodes requires Lustre client on
         the re-exporting nodes to be mounted with "32bitapi" mount option

--------------------------------------------------------------------------------

03-17-2014 Intel Corporation
       * version 2.5.1
       * See http://wiki.whamcloud.com/display/PUB/Lustre+Support+Matrix
       * Server support for kernels:
	 2.6.32-431.17.1.el6 (RHEL6)
	 3.0.101-0.29	     (SLES11SP3)
       * Client support for unpatched kernels:
         2.6.32-431.17.1.el6 (RHEL6)
         3.0.101-0.29        (SLES11SP3)
         3.6.10-2.fc17       (FC17)
       * Recommended e2fsprogs version: 1.42.9.wc1 or newer
       * NFS export disabled when stack size < 8192 (32-bit Lustre clients),
         since the NFSv4 export of Lustre filesystem with 4K stack may cause a
         stack overflow. For more information, please refer to bugzilla 17630.
       * NFSv4 reexport to 32-bit NFS client nodes requires Lustre client on
         the re-exporting nodes to be mounted with "32bitapi" mount option

--------------------------------------------------------------------------------

10-31-2013 Intel Corporation
       * version 2.5.0
       * See http://wiki.whamcloud.com/display/PUB/Lustre+Support+Matrix
       * Server builds for kernels:
         2.6.32-358.18.1.el6  (RHEL6.4)
       * Client builds for unpatched kernels:
         2.6.32-279.19.1.el6  (RHEL6.3)
         2.6.32-358.18.1.el6  (RHEL6.4)
         3.0.93-0.5           (SLES11 SP2)
         3.0.92-0.8           (SLES11 SP3)
         3.6.10-2.fc17       (FC17)
       * Recommended e2fsprogs version: 1.42.7.wc2 or newer
       * NFS export disabled when stack size < 8192 (32-bit Lustre clients),
         since the NFSv4 export of Lustre filesystem with 4K stack may cause a
         stack overflow. For more information, please refer to bugzilla 17630.
       * NFSv4 reexport to 32-bit NFS client nodes requires Lustre client on
         the re-exporting nodes to be mounted with "32bitapi" mount option

--------------------------------------------------------------------------------

05-30-2013 Intel Corporation
       * version 2.4.0
       * See http://wiki.whamcloud.com/display/PUB/Lustre+Support+Matrix
       * Server support for kernels:
         2.6.32-358.6.2.el6  (RHEL6)
       * Client support for unpatched kernels:
         2.6.32-358.6.2.el6  (RHEL6)
         3.0.74-0.6.6        (SLES11)
         2.6.18-348.3.1.el5  (RHEL5)
         3.6.10-4.fc18       (FC18)
       * Recommended e2fsprogs version: 1.42.7.wc2 or newer
       * NFS export disabled when stack size < 8192 (32-bit Lustre clients),
         since the NFSv4 export of Lustre filesystem with 4K stack may cause a
         stack overflow. For more information, please refer to bugzilla 17630.
       * NFSv4 reexport to 32-bit NFS client nodes requires Lustre client on
         the re-exporting nodes to be mounted with "32bitapi" mount option

--------------------------------------------------------------------------------

9-30-2012 Whamcloud, Inc.
       * version 2.3.0
       * See http://wiki.whamcloud.com/display/PUB/Lustre+Support+Matrix
       * Server support for kernels:
	 2.6.32-279.5.1.el6 (RHEL6)
       * Client support for unpatched kernels:
	 2.6.32-279.5.1.el6  (RHEL6)
         2.6.27.19-5         (SLES11)
         2.6.18-238.19.1.el5 (RHEL5)
         2.6.16.60-0.69.1    (SLES10)
       * Recommended e2fsprogs version: 1.41.90.wc4
       * NFS export disabled when stack size < 8192 (32-bit Lustre clients),
         since the NFSv4 export of Lustre filesystem with 4K stack may cause a
         stack overflow. For more information, please refer to bugzilla 17630.
       * NFSv4 reexport to 32-bit NFS client nodes requires Lustre client on
         the re-exporting nodes to be mounted with "32bitapi" mount option

Severity   : enhancement
Jira       : LU-1754
Description: Update RHEL6.3 kernel to 2.6.32-279.5.1.el6.

Severity   : enhancement
Jira       : LU-1477
Description: Update RHEL6.3 kernel to 2.6.32-279.2.1.el6.

Severity   : enhancement
Jira       : LU-1424
Description: Update RHEL6.2 kernel to 2.6.32-220.17.1.el6

Severity   : enhancement
Jira       : LU-1358
Description: Update RHEL6.2 kernel to 2.6.32-220.13.1.el6

Severity   : enhancement
Jira       : LU-1241
Description: Update RHEL6.2 kernel to 2.6.32-220.7.1.el6

--------------------------------------------------------------------------------

04-30-2012 Whamcloud, Inc.
       * version 2.2.0
       * See http://wiki.whamcloud.com/display/PUB/Lustre+Support+Matrix
       * Server support for kernels:
         2.6.32-220.4.2.el6  (RHEL6)
       * Client support for unpatched kernels:
         2.6.32-220.4.2.el6  (RHEL6)
         2.6.27.19-5         (SLES11)
         2.6.18-238.19.1.el5 (RHEL5)
         2.6.16.60-0.69.1    (SLES10)
       * Recommended e2fsprogs version: 1.41.90.wc4
       * NFS export disabled when stack size < 8192 (32-bit Lustre clients),
         since the NFSv4 export of Lustre filesystem with 4K stack may cause a
         stack overflow. For more information, please refer to bugzilla 17630.
       * NFSv4 reexport to 32-bit NFS client nodes requires Lustre client on
         the re-exporting nodes to be mounted with "32bitapi" mount option

Severity   : enhancement
Jira       : LU-1120
Description: Update RHEL6.2 kernel to 2.6.32-220.4.2.el6

Severity   : enhancement
Jira       : LU-1054
Description: Update RHEL6.2 kernel to 2.6.32-220.4.1.el6

Severity   : enhancement
Jira       : LU-751
Description: Update RHEL6.2 kernel to 2.6.32-220.el6

Severity   : enhancement
Jira       : LU-624
Description: Update RHEL6.1 kernel to 2.6.32-131.17.1.el6

--------------------------------------------------------------------------------

09-30-2011 Whamcloud, Inc.
       * version 2.1.0
       * Server support for kernels:
         2.6.18-238.19.1.el5 (RHEL5)
         2.6.32-131.6.1.el6 (RHEL6)
       * Client support for unpatched kernels:
         (see http://wiki.lustre.org/index.php?title=Patchless_Client)
         2.6.18-238.19.1.el5 (RHEL5)
         2.6.32-131.6.1.el6 (RHEL6)
         2.6.29.4-167.fc11  (FC11)
         2.6.16.60-0.69.1 (SLES10)
         2.6.27.19-5      (SLES11)
       * Recommended e2fsprogs version: 1.41.90.wc3
       * NFS export disabled when stack size < 8192. Since the NFSv4 export of
         Lustre filesystem with 4K stack may cause a stack overflow. For more
         information, please refer to bugzilla 17630.
       * NFSv4 reexport requires Lustre client on the re-exporting nodes to be
         mounted with "32bitapi" mount option

Severity   : enhancement
Description: Update RHEL6.1 kernel to 2.6.32-131.6.1.el6

Severity   : enhancement
Description: Update RHEL5.6 kernel to 2.6.18-238.19.1.el5

Severity   : enhancement
Description: Update RHEL5.6 kernel to 2.6.18-238.9.1.el5

Severity   : normal
Frequency  : only with SLES10
Bugzilla   : 20744
Description: Use OFED "KMP" provided by Novell
Details    : SLES10 SP3 ships with OFED in a separate "KMP" package.
	     Lustre is now built against this package. That means you need to
	     install the ofed-kmp package from Novell for the patchless client.
	     Note that the ofed-kmp that Novell ships may not exactly match the
	     kernel version but should still be compatible.

Severity   : enhancement
Bugzilla   : 22514
Description: Update RHEL5.5 kernel to 2.6.18-194.17.1.el5
	     Update OEL5.5  kernel to 2.6.18-194.17.1.0.1.el5.

--------------------------------------------------------------------------------

2010-07-15  Oracle, Inc.
       * version 2.0.0
       * Server support for kernels:
         2.6.18-164.11.1.el5 (RHEL 5)
         2.6.18-164.11.1.0.1.el5 (OEL 5)
       * Client support for unpatched kernels:
	 (see http://wiki.lustre.org/index.php?title=Patchless_Client)
         2.6.18-164.11.1.el5 (RHEL 5),
         2.6.18-164.11.1.0.1.el5 (OEL 5)
         2.6.16.60-0.42.8 (SLES 10),
         2.6.27.19-5 (SLES11)
	 2.6.29.4-167.fc11 (FC11)
       * Recommended e2fsprogs version: 1.41.10-sun2

Severity   : enhancement
Bugzilla   : 22481
Description: Distribute lfs_migrate script with lustre
Details    : The lfs_migrate mentioned in the manual is now included in the
             lustre tree in lustre/scripts and will distributed in lustre RPMs.

Severity   : enhancement
Bugzilla   : 15253
Description: Failover nid list added to import proc file.

Severity   : enhancement
Bugzilla   : 22864
Description: "som_preview" mount option required to use SOM
Details    : The clients will need to use som_preview mount option
             in order to use SOM. 

Bugzilla   : 22850
Description: Lustre does not do 1MB IOs to HW RAID
Details    : Bump MAX_PHYS/HW_SEGMENTS and SG_ALL to 256 in the RHEL5 kernel.

Severity   : enhancement
Bugzilla   : 22194
Description: lfs quota output is not very convenient for awk/sed-parsing
Details    : Some positions in lfs quota output table could be empty or
	     non-empty which made it hard to parse it with scripts, now
	     a dash is put instead of space where there is not supposed
	     to be any data.

Severity   : normal
Bugzilla   : 22787
Description: Update to OFED 1.5.1
Details    : OFED 1.5.1 will be  used in environments that don't use
	     vendor supplied OFED.

Severity   : normal
Bugzilla   : 22455
Description: Remove lnet. prefix from lctl params display
Details    : Also renamed lnet.memused to lnet_memused to
	     avoid name conflict.

Severity   : normal
Bugzilla   : 15253
Description: Use conf_param -d to remove permanant settings.

Severity   : normal
Bugzilla   : 22455
Description: Add list_param -R
Details    : lctl list_param now supports recursive mode.

Severity   : normal
Bugzilla   : 21829, 22312
Description: Fix llobdstat.
Details    : 1. Now updating the write_bytes counter
	     2. Port script fixes from 1.8.

Severity   : normal
Bugzilla   : 20433
Description: decrease the usage of memory on clients.
Details    : 1. On clients, recycle dentries and inodes unused.
	     2. Delete the code related to ll_deathrow(att 6215 in bug 1443). It
	        is useless now.

Severity   : normal
Bugzilla   : 21829
Description: llobdstat fix and enhancement
Details    : add a counter to set a limit to how many samples will be returned
	     fix a wildcard in the path to limit to obdfilter stats only

Severity   : normal
Bugzilla   : 21259
Description: lfs check only allowed for root
Details    : Code cleanups and added a regresion test of non-root use of
	     lfs check.

Severity   : normal
Bugzilla   : 21879
Description: MDS Oopses in ptlrpc_dispatch_difficult_reply()/__list_add()
Details    : Fix hr->hr_index overload.

Severity   : normal
Bugzilla   : 19742
Description: Fix FIEMAP functionality.

Severity   : normal
Bugzilla   : 19808
Description: FC11 patchless client support added

Severity   : normal
Bugzilla   : 21632
Description: Update RHEL5.4 kernel to 2.6.18-164.11.1.el5 and
	     OEL5.4 kernel to 2.6.18-164.11.1.0.1.el5.

Severity   : normal
Bugzilla   : 20057
Description: New acc-sm script and various test-framework enhancments.

Severity   : normal
Bugzilla   : 15962
Description: Previously landed patch was reverted.

Severity   : normal
Bugzilla   : 20758
Description: Update SLES10 kernel to 2.6.16.60-0.42.8 (patchless)

Severity   : normal
Bugzilla   : 19673
Description: Add ldiskfs maxdirsize mount option.

Severity   : normal
Bugzilla   : 20301
Description: Fix mkfs.lustre support for 16TB LUNs.

Severity   : normal
Bugzilla   : 21564
Description: Print mmp_check_interval
Details    : print mmp_check_interval and make it possible to abort
	     mount operation in case it takes too long.

Severity   : normal
Bugzilla   : 21547
Description: Add cascading_rw to lustre mpi tests.

Severity   : normal
Bugzilla   : 19964
Description: Store SOM data in EA.
Details    : Also several SOM related cleanups.

Severity   : normal
Bugzilla   : 20098
Description: Add refcount to md_open_data

Severity   : normal
Bugzilla   : 20607
Description: Use refcount on lov_request_set to prevent memory corruption.

Severity   : normal
Bugzilla   : 15692
Description: Statahead: use parent dir's i_mutex for synchronization.

Severity   : normal
Bugzilla   : 21571
Description: loadgen improvements.

Severity   : normal
Bugzilla   : 16186
Description: Enable peer health detection in ksocklnd and ko2iblnd.

Severity   : normal
Bugzilla   : 17545
Description: Control DCACHE_LUSTRE_INVALID flag with MDS_INODE_LOOKCUP lock

Severity   : normal
Bugzilla   : 21591
Description: Fix race on obd_devcie:md_stats

Severity   : normal
Bugzilla   : 21600
Description: Fix SLES 11 client builds.
Details    : Resolved uninitalized pointer gcc warnings.

Severity   : normal
Bugzilla   : 21259
Description: Allow non-root access for "lfs check".
Details    : Added a check in obd_class_ioctl() for OBD_IOC_PING_TARGET.

Severity   : normal
Bugzilla   : 21513
Description: Clear imp_force_reconnect correctly in ptlrpc_connect_interpret()

Severity   : enhancement
Bugzilla   : 20773
Description: Update kernel to RHEL5.4 2.6.18-164.6.1.el5 and
	     OEL5 2.6.18-164.6.1.0.1.el5(Both in-kernel OFED enabled).

Severity   : normal
Bugzilla   : 21049
Description: Sanity test_27p fails.
Details    : OBD_FAIL_OST_ENOSPC has been moved to filter_statfs().
             Sanity tests 27 were cleaned up and improved.

Severity   : normal$
Bugzilla   : 18631
Description: Unify req format on client/servers
Details    : Use new req_capsule API [almost] everywhere instead of old PTLRPC
             buffers and swabbers approach..

Severity   : normal
Frequency  : cleanup
Bugzilla   : 19200
Description: drop join file stuff.

Severity   : enhancement
Bugzilla   : 14250
Description: Add 2.6.27 and SLES11 (patchless client) support

Severity   : normal
Bugzilla   : 20302
Description: Fix in ptlrpc_expire_one_request() to print the signed time
	     difference.

Severity   : enhancement
Bugzilla   : 16312
Description: Build kernels (RHEL5, OEL5 and SLES10/11) using the vendor's own
             kernel spec file.

Severity   : enhancement
Bugzilla   : 19662
Description: Remove set_info(KEY_UNLINKED) from MDS/OSC

Severity   : enhancement
Bugzilla   : 19526
Description: correctly handle big reply message.
Details    : send LNet event if reply is bigger then buffer and adjust this buffer
             correctly.

Severity   : normal
Bugzilla   : 19917
Description: Drop unnecessary __GFP_NOMEMALLOC flag from filter_get_page()

Severity   : enhancement
Bugzilla   : 20539
Description: Add support for OEL5.

Severity   : normal
Bugzilla   : 20482
Description: Conf-sanity.sh 50g test - deactivated OST should not cause a panic.

Severity   : enhancement
Bugzilla   : 21452
Description: "weak-modules" support
Details    : Implement "weak-modules" support which enables kernel modules
	     to be used with any kernel that implements the same kABI.  In
	     order to achieve this modules are now installed in
	     /lib/modules/$(uname -r)/updates/kernel on all distributions.

Severity   : normal
Bugzilla   : 18674
Description: client could not reconnect to OST because of an active request.
Details    : The client now retries to reconnect to the same server, if a
	     connect request failed with EBUSY or -EAGAIN. Test case 35b
	     conf-sanity.sh has been created.

Severity   : normal
Bugzilla   : 19557
Description: Don't allow make backward step on assignin osc next id.
Details    : race between allocation next id and ll_sync thread can be cause
             of set wrong osc next id and can be kill valid ost objects.

Severity   : normal
Bugzilla   : 20533
Description: Changes in raid5-large-io-rhel5.patch to calculate sectors properly

Severity   : normal
Bugzilla   : 20533
Description: Increase the default BLK_DEF_MAX_SECTORS value for RHEL5 and SLES11

Severity   : normal
Bugzilla   : 20482
Description: Error handling in osc_statfs_interpret() has been improved.
Details    : Check in osc_statfs_interpret() for EBADR.

Severity   : normal
Bugzilla   : 20482
Description: Do not send statfs() requests to OSTs disabled by administrator.
Details    : Check in lov_prep_statfs_set() for non-NULL ltd_exp.

Severity   : enhancement
Bugzilla   : 20200
Description: Added sanity-quota test to for lfs(1) to work with numeric uid/gid.

Severity   : enhancement
Bugzilla   : 20400
Description: Update kernel to RHEL5 2.6.18-128.7.1.el5.

Severity   : enhancement
Bugzilla   : 20200
Description: Enhancement for lfs(1) command to use numeric uid/gid.

Severity   : normal
Bugzilla   : 14951
Description: Improved cleanup procedure for conf-sanity test_46a.

Severity   : normal
Bugzilla   : 18674
Description: Do not start bulk transfer, if client tried to reconnect.
Details    : Do not start bulk transfer, if client tried to reconnect,
	     but failed due to active rpcs. Check for exp_abort_active_req
	     has been implemented.

Severity   : normal
Bugzilla   : 19566
Description: Prevent inconsistences between linux and lustre mount structures.
Details    : Wait indefinitely in server_wait_finished() until mnt_count drops.
	     Make the sleep interruptible.

Severity   : enhancement
Bugzilla   : 19955
Description: provide server to client comms path
Details    : server to client communications path via new LDLM_SET_INFO rpc

Severity   : normal
Bugzilla   : 20008
Description: truncate starts GFP_FS allocation under transaction causing deadlock
Details    : ldiskfs_truncate calls grab_cache_page which may start page
             allocation under an open transaction. This may lead to
             calling prune_icache with consequent lustre reentrance.

Severity   : normal
Bugzilla   : 19934
Description: send correctly lsm on open replay
Details    : MDS is trust to LSM size on replay open, but client can set wrong size
             to lsm buffer.

Severity   : normal
Bugzilla   : 19854
Description: enable client interface failover
Details    : When a child reconnects from another NID, properly update export
             nid hash position and ldlm reverse import.

Severity   : enhancement
Bugzilla   : 18539
Description: Communicate OST degraded/readonly state via statfs to MDS
Details    : Flags in the statfs returned from OSTs indicate whether the
	     OST is in a degraded RAID state, or if the filesystem has
	     turned read-only after a filesystem error is detected.

Severity   : normal
Bugzilla   : 20122
Frequency  : rare
Description: don't panic if EPROTO was hit when reading symlink
Details    : correctly handling request reference in error cases.

Severity   : enhancement
Bugzilla   : 19856
Description: Add LustreNetLink, a kernel-userspace communcation path.

Severity   : enhancement
Bugzilla   : 19847
Description: Update kernel to SLES10 SP2 2.6.16.60-0.39.3.

Severity   : normal
Frequency  : rare
Bugzilla   : 18800
Description: access to llog context before init.
Details    : move handling CATALOGS file at osc layer and forbid access to llog
	     context before init.

Severity   : normal
Frequency  : rare, only when client is writing to OST on local node
Bugzilla   : 19529
Description: Avoid deadlock for local client writes
Details    : Use new OBD_BRW_MEMALLOC flag to notify OST about writes in the
	     memory freeing context. This allows OST threads to set the
	     PF_MEMALLOC flag on task structures in order to allocate memory
	     from reserved pools and complete IO.
	     Use GFP_HIGHUSER for OST allocations for non-local client writes,
	     so that the OST threads generate memory pressure and allow
	     inactive pages to be reclaimed.

Severity   : enhancement
Bugzilla   : 19846
Description: Update kernel to RHEL5.3 2.6.18-128.1.14.el5.

Severity   : normal
Frequency  : rare
Bugzilla   : 18380
Description: lock ordering violation between &cli->cl_sem and _lprocfs_lock
Details    : move ldlm namespace creation in setup phase to avoid grab
	     _lprocfs_lock with cli_sem held.

Severity   : normal
Bugzilla   : 19507
Description: Temporarily disable grant shrink.
Details    : Disable the feature for debugging.

Severity   : normal
Frequency  : only when formatting test filesystems
Bugzilla   : 18624
Description: Unable to run several mkfs.lustre on loop devices at the same time
Details    : mkfs.lustre returns error 256 on the concurrent loop devices
	     formatting. The solution is to proper handle the error.

Severity   : enhancement
Bugzilla   : 19024
Description: Update kernel to RHEL5.3 2.6.18-128.1.6.el5.

Severity   : enhancement
Bugzilla   : 19212
Description: Update kernel to SLES10 SP2 2.6.16.60-0.37.

Severity   : normal
Frequency  : rare
Bugzilla   : 19528
Description: resolve race between obd_disconnect and class_disconnect_exports
Details    : if obd_disconnect will be called to already disconnected export he
	     forget release one reference and osc module can't unloaded.

Severity   : enhancement
Bugzilla   : 18688
Description: Allow tuning service thread via /proc
Details    : For each service a new
	     /proc/fs/lustre/{service}/*/thread_{min,max,started} entry is
	     created that can be used to set min/max thread counts, and get the
	     current number of running threads.

Severity   : normal
Frequency  : rare
Bugzilla   : 18382
Descriptoin: don't return error if have partially created objects for file.
Details    : lov_update_create_set uses set->set_success as index for created
	     objects, so if some requests will be failed, they will have hole
	     at end of array and qos_shrink_lsm for allocate correct lsm.

Severity   : enhancement
Bugzilla   : 17671
Description: Update OFED support to 1.4.1

Severity   : normal
Frequency  : common
Bugzilla   : 18645
Description: Reduce small size read RPC
Details    : Set read-ahead limit for every file and only do read-ahead when
	     available read-ahead pages are bigger than 1M to avoid small size
	     read RPC.

Severity   : enhancement
Bugzilla   : 19293
Description: move AT tunable parameters for more consistent usage
Details    : add AT tunables under /proc/sys/lustre, add to conf_param parsing

Severity   : enhancement
Bugzilla   : 17974
Description: add lazystatfs mount option to allow statfs(2) to skip down OSTs
Details    : allow skip disconnected ost for send statfs request and hide error
	     in this case.

Severity   : major
Frequency  : rare
Bugzilla   : 18810
Description: fix racy locking of mballoc block bitmaps causing BUG
Details    : The locking of the mballoc buddy bitmap and the in-memory
	     block bitmap was using two different spin locks in some
	     cases.  This made it possible to incorrectly access the
	     mballoc bitmap while another process was modifying it,
	     causing a sanity assertion to fail.  While no on-disk corruption
	     was reported, there was some risk of this happening.

Severity   : normal
Frequency  : rare, on llog test 6
Bugzilla   : 16839
Descriptoin: don't allow connect to already connected import
Details    : allowing connect to already connected import is hide connecting problem.

Severity   : normal
Frequency  : rare
Bugzilla   : 18902
Descriptoin: allow kill process which wait statahead result
Details    : for some reasons 'ls' can stick in waiting result from statahead,
	     in this case need way for kill this process.

Severity   : enhancement
Bugzilla   : 18798
Description: Add state history info file, enhance import info file
Details    : Track import connection state changes in a new osc/mdc proc file;
	     add overview-type data to the osc/mdc import proc file.

Severity   : enhancement
Bugzilla   : 17536
Description: MDS create should not wait for statfs RPC while holding DLM lock.

Severity   : enhancement
Bugzilla   : 18289
Description: Update to RHEL5U3 kernel-2.6.18-128.1.1.el5.

Severity   : normal
Frequency  : normal
Bugzilla   : 12069
Descriptoin: OST grant too much space to client even there are not enough space.
Details    : Client will shrink its grant cache to OST if there are no write
	     activity over 6 mins (GRANT_SHRINK_INTERVAL), and OST will retrieve
	     this grant cache if there are already not enough avaible space
	     (left_space < total_clients * 32M).

Severity   : normal
Frequency  : start MDS on uncleanly shutdowned MDS device
Bugzilla   : 16839
Descriptoin: ll_sync thread stay in waiting mds<>ost recovery finished
Details    : stay in waiting mds<>ost recovery finished produce random bugs
	     due race between two ll_sync thread for one lov target. send
	     ACTIVATE event only if connect realy finished and import have
	     FULL state.

Severity   : normal
Frequency  : rare, connect and disconnect target at same time
Bugzilla   : 17310
Descriptoin: ASSERTION(atomic_read(&imp->imp_inflight) == 0
Details    : don't call obd_disconnect under lov_lock. this long time
	     operation and can block ptlrpcd which answer to connect request.

Severity   : normal
Frequency  : rare
Bugzilla   : 18154
Descriptoin: don't lose wakeup for imp_recovery_waitq
Details    : recover_import_no_retry or invalidate_import and import_close can
	     both sleep on imp_recovery_waitq, but we was send only one wakeup
	     to sleep queue.

Severity   : normal
Frequency  : always with long access acl
Bugzilla   : 17636
Descriptoin: mds can't pack reply with long acl.
Details    : mds don't control size of acl but they limited by reint/getattr
	     reply buffer.

Severity   : enhancement
Bugzilla   : 18061
Description: Update to SLES10 kernel-2.6.16.60-0.33.

Severity   : enhancement
Bugzilla   : 18060
Description: Update to RHEL5 kernel-2.6.18-92.1.22.el5.

Severity   : normal
Frequency  : start MDS on uncleanly shutdowned MDS device
Bugzilla   : 18049
Descriptoin: aborting recovery hang on MDS
Details    : don't throttle destroy RPCs for the MDT.

Severity   : major
Frequency  : on remount
Bugzilla   : 18018
Description: external journal device not working after the remount
Details    : clear dev_rdonly flag for external journal devices in
	     blkdev_put()

Severity   : minor
Frequency  : rare
Bugzilla   : 17802
Description: shutdown vs evict race
Details    : client_disconnect_export vs connect request race.
	     if client will evicted at this time - we start invalidate
	     thread without referece to import and import can be freed
	     at same time.

Severity   : normal
Frequency  : rare, need acl's on inode.
Bugzilla   : 16492
Description: client can't handle ost additional correctly
Details    : if ost was added after client connected to mds client can have
	     hit lnet_try_match_md ... to big messages to wide striped files.
	     in this case need teach client to handle config events about add
	     lov target and update client max ea size at that event.

Severity   : enhancement
Bugzilla   : 15699
Description: Changelogs
Details    : Changelogs are a lightweight mechanism to track filesystem
	     metadata and namespace changes.  The changelog is recorded
	     permanently on the MDTs, and is periodically "consumed" / purged
	     when records are no longer needed.

Severity   : enhancement
Bugzilla   : 15957
Description: compact fld format with extents
Details    : Store range of seq rather than every seq in FLD. Seq
	     controller update FLD rather than clients. In Case of CMD, mdt0
	     has FLD, all other metadata server act as non persistent proxy
	     for FLD queries and cache fld entries in fld cache.

Severity   : normal
Frequency  : rare
Bugzilla   : 16081
Description: don't skip ost target if they assigned to file
Details    : Drop slow OSCs if we can, but not for requested start idx.
	     This means "if OSC is slow and it is not the requested
	     start OST, then it can be skipped, otherwise skip it only
	     if it is inactive/recovering/out-of-space.

Severity   : normal
Bugzilla   : 16080
Description: more cleanup in mds_lov
Details    : not send LOV EA under replay, we can't know about they size at this
	     time. Don't allow client connect to mds before any ost connected,
	     for avoid problems with LOV EA size and returning EIO to client.

Severity   : enhancement
Bugzilla   : 11826
Description: Interoperability at server side (Disk interoperability)

Severity   : enhancement
Bugzilla   : 17201
Description: Update to RHEL5 kernel-2.6.18-92.1.17.el5.

Severity   : enhancement
Bugzilla   : 17458
Description: Update to SLES10 SP2 kernel-2.6.16.60-0.31.

Severity   : enhancement
Bugzilla   : 14166
Description: New client IO stack (CLIO).

Severity   : enhancement
Bugzilla   : 15393
Description: Commit on sharing. Eliminate inter-client dependencies between
	     uncommitted transactions by doing transaction commits.
	     Thereby clients may recovery independently.

Severity   : normal
Frequency  : Create a symlink file with a very long name
Bugzilla   : 16578
Description: ldlm_cancel_pack()) ASSERTION(max >= dlm->lock_count + count)
Details    : If there is no extra space in the request for early cancels,
             ldlm_req_handles_avail() returns 0 instead of a negative value.

Severity   : enhancement
Bugzilla   : 1819
Description: Add /proc entry for import status
Details    : The mdc, osc, and mgc import directories now have
	     an import directory that contains useful import data for debugging
	     connection problems.

Severity   : enhancement
Bugzilla   : 15966
Description: Re-disable certain /proc logging
Details    : Enable and disable client's offset_stats, extents_stats and
	     extents_stats_per_process stats logging on the fly.

Severity   : major
Frequency  : Only on FC kernels 2.6.22+
Bugzilla   : 16303
Description: oops in statahead
Details    : Do not drop reference count for the dentry from VFS when lookup,
	     VFS will do that by itself.

Severity   : enhancement
Bugzilla   : 16643
Description: Generic /proc file permissions
Details    : Set /Proc file permissions in a more generic way to enable non-
	     root users operate on some /proc files.

Severity   : major
Bugzilla   : 16561
Description: Hitting mdc_commit_close() ASSERTION
Details    : Properly handle request reference release in
	     ll_release_openhandle().

Severity   : major
Bugzilla   : 14840
Description: quota recovery deadlock during mds failover
Details    : This patch includes att18982, att18236, att18237 in bz14840.
             Slove the problems:
             1. fix osts hang when mds does failover with quotaon
             2. prevent watchdog storm when osts threads wait for the
	        recovery of mds

Severity   : normal
Bugzilla   : 15975
Frequency  : only patchless client
Description: add workaround for race between add/remove dentry from hash

Severity   : enhancement
Bugzilla   : 16845
Description: Allow OST glimpses to return PW locks

Severity   : minor
Bugzilla   : 16717
Description: LBUG when llog conf file is full
Details    : When llog bitmap is full, ENOSPC should be returned for plain log.

Severity   : normal
Bugzilla   : 16907
Description: Prevent import from entering FULL state when server in recovery

Severity   : major
Bugzilla   : 16750
Description: service mount cannot take device name with ":"
Details    : Only when device name contains ":/" will mount treat it as
	     client mount.

Severity   : normal
Bugzilla   : 15927
Frequency  : rare
Description: replace ptlrpcd with the statahead thread to interpret the async
	     statahead RPC callback

Severity   : normal
Bugzilla   : 16611
Frequency  : on recovery
Description: I/O failures after umount during fail back
Details    : if client reconnected to restarted server we need join to recovery
	     instead of find server handler is changed and process self
	     eviction with cancel all locks.

Severity   : enhancement
Bugzilla   : 16633
Description: Update to RHEL5 kernel-2.6.18-92.1.10.el5.

Severity   : enhancement
Bugzilla   : 16547
Description: Update to SLES10 SP2 kernel-2.6.16.60-0.27.

Severity   : enhancement
Bugzilla   : 16566
Description: Upcall on Lustre log has been dumped
Details    : Allow for a user mode script to be called once a Lustre log has
	     been dumped. It passes the filename of the dumped log to the
	     script, the location of the script can be specified via
	     /proc/sys/lnet/debug_log_upcall.

Severity   : minor
Bugzilla   : 16583
Frequency  : rare
Description: avoid idr_remove called for id which is not allocated.
Details    : Move assigment s_dev for clustered nfs to end of initialization,
	     to avoid problem with error handling.

Severity   : minor
Bugzilla   : 16109
Frequency  : rare
Description: avoid Already found the key in hash [CONN_UNUSED_HASH] messages
Details    : When connection is reused this not moved from CONN_UNUSED_HASH
	     into CONN_USED_HASH and this prodice warning when put connection
	     again in unused hash.


Severity   : enhancement
Bugzilla   : 15899
Description: File striping can now be set to use an arbitrary pool of OSTs.

Severity   : enhancement
Bugzilla   : 16573
Description: Export bytes_read/bytes_write count on OSC/OST.

Severity   : normal
Bugzilla   : 16237
Description: Early reply size mismatch, MGC loses connection
Details    : Apply the MGS_CONNECT_SUPPORTED mask at reconnect time so
	     the connect flags are properly negotiated.

Severity   : normal
Frequency  : often
Bugzilla   : 16125
Description: quotas are not honored with O_DIRECT
Details    : all writes with the flag O_DIRECT will use grants which leads to
	     this problem. Now using OBD_BRW_SYNC to guard this.

Severity   : normal
Bugzilla   : 15058
Description: add quota statistics
Details    : 1. sort out quota proc entries and proc code.
	     2. add quota statistics

Severity   : enhancement
Bugzilla   : 13058
Description: enable quota support for HEAD.

Severity   : normal
Bugzilla   : 16006
Description: Properly propagate oinfo flags from lov to osc for statfs
Details    : restore missing copy oi_flags to lov requests.

Severity   : enhancement
Bugzilla   : 16581
Description: Add man pages for llobdstat(8), llstat(8), plot-llstat(8),
	   : l_getgroups(8), lst(8), routerstat(8)
Details    : included man pages for llobdstat(8), llstat(8),
	   : plot-llstat(8), l_getgroups(8), lst(8), routerstat(8)

Severity   : enhancement
Bugzilla   : 16091
Description: configure's --enable-quota should check the
	   : kernel .config for CONFIG_QUOTA
Details    : configure is terminated if --enable-quota is passed but
	   : no quota support is in kernel

Severity   : normal
Bugzilla   : 13139
Description: Remove portals compatibility
Details    : Remove portals compatibility, not interoperable with releases
	     before 1.4.6

Severity   : normal
Bugzilla   : 15576
Description: Resolve device initialization race
Details    : Prevent proc handler from accessing devices added to the
	     obd_devs array but yet be intialized.

Severity   : enhancement
Bugzilla   : 15308
Description: Update to SLES10 SP2 kernel-2.6.16.60-0.23.

Severity   : enhancement
Bugzilla   : 16190
Description: Update to RHEL5 kernel-2.6.18-92.1.6.el5.

Severity   : normal
Bugzilla   : 12975
Frequency  : rare
Description: Using wrong pointer in osc_brw_prep_request
Details    : Access to array[-1] can produce panic if kernel compiled with
	     CONFIG_PAGE_ALLOC enabled

Severity   : normal
Bugzilla   : 16037
Description: Client runs out of low memory
Details    : Consider only lowmem when counting initial number of llap pages

Severity   : normal
Bugzilla   : 15625
Description: *optional* service tags registration
Details    : if the "service tags" package is installed on a Lustre node
	     When the filesystem is mounted, a local-node service tag will
	     be created.  See http://inventory.sun.com/ for more information
	     about the Service Tags asset management system.

Severity   : normal
Bugzilla   : 15825
Description: Kernel BUG tries to release flock
Details    : Lustre does not destroy flock lock before last reference goes
	     away. So always drop flock locks when client is evicted and
	     perform unlock regardless of successfulness of speaking to MDS.

Severity   : normal
Bugzilla   : 15210
Description: add refcount protection for osc callbacks, avoid panic on shutdown

Severity   : normal
Bugzilla   : 12653
Description: sanity test 65a fails if stripecount of -1 is set
Details    : handle -1 striping on filesystem in ll_dirstripe_verify

Severity   : normal
Bugzilla   : 14742
Frequency  : rare
Description: ASSERTION(CheckWriteback(page,cmd)) failed
Details    : badly clear PG_Writeback bit in ll_ap_completion can produce false
	     positive assertion.

Severity   : enhancement
Bugzilla   : 15865
Description: Update to RHEL5 kernel-2.6.18-53.1.21.el5.

Severity   : major
Bugzilla   : 15924
Description: do not process already freed flock
Details    : flock can possibly be freed by another thread before it reaches
	     to ldlm_flock_completion_ast.

Severity   : normal
Bugzilla   : 14480
Description: LBUG during stress test
Details    : Need properly lock accesses the flock deadlock detection list.

Severity   : minor
Bugzilla   : 15837
Description: oops in page fault handler
Details    : kernel page fault handler can return two special 'pages' in error
	     case, don't try dereference NOPAGE_SIGBUS and NOPAGE_OMM.

Severity   : minor
Bugzilla   : 15716
Description: timeout with invalidate import.
Details    : ptlrpcd_check call obd_zombie_impexp_cull and wait request which
	     should be handled by ptlrpcd. This produce long age waiting and
	     -ETIMEOUT ptlrpc_invalidate_import and as result LASSERT.

Severity   : enhancement
Bugzilla   : 15741
Description: Update to RHEL5 kernel-2.6.18-53.1.19.el5.

Severity   : major
Bugzilla   : 14134
Description: enable MGS and MDT services start separately
Details    : add a 'nomgs' option in mount.lustre to enable start a MDT with
	     a co-located MGS without starting the MGS, which is a complement
	     to 'nosvc' mount option.

Severity   : normal
Bugzilla   : 14835
Frequency  : after recovery
Description: precreate to many object's after del orphan.
Details    : del orphan st in oscc last_id == next_id and this triger growing
	     count of precreated objects. Set flag LOW to skip increase count
	     of precreated objects.

Severity   : normal
Bugzilla   : 15139
Frequency  : rare, on clear nid stats
Description: ASSERTION(client_stat->nid_exp_ref_count == 0)
Details    : when clean nid stats sometimes try destroy live entry,
	     and this produce panic in free.

Severity   : major
Bugzilla   : 15575
Description: Stack overflow during MDS log replay
	     ease stack pressure by using a thread dealing llog_process.

Severity   : normal
Bugzilla   : 15443
Description: wait until IO finished before start new when do lock cancel.
Details    : VM protocol want old IO finished before start new, in this case
	     need wait until PG_writeback is cleared until check dirty flag and
	     call writepages in lock cancel callback.

Severity   : enhancement
Bugzilla   : 14929
Description: using special macro for print time and cleanup in includes.

Severity   : normal
Bugzilla   : 12888
Description: mds_mfd_close() ASSERTION(rc == 0)
Details    : In mds_mfd_close(), we need protect inode's writecount change
	     within its orphan write semaphore to prevent possible races.

Severity   : minor
Bugzilla   : 14929
Description: Obsolete CURRENT_SECONDS and use cfs_time_current_sec() instead.

Severity   : minor
Bugzilla   : 14645
Frequency  : rare, on shutdown ost
Description: don't hit live lock with umount ost.
Details    : shrink_dcache_parent can be in long loop with destroy dentries,
	     use shrink_dcache_sb instead.

Severity   : minor
Bugzilla   : 14949
Description: don't panic with use echo client
Details    : echo client pass NULL as client nid pointer and this produce null
	     pointer dereference.

Severity   : normal
Bugzilla   : 15278
Description: fix build on ppc32
Details    : compile code with -m64 flag produce wrong object file for ppc32.

Severity   : normal
Bugzilla   : 12191
Description: add message levels for liblustreapi

Severity   : normal
Bugzilla   : 13380
Description: fix for occasional failure case of -ENOSPC in recovery-small tests
Details    : Move the 'good_osts' check before the 'total_bavail' check.  This
	     will result in an -EAGAIN and in the exit call path we call
	     alloc_rr() which will with increasing aggressiveness attempt to
	     aquire precreated objects on the minimum number of required OSCs.

Severity   : major
Bugzilla   : 14326
Description: Use old size assignment to avoid deadlock
Details    : Reverts the changes in bugs 2369 and bug 14138 that introduced
	     the scheduling while holding a spinlock.  We do not need locking
	     for size in ll_update_inode() because size is only updated from
	     the MDS for directories or files without objects, so there is no
	     other place to do the update, and concurrent access to such inodes
	     are protected by the inode lock.

Severity   : normal
Bugzilla   : 14746
Description: resolve "_IOWR redefined" build error on SLES10

Severity   : normal
Bugzilla   : 14763
Description: dump the memory debugging after all modules are unloaded to
	     suppress false negative in conf_sanity test 39

Severity   : enhancement
Bugzilla   : 15316
Description: build kernel-ib packages for OFED 1.3 in our release cycle

Severity   : minor
Bugzilla   : 13969
Frequency  : always
Description: fix SLES kernel versioning
Details    : the kernel version for our SLES 10 kernel did not include a "-"
	     before the "smp" at the end.  while this was not a problem in
	     general, it did mean that software trying to use the kernel
	     version to try to detect a vendor specific kernel would fail.
	     this was most evident by the OFED build scripts.

Severity   : normal
Bugzilla   : 14803
Description: Don't update lov_desc members until making sure they are valid
Details    : When updating lov_desc members via proc fs, need fix their
	     validities before doing the real update.

Severity   : normal
Bugzilla   : 15069
Description: don't put request into delay list while invalidate in flight.
Details    : ptlrpc_delay_request sometimes put in delay list while invalidate
	     import in flight. this produce timeout for invalidate and sometimes
	     can cause stale data.

Severity   : minor
Bugzilla   : 14856
Frequency  : on ppc only
Description: not convert ost objects for directory because it's not exist.
Details    : ll_dir_getstripe assume dirrectory has ost objects but this wrong.

Severity   : normal
Bugzilla   : 12652
Description: Add FMODE_EXEC file flag for SLES10 SP1 kernel.

Severity   : enhancement
Bugzilla   : 13397
Description: Update to support 2.6.22.14 vanilla kernel.

Severity   : normal
Bugzilla   : 14533
Frequency  : rare, on recovery
Description: read procfs can produce deadlock in some situation
Details    : Holding lprocfs lock which send rpc can produce block for destroy
	     obd objects and this also block reconnect with -EALREADY. This
	     isn't fix all lprocfs bugs - but make it rare.

Severity   : enhancement
Bugzilla   : 15152
Description: Update kernel to RHEL5 2.6.18-53.1.14.el5.

Severity   : major
Frequency  : frequent on X2 node
Bugzilla   : 15010
Description: mdc_set_open_replay_data LBUG
Details    : Set replay data for requests that are eligible for replay.

Severity   : normal
Bugzilla   : 14321
Description: lustre_mgs: operation 101 on unconnected MGS
Details    : When MGC is disconnected from MGS long enough, MGS will evict the
	     MGC, and late on MGC cannot successfully connect to MGS and a lot
	     of the error messages complaining that MGS is not connected.

Severity   : major
Bugzilla   : 15027
Frequency  : on network error
Description: panic with double free request if network error
Details    : mdc_finish_enqueue is finish request if any network error ocuring,
	     but it's true only for synchronus enqueue, for async enqueue
	     (via ptlrpcd) this incorrect and ptlrpcd want finish request
	     himself.

Severity   : enhancement
Bugzilla   : 11401
Description: client-side metadata stat-ahead during readdir(directory readahead)
Details    : perform client-side metadata stat-ahead when the client detects
	     readdir and sequential stat of dir entries therein

Severity   : major
Frequency  : on start mds
Bugzilla   : 14884
Description: Implement get_info(last_id) in obdfilter.

Severity   : normal
Frequency  : occasional
Bugzilla   : 13537
Description: Correctly check stale fid, not start epoch if ost not support SOM
Details    : open with flag O_CREATE need set old fid in op_fid3 because
	     op_fid2 was overwritten with new generated fid, but mds can answer
	     with one of these two fids and both is not stale.  Setattr
	     incorrectly started an epoch and assume will be called
	     done_writing, but without SOM done_writing ever being called.

Severity   : major
Frequency  : rare, depends on device drivers and load
Bugzilla   : 14529
Description: MDS or OSS nodes crash due to stack overflow
Details    : Code changes in 1.8.0 increased the stack usage of some functions.
	     In some cases, in conjunction with device drivers that use a lot
	     of stack the MDS (or possibly OSS) service threads could overflow
	     the stack.  One change which was identified to consume additional
	     stack has been reworked to avoid the extra stack usage.

Severity   : normal
Frequency  : occasional
Bugzilla   : 13730
Description: Do not fail import if osc_interpret_create gets -EAGAIN
Details    : If osc_interpret_create got -EAGAIN it immediately exits and
	     wakeup oscc_waitq.  After wakeup oscc_wait_for_objects call
	     oscc_has_objects and see OSC has no objests and call
	     oscc_internal_create to resend create request.

Severity   : enhancement
Bugzilla   : 14858
Description: Update to SLES10 SP1 latest kernel-2.6.16.54-0.2.5.

Severity   : enhancement
Bugzilla   : 14876
Description: Update to RHEL5 latest kernel-2.6.18-53.1.13.el5.

Severity   : normal
Frequency  : very rare
Bugzilla   : 3462
Description: Fix replay if there is an un-replied request and open
Details    : In some cases, older replay request will revert the
	     mcd->mcd_last_xid on MDS which is used to record the client's
	     latest sent request.

Severity   : enhancement
Bugzilla   : 14720
Description: Update to RHEL5 latest kernel-2.6.18-53.1.6.el5.

Severity   : enhancement
Bugzilla   : 14482
Description: Add rhel5 support to HEAD.

Serverity  : enhancement
Bugzilla   : 14793
Description: Update RHEL4 kernel to 2.6.9-67.0.4.

Severity   : minor
Frequency  : rare
Bugzilla   : 13196
Description: Don't allow skipping OSTs if index has been specified.
Details    : Don't allow skipping OSTs if index has been specified, make
	     locking in internal create lots better.

Severity   : normal
Bugzilla   : 12228
Description: LBUG in ptlrpc_check_set() bad phase ebc0de00
Details    : access to bitfield in structure is always rounded to long
	     and this produce problem with not atomic change any bit.

Severity   : normal
Bugzilla   : 13647
Description: Lustre make rpms failed.
Details    : Remove ldiskfs spec file to avoids rpmbuild be confused when
	     builds Lustre rpms from tarball.

Severity   : normal
Frequency  : rare on shutdown ost
Bugzilla   : 14608
Description: If llog cancel was not send before clean_exports phase, this can
	     produce deadlock in llog code.
Details    : If llog thread has last reference to obd and call class_import_put
	     this produce deadlock because llog_cleanup_commit_master wait when
	     last llog_commit_thread exited, but this never success because was
	     called from llog_commit_thread.

Severity   : normal
Bugzilla   : 9977
Description: allow userland application know is lost one of stripes.
Details    : fill lvb_blocks with error code on ost and return it to
	     application if error flag found.

Severity   : normal
Bugzilla   : 14607
Description: NULL lov_tgts causing MDS oops
Details    : more safe checks for NULL lov_tgts for avoid oops.

Severity   : enhancement
Bugzilla   : 14531
Description: Update to RHEL4 latest kernel-2.6.9-67.0.1.EL.

Severity   : normal
Bugzilla   : 13375
Descriptoin: make lov_create() will not stuck in obd_statfs_rqset()
Details    : If an OST is down the MDS will hang indefinitely in
	     obd_statfs_rqset() waiting for the statfs data. While for
	     MDS QOS usage of statfs, it should not stuck in waiting.

Severity   : enhancement
Bugzilla   : 11842
Description: remote_acl support
Details    : Support ACL-based permission check for remote user.
	     Support setfacl/getfacl for remote user with the utils
	     "lfs {l,r}{s,g}etfacl" which follow the same parameter format as
	     the system "{s,g}etfacl" utils.

Severity   : enhancement
Bugzilla   : 14288
Description: Update to RHEL4 U6 kernel-2.6.9-67.EL.

Severity   : enhancement
Bugzilla   : 14368
Description: Update to RHEL5 latest kernel-2.6.18-53.1.4.el5.

Severity   : normal
Bugzilla   : 14136
Description: make mgs_setparam() handle fsname containing dash
Details    : fsname containing a dash does not work with lctl conf_param

Severity   : enhancement
Bugzilla   : 14388
Description: Update to SLES10 SP1 latest kernel-2.6.16.54-0.2.3.

Severity   : enhancement
Bugzilla   : 14289
Description: Update to RHEL5 Update-1 kernel 2.6.18-53.el5.

Severity   : major
Bugzilla   : 14260
Frequency  : rare, at shutdown
Description: access already free / zero obd_namespace.
Details    : if client_disconnect_export was called without force flag set,
	     and exist connect request in flight, this can produce access to
	     NULL pointer (or already free pointer) when connect_interpret
	     store ocd flags in obd_namespace.

Severity   : minor
Bugzilla   : 14418
Frequency  : only at startup
Description: not alloc memory with spinlock held.
Details    : allocation memory with GFP_KERNEL can produce sleep deadlock,
	     if any spinlock held.

Severity   : enhancement
Bugzilla   : 12211
Description: make lustre randomly fail allocating memory
Details    : Make lustre randomly failed allocating memory for testing purpose.

Severity   : enhancement
Bugzilla   : 12702
Description: lost problems with lov objid file
Details    : Fixes some scability and access to not inited memory problems
	     in work with lov objdid file.

Severity   : major
Frequency  : always
Bugzilla   : 14270
Description: lfs find does not continue on file error
Details    : Continue other files processing when a file/dir is absent.

Severity   : normal
Bugzilla   : 11791
Description: Inconsistent usage of lustre_pack_reply()
Details    : Standardize the usage of lustre_pack_reply() such that it
	     always generate a CERROR on failure.

Severity   : major
Frequency  : occasional
Bugzilla   : 13917
Description: MDS hang or stay in waiting lock
Details    : If client receive lock with CBPENDING flag ldlm need send lock
	     cancel as separate rpc, to avoid situation when cancel request
	     can't processed due all i/o threads stay in wait lock.

Severity   : normal
Bugzilla   : 13969
Description: Update to RHEL5 kernel 2.6.18-8.1.15.el5.

Severity   : normal
Bugzilla   : 13874
Description: Update to SLES10 SP1 kernel 2.6.16.53-0.16

Severity   : normal
Bugzilla   : 13889
Description: Update to SLES9 kernel-2.6.5-7.287.3.

Severity   : normal
Bugzilla   : 14041
Description: Update to RHEL4 latest kernel.

Severity   : enhancement
Bugzilla   : 13690
Description: Build SLES10 patchless client fails
Details    : The configure was broken by run ./configure with
	     --with-linux-obj=.... argument for patchless client. When the
	     configure use --with-linux-obj, the LINUXINCLUDE= -Iinclude
	     can't search header adequately. Use absolute path such as
	     -I($LINUX)/include instead.

Severity   : normal
Bugzilla   : 13888
Description: interrupt oig_wait produce painc on resend.
Details    : brw_redo_request can be used for resend requests from ptlrpcd and
	     private set, and this produce situation when rq_ptlrpcd_data not
	     copyed to new allocated request and triggered LBUG on assert
	     req->rq_ptlrpcd_data != NULL. But this member used only for wakeup
	     ptlrpcd set if request is changed and can be safety changed to use
	     rq_set directly.

Severity   : normal
Bugzilla   : 13497
Description: LASSERT_{REQ,REP}SWAB macros are buggy
Details    : If SWAB_PARANOIA is disabled, the LASSERT_REQSWAB and
	     LASSERT_REPSWAB macros become no-ops, which is incorrect. Drop
	     these macros and replace them with their difinitions instead.

Severity   : normal
Bugzilla   : 13521
Description: Update kernel patches for SLES10 2.6.16.53-0.8.
Details    : Update which_patch & target file for SLES10 latest kernel.

Bugzilla   : 12411
Description: Remove client patches from SLES 10 kernel.
Details    : This causes SLES 10 clients to behave as patchless clients
	     even on a Lustre-patched (server) kernel.

Severity   : enhancement
Bugzilla   : 2262
Description: self-adjustable client's lru lists
Details    : use adaptive algorithm for managing client cached locks lru
	     lists according to current server load, other client's work
	     pattern, memory activities, etc. Both, server and client
	     side namespaces provide number of proc tunables for controlling
	     things

Severity   : enhancement
Bugzilla   : 13641
Description: light-weight GSS support
Details    : Support krb5n and krb5a mode, which keep Kerberos 5 authentication
	     and reduce performance overhead.

Severity   : enhancement
Bugzilla   : 11832
Description: Linux keyring support
Details    : Support using service of Linux keyring for Lustre GSS internal
	     context refresh/cache mechanism.

Severity   : normal
Bugzilla   : 12186
Description: Fix errors in lfs documentation
Details    : Fixes man pages

Severity   : normal
Bugzilla   : 12606
Description: don't use GFP_* in generic Lustre code.
Details    : Use cfs_alloc_* functions and CFS_* flags for code portability.

Severity   : normal
Bugzilla   : 12333
Description: obdclass is limited by single OBD_ALLOC(idarray)
Details    : replace OBD_ALLOC/OBD_FREE with OBD_VMALLOC/OBD_VFREE

Severity   : normal
Bugzilla   : 13006
Description: warnings with build patchless client with vanila 2.6.19 and up
Details    : change old ctl_table style and replace ctl_table/ctl_table_header
	     with cfs_sysctl_table_t/cfs_sysctl_table_header_t

Severity   : normal
Bugzilla   : 13177
Frequency  : Only for SLES
Description: sanity_quota fail test_1
Details    : There are multiple occurences of $TSTUSR in SLES's /etc/group
	     file, which makes TSTID[2] inunique.

Severity   : normal
Bugzilla   : 13249
Frequency  : Only for SLES9
Description: Kernel patches for SLES9 2.6.5-7.286 kernel
Details    : Update target/ChangeLog/which_patch .

Severity   : normal
Bugzilla   : 13170
Frequency  : Only for test_10 in sanity-quota.sh
Description: a bug in quota test code
Details    : checking a test flag in a wrong place

Severity   : normal
Bugzilla   : 13171
Frequency  : Only for test_13 in sanity-quota.sh
Description: a bug in quota test script
Details    : shouldn't check overfull allocated quota

Severity   : normal
Bugzilla   : 12955
Description: jbd statistics
Details    : Port older jbd statistics patch for sles10

Severity   : enhancement
Bugzilla   : 11721
Description: Add printing inode info into message about error in writepage.

Severity   : normal
Bugzilla   : 11974
Frequency  : Rare
Description: reply_lock_interpret crash due to race with it and lock cancel.
Details    : Do not replay locks that are being cancelled. Do not reference
	     locks by their address during replay, just by their handle.

Severity   : normal
Bugzilla   : 13103
Frequency  : When flocks are used.
Description: assertion failure in ldlm_cli_enquque_fini for non NULL lock.
Details    : Flock locks might destroy just granted lock if it could be merged
	     with another existing flock, this is done in completion handler,
	     so teach ldlm_cli_enquque_fini that this is a valid case for
	     flock locks.

Severity   : minor
Bugzilla   : 13276
Frequency  : rare
Description: Oops in read and write path when failing to allocate lock.
Details    : Check if lock allocation failed and return error back.

Severity   : normal
Bugzilla   : 11679
Description: lstripe command fails for valid OST index
Details    : The stripe offset is compared to lov->desc.ld_tgt_count
	     instead of lov->desc.ld_active_tgt_count.

Severity   : normal
Bugzilla   : 12584
Description: sanity.sh failed test 103
Details    : RHEL mis-interpret setfacl "-X" param, so we won't test setfacl
	     with param "-X".

Severity   : normal
Bugzilla   : 12743
Description: df doesn't work properly if diskfs blocksize != 4K
Details    : Choose biggest blocksize of OST's as the LOV's blocksize.

Severity   : normal
Bugzilla   : 12836
Description: lfs find on -1 stripe looping in lsm_lmm_verify_common()
Details    : Avoid lov_verify_lmm_common() on directory with -1 stripe count.

Severity   : enhancement
Bugzilla   : 3055
Description: Adaptive timeouts
Details    : RPC timeouts adapt to changing server load and network
	     conditions to reduce resend attempts and improve recovery time.

Severity   : normal
Bugzilla   : 12192
Description: llapi_file_create() does not allow some changes
Details    : add llapi_file_open() that allows specifying the mode and
	     open flags, and also returns an open file handle.

Severity   : normal
Bugzilla   : 11248
Description: merge and cleanup kernel patches.
Details    : Remove mnt_lustre_list in vfs_intent-2.6-rhel4.patch.

Severity   : normal
Bugzilla   : 10657
Description: Add journal checksum support.(Kernel part)
Details    : The journal checksum feature adds two new flags i.e
	     JBD2_FEATURE_INCOMPAT_ASYNC_COMMIT and
	     JBD2_FEATURE_COMPAT_CHECKSUM. JBD2_FEATURE_CHECKSUM flag
	     indicates that the commit block contains the checksum for
	     the blocks described by the descriptor blocks. Now commit
	     record can be sent to disk without waiting for descriptor
	     blocks to be written to disk. This behavior is controlled
	     using JBD2_FEATURE_ASYNC_COMMIT flag.

Severity   : minor
Bugzilla   : 12446
Description: OSS needs mutliple precreate threads
Details    : Add ability to start more than one create thread per OSS.

Severity   : normal
Bugzilla   : 13362
Description: Sanity.sh test_65k failed: setstripe should have succeeded
Details    : execute lfs setstripe on client

Severity   : major
Bugzilla   : 12223
Description: mds_obd_create error creating tmp object
Details    : When the user sets quota on root, llog will be affected and can't
	     create files and write files.

Severity   : normal
Frequency  : Always on ia64 patchless client, and possibly others.
Bugzilla   : 12826
Description: Add EXPORT_SYMBOL check for node_to_cpumask symbol.
Details    : This allows the patchless client to be loaded on architectures
	     without this export.

Severity   : normal
Bugzilla   : 13039
Description: RedHat Update kernel for RHEL5
Details    : Add the kernel config file for RHEL5.

Severity   : normal
Bugzilla   : 13039
Description: RedHat Update kernel for RHEL5
Details    : Modify the kernel config file more closer RHEL5.

Severity   : normal
Bugzilla   : 13360
Description: Build failure against Centos5 (RHEL5)
Details    : Define PAGE_SIZE when it isn't present.

Severity   : minor
Bugzilla   : 13363
Description: test_7 on sanity-quota.sh can't be used on separate machines
Details    : add facet to handle it

Severity   : normal
Bugzilla   : 13030
Description: "ll_intent_file_open()) lock enqueue: err: -13" with nfs
Details    : with NFS, the anon dentry's parent was set to itself in
	     d_alloc_anon(), so in MDS, we use rec->ur_fid1 to find the
	     corresponding dentry other than use rec->ur_name.

Severity   : enhancement
Bugzilla   : 12786
Description: lfs setstripe enhancement
Details    : Make lfs setstripe understand 'k', 'm' and 'g' for stripe size.

Severity   : normal
Bugzilla   : 12398
Description: enable data checksumming by default
Details    : enable checksum by default, allow --disable-checksum
	     configure option and "-o nochecksum" mount option.  Checksums
	     can also be disabled at runtime via $LPROC/osc/*/checksum_pages.

Severity   : normal
Bugzilla   : 11802
Description: lustre support for RHEL5
Details    : Add support for RHEL5.

Severity   : normal
Bugzilla   : 12459
Description: Client eviction due to failover config
Details    : after a connection loss, the lustre client should attempt to
	     reconnect to the last active server first before trying the
	     other potential connections.

Severity   : minor
Bugzilla   : 12588
Description: when mds and osts use different quota unit(32bit and 64bit),
	     quota will be released repeatly.
Details    : void sending multiple quota reqs to mds, which will keep the
	     status between the reqs.

Severity   : normal
Bugzilla   : 13125
Description: osts not allocated evenly to files
Details    : change the condition to increase offset_idx

Severity   : critical
Frequency  : Always for filesystems larger than 2TB on 32-bit systems.
Bugzilla   : 13547
Description: Data corruption for OSTs that are formatted larger than 2TB
	     on 32-bit servers.
Details    : When generating the bio request for lustre file writes the
	     sector number would overflow a temporary variable before being
	     used for the IO.  The data reads correctly from Lustre (which
	     will overflow in a similar manner) but other file data or
	     filesystem metadata may be corrupted in some cases.

Severity   : normal
Bugzilla   : 11230
Description: Tune the kernel for good SCSI performance.
Details    : Set the value of /sys/block/{dev}/queue/max_sectors_kb
	     to the value of /sys/block/{dev}/queue/max_hw_sectors_kb
	     in mount_lustre.

Severity   : cleanup
Bugzilla   : 13532
Description: rewrite ext2-derived code in obdclass/uuid.c
Details    : rewrite inherited code (uuid parsing code from ext2 utils)
	     from scratch preserving functionality.

Severity   : normal
Bugzilla   : 13600
Description: "lfs find -obd UUID" prints directories
Details    : "lfs find -obd UUID" will return all directory names instead
	     of just file names. It is incorrect because the directories
	     do not reside on the OSTs.

Severity   : minor
Bugzilla   : 2369
Description: use i_size_read and i_size_write in 2.6 port
Details    : replace inode->i_size access with i_size_read/write()

Severity   : normal
Frequency  : when removing large files
Bugzilla   : 13181
Description: scheduling issue during removal of large Lustre files
Details    : Don't take the BKL in fsfilt_ext3_setattr() for 2.6 kernels.
	     It causes scheduling issues when removing large files (17TB in the
	     present case).

Severity   : normal
Frequency  : only with liblustre clients on XT3
Bugzilla   : 12418
Description: evictions taking too long
Details    : allow llrd to evict clients directly on OSTs

Severity   : normal
Frequency  : only on ppc
Bugzilla   : 12234
Description: /proc/fs/lustre/devices broken on ppc
Details    : The patch as applied to 1.6.2 doesn't look correct for all arches.
	     We should make sure the type of 'index' is loff_t and then cast
	     explicitly as needed below.  Do not assign an explicitly cast
	     loff_t to an int.

Severity   : normal
Frequency  : only for rhel5
Bugzilla   : 13616
Description: Kernel patches update for RHEL5 2.6.18-8.1.10.el5.
Details    : Modify the target file & which_kernel.

Severity   : enhancement
Bugzilla   : 10786
Description: omit set fsid for export NFS
Details    : fix set/restore device id for avoid EMFILE error and mark lustre
	     fs as FS_REQUIRES_DEV for avoid problems with generate fsid.

Severity   : normal
Bugzilla   : 13304
Frequency  : Always, for kernels after 2.6.16
Description: Fix warning idr_remove called for id=.. which is not allocated.
Details    : Last kernels save old s_dev before kill super and not allow
	     to restore from callback - restore it before call kill_anon_super.

Severity   : minor
Bugzilla   : 12948
Description: buffer overruns could theoretically occur
Details    : llapi_semantic_traverse() modifies the "path" argument by
	     appending values to the end of the origin string, and a
	     overrun may occur. Adding buffer overrun check in liblustreapi.

Severity   : normal
Bugzilla   : 13334
Description: Fix error on 'ls .' at the top of the Lustre mount.
Details    : Don't revalidate dentry if it is a root dentry.

Severity   : normal
Bugzilla   : 13518
Description: Kernel patches update for RHEL4 2.6.9-55.0.6.
Details    : Modify vm-tunables-rhel4.patch.

Severity   : normal
Bugzilla   : 13452
Description: Kernel config for 2.6.18-vanilla.
Details    : Modify targets/2.6-vanilla.target.in.
	     Add config file kernel-2.6.18-2.6-vanilla-i686.config.
	     Add config file kernel-2.6.18-2.6-vanilla-i686-smp.config.
	     Add config file kernel-2.6.18-2.6-vanilla-x86_64.config.
	     Add config file kernel-2.6.18-2.6-vanilla-x86_64-smp.config.

Severity   : major
Bugzilla   : 11710
Description: improve handling recoverable errors
Details    : if request processig with error which can be recoverable on server
	     request should be resend, otherwise page released from cache and
	     marked as error.

Severity   : critical
Bugzilla   : 13751
Description: Kernel patches update for RHEL5 2.6.18-8.1.14.el5.
Details    : Modify target file & which_patch.
	     A flaw was found in the IA32 system call emulation provided
	     on AMD64 and Intel 64 platforms. An improperly validated 64-bit
	     value could be stored in the %RAX register, which could trigger an
	     out-of-bounds system call table access. An untrusted local user
	     could exploit this flaw to run code in the kernel
	     (ie a root privilege escalation). (CVE-2007-4573).

Severity   : major
Bugzilla   : 13093
Description: O_DIRECT bypasses client statistics.
Details    : When running with O_DIRECT I/O, neither the client rpc_stats nor
	     read_ahead_stats were updated. copied the stats section from
	     osc_send_oap_rpc() into async_internal().

Severity   : normal
Bugzilla   : 13454
Description: Add jbd statistics patch for RHEL5 and 2.6.18-vanilla

Severity   : minor
Bugzilla   : 13732
Description: change order of libsysio includes
Details    : '#include sysio.h' should always come before '#include xtio.h'

Severity   : normal
Bugzilla   : 11673
Description: handle "serious error: objid * already exists" more gracefully
Details    : If LAST_ID value on disk is smaller than the objects existing in
	     the O/0/d* directories, it indicates disk corruption and causes an
	     LBUG(). If the object is 0-length, then we should use the existing
	     object. This will help to avoid a full fsck in most cases.

Severity   : enhancement
Bugzilla   : 13207
Description: adapt the lustre_config script to support the upgrade case
Details    : Add "-u" option for lustre_config script to support upgrading 1.4
	     server targets to 1.6 in parallel.

Severity   : normal
Bugzilla   : 13570
Description: To avoid grant space > avaible space when the disk is almost
	     full. Without this patch you might see the error "grant XXXX >
	     available" or some LBUG about grant, when the disk is almost
	     full.
Details    : In filter_check_grant, for non_grant cache write, we should
	     check the left space by  if (*left > ungranted + bytes), instead
	     of (*left > ungranted), because only we are sure the left space
	     is enough for another "bytes", then the ungrant space should be
	     increase. In client, we should update cl_avail_grant only there
	     is OBD_MD_FLGRANT in the reply.

Severity   : critical
Bugzilla   : 13748
Description: Update RHEL 4 kernel to fix local root privilege escalation.
Details    : Update to the latest RHEL 4 kernel to fix the vulnerability
	     described in CVE-2007-4573.  This problem could allow untrusted
	     local users to gain root access.

Severity   : normal
Frequency  : when using O_DIRECT and quotas
Bugzilla   : 13930
Description: Incorrect file ownership on O_DIRECT output files
Details    : block usage reported by 'lfs quota' does not take into account
	     files that have been written with O_DIRECT.

Severity   : normal
Frequency  : always
Bugzilla   : 13976
Description: touch file failed when fs is not full
Details    : OST in recovery should not be discarded by MDS in alloc_qos(),
	     otherwise we can get ENOSP while fs is not full.

Severity   : normal
Bugzilla   : 11301
Description: parallel lock callbacks
Details    : Instead of sending blocking and completion callbacks as separated
	     requests, adding them to a set and sending in parallel.

Severity   : normal
Frequency  : only for Cray XT3
Bugzilla   : 12829/13455
Description: Changing primary group doesn't change the group lustre assigns to
	     a file
Details    : When CRAY_XT3 is defined, the fsgid supplied by the client is
	     overridden with the primary group provided by the group upcall,
	     whereas the supplied fsgid can be trusted if it is in the list of
	     supplementary groups returned by the group upcall.

Severity   : enhancement
Bugzilla   : 14398
Description: Allow masking D_WARNING, D_ERROR messages from console
Details    : Console messages can now be disabled via lnet.printk.

Severity   : normal
Bugzilla   : 14614
Description: User code with malformed file open parameter crashes client node
Details    : Before packing join_file req, all the related reference should be
	     checked carefully in case some malformed flags cause fake
	     join_file req on client.

Severity   : normal
Bugzilla   : 14225
Description: LDLM_ENQUEUE races with LDLM_CP_CALLBACK
Details    : ldlm_completion_ast() assumes that a lock is granted when the req
	     mode is equal to the granted mode. However, it should also check
	     that LDLM_FL_CP_REQD is not set.

Severity   : normal
Bugzilla   : 14360
Description: Heavy nfs access might result in deadlocks
Details    : After ELC code landed, it is now improper to enqueue any mds
	     locks under och_sem, because enqueue might want to decide to
	     cancel open locks for same inode we are holding och_sem for.

Severity   : normal
Bugzilla   : 13843
Description: Client eviction while running blogbench
Details    : A lot of unlink operations with concurrent I/O can lead to a
	     deadlock causing evictions. To address the problem, the number of
	     oustanding OST_DESTROY requests is now throttled to
	     max_rpcs_in_flight per OSC and LDLM_FL_DISCARD_DATA blocking
	     callbacks are processed in priority.

Severity   : normal
Bugzilla   : 13829
Description: enable ACLs on MDS by default
Details    : ACLs must be enabled on MDS by default.

Severity   : normal
Frequency  : PPC/PPC64 only
Bugzilla   : 14845
Description: conflicts between asm-ppc64/types.h and lustre_types.h
Details    : fix duplicated definitions between asm-ppc64/types.h and
	     lustre_types.h on PPC.

Severity   : normal
Frequency  : PPC/PPC64 only
Bugzilla   : 14844
Description: asm-ppc/segment.h does not exist
Details    : fix compile issue on PPC.

Severity   : normal
Bugzilla   : 14864
Description: better handle error messages in extents code

Severity   : normal
Frequency  : RHEL4 only
Bugzilla   : 14618
Description: mkfs is very slow on IA64/RHEL4
Details    : A performance regression has been discovered in the MPT Fusion
	     driver between versions 3.02.73rh and 3.02.99.00rh. As a
	     consequence, we have downgraded the MPT Fusion driver in the RHEL4
	     kernel from 3.02.99.00 to 3.02.73 until this problem is fixed.

Severity   : enhancement
Bugzilla   : 14729
Description: SNMP support enhancement
Details    : Adding total number of sampled request for an MDS node in snmp
	     support.

Severity   : enhancement
Bugzilla   : 14748
Description: Optimize ldlm waiting list processing for PR extent locks
Details    : When processing waiting list for read extent lock and meeting read
	     lock that is same or wider to it that is not contended, skip
	     processing rest of the list and immediatelly return current
	     status of conflictness, since we are guaranteed there are no
	     conflicting locks in the rest of the list.

Severity   : normal
Bugzilla   : 14774
Description: Time out and refuse to reconnect
Details    : When the failover node is the primary node, it is possible
	     to have two identical connections in imp_conn_list. We must
	     compare not conn's pointers but NIDs, otherwise we can defeat
	     connection throttling.

Severity   : normal
Bugzilla   : 13821
Description: port llog fixes from b1_6 into HEAD
Details    : Port llog reference couting and some llog cleanups from b1_6
	     (bug 10800) into HEAD, for protect from panic and access to already
	     free llog structures.

Severity   : normal
Bugzilla   : 14483
Description: Detect stride IO mode in read-ahead
Details    : When a client does stride read, read-ahead should detect that and
	     read-ahead pages according to the detected stride pattern.

Severity   : normal
Bugzilla   : 13805
Description: data checksumming impacts single node performance
Details    : add support for several checksum algorithm. Currently, only CRC32
	     and Adler-32 are supported. The checksum type can be changed on
	     the fly via /proc/fs/lustre/osc/*/checksum_type.

Severity   : normal
Bugzilla   : 14648
Description: use adler32 for page checksums
Details    : when available, use the Adler-32 algorithm instead of CRC32 for
	     page checksums.

Severity   : normal
Bugzilla   : 15033
Description: build for x2 fails
Details    : fix compile issue on Cray systems.

Severity   : normal
Bugzilla   : 14379
Description: Properly match for duplicate locks
Details    : Due to different lock order from skiplists code, we need to
	     traverse entire list for now

Severity   : normal
Frequency  : only on PPC/SLES10
Bugzilla   : 14855
Description: "BITS_PER_LONG is not 32 or 64" in linux/idr.h
Details    : On SLES10/PPC, fs.h includes idr.h which requires BITS_PER_LONG to
	     be defined. Add a hack in mkfs_lustre.c to work around this compile
	     issue.

Severity   : normal
Bugzilla   : 14257
Description: LASSERT on MDS when client holding flock lock dies
Details    : ldlm pool logic depends on number of granted locks equal to
	     number of released locks which is not true for flock locks, so
	     just exclude such locks from consideration.

Severity   : normal
Bugzilla   : 15188
Description: MDS deadlock with many ll_sync_lov threads and I/O stalled
Details    : Use fsfilt_sync() for both the whole filesystem sync and
	     individual file sync to eliminate dangerous inode locking
	     with I_LOCK that can lead to a deadlock.

Severity   : normal
Bugzilla   : 14410
Description: performance in 1.6.3
Details    : Force q->max_phys_segments to MAX_PHYS_SEGMENTS on SLES10 to be
	     sure that 1MB requests are not fragmented by the block layer.

Severity   : enhancement
Bugzilla   : 11089
Description: organize the server-side client stats on per-nid basis
Details    : Change the structure of stats under obdfilter and mds to
	     New structure:
	        +- exports
	                +- nid#1
	                |   + stats
	                |   + uuids
	                +- nid#2...
	                +- clear
	     The "uuid"s file would list the uuids of _active_ exports.
	     And the clear entry is to clear all stats and stale nids.

Severity   : enhancement
Bugzilla   : 11270
Description: eliminate client locks in face of contention
Details    : file contention detection and lockless i/o implementation
	     for contended files.

Severity   : normal
Bugzilla   : 15212
Description: Reinitialize optind to 0 so that interactive lfs works in all cases

Severity   : critical
Frequency  : very rare, if additional xattrs are used on kernels >= 2.6.12
Bugzilla   : 15777
Description: MDS may lose file striping (and hence file data) in some cases
Details    : If there are additional extended attributes stored on the MDS,
	     in particular ACLs, SELinux, or user attributes (if user_xattr
	     is specified for the client mount options) then there is a risk
	     of attribute loss.  Additionally, the Lustre file striping
	     needs to be larger than default (e.g. striped over all OSTs),
	     and an additional attribute must be stored initially in the
	     inode and then increase in size enough to be moved to the
	     external attribute block (e.g. ACL growing in size) for file
	     data to be lost.

Severity   : normal
Bugzilla   : 15346
Description: skiplist implementation simplification
Details    : skiplists are used to group compatible locks on granted list
	     that was implemented as tracking first and last lock of each
	     lock group the patch changes that to using doubly linked lists

Severity   : normal
Bugzilla   : 15574
Description: MDS LBUG: ASSERTION(!IS_ERR(dchild))
Details    : Change LASSERTs to client eviction (i.e. abort client's recovery)
	     because LASSERT on both the data supplied by a client, and the
	     data on disk is dangerous and incorrect.

Severity   : enhancement
Bugzilla   : 10718
Description: Slow truncate/writes to huge files at high offsets.
Details    : Directly associate cached pages to lock that protect those pages,
	     this allows us to quickly find what pages to write and remove
	     once lock callback is received.

Severity   : normal
Bugzilla   : 15953
Description: more ldlm soft lockups
Details    : In ldlm_resource_add_lock(), call to ldlm_resource_dump()
	     starve other threads from the resource lock for a long time in
	     case of long waiting queue, so change the debug level from
	     D_OTHER to the less frequently used D_INFO.

Severity   : enhancement
Bugzilla   : 13128
Description: add -gid, -group, -uid, -user options to lfs find

Severity   : normal
Bugzilla   : 15950
Description: Hung threads in invalidate_inode_pages2_range
Details    : The direct IO path doesn't call check_rpcs to submit a new RPC
	     once one is completed. As a result, some RPCs are stuck in the
	     queue and are never sent.

Severity   : normal
Bugzilla   : 14629
Description: filter threads hungs on waiting journal commit
Details    : Cleanup filter group llog code, then only filter group llog will
	     be only created in the MDS/OST syncing process.

Severity   : normal
Bugzilla   : 15684
Description: Procfs and llog threads access destoryed import sometimes.
Details    : Sync the import destoryed process with procfs and llog threads by
	     the import refcount and semaphore.

Severity   : enhancement
Bugzilla   : 14975
Description: openlock cache of b1_6 port to HEAD

Severity   : major
Frequncy   : rare
Bugzilla   : 16226
Description: kernel BUG at ldiskfs2_ext_new_extent_cb
Details    : If insertion of an extent fails, then discard the inode
	     preallocation and free data blocks else it can lead to duplicate
	     blocks.

Severity   : normal
Bugzilla   : 16199
Description: don't always update ctime in ext3_xattr_set_handle()
Details    : Current xattr code updates inode ctime in ext3_xattr_set_handle.
	     In some cases the ctime should not be updated, for example for
	     2.0->1.8 compatibility it is necessary to delete an xattr and it
	     should not update the ctime.

Severity   : major
Frequency  : rare
Bugzilla   : 15713/16362
Description: Assertion in iopen_connect_dentry in 1.6.3
Details    : looking up an inode via iopen with the wrong generation number can
	     populate the dcache with a disconneced dentry while the inode
	     number is in the process of being reallocated. This causes an
	     assertion failure in iopen since the inode's dentry list contains
	     both a connected and disconnected dentry.

Severity   : normal
Bugzilla   : 16496
Description: assertion failure in ldlm_handle2lock()
Details    : fix a race between class_handle_unhash() and class_handle2object()
	     introduced in lustre 1.6.5 by bug 13622.

Severity   : minor
Frequency  : rare
Bugzilla   : 12755
Description: Kernel BUG: sd_iostats_bump: unexpected disk index
Details    : remove the limit of 256 scsi disks in the sd_iostat patch

Severity   : minor
Frequency  : rare
Bugzilla   : 16494
Description: oops in sd_iostats_seq_show()
Details    : unloading/reloading the scsi low level driver triggers a kernel
	     bug when trying to access the sd iostat file.

Severity   : major
Frequency  : rare
Bugzilla   : 16404
Description: Kernel panics during QLogic driver reload
Details    : REQ_BLOCK_PC requests are not handled properly in the sd iostat
	     patch, causing memory corruption.

Severity   : minor
Frequency  : rare
Bugzilla   : 16140
Description: journal_dev option does not work in b1_6
Details    : pass mount option during pre-mount.

Severity   : enhancement
Bugzilla   : 10555
Description: Add a FIEMAP(FIle Extent MAP) ioctl
Details    : FIEMAP ioctl will allow an application to efficiently fetch the
	     extent information of a file. It can be used to map logical blocks
	     in a file to physical blocks in the block device.

Severity   : normal
Bugzilla   : 15198
Description: LDLM soft lockups - improvement
Details    : It is be possible to send the lock handle along with each read
	     or write request because the client is already doing a lock match
	     itself so there isn't any reason the OST should have to re-do that
	     search.

Severity   : normal
Frequency  : only on Cray X2
Bugzilla   : 16813
Description: X2 build failures
Details    : fix build failures on Cray X2.

Severity   : normal
Bugzilla   : 2066
Description: xid & resent requests
Details    : Initialize RPC XID from clock at startup (randomly if clock is
	     bad).

Severity   : enhancement
Bugzilla   : 14095
Description: Add lustre_start utility to start or stop multiple Lustre servers
	     from a CSV file.

Severity   : major
Bugzilla   : 17024
Description: Lustre GPF in {:ptlrpc:ptlrpc_server_free_request+373}
Details    : In case of memory pressure, list_del() can be called twice on
	     req->rq_history_list, causing a kernel oops.

Severity   : normal
Bugzilla   : 17026
Description: kptllnd_peer_check_sends()) ASSERTION(!in_interrupt()) failed
Details    : fix stack overflow in the distributed lock manager by defering
	     export eviction after a failed AST to the elt thread instead of
	     handling it in the dlm interpret routine.

Severity   : normal
Bugzilla   : 16450
Description: Convert some comments to new format.
Details    : Update documenting comments to match doxygen conventions.

Severity   : normal
Bugzilla   : 16450
Description: Grammar fixes.
Details    : A couple of trivial spelling fixes.

Severity   : normal
Bugzilla   : 16450
Description: OSD_COUNTERS-mandatory
Details    : Make previously optional ->oti_{w,r}_locks sanity checks mandatory
	     to simplify the code.

Severity   : normal
Bugzilla   : 16450
Description: simplify cmm_device freeing logic.
Details    : Call cmm_device_free() in the failure path of cmm_device_alloc().

Severity   : normal
Bugzilla   : 16450
Description: Add lockdep support to dt_object_operations locking interface.
Details    : Augment ->do_{read,write}_lock() prototypes with a `role'
	     parameter indicating lock ordering. Update mdd code to use new
	     locking interface.

Severity   : normal
Bugzilla   : 16450
Description: Introduce failloc constants for lockless IO tests.
Details    : Add two new failloc constants to test lockless IO. Only one of
	     them in implemented---another is checked in yet to be landed
	     core CLIO code.

Severity   : normal
Bugzilla   : 16450
Description: Add lockdep support for inode mutex.
Details    : Introduce and use new LOCK_INODE_MUTEX_PARENT() macro to be used
	     in the situations where Lustre has to lock more than one inode
	     mutex at a time.

Severity   : normal
Bugzilla   : 16450
Description: Add optional invariants checking support.
Details    : Add new LINVRNT() macro, optional on new --enable-invariants
	     configure switch. This macro is to be used for consistency and
	     sanity checks that are too expensive to be left in `production'
	     mode.

Severity   : minor
Bugzilla   : 16450
Description: Zap lock->l_granted_mode with explicit LCK_MINMODE.
Details    : Use LCK_MINMODE rather than 0 to reset lock->l_granted_mode to
	     its initial state.

Severity   : normal
Bugzilla   : 16450
Description: Add lockdep support for ldlm_lock and ldlm_resource.
Details    : Use spin_lock_nested() in (the only) situation where more than
	     one ldlm_lock is locked simultaneously. Also, fix possible
	     dead-lock in ldlm_lock_change_resource() by enforcing particular
	     lock ordering.

Severity   : normal
Bugzilla   : 16450
Description: Use struct ldlm_callback_suite in ldlm_lock_create().
Details    : Instead of specifying each ldlm_lock call-back through separate
	     parameter, wrap them into struct ldlm_callback_suite.

Severity   : normal
Bugzilla   : 16450
Description: Kill join_lru obd method and its callers.
Details    : CLIO uses lock weighting policy to keep locks over mmapped regions
	     in memory---a requirement implemented through ->o_join_lru() obd
	     method in HEAD. Remove this method and its users.

Severity   : normal
Bugzilla   : 16450
Description: Add asynchronous ldlm ENQUEUE completion handler.
Details    : CLIO posts ENQUEUE requests asynchronously through ptlrpcd---a
	     case that stock ldlm_completion_ast() cannot handle as it waits
	     until lock is granted. Introduce new ldlm_completion_ast_async()
	     for this. Also comment ldlm_completion_ast().

Severity   : normal
Bugzilla   : 16450
Description: ldlm_error <-> errno conversion.
Details    : Add functions to map (rather arbitrary) between LDLM error codes
	     and standard errno values. CLIO needs this to prevent LDLM specific
	     constants from escaping ldlm and osc.

Severity   : minor
Bugzilla   : 16450
Description: Kill unused ldlm_handle2lock_ns() function.
Details    : Kill unused ldlm_handle2lock_ns() function.

Severity   : normal
Bugzilla   : 16450
Description: Add lu_ref support to ldlm_lock
Details    : lu_ref support for ldlm_lock and ldlm_resource. See lu_ref patch.
        lu_ref fields ->l_reference and ->lr_reference are added to ldlm_lock
        and ldlm_resource. LDLM interface has to be changed, because code that
        releases a reference on a lock, has to "know" what reference this is.
        In the most frequent case

                lock = ldlm_handle2lock(handle);
                ...
                LDLM_LOCK_PUT(lock);

        no changes are required. When any other reference (received _not_ from
        ldlm_handle2lock()) is released, LDLM_LOCK_RELEASE() has to be called
        instead of LDLM_LOCK_PUT().

        Arguably, changes are pervasive, and interface requires some discipline
        for proper use. On the other hand, it was very instrumental in finding
        a few leaked lock references.

Severity   : normal
Bugzilla   : 16450
Description: Add ldlm_lock_addref_try().
Details    : Introduce ldlm_lock_addref_try() function (used by CLIO) that
	     attempts to addref a lock that might be being canceled
	     concurrently.

Severity   : normal
Bugzilla   : 16450
Description: Add ldlm_weigh_callback().
Details    : Add new ->l_weigh_ast() call-back to ldlm_lock. It is called
        by ldlm_cancel_shrink_policy() to estimate lock "value", instead of
        hard-coded `number of pages' logic.

Severity   : normal
Bugzilla   : 16450
Description: Add lockdep annotations to llog code.
Details    : Use appropriately tagged _nested() locking calls in the places
	     where llog takes more than one ->lgh_lock lock.

Severity   : minor
Bugzilla   : 16450
Description: Add loi_kms_set().
Details    : Wrap kms updates into a helper function.

Severity   : minor
Bugzilla   : 16450
Description: Constify instances of struct lsm_operations.
Details    : Constify instances of struct lsm_operations.

Severity   : normal
Bugzilla   : 16450
Description: lu_conf support.
Details    : On a server, a file system object is uniquely identified
	     by a fid, which is sufficient to locate and load all object
	     state (inode). On a client, on the other hand, more data are
	     necessary instantiate an object. Change lu_object_find() and
	     friends to take additional `lu_conf' argument describing object.
	     Typically this includes layout information.

Severity   : normal
Bugzilla   : 16450
Description: lu_context fixes.
Details    : Introduce new lu_context functions that are needed on the client
	     side, where some system threads (ptlrpcd) are shared by multiple
	     modules, and so cannot be stopped during module shutdown.

Severity   : normal
Bugzilla   : 16450
Description: Add start and stop methods to lu_device_type_operations.
Details    : Introduce two new methods in lu_device_type_operations, that are
        invoked  when first instance of a given type is created and last one
        is destroyed respectively. This is need by CLIO.

Severity   : normal
Bugzilla   : 16450
Description: Add lu_ref support to struct lu_device.
Details    : Add lu_ref support to lu_object and lu_device. lu_ref is used to
	     track leaked references.

Severity   : normal
Bugzilla   : 16450
Description: Introduce lu_kmem_descr.
Details    : lu_kmem_descr and its companion interface allow to create
	     and destroy a number of kmem caches at once.

Severity   : normal
Bugzilla   : 16450
Description: Fix lu_object finalization race.
Details    : Fix a race between lu_object_find() finding an object and its
	     concurrent finalization. This race is (most likely) not possible
	     on the server, but might happen on the client.

Severity   : normal
Bugzilla   : 16450
Description: Introduce lu_ref interface.
Details    : lu_ref is a debugging module allowing to track references to
	     a given object. It is quite cpu expensive, and has to be
	     explicitly enabled with --enable-lu_ref. See usage description
	     within the patch.

Severity   : minor
Bugzilla   : 16450
Description: Factor lu_site procfs stats into a separate function.
Details    : Separate lu_site stats printing code into a separate function
	     that can be reused on a client.

Severity   : minor
Bugzilla   : 16450
Description: Constify instances of struct {lu,dt,md}_device_operations.
Details    : Constify instances of struct {lu,dt,md}_device_operations.

Severity   : normal
Bugzilla   : 16450
Description: Introduce struct md_site and move meta-data specific parts of
	     struct lu_site here.
Details    : Move md-specific fields out of struct lu_site into special struct
        md_site, so that lu_site can be used on a client.

Severity   : minor
Bugzilla   : 16450
Description: Kill mdd_lov_destroy().
Details    : Remove unused mdd code.

Severity   : minor
Bugzilla   : 16450
Description: Add st_block checking to multistat.c.
Details    : Add st_block checking to multistat.c.

Severity   : normal
Bugzilla   : 16450
Description: Add lu_ref support to struct obd_device.
Details    : Add lu_ref tracking to obd_device.

Severity   : minor
Bugzilla   : 16450
Description: Kill obd_set_fail_loc().
Details    : Remove unused code.

Severity   : normal
Bugzilla   : 16450
Description: Add special type for ptlrpc_request interpret functions.
Details    : Add lu_env parameter to ->rq_interpreter call-back. NULL is passed
	     there. Actual usage will be in CLIO.

Severity   : normal
Bugzilla   : 16450
Description: Replace RW_LOCK_UNLOCKED() macro with rwlock_init().
Details    : Replace RW_LOCK_UNLOCKED() with rwlock_init() as the former
	     doesn't work with lockdep.

Severity   : normal
Bugzilla   : 16450
Description: Add rwv.c test program.
Details    : New testing program exercising readv(2) and writev(2) (Qian).

Severity   : normal
Bugzilla   : 16450
Description: Add sendfile.c test program.
Details    : New testing program exercising sendfile(2) (Jay).

Severity   : minor
Bugzilla   : 16450
Description: Ratelimit a message that can be very frequent.
Details    : Ratelimit a memory allocation failure message that can
	     be too chatty.

Severity   : minor
Bugzilla   : 16450
Description: Use cdebug_show() in CDEBUG-style macros defined outside of libcfs.
Details    : Use cdebug_show() in CDEBUG-style macros defined outside of libcfs.

Severity   : normal
Bugzilla   : 16450
Description: Liblustre build fixes.
Details    : Liblustre build fixes.

Severity   : normal
Bugzilla   : 16450
Description: libcfs: add cfs_{need,cond}_resched() interface.
Details    : libcfs: add cfs_{need,cond}_resched() definition and
	     implementations for Linux, NT, and liblustre.

Severity   : enhancement
Bugzilla   : 12800
Description: More exported tunables for mballoc
Details    : Add support for tunable preallocation window and new tunables for
	     large/small requests

Severity   : normal
Bugzilla   : 16680
Description: Detect corruption of block bitmap and checking for preallocations
Details    : Checks validity of on-disk block bitmap. Also it does better
	     checking of number of applied preallocations. When corruption is
	     found, it turns filesystem readonly to prevent further corruptions.

Severity   : normal
Bugzilla   : 17197
Description: (rw.c:1323:ll_read_ahead_pages()) ASSERTION(page_idx > ria->ria_stoff) failed
Details    : Once the unmatched stride IO mode is detected, shrink the stride-ahead
	     window to 0. If it does hit cache miss, and read-pattern is still
	     stride-io mode, does not reset the stride window, but also does not
	     increase the stride window length in this case.

Severity   : normal
Bugzilla   : 16438
Frequency  : only for big-endian servers
Description: Check if system is big-endian while mounting fs with extents feature
Details    : Mounting a filesystem with extents feature will fail on big-endian
             systems since ext3-based ldiskfs is not supported on big-endian
             systems. This can be over-riden with "bigendian_extents" mount option.

Severity   : enhancement
Bugzilla   : 12749
Description: The root squash functionality
Details    : A security feature, which is to prevent users from being able
             to mount lustre on their desktop, run as root, and delete
             all of the files in the filesystem. The goal is accomplished by
             remapping user id (UID) and group id (GID) of the root user to
             a UID and GID specified by the system administartor via Lustre
             configuration management server (MGS). The functionality also
             allows to specify sets of clients for which the remapping does
             not apply.

Severity   : normal
Bugzilla   : 16860
Description: Excessive recovery window
Details    : With AT enabled, the recovery window can be excessively long (6000+
	     seconds). To address this problem, we no longer use
	     OBD_RECOVERY_FACTOR when extending the recovery window (the connect
	     timeout no longer depends on the service time, it is set to
	     INITIAL_CONNECT_TIMEOUT now) and clients report the old service
	     time via pb_service_time.

Severity   : normal
Bugzilla   : 16522
Description: Watchdog triggered on MDS failover
Details    : enable OBD_CONNECT_MDT flag when connecting from the MDS so that
	     the OSTs know that the MDS "UUID" can be reused for the same export
	     from a different NID, so we do not need to wait for the export to be
	     evicted

Severity   : major
Frequency  : rare, only if using MMP with Linux RAID
Bugzilla   : 17895
Description: MMP doesn't work with Linux RAID
Details    : While using HA for Lustre servers with Linux RAID, it is possible
             that MMP will not detect multiple mounts. To make this work we
             need to unplug the device queue in RAID when the MMP block is being
             written. Also while reading the MMP block, we should read it from
             disk and not the cached one.

Severity   : enhancement
Bugzilla   : 17187
Description: open file using fid
Details    : A file can be opened using just its fid, like
	     <mntpt>/.lustre/fid/SEQ:OID:VER - this is needed for HSM and replication

Severity   : normal
Frequency  : Only in RHEL5 when mounting multiple ext3 filesystems
	     simultaneously
Bugzilla   : 19184
Description: "kmem_cache_create: duplicate cache jbd_4k" error message
Details    : add proper locking for creation of jbd_4k slab cache

Severity   : normal
Bugzilla   : 19058
Description: MMP check in ext3_remount() fails without displaying any error
Details    : When multiple mount protection fails during remount, proper error
	     should be returned

Severity   : enhancement
Bugzilla   : 16823
Description: Allow stripe size to be up to 4G-64k
Details    : Fix math logic to allow large stripe sizes.

Severity   : high
Bugzilla   : 17569
Description: add check for >8TB ldiskfs filesystems
Details    : ext3-based ldiskfs does not support greater than 8TB LUNs.
	     Don't allow >8TB ldiskfs filesystems to be mounted without
	     force_over_8tb mount option

Severity   : normal
Frequency  : rare
Bugzilla   : 18793
Descriptoin: OSS complains "too many blocks" and crashes
Details    : In filter_commitrw_write():
	     1. lquota_chkquota();
	     2. obdo_from_inode();
	     3. lquota_pending_commit();
	     "2." has changed uid and gid in this case, then caused
	     lquota_chkquota() and lquota_pending_commit() to use
	     different uid and gid. That is the root of the bug.

Severity   : normal
Bugzilla   : 20463
Descriptoin: getstripe doesn't report stripe count = -1 sanely
Details    : Detect and print out the 'stripe count = -1' case properly.

Severity   : normal
Bugzilla   : 19128
Description: Out or order replies might be lost on replay
Details    : In ptlrpc_retain_replayable_request if we cannot find retained
             request with tid smaller then one currently being added, add it
	     to the start, not end of the list.

--------------------------------------------------------------------------------

2007-08-10         Cluster File Systems, Inc. <info@clusterfs.com>
       * version 1.6.1
       * Support for kernels:
        2.6.5-7.283 (SLES 9),
        2.6.9-55.EL (RHEL 4),
        2.6.16.46-0.14 (SLES 10),
        2.6.18.8 vanilla (kernel.org)
       * Client support for unpatched kernels:
        (see http://wiki.lustre.org/index.php?title=Patchless_Client)
        2.6.16 - 2.6.22 vanilla (kernel.org)
       * Due to recently discovered recovery problems, we do not recommend
        using patchless RHEL 4 clients with this or any earlier release.
       * Recommended e2fsprogs version: 1.39.cfs8
       * Note that reiserfs quotas are disabled on SLES 10 in this kernel.
       * Starting with this release, the ldiskfs backing filesystem required
        by Lustre is now in its own package, lustre-ldiskfs.  This package
        should be installed.  It is versioned separately from Lustre and
        may be released separately in future.

Severity   : minor
Bugzilla   : 13147
Description: block reactivating mgc import until all deactivates complete
Details    : Fix race when failing back MDT/MGS to itself (testing)

Severity   : minor
Frequency  : at statup only
Bugzilla   : 12860
Description: mds_lov_synchronize race leads to various problems
Details    : simultaneous MDT->OST connections at startup can cause the
	     sync to abort, leaving the OSC in a bad state.

Severity   : enhancement
Bugzilla   : 12194
Description: add optional extra BUILD_VERSION info
Details    : add a new environment variable (namely LUSTRE_VERS) which allows
	     to override the lustre version.

Severity   : normal
Frequency  : 2.6.18 servers only
Bugzilla   : 12546
Description: ll_kern_mount() doesn't release the module reference
Details    : The ldiskfs module reference count never drops down to 0
	     because ll_kern_mount() doesn't release the module reference.

Severity   : normal
Frequency  : rare
Bugzilla   : 12470
Description: server LBUG when using old ost_num_threads parameter
Details    : Accept the old ost_num_threads parameter but warn that it
	     is deprecated, and fix an off-by-one error that caused an LBUG.

Severity   : normal
Frequency  : rare
Bugzilla   : 11722
Description: Transient SCSI error results in persistent IO issue
Details    : iobuf->dr_error is not reinitialized to 0 between two
	     uses.

Severity   : normal
Frequency  : sometimes when underlying device returns I/O errors
Bugzilla   : 11743
Description: OSTs not going read-only during write failures
Details    : OSTs are not remounted read-only when the journal commit threads
	     get I/O errors because fsfilt_ext3 calls journal_start/stop()
	     instead of the ext3 wrappers.

Severity   : minor
Bugzilla   : 12364
Description: poor connect scaling with increasing client count
Details    : Don't run filter_grant_sanity_check for more than 100 exports
	     to improve scaling for large numbers of clients.

Severity   : normal
Frequency  : SLES10 only
Bugzilla   : 12538
Description: sanity-quota.sh quotacheck failed: rc = -22
Details    : Quotas cannot be enabled on SLES10.

Severity   : normal
Frequency  : liblustre clients only
Bugzilla   : 12229
Description: getdirentries does not give error when run on compute nodes
Details    : getdirentries does not fail when the size specified as an argument
	     is too small to contain at least one entry

Severity   : enhancement
Bugzilla   : 11548
Description: Add LNET router traceability for debug purposes
Details    : If a checksum failure occurs with a router as part of the
	     IO path, the NID of the last router that forwarded the bulk data
	     is printed so it can be identified.

Severity   : normal
Frequency  : rare
Bugzilla   : 11315
Description: OST "spontaneously" evicts client; client has imp_pingable == 0
Details    : Due to a race condition, liblustre clients were occasionally
	     evicted incorrectly.

Severity   : enhancement
Bugzilla   : 10997
Description: lfs setstripe use optional parameters instead of postional
	     parameters.

Severity   : enhancement
Bugzilla   : 10651
Description: Nanosecond timestamp support for ldiskfs
Details    : The on-disk ldiskfs filesystem has added support for nanosecond
	     resolution timestamps.  There is not yet support for this at
	     the Lustre filesystem level.

Severity   : normal
Frequency  : during server recovery
Bugzilla   : 11203
Description: MDS failing to send precreate requests due to OSCC_FLAG_RECOVERING
Details    : request with rq_no_resend flag not awake l_wait_event if they get
	     a timeout.

Severity   : minor
Frequency  : nfs export on patchless client
Bugzilla   : 11970
Description: connectathon hang when test nfs export over patchless client
Details    : Disconnected dentry cannot be found with lookup, so we do not need
	     to unhash it or make it invalid

Bugzilla   : 11757
Description: fix llapi_lov_get_uuids() to allow many OSTs to be returned
Details:   : Change llapi_lov_get_uuids() to read the UUIDs from /proc instead
	     of using an ioctl. This allows lfsck for > 160 OSTs to succeed.

Severity   : minor
Frequency  : rare
Bugzilla   : 11546
Description: open req refcounting wrong on reconnect
Details    : If reconnect happened between getting open reply from server and
	     call to mdc_set_replay_data in ll_file_open, we will schedule
	     replay for unreferenced request that we are about to free.
	     Subsequent close will crash in variety of ways.
	     Check that request is still eligible for replay in
	     mdc_set_replay_data().

Severity   : minor
Frequency  : rare
Bugzilla   : 11512
Description: disable writes to filesystem when reading health_check file
Details    : the default for reading the health_check proc file has changed
	     to NOT do a journal transaction and write to disk, because this
	     can cause reads of the /proc file to hang and block HA state
	     checking on a healthy but otherwise heavily loaded system.  It
	     is possible to return to the previous behaviour during configure
	     with --enable-health-write.

Severity   : enhancement
Bugzilla   : 10768
Description: 64-bit inode version
Details:   : Add a on-disk 64-bit inode version for ext3 to track changes made
	     to the inode. This will be required for version-based recovery.

Severity   : normal
Frequency  : rare
Bugzilla   : 11818
Description: MDS fails to start if a duplicate client export is detected
Details    : in some rare cases it was possible for a client to connect to
	     an MDS multiple times.  Upon recovery the MDS would detect this
	     and fail during startup.  Handle this more gracefully.

Severity   : enhancement
Bugzilla   : 11563
Description: Add -o localflock option to simulate  old noflock
behaviour.
Details    : This will achieve local-only flock/fcntl locks
	     coherentness.

Severity   : minor
Frequency  : rare
Bugzilla   : 11658
Description: log_commit_thread vs filter_destroy race leads to crash
Details    : Take import reference before releasing llog record semaphore

Severity   : normal
Frequency  : rare
Bugzilla   : 12477
Description: Wrong request locking in request set processing
Details    : ptlrpc_check_set wrongly uses req->rq_lock for proctect add to
	     imp_delayed_list, in this place should be used imp_lock.

Severity   : normal
Frequency  : when reconnection
Bugzilla   : 11662
Description: Grant Leak when osc reconnect to OST
Details    : When osc reconnect ost, OST(filter) should check whether it
	     should grant more space to client by comparing fed_grant and
	     cl_avail_grant, and return the granted space to client instead
	     of "new granted" space, because client will call osc_init_grant
	     to update the client grant space info.

Severity   : normal
Frequency  : when client reconnect to OST
Bugzilla   : 11662
Description: Grant Leak when osc do resend and replay bulk write
Details	   : When osc reconnect to OST, OST(filter)should clear grant info of
	     bulk write request, because the grant info while be sync between
	     OSC and OST when reconnect, and we should ignore the grant info
	     these of resend/replay write req.

Severity   : normal
Frequency  : rare
Bugzilla   : 11662
Description: Grant space more than avaiable left space sometimes.
Details	   : When then OST is about to be full, if two bulk writing from
	     different clients came to OST. Accord the avaliable space of the
	     OST, the first req should be permitted, and the second one
	     should be denied by ENOSPC. But if the seconde arrived before
	     the first one is commited. The OST might wrongly permit second
	     writing, which will cause grant space > avaiable space.

Severity   : normal
Frequency  : when client is evicted
Bugzilla   : 12371
Description: Grant might be wrongly erased when osc is evicted by OST
Details    : when the import is evicted by server, it will fork another
	     thread ptlrpc_invalidate_import_thread to invalidate the
	     import, where the grant will be set to 0.  While the original
	     thread will update the grant it got when connecting. So if
	     the former happened latter, the grant will be wrongly errased
	     because of this race.

Severity   : normal
Frequency  : rare
Bugzilla   : 12401
Description: Checking Stale with correct fid
Details    : ll_revalidate_it should uses de_inode instead of op_data.fid2
	     to check whether it is stale, because sometimes, we want the
	     enqueue happened anyway, and op_data.fid2 will not be initialized.

Severity   : enhancement
Bugzilla   : 11647
Description: update patchless client
Details    : Add support for patchless client with 2.6.20, 2.6.21 and RHEL 5

Severity   : normal
Frequency  : only with 2.4 kernel
Bugzilla   : 12134
Description: random memory corruption
Details    : size of struct ll_inode_info is to big for union inode.u and this
	     can be cause of random memory corruption.

Severity   : normal
Frequency  : rare
Bugzilla   : 10818
Description: Memory leak in recovery
Details    : Lov_mds_md was not free in an error handler in mds_create_object.
	     It should also check obd_fail before fsfilt_start, otherwise if
	     fsfilt_start return -EROFS,(failover mds during mds recovery).
	     then the req will return with repmsg->transno = 0 and rc = EROFS.
	     and we met hit the assert LASSERT(req->rq_reqmsg->transno ==
	     req->rq_repmsg->transno) in ptlrpc_replay_interpret.  Fcc should
	     be freed no matter whether fsfilt_commit success or not.

Severity   : minor
Frequency  : only with huge count clients
Bugzilla   : 11817
Description: Prevents from taking the superblock lock in llap_from_page for
	     a soon died page.
Details    : using LL_ORIGIN_REMOVEPAGE origin flag instead of LL_ORIGIN_UNKNOW
	     for llap_from_page call in ll_removepage prevents from taking the
	     superblock lock for a soon died page.

Severity   : normal
Frequency  : rare
Bugzilla   : 11935
Description: Not check open intent error before release open handle
Details    : in some rare cases, the open intent error is not checked before
	     release open handle, which may cause
	     ASSERTION(open_req->rq_transno != 0), because it tries to release
	     the failed open handle.

Severity   : normal
Frequency  : rare
Bugzilla   : 12556
Description: Set cat log bitmap only after create log success.
Details    : in some rare cases, the cat log bitmap is set too early. and it
	     should be set only after create log success.

Severity   : major
Bugzilla   : 11971
Description: Accessing a block bevice can re-enable I/O when Lustre is
	     tearing down a device.
Details    : dev_clear_rdonly(bdev) must be called in kill_bdev() instead of
	     blkdev_put().

Severity   : minor
Bugzilla   : 11706
Description: service threads may hog cpus when there are a lot of requests
Details    : Insert cond_resched to give other threads a chance to use some CPU

Severity   : normal
Frequency  : rare
Bugzilla   : 12086
Description: the cat log was not initialized in recovery
Details    : When mds(mgs) do recovery, the tgt_count might be zero, so the
	     unlink log on mds will not be initialized until mds post
	     recovery. And also in mds post recovery, the unlink log will
	     initialization will be done asynchronausly, so there will be race
	     between add unlink log and unlink log initialization.

Severity   : normal
Bugzilla   : 12597
Description: brw_stats were being printed incorrectly
Details    : brw_stats were being printed as log2 but all of them were not
	     recorded as log2. Also remove some code duplication arising from
	     filter_tally_{read,write}.

Severity   : normal
Bugzilla   : 11674
Frequency  : rare, only in recovery.
Description: ASSERTION(req->rq_type != LI_POISON) failed
Details    : imp_lock should be held while iterating over imp_sending_list for
	     prevent destroy request after get timeout in ptlrpc_queue_wait.

Severity   : normal
Bugzilla   : 12689
Description: replay-single.sh test 52 fails
Details    : A lock's skiplist need to be cleanup when it being unlinked
	     from its resource list.

Severity   : normal
Bugzilla   : 11737
Description: Short directio read returns full requested size rather than
	     actual amount read.
Details    : Direct I/O operations should return actual amount of bytes
	     transferred rather than requested size.

Severity   : enhancement
Bugzilla   : 10589
Description: metadata RPC reduction (e.g. for rm performance)
Details    : decrease the amount of synchronous RPC between clients and servers
	     by canceling conflicing lock before the operation on the client
	     and packing thier handles into the main operation RPC to server.

Severity   : enhancement
Bugzilla   : 4900
Description: Async OSC create to avoid the blocking unnecessarily.
Details    : If a OST has no remain object, system will block on the creating
	     when need to create a new object on this OST. Now, ways use
	     pre-created objects when available, instead of blocking on an
	     empty osc while others are not empty.  If we must block, we block
	     for the shortest possible period of time.

Severity   : major
Bugzilla   : 11710
Description: improve handling recoverable errors
Details    : if request processig with error which can be recoverable on server
	     request should be resend, otherwise page released from cache and
	     marked as error.

Severity   : enhancement
Bugzilla   : 12702
Description: refine locking for avoid write wrong info into lov_objid file
Details    : fix possible races with add new target and write/update data in
	     lov_objid file.

--------------------------------------------------------------------------------

2007-05-03  Cluster File Systems, Inc. <info@clusterfs.com>
       * version 1.6.0.1
       * bug fixes

Severity   : normal
Frequency  : on some architectures
Bugzilla   : 12404
Description: 1.6 client sometimes fails to mount from a 1.4 MDT
Details    : Uninitialized flags sometimes cause configuration commands to
	     be skipped.

Severity   : normal
Frequency  : patchless clients only
Bugzilla   : 12391
Description: missing __iget() symbol export
Details    : The __iget() symbol export is missing.  To avoid the need for
	     this on patchless clients the deathrow inode reaper is turned
	     off, and we depend on the VM to clean up old inodes.  This
	     dependency was during via the fix for bug 12181.

--------------------------------------------------------------------------------

2007-04-19  Cluster File Systems, Inc. <info@clusterfs.com>
       * version 1.6.0
       * CONFIGURATION CHANGE.  This version of Lustre WILL NOT
	 INTEROPERATE with older versions automatically.  In many cases a
	 special upgrade step is needed. Please read the
	 user documentation before upgrading any part of a live system.
       * WIRE PROTOCOL CHANGE from previous 1.6 beta versions.  This
         version will not interoperate with 1.6 betas before beta5 (1.5.95).
       * WARNING: Lustre configuration and startup changes are required with
	 this release.  See https://mail.clusterfs.com/wikis/lustre/MountConf
	 for details.
       * bug fixes

Severity   : enhancement
Bugzilla   : 8007
Description: MountConf
Details    : Lustre configuration is now managed via mkfs and mount
	     commands instead of lmc and lconf.  New obd types (MGS, MGC)
	     are added for dynamic configuration management.  See
	     https://mail.clusterfs.com/wikis/lustre/MountConf for
	     details.

Severity   : enhancement
Bugzilla   : 4482
Description: dynamic OST addition
Details    : OSTs can now be added to a live filesystem

Severity   : enhancement
Bugzilla   : 9851
Description: startup order invariance
Details    : MDTs and OSTs can be started in any order.  Clients only
	     require the MDT to complete startup.

Severity   : enhancement
Bugzilla   : 4899
Description: parallel, asynchronous orphan cleanup
Details    : orphan cleanup is now performed in separate threads for each
	     OST, allowing parallel non-blocking operation.

Severity   : enhancement
Bugzilla   : 9862
Description: optimized stripe assignment
Details    : stripe assignments are now made based on ost space available,
	     ost previous usage, and OSS previous usage, in order to try
	     to optimize storage space and networking resources.

Severity   : enhancement
Bugzilla   : 4226
Description: Permanently set tunables
Details    : All writable /proc/fs/lustre tunables can now be permanently
	     set on a per-server basis, at mkfs time or on a live system.

Severity   : enhancement
Bugzilla   : 10547
Description: Lustre message v2
Details    : Add lustre message format v2.

Severity   : enhancement
Bugzilla   : 9866
Description: client OST exclusion list
Details    : Clients can be started with a list of OSTs that should be
	     declared "inactive" for known non-responsive OSTs.

Severity   : minor
Bugzilla   : 6062
Description: SPEC SFS validation failure on NFS v2 over lustre.
Details    : Changes the blocksize for regular files to be 2x RPC size,
	     and not depend on stripe size.

Severity   : enhancement
Bugzilla   : 9293
Description: Multiple MD RPCs in flight.
Details    : Further unserialise some read-only MDS RPCs - learn about intents.
	     To avoid overly-overloading MDS, introduce a limit on number of
	     MDS RPCs in flight for a single client and add /proc controls
	     to adjust this limit.

Severity   : enhancement
Bugzilla   : 22484
Description: client read/write statistics
Details    : Add client read/write call usage stats for performance
	     analysis of user processes.
	     /proc/fs/lustre/llite/*/offset_stats shows non-sequential
	     file access. extents_stats shows chunk size distribution.
	     extents_stats_per_process show chunk size distribution per
	     user process.

Severity   : enhancement
Bugzilla   : 22486
Description: mds statistics
Details    : Add detailed mds operations statistics in
	     /proc/fs/lustre/mds/*/stats.

Severity   : minor
Bugzilla   : 10667
Description: Failure of copying files with lustre special EAs.
Details    : Client side always return success for setxattr call for lustre
	     special xattr (currently only "trusted.lov").

Severity   : minor
Frequency  : always
Bugzilla   : 10345
Description: Refcount LNET uuids
Details    : The global LNET uuid list grew linearly with every startup;
	     refcount repeated list entries instead of always adding to
	     the list.

Severity   : enhancement
Bugzilla   : 2258
Description: Dynamic service threads
Details    : Within a small range, start extra service threads
	     automatically when the request queue builds up.

Severity   : major
Frequency  : mixed-endian client/server environments
Bugzilla   : 11214
Description: mixed-endian crashes
Details    : The new msg_v2 system had some failures in mixed-endian
	     environments.

Severity   : enhancement
Bugzilla   : 11229
Description: Easy OST removal
Details    : OSTs can be permanently deactivated with e.g. 'lctl
	     conf_param lustre-OST0001.osc.active=0'

Severity   : enhancement
Bugzilla   : 11335
Description: MGS proc entries
Details    : Added basic proc entries for the MGS showing what filesystems
	     are served.

Severity   : enhancement
Bugzilla   : 10998
Description: provide MGS failover
Details    : Added config lock reacquisition after MGS server failover.

Severity   : enhancement
Bugzilla   : 11461
Description: add Linux 2.4 support
Details    : Added support for RHEL 2.4.21 kernel for 1.6 servers and clients

Severity   : normal
Bugzilla   : 11330
Description: a large application tries to do I/O to the same resource and dies
	     in the middle of it.
Details    : Check the req->rq_arrival time after the call to
	     ost_brw_lock_get(), but before we do anything about
	     processing it & sending the BULK transfer request. This
	     should help move old stale pending locks off the queue as
	     quickly as obd_timeout.

Severity   : major
Frequency  : when an incorrect nid is specified during startup
Bugzilla   : 10734
Description: ptlrpc connect to non-existant node causes kernel crash
Details    : LNET can't be re-entered from an event callback, which
	     happened when we expire a message after the export has been
	     cleaned up.  Instead, hand the zombie cleanup off to another
	     thread.

Severity   : enhancement
Bugzilla   : 10902
Description: plain/inodebits lock performance improvement
Details    : Grouping plain/inodebits in granted list by their request modes
	     and bits policy, thus improving the performance of search through
	     the granted list.

Severity   : major
Frequency  : only if OST filesystem is corrupted
Bugzilla   : 9829
Description: client incorrectly hits assertion in ptlrpc_replay_req()
Details    : for a short time RPCs with bulk IO are in the replay list,
	     but replay of bulk IOs is unimplemented.  If the OST filesystem
	     is corrupted due to disk cache incoherency and then replay is
	     started it is possible to trip an assertion.  Avoid putting
	     committed RPCs into the replay list at all to avoid this issue.

Severity   : major
Frequency  : liblustre (e.g. catamount) on a large cluster with >= 8 OSTs/OSS
Bugzilla   : 11684
Description: System hang on startup
Details    : This bug allowed the liblustre (e.g. catamount) client to
	     return to the app before handling all startup RPCs.  This
	     could leave the node unresponsive to lustre network traffic
	     and manifested as a server ptllnd timeout.

Severity   : enhancement
Bugzilla   : 11667
Description: Add "/proc/sys/lustre/debug_peer_on_timeout"
Details    : liblustre envirable: LIBLUSTRE_DEBUG_PEER_ON_TIMEOUT
	     boolean to control whether to print peer debug info when a
	     client's RPC times out.

Severity   : minor
Frequency  : only for kernels with patches from Lustre below 1.4.3
Bugzilla   : 11248
Description: Remove old rdonly API
Details    : Remove old rdonly API which unused from at least lustre 1.4.3

Severity   : major
Frequency  : only for devices with external journals
Bugzilla   : 10719
Description: Set external device read-only also
Details    : During a commanded failover stop, we set the disk device
	     read-only while the server shuts down. We now also set any
	     external journal device read-only at the same time.

Severity   : minor
Frequency  : when upgrading from 1.4 while trying to change parameters
Bugzilla   : 11692
Description: The wrong (new) MDC name was used when setting parameters for
	     upgraded MDT's.  Also allows changing of OSC (and MDC)
	     parameters if --writeconf is specified at tunefs upgrade time.

Severity   : major
Frequency  : when setting specific ost indicies
Bugzilla   : 11149
Description: QOS code breaks on skipped indicies
Details    : Add checks for missing OST indicies in the QOS code, so OSTs
	     created with --index need not be sequential.

Severity   : enhancement
Bugzilla   : 11264
Description: Add uninit_groups feature to ldiskfs2 to speed up e2fsck
Details    : The uninit_groups feature works in conjunction with the kernel
	     filesystem code (ldiskfs2 only) and e2fsprogs-1.39-cfs6 to speed
	     up the pass1 processing of e2fsck.  This is a read-only feature
	     in ldiskfs2 only, so older kernels and current ldiskfs cannot
	     mount filesystems that have had this feature enabled.

Severity   : enhancement
Bugzilla   : 10816
Description: Improve multi-block allocation algorithm to avoid fragmentation
Details    : The mballoc3 code (ldiskfs2 only) adds new mechanisms to improve
	     allocation locality and avoid filesystem fragmentation.

------------------------------------------------------------------------------

2007-04-01  Cluster File Systems, Inc. <info@clusterfs.com>
       * version 1.4.10
       * Support for kernels:
        2.4.21-47.0.1.EL (RHEL 3)
        2.6.5-7.283 (SLES 9)
        2.6.9-42.0.10.EL (RHEL 4)
        2.6.12.6 vanilla (kernel.org)
        2.6.16.27-0.9 (SLES 10)
       * Recommended e2fsprogs version: 1.39.cfs5

       * Note that reiserfs quotas are disabled on SLES 10 in this kernel
       * bug fixes

Severity   : critical
Frequency  : occasional, depends on client load and configuration
Bugzilla   : 12181, 12203
Description: data loss for recently-modified files
Introduced : 1.4.6
Details    : In some cases it is possible that recently written or created
	     files may not be written to disk in a timely manner (this should
	     normally be within 30s unless client IO load is very high).
	     The problem appears as zero-length files or files that are a
	     multiple of 1MB in size after a client crash or client eviction
	     that are missing data at the end of the file.

	     This problem is more likely to be hit on clients where files are
	     repeatedly created and unlinked in the same directory, clients
	     have a large amount of RAM, have many CPUs, the filesystem has
	     many OSTs, the clients are rebooted frequently, and/or the files
	     are not accessed by other nodes after being written.

	     The presence of the problem can be detected by looking at
	     /proc/sys/fs/inode-state.  If the first number (nr_inodes) is
	     smaller than the second (nr_unused) then dirty files will not
	     be flushed automatically to disk.  "sync; sleep 10" should be
	     run several times on the node before unmounting it to update
	     Lustre (this is also safe to run on nodes without this problem).

	     There is also a related kernel bug in the RHEL4 4 2.6.9 kernel
	     that can cause this same problem, so customers using that kernel
	     also need to update the kernel in addition to Lustre.  In order
	     to properly fix this bug, the RHEL3 2.4.21 kernel is also updated.

	     It is normal that files written just before a client crash (less
	     than 30s) may not yet have been flushed to disk, even for local
	     filesystems.

Severity   : normal
Frequency  : frequent on thin XT3 nodes
Bugzilla   : 10802
Description: UUID collision on thin XT3 Linux nodes
Details    : UUIDs on Compute Node Linux XT3 nodes were not generated
	     randomly, since we relied on an insufficiently-seeded PRNG.

Severity   : normal
Frequency  : rare
Bugzilla   : 11693
Description: OSS hangs after "All ost request buffers busy"
Details    : A deadlock between quota and journal operations caused OSS
	     hangs after printing "All ost request buffers busy."

Severity   : minor
Frequency  : always on liblustre builds
Bugzilla   : 11175
Description: Cleanup compiler warnings on liblustre

Severity   : minor
Frequency  : always on liblustre builds on XT3
Bugzilla   : 12146
Description: LC_CONFIG_CDEBUG don't run while build liblustre on XT3.

Frequency  : always
Bugzilla   : 3244
Description: Addition of EXT3_FEATURE_RO_COMPAT_DIR_NLINKS flag for
	     > 32000 subdirectories
Details    : Add EXT3_FEATURE_RO_COMPAT_DIR_NLINK flag to
	     EXT3_FEATURE_RO_COMPAT_SUPP. This flag will be set whenever
	     subdirectory count crosses 32000. This will aid e2fsck to
	     correctly handle more than 32000 subdirectories.

Severity   : major
Frequency  : liblustre (e.g. catamount) on a large cluster with >= 8 OSTs/OSS
Bugzilla   : 11684
Description: System hang on startup
Details    : This bug allowed the liblustre (e.g. catamount) client to
	     return to the app before handling all startup RPCs.  This
	     could leave the node unresponsive to lustre network traffic
	     and manifested as a server ptllnd timeout.

Severity   : enhancement
Bugzilla   : 11667
Description: Add "/proc/sys/lustre/debug_peer_on_timeout"
	     (liblustre envirable: LIBLUSTRE_DEBUG_PEER_ON_TIMEOUT)
	     boolean to control whether to print peer debug info when a
	     client's RPC times out.

Severity   : normal
Frequency  : always
Bugzilla   : 10214
Description: make O_SYNC working on 2.6 kernels
Details    : 2.6 kernels use different method for mark pages for write,
	     so need add a code to lustre for O_SYNC work.

Severity   : minor
Frequency  : always
Bugzilla   : 11110
Description: Failure to close file and release space on NFS
Details    : Put inode details into lock acquired in ll_intent_file_open.
	     Use mdc_intent_lock in ll_intent_open to properly
	     detect all kind of errors unhandled by mdc_enqueue.

Severity   : major
Frequency  : rare
Bugzilla   : 10866
Description: proc file read during shutdown sometimes raced obd removal,
	     causing node crash
Details    : Add lock to prevent obd access after proc file removal.

Severity   : normal
Frequency  : Only for files larger than 4GB on 32-bit clients.
Bugzilla   : 11237
Description: improperly doing page alignment of locks
Details    : Modify lustre core code to use CFS_PAGE_* defines instead of
	     PAGE_*.  Make CFS_PAGE_MASK a 64-bit mask.

Severity   : normal
Frequency  : rarely
Bugzilla   : 11203
Description: RPCs being resent when they shouldn't be
Details    : Some RPCs that should not be resent are being resent.  This
	     can cause inconsistencies in the RPC state machine.  Do not
	     resend such requests.

Severity   : normal
Frequency  : rare, only with NFS export
Bugzilla   : 11669
Description: Crash on NFS re-export node
Details    : under very unusual load conditions an assertion is hit in
	     ll_intent_file_open()

Severity   : major
Frequency  : only if OST filesystem is corrupted
Bugzilla   : 9829
Description: client incorrectly hits assertion in ptlrpc_replay_req()
Details    : for a short time RPCs with bulk IO are in the replay list,
	     but replay of bulk IOs is unimplemented.  If the OST filesystem
	     is corrupted due to disk cache incoherency and then replay is
	     started it is possible to trip an assertion.  Avoid putting
	     committed RPCs into the replay list at all to avoid this issue.

Severity   : normal
Frequency  : always
Bugzilla   : 10901
Description: large O_DIRECT requests fail under memory pressure/fragmentation
Details    : Large single O_DIRECT read and write calls can fail to allocate
	     a sufficiently large buffer to process the request.  In case of
	     allocation failure the allocation is retried with a smaller
	     buffer and broken into smaller requests.

Severity   : enhancement
Bugzilla   : 11563
Description: Add -o localflock option to simulate  old noflock behaviour.
Details    : This will achieve local-only flock/fcntl locks coherentness.

Severity   : normal
Frequency  : always
Bugzilla   : 11090
Description: versioning check is incomplete
Details    : Checking the version difference of client vs. server, report
	     error if the gap is too big.

Severity   : major
Bugzilla   : 11710
Frequency  : always
Description: add support PG_writeback bit
Details    : add support for PG_writeback bit for Lustre, for more carefull
	     work with page cache in 2.6 kernel. This also fix some deadlocks
	     and remove hack for work O_SYNC with 2.6 kernel.

Severity   : enhancement
Bugzilla   : 11264
Description: Add uninit_groups feature to ldiskfs2 to speed up e2fsck
Details    : The uninit_groups feature works in conjunction with the kernel
	     filesystem code (ldiskfs2 only) and e2fsprogs-1.39-cfs6 to speed
	     up the pass1 processing of e2fsck.  This is a read-only feature
	     in ldiskfs2 only, so older kernels and current ldiskfs cannot
	     mount filesystems that have had this feature enabled.

Severity   : enhancement
Bugzilla   : 10816
Description: Improve multi-block allocation algorithm to avoid fragmentation
Details    : The mballoc3 code (ldiskfs2 only) adds new mechanisms to improve
	     allocation locality and avoid filesystem fragmentation.

------------------------------------------------------------------------------

2007-02-09  Cluster File Systems, Inc. <info@clusterfs.com>
       * version 1.4.9
       * Support for kernels:
        2.6.9-42.0.3.EL (RHEL 4)
        2.6.5-7.276 (SLES 9)
        2.4.21-47.0.1.EL (RHEL 3)
        2.6.12.6 vanilla (kernel.org)
        2.6.16.21-0.8 (SLES10)
       * Recommended e2fsprogs version: 1.39.cfs2-0

       * The backwards-compatible /proc/sys/portals symlink has been removed
	 in this release.  Before upgrading, please ensure that you change
	 any configuration scripts or /etc/sysctl.conf files that access
	 /proc/sys/portals/* or sysctl portals.* to use the corresponding
	 entry in /proc/sys/lnet or sysctl lnet.*.  This change can be made
	 in advance of the upgrade on any system running Lustre 1.4.6 or
	 newer, since /proc/sys/lnet was added in that version.
       * Note that reiserfs quotas are disabled on SLES 10 in this kernel
       * bug fixes

Severity   : minor
Frequency  : only when quota is used
Bugzilla   : 11286
Description: avoid scanning export list for quota master
Details    : Change the algorithms to avoid scanning export list in order
	     to improve the efficiency.

Severity   : critical
Frequency  : MDS failover only, very rarely
Bugzilla   : 11125
Description: "went back in time" messages on mds failover
Details    : The greatest transno may be lost when the current operation
	     finishes with an error (transno==0) and the client's last_rcvd
	     record is over-written. Save the greatest transno in the
	     mds_last_transno for this case.

Severity   : minor
Frequency  : always for specific kernels and striping counts
Bugzilla   : 11042
Description: client may get "Matching packet too big" without ACL support
Details    : Clients compiled without CONFIG_FS_POSIX_ACL get an error message
	     when trying to access files in certain configurations.  The
	     clients should in fact be denied when mounting because they do
	     not understand ACLs.

Severity   : major
Frequency  : Cray XT3 with more than 4000 clients and multiple jobs
Bugzilla   : 10906
Description: many clients connecting with IO in progress causes connect timeouts
Details    : Avoid synchronous journal commits to avoid delays caused by many
	     clients connecting/disconnecting when bulk IO is in progress.
	     Queue liblustre connect requests on OST_REQUEST_PORTAL instead of
	     OST_IO_PORTAL to avoid delays behind potentially many pending
	     slow IO requests.

Severity   : normal
Frequency  : occasionally with multiple writers to a single file
Bugzilla   : 11081
Description: shared writes to file may result in wrong size reported by stat()
Details    : Allow growing of kms when extent lock is cancelled

Severity   : minor
Frequency  : always with random mmap IO to multi-striped file
Bugzilla   : 10919
Description: mmap write might be lost if we are writing to a 'hole' in stripe
Details    : Only if the hole is at the end of OST object so that kms is too
	     small. Fix is to increase kms accordingly in ll_nopage.

Severity   : normal
Frequency  : rare, only if OST filesystem is inconsistent with MDS filesystem
Bugzilla   : 11211
Description: writes to a missing object would leak memory on the OST
Details    : If there is an inconsistency between the MDS and OST filesystems,
	     such that the MDS references an object that doesn't exist, writes
	     to that object will leak memory due to incorrect cleanup in the
	     error handling path, eventually running out of memory on the OST.

Severity   : minor
Frequency  : rare
Bugzilla   : 11040
Description: Creating too long symlink causes lustre errors
Details    : Check symlink and name lengths before sending requests to MDS.

Severity   : normal
Frequency  : only if flock is enabled (not on by default)
Bugzilla   : 11415
Description: posix locks not released on fd closure on 2.6.9+
Details    : We failed to add posix locks to list of inode locks on 2.6.9+
	     kernels, this caused such locks not to be released on fd close and
	     then assertions on fs unmount about still used locks.

Severity   : minor
Frequency  : MDS failover only, very rarely
Bugzilla   : 11277
Description: clients may get ASSERTION(granted_lock != NULL)
Details    : When request was taking a long time, and a client was resending
	     a getattr by name lock request. The were multiple lock requests
	     with the same client lock handle and
	     mds_getattr_name->fixup_handle_for_resent_request found one of the
	     lock handles but later failed with ASSERTION(granted_lock != NULL).

Severity   : major
Frequency  : rare
Bugzilla   : 10891
Description: handle->h_buffer_credits > 0, assertion failure
Details    : h_buffer_credits is zero after truncate, causing assertion
	     failure.  This patch extends the transaction or creates a new
	     one after truncate.

Severity   : normal
Frequency  : NFS re-export or patchless client
Bugzilla   : 11179, 10796
Description: Crash on NFS re-export node (__d_move)
Details    : We do not want to hash the dentry if we don't have a lock.
	     But if this dentry is later used in d_move, we'd hit uninitialised
	     list head d_hash, so we just do this to init d_hash field but
	     leave dentry unhashed.

Severity   : normal
Frequency  : NFS re-export or patchless client
Bugzilla   : 11135
Description: NFS exports has problem with symbolic link
Details    : lustre client didn't properly install dentry when re-exported
	     to NFS or running patchless client.

Severity   : normal
Frequency  : NFS re-export or patchless client
Bugzilla   : 10796
Description: Various nfs/patchless fixes.
Details    : fixes reuse disconected alias for lookup process - this fixes
	     warning "find_exported_dentry: npd != pd",
	     fix permission error with open files at nfs.
	     fix apply umask when do revalidate.

Severity   : normal
Frequency  : occasional
Bugzilla   : 11191
Description: Crash on NFS re-export node
Details    : calling clear_page() on the wrong pointer triggered oops in
	     generic_mapping_read().

Severity   : normal
Frequency  : rarely, using O_DIRECT IO
Bugzilla   : 10903
Description: unaligned directio crashes client with LASSERT
Details    : check for unaligned buffers before trying any requests.

Severity   : major
Frequency  : rarely, using CFS RAID5 patches in non-standard kernel series
Bugzilla   : 11313
Description: stale data returned from RAID cache
Details    : If only a small amount of IO is done to the RAID device before
	     reading it again it is possible to get stale data from the RAID
	     cache instead of reading it from disk.

Severity   : normal
Frequency  : always for sles10 kernel
Bugzilla   : 10947
Description: sles10 support
Details    : ll_follow_link: compile fixes and using of nd_set_link
	     under newer kernels.

Severity   : major
Frequency  : depends on arch, kernel and compiler version, always on sles10
	     kernel and x86_64
Bugzilla   : 11562
Description: recursive or deep enough symlinks cause stack overflow
Details    : getting rid of large stack-allocated variable in
	     __vfs_follow_link

Severity   : minor
Frequency  : depends on hardware
Bugzilla   : 11540
Description: lustre write performance loss in the SLES10 kernel
Details    : the performance loss is caused by using of write barriers in the
	     ext3 code. The SLES10 kernel turns barrier support on by
	     default. The fix is to undo that change for ldiskfs.

------------------------------------------------------------------------------

2006-12-09  Cluster File Systems, Inc. <info@clusterfs.com>
       * version 1.4.8
       * Support for kernels:
        2.6.9-42.0.3EL (RHEL 4)
        2.6.5-7.276 (SLES 9)
        2.4.21-47.0.1.EL (RHEL 3)
        2.6.12.6 vanilla (kernel.org)
       * bug fixes

Severity   : major
Frequency  : quota enabled and large files being deleted
Bugzilla   : 10707
Description: releasing more than 4GB of quota at once hangs OST
Details    : If a user deletes more than 4GB of files on a single OST it
	     will cause the OST to spin in an infinite loop.  Release
	     quota in < 4GB chunks, or use a 64-bit value for 1.4.7.1+.

Severity   : minor
Frequency  : rare
Bugzilla   : 10845
Description: statfs data retrieved from /proc may be stale or zero
Details    : When reading per-device statfs data from /proc, in the
	     {kbytes,files}_{total,free,avail} files, it may appear
	     as zero or be out of date.

Severity   : minor
Frequency  : systems with MD RAID1 external journal devices
Bugzilla   : 10832
Description: lconf's call to blkid is confused by RAID1 journal devices
Details    : Use the "blkid -l" flag to locate the MD RAID device instead
	     of returning all block devices that match the journal UUID.

Severity   : normal
Frequency  : always, for aggregate stripe size over 4GB
Bugzilla   : 10725
Description: "lfs setstripe" fails assertion when setting 4GB+ stripe width
Details    : Using "lfs setstripe" to set stripe size * stripe count over 4GB
	     will fail the kernel with "ASSERTION(lsm->lsm_xfersize != 0)"

Severity   : minor
Frequency  : always if "lfs find" used on a local file/directory
Bugzilla   : 10864
Description: "lfs find" segfaults if used on a local file/directory
Details    : The case where a directory component was not specified wasn't
	     handled correctly.  Handle this properly.

Severity   : normal
Frequency  : always on ppc64
Bugzilla   : 10634
Description: the write to an ext3 filesystem mounted with mballoc got stuck
Details    : ext3_mb_generate_buddy() uses find_next_bit() which does not
	     perform endianness conversion.

Severity   : major
Frequency  : rarely (truncate to non-zero file size after write under load)
Bugzilla   : 10730, 10687
Description: Files padded with zeros to next 4K multiple
Details    : With filesystems mounted using the "extents" option (2.6 kernels)
	     it is possible that files that are truncated to a non-zero size
	     immediately after being written are filled with zero bytes beyond
	     the truncated size.  No file data is lost.

Severity   : enhancement
Bugzilla   : 10452
Description: Allow recovery/failover for liblustre clients.
Details    : liblustre clients were unaware of failover configurations until
	     now.

Severity   : enhancement
Bugzilla   : 10743
Description: user file locks should fail when not mounting with flock option
Details    : Set up an error-returning stub in ll_file_operations.lock field
	     to prevent incorrect behaviour when client is mounted without
	     flock option. Also, set up properly f_op->flock field for
	     RHEL4 kernels.

Severity   : minor
Frequency  : always on ia64
Bugzilla   : 10905
Description: "lfs df" loops on printing out MDS statfs information
Details    : The obd_ioctl_data was not initialized and in some systems
	     this caused a failure during the ioctl that did not return
	     an error.  Initialize the struct and return an error on failure.

Severity   : minor
Frequency  : SLES 9 only
Bugzilla   : 10667
Description: Error of copying files with lustre special EAs as root
Details    : Client side always return success for setxattr call for lustre
	     special xattr (currently only "trusted.lov").

Severity   : normal
Frequency  : rarely on clusters with both ia64+i386 clients
Bugzilla   : 10672
Description: ia64+i686 clients doing shared IO on the same file may LBUG
Details    : In rare cases when both ia64+i686 (or other mixed-PAGE_SIZE)
	     clients are doing concurrent writes to the same file it is
	     possible that the ia64 clients may LASSERT because the OST
	     extent locks are not PAGE_SIZE aligned.  Ensure that grown
	     locks are always aligned on the request boundary.

Severity   : normal
Frequency  : specific use, occasional
Bugzilla   : 7040
Description: Overwriting in use executable truncates on-disk binary image
Details    : If one node attempts to overwrite an executable in use by
	     another node, we now correctly return ETXTBSY instead of
	     truncating the file.

Severity   : enhancement
Bugzilla   : 4900
Description: Async OSC create to avoid the blocking unnecessarily.
Details    : If a OST has no remain object, system will block on the creating
	     when need to create a new object on this OST. Now, ways use
	     pre-created objects when available, instead of blocking on an
	     empty osc while others are not empty.  If we must block, we block
	     for the shortest possible period of time.

Severity   : normal
Frequency  : rare
Bugzilla   : 2707
Description: chmod on Lustre root is propagated to other clients
Details    : Re-validate root's dentry in ll_lookup_it to avoid having it
	     invalid by the follow_mount time.

Severity   : minor
Frequency  : liblustre clients only
Bugzilla   : 10883
Description: Race in 'instant cancel' lock handling could lead to such locks
	     never to be granted in case of SMP MDS
Details    : Do not destroy not yet granted but cbpending locks in
	     handle_enqueue

Severity   : minor
Frequency  : replay/resend of open
Bugzilla   : 10991
Description: non null lock assetion failure in mds_intent_policy
Details    : Trying to replay/resend lockless open requests resulted in
	     mds_open() returning 0 with no lock.  Now it sets a flag if
	     a lock is going to be returned.

Severity   : enhancement
Bugzilla   : 10889
Description: Checksum enhancements
Details    : New checksum enhancements allow for resending RPCs that failed
	     checksum checks.

Severity   : enhancement
Bugzilla   : 7376
Description: Tunables on number of dirty pages in cacche
Details    : Allow to set limit on number of dirty pages cached.

Severity   : normal
Frequency  : rare
Bugzilla   : 10643
Description: client crash on unmount - lock still has references
Details    : In some error handling cases it was possible to leak a lock
	     reference on a client while accessing a file.  This was not
	     harmful to the client during operation, but would cause the
	     client to crash when the filesystem is unmounted.

Severity   : normal
Frequency  : specific case, rare
Bugzilla   : 10921
Description: ETXTBSY on mds though file not in use by client
Details    : ETXTBSY is no longer incorrectly returned when attempting to
	     chmod or chown a directory that the user previously tried to
	     execute or a currently-executing binary.

Severity   : major
Frequency  : extremely rare except on liblustre-based clients
Bugzilla   : 10480
Description: Lustre space not freed when files are deleted
Details    : Clean up open-unlinked files after client eviction.  Previously
	     the unlink was skipped and the files remained as orphans.

Severity   : normal
Frequency  : rare
Bugzilla   : 10999
Description: OST failure "would be an LBUG" in waiting_locks_callback()
Details    : In some cases it was possible to send a blocking callback to
	     a client doing a glimpse, even though that client didn't get
	     a lock granted.  When the glimpse lock is cancelled on the OST
	     the freed lock is left on the waiting list and corrupted the list.

Severity   : major
Frequency  : all core dumps
Bugzilla   : 11103
Description: Broke core dumps to lustre
Details    : Negative dentry may be unhashed if parent does not have UPDATE
	     lock, but some callers, e.g. do_coredump, expect dentry to be
	     hashed after successful create, hash it in ll_create_it.

------------------------------------------------------------------------------

2006-09-13  Cluster File Systems, Inc. <info@clusterfs.com>
       * version 1.4.7.1
       * Support for kernels:
        2.6.9-42.0.2.EL (RHEL 4)
        2.6.5-7.276 (SLES 9)
        2.4.21-40.EL (RHEL 3)
        2.6.12.6 vanilla (kernel.org)
      * bug fix

Severity   : major
Frequency  : always on RHEL 3
Bugzilla   : 10867
Description: Number of open files grows over time
Details    : The number of open files grows over time, whether or not
	     Lustre is started.  This was due to a filp leak introduced
	     by one of our kernel patches.

------------------------------------------------------------------------------

08-20-2006  Cluster File Systems, Inc. <info@clusterfs.com>
       * version 1.4.7
       * Support for kernels:
	2.6.9-42.EL (RHEL 4)
	2.6.5-7.276 (SLES 9)
	2.4.21-40.EL (RHEL 3)
	2.6.12.6 vanilla (kernel.org)
       * bug fixes

Severity   : major
Frequency  : rare
Bugzilla   : 5719, 9635, 9792, 9684
Description: OST (or MDS) trips assertions in (re)connection under heavy load
Details    : If a server is under heavy load and cannot reply to new
	     connection requests before the client resends the (re)connect,
	     the connection handling code can behave badly if two service
	     threads are concurrently handing separate (re)connections from
	     the same client.  Add better locking to the connection handling
	     code, and ensure that only a single connection will be processed
	     for a given client UUID, even if the lock is dropped.

Severity   : enhancement
Bugzilla   : 3627
Description: add TCP zero-copy support to kernel
Details    : Add support to the kernel TCP stack to allow zero-copy bulk
	     sends if the hardware supports scatter-gather and checksumming.
	     This allows socklnd to do client-write and server-read more
	     efficiently and reduce CPU utilization from skbuf copying.

Severity   : minor
Frequency  : only if NFS exporting from client
Bugzilla   : 10258
Description: NULL pointer deref in ll_iocontrol() if chattr mknod file
Details    : If setting attributes on a file created under NFS that had
	     never been opened it would be possible to oops the client
	     if the file had no objects.

Severity   : minor
Frequency  : always for liblustre
Bugzilla   : 10290
Description: liblustre client does MDS+OSTs setattr RPC for each write
Details    : When doing a write from a liblustre client, the client
	     incorrectly issued an RPC to the MDS and each OST the file was
	     striped over in order to update the timestamps.  When writing
	     with small chunks and many clients this could overwhelm the MDS
	     with RPCs.  In all cases it would slow down the write because
	     these RPCs are unnecessary.

Severity   : enhancement
Bugzilla   : 9340
Description: allow number of MDS service threads to be changed at module load
Details    : It is now possible to change the number of MDS service threads
	     running.  Adding "options mds mds_num_threads={N}" to the MDS's
	     /etc/modprobe.conf will set the number of threads for the next
	     time Lustre is restarted (assuming the "mds" module is also
	     reloaded at that time).  The default number of threads will
	     stay the same, 32 for most systems.

Severity   : major
Frequency  : rare
Bugzilla   : 10300
Description: OST crash if filesystem is unformatted or corrupt
Details    : If an OST is started on a device that has never been formatted
	     or if the filesystem is corrupt and cannot even mount then the
	     error handling cleanup routines would dereference a NULL pointer.

Severity   : medium
Frequency  : rare
Bugzilla   : 10047
Description: NULL pointer deref in llap_from_page.
Details    : get_cache_page_nowait can return a page with NULL (or otherwise
	     incorrect) mapping if the page was truncated/reclaimed while it was
	     searched for. Check for this condition and skip such pages when
	     doing readahead. Introduce extra check to llap_from_page() to
	     verify page->mapping->host is non-NULL (so page is not anonymous).

Severity   : minor
Frequency  : Sometimes when using sys_sendfile
Bugzilla   : 7020
Description: "page not covered by a lock" warnings from ll_readpage
Details    : sendfile called ll_readpage without right page locks present.
	     Now we introduced ll_file_sendfile that does necessary locking
	     around call to generic_file_sendfile() much like we do in
	     ll_file_read().

Severity   : medium
Frequency  : with certain MDS communication failures at client mount time
Bugzilla   : 10268
Description: NULL pointer deref after failed client mount
Details    : a client connection request may delayed by the network layer
	     and not be sent until after the PTLRPC layer has timed out the
	     request.  If the client fails the mount immediately it will try
	     to clean up before the network times out the request.  Add a
	     reference from the request import to the obd device and delay
	     the cleanup until the network drops the request.

Severity   : medium
Frequency  : occasionally during client (re)connect
Bugzilla   : 9387
Description: assertion failure during client (re)connect
Details    : processing a client connection request may be delayed by the
	     client or server longer than the client connect timeout.  This
	     causes the client to resend the connection request.  If the
	     original connection request is replied in this interval, the
	     client may trip an assertion failure in ptlrpc_connect_interpret()
	     which thought it would be the only running connect process.

Severity   : medium
Frequency  : only with obd_echo servers and clients that are rebooted
Bugzilla   : 10140
Description: kernel BUG accessing uninitialized data structure
Details    : When running an obd_echo server it did not start the ping_evictor
	     thread, and when a client was evicted an uninitialized data
	     structure was accessed.  Start the ping_evictor in the RPC
	     service startup instead of the OBD startup.

Severity   : enhancement
Bugzilla   : 10193 (patchless)
Description: Remove dependency on various unexported kernel interfaces.
Details    : No longer need reparent_to_init, exit_mm, exit_files,
	     sock_getsockopt, filemap_populate, FMODE_EXEC, put_filp.

Severity   : minor
Frequency  : rare (only users of deprecated and unsupported LDAP config)
Bugzilla   : 9337
Description: write_conf for zeroconf mount queried LDAP incorrectly for client
Details    : LDAP apparently contains 'lustreName' attributes instead of
	     'name'.  A simple remapping of the name is sufficient.

Severity   : major
Frequency  : rare (only with non-default dump_on_timeout debug enabled)
Bugzilla   : 10397
Description: waiting_locks_callback trips kernel BUG if client is evicted
Details    : Running with the dump_on_timeout debug flag turned on makes
	     it possible that the waiting_locks_callback() can try to dump
	     the Lustre kernel debug logs from an interrupt handler.  Defer
	     this log dumping to the expired_lock_main() thread.

Severity   : enhancement
Bugzilla   : 10420
Description: Support NFS exporting on 2.6 kernels.
Details    : Implement non-rawops metadata methods for NFS server to use without
	     changing NFS server code.

Severity   : medium
Frequency  : very rare (synthetic metadata workload only)
Bugzilla   : 9974
Description: two racing renames might cause an MDS thread to deadlock
Details    : Running the "racer" program may cause one MDS thread to rename
	     a file from being the source of a rename to being the target of
	     a rename at exactly the same time that another thread is doing
	     so, and the second thread has already enqueued these locks after
	     doing a lookup of the target and is trying to relock them in
	     order.  Ensure that we don't try to re-lock the same resource.

Severity   : major
Frequency  : only very large systems with liblustre clients
Bugzilla   : 7304
Description: slow eviction of liblustre clients with the "evict_by_nid" RPC
Details    : Use asynchronous set_info RPCs to send the "evict_by_nid" to
	     all OSTs in parallel.  This allows the eviction of stale liblustre
	     clients to proceed much faster than if they were done in series,
	     and also offers similar improvements for other set_info RPCs.

Severity   : minor
Frequency  : common
Bugzilla   : 10265
Description: excessive CPU usage during initial read phase on client
Details    : During the initial read phase on a client, it would agressively
	     retry readahead on the file, consuming too much CPU and impacting
	     performance (since 1.4.5.8).  Improve the readahead algorithm
	     to avoid this, and also improve some other common cases (read
	     of small files in particular, where "small" is files smaller than
	     /proc/fs/lustre/llite/*/max_read_ahead_whole_mb, 2MB by default).

Severity   : minor
Frequency  : rare
Bugzilla   : 10450
Description: MDS crash when receiving packet with unknown intent.
Details    : Do not LBUG in unknown intent case, just return -EFAULT

Severity   : enhancement
Bugzilla   : 9293, 9385
Description: MDS RPCs are serialised on client. This is unnecessary for some.
Details    : Do not serialize getattr (non-intent version) and statfs.

Severity   : minor
Frequency  : occasional, when OST network is overloaded/intermittent
Bugzilla   : 10416
Description: client evicted by OST after bulk IO timeout
Details    : If a client sends a bulk IO request (read or write) the OST
	     may evict the client if it is unresposive to its data GET/PUT
	     request.  This is incorrect if the network is overloaded (takes
	     too long to transfer the RPC data) or dropped the OST GET/PUT
	     request.  There is no need to evict the client at all, since
	     the pinger and/or lock callbacks will handle this, and the
	     client can restart the bulk request.

Severity   : minor
Frequency  : Always when mmapping file with no objects
Bugzilla   : 10438
Description: client crashes when mmapping file with no objects
Details    : Check that we actually have objects in a file before doing any
	     operations on objects in ll_vm_open, ll_vm_close and
	     ll_glimpse_size.

Severity   : minor
Frequency  : Rare
Bugzilla   : 10484
Description: Request leak when working with deleted CWD
Details    : Introduce advanced request refcount tracking for requests
	     referenced from lustre intent.

Severity   : Enhancement
Bugzilla   : 10482
Description: Cache open file handles on client.
Details    : MDS now will return special lock along with openhandle, if
	     requested and client is allowed to hold openhandle, even if unused,
	     until such a lock is revoked. Helps NFS a lot, since NFS is opening
	     closing files for every read/write openration.

Severity   : Enhancement
Bugzilla   : 9291
Description: Cache open negative dentries on client when possible.
Details    : Guard negative dentries with UPDATE lock on parent dir, drop
	     negative dentries on lock revocation.

Severity   : minor
Frequency  : Always
Bugzilla   : 10510
Description: Remounting a client read-only wasn't possible with a zconf mount
Details    : It wasn't possible to remount a client read-only with llmount.

Severity   : enhancement
Description: Include MPICH 1.2.6 Lustre ADIO interface patch
Details    : In lustre/contrib/ or /usr/share/lustre in RPM a patch for
	     MPICH is included to add Lustre-specific ADIO interfaces.
	     This is based closely on the UFS ADIO layer and only differs
	     in file creation, in order to allow the OST striping to be set.
	     This is user-contributed code and not supported by CFS.

Severity   : minor
Frequency  : Always
Bugzilla   : 9486
Description: extended inode attributes (immutable, append-only) work improperly
	     when 2.4 and 2.6 kernels are used on client/server or vice versa
Details    : Introduce kernel-independent values for these flags.

Severity   : enhancement
Frequency  : Always
Bugzilla   : 10248
Description: Allow fractional MB tunings for lustre in /proc/ filesystem.
Details    : Many of the /proc/ tunables can only be tuned at a megabyte
	     granularity. Now, Fractional MB granularity is be supported,
	     this is very useful for low memory system.

Severity   : enhancement
Bugzilla   : 9292
Description: Getattr by fid
Details    : Getting a file attributes by its fid, obtaining UPDATE|LOOKUP
	     locks, avoids extra getattr rpc requests to MDS, allows '/' to
	     have locks and avoids getattr rpc requests for it on every stat.

Severity   : major
Frequency  : Always, for filesystems larger than 2TB
Bugzilla   : 6191
Description: ldiskfs crash at mount for filesystem larger than 2TB with mballoc
Details    : Kenrel kmalloc limits allocations to 128kB and this prevents
	     filesystems larger than 2TB to be mounted with mballoc enabled.

Severity   : critical
Frequency  : Always, for 32-bit kernel without CONFIG_LBD and filesystem > 2TB
Bugzilla   : 6191
Description: ldiskfs crash at mount for filesystem larger than 2TB with mballoc
Details    : If a 32-bit kernel is compiled without CONFIG_LBD enabled and a
	     filesystems larger than 2TB is mounted then the kernel will
	     silently corrupt the start of the filesystem.  CONFIG_LBD is
	     enabled for all CFS-supported kernels, but the possibility of
	     this happening with a modified kernel config exists.

Severity   : enhancement
Bugzilla   : 10462
Description: add client O_DIRECT support for 2.6 kernels
Details    : It is now possible to do O_DIRECT reads and writes to files
	     in the Lustre client mountpoint on 2.6 kernel clients.

Severity   : enhancement
Bugzilla   : 10446
Description: parallel glimpse, setattr, statfs, punch, destroy requests
Details    : Sends glimpse, setattr, statfs, punch, destroy requests to OSTs in
	     parallel, not waiting for response from every OST before sending
	     a rpc to the next OST.

Severity   : minor
Frequency  : rare
Bugzilla   : 10150
Description: setattr vs write race when updating file timestamps
Details    : Client processes that update a file timestamp into the past
	     right after writing to the file (e.g. tar) it is possible that
	     the updated file modification time can be reset to the current
	     time due to a race between processing the setattr and write RPC.

Severity   : enhancement
Bugzilla   : 10318
Description: Bring 'lfs find' closer in line with regular Linux find.
Details    : lfs find util supports -atime, -mtime, -ctime, -maxdepth, -print,
	     -print0 options and obtains all the needed info through the lustre
	     ioctls.

Severity   : enhancement
Bugzilla   : 6221
Description: support up to 1024 configured devices on one node
Details    : change obd_dev array from statically allocated to dynamically
	     allocated structs as they are first used to reduce memory usage

Severity   : minor
Frequency  : rare
Bugzilla   : 10437
Description: Flush dirty partially truncated pages during truncate
Details    : Immediatelly flush partially truncated pages in filter_setattr,
	     this way we completely avoid having any pages in page cache on OST
	     and can retire ugly workarounds during writes to flush such pages.

Severity   : minor
Frequency  : rare
Bugzilla   : 10409
Description: i_sem vs transaction deadlock in mds_obd_destroy during unlink.
Details    : protect inode from truncation within vfs_unlink() context
	     just take a reference before calling vfs_unlink() and release it
	     when parent's i_sem is free.

Severity   : major
Frequency  : rare
Bugzilla   : 4778
Description: last_id value checked outside lock on OST caused LASSERT failure
Details    : If there were multiple MDS->OST object precreate requests in
	     flight, it was possible that the OST's last object id was checked
	     outside a lock and incorrectly tripped an assertion.  Move checks
	     inside locks, and discard old precreate requests.

Severity   : minor
Frequency  : always, if extents are used on OSTs
Bugzilla   : 10703
Description: index ei_leaf_hi (48-bit extension) is not zeroed in extent index
Details    : OSTs using the extents format would not zero the high 16 bits of
	     the index physical block number.  This is not a problem for any
	     OST filesystems smaller than 16TB, and no kernels support ext3
	     filesystems larger than 16TB yet.  This is fixed in 1.4.7 (all
	     new/modified files) and can be fixed for existing filesystems
	     with e2fsprogs-1.39-cfs1.

Severity   : minor
Frequency  : rare
Bugzilla   : 9387
Description: import connection selection may be incorrect if timer wraps
Details    : Using a 32-bit jiffies timer with HZ=1000 may cause backup
	     import connections to be ignored if the 32-bit jiffies counter
	     wraps.  Use a 64-bit jiffies counter.

Severity   : minor
Frequency  : very large clusters immediately after boot
Bugzilla   : 10083
Description: LNET request buffers exhausted under heavy short-term load
Details    : If a large number of client requests are generated on a service
	     that has previously never seen so many requests it is possible
	     that the request buffer growth cannot keep up with the spike in
	     demand.  Instead of dropping incoming requests, they are held in
	     the LND until the RPC service can accept more requests.

Severity   : minor
Frequency  : Sometimes during replay
Bugzilla   : 9314
Description: Assertion failure in ll_local_open after replay.
Details    : If replay happened on an open request reply before we were able
             to set replay handler, reply will become not swabbed tripping the
             assertion in ll_local_open. Now we set the handler right after
             recognising of open request

Severity   : trivial
Frequency  : very rare
Bugzilla   : 10584
Description: kernel reports "badness in vsnprintf"
Details    : Reading from the "recovery_status" /proc file in small chunks
	     may cause a negative length in lprocfs_obd_rd_recovery_status()
	     call to vsnprintf() (which is otherwise harmless).  Exit early
	     if there is no more space in the output buffer.

Severity   : enhancement
Bugzilla   : 2259
Description: clear OBD RPC statistics by writing to them
Details    : It is now possible to clear the OBD RPC statistics by writing
	     to the "stats" file.

Severity   : minor
Frequency  : rare
Bugzilla   : 10641
Description: Client mtime is not the same on different clients after utimes
Details    : In some cases, the client was using the utimes() syscall on
	     a file cached on another node.  The clients now validate the
	     ctime from the MDS + OSTs to determine which one is right.

Severity   : minor
Frequency  : always
Bugzilla   : 10611
Description: Inability to activate failout mode
Details    : lconf script incorrectly assumed that in pythong string's numeric
	     value is used in comparisons.

Severity   : minor
Frequency  : always with multiple stripes per file
Bugzilla   : 10671
Description: Inefficient object allocation for mutli-stripe files
Details    : When selecting which OSTs to stripe files over, for files with
	     a stripe count that divides evenly into the number of OSTs,
	     the MDS is always picking the same starting OST for each file.
	     Return the OST selection heuristic to the original design.

Severity   : trivial
Frequency  : rare
Bugzilla   : 10673
Description: mount failures may take full timeout to return an error
Details    : Under some heavy load conditions it is possible that a
	     failed mount can wait for the full obd_timeout interval,
	     possibly several minutes, before reporting an error.
	     Instead return an error as soon as the status is known.
Severity   : major
Frequency  : quota enabled and large files being deleted
Bugzilla   : 10707
Description: releasing more than 4GB of quota at once hangs OST
Details    : If a user deletes more than 4GB of files on a single OST it
	     will cause the OST to spin in an infinite loop.  Release
	     quota in < 4GB chunks, or use a 64-bit value for 1.4.7.1+.

Severity   : trivial
Frequency  : rare
Bugzilla   : 10845
Description: statfs data retrieved from /proc may be stale or zero
Details    : When reading per-device statfs data from /proc, in the
	     {kbytes,files}_{total,free,avail} files, it may appear
	     as zero or be out of date.

Severity   : trivial
Frequency  : systems with MD RAID1 external journal devices
Bugzilla   : 10832
Description: lconf's call to blkid is confused by RAID1 journal devices
Details    : Use the "blkid -l" flag to locate the MD RAID device instead
	     of returning all block devices that match the journal UUID.

Severity   : normal
Frequency  : always, for aggregate stripe size over 4GB
Bugzilla   : 10725
Description: assertion fails when trying to use 4GB stripe size
Details    : Use "setstripe" to set stripe size over 4GB will fail the kernel,
             complaining "ASSERTION(lsm->lsm_xfersize != 0)"

Severity   : normal
Frequency  : always on ppc64
Bugzilla   : 10634
Description: the first write on an ext3 filesystem with mballoc got stuck
Details    : ext3_mb_generate_buddy() uses find_next_bit() which does not
             perform endianness conversion.

------------------------------------------------------------------------------

02-14-2006  Cluster File Systems, Inc. <info@clusterfs.com>
       * version 1.4.6
       * WIRE PROTOCOL CHANGE.  This version of Lustre networking WILL NOT
	 INTEROPERATE with older versions automatically.  Please read the
	 user documentation before upgrading any part of a live system.
       * WARNING: Lustre networking configuration changes are required with
	 this release.  See https://bugzilla.clusterfs.com/show_bug.cgi?id=10052
	 for details.
       * bug fixes
       * Support for kernels:
	2.6.9-22.0.2.EL (RHEL 4)
	2.6.5-7.244 (SLES 9)
	2.6.12.6 vanilla (kernel.org)


Severity   : enhancement
Bugzilla   : 7981/8208
Description: Introduced Lustre Networking (LNET)
Details    : LNET is new networking infrastructure for Lustre, it includes
	     a reorganized network configuration mode (see the user
	     documentation for full details) as well as support for routing
	     between different network fabrics.  Lustre Networking Devices
	     (LNDs) for the supported network fabrics have also been
	     created for this new infrastructure.

Severity   : enhancement
Description: Introduced Access control lists
Details    : clients can set ACLs on files and directories in order to have
	     more fine-grained permissions than the standard Unix UGO+RWX.
	     The MDS must be started with the "-o acl" mount option.

Severity   : enhancement
Description: Introduced filesystem quotas
Details    : Administrators may now establish per-user quotas on the
	     filesystem.

Severity   : enhancement
Bugzilla   : 7982
Description: Configuration change for the XT3
	     The PTLLND is now used to run Lustre over Portals on the XT3
	     The configure option(s) --with-cray-portals are no longer used.
	     Rather --with-portals=<path-to-portals-includes> is used to
	     enable building on the XT3.  In addition to enable XT3 specific
	     features the option --enable-cray-xt3 must be used.

Severity   : major
Frequency  : rare
Bugzilla   : 7407
Description: Running on many-way SMP OSTs can trigger oops in llcd_send()
Details    : A race between allocating a new llcd and re-getting the llcd_lock
	     allowed another thread to grab newly-allocated llcd.

Severity   : enhancement
Bugzilla   : 7116
Description: 2.6 OST async journal commit and locking fix to improve performance
Details    : The filter_direct_io()+filter_commitrw_write() journal commits for
	     2.6 kernels are now async as they already were in 2.4 kernels so
	     that they can commit concurrently with the network bulk transfer.
	     For block-allocated files the filter allocation semaphore is held
	     to avoid filesystem fragmentation during allocation.  BKL lock
	     removed for 2.6 xattr operations where it is no longer needed.

Severity   : minor
Frequency  : rare
Bugzilla   : 8320
Description: lconf incorrectly determined whether two IP networks could talk
Details    : In some more complicated routing and multiple-network
	     configurations, lconf will avoid trying to make a network
	     connection to a disjoint part of the IP space.  It was doing the
	     math incorrectly for one set of cases.

Severity   : major
Frequency  : rare
Bugzilla   : 7359
Description: Fix for potential infinite loop processing records in an llog.
Details    : If an llog record is corrupted/zeroed, it is possible to loop
	     forever in llog_process().  Validate the llog record length
	     and skip the remainder of the block on error.

Severity   : minor
Frequency  : occasional (liblustre only)
Bugzilla   : 6363
Description: liblustre could not open files whose last component is a symlink
Details    : sysio_path_walk() would incorrectly pass the open intent to
	     intermediate path components.

Severity   : minor
Frequency  : rare (liblustre only with non-standard tuning)
Bugzilla   : 7201 (7350)
Description: Tuning the MDC DLM LRU size to zero triggers client LASSERT
Details    : llu_lookup_finish_locks() tries to set lock data on a lock
	     after it has been released, only do this for referenced locks

Severity   : enhancement
Bugzilla   : 7328
Description: specifying an (invalid) directory default stripe_size of -1
	     would reset the directory default striping
Details    : stripe_size -1 was used internally to signal directory stripe
	     removal, now use "all default" to signal dir stripe removal
	     as a directory striping of "all default" is not useful

Severity   : minor
Frequency  : common for large clusters running liblustre clients
Bugzilla   : 7198
Description: doing an ls when liblustre clients are running is slow
Details    : sending a glimpse AST to a liblustre client waits for every AST
	     to time out, as liblustre clients will not respond.  Since they
	     cannot cache data we refresh the OST lock LVB from disk instead.

Severity   : enhancement
Bugzilla   : 7198
Description: doing an ls at the same time as file IO can be slow
Details    : enqueue and other "small" requests can be blocked behind many
	     large IO requests.  Create a new OST IO portal for non-IO
	     requests so they can be processed faster.

Severity   : minor
Frequency  : rare (only HPUX clients mounting unsupported re-exported NFS vol)
Bugzilla   : 5781
Description: an HPUX NFS client would get -EACCESS when ftruncate()ing a newly
	     created file with mode 000
Details    : the Linux NFS server relies on an MDS_OPEN_OWNEROVERRIDE hack to
	     allow an ftruncate() as a non-root user to a file with mode 000.
	     Lustre now respects this flag to disable mode checks when
	     truncating a file owned by the user

Severity   : minor
Frequency  : liblustre-only, when liblustre client dies unexpectedly or becomes
	     busy
Bugzilla   : 7313
Description: Revoking locks from clients that went dead or catatonic might take
	     a lot of time.
Details    : New lock flags FL_CANCEL_ON_BLOCK used by liblustre makes
	     cancellation of such locks instant on servers without waiting for
	     any reply from clients. Clients drops these locks when cancel
	     notification from server is received without replying.

Severity   : minor
Frequency  : liblustre-only, when liblustre client dies or becomes busy
Bugzilla   : 7311
Description: Doing ls on Linux clients can take a long time with active
	     liblustre clients
Details    : Liblustre client cannot handle ASTs in timely manner, so avoid
	     granting such locks to it in the first place if possible.  Locks
	     are taken by proxy on the OST during the read or write and
	     dropped immediately afterward.  Add connect flags handling, do
	     not grant locks to liblustre clients for glimpse ASTs.

Severity   : enhancement
Bugzilla   : 6252
Description: Improve read-ahead algorithm to avoid excessive IO for random reads
Details    : Existing read-ahead algorithm is tuned for the case of streamlined
	     sequential reads and behaves badly with applications doing random
	     reads.  Improve it by reading ahead at least read region, and
	     avoiding excessive large RPC for small reads.

Severity   : enhancement
Bugzilla   : 8330
Description: Creating more than 1000 files for a single job may cause a load
	     imbalance on the OSTs if there are also a large number of OSTs.
Details    : qos_prep_create() uses an OST index reseed value that is an
	     even multiple of the number of available OSTs so that if the
	     reseed happens in the middle of the object allocation it will
	     still utilize the OSTs as uniformly as possible.

Severity   : major
Frequency  : rare
Bugzilla   : 8322
Description: OST or MDS may oops in ping_evictor_main()
Details    : ping_evictor_main() drops obd_dev_lock if deleting a stale export
	     but doesn't restart at beginning of obd_exports_timed list
	     afterward.

Severity   : enhancement
Bugzilla   : 7304
Description: improve by-nid export eviction on the MDS and OST
Details    : allow multiple exports with the same NID to be evicted at one
	     time without re-searching the exports list.

Severity   : major
Frequency  : rare, only with supplementary groups enabled on SMP 2.6 kernels
Bugzilla   : 7273
Description: MDS may oops in groups_free()
Details    : in rare race conditions a newly allocated group_info struct is
	     freed again, and this can be NULL.  The 2.4 compatibility code
	     for groups_free() checked for a NULL pointer, but 2.6 did not.

Severity   : minor
Frequency  : common for liblustre clients doing little filesystem IO
Bugzilla   : 9352, 7313
Description: server may evict liblustre clients accessing contended locks
Details    : if a client is granted a lock or receives a completion AST
	     with a blocking AST already set it would not reply to the AST
	     for LDLM_FL_CANCEL_ON_BLOCK locks.  It now replies to such ASTs.

Severity   : minor
Frequency  : lfs setstripe, only systems with more than 160 OSTs
Bugzilla   : 9440
Description: unable to set striping with a starting offset beyond OST 160
Details    : llapi_create_file() incorrectly limited the starting stripe
	     index to the maximum single-file stripe count.

Severity   : minor
Frequency  : LDAP users only
Bugzilla   : 6163
Description: lconf did not handle in-kernel recovery with LDAP properly
Details    : lconf/LustreDB get_refs() is searching the wrong namespace

Severity   : enhancement
Bugzilla   : 7342
Description: bind OST threads to NUMA nodes to improve performance
Details    : all OST threads are uniformly bound to CPUs on a single NUMA
	     node and do their allocations there to localize memory access

Severity   : enhancement
Bugzilla   : 7979
Description: llmount can determine client NID directly from Myrinet (GM)
Details    : the client NID code from gmnalnid was moved directly into
	     llmount, removing the need to use this or specifying the
	     client NID explicitly when mounting GM clients with zeroconf

Severity   : minor
Frequency  : if client is started with down MDS
Bugzilla   : 7184
Description: if client is started with down MDS mount hangs in ptlrpc_queue_wait
Details    : Having an LWI_INTR() wait event (interruptible, but no timeout)
	     will wait indefinitely in ptlrpc_queue_wait->l_wait_event() after
	     ptlrpc_import_delayed_req() because we didn't check if the
	     request was interrupted, and we also didn't break out of the
	     event loop if there was no timeout

Severity   : major
Frequency  : rare
Bugzilla   : 5047
Description: data loss during non-page-aligned writes to a single file from
	     both multiple nodes and multiple threads on one node at same time
Details    : updates to KMS and lsm weren't protected by common lock. Resulting
	     inconsistency led to false short-reads, that were cached and later
	     used by ->prepare_write() to fill in partially written page,
	     leading to data loss.

Severity   : minor
Frequency  : always, if lconf --abort_recovery used
Bugzilla   : 7047
Description: lconf --abort_recovery fails with 'Operation not supported'
Details    : lconf was attempting to abort recovery on the MDT device and not
	     the MDS device

Severity   : enhancement
Bugzilla   : 9445
Description: remove cleanup logs
Details    : replace lconf-generated cleanup logs with lustre internal
	     cleanup routines.  Eliminates the need for client-cleanup and
	     mds-cleanup logs.

Severity   : enhancement
Bugzilla   : 8592
Description: add support for EAs (user and system) on lustre filesystems
Details    : it is now possible to store extended attributes in the Lustre
	     client filesystem, and with the user_xattr mount option it
	     is possible to allow users to store EAs on their files also

Severity   : enhancement
Bugzilla   : 7293
Description: Add possibility (config option) to show minimal available OST free
	     space.
Details    : When compiled with --enable-mindf configure option, statfs(2)
	     (and so, df) will return least minimal free space available from
	     all OSTs as amount of free space on FS, instead of summary of
	     free spaces of all OSTs.

Severity   : enhancement
Bugzilla   : 7311
Description: do not expand extent locks acquired on OST-side
Details    : Modify ldlm_extent_policy() to not expand local locks, acquired
	     by server: they are not cached anyway.

Severity   : major
Frequency  : when mmap is used/binaries executed from Lustre
Bugzilla   : 9482
Description: Unmmap pages before throwing them away from read cache.
Details    : llap_shrink cache now attempts to unmap pages before discarding
	     them (if unmapping failed - do not discard).  SLES9 kernel has
	     extra checks that trigger if this unmapping is not done first.

Severity   : minor
Frequency  : rare
Bugzilla   : 6034
Description: lconf didn't resolve symlinks before checking to see whether a
	     given mountpoint was already in use

Severity   : minor
Frequency  : when migrating failover services
Bugzilla   : 6395, 9514
Description: When migrating a subset of services from a node (e.g. failback
	     from a failover service node) the remaining services would
	     time out and evict clients.
Details    : lconf --force (implied by --failover) sets the global obd_timeout
	     to 5 seconds in order to quickly disconnect, but this caused
	     other RPCs to time out too quickly.  Do not change the global
	     obd_timeout for force cleanup, only set it for DISCONNECT RPCs.

Severity   : enhancement
Frequency  : if MDS is started with down OST
Bugzilla   : 9439,5706
Description: Allow startup/shutdown of an MDS without depending on the
	     availability of the OSTs.
Details    : Asynchronously call mds_lov_synchronize during MDS startup.
	     Add appropriate locking and lov-osc refcounts for safe
	     cleaning.  Add osc abort_inflight calls in case the
	     synchronize never started.

Severity   : minor
Frequency  : occasional (Cray XT3 only)
Bugzilla   : 7305
Description: root not authorized to access files in CRAY_PORTALS environment
Details    : The client process capabilities were not honoured on the MDS in
	     a CRAY_PORTALS/CRAY_XT3 environment.  If the file had previously
	     been accessed by an authorized user then root was able to access
	     the file on the local client also.  The root user capabilities
	     are now allowed on the MDS, as this environment has secure UID.

Severity   : minor
Frequency  : occasional
Bugzilla   : 6449
Description: ldiskfs "too long searching" message happens too often
Details    : A debugging message (otherwise harmless) prints too often on
	     the OST console.  This has been reduced to only happen when
	     there are fragmentation problems on the filesystem.

Severity   : minor
Frequency  : rare
Bugzilla   : 9598
Description: Division by zero in statfs when all OSCs are inactive
Details    : lov_get_stripecnt() returns zero due to incorrect order of checks,
	     lov_statfs divides by value returned by lov_get_stripecnt().

Severity   : minor
Frequency  : common
Bugzilla   : 9489, 3273
Description: First write from each client to each OST was only 4kB in size,
	     to initialize client writeback cache, which caused sub-optimal
	     RPCs and poor layout on disk for the first writen file.
Details    : Clients now request an initial cache grant at (re)connect time
	     and so that they can start streaming writes to the cache right
	     away and always do full-sized RPCs if there is enough data.
	     If the OST is rebooted the client also re-establishes its grant
	     so that client cached writes will be honoured under the grant.

Severity   : minor
Frequency  : common
Bugzilla   : 7198
Description: Slow ls (and stat(2) syscall) on files residing on IO-loaded OSTs
Details    : Now I/O RPCs go to different portal number and (presumably) fast
	     lock requests (and glimses) and other RPCs get their own service
	     threads pool that should be able to service those RPCs
	     immediatelly.

Severity   : enhancement
Bugzilla   : 7417
Description: Ability to exchange lustre version between client and servers and
	     issue warnings at client side if client is too old. Also for
	     liblustre clients there is ability to refuse connection of too old
	     clients.
Details    : New 'version' field is added to connect data structure that is
	     filled with version info. That info is later checked by server and
	     by client.

Severity   : minor
Frequency  : rare, liblustre only.
Bugzilla   : 9296, 9581
Description: Two simultaneous writes from liblustre at offset within same page
	     might proceed at the same time overwriting eachother with stale
	     data.
Details    : I/O lock withing llu_file_prwv was released too early, before data
	     actually was hitting the wire. Extended lock-holding time until
	     server acknowledges receiving data.

Severity   : minor
Frequency  : extremely rare. Never observed in practice.
Bugzilla   : 9652
Description: avoid generating lustre_handle cookie of 0.
Details    : class_handle_hash() generates handle cookies by incrementing
	     global counter, and can hit 0 occasionaly (this is unlikely, but
	     not impossible, because initial value of cookie counter is
	     selected randonly). Value of 0 is used as a sentinel meaning
	     "unassigned handle" --- avoid it. Also coalesce two critical
	     sections in this function into one.

Severity   : enhancement
Bugzilla   : 9528
Description: allow liblustre clients to delegate truncate locking to OST
Details    : To avoid overhead of locking, liblustre client instructs OST to
	     take extent lock in ost_punch() on client's behalf. New connection
	     flag is added to handle backward compatibility.

Severity   : enhancement
Bugzilla   : 4928, 7341, 9758
Description: allow number of OST service threads to be specified
Details    : a module parameter allows the number of OST service threads
	     to be specified via "options ost ost_num_threads={N}" in the
	     OSS's /etc/modules.conf or /etc/modprobe.conf.

Severity   : major
Frequency  : rare
Bugzilla   : 6146, 9635, 9895
Description: servers crash with bad pointer in target_handle_connect()
Details    : In rare cases when a client is reconnecting it was possible that
	     the connection request was the last reference for that export.
	     We would temporarily drop the export reference and get a new
	     one, but this may have been the last reference and the export
	     was just destroyed.  Get new reference before dropping old one.

Severity   : enhancement
Frequency  : if client is started with failover MDS
Bugzilla   : 9818
Description: Allow multiple MDS hostnames in the mount command
Details    : Try to read the configuration from all specified MDS
	     hostnames during a client mount in case the "primary"
	     MDS is down.

Severity   : enhancement
Bugzilla   : 9297
Description: Stop sending data to evicted clients as soon as possible.
Details    : Check if the client we are about to send or are sending data to
	     was evicted already. (Check is done every second of waiting,
	     for which l_wait_event interface was extended to allow checking
	     of exit condition at specified intervals).

Severity   : minor
Frequency  : rare, normally only when NFS exporting is done from client
Bugzilla   : 9301
Description: 'bad disk LOV MAGIC: 0x00000000' error when chown'ing files
	     without objects
Details    : Make mds_get_md() recognise empty md case and set lmm size to 0.

Severity   : minor
Frequency  : always, if srand() is called before liblustre initialization
Bugzilla   : 9794
Description: Liblustre uses system PRNG disturbing its usage by user application
Details    : Introduce internal to lustre fast and high-quality PRNG for
	     lustre usage and make liblustre and some other places in generic
	     lustre code to use it.

Severity   : enhancement
Bugzilla   : 9477, 9557, 9870
Description: Verify that the MDS configuration logs are updated when xml is
Details    : Check if the .xml configuration logs are newer than the config
	     logs stored on the MDS and report an error if this is the case.
	     Request --write-conf, or allow starting with --old_conf.

Severity   : enhancement
Bugzilla   : 6034
Description: Handle symlinks in the path when checking if Lustre is mounted.
Details    : Resolve intermediate symlinks when checking if a client has
	     mounted a filesystem to avoid duplicate client mounts.

Severity   : minor
Frequency  : rare
Bugzilla   : 9309
Description: lconf can hit an error exception but still return success.
Details    : The lconf command catches the Command error exception at the top
	     level script context and will exit with the associated exit
	     status, but doesn't ensure that this exit status is non-zero.

Severity   : minor
Frequency  : rare
Bugzilla   : 9493
Description: failure of ptlrpc thread startup can cause oops
Details    : Starting a ptlrpc service thread can fail if there are a large
	     number of threads or the server memory is very fragmented.
	     Handle this without oopsing.

Severity   : minor
Frequency  : always, only if liblustre and non-default acceptor port was used
Bugzilla   : 9933
Description: liblustre cannot connect to servers with non-default acceptor port
Details    : tcpnal_set_default_params() was not called and was therefore
	     ignoring the environment varaible TCPNAL_PORT, as well as other
	     TCPNAL_ environment variables

Severity   : minor
Frequency  : rare
Bugzilla   : 9923
Description: two objects could be created on the same OST for a single file
Details    : If an OST is down, in some cases it was possible to create two
	     objects on a single OST for a single file.  No problems other
	     than potential performance impact and spurious error messages.

Severity   : minor
Frequency  : rare
Bugzilla   : 5681, 9562
Description: Client may oops in ll_unhash_aliases
Details    : Client dcache may become inconsistent in race condition.
	     In some cases "getcwd" can fail if the current directory is
	     modified.

Severity   : minor
Frequency  : always
Bugzilla   : 9942
Description: Inode refcounting problems in NFS export code
Details    : link_raw functions used to call d_instantiate without obtaining
	     extra inode reference first.

Severity   : minor
Frequency  : rare
Bugzilla   : 9942, 9903
Description: Referencing freed requests leading to crash, memleaks with NFS.
Details    : We used to require that call to ll_revalidate_it was always
	     followed by ll_lookup_it. Also with revalidate_special() it is
	     possible to call ll_revalidate_it() twice for the same dentry
	     even if first occurence returned success. This fix changes semantic
	     between DISP_ENQ_COMPLETE disposition flag to mean there is extra
	     reference on a request referred from the intent.
	     ll_intent_release() then releases such a request.

Severity   : minor
Frequency  : rare, normally benchmark loads only
Bugzilla   : 1443
Description: unlinked inodes were kept in memory on the client
Details    : If a client is repeatedly creating and unlinking files it
	     can accumulate a lot of stale inodes in the inode slab cache.
	     If there is no other client load running this can cause the
	     client node to run out of memory.  Instead flush old inodes
	     from client cache that have the same inode number as a new inode.

Severity   : minor
Frequency  : SLES9 2.6.5 kernel and long filenames only
Bugzilla   : 9969, 10379
Description: utime reports stale NFS file handle
Details    : SLES9 uses out-of-dentry names in some cases, which confused
	     the lustre dentry revalidation.  Change it to always use the
	     in-dentry qstr.

Severity   : major
Frequency  : rare, unless heavy write-truncate concurrency is continuous
Bugzilla   : 4180, 6984, 7171, 9963, 9331
Description: OST becomes very slow and/or deadlocked during object unlink
Details    : filter_destroy() was holding onto the parent directory lock
	     while truncating+unlinking objects.  For very large objects this
	     may block other threads for a long time and slow overall OST
	     responsiveness.  It may also be possible to get a lock ordering
	     deadlock in this case, or run out of journal credits because of
	     the combined truncate+unlink.  Solution is to do object truncate
	     first in one transaction without parent lock, and then do the
	     final unlink in a new transaction with the parent lock.  This
	     reduces the lock hold time dramatically.

Severity   : major
Frequency  : rare, 2.4 kernels only
Bugzilla   : 9967
Description: MDS or OST cleanup may trip kernel BUG when dropping kernel lock
Details    : mds_cleanup() and filter_cleanup() need to drop the kernel lock
	     before unmounting their filesystem in order to avoid deadlock.
	     The kernel_locked() function in 2.4 kernels only checks whether
	     the kernel lock is held, not whether it is this process that is
	     holding it as 2.6 kernels do.

Severity   : major
Frequency  : rare
Bugzilla   : 9635
Description: MDS or OST may oops/LBUG if a client is connecting multiple times
Details    : The client ptlrpc code may be trying to reconnect to a down
	     server before a previous connection attempt has timed out.
	     Increase the reconnect interval to be longer than the connection
	     timeout interval to avoid sending duplicate connections to
	     servers.

Severity   : minor
Frequency  : echo_client brw_test command
Bugzilla   : 9919
Description: fix echo_client to work with OST preallocated code
Details    : OST preallocation code (5137) didn't take echo_client IO path
	     into account: echo_client calls filter methods outside of any
	     OST thread and, hence, there is no per-thread preallocated
	     pages and buffers to use. Solution: hijack pga pages for IO. As
	     a byproduct, this avoids unnecessary data copying.

Severity   : minor
Frequency  : rare
Bugzilla   : 3555, 5962, 6025, 6155, 6296, 9574
Description: Client can oops in mdc_commit_close() after open replay
Details    : It was possible for the MDS to return an open request with no
	     transaction number in mds_finish_transno() if the client was
	     evicted, but without actually returning an error.  Clients
	     would later try to replay that open and may trip an assertion
	     Simplify the client close codepath, and always return an error
	     from the MDS in case the open is not successful.

Severity   : major
Frequency  : rare, 2.6 OSTs only
Bugzilla   : 10076
Description: OST may deadlock under high load on fragmented files
Details    : If there was a heavy load and highly-fragmented OST filesystems
	     it was possible to have all the OST threads deadlock waiting on
	     allocation of biovecs, because the biovecs were not released
	     until the entire RPC IO was completed.  Instead, release biovecs
	     as soon as they are complete to ensure forward IO progress.

Severity   : enhancement
Bugzilla   : 9578
Description: Support for specifying external journal device at mount
Details    : If an OST or MDS device is formatted with an external journal
	     device, this device major/minor is stored in the ext3 superblock
	     and may not be valid for failover.  Allow detecting and
	     specifying the external journal at mount time.

Severity   : major
Frequency  : rare
Bugzilla   : 10235
Description: Mounting an MDS with pending unlinked files may cause oops
Details    : target_finish_recovery() calls mds_postrecov() which returned
	     the number of orphans unlinked. mds_lov_connect->mds_postsetup()
	     considers this an error and immediately begins cleaning up the
	     lov, just after starting the mds_lov process

Severity   : enhancement
Bugzilla   : 9461
Description: Implement 'lfs df' to report actual free space on per-OST basis
Details    : Add sub-command 'df' on 'lfs' to report the disk space usage of
	     MDS/OSDs. Usage: lfs df [-i][-h]. Command Options: '-i' to report
	     usage of objects; '-h' to report in human readable format.

------------------------------------------------------------------------------

08-26-2005  Cluster File Systems, Inc. <info@clusterfs.com>
       * version 1.4.5
       * bug fixes

Severity   : major
Frequency  : rare
Bugzilla   : 7264
Description: Mounting an ldiskfs file system with mballoc may crash OST node.
Details    : ldiskfs mballoc code may reference an uninitialized buddy struct
	     at startup during orphan unlinking.  Instead, skip buddy update
	     before setup, as it will be regenerated after recovery is complete.

Severity   : minor
Frequency  : rare
Bugzilla   : 7039
Description: If an OST is inactive, its locks might reference stale inodes.
Details    : lov_change_cbdata() must iterate over all namespaces, even if
	     they are inactive to clear inode references from the lock.

Severity   : enhancement
Frequency  : occasional, if non-standard max_dirty_mb used
Bugzilla   : 7138
Description: Client will block write RPCs if not enough grant
Details    : If a client has max_dirty_mb smaller than max_rpcs_in_flight,
	     then the client will block writes while waiting for another RPC
	     to complete instead of consuming its dirty limit.  With change
	     we get improved performance when max_dirty_mb is small.

Severity   : enhancement
Bugzilla   : 3389, 6253
Description: Add support for supplementary groups on the MDS.
Details    : The MDS has an upcall /proc/fs/lustre/mds/{mds}/group_upcall
	     (set to /usr/sbin/l_getgroups if enabled) which will do MDS-side
	     lookups for user supplementary groups into a cache.

Severity   : minor
Bugzilla   : 7278
Description: O_CREAT|O_EXCL open flags in liblustre always return -EEXIST
Details    : Make libsysio to not enforce O_EXCL by clearing the flag,
	     for liblustre O_EXCL is enforced by MDS.

Severity   : minor
Bugzilla   : 6455
Description: readdir never returns NULL in liblustre.
Details    : Corrected llu_iop_getdirentries logic, to return offset of next
	     dentry in struct dirent.

Severity   : minor
Bugzilla   : 7137
Frequency  : liblustre only, depends on application IO pattern
Description: liblustre clients evicted if not contacting servers
Details    : Don't put liblustre clients into the ping_evictor list, so
	     they will not be evicted by the pinger ever.

Severity   : enhancement
Bugzilla   : 6902
Description: Add ability to evict clients by NID from MDS.
Details    : By echoing "nid:$NID" string into
	     /proc/fs/lustre/mds/.../evict_client client with nid that equals to
	     $NID would be instantly evicted from this MDS and from all active
	     OSTs connected to it.

Severity   : minor
Bugzilla   : 7198
Description: Do not query file size twice, somewhat slowing stat(2) calls.
Details    : lookup_it_finish() used to query file size from OSTs that was not
	     needed.

Severity   : minor
Bugzilla   : 6237
Description: service threads change working directory to that of init
Details    : Starting lustre service threads may pin the working directory
	     of the parent thread, making that filesystem busy.  Threads
	     now change to the working directory of init to avoid this.

Severity   : minor
Bugzilla   : 6827
Frequency  : during shutdown only
Description: shutdown with a failed MDS or OST can cause unmount to hang
Details    : Don't resend DISCONNECT messages in ptlrpc_disconnect_import()
	     if server is down.

Severity   : minor
Bugzilla   : 7331
Frequency  : 2.6 only
Description: chmod/chown may include an extra supplementary group
Details    : ll{,u}_mdc_pack_op_data() does not properly initialize the
	     supplementary group and if none is specified this is used.

Severity   : minor
Bugzilla   : 5479 (6816)
Frequency  : rare
Description: Racing open + rm can assert client in mdc_set_open_replay_data()
Details    : If lookup is in progress on a file that is unlinked we might try
	     to revalidate the inode and fail in revalidate after lookup is
	     complete and ll_file_open() enqueues the open again but
	     it_open_error() was not checking DISP_OPEN_OPEN errors correctly.

Severity   : minor
Frequency  : always, if lconf --abort_recovery used
Bugzilla   : 7047
Description: lconf --abort_recovery fails with 'Operation not supported'
Details    : lconf was attempting to abort recovery on the MDT device and not
	     the MDS device

------------------------------------------------------------------------------

2005-08-08  Cluster File Systems, Inc. <info@clusterfs.com>
       * version 1.4.4
       * bug fixes

Severity   : major
Frequency  : rare (only unsupported configurations with a node running as an
	     OST and a client)
Bugzilla   : 6514, 5137
Description: Mounting a Lustre file system on a node running as an OST could
	     lead to deadlocks
Details    : OSTs now preallocates memory needed to write out data at
	     startup, instead of when needed, to avoid having to
	     allocate memory in possibly low memory situations.
	     Specifically, if the file system is mounted on on OST,
	     memory pressure could force it to try to write out data,
	     which it needed to allocate memory to do.  Due to the low
	     memory, it would be unable to do so and the node would
	     become unresponsive.

Severity   : enhancement
Bugzilla   : 7015
Description: Addition of lconf --service command line option
Details    : lconf now accepts a '--service <arg>' option, which is
             shorthand for 'lconf --group <arg> --select <arg>=<hostname>'

Severity   : enhancement
Bugzilla   : 6101
Description: Failover mode is now the default for OSTs.
Details    : By default, OSTs will now run in failover mode.  To return to
             the old behaviour, add '--failout' to the lmc line for OSTs.

Severity   : enhancement
Bugzilla   : 1693
Description: Health checks are now provided for MDS and OSTs
Details    : Additional detailed health check information on MSD and OSTs
             is now provided through the procfs health_check value.

Severity   : minor
Frequency  : occasional, depends on IO load
Bugzilla   : 4466
Description: Disk fragmentation on the OSTs could eventually cause slowdowns
             after numerous create/delete cycles
Details    : The ext3 inode allocation policy would not allocate new inodes
             very well on the OSTs because there are no new directories
             being created.  Instead we look for groups with free space if
             the parent directories are nearly full.

Severity   : major
Bugzilla   : 6302
Frequency  : rare
Description: Network or server problems during mount may cause partially
             mounted clients instead of returning an error.
Details    : The config llog parsing code may overwrite the error return
             code during mount error handling, returning success instead
             of an error.

Severity   : minor
Bugzilla   : 6422
Frequency  : rare
Description: MDS can fail to allocate large reply buffers
Details    : After long uptimes the MDS can fail to allocate large reply
	     buffers (e.g. zconf client mount config records) due to memory
	     fragmentation or consumption by the buffer cache.  Preallocate
	     some large reply buffers so that these replies can be sent even
	     under memory pressure.

Severity   : minor
Bugzilla   : 6266
Frequency  : rare (liblustre)
Description: fsx running with liblustre complained that using truncate() to
             extend the file doesn't work.  This patch corrects that issue.
Details    : This is the liblustre equivalent of the fix for bug 6196.  Fixes
             ATTR_SIZE and lsm use in llu_setattr_raw.

Severity   : critical
Bugzilla   : 6866
Frequency  : rare, only 2.6 kernels
Description: Unusual file access patterns on the MDS may result in inode
             data being lost in very rare circumstances.
Details    : Bad interaction between the ea-in-inode patch and the "no-read"
             code in the 2.6 kernel caused the inode and/or EA data not to
             be read from disk, causing single-file corruption.

Severity   : critical
Bugzilla   : 6998
Frequency  : rare, only 2.6 filesystems using extents
Description: Heavy concurrent write and delete load may cause data corruption.
Details    : It was possible under high-load situations to have an extent
             metadata block in the block device cache from a just-unlinked
             file overwrite a newly-allocated data block.  We now unmap any
             metadata buffers that alias just-allocated data blocks.

Severity   : minor
Bugzilla   : 7241
Frequency  : filesystems with default stripe_count larger than 77
Description: lconf+mke2fs fail when formatting filesystem with > 77 stripes
Details    : lconf specifies an inode size of 4096 bytes when the default
             stripe_count is larger than 77.  This conflicts with the default
             inode density of 1 per 4096 bytes.  Allocate smaller inodes in
             this case to avoid pinning too much memory for large EAs.

------------------------------------------------------------------------------

2005-07-07  Cluster File Systems, Inc. <info@clusterfs.com>
       * version 1.4.3
       * bug fixes

Severity   : minor
Frequency  : rare (extremely heavy IO load with hundreds of clients)
Bugzilla   : 6172
Description: Client is evicted, gets IO error writing to file
Details    : lock ordering changes for bug 5492 reintroduced bug 3267 and
             caused clients to be evicted for AST timeouts.  The fixes in
             bug 5192 mean we no longer need to have such short AST timeouts
             so ldlm_timeout has been increased.

Severity   : major
Frequency  : occasional during --force or --failover shutdown under load
Bugzilla   : 5949, 4834
Description: Server oops/LBUG if stopped with --force or --failover under load
Details    : a collection of import/export refcount and cleanup ordering
             issues fixed for safer force cleanup

Severity   : major
Frequency  : only filesystems larger than 120 OSTs
Bugzilla   : 5990, 6223
Description: lfs getstripe would oops on a very large filesystem
Details    : lov_getconfig used kfree on vmalloc'd memory

Severity   : minor
Frequency  : only filesystems exporting via NFS to Solaris 10 clients
Bugzilla   : 6242, 6243
Description: reading from files that had been truncated to a non-zero size
             but never opened returned no data
Details    : ll_file_read() reads zeros from no-object files to EOF

Severity   : major
Frequency  : rare
Bugzilla   : 6200
Description: A bug in MDS/OSS recovery could cause the OSS to fail an assertion
Details    : There's little harm in aborting MDS/OSS recovery and letting it
             try again, so I removed the LASSERT and return an error instead.

Severity   : enhancement
Bugzilla   : 5902
Description: New debugging infrastructure for tracking down data corruption
Details    : The I/O checksum code was replaced to: (a) control it at runtime,
             (b) cover more of the client-side code path, and (c) try to narrow
             down where problems occurred

Severity   : major
Frequency  : rare
Bugzilla   : 3819, 4364, 4397, 6313
Description: Racing close and eviction MDS could cause assertion in mds_close
Details    : It was possible to get multiple mfd references during close and
             client eviction, leading to one thread referencing a freed mfd.

Severity:  : enhancement
Bugzilla   : 3262, 6359
Description: Attempts to reconnect to servers are now more aggressive.
Details    : This builds on the enhanced upcall-less recovery that was added
             in 1.4.2.  When trying to reconnect to servers, clients will
             now try each server in the failover group every 10 seconds.  By
             default, clients would previously try one server every 25 seconds.

Severity   : major
Frequency  : rare
Bugzilla   : 6371
Description: After recovery, certain operations trigger a failed
             assertion on a client.
Details    : Failing over an mds, using lconf -d --failover, while a
             client was doing a readdir() call would cause the client to
             LBUG after recovery completed and the readdir() was resent.

Severity   : enhancement
Bugzilla   : 6296
Description: Default groups are now added by lconf
Details    : You can now run lconf --group <servicename> without having to
             manually add groups with lmc.

Severity   : major
Frequency  : occasional
Bugzilla   : 6412
Description: Nodes with an elan id of 0 trigger a failed assertion

Severity   : minor
Frequency  : always when accessing e.g. tty/console device nodes
Bugzilla   : 3790
Description: tty and some other devices nodes cannot be used on lustre
Details    : file's private_data field is used by device data and lustre
             values in there got lost. New field was added to struct file to
             store fs-specific private data.

Severity   : minor
Frequency  : when exporting Lustre via NFS
Bugzilla   : 5275
Description: NFSD failed occasionally when looking up a path component
Details    : NFSD is looking up ".." which was broken in ext3 directories
             that had grown large enough to become hashed.

Severity   : minor
Frequency  : Clusters with multiple interfaces not on the same subnet
Bugzilla   : 5541
Description: Nodes will repeatedly try to reconnect to an interface which it
             cannot reach and report an error to the log.
Details    : Extra peer list entries will be created by lconf with some peers
             unreachable.  lconf now validates the peer before adding it.

Severity   : major
Frequency  : Only if a default stripe is set on the filesystem root.
Bugzilla   : 6367
Description: Setting a default stripe on the filesystem root prevented the
             filesystem from being remounted.
Details    : The client was sending extra request flags in the root getattr
             request and did not allocate a reply buffer for the dir EA.

Severity   : major
Frequency  : occasional, higher if lots of files are accessed by one client
Bugzilla   : 6159, 6097
Description: Client trips assertion regarding lsm mismatch/magic
Details    : While revalidating inodes the VFS looks up inodes with ifind()
             and in rare cases can find an inode that is being freed.
             The ll_test_inode() code will free the lsm during ifind()
             when it finds an existing inode and then the VFS later attaches
             this free lsm to a new inode.

Severity   : major
Frequency  : rare
Bugzilla   : 6422, 7030
Description: MDS deadlock between mkdir and client eviction
Details    : Creating a new file via mkdir or mknod (starting a transaction
             and getting the ns lock) can deadlock with client eviction
             (gets ns lock and trying to finish a synchronous transaction).

Severity   : minor
Frequency  : occasional
Description: While starting a server, the fsfilt_ext3 module could not be
             loaded.
Details    : CFS's improved ext3 filesystem is named ldiskfs for 2.6
             kernels.  Previously, lconf would still use the ext3 name
             when trying to load modules.  Now, it will correctly use
             ext3 on 2.4 and ldiskfs on 2.6.

Severity   : enhancement
Description: The default stripe count has been changed to 1
Details    : The interpretation of the default stripe count (0, to lfs
             or lmc) has been changed to mean striping across a single
             OST, rather than all available.  For general usage we have
             found a stripe count of 1 or 2 works best.

Severity   : enhancement
Description: Add support for compiling against Cray portals.
Details    : Conditional compiling for some areas that are different
             on Cray Portals.

Severity   : major
Frequency  : occasional
Bugzilla   : 6409, 6834
Description: Creating files with an explicit stripe count may lead to
             a failed assertion on the MDS
Details    : If some OSTs are full or unavailable, creating files may
             trigger a failed assertion on the MDS.  Now, Lustre will
             try to use other servers or return an error to the
             client.

Severity   : minor
Frequency  : occasional
Bugzilla   : 6469
Description: Multiple concurrent overlapping read+write on multiple SMP nodes
             caused lock timeout during readahead (since 1.4.2).
Details    : Processes doing readahead might match a lock that hasn't been
             granted yet if there are overlapping and conflicting lock
             requests.  The readahead process waits on ungranted lock
             (original lock is CBPENDING), while OST waits for that process
             to cancel CBPENDING read lock and eventually evicts client.

Severity   : enhancement
Bugzilla   : 6931
Description: Initial enabling of flock support for clients
Details    : Implements fcntl advisory locking and file status functions.
	     This feature is provided as an optional mount flag (default
	     off), and is NOT CURRENTLY SUPPORTED.  Not all types of record
	     locking are implemented yet, and those that are are not guaranteed
	     to be completely correct in production environments.
	     mount -t lustre -o [flock|noflock] ...

Severity   : major
Frequency  : occasional
Bugzilla   : 6198
Description: OSTs running 2.4 kernels but with extents enabled might trip an
             assertion in the ext3 JBD (journaling) layer.
Details    : The b_committed_data struct is protected by the big kernel lock
             in 2.4 kernels, serializing journal_commit_transaction() and
             ext3_get_block_handle->ext3_new_block->find_next_usable_block()
             access to this struct.  In 2.6 kernels there is finer grained
             locking to improve SMP performance of the JBD layer.

Severity   : minor
Bugzilla   : 6147
Description: Changes the "SCSI I/O Stats" kernel patch to default to "enabled"

Severity   : Minor
Frequency  : Rare
Bugzilla   : 11248
Description: merge and cleanup kernel patches.
Details    :

-----------------------------------------------------------------------------

2005-05-05  Cluster File Systems, Inc. <info@clusterfs.com>
       * version 1.4.2
       NOTE: Lustre 1.4.2 uses an incompatible network protocol than previous
	     versions of Lustre.  Please update all servers and clients to
	     version 1.4.2 or later at the same time.  You must also run
	     "lconf --write-conf {config}.xml" on the MDS while it is stopped
	     to update the configuration logs.
       * bug fixes
	- fix for HPUX NFS client breakage when NFS exporting Lustre (5781)
	- mdc_enqueue does not need max_mds_easize request buffer on send (5707)
	- swab llog records of type '0' so we get proper header size/idx (5861)
	- send llog cancel req to DLM cancel portal instead of cb portal (5515)
	- fix rename of one directory over another leaking an inode (5953)
	- avoid SetPageDirty on 2.6 (5981)
	- don't re-add just-being-destroyed locks to the waiting list (5653)
	- when creating new directories, inherit the parent's custom
	  striping settings if present parent (3048)
	- flush buffers from cache before direct IO in 2.6 obdfilter (4982)
	- don't hold i_size_sem in ll_nopage() and ll_ap_refresh_count (6077)
	- don't hold client locks on temporary worklist from l_lru (5666)
	- handle IO errors in 2.6 obdfilter bio completion routine (6046)
	- automatically evict dead clients (5921)
	- Update file size properly in create+truncate+fstat case (6196)
	- Do not unhash mountpoint dentries, do not allow removal of
	  mountpoints (5907)
	- Avoid lock ordering deadlock issue with write/truncate (6203,5654)
	- reserve enough journal credits in fsfilt_start_log for setattr (4554)
	- ldlm_enqueue freed-export error path would always LBUG (6149,6184)
	- don't reference lr_lvb_data until after we hold lr_lvb_sem (6170)
	- don't overwrite last_rcvd if there is a *_client_add() error (6086)
	- Correctly handle reads of files with no objects (6243)
	- lctl recover will also mark a device active if deactivate used (5933)
	* miscellania
	- by default create 1 inode per 4kB space on MDS, per 16kB on OSTs
	- allow --write-conf on an MDS with different nettype than client (5619)
	- don't write config llogs to MDS for mounts not from that MDS (5617)
	- lconf should create multiple TCP connections from a client (5201)
	- init scripts are now turned off by default; run chkconfig --on
	  lustre and chkconfig --on lustrefs to use them
	- upcalls are no longer needed for clients to recover to failover
	  servers (3262)
	- add --abort-recovery option to lconf to abort recovery on device
	  startup (6017)
	- add support for an arbitrary number of OSTs (3026)
	- Quota support protocol changes.
	- forward compatibility changes to wire structs (6007)
	- rmmod NALs that might be loaded because of /etc/modules.conf (6133)
	- support for mountfsoptions and clientoptions to the Lustre LDAP (5873)
	- improved "lustre status" script
	- initialize blocksize for non-regular files (6062)
	- added --disable-server and --disable-client configure options (5782)
	- introduce a lookup cache for lconf to avoid repeated DB scans (6204)
	- Vanilla 2.4.29 support
	- increase maximum number of obd devices to 520 (6242)
	- remove the tcp-zero-copy patch from the suse-2.4 series (5902)
	- Quadrics Elan drivers are now included for the RHEL 3 2.4.21 and
	  SLES 9 2.6.5 kernels
	- limit stripes per file to 160 (the maximum EA size) (6093)

2005-03-22  Cluster File Systems, Inc. <info@clusterfs.com>
       * version 1.4.1
       * bug fixes
	- don't LASSERT in ll_release on NULL lld with NFS export (4655, 5760)
	- hold NS lock when calling handle_ast_error->del_waiting_lock (5746)
	- fix setattr mtime regression from lovcleanup merge (4829, 5669)
	- workaround for 2.6 crash in ll_unhash_aliases (5687, 5210)
	- small ext3 extents cleanups and fixes (5733)
	- improved mballoc code, several small races and bugs fixed (5733, 5638)
	- kernel version 43 - fix remove_suid bugs in both 2.4 and 2.6 (5695)
	- avoid needless client->OST connect, fix handle mismatch (5317)
	- fix DLM error path that led to out-of-sync client, long delays (5779)
	- support common vfs-enforced mount options (nodev,nosuid,noexec) (5637)
	- fix several locking issues related to i_size (5492,5624,5654,5672)
	- don't move pending lock onto export if it is already evicted (5683)
	- fix kernel oops when creating .foo in unlinked directory (5548)
	- fix deadlock in obdfilter statistics vs. object create (5811)
	- use time_{before,after} to avoid timer jiffies wrap (5882)
	- shutdown --force/--failover stability (3607,3651,4797,5203,4834)
	- Do not leak request if server was not able to process it (5154)
	- If mds_open unable to find parent dir, make that negative lookup(5154)
	- don't create new directories with extent-mapping (5909, 5936)
       * miscellania
	- fix lustre/lustrefs init scripts for SuSE (patch from Scali, 5702)
	- don't hold the pinger_sem in ptlrpc_pinger_sending_on_import
	- change obd_increase_kms to obd_adjust_kms (up or down) (5654)
	- lconf, lmc search both /usr/lib and /usr/lib64 for Python libs (5800)
	- support for RHEL4 kernel on i686 (5773)
	- provide error messages when incompatible logs are encountered (5898)

2005-02-18  Cluster File Systems, Inc. <info@clusterfs.com>
       * version 1.4.0.10 (1.4.1 release candidate 1)
       * bug fixes
	- don't keep a lock reference when lock is not granted (4238)
	- unsafe list practices (rarely) led to infinite eviction loop (4908)
	- add per-fs limit of Lustre pages in page cache, avoid OOM (4699)
	- drop import inflight refcount on signal_completed_replay error (5255)
	- unlock page after async write error during send (3677)
	- handle missing objects in filter_preprw_read properly (5265)
	- no transno return for symlink open, don't save no-trasno open (3440)
	- don't try to complete elan receive that already failed (4012)
	- free RPC server reply state on error (5406)
	- clean up thread from ptlrpc_start_thread() on error (5160)
	- readahead could read extra page into cache that wasn't ejected (5388)
	- prevent races in class_attach/setup/cleanup/detach (5260)
	- don't dereference de->d_inode after l_dput of de (5458)
	- use "int" for stripe value returned from lock_to_stripe (5544)
	- mballoc allocation and error-checking fixes in 2.6 (5504)
	- block device patches to fix I/O request sizes in 2.6 (5482)
	- look up hostnames for IB nals (5602)
	- 2.6 changed lock ordering of 2 semaphores, caused deadlock (5654)
	- don't start multiple acceptors for the same port (5277)
	- fix incorrect LASSERT in mds_getattr_name (5635)
	- export a proc file for general "ping" checking (5628)
	- fix "lfs check" to not block when the MDS is down (5628)
       * miscellania
	- service request history (4965)
	- put {ll,lov,osc}_async_page structs in a single slab (4699)
	- create an "evict_client" /proc entry on OSTs, like the MDS has
	- fix mount usage message, return errors per mount(8) (5168)
	- change grep [] to grep "[]" in tests so they work in more UMLs
	- fix ppc64/x86_64 spec to use %{_libdir} instead of /usr/lib (5389)
	- remove ancient LOV_MAGIC_V0 EA support (5047)
	- add "disk I/Os in flight" and "I/O req time" stats in obdfilter
	- align r/w RPCs to PTLRPC_MAX_BRW_SIZE boundary for performance (3451)
	- allow readahead allocations to fail when low on memory (5383)
	- mmap locking landed again, after considerable improvement (2828)
	- add get_hostaddr() to lustreDB.py for LDAP support (5459)

2004-11-23  Cluster File Systems, Inc. <info@clusterfs.com>
       * version 1.4.0
       * bug fixes
	- send OST transaction number in read/write reply to free req (4966)
	- don't ASSERT in ptl_send_rpc() if we run out of memory (5119)
	- lock /proc/sys/portals/routes internal state, avoiding oops (4827)
	- the watchdog thread now runs as interruptible (5246)
	- flock/lockf fixes (but it's still disabled, pending 5135)
	- don't use EXT3 constants in llite code (5094)
	- memory shortage at startup could cause assertion (5176)
       * miscellania
	- reorganization of lov code
	- single portals codebase
	- Infiniband NAL
	- add extents/mballoc support (5025)
	- direct I/O reads in the obdfilter (4048)
	- kernel patches from LNXI for 2.6 (bluesmoke, perfctr, mtd, kexec)

tbd         Cluster File Systems, Inc. <info@clusterfs.com>
       * version 1.2.9
       * bug fixes
	- send OST transaction number in read/write reply to free req (4966)
	- don't ASSERT in ptl_send_rpc() if we run out of memory (5119)
	- lock /proc/sys/portals/routes internal state, avoiding oops (4827)
	- the watchdog thread now runs as interruptible (5246)
	- handle missing objects in filter_preprw_read properly (5265)
	- unsafe list practices (rarely) led to infinite eviction loop (4908)
	- drop import inflight refcount on signal_completed_replay error (5255)
	- unlock page after async write error during send (3677)
	- return original error code on reconstructed replies (3761)
	- no transno return for symlink open, don't save no-trasno open (3440)
       * miscellania
	- add pid to ldlm debugging output (4922)
	- bump the watchdog timeouts -- we can't handle 30sec yet
	- extra debugging for orphan dentry/inode bug (5259)

2004-11-16  Cluster File Systems, Inc. <info@clusterfs.com>
       * version 1.2.8
       * bug fixes
	- fix TCP_NODELAY bug, which caused extreme perf regression (5134)
	- allocate qswnal tx descriptors singly to avoid fragmentation (4504)
	- don't LBUG on obdo_alloc() failure, use OBD_SLAB_ALLOC() (4800)
	- fix NULL dereference in /proc/sys/portals/routes (4827)
	- allow failed mdc_close() operations to be interrupted (4561)
	- stop precreate on OST before MDS would time out on it (4778)
	- don't send partial-page writes before EOF from client (4410)
	- discard client grant for sub-page writes on large-page clients (4520)
	- don't free dentries not owned by NFS code, check generation (4806)
	- fix lsm leak if mds_create_objects() fails (4801)
	- limit debug_daemon file size, always print CERROR messages (4789)
	- use transno after validating reply (3892)
	- process timed out requests if import state changes (3754)
	- update mtime on OST during writes, return in glimpse (4829)
	- add mkfsoptions to LDAP (4679)
	- use ->max_readahead method instead of zapping global ra (5039)
	- don't interrupt __l_wait_event() during strace
       * miscellania
	- add software watchdogs to catch hung threads quickly (4941)
	- make lustrefs init script start after nfs is mounted
	- fix CWARN/ERROR duplication (4930)
	- return async write errors to application if possible (2248)
	- add /proc/sys/portal/memused (bytes allocated by PORTALS_ALLOC)
	- print NAL number in %x format (4645)
	- update barely-supported suse-2.4.21-171 series (4842)
	- support for sles 9 %post scripts
	- support for building 2.6 kernel-source packages
	- support for sles km_* packages

2004-10-07  Cluster File Systems, Inc. <info@clusterfs.com>
       * version 1.2.7
       * bug fixes
	- ignore -ENOENT errors in osc_destroy (3639)
	- notify osc create thread that OSC is being cleaned up (4600)
	- add nettype argument for llmount in #5d in conf-sanity.sh (3936)
	- reconstruct ost_handle() like mds_handle() (4657)
	- create a new thread to do import eviction to avoid deadlock (3969)
	- let lconf resolve symlinked-to devices (4629)
	- don't unlink "objects" from directory with default EA (4554)
	- hold socknal file ref over connect in case target is down (4394)
	- allow more than 32000 subdirectories in a single directory (3244)
	- fix blocks count for O_DIRECT writes (3751)
	- OST returns ENOSPC from object create when no space left (4539)
	- don't send truncate RPC if file size isn't changing (4410)
	- limit OSC precreate to 1/2 of value OST considers bogus (4778)
	- bind to privileged port in socknal and tcpnal (3689)
       * miscellania
	- rate limit CERROR/CWARN console message to avoid overload (4519)
	- GETFILEINFO dir ioctl returns LOV EA + MDS stat in 1 call (3327)
	- basic mmap support (3918)
	- kernel patch series update from b1_4 (4711)

2004-09-16  Cluster File Systems, Inc. <info@clusterfs.com>
       * version 1.2.6
       * bug fixes
	- avoid crash during MDS cleanup with OST shut down (2775)
	- fix loi_list_lock/oig_lock inversion on interrupted IO (4136)
	- don't use bad inodes on the MDS (3744)
	- dynamic object preallocation to improve recovery speed (4236)
	- don't hold spinlock over lock dumping or change debug flags (4401)
	- don't zero obd_dev when it is force cleaned (3651)
	- print grants to console if they go negative (4431)
	- "lctl deactivate" will stop automatic recovery attempts (3406)
	- look for existing locks in ldlm_handle_enqueue() (3764)
	- don't resolve lock handle twice in recovery avoiding race (4401)
	- revalidate should check working dir is a directory (4134)
       * miscellania
	- don't always mark "slow" obdfilter messages as errors (4418)

2004-08-24  Cluster File Systems, Inc. <info@clusterfs.com>
       * version 1.2.5
       * bug fixes
	- don't close LustreDB during write_conf until it is done (3860)
	- fix typo in lconf for_each_profile (3821)
	- allow dumping logs from multiple threads at one time (3820)
	- don't allow multiple threads in OSC recovery (3812)
	- fix debug_size parameters (3864)
	- fix mds_postrecov to initialize import for llog ctxt (3121)
	- replace config semaphore with spinlock (3306)
	- be sure to send a reply for a CANCEL rpc with bad export (3863)
	- don't allow enqueue to complete on a destroyed export (3822)
	- down write_lock before checking llog header bitmap (3825)
	- recover from lock replay timeout (3764)
	- up llog sem before sending rpc (3652)
	- reduce ns lock hold times when setting kms (3267)
	- change a dlm LBUG to LASSERTF, to maybe learn something (4228)
	- fix NULL deref and obd_dev leak on setup error (3312)
	- replace some LBUG about llog ops with error handling (3841)
	- don't match INVALID dentries from d_lookup and spin (3784)
	- hold dcache_lock while marking dentries INVALID and hashing (4255)
	- fix invalid assertion in ptlrpc_set_wait (3880)
       * miscellania
	- add libwrap support for the TCP acceptor (3996)
	- add /proc/sys/portals/routes for non-root route listing (3994)
	- allow setting MDS UUID in .xml (2580)
	- print the stack of a process that LBUGs (4228)

2004-07-14  Cluster File Systems, Inc. <info@clusterfs.com>
       * version 1.2.4
       * bug fixes
	- don't cleanup request in ll_file_open() on failed MDS open (3430)
	- make sure to unset replay flag from failed open requests (3440)
	- if default stripe count is 0, use OST count for inode size (3636)
	- update parent mtime/ctime on client for create/unlink (2611)
	- drop dentry ref in ext3_add_link from open_connect_dentry (3266)
	- free recovery state on server during a forced cleanup (3571)
	- unregister_reply for resent reqs (3063)
	- loop back devices mounting and status check on 2.6 (3563)
	- fix resource-creation race that can provoke i_size == 0 (3513)
	- don't try to use bad inodes returned from MDS/OST fs lookup (3688)
	- more debugging for page-accounting assertion (3746)
	- return -ENOENT instead of asserting if ost getattr+unlink race (3558)
	- avoid deadlock after precreation failure (3758)
	- fix race and lock order deadlock in orphan handling (3450, 3750)
	- add validity checks when grabbing inodes from l_ast_data (3599)
       * miscellania
	- add /proc/.../recovery_status to obdfilter (3428)
	- lightweight CDEBUG infrastructure, debug daemon (3668)
	- change default OSC RPC parameters to be better on small clusters
	- turn off OST read cache for files smaller than 32MB
	- install man pages and include them in rpms (3100)
	- add new init script for (un)mounting lustre filesystems (2593)
	- run chkconfig in %post for init scripts (3701)
	- drop scimac NAL (unmaintained)

2004-06-17  Cluster File Systems, Inc. <info@clusterfs.com>
       * version 1.2.3
       * bug fixes
	- clean kiobufs before and after use (3485)
	- strip trailing '/'s before comparing paths with /proc/mounts (3486)
	- remove assertions to work around "in-flight rpcs" recovery bug (3063)
	- change init script to fail more clearly if not run as root (1528)
	- allow clients to reconnect during replay (1742)
	- fix ns_lock/i_sem lock ordering deadlock for kms update (3477)
	- don't do DNS lookups on NIDs too small for IP addresses (3442)
	- re-awaken ptlrpcd if new requests arrive during check_set  (3554)
	- fix cond_resched  (3554)
	- only evict unfinished clients after recovery (3515)
	- allow bulk resend, prevent data loss (3570)
	- dynamic ptlrpc request buffer allocation (2102)
	- don't allow unlinking open directory if it isn't empty (2904)
	- set MDS/OST threads to umask 0 to not clobber client modes (3359)
	- remove extraneous obd dereference causing LASSERT failure (3334)
	- don't use get_cycles() when creating temp. files on the mds (3156)
	- hold i_sem when setting i_size in ll_extent_lock() (3564)
	- handle EEXIST for set-stripe, set proper directory name (3336)
       * miscellania
	- servers can dump a log evicting a client - lustre.dump_on_timeout=1
	- fix ksocknal_fmb_callback() error messages (2918)

2004-05-27  Cluster File Systems, Inc. <info@clusterfs.com>
       * version 1.2.2
       * bug fixes
	- don't copy lvb into (possibly NULL) reply on error (2983)
	- don't deref dentry after dput, don't free lvb on error (2922)
	- use the kms to determine writeback rpc length (2947)
	- increment oti_logcookies when osc is inactive (2948)
	- update client's i_blocks count via lvb messages (2543)
	- handle intent open/close of special files properly (1557)
	- mount MDS with errors=remount-ro, like obdfilter (2009)
	- initialize lock handle to avoid ASSERT on error cleanup (3057)
	- don't use cancelling-locks' kms values (2947)
	- use highest lock extent for kms, not last one (2925)
	- don't dereference ERR_PTR() dentry in error handling path (3107)
	- fix thread race in portals_debug_dumplog() (3122)
	- create lprocfs device entries at setup instead of at attach (1519)
	- common AST error handler, don't evict client on completion race (3145)
	- zero nameidata in detach_mnt in 2.6 (3118)
	- verify d_inode after revalidate_special is valid in 2.6 (3116)
	- use lustre_put_super() to handle zconf unmounts in 2.6 (3064)
	- initialize RPC timeout timer earlier for 2.6 (3219)
	- don't dereference NULL reply buffer if mdc_close was never sent (2410)
	- print nal/nid for unknown nid (3258)
	- additional checks for oscc recovery before doing precreate (3284)
	- fix ll_extent_lock() error return code for 64-bit systems (3043)
	- don't crash in mdc_close for bad permissions on open (3285)
	- zero i_rdev for non-device files (3147)
	- clear page->private before handing to FS, better assertion (3119)
	- tune the read pipeline (3236)
	- fix incorrect decref of invalidated dentry (2350)
	- provide read-ahead stats and refine rpc in flight stats (3328)
	- don't hold journal transaction open across create RPC (3313)
	- update atime on MDS at close time (3265)
	- close LDAP connection when recovering to avoid server load (3315)
	- update iopen-2.6 patch with fixes from 2399,2517,2904 (3301)
	- don't leak open file on MDS after open resend (3325)
	- serialize filter_precreate and filter_destroy_precreated (3329)
	- loop device shouldn't call sync_dev() for nul device (3092)
	- clear page cache after eviction (2766)
	- resynchronize MDS->OST in background (2824)
	- refuse to mount the same filesystem twice on same mountpoint (3394)
	- allow llmount to create routes for mounting behind routers (3320)
	- push lock cancellation to blocking thread for glimpse ASTs (3409)
	- don't call osc_set_data_with_check() for TEST_LOCK matches (3159)
	- fix rare problem with rename on htree directories (3417)
       * miscellania
	- allow default OST striping configuration per directory (1414)
	- fix compilation for qswnal for 2.6 kernels (3125)
	- increase maximum number of MDS request buffers for large systems
	- change liblustreapi to be useful for external progs like lfsck (3098)
	- increase local configuration timeout for slow disks (3353)
	- allow configuring ldlm AST timeout - lustre.ldlm_timeout=<seconds>

2004-03-22  Cluster File Systems, Inc. <info@clusterfs.com>
       * version 1.2.1
       * bug fixes
	- fixes for glimpse AST timeouts / incorrectly 0-sized files (2818)
	- don't overwrite extent policy data in reply if lock was blocked (2901)
	- drop filter export grants atomically with removal from device (2663)
	- del obd_self_export from work_list in class_disconnect_exports (2908)
	- don't LBUG if MDS recovery times out during orphan cleanup (2530)
	- swab reply message in mdc_close, other PPC fixes (2464)
	- fix destroying of named logs (2325)
	- overwrite old logs when running lconf --write_conf (2264)
	- bump LLOG_CHUNKSIZE to 8k to allow for larger clusters (2306)
	- fix race in target_handle_connect (2898)
	- mds_reint_create() should take same inode create lock (2926)
	- correct journal credits calculated for CANCEL_UNLINK_LOG (2931)
	- don't close files for self_export to avoid uninitialized obd (2936)
	- allow MDS with the same name as client node (2939)
	- hold dentry reference for closed log files for unlink (2325)
	- reserve space for all logs during transactions (2059)
	- don't evict page beyond end of stripe extent (2925)
	- don't oops on a deleted current working directory (2399)
	- handle hard links to targets without a parent properly (2517)
	- don't dereference NULL lock when racing during eviction (2867)
	- don't grow lock extents when lots of conflicting locks (2919)

2004-03-04  Cluster File Systems, Inc. <info@clusterfs.com>
       * version 1.2.0
       * bug fixes
	- account for cache space usage on clients to avoid data loss (974)
	- lfsck support in lustre kernel code (2349)
	- reduce journal credits needed for BRW writes (2370)
	- orphan handling to avoid losing space on client/server crashes
	- ptlrpcd can be blocked, stopping ALL progress (2477)
	- use lock value blocks to assist in proper KMS, faster stat (1021)
	- takes i_sem instead of DLM locks internally on obdfilter (2720)
	- recovery for initial connections (2355)
	- fixes for mds_cleanup_orphans (1934)
	- abort_recovery crashes MDS in b_eq (mds_unlink_orphan) (2584)
	- block all file creations until orphan recovery completes (1901)
	- client remove rq_connection from request struct (2423)
	- conf-sanity test_5, proper cleanup in umount log not availale (2640)
	- recovery timer race (2670)
	- mdc_close recovey bug (2532)
	- ptlrpc cleanup bug (2710)
	- mds timeout on local locks (2588)
	- namespace lock held during RPCs (2431)
	- handle interrupted sync write properly (2503)
	- don't try to handle a message that hasn't been replied to (2699)
	- client assert failure during cleanup after abort recovery (2701)
	- leak mdc device after failed mount (2712)
	- ptlrpc_check_set allows timedout requests to complete (2714)
	- wait for inflight reqs when ptlrpcd finishes (2710)
	- make sure unregistered services are removed from the srv_list
	- reset bulk XID's when resending them (caught by 1138 test)
	- unregister_bulk after timeout
	- fix lconf error (2694)
	- handle write after unfinished setstripe, stripe-only getstripe (2388)
	- readahead locks pages, leaves pending causing memory pressure (2673)
	- increase OST request buffers to 4096 on large machines (2729)
	- fix up permission of existing directories in simple_mkdir (2661)
	- init deleted item, add assertions ptlrpc_abort_inflight() (2725)
	- don't assign transno to errored transactions (2742)
	- don't delete objects on OST if given a bogus objid from MDS (2751)
	- handle large client PAGE_SIZE readdir on small PAGE_SIZE MDS (2777)
	- if rq_no_resend, then timeout request after recovery (2432)
	- fix MDS llog_logid record size, 64-bit array alignment (2733)
	- don't call usermode_helper from ptlrpcd, DEFAULT upcall (2773)
	- put magic in mount.lustre data, check for bad/NULL mount data (2529)
	- MDS recovery shouldn't delete objects that it has given out (2730)
	- if enqueue arrives after completion, don't clobber LVB (2819)
	- don't unlock pages twice when trigger_group_io returns error (2814)
	- don't deref NULL rq_repmsg if ldlm_handle_enqueue failed (2822)
	- don't write pages to disk if there was an error (1450)
	- don't ping imports that have recovery disabled (2676)
	- take buffered bytes into account when balancing socknal conn (2817)
	- hold a DLM lock over readdir always, use truncate_inode_pages (2706)
	- reconnect unlink llog connection after MDS reconnects to OST (2816)
	- remove little-endian swabbing of llog records (1987)
	- set/limit i_blksize to LL_MAX_BLKSIZE on client (2884)
	- retry reposting request buffers if they fail (1191)
	- grow extent at grant time to avoid granting a revoked lock (2809)
	- lock revoke doesn't evict page if covered by a second lock (2765)
	- disable VM readahead to avoid reading outside lock extents (2805)
       * miscellania
	- return LL_SUPER_MAGIC from statfs for the filesystem type (1972)
	- updated kernel patches for hp-2.4.20 kernel (2681)

2004-02-07  Cluster File Systems, Inc. <info@clusterfs.com>
       * version 1.0.4
       * kernel patches
	- fix truncated write corruption (2366)
	- fix for failed assertion in iopen_connect_dentry (1792,2517)
       * bug fixes
	- don't flag the ptlrpcd thread with PF_MEMALLOC (2636)
	- ensure len(uuid) < 37 in lmc (1171)
	- fix ia64 OOPS in llog_test (2255)
	- zero end of page at obdfilter for partial page writes (2648)
	- don't leave stale dentries around after renames (bug 2428)
	- fix timeouts when evicting a client with a single lock held (2642)
	- set deadline for the initial HELLO message to drain (2634)
	- print out dotted-quad IP addresses in the socknal (2302)
       * miscellania
	- additional debugging for MDS client eviction problem (2443)
	- fix mkfsoptions support for osts (2603, 2604)

2004-01-27  Cluster File Systems, Inc. <info@clusterfs.com>
       * version 1.0.3
       * kernel patches
	- add series for the vanilla 2.6.0 kernel
	- add series for the vanilla 2.4.24 kernel
	- add series for a cray x86/64 UL kernel drop
	- fix xattr patches for the vanilla 2.4.19 series
       * bug fixes
	- generate true UUIDs in lmc (1171)
	- have portals stack dumping break in UML (2466)
	- avoid bad dchild deref; avoid inum lock w/o creation (2362)
	- allocate with _NOFS in ldlm to avoid deadlock (1933)
	- wake callback waiting threads on client eviction (2460)
	- Add --ptldebug and --subsystem to lmc (1719)
	- update assertion to allow safe interrupt allocation
	- set rq_no_resend for cancel requests (2432)
	- recalculate ptlrpcd timeout after resend (2494)
	- call vfs_rmdir when removing pending directories (2368)
	- fix renaming a file to itself (2429)
	- lmc creates a default one-stripe lov (2454)
	- expand procfs space to handle large clusters (2326)
	- increase UML stack to avoid overflow
	- update lconf's list of debug and subsystem masks
	- fix lfs find --obd (2510)
	- /proc tunable for disabling filter read caching (2591)
	- stop rpm packages from altering slapd.conf (2301)
	- disable nagle in the socknal under 0conf (2578)
	- choose mds inode size based on stripe count (2572)
	- fix kernel-source rpm problems (2516)
       * miscellania
	- add --disable-doc to avoid pdf generation (2421)
	- update documentation, tests, type-os, comments
	- avoid format warnings on ia64
	- remove the TOE NAL
	- tiny code cleanups by removing unused fields

2004-01-07  Cluster File Systems, Inc. <info@clusterfs.com>
       * version 1.0.2
       * bug fixes
	- fix obvious semaphore misuse in as-yet-unused setattr path (2348)
	- remove the most blatant lies from BUILDING file (2371)
	- change default debug level to reasonable production setting
	- reduce client side cache size to reduce cache flush time
	- reduce max RPCs in flight to avoid unnecessary file fragmentation
	- make TCP zerocopy and pinger support enabled by default (2476)
	- sync writes completed after process exits caused crashes (2319)
	- maintain correct mount count on the MDS (2356)
	- backout 1557, because 2316 wasn't really fixed
	- better file I/O statistics gathering in /proc
	- don't take unnecessary, deadlock-inducing bug in readpage (2383)
	- another kernel patch to fix zero-copy TCP function export
	- don't take duplicate lock when processing re-sent getattr (2420)
	- lctl uses obd_self_export instead of creating new conn (2353)
	- MDS/OST recovery case which requires object creation asserted (2425)
	- move lfs from /usr/sbin to /usr/bin in packages
	- fix race between mds_client_add and mds_client_free (2417)
	- use kmalloc instead of slabs in portals (2430)
	- don't create duplicate records when a failover MDS is present (2442)
	- remove unnecessary mount age check (2332)
	- don't remove directory inodes from locks prematurely (2451)
	- don't break if MDS service name is the same as hostname (2103)
	- fix races in client write RPC generation when cache full (2482)

2003-12-13  Cluster File Systems, Inc. <info@clusterfs.com>
       * version 1.0.1
       * bug fixes
	- remove now-unused request->rq_obd (278)
	- if an allocation fails, print out how much memory we've used (1933)
	- use PORTAL_SLAB_ALLOC for structures, to get GFP_MEMALLOC (1933)
	- add the "configurable stack size" patch to most series files (1256)
	- ability to write large log records, for 100+ OST configs (2306)
	- fix NULL deref when filter_prep fails (2314)
	- fix operator precedence error in filter_sync
	- dynamic allocation of socknal TX descriptors (2315)
	- fix a missed case in the GFP_MEMALLOC patch, can cause deadlock (2310)
	- fix gcc 2.96 compilation problem in xattr kernel patch (2294)
	- ensure that CWARN messages in Portals always get to the syslog
	- __init/__exit are not for prototype decls (ldlm_init/exit)
	- x86-64 compile warning fixes
	- fix gateway LMC keyword conflict (2318)
	- fix MDS lock inversions in getattr/reint paths (1844)
	- fix a rare lock re-ordering bug, which caused deadlock (2322)
	- fix i_sem/journal inversion in fsfilt_ext3_write_record (2306)
	- DLM race condition prevented some lock evictions (2328)
	- ENOMEM detection and retry on socknal sends (2230)
	- use GFP_NOFS throughout Lustre, to combat ENOMEM (2230)
	- move osc_rpcd into ptlrpc, for use in MDC and others (2329)
	- protect MDS inode fsdata with stronger locking; fixes assertion (2313)
	- better error messages when a client is rejected during recovery (1505)
	- avoid cancelling locks which were never granted, after failure (2330)
	- fix i_sem/journal inversion in mds_client_add (2333)
	- fix truncate/getattr lock cycle deadlock (2334)
	- use rpcd to send close; allows resend after timeout, avoid leak (1897)
	- fix two rare exit paths which could leak an l_lock() ref (2321)
	- fencepost error in MDS/OST orphan recovery (2226)
	- make log record alignment 8 bytes (1988)
	- lstripe now fails when requested offset > ost_count (2237)
	- ensure that all kernel series have a complete list.h (1607)
	- fix crashes in special-file operations (2316)
	- lctl create/brw OID mismatch, caused by obsolete filter loop (2339)
       * miscellania
	- allow configurable automake binary, for testing new versions
	- small update to the lfs documentation

2003-12-03  Cluster File Systems, Inc. <info@clusterfs.com>
       * version 1.0.0
       * fix negative export reference count in fsfilt_sync (2312)

2003-12-01  Cluster File Systems, Inc. <info@clusterfs.com>
       * release candidate 0.9.1
       * bug fixes
	- orphans are moved into the PENDING directory for possible recovery
	- replayed opens now open by fid for orphan/rename safety (1042)
	- last close of an orphan inode generates a transno (683)
	- chdir() and mount() now pin the directory entry (1020)
	- avoid CERROR in normal ll_setattr_raw() error case (1500)
	- discard very old requests without processing them (1502)
	- remove some common, well-understood CERRORs (1505)
	- require O_DIRECT I/O to be page-sized to workaround IA64 crash (1609)
	- clear "grant" flags in OST replies until OST grant code lands (1644)
	- fix read performance by not clobbering i_blksize on client (1598)
	- fix __ldlm_handle2lock oops by not dereferencing lock after PUT (1625)
	- make LRU size a /proc tunable, clears locks when reduced (707)
	- fix some lprocfs rot that prevented ptlbd from loading (1732)
	- server locks take references on exports now (1558)
	- build fixes for 2.4.20-rh trees (1663)
	- return an error from lov_create if all OSCs are inactive (1751)
	- fix import levels when a reconnect happens without a timeout (1597)
	- exit early from mds_open if we get a lookup error (1749)
	- partial page read at EOF wouldn't wait for disk before sending (1642)
	- avoid NULL deref in obdfilter when reading page past EOF (1592)
	- avoid LASSERT in ll_intent_lock if server failed very early (1090)
	- fix LBUG in ll_it_open_error with rc = -2 (1861)
	- write/truncate lock inversion (1639)
	- Don't auto-load obdclass, portals modules during cleanup (1495)
	- fix timestamps from jumping to "now" (1763)
	- extra journal assertions (1648)
	- add an extra multiunlink test (1771)
	- fix read_record/write_record API (1776)
	- fix leak of offset_extent, possible incorrect i_size later (1772)
	- fix lasserts in mis-matched transnos during open-unlink testing (1541)
	- Debugging for the kqswnal_get_idle_tx problems (1820)
	- Allow recovery to be attempted multiple times (1536)
	- Write out MDS last_rcvd file after it is first created (1600)
	- Fix tx_descriptor leak in failed transmit situations (1827)
	- ext3 journaling fixes for assertion failure after IO error (1871)
	- class_export_put() on freed export after completion AST error (1896)
	- Fix revalidate looping in VFS (1322)
	- Don't access a freed export during MDS_REINT timeout (1521)
	- Add open-unlink recovery support on the MDS (1673,1764)
	- Return an error if no MDS data was read from last_rcvd (1946)
	- Fix for lookup "." or ".." crash on error (1932,1931,1935)
	- Don't setup a disk device that doesn't match exported UUID (317)
	- Reduce bulk RPC timeout to avoid cascading client/OST failures (1845)
	- avoid committing NULL handle in force close
	- local.sh is now a one-stripe LOV configuration
	- POSIX utime.4 -EPERM on FIFO not owned by user (56)
	- fix ext3 htree duplicate directory entry corruption (1516)
	- POSIX creat.13, fstat.1, open.18, stat.3 new file atime/mtime (2020)
	- update to new LOV EA format (2097)
	- interoperability for different PAGE_SIZE/wordsize (686,1821,1343,2042)

2003-06-15  Phil Schwan  <phil@clusterfs.com>
       * version v0_7
       * bug fixes
	- imports and exports cleanup too early, need refcounts (349, 879, 1045)
	- per-import/export recovery handling (958, 931, 959)
	- multiple last-rcvd slots, for serving multiple FSes (949)
	- connections are again shared between multiple imp/exports (963, 964)
	- "umount -f" would hang if any requests needed to be sent (393, 978)
	- avoid pinning large req buffer by copying for queued messages (989)
	- add "uuid" to "lctl device" command to help upcalls (991)
	- "open" RPCs with transnos would confuse recovery counters (1037)
	- do proper endian conversion of all wire messages (288, 340, 891)
	- remove OST bulk get LBUGs, fix ost_brw_write cleanup (1126)
	- call waiting locks callback from LDLM recovery thread (1127, 1151)
	- fix ptlrpc_connection leak in target_handle_connect (1174)
	- fix import refcounting bug in OST and MDS cleanup (1134)
	- if an invalid-at-open-time OSC returned before close(), LBUG (1150)
	- fix very unlikely obd_types race condition (501)
	- remove osc_open hack for echo_client (1187)
	- we leaked exports/dlmimps for forcibly disconnected clients (1143)
	- a failure in read_inode2 leads to deadlock (1139)
	- cancel ack-locks as soon as transaction is committed (1072)
	- fix major leaks and crashes in the bulk I/O path (937, 1057)
	- make sure to commitrw after any preprw to avoid deadlock (1162)
	- failing to execute a file in a lustre FS would lock inode (1203)
	- small DEBUG_REQ fix to avoid dereferencing a NULL (1227)
	- don't ASSERT while cleaning up an incompletely-setup obd (1248)
	- obd_uuid2tgt would walk off the end of the list (1255)
	- on IA64 the osc would give portals incorrect bulk size (1258)
	- fix debug daemon ioctl interface; allows daemon on ia64 (1274)
	- fix lock inversion caused by new llite matching code (1282)
	- limit the number of dirty pages on a client to 10MB (1286)
	- timed out locks were not being corrected cancelled (1289)
	- fix O_DIRECT above 4GB on IA-32 (1292)
       * major user-visible changes
	- fail out/fail over policy now controlled by the upcall (993)
       * protocol changes
	- add OBD_PING to check server availability and failure (954)
	- lustre messages are now sent in sending host order (288, 340, 891)
	- add eadatalen to MDS getattr reply (340)
	- OST read replies may contain second buffer, with per-page status (593)

2003-03-11  Phil Schwan  <phil@clusterfs.com>
       * version v0_6
       * bug fixes
	- LDLM_DEBUG macro fix, for gcc 3.2 (850)
	- failed open()s could cause deadlock; fixed (867, 869)
	- stop cancelling OST locks when files are closed (481)
	- overlapping XID spaces caused network corruption (851, 853)
	- fix unsafe fsfilt counter arithmetic; change to atomic_t
	- setattr_raw added, to do single-RPC, server-side setattrs
	- lmc/lconf syntax change for OST UUIDs
	- fix crashy race condition between ptlrpc_free_req and osc_close
	- don't use request in mdc_enqueue if we hit a timeout (889)
	- don't set the inode i_size for regular files from the MDS (896)
	- handle out of order completion AST (842)
	- don't LBUG if a lock request times out after receiving AST (913)
	- avoid d_rehash race in ll_find_alias by rehashing inside dcache_lock
	- if a bad lock AST arrives, send an error instead of dropping entirely
	- return 0 from revalidate2 if ll_intent_lock returns -EINTR (912)
	- fix leak in bulk IO when only partially completed (899, 900, 926)
	- fix O_DIRECT for ia64 (55)
	- (almost) eliminate Lustre-kernel-thread effects on load average (722)
	- C-z after timeout could hang a process forever; fixed (977)
       * Features
	- client-side I/O cache (678, 924, 929, 941, 970)
       * protocol changes
	- READPAGE and SETATTRs which don't take server-side locks get
	  their own portal

2003-02-11  Phil Schwan  <phil@clusterfs.com>
	* version v0_5_20
	* bug fixes
	 - Fix ldlm_lock_match on the MDS to avoid matching remote locks (592)
	 - Fix fsfilt_extN_readpage() to read a full page of directory
	   entries, or fake the remainder if PAGE_SIZE != blocksize (500)
	 - Avoid extra mdc_getattr() in ll_intent_lock when possible (534, 604)
	 - Fix imbalanced LOV object allocation and out-of-bound access (469)
	 - Most intent operations were removed, in favour of a new RPC mode
	   that does a single RPC to the server and bypasses most of the VFS
	 - All LDLM resource ID arrays were removed in favour of ldlm_res_id
	 - Aggressively cancel local locks on DLM servers
	 - mds_reint_unlink sends EA to the client if it's the last nlink.
	   client uses that EA to unlink OST objects.
	 - mds_reint_{rename,unlink,link} were rewritten to take ordered locks
	 - recursive symlinks were fixed (439)
	 - fixed NULL deref in DEBUG_REQ
	 - filter_update_lastobjid no longer calls sync, which annoyed extN
	 - fixed multi-client small-writes to a single file problem (445)
	 - fixed mtime updates during file writes (607)
	 - fixed vector writes on obdfilter causing problems when ENOSPC (670)
	 - fixed bug in obd_brw_read/write() (under guise of testing 367)
	 - fixed Linux OST size reporting problem (444, 656)
	 - OST now updates object mtime with writes or setattr (607, 619)
	 - client verifies file size before zeroing page past EOF (445)
	 - OST now writes last allocated objid to disk with allocation (108)
	 - LOV on echo now works (409)
	* protocol changes
	 - mds_reint_unlink sends a new buffer, with the EA included.  this
	   buffer is only valid if body->valid & OBD_MD_FLEASIZE, which is only
	   set if a regular file was being unlinked, and it was the last link
	 - use PtlGet from the target for bulk writes (315)
	 - OST now updates object mtime with writes or setattr (607, 619)
	 - LDLM now has a grant-time callback to revalidate locked items, if
	   necessary (604)
	 - Many MDS operations were reorganized to combat race conditions
	* other changes
	 - Merge b_intel branch (updated lprocfs code) - now at /proc/fs/lustre
	 - configure check to avoid gcc version 2.96 20000731-2.96-98) (606)

2003-01-06  Andreas Dilger  <adilger@clusterfs.com>
	* version v0_5_19
	* bug fixes
	 - Fully reactivate OST imports after reconnection (512, others)
	 - Make sure client sees our -ENOTCONN from mds_handle (513 - partial)
	 - More graceful error handling for truncating on dead OST (515)
	 - Don't error out unless we're actually accessing dead stripes (474)
	 - Fix garbage sizes when stripes are missing (410)
	 - LRU counters were broken, causing constant lock purge (433, 432)
	 - garbage on read from stripes with failed OSTs (441)
	 - mark OSCs as active before reconnecting during recovery (438)
	 - lov_enqueue and lov_cancel need to handle inactive OSTs (403)
	 - lfind did not preserve OST order in output (443)
	 - symlinks cause hung clients, incorrect data (439)
	 - stop dereferencing request after dropping refcount (457)
	 - don't LASSERT(spin_is_locked) on non-SMP (455)
	 - fixes for many rename() bugs
	 - fstat didn't correctly synchronize attributes (399)
	 - server must handle lock cancellation during blocking AST prep (487)
	 - bulk descriptors were free()d too soon (511)
	 - fix paths in lconf, which would load incorrect modules (451, 507)
	 - fix confusing lconf 'host not found' error message (386)
	 - fix lock order deadlock on OST (O/R i_sem before journal ops, 478)
	 - fix race condition in mdc_blocking_ast() for inode access (526)
	 - fix lov_unpackmd() unpacking wrong number of stripes (537)
	 - fix lov_set_osc_active() marking wrong OSC inactive (440)
	 - fix bad lstripe lov_unpackmd() assertion (fix layering too) (527)
	 - fix multiple writes of stripe MD to MDS (358, maybe 519)
	 - fix lstripe in several ways (kernel side) (527)
	 - fix request leak in ldlm_cli_enqueue (262)
	 - incorrect OSC was marked inactive after OST failure
	 - call mds_fs_cleanup before unmounting filesystem (524)
	 - fix races between taking ns_lock and ldlm_lock_change_resource
	 - fix races updating LOV export open file list
	 - fix lov_enqueue error path, avoid decref-ing bad lock handle
	 - fix recovery NULL deref in ldlm_cli_cancel_unused
	 - fix some DLM races by using new hash table for lock handles (419)
	 - permit the client to specify desired inodes, at replay
	 - duplicate requests when we queue them for replay reintegration
	 - fix last_rcvd offset calculation
	 - sync after each recovered transaction, so we always make progress
	 - never, not always, ERESTART requests without transnos
	 - store the lov_desc in the MDS, so we don't depend on getlovinfo to
	   set it
	 - skip replay if the MDS says that the client is already connected
	 - don't check for a recovery-enabled export to match lctl's UUID
	 - don't INC_USE_COUNT for phantom exports
	 - don't crash when cleaning up phantom exports (567)
	 - don't double-finish or set replay data for errored mdc_open requests
	 - abort requests when they time out, so we don't get old replies
	 - send/receive replies for AST messages again
	 - if the client says that it doesn't have the lock, cancel it on the
	   server
	 - if we timeout during I/O, don't try to cancel an in-use lock; instead
	   mark it as destroyed, it will all work out when decref is called
	 - fix module use counts (22, 581)
	* protocol changes
	 - ASTs now expect a reply (server cancels lock on error reply)

2002-12-02  Andreas Dilger  <adilger@clusterfs.com>
	* version v0_5_18
	* bug fixes
	  - fix many simultaneous client startup (392)
	  - fix dentry->d_it clobbering
	  - credentials weren't being shipped for readdir/getattr operations
	  - remove invalid assertions triggered during some concurrent MD
	    updates
	  - proper Lustre versions added (336, 389)
	  - fix memory leak for create error case (398)
	  - fix LOV locking bug that would get cli/srv out of sync
	  - fix echo client over LOV (409)
	  - fix dbench 2, extN refcount problem (170, 258, 356, 418)
	  - fix double-O_EXCL intent crash (424)
	  - avoid sending multiple lock CANCELs (352)
	* Features
	  - MDS can do multi-client recovery (modulo bugs in new code)
	* Documentation
	  - many updates, edits, cleanups

2002-11-18  Phil Schwan  <phil@clusterfs.com>
	* version v0_5_17
	* bug fixes
	  - fix null d_it dereference (346)
	  - fix full OST/dbench hang (333)
	  - fix permission problem with file removal (286)
	  - fix removal of OSCs from LOV when they fail
	  - fix NULL deref during bulk timeout (214)
	  - fix problems related to multiple filesystems on one MDS (241)
	  - fixed serious subtle metadata locking bugs
	  - free locks on clients when inodes are removed due to memory
	    pressure (201)
	  - fix inode pointer in lock data (285)
	  - partial support for multiple MDS on a single host (241)
	  - data locks weren't cancelled at clear_inode time (290, 311)
	  - intent locks could lead to unbounded lock growth (205)
	  - added a maximum lock count, an LRU list, and a flusher
	  - fix multiple rename (365)
	  - properly abstracted the echo client
	  - OSC locked 1 byte too many; fixed
	  - rewrote brw callback code:
	  - fixed recovery bugs related to LOVs (306)
	  - fixed too-many-pages-in-one-write crash (191)
	  - fixed (again) crash in sync_io_timeout (214)
	  - probably fixed callback-related race (385)
	* protocol change
	  - Add capability to MDS protocol
	  - LDLM cancellations and callbacks on different portals

2002-10-28  Andreas Dilger  <adilger@clusterfs.com>
	* version v0_5_16
	* bug fixes:
	  - limit client IOV size to PTL_MD_MAX_IOV (611336, 191)
	  - defer open object destruction to close time (601981, 138)
	  - open/close OST file handle in obdo (OBD_MD_FLHANDLE) (601981, 138)
	  - move LDLM_ENQUEUE/CONVERT back to MDS portal (625069)
	  - abstract ll_lookup2, fix ll_revalidate2 to use abstraction (256)
	  - don't call obd_setattr in ll_file_release for destroyed objects
	* protocol change to lustre_msg: move |version| and add |flags|
	* protocol change to osc_punch: "start" in "o_size", "end" in "o_blocks"
	* lock replay: for LDLM_FL_REPLAY trust client to do right thing
	* added replay of create, unlink, link and rename operations during
	  MDS failover; recovery should be much more robust now
	* remove failed OSCs from LOVs (only lov_create uses this so far)
	* the lustre-HOWTO was brought (more) up to date (582544)

2002-10-23  Phil Schwan  <phil@clusterfs.com>
	* version v0_5_15
	* bug fixes:
	  - in-use dentries weren't being reused properly (617851)
	  - prevent multiple LDLM setup (599178)
	  - fix LOV size calculations for truncate (617853)
	  - fix client handling of MDS intent errors (POSIX)
	  - fix permission bug in lovstripe.c test (624321)
	  - fix MDS thread deadlock - move LDLM handler to DLM portal (625069)
	  - truncate past end of file could corrupt data
	  - proper cleanup after timeouts, crashes, etc (592524, 550815)
	  - a race in recovery could return ETIMEDOUT to apps (623947)
	  - building outside the source directory was fixed
	* the lustre-HOWTO was brought (more) up to date (582544)
	* major progress was made on recovery functionality

2002-10-10  Phil Schwan  <phil@clusterfs.com>
	* version v0_5_14
	* bug fixes:
	  - recovery deadlock fix
	  - rm -rf causes LBUG fix (617817)
	  - file open by multiple tasks fix (618962)
	  - directory permissions bugs (602707 and 620007)
	  - journal_stop fixed with locking (611313)
	  - O_APPEND failures resolved (618273, perhaps 614459)
	  - lconf PATH fix (619770)
	  - IA64 build fix (621450)
	  - RPC buffer sizes scale with amount of memory

2002-10-01  Phil Schwan  <phil@clusterfs.com>
	* version v0_5_13
	* bug fixes:
	  - locks would be cancelled without throwing away data pages,
	    resulting in inconsistent data (605627)
	  - inode attributes were not always being refreshed (605627, 612449)
	  - lconf now continues to cleanup after lctl reports an error
	  - MDS now enforces user permissions (602707)
	  - lprocfs cleanup fixed, but not yet enabled (614157)
	  - fixed infinite server hang, should a client not respond to an AST
	  - avoid going into recovery if user calls readlink() with a buffer
	    that's too small (613941)
	  - AST RPCs no longer require replies (614867) -- this may be changed
	  - don't crash server if client sends an IOV that's too big (611336)
	  - fixed lock conversion deadlock (611892)
	  - fixed the following of symlinks (614622)
	* recovery: the server can remove locks from a client that dies, other
	  clients can make progress
	* more extN patch fixes
	* compile-time configurable ptlrpc buffer allocations
	* documentation
	  - collaborative read cache document
	  - Lustre Lite Performance CDR document-in-progress

2002-09-20  Andreas Dilger  <adilger@clusterfs.com>
	* version v0_5_12
	* bug fix
	  - fix typo in patch-2.4.18

2002-09-20  Andreas Dilger  <adilger@clusterfs.com>
	* version v0_5_11
	* bug fixes
	  - clear ptlrpc request each time in handle_incoming_request()
	  - unlink of files now destroys the object on the OST

2002-09-19  Peter Braam  <braam@clusterfs.com>
	* version 0_5_10
	* add hard link support
	* change obdfile creation method
	* kernel patch changed

2002-09-19  Peter Braam  <braam@clusterfs.com>
	* version 0_5_9
	* bug fix
	  - stack overflow bug in extN fixed

2002-09-18  Andreas Dilger  <adilger@clusterfs.com>
	* version 0_5_8
	* documentation updates
	  - add man pages for config tools
	  - update tests/README to describe testing with new config tools
	  - finish metadata API descriptions
	* bug fixes and cleanups
	  - statfs workaround for 16TB limit
	  - LOV stripe allocation improved, can stripe on subset of OSTs
	  - LOV file size/IO offset was wrong for files > 4GB in size
	  - object EA data was being dropped, caused files to be unreadable
	  - memory overflow with non-LOV OST caused memory corruption
	  - fixed regression tests to work with new config tools, obdfilter
	  - fixed bug when directory size became larger than 1 block
	  - fixed bug (for single client case) when PWD was deleted
	  - invalidate local directory pages when doing intent-based ops
	  - avoid LDLM oops when lock callback contained bad data

2002-09-09  Andreas Dilger  <adilger@clusterfs.com>
	* version 0_5_7
	* documentation updates
	* bug fixes and cleanups
	  - configuration tools
	  - LOV
	  - imports/exports
	  - 64-bit compile warnings
	  - 64-bit internal statfs data
	  - many more
	* test_brw on persistent OST devices
	* MDS recovery
	* lprocfs (disabled)

2002-09-04  Andreas Dilger  <adilger@clusterfs.com>
	* version 0_5_6
	* documentation updates
	* bug fixes and cleanups
	* configuration tools

2002-08-30  Peter J. Braam  <braam@clusterfs.com>

	* version v0_5_5
	* many small fixes to 0_5_4
	* io/network handling
	* thinkos in MDS operations

2002-08-24  Peter J. Braam  <braam@clusterfs.com>

	* version v0_5_4
	* crucial basic fixes to 0.5.3
	* IOR, Iozone work over Elan
	* EOF locks added

2002-08-07  Phil Schwan  <phil@clusterfs.com>
	* version 0_5_3, our first alpha
	* we use the new Portals iovs
	* documentation updates
	* bug fixes and cleanups
	* small changes in the DLM wire protocol

2002-07-25  Peter J. Braam  <braam@clusterfs.com>
	* version 0_5_1 with some initial stability,
	* locking on MD and file I/O.
	* documentation updates
	* several bug fixes since 0.5.0
	* small changes in wire protocol

2002-07-18  Phil Schwan  <phil@clusterfs.com>
	* version v0_4_5
	* delivered as Lustre Light Alpha
	* fixed a crash after handling invalid MDS requests
	* fixed directory pages for architectures with non-4k pages sizes

2002-07-11  Andreas Dilger  <adilger@clusterfs.com>
	* release version v0_4_4
	* Moves TCP acceptor to be on port 2432 (unused Coda port) instead
	  of 1234.
	* Fixes a number of interruption problems with OST operations.
	* Update documentation for portals header changes
	* Move all wire protocol structs/defines to lustre_idl.h
	* Fixes symlink length bug.
	* Add tcpdump to repository.

2002-07-05  Andreas Dilger  <adilger@clusterfs.com>
	* release version v0_4_3
	* Fixes statfs for inodes on extN.
	* Fixes bug in runtests which would delete /etc/hosts.
	* Use 64-bit object IDs wherever possible (not into VFS though)
	  Remove ost_get_info, which is unused by lustre, and out of date.

2002-07-03  Peter Braam  <braam@clusterfs.com>
	* release version v0_4_2   Fixes a lookup error (type not passed)
	* move forward to head of Portals
	* move forward to latest Lustre kernel

2002-06-25  Peter Braam  <braam@clusterfs.com>
	* release version v0_4_1.  Hopefully stable on single node use.<|MERGE_RESOLUTION|>--- conflicted
+++ resolved
@@ -1,4 +1,3 @@
-<<<<<<< HEAD
 06-27-2014 Intel Corporation
        * version 2.5.22
        * See http://wiki.whamcloud.com/display/PUB/Lustre+Support+Matrix
@@ -8,7 +7,15 @@
 	 2.6.32-431.5.1.el6  (RHEL6)
          3.0.93-0.5           (SLES11 SP2)
          3.0.92-0.8           (SLES11 SP3)
-=======
+         3.6.10-2.fc17       (FC17)
+       * Recommended e2fsprogs version: 1.42.9.wc1 or newer
+       * NFS export disabled when stack size < 8192 (32-bit Lustre clients),
+         since the NFSv4 export of Lustre filesystem with 4K stack may cause a
+         stack overflow. For more information, please refer to bugzilla 17630.
+       * NFSv4 reexport to 32-bit NFS client nodes requires Lustre client on
+         the re-exporting nodes to be mounted with "32bitapi" mount option
+
+--------------------------------------------------------------------------------
 06-23-2014 Intel Corporation
        * version 2.5.2
        * See http://wiki.whamcloud.com/display/PUB/Lustre+Support+Matrix
@@ -18,7 +25,6 @@
        * Client support for unpatched kernels:
          2.6.32-431.17.1.el6 (RHEL6)
          3.0.101-0.29        (SLES11SP3)
->>>>>>> 2bad1015
          3.6.10-2.fc17       (FC17)
        * Recommended e2fsprogs version: 1.42.9.wc1 or newer
        * NFS export disabled when stack size < 8192 (32-bit Lustre clients),
