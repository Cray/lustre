tbd Sun Microsystems, Inc.
	* version 1.8.0
	* Support for kernels:
	 2.6.5-7.312 (SLES 9),
	 2.6.9-67.0.22.EL (RHEL 4),
	 2.6.16.60-0.23 (SLES 10),
	 2.6.18-92.1.6.el5 (RHEL 5),
	 2.6.22.14 vanilla (kernel.org)
	* Client support for unpatched kernels:
	  (see http://wiki.lustre.org/index.php?title=Patchless_Client)
	  2.6.16 - 2.6.22 vanilla (kernel.org)
	* Client support for unpatched kernels:
	  we do not recommend using patchless RHEL4 clients with kernels
	  prior to 2.6.9-55EL (RHEL4U5).
	* Recommended e2fsprogs version: 1.40.11-sun1
	* Note that reiserfs quotas are disabled on SLES 10 in this kernel.
	* RHEL 4 and RHEL 5/SLES 10 clients behaves differently on 'cd' to a
	  removed cwd "./" (refer to Bugzilla 14399).
	* A new quota file format has been introduced in 1.6.5.
	  The format conversion from prior releases is handled transparently,
	  but releases older than 1.4.12/1.6.5 don't understand this new
	  format. The automatic format conversion can be avoided by running
	  the following command on the MDS:
		'tunefs.lustre --param="mdt.quota_type=ug1" $MDTDEV'.
	  For more information, please refer to bugzilla 13904.
	* A new quota file format was introduced in 1.8.0.
	  The format conversion from prior releases is handled transparently,
	  but releases older than 1.6.6/1.8.0 don't understand this new
	  format. The automatic format conversion can be avoided by running
	  the following commands on the MDS and OSS servers (for
	  pre 1.4.12-1.6.5 quota files):
		'tunefs.lustre --param="mdt.quota_type=ug1" $MDTDEV',
		'tunefs.lustre --param="ost.quota_type=ug1" $MDTDEV'
		or (for 1.4.12/1.6.5 quota files)
		'tunefs.lustre --param="mdt.quota_type=ug2" $MDTDEV',
		'tunefs.lustre --param="ost.quota_type=ug2" $MDTDEV'
	  For more information, please refer to bugzilla 13904.
	* Output of lfs quota has been made less detailed by default,
	  old (verbose) output can be obtained by using -v option.

Severity   : normal
Bugzilla   : 16006
Description: Properly propagate oinfo flags from lov to osc for statfs   
Details    : restore missing copy oi_flags to lov requests.

Severity   : normal
Bugzilla   : 16317
Description: exports in /proc are broken
Details    : recreate /proc entries for clients when they reconnect.

Severity   : enhancement
Bugzilla   : 16581
Description: Add man pages for llobdstat(8), llstat(8), plot-llstat(8),
           : l_getgroups(8), lst(8), routerstat(8)
Details    : included man pages for llobdstat(8), llstat(8),
           : plot-llstat(8), l_getgroups(8), lst(8), routerstat(8)

Severity   : enhancement
Bugzilla   : 16208
Description: Implement lustre ll_show_options method.

Severity   : enhancement
Bugzilla   : 16188
Description: Update to SLES9 kernel-2.6.5-7.312.

Severity   : enhancement
Bugzilla   : 16503
Description: Update to RHEL4 kernel-2.6.9-67.0.22.EL.

Severity   : normal
Bugzilla   : 16317
Description: exports in /proc are broken
Details    : recreate /proc entries for clients when they reconnect.

Severity   : normal
Bugzilla   : 16080
Description: don't fail open with -ERANGE
Details    : if client connected until mds will be know about real ost count
	     get LOV EA can be fail because mds not allocate enougth buffer 
	     for LOV EA.

Severity   : normal
Bugzilla   : 15576
Description: Resolve device initialization race
Details    : Prevent proc handler from accessing devices added to the
	     obd_devs array but yet be intialized.

Severity   : enhancement
Bugzilla   : 16573
Description: Export bytes_read/bytes_write count on OSC/OST.

Severity   : normal
Bugzilla   : 16237
Description: Early reply size mismatch, MGC loses connection
Details    : Apply the MGS_CONNECT_SUPPORTED mask at reconnect time so
             the connect flags are properly negotiated.

Severity   : normal
Bugzilla   : 16006
Description: Properly propagate oinfo flags from lov to osc for statfs
Details    : restore missing copy oi_flags to lov requests.

Severity   : enhancement
Bugzilla   : 16581
Description: Add man pages for llobdstat(8), llstat(8), plot-llstat(8),
           : l_getgroups(8), lst(8), routerstat(8)
Details    : included man pages for llobdstat(8), llstat(8),
           : plot-llstat(8), l_getgroups(8), lst(8), routerstat(8)

Severity   : enhancement
Bugzilla   : 16091
Description: configure's --enable-quota should check the
           : kernel .config for CONFIG_QUOTA
Details    : configure is terminated if --enable-quota is passed but
           : no quota support is in kernel

Severity   : enhancement
Bugzilla   : 15308
Description: Update to SLES10 SP2 kernel-2.6.16.60-0.23.

Severity   : enhancement
Bugzilla   : 16190
Description: Update to RHEL5 kernel-2.6.18-92.1.6.el5.

Severity   : normal
Bugzilla   : 16318
Frequency  : rare, on PPC clients
Description: don't swab ost objects in response about directory, because
	     this not exist.
Details    : bug similar bug 14856, but in different function.

Severity   : enhancement
Bugzilla   : 15754
Description: lfs quota tool enhancement
Details    : added units specifiers support for setquota, default to
	     current uid/gid for quota report, short quota stats by
	     default, nonpositional parameters for setquota, added
	     llapi_quotactl manual page.

Severity   : enhancement
Bugzilla   : 15625
Description: *optional* service tags registration
Details    : if the "service tags" package is installed on a Lustre node
	     When the filesystem is mounted, a local-node service tag will
	     be created.  See http://inventory.sun.com/ for more information
	     about the Service Tags asset management system.

<<<<<<< HEAD
Severity   : enhancement
Bugzilla   : 16189
Description: Update to RHEL4 kernel-2.6.9-67.0.20.
=======
Severity   : normal
Bugzilla   : 15825
Description: Kernel BUG tries to release flock
Details    : Lustre does not destroy flock lock before last reference goes
	     away. So always drop flock locks when client is evicted and
	     perform unlock regardless of successfulness of speaking to MDS.
>>>>>>> 7bfe2fbd

Severity   : normal
Frequency  : occasional
Bugzilla   : 15210
Description: add refcount for osc callbacks, so avoid panic on shutdown

Severity   : normal
Frequency  : testing only
Bugzilla   : 12653
Description: sanity test 65a fails if stripecount of -1 is set
Details    : handle -1 striping on filesystem in ll_dirstripe_verify

Severity   : normal
Frequency  : only in unusual configurations
Bugzilla   : 16014
Description: Kernel panic with find ost index.
Details    : lov_obd have panic if some OST's have sparse indexes.

Severity   : enhancement
Bugzilla   : 15865
Description: Update to RHEL5 kernel-2.6.18-53.1.21.el5.

Severity   : major
Frequency  : rarely, if filesystem is mounted with -o flock
Bugzilla   : 15924
Description: do not process already freed flock
Details    : flock can possibly be freed by another thread before it reaches
	     to ldlm_flock_completion_ast.

Severity   : normal
Frequency  : rarely, if filesystem is mounted with -o flock
Bugzilla   : 14480
Description: LBUG during stress test
Details    : Need properly lock accesses the flock deadlock detection list.

Severity   : minor
Frequency  : rarely, if binaries are being run from Lustre
Bugzilla   : 15837
Description: oops in page fault handler
Details    : kernel page fault handler can return two special 'pages' in
	     error case, don't try dereference NOPAGE_SIGBUS and NOPAGE_OMM.

Severity   : minor
Frequency  : rarely, during shutdown
Bugzilla   : 15716
Description: timeout with invalidate import.
Details    : ptlrpcd_check call obd_zombie_impexp_cull and wait request which
	     should be handled by ptlrpcd. This produce long age waiting and
	     -ETIMEOUT ptlrpc_invalidate_import and as result LASSERT.

Severity   : normal
Frequency  : rarely
Bugzilla   : 14742
Frequency  : rare
Description: ASSERTION(CheckWriteback(page,cmd)) failed
Details    : badly clear PG_Writeback bit in ll_ap_completion can produce false
	     positive assertion.

Severity   : normal
Frequency  : only with broken builds/installations
Bugzilla   : 15779
Description: no LBUG if lquota.ko and fsfilt_ldiskfs.ko are different versions
Details    : just return an error to a user, put a console error message

Severity   : enhancement
Bugzilla   : 15741
Description: Update to RHEL5 kernel-2.6.18-53.1.19.el5.

Severity   : enhancement
Bugzilla   : 15742
Description: Update to RHEL4 kernel-2.6.9-67.0.15.

Severity   : enhancement
Bugzilla   : 14134
Description: enable MGS and MDT services start separately
Details    : add a 'nomgs' option in mount.lustre to enable start a MDT with
	     a co-located MGS without starting the MGS, which is a complement
	     to 'nosvc' mount option.

Severity   : normal
Frequency  : always, on big-endian systems
Bugzilla   : 14856
Description: cleanup in ptlrpc code, related to PPC platform
Details    : store magic in native order avoid panic's in recovery on PPC
	     node and forbid from this error in future. Also fix posibily
	     of twice swab data. Fix get lov striping to userpace.

Severity   : normal
Frequency  : rarely, if replay get lost on server
Bugzilla   : 15756
Description: server incorrectly drop resent replays lead to recovery failure.
Details    : do not drop replay according to msg flags, instead we check the
	     per-export recovery request queue for duplication of transno.

Severity   : normal
Frequency  : after recovery
Bugzilla   : 14835
Description: precreate to many object's after del orphan.
Details    : del orphan st in oscc last_id == next_id and this triger growing
	     count of precreated objects. Set flag LOW to skip increase count
	     of precreated objects.

Severity   : normal
Frequency  : rare, on clear nid stats
Bugzilla   : 15139
Description: ASSERTION(client_stat->nid_exp_ref_count == 0)
Details    : when clean nid stats sometimes try destroy live entry,
	     and this produce panic in free.

Severity   : major
Frequency  : occasionally since 1.6.4
Bugzilla   : 15575
Description: Stack overflow during MDS log replay
Details    : ease stack pressure by using a thread dealing llog_process.

Severity   : minor
Frequency  : very rare
Bugzilla   : 13380
Description: MDT cannot be unmounted, reporting "Mount still busy"
Details	   : Mountpoint references were being leaked during open reply
	     reconstruction after an MDS restart.  Drop mountpoint reference
	     in reconstruct_open() and free dentry reference also.

Severity   : normal
Frequency  : rare
Bugzilla   : 15443
Description: wait until IO finished before start new when do lock cancel.
Details    : VM protocol want old IO finished before start new, in this case
	     need wait until PG_writeback is cleared until check dirty flag
	     and call writepages in lock cancel callback.

Severity   : normal
Frequency  : rare
Bugzilla   : 12888
Description: mds_mfd_close() ASSERTION(rc == 0)
Details    : In mds_mfd_close(), we need protect inode's writecount change
	     within its orphan write semaphore to prevent possible races.

Severity   : minor
Frequency  : rare, on shutdown ost
Bugzilla   : 14645
Description: don't hit live lock with umount ost.
Details    : shrink_dcache_parent can be in long loop with destroy dentries,
	     use shrink_dcache_sb instead.

Severity   : minor
Frequency  : only when echo_client is used
Bugzilla   : 14949
Description: don't panic with use echo_client
Details    : echo client pass NULL as client nid pointer and this produce NULL
	     pointer dereference.

Severity   : normal
Frequency  : Always on 32-bit PowerPC systems
Bugzilla   : 15278
Description: fix build on PPC32
Details    : compile code with -m64 flag produce wrong object file for PPC32.

Severity   : normal
Frequency  : rare
Bugzilla   : 15574
Description: MDS LBUG: ASSERTION(!IS_ERR(dchild))
Details    : In reconstruct_* functions, LASSERTs on both the data supplied
	     by a client, and the data on disk are dangerous and incorrect.
	     Change them with client eviction.

Severity   : enhancement
Bugzilla   : 15346
Description: skiplist implementation simplification
Details    : skiplists are used to group compatible locks on granted list
	     that was implemented as tracking first and last lock of each lock
	     group the patch changes that to using doubly linked lists

Severity   : normal
Bugzilla   : 15933
Description: delete compatibility for 32bit qdata
Details    : as planned, when lustre is beyond b1_8, lquota won't support 32bit
	     qunit. That means servers of b1_4 and servers of b1_8 can't be
	     used together if users want to use quota.

Severity   : normal
Frequency  : only with administrator action
Bugzilla   : 14693
Description: mount failure if config log has invalid conf_param setting
Details    : If administrator specified an incorrect configuration parameter
	     with "lctl conf_param" this would cause an error during future
	     client mounts.  Instead, ignore the bad configuration parameter.

Severity   : normal
Frequency  : blocks per group < blocksize*8 and uninit_groups is enabled
Bugzilla   : 15932
Description: ldiskfs error: XXX blocks in bitmap, YYY in gd
Details    : If blocks per group is less than blocksize*8, set rest of the
	     bitmap to 1.

Severity   : major
Frequency  : Application do stride read on lustre
Bugzilla   : 16172
Description: The read performance will drop a lot if the application does
	     stride read.
Details    : Because the stride_start_offset are missing in stride read-ahead,
	     it will cause clients read a lot of unused pages in read-ahead,
	     then the read-performance drops.

Severity   : normal
Bugzilla   : 15953
Description: more ldlm soft lockups
Details    : In ldlm_resource_add_lock(), call to ldlm_resource_dump()
	     starve other threads from the resource lock for a long time in
	     case of long waiting queue, so change the debug level from
	     D_OTHER to the less frequently used D_INFO.

Severity   : enhancement
Bugzilla   : 13128
Description: add -gid, -group, -uid, -user options to lfs find

Severity   : enhancement
Bugzilla   : 15284
Description: ll_recover_lost_found_objs - recover objects in lost+found
Details    : OST corruption and subsequent e2fsck can leave objects in the
	     lost+found directory.  Using the "ll_recover_lost_found_objs"
	     tool, these objects can be retrieved and data can be salvaged
	     by using the object ID saved in the fid EA on each object.

Severity   : minor
Frequency  : rare
Bugzilla   : 15758
Description: this bug _only_ happens when inode quota limitation is very low
	     (less than 12), so that inode quota unit is 1 at initialization.
Details    : if remaining quota	equates 1, it is a sign to demonstate that quota
	     is effective now. So least quota qunit should be 2.

Severity   : normal
Bugzilla   : 15950
Description: Hung threads in invalidate_inode_pages2_range
Details    : The direct IO path doesn't call check_rpcs to submit a new RPC once
	     one is completed. As a result, some RPCs are stuck in the queue
	     and are never sent.

Severity   : normal
Bugzilla   : 15684
Description: Procfs and llog threads access destoryed import sometimes. 
Details    : Sync the import destoryed process with procfs and llog threads by
	     the import refcount and semaphore.

Severity   : major
Bugzilla   : 15674
Description: mds fails to respond, threads stuck in ldlm_completion_ast
Details    : Sort source/child resource pair after updating child resource.

Severity   : major
Frequncy   : rare
Bugzilla   : 16226
Description: kernel BUG at ldiskfs2_ext_new_extent_cb
Details    : If insertion of an extent fails, then discard the inode
	     preallocation and free data blocks else it can lead to duplicate
	     blocks.

Severity   : normal
Bugzilla   : 16199
Description: don't always update ctime in ext3_xattr_set_handle()
Details    : Current xattr code updates the inode ctime in ext3_xattr_set_handle.
	     In some cases the ctime should not be updated, for example for
	     2.0->1.8 compatibility it is necessary to delete an xattr and it
	     should not update the ctime.

Severity   : normal
Bugzilla   : 15058
Description: add quota statistics
Details    : 1. sort out quota proc entries and proc code.
	     2. add quota statistics

Severity   : normal
Frequency  : often
Bugzilla   : 16125
Description: quotas are not honored with O_DIRECT
Details    : all writes with the flag O_DIRECT will use grants which leads to
	     this problem. Now using OBD_BRW_SYNC to guard this.

Severity   : major
Frequency  : rare
Bugzilla   : 15713/16362
Description: Assertion in iopen_connect_dentry in 1.6.3
Details    : looking up an inode via iopen with the wrong generation number can
	     populate the dcache with a disconneced dentry while the inode
	     number is in the process of being reallocated. This causes an
	     assertion failure in iopen since the inode's dentry list contains
	     both a connected and disconnected dentry.

Severity   : normal
Bugzilla   : 16496
Description: assertion failure in ldlm_handle2lock()
Details    : fix a race between class_handle_unhash() and class_handle2object()
	     introduced in lustre 1.6.5 by bug 13622.

Severity   : minor
Frequency  : rare
Bugzilla   : 12755
Description: Kernel BUG: sd_iostats_bump: unexpected disk index
Details    : remove the limit of 256 scsi disks in the sd_iostat patch

Severity   : minor
Frequency  : rare
Bugzilla   : 16494
Description: oops in sd_iostats_seq_show()
Details    : unloading/reloading the scsi low level driver triggers a kernel
	     bug when trying to access the sd iostat file.

Severity   : major
Frequency  : rare
Bugzilla   : 16404
Description: Kernel panics during QLogic driver reload
Details    : REQ_BLOCK_PC requests are not handled properly in the sd iostat
	     patch, causing memory corruption.

Severity   : minor
Frequency  : rare
Bugzilla   : 16140
Description: journal_dev option does not work in b1_6
Details    : pass mount option during pre-mount.

-------------------------------------------------------------------------------


2008-05-26  Sun Microsystems, Inc.
       * version 1.6.5
       * Support for kernels:
	2.6.5-7.311 (SLES 9),
	2.6.9-67.0.7.EL (RHEL 4),
	2.6.16.54-0.2.5 (SLES 10),
	2.6.18-53.1.14.el5 (RHEL 5),
	2.6.22.14 vanilla (kernel.org)
       * Client support for unpatched kernels:
	 (see http://wiki.lustre.org/index.php?title=Patchless_Client)
	 2.6.16 - 2.6.22 vanilla (kernel.org)
       * Due to problems with nested symlinks and FMODE_EXEC (bug 12652),
	 we do not recommend using patchless RHEL4 clients with kernels
	 prior to 2.6.9-55EL (RHEL4U5).
       * Recommended e2fsprogs version: 1.40.7-sun1
       * Note that reiserfs quotas are disabled on SLES 10 in this kernel.
       * RHEL 4 and RHEL 5/SLES 10 clients behaves differently on 'cd' to a
	 removed cwd "./" (refer to Bugzilla 14399).
       * A new quota file format has been introduced in 1.6.5.
	 The format conversion from prior releases is handled transparently,
	 but releases older than 1.4.12/1.6.5 will not understand this new
	 format.  The automatic format conversion can be avoided by running
	 the following command on the MDS before upgrading:
		'tunefs.lustre --param="mdt.quota_type=ug1" $MDTDEV'.
	 For more information, please refer to bugzilla 13904.

Severity   : major
Bugzilla   : 14443
Description: quota performance fix
Details    : quota data is written in journalled mode instead of ordered to
	     increase performance

Severity   : normal
Bugzilla   : 13915
Description: lfs support for human-readable quota grace time strings
Details    : lfs setquota -t and lfs quota -t represent quota grace times
	     in "XXwXXdXXhXXmXXs" format instead of large values in seconds

Severity   : normal
Frequency  : always with o2ib 1.3 and sles10
Bugzilla   : 15870
Description: fix build with SLES10 and o2ib v3.
Details    : sles10 uses diffrent name for Module.symver file but configure
	     assume this file has same name on RHEL/SLES/vanila kernels.

Severity   : critical
Frequency  : very rare, if additional xattrs are used on kernels >= 2.6.12
Bugzilla   : 15777
Description: MDS may lose file striping (and hence file data) in some cases
Details    : If there are additional extended attributes stored on the MDS,
	     in particular ACLs, SELinux, or user attributes (if user_xattr
	     is specified for the client mount options) then there is a risk
	     of attribute loss.  Additionally, the Lustre file striping
	     needs to be larger than default (e.g. striped over all OSTs),
	     and an additional attribute must be stored initially in the
	     inode and then increase in size enough to be moved to the
	     external attribute block (e.g. ACL growing in size) for file
	     data to be lost.

Severity   : enhancement
Bugzilla   : 12191
Description: add message levels for liblustreapi

Severity   : normal
Frequency  : rare
Bugzilla   : 13380
Description: MDT cannot be unmounted, reporting "Mount still busy"
Details	   : Mountpoint references were being leaked during open reply
	     reconstruction after an MDS restart.  Drop mountpoint reference
	     in reconstruct_open() and free dentry reference also.

Severity   : minor
Frequency  : rare
Bugzilla   : 13380
Description: fix for occasional failure case of -ENOSPC in recovery-small tests 
Details    : Move the 'good_osts' check before the 'total_bavail' check.  This 
	     will result in an -EAGAIN and in the exit call path we call 
	     alloc_rr() which will with increasing aggressiveness attempt to 
	     aquire precreated objects on the minimum number of required OSCs.

Severity   : major
Bugzilla   : 14326
Description: Use old size assignment to avoid deadlock
Details    : This reverts the changes in bugs 2369 and bug 14138 that introduced
	     the scheduling while holding a spinlock.  We do not need locking 
	     for size in ll_update_inode() because size is only updated from 
	     the MDS for directories or files without objects, so there is no 
	     other place to do the update, and concurrent access to such inodes 
	     are protected by the inode lock.

Severity   : normal
Bugzilla   : 14655
Description: Use __u64 instead of int for valid bits

Severity   : normal
Bugzilla   : 14746
Description: resolve "_IOWR redefined" build error on SLES10

Severity   : normal
Bugzilla   : 14763
Description: dump the memory debugging after all modules are unloaded to
	     suppress false negative in conf_sanity test 39

Severity   : normal
Bugzilla   : 14872
Description: the recovery timer never expires
Details    : for new client connect request, the recovery timer should not be
	     reset, otherwise recovery timer will never expired, if the old 
	     client never come. Only old client connect and first connection 
	     req should trigger recovery timer reset.

Severity   : normal
Bugzilla   : 15521
Description: the min numbers of lproc stats are wrong
Details    : adding a new constant LC_MIN_INIT and use it for initialization
	     of lc_min.

Severity   : normal
Frequency  : always with interactive lfs
Bugzilla   : 15212
Description: Reinitialize optind to 0 so that interactive lfs works in all cases

Severity   : normal
Frequency  : with multiple concurrent readdir processes in same directory
Bugzilla   : 15406, 15169, 15175
Description: misc fixes for directory readahead.
Details    : prevent previous statahead async RPC callback from processing the
	     current "statahead_info", race condition between async RPC callback
	     add dentry into dentry hash table and "ls" thread revalidate such
	     dentry, statahead his/miss control for hidden items, and so on.

Severity   : enhancement
Bugzilla   : 15316
Description: build kernel-ib packages for OFED 1.3 in our release cycle

Severity   : normal
Bugzilla   : 15036
Description: incore types cleaning in quota code (with respect to 64-bit limits)
Details    : several u32 variables declarations are replaced with u64 declarations

Severity   : minor
Frequency  : always
Bugzilla   : 13969
Description: fix SLES kernel versioning
Details    : the kernel version for our SLES 10 kernel did not include a "-"
	     before the "smp" at the end.  while this was not a problem in
	     general, it did mean that software trying to use the kernel
	     version to try to detect a vendor specific kernel would fail.
	     this was most evident by the OFED build scripts.

Severity   : normal
Frequency  : rare
Bugzilla   : 14803
Description: Don't update lov_desc members until making sure they are valid
Details    : When updating lov_desc members via proc fs, need fix their
	     validities before doing the real update.

Severity   : normal
Frequency  : very rare
Bugzilla   : 15069
Description: don't put request into delay list while invalidate in flight.
Details    : ptlrpc_delay_request sometimes put in delay list while invalidate
	     import in flight. this produce timeout for invalidate and sometimes
	     can cause stale data.

Severity   : enhancement
Bugzilla   : 15416
Description: Update kernel to SLES9 2.6.5-7.311.

Severity   : enhancement
Bugzilla   : 15240
Description: Update kernel to RHEL4 2.6.9-67.0.7.

Severity   : normal
Frequency  : always
Bugzilla   : 14856
Frequency  : on PPC only
Description: not convert ost objects for directory because it's not exist.
Details    : ll_dir_getstripe assume dirrectory has ost objects but this wrong.

Severity   : enhancement
Bugzilla   : 15517
Description: Fix warnings with compile liblustre at sles10/rhel5 which have
	     __u64 as usingied long long type.

Severity   : minor
Frequency  : rare, on shutdown
Bugzilla   : 15210
Description: race process ast vs remove callback
Details    : removing callback before disconnect import open race with
	     processing callback.

Severity   : enhancement
Bugzilla   : 15416
Description: Update kernel to SLES9 2.6.5-7.311.

Severity   : enhancement
Bugzilla   : 12652
Description: Files open for execute are not marked busy on SLES10
Details    : Add FMODE_EXEC to SLES10 SP1 server kernel series.

Severity   : enhancement
Bugzilla   : 13397
Description: Add server support for vanilla-2.6.22.14.

Severity   : normal
Frequency  : occasional
Bugzilla   : 13375
Description: Avoid lov_create() getting stuck in obd_statfs_rqset()
Details    : If an OST is down the MDS will hang indefinitely in
	     obd_statfs_rqset() waiting for the statfs data. While for
	     MDS QOS usage of statfs, it should not stuck in waiting.

Severity   : enhancement
Bugzilla   : 3055
Description: Disable adaptive timeouts by default

Severity   : major
Frequency  : on network error
Bugzilla   : 15027
Description: panic with double free request if network error 
Details    : mdc_finish_enqueue is finish request if any network error occuring,
	     but it's true only for synchronus enqueue, for async enqueue 
	     (via ptlrpcd) this incorrect and ptlrpcd want finish request
	     himself.

Severity   : normal
Frequency  : rare, on recovery
Bugzilla   : 14533
Description: read procfs can produce deadlock in some situation
Details    : Holding lprocfs lock with send rpc can produce block for destroy
	     obd objects and this also block reconnect with -EALREADY.
	     This isn't fix all lprocfs bugs - but make it rare.

Severity   : enhancement
Bugzilla   : 15152
Description: Update kernel to RHEL5 2.6.18-53.1.14.el5.

Severity   : major
Frequency  : frequent on X2 node
Bugzilla   : 15010
Description: mdc_set_open_replay_data LBUG
Details    : Set replay data for requests that are eligible for replay.

Severity   : normal
Frequency  : common
Bugzilla   : 14321
Description: lustre_mgs: operation 101 on unconnected MGS
Details    : When MGC is disconnected from MGS long enough, MGS will evict the
	     MGC, and late on MGC cannot successfully connect to MGS and a lot
	     of the error messages complaining that MGS is not connected.

Severity   : major
Frequency  : rare, depends on device drivers and load
Bugzilla   : 14529
Description: MDS or OSS nodes crash due to stack overflow
Details    : Code changes in 1.6.4 increased the stack usage of some functions.
	     In some cases, in conjunction with device drivers that use a lot
	     of stack, the MDS (or possibly OSS) service threads could overflow
	     the stack.  One change which was identified to consume additional
	     stack has been reworked to avoid the extra stack usage.

Severity   : enhancement
Bugzilla   : 14876
Description: Update to RHEL5 latest kernel-2.6.18-53.1.13.el5.

Severity   : enhancement
Bugzilla   : 14858
Description: Update to SLES10 SP1 latest kernel-2.6.16.54-0.2.5.

Severity   : enhancement
Bugzilla   : 14720
Description: Update to RHEL5 latest kernel-2.6.18-53.1.6.el5.

Serverity  : enhancement
Bugzilla   : 14793
Description: Update RHEL4 kernel to 2.6.9-67.0.4.

Severity   : minor
Frequency  : rare on shutdown OST
Bugzilla   : 13196
Description: Don't allow skipping OSTs if index has been specified.
Details    : Don't allow skipping OSTs if index has been specified, make locking
	     in internal create lots better.

Severity   : normal
Frequency  : rare
Bugzilla   : 14421
Description: ASSERTION(!PageDirty(page)) failed
Details    : Wrong check could lead to an assertion failure under specific 
	     load patterns.

Severity   : normal
Frequency  : rare
Bugzilla   : 12228
Description: LBUG in ptlrpc_check_set() bad phase ebc0de00
Details    : access to bitfield in structure is always rounded to long 
	     and this produce problem with not atomic change any bit.

Severity   : normal
Frequency  : always
Bugzilla   : 13647
Description: Lustre make rpms failed.
Details    : Remove ldiskfs spec file to avoids rpmbuild be confused when
	     builds Lustre rpms from tarball.

Severity   : enhancement
Bugzilla   : 14498
Description: Update to SLES9 SP4 kernel-2.6.5-7.308.

Severity   : normal
Frequency  : rare on shutdown OST
Bugzilla   : 14608
Description: If llog cancel was not send before clean_exports phase, this can
	     produce deadlock in llog code.
Details    : If llog thread has last reference to obd and call class_import_put
	     this produce deadlock because llog_cleanup_commit_master wait when
	     last llog_commit_thread exited, but this never success because was
	     called from llog_commit_thread.

Severity   : normal
Frequency  : only if OST index is skipped
Bugzilla   : 14607
Description: NULL lov_tgts causing MDS oops
Details    : more safe checks for NULL lov_tgts for avoid oops.

Severity   : enhancement
Bugzilla   : 14531
Description: Update to RHEL4 latest kernel-2.6.9-67.0.1.EL.

Severity   : enhancement
Bugzilla   : 14368
Description: Update to RHEL5 latest kernel-2.6.18-53.1.4.el5.

Severity   : normal
Frequency  : always
Bugzilla   : 14136
Description: make mgs_setparam() handle fsname containing dash
Details    : fsname containing a dash does not work with lctl conf_param

Severity   : enhancement
Bugzilla   : 14288
Description: Update to RHEL4 Update-6 kernel-2.6.9-67.EL.

Severity   : normal
Frequency  : rare, in recovery and (or) destroy lovobjid file.
Bugzilla   : 12702
Description: rewrite lov objid code.
Details    : Cleanup for lov objid code, remove scability problems and wrong
	     locking. Fix sending last_id into ost.

Severity   : enhancement
Bugzilla   : 14388
Description: Update to SLES10 SP1 latest kernel-2.6.16.54-0.2.3.

Severity   : enhancement
Bugzilla   : 14289
Description: Update to RHEL5 Update-1 kernel 2.6.18-53.el5.
Details    : Use d_move_locked instead of __d_move.

Severity   : major
Frequency  : rare, at shutdown
Bugzilla   : 14260
Description: access already free / zero obd_namespace.
Details    : if client_disconnect_export was called without force flag set,
	     and exist connect request in flight, this can produce access to
	     NULL pointer (or already free pointer) when connect_interpret
	     store ocd flags in obd_namespace.

Severity   : minor
Frequency  : only at startup
Bugzilla   : 14418
Description: not alloc memory with spinlock held.
Details    : allocation memory with GFP_KERNEL can produce sleep deadlock,
	     if any spinlock held.

Severity   : normal
Frequency  : always
Bugzilla   : 14270
Description: lfs find does not continue on file error
Details    : Continue other files processing when a file/dir is absent.

Severity   : normal
Bugzilla   : 11791
Description: Inconsistent usage of lustre_pack_reply()
Details    : Standardize the usage of lustre_pack_reply() such that it
	     always generate a CERROR on failure.

Severity   : normal
Frequency  : very rare
Bugzilla   : 3462
Description: Fix replay if there is an un-replied request and open
Details    : In some cases, older replay request will revert the
	     mcd->mcd_last_xid on MDS which is used to record the client's
	     latest sent request.

Severity   : enhancement
Bugzilla   : 13969
Description: Update to RHEL5 kernel 2.6.18-8.1.15.el5.

Severity   : enhancement
Bugzilla   : 13874
Description: Update to SLES10 SP1 kernel 2.6.16.53-0.16

Severity   : enhancement
Bugzilla   : 13889
Description: Update to SLES9 kernel-2.6.5-7.287.3.

Severity   : enhancement
Bugzilla   : 14041
Description: Update to RHEL4 kernel-2.6.9-55.0.12.EL.

Severity   : enhancement
Bugzilla   : 13690
Description: Build SLES10 patchless client fails
Details    : The configure was broken by run ./configure with
	     --with-linux-obj=.... argument for patchless client. When the
	     configure use --with-linux-obj, the LINUXINCLUDE= -Iinclude
	     can't search header adequately. Use absolute path such as
	     -I($LINUX)/include instead.

Severity   : enhancement
Bugzilla   : 11622
Description: Lustre Page Accounting
Details    : New macros for page alloc and free which enable accounting
	     of page allocation of Lustre. Use percpu counters to store memory
	     and page statistics.

Severity   : normal
Frequency  : only if debugging is disabled
Bugzilla   : 13497
Description: LASSERT_{REQ,REP}SWAB macros are buggy
Details    : If SWAB_PARANOIA is disabled, the LASSERT_REQSWAB and
	     LASSERT_REPSWAB macros become no-ops, which is incorrect. Drop
	     these macros and replace them with their definitions instead.

Severity   : normal
Frequency  : rare
Bugzilla   : 13888
Description: interrupt oig_wait produce painc on resend.
Details    : brw_redo_request can be used for resend requests from ptlrpcd and
	     private set, and this produce situation when rq_ptlrpcd_data not
	     copyed to new allocated request and triggered LBUG on assert
	     req->rq_ptlrpcd_data != NULL. But this member used only for wakeup
	     ptlrpcd set if request is changed and can be safety changed to use
	     rq_set directly.

Severity   : enhancement
Bugzilla   : 11089
Description: organize the server-side client stats on per-nid basis
Details    : Change the structure of stats under obdfilter and mds to
	     New structure:
		+- exports
			+- nid#1
			|   + stats
			|   + uuids
			+- nid#2...
			+- clear
	     The "uuid"s file would list the uuids of _active_ exports.
	     And the clear entry is to clear all stats and stale nids.

Severity   : normal
Frequency  : rare
Bugzilla   : 12266
Description: Processes looping in ll_readdir() on Lustre clients finally causing
	     a full node pseudo-hang
Details    : Concurrent access to the same directory from multiple clients with
	     intensive file creation/removal can cause a client node to spin in
	     ll_readdir(). i_version must be increased every time the lock is
	     cancelled to ensure a revalidate is done.

Severity   : normal
Frequency  : always
Bugzilla   : 13976
Description: touch file failed when fs is not full
Details    : OST in recovery should not be discarded by MDS in alloc_qos(),
	     otherwise we can get ENOSP while fs is not full.

Severity   : normal
Frequency  : only for Cray XT3
Bugzilla   : 12829/13455
Description: Changing primary group doesn't change the group lustre assigns to
	     a file
Details    : When CRAY_XT3 is defined, the fsgid supplied by the client is
	     overridden with the primary group provided by the group upcall,
	     whereas the supplied fsgid can be trusted if it is in the list of
	     supplementary groups returned by the group upcall.

Severity   : enhancement
Bugzilla   : 12749
Description: Root Squash Functionality
Details    : Implementation of NFS-like root squash capability. Specifically,
	     don't allow someone with root access on a client node to be able
	     to manipulate files owned by root on a server node.

Severity   : enhancement
Bugzilla   : 10718
Description: Slow trucate/writes to huge files at high offsets.
Details    : Directly associate cached pages to lock that protect those pages,
	     this allows us to quickly find what pages to write and remove
	     once lock callback is received.

Severity   : normal
Frequency  : common
Bugzilla   : 14379
Description: Too many locks accumulating on client during NFS usage
Details    : mds_open improperly used accmode to find out access mode to a
	     file. Also mdc_intent_lock logic to find out if we already have
	     lock similar to just received was flawed since introduction of
	     skiplists - locks are now added to the front of the granted
	     queue.

Severity   : normal
Bugzilla   : 14477
Description: Hit ASSERTION(obd->obd_stopping == 1) failed in some setup failed
	     situation.
Details    : In obd setup failure handler, obd_stopping will not necessarily to
	     be 1, and obd_set_up should also be checked to make sure whether
	     obd is completely setup.

Severity   : enhancement
Bugzilla   : 14398
Description: Allow masking D_WARNING, D_ERROR messages from console
Details    : Console messages can now be disabled via lnet.printk.

Severity   : normal
Frequency  : always
Bugzilla   : 14614
Description: User code with malformed file open parameter crashes client node
Details    : Before packing join_file req, all the related reference should be
	     checked carefully in case some malformed flags cause fake join_file
	     req on client.

Severity   : normal
Frequency  : always
Bugzilla   : 10600
Description: shrink/enlarge qunit size when needed; fix the problem of coarse
	     grain of quota doing harm to quota's accuracy
Details    : qunit size will be changed when quota limitation is too low/high;
	     record the pending quota write in order to get more accureate
	     quota; delete the patch for bug12588, which is unnecessary when
	     this patch is landed. This bug also contains fixes for bug 14526,
	     14299, 14601 and 13794.

Severity   : normal
Bugzilla   : 14225
Description: LDLM_ENQUEUE races with LDLM_CP_CALLBACK
Details    : ldlm_completion_ast() assumes that a lock is granted when the req
	     mode is equal to the granted mode. However, it should also check
	     that LDLM_FL_CP_REQD is not set.

Severity   : normal
Bugzilla   : 14360
Description: Heavy nfs access might result in deadlocks
Details    : After ELC code landed, it is now improper to enqueue any mds
	     locks under och_sem, because enqueue might want to decide to
	     cancel open locks for same inode we are holding och_sem for.

Severity   : normal
Bugzilla   : 14443
Description: 35% write performance drop with ldiskfs2 when quotas are on
Details    : Enable ext3 journalled quota by default to improve performance
	     when quotas are turned on.

Severity   : normal
Bugzilla   : 13843
Description: Client eviction while running blogbench
Details    : A lot of unlink operations with concurrent I/O can lead to a
	     deadlock causing evictions. To address the problem, the number of
	     oustanding OST_DESTROY requests is now throttled to
	     max_rpcs_in_flight per OSC and LDLM_FL_DISCARD_DATA blocking
	     callbacks are processed in priority.

Severity   : normal
Frequency  : RHEL4 only
Bugzilla   : 14618
Description: mkfs is very slow on IA64/RHEL4
Details    : A performance regression has been discovered in the MPT Fusion
	     driver between versions 3.02.73rh and 3.02.99.00rh. As a
	     consequence, we have downgraded the MPT Fusion driver in the RHEL4
	     kernel from 3.02.99.00 to 3.02.73 until this problem is fixed.

Severity   : normal
Frequency  : PPC/PPC64 only
Bugzilla   : 14845
Description: conflicts between asm-ppc64/types.h and lustre_types.h
Details    : fix duplicated definitions between asm-ppc64/types.h and
	     lustre_types.h on PPC.

Severity   : normal
Frequency  : PPC/PPC64 only
Bugzilla   : 14844
Description: asm-ppc/segment.h does not exist
Details    : fix compile issue on PPC.

Severity   : normal
Bugzilla   : 13805
Description: data checksumming impacts single node performance
Details    : add support for several checksum algorithms. Currently, CRC32 and
	     Adler-32 are supported. The checksum type can be changed on the fly
	     through /proc/fs/lustre/osc/*/checksum_type.

Severity   : normal
Bugzilla   : 14648
Description: use adler32 for page checksums
Details    : when available, use the Adler-32 algorithm instead of CRC32 for
	     page checksums.

Severity   : normal
Bugzilla   : 14864
Description: better handle error messages in extents code

Severity   : enhancement
Bugzilla   : 14729
Description: SNMP support enhancement
Details    : Adding total number of sampled request for an MDS node in snmp
	     support.

Severity   : enhancement
Bugzilla   : 14748
Description: Optimize ldlm waiting list processing for PR extent locks
Details    : When processing waiting list for read extent lock and meeting read
	     lock that is same or wider to it that is not contended, skip
	     processing rest of the list and immediatelly return current
	     status of conflictness, since we are guaranteed there are no
	     conflicting locks in the rest of the list.

Severity   : normal
Bugzilla   : 14774
Description: Time out and refuse to reconnect
Details    : When the failover node is the primary node, it is possible
	     to have two identical connections in imp_conn_list. We must
	     compare not conn's pointers but NIDs, otherwise we
	     can defeat connection throttling.

Severity   : major
Bugzilla   : 14775
Description: Client not clear own cache if answer to reconnect is lost.
Details    : Client gets evicted from server.  Now client also thinks it is
	     disconnected (or gets ENOTCONN on its operation) and decides to
	     reconnect.  Server receives reconnect message, but cannot find
	     export.  New export is created that is fully valid (new cookie!),
	     but reply is lost and not reported to client.  Client reconnects
	     again and gets back a just-created connection, but it is not new
	     so client thinks it was not evicted and does not do recovery.

Severity   : normal
Bugzilla   : 14483
Description: Detect stride IO mode in read-ahead 
Details    : When a client does stride read, read-ahead should detect that and
	     read-ahead pages according to the detected stride pattern. 

Severity   : normal
Bugzilla   : 15033
Description: build for x2 fails
Details    : fix compile issue on Cray systems.

Severity   : enhancement
Bugzilla   : 13371
Description: implement readv/writev APIs(aio_read/aio_writes in newer kernels)
Details    : This greatly improves speed of NFS writes on 2.6 kernels.

Severity   : normal
Frequency  : only on PPC/SLES10
Bugzilla   : 14855
Description: "BITS_PER_LONG is not 32 or 64" in linux/idr.h
Details    : On SLES10/PPC, fs.h includes idr.h which requires BITS_PER_LONG to
	     be defined. Add a hack in mkfs_lustre.c to work around this compile
	     issue.

Severity   : normal
Bugzilla   : 14257
Description: LASSERT on MDS when client holding flock lock dies
Details    : ldlm pool logic depends on number of granted locks equal to
	     number of released locks which is not true for flock locks, so
	     just exclude such locks from consideration.

Severity   : normal
Bugzilla   : 15188
Description: MDS deadlock with many ll_sync_lov threads and I/O stalled
Details    : Use fsfilt_sync() for both the whole filesystem sync and
	     individual file sync to eliminate dangerous inode locking
	     with I_LOCK that can lead to a deadlock.

Severity   : minor
Bugzilla   : 15566
Description: Update an obsolete wirecheck.c generator
Details    : Update wirecheck.c/wirehdr.c and regenerate wiretest.c

Severity   : normal
Bugzilla   : 14712
Description: Client can panic on open sometimes
Details    : It is possible that we try to free already freed request in
	     ll_file_open in some error cases when we send request from
	     ll_file_open

Severity   : normal
Bugzilla   : 14410
Description: performance in 1.6.3
Details    : Force q->max_phys_segments to MAX_PHYS_SEGMENTS on SLES10 to be
	     sure that 1MB requests are not fragmented by the block layer.

Severity   : normal
Bugzilla   : 15198
Description: LDLM soft lockups - improvement
Details    : It is be possible to send the lock handle along with each read 
	     or write request because the client is already doing a lock match 
	     itself so there isn't any reason the OST should have to re-do that
	     search.

Severity   : normal
Frequency  : rare
Bugzilla   : 14036
Description: lfs quota fails with deactivated OSTS
Details    : With this patch, three improvements are included:
	     1. detete the softlimit in mds and osts when use "lfs quota".
	     2. display the inaccurate data in the output of "lfs quota".
	     3. try to get quota info when "lfs quota" is executed.

Severity   : normal
Frequency  : rare
Bugzilla   : 15776
Description: Extent locks not granted with no conflicts sometimes.
Details    : When race occurs in glimpse handler and nothing is returned,
	     we do not reprocess the queue after lock cancel, and that leads
	     to a stall until next activity on a resource

Severity   : normal
Frequency  : failover with quotaon
Bugzilla   : 14840
Description: during mds failovers with quota on, OSTs got into deadlock state
	     and causing dumpstack.
Details	   : for every quota slave, at any time, there is only one quota req
	     is sent to quota master for every uid/gid. Before that quota req
	     returns, all the thread relative to the same uid/gid will wait. 
	     So if the quota req is lost because mds failovers or any other
	     reasons, this bug will be hit. Now, dqacq_interpret() will handle
	     quota reqs who time out. 

Severity   : enhancement
Frequency  : always
Bugzilla   : 14783
Description: when quota slave checks if quota is enough, there is an unnecessary
	     wait.
Details	   : place this wait on necessary place instead of always waiting.

--------------------------------------------------------------------------------

2007-12-07         Cluster File Systems, Inc. <info@clusterfs.com>
       * version 1.6.4
       * Support for kernels:
        2.6.5-7.286 (SLES 9),
        2.6.9-55.0.9.EL (RHEL 4),
        2.6.16.53-0.8 (SLES 10),
        2.6.18-8.1.14.el5 (RHEL 5),
        2.6.18.8 vanilla (kernel.org)
       * Client support for unpatched kernels:
        (see http://wiki.lustre.org/index.php?title=Patchless_Client)
        2.6.16 - 2.6.22 vanilla (kernel.org)
       * Due to recently discovered recovery problems, we do not recommend
        using patchless RHEL 4 clients with this or any earlier release.
       * Recommended e2fsprogs version: 1.40.2-cfs1
       * Note that reiserfs quotas are disabled on SLES 10 in this kernel.

Severity   : major
Frequency  : occasional
Bugzilla   : 13917
Description: MDS hang or stay in waiting lock
Details    : If client receive lock with CBPENDING flag ldlm need send lock
	     cancel as separate rpc, to avoid situation when cancel request
	     can't processed due all i/o threads stay in wait lock.

Severity   : normal
Frequency  : occasional
Bugzilla   : 13730
Description: Do not fail import if osc_interpret_create gets -EAGAIN
Details    : If osc_interpret_create got -EAGAIN it immediately exits and 
	     wakeup oscc_waitq.  After wakeup oscc_wait_for_objects call 
	     oscc_has_objects and see OSC has no objests and call 
	     oscc_internal_create to resend create request.

Severity   : enhancement
Bugzilla   : 13521
Description: Update kernel patches for SLES10 2.6.16.53-0.8.
Details    : Update which_patch & target file for SLES10 latest kernel.

Severity   : enhancement
Bugzilla   : 13128
Description: add --type and --size parameters to lfs find
Details    : Enhance lfs find by adding filetype and filesize parameters. Also
	     multiple OBDs can now be specified for the --obd option.

Severity   : enhancement
Bugzilla   : 11270
Description: eliminate client locks in face of contention
Details    : file contention detection and lockless i/o implementation
	     for contended files.

Severity   : enhancement
Bugzilla   : 12411
Description: Remove client patches from SLES 10 kernel.
Details    : This causes SLES 10 clients to behave as patchless clients
	     even on a Lustre-patched (server) kernel.

Severity   : enhancement
Bugzilla   : 2369 
Description: use i_size_read and i_size_write in 2.6 port
Details    : replace inode->i_size access with i_size_read/write()

Severity   : normal
Frequency  : when removing large files
Bugzilla   : 13181
Description: scheduling issue during removal of large Lustre files
Details    : Don't take the BKL in fsfilt_ext3_setattr() for 2.6 kernels.
	     It causes scheduling issues when removing large files (17TB in the
	     present case).

Severity   : normal
Frequency  : always
Bugzilla   : 13358
Description: 1.4.11 Can't handle directories with stripe set and extended ACLs
Details    : Impossible (EPROTO is returned) to access a directory that has a
	     non-default striping and ACLs.

Severity   : normal
Frequency  : only on ppc
Bugzilla   : 12234
Description: /proc/fs/lustre/devices broken on ppc
Details    : The patch as applied to 1.6.2 doesn't look correct for all arches.
	     We should make sure the type of 'index' is loff_t and then cast 
	     explicitly as needed below. Do not assign an explicitly cast
	     loff_t to an int.

Severity   : normal
Frequency  : only for rhel5
Bugzilla   : 13616
Description: Kernel patches update for RHEL5 2.6.18-8.1.10.el5.
Details    : Modify the target file & which_kernel.

Severity   : normal
Frequency  : if the uninit_groups feature is enabled on ldiskfs
Bugzilla   : 13706
Description: e2fsck reports "invalid unused inodes count"
Details    : If a new ldiskfs filesystem is created with the "uninit_groups"
	     feature and only a single inode is created in a group then the
	     "bg_unused_inodes" count is incorrectly updated.  Creating a
	     second inode in that group would update it correctly.

Severity   : minor
Frequency  : rarely
Bugzilla   : 12948
Description: buffer overruns could theoretically occur
Details    : llapi_semantic_traverse() modifies the "path" argument by
	     appending values to the end of the origin string, and a buffer
	     overrun may occur. Adding buffer overrun check in liblustreapi.

Severity   : enhancement
Bugzilla   : 13454
Description: Add jbd statistics patch for RHEL5 and 2.6.18-vanilla.

Severity   : normal
Frequency  : only if filesystem is inconsistent
Bugzilla   : 11673
Description: handle "serious error: objid * already exists" more gracefully
Details    : If LAST_ID value on disk is smaller than the objects existing in
	     the O/0/d* directories, it indicates disk corruption and causes an
	     LBUG(). If the object is 0-length, then we should use the existing
	     object. This will help to avoid a full fsck in most cases.

Severity   : enhancement
Bugzilla   : 13518
Description: Kernel patches update for RHEL4 2.6.9-55.0.6.
Details    : Modify vm-tunables-rhel4.patch.

Severity   : enhancement
Bugzilla   : 13452
Description: Kernel config for 2.6.18-vanilla.
Details    : Modify targets/2.6-vanilla.target.in.
	     Add config file kernel-2.6.18-2.6-vanilla-i686.config.
	     Add config file kernel-2.6.18-2.6-vanilla-i686-smp.config.
	     Add config file kernel-2.6.18-2.6-vanilla-x86_64.config.
	     Add config file kernel-2.6.18-2.6-vanilla-x86_64-smp.config.

Severity   : major
Frequency  : occasional
Bugzilla   : 11710
Description: improve handling recoverable errors
Details    : If request processed with error which can be recoverable on server
	     request should be resend, otherwise page released from cache and
	     marked as error.

Severity   : critical
Frequency  : always
Bugzilla   : 13751
Description: Kernel patches update for RHEL5 2.6.18-8.1.14.el5.
Details    : Modify target file & which_patch.
	     A flaw was found in the IA32 system call emulation provided 
	     on AMD64 and Intel 64 platforms. An improperly validated 64-bit 
	     value could be stored in the %RAX register, which could trigger an 
	     out-of-bounds system call table access. An untrusted local user 
	     could exploit this flaw to run code in the kernel 
	     (ie a root privilege escalation). (CVE-2007-4573). 

Severity   : minor
Bugzilla   : 13732 
Description: change order of libsysio includes
Details    : '#include sysio.h' should always come before '#include xtio.h'

Severity   : enhancement
Bugzilla   : 13207
Description: adapt the lustre_config script to support the upgrade case
Details    : Add "-u" option for lustre_config script to support upgrading 1.4
	     server targets to 1.6 in parallel.

Severity   : normal
Frequency  : rarely
Bugzilla   : 13570
Description: To avoid grant space > avaible space when the disk is almost
	     full. Without this patch you might see the error "grant XXXX >
	     available" or some LBUG about grant, when the disk is almost 
	     full.
Details    : In filter_check_grant, for non_grant cache write, we should
	     check the left space by  if (*left > ungranted + bytes), instead 
	     of (*left > ungranted), because only we are sure the left space 
	     is enough for another "bytes", then the ungrant space should be 
	     increase. In client, we should update cl_avail_grant only there is
	     OBD_MD_FLGRANT in the reply.

Severity   : critical
Frequency  : always
Bugzilla   : 13748
Description: Update RHEL 4 kernel to fix local root privilege escalation.
Details    : Update to the latest RHEL 4 kernel to fix the vulnerability
	     described in CVE-2007-4573.  This problem could allow untrusted
	     local users to gain root access.

Severity   : normal
Frequency  : when using O_DIRECT and quotas
Bugzilla   : 13930
Description: Incorrect file ownership on O_DIRECT output files
Details    : block usage reported by 'lfs quota' does not take into account
	     files that have been written with O_DIRECT.

--------------------------------------------------------------------------------

2007-09-27         Cluster File Systems, Inc. <info@clusterfs.com>
       * version 1.6.3
       * Support for kernels:
        2.6.5-7.286 (SLES 9),
        2.6.9-55.0.2.EL (RHEL 4),
        2.6.16.46-0.14 (SLES 10),
        2.6.18-8.1.8.el5 (RHEL 5),
        2.6.18.8 vanilla (kernel.org)
       * Client support for unpatched kernels:
        (see http://wiki.lustre.org/index.php?title=Patchless_Client)
        2.6.16 - 2.6.21 vanilla (kernel.org)
       * Due to recently discovered recovery problems, we do not recommend
        using patchless RHEL 4 clients with this or any earlier release.
       * Recommended e2fsprogs version: 1.40.2-cfs1
       * Note that reiserfs quotas are disabled on SLES 10 in this kernel.

Severity   : minor
Bugzilla   : 12186
Description: Fix errors in lfs documentation
Details    : Fixes man pages

Severity   : enhancement
Bugzilla   : 3055
Description: Adaptive timeouts
Details    : RPC timeouts adapt to changing server load and network
	     conditions to reduce resend attempts and improve recovery time.

<<<<<<< HEAD
Severity   : enhancement
Bugzilla   : 12192
Description: llapi_file_create() does not allow some changes
Details    : add llapi_file_open() that allows specifying the file creation
	     mode and open flags, and also returns an open file handle.
=======
Severity   : normal
Bugzilla   : 14614
Description: User code with malformed file open parameter crashes client node
Details    : Before packing join_file req, all the related reference should be
	     checked carefully in case some malformed flags cause fake
	     join_file req on client.
>>>>>>> 7bfe2fbd

Severity   : enhancement
Bugzilla   : 12743
Description: df doesn't work properly if diskfs blocksize != 4K
Details    : Choose biggest blocksize of OST's as the LOV's blocksize.

Severity   : normal
Frequency  : always on directories with default striping set
Bugzilla   : 12836
Description: lfs find on -1 stripe looping in lsm_lmm_verify_common()
Details    : Avoid lov_verify_lmm_common() on directory with -1 stripe count.

Severity   : enhancement
Bugzilla   : 11248
Description: merge and cleanup kernel patches.
Details    : Remove mnt_lustre_list in vfs_intent-2.6-rhel4.patch.

Severity   : enhancement
Bugzilla   : 13039
Description: RedHat Update kernel for RHEL5
Details    : Kernel config file for RHEL5.

Severity   : enhancement
Bugzilla   : 12446
Description: OSS needs mutliple precreate threads
Details    : Add ability to start more than one create thread per OSS.

Severity   : major
Frequency  : only with quota on the root user
Bugzilla   : 12223
Description: mds_obd_create error creating tmp object
Details    : When the user sets quota on root, llog will be affected and can't
	     create files and write files.

Severity   : normal
Frequency  : Always on ia64 patchless client, and possibly others.
Bugzilla   : 12826
Description: Add EXPORT_SYMBOL check for node_to_cpumask symbol.
Details    : This allows the patchless client to be loaded on architectures
	     without this export.

Severity   : normal
Frequency  : rare
Bugzilla   : 13142
Description: disorder of journal start and llog_add cause deadlock.
Details    : in llog_origin_connect, journal start should happen before
	     llog_add keep the same order as other functions to avoid
	     the deadlock.

Severity   : enhancement
Bugzilla   : 13039
Description: RedHat Update kernel for RHEL5
Details    : Modify the kernel config file more closer RHEL5.

Severity   : enhancement
Bugzilla   : 13360
Description: Build failure against Centos5 (RHEL5)
Details    : Define PAGE_SIZE when it isn't present.

Severity   : normal
Frequency  : occasionally when using NFS
Bugzilla   : 13030
Description: "ll_intent_file_open()) lock enqueue: err: -13" with nfs
Details    : with NFS, the anon dentry's parent was set to itself in
	     d_alloc_anon(), so in MDS, we use rec->ur_fid1 to find the
	     corresponding dentry other than use rec->ur_name.

Severity   : enhancement
Bugzilla   : 12398
Description: enable data checksumming by default
Details    : enable checksum by default, allow --disable-checksum
	     configure option and "-o nochecksum" mount option.  Checksums
	     can also be disabled at runtime via $LPROC/osc/*/checksum_pages.

Severity   : normal
Frequency  : Occasionally with failover
Bugzilla   : 12459
Description: Client eviction due to failover config
Details    : after a connection loss, the lustre client should attempt to
	     reconnect to the last active server first before trying the
	     other potential connections.

Severity   : enhancement
Bugzilla   : 11401
Description: client-side metadata stat-ahead during readdir(directory readahead)
Details    : perform client-side metadata stat-ahead when the client detects
	     readdir and sequential stat of dir entries therein

Severity   : minor
Frequency  : rare
Bugzilla   : 12588
Description: when mds and osts use different quota unit(32bit and 64bit),
	     quota will be released repeatly.
Details    : void sending multiple quota reqs to mds, which will keep the
	     status  between the reqs.

Severity   : normal
Frequency  : only with liblustre clients on XT3
Bugzilla   : 12418
Description: evictions taking too long
Details    : allow llrd to evict clients directly on OSTs

Severity   : normal
Bugzilla   : 13125
Description: osts not allocated evenly to files
Details    : change the condition to increase offset_idx

Severity   : enhancement
Bugzilla   : 2262
Description: self-adjustable client's lru lists
Details    : use adaptive algorithm for managing client cached locks lru 
	     lists according to current server load, other client's work
	     pattern, memory activities, etc. Both, server and client 
	     side namespaces provide number of proc tunables for controlling 
	     things

Severity   : cleanup
Bugzilla   : 13532
Description: rewrite ext2-derived code in llite/dir.c and obdclass/uuid.c
Details    : rewrite inherited code (uuid parsing code from ext2 utils and
	     readdir code from ext3) from scratch preserving functionality.

Severity   : normal 
Bugzilla   : 13436
Description: Only those disconnect error should be returned by rq_status.
Details    : In open/enqueue processs, Some errors, which will cause client 
	     disconnected, should be returned by rq_status, while other 
	     errors should still be returned by intent, then mdc or llite will
	     detect them.

Severity   : enhancement
Bugzilla   : 11230
Description: Tune the kernel for good SCSI performance. 
Details    : Set the value of /sys/block/{dev}/queue/max_sectors_kb
	     to the value of /sys/block/{dev}/queue/max_hw_sectors_kb
	     in mount_lustre.

Severity   : critical
Frequency  : Always for filesystems larger than 2TB on 32-bit systems.
Bugzilla   : 13547, 13627
Description: Data corruption for OSTs that are formatted larger than 2TB
	     on 32-bit servers.
Details    : When generating the bio request for lustre file writes the
	     sector number would overflow a temporary variable before being
	     used for the IO.  The data reads correctly from Lustre (which
	     will overflow in a similar manner) but other file data or
	     filesystem metadata may be corrupted in some cases.

Severity   : normal
Bugzilla   : 13600
Description: "lfs find -obd UUID" prints directories
Details    : "lfs find -obd UUID" will return all directory names instead
	     of just file names. It is incorrect because the directories
	     do not reside on the OSTs.

Severity   : normal
<<<<<<< HEAD
Bugzilla   : 13596, 13614
Description: MDS hang after unclean shutdown of lots of clients
Details    : Never resend AST requests.
=======
Bugzilla   : 14257
Description: LASSERT on MDS when client holding flock lock dies
Details    : ldlm pool logic depends on number of granted locks equal to
	     number of released locks which is not true for flock locks, so
	     just exclude such locks from consideration.
>>>>>>> 7bfe2fbd

Severity   : normal
Bugzilla   : 13304
Frequency  : Always, for kernels after 2.6.16
Description: Fix warning idr_remove called for id=.. which is not allocated.
Details    : Last kernels save old s_dev before kill super and not allow 
	     to restore from callback - restore it before call kill_anon_super.

Severity   : normal
Bugzilla   : 13334
Description: Fix error on 'ls .' at the top of the Lustre mount.
Details    : Don't revalidate dentry if it is a root dentry.

--------------------------------------------------------------------------------

2007-08-27         Cluster File Systems, Inc. <info@clusterfs.com>
       * version 1.6.2
       * Support for kernels:
        2.6.5-7.286 (SLES 9),
        2.6.9-55.0.2.EL (RHEL 4),
        2.6.16.46-0.14 (SLES 10),
        2.6.18-8.1.8.el5 (RHEL 5),
        2.6.18.8 vanilla (kernel.org)
       * Client support for unpatched kernels:
        (see http://wiki.lustre.org/index.php?title=Patchless_Client)
        2.6.16 - 2.6.22 vanilla (kernel.org)
       * Due to recently discovered recovery problems, we do not recommend
        using patchless RHEL 4 clients with this or any earlier release.
       * Recommended e2fsprogs version: 1.39.cfs8
       * Note that reiserfs quotas are disabled on SLES 10 in this kernel.

Severity   : minor
Frequency  : rare
Bugzilla   : 13147
Description: block reactivating mgc import until all deactivates complete
Details    : Fix race when failing back MDT/MGS to itself (testing)

Severity   : enhancement
Bugzilla   : 12786
Description: lfs setstripe enhancement
Details    : Make lfs setstripe understand 'k', 'm' and 'g' for stripe size.

Severity   : normal
Frequency  : mds/oss recovery
Bugzilla   : 10800
Description: llog ctxt is refrenced after it has been freed.
Details    : llog ctxt refcount was added to avoide the race between ctxt free
	     and llog recovery process. Each llog user must hold ctxt refcount
	     before it access the llog. And the llog ctxt can only be freed
	     when its refcount is zero.

Severity   : enhancement
Bugzilla   : 12211
Description: randomly memory allocation failure util
Details    : Make lustre randomly failed allocating memory for testing purpose.

Severity   : normal
<<<<<<< HEAD
Frequency  : only for SLES10
Bugzilla   : 12771
Description: Update kernel patch for SLES10 SP1
Details    : Add patch blkdev_tunables-2.6-sles10.patch to 2.6-sles10.series.
=======
Bugzilla   : 15574
Description: MDS LBUG: ASSERTION(!IS_ERR(dchild))
Details    : Change LASSERTs to client eviction (i.e. abort client's recovery)
	     because LASSERT on both the data supplied by a client, and the data
	     on disk is dangerous and incorrect.
>>>>>>> 7bfe2fbd

Severity   : enhancement
Bugzilla   : 10786
Description: omit set fsid for export NFS
Details    : fix set/restore device id for avoid EMFILE error and mark lustre fs
	     as FS_REQUIRES_DEV for avoid problems with generate fsid.

Severity   : major
Frequency  : after network failures
Bugzilla   : 12769
Description: Add sync option to mount_lustre.c
Details    : Client loses data written to lustre after a network interruption.

Severity   : enhancement
Bugzilla   : 10595
Description: Error message improvement.
Details    : Merging of two LCONSOLE_ERROR_MSG into one.

Severity   : enhancement
Bugzilla   : 12606
Description: don't use GFP_* in generic Lustre code.
Details    : Use cfs_alloc_* functions and CFS_* flags for code portability.

Severity   : enhancement
Bugzilla   : 12333
Description: obdclass is limited by single OBD_ALLOC(idarray)
Details    : replace OBD_ALLOC/OBD_FREE with OBD_VMALLOC/OBD_VFREE

Severity   : enhancement
Bugzilla   : 12415
Description: updated patchess for new RHEL4 kernel
Details    : Fixed ext3-unlink-race.patch per Kalpak's comment.

Severity   : enhancement
Bugzilla   : 13006
Description: warnings with build patchless client with vanila 2.6.19 and up
Details    : change old ctl_table style and replace ctl_table/ctl_table_header
	     with cfs_sysctl_table_t/cfs_sysctl_table_header_t

Severity   : enhancement
Bugzilla   : 13093
Description: O_DIRECT bypasses client statistics.
Details    : When running with O_DIRECT I/O, neither the client rpc_stats nor
	     read_ahead_stats were updated. Copied stats section from
	     osc_send_oap_rpc() into async_internal().

Severity   : minor
Frequency  : only for Cray XT3
Bugzilla   : 11706
Description: peer credits not enough on many OST per OSS systems.
Details    : Use new lnet way to add credits as we need those for pings and ASTs

Severity   : minor
Frequency  : only with liblustre
Bugzilla   : 12790
Description: Liblustre is not releasing flock locks on file close.
Details    : Release flock locks on file close.

Severity   : minor
Frequency  : only for RHEL4
Bugzilla   : 12839
Description: Update kernel patches for kernel-2.6.9-55.0.2.EL
Details    : Remove inode-nr_unused-2.6.9-rhel4.patch from 2.6-rhel4.series
	     Update target file and kernel config.

Severity   : normal
Bugzilla   : 11802
Description: lustre support for RHEL5
Details    : Add support for RHEL5.

Severity   : minor
Bugzilla   : 11327
Frequency  : rare
Description: ASSERTION(export != NULL) failed in target_handle_connect
Details    : Assetion hit is result of rare race between disconnect and connet
	     to same nid. target_handle_connect found old connect cockie and
	     tried to reconnect, but can't find export for this cockie.

Severity   : normal
Frequency  : rare
Bugzilla   : 11756
Description: umount blocks forever on error
Details    : In result of wrong using obd_no_recov and obd_force flags client
	     can hand if cancel or some other requests is lost.

Severity   : normal
Frequency  : Only for SLES
Bugzilla   : 13177
Description: sanity_quota fail test_1
Details    : There are multiple occurences of $TSTUSR in SLES's /etc/group
	     file, which makes TSTID[2] inunique.

Severity   : enhancement
Bugzilla   : 13249
Description: Kernel patches for SLES9 2.6.5-7.286 kernel
Details    : Update target/ChangeLog/which_patch .

Severity   : enhancement
Bugzilla   : 12955
Description: jbd statistics
Details    : Port older jbd statistics patch for sles10

Severity   : normal
Frequency  : rare
Bugzilla   : 9977
Description: lvbo_init failed for resource with missing objects.
Details    : Fix returning error if we do stat for file with missing/corrupted
	     objects and i_size set to all sum of size of all avaible objects.
	     if we to truncate/write to missing object - it is recreated.

Severity   : minor
Frequency  : rare
Bugzilla   : 13276
Description: Oops in read and write path when failing to allocate lock.
Details    : Check if lock allocation failed and return error back.

Severity   : normal
Frequency  : When flocks are used.
Bugzilla   : 13103
Description: assertion failure in ldlm_cli_enquque_fini for non NULL lock.
Details    : Flock locks might destroy just granted lock if it could be merged
	     with another existing flock, this is done in completion handler,
	     so teach ldlm_cli_enquque_fini that this is a valid case for
	     flock locks.

Severity   : normal
Frequency  : Rare
Bugzilla   : 11974
Description: reply_lock_interpret crash due to race with it and lock cancel.
Details    : Do not replay locks that are being cancelled. Do not reference
	     locks by their address during replay, just by their handle.

Severity   : normal
Frequency  : only with deactivated OSTs
Bugzilla   : 11679
Description: lstripe command fails for valid OST index
Details    : The stripe offset is compared to 'lov->desc.ld_tgt_count'
	     instead of lov->desc.ld_active_tgt_count.

Severity   : enhancement
Bugzilla   : 13360
Description: Build failure against Centos5 (RHEL5)
Details    : Use getpagesize() instead of PAGE_SIZE.

Severity   : enhancement
Bugzilla   : 10555
Description: Add a FIEMAP(FIle Extent MAP) ioctl
Details    : FIEMAP ioctl will allow an application to efficiently fetch the
             extent information of a file. It can be used to map logical blocks
             in a file to physical blocks in the block device.

--------------------------------------------------------------------------------

2007-07-30         Cluster File Systems, Inc. <info@clusterfs.com>
       * version 1.6.1
       * Support for kernels:
        2.6.5-7.283 (SLES 9),
        2.6.9-55.EL (RHEL 4),
        2.6.16.46-0.14 (SLES 10),
        2.6.18.8 vanilla (kernel.org)
       * Client support for unpatched kernels:
        (see http://wiki.lustre.org/index.php?title=Patchless_Client)
        2.6.16 - 2.6.22 vanilla (kernel.org)
       * Due to recently discovered recovery problems, we do not recommend
        using patchless RHEL 4 clients with this or any earlier release.
       * Recommended e2fsprogs version: 1.39.cfs8
       * Note that reiserfs quotas are disabled on SLES 10 in this kernel.
       * Starting with this release, the ldiskfs backing filesystem required
        by Lustre is now in its own package, lustre-ldiskfs.  This package
        should be installed.  It is versioned separately from Lustre and
        may be released separately in future.

<<<<<<< HEAD
Severity   : normal
Frequency  : rare
Bugzilla   : 13129
Description: server LBUG when shutting down
Details    : Block umount forever until the mount refcount is zero rather
	     than giving up after an arbitrary timeout.
	
=======
Severity   : minor
Bugzilla   : 13147
Description: block reactivating mgc import until all deactivates complete
Details    : Fix race when failing back MDT/MGS to itself (testing)

Severity   : minor
Frequency  : at statup only
Bugzilla   : 12860
Description: mds_lov_synchronize race leads to various problems
Details    : simultaneous MDT->OST connections at startup can cause the
	     sync to abort, leaving the OSC in a bad state.

>>>>>>> 7bfe2fbd
Severity   : enhancement
Bugzilla   : 12194
Description: add optional extra BUILD_VERSION info
Details    : add a new environment variable (namely LUSTRE_VERS) which allows
	     to override the lustre version.

Severity   : normal
Frequency  : 2.6.18 servers only
Bugzilla   : 12546
Description: ll_kern_mount() doesn't release the module reference
Details    : The ldiskfs module reference count never drops down to 0
	     because ll_kern_mount() doesn't release the module reference.

Severity   : normal
Frequency  : rare
Bugzilla   : 12470
Description: server LBUG when using old ost_num_threads parameter
Details    : Accept the old ost_num_threads parameter but warn that it
	     is deprecated, and fix an off-by-one error that caused an LBUG.

Severity   : normal
Frequency  : rare
Bugzilla   : 11722
Description: Transient SCSI error results in persistent IO issue
Details    : iobuf->dr_error is not reinitialized to 0 between two
	     uses.

Severity   : normal
Frequency  : sometimes when underlying device returns I/O errors
Bugzilla   : 11743
Description: OSTs not going read-only during write failures
Details    : OSTs are not remounted read-only when the journal commit threads
	     get I/O errors because fsfilt_ext3 calls journal_start/stop()
	     instead of the ext3 wrappers.

Severity   : minor
Frequency  : only with 10000 clients or more
Bugzilla   : 12364
Description: poor connect scaling with increasing client count
Details    : Don't run filter_grant_sanity_check for more than 100 exports
	     to improve scaling for large numbers of clients.

Severity   : normal
Frequency  : SLES10 only
Bugzilla   : 12538
Description: sanity-quota.sh quotacheck failed: rc = -22
Details    : Quotas cannot be enabled on SLES10.

Severity   : normal
Frequency  : liblustre clients only
Bugzilla   : 12229
Description: getdirentries does not give error when run on compute nodes
Details    : getdirentries does not fail when the size specified as an argument
	     is too small to contain at least one entry

Severity   : enhancement
Bugzilla   : 11548
Description: Add LNET router traceability for debug purposes
Details    : If a checksum failure occurs with a router as part of the
	     IO path, the NID of the last router that forwarded the bulk data
	     is printed so it can be identified.

Severity   : normal
Frequency  : rare
Bugzilla   : 11315
Description: OST "spontaneously" evicts client; client has imp_pingable == 0
Details    : Due to a race condition, liblustre clients were occasionally
	     evicted incorrectly.

Severity   : enhancement
Bugzilla   : 10997
Description: lfs setstripe use optional parameters instead of postional
	     parameters.

Severity   : enhancement
Bugzilla   : 10651
Description: Nanosecond timestamp support for ldiskfs
Details    : The on-disk ldiskfs filesystem has added support for nanosecond
	     resolution timestamps.  There is not yet support for this at
	     the Lustre filesystem level.

Severity   : normal
Frequency  : during server recovery
Bugzilla   : 11203
Description: MDS failing to send precreate requests due to OSCC_FLAG_RECOVERING
Details    : request with rq_no_resend flag not awake l_wait_event if they get a
	     timeout.

Severity   : minor
Frequency  : nfs export on patchless client
Bugzilla   : 11970
Description: connectathon hang when test nfs export over patchless client
Details    : Disconnected dentry cannot be found with lookup, so we do not need
	     to unhash it or make it invalid

Bugzilla   : 11757
Description: fix llapi_lov_get_uuids() to allow many OSTs to be returned
Details:   : Change llapi_lov_get_uuids() to read the UUIDs from /proc instead
	     of using an ioctl. This allows lfsck for > 160 OSTs to succeed.

Severity   : minor
Frequency  : rare
Bugzilla   : 11546
Description: open req refcounting wrong on reconnect
Details    : If reconnect happened between getting open reply from server and
	     call to mdc_set_replay_data in ll_file_open, we will schedule
	     replay for unreferenced request that we are about to free.
	     Subsequent close will crash in variety of ways.
	     Check that request is still eligible for replay in
	     mdc_set_replay_data().

Severity   : minor
Frequency  : rare
Bugzilla   : 11512
Description: disable writes to filesystem when reading health_check file
Details    : the default for reading the health_check proc file has changed
	     to NOT do a journal transaction and write to disk, because this
	     can cause reads of the /proc file to hang and block HA state
	     checking on a healthy but otherwise heavily loaded system.  It
	     is possible to return to the previous behaviour during configure
	     with --enable-health-write.

Severity   : enhancement
Bugzilla   : 10768
Description: 64-bit inode version
Details:   : Add a on-disk 64-bit inode version for ext3 to track changes made
	     to the inode. This will be required for version-based recovery.

Severity   : normal
Frequency  : rare
Bugzilla   : 11818
Description: MDS fails to start if a duplicate client export is detected
Details    : in some rare cases it was possible for a client to connect to
	     an MDS multiple times.  Upon recovery the MDS would detect this
	     and fail during startup.  Handle this more gracefully.

Severity   : enhancement
Bugzilla   : 11563
Description: Add -o localflock option to simulate old noflock behaviour.
Details    : This will achieve local-only flock/fcntl locks coherentness.

Severity   : minor
Frequency  : rare
Bugzilla   : 11658
Description: log_commit_thread vs filter_destroy race leads to crash
Details    : Take import reference before releasing llog record semaphore

Severity   : normal
Frequency  : rare
Bugzilla   : 12477
Description: Wrong request locking in request set processing
Details    : ptlrpc_check_set wrongly uses req->rq_lock for proctect add to
	     imp_delayed_list, in this place should be used imp_lock.

Severity   : normal
Frequency  : when reconnecting
Bugzilla   : 11662
Description: Grant leak when OSC reconnect to OST
Details    : When osc reconnect ost, OST(filter) should check whether it
	     should grant more space to client by comparing fed_grant and
	     cl_avail_grant, and return the granted space to client instead
	     of "new granted" space, because client will call osc_init_grant
	     to update the client grant space info.

Severity   : normal
<<<<<<< HEAD
Frequency  : when client reconnects to OST
=======
Frequency  : when client reconnect to OST
>>>>>>> 7bfe2fbd
Bugzilla   : 11662
Description: Grant leak when OSC does a resend and replays bulk write
Details	   : When osc reconnect to OST, OST(filter) should clear grant info of
	     bulk write request, because the grant info while be sync between
	     OSC and OST when reconnect, and we should ignore the grant info
	     these of resend/replay write req.

Severity   : normal
Frequency  : rare
Bugzilla   : 11662
Description: Grant space more than avaiable space sometimes.
Details	   : When then OST is about to be full, if two bulk writing from
	     different clients came to OST. Accord the avaliable space of the
	     OST, the first req should be permitted, and the second one
	     should be denied by ENOSPC. But if the seconde arrived before
	     the first one is commited. The OST might wrongly permit second
	     writing, which will cause grant space > avaiable space.

Severity   : normal
Frequency  : when client is evicted
Bugzilla   : 12371
Description: Grant might be wrongly erased when osc is evicted by OST
Details    : when the import is evicted by server, it will fork another
	     thread ptlrpc_invalidate_import_thread to invalidate the
	     import, where the grant will be set to 0.  While the original
	     thread will update the grant it got when connecting. So if
	     the former happened latter, the grant will be wrongly errased
	     because of this race.

Severity   : normal
Frequency  : rare
Bugzilla   : 12401
Description: Checking Stale with correct fid
Details    : ll_revalidate_it should uses de_inode instead of op_data.fid2
	     to check whether it is stale, because sometimes, we want the
	     enqueue happened anyway, and op_data.fid2 will not be initialized.

Severity   : enhancement
Bugzilla   : 11647
Description: update patchless client
Details    : Add support for patchless client with 2.6.20, 2.6.21 and RHEL 5

Severity   : normal
Frequency  : only with 2.4 kernel
Bugzilla   : 12134
Description: random memory corruption
Details    : size of struct ll_inode_info is to big for union inode.u and this
	     can be cause of random memory corruption.

Severity   : normal
Frequency  : rare
Bugzilla   : 10818
Description: Memory leak in recovery
Details    : Lov_mds_md was not free in an error handler in mds_create_object.
	     It should also check obd_fail before fsfilt_start, otherwise if
	     fsfilt_start return -EROFS,(failover mds during mds recovery).
	     then the req will return with repmsg->transno = 0 and rc = EROFS.
	     and we met hit the assert LASSERT(req->rq_reqmsg->transno ==
	     req->rq_repmsg->transno) in ptlrpc_replay_interpret.  Fcc should
	     be freed no matter whether fsfilt_commit success or not.

Severity   : minor
Frequency  : only with huge numbers of clients
Bugzilla   : 11817
Description: Prevents from taking the superblock lock in llap_from_page for
	     a soon died page.
Details    : using LL_ORIGIN_REMOVEPAGE origin flag instead of LL_ORIGIN_UNKNOW
<<<<<<< HEAD
	     for llap_from_page call in ll_removepage() prevents from taking
	     the superblock lock for a soon died page.
=======
	     for llap_from_page call in ll_removepage prevents from taking the
	     superblock lock for a soon died page.
>>>>>>> 7bfe2fbd

Severity   : normal
Frequency  : rare
Bugzilla   : 11935
Description: Not check open intent error before release open handle
Details    : in some rare cases, the open intent error is not checked before
	     release open handle, which may cause
	     ASSERTION(open_req->rq_transno != 0), because it tries to release
	     the failed open handle.

Severity   : normal
Frequency  : rare
Bugzilla   : 12556
Description: Set cat log bitmap only after create log success.
Details    : in some rare cases, the cat log bitmap is set too early. and it
	     should be set only after create log success.

Severity   : major
Bugzilla   : 11971
Description: Accessing a block bevice can re-enable I/O when Lustre is
	     tearing down a device.
Details    : dev_clear_rdonly(bdev) must be called in kill_bdev() instead of
	     blkdev_put().

Severity   : minor
Bugzilla   : 11706
Description: service threads may hog cpus when there are a lot of requests
Details    : Insert cond_resched to give other threads a chance to use some CPU

Severity   : normal
Frequency  : rare
Bugzilla   : 12086
Description: the cat log was not initialized in recovery
Details    : When mds(mgs) do recovery, the tgt_count might be zero, so the
	     unlink log on mds will not be initialized until mds post
	     recovery. And also in mds post recovery, the unlink log will
	     initialization will be done asynchronausly, so there will be race
	     between add unlink log and unlink log initialization.

Severity   : normal
Bugzilla   : 12597
Description: brw_stats were being printed incorrectly
Details    : brw_stats were being printed as log2 but all of them were not
	     recorded as log2. Also remove some code duplication arising from
	     filter_tally_{read,write}.

Severity   : normal
Bugzilla   : 11674
Frequency  : rare, only in recovery.
Description: ASSERTION(req->rq_type != LI_POISON) failed
Details    : imp_lock should be held while iterating over imp_sending_list for
	     prevent destroy request after get timeout in ptlrpc_queue_wait.

Severity   : normal
Bugzilla   : 12689
Description: replay-single.sh test 52 fails
Details    : A lock's skiplist need to be cleanup when it being unlinked
	     from its resource list.

Severity   : normal
Bugzilla   : 11737
Frequency  : always
Description: Short directio read returns full requested size rather than
	     actual amount read.
Details    : Direct I/O operations should return actual amount of bytes
	     transferred rather than requested size.

Severity   : enhancement
Bugzilla   : 10589
Description: metadata RPC reduction (e.g. for rm performance)
Details    : decrease the amount of synchronous RPC between clients and servers
	     by canceling conflicing lock before the operation on the client
	     and packing thier handles into the main operation RPC to server.

Severity   : enhancement
Bugzilla   : 12605
Description: add #ifdef HAVE_KERNEL_CONFIG_H
Details    : kernels from 2.6.19 not need include linux/config.h, but add
	     include linux/autoconf.h in commpiler command line.

Severity   : enhancement
Bugzilla   : 12764
Description: patchless client support for 2.6.22 kernel
Details    : 2.6.22 has only one visble change, SLAB_CTOR_* constants is
	     removed. In this case we need drop using os depended interface to
	     kmem_cache and use cfs_mem_cache API.

Severity   : minor
Bugzilla   : 12747
Frequency  : always
Description: fix mal-formatted messages
Details    : fix some mal-formatted DEBUG_REQ and LCONSOLE_ERROR_MSG messages

Severity   : minor
Bugzilla   : 11737
Frequency  : always in liblustre
Description: wrong IS_ERR implementation in liblustre.h
Details    : fix IS_ERR implementation in liblustre.h for right detect errors.

Severity   : minor
Bugzilla   : 10419
Frequency  : always
Description: Correct condition for output debug message.
Details    : inode i_nlink equal zero is not enough for output message about
	     disk corruption, i_ctime and i_mode should be also checked.

Severity   : minor
Bugzilla   : 12415
Frequency  : always in patchless client
Description: add configure check for truncate_complete_page
Details    : improve checks for exported symbols. This allow run check without
	     sources, but with Module.symvers shipped with kernel distribution.
	     add check for truncate_complete_page used by patchless client.

Severity   : normal
Bugzilla   : 12646
Description: sanity.sh test_77h fails with "test_77h file compare failed"
Details    : test_77h uses a file which was messed by other test case.

Severity   : normal
Bugzilla   : 12576
Description: Not Check whether lov_tgts is NULL in some lov functions
Details    : Checking whether lov_tgts is NULL in some functions.

Severity   : normal
Bugzilla   : 11815
Description: replace obdo_alloc() with OBDO_ALLOC macro
Details    : nothing special is done in obdo_alloc() function, and for
	     debugging purpose, it needs to be replaced with macros.

Severity   : normal
Bugzilla   : 12784
Description: bad return value and errno from fcntl call
Details    : In liblustre API, errno should be a negative value if error
	     happens.

Severity   : normal
Bugzilla   : 11544
Description: ptlrpc_check_set() LBUG
Details    : In case of positive reply from server and failed client bulk
	     callback after bulk transfer shouldn't LBUG, but process this
	     request as erroneous.

Severity   : enhancement
Bugzilla   : 10968
Description: VFS operations stats tool.
Details    : Tool which collects stats by tracking value written in pid,
	     ppid, gid and uses llstat to generate output to plot graph using
	     plot-llstat
	     Updated lustre/utils/Makefile.am
	     Added lustre/utils/ltrack_stats.c

Severity   : enhancement
Bugzilla   : 11039
Description: 2.6.18 server support (lustre 1.6.1)
Details    : Support for 2.6.18 kernels on the server side.

Severity   : normal
Frequency  : rare
Bugzilla   : 12696
Description: ASSERTION(imp->imp_conn_current) failed
Details    : an assertion failure is hit if a client node boots and attempts to
	     mount a lustre filesystem faster than RECONNECT_INTERVAL seconds.

Severity   : normal
Frequency  : only for i686
Bugzilla   : 12695
Description: 1.4.11 RC1 build fails for RHEL 4, i686
Details    : Fixed config variable for build.

Severity   : normal
Frequency  : rare
Bugzilla   : 12415
Description: Updated patchess for new RHEL4 kernel
Details    : Updated patch inode-nr_unused-2.6.9-rhel4.patch
	     Updated patch jbd-stats-2.6.9.patch
	     Updated patch qsnet-rhel4-2.6.patch
	     Updated patch quota-deadlock-on-pagelock-core.patch
	     Updated patch vfs_intent-2.6-rhel4.patch
	     Updated patch vfs_races-2.6-rhel4.patch
	     Updated series file 2.6-rhel4-titech.series
	     Updated series file 2.6-rhel4.series
	     Updated kernel config files

Severity   : normal
Frequency  : rare
Bugzilla   : 12374
Description: lquota slave complains LBUG when reconnecting with mds
	     or failover in mds.
Details    : quota slave depends qctxt->lqc_import to send its quota request.
	     This pointer will be invalid if mds did failover or broke its
	     connect to osts, which leads to LBUG.

Severity   : normal	
Frequency  : when qunit size is too small(less than 20M)
Bugzilla   : 12588
Description: write is stopped by improper -EDQUOT
Details    : If the master is busy and qunit size is small enough(let's say 1M),
	     the slave can not get quota from master on time, which will lead
	     slave to trigger a -EQUOTA to client.

Severity   : normal
Frequency  : rare
Bugzilla   : 12629
Description: Deadlock during metadata tests
Details    : in prune_dir_dentries(), shrink_dcache_parent() should not be
	     called with the per-dentry lock held.

Severity   : normal
Frequency  : SLES9 only
Bugzilla   : 12744
Description: Lustre patched kernel for SLES9 SP3 has NR_CPUS set to 8
Details    : set CONFIG_NR_CPUS to 128 instead of 8.

Severity   : enhancement
Bugzilla   : 12678
Description: remove fs_prep_san_write operation and related patches
Details    : remove the ext3-san-jdike patches which are no longer useful.

Severity   : normal
Frequency  : rare
Bugzilla   : 11324
Description: LDISKFS-fs error (device sdc): ldiskfs_free_blocks
Details    : a disk corruption can cause the mballoc code to assert on a
	     double free or other extent corruptions. Handle these with
	     ext3_error() instead of assertions.

Severity   : major
Frequency  : only with mballoc3 code and deep extent trees
Bugzilla   : 12861
Description: ldiskfs_ext_search_right: bad header in inode: unexpected eh_depth
Details    : a wrong check of extent headers in ldiskfs_ext_search_right()
	     can cause the filesystem to be remounted read-only.

Severity   : normal
Frequency  : rare
Bugzilla   : 13063
Description: lfsck built against 1.4.x cannot run against 1.6.0 lustre
Details    : the definition for OBD_IOC_GETNAME changed in 1.6.0.  One of the
	     few external users of this ioctl number is lfsck's call to
	     llapi_lov_get_uuids() and this caused lfsck to fail at startup.
	     Add the old ioctl number to the handler so both old and new
	     lfsck can work.

Severity   : normal
Bugzilla   : 11301
Description: parallel lock callbacks
Details    : Instead of sending blocking and completion callbacks as separated
	     requests, adding them to a set and sending in parallel.

Severity   : normal
Bugzilla   : 12417
Description: Disable most debugging by default
Details    : To improve performance, disable most logging (for debug purposes)
	     by default.  VFSTRACE, RPCTRACE, and DLMTRACE are now off by
	     default, and HA includes fewer messages.

Severity   : minor
Bugzilla   : 12858
Frequency  : only run on patchless client.
Description: use do_facet on sanity.sh for test handling recoverables errors
Details    : use do_facet instead of direct use sysctl for set fail_loc on OST

Severity   : normal
Bugzilla   : 11013
Description: hash tables for lists of nids, connections and uuids
Details    : Hash tables noticeably help when a lot of clients connect to a
	     server, to faster identify duplicate connections or reconnects,
	     also to faster find export to evict in manual eviction case.

Severity   : normal
Bugzilla   : 11190
Description: Sometimes, when the server evict a client, and the client will
	     not be evicted as soon as possible.
Details    : In enqueue req, the error was returned by intent, instead of
	     rq_status which make ptlrpc layer not detect this error, and
	     does not evict the client. So enqueue error should be returned
	     by rq_status.

Severity   : minor
Frequency  : only at startup
Bugzilla   : 11778
Description: Delay client connections to MDT until fist MDT->OST connect
Details    : If a client tried to create a new file before the MDT had
	     connected to any OSTs, the create would return EIO.  Now
	     the client will simply block until the MDT connects to the
	     first OST and the create can succeed.
	
Severity   : normal
Frequency  : only for SLES9
Bugzilla   : 12543
Description: Routinely utilize latest Quadrics drivers in CFS releases
Details    : Update patch qsnet-suse-2.6.patch.

Severity   : normal
Frequency  : only for sles10
Bugzilla   : 12771
Description: Update patches for SLES 10 SP1 kernel.
Details    : Update the patch vfs_intent-2.6-sles10.patch.

Severity   : normal
Frequency  : rare
Bugzilla   : 12543
Description: Routinely utilize latest Quadrics drivers in CFS releases
Details    : Update patch qsnet-rhel4-2.6.patch.

Severity   : minor
Frequency  : at statup only
Bugzilla   : 12860
Description: mds_lov_synchronize race leads to various problems
Details    : simultaneous MDT->OST connections at startup can cause the
	     sync to abort, leaving the OSC in a bad state.

Severity   : normal
Bugzilla   : 12975
Frequency  : rare
Description: Using wrong pointer in osc_brw_prep_request
Details    : Access to array[-1] can produce panic if kernel compiled with
	     CONFIG_PAGE_ALLOC enabled

Severity   : enhancement
Bugzilla   : 4900
Description: Async OSC create to avoid the blocking unnecessarily.
Details    : If a OST has no remain object, system will block on the creating
	     when need to create a new object on this OST. Now, ways use
	     pre-created objects when available, instead of blocking on an
	     empty osc while others are not empty.  If we must block, we block
	     for the shortest possible period of time.

Severity   : normal
Bugzilla   : 13148
Frequency  : only in recovery
Description: Mark OST as early accessible if his start SYNC.
Details    : osc_precreate return flag early accessible if oscc marked as
	     OSCC_FLAG_SYNC_IN_PROGRESS.

Severity   : normal
Bugzilla   : 13196
Frequency  : rare
Description: Sometimes precreate code can triger create object on wrong ost
Details    : Wrong protected or not not restored variables aftre precreate loop
	     can produce creation object on wrong ost.
	
Severity   : normal
Frequency  : oss recovery
Bugzilla   : 10800
Description: llog_commit_thread cleanup should sync with llog_commit_thread
	     start
Details    : llog_commit_thread_count should be synced between llog_commit
	     start and cleanup, so new llog_commit thread should not be started
	     when llog_commit threads being stopped to avoid accessing some
	     freed stuff.

Severity   : enhancement
<<<<<<< HEAD
Bugzilla   : 11721
Description: Add printing inode info into message about error in writepage.
=======
Bugzilla   : 12702
Description: refine locking for avoid write wrong info into lov_objid file
Details    : fix possible races with add new target and write/update data in
	     lov_objid file.
>>>>>>> 7bfe2fbd

--------------------------------------------------------------------------------

2007-05-03  Cluster File Systems, Inc. <info@clusterfs.com>
       * version 1.6.0.1
       * bug fixes

Severity   : normal
Frequency  : on some architectures
Bugzilla   : 12404
Description: 1.6 client sometimes fails to mount from a 1.4 MDT
Details    : Uninitialized flags sometimes cause configuration commands to
	     be skipped.

Severity   : normal
Frequency  : patchless clients only
Bugzilla   : 12391
Description: missing __iget() symbol export
Details    : The __iget() symbol export is missing.  To avoid the need for
	     this on patchless clients the deathrow inode reaper is turned
	     off, and we depend on the VM to clean up old inodes.  This
	     dependency was during via the fix for bug 12181.

Severity   : normal
Frequency  : always
Bugzilla   : 12848
Description: sanity.sh fail: test_52b
Details    : The ll_inode_to_ext_flags() has a glitch which makes MDS return
	     incorrect inode's flags to client.

--------------------------------------------------------------------------------

2007-04-19  Cluster File Systems, Inc. <info@clusterfs.com>
       * version 1.6.0
       * CONFIGURATION CHANGE.  This version of Lustre WILL NOT
	 INTEROPERATE with older versions automatically.  In many cases a
	 special upgrade step is needed. Please read the
<<<<<<< HEAD
	 user documentation before upgrading any part of a 1.4.x system.
=======
	 user documentation before upgrading any part of a live system.
       * WIRE PROTOCOL CHANGE from previous 1.6 beta versions.  This
         version will not interoperate with 1.6 betas before beta5 (1.5.95).
>>>>>>> 7bfe2fbd
       * WARNING: Lustre configuration and startup changes are required with
	 this release.  See https://mail.clusterfs.com/wikis/lustre/MountConf
	 for details.
       * Support for kernels:
        2.4.21-47.0.1.EL (RHEL 3),
        2.6.5-7.283 (SLES 9),
        2.6.9-42.0.10.EL (RHEL 4),
        2.6.12.6 vanilla (kernel.org),
        2.6.16.27-0.9 (SLES10)
       * Client support for unpatched kernels:
        (see https://mail.clusterfs.com/wikis/lustre/PatchlessClient)
        2.6.16 - 2.6.19 vanilla (kernel.org),
        2.6.9-42.0.8EL (RHEL 4)
       * Recommended e2fsprogs version: 1.39.cfs6
       * Note that reiserfs quotas are disabled on SLES 10 in this kernel
       * bug fixes

Severity   : enhancement
Bugzilla   : 4900
Description: Async OSC create to avoid the blocking unnecessarily.
Details    : If a OST has no remain object, system will block on the creating
            when need to create a new object on this OST. Now, ways use
            pre-created objects when available, instead of blocking on an
            empty osc while others are not empty.  If we must block, we block
            for the shortest possible period of time.

Severity   : enhancement
Bugzilla   : 8007
Description: MountConf
Details    : Lustre configuration is now managed via mkfs and mount
	     commands instead of lmc and lconf.  New obd types (MGS, MGC)
	     are added for dynamic configuration management.  See
	     https://mail.clusterfs.com/wikis/lustre/MountConf for
	     details.

Severity   : enhancement
Bugzilla   : 4482
Description: dynamic OST addition
Details    : OSTs can now be added to a live filesystem

Severity   : enhancement
Bugzilla   : 9851
Description: startup order invariance
Details    : MDTs and OSTs can be started in any order.  Clients only
	     require the MDT to complete startup.

Severity   : enhancement
Bugzilla   : 4899
Description: parallel, asynchronous orphan cleanup
Details    : orphan cleanup is now performed in separate threads for each
	     OST, allowing parallel non-blocking operation.

Severity   : enhancement
Bugzilla   : 9862
Description: optimized stripe assignment
Details    : stripe assignments are now made based on ost space available,
	     ost previous usage, and OSS previous usage, in order to try
	     to optimize storage space and networking resources.
<<<<<<< HEAD

=======
	
>>>>>>> 7bfe2fbd
Severity   : enhancement
Bugzilla   : 4226
Description: Permanently set tunables
Details    : All writable /proc/fs/lustre tunables can now be permanently
	     set on a per-server basis, at mkfs time or on a live
	     system.

Severity   : enhancement
Bugzilla   : 10547
Description: Lustre message v2
Details    : Add lustre message format v2.

Severity   : enhancement
Bugzilla   : 9866
Description: client OST exclusion list
Details    : Clients can be started with a list of OSTs that should be
	     declared "inactive" for known non-responsive OSTs.

Severity   : normal
Bugzilla   : 12123
Description: ENOENT returned for valid filehandle during dbench.
Details    : Check if a directory has children when invalidating dentries
	     associated with an inode during lock cancellation.  This fixes
	     an incorrect ENOENT sometimes seen for valid filehandles during
	     testing with dbench.

Severity   : minor
Frequency  : SFS test only (otherwise harmless)
Bugzilla   : 6062
Description: SPEC SFS validation failure on NFS v2 over lustre.
Details    : Changes the blocksize for regular files to be 2x RPC size,
	     and not depend on stripe size.

Severity   : enhancement
Bugzilla   : 10088
Description: fine-grained SMP locking inside DLM
Details    : Improve DLM performance on SMP systems by removing the single
	     per-namespace lock and replace it with per-resource locks.

Severity   : enhancement
Bugzilla   : 9332
Description: don't hold multiple extent locks at one time
Details    : To avoid client eviction during large writes, locks are not
	     held on multiple stripes at one time or for very large writes.
	     Otherwise, clients can block waiting for a lock on a failed OST
	     while holding locks on other OSTs and be evicted.

Severity   : enhancement
Bugzilla   : 9293
Description: Multiple MD RPCs in flight.
Details    : Further unserialise some read-only MDT RPCs - learn about intents.
	     To avoid overly-overloading MDT, introduce a limit on number of
	     MDT RPCs in flight for a single client and add /proc controls
	     to adjust this limit.

Severity   : enhancement
Bugzilla   : 22484
Description: client read/write statistics
Details    : Add client read/write call usage stats for performance
	     analysis of user processes.
	     /proc/fs/lustre/llite/*/offset_stats shows non-sequential
	     file access. extents_stats shows chunk size distribution.
	     extents_stats_per_process show chunk size distribution per
	     user process.
<<<<<<< HEAD

Severity   : enhancement
Bugzilla   : 22485
Description: per-client statistics on server
Details    : Add ldlm and operations statistics for each client in
	     /proc/fs/lustre/mds|obdfilter/*/exports/

Severity   : enhancement
Bugzilla   : 22486
Description: improved MDT statistics
Details    : Add detailed MDT operations statistics in
	     /proc/fs/lustre/mds/*/stats

Severity   : enhancement
Bugzilla   : 10968
Description: VFS operations stats
Details    : Add client VFS call stats, trackable by pid, ppid, or gid
	     /proc/fs/lustre/llite/*/stats_track_[pid|ppid|gid]
=======

Severity   : enhancement
Bugzilla   : 22486
Description: mds statistics
Details    : Add detailed mds operations statistics in
	     /proc/fs/lustre/mds/*/stats.
>>>>>>> 7bfe2fbd

Severity   : minor
Frequency  : always
Bugzilla   : 6380
Description: Fix client-side osc byte counters
Details    : The osc read/write byte counters in
	     /proc/fs/lustre/osc/*/stats are now working

Severity   : minor
Frequency  : always as root on SLES
Bugzilla   : 10667
Description: Failure of copying files with lustre special EAs.
Details    : Client side always return success for setxattr call for lustre
	     special xattr (currently only "trusted.lov").

Severity   : minor
Frequency  : always
Bugzilla   : 10345
Description: Refcount LNET uuids
Details    : The global LNET uuid list grew linearly with every startup;
	     refcount repeated list entries instead of always adding to
	     the list.

Severity   : enhancement
Bugzilla   : 2258
Description: Dynamic service threads
Details    : Within a small range, start extra service threads
	     automatically when the request queue builds up.

Severity   : major
Frequency  : mixed-endian client/server environments
Bugzilla   : 11214
Description: mixed-endian crashes
Details    : The new msg_v2 system had some failures in mixed-endian
	     environments.

Severity   : enhancement
Bugzilla   : 11229
Description: Easy OST removal
Details    : OSTs can be permanently deactivated with e.g. 'lctl
	     conf_param lustre-OST0001.osc.active=0'

Severity   : enhancement
Bugzilla   : 11335
Description: MGS proc entries
Details    : Added basic proc entries for the MGS showing what filesystems
	     are served.

Severity   : enhancement
Bugzilla   : 10998
Description: provide MGS failover
Details    : Added config lock reacquisition after MGS server failover.

Severity   : enhancement
Bugzilla   : 11461
Description: add Linux 2.4 support
Details    : Added support for RHEL 2.4.21 kernel for 1.6 servers and clients

Severity   : normal
Bugzilla   : 11330
Description: a large application tries to do I/O to the same resource and dies
	     in the middle of it.
Details    : Check the req->rq_arrival time after the call to
	     ost_brw_lock_get(), but before we do anything about
	     processing it & sending the BULK transfer request. This
	     should help move old stale pending locks off the queue as
	     quickly as obd_timeout.

Severity   : major
Frequency  : when an incorrect nid is specified during startup
Bugzilla   : 10734
Description: ptlrpc connect to non-existant node causes kernel crash
Details    : LNET can't be re-entered from an event callback, which
	     happened when we expire a message after the export has been
	     cleaned up.  Instead, hand the zombie cleanup off to another
	     thread.

Severity   : enhancement
Bugzilla   : 10902
Description: plain/inodebits lock performance improvement
Details    : Grouping plain/inodebits in granted list by their request modes
	     and bits policy, thus improving the performance of search through
	     the granted list.

Severity   : major
Frequency  : only if OST filesystem is corrupted
Bugzilla   : 9829
Description: client incorrectly hits assertion in ptlrpc_replay_req()
Details    : for a short time RPCs with bulk IO are in the replay list,
	     but replay of bulk IOs is unimplemented.  If the OST filesystem
	     is corrupted due to disk cache incoherency and then replay is
	     started it is possible to trip an assertion.  Avoid putting
	     committed RPCs into the replay list at all to avoid this issue.

Severity   : major
Frequency  : liblustre (e.g. catamount) on a large cluster with >= 8 OSTs/OSS
Bugzilla   : 11684
Description: System hang on startup
Details    : This bug allowed the liblustre (e.g. catamount) client to
	     return to the app before handling all startup RPCs.  This
	     could leave the node unresponsive to lustre network traffic
	     and manifested as a server ptllnd timeout.

Severity   : enhancement
Bugzilla   : 11667
Description: Add "/proc/sys/lustre/debug_peer_on_timeout"
Details    : liblustre envirable: LIBLUSTRE_DEBUG_PEER_ON_TIMEOUT
	     boolean to control whether to print peer debug info when a
	     client's RPC times out.

Severity   : minor
Frequency  : only for kernels with patches from Lustre below 1.4.3
Bugzilla   : 11248
Description: Remove old rdonly API
Details    : Remove old rdonly API which unused from at least lustre 1.4.3

Severity   : major
Frequency  : only for devices with external journals
Bugzilla   : 10719
Description: Set external device read-only also
Details    : During a commanded failover stop, we set the disk device
	     read-only while the server shuts down. We now also set any
	     external journal device read-only at the same time.

Severity   : minor
Frequency  : when upgrading from 1.4 while trying to change parameters
Bugzilla   : 11692
Description: The wrong (new) MDC name was used when setting parameters for
	     upgraded MDT's.  Also allows changing of OSC (and MDC)
	     parameters if --writeconf is specified at tunefs upgrade time.

Severity   : major
Frequency  : when setting specific ost indicies
Bugzilla   : 11149
Description: QOS code breaks on skipped indicies
Details    : Add checks for missing OST indicies in the QOS code, so OSTs
	     created with --index need not be sequential.

Severity   : enhancement
Bugzilla   : 11264
Description: Add uninit_groups feature to ldiskfs2 to speed up e2fsck
Details    : The uninit_groups feature works in conjunction with the kernel
	     filesystem code (ldiskfs2 only) and e2fsprogs-1.39-cfs6 to speed
	     up the pass1 processing of e2fsck.  This is a read-only feature
	     in ldiskfs2 only, so older kernels and current ldiskfs cannot
	     mount filesystems that have had this feature enabled.

Severity   : enhancement
Bugzilla   : 10816
Description: Improve multi-block allocation algorithm to avoid fragmentation
Details    : The mballoc3 code (ldiskfs2 only) adds new mechanisms to improve
	     allocation locality and avoid filesystem fragmentation.

------------------------------------------------------------------------------

2007-04-01  Cluster File Systems, Inc. <info@clusterfs.com>
       * version 1.4.10
       * Support for kernels:
        2.4.21-47.0.1.EL (RHEL 3)
        2.6.5-7.283 (SLES 9)
        2.6.9-42.0.10.EL (RHEL 4)
        2.6.12.6 vanilla (kernel.org)
        2.6.16.27-0.9 (SLES 10)
       * Recommended e2fsprogs version: 1.39.cfs5

       * Note that reiserfs quotas are disabled on SLES 10 in this kernel
       * bug fixes

Severity   : critical
Frequency  : occasional, depends on client load and configuration
Bugzilla   : 12181, 12203
Description: data loss for recently-modified files
Introduced : 1.4.6
Details    : In some cases it is possible that recently written or created
	     files may not be written to disk in a timely manner (this should
	     normally be within 30s unless client IO load is very high).
	     The problem appears as zero-length files or files that are a
	     multiple of 1MB in size after a client crash or client eviction
	     that are missing data at the end of the file.

	     This problem is more likely to be hit on clients where files are
	     repeatedly created and unlinked in the same directory, clients
	     have a large amount of RAM, have many CPUs, the filesystem has
	     many OSTs, the clients are rebooted frequently, and/or the files
	     are not accessed by other nodes after being written.

	     The presence of the problem can be detected by looking at
	     /proc/sys/fs/inode-state.  If the first number (nr_inodes) is
	     smaller than the second (nr_unused) then dirty files will not
	     be flushed automatically to disk.  "sync; sleep 10" should be
	     run several times on the node before unmounting it to update
	     Lustre (this is also safe to run on nodes without this problem).

	     There is also a related kernel bug in the RHEL4 4 2.6.9 kernel
	     that can cause this same problem, so customers using that kernel
	     also need to update the kernel in addition to Lustre.  In order
	     to properly fix this bug, the RHEL3 2.4.21 kernel is also updated.

	     It is normal that files written just before a client crash (less
	     than 30s) may not yet have been flushed to disk, even for local
	     filesystems.

Severity   : normal
Frequency  : frequent on thin XT3 nodes
Bugzilla   : 10802
Description: UUID collision on thin XT3 Linux nodes
Details    : UUIDs on Compute Node Linux XT3 nodes were not generated
	     randomly, since we relied on an insufficiently-seeded PRNG.

Severity   : normal
Frequency  : rare
Bugzilla   : 11693
Description: OSS hangs after "All ost request buffers busy"
Details    : A deadlock between quota and journal operations caused OSS
	     hangs after printing "All ost request buffers busy."

Severity   : minor
Frequency  : always on liblustre builds
Bugzilla   : 11175
Description: Cleanup compiler warnings on liblustre

Severity   : minor
Frequency  : always on liblustre builds on XT3
Bugzilla   : 12146
Description: LC_CONFIG_CDEBUG don't run while build liblustre on XT3.

Frequency  : always
Bugzilla   : 3244
Description: Addition of EXT3_FEATURE_RO_COMPAT_DIR_NLINKS flag for
	     > 32000 subdirectories
Details    : Add EXT3_FEATURE_RO_COMPAT_DIR_NLINK flag to
	     EXT3_FEATURE_RO_COMPAT_SUPP. This flag will be set whenever
	     subdirectory count crosses 32000. This will aid e2fsck to
	     correctly handle more than 32000 subdirectories.

Severity   : major
Frequency  : liblustre (e.g. catamount) on a large cluster with >= 8 OSTs/OSS
Bugzilla   : 11684
Description: System hang on startup
Details    : This bug allowed the liblustre (e.g. catamount) client to
	     return to the app before handling all startup RPCs.  This
	     could leave the node unresponsive to lustre network traffic
	     and manifested as a server ptllnd timeout.

Severity   : enhancement
Bugzilla   : 11667
Description: Add "/proc/sys/lustre/debug_peer_on_timeout"
	     (liblustre envirable: LIBLUSTRE_DEBUG_PEER_ON_TIMEOUT)
	     boolean to control whether to print peer debug info when a
	     client's RPC times out.

Severity   : normal
Frequency  : always
Bugzilla   : 10214
Description: make O_SYNC working on 2.6 kernels
Details    : 2.6 kernels use different method for mark pages for write,
	     so need add a code to lustre for O_SYNC work.

Severity   : minor
Frequency  : always
Bugzilla   : 11110
Description: Failure to close file and release space on NFS
Details    : Put inode details into lock acquired in ll_intent_file_open.
	     Use mdc_intent_lock in ll_intent_open to properly
	     detect all kind of errors unhandled by mdc_enqueue.

Severity   : major
Frequency  : rare
Bugzilla   : 10866
Description: proc file read during shutdown sometimes raced obd removal,
	     causing node crash
Details    : Add lock to prevent obd access after proc file removal.

Severity   : normal
Frequency  : Only for files larger than 4GB on 32-bit clients.
Bugzilla   : 11237
Description: improperly doing page alignment of locks
Details    : Modify lustre core code to use CFS_PAGE_* defines instead of
	     PAGE_*.  Make CFS_PAGE_MASK a 64-bit mask.

Severity   : normal
Frequency  : rarely
Bugzilla   : 11203
Description: RPCs being resent when they shouldn't be
Details    : Some RPCs that should not be resent are being resent.  This
	     can cause inconsistencies in the RPC state machine.  Do not
	     resend such requests.

Severity   : normal
Frequency  : rare, only with NFS export
Bugzilla   : 11669
Description: Crash on NFS re-export node
Details    : under very unusual load conditions an assertion is hit in
	     ll_intent_file_open()

Severity   : major
Frequency  : only if OST filesystem is corrupted
Bugzilla   : 9829
Description: client incorrectly hits assertion in ptlrpc_replay_req()
Details    : for a short time RPCs with bulk IO are in the replay list,
	     but replay of bulk IOs is unimplemented.  If the OST filesystem
	     is corrupted due to disk cache incoherency and then replay is
	     started it is possible to trip an assertion.  Avoid putting
	     committed RPCs into the replay list at all to avoid this issue.

Severity   : normal
Frequency  : always
Bugzilla   : 10901
Description: large O_DIRECT requests fail under memory pressure/fragmentation
Details    : Large single O_DIRECT read and write calls can fail to allocate
	     a sufficiently large buffer to process the request.  In case of
	     allocation failure the allocation is retried with a smaller
	     buffer and broken into smaller requests.

Severity   : enhancement
Bugzilla   : 11563
Description: Add -o localflock option to simulate  old noflock behaviour.
Details    : This will achieve local-only flock/fcntl locks coherentness.

Severity   : normal
Frequency  : always
Bugzilla   : 11090
Description: versioning check is incomplete
Details    : Checking the version difference of client vs. server, report
	     error if the gap is too big.

Severity   : major
Bugzilla   : 11710
Frequency  : always
Description: add support PG_writeback bit
Details    : add support for PG_writeback bit for Lustre, for more carefull
	     work with page cache in 2.6 kernel. This also fix some deadlocks
	     and remove hack for work O_SYNC with 2.6 kernel.

Severity   : enhancement
Bugzilla   : 11264
Description: Add uninit_groups feature to ldiskfs2 to speed up e2fsck
Details    : The uninit_groups feature works in conjunction with the kernel
	     filesystem code (ldiskfs2 only) and e2fsprogs-1.39-cfs6 to speed
	     up the pass1 processing of e2fsck.  This is a read-only feature
	     in ldiskfs2 only, so older kernels and current ldiskfs cannot
	     mount filesystems that have had this feature enabled.

Severity   : enhancement
Bugzilla   : 10816
Description: Improve multi-block allocation algorithm to avoid fragmentation
Details    : The mballoc3 code (ldiskfs2 only) adds new mechanisms to improve
	     allocation locality and avoid filesystem fragmentation.

------------------------------------------------------------------------------

2007-02-09  Cluster File Systems, Inc. <info@clusterfs.com>
       * version 1.4.9
       * Support for kernels:
        2.6.9-42.0.3.EL (RHEL 4)
        2.6.5-7.276 (SLES 9)
        2.4.21-47.0.1.EL (RHEL 3)
        2.6.12.6 vanilla (kernel.org)
        2.6.16.21-0.8 (SLES10)
       * Recommended e2fsprogs version: 1.39.cfs2-0

       * The backwards-compatible /proc/sys/portals symlink has been removed
	 in this release.  Before upgrading, please ensure that you change
	 any configuration scripts or /etc/sysctl.conf files that access
	 /proc/sys/portals/* or sysctl portals.* to use the corresponding
	 entry in /proc/sys/lnet or sysctl lnet.*.  This change can be made
	 in advance of the upgrade on any system running Lustre 1.4.6 or
	 newer, since /proc/sys/lnet was added in that version.
       * Note that reiserfs quotas are disabled on SLES 10 in this kernel
       * bug fixes

Severity   : minor
Frequency  : only when quota is used
Bugzilla   : 11286
Description: avoid scanning export list for quota master
Details    : Change the algorithms to avoid scanning export list in order
	     to improve the efficiency.

Severity   : critical
Frequency  : MDS failover only, very rarely
Bugzilla   : 11125
Description: "went back in time" messages on mds failover
Details    : The greatest transno may be lost when the current operation
	     finishes with an error (transno==0) and the client's last_rcvd
	     record is over-written. Save the greatest transno in the
	     mds_last_transno for this case.

Severity   : minor
Frequency  : always for specific kernels and striping counts
Bugzilla   : 11042
Description: client may get "Matching packet too big" without ACL support
Details    : Clients compiled without CONFIG_FS_POSIX_ACL get an error message
	     when trying to access files in certain configurations.  The
	     clients should in fact be denied when mounting because they do
	     not understand ACLs.

Severity   : major
Frequency  : Cray XT3 with more than 4000 clients and multiple jobs
Bugzilla   : 10906
Description: many clients connecting with IO in progress causes connect timeouts
Details    : Avoid synchronous journal commits to avoid delays caused by many
	     clients connecting/disconnecting when bulk IO is in progress.
	     Queue liblustre connect requests on OST_REQUEST_PORTAL instead of
	     OST_IO_PORTAL to avoid delays behind potentially many pending
	     slow IO requests.

Severity   : normal
Frequency  : occasionally with multiple writers to a single file
Bugzilla   : 11081
Description: shared writes to file may result in wrong size reported by stat()
Details    : Allow growing of kms when extent lock is cancelled

Severity   : minor
Frequency  : always with random mmap IO to multi-striped file
Bugzilla   : 10919
Description: mmap write might be lost if we are writing to a 'hole' in stripe
Details    : Only if the hole is at the end of OST object so that kms is too
	     small. Fix is to increase kms accordingly in ll_nopage.

Severity   : normal
Frequency  : rare, only if OST filesystem is inconsistent with MDS filesystem
Bugzilla   : 11211
Description: writes to a missing object would leak memory on the OST
Details    : If there is an inconsistency between the MDS and OST filesystems,
	     such that the MDS references an object that doesn't exist, writes
	     to that object will leak memory due to incorrect cleanup in the
	     error handling path, eventually running out of memory on the OST.

Severity   : minor
Frequency  : rare
Bugzilla   : 11040
Description: Creating too long symlink causes lustre errors
Details    : Check symlink and name lengths before sending requests to MDS.

Severity   : normal
Frequency  : only if flock is enabled (not on by default)
Bugzilla   : 11415
Description: posix locks not released on fd closure on 2.6.9+
Details    : We failed to add posix locks to list of inode locks on 2.6.9+
	     kernels, this caused such locks not to be released on fd close and
	     then assertions on fs unmount about still used locks.

Severity   : minor
Frequency  : MDS failover only, very rarely
Bugzilla   : 11277
Description: clients may get ASSERTION(granted_lock != NULL)
Details    : When request was taking a long time, and a client was resending
	     a getattr by name lock request. The were multiple lock requests
	     with the same client lock handle and
	     mds_getattr_name->fixup_handle_for_resent_request found one of the
	     lock handles but later failed with ASSERTION(granted_lock != NULL).

Severity   : major
Frequency  : rare
Bugzilla   : 10891
Description: handle->h_buffer_credits > 0, assertion failure
Details    : h_buffer_credits is zero after truncate, causing assertion
	     failure.  This patch extends the transaction or creates a new
	     one after truncate.

Severity   : normal
Frequency  : NFS re-export or patchless client
Bugzilla   : 11179, 10796
Description: Crash on NFS re-export node (__d_move)
Details    : We do not want to hash the dentry if we don't have a lock.
	     But if this dentry is later used in d_move, we'd hit uninitialised
	     list head d_hash, so we just do this to init d_hash field but
	     leave dentry unhashed.

Severity   : normal
Frequency  : NFS re-export or patchless client
Bugzilla   : 11135
Description: NFS exports has problem with symbolic link
Details    : lustre client didn't properly install dentry when re-exported
	     to NFS or running patchless client.

Severity   : normal
Frequency  : NFS re-export or patchless client
Bugzilla   : 10796
Description: Various nfs/patchless fixes.
Details    : fixes reuse disconected alias for lookup process - this fixes
	     warning "find_exported_dentry: npd != pd",
	     fix permission error with open files at nfs.
	     fix apply umask when do revalidate.

Severity   : normal
Frequency  : occasional
Bugzilla   : 11191
Description: Crash on NFS re-export node
Details    : calling clear_page() on the wrong pointer triggered oops in
	     generic_mapping_read().

Severity   : normal
Frequency  : rarely, using O_DIRECT IO
Bugzilla   : 10903
Description: unaligned directio crashes client with LASSERT
Details    : check for unaligned buffers before trying any requests.

Severity   : major
Frequency  : rarely, using CFS RAID5 patches in non-standard kernel series
Bugzilla   : 11313
Description: stale data returned from RAID cache
Details    : If only a small amount of IO is done to the RAID device before
	     reading it again it is possible to get stale data from the RAID
	     cache instead of reading it from disk.

Severity   : normal
Frequency  : always for sles10 kernel
Bugzilla   : 10947
Description: sles10 support
Details    : ll_follow_link: compile fixes and using of nd_set_link
	     under newer kernels.

Severity   : major
Frequency  : depends on arch, kernel and compiler version, always on sles10
	     kernel and x86_64
Bugzilla   : 11562
Description: recursive or deep enough symlinks cause stack overflow
Details    : getting rid of large stack-allocated variable in
	     __vfs_follow_link

Severity   : minor
Frequency  : depends on hardware
Bugzilla   : 11540
Description: lustre write performance loss in the SLES10 kernel
Details    : the performance loss is caused by using of write barriers in the
	     ext3 code. The SLES10 kernel turns barrier support on by
	     default. The fix is to undo that change for ldiskfs.

------------------------------------------------------------------------------

2006-12-09  Cluster File Systems, Inc. <info@clusterfs.com>
       * version 1.4.8
       * Support for kernels:
        2.6.9-42.0.3EL (RHEL 4)
        2.6.5-7.276 (SLES 9)
        2.4.21-47.0.1.EL (RHEL 3)
        2.6.12.6 vanilla (kernel.org)
       * bug fixes

Severity   : major
Frequency  : quota enabled and large files being deleted
Bugzilla   : 10707
Description: releasing more than 4GB of quota at once hangs OST
Details    : If a user deletes more than 4GB of files on a single OST it
	     will cause the OST to spin in an infinite loop.  Release
	     quota in < 4GB chunks, or use a 64-bit value for 1.4.7.1+.

Severity   : minor
Frequency  : rare
Bugzilla   : 10845
Description: statfs data retrieved from /proc may be stale or zero
Details    : When reading per-device statfs data from /proc, in the
	     {kbytes,files}_{total,free,avail} files, it may appear
	     as zero or be out of date.

Severity   : minor
Frequency  : systems with MD RAID1 external journal devices
Bugzilla   : 10832
Description: lconf's call to blkid is confused by RAID1 journal devices
Details    : Use the "blkid -l" flag to locate the MD RAID device instead
	     of returning all block devices that match the journal UUID.

Severity   : normal
Frequency  : always, for aggregate stripe size over 4GB
Bugzilla   : 10725
Description: "lfs setstripe" fails assertion when setting 4GB+ stripe width
Details    : Using "lfs setstripe" to set stripe size * stripe count over 4GB
	     will fail the kernel with "ASSERTION(lsm->lsm_xfersize != 0)"

Severity   : minor
Frequency  : always if "lfs find" used on a local file/directory
Bugzilla   : 10864
Description: "lfs find" segfaults if used on a local file/directory
Details    : The case where a directory component was not specified wasn't
	     handled correctly.  Handle this properly.

Severity   : normal
Frequency  : always on ppc64
Bugzilla   : 10634
Description: the write to an ext3 filesystem mounted with mballoc got stuck
Details    : ext3_mb_generate_buddy() uses find_next_bit() which does not
	     perform endianness conversion.

Severity   : major
Frequency  : rarely (truncate to non-zero file size after write under load)
Bugzilla   : 10730, 10687
Description: Files padded with zeros to next 4K multiple
Details    : With filesystems mounted using the "extents" option (2.6 kernels)
	     it is possible that files that are truncated to a non-zero size
	     immediately after being written are filled with zero bytes beyond
	     the truncated size.  No file data is lost.

Severity   : enhancement
Bugzilla   : 10452
Description: Allow recovery/failover for liblustre clients.
Details    : liblustre clients were unaware of failover configurations until
	     now.

Severity   : enhancement
Bugzilla   : 10743
Description: user file locks should fail when not mounting with flock option
Details    : Set up an error-returning stub in ll_file_operations.lock field
	     to prevent incorrect behaviour when client is mounted without
	     flock option. Also, set up properly f_op->flock field for
	     RHEL4 kernels.

Severity   : minor
Frequency  : always on ia64
Bugzilla   : 10905
Description: "lfs df" loops on printing out MDS statfs information
Details    : The obd_ioctl_data was not initialized and in some systems
	     this caused a failure during the ioctl that did not return
	     an error.  Initialize the struct and return an error on failure.

Severity   : minor
Frequency  : SLES 9 only
Bugzilla   : 10667
Description: Error of copying files with lustre special EAs as root
Details    : Client side always return success for setxattr call for lustre
	     special xattr (currently only "trusted.lov").

Severity   : normal
Frequency  : rarely on clusters with both ia64+i386 clients
Bugzilla   : 10672
Description: ia64+i686 clients doing shared IO on the same file may LBUG
Details    : In rare cases when both ia64+i686 (or other mixed-PAGE_SIZE)
	     clients are doing concurrent writes to the same file it is
	     possible that the ia64 clients may LASSERT because the OST
	     extent locks are not PAGE_SIZE aligned.  Ensure that grown
	     locks are always aligned on the request boundary.

Severity   : normal
Frequency  : specific use, occasional
Bugzilla   : 7040
Description: Overwriting in use executable truncates on-disk binary image
Details    : If one node attempts to overwrite an executable in use by
	     another node, we now correctly return ETXTBSY instead of
	     truncating the file.

Severity   : enhancement
Bugzilla   : 4900
Description: Async OSC create to avoid the blocking unnecessarily.
Details    : If a OST has no remain object, system will block on the creating
	     when need to create a new object on this OST. Now, ways use
	     pre-created objects when available, instead of blocking on an
	     empty osc while others are not empty.  If we must block, we block
	     for the shortest possible period of time.

Severity   : normal
Frequency  : rare
Bugzilla   : 2707
Description: chmod on Lustre root is propagated to other clients
Details    : Re-validate root's dentry in ll_lookup_it to avoid having it
	     invalid by the follow_mount time.

Severity   : minor
Frequency  : liblustre clients only
Bugzilla   : 10883
Description: Race in 'instant cancel' lock handling could lead to such locks
	     never to be granted in case of SMP MDS
Details    : Do not destroy not yet granted but cbpending locks in
	     handle_enqueue

Severity   : minor
Frequency  : replay/resend of open
Bugzilla   : 10991
Description: non null lock assetion failure in mds_intent_policy
Details    : Trying to replay/resend lockless open requests resulted in
	     mds_open() returning 0 with no lock.  Now it sets a flag if
	     a lock is going to be returned.

Severity   : enhancement
Bugzilla   : 10889
Description: Checksum enhancements
Details    : New checksum enhancements allow for resending RPCs that failed
	     checksum checks.

Severity   : enhancement
Bugzilla   : 7376
Description: Tunables on number of dirty pages in cacche
Details    : Allow to set limit on number of dirty pages cached.

Severity   : normal
Frequency  : rare
Bugzilla   : 10643
Description: client crash on unmount - lock still has references
Details    : In some error handling cases it was possible to leak a lock
	     reference on a client while accessing a file.  This was not
	     harmful to the client during operation, but would cause the
	     client to crash when the filesystem is unmounted.

Severity   : normal
Frequency  : specific case, rare
Bugzilla   : 10921
Description: ETXTBSY on mds though file not in use by client
Details    : ETXTBSY is no longer incorrectly returned when attempting to
	     chmod or chown a directory that the user previously tried to
	     execute or a currently-executing binary.

Severity   : major
Frequency  : extremely rare except on liblustre-based clients
Bugzilla   : 10480
Description: Lustre space not freed when files are deleted
Details    : Clean up open-unlinked files after client eviction.  Previously
	     the unlink was skipped and the files remained as orphans.

Severity   : normal
Frequency  : rare
Bugzilla   : 10999
Description: OST failure "would be an LBUG" in waiting_locks_callback()
Details    : In some cases it was possible to send a blocking callback to
	     a client doing a glimpse, even though that client didn't get
	     a lock granted.  When the glimpse lock is cancelled on the OST
	     the freed lock is left on the waiting list and corrupted the list.

Severity   : major
Frequency  : all core dumps
Bugzilla   : 11103
Description: Broke core dumps to lustre
Details    : Negative dentry may be unhashed if parent does not have UPDATE
	     lock, but some callers, e.g. do_coredump, expect dentry to be
	     hashed after successful create, hash it in ll_create_it.

------------------------------------------------------------------------------

2006-09-13  Cluster File Systems, Inc. <info@clusterfs.com>
       * version 1.4.7.1
       * Support for kernels:
        2.6.9-42.0.2.EL (RHEL 4)
        2.6.5-7.276 (SLES 9)
        2.4.21-40.EL (RHEL 3)
        2.6.12.6 vanilla (kernel.org)
      * bug fix

Severity   : major
Frequency  : always on RHEL 3
Bugzilla   : 10867
Description: Number of open files grows over time
Details    : The number of open files grows over time, whether or not
	     Lustre is started.  This was due to a filp leak introduced
	     by one of our kernel patches.

------------------------------------------------------------------------------

2006-08-20  Cluster File Systems, Inc. <info@clusterfs.com>
       * version 1.4.7
       * Support for kernels:
        2.6.9-42.EL (RHEL 4)
        2.6.5-7.267 (SLES 9)
        2.4.21-40.EL (RHEL 3)
        2.6.12.6 vanilla (kernel.org)
       * bug fixes

Severity   : major
Frequency  : rare
Bugzilla   : 5719, 9635, 9792, 9684
Description: OST (or MDS) trips assertions in (re)connection under heavy load
Details    : If a server is under heavy load and cannot reply to new
	     connection requests before the client resends the (re)connect,
	     the connection handling code can behave badly if two service
	     threads are concurrently handing separate (re)connections from
	     the same client.  Add better locking to the connection handling
	     code, and ensure that only a single connection will be processed
	     for a given client UUID, even if the lock is dropped.

Severity   : enhancement
Bugzilla   : 3627
Description: add TCP zero-copy support to kernel
Details    : Add support to the kernel TCP stack to allow zero-copy bulk
	     sends if the hardware supports scatter-gather and checksumming.
	     This allows socklnd to do client-write and server-read more
	     efficiently and reduce CPU utilization from skbuf copying.

Severity   : minor
Frequency  : only if NFS exporting from client
Bugzilla   : 10258
Description: NULL pointer deref in ll_iocontrol() if chattr mknod file
Details    : If setting attributes on a file created under NFS that had
	     never been opened it would be possible to oops the client
	     if the file had no objects.

Severity   : major
Frequency  : rare
Bugzilla   : 9326, 10402, 10897
Description: client crash in ptlrpcd_wake() thread when sending async RPC
Details    : It is possible that ptlrpcd_wake() dereferences a freed async
	     RPC.  In rare cases the ptlrpcd thread alread processed the RPC
	     before ptlrpcd_wake() was called and the request was freed.

Severity   : minor
Frequency  : always for liblustre
Bugzilla   : 10290
Description: liblustre client does MDS+OSTs setattr RPC for each write
Details    : When doing a write from a liblustre client, the client
	     incorrectly issued an RPC to the MDS and each OST the file was
	     striped over in order to update the timestamps.  When writing
	     with small chunks and many clients this could overwhelm the MDS
	     with RPCs.  In all cases it would slow down the write because
	     these RPCs are unnecessary.

Severity   : enhancement
Bugzilla   : 9340
Description: allow number of MDS service threads to be changed at module load
Details    : It is now possible to change the number of MDS service threads
	     running.  Adding "options mds mds_num_threads={N}" to the MDS's
	     /etc/modprobe.conf will set the number of threads for the next
	     time Lustre is restarted (assuming the "mds" module is also
	     reloaded at that time).  The default number of threads will
	     stay the same, 32 for most systems.

Severity   : major
Frequency  : rare
Bugzilla   : 10300
Description: OST crash if filesystem is unformatted or corrupt
Details    : If an OST is started on a device that has never been formatted
	     or if the filesystem is corrupt and cannot even mount then the
	     error handling cleanup routines would dereference a NULL pointer.

Severity   : normal
Frequency  : rare
Bugzilla   : 10047
Description: NULL pointer deref in llap_from_page.
Details    : get_cache_page_nowait can return a page with NULL (or otherwise
	     incorrect) mapping if the page was truncated/reclaimed while it was
	     searched for. Check for this condition and skip such pages when
	     doing readahead. Introduce extra check to llap_from_page() to
	     verify page->mapping->host is non-NULL (so page is not anonymous).

Severity   : minor
Frequency  : Sometimes when using sys_sendfile
Bugzilla   : 7020
Description: "page not covered by a lock" warnings from ll_readpage
Details    : sendfile called ll_readpage without right page locks present.
	     Now we introduced ll_file_sendfile that does necessary locking
	     around call to generic_file_sendfile() much like we do in
	     ll_file_read().

Severity   : normal
Frequency  : with certain MDS communication failures at client mount time
Bugzilla   : 10268
Description: NULL pointer deref after failed client mount
Details    : a client connection request may delayed by the network layer
	     and not be sent until after the PTLRPC layer has timed out the
	     request.  If the client fails the mount immediately it will try
	     to clean up before the network times out the request.  Add a
	     reference from the request import to the obd device and delay
	     the cleanup until the network drops the request.

Severity   : normal
Frequency  : occasionally during client (re)connect
Bugzilla   : 9387
Description: assertion failure during client (re)connect
Details    : processing a client connection request may be delayed by the
	     client or server longer than the client connect timeout.  This
	     causes the client to resend the connection request.  If the
	     original connection request is replied in this interval, the
	     client may trip an assertion failure in ptlrpc_connect_interpret()
	     which thought it would be the only running connect process.

Severity   : normal
Frequency  : only with obd_echo servers and clients that are rebooted
Bugzilla   : 10140
Description: kernel BUG accessing uninitialized data structure
Details    : When running an obd_echo server it did not start the ping_evictor
	     thread, and when a client was evicted an uninitialized data
	     structure was accessed.  Start the ping_evictor in the RPC
	     service startup instead of the OBD startup.

Severity   : enhancement
Bugzilla   : 10193 (patchless)
Description: Remove dependency on various unexported kernel interfaces.
Details    : No longer need reparent_to_init, exit_mm, exit_files,
	     sock_getsockopt, filemap_populate, FMODE_EXEC, put_filp.

Severity   : minor
Frequency  : rare (only users of deprecated and unsupported LDAP config)
Bugzilla   : 9337
Description: write_conf for zeroconf mount queried LDAP incorrectly for client
Details    : LDAP apparently contains 'lustreName' attributes instead of
	     'name'.  A simple remapping of the name is sufficient.

Severity   : major
Frequency  : rare (only with non-default dump_on_timeout debug enabled)
Bugzilla   : 10397
Description: waiting_locks_callback trips kernel BUG if client is evicted
Details    : Running with the dump_on_timeout debug flag turned on makes
	     it possible that the waiting_locks_callback() can try to dump
	     the Lustre kernel debug logs from an interrupt handler.  Defer
	     this log dumping to the expired_lock_main() thread.

Severity   : enhancement
Bugzilla   : 10420
Description: Support NFS exporting on 2.6 kernels.
Details    : Implement non-rawops metadata methods for NFS server to use without
	     changing NFS server code.

Severity   : normal
Frequency  : very rare (synthetic metadata workload only)
Bugzilla   : 9974
Description: two racing renames might cause an MDS thread to deadlock
Details    : Running the "racer" program may cause one MDS thread to rename
	     a file from being the source of a rename to being the target of
	     a rename at exactly the same time that another thread is doing
	     so, and the second thread has already enqueued these locks after
	     doing a lookup of the target and is trying to relock them in
	     order.  Ensure that we don't try to re-lock the same resource.

Severity   : major
Frequency  : only very large systems with liblustre clients
Bugzilla   : 7304
Description: slow eviction of liblustre clients with the "evict_by_nid" RPC
Details    : Use asynchronous set_info RPCs to send the "evict_by_nid" to
	     all OSTs in parallel.  This allows the eviction of stale liblustre
	     clients to proceed much faster than if they were done in series,
	     and also offers similar improvements for other set_info RPCs.

Severity   : minor
Frequency  : common
Bugzilla   : 10265
Description: excessive CPU usage during initial read phase on client
Details    : During the initial read phase on a client, it would agressively
	     retry readahead on the file, consuming too much CPU and impacting
	     performance (since 1.4.5.8).  Improve the readahead algorithm
	     to avoid this, and also improve some other common cases (read
	     of small files in particular, where "small" is files smaller than
	     /proc/fs/lustre/llite/*/max_read_ahead_whole_mb, 2MB by default).

Severity   : minor
Frequency  : rare
Bugzilla   : 10450
Description: MDS crash when receiving packet with unknown intent.
Details    : Do not LBUG in unknown intent case, just return -EFAULT

Severity   : enhancement
Bugzilla   : 9293, 9385
Description: MDS RPCs are serialised on client. This is unnecessary for some.
Details    : Do not serialize getattr (non-intent version) and statfs.

Severity   : minor
Frequency  : occasional, when OST network is overloaded/intermittent
Bugzilla   : 10416
Description: client evicted by OST after bulk IO timeout
Details    : If a client sends a bulk IO request (read or write) the OST
	     may evict the client if it is unresposive to its data GET/PUT
	     request.  This is incorrect if the network is overloaded (takes
	     too long to transfer the RPC data) or dropped the OST GET/PUT
	     request.  There is no need to evict the client at all, since
	     the pinger and/or lock callbacks will handle this, and the
	     client can restart the bulk request.

Severity   : minor
Frequency  : Always when mmapping file with no objects
Bugzilla   : 10438
Description: client crashes when mmapping file with no objects
Details    : Check that we actually have objects in a file before doing any
	     operations on objects in ll_vm_open, ll_vm_close and
	     ll_glimpse_size.

Severity   : minor
Frequency  : Rare
Bugzilla   : 10484
Description: Request leak when working with deleted CWD
Details    : Introduce advanced request refcount tracking for requests
	     referenced from lustre intent.

Severity   : Enhancement
Bugzilla   : 10482
Description: Cache open file handles on client.
Details    : MDS now will return special lock along with openhandle, if
	     requested and client is allowed to hold openhandle, even if unused,
	     until such a lock is revoked. Helps NFS a lot, since NFS is opening
	     closing files for every read/write openration.

Severity   : Enhancement
Bugzilla   : 9291
Description: Cache open negative dentries on client when possible.
Details    : Guard negative dentries with UPDATE lock on parent dir, drop
	     negative dentries on lock revocation.

Severity   : minor
Frequency  : Always
Bugzilla   : 10510
Description: Remounting a client read-only wasn't possible with a zconf mount
Details    : It wasn't possible to remount a client read-only with llmount.

Severity   : enhancement
Description: Include MPICH 1.2.6 Lustre ADIO interface patch
Details    : In lustre/contrib/ or /usr/share/lustre in RPM a patch for
	     MPICH is included to add Lustre-specific ADIO interfaces.
	     This is based closely on the UFS ADIO layer and only differs
	     in file creation, in order to allow the OST striping to be set.
	     This is user-contributed code and not supported by CFS.

Severity   : minor
Frequency  : Always
Bugzilla   : 9486
Description: extended inode attributes (immutable, append-only) work improperly
	     when 2.4 and 2.6 kernels are used on client/server or vice versa
Details    : Introduce kernel-independent values for these flags.

Severity   : enhancement
Frequency  : Always
Bugzilla   : 10248
Description: Allow fractional MB tunings for lustre in /proc/ filesystem.
Details    : Many of the /proc/ tunables can only be tuned at a megabyte
	     granularity. Now, Fractional MB granularity is be supported,
	     this is very useful for low memory system.

Severity   : enhancement
Bugzilla   : 9292
Description: Getattr by fid
Details    : Getting a file attributes by its fid, obtaining UPDATE|LOOKUP
	     locks, avoids extra getattr rpc requests to MDS, allows '/' to
	     have locks and avoids getattr rpc requests for it on every stat.

Severity   : major
Frequency  : Always, for filesystems larger than 2TB
Bugzilla   : 6191
Description: ldiskfs crash at mount for filesystem larger than 2TB with mballoc
Details    : Kenrel kmalloc limits allocations to 128kB and this prevents
	     filesystems larger than 2TB to be mounted with mballoc enabled.

Severity   : critical
Frequency  : Always, for 32-bit kernel without CONFIG_LBD and filesystem > 2TB
Bugzilla   : 6191
Description: filesystem corruption for non-standard kernels and very large OSTs
Details    : If a 32-bit kernel is compiled without CONFIG_LBD enabled and a
	     filesystems larger than 2TB is mounted then the kernel will
	     silently corrupt the start of the filesystem.  CONFIG_LBD is
	     enabled for all CFS-supported kernels, but the possibility of
	     this happening with a modified kernel config exists.

Severity   : enhancement
Bugzilla   : 10462
Description: add client O_DIRECT support for 2.6 kernels
Details    : It is now possible to do O_DIRECT reads and writes to files
	     in the Lustre client mountpoint on 2.6 kernel clients.

Severity   : enhancement
Bugzilla   : 10446
Description: parallel glimpse, setattr, statfs, punch, destroy requests
Details    : Sends glimpse, setattr, statfs, punch, destroy requests to OSTs in
	     parallel, not waiting for response from every OST before sending
	     a rpc to the next OST.

Severity   : minor
Frequency  : rare
Bugzilla   : 10150
Description: setattr vs write race when updating file timestamps
Details    : Client processes that update a file timestamp into the past
	     right after writing to the file (e.g. tar) it is possible that
	     the updated file modification time can be reset to the current
	     time due to a race between processing the setattr and write RPC.

Severity   : enhancement
Bugzilla   : 10318
Description: Bring 'lfs find' closer in line with regular Linux find.
Details    : lfs find util supports -atime, -mtime, -ctime, -maxdepth, -print,
	     -print0 options and obtains all the needed info through the lustre
	     ioctls.

Severity   : enhancement
Bugzilla   : 6221
Description: support up to 1024 configured devices on one node
Details    : change obd_dev array from statically allocated to dynamically
	     allocated structs as they are first used to reduce memory usage

Severity   : minor
Frequency  : rare
Bugzilla   : 10437
Description: Flush dirty partially truncated pages during truncate
Details    : Immediatelly flush partially truncated pages in filter_setattr,
	     this way we completely avoid having any pages in page cache on OST
	     and can retire ugly workarounds during writes to flush such pages.

Severity   : minor
Frequency  : rare
Bugzilla   : 10409
Description: i_sem vs transaction deadlock in mds_obd_destroy during unlink.
Details    : protect inode from truncation within vfs_unlink() context
	     just take a reference before calling vfs_unlink() and release it
	     when parent's i_sem is free.

Severity   : minor
Frequency  : always, if extents are used on OSTs
Bugzilla   : 10703
Description: index ei_leaf_hi (48-bit extension) is not zeroed in extent index
Details    : OSTs using the extents format would not zero the high 16 bits of
	     the index physical block number.  This is not a problem for any
	     OST filesystems smaller than 16TB, and no kernels support ext3
	     filesystems larger than 16TB yet.  This is fixed in 1.4.7 (all
	     new/modified files) and can be fixed for existing filesystems
	     with e2fsprogs-1.39-cfs1.

Severity   : minor
Frequency  : rare
Bugzilla   : 9387
Description: import connection selection may be incorrect if timer wraps
Details    : Using a 32-bit jiffies timer with HZ=1000 may cause backup
	     import connections to be ignored if the 32-bit jiffies counter
	     wraps.  Use a 64-bit jiffies counter.

Severity   : major
Frequency  : during server recovery
Bugzilla   : 10479
Description: crash after server is denying duplicate export
Details    : If clients are resending connect requests to the server, the
	     server refuses to allow a client to connect multiple times.
	     Fixed a bug in the handling of this case.

Severity   : minor
Frequency  : very large clusters immediately after boot
Bugzilla   : 10083
Description: LNET request buffers exhausted under heavy short-term load
Details    : If a large number of client requests are generated on a service
	     that has previously never seen so many requests it is possible
	     that the request buffer growth cannot keep up with the spike in
	     demand.  Instead of dropping incoming requests, they are held in
	     the LND until the RPC service can accept more requests.

Severity   : minor
Frequency  : Sometimes during replay
Bugzilla   : 9314
Description: Assertion failure in ll_local_open after replay.
Details    : If replay happened on an open request reply before we were able
	     to set replay handler, reply will become not swabbed tripping the
	     assertion in ll_local_open. Now we set the handler right after
	     recognising of open request

Severity   : minor
Frequency  : very rare
Bugzilla   : 10584
Description: kernel reports "badness in vsnprintf"
Details    : Reading from the "recovery_status" /proc file in small chunks
	     may cause a negative length in lprocfs_obd_rd_recovery_status()
	     call to vsnprintf() (which is otherwise harmless).  Exit early
	     if there is no more space in the output buffer.

Severity   : enhancement
Bugzilla   : 2259
Description: clear OBD RPC statistics by writing to them
Details    : It is now possible to clear the OBD RPC statistics by writing
	     to the "stats" file.

Severity   : minor
Frequency  : rare
Bugzilla   : 10641
Description: Client mtime is not the same on different clients after utimes
Details    : In some cases, the client was using the utimes() syscall on
	     a file cached on another node.  The clients now validate the
	     ctime from the MDS + OSTs to determine which one is right.

Severity   : minor
Frequency  : always
Bugzilla   : 10611
Description: Inability to activate failout mode
Details    : lconf script incorrectly assumed that in python string's numeric
	     value is used in comparisons.

Severity   : minor
Frequency  : always with multiple stripes per file
Bugzilla   : 10671
Description: Inefficient object allocation for mutli-stripe files
Details    : When selecting which OSTs to stripe files over, for files with
	     a stripe count that divides evenly into the number of OSTs,
	     the MDS is always picking the same starting OST for each file.
	     Return the OST selection heuristic to the original design.

Severity   : minor
Frequency  : rare
Bugzilla   : 10673
Description: mount failures may take full timeout to return an error
Details    : Under some heavy load conditions it is possible that a
	     failed mount can wait for the full obd_timeout interval,
	     possibly several minutes, before reporting an error.
	     Instead return an error as soon as the status is known.

------------------------------------------------------------------------------

2006-02-14  Cluster File Systems, Inc. <info@clusterfs.com>
       * version 1.4.6
       * WIRE PROTOCOL CHANGE.  This version of Lustre networking WILL NOT
	 INTEROPERATE with older versions automatically.  Please read the
	 user documentation before upgrading any part of a live system.
       * WARNING: Lustre networking configuration changes are required with
	 this release.  See https://bugzilla.clusterfs.com/show_bug.cgi?id=10052
	 for details.
       * bug fixes
       * Support for kernels:
	2.6.9-22.0.2.EL (RHEL 4)
	2.6.5-7.244 (SLES 9)
	2.6.12.6 vanilla (kernel.org)


Severity   : enhancement
Bugzilla   : 7981/8208
Description: Introduced Lustre Networking (LNET)
Details    : LNET is new networking infrastructure for Lustre, it includes
	     a reorganized network configuration mode (see the user
	     documentation for full details) as well as support for routing
	     between different network fabrics.  Lustre Networking Devices
	     (LNDs) for the supported network fabrics have also been
	     created for this new infrastructure.

Severity   : enhancement
Description: Introduced Access control lists
Details    : clients can set ACLs on files and directories in order to have
	     more fine-grained permissions than the standard Unix UGO+RWX.
	     The MDS must be started with the "-o acl" mount option.

Severity   : enhancement
Description: Introduced filesystem quotas
Details    : Administrators may now establish per-user quotas on the
	     filesystem.

Severity   : enhancement
Bugzilla   : 7982
Description: Configuration change for the XT3
	     The PTLLND is now used to run Lustre over Portals on the XT3
	     The configure option(s) --with-cray-portals are no longer used.
	     Rather --with-portals=<path-to-portals-includes> is used to
	     enable building on the XT3.  In addition to enable XT3 specific
	     features the option --enable-cray-xt3 must be used.

Severity   : major
Frequency  : rare
Bugzilla   : 7407
Description: Running on many-way SMP OSTs can trigger oops in llcd_send()
Details    : A race between allocating a new llcd and re-getting the llcd_lock
	     allowed another thread to grab newly-allocated llcd.

Severity   : enhancement
Bugzilla   : 7116
Description: 2.6 OST async journal commit and locking fix to improve performance
Details    : The filter_direct_io()+filter_commitrw_write() journal commits for
	     2.6 kernels are now async as they already were in 2.4 kernels so
	     that they can commit concurrently with the network bulk transfer.
	     For block-allocated files the filter allocation semaphore is held
	     to avoid filesystem fragmentation during allocation.  BKL lock
	     removed for 2.6 xattr operations where it is no longer needed.

Severity   : minor
Frequency  : rare
Bugzilla   : 8320
Description: lconf incorrectly determined whether two IP networks could talk
Details    : In some more complicated routing and multiple-network
	     configurations, lconf will avoid trying to make a network
	     connection to a disjoint part of the IP space.  It was doing the
	     math incorrectly for one set of cases.

Severity   : major
Frequency  : rare
Bugzilla   : 7359
Description: Fix for potential infinite loop processing records in an llog.
Details    : If an llog record is corrupted/zeroed, it is possible to loop
	     forever in llog_process().  Validate the llog record length
	     and skip the remainder of the block on error.

Severity   : minor
Frequency  : occasional (liblustre only)
Bugzilla   : 6363
Description: liblustre could not open files whose last component is a symlink
Details    : sysio_path_walk() would incorrectly pass the open intent to
	     intermediate path components.

Severity   : minor
Frequency  : rare (liblustre only with non-standard tuning)
Bugzilla   : 7201 (7350)
Description: Tuning the MDC DLM LRU size to zero triggers client LASSERT
Details    : llu_lookup_finish_locks() tries to set lock data on a lock
	     after it has been released, only do this for referenced locks

Severity   : enhancement
Bugzilla   : 7328
Description: specifying an (invalid) directory default stripe_size of -1
	     would reset the directory default striping
Details    : stripe_size -1 was used internally to signal directory stripe
	     removal, now use "all default" to signal dir stripe removal
	     as a directory striping of "all default" is not useful

Severity   : minor
Frequency  : common for large clusters running liblustre clients
Bugzilla   : 7198
Description: doing an ls when liblustre clients are running is slow
Details    : sending a glimpse AST to a liblustre client waits for every AST
	     to time out, as liblustre clients will not respond.  Since they
	     cannot cache data we refresh the OST lock LVB from disk instead.

Severity   : enhancement
Bugzilla   : 7198
Description: doing an ls at the same time as file IO can be slow
Details    : enqueue and other "small" requests can be blocked behind many
	     large IO requests.  Create a new OST IO portal for non-IO
	     requests so they can be processed faster.

Severity   : minor
Frequency  : rare (only HPUX clients mounting unsupported re-exported NFS vol)
Bugzilla   : 5781
Description: an HPUX NFS client would get -EACCESS when ftruncate()ing a newly
	     created file with mode 000
Details    : the Linux NFS server relies on an MDS_OPEN_OWNEROVERRIDE hack to
	     allow an ftruncate() as a non-root user to a file with mode 000.
	     Lustre now respects this flag to disable mode checks when
	     truncating a file owned by the user

Severity   : minor
Frequency  : liblustre-only, when liblustre client dies unexpectedly or becomes
	     busy
Bugzilla   : 7313
Description: Revoking locks from clients that went dead or catatonic might take
	     a lot of time.
Details    : New lock flags FL_CANCEL_ON_BLOCK used by liblustre makes
	     cancellation of such locks instant on servers without waiting for
	     any reply from clients. Clients drops these locks when cancel
	     notification from server is received without replying.

Severity   : minor
Frequency  : liblustre-only, when liblustre client dies or becomes busy
Bugzilla   : 7311
Description: Doing ls on Linux clients can take a long time with active
	     liblustre clients
Details    : Liblustre client cannot handle ASTs in timely manner, so avoid
	     granting such locks to it in the first place if possible.  Locks
	     are taken by proxy on the OST during the read or write and
	     dropped immediately afterward.  Add connect flags handling, do
	     not grant locks to liblustre clients for glimpse ASTs.

Severity   : enhancement
Bugzilla   : 6252
Description: Improve read-ahead algorithm to avoid excessive IO for random reads
Details    : Existing read-ahead algorithm is tuned for the case of streamlined
	     sequential reads and behaves badly with applications doing random
	     reads.  Improve it by reading ahead at least read region, and
	     avoiding excessive large RPC for small reads.

Severity   : enhancement
Bugzilla   : 8330
Description: Creating more than 1000 files for a single job may cause a load
	     imbalance on the OSTs if there are also a large number of OSTs.
Details    : qos_prep_create() uses an OST index reseed value that is an
	     even multiple of the number of available OSTs so that if the
	     reseed happens in the middle of the object allocation it will
	     still utilize the OSTs as uniformly as possible.

Severity   : major
Frequency  : rare
Bugzilla   : 8322
Description: OST or MDS may oops in ping_evictor_main()
Details    : ping_evictor_main() drops obd_dev_lock if deleting a stale export
	     but doesn't restart at beginning of obd_exports_timed list
	     afterward.

Severity   : enhancement
Bugzilla   : 7304
Description: improve by-nid export eviction on the MDS and OST
Details    : allow multiple exports with the same NID to be evicted at one
	     time without re-searching the exports list.

Severity   : major
Frequency  : rare, only with supplementary groups enabled on SMP 2.6 kernels
Bugzilla   : 7273
Description: MDS may oops in groups_free()
Details    : in rare race conditions a newly allocated group_info struct is
	     freed again, and this can be NULL.  The 2.4 compatibility code
	     for groups_free() checked for a NULL pointer, but 2.6 did not.

Severity   : minor
Frequency  : common for liblustre clients doing little filesystem IO
Bugzilla   : 9352, 7313
Description: server may evict liblustre clients accessing contended locks
Details    : if a client is granted a lock or receives a completion AST
	     with a blocking AST already set it would not reply to the AST
	     for LDLM_FL_CANCEL_ON_BLOCK locks.  It now replies to such ASTs.

Severity   : minor
Frequency  : lfs setstripe, only systems with more than 160 OSTs
Bugzilla   : 9440
Description: unable to set striping with a starting offset beyond OST 160
Details    : llapi_create_file() incorrectly limited the starting stripe
	     index to the maximum single-file stripe count.

Severity   : minor
Frequency  : LDAP users only
Bugzilla   : 6163
Description: lconf did not handle in-kernel recovery with LDAP properly
Details    : lconf/LustreDB get_refs() is searching the wrong namespace

Severity   : enhancement
Bugzilla   : 7342
Description: bind OST threads to NUMA nodes to improve performance
Details    : all OST threads are uniformly bound to CPUs on a single NUMA
	     node and do their allocations there to localize memory access

Severity   : enhancement
Bugzilla   : 7979
Description: llmount can determine client NID directly from Myrinet (GM)
Details    : the client NID code from gmnalnid was moved directly into
	     llmount, removing the need to use this or specifying the
	     client NID explicitly when mounting GM clients with zeroconf

Severity   : minor
Frequency  : if client is started with down MDS
Bugzilla   : 7184
Description: if client is started with down MDS mount hangs in ptlrpc_queue_wait
Details    : Having an LWI_INTR() wait event (interruptible, but no timeout)
	     will wait indefinitely in ptlrpc_queue_wait->l_wait_event() after
	     ptlrpc_import_delayed_req() because we didn't check if the
	     request was interrupted, and we also didn't break out of the
	     event loop if there was no timeout

Severity   : major
Frequency  : rare
Bugzilla   : 5047
Description: data loss during non-page-aligned writes to a single file from
	     both multiple nodes and multiple threads on one node at same time
Details    : updates to KMS and lsm weren't protected by common lock. Resulting
	     inconsistency led to false short-reads, that were cached and later
	     used by ->prepare_write() to fill in partially written page,
	     leading to data loss.

Severity   : minor
Frequency  : always, if lconf --abort_recovery used
Bugzilla   : 7047
Description: lconf --abort_recovery fails with 'Operation not supported'
Details    : lconf was attempting to abort recovery on the MDT device and not
	     the MDS device

Severity   : enhancement
Bugzilla   : 9445
Description: remove cleanup logs
Details    : replace lconf-generated cleanup logs with lustre internal
	     cleanup routines.  Eliminates the need for client-cleanup and
	     mds-cleanup logs.

Severity   : enhancement
Bugzilla   : 8592
Description: add support for EAs (user and system) on lustre filesystems
Details    : it is now possible to store extended attributes in the Lustre
	     client filesystem, and with the user_xattr mount option it
	     is possible to allow users to store EAs on their files also

Severity   : enhancement
Bugzilla   : 7293
Description: Add possibility (config option) to show minimal available OST free
	     space.
Details    : When compiled with --enable-mindf configure option, statfs(2)
	     (and so, df) will return least minimal free space available from
	     all OSTs as amount of free space on FS, instead of summary of
	     free spaces of all OSTs.

Severity   : enhancement
Bugzilla   : 7311
Description: do not expand extent locks acquired on OST-side
Details    : Modify ldlm_extent_policy() to not expand local locks, acquired
	     by server: they are not cached anyway.

Severity   : major
Frequency  : when mmap is used/binaries executed from Lustre
Bugzilla   : 9482
Description: Unmmap pages before throwing them away from read cache.
Details    : llap_shrink cache now attempts to unmap pages before discarding
	     them (if unmapping failed - do not discard).  SLES9 kernel has
	     extra checks that trigger if this unmapping is not done first.

Severity   : minor
Frequency  : rare
Bugzilla   : 6034
Description: lconf didn't resolve symlinks before checking to see whether a
	     given mountpoint was already in use

Severity   : minor
Frequency  : when migrating failover services
Bugzilla   : 6395, 9514
Description: When migrating a subset of services from a node (e.g. failback
	     from a failover service node) the remaining services would
	     time out and evict clients.
Details    : lconf --force (implied by --failover) sets the global obd_timeout
	     to 5 seconds in order to quickly disconnect, but this caused
	     other RPCs to time out too quickly.  Do not change the global
	     obd_timeout for force cleanup, only set it for DISCONNECT RPCs.

Severity   : enhancement
Frequency  : if MDS is started with down OST
Bugzilla   : 9439,5706
Description: Allow startup/shutdown of an MDS without depending on the
	     availability of the OSTs.
Details    : Asynchronously call mds_lov_synchronize during MDS startup.
	     Add appropriate locking and lov-osc refcounts for safe
	     cleaning.  Add osc abort_inflight calls in case the
	     synchronize never started.

Severity   : minor
Frequency  : occasional (Cray XT3 only)
Bugzilla   : 7305
Description: root not authorized to access files in CRAY_PORTALS environment
Details    : The client process capabilities were not honoured on the MDS in
	     a CRAY_PORTALS/CRAY_XT3 environment.  If the file had previously
	     been accessed by an authorized user then root was able to access
	     the file on the local client also.  The root user capabilities
	     are now allowed on the MDS, as this environment has secure UID.

Severity   : minor
Frequency  : occasional
Bugzilla   : 6449
Description: ldiskfs "too long searching" message happens too often
Details    : A debugging message (otherwise harmless) prints too often on
	     the OST console.  This has been reduced to only happen when
	     there are fragmentation problems on the filesystem.

Severity   : minor
Frequency  : rare
Bugzilla   : 9598
Description: Division by zero in statfs when all OSCs are inactive
Details    : lov_get_stripecnt() returns zero due to incorrect order of checks,
	     lov_statfs divides by value returned by lov_get_stripecnt().

Severity   : minor
Frequency  : common
Bugzilla   : 9489, 3273
Description: First write from each client to each OST was only 4kB in size,
	     to initialize client writeback cache, which caused sub-optimal
	     RPCs and poor layout on disk for the first writen file.
Details    : Clients now request an initial cache grant at (re)connect time
	     and so that they can start streaming writes to the cache right
	     away and always do full-sized RPCs if there is enough data.
	     If the OST is rebooted the client also re-establishes its grant
	     so that client cached writes will be honoured under the grant.

Severity   : minor
Frequency  : common
Bugzilla   : 7198
Description: Slow ls (and stat(2) syscall) on files residing on IO-loaded OSTs
Details    : Now I/O RPCs go to different portal number and (presumably) fast
	     lock requests (and glimses) and other RPCs get their own service
	     threads pool that should be able to service those RPCs
	     immediatelly.

Severity   : enhancement
Bugzilla   : 7417
Description: Ability to exchange lustre version between client and servers and
	     issue warnings at client side if client is too old. Also for
	     liblustre clients there is ability to refuse connection of too old
	     clients.
Details    : New 'version' field is added to connect data structure that is
	     filled with version info. That info is later checked by server and
	     by client.

Severity   : minor
Frequency  : rare, liblustre only.
Bugzilla   : 9296, 9581
Description: Two simultaneous writes from liblustre at offset within same page
	     might proceed at the same time overwriting eachother with stale
	     data.
Details    : I/O lock withing llu_file_prwv was released too early, before data
	     actually was hitting the wire. Extended lock-holding time until
	     server acknowledges receiving data.

Severity   : minor
Frequency  : extremely rare. Never observed in practice.
Bugzilla   : 9652
Description: avoid generating lustre_handle cookie of 0.
Details    : class_handle_hash() generates handle cookies by incrementing
	     global counter, and can hit 0 occasionaly (this is unlikely, but
	     not impossible, because initial value of cookie counter is
	     selected randonly). Value of 0 is used as a sentinel meaning
	     "unassigned handle" --- avoid it. Also coalesce two critical
	     sections in this function into one.

Severity   : enhancement
Bugzilla   : 9528
Description: allow liblustre clients to delegate truncate locking to OST
Details    : To avoid overhead of locking, liblustre client instructs OST to
	     take extent lock in ost_punch() on client's behalf. New connection
	     flag is added to handle backward compatibility.

Severity   : enhancement
Bugzilla   : 4928, 7341, 9758
Description: allow number of OST service threads to be specified
Details    : a module parameter allows the number of OST service threads
	     to be specified via "options ost ost_num_threads={N}" in the
	     OSS's /etc/modules.conf or /etc/modprobe.conf.

Severity   : major
Frequency  : rare
Bugzilla   : 6146, 9635, 9895
Description: servers crash with bad pointer in target_handle_connect()
Details    : In rare cases when a client is reconnecting it was possible that
	     the connection request was the last reference for that export.
	     We would temporarily drop the export reference and get a new
	     one, but this may have been the last reference and the export
	     was just destroyed.  Get new reference before dropping old one.

Severity   : enhancement
Frequency  : if client is started with failover MDS
Bugzilla   : 9818
Description: Allow multiple MDS hostnames in the mount command
Details    : Try to read the configuration from all specified MDS
	     hostnames during a client mount in case the "primary"
	     MDS is down.

Severity   : enhancement
Bugzilla   : 9297
Description: Stop sending data to evicted clients as soon as possible.
Details    : Check if the client we are about to send or are sending data to
	     was evicted already. (Check is done every second of waiting,
	     for which l_wait_event interface was extended to allow checking
	     of exit condition at specified intervals).

Severity   : minor
Frequency  : rare, normally only when NFS exporting is done from client
Bugzilla   : 9301
Description: 'bad disk LOV MAGIC: 0x00000000' error when chown'ing files
	     without objects
Details    : Make mds_get_md() recognise empty md case and set lmm size to 0.

Severity   : minor
Frequency  : always, if srand() is called before liblustre initialization
Bugzilla   : 9794
Description: Liblustre uses system PRNG disturbing its usage by user application
Details    : Introduce internal to lustre fast and high-quality PRNG for
	     lustre usage and make liblustre and some other places in generic
	     lustre code to use it.

Severity   : enhancement
Bugzilla   : 9477, 9557, 9870
Description: Verify that the MDS configuration logs are updated when xml is
Details    : Check if the .xml configuration logs are newer than the config
	     logs stored on the MDS and report an error if this is the case.
	     Request --write-conf, or allow starting with --old_conf.

Severity   : enhancement
Bugzilla   : 6034
Description: Handle symlinks in the path when checking if Lustre is mounted.
Details    : Resolve intermediate symlinks when checking if a client has
	     mounted a filesystem to avoid duplicate client mounts.

Severity   : minor
Frequency  : rare
Bugzilla   : 9309
Description: lconf can hit an error exception but still return success.
Details    : The lconf command catches the Command error exception at the top
	     level script context and will exit with the associated exit
	     status, but doesn't ensure that this exit status is non-zero.

Severity   : minor
Frequency  : rare
Bugzilla   : 9493
Description: failure of ptlrpc thread startup can cause oops
Details    : Starting a ptlrpc service thread can fail if there are a large
	     number of threads or the server memory is very fragmented.
	     Handle this without oopsing.

Severity   : minor
Frequency  : always, only if liblustre and non-default acceptor port was used
Bugzilla   : 9933
Description: liblustre cannot connect to servers with non-default acceptor port
Details    : tcpnal_set_default_params() was not called and was therefore
	     ignoring the environment varaible TCPNAL_PORT, as well as other
	     TCPNAL_ environment variables

Severity   : minor
Frequency  : rare
Bugzilla   : 9923
Description: two objects could be created on the same OST for a single file
Details    : If an OST is down, in some cases it was possible to create two
	     objects on a single OST for a single file.  No problems other
	     than potential performance impact and spurious error messages.

Severity   : minor
Frequency  : rare
Bugzilla   : 5681, 9562
Description: Client may oops in ll_unhash_aliases
Details    : Client dcache may become inconsistent in race condition.
	     In some cases "getcwd" can fail if the current directory is
	     modified.

Severity   : minor
Frequency  : always
Bugzilla   : 9942
Description: Inode refcounting problems in NFS export code
Details    : link_raw functions used to call d_instantiate without obtaining
	     extra inode reference first.

Severity   : minor
Frequency  : rare
Bugzilla   : 9942, 9903
Description: Referencing freed requests leading to crash, memleaks with NFS.
Details    : We used to require that call to ll_revalidate_it was always
	     followed by ll_lookup_it. Also with revalidate_special() it is
	     possible to call ll_revalidate_it() twice for the same dentry
	     even if first occurence returned success. This fix changes semantic
	     between DISP_ENQ_COMPLETE disposition flag to mean there is extra
	     reference on a request referred from the intent.
	     ll_intent_release() then releases such a request.

Severity   : minor
Frequency  : rare, normally benchmark loads only
Bugzilla   : 1443
Description: unlinked inodes were kept in memory on the client
Details    : If a client is repeatedly creating and unlinking files it
	     can accumulate a lot of stale inodes in the inode slab cache.
	     If there is no other client load running this can cause the
	     client node to run out of memory.  Instead flush old inodes
	     from client cache that have the same inode number as a new inode.

Severity   : minor
Frequency  : SLES9 2.6.5 kernel and long filenames only
Bugzilla   : 9969, 10379
Description: utime reports stale NFS file handle
Details    : SLES9 uses out-of-dentry names in some cases, which confused
	     the lustre dentry revalidation.  Change it to always use the
	     in-dentry qstr.

Severity   : major
Frequency  : rare, unless heavy write-truncate concurrency is continuous
Bugzilla   : 4180, 6984, 7171, 9963, 9331
Description: OST becomes very slow and/or deadlocked during object unlink
Details    : filter_destroy() was holding onto the parent directory lock
	     while truncating+unlinking objects.  For very large objects this
	     may block other threads for a long time and slow overall OST
	     responsiveness.  It may also be possible to get a lock ordering
	     deadlock in this case, or run out of journal credits because of
	     the combined truncate+unlink.  Solution is to do object truncate
	     first in one transaction without parent lock, and then do the
	     final unlink in a new transaction with the parent lock.  This
	     reduces the lock hold time dramatically.

Severity   : major
Frequency  : rare, 2.4 kernels only
Bugzilla   : 9967
Description: MDS or OST cleanup may trip kernel BUG when dropping kernel lock
Details    : mds_cleanup() and filter_cleanup() need to drop the kernel lock
	     before unmounting their filesystem in order to avoid deadlock.
	     The kernel_locked() function in 2.4 kernels only checks whether
	     the kernel lock is held, not whether it is this process that is
	     holding it as 2.6 kernels do.

Severity   : major
Frequency  : rare
Bugzilla   : 9635
Description: MDS or OST may oops/LBUG if a client is connecting multiple times
Details    : The client ptlrpc code may be trying to reconnect to a down
	     server before a previous connection attempt has timed out.
	     Increase the reconnect interval to be longer than the connection
	     timeout interval to avoid sending duplicate connections to
	     servers.

Severity   : minor
Frequency  : echo_client brw_test command
Bugzilla   : 9919
Description: fix echo_client to work with OST preallocated code
Details    : OST preallocation code (5137) didn't take echo_client IO path
	     into account: echo_client calls filter methods outside of any
	     OST thread and, hence, there is no per-thread preallocated
	     pages and buffers to use. Solution: hijack pga pages for IO. As
	     a byproduct, this avoids unnecessary data copying.

Severity   : minor
Frequency  : rare
Bugzilla   : 3555, 5962, 6025, 6155, 6296, 9574
Description: Client can oops in mdc_commit_close() after open replay
Details    : It was possible for the MDS to return an open request with no
	     transaction number in mds_finish_transno() if the client was
	     evicted, but without actually returning an error.  Clients
	     would later try to replay that open and may trip an assertion
	     Simplify the client close codepath, and always return an error
	     from the MDS in case the open is not successful.

Severity   : major
Frequency  : rare, 2.6 OSTs only
Bugzilla   : 10076
Description: OST may deadlock under high load on fragmented files
Details    : If there was a heavy load and highly-fragmented OST filesystems
	     it was possible to have all the OST threads deadlock waiting on
	     allocation of biovecs, because the biovecs were not released
	     until the entire RPC IO was completed.  Instead, release biovecs
	     as soon as they are complete to ensure forward IO progress.

Severity   : enhancement
Bugzilla   : 9578
Description: Support for specifying external journal device at mount
Details    : If an OST or MDS device is formatted with an external journal
	     device, this device major/minor is stored in the ext3 superblock
	     and may not be valid for failover.  Allow detecting and
	     specifying the external journal at mount time.

Severity   : major
Frequency  : rare
Bugzilla   : 10235
Description: Mounting an MDS with pending unlinked files may cause oops
Details    : target_finish_recovery() calls mds_postrecov() which returned
	     the number of orphans unlinked. mds_lov_connect->mds_postsetup()
	     considers this an error and immediately begins cleaning up the
	     lov, just after starting the mds_lov process

Severity   : enhancement
Bugzilla   : 9461
Description: Implement 'lfs df' to report actual free space on per-OST basis
Details    : Add sub-command 'df' on 'lfs' to report the disk space usage of
	     MDS/OSDs. Usage: lfs df [-i][-h]. Command Options: '-i' to report
	     usage of objects; '-h' to report in human readable format.

------------------------------------------------------------------------------

2005-08-26  Cluster File Systems, Inc. <info@clusterfs.com>
       * version 1.4.5
       * bug fixes

Severity   : major
Frequency  : rare
Bugzilla   : 7264
Description: Mounting an ldiskfs file system with mballoc may crash OST node.
Details    : ldiskfs mballoc code may reference an uninitialized buddy struct
	     at startup during orphan unlinking.  Instead, skip buddy update
	     before setup, as it will be regenerated after recovery is complete.

Severity   : minor
Frequency  : rare
Bugzilla   : 7039
Description: If an OST is inactive, its locks might reference stale inodes.
Details    : lov_change_cbdata() must iterate over all namespaces, even if
	     they are inactive to clear inode references from the lock.

Severity   : enhancement
Frequency  : occasional, if non-standard max_dirty_mb used
Bugzilla   : 7138
Description: Client will block write RPCs if not enough grant
Details    : If a client has max_dirty_mb smaller than max_rpcs_in_flight,
	     then the client will block writes while waiting for another RPC
	     to complete instead of consuming its dirty limit.  With change
	     we get improved performance when max_dirty_mb is small.

Severity   : enhancement
Bugzilla   : 3389, 6253
Description: Add support for supplementary groups on the MDS.
Details    : The MDS has an upcall /proc/fs/lustre/mds/{mds}/group_upcall
	     (set to /usr/sbin/l_getgroups if enabled) which will do MDS-side
	     lookups for user supplementary groups into a cache.

Severity   : minor
Bugzilla   : 7278
Description: O_CREAT|O_EXCL open flags in liblustre always return -EEXIST
Details    : Make libsysio to not enforce O_EXCL by clearing the flag,
	     for liblustre O_EXCL is enforced by MDS.

Severity   : minor
Bugzilla   : 6455
Description: readdir never returns NULL in liblustre.
Details    : Corrected llu_iop_getdirentries logic, to return offset of next
	     dentry in struct dirent.

Severity   : minor
Bugzilla   : 7137
Frequency  : liblustre only, depends on application IO pattern
Description: liblustre clients evicted if not contacting servers
Details    : Don't put liblustre clients into the ping_evictor list, so
	     they will not be evicted by the pinger ever.

Severity   : enhancement
Bugzilla   : 6902
Description: Add ability to evict clients by NID from MDS.
Details    : By echoing "nid:$NID" string into
	     /proc/fs/lustre/mds/.../evict_client client with nid that equals to
	     $NID would be instantly evicted from this MDS and from all active
	     OSTs connected to it.

Severity   : minor
Bugzilla   : 7198
Description: Do not query file size twice, somewhat slowing stat(2) calls.
Details    : lookup_it_finish() used to query file size from OSTs that was not
	     needed.

Severity   : minor
Bugzilla   : 6237
Description: service threads change working directory to that of init
Details    : Starting lustre service threads may pin the working directory
	     of the parent thread, making that filesystem busy.  Threads
	     now change to the working directory of init to avoid this.

Severity   : minor
Bugzilla   : 6827
Frequency  : during shutdown only
Description: shutdown with a failed MDS or OST can cause unmount to hang
Details    : Don't resend DISCONNECT messages in ptlrpc_disconnect_import()
	     if server is down.

Severity   : minor
Bugzilla   : 7331
Frequency  : 2.6 only
Description: chmod/chown may include an extra supplementary group
Details    : ll{,u}_mdc_pack_op_data() does not properly initialize the
	     supplementary group and if none is specified this is used.

Severity   : minor
Bugzilla   : 5479 (6816)
Frequency  : rare
Description: Racing open + rm can assert client in mdc_set_open_replay_data()
Details    : If lookup is in progress on a file that is unlinked we might try
	     to revalidate the inode and fail in revalidate after lookup is
	     complete and ll_file_open() enqueues the open again but
	     it_open_error() was not checking DISP_OPEN_OPEN errors correctly.

Severity   : minor
Frequency  : always, if lconf --abort_recovery used
Bugzilla   : 7047
Description: lconf --abort_recovery fails with 'Operation not supported'
Details    : lconf was attempting to abort recovery on the MDT device and not
	     the MDS device

------------------------------------------------------------------------------

2005-08-08  Cluster File Systems, Inc. <info@clusterfs.com>
       * version 1.4.4
       * bug fixes

Severity   : major
Frequency  : rare (only unsupported configurations with a node running as an
	     OST and a client)
Bugzilla   : 6514, 5137
Description: Mounting a Lustre file system on a node running as an OST could
	     lead to deadlocks
Details    : OSTs now preallocates memory needed to write out data at
	     startup, instead of when needed, to avoid having to
	     allocate memory in possibly low memory situations.
	     Specifically, if the file system is mounted on on OST,
	     memory pressure could force it to try to write out data,
	     which it needed to allocate memory to do.  Due to the low
	     memory, it would be unable to do so and the node would
	     become unresponsive.

Severity   : enhancement
Bugzilla   : 7015
Description: Addition of lconf --service command line option
Details    : lconf now accepts a '--service <arg>' option, which is
             shorthand for 'lconf --group <arg> --select <arg>=<hostname>'

Severity   : enhancement
Bugzilla   : 6101
Description: Failover mode is now the default for OSTs.
Details    : By default, OSTs will now run in failover mode.  To return to
             the old behaviour, add '--failout' to the lmc line for OSTs.

Severity   : enhancement
Bugzilla   : 1693
Description: Health checks are now provided for MDS and OSTs
Details    : Additional detailed health check information on MSD and OSTs
             is now provided through the procfs health_check value.

Severity   : minor
Frequency  : occasional, depends on IO load
Bugzilla   : 4466
Description: Disk fragmentation on the OSTs could eventually cause slowdowns
             after numerous create/delete cycles
Details    : The ext3 inode allocation policy would not allocate new inodes
             very well on the OSTs because there are no new directories
             being created.  Instead we look for groups with free space if
             the parent directories are nearly full.

Severity   : major
Bugzilla   : 6302
Frequency  : rare
Description: Network or server problems during mount may cause partially
             mounted clients instead of returning an error.
Details    : The config llog parsing code may overwrite the error return
             code during mount error handling, returning success instead
             of an error.

Severity   : minor
Bugzilla   : 6422
Frequency  : rare
Description: MDS can fail to allocate large reply buffers
Details    : After long uptimes the MDS can fail to allocate large reply
	     buffers (e.g. zconf client mount config records) due to memory
	     fragmentation or consumption by the buffer cache.  Preallocate
	     some large reply buffers so that these replies can be sent even
	     under memory pressure.

Severity   : minor
Bugzilla   : 6266
Frequency  : rare (liblustre)
Description: fsx running with liblustre complained that using truncate() to
             extend the file doesn't work.  This patch corrects that issue.
Details    : This is the liblustre equivalent of the fix for bug 6196.  Fixes
             ATTR_SIZE and lsm use in llu_setattr_raw.

Severity   : critical
Bugzilla   : 6866
Frequency  : rare, only 2.6 kernels
Description: Unusual file access patterns on the MDS may result in inode
             data being lost in very rare circumstances.
Details    : Bad interaction between the ea-in-inode patch and the "no-read"
             code in the 2.6 kernel caused the inode and/or EA data not to
             be read from disk, causing single-file corruption.

Severity   : critical
Bugzilla   : 6998
Frequency  : rare, only 2.6 filesystems using extents
Description: Heavy concurrent write and delete load may cause data corruption.
Details    : It was possible under high-load situations to have an extent
             metadata block in the block device cache from a just-unlinked
             file overwrite a newly-allocated data block.  We now unmap any
             metadata buffers that alias just-allocated data blocks.

Severity   : minor
Bugzilla   : 7241
Frequency  : filesystems with default stripe_count larger than 77
Description: lconf+mke2fs fail when formatting filesystem with > 77 stripes
Details    : lconf specifies an inode size of 4096 bytes when the default
             stripe_count is larger than 77.  This conflicts with the default
             inode density of 1 per 4096 bytes.  Allocate smaller inodes in
             this case to avoid pinning too much memory for large EAs.

------------------------------------------------------------------------------

2005-07-07  Cluster File Systems, Inc. <info@clusterfs.com>
       * version 1.4.3
       * bug fixes

Severity   : minor
Frequency  : rare (extremely heavy IO load with hundreds of clients)
Bugzilla   : 6172
Description: Client is evicted, gets IO error writing to file
Details    : lock ordering changes for bug 5492 reintroduced bug 3267 and
             caused clients to be evicted for AST timeouts.  The fixes in
             bug 5192 mean we no longer need to have such short AST timeouts
             so ldlm_timeout has been increased.

Severity   : major
Frequency  : occasional during --force or --failover shutdown under load
Bugzilla   : 5949, 4834
Description: Server oops/LBUG if stopped with --force or --failover under load
Details    : a collection of import/export refcount and cleanup ordering
             issues fixed for safer force cleanup

Severity   : major
Frequency  : only filesystems larger than 120 OSTs
Bugzilla   : 5990, 6223
Description: lfs getstripe would oops on a very large filesystem
Details    : lov_getconfig used kfree on vmalloc'd memory

Severity   : minor
Frequency  : only filesystems exporting via NFS to Solaris 10 clients
Bugzilla   : 6242, 6243
Description: reading from files that had been truncated to a non-zero size
             but never opened returned no data
Details    : ll_file_read() reads zeros from no-object files to EOF

Severity   : major
Frequency  : rare
Bugzilla   : 6200
Description: A bug in MDS/OSS recovery could cause the OSS to fail an assertion
Details    : There's little harm in aborting MDS/OSS recovery and letting it
             try again, so I removed the LASSERT and return an error instead.

Severity   : enhancement
Bugzilla   : 5902
Description: New debugging infrastructure for tracking down data corruption
Details    : The I/O checksum code was replaced to: (a) control it at runtime,
             (b) cover more of the client-side code path, and (c) try to narrow
             down where problems occurred

Severity   : major
Frequency  : rare
Bugzilla   : 3819, 4364, 4397, 6313
Description: Racing close and eviction MDS could cause assertion in mds_close
Details    : It was possible to get multiple mfd references during close and
             client eviction, leading to one thread referencing a freed mfd.

Severity:  : enhancement
Bugzilla   : 3262, 6359
Description: Attempts to reconnect to servers are now more aggressive.
Details    : This builds on the enhanced upcall-less recovery that was added
             in 1.4.2.  When trying to reconnect to servers, clients will
             now try each server in the failover group every 10 seconds.  By
             default, clients would previously try one server every 25 seconds.

Severity   : major
Frequency  : rare
Bugzilla   : 6371
Description: After recovery, certain operations trigger a failed
             assertion on a client.
Details    : Failing over an mds, using lconf -d --failover, while a
             client was doing a readdir() call would cause the client to
             LBUG after recovery completed and the readdir() was resent.

Severity   : enhancement
Bugzilla   : 6296
Description: Default groups are now added by lconf
Details    : You can now run lconf --group <servicename> without having to
             manually add groups with lmc.

Severity   : major
Frequency  : occasional
Bugzilla   : 6412
Description: Nodes with an elan id of 0 trigger a failed assertion

Severity   : minor
Frequency  : always when accessing e.g. tty/console device nodes
Bugzilla   : 3790
Description: tty and some other devices nodes cannot be used on lustre
Details    : file's private_data field is used by device data and lustre
             values in there got lost. New field was added to struct file to
             store fs-specific private data.

Severity   : minor
Frequency  : when exporting Lustre via NFS
Bugzilla   : 5275
Description: NFSD failed occasionally when looking up a path component
Details    : NFSD is looking up ".." which was broken in ext3 directories
             that had grown large enough to become hashed.

Severity   : minor
Frequency  : Clusters with multiple interfaces not on the same subnet
Bugzilla   : 5541
Description: Nodes will repeatedly try to reconnect to an interface which it
             cannot reach and report an error to the log.
Details    : Extra peer list entries will be created by lconf with some peers
             unreachable.  lconf now validates the peer before adding it.

Severity   : major
Frequency  : Only if a default stripe is set on the filesystem root.
Bugzilla   : 6367
Description: Setting a default stripe on the filesystem root prevented the
             filesystem from being remounted.
Details    : The client was sending extra request flags in the root getattr
             request and did not allocate a reply buffer for the dir EA.

Severity   : major
Frequency  : occasional, higher if lots of files are accessed by one client
Bugzilla   : 6159, 6097
Description: Client trips assertion regarding lsm mismatch/magic
Details    : While revalidating inodes the VFS looks up inodes with ifind()
             and in rare cases can find an inode that is being freed.
             The ll_test_inode() code will free the lsm during ifind()
             when it finds an existing inode and then the VFS later attaches
             this free lsm to a new inode.

Severity   : major
Frequency  : rare
Bugzilla   : 6422, 7030
Description: MDS deadlock between mkdir and client eviction
Details    : Creating a new file via mkdir or mknod (starting a transaction
             and getting the ns lock) can deadlock with client eviction
             (gets ns lock and trying to finish a synchronous transaction).

Severity   : minor
Frequency  : occasional
Description: While starting a server, the fsfilt_ext3 module could not be
             loaded.
Details    : CFS's improved ext3 filesystem is named ldiskfs for 2.6
             kernels.  Previously, lconf would still use the ext3 name
             when trying to load modules.  Now, it will correctly use
             ext3 on 2.4 and ldiskfs on 2.6.

Severity   : enhancement
Description: The default stripe count has been changed to 1
Details    : The interpretation of the default stripe count (0, to lfs
             or lmc) has been changed to mean striping across a single
             OST, rather than all available.  For general usage we have
             found a stripe count of 1 or 2 works best.

Severity   : enhancement
Description: Add support for compiling against Cray portals.
Details    : Conditional compiling for some areas that are different
             on Cray Portals.

Severity   : major
Frequency  : occasional
Bugzilla   : 6409, 6834
Description: Creating files with an explicit stripe count may lead to
             a failed assertion on the MDS
Details    : If some OSTs are full or unavailable, creating files may
             trigger a failed assertion on the MDS.  Now, Lustre will
             try to use other servers or return an error to the
             client.

Severity   : minor
Frequency  : occasional
Bugzilla   : 6469
Description: Multiple concurrent overlapping read+write on multiple SMP nodes
             caused lock timeout during readahead (since 1.4.2).
Details    : Processes doing readahead might match a lock that hasn't been
             granted yet if there are overlapping and conflicting lock
             requests.  The readahead process waits on ungranted lock
             (original lock is CBPENDING), while OST waits for that process
             to cancel CBPENDING read lock and eventually evicts client.

Severity   : enhancement
Bugzilla   : 6931
Description: Initial enabling of flock support for clients
Details    : Implements fcntl advisory locking and file status functions.
	     This feature is provided as an optional mount flag (default
	     off), and is NOT CURRENTLY SUPPORTED.  Not all types of record
	     locking are implemented yet, and those that are are not guaranteed
	     to be completely correct in production environments.
	     mount -t lustre -o [flock|noflock] ...

Severity   : major
Frequency  : occasional
Bugzilla   : 6198
Description: OSTs running 2.4 kernels but with extents enabled might trip an
             assertion in the ext3 JBD (journaling) layer.
Details    : The b_committed_data struct is protected by the big kernel lock
             in 2.4 kernels, serializing journal_commit_transaction() and
             ext3_get_block_handle->ext3_new_block->find_next_usable_block()
             access to this struct.  In 2.6 kernels there is finer grained
             locking to improve SMP performance of the JBD layer.

Severity   : minor
Bugzilla   : 6147
Description: Changes the "SCSI I/O Stats" kernel patch to default to "enabled"

<<<<<<< HEAD
=======
Severity   : Minor
Frequency  : Rare
Bugzilla   : 11248
Description: merge and cleanup kernel patches.
Details    :

>>>>>>> 7bfe2fbd
-----------------------------------------------------------------------------

2005-05-05  Cluster File Systems, Inc. <info@clusterfs.com>
       * version 1.4.2
       NOTE: Lustre 1.4.2 uses an incompatible network protocol than previous
	     versions of Lustre.  Please update all servers and clients to
	     version 1.4.2 or later at the same time.  You must also run
	     "lconf --write-conf {config}.xml" on the MDS while it is stopped
	     to update the configuration logs.
       * bug fixes
	- fix for HPUX NFS client breakage when NFS exporting Lustre (5781)
	- mdc_enqueue does not need max_mds_easize request buffer on send (5707)
	- swab llog records of type '0' so we get proper header size/idx (5861)
	- send llog cancel req to DLM cancel portal instead of cb portal (5515)
	- fix rename of one directory over another leaking an inode (5953)
	- avoid SetPageDirty on 2.6 (5981)
	- don't re-add just-being-destroyed locks to the waiting list (5653)
	- when creating new directories, inherit the parent's custom
	  striping settings if present parent (3048)
	- flush buffers from cache before direct IO in 2.6 obdfilter (4982)
	- don't hold i_size_sem in ll_nopage() and ll_ap_refresh_count (6077)
	- don't hold client locks on temporary worklist from l_lru (5666)
	- handle IO errors in 2.6 obdfilter bio completion routine (6046)
	- automatically evict dead clients (5921)
	- Update file size properly in create+truncate+fstat case (6196)
	- Do not unhash mountpoint dentries, do not allow removal of
	  mountpoints (5907)
	- Avoid lock ordering deadlock issue with write/truncate (6203,5654)
	- reserve enough journal credits in fsfilt_start_log for setattr (4554)
	- ldlm_enqueue freed-export error path would always LBUG (6149,6184)
	- don't reference lr_lvb_data until after we hold lr_lvb_sem (6170)
	- don't overwrite last_rcvd if there is a *_client_add() error (6086)
	- Correctly handle reads of files with no objects (6243)
	- lctl recover will also mark a device active if deactivate used (5933)
	* miscellania
	- by default create 1 inode per 4kB space on MDS, per 16kB on OSTs
	- allow --write-conf on an MDS with different nettype than client (5619)
	- don't write config llogs to MDS for mounts not from that MDS (5617)
	- lconf should create multiple TCP connections from a client (5201)
	- init scripts are now turned off by default; run chkconfig --on
	  lustre and chkconfig --on lustrefs to use them
	- upcalls are no longer needed for clients to recover to failover
	  servers (3262)
	- add --abort-recovery option to lconf to abort recovery on device
	  startup (6017)
	- add support for an arbitrary number of OSTs (3026)
	- Quota support protocol changes.
	- forward compatibility changes to wire structs (6007)
	- rmmod NALs that might be loaded because of /etc/modules.conf (6133)
	- support for mountfsoptions and clientoptions to the Lustre LDAP (5873)
	- improved "lustre status" script
	- initialize blocksize for non-regular files (6062)
	- added --disable-server and --disable-client configure options (5782)
	- introduce a lookup cache for lconf to avoid repeated DB scans (6204)
	- Vanilla 2.4.29 support
	- increase maximum number of obd devices to 520 (6242)
	- remove the tcp-zero-copy patch from the suse-2.4 series (5902)
	- Quadrics Elan drivers are now included for the RHEL 3 2.4.21 and
	  SLES 9 2.6.5 kernels
	- limit stripes per file to 160 (the maximum EA size) (6093)

2005-03-22  Cluster File Systems, Inc. <info@clusterfs.com>
       * version 1.4.1
       * bug fixes
	- don't LASSERT in ll_release on NULL lld with NFS export (4655, 5760)
	- hold NS lock when calling handle_ast_error->del_waiting_lock (5746)
	- fix setattr mtime regression from lovcleanup merge (4829, 5669)
	- workaround for 2.6 crash in ll_unhash_aliases (5687, 5210)
	- small ext3 extents cleanups and fixes (5733)
	- improved mballoc code, several small races and bugs fixed (5733, 5638)
	- kernel version 43 - fix remove_suid bugs in both 2.4 and 2.6 (5695)
	- avoid needless client->OST connect, fix handle mismatch (5317)
	- fix DLM error path that led to out-of-sync client, long delays (5779)
	- support common vfs-enforced mount options (nodev,nosuid,noexec) (5637)
	- fix several locking issues related to i_size (5492,5624,5654,5672)
	- don't move pending lock onto export if it is already evicted (5683)
	- fix kernel oops when creating .foo in unlinked directory (5548)
	- fix deadlock in obdfilter statistics vs. object create (5811)
	- use time_{before,after} to avoid timer jiffies wrap (5882)
	- shutdown --force/--failover stability (3607,3651,4797,5203,4834)
	- Do not leak request if server was not able to process it (5154)
	- If mds_open unable to find parent dir, make that negative lookup(5154)
	- don't create new directories with extent-mapping (5909, 5936)
       * miscellania
	- fix lustre/lustrefs init scripts for SuSE (patch from Scali, 5702)
	- don't hold the pinger_sem in ptlrpc_pinger_sending_on_import
	- change obd_increase_kms to obd_adjust_kms (up or down) (5654)
	- lconf, lmc search both /usr/lib and /usr/lib64 for Python libs (5800)
	- support for RHEL4 kernel on i686 (5773)
	- provide error messages when incompatible logs are encountered (5898)

2005-02-18  Cluster File Systems, Inc. <info@clusterfs.com>
       * version 1.4.0.10 (1.4.1 release candidate 1)
       * bug fixes
	- don't keep a lock reference when lock is not granted (4238)
	- unsafe list practices (rarely) led to infinite eviction loop (4908)
	- add per-fs limit of Lustre pages in page cache, avoid OOM (4699)
	- drop import inflight refcount on signal_completed_replay error (5255)
	- unlock page after async write error during send (3677)
	- handle missing objects in filter_preprw_read properly (5265)
	- no transno return for symlink open, don't save no-trasno open (3440)
	- don't try to complete elan receive that already failed (4012)
	- free RPC server reply state on error (5406)
	- clean up thread from ptlrpc_start_thread() on error (5160)
	- readahead could read extra page into cache that wasn't ejected (5388)
	- prevent races in class_attach/setup/cleanup/detach (5260)
	- don't dereference de->d_inode after l_dput of de (5458)
	- use "int" for stripe value returned from lock_to_stripe (5544)
	- mballoc allocation and error-checking fixes in 2.6 (5504)
	- block device patches to fix I/O request sizes in 2.6 (5482)
	- look up hostnames for IB nals (5602)
	- 2.6 changed lock ordering of 2 semaphores, caused deadlock (5654)
	- don't start multiple acceptors for the same port (5277)
	- fix incorrect LASSERT in mds_getattr_name (5635)
	- export a proc file for general "ping" checking (5628)
	- fix "lfs check" to not block when the MDS is down (5628)
       * miscellania
	- service request history (4965)
	- put {ll,lov,osc}_async_page structs in a single slab (4699)
	- create an "evict_client" /proc entry on OSTs, like the MDS has
	- fix mount usage message, return errors per mount(8) (5168)
	- change grep [] to grep "[]" in tests so they work in more UMLs
	- fix ppc64/x86_64 spec to use %{_libdir} instead of /usr/lib (5389)
	- remove ancient LOV_MAGIC_V0 EA support (5047)
	- add "disk I/Os in flight" and "I/O req time" stats in obdfilter
	- align r/w RPCs to PTLRPC_MAX_BRW_SIZE boundary for performance (3451)
	- allow readahead allocations to fail when low on memory (5383)
	- mmap locking landed again, after considerable improvement (2828)
	- add get_hostaddr() to lustreDB.py for LDAP support (5459)

2004-11-23  Cluster File Systems, Inc. <info@clusterfs.com>
       * version 1.4.0
       * bug fixes
	- send OST transaction number in read/write reply to free req (4966)
	- don't ASSERT in ptl_send_rpc() if we run out of memory (5119)
	- lock /proc/sys/portals/routes internal state, avoiding oops (4827)
	- the watchdog thread now runs as interruptible (5246)
	- flock/lockf fixes (but it's still disabled, pending 5135)
	- don't use EXT3 constants in llite code (5094)
	- memory shortage at startup could cause assertion (5176)
       * miscellania
	- reorganization of lov code
	- single portals codebase
	- Infiniband NAL
	- add extents/mballoc support (5025)
	- direct I/O reads in the obdfilter (4048)
	- kernel patches from LNXI for 2.6 (bluesmoke, perfctr, mtd, kexec)

tbd         Cluster File Systems, Inc. <info@clusterfs.com>
       * version 1.2.9
       * bug fixes
	- send OST transaction number in read/write reply to free req (4966)
	- don't ASSERT in ptl_send_rpc() if we run out of memory (5119)
	- lock /proc/sys/portals/routes internal state, avoiding oops (4827)
	- the watchdog thread now runs as interruptible (5246)
	- handle missing objects in filter_preprw_read properly (5265)
	- unsafe list practices (rarely) led to infinite eviction loop (4908)
	- drop import inflight refcount on signal_completed_replay error (5255)
	- unlock page after async write error during send (3677)
	- return original error code on reconstructed replies (3761)
	- no transno return for symlink open, don't save no-trasno open (3440)
       * miscellania
	- add pid to ldlm debugging output (4922)
	- bump the watchdog timeouts -- we can't handle 30sec yet
	- extra debugging for orphan dentry/inode bug (5259)

2004-11-16  Cluster File Systems, Inc. <info@clusterfs.com>
       * version 1.2.8
       * bug fixes
	- fix TCP_NODELAY bug, which caused extreme perf regression (5134)
	- allocate qswnal tx descriptors singly to avoid fragmentation (4504)
	- don't LBUG on obdo_alloc() failure, use OBD_SLAB_ALLOC() (4800)
	- fix NULL dereference in /proc/sys/portals/routes (4827)
	- allow failed mdc_close() operations to be interrupted (4561)
	- stop precreate on OST before MDS would time out on it (4778)
	- don't send partial-page writes before EOF from client (4410)
	- discard client grant for sub-page writes on large-page clients (4520)
	- don't free dentries not owned by NFS code, check generation (4806)
	- fix lsm leak if mds_create_objects() fails (4801)
	- limit debug_daemon file size, always print CERROR messages (4789)
	- use transno after validating reply (3892)
	- process timed out requests if import state changes (3754)
	- update mtime on OST during writes, return in glimpse (4829)
	- add mkfsoptions to LDAP (4679)
	- use ->max_readahead method instead of zapping global ra (5039)
	- don't interrupt __l_wait_event() during strace
       * miscellania
	- add software watchdogs to catch hung threads quickly (4941)
	- make lustrefs init script start after nfs is mounted
	- fix CWARN/ERROR duplication (4930)
	- return async write errors to application if possible (2248)
	- add /proc/sys/portal/memused (bytes allocated by PORTALS_ALLOC)
	- print NAL number in %x format (4645)
	- update barely-supported suse-2.4.21-171 series (4842)
	- support for sles 9 %post scripts
	- support for building 2.6 kernel-source packages
	- support for sles km_* packages

2004-10-07  Cluster File Systems, Inc. <info@clusterfs.com>
       * version 1.2.7
       * bug fixes
	- ignore -ENOENT errors in osc_destroy (3639)
	- notify osc create thread that OSC is being cleaned up (4600)
	- add nettype argument for llmount in #5d in conf-sanity.sh (3936)
	- reconstruct ost_handle() like mds_handle() (4657)
	- create a new thread to do import eviction to avoid deadlock (3969)
	- let lconf resolve symlinked-to devices (4629)
	- don't unlink "objects" from directory with default EA (4554)
	- hold socknal file ref over connect in case target is down (4394)
	- allow more than 32000 subdirectories in a single directory (3244)
	- fix blocks count for O_DIRECT writes (3751)
	- OST returns ENOSPC from object create when no space left (4539)
	- don't send truncate RPC if file size isn't changing (4410)
	- limit OSC precreate to 1/2 of value OST considers bogus (4778)
	- bind to privileged port in socknal and tcpnal (3689)
       * miscellania
	- rate limit CERROR/CWARN console message to avoid overload (4519)
	- GETFILEINFO dir ioctl returns LOV EA + MDS stat in 1 call (3327)
	- basic mmap support (3918)
	- kernel patch series update from b1_4 (4711)

2004-09-16  Cluster File Systems, Inc. <info@clusterfs.com>
       * version 1.2.6
       * bug fixes
	- avoid crash during MDS cleanup with OST shut down (2775)
	- fix loi_list_lock/oig_lock inversion on interrupted IO (4136)
	- don't use bad inodes on the MDS (3744)
	- dynamic object preallocation to improve recovery speed (4236)
	- don't hold spinlock over lock dumping or change debug flags (4401)
	- don't zero obd_dev when it is force cleaned (3651)
	- print grants to console if they go negative (4431)
	- "lctl deactivate" will stop automatic recovery attempts (3406)
	- look for existing locks in ldlm_handle_enqueue() (3764)
	- don't resolve lock handle twice in recovery avoiding race (4401)
	- revalidate should check working dir is a directory (4134)
       * miscellania
	- don't always mark "slow" obdfilter messages as errors (4418)

2004-08-24  Cluster File Systems, Inc. <info@clusterfs.com>
       * version 1.2.5
       * bug fixes
	- don't close LustreDB during write_conf until it is done (3860)
	- fix typo in lconf for_each_profile (3821)
	- allow dumping logs from multiple threads at one time (3820)
	- don't allow multiple threads in OSC recovery (3812)
	- fix debug_size parameters (3864)
	- fix mds_postrecov to initialize import for llog ctxt (3121)
	- replace config semaphore with spinlock (3306)
	- be sure to send a reply for a CANCEL rpc with bad export (3863)
	- don't allow enqueue to complete on a destroyed export (3822)
	- down write_lock before checking llog header bitmap (3825)
	- recover from lock replay timeout (3764)
	- up llog sem before sending rpc (3652)
	- reduce ns lock hold times when setting kms (3267)
	- change a dlm LBUG to LASSERTF, to maybe learn something (4228)
	- fix NULL deref and obd_dev leak on setup error (3312)
	- replace some LBUG about llog ops with error handling (3841)
	- don't match INVALID dentries from d_lookup and spin (3784)
	- hold dcache_lock while marking dentries INVALID and hashing (4255)
	- fix invalid assertion in ptlrpc_set_wait (3880)
       * miscellania
	- add libwrap support for the TCP acceptor (3996)
	- add /proc/sys/portals/routes for non-root route listing (3994)
	- allow setting MDS UUID in .xml (2580)
	- print the stack of a process that LBUGs (4228)

2004-07-14  Cluster File Systems, Inc. <info@clusterfs.com>
       * version 1.2.4
       * bug fixes
	- don't cleanup request in ll_file_open() on failed MDS open (3430)
	- make sure to unset replay flag from failed open requests (3440)
	- if default stripe count is 0, use OST count for inode size (3636)
	- update parent mtime/ctime on client for create/unlink (2611)
	- drop dentry ref in ext3_add_link from open_connect_dentry (3266)
	- free recovery state on server during a forced cleanup (3571)
	- unregister_reply for resent reqs (3063)
	- loop back devices mounting and status check on 2.6 (3563)
	- fix resource-creation race that can provoke i_size == 0 (3513)
	- don't try to use bad inodes returned from MDS/OST fs lookup (3688)
	- more debugging for page-accounting assertion (3746)
	- return -ENOENT instead of asserting if ost getattr+unlink race (3558)
	- avoid deadlock after precreation failure (3758)
	- fix race and lock order deadlock in orphan handling (3450, 3750)
	- add validity checks when grabbing inodes from l_ast_data (3599)
       * miscellania
	- add /proc/.../recovery_status to obdfilter (3428)
	- lightweight CDEBUG infrastructure, debug daemon (3668)
	- change default OSC RPC parameters to be better on small clusters
	- turn off OST read cache for files smaller than 32MB
	- install man pages and include them in rpms (3100)
	- add new init script for (un)mounting lustre filesystems (2593)
	- run chkconfig in %post for init scripts (3701)
	- drop scimac NAL (unmaintained)

2004-06-17  Cluster File Systems, Inc. <info@clusterfs.com>
       * version 1.2.3
       * bug fixes
	- clean kiobufs before and after use (3485)
	- strip trailing '/'s before comparing paths with /proc/mounts (3486)
	- remove assertions to work around "in-flight rpcs" recovery bug (3063)
	- change init script to fail more clearly if not run as root (1528)
	- allow clients to reconnect during replay (1742)
	- fix ns_lock/i_sem lock ordering deadlock for kms update (3477)
	- don't do DNS lookups on NIDs too small for IP addresses (3442)
	- re-awaken ptlrpcd if new requests arrive during check_set  (3554)
	- fix cond_resched  (3554)
	- only evict unfinished clients after recovery (3515)
	- allow bulk resend, prevent data loss (3570)
	- dynamic ptlrpc request buffer allocation (2102)
	- don't allow unlinking open directory if it isn't empty (2904)
	- set MDS/OST threads to umask 0 to not clobber client modes (3359)
	- remove extraneous obd dereference causing LASSERT failure (3334)
	- don't use get_cycles() when creating temp. files on the mds (3156)
	- hold i_sem when setting i_size in ll_extent_lock() (3564)
	- handle EEXIST for set-stripe, set proper directory name (3336)
       * miscellania
	- servers can dump a log evicting a client - lustre.dump_on_timeout=1
	- fix ksocknal_fmb_callback() error messages (2918)

2004-05-27  Cluster File Systems, Inc. <info@clusterfs.com>
       * version 1.2.2
       * bug fixes
	- don't copy lvb into (possibly NULL) reply on error (2983)
	- don't deref dentry after dput, don't free lvb on error (2922)
	- use the kms to determine writeback rpc length (2947)
	- increment oti_logcookies when osc is inactive (2948)
	- update client's i_blocks count via lvb messages (2543)
	- handle intent open/close of special files properly (1557)
	- mount MDS with errors=remount-ro, like obdfilter (2009)
	- initialize lock handle to avoid ASSERT on error cleanup (3057)
	- don't use cancelling-locks' kms values (2947)
	- use highest lock extent for kms, not last one (2925)
	- don't dereference ERR_PTR() dentry in error handling path (3107)
	- fix thread race in portals_debug_dumplog() (3122)
	- create lprocfs device entries at setup instead of at attach (1519)
	- common AST error handler, don't evict client on completion race (3145)
	- zero nameidata in detach_mnt in 2.6 (3118)
	- verify d_inode after revalidate_special is valid in 2.6 (3116)
	- use lustre_put_super() to handle zconf unmounts in 2.6 (3064)
	- initialize RPC timeout timer earlier for 2.6 (3219)
	- don't dereference NULL reply buffer if mdc_close was never sent (2410)
	- print nal/nid for unknown nid (3258)
	- additional checks for oscc recovery before doing precreate (3284)
	- fix ll_extent_lock() error return code for 64-bit systems (3043)
	- don't crash in mdc_close for bad permissions on open (3285)
	- zero i_rdev for non-device files (3147)
	- clear page->private before handing to FS, better assertion (3119)
	- tune the read pipeline (3236)
	- fix incorrect decref of invalidated dentry (2350)
	- provide read-ahead stats and refine rpc in flight stats (3328)
	- don't hold journal transaction open across create RPC (3313)
	- update atime on MDS at close time (3265)
	- close LDAP connection when recovering to avoid server load (3315)
	- update iopen-2.6 patch with fixes from 2399,2517,2904 (3301)
	- don't leak open file on MDS after open resend (3325)
	- serialize filter_precreate and filter_destroy_precreated (3329)
	- loop device shouldn't call sync_dev() for nul device (3092)
	- clear page cache after eviction (2766)
	- resynchronize MDS->OST in background (2824)
	- refuse to mount the same filesystem twice on same mountpoint (3394)
	- allow llmount to create routes for mounting behind routers (3320)
	- push lock cancellation to blocking thread for glimpse ASTs (3409)
	- don't call osc_set_data_with_check() for TEST_LOCK matches (3159)
	- fix rare problem with rename on htree directories (3417)
       * miscellania
	- allow default OST striping configuration per directory (1414)
	- fix compilation for qswnal for 2.6 kernels (3125)
	- increase maximum number of MDS request buffers for large systems
	- change liblustreapi to be useful for external progs like lfsck (3098)
	- increase local configuration timeout for slow disks (3353)
	- allow configuring ldlm AST timeout - lustre.ldlm_timeout=<seconds>

2004-03-22  Cluster File Systems, Inc. <info@clusterfs.com>
       * version 1.2.1
       * bug fixes
	- fixes for glimpse AST timeouts / incorrectly 0-sized files (2818)
	- don't overwrite extent policy data in reply if lock was blocked (2901)
	- drop filter export grants atomically with removal from device (2663)
	- del obd_self_export from work_list in class_disconnect_exports (2908)
	- don't LBUG if MDS recovery times out during orphan cleanup (2530)
	- swab reply message in mdc_close, other PPC fixes (2464)
	- fix destroying of named logs (2325)
	- overwrite old logs when running lconf --write_conf (2264)
	- bump LLOG_CHUNKSIZE to 8k to allow for larger clusters (2306)
	- fix race in target_handle_connect (2898)
	- mds_reint_create() should take same inode create lock (2926)
	- correct journal credits calculated for CANCEL_UNLINK_LOG (2931)
	- don't close files for self_export to avoid uninitialized obd (2936)
	- allow MDS with the same name as client node (2939)
	- hold dentry reference for closed log files for unlink (2325)
	- reserve space for all logs during transactions (2059)
	- don't evict page beyond end of stripe extent (2925)
	- don't oops on a deleted current working directory (2399)
	- handle hard links to targets without a parent properly (2517)
	- don't dereference NULL lock when racing during eviction (2867)
	- don't grow lock extents when lots of conflicting locks (2919)

2004-03-04  Cluster File Systems, Inc. <info@clusterfs.com>
       * version 1.2.0
       * bug fixes
	- account for cache space usage on clients to avoid data loss (974)
	- lfsck support in lustre kernel code (2349)
	- reduce journal credits needed for BRW writes (2370)
	- orphan handling to avoid losing space on client/server crashes
	- ptlrpcd can be blocked, stopping ALL progress (2477)
	- use lock value blocks to assist in proper KMS, faster stat (1021)
	- takes i_sem instead of DLM locks internally on obdfilter (2720)
	- recovery for initial connections (2355)
	- fixes for mds_cleanup_orphans (1934)
	- abort_recovery crashes MDS in b_eq (mds_unlink_orphan) (2584)
	- block all file creations until orphan recovery completes (1901)
	- client remove rq_connection from request struct (2423)
	- conf-sanity test_5, proper cleanup in umount log not availale (2640)
	- recovery timer race (2670)
	- mdc_close recovey bug (2532)
	- ptlrpc cleanup bug (2710)
	- mds timeout on local locks (2588)
	- namespace lock held during RPCs (2431)
	- handle interrupted sync write properly (2503)
	- don't try to handle a message that hasn't been replied to (2699)
	- client assert failure during cleanup after abort recovery (2701)
	- leak mdc device after failed mount (2712)
	- ptlrpc_check_set allows timedout requests to complete (2714)
	- wait for inflight reqs when ptlrpcd finishes (2710)
	- make sure unregistered services are removed from the srv_list
	- reset bulk XID's when resending them (caught by 1138 test)
	- unregister_bulk after timeout
	- fix lconf error (2694)
	- handle write after unfinished setstripe, stripe-only getstripe (2388)
	- readahead locks pages, leaves pending causing memory pressure (2673)
	- increase OST request buffers to 4096 on large machines (2729)
	- fix up permission of existing directories in simple_mkdir (2661)
	- init deleted item, add assertions ptlrpc_abort_inflight() (2725)
	- don't assign transno to errored transactions (2742)
	- don't delete objects on OST if given a bogus objid from MDS (2751)
	- handle large client PAGE_SIZE readdir on small PAGE_SIZE MDS (2777)
	- if rq_no_resend, then timeout request after recovery (2432)
	- fix MDS llog_logid record size, 64-bit array alignment (2733)
	- don't call usermode_helper from ptlrpcd, DEFAULT upcall (2773)
	- put magic in mount.lustre data, check for bad/NULL mount data (2529)
	- MDS recovery shouldn't delete objects that it has given out (2730)
	- if enqueue arrives after completion, don't clobber LVB (2819)
	- don't unlock pages twice when trigger_group_io returns error (2814)
	- don't deref NULL rq_repmsg if ldlm_handle_enqueue failed (2822)
	- don't write pages to disk if there was an error (1450)
	- don't ping imports that have recovery disabled (2676)
	- take buffered bytes into account when balancing socknal conn (2817)
	- hold a DLM lock over readdir always, use truncate_inode_pages (2706)
	- reconnect unlink llog connection after MDS reconnects to OST (2816)
	- remove little-endian swabbing of llog records (1987)
	- set/limit i_blksize to LL_MAX_BLKSIZE on client (2884)
	- retry reposting request buffers if they fail (1191)
	- grow extent at grant time to avoid granting a revoked lock (2809)
	- lock revoke doesn't evict page if covered by a second lock (2765)
	- disable VM readahead to avoid reading outside lock extents (2805)
       * miscellania
	- return LL_SUPER_MAGIC from statfs for the filesystem type (1972)
	- updated kernel patches for hp-2.4.20 kernel (2681)

2004-02-07  Cluster File Systems, Inc. <info@clusterfs.com>
       * version 1.0.4
       * kernel patches
	- fix truncated write corruption (2366)
	- fix for failed assertion in iopen_connect_dentry (1792,2517)
       * bug fixes
	- don't flag the ptlrpcd thread with PF_MEMALLOC (2636)
	- ensure len(uuid) < 37 in lmc (1171)
	- fix ia64 OOPS in llog_test (2255)
	- zero end of page at obdfilter for partial page writes (2648)
	- don't leave stale dentries around after renames (bug 2428)
	- fix timeouts when evicting a client with a single lock held (2642)
	- set deadline for the initial HELLO message to drain (2634)
	- print out dotted-quad IP addresses in the socknal (2302)
       * miscellania
	- additional debugging for MDS client eviction problem (2443)
	- fix mkfsoptions support for osts (2603, 2604)

2004-01-27  Cluster File Systems, Inc. <info@clusterfs.com>
       * version 1.0.3
       * kernel patches
	- add series for the vanilla 2.6.0 kernel
	- add series for the vanilla 2.4.24 kernel
	- add series for a cray x86/64 UL kernel drop
	- fix xattr patches for the vanilla 2.4.19 series
       * bug fixes
	- generate true UUIDs in lmc (1171)
	- have portals stack dumping break in UML (2466)
	- avoid bad dchild deref; avoid inum lock w/o creation (2362)
	- allocate with _NOFS in ldlm to avoid deadlock (1933)
	- wake callback waiting threads on client eviction (2460)
	- Add --ptldebug and --subsystem to lmc (1719)
	- update assertion to allow safe interrupt allocation
	- set rq_no_resend for cancel requests (2432)
	- recalculate ptlrpcd timeout after resend (2494)
	- call vfs_rmdir when removing pending directories (2368)
	- fix renaming a file to itself (2429)
	- lmc creates a default one-stripe lov (2454)
	- expand procfs space to handle large clusters (2326)
	- increase UML stack to avoid overflow
	- update lconf's list of debug and subsystem masks
	- fix lfs find --obd (2510)
	- /proc tunable for disabling filter read caching (2591)
	- stop rpm packages from altering slapd.conf (2301)
	- disable nagle in the socknal under 0conf (2578)
	- choose mds inode size based on stripe count (2572)
	- fix kernel-source rpm problems (2516)
       * miscellania
	- add --disable-doc to avoid pdf generation (2421)
	- update documentation, tests, type-os, comments
	- avoid format warnings on ia64
	- remove the TOE NAL
	- tiny code cleanups by removing unused fields

2004-01-07  Cluster File Systems, Inc. <info@clusterfs.com>
       * version 1.0.2
       * bug fixes
	- fix obvious semaphore misuse in as-yet-unused setattr path (2348)
	- remove the most blatant lies from BUILDING file (2371)
	- change default debug level to reasonable production setting
	- reduce client side cache size to reduce cache flush time
	- reduce max RPCs in flight to avoid unnecessary file fragmentation
	- make TCP zerocopy and pinger support enabled by default (2476)
	- sync writes completed after process exits caused crashes (2319)
	- maintain correct mount count on the MDS (2356)
	- backout 1557, because 2316 wasn't really fixed
	- better file I/O statistics gathering in /proc
	- don't take unnecessary, deadlock-inducing bug in readpage (2383)
	- another kernel patch to fix zero-copy TCP function export
	- don't take duplicate lock when processing re-sent getattr (2420)
	- lctl uses obd_self_export instead of creating new conn (2353)
	- MDS/OST recovery case which requires object creation asserted (2425)
	- move lfs from /usr/sbin to /usr/bin in packages
	- fix race between mds_client_add and mds_client_free (2417)
	- use kmalloc instead of slabs in portals (2430)
	- don't create duplicate records when a failover MDS is present (2442)
	- remove unnecessary mount age check (2332)
	- don't remove directory inodes from locks prematurely (2451)
	- don't break if MDS service name is the same as hostname (2103)
	- fix races in client write RPC generation when cache full (2482)

2003-12-13  Cluster File Systems, Inc. <info@clusterfs.com>
       * version 1.0.1
       * bug fixes
	- remove now-unused request->rq_obd (278)
	- if an allocation fails, print out how much memory we've used (1933)
	- use PORTAL_SLAB_ALLOC for structures, to get GFP_MEMALLOC (1933)
	- add the "configurable stack size" patch to most series files (1256)
	- ability to write large log records, for 100+ OST configs (2306)
	- fix NULL deref when filter_prep fails (2314)
	- fix operator precedence error in filter_sync
	- dynamic allocation of socknal TX descriptors (2315)
	- fix a missed case in the GFP_MEMALLOC patch, can cause deadlock (2310)
	- fix gcc 2.96 compilation problem in xattr kernel patch (2294)
	- ensure that CWARN messages in Portals always get to the syslog
	- __init/__exit are not for prototype decls (ldlm_init/exit)
	- x86-64 compile warning fixes
	- fix gateway LMC keyword conflict (2318)
	- fix MDS lock inversions in getattr/reint paths (1844)
	- fix a rare lock re-ordering bug, which caused deadlock (2322)
	- fix i_sem/journal inversion in fsfilt_ext3_write_record (2306)
	- DLM race condition prevented some lock evictions (2328)
	- ENOMEM detection and retry on socknal sends (2230)
	- use GFP_NOFS throughout Lustre, to combat ENOMEM (2230)
	- move osc_rpcd into ptlrpc, for use in MDC and others (2329)
	- protect MDS inode fsdata with stronger locking; fixes assertion (2313)
	- better error messages when a client is rejected during recovery (1505)
	- avoid cancelling locks which were never granted, after failure (2330)
	- fix i_sem/journal inversion in mds_client_add (2333)
	- fix truncate/getattr lock cycle deadlock (2334)
	- use rpcd to send close; allows resend after timeout, avoid leak (1897)
	- fix two rare exit paths which could leak an l_lock() ref (2321)
	- fencepost error in MDS/OST orphan recovery (2226)
	- make log record alignment 8 bytes (1988)
	- lstripe now fails when requested offset > ost_count (2237)
	- ensure that all kernel series have a complete list.h (1607)
	- fix crashes in special-file operations (2316)
	- lctl create/brw OID mismatch, caused by obsolete filter loop (2339)
       * miscellania
	- allow configurable automake binary, for testing new versions
	- small update to the lfs documentation

2003-12-03  Cluster File Systems, Inc. <info@clusterfs.com>
       * version 1.0.0
       * fix negative export reference count in fsfilt_sync (2312)

2003-12-01  Cluster File Systems, Inc. <info@clusterfs.com>
       * release candidate 0.9.1
       * bug fixes
	- orphans are moved into the PENDING directory for possible recovery
	- replayed opens now open by fid for orphan/rename safety (1042)
	- last close of an orphan inode generates a transno (683)
	- chdir() and mount() now pin the directory entry (1020)
	- avoid CERROR in normal ll_setattr_raw() error case (1500)
	- discard very old requests without processing them (1502)
	- remove some common, well-understood CERRORs (1505)
	- require O_DIRECT I/O to be page-sized to workaround IA64 crash (1609)
	- clear "grant" flags in OST replies until OST grant code lands (1644)
	- fix read performance by not clobbering i_blksize on client (1598)
	- fix __ldlm_handle2lock oops by not dereferencing lock after PUT (1625)
	- make LRU size a /proc tunable, clears locks when reduced (707)
	- fix some lprocfs rot that prevented ptlbd from loading (1732)
	- server locks take references on exports now (1558)
	- build fixes for 2.4.20-rh trees (1663)
	- return an error from lov_create if all OSCs are inactive (1751)
	- fix import levels when a reconnect happens without a timeout (1597)
	- exit early from mds_open if we get a lookup error (1749)
	- partial page read at EOF wouldn't wait for disk before sending (1642)
	- avoid NULL deref in obdfilter when reading page past EOF (1592)
	- avoid LASSERT in ll_intent_lock if server failed very early (1090)
	- fix LBUG in ll_it_open_error with rc = -2 (1861)
	- write/truncate lock inversion (1639)
	- Don't auto-load obdclass, portals modules during cleanup (1495)
	- fix timestamps from jumping to "now" (1763)
	- extra journal assertions (1648)
	- add an extra multiunlink test (1771)
	- fix read_record/write_record API (1776)
	- fix leak of offset_extent, possible incorrect i_size later (1772)
	- fix lasserts in mis-matched transnos during open-unlink testing (1541)
	- Debugging for the kqswnal_get_idle_tx problems (1820)
	- Allow recovery to be attempted multiple times (1536)
	- Write out MDS last_rcvd file after it is first created (1600)
	- Fix tx_descriptor leak in failed transmit situations (1827)
	- ext3 journaling fixes for assertion failure after IO error (1871)
	- class_export_put() on freed export after completion AST error (1896)
	- Fix revalidate looping in VFS (1322)
	- Don't access a freed export during MDS_REINT timeout (1521)
	- Add open-unlink recovery support on the MDS (1673,1764)
	- Return an error if no MDS data was read from last_rcvd (1946)
	- Fix for lookup "." or ".." crash on error (1932,1931,1935)
	- Don't setup a disk device that doesn't match exported UUID (317)
	- Reduce bulk RPC timeout to avoid cascading client/OST failures (1845)
	- avoid committing NULL handle in force close
	- local.sh is now a one-stripe LOV configuration
	- POSIX utime.4 -EPERM on FIFO not owned by user (56)
	- fix ext3 htree duplicate directory entry corruption (1516)
	- POSIX creat.13, fstat.1, open.18, stat.3 new file atime/mtime (2020)
	- update to new LOV EA format (2097)
	- interoperability for different PAGE_SIZE/wordsize (686,1821,1343,2042)

2003-06-15  Phil Schwan  <phil@clusterfs.com>
       * version v0_7
       * bug fixes
	- imports and exports cleanup too early, need refcounts (349, 879, 1045)
	- per-import/export recovery handling (958, 931, 959)
	- multiple last-rcvd slots, for serving multiple FSes (949)
	- connections are again shared between multiple imp/exports (963, 964)
	- "umount -f" would hang if any requests needed to be sent (393, 978)
	- avoid pinning large req buffer by copying for queued messages (989)
	- add "uuid" to "lctl device" command to help upcalls (991)
	- "open" RPCs with transnos would confuse recovery counters (1037)
	- do proper endian conversion of all wire messages (288, 340, 891)
	- remove OST bulk get LBUGs, fix ost_brw_write cleanup (1126)
	- call waiting locks callback from LDLM recovery thread (1127, 1151)
	- fix ptlrpc_connection leak in target_handle_connect (1174)
	- fix import refcounting bug in OST and MDS cleanup (1134)
	- if an invalid-at-open-time OSC returned before close(), LBUG (1150)
	- fix very unlikely obd_types race condition (501)
	- remove osc_open hack for echo_client (1187)
	- we leaked exports/dlmimps for forcibly disconnected clients (1143)
	- a failure in read_inode2 leads to deadlock (1139)
	- cancel ack-locks as soon as transaction is committed (1072)
	- fix major leaks and crashes in the bulk I/O path (937, 1057)
	- make sure to commitrw after any preprw to avoid deadlock (1162)
	- failing to execute a file in a lustre FS would lock inode (1203)
	- small DEBUG_REQ fix to avoid dereferencing a NULL (1227)
	- don't ASSERT while cleaning up an incompletely-setup obd (1248)
	- obd_uuid2tgt would walk off the end of the list (1255)
	- on IA64 the osc would give portals incorrect bulk size (1258)
	- fix debug daemon ioctl interface; allows daemon on ia64 (1274)
	- fix lock inversion caused by new llite matching code (1282)
	- limit the number of dirty pages on a client to 10MB (1286)
	- timed out locks were not being corrected cancelled (1289)
	- fix O_DIRECT above 4GB on IA-32 (1292)
       * major user-visible changes
	- fail out/fail over policy now controlled by the upcall (993)
       * protocol changes
	- add OBD_PING to check server availability and failure (954)
	- lustre messages are now sent in sending host order (288, 340, 891)
	- add eadatalen to MDS getattr reply (340)
	- OST read replies may contain second buffer, with per-page status (593)

2003-03-11  Phil Schwan  <phil@clusterfs.com>
       * version v0_6
       * bug fixes
	- LDLM_DEBUG macro fix, for gcc 3.2 (850)
	- failed open()s could cause deadlock; fixed (867, 869)
	- stop cancelling OST locks when files are closed (481)
	- overlapping XID spaces caused network corruption (851, 853)
	- fix unsafe fsfilt counter arithmetic; change to atomic_t
	- setattr_raw added, to do single-RPC, server-side setattrs
	- lmc/lconf syntax change for OST UUIDs
	- fix crashy race condition between ptlrpc_free_req and osc_close
	- don't use request in mdc_enqueue if we hit a timeout (889)
	- don't set the inode i_size for regular files from the MDS (896)
	- handle out of order completion AST (842)
	- don't LBUG if a lock request times out after receiving AST (913)
	- avoid d_rehash race in ll_find_alias by rehashing inside dcache_lock
	- if a bad lock AST arrives, send an error instead of dropping entirely
	- return 0 from revalidate2 if ll_intent_lock returns -EINTR (912)
	- fix leak in bulk IO when only partially completed (899, 900, 926)
	- fix O_DIRECT for ia64 (55)
	- (almost) eliminate Lustre-kernel-thread effects on load average (722)
	- C-z after timeout could hang a process forever; fixed (977)
       * Features
	- client-side I/O cache (678, 924, 929, 941, 970)
       * protocol changes
	- READPAGE and SETATTRs which don't take server-side locks get
	  their own portal

2003-02-11  Phil Schwan  <phil@clusterfs.com>
	* version v0_5_20
	* bug fixes
	 - Fix ldlm_lock_match on the MDS to avoid matching remote locks (592)
	 - Fix fsfilt_extN_readpage() to read a full page of directory
	   entries, or fake the remainder if PAGE_SIZE != blocksize (500)
	 - Avoid extra mdc_getattr() in ll_intent_lock when possible (534, 604)
	 - Fix imbalanced LOV object allocation and out-of-bound access (469)
	 - Most intent operations were removed, in favour of a new RPC mode
	   that does a single RPC to the server and bypasses most of the VFS
	 - All LDLM resource ID arrays were removed in favour of ldlm_res_id
	 - Aggressively cancel local locks on DLM servers
	 - mds_reint_unlink sends EA to the client if it's the last nlink.
	   client uses that EA to unlink OST objects.
	 - mds_reint_{rename,unlink,link} were rewritten to take ordered locks
	 - recursive symlinks were fixed (439)
	 - fixed NULL deref in DEBUG_REQ
	 - filter_update_lastobjid no longer calls sync, which annoyed extN
	 - fixed multi-client small-writes to a single file problem (445)
	 - fixed mtime updates during file writes (607)
	 - fixed vector writes on obdfilter causing problems when ENOSPC (670)
	 - fixed bug in obd_brw_read/write() (under guise of testing 367)
	 - fixed Linux OST size reporting problem (444, 656)
	 - OST now updates object mtime with writes or setattr (607, 619)
	 - client verifies file size before zeroing page past EOF (445)
	 - OST now writes last allocated objid to disk with allocation (108)
	 - LOV on echo now works (409)
	* protocol changes
	 - mds_reint_unlink sends a new buffer, with the EA included.  this
	   buffer is only valid if body->valid & OBD_MD_FLEASIZE, which is only
	   set if a regular file was being unlinked, and it was the last link
	 - use PtlGet from the target for bulk writes (315)
	 - OST now updates object mtime with writes or setattr (607, 619)
	 - LDLM now has a grant-time callback to revalidate locked items, if
	   necessary (604)
	 - Many MDS operations were reorganized to combat race conditions
	* other changes
	 - Merge b_intel branch (updated lprocfs code) - now at /proc/fs/lustre
	 - configure check to avoid gcc version 2.96 20000731-2.96-98) (606)

2003-01-06  Andreas Dilger  <adilger@clusterfs.com>
	* version v0_5_19
	* bug fixes
	 - Fully reactivate OST imports after reconnection (512, others)
	 - Make sure client sees our -ENOTCONN from mds_handle (513 - partial)
	 - More graceful error handling for truncating on dead OST (515)
	 - Don't error out unless we're actually accessing dead stripes (474)
	 - Fix garbage sizes when stripes are missing (410)
	 - LRU counters were broken, causing constant lock purge (433, 432)
	 - garbage on read from stripes with failed OSTs (441)
	 - mark OSCs as active before reconnecting during recovery (438)
	 - lov_enqueue and lov_cancel need to handle inactive OSTs (403)
	 - lfind did not preserve OST order in output (443)
	 - symlinks cause hung clients, incorrect data (439)
	 - stop dereferencing request after dropping refcount (457)
	 - don't LASSERT(spin_is_locked) on non-SMP (455)
	 - fixes for many rename() bugs
	 - fstat didn't correctly synchronize attributes (399)
	 - server must handle lock cancellation during blocking AST prep (487)
	 - bulk descriptors were free()d too soon (511)
	 - fix paths in lconf, which would load incorrect modules (451, 507)
	 - fix confusing lconf 'host not found' error message (386)
	 - fix lock order deadlock on OST (O/R i_sem before journal ops, 478)
	 - fix race condition in mdc_blocking_ast() for inode access (526)
	 - fix lov_unpackmd() unpacking wrong number of stripes (537)
	 - fix lov_set_osc_active() marking wrong OSC inactive (440)
	 - fix bad lstripe lov_unpackmd() assertion (fix layering too) (527)
	 - fix multiple writes of stripe MD to MDS (358, maybe 519)
	 - fix lstripe in several ways (kernel side) (527)
	 - fix request leak in ldlm_cli_enqueue (262)
	 - incorrect OSC was marked inactive after OST failure
	 - call mds_fs_cleanup before unmounting filesystem (524)
	 - fix races between taking ns_lock and ldlm_lock_change_resource
	 - fix races updating LOV export open file list
	 - fix lov_enqueue error path, avoid decref-ing bad lock handle
	 - fix recovery NULL deref in ldlm_cli_cancel_unused
	 - fix some DLM races by using new hash table for lock handles (419)
	 - permit the client to specify desired inodes, at replay
	 - duplicate requests when we queue them for replay reintegration
	 - fix last_rcvd offset calculation
	 - sync after each recovered transaction, so we always make progress
	 - never, not always, ERESTART requests without transnos
	 - store the lov_desc in the MDS, so we don't depend on getlovinfo to
	   set it
	 - skip replay if the MDS says that the client is already connected
	 - don't check for a recovery-enabled export to match lctl's UUID
	 - don't INC_USE_COUNT for phantom exports
	 - don't crash when cleaning up phantom exports (567)
	 - don't double-finish or set replay data for errored mdc_open requests
	 - abort requests when they time out, so we don't get old replies
	 - send/receive replies for AST messages again
	 - if the client says that it doesn't have the lock, cancel it on the
	   server
	 - if we timeout during I/O, don't try to cancel an in-use lock; instead
	   mark it as destroyed, it will all work out when decref is called
	 - fix module use counts (22, 581)
	* protocol changes
	 - ASTs now expect a reply (server cancels lock on error reply)

2002-12-02  Andreas Dilger  <adilger@clusterfs.com>
	* version v0_5_18
	* bug fixes
	  - fix many simultaneous client startup (392)
	  - fix dentry->d_it clobbering
	  - credentials weren't being shipped for readdir/getattr operations
	  - remove invalid assertions triggered during some concurrent MD
	    updates
	  - proper Lustre versions added (336, 389)
	  - fix memory leak for create error case (398)
	  - fix LOV locking bug that would get cli/srv out of sync
	  - fix echo client over LOV (409)
	  - fix dbench 2, extN refcount problem (170, 258, 356, 418)
	  - fix double-O_EXCL intent crash (424)
	  - avoid sending multiple lock CANCELs (352)
	* Features
	  - MDS can do multi-client recovery (modulo bugs in new code)
	* Documentation
	  - many updates, edits, cleanups

2002-11-18  Phil Schwan  <phil@clusterfs.com>
	* version v0_5_17
	* bug fixes
	  - fix null d_it dereference (346)
	  - fix full OST/dbench hang (333)
	  - fix permission problem with file removal (286)
	  - fix removal of OSCs from LOV when they fail
	  - fix NULL deref during bulk timeout (214)
	  - fix problems related to multiple filesystems on one MDS (241)
	  - fixed serious subtle metadata locking bugs
	  - free locks on clients when inodes are removed due to memory
	    pressure (201)
	  - fix inode pointer in lock data (285)
	  - partial support for multiple MDS on a single host (241)
	  - data locks weren't cancelled at clear_inode time (290, 311)
	  - intent locks could lead to unbounded lock growth (205)
	  - added a maximum lock count, an LRU list, and a flusher
	  - fix multiple rename (365)
	  - properly abstracted the echo client
	  - OSC locked 1 byte too many; fixed
	  - rewrote brw callback code:
	  - fixed recovery bugs related to LOVs (306)
	  - fixed too-many-pages-in-one-write crash (191)
	  - fixed (again) crash in sync_io_timeout (214)
	  - probably fixed callback-related race (385)
	* protocol change
	  - Add capability to MDS protocol
	  - LDLM cancellations and callbacks on different portals

2002-10-28  Andreas Dilger  <adilger@clusterfs.com>
	* version v0_5_16
	* bug fixes:
	  - limit client IOV size to PTL_MD_MAX_IOV (611336, 191)
	  - defer open object destruction to close time (601981, 138)
	  - open/close OST file handle in obdo (OBD_MD_FLHANDLE) (601981, 138)
	  - move LDLM_ENQUEUE/CONVERT back to MDS portal (625069)
	  - abstract ll_lookup2, fix ll_revalidate2 to use abstraction (256)
	  - don't call obd_setattr in ll_file_release for destroyed objects
	* protocol change to lustre_msg: move |version| and add |flags|
	* protocol change to osc_punch: "start" in "o_size", "end" in "o_blocks"
	* lock replay: for LDLM_FL_REPLAY trust client to do right thing
	* added replay of create, unlink, link and rename operations during
	  MDS failover; recovery should be much more robust now
	* remove failed OSCs from LOVs (only lov_create uses this so far)
	* the lustre-HOWTO was brought (more) up to date (582544)

2002-10-23  Phil Schwan  <phil@clusterfs.com>
	* version v0_5_15
	* bug fixes:
	  - in-use dentries weren't being reused properly (617851)
	  - prevent multiple LDLM setup (599178)
	  - fix LOV size calculations for truncate (617853)
	  - fix client handling of MDS intent errors (POSIX)
	  - fix permission bug in lovstripe.c test (624321)
	  - fix MDS thread deadlock - move LDLM handler to DLM portal (625069)
	  - truncate past end of file could corrupt data
	  - proper cleanup after timeouts, crashes, etc (592524, 550815)
	  - a race in recovery could return ETIMEDOUT to apps (623947)
	  - building outside the source directory was fixed
	* the lustre-HOWTO was brought (more) up to date (582544)
	* major progress was made on recovery functionality

2002-10-10  Phil Schwan  <phil@clusterfs.com>
	* version v0_5_14
	* bug fixes:
	  - recovery deadlock fix
	  - rm -rf causes LBUG fix (617817)
	  - file open by multiple tasks fix (618962)
	  - directory permissions bugs (602707 and 620007)
	  - journal_stop fixed with locking (611313)
	  - O_APPEND failures resolved (618273, perhaps 614459)
	  - lconf PATH fix (619770)
	  - IA64 build fix (621450)
	  - RPC buffer sizes scale with amount of memory

2002-10-01  Phil Schwan  <phil@clusterfs.com>
	* version v0_5_13
	* bug fixes:
	  - locks would be cancelled without throwing away data pages,
	    resulting in inconsistent data (605627)
	  - inode attributes were not always being refreshed (605627, 612449)
	  - lconf now continues to cleanup after lctl reports an error
	  - MDS now enforces user permissions (602707)
	  - lprocfs cleanup fixed, but not yet enabled (614157)
	  - fixed infinite server hang, should a client not respond to an AST
	  - avoid going into recovery if user calls readlink() with a buffer
	    that's too small (613941)
	  - AST RPCs no longer require replies (614867) -- this may be changed
	  - don't crash server if client sends an IOV that's too big (611336)
	  - fixed lock conversion deadlock (611892)
	  - fixed the following of symlinks (614622)
	* recovery: the server can remove locks from a client that dies, other
	  clients can make progress
	* more extN patch fixes
	* compile-time configurable ptlrpc buffer allocations
	* documentation
	  - collaborative read cache document
	  - Lustre Lite Performance CDR document-in-progress

2002-09-20  Andreas Dilger  <adilger@clusterfs.com>
	* version v0_5_12
	* bug fix
	  - fix typo in patch-2.4.18

2002-09-20  Andreas Dilger  <adilger@clusterfs.com>
	* version v0_5_11
	* bug fixes
	  - clear ptlrpc request each time in handle_incoming_request()
	  - unlink of files now destroys the object on the OST

2002-09-19  Peter Braam  <braam@clusterfs.com>
	* version 0_5_10
	* add hard link support
	* change obdfile creation method
	* kernel patch changed

2002-09-19  Peter Braam  <braam@clusterfs.com>
	* version 0_5_9
	* bug fix
	  - stack overflow bug in extN fixed

2002-09-18  Andreas Dilger  <adilger@clusterfs.com>
	* version 0_5_8
	* documentation updates
	  - add man pages for config tools
	  - update tests/README to describe testing with new config tools
	  - finish metadata API descriptions
	* bug fixes and cleanups
	  - statfs workaround for 16TB limit
	  - LOV stripe allocation improved, can stripe on subset of OSTs
	  - LOV file size/IO offset was wrong for files > 4GB in size
	  - object EA data was being dropped, caused files to be unreadable
	  - memory overflow with non-LOV OST caused memory corruption
	  - fixed regression tests to work with new config tools, obdfilter
	  - fixed bug when directory size became larger than 1 block
	  - fixed bug (for single client case) when PWD was deleted
	  - invalidate local directory pages when doing intent-based ops
	  - avoid LDLM oops when lock callback contained bad data

2002-09-09  Andreas Dilger  <adilger@clusterfs.com>
	* version 0_5_7
	* documentation updates
	* bug fixes and cleanups
	  - configuration tools
	  - LOV
	  - imports/exports
	  - 64-bit compile warnings
	  - 64-bit internal statfs data
	  - many more
	* test_brw on persistent OST devices
	* MDS recovery
	* lprocfs (disabled)

2002-09-04  Andreas Dilger  <adilger@clusterfs.com>
	* version 0_5_6
	* documentation updates
	* bug fixes and cleanups
	* configuration tools

2002-08-30  Peter J. Braam  <braam@clusterfs.com>

	* version v0_5_5
	* many small fixes to 0_5_4
	* io/network handling
	* thinkos in MDS operations

2002-08-24  Peter J. Braam  <braam@clusterfs.com>

	* version v0_5_4
	* crucial basic fixes to 0.5.3
	* IOR, Iozone work over Elan
	* EOF locks added

2002-08-07  Phil Schwan  <phil@clusterfs.com>
	* version 0_5_3, our first alpha
	* we use the new Portals iovs
	* documentation updates
	* bug fixes and cleanups
	* small changes in the DLM wire protocol

2002-07-25  Peter J. Braam  <braam@clusterfs.com>
	* version 0_5_1 with some initial stability,
	* locking on MD and file I/O.
	* documentation updates
	* several bug fixes since 0.5.0
	* small changes in wire protocol

2002-07-18  Phil Schwan  <phil@clusterfs.com>
	* version v0_4_5
	* delivered as Lustre Light Alpha
	* fixed a crash after handling invalid MDS requests
	* fixed directory pages for architectures with non-4k pages sizes

2002-07-11  Andreas Dilger  <adilger@clusterfs.com>
	* release version v0_4_4
	* Moves TCP acceptor to be on port 2432 (unused Coda port) instead
	  of 1234.
	* Fixes a number of interruption problems with OST operations.
	* Update documentation for portals header changes
	* Move all wire protocol structs/defines to lustre_idl.h
	* Fixes symlink length bug.
	* Add tcpdump to repository.

2002-07-05  Andreas Dilger  <adilger@clusterfs.com>
	* release version v0_4_3
	* Fixes statfs for inodes on extN.
	* Fixes bug in runtests which would delete /etc/hosts.
	* Use 64-bit object IDs wherever possible (not into VFS though)
	  Remove ost_get_info, which is unused by lustre, and out of date.

2002-07-03  Peter Braam  <braam@clusterfs.com>
	* release version v0_4_2   Fixes a lookup error (type not passed)
	* move forward to head of Portals
	* move forward to latest Lustre kernel

2002-06-25  Peter Braam  <braam@clusterfs.com>
	* release version v0_4_1.  Hopefully stable on single node use.<|MERGE_RESOLUTION|>--- conflicted
+++ resolved
@@ -3,8 +3,8 @@
 	* Support for kernels:
 	 2.6.5-7.312 (SLES 9),
 	 2.6.9-67.0.22.EL (RHEL 4),
-	 2.6.16.60-0.23 (SLES 10),
-	 2.6.18-92.1.6.el5 (RHEL 5),
+	 2.6.16.60-0.27 (SLES 10),
+	 2.6.18-92.1.10.el5 (RHEL 5),
 	 2.6.22.14 vanilla (kernel.org)
 	* Client support for unpatched kernels:
 	  (see http://wiki.lustre.org/index.php?title=Patchless_Client)
@@ -23,7 +23,7 @@
 	  the following command on the MDS:
 		'tunefs.lustre --param="mdt.quota_type=ug1" $MDTDEV'.
 	  For more information, please refer to bugzilla 13904.
-	* A new quota file format was introduced in 1.8.0.
+	* A new quota file format was introduced in 1.6.6/1.8.0.
 	  The format conversion from prior releases is handled transparently,
 	  but releases older than 1.6.6/1.8.0 don't understand this new
 	  format. The automatic format conversion can be avoided by running
@@ -39,8 +39,90 @@
 	  old (verbose) output can be obtained by using -v option.
 
 Severity   : normal
+Bugzilla   : 15927
+Frequency  : rare
+Description: replace ptlrpcd with the statahead thread to interpret the async
+	     statahead RPC callback
+
+Severity   : normal
+Bugzilla   : 16611
+Frequency  : on recovery
+Description: I/O failures after umount during fail back 
+Details    : if client reconnected to restarted server we need join to recovery
+	     instead of find server handler is changed and process self eviction
+	     with cancel all locks.
+
+Severity   : enhancement
+Bugzilla   : 16633
+Description: Update to RHEL5 kernel-2.6.18-92.1.10.el5.
+
+Severity   : normal
+Bugzilla   : 15825
+Description: Kernel BUG tries to release flock
+Details    : Lustre does not destroy flock lock before last reference goes
+	     away. So always drop flock locks when client is evicted and
+	     perform unlock regardless of successfulness of speaking to MDS.
+
+Severity   : enhancement
+Bugzilla   : 16547
+Description: Update to SLES10 SP2 kernel-2.6.16.60-0.27.
+
+Severity   : enhancement
+Bugzilla   : 16566
+Description: Upcall on Lustre log has been dumped
+Details    : Allow for a user mode script to be called once a Lustre log has
+	     been dumped. It passes the filename of the dumped log to the
+	     script, the location of the script can be specified via
+	     /proc/sys/lnet/debug_log_upcall.
+
+Severity   : minor
+Bugzilla   : 16583
+Frequency  : rare
+Description: avoid messages about idr_remove called for id that is not allocated
+Details    : Move assigment s_dev for clustered nfs to end of initialization,
+	     for avoid problem with error handling.
+
+Severity   : minor
+Bugzilla   : 16109
+Frequency  : rare
+Description: avoid Already found the key in hash [CONN_UNUSED_HASH] messages
+Details    : When connection is reused this not moved from CONN_UNUSED_HASH into
+	     CONN_USED_HASH and this prodice warning when put connection again
+	     in unused hash.
+
+Severity   : normal
+Bugzilla   : 15139
+Frequency  : rare
+Description: avoid ASSERTION(client_stat->nid_exp_ref_count == 0) failed
+Details    : release reference to stats when client disconnected, not
+	     when export destroyed for avoid races when client destroyed
+	     after main ost export.
+
+Severity   : normal
+Bugzilla   : 16679
+Description: more cleanup in mds_lov
+Details    : add workaround for get valid ost count for avoid warnings about
+	     drop too big messages, not init llog cat under semphore which
+	     can be blocked on reconnect and break normal replay, fix access
+	     to wrong pointer.
+
+Severity   : enhancement
+Bugzilla   : 15899
+Description: File striping can now be set to use an arbitrary pool of OSTs.
+	
+Severity   : enhancement
+Bugzilla   : 16573
+Description: Export bytes_read/bytes_write count on OSC/OST.
+
+Severity   : normal
+Bugzilla   : 16237
+Description: Early reply size mismatch, MGC loses connection
+Details    : Apply the MGS_CONNECT_SUPPORTED mask at reconnect time so
+	     the connect flags are properly negotiated.
+
+Severity   : normal
 Bugzilla   : 16006
-Description: Properly propagate oinfo flags from lov to osc for statfs   
+Description: Properly propagate oinfo flags from lov to osc for statfs
 Details    : restore missing copy oi_flags to lov requests.
 
 Severity   : normal
@@ -51,9 +133,9 @@
 Severity   : enhancement
 Bugzilla   : 16581
 Description: Add man pages for llobdstat(8), llstat(8), plot-llstat(8),
-           : l_getgroups(8), lst(8), routerstat(8)
+	   : l_getgroups(8), lst(8), routerstat(8)
 Details    : included man pages for llobdstat(8), llstat(8),
-           : plot-llstat(8), l_getgroups(8), lst(8), routerstat(8)
+	   : plot-llstat(8), l_getgroups(8), lst(8), routerstat(8)
 
 Severity   : enhancement
 Bugzilla   : 16208
@@ -76,7 +158,7 @@
 Bugzilla   : 16080
 Description: don't fail open with -ERANGE
 Details    : if client connected until mds will be know about real ost count
-	     get LOV EA can be fail because mds not allocate enougth buffer 
+	     get LOV EA can be fail because mds not allocate enougth buffer
 	     for LOV EA.
 
 Severity   : normal
@@ -86,33 +168,11 @@
 	     obd_devs array but yet be intialized.
 
 Severity   : enhancement
-Bugzilla   : 16573
-Description: Export bytes_read/bytes_write count on OSC/OST.
-
-Severity   : normal
-Bugzilla   : 16237
-Description: Early reply size mismatch, MGC loses connection
-Details    : Apply the MGS_CONNECT_SUPPORTED mask at reconnect time so
-             the connect flags are properly negotiated.
-
-Severity   : normal
-Bugzilla   : 16006
-Description: Properly propagate oinfo flags from lov to osc for statfs
-Details    : restore missing copy oi_flags to lov requests.
-
-Severity   : enhancement
-Bugzilla   : 16581
-Description: Add man pages for llobdstat(8), llstat(8), plot-llstat(8),
-           : l_getgroups(8), lst(8), routerstat(8)
-Details    : included man pages for llobdstat(8), llstat(8),
-           : plot-llstat(8), l_getgroups(8), lst(8), routerstat(8)
-
-Severity   : enhancement
 Bugzilla   : 16091
 Description: configure's --enable-quota should check the
-           : kernel .config for CONFIG_QUOTA
+	   : kernel .config for CONFIG_QUOTA
 Details    : configure is terminated if --enable-quota is passed but
-           : no quota support is in kernel
+	   : no quota support is in kernel
 
 Severity   : enhancement
 Bugzilla   : 15308
@@ -145,23 +205,25 @@
 	     be created.  See http://inventory.sun.com/ for more information
 	     about the Service Tags asset management system.
 
-<<<<<<< HEAD
-Severity   : enhancement
-Bugzilla   : 16189
-Description: Update to RHEL4 kernel-2.6.9-67.0.20.
-=======
-Severity   : normal
+Severity   : normal
+Bugzilla   : 16037
+Description: Client runs out of low memory
+Details    : Consider only lowmem when counting initial number of llap pages
+
 Bugzilla   : 15825
 Description: Kernel BUG tries to release flock
 Details    : Lustre does not destroy flock lock before last reference goes
-	     away. So always drop flock locks when client is evicted and
+	     away. So always drop flock locks when client is evicted and 
 	     perform unlock regardless of successfulness of speaking to MDS.
->>>>>>> 7bfe2fbd
 
 Severity   : normal
 Frequency  : occasional
 Bugzilla   : 15210
 Description: add refcount for osc callbacks, so avoid panic on shutdown
+
+Severity   : enhancement
+Bugzilla   : 16189
+Description: Update to RHEL4 kernel-2.6.9-67.0.20.
 
 Severity   : normal
 Frequency  : testing only
@@ -398,7 +460,7 @@
 
 Severity   : normal
 Bugzilla   : 15684
-Description: Procfs and llog threads access destoryed import sometimes. 
+Description: Procfs and llog threads access destoryed import sometimes.
 Details    : Sync the import destoryed process with procfs and llog threads by
 	     the import refcount and semaphore.
 
@@ -477,6 +539,13 @@
 Bugzilla   : 16140
 Description: journal_dev option does not work in b1_6
 Details    : pass mount option during pre-mount.
+
+Severity   : enhancement
+Bugzilla   : 10555
+Description: Add a FIEMAP(FIle Extent MAP) ioctl for ldiskfs
+Details    : FIEMAP ioctl will allow an application to efficiently fetch the
+	     extent information of a file. It can be used to map logical blocks
+	     in a file to physical blocks in the block device.
 
 -------------------------------------------------------------------------------
 
@@ -555,20 +624,20 @@
 Severity   : minor
 Frequency  : rare
 Bugzilla   : 13380
-Description: fix for occasional failure case of -ENOSPC in recovery-small tests 
-Details    : Move the 'good_osts' check before the 'total_bavail' check.  This 
-	     will result in an -EAGAIN and in the exit call path we call 
-	     alloc_rr() which will with increasing aggressiveness attempt to 
+Description: fix for occasional failure case of -ENOSPC in recovery-small tests
+Details    : Move the 'good_osts' check before the 'total_bavail' check.  This
+	     will result in an -EAGAIN and in the exit call path we call
+	     alloc_rr() which will with increasing aggressiveness attempt to
 	     aquire precreated objects on the minimum number of required OSCs.
 
 Severity   : major
 Bugzilla   : 14326
 Description: Use old size assignment to avoid deadlock
 Details    : This reverts the changes in bugs 2369 and bug 14138 that introduced
-	     the scheduling while holding a spinlock.  We do not need locking 
-	     for size in ll_update_inode() because size is only updated from 
-	     the MDS for directories or files without objects, so there is no 
-	     other place to do the update, and concurrent access to such inodes 
+	     the scheduling while holding a spinlock.  We do not need locking
+	     for size in ll_update_inode() because size is only updated from
+	     the MDS for directories or files without objects, so there is no
+	     other place to do the update, and concurrent access to such inodes
 	     are protected by the inode lock.
 
 Severity   : normal
@@ -588,8 +657,8 @@
 Bugzilla   : 14872
 Description: the recovery timer never expires
 Details    : for new client connect request, the recovery timer should not be
-	     reset, otherwise recovery timer will never expired, if the old 
-	     client never come. Only old client connect and first connection 
+	     reset, otherwise recovery timer will never expired, if the old
+	     client never come. Only old client connect and first connection
 	     req should trigger recovery timer reset.
 
 Severity   : normal
@@ -701,9 +770,9 @@
 Severity   : major
 Frequency  : on network error
 Bugzilla   : 15027
-Description: panic with double free request if network error 
+Description: panic with double free request if network error
 Details    : mdc_finish_enqueue is finish request if any network error occuring,
-	     but it's true only for synchronus enqueue, for async enqueue 
+	     but it's true only for synchronus enqueue, for async enqueue
 	     (via ptlrpcd) this incorrect and ptlrpcd want finish request
 	     himself.
 
@@ -770,14 +839,14 @@
 Frequency  : rare
 Bugzilla   : 14421
 Description: ASSERTION(!PageDirty(page)) failed
-Details    : Wrong check could lead to an assertion failure under specific 
+Details    : Wrong check could lead to an assertion failure under specific
 	     load patterns.
 
 Severity   : normal
 Frequency  : rare
 Bugzilla   : 12228
 Description: LBUG in ptlrpc_check_set() bad phase ebc0de00
-Details    : access to bitfield in structure is always rounded to long 
+Details    : access to bitfield in structure is always rounded to long
 	     and this produce problem with not atomic change any bit.
 
 Severity   : normal
@@ -1129,9 +1198,9 @@
 
 Severity   : normal
 Bugzilla   : 14483
-Description: Detect stride IO mode in read-ahead 
+Description: Detect stride IO mode in read-ahead
 Details    : When a client does stride read, read-ahead should detect that and
-	     read-ahead pages according to the detected stride pattern. 
+	     read-ahead pages according to the detected stride pattern.
 
 Severity   : normal
 Bugzilla   : 15033
@@ -1186,8 +1255,8 @@
 Severity   : normal
 Bugzilla   : 15198
 Description: LDLM soft lockups - improvement
-Details    : It is be possible to send the lock handle along with each read 
-	     or write request because the client is already doing a lock match 
+Details    : It is be possible to send the lock handle along with each read
+	     or write request because the client is already doing a lock match
 	     itself so there isn't any reason the OST should have to re-do that
 	     search.
 
@@ -1215,10 +1284,10 @@
 	     and causing dumpstack.
 Details	   : for every quota slave, at any time, there is only one quota req
 	     is sent to quota master for every uid/gid. Before that quota req
-	     returns, all the thread relative to the same uid/gid will wait. 
+	     returns, all the thread relative to the same uid/gid will wait.
 	     So if the quota req is lost because mds failovers or any other
 	     reasons, this bug will be hit. Now, dqacq_interpret() will handle
-	     quota reqs who time out. 
+	     quota reqs who time out.
 
 Severity   : enhancement
 Frequency  : always
@@ -1257,9 +1326,9 @@
 Frequency  : occasional
 Bugzilla   : 13730
 Description: Do not fail import if osc_interpret_create gets -EAGAIN
-Details    : If osc_interpret_create got -EAGAIN it immediately exits and 
-	     wakeup oscc_waitq.  After wakeup oscc_wait_for_objects call 
-	     oscc_has_objects and see OSC has no objests and call 
+Details    : If osc_interpret_create got -EAGAIN it immediately exits and
+	     wakeup oscc_waitq.  After wakeup oscc_wait_for_objects call
+	     oscc_has_objects and see OSC has no objests and call
 	     oscc_internal_create to resend create request.
 
 Severity   : enhancement
@@ -1286,7 +1355,7 @@
 	     even on a Lustre-patched (server) kernel.
 
 Severity   : enhancement
-Bugzilla   : 2369 
+Bugzilla   : 2369
 Description: use i_size_read and i_size_write in 2.6 port
 Details    : replace inode->i_size access with i_size_read/write()
 
@@ -1310,7 +1379,7 @@
 Bugzilla   : 12234
 Description: /proc/fs/lustre/devices broken on ppc
 Details    : The patch as applied to 1.6.2 doesn't look correct for all arches.
-	     We should make sure the type of 'index' is loff_t and then cast 
+	     We should make sure the type of 'index' is loff_t and then cast
 	     explicitly as needed below. Do not assign an explicitly cast
 	     loff_t to an int.
 
@@ -1377,15 +1446,15 @@
 Bugzilla   : 13751
 Description: Kernel patches update for RHEL5 2.6.18-8.1.14.el5.
 Details    : Modify target file & which_patch.
-	     A flaw was found in the IA32 system call emulation provided 
-	     on AMD64 and Intel 64 platforms. An improperly validated 64-bit 
-	     value could be stored in the %RAX register, which could trigger an 
-	     out-of-bounds system call table access. An untrusted local user 
-	     could exploit this flaw to run code in the kernel 
-	     (ie a root privilege escalation). (CVE-2007-4573). 
-
-Severity   : minor
-Bugzilla   : 13732 
+	     A flaw was found in the IA32 system call emulation provided
+	     on AMD64 and Intel 64 platforms. An improperly validated 64-bit
+	     value could be stored in the %RAX register, which could trigger an
+	     out-of-bounds system call table access. An untrusted local user
+	     could exploit this flaw to run code in the kernel
+	     (ie a root privilege escalation). (CVE-2007-4573).
+
+Severity   : minor
+Bugzilla   : 13732
 Description: change order of libsysio includes
 Details    : '#include sysio.h' should always come before '#include xtio.h'
 
@@ -1400,12 +1469,12 @@
 Bugzilla   : 13570
 Description: To avoid grant space > avaible space when the disk is almost
 	     full. Without this patch you might see the error "grant XXXX >
-	     available" or some LBUG about grant, when the disk is almost 
+	     available" or some LBUG about grant, when the disk is almost
 	     full.
 Details    : In filter_check_grant, for non_grant cache write, we should
-	     check the left space by  if (*left > ungranted + bytes), instead 
-	     of (*left > ungranted), because only we are sure the left space 
-	     is enough for another "bytes", then the ungrant space should be 
+	     check the left space by  if (*left > ungranted + bytes), instead
+	     of (*left > ungranted), because only we are sure the left space
+	     is enough for another "bytes", then the ungrant space should be
 	     increase. In client, we should update cl_avail_grant only there is
 	     OBD_MD_FLGRANT in the reply.
 
@@ -1453,20 +1522,11 @@
 Details    : RPC timeouts adapt to changing server load and network
 	     conditions to reduce resend attempts and improve recovery time.
 
-<<<<<<< HEAD
 Severity   : enhancement
 Bugzilla   : 12192
 Description: llapi_file_create() does not allow some changes
 Details    : add llapi_file_open() that allows specifying the file creation
 	     mode and open flags, and also returns an open file handle.
-=======
-Severity   : normal
-Bugzilla   : 14614
-Description: User code with malformed file open parameter crashes client node
-Details    : Before packing join_file req, all the related reference should be
-	     checked carefully in case some malformed flags cause fake
-	     join_file req on client.
->>>>>>> 7bfe2fbd
 
 Severity   : enhancement
 Bugzilla   : 12743
@@ -1577,10 +1637,10 @@
 Severity   : enhancement
 Bugzilla   : 2262
 Description: self-adjustable client's lru lists
-Details    : use adaptive algorithm for managing client cached locks lru 
+Details    : use adaptive algorithm for managing client cached locks lru
 	     lists according to current server load, other client's work
-	     pattern, memory activities, etc. Both, server and client 
-	     side namespaces provide number of proc tunables for controlling 
+	     pattern, memory activities, etc. Both, server and client
+	     side namespaces provide number of proc tunables for controlling
 	     things
 
 Severity   : cleanup
@@ -1589,17 +1649,17 @@
 Details    : rewrite inherited code (uuid parsing code from ext2 utils and
 	     readdir code from ext3) from scratch preserving functionality.
 
-Severity   : normal 
+Severity   : normal
 Bugzilla   : 13436
 Description: Only those disconnect error should be returned by rq_status.
-Details    : In open/enqueue processs, Some errors, which will cause client 
-	     disconnected, should be returned by rq_status, while other 
+Details    : In open/enqueue processs, Some errors, which will cause client
+	     disconnected, should be returned by rq_status, while other
 	     errors should still be returned by intent, then mdc or llite will
 	     detect them.
 
 Severity   : enhancement
 Bugzilla   : 11230
-Description: Tune the kernel for good SCSI performance. 
+Description: Tune the kernel for good SCSI performance.
 Details    : Set the value of /sys/block/{dev}/queue/max_sectors_kb
 	     to the value of /sys/block/{dev}/queue/max_hw_sectors_kb
 	     in mount_lustre.
@@ -1623,23 +1683,15 @@
 	     do not reside on the OSTs.
 
 Severity   : normal
-<<<<<<< HEAD
 Bugzilla   : 13596, 13614
 Description: MDS hang after unclean shutdown of lots of clients
 Details    : Never resend AST requests.
-=======
-Bugzilla   : 14257
-Description: LASSERT on MDS when client holding flock lock dies
-Details    : ldlm pool logic depends on number of granted locks equal to
-	     number of released locks which is not true for flock locks, so
-	     just exclude such locks from consideration.
->>>>>>> 7bfe2fbd
 
 Severity   : normal
 Bugzilla   : 13304
 Frequency  : Always, for kernels after 2.6.16
 Description: Fix warning idr_remove called for id=.. which is not allocated.
-Details    : Last kernels save old s_dev before kill super and not allow 
+Details    : Last kernels save old s_dev before kill super and not allow
 	     to restore from callback - restore it before call kill_anon_super.
 
 Severity   : normal
@@ -1691,18 +1743,10 @@
 Details    : Make lustre randomly failed allocating memory for testing purpose.
 
 Severity   : normal
-<<<<<<< HEAD
 Frequency  : only for SLES10
 Bugzilla   : 12771
 Description: Update kernel patch for SLES10 SP1
 Details    : Add patch blkdev_tunables-2.6-sles10.patch to 2.6-sles10.series.
-=======
-Bugzilla   : 15574
-Description: MDS LBUG: ASSERTION(!IS_ERR(dchild))
-Details    : Change LASSERTs to client eviction (i.e. abort client's recovery)
-	     because LASSERT on both the data supplied by a client, and the data
-	     on disk is dangerous and incorrect.
->>>>>>> 7bfe2fbd
 
 Severity   : enhancement
 Bugzilla   : 10786
@@ -1846,13 +1890,6 @@
 Bugzilla   : 13360
 Description: Build failure against Centos5 (RHEL5)
 Details    : Use getpagesize() instead of PAGE_SIZE.
-
-Severity   : enhancement
-Bugzilla   : 10555
-Description: Add a FIEMAP(FIle Extent MAP) ioctl
-Details    : FIEMAP ioctl will allow an application to efficiently fetch the
-             extent information of a file. It can be used to map logical blocks
-             in a file to physical blocks in the block device.
 
 --------------------------------------------------------------------------------
 
@@ -1875,7 +1912,6 @@
         should be installed.  It is versioned separately from Lustre and
         may be released separately in future.
 
-<<<<<<< HEAD
 Severity   : normal
 Frequency  : rare
 Bugzilla   : 13129
@@ -1883,20 +1919,6 @@
 Details    : Block umount forever until the mount refcount is zero rather
 	     than giving up after an arbitrary timeout.
 	
-=======
-Severity   : minor
-Bugzilla   : 13147
-Description: block reactivating mgc import until all deactivates complete
-Details    : Fix race when failing back MDT/MGS to itself (testing)
-
-Severity   : minor
-Frequency  : at statup only
-Bugzilla   : 12860
-Description: mds_lov_synchronize race leads to various problems
-Details    : simultaneous MDT->OST connections at startup can cause the
-	     sync to abort, leaving the OSC in a bad state.
-
->>>>>>> 7bfe2fbd
 Severity   : enhancement
 Bugzilla   : 12194
 Description: add optional extra BUILD_VERSION info
@@ -2062,11 +2084,7 @@
 	     to update the client grant space info.
 
 Severity   : normal
-<<<<<<< HEAD
 Frequency  : when client reconnects to OST
-=======
-Frequency  : when client reconnect to OST
->>>>>>> 7bfe2fbd
 Bugzilla   : 11662
 Description: Grant leak when OSC does a resend and replays bulk write
 Details	   : When osc reconnect to OST, OST(filter) should clear grant info of
@@ -2134,13 +2152,8 @@
 Description: Prevents from taking the superblock lock in llap_from_page for
 	     a soon died page.
 Details    : using LL_ORIGIN_REMOVEPAGE origin flag instead of LL_ORIGIN_UNKNOW
-<<<<<<< HEAD
 	     for llap_from_page call in ll_removepage() prevents from taking
 	     the superblock lock for a soon died page.
-=======
-	     for llap_from_page call in ll_removepage prevents from taking the
-	     superblock lock for a soon died page.
->>>>>>> 7bfe2fbd
 
 Severity   : normal
 Frequency  : rare
@@ -2495,15 +2508,8 @@
 	     freed stuff.
 
 Severity   : enhancement
-<<<<<<< HEAD
 Bugzilla   : 11721
 Description: Add printing inode info into message about error in writepage.
-=======
-Bugzilla   : 12702
-Description: refine locking for avoid write wrong info into lov_objid file
-Details    : fix possible races with add new target and write/update data in
-	     lov_objid file.
->>>>>>> 7bfe2fbd
 
 --------------------------------------------------------------------------------
 
@@ -2541,13 +2547,7 @@
        * CONFIGURATION CHANGE.  This version of Lustre WILL NOT
 	 INTEROPERATE with older versions automatically.  In many cases a
 	 special upgrade step is needed. Please read the
-<<<<<<< HEAD
 	 user documentation before upgrading any part of a 1.4.x system.
-=======
-	 user documentation before upgrading any part of a live system.
-       * WIRE PROTOCOL CHANGE from previous 1.6 beta versions.  This
-         version will not interoperate with 1.6 betas before beta5 (1.5.95).
->>>>>>> 7bfe2fbd
        * WARNING: Lustre configuration and startup changes are required with
 	 this release.  See https://mail.clusterfs.com/wikis/lustre/MountConf
 	 for details.
@@ -2606,11 +2606,7 @@
 Details    : stripe assignments are now made based on ost space available,
 	     ost previous usage, and OSS previous usage, in order to try
 	     to optimize storage space and networking resources.
-<<<<<<< HEAD
-
-=======
-	
->>>>>>> 7bfe2fbd
+
 Severity   : enhancement
 Bugzilla   : 4226
 Description: Permanently set tunables
@@ -2675,7 +2671,6 @@
 	     file access. extents_stats shows chunk size distribution.
 	     extents_stats_per_process show chunk size distribution per
 	     user process.
-<<<<<<< HEAD
 
 Severity   : enhancement
 Bugzilla   : 22485
@@ -2694,14 +2689,6 @@
 Description: VFS operations stats
 Details    : Add client VFS call stats, trackable by pid, ppid, or gid
 	     /proc/fs/lustre/llite/*/stats_track_[pid|ppid|gid]
-=======
-
-Severity   : enhancement
-Bugzilla   : 22486
-Description: mds statistics
-Details    : Add detailed mds operations statistics in
-	     /proc/fs/lustre/mds/*/stats.
->>>>>>> 7bfe2fbd
 
 Severity   : minor
 Frequency  : always
@@ -4915,15 +4902,6 @@
 Bugzilla   : 6147
 Description: Changes the "SCSI I/O Stats" kernel patch to default to "enabled"
 
-<<<<<<< HEAD
-=======
-Severity   : Minor
-Frequency  : Rare
-Bugzilla   : 11248
-Description: merge and cleanup kernel patches.
-Details    :
-
->>>>>>> 7bfe2fbd
 -----------------------------------------------------------------------------
 
 2005-05-05  Cluster File Systems, Inc. <info@clusterfs.com>
