--- conflicted
+++ resolved
@@ -1,4 +1,3 @@
-<<<<<<< HEAD
 tbd Sun Microsystems, Inc.
 	* version 1.8.0
 	* Support for kernels:
@@ -38,34 +37,29 @@
 	  For more information, please refer to bugzilla 13904.
 	* Output of lfs quota has been made less detailed by default,
 	  old (verbose) output can be obtained by using -v option.
-=======
-tbd  Sun Microsystems, Inc.
-       * version 2.0.0
-       * Support for kernels:
-        2.6.16.60-0.27 (SLES 10),
-        2.6.18-92.1.10.el5 (RHEL 5),
-        2.6.22.14 vanilla (kernel.org).
-       * Client support for unpatched kernels:
-	 (see http://wiki.lustre.org/index.php?title=Patchless_Client)
-	 2.6.16 - 2.6.21 vanilla (kernel.org)
-       * Recommended e2fsprogs version: 1.40.11-sun1
-       * Note that reiserfs quotas are disabled on SLES 10 in this kernel.
-       * RHEL 4 and RHEL 5/SLES 10 clients behaves differently on 'cd' to a
-	 removed cwd "./" (refer to Bugzilla 14399).
-       * File join has been disabled in this release, refer to Bugzilla 16929.
+	* File join has been disabled in this release, refer to Bugzilla 16929.
+
+Severity   : major
+Frequency  : rare
+Bugzilla   : 16492
+Description: mds is deadlocked
+Details    : in rare cases, inode in catalog can have i_no less than have parent
+             i_no, this produce wrong order for locking during open, and parallel
+             unlink can be lock open. this need teach mds_open to grab locks in
+             resouce id order, not at parent -> child order.
 
 Severity   : enhancement
 Bugzilla   : 1819
 Description: Add /proc entry for import status
 Details    : The mdc, osc, and mgc import directories now have
-	     an import directory that contains useful import data for debugging
-	     connection problems.
+             an import directory that contains useful import data for debugging
+             connection problems.
 
 Severity   : enhancement
 Bugzilla   : 15966
 Description: Re-disable certain /proc logging
 Details    : Enable and disable client's offset_stats, extents_stats and
-	     extents_stats_per_process stats logging on the fly.
+             extents_stats_per_process stats logging on the fly.
 
 Severity   : major
 Frequency  : Only on FC kernels 2.6.22+
@@ -98,8 +92,8 @@
 Severity   : minor
 Bugzilla   : 16717
 Description: LBUG when llog conf file is full
-Details    : When llog bitmap is full, ENOSPC should be returned for plain log.
->>>>>>> 69782ac3
+Details    : When llog bitmap is full, ENOSPC should be returned for plain
+	     log.
 
 Severity   : normal
 Bugzilla   : 16907
@@ -122,13 +116,8 @@
 Frequency  : on recovery
 Description: I/O failures after umount during fail back
 Details    : if client reconnected to restarted server we need join to recovery
-<<<<<<< HEAD
 	     instead of find server handler is changed and process self eviction
 	     with cancel all locks.
-=======
-	     instead of find server handler is changed and process self
-	     eviction with cancel all locks.
->>>>>>> 69782ac3
 
 Severity   : enhancement
 Bugzilla   : 16633
@@ -156,21 +145,14 @@
 Severity   : minor
 Bugzilla   : 16583
 Frequency  : rare
-<<<<<<< HEAD
 Description: avoid messages about idr_remove called for id that is not allocated
 Details    : Move assigment s_dev for clustered nfs to end of initialization,
 	     for avoid problem with error handling.
-=======
-Description: avoid idr_remove called for id which is not allocated.
-Details    : Move assigment s_dev for clustered nfs to end of initialization,
-	     to avoid problem with error handling.
->>>>>>> 69782ac3
 
 Severity   : minor
 Bugzilla   : 16109
 Frequency  : rare
 Description: avoid Already found the key in hash [CONN_UNUSED_HASH] messages
-<<<<<<< HEAD
 Details    : When connection is reused this not moved from CONN_UNUSED_HASH into
 	     CONN_USED_HASH and this prodice warning when put connection again
 	     in unused hash.
@@ -190,11 +172,6 @@
 	     drop too big messages, not init llog cat under semphore which
 	     can be blocked on reconnect and break normal replay, fix access
 	     to wrong pointer.
-=======
-Details    : When connection is reused this not moved from CONN_UNUSED_HASH
-	     into CONN_USED_HASH and this prodice warning when put connection
-	     again in unused hash.
->>>>>>> 69782ac3
 
 Severity   : enhancement
 Bugzilla   : 15899
@@ -228,7 +205,6 @@
 	   : plot-llstat(8), l_getgroups(8), lst(8), routerstat(8)
 
 Severity   : enhancement
-<<<<<<< HEAD
 Bugzilla   : 16208
 Description: Implement lustre ll_show_options method.
 
@@ -244,13 +220,6 @@
 Bugzilla   : 16317
 Description: exports in /proc are broken
 Details    : recreate /proc entries for clients when they reconnect.
-=======
-Bugzilla   : 16091
-Description: configure's --enable-quota should check the
-	   : kernel .config for CONFIG_QUOTA
-Details    : configure is terminated if --enable-quota is passed but
-	   : no quota support is in kernel
->>>>>>> 69782ac3
 
 Severity   : normal
 Bugzilla   : 16080
@@ -317,15 +286,11 @@
 Severity   : normal
 Frequency  : occasional
 Bugzilla   : 15210
-<<<<<<< HEAD
 Description: add refcount for osc callbacks, so avoid panic on shutdown
 
 Severity   : enhancement
 Bugzilla   : 16189
 Description: Update to RHEL4 kernel-2.6.9-67.0.20.
-=======
-Description: add refcount protection for osc callbacks, avoid panic on shutdown
->>>>>>> 69782ac3
 
 Severity   : normal
 Frequency  : testing only
@@ -360,13 +325,8 @@
 Frequency  : rarely, if binaries are being run from Lustre
 Bugzilla   : 15837
 Description: oops in page fault handler
-<<<<<<< HEAD
 Details    : kernel page fault handler can return two special 'pages' in
 	     error case, don't try dereference NOPAGE_SIGBUS and NOPAGE_OMM.
-=======
-Details    : kernel page fault handler can return two special 'pages' in error
-	     case, don't try dereference NOPAGE_SIGBUS and NOPAGE_OMM.
->>>>>>> 69782ac3
 
 Severity   : minor
 Frequency  : rarely, during shutdown
@@ -375,7 +335,6 @@
 Details    : ptlrpcd_check call obd_zombie_impexp_cull and wait request which
 	     should be handled by ptlrpcd. This produce long age waiting and
 	     -ETIMEOUT ptlrpc_invalidate_import and as result LASSERT.
-<<<<<<< HEAD
 
 Severity   : normal
 Frequency  : rarely
@@ -390,8 +349,6 @@
 Bugzilla   : 15779
 Description: no LBUG if lquota.ko and fsfilt_ldiskfs.ko are different versions
 Details    : just return an error to a user, put a console error message
-=======
->>>>>>> 69782ac3
 
 Severity   : enhancement
 Bugzilla   : 15741
@@ -624,6 +581,13 @@
 Details    : fix a race between class_handle_unhash() and class_handle2object()
 	     introduced in lustre 1.6.5 by bug 13622.
 
+Severity   : enhancement
+Bugzilla   : 11817
+Description: superblock lock contention with many SMP cores on one client
+Details    : several client filesystem locks were highly contended on SMP
+	     NUMA systems with 8 or more cores.  Per-CPU datastructures
+	     and more efficient locking implemented to reduce contention.
+
 Severity   : minor
 Frequency  : rare
 Bugzilla   : 12755
@@ -657,8 +621,72 @@
 	     extent information of a file. It can be used to map logical blocks
 	     in a file to physical blocks in the block device.
 
+Severity   : normal
+Frequency  : only with adaptive timeout enabled
+Bugzilla   : 16972
+Description: DEBUG_REQ() bad paging request
+Details    : ptlrpc_at_recv_early_reply() should not modify req->rq_repmsg
+	     because it can be accessed by reply_in_callback() without the
+	     rq_lock held.
+
+Severity   : normal
+Frequency  : only on Cray X2
+Bugzilla   : 16813
+Description: X2 build failures
+Details    : fix build failures on Cray X2.
+
+Severity   : normal
+Bugzilla   : 2066
+Description: xid & resent requests
+Details    : Initialize RPC XID from clock at startup (randomly if clock is
+	     bad).
+
+Severity   : major
+Bugzilla   : 14840
+Description: quota recovery deadlock during mds failover
+Details    : This patch includes att18982, att18236, att18237 in bz14840.
+             Slove the problems:
+             1. fix osts hang when mds does failover with quotaon
+             2. prevent watchdog storm when osts threads wait for the
+	        recovery of mds
+
+Severity   : normal
+Bugzilla   : 16695
+Description: kernel panic on racer
+Details    : Do not access dchild->d_inode when IS_ERR(dchild) is true.
+
+Severity   : enhancement
+Bugzilla   : 14095
+Description: Add lustre_start utility to start or stop multiple Lustre servers
+             from a CSV file.
+
+Severity   : major
+Bugzilla   : 17024
+Description: Lustre GPF in {:ptlrpc:ptlrpc_server_free_request+373}
+Details    : In case of memory pressure, list_del() can be called twice on
+	     req->rq_history_list, causing a kernel oops.
+
+Severity   : normal
+Bugzilla   : 17026
+Description: (ptllnd_peer.c:557:kptllnd_peer_check_sends()) ASSERTION(!in_interrupt()) failed
+Details    : fix stack overflow in the distributed lock manager by defering export
+	     eviction after a failed ast to the elt thread instead of handling
+	     it in the dlm interpret routine.
+
+Severity   : enhancement
+Bugzilla   : 12800
+Description: More exported tunables for mballoc
+Details    : Add support for tunable preallocation window and new tunables for
+	     large/small requests
+
+Severity   : normal
+Bugzilla   : 16680
+Description: Detect corruption of block bitmap and checking for preallocations
+Details    : Checks validity of on-disk block bitmap. Also it does better
+             checking of number of applied preallocations. When corruption is
+             found, it turns filesystem readonly to prevent further corruptions.
+
 -------------------------------------------------------------------------------
-
 
 2008-05-26  Sun Microsystems, Inc.
        * version 1.6.5
@@ -743,7 +771,7 @@
 Severity   : major
 Bugzilla   : 14326
 Description: Use old size assignment to avoid deadlock
-Details    : Reverts the changes in bugs 2369 and bug 14138 that introduced
+Details    : This reverts the changes in bugs 2369 and bug 14138 that introduced
 	     the scheduling while holding a spinlock.  We do not need locking
 	     for size in ll_update_inode() because size is only updated from
 	     the MDS for directories or files without objects, so there is no
@@ -890,15 +918,9 @@
 Frequency  : rare, on recovery
 Bugzilla   : 14533
 Description: read procfs can produce deadlock in some situation
-<<<<<<< HEAD
 Details    : Holding lprocfs lock with send rpc can produce block for destroy
 	     obd objects and this also block reconnect with -EALREADY.
 	     This isn't fix all lprocfs bugs - but make it rare.
-=======
-Details    : Holding lprocfs lock which send rpc can produce block for destroy
-	     obd objects and this also block reconnect with -EALREADY. This
-	     isn't fix all lprocfs bugs - but make it rare.
->>>>>>> 69782ac3
 
 Severity   : enhancement
 Bugzilla   : 15152
@@ -919,39 +941,6 @@
 	     of the error messages complaining that MGS is not connected.
 
 Severity   : major
-<<<<<<< HEAD
-=======
-Bugzilla   : 15027
-Frequency  : on network error
-Description: panic with double free request if network error
-Details    : mdc_finish_enqueue is finish request if any network error ocuring,
-	     but it's true only for synchronus enqueue, for async enqueue
-	     (via ptlrpcd) this incorrect and ptlrpcd want finish request
-	     himself.
-
-Severity   : enhancement
-Bugzilla   : 11401
-Description: client-side metadata stat-ahead during readdir(directory readahead)
-Details    : perform client-side metadata stat-ahead when the client detects
-	     readdir and sequential stat of dir entries therein
-
-Severity   : major
-Frequency  : on start mds
-Bugzilla   : 14884
-Description: Implement get_info(last_id) in obdfilter.
-
-Severity   : normal
-Frequency  : occasional
-Bugzilla   : 13537
-Description: Correctly check stale fid, not start epoch if ost not support SOM
-Details    : open with flag O_CREATE need set old fid in op_fid3 because
-	     op_fid2 was overwritten with new generated fid, but mds can answer
-	     with one of these two fids and both is not stale.  Setattr
-	     incorrectly started an epoch and assume will be called
-	     done_writing, but without SOM done_writing ever being called.
-
-Severity   : major
->>>>>>> 69782ac3
 Frequency  : rare, depends on device drivers and load
 Bugzilla   : 14529
 Description: MDS or OSS nodes crash due to stack overflow
@@ -981,8 +970,8 @@
 Frequency  : rare on shutdown OST
 Bugzilla   : 13196
 Description: Don't allow skipping OSTs if index has been specified.
-Details    : Don't allow skipping OSTs if index has been specified, make
-	     locking in internal create lots better.
+Details    : Don't allow skipping OSTs if index has been specified, make locking
+	     in internal create lots better.
 
 Severity   : normal
 Frequency  : rare
@@ -1538,15 +1527,6 @@
 Description: Kernel patches update for RHEL5 2.6.18-8.1.10.el5.
 Details    : Modify the target file & which_kernel.
 
-<<<<<<< HEAD
-=======
-Severity   : enhancement
-Bugzilla   : 10786
-Description: omit set fsid for export NFS
-Details    : fix set/restore device id for avoid EMFILE error and mark lustre
-	     fs as FS_REQUIRES_DEV for avoid problems with generate fsid.
-
->>>>>>> 69782ac3
 Severity   : normal
 Frequency  : if the uninit_groups feature is enabled on ldiskfs
 Bugzilla   : 13706
@@ -1650,6 +1630,14 @@
 Description: Incorrect file ownership on O_DIRECT output files
 Details    : block usage reported by 'lfs quota' does not take into account
 	     files that have been written with O_DIRECT.
+
+Severity   : normal
+Bugzilla   : 17197
+Description: (rw.c:1323:ll_read_ahead_pages()) ASSERTION(page_idx > ria->ria_stoff) failed
+Details    : Once the unmatched stride IO mode is detected, shrink the stride-ahead
+	     window to 0. If it does hit cache miss, and read-pattern is still 
+	     stride-io mode, does not reset the stride window, but also does not 
+	     increase the stride window length in this case.
 
 --------------------------------------------------------------------------------
 
@@ -1857,23 +1845,7 @@
 Description: Fix error on 'ls .' at the top of the Lustre mount.
 Details    : Don't revalidate dentry if it is a root dentry.
 
-<<<<<<< HEAD
 --------------------------------------------------------------------------------
-=======
-Severity   : enhancement
-Bugzilla   : 11089
-Description: organize the server-side client stats on per-nid basis
-Details    : Change the structure of stats under obdfilter and mds to
-	     New structure:
-	        +- exports
-	                +- nid#1
-	                |   + stats
-	                |   + uuids
-	                +- nid#2...
-	                +- clear
-	     The "uuid"s file would list the uuids of _active_ exports.
-	     And the clear entry is to clear all stats and stale nids.
->>>>>>> 69782ac3
 
 2007-08-27         Cluster File Systems, Inc. <info@clusterfs.com>
        * version 1.6.2
@@ -1903,7 +1875,6 @@
 Details    : Make lfs setstripe understand 'k', 'm' and 'g' for stripe size.
 
 Severity   : normal
-<<<<<<< HEAD
 Frequency  : mds/oss recovery
 Bugzilla   : 10800
 Description: llog ctxt is refrenced after it has been freed.
@@ -1922,20 +1893,6 @@
 Bugzilla   : 12771
 Description: Update kernel patch for SLES10 SP1
 Details    : Add patch blkdev_tunables-2.6-sles10.patch to 2.6-sles10.series.
-=======
-Bugzilla   : 15346
-Description: skiplist implementation simplification
-Details    : skiplists are used to group compatible locks on granted list
-	     that was implemented as tracking first and last lock of each
-	     lock group the patch changes that to using doubly linked lists
-
-Severity   : normal
-Bugzilla   : 15574
-Description: MDS LBUG: ASSERTION(!IS_ERR(dchild))
-Details    : Change LASSERTs to client eviction (i.e. abort client's recovery)
-	     because LASSERT on both the data supplied by a client, and the
-	     data on disk is dangerous and incorrect.
->>>>>>> 69782ac3
 
 Severity   : enhancement
 Bugzilla   : 10786
@@ -1954,19 +1911,10 @@
 Description: Error message improvement.
 Details    : Merging of two LCONSOLE_ERROR_MSG into one.
 
-<<<<<<< HEAD
 Severity   : enhancement
 Bugzilla   : 12606
 Description: don't use GFP_* in generic Lustre code.
 Details    : Use cfs_alloc_* functions and CFS_* flags for code portability.
-=======
-Severity   : normal
-Bugzilla   : 15950
-Description: Hung threads in invalidate_inode_pages2_range
-Details    : The direct IO path doesn't call check_rpcs to submit a new RPC
-	     once one is completed. As a result, some RPCs are stuck in the
-	     queue and are never sent.
->>>>>>> 69782ac3
 
 Severity   : enhancement
 Bugzilla   : 12333
@@ -1991,21 +1939,11 @@
 	     read_ahead_stats were updated. Copied stats section from
 	     osc_send_oap_rpc() into async_internal().
 
-<<<<<<< HEAD
 Severity   : minor
 Frequency  : only for Cray XT3
 Bugzilla   : 11706
 Description: peer credits not enough on many OST per OSS systems.
 Details    : Use new lnet way to add credits as we need those for pings and ASTs
-=======
-Severity   : normal
-Bugzilla   : 16199
-Description: don't always update ctime in ext3_xattr_set_handle()
-Details    : Current xattr code updates inode ctime in ext3_xattr_set_handle.
-	     In some cases the ctime should not be updated, for example for
-	     2.0->1.8 compatibility it is necessary to delete an xattr and it
-	     should not update the ctime.
->>>>>>> 69782ac3
 
 Severity   : minor
 Frequency  : only with liblustre
@@ -2071,7 +2009,6 @@
 Description: Oops in read and write path when failing to allocate lock.
 Details    : Check if lock allocation failed and return error back.
 
-<<<<<<< HEAD
 Severity   : normal
 Frequency  : When flocks are used.
 Bugzilla   : 13103
@@ -2099,354 +2036,6 @@
 Bugzilla   : 13360
 Description: Build failure against Centos5 (RHEL5)
 Details    : Use getpagesize() instead of PAGE_SIZE.
-=======
-Severity   : enhancement
-Bugzilla   : 10555
-Description: Add a FIEMAP(FIle Extent MAP) ioctl
-Details    : FIEMAP ioctl will allow an application to efficiently fetch the
-	     extent information of a file. It can be used to map logical blocks
-	     in a file to physical blocks in the block device.
-
-Severity   : normal
-Bugzilla   : 15198
-Description: LDLM soft lockups - improvement
-Details    : It is be possible to send the lock handle along with each read
-	     or write request because the client is already doing a lock match
-	     itself so there isn't any reason the OST should have to re-do that
-	     search.
-
-Severity   : normal
-Frequency  : only on Cray X2
-Bugzilla   : 16813
-Description: X2 build failures
-Details    : fix build failures on Cray X2.
-
-Severity   : normal
-Bugzilla   : 2066
-Description: xid & resent requests
-Details    : Initialize RPC XID from clock at startup (randomly if clock is
-	     bad).
-
-Severity   : enhancement
-Bugzilla   : 14095
-Description: Add lustre_start utility to start or stop multiple Lustre servers
-	     from a CSV file.
-
-Severity   : major
-Bugzilla   : 17024
-Description: Lustre GPF in {:ptlrpc:ptlrpc_server_free_request+373}
-Details    : In case of memory pressure, list_del() can be called twice on
-	     req->rq_history_list, causing a kernel oops.
-
-Severity   : normal
-Bugzilla   : 17026
-Description: kptllnd_peer_check_sends()) ASSERTION(!in_interrupt()) failed
-Details    : fix stack overflow in the distributed lock manager by defering
-	     export eviction after a failed AST to the elt thread instead of
-	     handling it in the dlm interpret routine.
-
-Severity   : normal
-Bugzilla   : 16450
-Description: Convert some comments to new format.
-Details    : Update documenting comments to match doxygen conventions.
-
-Severity   : normal
-Bugzilla   : 16450
-Description: Grammar fixes.
-Details    : A couple of trivial spelling fixes.
-
-Severity   : normal
-Bugzilla   : 16450
-Description: OSD_COUNTERS-mandatory
-Details    : Make previously optional ->oti_{w,r}_locks sanity checks mandatory
-	     to simplify the code.
-
-Severity   : normal
-Bugzilla   : 16450
-Description: simplify cmm_device freeing logic.
-Details    : Call cmm_device_free() in the failure path of cmm_device_alloc().
-
-Severity   : normal
-Bugzilla   : 16450
-Description: Add lockdep support to dt_object_operations locking interface.
-Details    : Augment ->do_{read,write}_lock() prototypes with a `role'
-	     parameter indicating lock ordering. Update mdd code to use new
-	     locking interface.
-
-Severity   : normal
-Bugzilla   : 16450
-Description: Introduce failloc constants for lockless IO tests.
-Details    : Add two new failloc constants to test lockless IO. Only one of
-	     them in implemented---another is checked in yet to be landed
-	     core CLIO code.
-
-Severity   : normal
-Bugzilla   : 16450
-Description: Add lockdep support for inode mutex.
-Details    : Introduce and use new LOCK_INODE_MUTEX_PARENT() macro to be used
-	     in the situations where Lustre has to lock more than one inode
-	     mutex at a time.
-
-Severity   : normal
-Bugzilla   : 16450
-Description: Add optional invariants checking support.
-Details    : Add new LINVRNT() macro, optional on new --enable-invariants
-	     configure switch. This macro is to be used for consistency and
-	     sanity checks that are too expensive to be left in `production'
-	     mode.
-
-Severity   : minor
-Bugzilla   : 16450
-Description: Zap lock->l_granted_mode with explicit LCK_MINMODE.
-Details    : Use LCK_MINMODE rather than 0 to reset lock->l_granted_mode to
-	     its initial state.
-
-Severity   : normal
-Bugzilla   : 16450
-Description: Add lockdep support for ldlm_lock and ldlm_resource.
-Details    : Use spin_lock_nested() in (the only) situation where more than
-	     one ldlm_lock is locked simultaneously. Also, fix possible
-	     dead-lock in ldlm_lock_change_resource() by enforcing particular
-	     lock ordering.
-
-Severity   : normal
-Bugzilla   : 16450
-Description: Use struct ldlm_callback_suite in ldlm_lock_create().
-Details    : Instead of specifying each ldlm_lock call-back through separate
-	     parameter, wrap them into struct ldlm_callback_suite.
-
-Severity   : normal
-Bugzilla   : 16450
-Description: Kill join_lru obd method and its callers.
-Details    : CLIO uses lock weighting policy to keep locks over mmapped regions
-	     in memory---a requirement implemented through ->o_join_lru() obd
-	     method in HEAD. Remove this method and its users.
-
-Severity   : normal
-Bugzilla   : 16450
-Description: Add asynchronous ldlm ENQUEUE completion handler.
-Details    : CLIO posts ENQUEUE requests asynchronously through ptlrpcd---a
-	     case that stock ldlm_completion_ast() cannot handle as it waits
-	     until lock is granted. Introduce new ldlm_completion_ast_async()
-	     for this. Also comment ldlm_completion_ast().
-
-Severity   : normal
-Bugzilla   : 16450
-Description: ldlm_error <-> errno conversion.
-Details    : Add functions to map (rather arbitrary) between LDLM error codes
-	     and standard errno values. CLIO needs this to prevent LDLM specific
-	     constants from escaping ldlm and osc.
-
-Severity   : minor
-Bugzilla   : 16450
-Description: Kill unused ldlm_handle2lock_ns() function.
-Details    : Kill unused ldlm_handle2lock_ns() function.
-
-Severity   : normal
-Bugzilla   : 16450
-Description: Add lu_ref support to ldlm_lock
-Details    : lu_ref support for ldlm_lock and ldlm_resource. See lu_ref patch. 
-        lu_ref fields ->l_reference and ->lr_reference are added to ldlm_lock 
-        and ldlm_resource. LDLM interface has to be changed, because code that 
-        releases a reference on a lock, has to "know" what reference this is.
-        In the most frequent case
-
-                lock = ldlm_handle2lock(handle);
-                ...
-                LDLM_LOCK_PUT(lock);
-
-        no changes are required. When any other reference (received _not_ from 
-        ldlm_handle2lock()) is released, LDLM_LOCK_RELEASE() has to be called 
-        instead of LDLM_LOCK_PUT().
-
-        Arguably, changes are pervasive, and interface requires some discipline
-        for proper use. On the other hand, it was very instrumental in finding 
-        a few leaked lock references.
-
-Severity   : normal
-Bugzilla   : 16450
-Description: Add ldlm_lock_addref_try().
-Details    : Introduce ldlm_lock_addref_try() function (used by CLIO) that
-	     attempts to addref a lock that might be being canceled
-	     concurrently.
-
-Severity   : normal
-Bugzilla   : 16450
-Description: Add ldlm_weigh_callback().
-Details    : Add new ->l_weigh_ast() call-back to ldlm_lock. It is called 
-        by ldlm_cancel_shrink_policy() to estimate lock "value", instead of
-        hard-coded `number of pages' logic.
-
-Severity   : normal
-Bugzilla   : 16450
-Description: Add lockdep annotations to llog code.
-Details    : Use appropriately tagged _nested() locking calls in the places
-	     where llog takes more than one ->lgh_lock lock.
-	
-Severity   : minor
-Bugzilla   : 16450
-Description: Add loi_kms_set().
-Details    : Wrap kms updates into a helper function.
-
-Severity   : minor
-Bugzilla   : 16450
-Description: Constify instances of struct lsm_operations.
-Details    : Constify instances of struct lsm_operations.
-
-Severity   : normal
-Bugzilla   : 16450
-Description: lu_conf support.
-Details    : On a server, a file system object is uniquely identified
-	     by a fid, which is sufficient to locate and load all object
-	     state (inode). On a client, on the other hand, more data are
-	     necessary instantiate an object. Change lu_object_find() and
-	     friends to take additional `lu_conf' argument describing object.
-	     Typically this includes layout information.
-
-Severity   : normal
-Bugzilla   : 16450
-Description: lu_context fixes.
-Details    : Introduce new lu_context functions that are needed on the client
-	     side, where some system threads (ptlrpcd) are shared by multiple
-	     modules, and so cannot be stopped during module shutdown.
-
-Severity   : normal
-Bugzilla   : 16450
-Description: Add start and stop methods to lu_device_type_operations.
-Details    : Introduce two new methods in lu_device_type_operations, that are 
-        invoked  when first instance of a given type is created and last one 
-        is destroyed respectively. This is need by CLIO.
-
-Severity   : normal
-Bugzilla   : 16450
-Description: Add lu_ref support to struct lu_device.
-Details    : Add lu_ref support to lu_object and lu_device. lu_ref is used to
-	     track leaked references.
-
-Severity   : normal
-Bugzilla   : 16450
-Description: Introduce lu_kmem_descr.
-Details    : lu_kmem_descr and its companion interface allow to create
-	     and destroy a number of kmem caches at once.
-
-Severity   : normal
-Bugzilla   : 16450
-Description: Fix lu_object finalization race.
-Details    : Fix a race between lu_object_find() finding an object and its
-	     concurrent finalization. This race is (most likely) not possible
-	     on the server, but might happen on the client.
-
-Severity   : normal
-Bugzilla   : 16450
-Description: Introduce lu_ref interface.
-Details    : lu_ref is a debugging module allowing to track references to
-	     a given object. It is quite cpu expensive, and has to be
-	     explicitly enabled with --enable-lu_ref. See usage description
-	     within the patch.
-
-Severity   : minor
-Bugzilla   : 16450
-Description: Factor lu_site procfs stats into a separate function.
-Details    : Separate lu_site stats printing code into a separate function
-	     that can be reused on a client.
-
-Severity   : minor
-Bugzilla   : 16450
-Description: Constify instances of struct {lu,dt,md}_device_operations.
-Details    : Constify instances of struct {lu,dt,md}_device_operations.
-
-Severity   : normal
-Bugzilla   : 16450
-Description: Introduce struct md_site and move meta-data specific parts of
-	     struct lu_site here.
-Details    : Move md-specific fields out of struct lu_site into special struct 
-        md_site, so that lu_site can be used on a client.
-
-Severity   : minor
-Bugzilla   : 16450
-Description: Kill mdd_lov_destroy().
-Details    : Remove unused mdd code.
-
-Severity   : minor
-Bugzilla   : 16450
-Description: Add st_block checking to multistat.c.
-Details    : Add st_block checking to multistat.c.
-
-Severity   : normal
-Bugzilla   : 16450
-Description: Add lu_ref support to struct obd_device.
-Details    : Add lu_ref tracking to obd_device.
-
-Severity   : minor
-Bugzilla   : 16450
-Description: Kill obd_set_fail_loc().
-Details    : Remove unused code.
-
-Severity   : normal
-Bugzilla   : 16450
-Description: Add special type for ptlrpc_request interpret functions.
-Details    : Add lu_env parameter to ->rq_interpreter call-back. NULL is passed
-	     there. Actual usage will be in CLIO.
-
-Severity   : normal
-Bugzilla   : 16450
-Description: Replace RW_LOCK_UNLOCKED() macro with rwlock_init().
-Details    : Replace RW_LOCK_UNLOCKED() with rwlock_init() as the former
-	     doesn't work with lockdep.
-
-Severity   : normal
-Bugzilla   : 16450
-Description: Add rwv.c test program.
-Details    : New testing program exercising readv(2) and writev(2) (Qian).
-
-Severity   : normal
-Bugzilla   : 16450
-Description: Add sendfile.c test program.
-Details    : New testing program exercising sendfile(2) (Jay).
-
-Severity   : minor
-Bugzilla   : 16450
-Description: Ratelimit a message that can be very frequent.
-Details    : Ratelimit a memory allocation failure message that can
-	     be too chatty.
-
-Severity   : minor
-Bugzilla   : 16450
-Description: Use cdebug_show() in CDEBUG-style macros defined outside of libcfs.
-Details    : Use cdebug_show() in CDEBUG-style macros defined outside of libcfs.
-
-Severity   : normal
-Bugzilla   : 16450
-Description: Liblustre build fixes.
-Details    : Liblustre build fixes.
-
-Severity   : normal
-Bugzilla   : 16450
-Description: libcfs: add cfs_{need,cond}_resched() interface.
-Details    : libcfs: add cfs_{need,cond}_resched() definition and
-	     implementations for Linux, NT, and liblustre.
-
-Severity   : enhancement
-Bugzilla   : 12800
-Description: More exported tunables for mballoc
-Details    : Add support for tunable preallocation window and new tunables for
-	     large/small requests
-
-Severity   : normal
-Bugzilla   : 16680
-Description: Detect corruption of block bitmap and checking for preallocations
-Details    : Checks validity of on-disk block bitmap. Also it does better
-	     checking of number of applied preallocations. When corruption is
-	     found, it turns filesystem readonly to prevent further corruptions.
-
-Severity   : normal
-Bugzilla   : 17197
-Description: (rw.c:1323:ll_read_ahead_pages()) ASSERTION(page_idx > ria->ria_stoff) failed
-Details    : Once the unmatched stride IO mode is detected, shrink the stride-ahead
-	     window to 0. If it does hit cache miss, and read-pattern is still 
-	     stride-io mode, does not reset the stride window, but also does not 
-	     increase the stride window length in this case.
->>>>>>> 69782ac3
 
 --------------------------------------------------------------------------------
 
@@ -2561,8 +2150,8 @@
 Frequency  : during server recovery
 Bugzilla   : 11203
 Description: MDS failing to send precreate requests due to OSCC_FLAG_RECOVERING
-Details    : request with rq_no_resend flag not awake l_wait_event if they get
-	     a timeout.
+Details    : request with rq_no_resend flag not awake l_wait_event if they get a
+	     timeout.
 
 Severity   : minor
 Frequency  : nfs export on patchless client
@@ -2704,10 +2293,10 @@
 	     be freed no matter whether fsfilt_commit success or not.
 
 Severity   : minor
-Frequency  : only with huge numbers of clients
+Frequency  : only with large numbers of cores on a single node
 Bugzilla   : 11817
 Description: Prevents from taking the superblock lock in llap_from_page for
-	     a soon died page.
+	     a soon killed page.
 Details    : using LL_ORIGIN_REMOVEPAGE origin flag instead of LL_ORIGIN_UNKNOW
 	     for llap_from_page call in ll_removepage() prevents from taking
 	     the superblock lock for a soon died page.
@@ -3040,7 +2629,6 @@
 	     empty osc while others are not empty.  If we must block, we block
 	     for the shortest possible period of time.
 
-<<<<<<< HEAD
 Severity   : normal
 Bugzilla   : 13148
 Frequency  : only in recovery
@@ -3064,14 +2652,6 @@
 	     start and cleanup, so new llog_commit thread should not be started
 	     when llog_commit threads being stopped to avoid accessing some
 	     freed stuff.
-=======
-Severity   : major
-Bugzilla   : 11710
-Description: improve handling recoverable errors
-Details    : if request processig with error which can be recoverable on server
-	     request should be resend, otherwise page released from cache and
-	     marked as error.
->>>>>>> 69782ac3
 
 Severity   : enhancement
 Bugzilla   : 11721
@@ -3131,7 +2711,6 @@
        * Note that reiserfs quotas are disabled on SLES 10 in this kernel
        * bug fixes
 
-<<<<<<< HEAD
 Severity   : enhancement
 Bugzilla   : 4900
 Description: Async OSC create to avoid the blocking unnecessarily.
@@ -3141,8 +2720,6 @@
             empty osc while others are not empty.  If we must block, we block
             for the shortest possible period of time.
 
-=======
->>>>>>> 69782ac3
 Severity   : enhancement
 Bugzilla   : 8007
 Description: MountConf
