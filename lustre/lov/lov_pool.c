/* -*- mode: c; c-basic-offset: 8; indent-tabs-mode: nil; -*-
 * vim:expandtab:shiftwidth=8:tabstop=8:
 *
 * GPL HEADER START
 *
 * DO NOT ALTER OR REMOVE COPYRIGHT NOTICES OR THIS FILE HEADER.
 *
 * This program is free software; you can redistribute it and/or modify
 * it under the terms of the GNU General Public License version 2 only,
 * as published by the Free Software Foundation.
 *
 * This program is distributed in the hope that it will be useful, but
 * WITHOUT ANY WARRANTY; without even the implied warranty of
 * MERCHANTABILITY or FITNESS FOR A PARTICULAR PURPOSE.  See the GNU
 * General Public License version 2 for more details (a copy is included
 * in the LICENSE file that accompanied this code).
 *
 * You should have received a copy of the GNU General Public License
 * version 2 along with this program; If not, see [sun.com URL with a
 * copy of GPLv2].
 *
 * Please contact Sun Microsystems, Inc., 4150 Network Circle, Santa Clara,
 * CA 95054 USA or visit www.sun.com if you need additional information or
 * have any questions.
 *
 * GPL HEADER END
 */
/*
 * Copyright  2008 Sun Microsystems, Inc. All rights reserved
 * Use is subject to license terms.
 */
/*
 * This file is part of Lustre, http://www.lustre.org/
 * Lustre is a trademark of Sun Microsystems, Inc.
 *
 * lustre/lov/lov_pool.c
 *
 * OST pool methods
 *
 * Author: Jacques-Charles LAFOUCRIERE <jc.lafoucriere@cea.fr>
 */

#define DEBUG_SUBSYSTEM S_LOV

#ifdef __KERNEL__
#include <libcfs/libcfs.h>
#else
#include <liblustre.h>
#endif

#include <obd.h>
#include "lov_internal.h"

/*
 * hash function using a Rotating Hash algorithm
 * Knuth, D. The Art of Computer Programming,
 * Volume 3: Sorting and Searching,
 * Chapter 6.4.
 * Addison Wesley, 1973
 */
static __u32 pool_hashfn(lustre_hash_t *hash_body, void *key, unsigned mask)
{
        int i;
        __u32 result;
        char *poolname;

        result = 0;
        poolname = (char *)key;
        for (i = 0; i < LOV_MAXPOOLNAME; i++) {
                if (poolname[i] == '\0')
                        break;
                result = (result << 4)^(result >> 28) ^  poolname[i];
        }
        return (result % mask);
}

static void *pool_key(struct hlist_node *hnode)
{
        struct pool_desc *pool;

        pool = hlist_entry(hnode, struct pool_desc, pool_hash);
        return (pool->pool_name);
}

static int pool_hashkey_compare(void *key, struct hlist_node *compared_hnode)
{
        char *pool_name;
        struct pool_desc *pool;
        int rc;

        pool_name = (char *)key;
        pool = hlist_entry(compared_hnode, struct pool_desc, pool_hash);
        rc = strncmp(pool_name, pool->pool_name, LOV_MAXPOOLNAME);
        return (!rc);
}

static void *pool_hashrefcount_get(struct hlist_node *hnode)
{
        struct pool_desc *pool;

        pool = hlist_entry(hnode, struct pool_desc, pool_hash);
        return (pool);
}

static void *pool_hashrefcount_put(struct hlist_node *hnode)
{
        struct pool_desc *pool;

        pool = hlist_entry(hnode, struct pool_desc, pool_hash);
        return (pool);
}

lustre_hash_ops_t pool_hash_operations = {
        .lh_hash        = pool_hashfn,
        .lh_key         = pool_key,
        .lh_compare     = pool_hashkey_compare,
        .lh_get         = pool_hashrefcount_get,
        .lh_put         = pool_hashrefcount_put,
};

#ifdef LPROCFS
/* ifdef needed for liblustre support */
/*
 * pool /proc seq_file methods
 */
/*
 * iterator is used to go through the target pool entries
 * index is the current entry index in the lp_array[] array
 * index >= pos returned to the seq_file interface
 * pos is from 0 to (pool->pool_obds.op_count - 1)
 */
#define POOL_IT_MAGIC 0xB001CEA0
struct pool_iterator {
        int magic;
        struct pool_desc *pool;
        int idx;        /* from 0 to pool_tgt_size - 1 */
};

static void *pool_proc_next(struct seq_file *s, void *v, loff_t *pos)
{
        struct pool_iterator *iter = (struct pool_iterator *)s->private;
        int prev_idx;

        LASSERT(iter->magic == POOL_IT_MAGIC);

        /* test if end of file */
        if (*pos >= pool_tgt_count(iter->pool))
                return NULL;

        /* iterate to find a non empty entry */
        prev_idx = iter->idx;
        read_lock(&pool_tgt_rwlock(iter->pool));
        iter->idx++;
        if (iter->idx == pool_tgt_count(iter->pool)) {
                iter->idx = prev_idx; /* we stay on the last entry */
                read_unlock(&pool_tgt_rwlock(iter->pool));
                return NULL;
        }
        read_unlock(&pool_tgt_rwlock(iter->pool));
        (*pos)++;
        /* return != NULL to continue */
        return iter;
}

static void *pool_proc_start(struct seq_file *s, loff_t *pos)
{
        struct pool_desc *pool = (struct pool_desc *)s->private;
        struct pool_iterator *iter;

        if ((pool_tgt_count(pool) == 0) ||
            (*pos >= pool_tgt_count(pool)))
                return NULL;

        OBD_ALLOC(iter, sizeof(struct pool_iterator));
        if (!iter)
                return ERR_PTR(-ENOMEM);
        iter->magic = POOL_IT_MAGIC;
        iter->pool = pool;
        iter->idx = 0;

        /* we use seq_file private field to memorized iterator so
         * we can free it at stop() */
        /* /!\ do not forget to restore it to pool before freeing it */
        s->private = iter;
        if (*pos > 0) {
                loff_t i;
                void *ptr;

                i = 0;
                do {
                     ptr = pool_proc_next(s, &iter, &i);
                } while ((i < *pos) && (ptr != NULL));
                return ptr;
        }
        return iter;
}

static void pool_proc_stop(struct seq_file *s, void *v)
{
        struct pool_iterator *iter = (struct pool_iterator *)s->private;

        /* in some cases stop() method is called 2 times, without
         * calling start() method (see seq_read() from fs/seq_file.c)
         * we have to free only if s->private is an iterator */
        if ((iter) && (iter->magic == POOL_IT_MAGIC)) {
                /* we restore s->private so next call to pool_proc_start()
                 * will work */
                s->private = iter->pool;
                OBD_FREE(iter, sizeof(struct pool_iterator));
        }
        return;
}

static int pool_proc_show(struct seq_file *s, void *v)
{
        struct pool_iterator *iter = (struct pool_iterator *)v;
        struct lov_tgt_desc *tgt;

        LASSERT(iter->magic == POOL_IT_MAGIC);
        LASSERT(iter->pool != NULL);
        LASSERT(iter->idx <= pool_tgt_count(iter->pool));

        read_lock(&pool_tgt_rwlock(iter->pool));
        tgt = pool_tgt(iter->pool, iter->idx);
        read_unlock(&pool_tgt_rwlock(iter->pool));
        if (tgt)
                seq_printf(s, "%s\n", obd_uuid2str(&(tgt->ltd_uuid)));

        return 0;
}

static struct seq_operations pool_proc_ops = {
        .start          = pool_proc_start,
        .next           = pool_proc_next,
        .stop           = pool_proc_stop,
        .show           = pool_proc_show,
};

static int pool_proc_open(struct inode *inode, struct file *file)
{
        int rc;

        rc = seq_open(file, &pool_proc_ops);
        if (!rc) {
                struct seq_file *s = file->private_data;
                s->private = PROC_I(inode)->pde->data;
        }
        return rc;
}

static struct file_operations pool_proc_operations = {
        .open           = pool_proc_open,
        .read           = seq_read,
        .llseek         = seq_lseek,
        .release        = seq_release,
};
#endif /* LPROCFS */

void lov_dump_pool(int level, struct pool_desc *pool)
{
        int i;

        CDEBUG(level, "pool "LOV_POOLNAMEF" has %d members\n",
               pool->pool_name, pool->pool_obds.op_count);
        read_lock(&pool_tgt_rwlock(pool));
        for (i = 0; i < pool_tgt_count(pool) ; i++) {
                if (!pool_tgt(pool, i) || !(pool_tgt(pool, i))->ltd_exp)
                        continue;
                CDEBUG(level, "pool "LOV_POOLNAMEF"[%d] = %s\n",
                       pool->pool_name, i,
                       obd_uuid2str(&((pool_tgt(pool, i))->ltd_uuid)));
        }
        read_unlock(&pool_tgt_rwlock(pool));
}

#define LOV_POOL_INIT_COUNT 2
int lov_ost_pool_init(struct ost_pool *op, unsigned int count)
{
        if (count == 0)
                count = LOV_POOL_INIT_COUNT;
        op->op_array = NULL;
        op->op_count = 0;
        rwlock_init(&op->op_rwlock);
        op->op_size = count;
        OBD_ALLOC(op->op_array, op->op_size * sizeof(op->op_array[0]));
        if (op->op_array == NULL) {
                op->op_size = 0;
                return -ENOMEM;
        }
        return 0;
}

/* Caller must hold write op_rwlock */
int lov_ost_pool_extend(struct ost_pool *op, unsigned int max_count)
{
        __u32 *new;
        int new_size;

        LASSERT(max_count != 0);

        if (op->op_count < op->op_size)
                return 0;

        new_size = min(max_count, 2 * op->op_size);
        OBD_ALLOC(new, new_size * sizeof(op->op_array[0]));
        if (new == NULL)
                return -ENOMEM;

        /* copy old array to new one */
        memcpy(new, op->op_array, op->op_size * sizeof(op->op_array[0]));
        OBD_FREE(op->op_array, op->op_size * sizeof(op->op_array[0]));
        op->op_array = new;
        op->op_size = new_size;
        return 0;
}

int lov_ost_pool_add(struct ost_pool *op, __u32 idx, unsigned int max_count)
{
        int rc = 0, i;
        ENTRY;

        write_lock(&op->op_rwlock);

        rc = lov_ost_pool_extend(op, max_count);
        if (rc)
                GOTO(out, rc);

        /* search ost in pool array */
        for (i = 0; i < op->op_count; i++) {
                if (op->op_array[i] == idx)
                        GOTO(out, rc = -EEXIST);
        }
        /* ost not found we add it */
        op->op_array[op->op_count] = idx;
        op->op_count++;
out:
        write_unlock(&op->op_rwlock);
        return rc;
}

int lov_ost_pool_remove(struct ost_pool *op, __u32 idx)
{
        int i;

        write_lock(&op->op_rwlock);
        for (i = 0; i < op->op_count; i++) {
                if (op->op_array[i] == idx) {
                        memmove(&op->op_array[i], &op->op_array[i + 1],
                                (op->op_count - i - 1) * sizeof(op->op_array[0]));
                        op->op_count--;
                        write_unlock(&op->op_rwlock);
                        return 0;
                }
        }
        write_unlock(&op->op_rwlock);
        return -EINVAL;
}

int lov_ost_pool_free(struct ost_pool *op)
{
        if (op->op_size == 0)
                return 0;

        write_lock(&op->op_rwlock);
        OBD_FREE(op->op_array, op->op_size * sizeof(op->op_array[0]));
        op->op_array = NULL;
        op->op_count = 0;
        op->op_size = 0;
        write_unlock(&op->op_rwlock);
        return 0;
}


int lov_pool_new(struct obd_device *obd, char *poolname)
{
        struct lov_obd *lov;
        struct pool_desc *new_pool;
        int rc;

        lov = &(obd->u.lov);

        if (strlen(poolname) > LOV_MAXPOOLNAME)
                return -ENAMETOOLONG;

        OBD_ALLOC_PTR(new_pool);
        if (new_pool == NULL)
                return -ENOMEM;

        strncpy(new_pool->pool_name, poolname, LOV_MAXPOOLNAME);
        new_pool->pool_name[LOV_MAXPOOLNAME] = '\0';
        new_pool->pool_lov = lov;
        rc = lov_ost_pool_init(&new_pool->pool_obds, 0);
        if (rc)
               GOTO(out_err, rc);

        memset(&(new_pool->pool_rr), 0, sizeof(struct lov_qos_rr));
        rc = lov_ost_pool_init(&new_pool->pool_rr.lqr_pool, 0);
        if (rc) {
                lov_ost_pool_free(&new_pool->pool_obds);
                GOTO(out_err, rc);
        }

        INIT_HLIST_NODE(&new_pool->pool_hash);
        rc = lustre_hash_add_unique(lov->lov_pools_hash_body, poolname,
                                    &new_pool->pool_hash);
        if (rc) {
                lov_ost_pool_free(&new_pool->pool_rr.lqr_pool);
                lov_ost_pool_free(&new_pool->pool_obds);
                GOTO(out_err, rc = -EEXIST);
        }

        spin_lock(&obd->obd_dev_lock);
        list_add_tail(&new_pool->pool_list, &lov->lov_pool_list);
        lov->lov_pool_count++;
        spin_unlock(&obd->obd_dev_lock);

        CDEBUG(D_CONFIG, LOV_POOLNAMEF" is pool #%d\n",
               poolname, lov->lov_pool_count);

#ifdef LPROCFS
        /* ifdef needed for liblustre */
        new_pool->pool_proc_entry = lprocfs_add_simple(lov->lov_pool_proc_entry,
                                                       poolname, NULL, NULL,
                                                       new_pool,
                                                       &pool_proc_operations);
#endif

        if (IS_ERR(new_pool->pool_proc_entry)) {
                CWARN("Cannot add proc pool entry "LOV_POOLNAMEF"\n", poolname);
                new_pool->pool_proc_entry = NULL;
        }

        return 0;

out_err:
        OBD_FREE_PTR(new_pool);
        return rc;
}

int lov_pool_del(struct obd_device *obd, char *poolname)
{
        struct lov_obd *lov;
        struct pool_desc *pool;

        lov = &(obd->u.lov);

        spin_lock(&obd->obd_dev_lock);
        pool = lustre_hash_lookup(lov->lov_pools_hash_body,
                                  poolname);
        if (pool == NULL) {
                spin_unlock(&obd->obd_dev_lock);
                return -ENOENT;
        }

#ifdef LPROCFS
        if (pool->pool_proc_entry != NULL)
                remove_proc_entry(pool->pool_proc_entry->name,
                                  pool->pool_proc_entry->parent);
#endif

        lustre_hash_del_key(lov->lov_pools_hash_body, poolname);

        lov->lov_pool_count--;

        spin_unlock(&obd->obd_dev_lock);

        /* pool struct is not freed because it may be used by
         * some open in /proc. The struct is freed at lov_cleanup()
        */
        return 0;
}


int lov_pool_add(struct obd_device *obd, char *poolname, char *ostname)
{
        struct obd_uuid ost_uuid;
        struct lov_obd *lov;
        struct pool_desc *pool;
        unsigned int i, lov_idx;
        int rc;

        lov = &(obd->u.lov);

        pool = lustre_hash_lookup(lov->lov_pools_hash_body, poolname);
        if (pool == NULL)
                return -ENOENT;

        obd_str2uuid(&ost_uuid, ostname);


        /* search ost in lov array */
        mutex_down(&lov->lov_lock);
        for (i = 0; i < lov->desc.ld_tgt_count; i++) {
                if (!lov->lov_tgts[i])
                        continue;
                if (obd_uuid_equals(&ost_uuid, &(lov->lov_tgts[i]->ltd_uuid)))
                        break;
        }

        /* test if ost found in lov */
        if (i == lov->desc.ld_tgt_count) {
                mutex_up(&lov->lov_lock);
                return -EINVAL;
        }
        mutex_up(&lov->lov_lock);

        lov_idx = i;

        rc = lov_ost_pool_add(&pool->pool_obds, lov_idx, lov->lov_tgt_size);
        if (rc)
                return rc;

        pool->pool_rr.lqr_dirty = 1;

        CDEBUG(D_CONFIG, "Added %s to "LOV_POOLNAMEF" as member %d\n",
               ostname, poolname,  pool_tgt_count(pool));
        return 0;
}

int lov_pool_remove(struct obd_device *obd, char *poolname, char *ostname)
{
        struct obd_uuid ost_uuid;
        struct lov_obd *lov;
        struct pool_desc *pool;
        unsigned int i, lov_idx;

        lov = &(obd->u.lov);

        spin_lock(&obd->obd_dev_lock);
        pool = lustre_hash_lookup(lov->lov_pools_hash_body, poolname);
        if (pool == NULL) {
                spin_unlock(&obd->obd_dev_lock);
                return -ENOENT;
        }

        obd_str2uuid(&ost_uuid, ostname);

        /* search ost in lov array, to get index */
        for (i = 0; i < lov->desc.ld_tgt_count; i++) {
                if (!lov->lov_tgts[i])
                        continue;

                if (obd_uuid_equals(&ost_uuid, &(lov->lov_tgts[i]->ltd_uuid)))
                        break;
        }

        /* test if ost found in lov */
        if (i == lov->desc.ld_tgt_count) {
                spin_unlock(&obd->obd_dev_lock);
                return -EINVAL;
        }

        spin_unlock(&obd->obd_dev_lock);

        lov_idx = i;

        lov_ost_pool_remove(&pool->pool_obds, lov_idx);

        pool->pool_rr.lqr_dirty = 1;

<<<<<<< HEAD
        CDEBUG(D_CONFIG, "%s removed from "LOV_POOLNAMEF"\n", ostname,
               poolname);
=======
        CDEBUG(D_CONFIG, "%s removed from "LOV_POOLNAMEF"\n", ostname, poolname);
>>>>>>> 7df8d1be

        return 0;
}

int lov_check_index_in_pool(__u32 idx, struct pool_desc *pool)
{
        int i;

        read_lock(&pool_tgt_rwlock(pool));
        for (i = 0; i < pool_tgt_count(pool); i++) {
                if (pool_tgt_array(pool)[i] == idx) {
                        read_unlock(&pool_tgt_rwlock(pool));
                        return 0;
                }
        }
        read_unlock(&pool_tgt_rwlock(pool));
        return -ENOENT;
}

struct pool_desc *lov_find_pool(struct lov_obd *lov, char *poolname)
{
        struct pool_desc *pool;

        pool = NULL;
        if (poolname[0] != '\0') {
                pool = lustre_hash_lookup(lov->lov_pools_hash_body, poolname);
                if (pool == NULL)
                        CWARN("Request for an unknown pool ("LOV_POOLNAMEF")\n",
                              poolname);
                if ((pool != NULL) && (pool_tgt_count(pool) == 0)) {
                        CWARN("Request for an empty pool ("LOV_POOLNAMEF")\n",
                               poolname);
                        pool = NULL;
                }
        }
        return pool;
}
<|MERGE_RESOLUTION|>--- conflicted
+++ resolved
@@ -280,7 +280,7 @@
                 count = LOV_POOL_INIT_COUNT;
         op->op_array = NULL;
         op->op_count = 0;
-        rwlock_init(&op->op_rwlock);
+        op->op_rwlock = RW_LOCK_UNLOCKED;
         op->op_size = count;
         OBD_ALLOC(op->op_array, op->op_size * sizeof(op->op_array[0]));
         if (op->op_array == NULL) {
@@ -558,12 +558,8 @@
 
         pool->pool_rr.lqr_dirty = 1;
 
-<<<<<<< HEAD
         CDEBUG(D_CONFIG, "%s removed from "LOV_POOLNAMEF"\n", ostname,
                poolname);
-=======
-        CDEBUG(D_CONFIG, "%s removed from "LOV_POOLNAMEF"\n", ostname, poolname);
->>>>>>> 7df8d1be
 
         return 0;
 }
