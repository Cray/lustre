--- conflicted
+++ resolved
@@ -82,7 +82,6 @@
         struct list_head         set_list;
 };
 
-<<<<<<< HEAD
 #define LOV_AP_MAGIC 8200
 
 struct lov_async_page {
@@ -99,8 +98,6 @@
         (LASSERT(((struct lov_async_page *)(c))->lap_magic == LOV_AP_MAGIC),   \
          (struct lov_async_page *)(c))
 
-=======
->>>>>>> 7df8d1be
 extern cfs_mem_cache_t *lov_oinfo_slab;
 
 static inline void lov_llh_addref(void *llhp)
@@ -141,12 +138,7 @@
                 atomic_read(&llh->llh_refcount) < 0x5a5a);
         if (atomic_dec_and_test(&llh->llh_refcount)) {
                 class_handle_unhash(&llh->llh_handle);
-<<<<<<< HEAD
                 /* The structure may be held by other threads because RCU. -jxiong */
-=======
-                /* The structure may be held by other threads because RCU.
-                 *   -jxiong */
->>>>>>> 7df8d1be
                 if (atomic_read(&llh->llh_refcount))
                         return;
 
@@ -165,8 +157,8 @@
                   struct ost_lvb *lvb, int kms_only);
 int lov_adjust_kms(struct obd_export *exp, struct lov_stripe_md *lsm,
                    obd_off size, int shrink);
-int lov_merge_lvb_kms(struct lov_stripe_md *lsm,
-                      struct ost_lvb *lvb, __u64 *kms_place);
+int lov_update_lvb(struct obd_export *exp, struct lov_stripe_md *lsm,
+                   struct ost_lvb *lvb, obd_flag valid);
 
 /* lov_offset.c */
 obd_size lov_stripe_size(struct lov_stripe_md *lsm, obd_size ost_size,
@@ -268,22 +260,10 @@
 int lov_get_stripecnt(struct lov_obd *lov, __u32 stripe_count);
 void lov_getref(struct obd_device *obd);
 void lov_putref(struct obd_device *obd);
-int lov_connect_obd(struct obd_device *obd, __u32 index, int activate,
-                    struct obd_connect_data *data);
-int lov_setup(struct obd_device *obd, struct lustre_cfg *lcfg);
-int lov_process_config_base(struct obd_device *obd, struct lustre_cfg *lcfg,
-                            __u32 *indexp, int *genp);
-int lov_del_target(struct obd_device *obd, __u32 index,
-                   struct obd_uuid *uuidp, int gen);
+
 /* lov_log.c */
-<<<<<<< HEAD
 int lov_llog_init(struct obd_device *obd, struct obd_device *tgt,
                   int count, struct llog_catid *logid, struct obd_uuid *uuid);
-=======
-int lov_llog_init(struct obd_device *obd, struct obd_llog_group *olg,
-                  struct obd_device *tgt, int count, struct llog_catid *logid,
-                  struct obd_uuid *uuid);
->>>>>>> 7df8d1be
 int lov_llog_finish(struct obd_device *obd, int count);
 
 /* lov_pack.c */
@@ -327,16 +307,9 @@
 }
 #endif
 
-<<<<<<< HEAD
-/* pools */
-extern struct lustre_hash_operations pool_hash_operations;
-=======
-/* lov_cl.c */
-extern struct lu_device_type lov_device_type;
-
 /* pools */
 extern lustre_hash_ops_t pool_hash_operations;
->>>>>>> 7df8d1be
+
 /* ost_pool methods */
 int lov_ost_pool_init(struct ost_pool *op, unsigned int count);
 int lov_ost_pool_extend(struct ost_pool *op, unsigned int max_count);
@@ -353,8 +326,35 @@
 struct pool_desc *lov_find_pool(struct lov_obd *lov, char *poolname);
 int lov_check_index_in_pool(__u32 idx, struct pool_desc *pool);
 
-<<<<<<< HEAD
-
-=======
->>>>>>> 7df8d1be
+
+#if BITS_PER_LONG == 64
+# define ll_do_div64(n,base) ({                                 \
+        uint64_t __base = (base);                               \
+        uint64_t __rem;                                         \
+        __rem = ((uint64_t)(n)) % __base;                       \
+        (n) = ((uint64_t)(n)) / __base;                         \
+        __rem;                                                  \
+  })
+#elif BITS_PER_LONG == 32
+# define ll_do_div64(n,base) ({                                 \
+        uint64_t __rem;                                         \
+        if ((sizeof(base) > 4) && (((base)&0xffffffff00000000ULL) != 0)) { \
+                int __remainder;                                \
+                LASSERTF(!((base) & (LOV_MIN_STRIPE_SIZE - 1)), "64 bit lov "\
+                          "division %llu / %llu\n", (n), (base)); \
+                __remainder = (n) & (LOV_MIN_STRIPE_SIZE - 1);  \
+                (n) >>= LOV_MIN_STRIPE_BITS;                    \
+                (base) >>= LOV_MIN_STRIPE_BITS;                 \
+                __rem = do_div(n, base);                        \
+                __rem <<= LOV_MIN_STRIPE_BITS;                  \
+                __rem += __remainder;                           \
+        } else {                                                \
+                __rem = do_div(n, base);                        \
+        }                                                       \
+        __rem;                                                  \
+  })
+#else
+#error Unsupported architecture.
+#endif
+
 #endif