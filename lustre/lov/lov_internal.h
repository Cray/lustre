/* -*- mode: c; c-basic-offset: 8; indent-tabs-mode: nil; -*-
 * vim:expandtab:shiftwidth=8:tabstop=8:
 *
 * GPL HEADER START
 *
 * DO NOT ALTER OR REMOVE COPYRIGHT NOTICES OR THIS FILE HEADER.
 *
 * This program is free software; you can redistribute it and/or modify
 * it under the terms of the GNU General Public License version 2 only,
 * as published by the Free Software Foundation.
 *
 * This program is distributed in the hope that it will be useful, but
 * WITHOUT ANY WARRANTY; without even the implied warranty of
 * MERCHANTABILITY or FITNESS FOR A PARTICULAR PURPOSE.  See the GNU
 * General Public License version 2 for more details (a copy is included
 * in the LICENSE file that accompanied this code).
 *
 * You should have received a copy of the GNU General Public License
 * version 2 along with this program; If not, see
 * http://www.sun.com/software/products/lustre/docs/GPLv2.pdf
 *
 * Please contact Sun Microsystems, Inc., 4150 Network Circle, Santa Clara,
 * CA 95054 USA or visit www.sun.com if you need additional information or
 * have any questions.
 *
 * GPL HEADER END
 */
/*
 * Copyright  2008 Sun Microsystems, Inc. All rights reserved
 * Use is subject to license terms.
 */
/*
 * This file is part of Lustre, http://www.lustre.org/
 * Lustre is a trademark of Sun Microsystems, Inc.
 */

#ifndef LOV_INTERNAL_H
#define LOV_INTERNAL_H

#include <lustre/lustre_user.h>

struct lov_lock_handles {
        struct portals_handle   llh_handle;
        atomic_t                llh_refcount;
        int                     llh_stripe_count;
        struct lustre_handle    llh_handles[0];
};

struct lov_request {
        struct obd_info          rq_oi;
        struct lov_request_set  *rq_rqset;

        struct list_head         rq_link;

        int                      rq_idx;        /* index in lov->tgts array */
        int                      rq_stripe;     /* stripe number */
        int                      rq_complete;
        int                      rq_rc;
        int                      rq_buflen;     /* length of sub_md */

        obd_count                rq_oabufs;
        obd_count                rq_pgaidx;
};

struct lov_request_set {
        struct ldlm_enqueue_info*set_ei;
        struct obd_info         *set_oi;
        atomic_t                 set_refcount;
        struct obd_export       *set_exp;
        /* XXX: There is @set_exp already, however obd_statfs gets obd_device
           only. */
        struct obd_device       *set_obd;
        int                      set_count;
        int                      set_completes;
        int                      set_success;
        struct llog_cookie      *set_cookies;
        int                      set_cookie_sent;
        struct obd_trans_info   *set_oti;
        obd_count                set_oabufs;
        struct brw_page         *set_pga;
        struct lov_lock_handles *set_lockh;
        struct list_head         set_list;
};

#define LOV_AP_MAGIC 8200

struct lov_async_page {
        int                             lap_magic;
        int                             lap_stripe;
        obd_off                         lap_sub_offset;
        obd_id                          lap_loi_id;
        void                            *lap_sub_cookie;
        struct obd_async_page_ops       *lap_caller_ops;
        void                            *lap_caller_data;
};

#define LAP_FROM_COOKIE(c)                                                     \
        (LASSERT(((struct lov_async_page *)(c))->lap_magic == LOV_AP_MAGIC),   \
         (struct lov_async_page *)(c))

extern cfs_mem_cache_t *lov_oinfo_slab;

static inline void lov_llh_addref(void *llhp)
{
        struct lov_lock_handles *llh = llhp;
        atomic_inc(&llh->llh_refcount);
        CDEBUG(D_INFO, "GETting llh %p : new refcount %d\n", llh,
               atomic_read(&llh->llh_refcount));
}

static inline struct lov_lock_handles *lov_llh_new(struct lov_stripe_md *lsm)
{
        struct lov_lock_handles *llh;

        OBD_ALLOC(llh, sizeof *llh +
                  sizeof(*llh->llh_handles) * lsm->lsm_stripe_count);
        if (llh == NULL)
                return NULL;
        atomic_set(&llh->llh_refcount, 2);
        llh->llh_stripe_count = lsm->lsm_stripe_count;
        CFS_INIT_LIST_HEAD(&llh->llh_handle.h_link);
        class_handle_hash(&llh->llh_handle, lov_llh_addref);
        return llh;
}

static inline struct lov_lock_handles *
lov_handle2llh(struct lustre_handle *handle)
{
        LASSERT(handle != NULL);
        return(class_handle2object(handle->cookie));
}

static inline void lov_llh_put(struct lov_lock_handles *llh)
{
        CDEBUG(D_INFO, "PUTting llh %p : new refcount %d\n", llh,
               atomic_read(&llh->llh_refcount) - 1);
        LASSERT(atomic_read(&llh->llh_refcount) > 0 &&
                atomic_read(&llh->llh_refcount) < 0x5a5a);
        if (atomic_dec_and_test(&llh->llh_refcount)) {
                class_handle_unhash(&llh->llh_handle);
                /* The structure may be held by other threads because RCU. -jxiong */
                if (atomic_read(&llh->llh_refcount))
                        return;

                OBD_FREE_RCU(llh, sizeof *llh +
                         sizeof(*llh->llh_handles) * llh->llh_stripe_count, &llh->llh_handle);
        }
}

#define lov_uuid2str(lv, index) \
        (char *)((lv)->lov_tgts[index]->ltd_uuid.uuid)

/* lov_merge.c */
void lov_merge_attrs(struct obdo *tgt, struct obdo *src, obd_flag valid,
                     struct lov_stripe_md *lsm, int stripeno, int *set);
int lov_merge_lvb(struct obd_export *exp, struct lov_stripe_md *lsm,
                  struct ost_lvb *lvb, int kms_only);
int lov_adjust_kms(struct obd_export *exp, struct lov_stripe_md *lsm,
                   obd_off size, int shrink);

/* lov_offset.c */
obd_size lov_stripe_size(struct lov_stripe_md *lsm, obd_size ost_size,
                         int stripeno);
int lov_stripe_offset(struct lov_stripe_md *lsm, obd_off lov_off,
                      int stripeno, obd_off *obd_off);
obd_off lov_size_to_stripe(struct lov_stripe_md *lsm, obd_off file_size,
                           int stripeno);
int lov_stripe_intersects(struct lov_stripe_md *lsm, int stripeno,
                          obd_off start, obd_off end,
                          obd_off *obd_start, obd_off *obd_end);
int lov_stripe_number(struct lov_stripe_md *lsm, obd_off lov_off);

/* lov_qos.c */
#define LOV_USES_ASSIGNED_STRIPE        0
#define LOV_USES_DEFAULT_STRIPE         1
int qos_add_tgt(struct obd_device *obd, __u32 index);
int qos_del_tgt(struct obd_device *obd, __u32 index);
void qos_shrink_lsm(struct lov_request_set *set);
int qos_prep_create(struct obd_export *exp, struct lov_request_set *set);
void qos_update(struct lov_obd *lov);
int qos_remedy_create(struct lov_request_set *set, struct lov_request *req);

/* lov_request.c */
void lov_set_add_req(struct lov_request *req, struct lov_request_set *set);
void lov_update_set(struct lov_request_set *set,
                    struct lov_request *req, int rc);
int lov_update_common_set(struct lov_request_set *set,
                          struct lov_request *req, int rc);
int lov_prep_create_set(struct obd_export *exp, struct obd_info *oifo,
                        struct lov_stripe_md **ea, struct obdo *src_oa,
                        struct obd_trans_info *oti,
                        struct lov_request_set **reqset);
int lov_update_create_set(struct lov_request_set *set,
                          struct lov_request *req, int rc);
int lov_fini_create_set(struct lov_request_set *set, struct lov_stripe_md **ea);
int lov_prep_brw_set(struct obd_export *exp, struct obd_info *oinfo,
                     obd_count oa_bufs, struct brw_page *pga,
                     struct obd_trans_info *oti,
                     struct lov_request_set **reqset);
int lov_fini_brw_set(struct lov_request_set *set);
int lov_prep_getattr_set(struct obd_export *exp, struct obd_info *oinfo,
                         struct lov_request_set **reqset);
int lov_fini_getattr_set(struct lov_request_set *set);
int lov_prep_destroy_set(struct obd_export *exp, struct obd_info *oinfo,
                         struct obdo *src_oa, struct lov_stripe_md *lsm,
                         struct obd_trans_info *oti,
                         struct lov_request_set **reqset);
int lov_update_destroy_set(struct lov_request_set *set,
                           struct lov_request *req, int rc);
int lov_fini_destroy_set(struct lov_request_set *set);
int lov_prep_setattr_set(struct obd_export *exp, struct obd_info *oinfo,
                         struct obd_trans_info *oti,
                         struct lov_request_set **reqset);
int lov_update_setattr_set(struct lov_request_set *set,
                           struct lov_request *req, int rc);
int lov_fini_setattr_set(struct lov_request_set *set);
int lov_prep_punch_set(struct obd_export *exp, struct obd_info *oinfo,
                       struct obd_trans_info *oti,
                       struct lov_request_set **reqset);
int lov_fini_punch_set(struct lov_request_set *set);
int lov_prep_sync_set(struct obd_export *exp, struct obd_info *obd_info,
                      struct obdo *src_oa,
                      struct lov_stripe_md *lsm, obd_off start,
                      obd_off end, struct lov_request_set **reqset);
int lov_fini_sync_set(struct lov_request_set *set);
int lov_prep_enqueue_set(struct obd_export *exp, struct obd_info *oinfo,
                         struct ldlm_enqueue_info *einfo,
                         struct lov_request_set **reqset);
int lov_fini_enqueue_set(struct lov_request_set *set, __u32 mode, int rc,
                         struct ptlrpc_request_set *rqset);
int lov_prep_match_set(struct obd_export *exp, struct obd_info *oinfo,
                       struct lov_stripe_md *lsm,
                       ldlm_policy_data_t *policy, __u32 mode,
                       struct lustre_handle *lockh,
                       struct lov_request_set **reqset);
int lov_update_match_set(struct lov_request_set *set, struct lov_request *req,
                         int rc);
int lov_fini_match_set(struct lov_request_set *set, __u32 mode, int flags);
int lov_prep_cancel_set(struct obd_export *exp, struct obd_info *oinfo,
                        struct lov_stripe_md *lsm,
                        __u32 mode, struct lustre_handle *lockh,
                        struct lov_request_set **reqset);
int lov_fini_cancel_set(struct lov_request_set *set);
int lov_prep_statfs_set(struct obd_device *obd, struct obd_info *oinfo,
                        struct lov_request_set **reqset);
void lov_update_statfs(struct obd_statfs *osfs, struct obd_statfs *lov_sfs,
                       int success);
int lov_fini_statfs(struct obd_device *obd, struct obd_statfs *osfs,
                    int success);
int lov_fini_statfs_set(struct lov_request_set *set);

/* lov_obd.c */
void lov_fix_desc(struct lov_desc *desc);
void lov_fix_desc_stripe_size(__u64 *val);
void lov_fix_desc_stripe_count(__u32 *val);
void lov_fix_desc_pattern(__u32 *val);
void lov_fix_desc_qos_maxage(__u32 *val);
int lov_get_stripecnt(struct lov_obd *lov, __u32 stripe_count);
void lov_getref(struct obd_device *obd);
void lov_putref(struct obd_device *obd);

/* lov_log.c */
int lov_llog_init(struct obd_device *obd, struct obd_device *tgt,
                  int count, struct llog_catid *logid, struct obd_uuid *uuid);
int lov_llog_finish(struct obd_device *obd, int count);

/* lov_pack.c */
int lov_packmd(struct obd_export *exp, struct lov_mds_md **lmm,
               struct lov_stripe_md *lsm);
int lov_unpackmd(struct obd_export *exp, struct lov_stripe_md **lsmp,
                 struct lov_mds_md *lmm, int lmm_bytes);
int lov_setstripe(struct obd_export *exp,
                  struct lov_stripe_md **lsmp, struct lov_user_md *lump);
int lov_setea(struct obd_export *exp, struct lov_stripe_md **lsmp,
              struct lov_user_md *lump);
int lov_getstripe(struct obd_export *exp,
                  struct lov_stripe_md *lsm, struct lov_user_md *lump);
int lov_alloc_memmd(struct lov_stripe_md **lsmp, int stripe_count,
                      int pattern, int magic);
void lov_free_memmd(struct lov_stripe_md **lsmp);

void lov_dump_lmm_v1(int level, struct lov_mds_md_v1 *lmm);
void lov_dump_lmm_join(int level, struct lov_mds_md_join *lmmj);
void lov_dump_lmm_v3(int level, struct lov_mds_md_v3 *lmm);
void lov_dump_lmm(int level, void *lmm);

/* lov_ea.c */
int lov_unpackmd_join(struct lov_obd *lov, struct lov_stripe_md *lsm,
                      struct lov_mds_md *lmm);
struct lov_stripe_md *lsm_alloc_plain(int stripe_count, int *size);
void lsm_free_plain(struct lov_stripe_md *lsm);

struct lov_extent *lovea_idx2le(struct lov_stripe_md *lsm, int stripe_no);
struct lov_extent *lovea_off2le(struct lov_stripe_md *lsm, obd_off lov_off);
int lovea_destroy_object(struct lov_obd *lov, struct lov_stripe_md *lsm,
                         struct obdo *oa, void *data);
/* lproc_lov.c */
extern struct file_operations lov_proc_target_fops;
#ifdef LPROCFS
void lprocfs_lov_init_vars(struct lprocfs_static_vars *lvars);
#else
static inline void lprocfs_lov_init_vars(struct lprocfs_static_vars *lvars)
{
        memset(lvars, 0, sizeof(*lvars));
}
#endif

/* pools */
<<<<<<< HEAD
extern struct lustre_hash_operations pool_hash_operations;
=======
extern lustre_hash_ops_t pool_hash_operations;
>>>>>>> 863a3da6
/* ost_pool methods */
int lov_ost_pool_init(struct ost_pool *op, unsigned int count);
int lov_ost_pool_extend(struct ost_pool *op, unsigned int max_count);
int lov_ost_pool_add(struct ost_pool *op, __u32 idx, unsigned int max_count);
int lov_ost_pool_remove(struct ost_pool *op, __u32 idx);
int lov_ost_pool_free(struct ost_pool *op);

/* high level pool methods */
int lov_pool_new(struct obd_device *obd, char *poolname);
int lov_pool_del(struct obd_device *obd, char *poolname);
int lov_pool_add(struct obd_device *obd, char *poolname, char *ostname);
int lov_pool_remove(struct obd_device *obd, char *poolname, char *ostname);
void lov_dump_pool(int level, struct pool_desc *pool);
struct pool_desc *lov_find_pool(struct lov_obd *lov, char *poolname);
int lov_check_index_in_pool(__u32 idx, struct pool_desc *pool);


#endif<|MERGE_RESOLUTION|>--- conflicted
+++ resolved
@@ -306,11 +306,8 @@
 #endif
 
 /* pools */
-<<<<<<< HEAD
-extern struct lustre_hash_operations pool_hash_operations;
-=======
 extern lustre_hash_ops_t pool_hash_operations;
->>>>>>> 863a3da6
+
 /* ost_pool methods */
 int lov_ost_pool_init(struct ost_pool *op, unsigned int count);
 int lov_ost_pool_extend(struct ost_pool *op, unsigned int max_count);
