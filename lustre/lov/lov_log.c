--- conflicted
+++ resolved
@@ -116,11 +116,6 @@
                         llog_ctxt_put(cctxt);
                         cctxt = NULL;
                 }
-<<<<<<< HEAD
-                rc = llog_add(cctxt, rec, NULL, logcookies + cookies,
-                              numcookies - cookies);
-                llog_ctxt_put(cctxt);
-=======
 
                 if (cctxt && cctxt->loc_flags & LLOG_CTXT_FLAG_UNINITIALIZED)
                         rc = -EAGAIN;
@@ -129,7 +124,6 @@
                                       numcookies - cookies);
                 llog_ctxt_put(cctxt);
 
->>>>>>> d5360e75
                 if (rc < 0) {
                         CERROR("Can't add llog (rc = %d) for stripe %i\n",
                                rc, cookies);
@@ -153,7 +147,7 @@
         int i, rc = 0, err = 0;
         ENTRY;
 
-        obd_getref(obd);
+        lov_getref(obd);
         for (i = 0; i < lov->desc.ld_tgt_count; i++) {
                 struct obd_device *child;
                 struct llog_ctxt *cctxt;
@@ -174,7 +168,7 @@
                                 err = rc;
                 }
         }
-        obd_putref(obd);
+        lov_putref(obd);
 
         RETURN(err);
 }
@@ -192,7 +186,7 @@
         LASSERT(count == lsm->lsm_stripe_count);
 
         lov = &obd->u.lov;
-        obd_getref(obd);
+        lov_getref(obd);
         for (i = 0; i < count; i++, cookies++) {
                 struct lov_oinfo *loi = lsm->lsm_oinfo[i];
                 struct obd_device *child = 
@@ -211,7 +205,7 @@
                                 rc = err;
                 }
         }
-        obd_putref(obd);
+        lov_putref(obd);
         RETURN(rc);
 }
 
@@ -224,82 +218,40 @@
         lop_cancel: lov_llog_repl_cancel
 };
 
-<<<<<<< HEAD
-int lov_llog_init(struct obd_device *obd, struct obd_device *disk_obd,
-                  int *index)
-=======
 int lov_llog_init(struct obd_device *obd, struct obd_device *tgt,
                   int count, struct llog_catid *logid, struct obd_uuid *uuid)
->>>>>>> d5360e75
 {
         struct lov_obd *lov = &obd->u.lov;
         struct obd_device *child;
         int i, rc = 0, err = 0;
         ENTRY;
 
-<<<<<<< HEAD
-        rc = llog_setup(obd, LLOG_MDS_OST_ORIG_CTXT, disk_obd, 0, NULL,
-=======
         LASSERT(uuid);
 
         rc = llog_setup(obd, LLOG_MDS_OST_ORIG_CTXT, tgt, 0, NULL,
->>>>>>> d5360e75
                         &lov_mds_ost_orig_logops);
         if (rc)
                 RETURN(rc);
 
-<<<<<<< HEAD
-        rc = llog_setup(obd, LLOG_SIZE_REPL_CTXT, disk_obd, 0, NULL,
-=======
         rc = llog_setup(obd, LLOG_SIZE_REPL_CTXT, tgt, 0, NULL,
->>>>>>> d5360e75
                         &lov_size_repl_logops);
         if (rc)
                 GOTO(err_cleanup, rc);
 
-<<<<<<< HEAD
-        obd_getref(obd);
-        for (i = 0; i < lov->desc.ld_tgt_count ; i++) {
-                if (!lov->lov_tgts[i])
-=======
         lov_getref(obd);
         for (i = 0; i < lov->desc.ld_tgt_count ; i++) {
                 if (!lov->lov_tgts[i] || !lov->lov_tgts[i]->ltd_active)
->>>>>>> d5360e75
-                        continue;
-
-                if (index && i != *index)
-                        continue;
-<<<<<<< HEAD
-
-                CDEBUG(D_CONFIG, "init %s\n", lov->lov_tgts[i]->ltd_uuid.uuid);
-                child = lov->lov_tgts[i]->ltd_obd;
-                if (!child) {
-                        CERROR("Can't find osc\n");
-                        continue;
-                }
-
-                rc = obd_llog_init(child, disk_obd, &i);
-=======
+                        continue;
+                if (!obd_uuid_equals(uuid, &lov->lov_tgts[i]->ltd_uuid))
+                        continue;
                 CDEBUG(D_CONFIG, "init %d/%d\n", i, count);
                 LASSERT(lov->lov_tgts[i]->ltd_exp);
                 child = lov->lov_tgts[i]->ltd_exp->exp_obd;
                 rc = obd_llog_init(child, tgt, 1, logid, uuid);
->>>>>>> d5360e75
                 if (rc) {
                         CERROR("error osc_llog_init idx %d osc '%s' tgt '%s' "
-                               "(rc=%d)\n", i, child->obd_name, disk_obd->obd_name,
+                               "(rc=%d)\n", i, child->obd_name, tgt->obd_name,
                                rc);
-<<<<<<< HEAD
-                        rc = 0;
-                }
-        }
-        obd_putref(obd);
-        GOTO(err_cleanup, rc);
-err_cleanup:
-        if (rc) {
-                struct llog_ctxt *ctxt =
-=======
                         if (!err) 
                                 err = rc;
                 }
@@ -309,7 +261,6 @@
 err_cleanup:
         if (err) {
                 struct llog_ctxt *ctxt = 
->>>>>>> d5360e75
                         llog_get_context(obd, LLOG_SIZE_REPL_CTXT);
                 if (ctxt)
                         llog_cleanup(ctxt);
