/* -*- mode: c; c-basic-offset: 8; indent-tabs-mode: nil; -*-
 * vim:expandtab:shiftwidth=8:tabstop=8:
 *
 * GPL HEADER START
 *
 * DO NOT ALTER OR REMOVE COPYRIGHT NOTICES OR THIS FILE HEADER.
 *
 * This program is free software; you can redistribute it and/or modify
 * it under the terms of the GNU General Public License version 2 only,
 * as published by the Free Software Foundation.
 *
 * This program is distributed in the hope that it will be useful, but
 * WITHOUT ANY WARRANTY; without even the implied warranty of
 * MERCHANTABILITY or FITNESS FOR A PARTICULAR PURPOSE.  See the GNU
 * General Public License version 2 for more details (a copy is included
 * in the LICENSE file that accompanied this code).
 *
 * You should have received a copy of the GNU General Public License
 * version 2 along with this program; If not, see
 * http://www.sun.com/software/products/lustre/docs/GPLv2.pdf
 *
 * Please contact Sun Microsystems, Inc., 4150 Network Circle, Santa Clara,
 * CA 95054 USA or visit www.sun.com if you need additional information or
 * have any questions.
 *
 * GPL HEADER END
 */
/*
 * Copyright  2008 Sun Microsystems, Inc. All rights reserved
 * Use is subject to license terms.
 */
/*
 * This file is part of Lustre, http://www.lustre.org/
 * Lustre is a trademark of Sun Microsystems, Inc.
 *
 * lustre/lov/lov_log.c
 *
 * Author: Phil Schwan <phil@clusterfs.com>
 * Author: Peter Braam <braam@clusterfs.com>
 * Author: Mike Shaver <shaver@clusterfs.com>
 */

#ifndef EXPORT_SYMTAB
# define EXPORT_SYMTAB
#endif
#define DEBUG_SUBSYSTEM S_LOV
#ifdef __KERNEL__
#include <libcfs/libcfs.h>
#else
#include <liblustre.h>
#endif

#include <obd_support.h>
#include <lustre_lib.h>
#include <lustre_net.h>
#include <lustre/lustre_idl.h>
#include <lustre_dlm.h>
#include <lustre_mds.h>
#include <obd_class.h>
#include <obd_lov.h>
#include <obd_ost.h>
#include <lprocfs_status.h>

#include "lov_internal.h"

/* Add log records for each OSC that this object is striped over, and return
 * cookies for each one.  We _would_ have nice abstraction here, except that
 * we need to keep cookies in stripe order, even if some are NULL, so that
 * the right cookies are passed back to the right OSTs at the client side.
 * Unset cookies should be all-zero (which will never occur naturally). */
static int lov_llog_origin_add(struct llog_ctxt *ctxt, struct llog_rec_hdr *rec,
                               struct lov_stripe_md *lsm, 
                               struct llog_cookie *logcookies, int numcookies)
{
        struct obd_device *obd = ctxt->loc_obd;
        struct lov_obd *lov = &obd->u.lov;
        int i, rc = 0;
        ENTRY;

        LASSERTF(logcookies && numcookies >= lsm->lsm_stripe_count, 
                 "logcookies %p, numcookies %d lsm->lsm_stripe_count %d \n",
                 logcookies, numcookies, lsm->lsm_stripe_count);

        for (i = 0; i < lsm->lsm_stripe_count; i++) {
                struct lov_oinfo *loi = lsm->lsm_oinfo[i];
                struct obd_device *child = 
                        lov->lov_tgts[loi->loi_ost_idx]->ltd_exp->exp_obd; 
                struct llog_ctxt *cctxt = llog_get_context(child, ctxt->loc_idx);

                /* fill mds unlink/setattr log record */
                switch (rec->lrh_type) {
                case MDS_UNLINK_REC: {
                        struct llog_unlink_rec *lur = (struct llog_unlink_rec *)rec;
                        lur->lur_oid = loi->loi_id;
                        lur->lur_ogen = loi->loi_gr;
                        break;
                }
                case MDS_SETATTR_REC: {
                        struct llog_setattr_rec *lsr = (struct llog_setattr_rec *)rec;
                        lsr->lsr_oid = loi->loi_id;
                        lsr->lsr_ogen = loi->loi_gr;
                        break;
                }
                default:
                        break;
                }

                rc += llog_add(cctxt, rec, NULL, logcookies + rc,
                                numcookies - rc);
                llog_ctxt_put(cctxt);
        }

        RETURN(rc);
}

static int lov_llog_origin_connect(struct llog_ctxt *ctxt,
                                   struct llog_logid *logid,
                                   struct llog_gen *gen,
                                   struct obd_uuid *uuid)
{
        struct obd_device *obd = ctxt->loc_obd;
        struct lov_obd *lov = &obd->u.lov;
        int i, rc = 0, err = 0;
        ENTRY;

        lov_getref(obd);
        for (i = 0; i < lov->desc.ld_tgt_count; i++) {
                struct obd_device *child;
                struct llog_ctxt *cctxt;
                
                if (!lov->lov_tgts[i] || !lov->lov_tgts[i]->ltd_active)
                        continue;
                if (uuid && !obd_uuid_equals(uuid, &lov->lov_tgts[i]->ltd_uuid))
                        continue;
                CDEBUG(D_CONFIG, "connect %d/%d\n", i, lov->desc.ld_tgt_count);
                child = lov->lov_tgts[i]->ltd_exp->exp_obd;
                cctxt = llog_get_context(child, ctxt->loc_idx);
                rc = llog_connect(cctxt, logid, gen, uuid);
                llog_ctxt_put(cctxt);
 
                if (rc) {
                        CERROR("error osc_llog_connect tgt %d (%d)\n", i, rc);
                        if (!err) 
                                err = rc;
                }
        }
        lov_putref(obd);

        RETURN(err);
}

/* the replicators commit callback */
static int lov_llog_repl_cancel(struct llog_ctxt *ctxt, struct lov_stripe_md *lsm,
                          int count, struct llog_cookie *cookies, int flags)
{
        struct lov_obd *lov;
        struct obd_device *obd = ctxt->loc_obd;
        int rc = 0, i;
        ENTRY;

        LASSERT(lsm != NULL);
        LASSERT(count == lsm->lsm_stripe_count);

        lov = &obd->u.lov;
        lov_getref(obd);
        for (i = 0; i < count; i++, cookies++) {
                struct lov_oinfo *loi = lsm->lsm_oinfo[i];
                struct obd_device *child = 
                        lov->lov_tgts[loi->loi_ost_idx]->ltd_exp->exp_obd;
                struct llog_ctxt *cctxt = 
                        llog_get_context(child, ctxt->loc_idx);
                int err;

                err = llog_cancel(cctxt, NULL, 1, cookies, flags);
                llog_ctxt_put(cctxt);
                if (err && lov->lov_tgts[loi->loi_ost_idx]->ltd_active) {
                        CERROR("error: objid "LPX64" subobj "LPX64
                               " on OST idx %d: rc = %d\n", lsm->lsm_object_id,
                               loi->loi_id, loi->loi_ost_idx, err);
                        if (!rc)
                                rc = err;
                }
        }
        lov_putref(obd);
        RETURN(rc);
}

static struct llog_operations lov_mds_ost_orig_logops = {
        lop_add: lov_llog_origin_add,
        lop_connect: lov_llog_origin_connect
};

static struct llog_operations lov_size_repl_logops = {
        lop_cancel: lov_llog_repl_cancel
};

<<<<<<< HEAD
int lov_llog_init(struct obd_device *obd, struct obd_device *tgt,
                  int count, struct llog_catid *logid, struct obd_uuid *uuid)
=======
int lov_llog_init(struct obd_device *obd, struct obd_llog_group *olg,
                  struct obd_device *tgt, int count, struct llog_catid *logid,
                  struct obd_uuid *uuid)
>>>>>>> 7df8d1be
{
        struct lov_obd *lov = &obd->u.lov;
        struct obd_device *child;
        int i, rc = 0;
        ENTRY;

<<<<<<< HEAD
        rc = llog_setup(obd, LLOG_MDS_OST_ORIG_CTXT, tgt, 0, NULL,
=======
        /* allow init only one target at one time */
        LASSERT(uuid);

        LASSERT(olg == &obd->obd_olg);
        rc = llog_setup(obd, olg, LLOG_MDS_OST_ORIG_CTXT, tgt, 0, NULL,
>>>>>>> 7df8d1be
                        &lov_mds_ost_orig_logops);
        if (rc)
                RETURN(rc);

        rc = llog_setup(obd, LLOG_SIZE_REPL_CTXT, tgt, 0, NULL,
                        &lov_size_repl_logops);
        if (rc)
                GOTO(err_cleanup, rc);

        lov_getref(obd);
        /* count may not match lov->desc.ld_tgt_count during dynamic ost add */
        for (i = 0; i < lov->desc.ld_tgt_count; i++) {
                if (!lov->lov_tgts[i] || !lov->lov_tgts[i]->ltd_active)
                        continue;
                if (!obd_uuid_equals(uuid, &lov->lov_tgts[i]->ltd_uuid))
                        continue;

                LASSERT(lov->lov_tgts[i]->ltd_exp);
                child = lov->lov_tgts[i]->ltd_exp->exp_obd;
<<<<<<< HEAD
                rc = obd_llog_init(child, tgt, 1, logid + i, uuid);
                if (rc) {
=======
                rc = obd_llog_init(child, &child->obd_olg, tgt, 1, logid, uuid);
                if (rc)
>>>>>>> 7df8d1be
                        CERROR("error osc_llog_init idx %d osc '%s' tgt '%s' "
                               "(rc=%d)\n", i, child->obd_name, tgt->obd_name,
                               rc);
                break;
        }
        lov_putref(obd);
        GOTO(err_cleanup, rc);
err_cleanup:
        if (rc) {
                struct llog_ctxt *ctxt = 
                        llog_get_context(obd, LLOG_SIZE_REPL_CTXT);
                if (ctxt)
                        llog_cleanup(ctxt);
                ctxt = llog_get_context(obd, LLOG_MDS_OST_ORIG_CTXT);
                if (ctxt)
                        llog_cleanup(ctxt);
        }
        return rc;
}

int lov_llog_finish(struct obd_device *obd, int count)
{
        struct llog_ctxt *ctxt;
        int rc = 0, rc2 = 0;
        ENTRY;

        /* cleanup our llogs only if the ctxts have been setup
         * (client lov doesn't setup, mds lov does). */
        ctxt = llog_get_context(obd, LLOG_MDS_OST_ORIG_CTXT);
        if (ctxt)
                rc = llog_cleanup(ctxt);

        ctxt = llog_get_context(obd, LLOG_SIZE_REPL_CTXT);
        if (ctxt)
                rc2 = llog_cleanup(ctxt);
        if (!rc)
                rc = rc2;

        /* lov->tgt llogs are cleaned during osc_cleanup. */
        RETURN(rc);
}<|MERGE_RESOLUTION|>--- conflicted
+++ resolved
@@ -101,6 +101,12 @@
                         lsr->lsr_ogen = loi->loi_gr;
                         break;
                 }
+                case MDS_SETATTR64_REC: {
+                        struct llog_setattr64_rec *lsr = (struct llog_setattr64_rec *)rec;
+                        lsr->lsr_oid = loi->loi_id;
+                        lsr->lsr_ogen = loi->loi_gr;
+                        break;
+                }
                 default:
                         break;
                 }
@@ -194,29 +200,17 @@
         lop_cancel: lov_llog_repl_cancel
 };
 
-<<<<<<< HEAD
 int lov_llog_init(struct obd_device *obd, struct obd_device *tgt,
                   int count, struct llog_catid *logid, struct obd_uuid *uuid)
-=======
-int lov_llog_init(struct obd_device *obd, struct obd_llog_group *olg,
-                  struct obd_device *tgt, int count, struct llog_catid *logid,
-                  struct obd_uuid *uuid)
->>>>>>> 7df8d1be
 {
         struct lov_obd *lov = &obd->u.lov;
         struct obd_device *child;
-        int i, rc = 0;
-        ENTRY;
-
-<<<<<<< HEAD
+        int i, rc = 0, err = 0;
+        ENTRY;
+
+        LASSERT(uuid);
+
         rc = llog_setup(obd, LLOG_MDS_OST_ORIG_CTXT, tgt, 0, NULL,
-=======
-        /* allow init only one target at one time */
-        LASSERT(uuid);
-
-        LASSERT(olg == &obd->obd_olg);
-        rc = llog_setup(obd, olg, LLOG_MDS_OST_ORIG_CTXT, tgt, 0, NULL,
->>>>>>> 7df8d1be
                         &lov_mds_ost_orig_logops);
         if (rc)
                 RETURN(rc);
@@ -227,31 +221,27 @@
                 GOTO(err_cleanup, rc);
 
         lov_getref(obd);
-        /* count may not match lov->desc.ld_tgt_count during dynamic ost add */
-        for (i = 0; i < lov->desc.ld_tgt_count; i++) {
+        for (i = 0; i < lov->desc.ld_tgt_count ; i++) {
                 if (!lov->lov_tgts[i] || !lov->lov_tgts[i]->ltd_active)
                         continue;
                 if (!obd_uuid_equals(uuid, &lov->lov_tgts[i]->ltd_uuid))
                         continue;
-
+                CDEBUG(D_CONFIG, "init %d/%d\n", i, count);
                 LASSERT(lov->lov_tgts[i]->ltd_exp);
                 child = lov->lov_tgts[i]->ltd_exp->exp_obd;
-<<<<<<< HEAD
-                rc = obd_llog_init(child, tgt, 1, logid + i, uuid);
+                rc = obd_llog_init(child, tgt, 1, logid, uuid);
                 if (rc) {
-=======
-                rc = obd_llog_init(child, &child->obd_olg, tgt, 1, logid, uuid);
-                if (rc)
->>>>>>> 7df8d1be
                         CERROR("error osc_llog_init idx %d osc '%s' tgt '%s' "
                                "(rc=%d)\n", i, child->obd_name, tgt->obd_name,
                                rc);
-                break;
+                        if (!err) 
+                                err = rc;
+                }
         }
         lov_putref(obd);
-        GOTO(err_cleanup, rc);
+        GOTO(err_cleanup, err);
 err_cleanup:
-        if (rc) {
+        if (err) {
                 struct llog_ctxt *ctxt = 
                         llog_get_context(obd, LLOG_SIZE_REPL_CTXT);
                 if (ctxt)
@@ -260,7 +250,7 @@
                 if (ctxt)
                         llog_cleanup(ctxt);
         }
-        return rc;
+        return err;
 }
 
 int lov_llog_finish(struct obd_device *obd, int count)
