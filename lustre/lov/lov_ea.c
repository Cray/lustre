--- conflicted
+++ resolved
@@ -68,19 +68,19 @@
 
         if (stripe_count == 0 || stripe_count > LOV_V1_INSANE_STRIPE_COUNT) {
                 CERROR("bad stripe count %d\n", stripe_count);
-                lov_dump_lmm(D_WARNING, lmm);
+                lov_dump_lmm_v1(D_WARNING, lmm);
                 return -EINVAL;
         }
 
         if (lmm->lmm_object_id == 0) {
                 CERROR("zero object id\n");
-                lov_dump_lmm(D_WARNING, lmm);
+                lov_dump_lmm_v1(D_WARNING, lmm);
                 return -EINVAL;
         }
 
         if (lmm->lmm_pattern != cpu_to_le32(LOV_PATTERN_RAID0)) {
                 CERROR("bad striping pattern\n");
-                lov_dump_lmm(D_WARNING, lmm);
+                lov_dump_lmm_v1(D_WARNING, lmm);
                 return -EINVAL;
         }
 
@@ -88,7 +88,7 @@
              (le32_to_cpu(lmm->lmm_stripe_size)&(LOV_MIN_STRIPE_SIZE-1)) != 0) {
                 CERROR("bad stripe size %u\n",
                        le32_to_cpu(lmm->lmm_stripe_size));
-                lov_dump_lmm(D_WARNING, lmm);
+                lov_dump_lmm_v1(D_WARNING, lmm);
                 return -EINVAL;
         }
         return 0;
@@ -116,7 +116,6 @@
                 lsm->lsm_oinfo[i] = loi;
         }
         lsm->lsm_stripe_count = stripe_count;
-        lsm->lsm_pool_name[0] = '\0';
         return lsm;
 
 err:
@@ -141,15 +140,10 @@
 static void lsm_unpackmd_common(struct lov_stripe_md *lsm,
                                 struct lov_mds_md *lmm)
 {
-        /*
-         * This supposes lov_mds_md_v1/v3 first fields are
-         * are the same
-         */
         lsm->lsm_object_id = le64_to_cpu(lmm->lmm_object_id);
         lsm->lsm_object_gr = le64_to_cpu(lmm->lmm_object_gr);
         lsm->lsm_stripe_size = le32_to_cpu(lmm->lmm_stripe_size);
         lsm->lsm_pattern = le32_to_cpu(lmm->lmm_pattern);
-        lsm->lsm_pool_name[0] = '\0';
 }
 
 static void
@@ -157,11 +151,7 @@
                            obd_off *lov_off, obd_off *swidth)
 {
         if (swidth)
-<<<<<<< HEAD
-                *swidth = (ulong)lsm->lsm_stripe_size * lsm->lsm_stripe_count;
-=======
                 *swidth = (obd_off)lsm->lsm_stripe_size * lsm->lsm_stripe_count;
->>>>>>> 03b71240
 }
 
 static void
@@ -169,11 +159,7 @@
                            obd_off *lov_off, obd_off *swidth)
 {
         if (swidth)
-<<<<<<< HEAD
-                *swidth = (ulong)lsm->lsm_stripe_size * lsm->lsm_stripe_count;
-=======
                 *swidth = (obd_off)lsm->lsm_stripe_size * lsm->lsm_stripe_count;
->>>>>>> 03b71240
 }
 
 static obd_off
@@ -209,20 +195,20 @@
         return 0;
 }
 
-static int lsm_lmm_verify_v1(struct lov_mds_md_v1 *lmm, int lmm_bytes,
+static int lsm_lmm_verify_plain(struct lov_mds_md *lmm, int lmm_bytes,
                              int *stripe_count)
 {
         if (lmm_bytes < sizeof(*lmm)) {
-                CERROR("lov_mds_md_v1 too small: %d, need at least %d\n",
+                CERROR("lov_mds_md too small: %d, need at least %d\n",
                        lmm_bytes, (int)sizeof(*lmm));
                 return -EINVAL;
         }
 
         *stripe_count = le32_to_cpu(lmm->lmm_stripe_count);
 
-        if (lmm_bytes < lov_mds_md_size(*stripe_count, LOV_MAGIC_V1)) {
-                CERROR("LOV EA V1 too small: %d, need %d\n",
-                       lmm_bytes, lov_mds_md_size(*stripe_count, LOV_MAGIC_V1));
+        if (lmm_bytes < lov_mds_md_v1_size(*stripe_count)) {
+                CERROR("LOV EA too small: %d, need %d\n",
+                       lmm_bytes, lov_mds_md_v1_size(*stripe_count));
                 lov_dump_lmm_v1(D_WARNING, lmm);
                 return -EINVAL;
         }
@@ -230,7 +216,7 @@
         return lsm_lmm_verify_common(lmm, lmm_bytes, *stripe_count);
 }
 
-int lsm_unpackmd_v1(struct lov_obd *lov, struct lov_stripe_md *lsm,
+int lsm_unpackmd_plain(struct lov_obd *lov, struct lov_stripe_md *lsm,
                     struct lov_mds_md_v1 *lmm)
 {
         struct lov_oinfo *loi;
@@ -261,7 +247,7 @@
         return 0;
 }
 
-struct lsm_operations lsm_v1_ops = {
+struct lsm_operations lsm_plain_ops = {
         .lsm_free            = lsm_free_plain,
         .lsm_destroy         = lsm_destroy_plain,
         .lsm_stripe_by_index    = lsm_stripe_by_index_plain,
@@ -270,8 +256,8 @@
         .lsm_stripe_offset_by_index  = lsm_stripe_offset_by_index_plain,
         .lsm_stripe_offset_by_offset = lsm_stripe_offset_by_offset_plain,
         .lsm_stripe_index_by_offset  = lsm_stripe_index_by_offset_plain,
-        .lsm_lmm_verify         = lsm_lmm_verify_v1,
-        .lsm_unpackmd           = lsm_unpackmd_v1,
+        .lsm_lmm_verify         = lsm_lmm_verify_plain,
+        .lsm_unpackmd           = lsm_unpackmd_plain,
 };
 
 struct lov_extent *lovea_off2le(struct lov_stripe_md *lsm, obd_off lov_off)
@@ -356,11 +342,7 @@
         *stripeno -= le->le_loi_idx;
 
         if (swidth)
-<<<<<<< HEAD
-                *swidth = (ulong)lsm->lsm_stripe_size * le->le_stripe_count;
-=======
                 *swidth = (obd_off)lsm->lsm_stripe_size * le->le_stripe_count;
->>>>>>> 03b71240
 
         if (lov_off) {
                 struct lov_extent *lov_le = lovea_off2le(lsm, *lov_off);
@@ -393,11 +375,7 @@
                 *stripeno -= le->le_loi_idx;
 
         if (swidth)
-<<<<<<< HEAD
-                *swidth = (ulong)lsm->lsm_stripe_size * le->le_stripe_count;
-=======
                 *swidth = (obd_off)lsm->lsm_stripe_size * le->le_stripe_count;
->>>>>>> 03b71240
 }
 
 static obd_off
@@ -644,79 +622,4 @@
         .lsm_stripe_index_by_offset  = lsm_stripe_index_by_offset_join,
         .lsm_lmm_verify         = lsm_lmm_verify_join,
         .lsm_unpackmd           = lsm_unpackmd_join,
-};
-
-
-static int lsm_lmm_verify_v3(struct lov_mds_md *lmmv1, int lmm_bytes,
-                             int *stripe_count)
-{
-        struct lov_mds_md_v3 *lmm;
-
-        lmm = (struct lov_mds_md_v3 *)lmmv1;
-
-        if (lmm_bytes < sizeof(*lmm)) {
-                CERROR("lov_mds_md_v3 too small: %d, need at least %d\n",
-                       lmm_bytes, (int)sizeof(*lmm));
-                return -EINVAL;
-        }
-
-        *stripe_count = le32_to_cpu(lmm->lmm_stripe_count);
-
-        if (lmm_bytes < lov_mds_md_size(*stripe_count, LOV_MAGIC_V3)) {
-                CERROR("LOV EA V3 too small: %d, need %d\n",
-                       lmm_bytes, lov_mds_md_size(*stripe_count, LOV_MAGIC_V3));
-                lov_dump_lmm_v3(D_WARNING, lmm);
-                return -EINVAL;
-        }
-
-        return lsm_lmm_verify_common((struct lov_mds_md_v1 *)lmm, lmm_bytes,
-                                     *stripe_count);
-}
-
-int lsm_unpackmd_v3(struct lov_obd *lov, struct lov_stripe_md *lsm,
-                    struct lov_mds_md *lmmv1)
-{
-        struct lov_mds_md_v3 *lmm;
-        struct lov_oinfo *loi;
-        int i;
-
-        lmm = (struct lov_mds_md_v3 *)lmmv1;
-
-        lsm_unpackmd_common(lsm, (struct lov_mds_md_v1 *)lmm);
-        strncpy(lsm->lsm_pool_name, lmm->lmm_pool_name, MAXPOOLNAME);
-
-        for (i = 0; i < lsm->lsm_stripe_count; i++) {
-                /* XXX LOV STACKING call down to osc_unpackmd() */
-                loi = lsm->lsm_oinfo[i];
-                loi->loi_id = le64_to_cpu(lmm->lmm_objects[i].l_object_id);
-                loi->loi_gr = le64_to_cpu(lmm->lmm_objects[i].l_object_gr);
-                loi->loi_ost_idx = le32_to_cpu(lmm->lmm_objects[i].l_ost_idx);
-                loi->loi_ost_gen = le32_to_cpu(lmm->lmm_objects[i].l_ost_gen);
-                if (loi->loi_ost_idx >= lov->desc.ld_tgt_count) {
-                        CERROR("OST index %d more than OST count %d\n",
-                               loi->loi_ost_idx, lov->desc.ld_tgt_count);
-                        lov_dump_lmm_v3(D_WARNING, lmm);
-                        return -EINVAL;
-                }
-                if (!lov->lov_tgts[loi->loi_ost_idx]) {
-                        CERROR("OST index %d missing\n", loi->loi_ost_idx);
-                        lov_dump_lmm_v3(D_WARNING, lmm);
-                        return -EINVAL;
-                }
-        }
-
-        return 0;
-}
-
-struct lsm_operations lsm_v3_ops = {
-        .lsm_free            = lsm_free_plain,
-        .lsm_destroy         = lsm_destroy_plain,
-        .lsm_stripe_by_index    = lsm_stripe_by_index_plain,
-        .lsm_stripe_by_offset   = lsm_stripe_by_offset_plain,
-        .lsm_revalidate         = lsm_revalidate_plain,
-        .lsm_stripe_offset_by_index  = lsm_stripe_offset_by_index_plain,
-        .lsm_stripe_offset_by_offset = lsm_stripe_offset_by_offset_plain,
-        .lsm_stripe_index_by_offset  = lsm_stripe_index_by_offset_plain,
-        .lsm_lmm_verify         = lsm_lmm_verify_v3,
-        .lsm_unpackmd           = lsm_unpackmd_v3,
-};
+};