/* -*- mode: c; c-basic-offset: 8; indent-tabs-mode: nil; -*-
 * vim:expandtab:shiftwidth=8:tabstop=8:
 *
 * GPL HEADER START
 *
 * DO NOT ALTER OR REMOVE COPYRIGHT NOTICES OR THIS FILE HEADER.
 *
 * This program is free software; you can redistribute it and/or modify
 * it under the terms of the GNU General Public License version 2 only,
 * as published by the Free Software Foundation.
 *
 * This program is distributed in the hope that it will be useful, but
 * WITHOUT ANY WARRANTY; without even the implied warranty of
 * MERCHANTABILITY or FITNESS FOR A PARTICULAR PURPOSE.  See the GNU
 * General Public License version 2 for more details (a copy is included
 * in the LICENSE file that accompanied this code).
 *
 * You should have received a copy of the GNU General Public License
 * version 2 along with this program; If not, see
 * http://www.sun.com/software/products/lustre/docs/GPLv2.pdf
 *
 * Please contact Sun Microsystems, Inc., 4150 Network Circle, Santa Clara,
 * CA 95054 USA or visit www.sun.com if you need additional information or
 * have any questions.
 *
 * GPL HEADER END
 */
/*
 * Copyright  2008 Sun Microsystems, Inc. All rights reserved
 * Use is subject to license terms.
 */
/*
 * This file is part of Lustre, http://www.lustre.org/
 * Lustre is a trademark of Sun Microsystems, Inc.
 *
 * lustre/lov/lov_ea.c
 *
 * Author: Wang Di <wangdi@clusterfs.com>
 */

#ifndef EXPORT_SYMTAB
# define EXPORT_SYMTAB
#endif
#define DEBUG_SUBSYSTEM S_LOV

#ifdef __KERNEL__
#include <asm/div64.h>
#include <libcfs/libcfs.h>
#else
#include <liblustre.h>
#endif

#include <obd_class.h>
#include <obd_lov.h>
#include <lustre/lustre_idl.h>
#include <lustre_log.h>

#include "lov_internal.h"

struct lovea_unpack_args {
        struct lov_stripe_md *lsm;
        int                   cursor;
};

static int lsm_lmm_verify_common(struct lov_mds_md *lmm, int lmm_bytes,
                                 int stripe_count)
{

        if (stripe_count == 0 || stripe_count > LOV_V1_INSANE_STRIPE_COUNT) {
                CERROR("bad stripe count %d\n", stripe_count);
                lov_dump_lmm(D_WARNING, lmm);
                return -EINVAL;
        }

        if (lmm->lmm_object_id == 0) {
                CERROR("zero object id\n");
                lov_dump_lmm(D_WARNING, lmm);
                return -EINVAL;
        }

        if (lmm->lmm_pattern != cpu_to_le32(LOV_PATTERN_RAID0)) {
                CERROR("bad striping pattern\n");
                lov_dump_lmm(D_WARNING, lmm);
                return -EINVAL;
        }

        if (lmm->lmm_stripe_size == 0 ||
            (stripe_count != -1 &&
             (__u64)le32_to_cpu(lmm->lmm_stripe_size)*stripe_count >
             0xffffffff)) {
                CERROR("bad stripe size %u\n",
                       le32_to_cpu(lmm->lmm_stripe_size));
                lov_dump_lmm(D_WARNING, lmm);
                return -EINVAL;
        }
        return 0;
}

struct lov_stripe_md *lsm_alloc_plain(int stripe_count, int *size)
{
        struct lov_stripe_md *lsm;
        int i, oinfo_ptrs_size;
        struct lov_oinfo *loi;

        LASSERT(stripe_count > 0);

        oinfo_ptrs_size = sizeof(struct lov_oinfo *) * stripe_count;
        *size = sizeof(struct lov_stripe_md) + oinfo_ptrs_size;

        OBD_ALLOC(lsm, *size);
        if (!lsm)
                return NULL;;

        for (i = 0; i < stripe_count; i++) {
                OBD_SLAB_ALLOC(loi, lov_oinfo_slab, CFS_ALLOC_IO, sizeof(*loi));
                if (loi == NULL)
                        goto err;
                lsm->lsm_oinfo[i] = loi;
        }
        lsm->lsm_stripe_count = stripe_count;
        lsm->lsm_pool_name[0] = '\0';
        return lsm;

err:
        while (--i >= 0)
                OBD_SLAB_FREE(lsm->lsm_oinfo[i], lov_oinfo_slab, sizeof(*loi));
        OBD_FREE(lsm, *size);
        return NULL;
}

void lsm_free_plain(struct lov_stripe_md *lsm)
{
        int stripe_count = lsm->lsm_stripe_count;
        int i;

        for (i = 0; i < stripe_count; i++)
                OBD_SLAB_FREE(lsm->lsm_oinfo[i], lov_oinfo_slab,
                              sizeof(struct lov_oinfo));
        OBD_FREE(lsm, sizeof(struct lov_stripe_md) +
                 stripe_count * sizeof(struct lov_oinfo *));
}

static void lsm_unpackmd_common(struct lov_stripe_md *lsm,
                                struct lov_mds_md *lmm)
{
        /*
         * This supposes lov_mds_md_v1/v3 first fields are
         * are the same
         */
        lsm->lsm_object_id = le64_to_cpu(lmm->lmm_object_id);
        lsm->lsm_object_gr = le64_to_cpu(lmm->lmm_object_gr);
        lsm->lsm_stripe_size = le32_to_cpu(lmm->lmm_stripe_size);
        lsm->lsm_pattern = le32_to_cpu(lmm->lmm_pattern);
        lsm->lsm_pool_name[0] = '\0';
}

static void
lsm_stripe_by_index_plain(struct lov_stripe_md *lsm, int *stripeno,
                           obd_off *lov_off, unsigned long *swidth)
{
        if (swidth)
                *swidth = (ulong)lsm->lsm_stripe_size * lsm->lsm_stripe_count;
}

static void
lsm_stripe_by_offset_plain(struct lov_stripe_md *lsm, int *stripeno,
                           obd_off *lov_off, unsigned long *swidth)
{
        if (swidth)
                *swidth = (ulong)lsm->lsm_stripe_size * lsm->lsm_stripe_count;
}

static obd_off
lsm_stripe_offset_by_index_plain(struct lov_stripe_md *lsm,
                                  int stripe_index)
{
        return 0;
}

static obd_off
lsm_stripe_offset_by_offset_plain(struct lov_stripe_md *lsm,
                                  obd_off lov_off)
{
        return 0;
}

static int
lsm_stripe_index_by_offset_plain(struct lov_stripe_md *lsm,
                                  obd_off lov_off)
{
        return 0;
}

static int lsm_revalidate_plain(struct lov_stripe_md *lsm,
                                struct obd_device *obd)
{
        return 0;
}

static int lsm_destroy_plain(struct lov_stripe_md *lsm, struct obdo *oa,
                             struct obd_export *md_exp)
{
        return 0;
}

static int lsm_lmm_verify_v1(struct lov_mds_md_v1 *lmm, int lmm_bytes,
                             int *stripe_count)
{
        if (lmm_bytes < sizeof(*lmm)) {
                CERROR("lov_mds_md_v1 too small: %d, need at least %d\n",
                       lmm_bytes, (int)sizeof(*lmm));
                return -EINVAL;
        }

        *stripe_count = le32_to_cpu(lmm->lmm_stripe_count);

        if (lmm_bytes < lov_mds_md_size(*stripe_count, LOV_MAGIC_V1)) {
                CERROR("LOV EA V1 too small: %d, need %d\n",
                       lmm_bytes, lov_mds_md_size(*stripe_count, LOV_MAGIC_V1));
                lov_dump_lmm_v1(D_WARNING, lmm);
                return -EINVAL;
        }

        return lsm_lmm_verify_common(lmm, lmm_bytes, *stripe_count);
}

int lsm_unpackmd_v1(struct lov_obd *lov, struct lov_stripe_md *lsm,
                    struct lov_mds_md_v1 *lmm)
{
        struct lov_oinfo *loi;
        int i;

        lsm_unpackmd_common(lsm, lmm);

        for (i = 0; i < lsm->lsm_stripe_count; i++) {
                /* XXX LOV STACKING call down to osc_unpackmd() */
                loi = lsm->lsm_oinfo[i];
                loi->loi_id = le64_to_cpu(lmm->lmm_objects[i].l_object_id);
                loi->loi_gr = le64_to_cpu(lmm->lmm_objects[i].l_object_gr);
                loi->loi_ost_idx = le32_to_cpu(lmm->lmm_objects[i].l_ost_idx);
                loi->loi_ost_gen = le32_to_cpu(lmm->lmm_objects[i].l_ost_gen);
                if (loi->loi_ost_idx >= lov->desc.ld_tgt_count) {
                        CERROR("OST index %d more than OST count %d\n",
                               loi->loi_ost_idx, lov->desc.ld_tgt_count);
                        lov_dump_lmm_v1(D_WARNING, lmm);
                        return -EINVAL;
                }
                if (!lov->lov_tgts[loi->loi_ost_idx]) {
                        CERROR("OST index %d missing\n", loi->loi_ost_idx);
                        lov_dump_lmm_v1(D_WARNING, lmm);
                        return -EINVAL;
                }
        }

        return 0;
}

<<<<<<< HEAD
struct lsm_operations lsm_v1_ops = {
=======
const struct lsm_operations lsm_v1_ops = {
>>>>>>> 7df8d1be
        .lsm_free            = lsm_free_plain,
        .lsm_destroy         = lsm_destroy_plain,
        .lsm_stripe_by_index    = lsm_stripe_by_index_plain,
        .lsm_stripe_by_offset   = lsm_stripe_by_offset_plain,
        .lsm_revalidate         = lsm_revalidate_plain,
        .lsm_stripe_offset_by_index  = lsm_stripe_offset_by_index_plain,
        .lsm_stripe_offset_by_offset = lsm_stripe_offset_by_offset_plain,
        .lsm_stripe_index_by_offset  = lsm_stripe_index_by_offset_plain,
        .lsm_lmm_verify         = lsm_lmm_verify_v1,
        .lsm_unpackmd           = lsm_unpackmd_v1,
};

struct lov_extent *lovea_off2le(struct lov_stripe_md *lsm, obd_off lov_off)
{
        struct lov_array_info *lai;
        struct lov_extent *le;
        int i = 0;

        LASSERT(lsm->lsm_array != NULL);
        lai = lsm->lsm_array;
        LASSERT(lai->lai_ext_count > 1);

        for (le = lai->lai_ext_array, i = 0;
             i < lai->lai_ext_count && le->le_start + le->le_len <= lov_off
             && le->le_len != -1;
             i ++, le ++) {
               ; /* empty loop */
        }

        CDEBUG(D_INFO, "off "LPU64" idx %d, ext "LPU64":"LPU64" idx %d sc %d\n",
               lov_off, i, le->le_start, le->le_len, le->le_loi_idx,
               le->le_stripe_count);

        RETURN(le);
}

struct lov_extent *lovea_idx2le(struct lov_stripe_md *lsm, int stripe_no)
{
        struct lov_extent *le;
        struct lov_array_info *lai;
        int i, stripe_index;

        LASSERT(lsm->lsm_array != NULL);
        LASSERT(stripe_no >= 0 && stripe_no <= lsm->lsm_stripe_count);
        lai = lsm->lsm_array;
        LASSERT(lai->lai_ext_count > 1);

        for (le = lai->lai_ext_array, i = 0, stripe_index = le->le_stripe_count;
             i < lai->lai_ext_count && stripe_index <= stripe_no &&
             le->le_len != -1; i ++, le ++,
             stripe_index += le->le_stripe_count) {
                ; /* empty loop */
        }

        CDEBUG(D_INFO, "stripe %d idx %d, ext "LPU64":"LPU64" idx %d sc %d\n",
               stripe_no, i, le->le_start, le->le_len, le->le_loi_idx,
               le->le_stripe_count);
        RETURN(le);
}

static void lovea_free_array_info(struct lov_stripe_md *lsm)
{
        if (!lsm || !lsm->lsm_array)
                return;

        if (lsm->lsm_array->lai_ext_array)
                OBD_FREE(lsm->lsm_array->lai_ext_array,
                         lsm->lsm_array->lai_ext_count *
                         sizeof(struct lov_extent));

        OBD_FREE_PTR(lsm->lsm_array);
}

static void lsm_free_join(struct lov_stripe_md *lsm)
{
        lovea_free_array_info(lsm);
        lsm_free_plain(lsm);
}

static void
lsm_stripe_by_index_join(struct lov_stripe_md *lsm, int *stripeno,
                           obd_off *lov_off, unsigned long *swidth)
{
        struct lov_extent *le;

        LASSERT(stripeno != NULL);

        le = lovea_idx2le(lsm, *stripeno);

        LASSERT(le != NULL && le->le_stripe_count != 0);

        *stripeno -= le->le_loi_idx;

        if (swidth)
                *swidth = (ulong)lsm->lsm_stripe_size * le->le_stripe_count;

        if (lov_off) {
                struct lov_extent *lov_le = lovea_off2le(lsm, *lov_off);
                if (lov_le == le) {
                        *lov_off = (*lov_off > le->le_start) ?
                                   (*lov_off - le->le_start) : 0;
                } else {
                        *lov_off = (*lov_off > le->le_start) ?
                                   le->le_len : 0;
                        LASSERT(*lov_off != -1);
                }
        }
}

static void
lsm_stripe_by_offset_join(struct lov_stripe_md *lsm, int *stripeno,
                           obd_off *lov_off, unsigned long *swidth)
{
        struct lov_extent *le;

        LASSERT(lov_off != NULL);

        le = lovea_off2le(lsm, *lov_off);

        LASSERT(le != NULL && le->le_stripe_count != 0);

        *lov_off = (*lov_off > le->le_start) ? (*lov_off - le->le_start) : 0;

        if (stripeno)
                *stripeno -= le->le_loi_idx;

        if (swidth)
                *swidth = (ulong)lsm->lsm_stripe_size * le->le_stripe_count;
}

static obd_off
lsm_stripe_offset_by_index_join(struct lov_stripe_md *lsm,
                                 int stripe_index)
{
        struct lov_extent *le;

        le = lovea_idx2le(lsm, stripe_index);

        return le ? le->le_start : 0;
}

static obd_off
lsm_stripe_offset_by_offset_join(struct lov_stripe_md *lsm,
                                 obd_off lov_off)
{
        struct lov_extent *le;

        le = lovea_off2le(lsm, lov_off);

        return le ? le->le_start : 0;
}

static int
lsm_stripe_index_by_offset_join(struct lov_stripe_md *lsm,
                                 obd_off lov_off)
{
        struct lov_extent *le = NULL;

        le = lovea_off2le(lsm, lov_off);

        return le ? le->le_loi_idx : 0;
}

static int lovea_unpack_array(struct llog_handle *handle,
                              struct llog_rec_hdr *rec, void *data)
{
        struct lovea_unpack_args *args = (struct lovea_unpack_args *)data;
        struct llog_array_rec *la_rec = (struct llog_array_rec*)rec;
        struct mds_extent_desc *med = &la_rec->lmr_med;
        struct lov_stripe_md *lsm = args->lsm;
        int cursor = args->cursor++;
        struct lov_mds_md *lmm;
        struct lov_array_info *lai;
        struct lov_oinfo * loi;
        int i, loi_index;
        ENTRY;

        /* sanity check */
        LASSERT(lsm->lsm_stripe_count != 0);
        lmm = &med->med_lmm;
        LASSERT(lsm->lsm_array != NULL);

        lai = lsm->lsm_array;

        if (cursor == 0) {
               lai->lai_ext_array[cursor].le_loi_idx = 0;
        } else {
               int next_loi_index = lai->lai_ext_array[cursor - 1].le_loi_idx +
                                 lai->lai_ext_array[cursor - 1].le_stripe_count;
               lai->lai_ext_array[cursor].le_loi_idx = next_loi_index;
        }
        /* insert extent desc into lsm extent array  */
        lai->lai_ext_array[cursor].le_start = le64_to_cpu(med->med_start);
        lai->lai_ext_array[cursor].le_len   = le64_to_cpu(med->med_len);
        lai->lai_ext_array[cursor].le_stripe_count =
                                   le32_to_cpu(lmm->lmm_stripe_count);

        /* unpack extent's lmm to lov_oinfo array */
        loi_index = lai->lai_ext_array[cursor].le_loi_idx;
        CDEBUG(D_INFO, "lovea upackmd cursor %d, loi_index %d extent "
                        LPU64":"LPU64"\n", cursor, loi_index, med->med_start,
                        med->med_len);

        for (i = 0; i < le32_to_cpu(lmm->lmm_stripe_count); i ++, loi_index++) {
                /* XXX LOV STACKING call down to osc_unpackmd() */
                loi = lsm->lsm_oinfo[loi_index];
                loi->loi_id = le64_to_cpu(lmm->lmm_objects[i].l_object_id);
                loi->loi_gr = le64_to_cpu(lmm->lmm_objects[i].l_object_gr);
                loi->loi_ost_idx = le32_to_cpu(lmm->lmm_objects[i].l_ost_idx);
                loi->loi_ost_gen = le32_to_cpu(lmm->lmm_objects[i].l_ost_gen);
        }

        RETURN(0);
}

static int lsm_revalidate_join(struct lov_stripe_md *lsm,
                               struct obd_device *obd)
{
        struct llog_handle *llh;
        struct llog_ctxt *ctxt;
        struct lovea_unpack_args args;
        int rc, rc2;
        ENTRY;

        LASSERT(lsm->lsm_array != NULL);

        /*Revalidate lsm might be called from client or MDS server.
         *So the ctxt might be in different position
         */
        ctxt = llog_get_context(obd, LLOG_LOVEA_REPL_CTXT);
        if (!ctxt)
                ctxt = llog_get_context(obd, LLOG_LOVEA_ORIG_CTXT);

        LASSERT(ctxt);

        if (lsm->lsm_array && lsm->lsm_array->lai_ext_array)
                GOTO(release_ctxt, rc = 0);

        CDEBUG(D_INFO, "get lsm logid: "LPU64":"LPU64"\n",
               lsm->lsm_array->lai_array_id.lgl_oid,
               lsm->lsm_array->lai_array_id.lgl_ogr);
        OBD_ALLOC(lsm->lsm_array->lai_ext_array,lsm->lsm_array->lai_ext_count *
                                                sizeof (struct lov_extent));
        if (!lsm->lsm_array->lai_ext_array)
                GOTO(release_ctxt, rc = -ENOMEM);

        CDEBUG(D_INFO, "get lsm logid: "LPU64":"LPU64"\n",
               lsm->lsm_array->lai_array_id.lgl_oid,
               lsm->lsm_array->lai_array_id.lgl_ogr);

        rc = llog_create(ctxt, &llh, &lsm->lsm_array->lai_array_id, NULL);
        if (rc)
                GOTO(out, rc);

        args.lsm = lsm;
        args.cursor = 0;
        rc = llog_init_handle(llh, LLOG_F_IS_PLAIN, NULL);
        if (rc == 0)
                rc = llog_process(llh, lovea_unpack_array, &args, NULL);
        rc2 = llog_close(llh);
        if (rc == 0)
                rc = rc2;
out:
        if (rc)
                lovea_free_array_info(lsm);
release_ctxt:
        llog_ctxt_put(ctxt);
        RETURN(rc);
}

int lsm_destroy_join(struct lov_stripe_md *lsm, struct obdo *oa,
                      struct obd_export *md_exp)
{
        struct llog_ctxt *ctxt;
        struct llog_handle *llh;
        int rc = 0;
        ENTRY;

        LASSERT(md_exp != NULL);
        /*for those orphan inode, we should keep array id*/
        if (!(oa->o_valid & OBD_MD_FLCOOKIE))
                RETURN(rc);

        ctxt = llog_get_context(md_exp->exp_obd, LLOG_LOVEA_REPL_CTXT);
        if (!ctxt)
                RETURN(-EINVAL);

        LASSERT(lsm->lsm_array != NULL);
        rc = llog_create(ctxt, &llh, &lsm->lsm_array->lai_array_id,
                         NULL);
        if (rc)
                GOTO(out, rc);

        rc = llog_init_handle(llh, LLOG_F_IS_PLAIN, NULL);
        if (rc == 0) {
                rc = llog_destroy(llh);
        }
        llog_free_handle(llh);
out:
        llog_ctxt_put(ctxt);
        RETURN(rc);
}

static int lsm_lmm_verify_join(struct lov_mds_md *lmm, int lmm_bytes,
                               int *stripe_count)
{
        struct lov_mds_md_join *lmmj = (struct lov_mds_md_join *)lmm;

        if (lmm_bytes < sizeof(*lmmj)) {
                CERROR("lov_mds_md too small: %d, need at least %d\n",
                       lmm_bytes, (int)sizeof(*lmmj));
                return -EINVAL;
        }

        if (lmmj->lmmj_array_id.lgl_oid == 0) {
                CERROR("zero array object id\n");
                return -EINVAL;
        }

        *stripe_count = le32_to_cpu(lmmj->lmmj_md.lmm_stripe_count);

        return lsm_lmm_verify_common(&lmmj->lmmj_md, lmm_bytes, *stripe_count);
}

static int lovea_init_array_info(struct lov_stripe_md *lsm,
                                 struct llog_logid *logid,
                                 __u32 extent_count)
{
        struct lov_array_info *lai;
        ENTRY;

        OBD_ALLOC_PTR(lai);
        if (!lai)
                RETURN(-ENOMEM);

        lai->lai_array_id.lgl_oid = le64_to_cpu(logid->lgl_oid);
        lai->lai_array_id.lgl_ogr = le64_to_cpu(logid->lgl_ogr);
        lai->lai_array_id.lgl_ogen = le32_to_cpu(logid->lgl_ogen);
        lai->lai_ext_count = le32_to_cpu(extent_count);
        lsm->lsm_array = lai;
        RETURN(0);
}

static int lsm_unpackmd_join(struct lov_obd *lov, struct lov_stripe_md *lsm,
                      struct lov_mds_md *lmm)
{
        struct lov_mds_md_join *lmmj = (struct lov_mds_md_join*)lmm;
        int    rc;
        ENTRY;

        lsm_unpackmd_common(lsm, &lmmj->lmmj_md);

        rc = lovea_init_array_info(lsm, &lmmj->lmmj_array_id,
                                   lmmj->lmmj_extent_count);
        if (rc) {
                CERROR("Init joined lsm id"LPU64" arrary error %d",
                        lsm->lsm_object_id, rc);
                GOTO(out, rc);
        }
out:
        RETURN(rc);
}

const struct lsm_operations lsm_join_ops = {
        .lsm_free             = lsm_free_join,
        .lsm_destroy          = lsm_destroy_join,
        .lsm_stripe_by_index  = lsm_stripe_by_index_join,
        .lsm_stripe_by_offset = lsm_stripe_by_offset_join,
        .lsm_revalidate       = lsm_revalidate_join,
        .lsm_stripe_offset_by_index  = lsm_stripe_offset_by_index_join,
        .lsm_stripe_offset_by_offset = lsm_stripe_offset_by_offset_join,
        .lsm_stripe_index_by_offset  = lsm_stripe_index_by_offset_join,
        .lsm_lmm_verify         = lsm_lmm_verify_join,
        .lsm_unpackmd           = lsm_unpackmd_join,
};


static int lsm_lmm_verify_v3(struct lov_mds_md *lmmv1, int lmm_bytes,
                             int *stripe_count)
{
        struct lov_mds_md_v3 *lmm;

        lmm = (struct lov_mds_md_v3 *)lmmv1;

        if (lmm_bytes < sizeof(*lmm)) {
                CERROR("lov_mds_md_v3 too small: %d, need at least %d\n",
                       lmm_bytes, (int)sizeof(*lmm));
                return -EINVAL;
        }

        *stripe_count = le32_to_cpu(lmm->lmm_stripe_count);

        if (lmm_bytes < lov_mds_md_size(*stripe_count, LOV_MAGIC_V3)) {
                CERROR("LOV EA V3 too small: %d, need %d\n",
                       lmm_bytes, lov_mds_md_size(*stripe_count, LOV_MAGIC_V3));
                lov_dump_lmm_v3(D_WARNING, lmm);
                return -EINVAL;
        }

        return lsm_lmm_verify_common((struct lov_mds_md_v1 *)lmm, lmm_bytes,
                                     *stripe_count);
}

int lsm_unpackmd_v3(struct lov_obd *lov, struct lov_stripe_md *lsm,
                    struct lov_mds_md *lmmv1)
{
        struct lov_mds_md_v3 *lmm;
        struct lov_oinfo *loi;
        int i;

        lmm = (struct lov_mds_md_v3 *)lmmv1;

        lsm_unpackmd_common(lsm, (struct lov_mds_md_v1 *)lmm);
<<<<<<< HEAD
        strncpy(lsm->lsm_pool_name, lmm->lmm_pool_name, MAXPOOLNAME);
=======
        strncpy(lsm->lsm_pool_name, lmm->lmm_pool_name, LOV_MAXPOOLNAME);
>>>>>>> 7df8d1be

        for (i = 0; i < lsm->lsm_stripe_count; i++) {
                /* XXX LOV STACKING call down to osc_unpackmd() */
                loi = lsm->lsm_oinfo[i];
                loi->loi_id = le64_to_cpu(lmm->lmm_objects[i].l_object_id);
                loi->loi_gr = le64_to_cpu(lmm->lmm_objects[i].l_object_gr);
                loi->loi_ost_idx = le32_to_cpu(lmm->lmm_objects[i].l_ost_idx);
                loi->loi_ost_gen = le32_to_cpu(lmm->lmm_objects[i].l_ost_gen);
                if (loi->loi_ost_idx >= lov->desc.ld_tgt_count) {
                        CERROR("OST index %d more than OST count %d\n",
                               loi->loi_ost_idx, lov->desc.ld_tgt_count);
                        lov_dump_lmm_v3(D_WARNING, lmm);
                        return -EINVAL;
                }
                if (!lov->lov_tgts[loi->loi_ost_idx]) {
                        CERROR("OST index %d missing\n", loi->loi_ost_idx);
                        lov_dump_lmm_v3(D_WARNING, lmm);
                        return -EINVAL;
                }
        }

        return 0;
}

<<<<<<< HEAD
struct lsm_operations lsm_v3_ops = {
=======
const struct lsm_operations lsm_v3_ops = {
>>>>>>> 7df8d1be
        .lsm_free            = lsm_free_plain,
        .lsm_destroy         = lsm_destroy_plain,
        .lsm_stripe_by_index    = lsm_stripe_by_index_plain,
        .lsm_stripe_by_offset   = lsm_stripe_by_offset_plain,
        .lsm_revalidate         = lsm_revalidate_plain,
        .lsm_stripe_offset_by_index  = lsm_stripe_offset_by_index_plain,
        .lsm_stripe_offset_by_offset = lsm_stripe_offset_by_offset_plain,
        .lsm_stripe_index_by_offset  = lsm_stripe_index_by_offset_plain,
        .lsm_lmm_verify         = lsm_lmm_verify_v3,
        .lsm_unpackmd           = lsm_unpackmd_v3,
};
<|MERGE_RESOLUTION|>--- conflicted
+++ resolved
@@ -85,9 +85,7 @@
         }
 
         if (lmm->lmm_stripe_size == 0 ||
-            (stripe_count != -1 &&
-             (__u64)le32_to_cpu(lmm->lmm_stripe_size)*stripe_count >
-             0xffffffff)) {
+             (le32_to_cpu(lmm->lmm_stripe_size)&(LOV_MIN_STRIPE_SIZE-1)) != 0) {
                 CERROR("bad stripe size %u\n",
                        le32_to_cpu(lmm->lmm_stripe_size));
                 lov_dump_lmm(D_WARNING, lmm);
@@ -156,18 +154,18 @@
 
 static void
 lsm_stripe_by_index_plain(struct lov_stripe_md *lsm, int *stripeno,
-                           obd_off *lov_off, unsigned long *swidth)
+                           obd_off *lov_off, obd_off *swidth)
 {
         if (swidth)
-                *swidth = (ulong)lsm->lsm_stripe_size * lsm->lsm_stripe_count;
+                *swidth = (obd_off)lsm->lsm_stripe_size * lsm->lsm_stripe_count;
 }
 
 static void
 lsm_stripe_by_offset_plain(struct lov_stripe_md *lsm, int *stripeno,
-                           obd_off *lov_off, unsigned long *swidth)
+                           obd_off *lov_off, obd_off *swidth)
 {
         if (swidth)
-                *swidth = (ulong)lsm->lsm_stripe_size * lsm->lsm_stripe_count;
+                *swidth = (obd_off)lsm->lsm_stripe_size * lsm->lsm_stripe_count;
 }
 
 static obd_off
@@ -255,11 +253,7 @@
         return 0;
 }
 
-<<<<<<< HEAD
 struct lsm_operations lsm_v1_ops = {
-=======
-const struct lsm_operations lsm_v1_ops = {
->>>>>>> 7df8d1be
         .lsm_free            = lsm_free_plain,
         .lsm_destroy         = lsm_destroy_plain,
         .lsm_stripe_by_index    = lsm_stripe_by_index_plain,
@@ -341,7 +335,7 @@
 
 static void
 lsm_stripe_by_index_join(struct lov_stripe_md *lsm, int *stripeno,
-                           obd_off *lov_off, unsigned long *swidth)
+                           obd_off *lov_off, obd_off *swidth)
 {
         struct lov_extent *le;
 
@@ -354,7 +348,7 @@
         *stripeno -= le->le_loi_idx;
 
         if (swidth)
-                *swidth = (ulong)lsm->lsm_stripe_size * le->le_stripe_count;
+                *swidth = (obd_off)lsm->lsm_stripe_size * le->le_stripe_count;
 
         if (lov_off) {
                 struct lov_extent *lov_le = lovea_off2le(lsm, *lov_off);
@@ -371,7 +365,7 @@
 
 static void
 lsm_stripe_by_offset_join(struct lov_stripe_md *lsm, int *stripeno,
-                           obd_off *lov_off, unsigned long *swidth)
+                           obd_off *lov_off, obd_off *swidth)
 {
         struct lov_extent *le;
 
@@ -387,7 +381,7 @@
                 *stripeno -= le->le_loi_idx;
 
         if (swidth)
-                *swidth = (ulong)lsm->lsm_stripe_size * le->le_stripe_count;
+                *swidth = (obd_off)lsm->lsm_stripe_size * le->le_stripe_count;
 }
 
 static obd_off
@@ -504,7 +498,7 @@
         OBD_ALLOC(lsm->lsm_array->lai_ext_array,lsm->lsm_array->lai_ext_count *
                                                 sizeof (struct lov_extent));
         if (!lsm->lsm_array->lai_ext_array)
-                GOTO(release_ctxt, rc = -ENOMEM);
+                GOTO(release_ctxt, rc = -ENOMEM);        
 
         CDEBUG(D_INFO, "get lsm logid: "LPU64":"LPU64"\n",
                lsm->lsm_array->lai_array_id.lgl_oid,
@@ -530,7 +524,7 @@
         RETURN(rc);
 }
 
-int lsm_destroy_join(struct lov_stripe_md *lsm, struct obdo *oa,
+int lsm_destroy_join(struct lov_stripe_md *lsm, struct obdo *oa, 
                       struct obd_export *md_exp)
 {
         struct llog_ctxt *ctxt;
@@ -623,7 +617,7 @@
         RETURN(rc);
 }
 
-const struct lsm_operations lsm_join_ops = {
+struct lsm_operations lsm_join_ops = {
         .lsm_free             = lsm_free_join,
         .lsm_destroy          = lsm_destroy_join,
         .lsm_stripe_by_index  = lsm_stripe_by_index_join,
@@ -673,11 +667,7 @@
         lmm = (struct lov_mds_md_v3 *)lmmv1;
 
         lsm_unpackmd_common(lsm, (struct lov_mds_md_v1 *)lmm);
-<<<<<<< HEAD
-        strncpy(lsm->lsm_pool_name, lmm->lmm_pool_name, MAXPOOLNAME);
-=======
         strncpy(lsm->lsm_pool_name, lmm->lmm_pool_name, LOV_MAXPOOLNAME);
->>>>>>> 7df8d1be
 
         for (i = 0; i < lsm->lsm_stripe_count; i++) {
                 /* XXX LOV STACKING call down to osc_unpackmd() */
@@ -702,11 +692,7 @@
         return 0;
 }
 
-<<<<<<< HEAD
 struct lsm_operations lsm_v3_ops = {
-=======
-const struct lsm_operations lsm_v3_ops = {
->>>>>>> 7df8d1be
         .lsm_free            = lsm_free_plain,
         .lsm_destroy         = lsm_destroy_plain,
         .lsm_stripe_by_index    = lsm_stripe_by_index_plain,
