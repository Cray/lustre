--- conflicted
+++ resolved
@@ -255,11 +255,7 @@
         return 0;
 }
 
-<<<<<<< HEAD
 struct lsm_operations lsm_v1_ops = {
-=======
-const struct lsm_operations lsm_v1_ops = {
->>>>>>> 69782ac3
         .lsm_free            = lsm_free_plain,
         .lsm_destroy         = lsm_destroy_plain,
         .lsm_stripe_by_index    = lsm_stripe_by_index_plain,
@@ -623,7 +619,7 @@
         RETURN(rc);
 }
 
-const struct lsm_operations lsm_join_ops = {
+struct lsm_operations lsm_join_ops = {
         .lsm_free             = lsm_free_join,
         .lsm_destroy          = lsm_destroy_join,
         .lsm_stripe_by_index  = lsm_stripe_by_index_join,
@@ -673,11 +669,7 @@
         lmm = (struct lov_mds_md_v3 *)lmmv1;
 
         lsm_unpackmd_common(lsm, (struct lov_mds_md_v1 *)lmm);
-<<<<<<< HEAD
-        strncpy(lsm->lsm_pool_name, lmm->lmm_pool_name, MAXPOOLNAME);
-=======
         strncpy(lsm->lsm_pool_name, lmm->lmm_pool_name, LOV_MAXPOOLNAME);
->>>>>>> 69782ac3
 
         for (i = 0; i < lsm->lsm_stripe_count; i++) {
                 /* XXX LOV STACKING call down to osc_unpackmd() */
@@ -702,11 +694,7 @@
         return 0;
 }
 
-<<<<<<< HEAD
 struct lsm_operations lsm_v3_ops = {
-=======
-const struct lsm_operations lsm_v3_ops = {
->>>>>>> 69782ac3
         .lsm_free            = lsm_free_plain,
         .lsm_destroy         = lsm_destroy_plain,
         .lsm_stripe_by_index    = lsm_stripe_by_index_plain,
