/* -*- mode: c; c-basic-offset: 8; indent-tabs-mode: nil; -*-
 * vim:expandtab:shiftwidth=8:tabstop=8:
 *
 * GPL HEADER START
 *
 * DO NOT ALTER OR REMOVE COPYRIGHT NOTICES OR THIS FILE HEADER.
 *
 * This program is free software; you can redistribute it and/or modify
 * it under the terms of the GNU General Public License version 2 only,
 * as published by the Free Software Foundation.
 *
 * This program is distributed in the hope that it will be useful, but
 * WITHOUT ANY WARRANTY; without even the implied warranty of
 * MERCHANTABILITY or FITNESS FOR A PARTICULAR PURPOSE.  See the GNU
 * General Public License version 2 for more details (a copy is included
 * in the LICENSE file that accompanied this code).
 *
 * You should have received a copy of the GNU General Public License
 * version 2 along with this program; If not, see
 * http://www.sun.com/software/products/lustre/docs/GPLv2.pdf
 *
 * Please contact Sun Microsystems, Inc., 4150 Network Circle, Santa Clara,
 * CA 95054 USA or visit www.sun.com if you need additional information or
 * have any questions.
 *
 * GPL HEADER END
 */
/*
 * Copyright  2008 Sun Microsystems, Inc. All rights reserved
 * Use is subject to license terms.
 */
/*
 * This file is part of Lustre, http://www.lustre.org/
 * Lustre is a trademark of Sun Microsystems, Inc.
 */

#ifndef EXPORT_SYMTAB
# define EXPORT_SYMTAB
#endif
#define DEBUG_SUBSYSTEM S_LOV

#ifdef __KERNEL__
#include <libcfs/libcfs.h>
#else
#include <liblustre.h>
#endif

#include <obd_class.h>
#include <obd_lov.h>
#include <lustre/lustre_idl.h>

#include "lov_internal.h"

static void lov_init_set(struct lov_request_set *set)
{
        set->set_count = 0;
        set->set_completes = 0;
        set->set_success = 0;
        set->set_cookies = 0;
        CFS_INIT_LIST_HEAD(&set->set_list);
        atomic_set(&set->set_refcount, 1);
}

static void lov_finish_set(struct lov_request_set *set)
{
        struct list_head *pos, *n;
        ENTRY;

        LASSERT(set);
        list_for_each_safe(pos, n, &set->set_list) {
                struct lov_request *req = list_entry(pos, struct lov_request,
                                                     rq_link);
                list_del_init(&req->rq_link);

                if (req->rq_oi.oi_oa)
                        OBDO_FREE(req->rq_oi.oi_oa);
                if (req->rq_oi.oi_md)
                        OBD_FREE(req->rq_oi.oi_md, req->rq_buflen);
                if (req->rq_oi.oi_osfs)
                        OBD_FREE(req->rq_oi.oi_osfs,
                                 sizeof(*req->rq_oi.oi_osfs));
                OBD_FREE(req, sizeof(*req));
        }

        if (set->set_pga) {
                int len = set->set_oabufs * sizeof(*set->set_pga);
                OBD_FREE(set->set_pga, len);
        }
        if (set->set_lockh)
                lov_llh_put(set->set_lockh);

        OBD_FREE(set, sizeof(*set));
        EXIT;
}

void lov_update_set(struct lov_request_set *set,
                    struct lov_request *req, int rc)
{
        req->rq_complete = 1;
        req->rq_rc = rc;

        set->set_completes++;
        if (rc == 0)
                set->set_success++;
}

int lov_update_common_set(struct lov_request_set *set,
                          struct lov_request *req, int rc)
{
        struct lov_obd *lov = &set->set_exp->exp_obd->u.lov;
        ENTRY;

        lov_update_set(set, req, rc);

        /* grace error on inactive ost */
        if (rc && !(lov->lov_tgts[req->rq_idx] && 
                    lov->lov_tgts[req->rq_idx]->ltd_active))
                rc = 0;

        /* FIXME in raid1 regime, should return 0 */
        RETURN(rc);
}

void lov_set_add_req(struct lov_request *req, struct lov_request_set *set)
{
        list_add_tail(&req->rq_link, &set->set_list);
        set->set_count++;
}

int lov_update_enqueue_set(struct lov_request *req, __u32 mode, int rc)
{
        struct lov_request_set *set = req->rq_rqset;
        struct lustre_handle *lov_lockhp;
        struct lov_oinfo *loi;
        ENTRY;

        LASSERT(set != NULL);
        LASSERT(set->set_oi != NULL);

        lov_lockhp = set->set_lockh->llh_handles + req->rq_stripe;
        loi = set->set_oi->oi_md->lsm_oinfo[req->rq_stripe];

        /* XXX LOV STACKING: OSC gets a copy, created in lov_prep_enqueue_set
         * and that copy can be arbitrarily out of date.
         *
         * The LOV API is due for a serious rewriting anyways, and this
         * can be addressed then. */

        if (rc == ELDLM_OK) {
                struct ldlm_lock *lock = ldlm_handle2lock(lov_lockhp);
                __u64 tmp;

                LASSERT(lock != NULL);
                lov_stripe_lock(set->set_oi->oi_md);
                loi->loi_lvb = req->rq_oi.oi_md->lsm_oinfo[0]->loi_lvb;
                tmp = loi->loi_lvb.lvb_size;
                /* Extend KMS up to the end of this lock and no further
                 * A lock on [x,y] means a KMS of up to y + 1 bytes! */
                if (tmp > lock->l_policy_data.l_extent.end)
                        tmp = lock->l_policy_data.l_extent.end + 1;
                if (tmp >= loi->loi_kms) {
                        LDLM_DEBUG(lock, "lock acquired, setting rss="LPU64
                                   ", kms="LPU64, loi->loi_lvb.lvb_size, tmp);
                        loi->loi_kms = tmp;
                        loi->loi_kms_valid = 1;
                } else {
                        LDLM_DEBUG(lock, "lock acquired, setting rss="
                                   LPU64"; leaving kms="LPU64", end="LPU64,
                                   loi->loi_lvb.lvb_size, loi->loi_kms,
                                   lock->l_policy_data.l_extent.end);
                }
                lov_stripe_unlock(set->set_oi->oi_md);
                ldlm_lock_allow_match(lock);
                LDLM_LOCK_PUT(lock);
        } else if ((rc == ELDLM_LOCK_ABORTED) &&
                   (set->set_oi->oi_flags & LDLM_FL_HAS_INTENT)) {
                memset(lov_lockhp, 0, sizeof(*lov_lockhp));
                lov_stripe_lock(set->set_oi->oi_md);
                loi->loi_lvb = req->rq_oi.oi_md->lsm_oinfo[0]->loi_lvb;
                lov_stripe_unlock(set->set_oi->oi_md);
                CDEBUG(D_INODE, "glimpsed, setting rss="LPU64"; leaving"
                       " kms="LPU64"\n", loi->loi_lvb.lvb_size, loi->loi_kms);
                rc = ELDLM_OK;
        } else {
                struct obd_export *exp = set->set_exp;
                struct lov_obd *lov = &exp->exp_obd->u.lov;

                memset(lov_lockhp, 0, sizeof(*lov_lockhp));
                if (lov->lov_tgts[req->rq_idx] &&
                    lov->lov_tgts[req->rq_idx]->ltd_active) {
                        /* -EUSERS used by OST to report file contention */
                        if (rc != -EINTR && rc != -EUSERS)
                                CERROR("enqueue objid "LPX64" subobj "
                                       LPX64" on OST idx %d: rc %d\n",
                                       set->set_oi->oi_md->lsm_object_id,
                                       loi->loi_id, loi->loi_ost_idx, rc);
                } else {
                        rc = ELDLM_OK;
                }
        }
        lov_update_set(set, req, rc);
        RETURN(rc);
}

/* The callback for osc_enqueue that updates lov info for every OSC request. */
static int cb_update_enqueue(struct obd_info *oinfo, int rc)
{
        struct ldlm_enqueue_info *einfo;
        struct lov_request *lovreq;

        lovreq = container_of(oinfo, struct lov_request, rq_oi);
        einfo = lovreq->rq_rqset->set_ei;
        return lov_update_enqueue_set(lovreq, einfo->ei_mode, rc);
}

static int enqueue_done(struct lov_request_set *set, __u32 mode)
{
        struct lov_request *req;
        struct lov_obd *lov = &set->set_exp->exp_obd->u.lov;
        int rc = 0;
        ENTRY;

        /* enqueue/match success, just return */
        if (set->set_completes && set->set_completes == set->set_success)
                RETURN(0);

        /* cancel enqueued/matched locks */
        list_for_each_entry(req, &set->set_list, rq_link) {
                struct lustre_handle *lov_lockhp;

                if (!req->rq_complete || req->rq_rc)
                        continue;

                lov_lockhp = set->set_lockh->llh_handles + req->rq_stripe;
                LASSERT(lov_lockhp);
                if (!lustre_handle_is_used(lov_lockhp))
                        continue;

                rc = obd_cancel(lov->lov_tgts[req->rq_idx]->ltd_exp,
                                req->rq_oi.oi_md, mode, lov_lockhp);
                if (rc && lov->lov_tgts[req->rq_idx] &&
                    lov->lov_tgts[req->rq_idx]->ltd_active)
                        CERROR("cancelling obdjid "LPX64" on OST "
                               "idx %d error: rc = %d\n",
                               req->rq_oi.oi_md->lsm_object_id,
                               req->rq_idx, rc);
        }
        if (set->set_lockh)
                lov_llh_put(set->set_lockh);
        RETURN(rc);
}

int lov_fini_enqueue_set(struct lov_request_set *set, __u32 mode, int rc,
                         struct ptlrpc_request_set *rqset)
{
        int ret = 0;
        ENTRY;

        if (set == NULL)
                RETURN(0);
        LASSERT(set->set_exp);
        /* Do enqueue_done only for sync requests and if any request
         * succeeded. */
        if (!rqset) {
                if (rc)
                        set->set_completes = 0;
                ret = enqueue_done(set, mode);
        } else if (set->set_lockh)
                lov_llh_put(set->set_lockh);

        if (atomic_dec_and_test(&set->set_refcount))
                lov_finish_set(set);

        RETURN(rc ? rc : ret);
}

int lov_prep_enqueue_set(struct obd_export *exp, struct obd_info *oinfo,
                         struct ldlm_enqueue_info *einfo,
                         struct lov_request_set **reqset)
{
        struct lov_obd *lov = &exp->exp_obd->u.lov;
        struct lov_request_set *set;
        int i, rc = 0;
        struct lov_oinfo *loi;
        ENTRY;

        OBD_ALLOC(set, sizeof(*set));
        if (set == NULL)
                RETURN(-ENOMEM);
        lov_init_set(set);

        set->set_exp = exp;
        set->set_oi = oinfo;
        set->set_ei = einfo;
        set->set_lockh = lov_llh_new(oinfo->oi_md);
        if (set->set_lockh == NULL)
                GOTO(out_set, rc = -ENOMEM);
        oinfo->oi_lockh->cookie = set->set_lockh->llh_handle.h_cookie;

        for (i = 0; i < oinfo->oi_md->lsm_stripe_count; i++) {
                struct lov_request *req;
                obd_off start, end;

                loi = oinfo->oi_md->lsm_oinfo[i];
                if (!lov_stripe_intersects(oinfo->oi_md, i,
                                           oinfo->oi_policy.l_extent.start,
                                           oinfo->oi_policy.l_extent.end,
                                           &start, &end))
                        continue;

                if (!lov->lov_tgts[loi->loi_ost_idx] ||
                    !lov->lov_tgts[loi->loi_ost_idx]->ltd_active) {
                        CDEBUG(D_HA, "lov idx %d inactive\n", loi->loi_ost_idx);
                        continue;
                }

                OBD_ALLOC(req, sizeof(*req));
                if (req == NULL)
                        GOTO(out_set, rc = -ENOMEM);

                req->rq_buflen = sizeof(*req->rq_oi.oi_md) +
                        sizeof(struct lov_oinfo *) +
                        sizeof(struct lov_oinfo);
                OBD_ALLOC(req->rq_oi.oi_md, req->rq_buflen);
                if (req->rq_oi.oi_md == NULL) {
                        OBD_FREE(req, sizeof(*req));
                        GOTO(out_set, rc = -ENOMEM);
                }
                req->rq_oi.oi_md->lsm_oinfo[0] =
                        ((void *)req->rq_oi.oi_md) + sizeof(*req->rq_oi.oi_md) +
                        sizeof(struct lov_oinfo *);


                req->rq_rqset = set;
                /* Set lov request specific parameters. */
                req->rq_oi.oi_lockh = set->set_lockh->llh_handles + i;
                req->rq_oi.oi_cb_up = cb_update_enqueue;
                req->rq_oi.oi_flags = oinfo->oi_flags;

                LASSERT(req->rq_oi.oi_lockh);

                req->rq_oi.oi_policy.l_extent.gid =
                        oinfo->oi_policy.l_extent.gid;
                req->rq_oi.oi_policy.l_extent.start = start;
                req->rq_oi.oi_policy.l_extent.end = end;

                req->rq_idx = loi->loi_ost_idx;
                req->rq_stripe = i;

                /* XXX LOV STACKING: submd should be from the subobj */
                req->rq_oi.oi_md->lsm_object_id = loi->loi_id;
<<<<<<< HEAD
                req->rq_oi.oi_md->lsm_object_gr = loi->loi_gr;
=======
>>>>>>> 03b71240
                req->rq_oi.oi_md->lsm_stripe_count = 0;
                req->rq_oi.oi_md->lsm_oinfo[0]->loi_kms_valid =
                        loi->loi_kms_valid;
                req->rq_oi.oi_md->lsm_oinfo[0]->loi_kms = loi->loi_kms;
                req->rq_oi.oi_md->lsm_oinfo[0]->loi_lvb = loi->loi_lvb;

                lov_set_add_req(req, set);
        }
        if (!set->set_count)
                GOTO(out_set, rc = -EIO);
        *reqset = set;
        RETURN(0);
out_set:
        lov_fini_enqueue_set(set, einfo->ei_mode, rc, NULL);
        RETURN(rc);
}

int lov_update_match_set(struct lov_request_set *set, struct lov_request *req,
                         int rc)
{
        int ret = rc;
        ENTRY;

        if (rc > 0)
                ret = 0;
        else if (rc == 0)
                ret = 1;
        lov_update_set(set, req, ret);
        RETURN(rc);
}

int lov_fini_match_set(struct lov_request_set *set, __u32 mode, int flags)
{
        int rc = 0;
        ENTRY;

        if (set == NULL)
                RETURN(0);
        LASSERT(set->set_exp);
        rc = enqueue_done(set, mode);
        if ((set->set_count == set->set_success) &&
            (flags & LDLM_FL_TEST_LOCK))
                lov_llh_put(set->set_lockh);

        if (atomic_dec_and_test(&set->set_refcount))
                lov_finish_set(set);

        RETURN(rc);
}

int lov_prep_match_set(struct obd_export *exp, struct obd_info *oinfo,
                       struct lov_stripe_md *lsm, ldlm_policy_data_t *policy,
                       __u32 mode, struct lustre_handle *lockh,
                       struct lov_request_set **reqset)
{
        struct lov_obd *lov = &exp->exp_obd->u.lov;
        struct lov_request_set *set;
        int i, rc = 0;
        struct lov_oinfo *loi;
        ENTRY;

        OBD_ALLOC(set, sizeof(*set));
        if (set == NULL)
                RETURN(-ENOMEM);
        lov_init_set(set);

        set->set_exp = exp;
        set->set_oi = oinfo;
        set->set_oi->oi_md = lsm;
        set->set_lockh = lov_llh_new(lsm);
        if (set->set_lockh == NULL)
                GOTO(out_set, rc = -ENOMEM);
        lockh->cookie = set->set_lockh->llh_handle.h_cookie;

        for (i = 0; i < lsm->lsm_stripe_count; i++){
                struct lov_request *req;
                obd_off start, end;

                loi = lsm->lsm_oinfo[i];
                if (!lov_stripe_intersects(lsm, i, policy->l_extent.start,
                                           policy->l_extent.end, &start, &end))
                        continue;

                /* FIXME raid1 should grace this error */
                if (!lov->lov_tgts[loi->loi_ost_idx] ||
                    !lov->lov_tgts[loi->loi_ost_idx]->ltd_active) {
                        CDEBUG(D_HA, "lov idx %d inactive\n", loi->loi_ost_idx);
                        GOTO(out_set, rc = -EIO);
                }

                OBD_ALLOC(req, sizeof(*req));
                if (req == NULL)
                        GOTO(out_set, rc = -ENOMEM);

                req->rq_buflen = sizeof(*req->rq_oi.oi_md);
                OBD_ALLOC(req->rq_oi.oi_md, req->rq_buflen);
                if (req->rq_oi.oi_md == NULL) {
                        OBD_FREE(req, sizeof(*req));
                        GOTO(out_set, rc = -ENOMEM);
                }

                req->rq_oi.oi_policy.l_extent.start = start;
                req->rq_oi.oi_policy.l_extent.end = end;
                req->rq_oi.oi_policy.l_extent.gid = policy->l_extent.gid;

                req->rq_idx = loi->loi_ost_idx;
                req->rq_stripe = i;

                /* XXX LOV STACKING: submd should be from the subobj */
                req->rq_oi.oi_md->lsm_object_id = loi->loi_id;
<<<<<<< HEAD
                req->rq_oi.oi_md->lsm_object_gr = loi->loi_gr;
=======
>>>>>>> 03b71240
                req->rq_oi.oi_md->lsm_stripe_count = 0;

                lov_set_add_req(req, set);
        }
        if (!set->set_count)
                GOTO(out_set, rc = -EIO);
        *reqset = set;
        RETURN(rc);
out_set:
        lov_fini_match_set(set, mode, 0);
        RETURN(rc);
}

int lov_fini_cancel_set(struct lov_request_set *set)
{
        int rc = 0;
        ENTRY;

        if (set == NULL)
                RETURN(0);

        LASSERT(set->set_exp);
        if (set->set_lockh)
                lov_llh_put(set->set_lockh);

        if (atomic_dec_and_test(&set->set_refcount))
                lov_finish_set(set);

        RETURN(rc);
}

int lov_prep_cancel_set(struct obd_export *exp, struct obd_info *oinfo,
                        struct lov_stripe_md *lsm, __u32 mode,
                        struct lustre_handle *lockh,
                        struct lov_request_set **reqset)
{
        struct lov_request_set *set;
        int i, rc = 0;
        struct lov_oinfo *loi;
        ENTRY;

        OBD_ALLOC(set, sizeof(*set));
        if (set == NULL)
                RETURN(-ENOMEM);
        lov_init_set(set);

        set->set_exp = exp;
        set->set_oi = oinfo;
        set->set_oi->oi_md = lsm;
        set->set_lockh = lov_handle2llh(lockh);
        if (set->set_lockh == NULL) {
                CERROR("LOV: invalid lov lock handle %p\n", lockh);
                GOTO(out_set, rc = -EINVAL);
        }
        lockh->cookie = set->set_lockh->llh_handle.h_cookie;

        for (i = 0; i < lsm->lsm_stripe_count; i++){
                struct lov_request *req;
                struct lustre_handle *lov_lockhp;

                loi = lsm->lsm_oinfo[i];
                lov_lockhp = set->set_lockh->llh_handles + i;
                if (!lustre_handle_is_used(lov_lockhp)) {
                        CDEBUG(D_RPCTRACE,"lov idx %d subobj "LPX64" no lock\n",
                               loi->loi_ost_idx, loi->loi_id);
                        continue;
                }

                OBD_ALLOC(req, sizeof(*req));
                if (req == NULL)
                        GOTO(out_set, rc = -ENOMEM);

                req->rq_buflen = sizeof(*req->rq_oi.oi_md);
                OBD_ALLOC(req->rq_oi.oi_md, req->rq_buflen);
                if (req->rq_oi.oi_md == NULL) {
                        OBD_FREE(req, sizeof(*req));
                        GOTO(out_set, rc = -ENOMEM);
                }

                req->rq_idx = loi->loi_ost_idx;
                req->rq_stripe = i;

                /* XXX LOV STACKING: submd should be from the subobj */
                req->rq_oi.oi_md->lsm_object_id = loi->loi_id;
                req->rq_oi.oi_md->lsm_stripe_count = 0;

                lov_set_add_req(req, set);
        }
        if (!set->set_count)
                GOTO(out_set, rc = -EIO);
        *reqset = set;
        RETURN(rc);
out_set:
        lov_fini_cancel_set(set);
        RETURN(rc);
}

static int create_done(struct obd_export *exp, struct lov_request_set *set,
                       struct lov_stripe_md **lsmp)
{
        struct lov_obd *lov = &exp->exp_obd->u.lov;
        struct obd_trans_info *oti = set->set_oti;
        struct obdo *src_oa = set->set_oi->oi_oa;
        struct lov_request *req;
        struct obdo *ret_oa = NULL;
        int attrset = 0, rc = 0;
        ENTRY;

        LASSERT(set->set_completes);

        /* try alloc objects on other osts if osc_create fails for
         * exceptions: RPC failure, ENOSPC, etc */
        if (set->set_count != set->set_success) {
                list_for_each_entry (req, &set->set_list, rq_link) {
                        if (req->rq_rc == 0)
                                continue;

                        set->set_completes--;
                        req->rq_complete = 0;

                        rc = qos_remedy_create(set, req);
                        lov_update_create_set(set, req, rc);

                        if (rc)
                                break;
                }
        }

        /* no successful creates */
        if (set->set_success == 0)
                GOTO(cleanup, rc);

        /* If there was an explicit stripe set, fail.  Otherwise, we
         * got some objects and that's not bad. */
        if (set->set_count != set->set_success) {
                if (*lsmp)
                        GOTO(cleanup, rc);
                set->set_count = set->set_success;
                qos_shrink_lsm(set);
        }

        OBDO_ALLOC(ret_oa);
        if (ret_oa == NULL)
                GOTO(cleanup, rc = -ENOMEM);

        list_for_each_entry(req, &set->set_list, rq_link) {
                if (!req->rq_complete || req->rq_rc)
                        continue;
                lov_merge_attrs(ret_oa, req->rq_oi.oi_oa,
                                req->rq_oi.oi_oa->o_valid, set->set_oi->oi_md,
                                req->rq_stripe, &attrset);
        }
        if (src_oa->o_valid & OBD_MD_FLSIZE &&
            ret_oa->o_size != src_oa->o_size) {
                CERROR("original size "LPU64" isn't new object size "LPU64"\n",
                       src_oa->o_size, ret_oa->o_size);
                LBUG();
        }
        ret_oa->o_id = src_oa->o_id;
        memcpy(src_oa, ret_oa, sizeof(*src_oa));
        OBDO_FREE(ret_oa);

        *lsmp = set->set_oi->oi_md;
        GOTO(done, rc = 0);

cleanup:
        list_for_each_entry(req, &set->set_list, rq_link) {
                struct obd_export *sub_exp;
                int err = 0;

                if (!req->rq_complete || req->rq_rc)
                        continue;

                sub_exp = lov->lov_tgts[req->rq_idx]->ltd_exp;
                err = obd_destroy(sub_exp, req->rq_oi.oi_oa, NULL, oti, NULL);
                if (err)
                        CERROR("Failed to uncreate objid "LPX64" subobj "
                               LPX64" on OST idx %d: rc = %d\n",
                               src_oa->o_id, req->rq_oi.oi_oa->o_id,
                               req->rq_idx, rc);
        }
        if (*lsmp == NULL)
                obd_free_memmd(exp, &set->set_oi->oi_md);
done:
        if (oti && set->set_cookies) {
                oti->oti_logcookies = set->set_cookies;
                if (!set->set_cookie_sent) {
                        oti_free_cookies(oti);
                        src_oa->o_valid &= ~OBD_MD_FLCOOKIE;
                } else {
                        src_oa->o_valid |= OBD_MD_FLCOOKIE;
                }
        }
        RETURN(rc);
}

int lov_fini_create_set(struct lov_request_set *set,struct lov_stripe_md **lsmp)
{
        int rc = 0;
        ENTRY;

        if (set == NULL)
                RETURN(0);
        LASSERT(set->set_exp);
        if (set->set_completes)
                rc = create_done(set->set_exp, set, lsmp);

        if (atomic_dec_and_test(&set->set_refcount))
                lov_finish_set(set);

        RETURN(rc);
}

int lov_update_create_set(struct lov_request_set *set,
                          struct lov_request *req, int rc)
{
        struct obd_trans_info *oti = set->set_oti;
        struct lov_stripe_md *lsm = set->set_oi->oi_md;
        struct lov_oinfo *loi;
        struct lov_obd *lov = &set->set_exp->exp_obd->u.lov;
        ENTRY;

        req->rq_stripe = set->set_success;
        loi = lsm->lsm_oinfo[req->rq_stripe];

        if (rc && lov->lov_tgts[req->rq_idx] &&
            lov->lov_tgts[req->rq_idx]->ltd_active) {
                CERROR("error creating fid "LPX64" sub-object"
                       " on OST idx %d/%d: rc = %d\n",
                       set->set_oi->oi_oa->o_id, req->rq_idx,
                       lsm->lsm_stripe_count, rc);
                if (rc > 0) {
                        CERROR("obd_create returned invalid err %d\n", rc);
                        rc = -EIO;
                }
        }
        lov_update_set(set, req, rc);
        if (rc)
                RETURN(rc);

        loi->loi_id = req->rq_oi.oi_oa->o_id;
        loi->loi_ost_idx = req->rq_idx;
        CDEBUG(D_INODE, "objid "LPX64" has subobj "LPX64"/"LPU64" at idx %d\n",
               lsm->lsm_object_id, loi->loi_id, loi->loi_id, req->rq_idx);
        loi_init(loi);

        if (oti && set->set_cookies)
                ++oti->oti_logcookies;
        if (req->rq_oi.oi_oa->o_valid & OBD_MD_FLCOOKIE)
                set->set_cookie_sent++;

        RETURN(0);
}

int lov_prep_create_set(struct obd_export *exp, struct obd_info *oinfo,
                        struct lov_stripe_md **lsmp, struct obdo *src_oa,
                        struct obd_trans_info *oti,
                        struct lov_request_set **reqset)
{
        struct lov_request_set *set;
        int rc = 0;
        ENTRY;

        OBD_ALLOC(set, sizeof(*set));
        if (set == NULL)
                RETURN(-ENOMEM);
        lov_init_set(set);

        set->set_exp = exp;
        set->set_oi = oinfo;
        set->set_oi->oi_md = *lsmp;
        set->set_oi->oi_oa = src_oa;
        set->set_oti = oti;

        rc = qos_prep_create(exp, set);
        if (rc)
                lov_fini_create_set(set, lsmp);
        else
                *reqset = set;
        RETURN(rc);
}

static int common_attr_done(struct lov_request_set *set)
{
        struct list_head *pos;
        struct lov_request *req;
        struct obdo *tmp_oa;
        int rc = 0, attrset = 0;
        ENTRY;

        LASSERT(set->set_oi != NULL);

        if (set->set_oi->oi_oa == NULL)
                RETURN(0);

        if (!set->set_success)
                RETURN(-EIO);

        OBDO_ALLOC(tmp_oa);
        if (tmp_oa == NULL)
                GOTO(out, rc = -ENOMEM);

        list_for_each (pos, &set->set_list) {
                req = list_entry(pos, struct lov_request, rq_link);

                if (!req->rq_complete || req->rq_rc)
                        continue;
                if (req->rq_oi.oi_oa->o_valid == 0)   /* inactive stripe */
                        continue;
                lov_merge_attrs(tmp_oa, req->rq_oi.oi_oa,
                                req->rq_oi.oi_oa->o_valid,
                                set->set_oi->oi_md, req->rq_stripe, &attrset);
        }
        if (!attrset) {
                CERROR("No stripes had valid attrs\n");
                rc = -EIO;
        }
        tmp_oa->o_id = set->set_oi->oi_oa->o_id;
        memcpy(set->set_oi->oi_oa, tmp_oa, sizeof(*set->set_oi->oi_oa));
out:
        if (tmp_oa)
                OBDO_FREE(tmp_oa);
        RETURN(rc);

}

static int brw_done(struct lov_request_set *set)
{
        struct lov_stripe_md *lsm = set->set_oi->oi_md;
        struct lov_oinfo     *loi = NULL;
        struct list_head *pos;
        struct lov_request *req;
        ENTRY;

        list_for_each (pos, &set->set_list) {
                req = list_entry(pos, struct lov_request, rq_link);

                if (!req->rq_complete || req->rq_rc)
                        continue;

                loi = lsm->lsm_oinfo[req->rq_stripe];

                if (req->rq_oi.oi_oa->o_valid & OBD_MD_FLBLOCKS)
                        loi->loi_lvb.lvb_blocks = req->rq_oi.oi_oa->o_blocks;
        }

        RETURN(0);
}

int lov_fini_brw_set(struct lov_request_set *set)
{
        int rc = 0;
        ENTRY;

        if (set == NULL)
                RETURN(0);
        LASSERT(set->set_exp);
        if (set->set_completes) {
                rc = brw_done(set);
                /* FIXME update qos data here */
        }
        if (atomic_dec_and_test(&set->set_refcount))
                lov_finish_set(set);

        RETURN(rc);
}

int lov_prep_brw_set(struct obd_export *exp, struct obd_info *oinfo,
                     obd_count oa_bufs, struct brw_page *pga,
                     struct obd_trans_info *oti,
                     struct lov_request_set **reqset)
{
        struct {
                obd_count       index;
                obd_count       count;
                obd_count       off;
        } *info = NULL;
        struct lov_request_set *set;
        struct lov_oinfo *loi = NULL;
        struct lov_obd *lov = &exp->exp_obd->u.lov;
        int rc = 0, i, shift;
        ENTRY;

        OBD_ALLOC(set, sizeof(*set));
        if (set == NULL)
                RETURN(-ENOMEM);
        lov_init_set(set);

        set->set_exp = exp;
        set->set_oti = oti;
        set->set_oi = oinfo;
        set->set_oabufs = oa_bufs;
        OBD_ALLOC(set->set_pga, oa_bufs * sizeof(*set->set_pga));
        if (!set->set_pga)
                GOTO(out, rc = -ENOMEM);

        OBD_ALLOC(info, sizeof(*info) * oinfo->oi_md->lsm_stripe_count);
        if (!info)
                GOTO(out, rc = -ENOMEM);

        /* calculate the page count for each stripe */
        for (i = 0; i < oa_bufs; i++) {
                int stripe = lov_stripe_number(oinfo->oi_md, pga[i].off);
                info[stripe].count++;
        }

        /* alloc and initialize lov request */
        shift = 0;
        for (i = 0 ; i < oinfo->oi_md->lsm_stripe_count; i++){
                struct lov_request *req;

                if (info[i].count == 0)
                        continue;

                loi = oinfo->oi_md->lsm_oinfo[i];
                if (!lov->lov_tgts[loi->loi_ost_idx] || 
                    !lov->lov_tgts[loi->loi_ost_idx]->ltd_active) {
                        CDEBUG(D_HA, "lov idx %d inactive\n", loi->loi_ost_idx);
                        GOTO(out, rc = -EIO);
                }

                OBD_ALLOC(req, sizeof(*req));
                if (req == NULL)
                        GOTO(out, rc = -ENOMEM);

                OBDO_ALLOC(req->rq_oi.oi_oa);
                if (req->rq_oi.oi_oa == NULL) {
                        OBD_FREE(req, sizeof(*req));
                        GOTO(out, rc = -ENOMEM);
                }

                if (oinfo->oi_oa) {
                        memcpy(req->rq_oi.oi_oa, oinfo->oi_oa,
                               sizeof(*req->rq_oi.oi_oa));
                }
                req->rq_oi.oi_oa->o_id = loi->loi_id;
                req->rq_oi.oi_oa->o_stripe_idx = i;

                req->rq_buflen = sizeof(*req->rq_oi.oi_md);
                OBD_ALLOC(req->rq_oi.oi_md, req->rq_buflen);
                if (req->rq_oi.oi_md == NULL) {
                        OBDO_FREE(req->rq_oi.oi_oa);
                        OBD_FREE(req, sizeof(*req));
                        GOTO(out, rc = -ENOMEM);
                }

                req->rq_idx = loi->loi_ost_idx;
                req->rq_stripe = i;

                /* XXX LOV STACKING */
                req->rq_oi.oi_md->lsm_object_id = loi->loi_id;
                req->rq_oi.oi_md->lsm_object_gr = oinfo->oi_md->lsm_object_gr;
                req->rq_oabufs = info[i].count;
                req->rq_pgaidx = shift;
                shift += req->rq_oabufs;

                /* remember the index for sort brw_page array */
                info[i].index = req->rq_pgaidx;

                lov_set_add_req(req, set);
        }
        if (!set->set_count)
                GOTO(out, rc = -EIO);

        /* rotate & sort the brw_page array */
        for (i = 0; i < oa_bufs; i++) {
                int stripe = lov_stripe_number(oinfo->oi_md, pga[i].off);

                shift = info[stripe].index + info[stripe].off;
                LASSERT(shift < oa_bufs);
                set->set_pga[shift] = pga[i];
                lov_stripe_offset(oinfo->oi_md, pga[i].off, stripe,
                                  &set->set_pga[shift].off);
                info[stripe].off++;
        }
out:
        if (info)
                OBD_FREE(info, sizeof(*info) * oinfo->oi_md->lsm_stripe_count);

        if (rc == 0)
                *reqset = set;
        else
                lov_fini_brw_set(set);

        RETURN(rc);
}

int lov_fini_getattr_set(struct lov_request_set *set)
{
        int rc = 0;
        ENTRY;

        if (set == NULL)
                RETURN(0);
        LASSERT(set->set_exp);
        if (set->set_completes)
                rc = common_attr_done(set);

        if (atomic_dec_and_test(&set->set_refcount))
                lov_finish_set(set);

        RETURN(rc);
}

/* The callback for osc_getattr_async that finilizes a request info when a
 * response is recieved. */
static int cb_getattr_update(struct obd_info *oinfo, int rc)
{
        struct lov_request *lovreq;
        lovreq = container_of(oinfo, struct lov_request, rq_oi);
        return lov_update_common_set(lovreq->rq_rqset, lovreq, rc);
}

int lov_prep_getattr_set(struct obd_export *exp, struct obd_info *oinfo,
                         struct lov_request_set **reqset)
{
        struct lov_request_set *set;
        struct lov_oinfo *loi = NULL;
        struct lov_obd *lov = &exp->exp_obd->u.lov;
        int rc = 0, i;
        ENTRY;

        OBD_ALLOC(set, sizeof(*set));
        if (set == NULL)
                RETURN(-ENOMEM);
        lov_init_set(set);

        set->set_exp = exp;
        set->set_oi = oinfo;

        for (i = 0; i < oinfo->oi_md->lsm_stripe_count; i++) {
                struct lov_request *req;

                loi = oinfo->oi_md->lsm_oinfo[i];
                if (!lov->lov_tgts[loi->loi_ost_idx] ||
                    !lov->lov_tgts[loi->loi_ost_idx]->ltd_active) {
                        CDEBUG(D_HA, "lov idx %d inactive\n", loi->loi_ost_idx);
                        continue;
                }

                OBD_ALLOC(req, sizeof(*req));
                if (req == NULL)
                        GOTO(out_set, rc = -ENOMEM);

                req->rq_stripe = i;
                req->rq_idx = loi->loi_ost_idx;

                OBDO_ALLOC(req->rq_oi.oi_oa);
                if (req->rq_oi.oi_oa == NULL) {
                        OBD_FREE(req, sizeof(*req));
                        GOTO(out_set, rc = -ENOMEM);
                }
                memcpy(req->rq_oi.oi_oa, oinfo->oi_oa,
                       sizeof(*req->rq_oi.oi_oa));
                req->rq_oi.oi_oa->o_id = loi->loi_id;
                req->rq_oi.oi_cb_up = cb_getattr_update;

                lov_set_add_req(req, set);
        }
        if (!set->set_count)
                GOTO(out_set, rc = -EIO);
        *reqset = set;
        RETURN(rc);
out_set:
        lov_fini_getattr_set(set);
        RETURN(rc);
}

int lov_fini_destroy_set(struct lov_request_set *set)
{
        ENTRY;

        if (set == NULL)
                RETURN(0);
        LASSERT(set->set_exp);
        if (set->set_completes) {
                /* FIXME update qos data here */
        }

        if (atomic_dec_and_test(&set->set_refcount))
                lov_finish_set(set);

        RETURN(0);
}

int lov_prep_destroy_set(struct obd_export *exp, struct obd_info *oinfo,
                         struct obdo *src_oa, struct lov_stripe_md *lsm,
                         struct obd_trans_info *oti,
                         struct lov_request_set **reqset)
{
        struct lov_request_set *set;
        struct lov_oinfo *loi = NULL;
        struct lov_obd *lov = &exp->exp_obd->u.lov;
        int rc = 0, i;
        ENTRY;

        OBD_ALLOC(set, sizeof(*set));
        if (set == NULL)
                RETURN(-ENOMEM);
        lov_init_set(set);

        set->set_exp = exp;
        set->set_oi = oinfo;
        set->set_oi->oi_md = lsm;
        set->set_oi->oi_oa = src_oa;
        set->set_oti = oti;
        if (oti != NULL && src_oa->o_valid & OBD_MD_FLCOOKIE)
                set->set_cookies = oti->oti_logcookies;

        for (i = 0; i < lsm->lsm_stripe_count; i++) {
                struct lov_request *req;

                loi = lsm->lsm_oinfo[i];
                if (!lov->lov_tgts[loi->loi_ost_idx] || 
                    !lov->lov_tgts[loi->loi_ost_idx]->ltd_active) {
                        CDEBUG(D_HA, "lov idx %d inactive\n", loi->loi_ost_idx);
                        continue;
                }

                OBD_ALLOC(req, sizeof(*req));
                if (req == NULL)
                        GOTO(out_set, rc = -ENOMEM);

                req->rq_stripe = i;
                req->rq_idx = loi->loi_ost_idx;

                OBDO_ALLOC(req->rq_oi.oi_oa);
                if (req->rq_oi.oi_oa == NULL) {
                        OBD_FREE(req, sizeof(*req));
                        GOTO(out_set, rc = -ENOMEM);
                }
                memcpy(req->rq_oi.oi_oa, src_oa, sizeof(*req->rq_oi.oi_oa));
                req->rq_oi.oi_oa->o_id = loi->loi_id;
                lov_set_add_req(req, set);
        }
        if (!set->set_count)
                GOTO(out_set, rc = -EIO);
        *reqset = set;
        RETURN(rc);
out_set:
        lov_fini_destroy_set(set);
        RETURN(rc);
}

int lov_fini_setattr_set(struct lov_request_set *set)
{
        int rc = 0;
        ENTRY;

        if (set == NULL)
                RETURN(0);
        LASSERT(set->set_exp);
        if (set->set_completes) {
                rc = common_attr_done(set);
                /* FIXME update qos data here */
        }

        if (atomic_dec_and_test(&set->set_refcount))
                lov_finish_set(set);
        RETURN(rc);
}

int lov_update_setattr_set(struct lov_request_set *set,
                           struct lov_request *req, int rc)
{
        struct lov_obd *lov = &req->rq_rqset->set_exp->exp_obd->u.lov;
        struct lov_stripe_md *lsm = req->rq_rqset->set_oi->oi_md;
        ENTRY;

        lov_update_set(set, req, rc);

        /* grace error on inactive ost */
        if (rc && !(lov->lov_tgts[req->rq_idx] && 
                    lov->lov_tgts[req->rq_idx]->ltd_active))
                rc = 0;

        if (rc == 0) {
                if (req->rq_oi.oi_oa->o_valid & OBD_MD_FLCTIME)
                        lsm->lsm_oinfo[req->rq_stripe]->loi_lvb.lvb_ctime =
                                req->rq_oi.oi_oa->o_ctime;
                if (req->rq_oi.oi_oa->o_valid & OBD_MD_FLMTIME)
                        lsm->lsm_oinfo[req->rq_stripe]->loi_lvb.lvb_mtime =
                                req->rq_oi.oi_oa->o_mtime;
                if (req->rq_oi.oi_oa->o_valid & OBD_MD_FLATIME)
                        lsm->lsm_oinfo[req->rq_stripe]->loi_lvb.lvb_atime =
                                req->rq_oi.oi_oa->o_atime;
        }

        RETURN(rc);
}

/* The callback for osc_setattr_async that finilizes a request info when a
 * response is recieved. */
static int cb_setattr_update(struct obd_info *oinfo, int rc)
{
        struct lov_request *lovreq;
        lovreq = container_of(oinfo, struct lov_request, rq_oi);
        return lov_update_setattr_set(lovreq->rq_rqset, lovreq, rc);
}

int lov_prep_setattr_set(struct obd_export *exp, struct obd_info *oinfo,
                         struct obd_trans_info *oti,
                         struct lov_request_set **reqset)
{
        struct lov_request_set *set;
        struct lov_oinfo *loi = NULL;
        struct lov_obd *lov = &exp->exp_obd->u.lov;
        int rc = 0, i;
        ENTRY;

        OBD_ALLOC(set, sizeof(*set));
        if (set == NULL)
                RETURN(-ENOMEM);
        lov_init_set(set);

        set->set_exp = exp;
        set->set_oti = oti;
        set->set_oi = oinfo;
        if (oti != NULL && oinfo->oi_oa->o_valid & OBD_MD_FLCOOKIE)
                set->set_cookies = oti->oti_logcookies;

        for (i = 0; i < oinfo->oi_md->lsm_stripe_count; i++) {
                struct lov_request *req;

                loi = oinfo->oi_md->lsm_oinfo[i];
                if (!lov->lov_tgts[loi->loi_ost_idx] ||
                    !lov->lov_tgts[loi->loi_ost_idx]->ltd_active) {
                        CDEBUG(D_HA, "lov idx %d inactive\n", loi->loi_ost_idx);
                        continue;
                }

                OBD_ALLOC(req, sizeof(*req));
                if (req == NULL)
                        GOTO(out_set, rc = -ENOMEM);
                req->rq_stripe = i;
                req->rq_idx = loi->loi_ost_idx;

                OBDO_ALLOC(req->rq_oi.oi_oa);
                if (req->rq_oi.oi_oa == NULL) {
                        OBD_FREE(req, sizeof(*req));
                        GOTO(out_set, rc = -ENOMEM);
                }
                memcpy(req->rq_oi.oi_oa, oinfo->oi_oa,
                       sizeof(*req->rq_oi.oi_oa));
                req->rq_oi.oi_oa->o_id = loi->loi_id;
                req->rq_oi.oi_oa->o_stripe_idx = i;
                req->rq_oi.oi_cb_up = cb_setattr_update;
                req->rq_rqset = set;

                if (oinfo->oi_oa->o_valid & OBD_MD_FLSIZE) {
                        int off = lov_stripe_offset(oinfo->oi_md,
                                                    oinfo->oi_oa->o_size, i,
                                                    &req->rq_oi.oi_oa->o_size);

                        if (off < 0 && req->rq_oi.oi_oa->o_size)
                                req->rq_oi.oi_oa->o_size--;

                        CDEBUG(D_INODE, "stripe %d has size "LPU64"/"LPU64"\n",
                               i, req->rq_oi.oi_oa->o_size,
                               oinfo->oi_oa->o_size);
                }
                lov_set_add_req(req, set);
        }
        if (!set->set_count)
                GOTO(out_set, rc = -EIO);
        *reqset = set;
        RETURN(rc);
out_set:
        lov_fini_setattr_set(set);
        RETURN(rc);
}

int lov_fini_punch_set(struct lov_request_set *set)
{
        int rc = 0;
        ENTRY;

        if (set == NULL)
                RETURN(0);
        LASSERT(set->set_exp);
        if (set->set_completes) {
                rc = -EIO;
                /* FIXME update qos data here */
                if (set->set_success)
                        rc = common_attr_done(set);
        }

        if (atomic_dec_and_test(&set->set_refcount))
                lov_finish_set(set);

        RETURN(rc);
}

int lov_update_punch_set(struct lov_request_set *set,
                           struct lov_request *req, int rc)
{
        struct lov_obd *lov = &req->rq_rqset->set_exp->exp_obd->u.lov;
        struct lov_stripe_md *lsm = req->rq_rqset->set_oi->oi_md;
        ENTRY;

        lov_update_set(set, req, rc);

        /* grace error on inactive ost */
        if (rc && !lov->lov_tgts[req->rq_idx]->ltd_active)
                rc = 0;

        if (rc == 0) {
                lov_stripe_lock(lsm);
                if (req->rq_oi.oi_oa->o_valid & OBD_MD_FLBLOCKS) {
                        lsm->lsm_oinfo[req->rq_stripe]->loi_lvb.lvb_blocks =
                                req->rq_oi.oi_oa->o_blocks;
                }

                /* Do we need to update lvb_size here? It needn't because
                 * it have been done in ll_truncate(). -jay */
                lov_stripe_unlock(lsm);
        }

        RETURN(rc);
}

/* The callback for osc_punch that finilizes a request info when a response
 * is recieved. */
static int cb_update_punch(struct obd_info *oinfo, int rc)
{
        struct lov_request *lovreq;
        lovreq = container_of(oinfo, struct lov_request, rq_oi);
        return lov_update_punch_set(lovreq->rq_rqset, lovreq, rc);
}

int lov_prep_punch_set(struct obd_export *exp, struct obd_info *oinfo,
                       struct obd_trans_info *oti,
                       struct lov_request_set **reqset)
{
        struct lov_request_set *set;
        struct lov_oinfo *loi = NULL;
        struct lov_obd *lov = &exp->exp_obd->u.lov;
        int rc = 0, i;
        ENTRY;

        OBD_ALLOC(set, sizeof(*set));
        if (set == NULL)
                RETURN(-ENOMEM);
        lov_init_set(set);

        set->set_oi = oinfo;
        set->set_exp = exp;

        for (i = 0; i < oinfo->oi_md->lsm_stripe_count; i++) {
                struct lov_request *req;
                obd_off rs, re;

                loi = oinfo->oi_md->lsm_oinfo[i];
                if (!lov->lov_tgts[loi->loi_ost_idx] ||
                    !lov->lov_tgts[loi->loi_ost_idx]->ltd_active) {
                        CDEBUG(D_HA, "lov idx %d inactive\n", loi->loi_ost_idx);
                        continue;
                }

                if (!lov_stripe_intersects(oinfo->oi_md, i,
                                           oinfo->oi_policy.l_extent.start,
                                           oinfo->oi_policy.l_extent.end,
                                           &rs, &re))
                        continue;

                OBD_ALLOC(req, sizeof(*req));
                if (req == NULL)
                        GOTO(out_set, rc = -ENOMEM);
                req->rq_stripe = i;
                req->rq_idx = loi->loi_ost_idx;

                OBDO_ALLOC(req->rq_oi.oi_oa);
                if (req->rq_oi.oi_oa == NULL) {
                        OBD_FREE(req, sizeof(*req));
                        GOTO(out_set, rc = -ENOMEM);
                }
                memcpy(req->rq_oi.oi_oa, oinfo->oi_oa,
                       sizeof(*req->rq_oi.oi_oa));
                req->rq_oi.oi_oa->o_id = loi->loi_id;
                req->rq_oi.oi_oa->o_stripe_idx = i;
                req->rq_oi.oi_cb_up = cb_update_punch;
                req->rq_rqset = set;

                req->rq_oi.oi_policy.l_extent.start = rs;
                req->rq_oi.oi_policy.l_extent.end = re;
                req->rq_oi.oi_policy.l_extent.gid = -1;

                lov_set_add_req(req, set);
        }
        if (!set->set_count)
                GOTO(out_set, rc = -EIO);
        *reqset = set;
        RETURN(rc);
out_set:
        lov_fini_punch_set(set);
        RETURN(rc);
}

int lov_fini_sync_set(struct lov_request_set *set)
{
        int rc = 0;
        ENTRY;

        if (set == NULL)
                RETURN(0);
        LASSERT(set->set_exp);
        if (set->set_completes) {
                if (!set->set_success)
                        rc = -EIO;
                /* FIXME update qos data here */
        }

        if (atomic_dec_and_test(&set->set_refcount))
                lov_finish_set(set);

        RETURN(rc);
}

int lov_prep_sync_set(struct obd_export *exp, struct obd_info *oinfo,
                      struct obdo *src_oa, struct lov_stripe_md *lsm,
                      obd_off start, obd_off end,
                      struct lov_request_set **reqset)
{
        struct lov_request_set *set;
        struct lov_oinfo *loi = NULL;
        struct lov_obd *lov = &exp->exp_obd->u.lov;
        int rc = 0, i;
        ENTRY;

        OBD_ALLOC(set, sizeof(*set));
        if (set == NULL)
                RETURN(-ENOMEM);
        lov_init_set(set);

        set->set_exp = exp;
        set->set_oi = oinfo;
        set->set_oi->oi_md = lsm;
        set->set_oi->oi_oa = src_oa;

        for (i = 0; i < lsm->lsm_stripe_count; i++) {
                struct lov_request *req;
                obd_off rs, re;

                loi = lsm->lsm_oinfo[i];
                if (!lov->lov_tgts[loi->loi_ost_idx] ||
                    !lov->lov_tgts[loi->loi_ost_idx]->ltd_active) {
                        CDEBUG(D_HA, "lov idx %d inactive\n", loi->loi_ost_idx);
                        continue;
                }

                if (!lov_stripe_intersects(lsm, i, start, end, &rs, &re))
                        continue;

                OBD_ALLOC(req, sizeof(*req));
                if (req == NULL)
                        GOTO(out_set, rc = -ENOMEM);
                req->rq_stripe = i;
                req->rq_idx = loi->loi_ost_idx;

                OBDO_ALLOC(req->rq_oi.oi_oa);
                if (req->rq_oi.oi_oa == NULL) {
                        OBD_FREE(req, sizeof(*req));
                        GOTO(out_set, rc = -ENOMEM);
                }
                memcpy(req->rq_oi.oi_oa, src_oa, sizeof(*req->rq_oi.oi_oa));
                req->rq_oi.oi_oa->o_id = loi->loi_id;
                req->rq_oi.oi_oa->o_stripe_idx = i;

                req->rq_oi.oi_policy.l_extent.start = rs;
                req->rq_oi.oi_policy.l_extent.end = re;
                req->rq_oi.oi_policy.l_extent.gid = -1;

                lov_set_add_req(req, set);
        }
        if (!set->set_count)
                GOTO(out_set, rc = -EIO);
        *reqset = set;
        RETURN(rc);
out_set:
        lov_fini_sync_set(set);
        RETURN(rc);
}

#define LOV_U64_MAX ((__u64)~0ULL)
#define LOV_SUM_MAX(tot, add)                                           \
        do {                                                            \
                if ((tot) + (add) < (tot))                              \
                        (tot) = LOV_U64_MAX;                            \
                else                                                    \
                        (tot) += (add);                                 \
        } while(0)

int lov_fini_statfs(struct obd_device *obd, struct obd_statfs *osfs,int success)
{
        ENTRY;

        if (success) {
                __u32 expected_stripes = lov_get_stripecnt(&obd->u.lov, 0);

                if (osfs->os_files != LOV_U64_MAX)
                        do_div(osfs->os_files, expected_stripes);
                if (osfs->os_ffree != LOV_U64_MAX)
                        do_div(osfs->os_ffree, expected_stripes);

                spin_lock(&obd->obd_osfs_lock);
                memcpy(&obd->obd_osfs, osfs, sizeof(*osfs));
                obd->obd_osfs_age = cfs_time_current_64();
                spin_unlock(&obd->obd_osfs_lock);
                RETURN(0);
        }

        RETURN(-EIO);
}

int lov_fini_statfs_set(struct lov_request_set *set)
{
        int rc = 0;
        ENTRY;

        if (set == NULL)
                RETURN(0);

        if (set->set_completes) {
                rc = lov_fini_statfs(set->set_obd, set->set_oi->oi_osfs,
                                     set->set_success);
        }

        if (atomic_dec_and_test(&set->set_refcount))
                lov_finish_set(set);

        RETURN(rc);
}

void lov_update_statfs(struct obd_statfs *osfs, struct obd_statfs *lov_sfs,
                       int success)
{
        int shift = 0, quit = 0;
        __u64 tmp;

        if (success == 0) {
                memcpy(osfs, lov_sfs, sizeof(*lov_sfs));
        } else {
                if (osfs->os_bsize != lov_sfs->os_bsize) {
                        /* assume all block sizes are always powers of 2 */
                        /* get the bits difference */
                        tmp = osfs->os_bsize | lov_sfs->os_bsize;
                        for (shift = 0; shift <= 64; ++shift) {
                                if (tmp & 1) {
                                        if (quit)
                                                break;
                                        else
                                                quit = 1;
                                        shift = 0;
                                }
                                tmp >>= 1;
                        }
                }

                if (osfs->os_bsize < lov_sfs->os_bsize) {
                        osfs->os_bsize = lov_sfs->os_bsize;

                        osfs->os_bfree  >>= shift;
                        osfs->os_bavail >>= shift;
                        osfs->os_blocks >>= shift;
                } else if (shift != 0) {
                        lov_sfs->os_bfree  >>= shift;
                        lov_sfs->os_bavail >>= shift;
                        lov_sfs->os_blocks >>= shift;
                }
#ifdef MIN_DF
                /* Sandia requested that df (and so, statfs) only
                   returned minimal available space on
                   a single OST, so people would be able to
                   write this much data guaranteed. */
                if (osfs->os_bavail > lov_sfs->os_bavail) {
                        /* Presumably if new bavail is smaller,
                           new bfree is bigger as well */
                        osfs->os_bfree = lov_sfs->os_bfree;
                        osfs->os_bavail = lov_sfs->os_bavail;
                }
#else
                osfs->os_bfree += lov_sfs->os_bfree;
                osfs->os_bavail += lov_sfs->os_bavail;
#endif
                osfs->os_blocks += lov_sfs->os_blocks;
                /* XXX not sure about this one - depends on policy.
                 *   - could be minimum if we always stripe on all OBDs
                 *     (but that would be wrong for any other policy,
                 *     if one of the OBDs has no more objects left)
                 *   - could be sum if we stripe whole objects
                 *   - could be average, just to give a nice number
                 *
                 * To give a "reasonable" (if not wholly accurate)
                 * number, we divide the total number of free objects
                 * by expected stripe count (watch out for overflow).
                 */
                LOV_SUM_MAX(osfs->os_files, lov_sfs->os_files);
                LOV_SUM_MAX(osfs->os_ffree, lov_sfs->os_ffree);
        }
}

/* The callback for osc_statfs_async that finilizes a request info when a
 * response is recieved. */
static int cb_statfs_update(struct obd_info *oinfo, int rc)
{
        struct lov_request *lovreq;
        struct obd_statfs *osfs, *lov_sfs;
        struct obd_device *obd;
        struct lov_obd *lov;
        int success;
        ENTRY;

        lovreq = container_of(oinfo, struct lov_request, rq_oi);
        lov = &lovreq->rq_rqset->set_obd->u.lov;
        obd = class_exp2obd(lov->lov_tgts[lovreq->rq_idx]->ltd_exp);

        osfs = lovreq->rq_rqset->set_oi->oi_osfs;
        lov_sfs = oinfo->oi_osfs;

        success = lovreq->rq_rqset->set_success;

        /* XXX: the same is done in lov_update_common_set, however
           lovset->set_exp is not initialized. */
        lov_update_set(lovreq->rq_rqset, lovreq, rc);
        if (rc) {
                if (rc && !(lov->lov_tgts[lovreq->rq_idx] &&
                            lov->lov_tgts[lovreq->rq_idx]->ltd_active))
                        rc = 0;
                RETURN(rc);
        }

        spin_lock(&obd->obd_osfs_lock);
        memcpy(&obd->obd_osfs, lov_sfs, sizeof(*lov_sfs));
        if ((oinfo->oi_flags & OBD_STATFS_FROM_CACHE) == 0)
                obd->obd_osfs_age = cfs_time_current_64();
        spin_unlock(&obd->obd_osfs_lock);

        lov_update_statfs(osfs, lov_sfs, success);
        qos_update(lov);

        RETURN(0);
}

int lov_prep_statfs_set(struct obd_device *obd, struct obd_info *oinfo,
                        struct lov_request_set **reqset)
{
        struct lov_request_set *set;
        struct lov_obd *lov = &obd->u.lov;
        int rc = 0, i;
        ENTRY;

        OBD_ALLOC(set, sizeof(*set));
        if (set == NULL)
                RETURN(-ENOMEM);
        lov_init_set(set);

        set->set_obd = obd;
        set->set_oi = oinfo;

        /* We only get block data from the OBD */
        for (i = 0; i < lov->desc.ld_tgt_count; i++) {
                struct lov_request *req;

                if (!lov->lov_tgts[i] || !lov->lov_tgts[i]->ltd_active) {
                        CDEBUG(D_HA, "lov idx %d inactive\n", i);
                        continue;
                }

                OBD_ALLOC(req, sizeof(*req));
                if (req == NULL)
                        GOTO(out_set, rc = -ENOMEM);

                OBD_ALLOC(req->rq_oi.oi_osfs, sizeof(*req->rq_oi.oi_osfs));
                if (req->rq_oi.oi_osfs == NULL) {
                        OBD_FREE(req, sizeof(*req));
                        GOTO(out_set, rc = -ENOMEM);
                }

                req->rq_idx = i;
                req->rq_oi.oi_cb_up = cb_statfs_update;
                req->rq_oi.oi_flags = oinfo->oi_flags;
                req->rq_rqset = set;

                lov_set_add_req(req, set);
        }
        if (!set->set_count)
                GOTO(out_set, rc = -EIO);
        *reqset = set;
        RETURN(rc);
out_set:
        lov_fini_statfs_set(set);
        RETURN(rc);
}<|MERGE_RESOLUTION|>--- conflicted
+++ resolved
@@ -349,10 +349,6 @@
 
                 /* XXX LOV STACKING: submd should be from the subobj */
                 req->rq_oi.oi_md->lsm_object_id = loi->loi_id;
-<<<<<<< HEAD
-                req->rq_oi.oi_md->lsm_object_gr = loi->loi_gr;
-=======
->>>>>>> 03b71240
                 req->rq_oi.oi_md->lsm_stripe_count = 0;
                 req->rq_oi.oi_md->lsm_oinfo[0]->loi_kms_valid =
                         loi->loi_kms_valid;
@@ -463,10 +459,6 @@
 
                 /* XXX LOV STACKING: submd should be from the subobj */
                 req->rq_oi.oi_md->lsm_object_id = loi->loi_id;
-<<<<<<< HEAD
-                req->rq_oi.oi_md->lsm_object_gr = loi->loi_gr;
-=======
->>>>>>> 03b71240
                 req->rq_oi.oi_md->lsm_stripe_count = 0;
 
                 lov_set_add_req(req, set);
