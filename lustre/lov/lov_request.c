--- conflicted
+++ resolved
@@ -50,21 +50,13 @@
 
 static void lov_finish_set(struct lov_request_set *set)
 {
-        struct lov_obd *lov = &set->set_exp->exp_obd->u.lov;
         struct list_head *pos, *n;
         ENTRY;
 
         LASSERT(set);
         list_for_each_safe(pos, n, &set->set_list) {
-                struct lov_request *req;
-                struct lov_tgt_desc *tgt;
-
-                req = list_entry(pos, struct lov_request, rq_link);
-                LASSERT(req->rq_idx >= 0);
-
-                tgt = lov->tgts + req->rq_idx;
-                lov_tgt_decref(lov, tgt);
-
+                struct lov_request *req = list_entry(pos, struct lov_request,
+                                                     rq_link);
                 list_del_init(&req->rq_link);
 
                 if (req->rq_oa)
@@ -105,14 +97,8 @@
         lov_update_set(set, req, rc);
 
         /* grace error on inactive ost */
-        if (rc) {
-                struct lov_tgt_desc *tgt = lov->tgts + req->rq_idx;
-
-                if (lov_tgt_active(lov, tgt, req->rq_gen))
-                        lov_tgt_decref(lov, tgt);
-                else
-                        rc = 0;
-        }
+        if (rc && !lov->tgts[req->rq_idx].active)
+                rc = 0;
 
         /* FIXME in raid1 regime, should return 0 */
         RETURN(rc);
@@ -177,20 +163,14 @@
         } else {
                 struct obd_export *exp = set->set_exp;
                 struct lov_obd *lov = &exp->exp_obd->u.lov;
-                struct lov_tgt_desc *tgt = lov->tgts + req->rq_idx;
 
                 memset(lov_lockhp, 0, sizeof(*lov_lockhp));
-                if (lov_tgt_ready(lov, tgt, req->rq_gen)) {
-                        lov_tgt_decref(lov, tgt);
+                if (lov->tgts[req->rq_idx].active) {
                         CERROR("error: enqueue objid "LPX64" subobj "
                                 LPX64" on OST idx %d: rc = %d\n",
                                 set->set_md->lsm_object_id, loi->loi_id,
                                 loi->loi_ost_idx, rc);
                 } else {
-                        CERROR("error: enqueue objid "LPX64" subobj "
-                                LPX64" on OST idx %d: rc = %d, NOT ACTIVE !\n",
-                                set->set_md->lsm_object_id, loi->loi_id,
-                                loi->loi_ost_idx, rc);
                         rc = ELDLM_OK;
                 }
         }
@@ -203,7 +183,6 @@
         struct lov_request *req;
         struct lustre_handle *lov_lockhp = NULL;
         struct lov_obd *lov = &set->set_exp->exp_obd->u.lov;
-        struct lov_tgt_desc *tgt;
         int rc = 0;
         ENTRY;
 
@@ -222,14 +201,12 @@
                 if (lov_lockhp->cookie == 0)
                         continue;
 
-                tgt = lov->tgts + req->rq_idx;
-                rc = obd_cancel(tgt->ltd_exp, req->rq_md, mode, lov_lockhp);
-                if (rc && lov_tgt_ready(lov, tgt, req->rq_gen)) {
-                        lov_tgt_decref(lov, tgt);
+                rc = obd_cancel(lov->tgts[req->rq_idx].ltd_exp, req->rq_md,
+                                mode, lov_lockhp);
+                if (rc && lov->tgts[req->rq_idx].active)
                         CERROR("cancelling obdjid "LPX64" on OST "
                                "idx %d error: rc = %d\n",
                                req->rq_md->lsm_object_id, req->rq_idx, rc);
-                }
         }
         lov_llh_put(set->set_lockh);
         RETURN(rc);
@@ -279,7 +256,6 @@
 
         loi = lsm->lsm_oinfo;
         for (i = 0; i < lsm->lsm_stripe_count; i++, loi++) {
-                struct lov_tgt_desc *tgt;
                 struct lov_request *req;
                 obd_off start, end;
 
@@ -287,33 +263,26 @@
                                            policy->l_extent.end, &start, &end))
                         continue;
 
-                tgt = lov->tgts + loi->loi_ost_idx;
-                if (!lov_tgt_active(lov, tgt, loi->loi_ost_gen)) {
+                if (lov->tgts[loi->loi_ost_idx].active == 0) {
                         CDEBUG(D_HA, "lov idx %d inactive\n", loi->loi_ost_idx);
                         continue;
                 }
 
                 OBD_ALLOC(req, sizeof(*req));
-                if (req == NULL) {
-                        lov_tgt_decref(lov, tgt);
-                        GOTO(out_set, rc = -ENOMEM);
-                }
+                if (req == NULL)
+                        GOTO(out_set, rc = -ENOMEM);
 
                 req->rq_buflen = sizeof(*req->rq_md) +
                         sizeof(struct lov_oinfo);
                 OBD_ALLOC(req->rq_md, req->rq_buflen);
-                if (req->rq_md == NULL) {
-                        OBD_FREE(req, sizeof(*req));
-                        lov_tgt_decref(lov, tgt);
-                        GOTO(out_set, rc = -ENOMEM);
-                }
+                if (req->rq_md == NULL)
+                        GOTO(out_set, rc = -ENOMEM);
 
                 req->rq_extent.start = start;
                 req->rq_extent.end = end;
                 req->rq_extent.gid = policy->l_extent.gid;
 
                 req->rq_idx = loi->loi_ost_idx;
-                req->rq_gen = loi->loi_ost_gen;
                 req->rq_stripe = i;
 
                 /* XXX LOV STACKING: submd should be from the subobj */
@@ -394,13 +363,7 @@
                 GOTO(out_set, rc = -ENOMEM);
         lockh->cookie = set->set_lockh->llh_handle.h_cookie;
 
-<<<<<<< HEAD
         for (i = 0,loi = lsm->lsm_oinfo; i < lsm->lsm_stripe_count; i++, loi++){
-=======
-        loi = lsm->lsm_oinfo;
-        for (i = 0; i < lsm->lsm_stripe_count; i++, loi++) {
-                struct lov_tgt_desc *tgt;
->>>>>>> 5702f13f
                 struct lov_request *req;
                 obd_off start, end;
 
@@ -409,32 +372,25 @@
                         continue;
 
                 /* FIXME raid1 should grace this error */
-                tgt = lov->tgts + loi->loi_ost_idx;
-                if (!lov_tgt_ready(lov, tgt, loi->loi_ost_gen)) {
+                if (lov->tgts[loi->loi_ost_idx].active == 0) {
                         CDEBUG(D_HA, "lov idx %d inactive\n", loi->loi_ost_idx);
                         GOTO(out_set, rc = -EIO);
                 }
 
                 OBD_ALLOC(req, sizeof(*req));
-                if (req == NULL) {
-                        lov_tgt_decref(lov, tgt);
-                        GOTO(out_set, rc = -ENOMEM);
-                }
+                if (req == NULL)
+                        GOTO(out_set, rc = -ENOMEM);
 
                 req->rq_buflen = sizeof(*req->rq_md);
                 OBD_ALLOC(req->rq_md, req->rq_buflen);
-                if (req->rq_md == NULL) {
-                        OBD_FREE(req, sizeof(*req));
-                        lov_tgt_decref(lov, tgt);
-                        GOTO(out_set, rc = -ENOMEM);
-                }
+                if (req->rq_md == NULL)
+                        GOTO(out_set, rc = -ENOMEM);
 
                 req->rq_extent.start = start;
                 req->rq_extent.end = end;
                 req->rq_extent.gid = policy->l_extent.gid;
 
                 req->rq_idx = loi->loi_ost_idx;
-                req->rq_gen = loi->loi_ost_gen;
                 req->rq_stripe = i;
 
                 /* XXX LOV STACKING: submd should be from the subobj */
@@ -474,7 +430,6 @@
                         __u32 mode, struct lustre_handle *lockh,
                         struct lov_request_set **reqset)
 {
-        struct lov_obd *lov = &exp->exp_obd->u.lov;
         struct lov_request_set *set;
         int i, rc = 0;
         struct lov_oinfo *loi;
@@ -494,13 +449,7 @@
         }
         lockh->cookie = set->set_lockh->llh_handle.h_cookie;
 
-<<<<<<< HEAD
         for (i = 0,loi = lsm->lsm_oinfo; i < lsm->lsm_stripe_count; i++, loi++){
-=======
-        loi = lsm->lsm_oinfo;
-        for (i = 0; i < lsm->lsm_stripe_count; i++, loi++) {
-                struct lov_tgt_desc *tgt;
->>>>>>> 5702f13f
                 struct lov_request *req;
                 struct lustre_handle *lov_lockhp;
 
@@ -511,29 +460,16 @@
                         continue;
                 }
 
-                tgt = lov->tgts + loi->loi_ost_idx;
-                if (!lov_tgt_ready(lov, tgt, loi->loi_ost_gen)) {
-                        CERROR("lov idx %d subobj "LPX64" osc inactive?\n",
-                               loi->loi_ost_idx, loi->loi_id);
-                        continue;
-                }
-
                 OBD_ALLOC(req, sizeof(*req));
-                if (req == NULL) {
-                        lov_tgt_decref(lov, tgt);
-                        GOTO(out_set, rc = -ENOMEM);
-                }
+                if (req == NULL)
+                        GOTO(out_set, rc = -ENOMEM);
 
                 req->rq_buflen = sizeof(*req->rq_md);
                 OBD_ALLOC(req->rq_md, req->rq_buflen);
-                if (req->rq_md == NULL) {
-                        OBD_FREE(req, sizeof(*req));
-                        lov_tgt_decref(lov, tgt);
-                        GOTO(out_set, rc = -ENOMEM);
-                }
+                if (req->rq_md == NULL)
+                        GOTO(out_set, rc = -ENOMEM);
 
                 req->rq_idx = loi->loi_ost_idx;
-                req->rq_gen = loi->loi_ost_gen;
                 req->rq_stripe = i;
 
                 /* XXX LOV STACKING: submd should be from the subobj */
@@ -619,34 +555,15 @@
         GOTO(done, rc = 0);
 
 cleanup:
-<<<<<<< HEAD
         list_for_each_entry(req, &set->set_list, rq_link) {
                 struct obd_export *sub_exp;
-=======
-        list_for_each (pos, &set->set_list) {
-                struct lov_tgt_desc *tgt;
->>>>>>> 5702f13f
                 int err = 0;
 
                 if (!req->rq_complete || req->rq_rc)
                         continue;
 
-<<<<<<< HEAD
                 sub_exp = lov->tgts[req->rq_idx].ltd_exp;
                 err = obd_destroy(sub_exp, req->rq_oa, NULL, oti);
-=======
-                tgt = lov->tgts + req->rq_idx;
-                if (!lov_tgt_ready(lov, tgt, req->rq_gen)) {
-                        CERROR("Failed to uncreate objid "LPX64" subobj "
-                               LPX64" on OST idx %d: osc inactive.\n",
-                               set->set_oa->o_id, req->rq_oa->o_id,
-                               req->rq_idx);
-                        continue;
-                }
-
-                err = obd_destroy(tgt->ltd_exp, req->rq_oa, NULL, oti);
-                lov_tgt_decref(lov, tgt);
->>>>>>> 5702f13f
                 if (err)
                         CERROR("Failed to uncreate objid "LPX64" subobj "
                                LPX64" on OST idx %d: rc = %d\n",
@@ -693,20 +610,14 @@
         struct obd_trans_info *oti = set->set_oti;
         struct lov_stripe_md *lsm = set->set_md;
         struct lov_oinfo *loi;
-<<<<<<< HEAD
         struct lov_obd *lov = &set->set_exp->exp_obd->u.lov;
-=======
-        struct lov_tgt_desc *tgt;
->>>>>>> 5702f13f
         ENTRY;
 
         req->rq_stripe = set->set_success;
         loi = &lsm->lsm_oinfo[req->rq_stripe];
-        tgt = lov->tgts + req->rq_idx;
-
-        if (rc && lov_tgt_ready(lov, tgt, req->rq_gen)) {
-                lov_tgt_decref(lov, tgt);
-                CERROR("error creating objid "LPX64" sub-object"
+
+        if (rc && lov->tgts[req->rq_idx].active) {
+                CERROR("error creating fid "LPX64" sub-object"
                        " on OST idx %d/%d: rc = %d\n",
                        set->set_oa->o_id, req->rq_idx,
                        lsm->lsm_stripe_count, rc);
@@ -724,11 +635,8 @@
 
         loi->loi_id = req->rq_oa->o_id;
         loi->loi_ost_idx = req->rq_idx;
-        loi->loi_ost_gen = req->rq_gen;
-        CDEBUG(D_INODE, "objid "LPX64" has subobj "LPX64"/"LPX64" at "
-               "idx %d gen %d\n",
-               lsm->lsm_object_id, loi->loi_id, loi->loi_id,
-               req->rq_idx, req->rq_gen);
+        CDEBUG(D_INODE, "objid "LPX64" has subobj "LPX64"/"LPX64" at idx %d\n",
+               lsm->lsm_object_id, loi->loi_id, loi->loi_id, req->rq_idx);
         loi_init(loi);
 
         if (set->set_cookies)
@@ -931,29 +839,22 @@
         shift = 0;
         for (i = 0,loi = lsm->lsm_oinfo; i < lsm->lsm_stripe_count; i++, loi++){
                 struct lov_request *req;
-                struct lov_tgt_desc *tgt;
 
                 if (info[i].count == 0)
                         continue;
 
-                tgt = lov->tgts + loi->loi_ost_idx;
-                if (!lov_tgt_ready(lov, tgt, loi->loi_ost_gen)) {
+                if (lov->tgts[loi->loi_ost_idx].active == 0) {
                         CDEBUG(D_HA, "lov idx %d inactive\n", loi->loi_ost_idx);
                         GOTO(out, rc = -EIO);
                 }
 
                 OBD_ALLOC(req, sizeof(*req));
-                if (req == NULL) {
-                        lov_tgt_decref(lov, tgt);
+                if (req == NULL)
                         GOTO(out, rc = -ENOMEM);
-                }
 
                 req->rq_oa = obdo_alloc();
-                if (req->rq_oa == NULL) {
-                        OBD_FREE(req, sizeof(*req));
-                        lov_tgt_decref(lov, tgt);
+                if (req->rq_oa == NULL)
                         GOTO(out, rc = -ENOMEM);
-                }
 
                 if (src_oa)
                         memcpy(req->rq_oa, src_oa, sizeof(*req->rq_oa));
@@ -961,15 +862,10 @@
 
                 req->rq_buflen = sizeof(*req->rq_md);
                 OBD_ALLOC(req->rq_md, req->rq_buflen);
-                if (req->rq_md == NULL) {
-                        obdo_free(req->rq_oa);
-                        OBD_FREE(req, sizeof(*req));
-                        lov_tgt_decref(lov, tgt);
+                if (req->rq_md == NULL)
                         GOTO(out, rc = -ENOMEM);
-                }
 
                 req->rq_idx = loi->loi_ost_idx;
-                req->rq_gen = loi->loi_ost_gen;
                 req->rq_stripe = i;
 
                 /* XXX LOV STACKING */
@@ -1048,30 +944,23 @@
 
         loi = lsm->lsm_oinfo;
         for (i = 0; i < lsm->lsm_stripe_count; i++, loi++) {
-                struct lov_tgt_desc *tgt = lov->tgts + loi->loi_ost_idx;
                 struct lov_request *req;
 
-                if (!lov_tgt_active(lov, tgt, loi->loi_ost_gen)) {
+                if (lov->tgts[loi->loi_ost_idx].active == 0) {
                         CDEBUG(D_HA, "lov idx %d inactive\n", loi->loi_ost_idx);
                         continue;
                 }
 
                 OBD_ALLOC(req, sizeof(*req));
-                if (req == NULL) {
-                        lov_tgt_decref(lov, tgt);
-                        GOTO(out_set, rc = -ENOMEM);
-                }
+                if (req == NULL)
+                        GOTO(out_set, rc = -ENOMEM);
 
                 req->rq_stripe = i;
                 req->rq_idx = loi->loi_ost_idx;
-                req->rq_gen = loi->loi_ost_gen;
 
                 req->rq_oa = obdo_alloc();
-                if (req->rq_oa == NULL) {
-                        OBD_FREE(req, sizeof(*req));
-                        lov_tgt_decref(lov, tgt);
-                        GOTO(out_set, rc = -ENOMEM);
-                }
+                if (req->rq_oa == NULL)
+                        GOTO(out_set, rc = -ENOMEM);
                 memcpy(req->rq_oa, src_oa, sizeof(*req->rq_oa));
                 req->rq_oa->o_id = loi->loi_id;
 
@@ -1128,31 +1017,23 @@
 
         loi = lsm->lsm_oinfo;
         for (i = 0; i < lsm->lsm_stripe_count; i++, loi++) {
-                struct lov_tgt_desc *tgt = lov->tgts + loi->loi_ost_idx;
                 struct lov_request *req;
 
-                if (!lov_tgt_active(lov, tgt, loi->loi_ost_gen)) {
+                if (lov->tgts[loi->loi_ost_idx].active == 0) {
                         CDEBUG(D_HA, "lov idx %d inactive\n", loi->loi_ost_idx);
                         continue;
                 }
 
                 OBD_ALLOC(req, sizeof(*req));
-                if (req == NULL) {
-                        lov_tgt_decref(lov, tgt);
-                        GOTO(out_set, rc = -ENOMEM);
-                }
+                if (req == NULL)
+                        GOTO(out_set, rc = -ENOMEM);
 
                 req->rq_stripe = i;
                 req->rq_idx = loi->loi_ost_idx;
-                req->rq_gen = loi->loi_ost_gen;
 
                 req->rq_oa = obdo_alloc();
-                if (req->rq_oa == NULL) {
-                        OBD_FREE(req, sizeof(*req));
-                        lov_tgt_decref(lov, tgt);
-                        GOTO(out_set, rc = -ENOMEM);
-                }
-
+                if (req->rq_oa == NULL)
+                        GOTO(out_set, rc = -ENOMEM);
                 memcpy(req->rq_oa, src_oa, sizeof(*req->rq_oa));
                 req->rq_oa->o_id = loi->loi_id;
 
@@ -1211,31 +1092,22 @@
 
         loi = lsm->lsm_oinfo;
         for (i = 0; i < lsm->lsm_stripe_count; i++, loi++) {
-                struct lov_tgt_desc *tgt = lov->tgts + loi->loi_ost_idx;
                 struct lov_request *req;
 
-                if (!lov_tgt_active(lov, tgt, loi->loi_ost_gen)) {
+                if (lov->tgts[loi->loi_ost_idx].active == 0) {
                         CDEBUG(D_HA, "lov idx %d inactive\n", loi->loi_ost_idx);
                         continue;
                 }
 
                 OBD_ALLOC(req, sizeof(*req));
-                if (req == NULL) {
-                        lov_tgt_decref(lov, tgt);
-                        GOTO(out_set, rc = -ENOMEM);
-                }
-
+                if (req == NULL)
+                        GOTO(out_set, rc = -ENOMEM);
                 req->rq_stripe = i;
                 req->rq_idx = loi->loi_ost_idx;
-                req->rq_gen = loi->loi_ost_gen;
 
                 req->rq_oa = obdo_alloc();
-                if (req->rq_oa == NULL) {
-                        OBD_FREE(req, sizeof(*req));
-                        lov_tgt_decref(lov, tgt);
-                        GOTO(out_set, rc = -ENOMEM);
-                }
-
+                if (req->rq_oa == NULL)
+                        GOTO(out_set, rc = -ENOMEM);
                 memcpy(req->rq_oa, src_oa, sizeof(*req->rq_oa));
                 req->rq_oa->o_id = loi->loi_id;
 
@@ -1287,15 +1159,8 @@
         ENTRY;
 
         lov_update_set(set, req, rc);
-        if (rc) {
-                struct lov_tgt_desc *tgt = lov->tgts + req->rq_idx;
-
-                if (lov_tgt_active(lov, tgt, req->rq_gen))
-                        lov_tgt_decref(lov, tgt);
-                else
-                        rc = 0;
-        }
-
+        if (rc && !lov->tgts[req->rq_idx].active)
+                rc = 0;
         /* FIXME in raid1 regime, should return 0 */
         RETURN(rc);
 }
@@ -1342,35 +1207,26 @@
 
         loi = lsm->lsm_oinfo;
         for (i = 0; i < lsm->lsm_stripe_count; i++, loi++) {
-                struct lov_tgt_desc *tgt = lov->tgts + loi->loi_ost_idx;
                 struct lov_request *req;
                 obd_off rs, re;
 
+                if (lov->tgts[loi->loi_ost_idx].active == 0) {
+                        CDEBUG(D_HA, "lov idx %d inactive\n", loi->loi_ost_idx);
+                        continue;
+                }
+
                 if (!lov_stripe_intersects(lsm, i, start, end, &rs, &re))
                         continue;
 
-                if (!lov_tgt_active(lov, tgt, loi->loi_ost_gen)) {
-                        CDEBUG(D_HA, "lov idx %d inactive\n", loi->loi_ost_idx);
-                        continue;
-                }
-
                 OBD_ALLOC(req, sizeof(*req));
-                if (req == NULL) {
-                        lov_tgt_decref(lov, tgt);
-                        GOTO(out_set, rc = -ENOMEM);
-                }
-
+                if (req == NULL)
+                        GOTO(out_set, rc = -ENOMEM);
                 req->rq_stripe = i;
                 req->rq_idx = loi->loi_ost_idx;
-                req->rq_gen = loi->loi_ost_gen;
 
                 req->rq_oa = obdo_alloc();
-                if (req->rq_oa == NULL) {
-                        OBD_FREE(req, sizeof(*req));
-                        lov_tgt_decref(lov, tgt);
-                        GOTO(out_set, rc = -ENOMEM);
-                }
-
+                if (req->rq_oa == NULL)
+                        GOTO(out_set, rc = -ENOMEM);
                 memcpy(req->rq_oa, src_oa, sizeof(*req->rq_oa));
                 req->rq_oa->o_id = loi->loi_id;
 
@@ -1430,34 +1286,26 @@
 
         loi = lsm->lsm_oinfo;
         for (i = 0; i < lsm->lsm_stripe_count; i++, loi++) {
-                struct lov_tgt_desc *tgt = lov->tgts + loi->loi_ost_idx;
                 struct lov_request *req;
                 obd_off rs, re;
 
+                if (lov->tgts[loi->loi_ost_idx].active == 0) {
+                        CDEBUG(D_HA, "lov idx %d inactive\n", loi->loi_ost_idx);
+                        continue;
+                }
+
                 if (!lov_stripe_intersects(lsm, i, start, end, &rs, &re))
                         continue;
 
-                if (!lov_tgt_active(lov, tgt, loi->loi_ost_gen)) {
-                        CDEBUG(D_HA, "lov idx %d inactive\n", loi->loi_ost_idx);
-                        continue;
-                }
-
                 OBD_ALLOC(req, sizeof(*req));
-                if (req == NULL) {
-                        lov_tgt_decref(lov, tgt);
-                        GOTO(out_set, rc = -ENOMEM);
-                }
-
+                if (req == NULL)
+                        GOTO(out_set, rc = -ENOMEM);
                 req->rq_stripe = i;
                 req->rq_idx = loi->loi_ost_idx;
-                req->rq_gen = loi->loi_ost_gen;
 
                 req->rq_oa = obdo_alloc();
-                if (req->rq_oa == NULL) {
-                        OBD_FREE(req, sizeof(*req));
-                        lov_tgt_decref(lov, tgt);
-                        GOTO(out_set, rc = -ENOMEM);
-                }
+                if (req->rq_oa == NULL)
+                        GOTO(out_set, rc = -ENOMEM);
                 memcpy(req->rq_oa, src_oa, sizeof(*req->rq_oa));
                 req->rq_oa->o_id = loi->loi_id;
 
