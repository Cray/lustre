/* -*- mode: c; c-basic-offset: 8; indent-tabs-mode: nil; -*-
 * vim:expandtab:shiftwidth=8:tabstop=8:
 *
 * GPL HEADER START
 *
 * DO NOT ALTER OR REMOVE COPYRIGHT NOTICES OR THIS FILE HEADER.
 *
 * This program is free software; you can redistribute it and/or modify
 * it under the terms of the GNU General Public License version 2 only,
 * as published by the Free Software Foundation.
 *
 * This program is distributed in the hope that it will be useful, but
 * WITHOUT ANY WARRANTY; without even the implied warranty of
 * MERCHANTABILITY or FITNESS FOR A PARTICULAR PURPOSE.  See the GNU
 * General Public License version 2 for more details (a copy is included
 * in the LICENSE file that accompanied this code).
 *
 * You should have received a copy of the GNU General Public License
 * version 2 along with this program; If not, see
 * http://www.sun.com/software/products/lustre/docs/GPLv2.pdf
 *
 * Please contact Sun Microsystems, Inc., 4150 Network Circle, Santa Clara,
 * CA 95054 USA or visit www.sun.com if you need additional information or
 * have any questions.
 *
 * GPL HEADER END
 */
/*
 * Copyright  2008 Sun Microsystems, Inc. All rights reserved
 * Use is subject to license terms.
 */
/*
 * This file is part of Lustre, http://www.lustre.org/
 * Lustre is a trademark of Sun Microsystems, Inc.
 */

#ifndef EXPORT_SYMTAB
# define EXPORT_SYMTAB
#endif
#define DEBUG_SUBSYSTEM S_LOV

#ifdef __KERNEL__
#include <libcfs/libcfs.h>
#else
#include <liblustre.h>
#endif

#include <obd_class.h>
#include <obd_lov.h>
#include <lustre/lustre_idl.h>
#include "lov_internal.h"

/* #define QOS_DEBUG 1 */
#define D_QOS D_OTHER

#define TGT_BAVAIL(i)  (lov->lov_tgts[i]->ltd_exp->exp_obd->obd_osfs.os_bavail*\
                        lov->lov_tgts[i]->ltd_exp->exp_obd->obd_osfs.os_bsize)
<<<<<<< HEAD
=======
#define TGT_FFREE(i)   (lov->lov_tgts[i]->ltd_exp->exp_obd->obd_osfs.os_ffree)

>>>>>>> d5360e75

int qos_add_tgt(struct obd_device *obd, __u32 index)
{
        struct lov_obd *lov = &obd->u.lov;
        struct lov_qos_oss *oss, *temposs;
        struct obd_export *exp = lov->lov_tgts[index]->ltd_exp;
        int rc = 0, found = 0;
        ENTRY;

        /* We only need this QOS struct on MDT, not clients - but we may not
         * have registered the LOV's observer yet, so there's no way to know */
        if (!exp || !exp->exp_connection) {
                CERROR("Missing connection\n");
                RETURN(-ENOTCONN);
        }

        down_write(&lov->lov_qos.lq_rw_sem);
        mutex_down(&lov->lov_lock);
        list_for_each_entry(oss, &lov->lov_qos.lq_oss_list, lqo_oss_list) {
                if (obd_uuid_equals(&oss->lqo_uuid,
                                    &exp->exp_connection->c_remote_uuid)) {
                        found++;
                        break;
                }
        }

        if (!found) {
                OBD_ALLOC_PTR(oss);
                if (!oss)
                        GOTO(out, rc = -ENOMEM);
                memcpy(&oss->lqo_uuid,
                       &exp->exp_connection->c_remote_uuid,
                       sizeof(oss->lqo_uuid));
        } else {
                /* Assume we have to move this one */
                list_del(&oss->lqo_oss_list);
        }

        oss->lqo_ost_count++;
        lov->lov_tgts[index]->ltd_qos.ltq_oss = oss;

        /* Add sorted by # of OSTs.  Find the first entry that we're
           bigger than... */
        list_for_each_entry(temposs, &lov->lov_qos.lq_oss_list, lqo_oss_list) {
                if (oss->lqo_ost_count > temposs->lqo_ost_count)
                        break;
        }
        /* ...and add before it.  If we're the first or smallest, temposs
           points to the list head, and we add to the end. */
        list_add_tail(&oss->lqo_oss_list, &temposs->lqo_oss_list);

        lov->lov_qos.lq_dirty = 1;
        lov->lov_qos.lq_rr.lqr_dirty = 1;

        CDEBUG(D_QOS, "add tgt %s to OSS %s (%d OSTs)\n",
               obd_uuid2str(&lov->lov_tgts[index]->ltd_uuid),
               obd_uuid2str(&oss->lqo_uuid),
               oss->lqo_ost_count);

out:
        mutex_up(&lov->lov_lock);
        up_write(&lov->lov_qos.lq_rw_sem);
        RETURN(rc);
}

int qos_del_tgt(struct obd_device *obd, struct lov_tgt_desc *tgt)
{
        struct lov_obd *lov = &obd->u.lov;
        struct lov_qos_oss *oss;
        int rc = 0;
        ENTRY;

        down_write(&lov->lov_qos.lq_rw_sem);

        oss = tgt->ltd_qos.ltq_oss;
        if (!oss)
                GOTO(out, rc = -ENOENT);

        oss->lqo_ost_count--;
        if (oss->lqo_ost_count == 0) {
                CDEBUG(D_QOS, "removing OSS %s\n",
                       obd_uuid2str(&oss->lqo_uuid));
                list_del(&oss->lqo_oss_list);
                OBD_FREE_PTR(oss);
        }

        lov->lov_qos.lq_dirty = 1;
        lov->lov_qos.lq_rr.lqr_dirty = 1;
out:
        up_write(&lov->lov_qos.lq_rw_sem);
        RETURN(rc);
}

/* Recalculate per-object penalties for OSSs and OSTs,
   depends on size of each ost in an oss */
static int qos_calc_ppo(struct obd_device *obd)
{
        struct lov_obd *lov = &obd->u.lov;
        struct lov_qos_oss *oss;
        __u64 ba_max, ba_min, temp;
        __u32 num_active;
        int rc, i, prio_wide;
        time_t now, age;
        ENTRY;

        if (!lov->lov_qos.lq_dirty)
                GOTO(out, rc = 0);

        num_active = lov->desc.ld_active_tgt_count - 1;
        if (num_active < 1)
                GOTO(out, rc = -EAGAIN);

        /* find bavail on each OSS */
        list_for_each_entry(oss, &lov->lov_qos.lq_oss_list, lqo_oss_list) {
                oss->lqo_bavail = 0;
        }
        lov->lov_qos.lq_active_oss_count = 0;

        /* How badly user wants to select osts "widely" (not recently chosen
           and not on recent oss's).  As opposed to "freely" (free space
           avail.) 0-256. */
        prio_wide = 256 - lov->lov_qos.lq_prio_free;

        ba_min = (__u64)(-1);
        ba_max = 0;
        now = cfs_time_current_sec();
        /* Calculate OST penalty per object */
        /* (lov ref taken in alloc_qos) */
        for (i = 0; i < lov->desc.ld_tgt_count; i++) {
                if (!lov->lov_tgts[i] || !lov->lov_tgts[i]->ltd_active)
                        continue;
                temp = TGT_BAVAIL(i);
                if (!temp)
                        continue;
                ba_min = min(temp, ba_min);
                ba_max = max(temp, ba_max);

                /* Count the number of usable OSS's */
                if (lov->lov_tgts[i]->ltd_qos.ltq_oss->lqo_bavail == 0)
                        lov->lov_qos.lq_active_oss_count++;
                lov->lov_tgts[i]->ltd_qos.ltq_oss->lqo_bavail += temp;

                /* per-OST penalty is prio * TGT_bavail / (num_ost - 1) / 2 */
                temp >>= 1;
                do_div(temp, num_active);
                lov->lov_tgts[i]->ltd_qos.ltq_penalty_per_obj =
                        (temp * prio_wide) >> 8;

                age = (now - lov->lov_tgts[i]->ltd_qos.ltq_used) >> 3;
                if (lov->lov_qos.lq_reset || age > 32 * lov->desc.ld_qos_maxage)
                        lov->lov_tgts[i]->ltd_qos.ltq_penalty = 0;
                else if (age > lov->desc.ld_qos_maxage)
                        /* Decay the penalty by half for every 8x the update
                         * interval that the device has been idle.  That gives
                         * lots of time for the statfs information to be
                         * updated (which the penalty is only a proxy for),
                         * and avoids penalizing OSS/OSTs under light load. */
                        lov->lov_tgts[i]->ltd_qos.ltq_penalty >>=
                                (age / lov->desc.ld_qos_maxage);
        }

        num_active = lov->lov_qos.lq_active_oss_count - 1;
        if (num_active < 1) {
                /* If there's only 1 OSS, we can't penalize it, so instead
                   we have to double the OST penalty */
                num_active = 1;
                for (i = 0; i < lov->desc.ld_tgt_count; i++)
                        if (lov->lov_tgts[i])
                            lov->lov_tgts[i]->ltd_qos.ltq_penalty_per_obj <<= 1;
        }

        /* Per-OSS penalty is prio * oss_avail / oss_osts / (num_oss - 1) / 2 */
        list_for_each_entry(oss, &lov->lov_qos.lq_oss_list, lqo_oss_list) {
                temp = oss->lqo_bavail >> 1;
                do_div(temp, oss->lqo_ost_count * num_active);
                oss->lqo_penalty_per_obj = (temp * prio_wide) >> 8;

                age = (now - oss->lqo_used) >> 3;
                if (lov->lov_qos.lq_reset || age > 32 * lov->desc.ld_qos_maxage)
                        oss->lqo_penalty = 0;
                else if (age > lov->desc.ld_qos_maxage)
                        /* Decay the penalty by half for every 8x the update
                         * interval that the device has been idle.  That gives
                         * lots of time for the statfs information to be
                         * updated (which the penalty is only a proxy for),
                         * and avoids penalizing OSS/OSTs under light load. */
                        oss->lqo_penalty >>= (age / lov->desc.ld_qos_maxage);
        }

        lov->lov_qos.lq_dirty = 0;
        lov->lov_qos.lq_reset = 0;

        /* If each ost has almost same free space,
         * do rr allocation for better creation performance */
        lov->lov_qos.lq_same_space = 0;
        if ((ba_max * (256 - lov->lov_qos.lq_threshold_rr)) >> 8 < ba_min) {
                lov->lov_qos.lq_same_space = 1;
                /* Reset weights for the next time we enter qos mode */
                lov->lov_qos.lq_reset = 1;
        }
        rc = 0;

out:
        if (!rc && lov->lov_qos.lq_same_space)
                RETURN(-EAGAIN);
        RETURN(rc);
}

static int qos_calc_weight(struct lov_obd *lov, int i)
{
        __u64 temp, temp2;

        /* Final ost weight = TGT_BAVAIL - ost_penalty - oss_penalty */
        temp = TGT_BAVAIL(i);
        temp2 = lov->lov_tgts[i]->ltd_qos.ltq_penalty +
                lov->lov_tgts[i]->ltd_qos.ltq_oss->lqo_penalty;
        if (temp < temp2)
                lov->lov_tgts[i]->ltd_qos.ltq_weight = 0;
        else
                lov->lov_tgts[i]->ltd_qos.ltq_weight = temp - temp2;
        return 0;
}

/* We just used this index for a stripe; adjust everyone's weights */
static int qos_used(struct lov_obd *lov, struct ost_pool *osts,
                    __u32 index, __u64 *total_wt)
{
        struct lov_qos_oss *oss;
        int j;
        ENTRY;

        /* Don't allocate from this stripe anymore, until the next alloc_qos */
        lov->lov_tgts[index]->ltd_qos.ltq_usable = 0;

        oss = lov->lov_tgts[index]->ltd_qos.ltq_oss;

        /* Decay old penalty by half (we're adding max penalty, and don't
           want it to run away.) */
        lov->lov_tgts[index]->ltd_qos.ltq_penalty >>= 1;
        oss->lqo_penalty >>= 1;

        /* mark the OSS and OST as recently used */
        lov->lov_tgts[index]->ltd_qos.ltq_used =
                oss->lqo_used = cfs_time_current_sec();

        /* Set max penalties for this OST and OSS */
        lov->lov_tgts[index]->ltd_qos.ltq_penalty +=
                lov->lov_tgts[index]->ltd_qos.ltq_penalty_per_obj *
                lov->desc.ld_active_tgt_count;
        oss->lqo_penalty += oss->lqo_penalty_per_obj *
                lov->lov_qos.lq_active_oss_count;

        /* Decrease all OSS penalties */
        list_for_each_entry(oss, &lov->lov_qos.lq_oss_list, lqo_oss_list) {
                if (oss->lqo_penalty < oss->lqo_penalty_per_obj)
                        oss->lqo_penalty = 0;
                else
                        oss->lqo_penalty -= oss->lqo_penalty_per_obj;
        }

        *total_wt = 0;
        /* Decrease all OST penalties */
        for (j = 0; j < osts->op_count; j++) {
                int i;

                i = osts->op_array[j];
                if (!lov->lov_tgts[i] || !lov->lov_tgts[i]->ltd_active)
                        continue;
                if (lov->lov_tgts[i]->ltd_qos.ltq_penalty <
                    lov->lov_tgts[i]->ltd_qos.ltq_penalty_per_obj)
                        lov->lov_tgts[i]->ltd_qos.ltq_penalty = 0;
                else
                        lov->lov_tgts[i]->ltd_qos.ltq_penalty -=
                        lov->lov_tgts[i]->ltd_qos.ltq_penalty_per_obj;

                qos_calc_weight(lov, i);

                /* Recalc the total weight of usable osts */
                if (lov->lov_tgts[i]->ltd_qos.ltq_usable)
                        *total_wt += lov->lov_tgts[i]->ltd_qos.ltq_weight;

#ifdef QOS_DEBUG
                CDEBUG(D_QOS, "recalc tgt %d usable=%d avail="LPU64
                       " ostppo="LPU64" ostp="LPU64" ossppo="LPU64
                       " ossp="LPU64" wt="LPU64"\n",
                       i, lov->lov_tgts[i]->ltd_qos.ltq_usable,
                       TGT_BAVAIL(i) >> 10,
                       lov->lov_tgts[i]->ltd_qos.ltq_penalty_per_obj >> 10,
                       lov->lov_tgts[i]->ltd_qos.ltq_penalty >> 10,
                       lov->lov_tgts[i]->ltd_qos.ltq_oss->lqo_penalty_per_obj>>10,
                       lov->lov_tgts[i]->ltd_qos.ltq_oss->lqo_penalty >> 10,
                       lov->lov_tgts[i]->ltd_qos.ltq_weight >> 10);
#endif
        }

        RETURN(0);
}

#define LOV_QOS_EMPTY ((__u32)-1)
/* compute optimal round-robin order, based on OSTs per OSS
 */
static int qos_calc_rr(struct lov_obd *lov, struct ost_pool *src_pool,
                       struct lov_qos_rr *lqr)
{
        struct lov_qos_oss *oss;
        unsigned placed, real_count;
        int i, rc;
        ENTRY;

        if (!lqr->lqr_dirty) {
                LASSERT(lqr->lqr_pool.op_size);
                RETURN(0);
        }

        /* Do actual allocation. */
        down_write(&lov->lov_qos.lq_rw_sem);

        real_count = src_pool->op_count;

        /* Zero the pool array */
        /* alloc_rr is holding a read lock on the pool, so nobody is adding/
           deleting from the pool. The lq_rw_sem insures that nobody else
           is reading. */
        lqr->lqr_pool.op_count = real_count;
        rc = lov_ost_pool_extend(&lqr->lqr_pool, real_count);
        if (rc) {
                up_write(&lov->lov_qos.lq_rw_sem);
                RETURN(rc);
        }
        for (i = 0; i < lqr->lqr_pool.op_count; i++)
                lqr->lqr_pool.op_array[i] = LOV_QOS_EMPTY;

        /* Place all the OSTs from 1 OSS at the same time. */
        placed = 0;
        list_for_each_entry(oss, &lov->lov_qos.lq_oss_list, lqo_oss_list) {
                int j = 0;
                for (i = 0; i < lqr->lqr_pool.op_count; i++) {
                        if (lov->lov_tgts[src_pool->op_array[i]] &&
                            (lov->lov_tgts[src_pool->op_array[i]]->ltd_qos.ltq_oss == oss)) {
                              /* Evenly space these OSTs across arrayspace */
                              int next = j * lqr->lqr_pool.op_count / oss->lqo_ost_count;
                              while (lqr->lqr_pool.op_array[next] !=
                                     LOV_QOS_EMPTY)
                                      next = (next + 1) % lqr->lqr_pool.op_count;
                              lqr->lqr_pool.op_array[next] = src_pool->op_array[i];
                              j++;
                              placed++;
                        }
                }
        }

        lqr->lqr_dirty = 0;
        up_write(&lov->lov_qos.lq_rw_sem);

        if (placed != real_count) {
                /* This should never happen */
                LCONSOLE_ERROR_MSG(0x14e, "Failed to place all OSTs in the "
                                   "round-robin list (%d of %d).\n",
                                   placed, real_count);
                for (i = 0; i < lqr->lqr_pool.op_count; i++) {
                        LCONSOLE(D_WARNING, "rr #%d ost idx=%d\n", i,
                                 lqr->lqr_pool.op_array[i]);
                }
                lqr->lqr_dirty = 1;
                RETURN(-EAGAIN);
        }

#ifdef QOS_DEBUG
        for (i = 0; i < lqr->lqr_pool.op_count; i++) {
                LCONSOLE(D_QOS, "rr #%d ost idx=%d\n", i,
                         lqr->lqr_pool.op_array[i]);
        }
#endif

        RETURN(0);
}


void qos_shrink_lsm(struct lov_request_set *set)
{
        struct lov_stripe_md *lsm = set->set_oi->oi_md, *lsm_new;
        /* XXX LOV STACKING call into osc for sizes */
        unsigned oldsize, newsize;

        if (set->set_oti && set->set_cookies && set->set_cookie_sent) {
                struct llog_cookie *cookies;
                oldsize = lsm->lsm_stripe_count * sizeof(*cookies);
                newsize = set->set_count * sizeof(*cookies);

                cookies = set->set_cookies;
                oti_alloc_cookies(set->set_oti, set->set_count);
                if (set->set_oti->oti_logcookies) {
                        memcpy(set->set_oti->oti_logcookies, cookies, newsize);
                        OBD_FREE(cookies, oldsize);
                        set->set_cookies = set->set_oti->oti_logcookies;
                } else {
                        CWARN("'leaking' %d bytes\n", oldsize - newsize);
                }
        }

        CWARN("using fewer stripes for object "LPU64": old %u new %u\n",
              lsm->lsm_object_id, lsm->lsm_stripe_count, set->set_count);
        LASSERT(lsm->lsm_stripe_count >= set->set_count);

        newsize = lov_stripe_md_size(set->set_count);
        OBD_ALLOC(lsm_new, newsize);
        if (lsm_new != NULL) {
                int i;
                memcpy(lsm_new, lsm, sizeof(*lsm));
                for (i = 0; i < lsm->lsm_stripe_count; i++) {
                        if (i < set->set_count) {
                                lsm_new->lsm_oinfo[i] = lsm->lsm_oinfo[i];
                                continue;
                        }
                        OBD_SLAB_FREE(lsm->lsm_oinfo[i], lov_oinfo_slab,
                                      sizeof(struct lov_oinfo));
                }
                lsm_new->lsm_stripe_count = set->set_count;
                OBD_FREE(lsm, sizeof(struct lov_stripe_md) +
                         lsm->lsm_stripe_count * sizeof(struct lov_oinfo *));
                set->set_oi->oi_md = lsm_new;
        } else {
                CWARN("'leaking' few bytes\n");
        }
}

int qos_remedy_create(struct lov_request_set *set, struct lov_request *req)
{
        struct lov_stripe_md *lsm = set->set_oi->oi_md;
        struct lov_obd *lov = &set->set_exp->exp_obd->u.lov;
        unsigned ost_idx, ost_count = lov->desc.ld_tgt_count;
        int stripe, i, rc = -EIO;
        ENTRY;

        ost_idx = (req->rq_idx + lsm->lsm_stripe_count) % ost_count;
        for (i = 0; i < ost_count; i++, ost_idx = (ost_idx + 1) % ost_count) {
                if (!lov->lov_tgts[ost_idx] ||
                    !lov->lov_tgts[ost_idx]->ltd_active)
                        continue;
                /* check if objects has been created on this ost */
                for (stripe = 0; stripe < lsm->lsm_stripe_count; stripe++) {
                        /* we try send create to this ost but he is failed */
                        if (stripe == req->rq_stripe)
                                continue;
                        /* already have object at this stripe */
                        if (ost_idx == lsm->lsm_oinfo[stripe]->loi_ost_idx)
                                break;
                }
                if (stripe >= lsm->lsm_stripe_count) {
                        req->rq_idx = ost_idx;
                        rc = obd_create(lov->lov_tgts[ost_idx]->ltd_exp,
                                        req->rq_oi.oi_oa, &req->rq_oi.oi_md,
                                        set->set_oti);
                        if (!rc)
                                break;
                }
        }
        RETURN(rc);
}

static int min_stripe_count(int stripe_cnt, int flags)
{
        return (flags & LOV_USES_DEFAULT_STRIPE ?
                stripe_cnt - (stripe_cnt / 4) : stripe_cnt);
}

#define LOV_CREATE_RESEED_MULT 4
#define LOV_CREATE_RESEED_MIN  1000
/* Allocate objects on osts with round-robin algorithm */
static int alloc_rr(struct lov_obd *lov, int *idx_arr, int *stripe_cnt,
                    char *poolname, int flags)
{
        unsigned array_idx;
        int i, rc, *idx_pos;
        __u32 ost_idx;
        int ost_start_idx_temp;
        int speed = 0;
        int stripe_cnt_min = min_stripe_count(*stripe_cnt, flags);
        struct pool_desc *pool;
        struct ost_pool *osts;
        struct lov_qos_rr *lqr;
        ENTRY;

        pool = lov_find_pool(lov, poolname);
        if (pool == NULL) {
                osts = &(lov->lov_packed);
                lqr = &(lov->lov_qos.lq_rr);
        } else {
                down_read(&pool_tgt_rw_sem(pool));
                osts = &(pool->pool_obds);
                lqr = &(pool->pool_rr);
        }

        rc = qos_calc_rr(lov, osts, lqr);
        if (rc)
                GOTO(out, rc);

        if (--lqr->lqr_start_count <= 0) {
                lqr->lqr_start_idx = ll_rand() % osts->op_count;
                lqr->lqr_start_count =
                        (LOV_CREATE_RESEED_MIN / max(osts->op_count, 1U) +
                         LOV_CREATE_RESEED_MULT) * max(osts->op_count, 1U);
        } else if (stripe_cnt_min >= osts->op_count ||
                   lqr->lqr_start_idx > osts->op_count) {
                /* If we have allocated from all of the OSTs, slowly
                 * precess the next start if the OST/stripe count isn't
                 * already doing this for us. */
                lqr->lqr_start_idx %= osts->op_count;
                if (*stripe_cnt > 1 && (osts->op_count % (*stripe_cnt)) != 1)
                        ++lqr->lqr_offset_idx;
        }
        down_read(&lov->lov_qos.lq_rw_sem);
        ost_start_idx_temp = lqr->lqr_start_idx;

repeat_find:
        array_idx = (lqr->lqr_start_idx + lqr->lqr_offset_idx) % osts->op_count;
        idx_pos = idx_arr;
#ifdef QOS_DEBUG
        CDEBUG(D_QOS, "pool '%s' want %d startidx %d startcnt %d offset %d "
               "active %d count %d arrayidx %d\n", poolname,
               *stripe_cnt, lqr->lqr_start_idx, lqr->lqr_start_count,
               lqr->lqr_offset_idx, osts->op_count, osts->op_count, array_idx);
#endif

        for (i = 0; i < osts->op_count;
                    i++, array_idx=(array_idx + 1) % osts->op_count) {
                ++lqr->lqr_start_idx;
                ost_idx = lqr->lqr_pool.op_array[array_idx];
#ifdef QOS_DEBUG
                CDEBUG(D_QOS, "#%d strt %d act %d strp %d ary %d idx %d\n",
                       i, lqr->lqr_start_idx,
                       ((ost_idx != LOV_QOS_EMPTY) && lov->lov_tgts[ost_idx]) ?
                       lov->lov_tgts[ost_idx]->ltd_active : 0,
                       idx_pos - idx_arr, array_idx, ost_idx);
#endif
                if ((ost_idx == LOV_QOS_EMPTY) || !lov->lov_tgts[ost_idx] ||
                    !lov->lov_tgts[ost_idx]->ltd_active)
                        continue;

                /* Fail Check before osc_precreate() is called
                   so we can only 'fail' single OSC. */
                if (OBD_FAIL_CHECK(OBD_FAIL_MDS_OSC_PRECREATE) && ost_idx == 0)
                        continue;

                /* Drop slow OSCs if we can */
                if (obd_precreate(lov->lov_tgts[ost_idx]->ltd_exp) > speed)
                        continue;

                *idx_pos = ost_idx;
                idx_pos++;
                /* We have enough stripes */
                if (idx_pos - idx_arr == *stripe_cnt)
                        break;
        }
        if ((speed < 2) && (idx_pos - idx_arr < stripe_cnt_min)) {
                /* Try again, allowing slower OSCs */
                speed++;
                lqr->lqr_start_idx = ost_start_idx_temp;
                goto repeat_find;
        }

        up_read(&lov->lov_qos.lq_rw_sem);

        *stripe_cnt = idx_pos - idx_arr;
out:
        if (pool != NULL) {
                up_read(&pool_tgt_rw_sem(pool));
                /* put back ref got by lov_find_pool() */
                lov_pool_putref(pool);
        }

        RETURN(rc);
}

/* alloc objects on osts with specific stripe offset */
static int alloc_specific(struct lov_obd *lov, struct lov_stripe_md *lsm,
                          int *idx_arr)
{
        unsigned ost_idx, array_idx, ost_count;
        int i, rc, *idx_pos;
        int speed = 0;
        struct pool_desc *pool;
        struct ost_pool *osts;
        ENTRY;

        pool = lov_find_pool(lov, lsm->lsm_pool_name);
        if (pool == NULL) {
                osts = &(lov->lov_packed);
        } else {
                down_read(&pool_tgt_rw_sem(pool));
                osts = &(pool->pool_obds);
        }

        ost_count = osts->op_count;

repeat_find:
        /* search loi_ost_idx in ost array */
        array_idx = 0;
        for (i = 0; i < ost_count; i++) {
                if (osts->op_array[i] == lsm->lsm_oinfo[0]->loi_ost_idx) {
                        array_idx = i;
                        break;
                }
        }
        if (i == ost_count) {
                CERROR("Start index %d not found in pool '%s'\n",
                       lsm->lsm_oinfo[0]->loi_ost_idx, lsm->lsm_pool_name);
                GOTO(out, rc = -EINVAL);
        }

        idx_pos = idx_arr;
        for (i = 0; i < ost_count;
             i++, array_idx = (array_idx + 1) % ost_count) {
                ost_idx = osts->op_array[array_idx];

                if (!lov->lov_tgts[ost_idx] ||
                    !lov->lov_tgts[ost_idx]->ltd_active) {
                        continue;
                }

                /* Fail Check before osc_precreate() is called
                   so we can only 'fail' single OSC. */
                if (OBD_FAIL_CHECK(OBD_FAIL_MDS_OSC_PRECREATE) && ost_idx == 0)
                        continue;

                /* Drop slow OSCs if we can, but not for requested start idx.
                 *
                 * This means "if OSC is slow and it is not the requested
                 * start OST, then it can be skipped, otherwise skip it only
                 * if it is inactive/recovering/out-of-space." */
                if ((obd_precreate(lov->lov_tgts[ost_idx]->ltd_exp) > speed) &&
                    (i != 0 || speed >= 2))
                        continue;

                *idx_pos = ost_idx;
                idx_pos++;
                /* We have enough stripes */
                if (idx_pos - idx_arr == lsm->lsm_stripe_count)
                        GOTO(out, rc = 0);
        }
        if (speed < 2) {
                /* Try again, allowing slower OSCs */
                speed++;
                goto repeat_find;
        }

        /* If we were passed specific striping params, then a failure to
         * meet those requirements is an error, since we can't reallocate
         * that memory (it might be part of a larger array or something).
         *
         * We can only get here if lsm_stripe_count was originally > 1.
         */
        CERROR("can't lstripe objid "LPX64": have %d want %u\n",
               lsm->lsm_object_id, (int)(idx_pos - idx_arr),
               lsm->lsm_stripe_count);
        rc = -EFBIG;
out:
        if (pool != NULL) {
                up_read(&pool_tgt_rw_sem(pool));
                /* put back ref got by lov_find_pool() */
                lov_pool_putref(pool);
        }
        RETURN(rc);
}

/* Alloc objects on osts with optimization based on:
   - free space
   - network resources (shared OSS's)
*/
static int alloc_qos(struct obd_export *exp, int *idx_arr, int *stripe_cnt,
                     char *poolname, int flags)
{
        struct lov_obd *lov = &exp->exp_obd->u.lov;
        __u64 total_weight = 0;
        int nfound, good_osts, i, rc = 0;
        int stripe_cnt_min = min_stripe_count(*stripe_cnt, flags);
        struct pool_desc *pool;
        struct ost_pool *osts;
        struct lov_qos_rr *lqr;
        ENTRY;

        if (stripe_cnt_min < 1)
                RETURN(-EINVAL);

        pool = lov_find_pool(lov, poolname);
        if (pool == NULL) {
                osts = &(lov->lov_packed);
                lqr = &(lov->lov_qos.lq_rr);
        } else {
                down_read(&pool_tgt_rw_sem(pool));
                osts = &(pool->pool_obds);
                lqr = &(pool->pool_rr);
        }

<<<<<<< HEAD
        obd_getref(exp->exp_obd);
        /* wait for fresh statfs info if needed, the rpcs are sent in
         * lov_create() */
        qos_statfs_update(exp->exp_obd,
                          cfs_time_shift_64(-2 * lov->desc.ld_qos_maxage), 1);

=======
        lov_getref(exp->exp_obd);
>>>>>>> d5360e75
        down_write(&lov->lov_qos.lq_rw_sem);

        if (lov->desc.ld_active_tgt_count < 2)
                GOTO(out, rc = -EAGAIN);

        rc = qos_calc_ppo(exp->exp_obd);
        if (rc)
                GOTO(out, rc);

        good_osts = 0;
        /* Find all the OSTs that are valid stripe candidates */
        for (i = 0; i < osts->op_count; i++) {
                if (!lov->lov_tgts[osts->op_array[i]] ||
                    !lov->lov_tgts[osts->op_array[i]]->ltd_active)
                        continue;

                /* Fail Check before osc_precreate() is called
                   so we can only 'fail' single OSC. */
                if (OBD_FAIL_CHECK(OBD_FAIL_MDS_OSC_PRECREATE) && osts->op_array[i] == 0)
                        continue;

                if (obd_precreate(lov->lov_tgts[osts->op_array[i]]->ltd_exp) > 2)
                        continue;

                lov->lov_tgts[osts->op_array[i]]->ltd_qos.ltq_usable = 1;
                qos_calc_weight(lov, osts->op_array[i]);
                total_weight += lov->lov_tgts[osts->op_array[i]]->ltd_qos.ltq_weight;

                good_osts++;
        }

#ifdef QOS_DEBUG
        CDEBUG(D_QOS, "found %d good osts\n", good_osts);
#endif

        if (good_osts < stripe_cnt_min)
                GOTO(out, rc = -EAGAIN);

        /* We have enough osts */
        if (good_osts < *stripe_cnt)
                *stripe_cnt = good_osts;

        /* Find enough OSTs with weighted random allocation. */
        nfound = 0;
        while (nfound < *stripe_cnt) {
                __u64 rand, cur_weight;

                cur_weight = 0;
                rc = -ENODEV;

                if (total_weight) {
#if BITS_PER_LONG == 32
                        rand = ll_rand() % (unsigned)total_weight;
                        /* If total_weight > 32-bit, first generate the high
                         * 32 bits of the random number, then add in the low
                         * 32 bits (truncated to the upper limit, if needed) */
                        if (total_weight > 0xffffffffULL)
                                rand = (__u64)(ll_rand() %
                                          (unsigned)(total_weight >> 32)) << 32;
                        else
                                rand = 0;

                        if (rand == (total_weight & 0xffffffff00000000ULL))
                                rand |= ll_rand() % (unsigned)total_weight;
                        else
                                rand |= ll_rand();

#else
                        rand = ((__u64)ll_rand() << 32 | ll_rand()) %
                                total_weight;
#endif
                } else {
                        rand = 0;
                }

                /* On average, this will hit larger-weighted osts more often.
                   0-weight osts will always get used last (only when rand=0).*/
                for (i = 0; i < osts->op_count; i++) {
                        if (!lov->lov_tgts[osts->op_array[i]] ||
                            !lov->lov_tgts[osts->op_array[i]]->ltd_qos.ltq_usable)
                                continue;

                        cur_weight += lov->lov_tgts[osts->op_array[i]]->ltd_qos.ltq_weight;
#ifdef QOS_DEBUG
                        CDEBUG(D_QOS, "stripe_cnt=%d nfound=%d cur_weight="LPU64
                                      " rand="LPU64" total_weight="LPU64"\n",
                               *stripe_cnt, nfound, cur_weight, rand, total_weight);
#endif
                        if (cur_weight >= rand) {
#ifdef QOS_DEBUG
                                CDEBUG(D_QOS, "assigned stripe=%d to idx=%d\n",
                                       nfound, osts->op_array[i]);
#endif
                                idx_arr[nfound++] = osts->op_array[i];
                                qos_used(lov, osts, osts->op_array[i], &total_weight);
                                rc = 0;
                                break;
                        }
                }
                if (rc) {
                        CDEBUG(D_QOS, "Didn't find any OSTs? Reduce total weight\n");
                        if (total_weight == 0)
                                break;
                        else
                                total_weight = 0;
                }
        }

        LASSERT(nfound == *stripe_cnt);

out:
        up_write(&lov->lov_qos.lq_rw_sem);

<<<<<<< HEAD
        if (pool != NULL) {
                up_read(&pool_tgt_rw_sem(pool));
                /* put back ref got by lov_find_pool() */
                lov_pool_putref(pool);
        }
=======
        if (pool != NULL)
                        read_unlock(&pool_tgt_rwlock(pool));
>>>>>>> d5360e75

        if (rc == -EAGAIN)
                rc = alloc_rr(lov, idx_arr, stripe_cnt, poolname, flags);

        obd_putref(exp->exp_obd);
        RETURN(rc);
}

/* return new alloced stripe count on success */
static int alloc_idx_array(struct obd_export *exp, struct lov_stripe_md *lsm,
                           int newea, int **idx_arr, int *arr_cnt, int flags)
{
        struct lov_obd *lov = &exp->exp_obd->u.lov;
        int stripe_cnt = lsm->lsm_stripe_count;
        int i, rc = 0;
        int *tmp_arr = NULL;
        ENTRY;

        *arr_cnt = stripe_cnt;
        OBD_ALLOC(tmp_arr, *arr_cnt * sizeof(int));
        if (tmp_arr == NULL)
                RETURN(-ENOMEM);
        for (i = 0; i < *arr_cnt; i++)
                tmp_arr[i] = -1;

        if (newea ||
            lsm->lsm_oinfo[0]->loi_ost_idx >= lov->desc.ld_tgt_count)
                rc = alloc_qos(exp, tmp_arr, &stripe_cnt,
                               lsm->lsm_pool_name, flags);
        else
                rc = alloc_specific(lov, lsm, tmp_arr);

        if (rc)
                GOTO(out_arr, rc);

        *idx_arr = tmp_arr;
        RETURN(stripe_cnt);
out_arr:
        OBD_FREE(tmp_arr, *arr_cnt * sizeof(int));
        *arr_cnt = 0;
        RETURN(rc);
}

static void free_idx_array(int *idx_arr, int arr_cnt)
{
        if (arr_cnt)
                OBD_FREE(idx_arr, arr_cnt * sizeof(int));
}

int qos_prep_create(struct obd_export *exp, struct lov_request_set *set)
{
        struct lov_obd *lov = &exp->exp_obd->u.lov;
        struct lov_stripe_md *lsm;
        struct obdo *src_oa = set->set_oi->oi_oa;
        struct obd_trans_info *oti = set->set_oti;
        int i, stripes, rc = 0, newea = 0;
        int flag = LOV_USES_ASSIGNED_STRIPE;
        int *idx_arr = NULL, idx_cnt = 0;
        ENTRY;

        LASSERT(src_oa->o_valid & OBD_MD_FLID);

        if (set->set_oi->oi_md == NULL) {
                int stripes_def = lov_get_stripecnt(lov, 0);

                /* If the MDS file was truncated up to some size, stripe over
                 * enough OSTs to allow the file to be created at that size.
                 * This may mean we use more than the default # of stripes. */
                if (src_oa->o_valid & OBD_MD_FLSIZE) {
                        obd_size min_bavail = LUSTRE_STRIPE_MAXBYTES;

                        /* Find a small number of stripes we can use
                           (up to # of active osts). */
                        stripes = 1;
                        for (i = 0; i < lov->desc.ld_tgt_count; i++) {
                                if (!lov->lov_tgts[i] ||
                                    !lov->lov_tgts[i]->ltd_active)
                                        continue;
                                min_bavail = min(min_bavail, TGT_BAVAIL(i));
                                if (min_bavail * stripes > src_oa->o_size)
                                        break;
                                stripes++;
                        }

                        if (stripes < stripes_def)
                                stripes = stripes_def;
                } else {
                         flag = LOV_USES_DEFAULT_STRIPE;
                         stripes = stripes_def;
                }

                rc = lov_alloc_memmd(&set->set_oi->oi_md, stripes,
                                     lov->desc.ld_pattern ?
                                     lov->desc.ld_pattern : LOV_PATTERN_RAID0,
                                     LOV_MAGIC);
                if (rc < 0)
                        GOTO(out_err, rc);
                newea = 1;
                rc = 0;
        }

        lsm = set->set_oi->oi_md;
        lsm->lsm_object_id = src_oa->o_id;
        if (!lsm->lsm_stripe_size)
                lsm->lsm_stripe_size = lov->desc.ld_default_stripe_size;
        if (!lsm->lsm_pattern) {
                LASSERT(lov->desc.ld_pattern);
                lsm->lsm_pattern = lov->desc.ld_pattern;
        }

        stripes = alloc_idx_array(exp, lsm, newea, &idx_arr, &idx_cnt, flag);
        if (stripes <= 0)
                GOTO(out_err, rc = stripes ? stripes : -EIO);
        LASSERTF(stripes <= lsm->lsm_stripe_count,"requested %d allocated %d\n",
                 lsm->lsm_stripe_count, stripes);

        for (i = 0; i < stripes; i++) {
                struct lov_request *req;
                int ost_idx = idx_arr[i];
                LASSERT(ost_idx >= 0);

                OBD_ALLOC(req, sizeof(*req));
                if (req == NULL)
                        GOTO(out_err, rc = -ENOMEM);
                lov_set_add_req(req, set);

                req->rq_buflen = sizeof(*req->rq_oi.oi_md);
                OBD_ALLOC(req->rq_oi.oi_md, req->rq_buflen);
                if (req->rq_oi.oi_md == NULL)
                        GOTO(out_err, rc = -ENOMEM);

                OBDO_ALLOC(req->rq_oi.oi_oa);
                if (req->rq_oi.oi_oa == NULL)
                        GOTO(out_err, rc = -ENOMEM);

                req->rq_idx = ost_idx;
                req->rq_stripe = i;
                /* create data objects with "parent" OA */
                memcpy(req->rq_oi.oi_oa, src_oa, sizeof(*req->rq_oi.oi_oa));
                req->rq_oi.oi_cb_up = cb_create_update;

                /* XXX When we start creating objects on demand, we need to
                 *     make sure that we always create the object on the
                 *     stripe which holds the existing file size.
                 */
                if (src_oa->o_valid & OBD_MD_FLSIZE) {
                        req->rq_oi.oi_oa->o_size =
                                lov_size_to_stripe(lsm, src_oa->o_size, i);

                        CDEBUG(D_INODE, "stripe %d has size "LPU64"/"LPU64"\n",
                               i, req->rq_oi.oi_oa->o_size, src_oa->o_size);
                }
        }
        LASSERT(set->set_count == stripes);

        if (stripes < lsm->lsm_stripe_count)
                qos_shrink_lsm(set);
        if (OBD_FAIL_CHECK(OBD_FAIL_MDS_LOV_PREP_CREATE)) {
                qos_shrink_lsm(set);
                rc = -EIO;
        }

        if (oti && (src_oa->o_valid & OBD_MD_FLCOOKIE)) {
                oti_alloc_cookies(oti, set->set_count);
                if (!oti->oti_logcookies)
                        GOTO(out_err, rc = -ENOMEM);
                set->set_cookies = oti->oti_logcookies;
        }
out_err:
        if (newea && rc)
                obd_free_memmd(exp, &set->set_oi->oi_md);
        if (idx_arr)
                free_idx_array(idx_arr, idx_cnt);
        EXIT;
        return rc;
}

void qos_update(struct lov_obd *lov)
{
        ENTRY;
        lov->lov_qos.lq_dirty = 1;
}

void qos_statfs_done(struct lov_obd *lov)
{
        LASSERT(lov->lov_qos.lq_statfs_in_progress);
        down_write(&lov->lov_qos.lq_rw_sem);
        lov->lov_qos.lq_statfs_in_progress = 0;
        /* wake up any threads waiting for the statfs rpcs to complete */
        cfs_waitq_signal(&lov->lov_qos.lq_statfs_waitq);
        up_write(&lov->lov_qos.lq_rw_sem);
}

static int qos_statfs_ready(struct obd_device *obd, __u64 max_age)
{
        struct lov_obd         *lov = &obd->u.lov;
        int rc;
        ENTRY;
        down_read(&lov->lov_qos.lq_rw_sem);
        rc = lov->lov_qos.lq_statfs_in_progress == 0 ||
             cfs_time_beforeq_64(max_age, obd->obd_osfs_age);
        up_read(&lov->lov_qos.lq_rw_sem);
        RETURN(rc);
}

/*
 * Update statfs data if the current osfs age is older than max_age.
 * If wait is not set, it means that we are called from lov_create()
 * and we should just issue the rpcs without waiting for them to complete.
 * If wait is set, we are called from alloc_qos() and we just have
 * to wait for the request set to complete.
 */
void qos_statfs_update(struct obd_device *obd, __u64 max_age, int wait)
{
        struct lov_obd         *lov = &obd->u.lov;
        struct obd_info        *oinfo;
        int                     rc = 0;
        struct ptlrpc_request_set *set = NULL;
        ENTRY;

        if (cfs_time_beforeq_64(max_age, obd->obd_osfs_age))
                /* statfs data are quite recent, don't need to refresh it */
                RETURN_EXIT;

        if (!wait && lov->lov_qos.lq_statfs_in_progress)
                /* statfs already in progress */
                RETURN_EXIT;

        down_write(&lov->lov_qos.lq_rw_sem);
        if (lov->lov_qos.lq_statfs_in_progress) {
                up_write(&lov->lov_qos.lq_rw_sem);
                GOTO(out, rc = 0);
        }
        /* no statfs in flight, send rpcs */
        lov->lov_qos.lq_statfs_in_progress = 1;
        up_write(&lov->lov_qos.lq_rw_sem);

        if (wait)
                CDEBUG(D_QOS, "%s: did not manage to get fresh statfs data "
                       "in a timely manner (osfs age "LPU64", max age "LPU64")"
                       ", sending new statfs rpcs\n",
                       obd_uuid2str(&lov->desc.ld_uuid), obd->obd_osfs_age,
                       max_age);

        /* need to send statfs rpcs */
        CDEBUG(D_QOS, "sending new statfs requests\n");
        memset(lov->lov_qos.lq_statfs_data, 0,
               sizeof(*lov->lov_qos.lq_statfs_data));
        oinfo = &lov->lov_qos.lq_statfs_data->lsd_oi;
        oinfo->oi_osfs = &lov->lov_qos.lq_statfs_data->lsd_statfs;
        oinfo->oi_flags = OBD_STATFS_NODELAY;
        set = ptlrpc_prep_set();
        if (!set)
                GOTO(out_failed, rc = -ENOMEM);

        rc = obd_statfs_async(obd, oinfo, max_age, set);
        if (rc || list_empty(&set->set_requests)) {
                if (rc)
                        CWARN("statfs failed with %d\n", rc);
                GOTO(out_failed, rc);
        }
        /* send requests via ptlrpcd */
        oinfo->oi_flags |= OBD_STATFS_PTLRPCD;
        ptlrpcd_add_rqset(set);
        GOTO(out, rc);

out_failed:
        down_write(&lov->lov_qos.lq_rw_sem);
        lov->lov_qos.lq_statfs_in_progress = 0;
        /* wake up any threads waiting for the statfs rpcs to complete */
        cfs_waitq_signal(&lov->lov_qos.lq_statfs_waitq);
        up_write(&lov->lov_qos.lq_rw_sem);
        wait = 0;
out:
        if (set)
                ptlrpc_set_destroy(set);
        if (wait) {
                struct l_wait_info lwi = { 0 };
                CDEBUG(D_QOS, "waiting for statfs requests to complete\n");
                l_wait_event(lov->lov_qos.lq_statfs_waitq,
                             qos_statfs_ready(obd, max_age), &lwi);
                if (cfs_time_before_64(obd->obd_osfs_age, max_age))
                        CDEBUG(D_QOS, "%s: still no fresh statfs data after "
                                      "waiting (osfs age "LPU64", max age "
                                      LPU64")\n",
                                      obd_uuid2str(&lov->desc.ld_uuid),
                                      obd->obd_osfs_age, max_age);
        }
}<|MERGE_RESOLUTION|>--- conflicted
+++ resolved
@@ -47,7 +47,6 @@
 
 #include <obd_class.h>
 #include <obd_lov.h>
-#include <lustre/lustre_idl.h>
 #include "lov_internal.h"
 
 /* #define QOS_DEBUG 1 */
@@ -55,11 +54,8 @@
 
 #define TGT_BAVAIL(i)  (lov->lov_tgts[i]->ltd_exp->exp_obd->obd_osfs.os_bavail*\
                         lov->lov_tgts[i]->ltd_exp->exp_obd->obd_osfs.os_bsize)
-<<<<<<< HEAD
-=======
 #define TGT_FFREE(i)   (lov->lov_tgts[i]->ltd_exp->exp_obd->obd_osfs.os_ffree)
 
->>>>>>> d5360e75
 
 int qos_add_tgt(struct obd_device *obd, __u32 index)
 {
@@ -501,13 +497,12 @@
                         continue;
                 /* check if objects has been created on this ost */
                 for (stripe = 0; stripe < lsm->lsm_stripe_count; stripe++) {
-                        /* we try send create to this ost but he is failed */
                         if (stripe == req->rq_stripe)
                                 continue;
-                        /* already have object at this stripe */
                         if (ost_idx == lsm->lsm_oinfo[stripe]->loi_ost_idx)
                                 break;
                 }
+
                 if (stripe >= lsm->lsm_stripe_count) {
                         req->rq_idx = ost_idx;
                         rc = obd_create(lov->lov_tgts[ost_idx]->ltd_exp,
@@ -548,7 +543,7 @@
                 osts = &(lov->lov_packed);
                 lqr = &(lov->lov_qos.lq_rr);
         } else {
-                down_read(&pool_tgt_rw_sem(pool));
+                read_lock(&pool_tgt_rwlock(pool));
                 osts = &(pool->pool_obds);
                 lqr = &(pool->pool_rr);
         }
@@ -625,12 +620,8 @@
 
         *stripe_cnt = idx_pos - idx_arr;
 out:
-        if (pool != NULL) {
-                up_read(&pool_tgt_rw_sem(pool));
-                /* put back ref got by lov_find_pool() */
-                lov_pool_putref(pool);
-        }
-
+        if (pool != NULL)
+                read_unlock(&pool_tgt_rwlock(pool));
         RETURN(rc);
 }
 
@@ -649,7 +640,7 @@
         if (pool == NULL) {
                 osts = &(lov->lov_packed);
         } else {
-                down_read(&pool_tgt_rw_sem(pool));
+                read_lock(&pool_tgt_rwlock(pool));
                 osts = &(pool->pool_obds);
         }
 
@@ -717,11 +708,8 @@
                lsm->lsm_stripe_count);
         rc = -EFBIG;
 out:
-        if (pool != NULL) {
-                up_read(&pool_tgt_rw_sem(pool));
-                /* put back ref got by lov_find_pool() */
-                lov_pool_putref(pool);
-        }
+        if (pool != NULL)
+                read_unlock(&pool_tgt_rwlock(pool));
         RETURN(rc);
 }
 
@@ -733,8 +721,10 @@
                      char *poolname, int flags)
 {
         struct lov_obd *lov = &exp->exp_obd->u.lov;
-        __u64 total_weight = 0;
-        int nfound, good_osts, i, rc = 0;
+        static time_t last_warn = 0;
+        time_t now = cfs_time_current_sec();
+        __u64 total_bavail, total_weight = 0;
+        int nfound, good_osts, i, warn = 0, rc = 0;
         int stripe_cnt_min = min_stripe_count(*stripe_cnt, flags);
         struct pool_desc *pool;
         struct ost_pool *osts;
@@ -749,21 +739,12 @@
                 osts = &(lov->lov_packed);
                 lqr = &(lov->lov_qos.lq_rr);
         } else {
-                down_read(&pool_tgt_rw_sem(pool));
+                read_lock(&pool_tgt_rwlock(pool));
                 osts = &(pool->pool_obds);
                 lqr = &(pool->pool_rr);
         }
 
-<<<<<<< HEAD
-        obd_getref(exp->exp_obd);
-        /* wait for fresh statfs info if needed, the rpcs are sent in
-         * lov_create() */
-        qos_statfs_update(exp->exp_obd,
-                          cfs_time_shift_64(-2 * lov->desc.ld_qos_maxage), 1);
-
-=======
         lov_getref(exp->exp_obd);
->>>>>>> d5360e75
         down_write(&lov->lov_qos.lq_rw_sem);
 
         if (lov->desc.ld_active_tgt_count < 2)
@@ -773,12 +754,35 @@
         if (rc)
                 GOTO(out, rc);
 
+        total_bavail = 0;
         good_osts = 0;
+        /* Warn users about zero available space/inode every 30 min */
+        if (cfs_time_sub(now, last_warn) > 60 * 30)
+                warn = 1;
         /* Find all the OSTs that are valid stripe candidates */
         for (i = 0; i < osts->op_count; i++) {
+                __u64 bavail;
+
                 if (!lov->lov_tgts[osts->op_array[i]] ||
                     !lov->lov_tgts[osts->op_array[i]]->ltd_active)
                         continue;
+                bavail = TGT_BAVAIL(osts->op_array[i]);
+                if (!bavail) {
+                        if (warn) {
+                                CDEBUG(D_QOS, "no free space on %s\n",
+                                     obd_uuid2str(&lov->lov_tgts[osts->op_array[i]]->ltd_uuid));
+                                last_warn = now;
+                        }
+                        continue;
+                }
+                if (!TGT_FFREE(osts->op_array[i])) {
+                        if (warn) {
+                                CDEBUG(D_QOS, "no free inodes on %s\n",
+                                     obd_uuid2str(&lov->lov_tgts[osts->op_array[i]]->ltd_uuid));
+                                last_warn = now;
+                        }
+                        continue;
+                }
 
                 /* Fail Check before osc_precreate() is called
                    so we can only 'fail' single OSC. */
@@ -790,6 +794,7 @@
 
                 lov->lov_tgts[osts->op_array[i]]->ltd_qos.ltq_usable = 1;
                 qos_calc_weight(lov, osts->op_array[i]);
+                total_bavail += bavail;
                 total_weight += lov->lov_tgts[osts->op_array[i]]->ltd_qos.ltq_weight;
 
                 good_osts++;
@@ -801,6 +806,9 @@
 
         if (good_osts < stripe_cnt_min)
                 GOTO(out, rc = -EAGAIN);
+
+        if (!total_bavail)
+                GOTO(out, rc = -ENOSPC);
 
         /* We have enough osts */
         if (good_osts < *stripe_cnt)
@@ -877,21 +885,13 @@
 out:
         up_write(&lov->lov_qos.lq_rw_sem);
 
-<<<<<<< HEAD
-        if (pool != NULL) {
-                up_read(&pool_tgt_rw_sem(pool));
-                /* put back ref got by lov_find_pool() */
-                lov_pool_putref(pool);
-        }
-=======
         if (pool != NULL)
                         read_unlock(&pool_tgt_rwlock(pool));
->>>>>>> d5360e75
 
         if (rc == -EAGAIN)
                 rc = alloc_rr(lov, idx_arr, stripe_cnt, poolname, flags);
 
-        obd_putref(exp->exp_obd);
+        lov_putref(exp->exp_obd);
         RETURN(rc);
 }
 
@@ -1026,7 +1026,6 @@
                 req->rq_stripe = i;
                 /* create data objects with "parent" OA */
                 memcpy(req->rq_oi.oi_oa, src_oa, sizeof(*req->rq_oi.oi_oa));
-                req->rq_oi.oi_cb_up = cb_create_update;
 
                 /* XXX When we start creating objects on demand, we need to
                  *     make sure that we always create the object on the
@@ -1044,10 +1043,6 @@
 
         if (stripes < lsm->lsm_stripe_count)
                 qos_shrink_lsm(set);
-        if (OBD_FAIL_CHECK(OBD_FAIL_MDS_LOV_PREP_CREATE)) {
-                qos_shrink_lsm(set);
-                rc = -EIO;
-        }
 
         if (oti && (src_oa->o_valid & OBD_MD_FLCOOKIE)) {
                 oti_alloc_cookies(oti, set->set_count);
@@ -1068,111 +1063,4 @@
 {
         ENTRY;
         lov->lov_qos.lq_dirty = 1;
-}
-
-void qos_statfs_done(struct lov_obd *lov)
-{
-        LASSERT(lov->lov_qos.lq_statfs_in_progress);
-        down_write(&lov->lov_qos.lq_rw_sem);
-        lov->lov_qos.lq_statfs_in_progress = 0;
-        /* wake up any threads waiting for the statfs rpcs to complete */
-        cfs_waitq_signal(&lov->lov_qos.lq_statfs_waitq);
-        up_write(&lov->lov_qos.lq_rw_sem);
-}
-
-static int qos_statfs_ready(struct obd_device *obd, __u64 max_age)
-{
-        struct lov_obd         *lov = &obd->u.lov;
-        int rc;
-        ENTRY;
-        down_read(&lov->lov_qos.lq_rw_sem);
-        rc = lov->lov_qos.lq_statfs_in_progress == 0 ||
-             cfs_time_beforeq_64(max_age, obd->obd_osfs_age);
-        up_read(&lov->lov_qos.lq_rw_sem);
-        RETURN(rc);
-}
-
-/*
- * Update statfs data if the current osfs age is older than max_age.
- * If wait is not set, it means that we are called from lov_create()
- * and we should just issue the rpcs without waiting for them to complete.
- * If wait is set, we are called from alloc_qos() and we just have
- * to wait for the request set to complete.
- */
-void qos_statfs_update(struct obd_device *obd, __u64 max_age, int wait)
-{
-        struct lov_obd         *lov = &obd->u.lov;
-        struct obd_info        *oinfo;
-        int                     rc = 0;
-        struct ptlrpc_request_set *set = NULL;
-        ENTRY;
-
-        if (cfs_time_beforeq_64(max_age, obd->obd_osfs_age))
-                /* statfs data are quite recent, don't need to refresh it */
-                RETURN_EXIT;
-
-        if (!wait && lov->lov_qos.lq_statfs_in_progress)
-                /* statfs already in progress */
-                RETURN_EXIT;
-
-        down_write(&lov->lov_qos.lq_rw_sem);
-        if (lov->lov_qos.lq_statfs_in_progress) {
-                up_write(&lov->lov_qos.lq_rw_sem);
-                GOTO(out, rc = 0);
-        }
-        /* no statfs in flight, send rpcs */
-        lov->lov_qos.lq_statfs_in_progress = 1;
-        up_write(&lov->lov_qos.lq_rw_sem);
-
-        if (wait)
-                CDEBUG(D_QOS, "%s: did not manage to get fresh statfs data "
-                       "in a timely manner (osfs age "LPU64", max age "LPU64")"
-                       ", sending new statfs rpcs\n",
-                       obd_uuid2str(&lov->desc.ld_uuid), obd->obd_osfs_age,
-                       max_age);
-
-        /* need to send statfs rpcs */
-        CDEBUG(D_QOS, "sending new statfs requests\n");
-        memset(lov->lov_qos.lq_statfs_data, 0,
-               sizeof(*lov->lov_qos.lq_statfs_data));
-        oinfo = &lov->lov_qos.lq_statfs_data->lsd_oi;
-        oinfo->oi_osfs = &lov->lov_qos.lq_statfs_data->lsd_statfs;
-        oinfo->oi_flags = OBD_STATFS_NODELAY;
-        set = ptlrpc_prep_set();
-        if (!set)
-                GOTO(out_failed, rc = -ENOMEM);
-
-        rc = obd_statfs_async(obd, oinfo, max_age, set);
-        if (rc || list_empty(&set->set_requests)) {
-                if (rc)
-                        CWARN("statfs failed with %d\n", rc);
-                GOTO(out_failed, rc);
-        }
-        /* send requests via ptlrpcd */
-        oinfo->oi_flags |= OBD_STATFS_PTLRPCD;
-        ptlrpcd_add_rqset(set);
-        GOTO(out, rc);
-
-out_failed:
-        down_write(&lov->lov_qos.lq_rw_sem);
-        lov->lov_qos.lq_statfs_in_progress = 0;
-        /* wake up any threads waiting for the statfs rpcs to complete */
-        cfs_waitq_signal(&lov->lov_qos.lq_statfs_waitq);
-        up_write(&lov->lov_qos.lq_rw_sem);
-        wait = 0;
-out:
-        if (set)
-                ptlrpc_set_destroy(set);
-        if (wait) {
-                struct l_wait_info lwi = { 0 };
-                CDEBUG(D_QOS, "waiting for statfs requests to complete\n");
-                l_wait_event(lov->lov_qos.lq_statfs_waitq,
-                             qos_statfs_ready(obd, max_age), &lwi);
-                if (cfs_time_before_64(obd->obd_osfs_age, max_age))
-                        CDEBUG(D_QOS, "%s: still no fresh statfs data after "
-                                      "waiting (osfs age "LPU64", max age "
-                                      LPU64")\n",
-                                      obd_uuid2str(&lov->desc.ld_uuid),
-                                      obd->obd_osfs_age, max_age);
-        }
 }