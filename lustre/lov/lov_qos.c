--- conflicted
+++ resolved
@@ -355,21 +355,6 @@
         /* Do actual allocation. */
         down_write(&lov->lov_qos.lq_rw_sem);
 
-<<<<<<< HEAD
-        if (lqr->lqr_pool.op_size)
-                lov_ost_pool_free(&lqr->lqr_pool);
-        rc = lov_ost_pool_init(&lqr->lqr_pool, src_pool->op_count);
-=======
-        /*
-         * Check again. While we were sleeping on @lq_rw_sem something could
-         * change.
-         */
-        if (!lqr->lqr_dirty) {
-                LASSERT(lqr->lqr_pool.op_size);
-                up_write(&lov->lov_qos.lq_rw_sem);
-                RETURN(0);
-        }
-
         real_count = src_pool->op_count;
 
         /* Zero the pool array */
@@ -378,7 +363,6 @@
            is reading. */
         lqr->lqr_pool.op_count = real_count;
         rc = lov_ost_pool_extend(&lqr->lqr_pool, real_count);
->>>>>>> 863a3da6
         if (rc) {
                 up_write(&lov->lov_qos.lq_rw_sem);
                 RETURN(rc);
@@ -720,17 +704,13 @@
         __u64 total_bavail, total_weight = 0;
         int nfound, good_osts, i, warn = 0, rc = 0;
         int stripe_cnt_min = min_stripe_count(*stripe_cnt, flags);
-        struct pool_desc *pool = NULL;
+        struct pool_desc *pool;
         struct ost_pool *osts;
         struct lov_qos_rr *lqr;
         ENTRY;
 
         if (stripe_cnt_min < 1)
-<<<<<<< HEAD
-                GOTO(out, rc = -EINVAL);
-=======
                 RETURN(-EINVAL);
->>>>>>> 863a3da6
 
         pool = lov_find_pool(lov, poolname);
         if (pool == NULL) {
@@ -881,20 +861,11 @@
         LASSERT(nfound == *stripe_cnt);
 
 out:
-<<<<<<< HEAD
+        up_write(&lov->lov_qos.lq_rw_sem);
+
         if (pool != NULL)
                         read_unlock(&pool_tgt_rwlock(pool));
 
-        up_write(&lov->lov_qos.lq_rw_sem);
-
-=======
-        up_write(&lov->lov_qos.lq_rw_sem);
-
-out_nolock:
-        if (pool != NULL)
-                read_unlock(&pool_tgt_rwlock(pool));
-
->>>>>>> 863a3da6
         if (rc == -EAGAIN)
                 rc = alloc_rr(lov, idx_arr, stripe_cnt, poolname, flags);
 
@@ -955,10 +926,6 @@
         ENTRY;
 
         LASSERT(src_oa->o_valid & OBD_MD_FLID);
-<<<<<<< HEAD
-=======
-        LASSERT(src_oa->o_valid & OBD_MD_FLGROUP);
->>>>>>> 863a3da6
 
         if (set->set_oi->oi_md == NULL) {
                 int stripes_def = lov_get_stripecnt(lov, 0);
