/* -*- mode: c; c-basic-offset: 8; indent-tabs-mode: nil; -*-
 * vim:expandtab:shiftwidth=8:tabstop=8:
 *
 * GPL HEADER START
 *
 * DO NOT ALTER OR REMOVE COPYRIGHT NOTICES OR THIS FILE HEADER.
 *
 * This program is free software; you can redistribute it and/or modify
 * it under the terms of the GNU General Public License version 2 only,
 * as published by the Free Software Foundation.
 *
 * This program is distributed in the hope that it will be useful, but
 * WITHOUT ANY WARRANTY; without even the implied warranty of
 * MERCHANTABILITY or FITNESS FOR A PARTICULAR PURPOSE.  See the GNU
 * General Public License version 2 for more details (a copy is included
 * in the LICENSE file that accompanied this code).
 *
 * You should have received a copy of the GNU General Public License
 * version 2 along with this program; If not, see
 * http://www.sun.com/software/products/lustre/docs/GPLv2.pdf
 *
 * Please contact Sun Microsystems, Inc., 4150 Network Circle, Santa Clara,
 * CA 95054 USA or visit www.sun.com if you need additional information or
 * have any questions.
 *
 * GPL HEADER END
 */
/*
 * Copyright  2008 Sun Microsystems, Inc. All rights reserved
 * Use is subject to license terms.
 */
/*
 * This file is part of Lustre, http://www.lustre.org/
 * Lustre is a trademark of Sun Microsystems, Inc.
 *
 * lustre/lov/lov_pack.c
 *
 * (Un)packing of OST/MDS requests
 *
 * Author: Andreas Dilger <adilger@clusterfs.com>
 */

#define DEBUG_SUBSYSTEM S_LOV
#ifndef __KERNEL__
#include <liblustre.h>
#endif

#include <lustre_net.h>
#include <obd.h>
#include <obd_lov.h>
#include <obd_class.h>
#include <obd_support.h>
#include <lustre/lustre_user.h>

#include "lov_internal.h"

void lov_dump_lmm_v1(int level, struct lov_mds_md_v1 *lmm)
{
        struct lov_ost_data_v1 *lod;
        int i;

        CDEBUG(level, "objid "LPX64", magic 0x%08x, pattern %#x\n",
               le64_to_cpu(lmm->lmm_object_id), le32_to_cpu(lmm->lmm_magic),
               le32_to_cpu(lmm->lmm_pattern));
        CDEBUG(level,"stripe_size %u, stripe_count %u\n",
               le32_to_cpu(lmm->lmm_stripe_size),
               le32_to_cpu(lmm->lmm_stripe_count));

        if (le32_to_cpu(lmm->lmm_stripe_count) <= LOV_V1_INSANE_STRIPE_COUNT) {
                for (i = 0, lod = lmm->lmm_objects;
                     i < (int)le32_to_cpu(lmm->lmm_stripe_count); i++, lod++)
                         CDEBUG(level,
                                "stripe %u idx %u subobj "LPX64"/"LPX64"\n",
                                i, le32_to_cpu(lod->l_ost_idx),
                                le64_to_cpu(lod->l_object_gr),
                                le64_to_cpu(lod->l_object_id));
        } else {
                CDEBUG(level, "bad stripe_count %u > max_stripe_count %u\n",
                       le32_to_cpu(lmm->lmm_stripe_count),
                       LOV_V1_INSANE_STRIPE_COUNT);
        }
}

void lov_dump_lmm_join(int level, struct lov_mds_md_join *lmmj)
{

        CDEBUG(level, "objid "LPX64", magic 0x%08X, pattern %#X\n",
               le64_to_cpu(lmmj->lmmj_md.lmm_object_id), 
               le32_to_cpu(lmmj->lmmj_md.lmm_magic),
               le32_to_cpu(lmmj->lmmj_md.lmm_pattern));
        CDEBUG(level,"stripe_size %u, stripe_count %u extent_count %u \n",
               le32_to_cpu(lmmj->lmmj_md.lmm_stripe_size),
               le32_to_cpu(lmmj->lmmj_md.lmm_stripe_count), 
               le32_to_cpu(lmmj->lmmj_extent_count));
}

void lov_dump_lmm_v3(int level, struct lov_mds_md_v3 *lmm)
{
        struct lov_ost_data_v1 *lod;
        int i;

        CDEBUG(level, "objid "LPX64", magic 0x%08x, pattern %#x\n",
               le64_to_cpu(lmm->lmm_object_id), le32_to_cpu(lmm->lmm_magic),
               le32_to_cpu(lmm->lmm_pattern));
        CDEBUG(level,"stripe_size %u, stripe_count %u\n",
               le32_to_cpu(lmm->lmm_stripe_size),
               le32_to_cpu(lmm->lmm_stripe_count));
<<<<<<< HEAD
        CDEBUG(level,"pool_name "POOLNAMEF"\n", lmm->lmm_pool_name);
=======
        CDEBUG(level,"pool_name "LOV_POOLNAMEF"\n", lmm->lmm_pool_name);
>>>>>>> ce18b2ca

        if (le32_to_cpu(lmm->lmm_stripe_count) <= LOV_V1_INSANE_STRIPE_COUNT) {
                for (i = 0, lod = lmm->lmm_objects;
                     i < (int)le32_to_cpu(lmm->lmm_stripe_count); i++, lod++)
                         CDEBUG(level,
                                "stripe %u idx %u subobj "LPX64"/"LPX64"\n",
                                i, le32_to_cpu(lod->l_ost_idx),
                                le64_to_cpu(lod->l_object_gr),
                                le64_to_cpu(lod->l_object_id));
        } else {
                CDEBUG(level, "bad stripe_count %u > max_stripe_count %u\n",
                       le32_to_cpu(lmm->lmm_stripe_count),
                       LOV_V1_INSANE_STRIPE_COUNT);
        }
}

void lov_dump_lmm(int level, void *lmm)
{
        int magic;

        magic = ((struct lov_mds_md_v1 *)(lmm))->lmm_magic;
        switch (magic) {
        case LOV_MAGIC_V1:
                return lov_dump_lmm_v1(level, (struct lov_mds_md_v1 *)(lmm));
        case LOV_MAGIC_JOIN:
                return lov_dump_lmm_join(level, (struct lov_mds_md_join *)(lmm));
        case LOV_MAGIC_V3:
                return lov_dump_lmm_v3(level, (struct lov_mds_md_v3 *)(lmm));
        default:
                CERROR("Cannot recognize lmm_magic %x", magic);
        }
        return;
}

#define LMM_ASSERT(test)                                                \
do {                                                                    \
        if (!(test)) lov_dump_lmm(D_ERROR, lmm);                        \
        LASSERT(test); /* so we know what assertion failed */           \
} while(0)

/* Pack LOV object metadata for disk storage.  It is packed in LE byte
 * order and is opaque to the networking layer.
 *
 * XXX In the future, this will be enhanced to get the EA size from the
 *     underlying OSC device(s) to get their EA sizes so we can stack
 *     LOVs properly.  For now lov_mds_md_size() just assumes one obd_id
 *     per stripe.
 */
int lov_packmd(struct obd_export *exp, struct lov_mds_md **lmmp,
               struct lov_stripe_md *lsm)
{
        struct obd_device *obd = class_exp2obd(exp);
        struct lov_obd *lov = &obd->u.lov;
        struct lov_mds_md_v1 *lmmv1;
        struct lov_mds_md_v3 *lmmv3;
<<<<<<< HEAD
        struct lov_oinfo *loi;
        int stripe_count = lov->desc.ld_tgt_count;
=======
        int stripe_count;
>>>>>>> ce18b2ca
        struct lov_ost_data_v1 *lmm_objects;
        int lmm_size, lmm_magic;
        int i;
        ENTRY;

        if (lsm) {
                lmm_magic = lsm->lsm_magic;

<<<<<<< HEAD
=======
                /* If we are just sizing the EA, limit the stripe count
                 * to the actual number of OSTs in this filesystem. */
>>>>>>> ce18b2ca
                if (!lmmp) {
                        stripe_count = lov_get_stripecnt(lov,
                                                         lsm->lsm_stripe_count);
                        lsm->lsm_stripe_count = stripe_count;
                } else {
                        stripe_count = lsm->lsm_stripe_count;
                }
<<<<<<< HEAD
        } else if (lmmp && *lmmp) {
                lmm_magic = (*lmmp)->lmm_magic;
        } else {
                /* lsm == NULL and lmmp == NULL */
                lmm_magic = LOV_MAGIC;
=======
        } else {
                /* No needs to allocated more than LOV_MAX_STRIPE_COUNT.
                 * Anyway, this is pretty inaccurate since ld_tgt_count now
                 * represents max index and we should rely on the actual number
                 * of OSTs instead */
                stripe_count = min((__u32)LOV_MAX_STRIPE_COUNT,
                                   lov->desc.ld_tgt_count);

                if (lmmp && *lmmp)
                        lmm_magic = le32_to_cpu((*lmmp)->lmm_magic);
                else
                        /* lsm == NULL and lmmp == NULL */
                        lmm_magic = LOV_MAGIC;
>>>>>>> ce18b2ca
        }

        if ((lmm_magic != LOV_MAGIC_V1) &&
            (lmm_magic != LOV_MAGIC_V3)) {
                CERROR("bad mem LOV MAGIC: 0x%08X != 0x%08X nor 0x%08X\n",
<<<<<<< HEAD
                       lmm_magic, LOV_MAGIC_V1, LOV_MAGIC_V3);
                RETURN(-EINVAL);
=======
                        lmm_magic, LOV_MAGIC_V1, LOV_MAGIC_V3);
                RETURN(-EINVAL);

>>>>>>> ce18b2ca
        }

        /* XXX LOV STACKING call into osc for sizes */
        lmm_size = lov_mds_md_size(stripe_count, lmm_magic);

        if (!lmmp)
                RETURN(lmm_size);

        if (*lmmp && !lsm) {
                stripe_count = le32_to_cpu((*lmmp)->lmm_stripe_count);
<<<<<<< HEAD
                lmm_size = lov_mds_md_size(stripe_count, (*lmmp)->lmm_magic);
=======
                lmm_size = lov_mds_md_size(stripe_count, lmm_magic);
>>>>>>> ce18b2ca
                OBD_FREE(*lmmp, lmm_size);
                *lmmp = NULL;
                RETURN(0);
        }

        if (!*lmmp) {
                OBD_ALLOC(*lmmp, lmm_size);
                if (!*lmmp)
                        RETURN(-ENOMEM);
        }

        CDEBUG(D_INFO, "lov_packmd: LOV_MAGIC 0x%08X, lmm_size = %d \n",
               lmm_magic, lmm_size);

        lmmv1 = *lmmp;
        lmmv3 = (struct lov_mds_md_v3 *)*lmmp;
        if (lmm_magic == LOV_MAGIC_V3)
                lmmv3->lmm_magic = cpu_to_le32(LOV_MAGIC_V3);
        else
                lmmv1->lmm_magic = cpu_to_le32(LOV_MAGIC_V1);

        if (!lsm)
                RETURN(lmm_size);

        /* lmmv1 and lmmv3 point to the same struct and have the
         * same first fields
         */
<<<<<<< HEAD
        lmmv1->lmm_pattern = cpu_to_le32(lsm->lsm_pattern);
=======
>>>>>>> ce18b2ca
        lmmv1->lmm_object_id = cpu_to_le64(lsm->lsm_object_id);
        lmmv1->lmm_object_gr = cpu_to_le64(lsm->lsm_object_gr);
        lmmv1->lmm_stripe_size = cpu_to_le32(lsm->lsm_stripe_size);
        lmmv1->lmm_stripe_count = cpu_to_le32(stripe_count);
<<<<<<< HEAD
        if (lsm->lsm_magic == LOV_MAGIC_V3) {
                strncpy(lmmv3->lmm_pool_name, lsm->lsm_pool_name, MAXPOOLNAME);
=======
        lmmv1->lmm_pattern = cpu_to_le32(lsm->lsm_pattern);
        if (lsm->lsm_magic == LOV_MAGIC_V3) {
                strncpy(lmmv3->lmm_pool_name, lsm->lsm_pool_name,
                        LOV_MAXPOOLNAME);
>>>>>>> ce18b2ca
                lmm_objects = lmmv3->lmm_objects;
        } else {
                lmm_objects = lmmv1->lmm_objects;
        }

        for (i = 0; i < stripe_count; i++) {
                loi = lsm->lsm_oinfo[i];
                /* XXX LOV STACKING call down to osc_packmd() to do packing */
                LASSERTF(loi->loi_id, "lmm_oid "LPU64" stripe %u/%u idx %u\n",
                         lmmv1->lmm_object_id, i, stripe_count, loi->loi_ost_idx);
                lmm_objects[i].l_object_id = cpu_to_le64(loi->loi_id);
                lmm_objects[i].l_object_gr = cpu_to_le64(loi->loi_gr);
                lmm_objects[i].l_ost_gen = cpu_to_le32(loi->loi_ost_gen);
                lmm_objects[i].l_ost_idx = cpu_to_le32(loi->loi_ost_idx);
        }

        RETURN(lmm_size);
}

/* Find the max stripecount we should use */
int lov_get_stripecnt(struct lov_obd *lov, __u32 stripe_count)
{
        if (!stripe_count)
                stripe_count = lov->desc.ld_default_stripe_count;
        if (stripe_count > lov->desc.ld_active_tgt_count)
                stripe_count = lov->desc.ld_active_tgt_count;
        if (!stripe_count)
                stripe_count = 1;
        /* for now, we limit the stripe count directly, when bug 4424 is
         * fixed this needs to be somewhat dynamic based on whether ext3
         * can handle larger EA sizes. */
        if (stripe_count > LOV_MAX_STRIPE_COUNT)
                stripe_count = LOV_MAX_STRIPE_COUNT;

        return stripe_count;
}


static int lov_verify_lmm(void *lmm, int lmm_bytes, int *stripe_count)
{
        int rc;

        if (lsm_op_find(le32_to_cpu(*(__u32 *)lmm)) == NULL) {
                char *buffer;
                int sz;

                CERROR("bad disk LOV MAGIC: 0x%08X; dumping LMM (size=%d):\n",
                       le32_to_cpu(*(__u32 *)lmm), lmm_bytes);
                sz = lmm_bytes * 2 + 1;
                OBD_ALLOC(buffer, sz);
                if (buffer != NULL) {
                        int i;

                        for (i = 0; i < lmm_bytes; i++)
                                sprintf(buffer+2*i, "%.2X", ((char *)lmm)[i]);
                        buffer[sz] = '\0';
                        CERROR("%s\n", buffer);
                        OBD_FREE(buffer, sz);
                }
                return -EINVAL;
        }
        rc = lsm_op_find(le32_to_cpu(*(__u32 *)lmm))->lsm_lmm_verify(lmm,
                                     lmm_bytes, stripe_count);
        return rc;
}

int lov_alloc_memmd(struct lov_stripe_md **lsmp, int stripe_count, 
                      int pattern, int magic)
{
        int i, lsm_size;
        ENTRY;

        CDEBUG(D_INFO, "alloc lsm, stripe_count %d\n", stripe_count);

        *lsmp = lsm_alloc_plain(stripe_count, &lsm_size);
        if (!*lsmp) {
                CERROR("can't allocate lsmp, stripe_count %d\n", stripe_count);
                RETURN(-ENOMEM);
        }

        spin_lock_init(&(*lsmp)->lsm_lock);
        (*lsmp)->lsm_magic = magic;
        (*lsmp)->lsm_stripe_count = stripe_count;
        (*lsmp)->lsm_maxbytes = LUSTRE_STRIPE_MAXBYTES * stripe_count;
        (*lsmp)->lsm_pattern = pattern;
        (*lsmp)->lsm_pool_name[0] = '\0';
        (*lsmp)->lsm_oinfo[0]->loi_ost_idx = ~0;

        for (i = 0; i < stripe_count; i++)
                loi_init((*lsmp)->lsm_oinfo[i]);

        RETURN(lsm_size);
}

void lov_free_memmd(struct lov_stripe_md **lsmp)
{
        struct lov_stripe_md *lsm = *lsmp;
        
        LASSERT(lsm_op_find(lsm->lsm_magic) != NULL);
        lsm_op_find(lsm->lsm_magic)->lsm_free(lsm);
        
        *lsmp = NULL;
}


/* Unpack LOV object metadata from disk storage.  It is packed in LE byte
 * order and is opaque to the networking layer.
 */
int lov_unpackmd(struct obd_export *exp,  struct lov_stripe_md **lsmp, 
                 struct lov_mds_md *lmm, int lmm_bytes)
{
        struct obd_device *obd = class_exp2obd(exp);
        struct lov_obd *lov = &obd->u.lov;
        int rc = 0, stripe_count, lsm_size;
        __u32 magic;
        ENTRY;

        /* If passed an MDS struct use values from there, otherwise defaults */
        if (lmm) {
                rc = lov_verify_lmm(lmm, lmm_bytes, &stripe_count);
                if (rc)
                        RETURN(rc);
                magic = le32_to_cpu(lmm->lmm_magic);
        } else {
                stripe_count = lov_get_stripecnt(lov, 0);
                magic = LOV_MAGIC;
        }

        /* If we aren't passed an lsmp struct, we just want the size */
        if (!lsmp) {
                /* XXX LOV STACKING call into osc for sizes */
                LBUG();
                RETURN(lov_stripe_md_size(stripe_count));
        }

        /* If we are passed an allocated struct but nothing to unpack, free */
        if (*lsmp && !lmm) {
                lov_free_memmd(lsmp);
                RETURN(0);
        }

        lsm_size = lov_alloc_memmd(lsmp, stripe_count, LOV_PATTERN_RAID0, 
                                   magic);
        if (lsm_size < 0)
                RETURN(lsm_size);

        /* If we are passed a pointer but nothing to unpack, we only alloc */
        if (!lmm)
                RETURN(lsm_size);

        LASSERT(lsm_op_find(magic) != NULL);
        rc = lsm_op_find(magic)->lsm_unpackmd(lov, *lsmp, lmm);
        if (rc) {
                lov_free_memmd(lsmp);
                RETURN(rc);
        }

        RETURN(lsm_size);
}

/* Configure object striping information on a new file.
 *
 * @lmmu is a pointer to a user struct with one or more of the fields set to
 * indicate the application preference: lmm_stripe_count, lmm_stripe_size,
 * lmm_stripe_offset, and lmm_stripe_pattern.  lmm_magic must be LOV_MAGIC.
 * @lsmp is a pointer to an in-core stripe MD that needs to be filled in.
 */
int lov_setstripe(struct obd_export *exp, struct lov_stripe_md **lsmp,
                  struct lov_user_md *lump)
{
        struct obd_device *obd = class_exp2obd(exp);
        struct lov_obd *lov = &obd->u.lov;
        struct lov_user_md_v3 lumv3;
        struct lov_user_md_v1 *lumv1 = (struct lov_user_md_v1 *)&lumv3;
        int lmm_magic;
        int stripe_count;
        int rc;
        ENTRY;

        rc = copy_from_user(&lumv3, lump, sizeof(struct lov_user_md_v1));
        if (rc)
                RETURN(-EFAULT);

        lmm_magic = lumv1->lmm_magic;

        if (lmm_magic == __swab32(LOV_USER_MAGIC_V1)) {
                lustre_swab_lov_user_md_v1(lumv1);
                lmm_magic = LOV_USER_MAGIC_V1;
        } else if (lmm_magic == LOV_USER_MAGIC_V3) {
                rc = copy_from_user(&lumv3, lump, sizeof(lumv3));
                if (rc)
                        RETURN(-EFAULT);
        } else if (lmm_magic == __swab32(LOV_USER_MAGIC_V3)) {
                rc = copy_from_user(&lumv3, lump, sizeof(lumv3));
                if (rc)
                        RETURN(-EFAULT);
                lustre_swab_lov_user_md_v3(&lumv3);
                lmm_magic = LOV_USER_MAGIC_V3;
        } else if (lmm_magic != LOV_USER_MAGIC_V1) {
                CDEBUG(D_IOCTL,
                       "bad userland LOV MAGIC: %#08x != %#08x nor %#08x\n",
                       lmm_magic, LOV_USER_MAGIC_V1, LOV_USER_MAGIC_V3);
                       RETURN(-EINVAL);
        }

        /* in the rest of the tests, as *lumv1 and lumv3 have the same
         * fields, we use lumv1 to avoid code duplication */

        if (lumv1->lmm_pattern == 0) {
                lumv1->lmm_pattern = lov->desc.ld_pattern ?
                        lov->desc.ld_pattern : LOV_PATTERN_RAID0;
        }

        if (lumv1->lmm_pattern != LOV_PATTERN_RAID0) {
                CDEBUG(D_IOCTL, "bad userland stripe pattern: %#x\n",
                       lumv1->lmm_pattern);
                RETURN(-EINVAL);
        }

        /* 64kB is the largest common page size we see (ia64), and matches the
         * check in lfs */
        if (lumv1->lmm_stripe_size & (LOV_MIN_STRIPE_SIZE - 1)) {
                CDEBUG(D_IOCTL, "stripe size %u not multiple of %u, fixing\n",
                       lumv1->lmm_stripe_size, LOV_MIN_STRIPE_SIZE);
                lumv1->lmm_stripe_size = LOV_MIN_STRIPE_SIZE;
        }

        if ((lumv1->lmm_stripe_offset >= lov->desc.ld_tgt_count) &&
            (lumv1->lmm_stripe_offset !=
             (typeof(lumv1->lmm_stripe_offset))(-1))) {
                CDEBUG(D_IOCTL, "stripe offset %u > number of OSTs %u\n",
                       lumv1->lmm_stripe_offset, lov->desc.ld_tgt_count);
                RETURN(-EINVAL);
        }
<<<<<<< HEAD

        stripe_count = lov_get_stripecnt(lov, lumv1->lmm_stripe_count);

        if (lmm_magic == LOV_USER_MAGIC_V3) {
                struct pool_desc *pool;

                pool = lov_find_pool(lov, lumv3.lmm_pool_name);
                if (pool == NULL)
                        RETURN(-EINVAL);

                if (lumv1->lmm_stripe_offset !=
                    (typeof(lumv1->lmm_stripe_offset))(-1)) {
                        rc = lov_check_index_in_pool(lumv1->lmm_stripe_offset,
                                                     pool);
                        if (rc < 0)
                                RETURN(-EINVAL);
                }

                if (stripe_count > pool_tgt_count(pool))
                        stripe_count = pool_tgt_count(pool);

        }

        if ((__u64)lumv1->lmm_stripe_size * stripe_count > ~0U) {
                CDEBUG(D_IOCTL, "stripe width %ux%u exceeds %u bytes\n",
                       lumv1->lmm_stripe_size, (int)lumv1->lmm_stripe_count,
                       ~0U);
                RETURN(-EINVAL);
        }
=======
        stripe_count = lov_get_stripecnt(lov, lumv1->lmm_stripe_count);

        if (lmm_magic == LOV_USER_MAGIC_V3) {
                struct pool_desc *pool;

                pool = lov_find_pool(lov, lumv3.lmm_pool_name);
                if (pool == NULL)
                        RETURN(-EINVAL);

                if (lumv3.lmm_stripe_offset !=
                    (typeof(lumv3.lmm_stripe_offset))(-1)) {
                        rc = lov_check_index_in_pool(lumv3.lmm_stripe_offset,
                                                     pool);
                        if (rc < 0)
                                RETURN(-EINVAL);
                }

                if (stripe_count > pool_tgt_count(pool))
                        stripe_count = pool_tgt_count(pool);
        }

        if ((__u64)lumv1->lmm_stripe_size * stripe_count > ~0UL) {
                CDEBUG(D_IOCTL, "stripe width %ux%i exeeds %lu bytes\n",
                       lumv1->lmm_stripe_size, (int)lumv1->lmm_stripe_count,
                       ~0UL);
                RETURN(-EINVAL);
        }

        rc = lov_alloc_memmd(lsmp, stripe_count, lumv1->lmm_pattern, lmm_magic);

        if (rc >= 0) {
                (*lsmp)->lsm_oinfo[0]->loi_ost_idx = lumv1->lmm_stripe_offset;
                (*lsmp)->lsm_stripe_size = lumv1->lmm_stripe_size;
                if (lmm_magic == LOV_USER_MAGIC_V3)
                        strncpy((*lsmp)->lsm_pool_name, lumv3.lmm_pool_name,
                                LOV_MAXPOOLNAME);
                rc = 0;
        }

        RETURN(rc);
}
>>>>>>> ce18b2ca

        rc = lov_alloc_memmd(lsmp, stripe_count, lumv1->lmm_pattern, lmm_magic);

        if (rc < 0)
                RETURN(rc);

        (*lsmp)->lsm_oinfo[0]->loi_ost_idx = lumv1->lmm_stripe_offset;
        (*lsmp)->lsm_stripe_size = lumv1->lmm_stripe_size;

        if (lmm_magic == LOV_USER_MAGIC_V3)
                strncpy((*lsmp)->lsm_pool_name, lumv3.lmm_pool_name,
                        MAXPOOLNAME);

        RETURN(0);
}

int lov_setea(struct obd_export *exp, struct lov_stripe_md **lsmp,
              struct lov_user_md *lump)
{
        int i;
        int rc;
        struct obd_export *oexp;
        struct lov_obd *lov = &exp->exp_obd->u.lov;
        obd_id last_id = 0;
        struct lov_user_ost_data_v1 *lmm_objects;

        ENTRY;

        if (lump->lmm_magic == LOV_USER_MAGIC_V3)
                lmm_objects = ((struct lov_user_md_v3 *)lump)->lmm_objects;
        else
                lmm_objects = lump->lmm_objects;

        for (i = 0; i < lump->lmm_stripe_count; i++) {
                __u32 len = sizeof(last_id);
                oexp = lov->lov_tgts[lmm_objects[i].l_ost_idx]->ltd_exp;
                rc = obd_get_info(oexp, sizeof(KEY_LAST_ID), KEY_LAST_ID,
                                  &len, &last_id, NULL);
                if (rc)
                        RETURN(rc);
                if (lmm_objects[i].l_object_id > last_id) {
                        CERROR("Setting EA for object > than last id on "
                               "ost idx %d "LPD64" > "LPD64" \n",
                               lmm_objects[i].l_ost_idx,
                               lmm_objects[i].l_object_id, last_id);
                        RETURN(-EINVAL);
                }
        }

        rc = lov_setstripe(exp, lsmp, lump);
        if (rc)
                RETURN(rc);

        for (i = 0; i < lump->lmm_stripe_count; i++) {
                (*lsmp)->lsm_oinfo[i]->loi_ost_idx =
                        lmm_objects[i].l_ost_idx;
                (*lsmp)->lsm_oinfo[i]->loi_id = lmm_objects[i].l_object_id;
                (*lsmp)->lsm_oinfo[i]->loi_gr = lmm_objects[i].l_object_gr;
        }
        RETURN(0);
}


/* Retrieve object striping information.
 *
 * @lump is a pointer to an in-core struct with lmm_ost_count indicating
 * the maximum number of OST indices which will fit in the user buffer.
 * lmm_magic must be LOV_USER_MAGIC.
 */
int lov_getstripe(struct obd_export *exp, struct lov_stripe_md *lsm,
                  struct lov_user_md *lump)
{
<<<<<<< HEAD
=======
        /*
         * XXX huge struct allocated on stack.
         */
>>>>>>> ce18b2ca
        /* we use lov_user_md_v3 because it is larger than lov_user_md_v1 */
        struct lov_user_md_v3 lum;
        struct lov_mds_md *lmmk = NULL;
        int rc, lmm_size;
        int lum_size;
<<<<<<< HEAD
=======
        mm_segment_t seg;
>>>>>>> ce18b2ca
        ENTRY;

        if (!lsm)
                RETURN(-ENODATA);
<<<<<<< HEAD
=======

        /*
         * "Switch to kernel segment" to allow copying from kernel space by
         * copy_{to,from}_user().
         */
        seg = get_fs();
        set_fs(KERNEL_DS);

>>>>>>> ce18b2ca
        /* we only need the header part from user space to get lmm_magic and
         * lmm_stripe_count, (the header part is common to v1 and v3) */
        lum_size = sizeof(struct lov_user_md_v1);
        rc = copy_from_user(&lum, lump, lum_size);
<<<<<<< HEAD
=======

>>>>>>> ce18b2ca
        if (rc)
                RETURN(-EFAULT);
        /* if v3 we just have to update the lum_size */
        if (lum.lmm_magic == LOV_USER_MAGIC_V3)
                lum_size = sizeof(struct lov_user_md_v3);

        if ((lum.lmm_magic != LOV_USER_MAGIC_V1) &&
            (lum.lmm_magic != LOV_USER_MAGIC_V3))
                RETURN(-EINVAL);

        rc = lov_packmd(exp, &lmmk, lsm);
        if (rc < 0)
                RETURN(rc);
        lmm_size = rc;
        rc = 0;

        /* FIXME: Bug 1185 - copy fields properly when structs change */
        /* struct lov_user_md_v3 and struct lov_mds_md_v3 must be the same */
        LASSERT(sizeof(lum) == sizeof(struct lov_mds_md_v3));
        LASSERT(sizeof(lum.lmm_objects[0]) == sizeof(lmmk->lmm_objects[0]));

        /* User wasn't expecting this many OST entries */
        if (lum.lmm_stripe_count == 0) {
                if (copy_to_user(lump, lmmk, lum_size))
                    rc = -EFAULT;
        } else if (lum.lmm_stripe_count < lmmk->lmm_stripe_count) {
                rc = -EOVERFLOW;
        } else if (copy_to_user(lump, lmmk, lmm_size)) {
                rc = -EFAULT;
<<<<<<< HEAD
=======
        else if ((lum.lmm_magic != LOV_USER_MAGIC) &&
                 (lum.lmm_magic != LOV_USER_MAGIC_V3))
                rc = -EINVAL;
        else {
                /* if v3 we just have to update the lum_size */
                if (lum.lmm_magic == LOV_USER_MAGIC_V3)
                        lum_size = sizeof(struct lov_user_md_v3);

                rc = lov_packmd(exp, &lmmk, lsm);
                if (rc < 0)
                        RETURN(rc);
                lmm_size = rc;
                rc = 0;

                /* FIXME: Bug 1185 - copy fields properly when structs change */
                /* struct lov_user_md_v3 and struct lov_mds_md_v3 must be the same */
                CLASSERT(sizeof(lum) == sizeof(struct lov_mds_md_v3));
                CLASSERT(sizeof lum.lmm_objects[0] ==
                         sizeof lmmk->lmm_objects[0]);

                /* User wasn't expecting this many OST entries */
                if (lum.lmm_stripe_count == 0) {
                        if (copy_to_user(lump, lmmk, lum_size))
                                rc = -EFAULT;
                } else if (lum.lmm_stripe_count < lmmk->lmm_stripe_count) {
                        rc = -EOVERFLOW;
                } else if (copy_to_user(lump, lmmk, lmm_size))
                        rc = -EFAULT;

                obd_free_diskmd(exp, &lmmk);
>>>>>>> ce18b2ca
        }

        obd_free_diskmd(exp, &lmmk);

        RETURN(rc);
}<|MERGE_RESOLUTION|>--- conflicted
+++ resolved
@@ -105,11 +105,7 @@
         CDEBUG(level,"stripe_size %u, stripe_count %u\n",
                le32_to_cpu(lmm->lmm_stripe_size),
                le32_to_cpu(lmm->lmm_stripe_count));
-<<<<<<< HEAD
-        CDEBUG(level,"pool_name "POOLNAMEF"\n", lmm->lmm_pool_name);
-=======
         CDEBUG(level,"pool_name "LOV_POOLNAMEF"\n", lmm->lmm_pool_name);
->>>>>>> ce18b2ca
 
         if (le32_to_cpu(lmm->lmm_stripe_count) <= LOV_V1_INSANE_STRIPE_COUNT) {
                 for (i = 0, lod = lmm->lmm_objects;
@@ -165,12 +161,8 @@
         struct lov_obd *lov = &obd->u.lov;
         struct lov_mds_md_v1 *lmmv1;
         struct lov_mds_md_v3 *lmmv3;
-<<<<<<< HEAD
         struct lov_oinfo *loi;
-        int stripe_count = lov->desc.ld_tgt_count;
-=======
         int stripe_count;
->>>>>>> ce18b2ca
         struct lov_ost_data_v1 *lmm_objects;
         int lmm_size, lmm_magic;
         int i;
@@ -179,11 +171,6 @@
         if (lsm) {
                 lmm_magic = lsm->lsm_magic;
 
-<<<<<<< HEAD
-=======
-                /* If we are just sizing the EA, limit the stripe count
-                 * to the actual number of OSTs in this filesystem. */
->>>>>>> ce18b2ca
                 if (!lmmp) {
                         stripe_count = lov_get_stripecnt(lov,
                                                          lsm->lsm_stripe_count);
@@ -191,13 +178,6 @@
                 } else {
                         stripe_count = lsm->lsm_stripe_count;
                 }
-<<<<<<< HEAD
-        } else if (lmmp && *lmmp) {
-                lmm_magic = (*lmmp)->lmm_magic;
-        } else {
-                /* lsm == NULL and lmmp == NULL */
-                lmm_magic = LOV_MAGIC;
-=======
         } else {
                 /* No needs to allocated more than LOV_MAX_STRIPE_COUNT.
                  * Anyway, this is pretty inaccurate since ld_tgt_count now
@@ -211,20 +191,13 @@
                 else
                         /* lsm == NULL and lmmp == NULL */
                         lmm_magic = LOV_MAGIC;
->>>>>>> ce18b2ca
         }
 
         if ((lmm_magic != LOV_MAGIC_V1) &&
             (lmm_magic != LOV_MAGIC_V3)) {
                 CERROR("bad mem LOV MAGIC: 0x%08X != 0x%08X nor 0x%08X\n",
-<<<<<<< HEAD
                        lmm_magic, LOV_MAGIC_V1, LOV_MAGIC_V3);
                 RETURN(-EINVAL);
-=======
-                        lmm_magic, LOV_MAGIC_V1, LOV_MAGIC_V3);
-                RETURN(-EINVAL);
-
->>>>>>> ce18b2ca
         }
 
         /* XXX LOV STACKING call into osc for sizes */
@@ -235,11 +208,7 @@
 
         if (*lmmp && !lsm) {
                 stripe_count = le32_to_cpu((*lmmp)->lmm_stripe_count);
-<<<<<<< HEAD
-                lmm_size = lov_mds_md_size(stripe_count, (*lmmp)->lmm_magic);
-=======
-                lmm_size = lov_mds_md_size(stripe_count, lmm_magic);
->>>>>>> ce18b2ca
+                lmm_size = lov_mds_md_size(stripe_count, le32_to_cpu((*lmmp)->lmm_magic));
                 OBD_FREE(*lmmp, lmm_size);
                 *lmmp = NULL;
                 RETURN(0);
@@ -267,23 +236,13 @@
         /* lmmv1 and lmmv3 point to the same struct and have the
          * same first fields
          */
-<<<<<<< HEAD
         lmmv1->lmm_pattern = cpu_to_le32(lsm->lsm_pattern);
-=======
->>>>>>> ce18b2ca
         lmmv1->lmm_object_id = cpu_to_le64(lsm->lsm_object_id);
         lmmv1->lmm_object_gr = cpu_to_le64(lsm->lsm_object_gr);
         lmmv1->lmm_stripe_size = cpu_to_le32(lsm->lsm_stripe_size);
         lmmv1->lmm_stripe_count = cpu_to_le32(stripe_count);
-<<<<<<< HEAD
         if (lsm->lsm_magic == LOV_MAGIC_V3) {
-                strncpy(lmmv3->lmm_pool_name, lsm->lsm_pool_name, MAXPOOLNAME);
-=======
-        lmmv1->lmm_pattern = cpu_to_le32(lsm->lsm_pattern);
-        if (lsm->lsm_magic == LOV_MAGIC_V3) {
-                strncpy(lmmv3->lmm_pool_name, lsm->lsm_pool_name,
-                        LOV_MAXPOOLNAME);
->>>>>>> ce18b2ca
+                strncpy(lmmv3->lmm_pool_name, lsm->lsm_pool_name, LOV_MAXPOOLNAME);
                 lmm_objects = lmmv3->lmm_objects;
         } else {
                 lmm_objects = lmmv1->lmm_objects;
@@ -518,7 +477,6 @@
                        lumv1->lmm_stripe_offset, lov->desc.ld_tgt_count);
                 RETURN(-EINVAL);
         }
-<<<<<<< HEAD
 
         stripe_count = lov_get_stripecnt(lov, lumv1->lmm_stripe_count);
 
@@ -548,49 +506,6 @@
                        ~0U);
                 RETURN(-EINVAL);
         }
-=======
-        stripe_count = lov_get_stripecnt(lov, lumv1->lmm_stripe_count);
-
-        if (lmm_magic == LOV_USER_MAGIC_V3) {
-                struct pool_desc *pool;
-
-                pool = lov_find_pool(lov, lumv3.lmm_pool_name);
-                if (pool == NULL)
-                        RETURN(-EINVAL);
-
-                if (lumv3.lmm_stripe_offset !=
-                    (typeof(lumv3.lmm_stripe_offset))(-1)) {
-                        rc = lov_check_index_in_pool(lumv3.lmm_stripe_offset,
-                                                     pool);
-                        if (rc < 0)
-                                RETURN(-EINVAL);
-                }
-
-                if (stripe_count > pool_tgt_count(pool))
-                        stripe_count = pool_tgt_count(pool);
-        }
-
-        if ((__u64)lumv1->lmm_stripe_size * stripe_count > ~0UL) {
-                CDEBUG(D_IOCTL, "stripe width %ux%i exeeds %lu bytes\n",
-                       lumv1->lmm_stripe_size, (int)lumv1->lmm_stripe_count,
-                       ~0UL);
-                RETURN(-EINVAL);
-        }
-
-        rc = lov_alloc_memmd(lsmp, stripe_count, lumv1->lmm_pattern, lmm_magic);
-
-        if (rc >= 0) {
-                (*lsmp)->lsm_oinfo[0]->loi_ost_idx = lumv1->lmm_stripe_offset;
-                (*lsmp)->lsm_stripe_size = lumv1->lmm_stripe_size;
-                if (lmm_magic == LOV_USER_MAGIC_V3)
-                        strncpy((*lsmp)->lsm_pool_name, lumv3.lmm_pool_name,
-                                LOV_MAXPOOLNAME);
-                rc = 0;
-        }
-
-        RETURN(rc);
-}
->>>>>>> ce18b2ca
 
         rc = lov_alloc_memmd(lsmp, stripe_count, lumv1->lmm_pattern, lmm_magic);
 
@@ -602,7 +517,7 @@
 
         if (lmm_magic == LOV_USER_MAGIC_V3)
                 strncpy((*lsmp)->lsm_pool_name, lumv3.lmm_pool_name,
-                        MAXPOOLNAME);
+                        LOV_MAXPOOLNAME);
 
         RETURN(0);
 }
@@ -663,44 +578,19 @@
 int lov_getstripe(struct obd_export *exp, struct lov_stripe_md *lsm,
                   struct lov_user_md *lump)
 {
-<<<<<<< HEAD
-=======
-        /*
-         * XXX huge struct allocated on stack.
-         */
->>>>>>> ce18b2ca
         /* we use lov_user_md_v3 because it is larger than lov_user_md_v1 */
         struct lov_user_md_v3 lum;
         struct lov_mds_md *lmmk = NULL;
         int rc, lmm_size;
         int lum_size;
-<<<<<<< HEAD
-=======
-        mm_segment_t seg;
->>>>>>> ce18b2ca
         ENTRY;
 
         if (!lsm)
                 RETURN(-ENODATA);
-<<<<<<< HEAD
-=======
-
-        /*
-         * "Switch to kernel segment" to allow copying from kernel space by
-         * copy_{to,from}_user().
-         */
-        seg = get_fs();
-        set_fs(KERNEL_DS);
-
->>>>>>> ce18b2ca
         /* we only need the header part from user space to get lmm_magic and
          * lmm_stripe_count, (the header part is common to v1 and v3) */
         lum_size = sizeof(struct lov_user_md_v1);
         rc = copy_from_user(&lum, lump, lum_size);
-<<<<<<< HEAD
-=======
-
->>>>>>> ce18b2ca
         if (rc)
                 RETURN(-EFAULT);
         /* if v3 we just have to update the lum_size */
@@ -730,39 +620,6 @@
                 rc = -EOVERFLOW;
         } else if (copy_to_user(lump, lmmk, lmm_size)) {
                 rc = -EFAULT;
-<<<<<<< HEAD
-=======
-        else if ((lum.lmm_magic != LOV_USER_MAGIC) &&
-                 (lum.lmm_magic != LOV_USER_MAGIC_V3))
-                rc = -EINVAL;
-        else {
-                /* if v3 we just have to update the lum_size */
-                if (lum.lmm_magic == LOV_USER_MAGIC_V3)
-                        lum_size = sizeof(struct lov_user_md_v3);
-
-                rc = lov_packmd(exp, &lmmk, lsm);
-                if (rc < 0)
-                        RETURN(rc);
-                lmm_size = rc;
-                rc = 0;
-
-                /* FIXME: Bug 1185 - copy fields properly when structs change */
-                /* struct lov_user_md_v3 and struct lov_mds_md_v3 must be the same */
-                CLASSERT(sizeof(lum) == sizeof(struct lov_mds_md_v3));
-                CLASSERT(sizeof lum.lmm_objects[0] ==
-                         sizeof lmmk->lmm_objects[0]);
-
-                /* User wasn't expecting this many OST entries */
-                if (lum.lmm_stripe_count == 0) {
-                        if (copy_to_user(lump, lmmk, lum_size))
-                                rc = -EFAULT;
-                } else if (lum.lmm_stripe_count < lmmk->lmm_stripe_count) {
-                        rc = -EOVERFLOW;
-                } else if (copy_to_user(lump, lmmk, lmm_size))
-                        rc = -EFAULT;
-
-                obd_free_diskmd(exp, &lmmk);
->>>>>>> ce18b2ca
         }
 
         obd_free_diskmd(exp, &lmmk);
