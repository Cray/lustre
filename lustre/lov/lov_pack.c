/* -*- mode: c; c-basic-offset: 8; indent-tabs-mode: nil; -*-
 * vim:expandtab:shiftwidth=8:tabstop=8:
 *
 * GPL HEADER START
 *
 * DO NOT ALTER OR REMOVE COPYRIGHT NOTICES OR THIS FILE HEADER.
 *
 * This program is free software; you can redistribute it and/or modify
 * it under the terms of the GNU General Public License version 2 only,
 * as published by the Free Software Foundation.
 *
 * This program is distributed in the hope that it will be useful, but
 * WITHOUT ANY WARRANTY; without even the implied warranty of
 * MERCHANTABILITY or FITNESS FOR A PARTICULAR PURPOSE.  See the GNU
 * General Public License version 2 for more details (a copy is included
 * in the LICENSE file that accompanied this code).
 *
 * You should have received a copy of the GNU General Public License
 * version 2 along with this program; If not, see
 * http://www.sun.com/software/products/lustre/docs/GPLv2.pdf
 *
 * Please contact Sun Microsystems, Inc., 4150 Network Circle, Santa Clara,
 * CA 95054 USA or visit www.sun.com if you need additional information or
 * have any questions.
 *
 * GPL HEADER END
 */
/*
 * Copyright  2008 Sun Microsystems, Inc. All rights reserved
 * Use is subject to license terms.
 */
/*
 * This file is part of Lustre, http://www.lustre.org/
 * Lustre is a trademark of Sun Microsystems, Inc.
 *
 * lustre/lov/lov_pack.c
 *
 * (Un)packing of OST/MDS requests
 *
 * Author: Andreas Dilger <adilger@clusterfs.com>
 */

#define DEBUG_SUBSYSTEM S_LOV
#ifndef __KERNEL__
#include <liblustre.h>
#endif

#include <lustre_net.h>
#include <obd.h>
#include <obd_lov.h>
#include <obd_class.h>
#include <obd_support.h>
#include <lustre/lustre_user.h>

#include "lov_internal.h"

static void lov_dump_lmm_common(int level, void *lmmp)
{
        struct lov_mds_md *lmm = lmmp;

        CDEBUG(level, "objid "LPX64", magic 0x%08x, pattern %#x\n",
<<<<<<< HEAD
               (__u64)le64_to_cpu(lmm->lmm_object_id),
               le32_to_cpu(lmm->lmm_magic),
=======
               (__u64)le64_to_cpu(lmm->lmm_object_id), le32_to_cpu(lmm->lmm_magic),
>>>>>>> 979784ac
               le32_to_cpu(lmm->lmm_pattern));
        CDEBUG(level,"stripe_size %u, stripe_count %u\n",
               le32_to_cpu(lmm->lmm_stripe_size),
               le32_to_cpu(lmm->lmm_stripe_count));
}

<<<<<<< HEAD
static void lov_dump_lmm_objects(int level, struct lov_ost_data *lod,
                                 int stripe_count)
{
        int i;

        if (stripe_count > LOV_V1_INSANE_STRIPE_COUNT) {
=======
        if (le32_to_cpu(lmm->lmm_stripe_count) <= LOV_V1_INSANE_STRIPE_COUNT) {
                for (i = 0, lod = lmm->lmm_objects;
                     i < (int)le32_to_cpu(lmm->lmm_stripe_count); i++, lod++)
                         CDEBUG(level,
                                "stripe %u idx %u subobj "LPX64"/"LPX64"\n",
                                i, le32_to_cpu(lod->l_ost_idx),
                                (__u64)le64_to_cpu(lod->l_object_gr),
                                (__u64)le64_to_cpu(lod->l_object_id));
        } else {
>>>>>>> 979784ac
                CDEBUG(level, "bad stripe_count %u > max_stripe_count %u\n",
                       stripe_count, LOV_V1_INSANE_STRIPE_COUNT);
        }

        for (i = 0; i < stripe_count; ++i, ++lod) {
                CDEBUG(level, "stripe %u idx %u subobj "LPX64"/"LPX64"\n", i,
                       le32_to_cpu(lod->l_ost_idx),
                       (__u64)le64_to_cpu(lod->l_object_gr),
                       (__u64)le64_to_cpu(lod->l_object_id));
        }
}

void lov_dump_lmm_v1(int level, struct lov_mds_md_v1 *lmm)
{
        lov_dump_lmm_common(level, lmm);
        lov_dump_lmm_objects(level, lmm->lmm_objects,
                             le32_to_cpu(lmm->lmm_stripe_count));
}

<<<<<<< HEAD
void lov_dump_lmm_join(int level, struct lov_mds_md_join *lmmj)
{
        lov_dump_lmm_common(level, &lmmj->lmmj_md);
        CDEBUG(level, "extent_count %u\n",
=======
        CDEBUG(level, "objid "LPX64", magic 0x%08X, pattern %#X\n",
               (__u64)le64_to_cpu(lmmj->lmmj_md.lmm_object_id),
               le32_to_cpu(lmmj->lmmj_md.lmm_magic),
               le32_to_cpu(lmmj->lmmj_md.lmm_pattern));
        CDEBUG(level,"stripe_size %u, stripe_count %u extent_count %u \n",
               le32_to_cpu(lmmj->lmmj_md.lmm_stripe_size),
               le32_to_cpu(lmmj->lmmj_md.lmm_stripe_count),
>>>>>>> 979784ac
               le32_to_cpu(lmmj->lmmj_extent_count));
}

void lov_dump_lmm_v3(int level, struct lov_mds_md_v3 *lmm)
{
<<<<<<< HEAD
        lov_dump_lmm_common(level, lmm);
        CDEBUG(level,"pool_name "LOV_POOLNAMEF"\n", lmm->lmm_pool_name);
        lov_dump_lmm_objects(level, lmm->lmm_objects,
                             le32_to_cpu(lmm->lmm_stripe_count));
=======
        struct lov_ost_data_v1 *lod;
        int i;

        CDEBUG(level, "objid "LPX64", magic 0x%08x, pattern %#x\n",
               (__u64)le64_to_cpu(lmm->lmm_object_id),
               le32_to_cpu(lmm->lmm_magic), le32_to_cpu(lmm->lmm_pattern));
        CDEBUG(level,"stripe_size %u, stripe_count %u\n",
               le32_to_cpu(lmm->lmm_stripe_size),
               le32_to_cpu(lmm->lmm_stripe_count));
        CDEBUG(level,"pool_name "LOV_POOLNAMEF"\n", lmm->lmm_pool_name);

        if (le32_to_cpu(lmm->lmm_stripe_count) <= LOV_V1_INSANE_STRIPE_COUNT) {
                for (i = 0, lod = lmm->lmm_objects;
                     i < (int)le32_to_cpu(lmm->lmm_stripe_count); i++, lod++)
                         CDEBUG(level,
                                "stripe %u idx %u subobj "LPX64"/"LPX64"\n",
                                i, le32_to_cpu(lod->l_ost_idx),
                                (__u64)le64_to_cpu(lod->l_object_gr),
                                (__u64)le64_to_cpu(lod->l_object_id));
        } else {
                CDEBUG(level, "bad stripe_count %u > max_stripe_count %u\n",
                       le32_to_cpu(lmm->lmm_stripe_count),
                       LOV_V1_INSANE_STRIPE_COUNT);
        }
>>>>>>> 979784ac
}

void lov_dump_lmm(int level, void *lmm)
{
        int magic;

        magic = ((struct lov_mds_md_v1 *)(lmm))->lmm_magic;
        switch (magic) {
        case LOV_MAGIC_V1:
                return lov_dump_lmm_v1(level, (struct lov_mds_md_v1 *)(lmm));
        case LOV_MAGIC_JOIN:
                return lov_dump_lmm_join(level, (struct lov_mds_md_join *)(lmm));
        case LOV_MAGIC_V3:
                return lov_dump_lmm_v3(level, (struct lov_mds_md_v3 *)(lmm));
        default:
                CERROR("Cannot recognize lmm_magic %x", magic);
        }
        return;
}

#define LMM_ASSERT(test)                                                \
do {                                                                    \
        if (!(test)) lov_dump_lmm(D_ERROR, lmm);                        \
        LASSERT(test); /* so we know what assertion failed */           \
} while(0)

/* Pack LOV object metadata for disk storage.  It is packed in LE byte
 * order and is opaque to the networking layer.
 *
 * XXX In the future, this will be enhanced to get the EA size from the
 *     underlying OSC device(s) to get their EA sizes so we can stack
 *     LOVs properly.  For now lov_mds_md_size() just assumes one obd_id
 *     per stripe.
 */
int lov_packmd(struct obd_export *exp, struct lov_mds_md **lmmp,
               struct lov_stripe_md *lsm)
{
        struct obd_device *obd = class_exp2obd(exp);
        struct lov_obd *lov = &obd->u.lov;
        struct lov_mds_md_v1 *lmmv1;
        struct lov_mds_md_v3 *lmmv3;
        struct lov_oinfo *loi;
        int stripe_count;
        struct lov_ost_data_v1 *lmm_objects;
        int lmm_size, lmm_magic;
        int i;
        ENTRY;

        if (lsm) {
                lmm_magic = lsm->lsm_magic;

                if (!lmmp) {
                        stripe_count = lov_get_stripecnt(lov,
                                                         lsm->lsm_stripe_count);
                        lsm->lsm_stripe_count = stripe_count;
                } else {
                        stripe_count = lsm->lsm_stripe_count;
                }
        } else {
                /* No needs to allocated more than LOV_MAX_STRIPE_COUNT.
                 * Anyway, this is pretty inaccurate since ld_tgt_count now
                 * represents max index and we should rely on the actual number
                 * of OSTs instead */
                stripe_count = min((__u32)LOV_MAX_STRIPE_COUNT,
                                   lov->desc.ld_tgt_count);

                if (lmmp && *lmmp)
                        lmm_magic = le32_to_cpu((*lmmp)->lmm_magic);
                else
                        /* lsm == NULL and lmmp == NULL */
                        lmm_magic = LOV_MAGIC;
        }

        if ((lmm_magic != LOV_MAGIC_V1) &&
            (lmm_magic != LOV_MAGIC_V3)) {
                CERROR("bad mem LOV MAGIC: 0x%08X != 0x%08X nor 0x%08X\n",
                       lmm_magic, LOV_MAGIC_V1, LOV_MAGIC_V3);
                RETURN(-EINVAL);
        }

        /* XXX LOV STACKING call into osc for sizes */
        lmm_size = lov_mds_md_size(stripe_count, lmm_magic);

        if (!lmmp)
                RETURN(lmm_size);

        if (*lmmp && !lsm) {
                stripe_count = le32_to_cpu((*lmmp)->lmm_stripe_count);
                lmm_size = lov_mds_md_size(stripe_count, le32_to_cpu((*lmmp)->lmm_magic));
                OBD_FREE(*lmmp, lmm_size);
                *lmmp = NULL;
                RETURN(0);
        }

        if (!*lmmp) {
                OBD_ALLOC(*lmmp, lmm_size);
                if (!*lmmp)
                        RETURN(-ENOMEM);
        }

        CDEBUG(D_INFO, "lov_packmd: LOV_MAGIC 0x%08X, lmm_size = %d \n",
               lmm_magic, lmm_size);

        lmmv1 = *lmmp;
        lmmv3 = (struct lov_mds_md_v3 *)*lmmp;
        if (lmm_magic == LOV_MAGIC_V3)
                lmmv3->lmm_magic = cpu_to_le32(LOV_MAGIC_V3);
        else
                lmmv1->lmm_magic = cpu_to_le32(LOV_MAGIC_V1);

        if (!lsm)
                RETURN(lmm_size);

        /* lmmv1 and lmmv3 point to the same struct and have the
         * same first fields
         */
        lmmv1->lmm_pattern = cpu_to_le32(lsm->lsm_pattern);
        lmmv1->lmm_object_id = cpu_to_le64(lsm->lsm_object_id);
        lmmv1->lmm_object_gr = cpu_to_le64(lsm->lsm_object_gr);
        lmmv1->lmm_stripe_size = cpu_to_le32(lsm->lsm_stripe_size);
        lmmv1->lmm_stripe_count = cpu_to_le32(stripe_count);
        if (lsm->lsm_magic == LOV_MAGIC_V3) {
                strncpy(lmmv3->lmm_pool_name, lsm->lsm_pool_name, LOV_MAXPOOLNAME);
                lmm_objects = lmmv3->lmm_objects;
        } else {
                lmm_objects = lmmv1->lmm_objects;
        }

        for (i = 0; i < stripe_count; i++) {
                loi = lsm->lsm_oinfo[i];
                /* XXX LOV STACKING call down to osc_packmd() to do packing */
                LASSERTF(loi->loi_id, "lmm_oid "LPU64" stripe %u/%u idx %u\n",
                         lmmv1->lmm_object_id, i, stripe_count, loi->loi_ost_idx);
                lmm_objects[i].l_object_id = cpu_to_le64(loi->loi_id);
                lmm_objects[i].l_object_gr = cpu_to_le64(loi->loi_gr);
                lmm_objects[i].l_ost_gen = cpu_to_le32(loi->loi_ost_gen);
                lmm_objects[i].l_ost_idx = cpu_to_le32(loi->loi_ost_idx);
        }

        RETURN(lmm_size);
}

/* Find the max stripecount we should use */
int lov_get_stripecnt(struct lov_obd *lov, __u32 stripe_count)
{
        if (!stripe_count)
                stripe_count = lov->desc.ld_default_stripe_count;
        if (stripe_count > lov->desc.ld_active_tgt_count)
                stripe_count = lov->desc.ld_active_tgt_count;
        if (!stripe_count)
                stripe_count = 1;
        /* for now, we limit the stripe count directly, when bug 4424 is
         * fixed this needs to be somewhat dynamic based on whether ext3
         * can handle larger EA sizes. */
        if (stripe_count > LOV_MAX_STRIPE_COUNT)
                stripe_count = LOV_MAX_STRIPE_COUNT;

        return stripe_count;
}


static int lov_verify_lmm(void *lmm, int lmm_bytes, int *stripe_count)
{
        int rc;

        if (lsm_op_find(le32_to_cpu(*(__u32 *)lmm)) == NULL) {
                char *buffer;
                int sz;

                CERROR("bad disk LOV MAGIC: 0x%08X; dumping LMM (size=%d):\n",
                       le32_to_cpu(*(__u32 *)lmm), lmm_bytes);
                sz = lmm_bytes * 2 + 1;
                OBD_ALLOC(buffer, sz);
                if (buffer != NULL) {
                        int i;

                        for (i = 0; i < lmm_bytes; i++)
                                sprintf(buffer+2*i, "%.2X", ((char *)lmm)[i]);
                        buffer[sz] = '\0';
                        CERROR("%s\n", buffer);
                        OBD_FREE(buffer, sz);
                }
                return -EINVAL;
        }
        rc = lsm_op_find(le32_to_cpu(*(__u32 *)lmm))->lsm_lmm_verify(lmm,
                                     lmm_bytes, stripe_count);
        return rc;
}

int lov_alloc_memmd(struct lov_stripe_md **lsmp, int stripe_count,
                      int pattern, int magic)
{
        int i, lsm_size;
        ENTRY;

        CDEBUG(D_INFO, "alloc lsm, stripe_count %d\n", stripe_count);

        *lsmp = lsm_alloc_plain(stripe_count, &lsm_size);
        if (!*lsmp) {
                CERROR("can't allocate lsmp, stripe_count %d\n", stripe_count);
                RETURN(-ENOMEM);
        }

        spin_lock_init(&(*lsmp)->lsm_lock);
        (*lsmp)->lsm_magic = magic;
        (*lsmp)->lsm_stripe_count = stripe_count;
        (*lsmp)->lsm_maxbytes = LUSTRE_STRIPE_MAXBYTES * stripe_count;
        (*lsmp)->lsm_pattern = pattern;
        (*lsmp)->lsm_pool_name[0] = '\0';
        (*lsmp)->lsm_oinfo[0]->loi_ost_idx = ~0;

        for (i = 0; i < stripe_count; i++)
                loi_init((*lsmp)->lsm_oinfo[i]);

        RETURN(lsm_size);
}

void lov_free_memmd(struct lov_stripe_md **lsmp)
{
        struct lov_stripe_md *lsm = *lsmp;

        LASSERT(lsm_op_find(lsm->lsm_magic) != NULL);
        lsm_op_find(lsm->lsm_magic)->lsm_free(lsm);

        *lsmp = NULL;
}


/* Unpack LOV object metadata from disk storage.  It is packed in LE byte
 * order and is opaque to the networking layer.
 */
int lov_unpackmd(struct obd_export *exp,  struct lov_stripe_md **lsmp,
                 struct lov_mds_md *lmm, int lmm_bytes)
{
        struct obd_device *obd = class_exp2obd(exp);
        struct lov_obd *lov = &obd->u.lov;
        int rc = 0, stripe_count, lsm_size;
        __u32 magic;
        ENTRY;

        /* If passed an MDS struct use values from there, otherwise defaults */
        if (lmm) {
                rc = lov_verify_lmm(lmm, lmm_bytes, &stripe_count);
                if (rc)
                        RETURN(rc);
                magic = le32_to_cpu(lmm->lmm_magic);
        } else {
                stripe_count = lov_get_stripecnt(lov, 0);
                magic = LOV_MAGIC;
        }

        /* If we aren't passed an lsmp struct, we just want the size */
        if (!lsmp) {
                /* XXX LOV STACKING call into osc for sizes */
                LBUG();
                RETURN(lov_stripe_md_size(stripe_count));
        }

        /* If we are passed an allocated struct but nothing to unpack, free */
        if (*lsmp && !lmm) {
                lov_free_memmd(lsmp);
                RETURN(0);
        }

        lsm_size = lov_alloc_memmd(lsmp, stripe_count, LOV_PATTERN_RAID0,
                                   magic);
        if (lsm_size < 0)
                RETURN(lsm_size);

        /* If we are passed a pointer but nothing to unpack, we only alloc */
        if (!lmm)
                RETURN(lsm_size);

        LASSERT(lsm_op_find(magic) != NULL);
        rc = lsm_op_find(magic)->lsm_unpackmd(lov, *lsmp, lmm);
        if (rc) {
                lov_free_memmd(lsmp);
                RETURN(rc);
        }

        RETURN(lsm_size);
}

/* Configure object striping information on a new file.
 *
 * @lmmu is a pointer to a user struct with one or more of the fields set to
 * indicate the application preference: lmm_stripe_count, lmm_stripe_size,
 * lmm_stripe_offset, and lmm_stripe_pattern.  lmm_magic must be LOV_MAGIC.
 * @lsmp is a pointer to an in-core stripe MD that needs to be filled in.
 */
int lov_setstripe(struct obd_export *exp, struct lov_stripe_md **lsmp,
                  struct lov_user_md *lump)
{
        struct obd_device *obd = class_exp2obd(exp);
        struct lov_obd *lov = &obd->u.lov;
        struct lov_user_md_v3 lumv3;
        struct lov_user_md_v1 *lumv1 = (struct lov_user_md_v1 *)&lumv3;
        int stripe_count;
        int rc;
        ENTRY;

        rc = copy_from_user(&lumv3, lump, sizeof(struct lov_user_md_v1));
        if (rc)
                RETURN(-EFAULT);

        switch (lumv1->lmm_magic) {
        case LOV_USER_MAGIC_V3_SWABBED:
                rc = copy_from_user(&lumv3, lump, sizeof(lumv3));
                if (rc)
                        break;
<<<<<<< HEAD
                /* fall through to swab */
=======
>>>>>>> 979784ac
        case LOV_USER_MAGIC_V1_SWABBED:
                rc = lustre_swab_lov_user_md(lumv1);
                break;
        case LOV_USER_MAGIC_V3:
                rc = copy_from_user(&lumv3, lump, sizeof(lumv3));
<<<<<<< HEAD
                /* fall through */
=======
>>>>>>> 979784ac
        case LOV_USER_MAGIC_V1:
                break;
        default:
                CERROR("bad lsm magic %08x\n", lumv1->lmm_magic);
                RETURN(-EINVAL);
        }
        if (rc)
                RETURN(rc);

        /* in the rest of the tests, as *lumv1 and lumv3 have the same
         * fields, we use lumv1 to avoid code duplication */

        if (lumv1->lmm_pattern == 0) {
                lumv1->lmm_pattern = lov->desc.ld_pattern ?
                        lov->desc.ld_pattern : LOV_PATTERN_RAID0;
        }

        if (lumv1->lmm_pattern != LOV_PATTERN_RAID0) {
                CDEBUG(D_IOCTL, "bad userland stripe pattern: %#x\n",
                       lumv1->lmm_pattern);
                RETURN(-EINVAL);
        }

        /* 64kB is the largest common page size we see (ia64), and matches the
         * check in lfs */
        if (lumv1->lmm_stripe_size & (LOV_MIN_STRIPE_SIZE - 1)) {
                CDEBUG(D_IOCTL, "stripe size %u not multiple of %u, fixing\n",
                       lumv1->lmm_stripe_size, LOV_MIN_STRIPE_SIZE);
                lumv1->lmm_stripe_size = LOV_MIN_STRIPE_SIZE;
        }

        if ((lumv1->lmm_stripe_offset >= lov->desc.ld_tgt_count) &&
            (lumv1->lmm_stripe_offset !=
             (typeof(lumv1->lmm_stripe_offset))(-1))) {
                CDEBUG(D_IOCTL, "stripe offset %u > number of OSTs %u\n",
                       lumv1->lmm_stripe_offset, lov->desc.ld_tgt_count);
                RETURN(-EINVAL);
        }

        stripe_count = lov_get_stripecnt(lov, lumv1->lmm_stripe_count);

        if (lumv1->lmm_magic == LOV_USER_MAGIC_V3) {
                struct pool_desc *pool;

                pool = lov_find_pool(lov, lumv3.lmm_pool_name);
                if (pool != NULL) {
                        if (lumv1->lmm_stripe_offset !=
                            (typeof(lumv1->lmm_stripe_offset))(-1)) {
                                rc = lov_check_index_in_pool(
                                        lumv1->lmm_stripe_offset, pool);
                                if (rc < 0) {
                                        lov_pool_putref(pool);
                                        RETURN(-EINVAL);
                                }
                        }

                        if (stripe_count > pool_tgt_count(pool))
                                stripe_count = pool_tgt_count(pool);

                        lov_pool_putref(pool);
                }
        }

        rc = lov_alloc_memmd(lsmp, stripe_count, lumv1->lmm_pattern,
                             lumv1->lmm_magic);

        if (rc < 0)
                RETURN(rc);

        (*lsmp)->lsm_oinfo[0]->loi_ost_idx = lumv1->lmm_stripe_offset;
        (*lsmp)->lsm_stripe_size = lumv1->lmm_stripe_size;

        if (lumv1->lmm_magic == LOV_USER_MAGIC_V3)
                strncpy((*lsmp)->lsm_pool_name, lumv3.lmm_pool_name,
                        LOV_MAXPOOLNAME);

        RETURN(0);
}

int lov_setea(struct obd_export *exp, struct lov_stripe_md **lsmp,
              struct lov_user_md *lump)
{
        int i;
        int rc;
        struct obd_export *oexp;
        struct lov_obd *lov = &exp->exp_obd->u.lov;
        obd_id last_id = 0;
        struct lov_user_ost_data_v1 *lmm_objects;

        ENTRY;

        if (lump->lmm_magic == LOV_USER_MAGIC_V3)
                lmm_objects = ((struct lov_user_md_v3 *)lump)->lmm_objects;
        else
                lmm_objects = lump->lmm_objects;

        for (i = 0; i < lump->lmm_stripe_count; i++) {
                __u32 len = sizeof(last_id);
                oexp = lov->lov_tgts[lmm_objects[i].l_ost_idx]->ltd_exp;
                rc = obd_get_info(oexp, sizeof(KEY_LAST_ID), KEY_LAST_ID,
                                  &len, &last_id, NULL);
                if (rc)
                        RETURN(rc);
                if (lmm_objects[i].l_object_id > last_id) {
                        CERROR("Setting EA for object > than last id on "
                               "ost idx %d "LPD64" > "LPD64" \n",
                               lmm_objects[i].l_ost_idx,
                               lmm_objects[i].l_object_id, last_id);
                        RETURN(-EINVAL);
                }
        }

        rc = lov_setstripe(exp, lsmp, lump);
        if (rc)
                RETURN(rc);

        for (i = 0; i < lump->lmm_stripe_count; i++) {
                (*lsmp)->lsm_oinfo[i]->loi_ost_idx =
                        lmm_objects[i].l_ost_idx;
                (*lsmp)->lsm_oinfo[i]->loi_id = lmm_objects[i].l_object_id;
                (*lsmp)->lsm_oinfo[i]->loi_gr = lmm_objects[i].l_object_gr;
        }
        RETURN(0);
}


/* Retrieve object striping information.
 *
 * @lump is a pointer to an in-core struct with lmm_ost_count indicating
 * the maximum number of OST indices which will fit in the user buffer.
 * lmm_magic must be LOV_USER_MAGIC.
 */
int lov_getstripe(struct obd_export *exp, struct lov_stripe_md *lsm,
                  struct lov_user_md *lump)
{
        /* we use lov_user_md_v3 because it is larger than lov_user_md_v1 */
        struct lov_user_md_v3 lum;
        struct lov_mds_md *lmmk = NULL;
        int rc, lmm_size;
        int lum_size;
        ENTRY;

        if (!lsm)
                RETURN(-ENODATA);
        /* we only need the header part from user space to get lmm_magic and
         * lmm_stripe_count, (the header part is common to v1 and v3) */
        lum_size = sizeof(struct lov_user_md_v1);
        rc = copy_from_user(&lum, lump, lum_size);
        if (rc)
                RETURN(-EFAULT);
        /* if v3 we just have to update the lum_size */
        if (lum.lmm_magic == LOV_USER_MAGIC_V3)
                lum_size = sizeof(struct lov_user_md_v3);

        if ((lum.lmm_magic != LOV_USER_MAGIC_V1) &&
            (lum.lmm_magic != LOV_USER_MAGIC_V3))
                RETURN(-EINVAL);

        if (lum.lmm_stripe_count &&
            (lum.lmm_stripe_count < lsm->lsm_stripe_count)) {
                /* Return right size of stripe to user */
                lum.lmm_stripe_count = lsm->lsm_stripe_count;
                rc = copy_to_user(lump, &lum, lum_size);
                RETURN(-EOVERFLOW);
        }
        rc = lov_packmd(exp, &lmmk, lsm);
        if (rc < 0)
                RETURN(rc);
        lmm_size = rc;
        rc = 0;

        /* FIXME: Bug 1185 - copy fields properly when structs change */
        /* struct lov_user_md_v3 and struct lov_mds_md_v3 must be the same */
        LASSERT(sizeof(lum) == sizeof(struct lov_mds_md_v3));
        LASSERT(sizeof(lum.lmm_objects[0]) == sizeof(lmmk->lmm_objects[0]));

        if ((cpu_to_le32(LOV_MAGIC) != LOV_MAGIC) &&
            ((lmmk->lmm_magic == cpu_to_le32(LOV_MAGIC_V1)) ||
            (lmmk->lmm_magic == cpu_to_le32(LOV_MAGIC_V3)))) {
                lustre_swab_lov_user_md_objects((struct lov_user_md*)lmmk);
                lustre_swab_lov_mds_md(lmmk);
        }
        if (lum.lmm_magic == LOV_USER_MAGIC) {
                /* User request for v1, we need skip lmm_pool_name */
                if (lmmk->lmm_magic == LOV_MAGIC_V3) {
                        memmove(((struct lov_mds_md_v1*)lmmk)->lmm_objects,
                                ((struct lov_mds_md_v3*)lmmk)->lmm_objects,
                                lmmk->lmm_stripe_count *
                                sizeof(struct lov_ost_data_v1));
                        lmm_size -= LOV_MAXPOOLNAME;
                }
        } else {
                /* if v3 we just have to update the lum_size */
                lum_size = sizeof(struct lov_user_md_v3);
        }
        /* User wasn't expecting this many OST entries */
        if (lum.lmm_stripe_count == 0)
                lmm_size = lum_size;
        else if (lum.lmm_stripe_count < lmmk->lmm_stripe_count)
                RETURN(-EOVERFLOW);
        /*
         * Have a difference between lov_mds_md & lov_user_md.
         * So we have to re-order the data before copy to user.
         */
        lum.lmm_stripe_count = lmmk->lmm_stripe_count;
        ((struct lov_user_md*)lmmk)->lmm_stripe_offset = 0;
        ((struct lov_user_md*)lmmk)->lmm_stripe_count = lum.lmm_stripe_count;
        if (copy_to_user(lump, lmmk, lmm_size))
                rc = -EFAULT;

        /* Restore the LE endian to ensure obd_free_diskmd works well */
        if (cpu_to_le32(LOV_MAGIC) != LOV_MAGIC) {
                lmmk->lmm_stripe_count = lum.lmm_stripe_count;
                lustre_swab_lov_mds_md(lmmk);
        }

        obd_free_diskmd(exp, &lmmk);

        RETURN(rc);
}<|MERGE_RESOLUTION|>--- conflicted
+++ resolved
@@ -54,95 +54,17 @@
 
 #include "lov_internal.h"
 
-static void lov_dump_lmm_common(int level, void *lmmp)
-{
-        struct lov_mds_md *lmm = lmmp;
+void lov_dump_lmm_v1(int level, struct lov_mds_md_v1 *lmm)
+{
+        struct lov_ost_data_v1 *lod;
+        int i;
 
         CDEBUG(level, "objid "LPX64", magic 0x%08x, pattern %#x\n",
-<<<<<<< HEAD
-               (__u64)le64_to_cpu(lmm->lmm_object_id),
-               le32_to_cpu(lmm->lmm_magic),
-=======
                (__u64)le64_to_cpu(lmm->lmm_object_id), le32_to_cpu(lmm->lmm_magic),
->>>>>>> 979784ac
                le32_to_cpu(lmm->lmm_pattern));
         CDEBUG(level,"stripe_size %u, stripe_count %u\n",
                le32_to_cpu(lmm->lmm_stripe_size),
                le32_to_cpu(lmm->lmm_stripe_count));
-}
-
-<<<<<<< HEAD
-static void lov_dump_lmm_objects(int level, struct lov_ost_data *lod,
-                                 int stripe_count)
-{
-        int i;
-
-        if (stripe_count > LOV_V1_INSANE_STRIPE_COUNT) {
-=======
-        if (le32_to_cpu(lmm->lmm_stripe_count) <= LOV_V1_INSANE_STRIPE_COUNT) {
-                for (i = 0, lod = lmm->lmm_objects;
-                     i < (int)le32_to_cpu(lmm->lmm_stripe_count); i++, lod++)
-                         CDEBUG(level,
-                                "stripe %u idx %u subobj "LPX64"/"LPX64"\n",
-                                i, le32_to_cpu(lod->l_ost_idx),
-                                (__u64)le64_to_cpu(lod->l_object_gr),
-                                (__u64)le64_to_cpu(lod->l_object_id));
-        } else {
->>>>>>> 979784ac
-                CDEBUG(level, "bad stripe_count %u > max_stripe_count %u\n",
-                       stripe_count, LOV_V1_INSANE_STRIPE_COUNT);
-        }
-
-        for (i = 0; i < stripe_count; ++i, ++lod) {
-                CDEBUG(level, "stripe %u idx %u subobj "LPX64"/"LPX64"\n", i,
-                       le32_to_cpu(lod->l_ost_idx),
-                       (__u64)le64_to_cpu(lod->l_object_gr),
-                       (__u64)le64_to_cpu(lod->l_object_id));
-        }
-}
-
-void lov_dump_lmm_v1(int level, struct lov_mds_md_v1 *lmm)
-{
-        lov_dump_lmm_common(level, lmm);
-        lov_dump_lmm_objects(level, lmm->lmm_objects,
-                             le32_to_cpu(lmm->lmm_stripe_count));
-}
-
-<<<<<<< HEAD
-void lov_dump_lmm_join(int level, struct lov_mds_md_join *lmmj)
-{
-        lov_dump_lmm_common(level, &lmmj->lmmj_md);
-        CDEBUG(level, "extent_count %u\n",
-=======
-        CDEBUG(level, "objid "LPX64", magic 0x%08X, pattern %#X\n",
-               (__u64)le64_to_cpu(lmmj->lmmj_md.lmm_object_id),
-               le32_to_cpu(lmmj->lmmj_md.lmm_magic),
-               le32_to_cpu(lmmj->lmmj_md.lmm_pattern));
-        CDEBUG(level,"stripe_size %u, stripe_count %u extent_count %u \n",
-               le32_to_cpu(lmmj->lmmj_md.lmm_stripe_size),
-               le32_to_cpu(lmmj->lmmj_md.lmm_stripe_count),
->>>>>>> 979784ac
-               le32_to_cpu(lmmj->lmmj_extent_count));
-}
-
-void lov_dump_lmm_v3(int level, struct lov_mds_md_v3 *lmm)
-{
-<<<<<<< HEAD
-        lov_dump_lmm_common(level, lmm);
-        CDEBUG(level,"pool_name "LOV_POOLNAMEF"\n", lmm->lmm_pool_name);
-        lov_dump_lmm_objects(level, lmm->lmm_objects,
-                             le32_to_cpu(lmm->lmm_stripe_count));
-=======
-        struct lov_ost_data_v1 *lod;
-        int i;
-
-        CDEBUG(level, "objid "LPX64", magic 0x%08x, pattern %#x\n",
-               (__u64)le64_to_cpu(lmm->lmm_object_id),
-               le32_to_cpu(lmm->lmm_magic), le32_to_cpu(lmm->lmm_pattern));
-        CDEBUG(level,"stripe_size %u, stripe_count %u\n",
-               le32_to_cpu(lmm->lmm_stripe_size),
-               le32_to_cpu(lmm->lmm_stripe_count));
-        CDEBUG(level,"pool_name "LOV_POOLNAMEF"\n", lmm->lmm_pool_name);
 
         if (le32_to_cpu(lmm->lmm_stripe_count) <= LOV_V1_INSANE_STRIPE_COUNT) {
                 for (i = 0, lod = lmm->lmm_objects;
@@ -157,7 +79,47 @@
                        le32_to_cpu(lmm->lmm_stripe_count),
                        LOV_V1_INSANE_STRIPE_COUNT);
         }
->>>>>>> 979784ac
+}
+
+void lov_dump_lmm_join(int level, struct lov_mds_md_join *lmmj)
+{
+
+        CDEBUG(level, "objid "LPX64", magic 0x%08X, pattern %#X\n",
+               (__u64)le64_to_cpu(lmmj->lmmj_md.lmm_object_id),
+               le32_to_cpu(lmmj->lmmj_md.lmm_magic),
+               le32_to_cpu(lmmj->lmmj_md.lmm_pattern));
+        CDEBUG(level,"stripe_size %u, stripe_count %u extent_count %u \n",
+               le32_to_cpu(lmmj->lmmj_md.lmm_stripe_size),
+               le32_to_cpu(lmmj->lmmj_md.lmm_stripe_count),
+               le32_to_cpu(lmmj->lmmj_extent_count));
+}
+
+void lov_dump_lmm_v3(int level, struct lov_mds_md_v3 *lmm)
+{
+        struct lov_ost_data_v1 *lod;
+        int i;
+
+        CDEBUG(level, "objid "LPX64", magic 0x%08x, pattern %#x\n",
+               (__u64)le64_to_cpu(lmm->lmm_object_id),
+               le32_to_cpu(lmm->lmm_magic), le32_to_cpu(lmm->lmm_pattern));
+        CDEBUG(level,"stripe_size %u, stripe_count %u\n",
+               le32_to_cpu(lmm->lmm_stripe_size),
+               le32_to_cpu(lmm->lmm_stripe_count));
+        CDEBUG(level,"pool_name "LOV_POOLNAMEF"\n", lmm->lmm_pool_name);
+
+        if (le32_to_cpu(lmm->lmm_stripe_count) <= LOV_V1_INSANE_STRIPE_COUNT) {
+                for (i = 0, lod = lmm->lmm_objects;
+                     i < (int)le32_to_cpu(lmm->lmm_stripe_count); i++, lod++)
+                         CDEBUG(level,
+                                "stripe %u idx %u subobj "LPX64"/"LPX64"\n",
+                                i, le32_to_cpu(lod->l_ost_idx),
+                                (__u64)le64_to_cpu(lod->l_object_gr),
+                                (__u64)le64_to_cpu(lod->l_object_id));
+        } else {
+                CDEBUG(level, "bad stripe_count %u > max_stripe_count %u\n",
+                       le32_to_cpu(lmm->lmm_stripe_count),
+                       LOV_V1_INSANE_STRIPE_COUNT);
+        }
 }
 
 void lov_dump_lmm(int level, void *lmm)
@@ -468,19 +430,11 @@
                 rc = copy_from_user(&lumv3, lump, sizeof(lumv3));
                 if (rc)
                         break;
-<<<<<<< HEAD
-                /* fall through to swab */
-=======
->>>>>>> 979784ac
         case LOV_USER_MAGIC_V1_SWABBED:
                 rc = lustre_swab_lov_user_md(lumv1);
                 break;
         case LOV_USER_MAGIC_V3:
                 rc = copy_from_user(&lumv3, lump, sizeof(lumv3));
-<<<<<<< HEAD
-                /* fall through */
-=======
->>>>>>> 979784ac
         case LOV_USER_MAGIC_V1:
                 break;
         default:
@@ -639,7 +593,7 @@
             (lum.lmm_magic != LOV_USER_MAGIC_V3))
                 RETURN(-EINVAL);
 
-        if (lum.lmm_stripe_count &&
+        if (lum.lmm_stripe_count && 
             (lum.lmm_stripe_count < lsm->lsm_stripe_count)) {
                 /* Return right size of stripe to user */
                 lum.lmm_stripe_count = lsm->lsm_stripe_count;
@@ -681,7 +635,7 @@
                 lmm_size = lum_size;
         else if (lum.lmm_stripe_count < lmmk->lmm_stripe_count)
                 RETURN(-EOVERFLOW);
-        /*
+        /* 
          * Have a difference between lov_mds_md & lov_user_md.
          * So we have to re-order the data before copy to user.
          */
@@ -696,7 +650,7 @@
                 lmmk->lmm_stripe_count = lum.lmm_stripe_count;
                 lustre_swab_lov_mds_md(lmmk);
         }
-
+        
         obd_free_diskmd(exp, &lmmk);
 
         RETURN(rc);
