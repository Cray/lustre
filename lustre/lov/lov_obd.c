--- conflicted
+++ resolved
@@ -545,7 +545,6 @@
         /* Let's hold another reference so lov_del_obd doesn't spin through
            putref every time */
         lov_getref(obd);
-
         for (i = 0; i < lov->desc.ld_tgt_count; i++) {
                 if (lov->lov_tgts[i] && lov->lov_tgts[i]->ltd_exp) {
                         /* Disconnection is the last we know about an obd */
@@ -820,8 +819,9 @@
 void lov_fix_desc_stripe_size(__u64 *val)
 {
         if (*val < PTLRPC_MAX_BRW_SIZE) {
-                LCONSOLE_WARN("Increasing default stripe size to min %u\n",
-                              PTLRPC_MAX_BRW_SIZE);
+                if (*val)
+                        LCONSOLE_WARN("Increasing default stripe size from "
+                                      LPU64" to %u\n",*val,PTLRPC_MAX_BRW_SIZE);
                 *val = PTLRPC_MAX_BRW_SIZE;
         } else if (*val & (LOV_MIN_STRIPE_SIZE - 1)) {
                 *val &= ~(LOV_MIN_STRIPE_SIZE - 1);
@@ -912,12 +912,6 @@
         desc->ld_active_tgt_count = 0;
         lov->desc = *desc;
         lov->lov_tgt_size = 0;
-<<<<<<< HEAD
-        rc = lov_ost_pool_init(&lov->lov_packed, 0);
-        if (rc)
-                RETURN(rc);
-=======
->>>>>>> 69782ac3
 
         sema_init(&lov->lov_lock, 1);
         atomic_set(&lov->lov_refcount, 0);
@@ -929,13 +923,6 @@
         /* Default priority is toward free space balance */
         lov->lov_qos.lq_prio_free = 232;
 
-<<<<<<< HEAD
-        lustre_hash_init(&lov->lov_pools_hash_body, "POOLS", 128,
-                         &pool_hash_operations);
-
-        CFS_INIT_LIST_HEAD(&lov->lov_pool_list);
-        lov->lov_pool_count = 0;
-=======
         lov->lov_pools_hash_body = lustre_hash_init("POOLS", 128, 128,
                                                     &pool_hash_operations, 0);
         CFS_INIT_LIST_HEAD(&lov->lov_pool_list);
@@ -948,7 +935,6 @@
                 lov_ost_pool_free(&lov->lov_packed);
                 RETURN(rc);
         }
->>>>>>> 69782ac3
 
         lprocfs_lov_init_vars(&lvars);
         lprocfs_obd_setup(obd, lvars.obd_vars);
@@ -1006,22 +992,6 @@
         struct lov_obd *lov = &obd->u.lov;
         struct list_head *pos, *tmp;
         struct pool_desc *pool;
-<<<<<<< HEAD
-
-        list_for_each_safe(pos, tmp, &lov->lov_pool_list) {
-                pool = list_entry(pos, struct pool_desc, pool_list);
-                list_del(&pool->pool_list);
-                lustre_hash_delitem_by_key(lov->lov_pools_hash_body, pool->pool_name);
-                lov_ost_pool_free(&(pool->pool_rr.lqr_pool));
-                lov_ost_pool_free(&(pool->pool_obds));
-                OBD_FREE(pool, sizeof(*pool));
-        }
-        lustre_hash_exit(&lov->lov_pools_hash_body);
-
-        lprocfs_obd_cleanup(obd);
-
-        lov_ost_pool_free(&lov->lov_packed);
-=======
 
         lprocfs_obd_cleanup(obd);
 
@@ -1035,7 +1005,6 @@
         lov_ost_pool_free(&(lov->lov_qos.lq_rr.lqr_pool));
         lov_ost_pool_free(&lov->lov_packed);
         lustre_hash_exit(lov->lov_pools_hash_body);
->>>>>>> 69782ac3
 
         if (lov->lov_tgts) {
                 int i;
@@ -1059,11 +1028,6 @@
                 lov->lov_tgt_size = 0;
         }
 
-<<<<<<< HEAD
-        lov_ost_pool_free(&(lov->lov_qos.lq_rr.lqr_pool));
-
-=======
->>>>>>> 69782ac3
         RETURN(0);
 }
 
@@ -1868,14 +1832,14 @@
 
 static int lov_ap_make_ready(void *data, int cmd)
 {
-        struct lov_async_page *lap = lap_from_cookie(data);
+        struct lov_async_page *lap = LAP_FROM_COOKIE(data);
 
         return lap->lap_caller_ops->ap_make_ready(lap->lap_caller_data, cmd);
 }
 
 static int lov_ap_refresh_count(void *data, int cmd)
 {
-        struct lov_async_page *lap = lap_from_cookie(data);
+        struct lov_async_page *lap = LAP_FROM_COOKIE(data);
 
         return lap->lap_caller_ops->ap_refresh_count(lap->lap_caller_data,
                                                      cmd);
@@ -1883,7 +1847,7 @@
 
 static void lov_ap_fill_obdo(void *data, int cmd, struct obdo *oa)
 {
-        struct lov_async_page *lap = lap_from_cookie(data);
+        struct lov_async_page *lap = LAP_FROM_COOKIE(data);
 
         lap->lap_caller_ops->ap_fill_obdo(lap->lap_caller_data, cmd, oa);
         /* XXX woah, shouldn't we be altering more here?  size? */
@@ -1894,14 +1858,14 @@
 static void lov_ap_update_obdo(void *data, int cmd, struct obdo *oa,
                                obd_valid valid)
 {
-        struct lov_async_page *lap = lap_from_cookie(data);
+        struct lov_async_page *lap = LAP_FROM_COOKIE(data);
 
         lap->lap_caller_ops->ap_update_obdo(lap->lap_caller_data, cmd,oa,valid);
 }
 
 static int lov_ap_completion(void *data, int cmd, struct obdo *oa, int rc)
 {
-        struct lov_async_page *lap = lap_from_cookie(data);
+        struct lov_async_page *lap = LAP_FROM_COOKIE(data);
 
         /* in a raid1 regime this would down a count of many ios
          * in flight, onl calling the caller_ops completion when all
@@ -1910,15 +1874,6 @@
         return rc;
 }
 
-<<<<<<< HEAD
-=======
-static struct obd_capa *lov_ap_lookup_capa(void *data, int cmd)
-{
-        struct lov_async_page *lap = lap_from_cookie(data);
-        return lap->lap_caller_ops->ap_lookup_capa(lap->lap_caller_data, cmd);
-}
-
->>>>>>> 69782ac3
 static struct obd_async_page_ops lov_async_page_ops = {
         .ap_make_ready =        lov_ap_make_ready,
         .ap_refresh_count =     lov_ap_refresh_count,
@@ -2008,7 +1963,7 @@
 
         ASSERT_LSM_MAGIC(lsm);
 
-        lap = lap_from_cookie(cookie);
+        lap = LAP_FROM_COOKIE(cookie);
 
         loi = lsm->lsm_oinfo[lap->lap_stripe];
 
@@ -2031,7 +1986,7 @@
 
         ASSERT_LSM_MAGIC(lsm);
 
-        lap = lap_from_cookie(cookie);
+        lap = LAP_FROM_COOKIE(cookie);
 
         loi = lsm->lsm_oinfo[lap->lap_stripe];
 
@@ -2055,7 +2010,7 @@
 
         ASSERT_LSM_MAGIC(lsm);
 
-        lap = lap_from_cookie(cookie);
+        lap = LAP_FROM_COOKIE(cookie);
 
         loi = lsm->lsm_oinfo[lap->lap_stripe];
 
@@ -2108,7 +2063,7 @@
 
         ASSERT_LSM_MAGIC(lsm);
 
-        lap = lap_from_cookie(cookie);
+        lap = LAP_FROM_COOKIE(cookie);
 
         loi = lsm->lsm_oinfo[lap->lap_stripe];
 
@@ -2365,7 +2320,6 @@
         RETURN(rc);
 }
 
-<<<<<<< HEAD
 static int lov_join_lru(struct obd_export *exp,
                         struct lov_stripe_md *lsm, int join)
 {
@@ -2408,8 +2362,6 @@
         RETURN(count);
 }
 
-=======
->>>>>>> 69782ac3
 static int lov_statfs_interpret(struct ptlrpc_request_set *rqset,
                                 void *data, int rc)
 {
@@ -2496,49 +2448,11 @@
 {
         struct obd_device *obddev = class_exp2obd(exp);
         struct lov_obd *lov = &obddev->u.lov;
-        int i, rc = 0, count = lov->desc.ld_tgt_count;
+        int i, rc, count = lov->desc.ld_tgt_count;
         struct obd_uuid *uuidp;
         ENTRY;
 
         switch (cmd) {
-<<<<<<< HEAD
-=======
-        case IOC_OBD_STATFS: {
-                struct obd_ioctl_data *data = karg;
-                struct obd_device *osc_obd;
-                struct obd_statfs stat_buf = {0};
-                __u32 index;
-
-                memcpy(&index, data->ioc_inlbuf2, sizeof(__u32));
-                LASSERT(data->ioc_plen1 == sizeof(struct obd_statfs));
-
-                if ((index >= count))
-                        RETURN(-ENODEV);
-
-                if (!lov->lov_tgts[index])
-                        /* Try again with the next index */
-                        RETURN(-EAGAIN);
-                if (!lov->lov_tgts[index]->ltd_active)
-                        RETURN(-ENODATA);
-
-                osc_obd = class_exp2obd(lov->lov_tgts[index]->ltd_exp);
-                if (!osc_obd)
-                        RETURN(-EINVAL);
-
-                /* got statfs data */
-                rc = obd_statfs(osc_obd, &stat_buf,
-                                cfs_time_current_64() - HZ, 0);
-                if (rc)
-                        RETURN(rc);
-                if (copy_to_user(data->ioc_pbuf1, &stat_buf, data->ioc_plen1))
-                        RETURN(-EFAULT);
-                /* copy UUID */
-                if (copy_to_user(data->ioc_pbuf2, obd2cli_tgt(osc_obd),
-                                 data->ioc_plen2))
-                        RETURN(-EFAULT);
-                break;
-        }
->>>>>>> 69782ac3
         case OBD_IOC_LOV_GET_CONFIG: {
                 struct obd_ioctl_data *data;
                 struct lov_desc *desc;
@@ -2579,7 +2493,8 @@
                         *genp = lov->lov_tgts[i]->ltd_gen;
                 }
 
-                if (copy_to_user((void *)uarg, buf, len))
+                rc = copy_to_user((void *)uarg, buf, len);
+                if (rc)
                         rc = -EFAULT;
                 obd_ioctl_freedata(buf, len);
                 break;
@@ -2599,6 +2514,7 @@
                 if (count == 0)
                         RETURN(-ENOTTY);
 
+                rc = 0;
                 for (i = 0; i < count; i++) {
                         int err;
 
@@ -3335,6 +3251,7 @@
         .o_trigger_group_io    = lov_trigger_group_io,
         .o_teardown_async_page = lov_teardown_async_page,
         .o_merge_lvb           = lov_merge_lvb,
+        .o_update_lvb          = lov_update_lvb,
         .o_adjust_kms          = lov_adjust_kms,
         .o_punch               = lov_punch,
         .o_sync                = lov_sync,
@@ -3343,6 +3260,7 @@
         .o_change_cbdata       = lov_change_cbdata,
         .o_cancel              = lov_cancel,
         .o_cancel_unused       = lov_cancel_unused,
+        .o_join_lru            = lov_join_lru,
         .o_iocontrol           = lov_iocontrol,
         .o_get_info            = lov_get_info,
         .o_set_info_async      = lov_set_info_async,
