/* -*- mode: c; c-basic-offset: 8; indent-tabs-mode: nil; -*-
 * vim:expandtab:shiftwidth=8:tabstop=8:
 *
 * GPL HEADER START
 *
 * DO NOT ALTER OR REMOVE COPYRIGHT NOTICES OR THIS FILE HEADER.
 *
 * This program is free software; you can redistribute it and/or modify
 * it under the terms of the GNU General Public License version 2 only,
 * as published by the Free Software Foundation.
 *
 * This program is distributed in the hope that it will be useful, but
 * WITHOUT ANY WARRANTY; without even the implied warranty of
 * MERCHANTABILITY or FITNESS FOR A PARTICULAR PURPOSE.  See the GNU
 * General Public License version 2 for more details (a copy is included
 * in the LICENSE file that accompanied this code).
 *
 * You should have received a copy of the GNU General Public License
 * version 2 along with this program; If not, see
 * http://www.sun.com/software/products/lustre/docs/GPLv2.pdf
 *
 * Please contact Sun Microsystems, Inc., 4150 Network Circle, Santa Clara,
 * CA 95054 USA or visit www.sun.com if you need additional information or
 * have any questions.
 *
 * GPL HEADER END
 */
/*
 * Copyright  2008 Sun Microsystems, Inc. All rights reserved
 * Use is subject to license terms.
 */
/*
 * This file is part of Lustre, http://www.lustre.org/
 * Lustre is a trademark of Sun Microsystems, Inc.
 *
 * lustre/lov/lov_obd.c
 *
 * Author: Phil Schwan <phil@clusterfs.com>
 * Author: Peter Braam <braam@clusterfs.com>
 * Author: Mike Shaver <shaver@clusterfs.com>
 * Author: Nathan Rutman <nathan@clusterfs.com>
 */

#ifndef EXPORT_SYMTAB
# define EXPORT_SYMTAB
#endif
#define DEBUG_SUBSYSTEM S_LOV
#ifdef __KERNEL__
#include <libcfs/libcfs.h>
#else
#include <liblustre.h>
#endif

#include <obd_support.h>
#include <lustre_lib.h>
#include <lustre_net.h>
#include <lustre/lustre_idl.h>
#include <lustre_dlm.h>
#include <lustre_mds.h>
#include <lustre_debug.h>
#include <obd_class.h>
#include <obd_lov.h>
#include <obd_ost.h>
#include <lprocfs_status.h>
#include <lustre_param.h>
#include <lustre_cache.h>
#include <lustre/ll_fiemap.h>

#include "lov_internal.h"


/* Keep a refcount of lov->tgt usage to prevent racing with addition/deletion.
   Any function that expects lov_tgts to remain stationary must take a ref. */
void lov_getref(struct obd_device *obd)
{
        struct lov_obd *lov = &obd->u.lov;

        /* nobody gets through here until lov_putref is done */
        mutex_down(&lov->lov_lock);
        atomic_inc(&lov->lov_refcount);
        mutex_up(&lov->lov_lock);
        return;
}

static void __lov_del_obd(struct obd_device *obd, __u32 index);

void lov_putref(struct obd_device *obd)
{
        struct lov_obd *lov = &obd->u.lov;
        mutex_down(&lov->lov_lock);
        /* ok to dec to 0 more than once -- ltd_exp's will be null */
        if (atomic_dec_and_test(&lov->lov_refcount) && lov->lov_death_row) {
                int i;
                CDEBUG(D_CONFIG, "destroying %d lov targets\n", 
                       lov->lov_death_row);
                for (i = 0; i < lov->desc.ld_tgt_count; i++) {
                        if (!lov->lov_tgts[i] || !lov->lov_tgts[i]->ltd_reap)
                                continue;
                        /* Disconnect and delete from list */
                        __lov_del_obd(obd, i);
                        lov->lov_death_row--;
                }
        }
        mutex_up(&lov->lov_lock);
}

static int lov_register_page_removal_cb(struct obd_export *exp,
                                        obd_page_removal_cb_t func,
                                        obd_pin_extent_cb pin_cb)
{
        struct lov_obd *lov = &exp->exp_obd->u.lov;
        int i, rc = 0;

        if (lov->lov_page_removal_cb && lov->lov_page_removal_cb != func)
                return -EBUSY;

        if (lov->lov_page_pin_cb && lov->lov_page_pin_cb != pin_cb)
                return -EBUSY;

        for (i = 0; i < lov->desc.ld_tgt_count; i++) {
                if (!lov->lov_tgts[i] || !lov->lov_tgts[i]->ltd_exp)
                        continue;
                rc |= obd_register_page_removal_cb(lov->lov_tgts[i]->ltd_exp,
                                                   func, pin_cb);
        }

        lov->lov_page_removal_cb = func;
        lov->lov_page_pin_cb = pin_cb;

        return rc;
}

static int lov_unregister_page_removal_cb(struct obd_export *exp,
                                        obd_page_removal_cb_t func)
{
        struct lov_obd *lov = &exp->exp_obd->u.lov;
        int i, rc = 0;

        if (lov->lov_page_removal_cb && lov->lov_page_removal_cb != func)
                return -EINVAL;

        lov->lov_page_removal_cb = NULL;
        lov->lov_page_pin_cb = NULL;

        for (i = 0; i < lov->desc.ld_tgt_count; i++) {
                if (!lov->lov_tgts[i] || !lov->lov_tgts[i]->ltd_exp)
                        continue;
                rc |= obd_unregister_page_removal_cb(lov->lov_tgts[i]->ltd_exp,
                                                     func);
        }

        return rc;
}

static int lov_register_lock_cancel_cb(struct obd_export *exp,
                                         obd_lock_cancel_cb func)
{
        struct lov_obd *lov = &exp->exp_obd->u.lov;
        int i, rc = 0;

        if (lov->lov_lock_cancel_cb && lov->lov_lock_cancel_cb != func)
                return -EBUSY;

        for (i = 0; i < lov->desc.ld_tgt_count; i++) {
                if (!lov->lov_tgts[i] || !lov->lov_tgts[i]->ltd_exp)
                        continue;
                rc |= obd_register_lock_cancel_cb(lov->lov_tgts[i]->ltd_exp,
                                                  func);
        }

        lov->lov_lock_cancel_cb = func;

        return rc;
}

static int lov_unregister_lock_cancel_cb(struct obd_export *exp,
                                         obd_lock_cancel_cb func)
{
        struct lov_obd *lov = &exp->exp_obd->u.lov;
        int i, rc = 0;

        if (lov->lov_lock_cancel_cb && lov->lov_lock_cancel_cb != func)
                return -EINVAL;

        for (i = 0; i < lov->desc.ld_tgt_count; i++) {
                if (!lov->lov_tgts[i] || !lov->lov_tgts[i]->ltd_exp)
                        continue;
                rc |= obd_unregister_lock_cancel_cb(lov->lov_tgts[i]->ltd_exp,
                                                    func);
        }
        lov->lov_lock_cancel_cb = NULL;
        return rc;
}

static int lov_set_osc_active(struct obd_device *obd, struct obd_uuid *uuid,
                              int activate);

static int lov_notify(struct obd_device *obd, struct obd_device *watched,
                      enum obd_notify_event ev, void *data)
{
        int rc = 0;
        ENTRY;

        if (ev == OBD_NOTIFY_ACTIVE || ev == OBD_NOTIFY_INACTIVE) {
                struct obd_uuid *uuid;

                LASSERT(watched);

                if (strcmp(watched->obd_type->typ_name, LUSTRE_OSC_NAME)) {
                        CERROR("unexpected notification of %s %s!\n",
                               watched->obd_type->typ_name,
                               watched->obd_name);
                        RETURN(-EINVAL);
                }
                uuid = &watched->u.cli.cl_target_uuid;

                /* Set OSC as active before notifying the observer, so the
                 * observer can use the OSC normally.
                 */
                rc = lov_set_osc_active(obd, uuid, ev == OBD_NOTIFY_ACTIVE);
                if (rc < 0) {
                        CERROR("%sactivation of %s failed: %d\n",
                               (ev == OBD_NOTIFY_ACTIVE) ? "" : "de",
                               obd_uuid2str(uuid), rc);
                        RETURN(rc);
                }
                /* active event should be pass lov target index as data */
                data = &rc;
        }

        /* Pass the notification up the chain. */
        if (watched) {
                rc = obd_notify_observer(obd, watched, ev, data);
        } else {
                /* NULL watched means all osc's in the lov (only for syncs) */
                /* sync event should be send lov idx as data */
                struct lov_obd *lov = &obd->u.lov;
                struct obd_device *tgt_obd;
                int i;
                lov_getref(obd);
                for (i = 0; i < lov->desc.ld_tgt_count; i++) {
                        if (!lov->lov_tgts[i])
                                continue;
                        tgt_obd = class_exp2obd(lov->lov_tgts[i]->ltd_exp);

                        if ((ev == OBD_NOTIFY_SYNC) ||
                            (ev == OBD_NOTIFY_SYNC_NONBLOCK))
                                data = &i;

                        rc = obd_notify_observer(obd, tgt_obd, ev, data);
                        if (rc) {
                                CERROR("%s: notify %s of %s failed %d\n",
                                       obd->obd_name, 
                                       obd->obd_observer->obd_name,
                                       tgt_obd->obd_name, rc);
                                break;
                        }
                }
                lov_putref(obd);
        }

        RETURN(rc);
}

#define MAX_STRING_SIZE 128
static int lov_connect_obd(struct obd_device *obd, __u32 index, int activate, 
                           struct obd_connect_data *data)
{
        struct lov_obd *lov = &obd->u.lov;
        struct obd_uuid tgt_uuid;
        struct obd_device *tgt_obd;
        struct obd_uuid lov_osc_uuid = { "LOV_OSC_UUID" };
        struct lustre_handle conn = {0, };
        struct obd_import *imp;

#ifdef __KERNEL__
        cfs_proc_dir_entry_t *lov_proc_dir;
#endif
        int rc;
        ENTRY;

        if (!lov->lov_tgts[index])
                RETURN(-EINVAL);

        tgt_uuid = lov->lov_tgts[index]->ltd_uuid;
        tgt_obd = class_find_client_obd(&tgt_uuid, LUSTRE_OSC_NAME,
                                        &obd->obd_uuid);

        if (!tgt_obd) {
                CERROR("Target %s not attached\n", obd_uuid2str(&tgt_uuid));
                RETURN(-EINVAL);
        }
        
        if (!tgt_obd->obd_set_up) {
                CERROR("Target %s not set up\n", obd_uuid2str(&tgt_uuid));
                RETURN(-EINVAL);
        }

        if (data && (data->ocd_connect_flags & OBD_CONNECT_INDEX))
                data->ocd_index = index;

        /*
         * Divine LOV knows that OBDs under it are OSCs.
         */
        imp = tgt_obd->u.cli.cl_import;

        if (activate) {
                tgt_obd->obd_no_recov = 0;
                /* FIXME this is probably supposed to be 
                   ptlrpc_set_import_active.  Horrible naming. */
                ptlrpc_activate_import(imp);
        }

        if (imp->imp_invalid) {
                CERROR("not connecting OSC %s; administratively "
                       "disabled\n", obd_uuid2str(&tgt_uuid));
                rc = obd_register_observer(tgt_obd, obd);
                if (rc) {
                        CERROR("Target %s register_observer error %d; "
                               "will not be able to reactivate\n",
                               obd_uuid2str(&tgt_uuid), rc);
                }
                RETURN(0);
        }

        rc = obd_connect(&conn, tgt_obd, &lov_osc_uuid, data, NULL);
        if (rc) {
                CERROR("Target %s connect error %d\n",
                       obd_uuid2str(&tgt_uuid), rc);
                RETURN(rc);
        }
        lov->lov_tgts[index]->ltd_exp = class_conn2export(&conn);
        if (!lov->lov_tgts[index]->ltd_exp) {
                CERROR("Target %s: null export!\n", obd_uuid2str(&tgt_uuid));
                RETURN(-ENODEV);
        }

        rc = obd_register_page_removal_cb(lov->lov_tgts[index]->ltd_exp,
                                          lov->lov_page_removal_cb,
                                          lov->lov_page_pin_cb);
        if (rc) {
                obd_disconnect(lov->lov_tgts[index]->ltd_exp);
                lov->lov_tgts[index]->ltd_exp = NULL;
                RETURN(rc);
        }

        rc = obd_register_lock_cancel_cb(lov->lov_tgts[index]->ltd_exp,
                                         lov->lov_lock_cancel_cb);
        if (rc) {
                obd_unregister_page_removal_cb(lov->lov_tgts[index]->ltd_exp,
                                               lov->lov_page_removal_cb);
                obd_disconnect(lov->lov_tgts[index]->ltd_exp);
                lov->lov_tgts[index]->ltd_exp = NULL;
                RETURN(rc);
        }

        rc = obd_register_observer(tgt_obd, obd);
        if (rc) {
                CERROR("Target %s register_observer error %d\n",
                       obd_uuid2str(&tgt_uuid), rc);
                obd_unregister_lock_cancel_cb(lov->lov_tgts[index]->ltd_exp,
                                              lov->lov_lock_cancel_cb);
                obd_unregister_page_removal_cb(lov->lov_tgts[index]->ltd_exp,
                                               lov->lov_page_removal_cb);
                obd_disconnect(lov->lov_tgts[index]->ltd_exp);
                lov->lov_tgts[index]->ltd_exp = NULL;
                RETURN(rc);
        }

        lov->lov_tgts[index]->ltd_reap = 0;
        if (activate) {
                lov->lov_tgts[index]->ltd_active = 1;
                lov->desc.ld_active_tgt_count++;
                lov->lov_tgts[index]->ltd_exp->exp_obd->obd_inactive = 0;
        }
        CDEBUG(D_CONFIG, "Connected tgt idx %d %s (%s) %sactive\n", index,
               obd_uuid2str(&tgt_uuid), tgt_obd->obd_name, activate ? "":"in");

#ifdef __KERNEL__
        lov_proc_dir = lprocfs_srch(obd->obd_proc_entry, "target_obds");
        if (lov_proc_dir) {
                struct obd_device *osc_obd = class_conn2obd(&conn);
                cfs_proc_dir_entry_t *osc_symlink;
                char name[MAX_STRING_SIZE];

                LASSERT(osc_obd != NULL);
                LASSERT(osc_obd->obd_magic == OBD_DEVICE_MAGIC);
                LASSERT(osc_obd->obd_type->typ_name != NULL);
                snprintf(name, MAX_STRING_SIZE, "../../../%s/%s",
                         osc_obd->obd_type->typ_name,
                         osc_obd->obd_name);
                osc_symlink = proc_symlink(osc_obd->obd_name, lov_proc_dir,
                                           name);
                if (osc_symlink == NULL) {
                        CERROR("could not register LOV target "
                               "/proc/fs/lustre/%s/%s/target_obds/%s.",
                               obd->obd_type->typ_name, obd->obd_name,
                               osc_obd->obd_name);
                        lprocfs_remove(&lov_proc_dir);
                }
        }
#endif

        rc = qos_add_tgt(obd, index);
        if (rc) 
                CERROR("qos_add_tgt failed %d\n", rc);

        RETURN(0);
}

static int lov_connect(struct lustre_handle *conn, struct obd_device *obd,
                       struct obd_uuid *cluuid, struct obd_connect_data *data,
                       void *localdata)
{
        struct lov_obd *lov = &obd->u.lov;
        struct lov_tgt_desc *tgt;
        int i, rc;
        ENTRY;

        CDEBUG(D_CONFIG, "connect #%d\n", lov->lov_connects);

        rc = class_connect(conn, obd, cluuid);
        if (rc)
                RETURN(rc);

        /* Why should there ever be more than 1 connect? */
        lov->lov_connects++;
        LASSERT(lov->lov_connects == 1);

        memset(&lov->lov_ocd, 0, sizeof(lov->lov_ocd));
        if (data)
                lov->lov_ocd = *data;

        lov_getref(obd);
        for (i = 0; i < lov->desc.ld_tgt_count; i++) {
                tgt = lov->lov_tgts[i];
                if (!tgt || obd_uuid_empty(&tgt->ltd_uuid))
                        continue;
                /* Flags will be lowest common denominator */
                rc = lov_connect_obd(obd, i, lov->lov_tgts[i]->ltd_activate,
                                     &lov->lov_ocd);
                if (rc) {
                        CERROR("%s: lov connect tgt %d failed: %d\n", 
                               obd->obd_name, i, rc);
                        continue;
                }
                /* connect to administrative disabled ost */
                if (!lov->lov_tgts[i]->ltd_exp)
                        continue;

                rc = lov_notify(obd, lov->lov_tgts[i]->ltd_exp->exp_obd,
                                OBD_NOTIFY_ACTIVE, (void *)&i);
                if (rc) {
                        CERROR("%s error sending notify %d\n",
                               obd->obd_name, rc);
                }
        }
        lov_putref(obd);

        RETURN(0);
}

static int lov_disconnect_obd(struct obd_device *obd, __u32 index)
{
        cfs_proc_dir_entry_t *lov_proc_dir;
        struct lov_obd *lov = &obd->u.lov;
        struct obd_device *osc_obd =
                class_exp2obd(lov->lov_tgts[index]->ltd_exp);
        int rc;

        ENTRY;

        CDEBUG(D_CONFIG, "%s: disconnecting target %s\n", 
               obd->obd_name, osc_obd->obd_name);

        obd_unregister_lock_cancel_cb(lov->lov_tgts[index]->ltd_exp,
                                      lov->lov_lock_cancel_cb);
        obd_unregister_page_removal_cb(lov->lov_tgts[index]->ltd_exp,
                                       lov->lov_page_removal_cb);
        if (lov->lov_tgts[index]->ltd_active) {
                lov->lov_tgts[index]->ltd_active = 0;
                lov->desc.ld_active_tgt_count--;
                lov->lov_tgts[index]->ltd_exp->exp_obd->obd_inactive = 1;
        }

        lov_proc_dir = lprocfs_srch(obd->obd_proc_entry, "target_obds");
        if (lov_proc_dir) {
                cfs_proc_dir_entry_t *osc_symlink;

                osc_symlink = lprocfs_srch(lov_proc_dir, osc_obd->obd_name);
                if (osc_symlink) {
                        lprocfs_remove(&osc_symlink);
                } else {
                        CERROR("/proc/fs/lustre/%s/%s/target_obds/%s missing.",
                               obd->obd_type->typ_name, obd->obd_name,
                               osc_obd->obd_name);
                }
        }

        if (obd->obd_no_recov) {
                /* Pass it on to our clients.
                 * XXX This should be an argument to disconnect,
                 * XXX not a back-door flag on the OBD.  Ah well.
                 */
                if (osc_obd)
                        osc_obd->obd_no_recov = 1;
        }

        obd_register_observer(osc_obd, NULL);

        rc = obd_disconnect(lov->lov_tgts[index]->ltd_exp);
        if (rc) {
                CERROR("Target %s disconnect error %d\n",
                       lov_uuid2str(lov, index), rc);
                rc = 0;
        }

        qos_del_tgt(obd, index);

        lov->lov_tgts[index]->ltd_exp = NULL;
        RETURN(0);
}

static int lov_del_target(struct obd_device *obd, __u32 index, 
                          struct obd_uuid *uuidp, int gen);

static int lov_disconnect(struct obd_export *exp)
{
        struct obd_device *obd = class_exp2obd(exp);
        struct lov_obd *lov = &obd->u.lov;
        int i, rc;
        ENTRY;

        if (!lov->lov_tgts)
                goto out;

        /* Only disconnect the underlying layers on the final disconnect. */
        lov->lov_connects--;
        if (lov->lov_connects != 0) {
                /* why should there be more than 1 connect? */
                CERROR("disconnect #%d\n", lov->lov_connects);
                goto out;
        }

        /* Let's hold another reference so lov_del_obd doesn't spin through
           putref every time */
        lov_getref(obd);
        for (i = 0; i < lov->desc.ld_tgt_count; i++) {
                if (lov->lov_tgts[i] && lov->lov_tgts[i]->ltd_exp) {
                        /* Disconnection is the last we know about an obd */
                        lov_del_target(obd, i, 0, lov->lov_tgts[i]->ltd_gen);
                }
        }
        lov_putref(obd);

out:
        rc = class_disconnect(exp); /* bz 9811 */
        RETURN(rc);
}

/* Error codes:
 *
 *  -EINVAL  : UUID can't be found in the LOV's target list
 *  -ENOTCONN: The UUID is found, but the target connection is bad (!)
 *  -EBADF   : The UUID is found, but the OBD is the wrong type (!)
 *  - any above 0 is lov index
 */
static int lov_set_osc_active(struct obd_device *obd, struct obd_uuid *uuid,
                              int activate)
{
        struct lov_obd *lov = &obd->u.lov;
        struct lov_tgt_desc *tgt;
        int i = 0;
        ENTRY;

        CDEBUG(D_INFO, "Searching in lov %p for uuid %s (activate=%d)\n",
               lov, uuid->uuid, activate);

        lov_getref(obd);
        for (i = 0; i < lov->desc.ld_tgt_count; i++) {
                tgt = lov->lov_tgts[i];
                if (!tgt || !tgt->ltd_exp)
                        continue;

                CDEBUG(D_INFO, "lov idx %d is %s conn "LPX64"\n",
                       i, obd_uuid2str(&tgt->ltd_uuid),
                       tgt->ltd_exp->exp_handle.h_cookie);
                if (obd_uuid_equals(uuid, &tgt->ltd_uuid))
                        break;
        }

        if (i == lov->desc.ld_tgt_count)
                GOTO(out, i = -EINVAL);

        if (lov->lov_tgts[i]->ltd_active == activate) {
                CDEBUG(D_INFO, "OSC %s already %sactive!\n", uuid->uuid,
                       activate ? "" : "in");
                GOTO(out, i);
        }

        CDEBUG(D_CONFIG, "Marking OSC %s %sactive\n", obd_uuid2str(uuid),
               activate ? "" : "in");

        lov->lov_tgts[i]->ltd_active = activate;

        if (activate) {
                lov->desc.ld_active_tgt_count++;
                lov->lov_tgts[i]->ltd_exp->exp_obd->obd_inactive = 0;
        } else {
                lov->desc.ld_active_tgt_count--;
                lov->lov_tgts[i]->ltd_exp->exp_obd->obd_inactive = 1;
        }
        /* remove any old qos penalty */
        lov->lov_tgts[i]->ltd_qos.ltq_penalty = 0;

 out:
        lov_putref(obd);
        RETURN(i);
}


static int lov_add_target(struct obd_device *obd, struct obd_uuid *uuidp,
                          __u32 index, int gen, int active)
{
        struct lov_obd *lov = &obd->u.lov;
        struct lov_tgt_desc *tgt;
        int rc;
        ENTRY;

        CDEBUG(D_CONFIG, "uuid:%s idx:%d gen:%d active:%d\n",
               uuidp->uuid, index, gen, active);

        if (gen <= 0) {
                CERROR("request to add OBD %s with invalid generation: %d\n",
                       uuidp->uuid, gen);
                RETURN(-EINVAL);
        }

        mutex_down(&lov->lov_lock);

        if ((index < lov->lov_tgt_size) && (lov->lov_tgts[index] != NULL)) {
                tgt = lov->lov_tgts[index];
                CERROR("UUID %s already assigned at LOV target index %d\n",
                       obd_uuid2str(&tgt->ltd_uuid), index);
                mutex_up(&lov->lov_lock);
                RETURN(-EEXIST);
        }

        if (index >= lov->lov_tgt_size) {
                /* We need to reallocate the lov target array. */
                struct lov_tgt_desc **newtgts, **old = NULL;
                __u32 newsize, oldsize = 0;

                newsize = max(lov->lov_tgt_size, (__u32)2);
                while (newsize < index + 1) 
                        newsize = newsize << 1;
                OBD_ALLOC(newtgts, sizeof(*newtgts) * newsize);
                if (newtgts == NULL) {
                        mutex_up(&lov->lov_lock);
                        RETURN(-ENOMEM);
                }

                if (lov->lov_tgt_size) {
                        memcpy(newtgts, lov->lov_tgts, sizeof(*newtgts) * 
                               lov->lov_tgt_size);
                        old = lov->lov_tgts;
                        oldsize = lov->lov_tgt_size;
                }

                lov->lov_tgts = newtgts;
                lov->lov_tgt_size = newsize;
#ifdef __KERNEL__
                smp_rmb();
#endif
                if (old)
                        OBD_FREE(old, sizeof(*old) * oldsize);

                CDEBUG(D_CONFIG, "tgts: %p size: %d\n",
                       lov->lov_tgts, lov->lov_tgt_size);
        }

        OBD_ALLOC_PTR(tgt);
        if (!tgt) {
                mutex_up(&lov->lov_lock);
                RETURN(-ENOMEM);
        }

        memset(tgt, 0, sizeof(*tgt));
        tgt->ltd_uuid = *uuidp;
        /* XXX - add a sanity check on the generation number. */
        tgt->ltd_gen = gen;
        tgt->ltd_index = index;
        tgt->ltd_activate = active;
        lov->lov_tgts[index] = tgt;
        if (index >= lov->desc.ld_tgt_count)
                lov->desc.ld_tgt_count = index + 1;

        rc = lov_ost_pool_add(&lov->lov_packed, index, lov->lov_tgt_size);
        if (rc)
                RETURN(rc);

        mutex_up(&lov->lov_lock);

        CDEBUG(D_CONFIG, "idx=%d ltd_gen=%d ld_tgt_count=%d\n",
                index, tgt->ltd_gen, lov->desc.ld_tgt_count);
        
        if (lov->lov_connects == 0) { 
                /* lov_connect hasn't been called yet. We'll do the
                   lov_connect_obd on this target when that fn first runs,
                   because we don't know the connect flags yet. */
                RETURN(0);
        }

        lov_getref(obd);

        rc = lov_connect_obd(obd, index, active, &lov->lov_ocd);
        if (rc)
                GOTO(out, rc);

        /* connect to administrative disabled ost */
        if (!tgt->ltd_exp)
                GOTO(out, rc = 0);

        rc = lov_notify(obd, tgt->ltd_exp->exp_obd, 
                        active ? OBD_NOTIFY_ACTIVE : OBD_NOTIFY_INACTIVE,
                        (void *)&index);

out:
        if (rc) {
                CERROR("add failed (%d), deleting %s\n", rc, 
                       obd_uuid2str(&tgt->ltd_uuid));
                lov_del_target(obd, index, 0, 0);
        }
        lov_putref(obd);
        RETURN(rc);
}

/* Schedule a target for deletion */
static int lov_del_target(struct obd_device *obd, __u32 index, 
                          struct obd_uuid *uuidp, int gen)
{
        struct lov_obd *lov = &obd->u.lov;
        int count = lov->desc.ld_tgt_count;
        int rc = 0;
        ENTRY;

        if (index >= count) {
                CERROR("LOV target index %d >= number of LOV OBDs %d.\n",
                       index, count);
                RETURN(-EINVAL);
        }

        lov_getref(obd);

        if (!lov->lov_tgts[index]) {
                CERROR("LOV target at index %d is not setup.\n", index);
                GOTO(out, rc = -EINVAL);
        }

        if (uuidp && !obd_uuid_equals(uuidp, &lov->lov_tgts[index]->ltd_uuid)) {
                CERROR("LOV target UUID %s at index %d doesn't match %s.\n",
                       lov_uuid2str(lov, index), index,
                       obd_uuid2str(uuidp));
                GOTO(out, rc = -EINVAL);
        }

        CDEBUG(D_CONFIG, "uuid: %s idx: %d gen: %d exp: %p active: %d\n",
               lov_uuid2str(lov, index), index,
               lov->lov_tgts[index]->ltd_gen, lov->lov_tgts[index]->ltd_exp, 
               lov->lov_tgts[index]->ltd_active);

        lov->lov_tgts[index]->ltd_reap = 1;
        lov->lov_death_row++;
        /* we really delete it from lov_putref */
out:
        lov_putref(obd);

        RETURN(rc);
}

/* We are holding lov_lock */
static void __lov_del_obd(struct obd_device *obd, __u32 index)
{
        struct lov_obd *lov = &obd->u.lov;
        struct obd_device *osc_obd;
        struct lov_tgt_desc *tgt = lov->lov_tgts[index];

        LASSERT(tgt);
        LASSERT(tgt->ltd_reap);

        osc_obd = class_exp2obd(tgt->ltd_exp);

        CDEBUG(D_CONFIG, "Removing tgt %s : %s\n",
               lov_uuid2str(lov, index), 
               osc_obd ? osc_obd->obd_name : "<no obd>");

        if (tgt->ltd_exp)
                lov_disconnect_obd(obd, index);

        /* XXX - right now there is a dependency on ld_tgt_count being the
         * maximum tgt index for computing the mds_max_easize. So we can't
         * shrink it. */

        lov_ost_pool_remove(&lov->lov_packed, index);
        lov->lov_tgts[index] = NULL;
        OBD_FREE_PTR(tgt);

        /* Manual cleanup - no cleanup logs to clean up the osc's.  We must
           do it ourselves. And we can't do it from lov_cleanup,
           because we just lost our only reference to it. */
        if (osc_obd) {
                /* Use lov's force/fail flags. */
                osc_obd->obd_force = obd->obd_force;
                osc_obd->obd_fail = obd->obd_fail;
                class_manual_cleanup(osc_obd);
        }
}

void lov_fix_desc_stripe_size(__u64 *val)
{
        if (*val < PTLRPC_MAX_BRW_SIZE) {
                LCONSOLE_WARN("Increasing default stripe size to min %u\n",
                              PTLRPC_MAX_BRW_SIZE);
                *val = PTLRPC_MAX_BRW_SIZE;
        } else if (*val & (LOV_MIN_STRIPE_SIZE - 1)) {
                *val &= ~(LOV_MIN_STRIPE_SIZE - 1);
                LCONSOLE_WARN("Changing default stripe size to "LPU64" (a "
                              "multiple of %u)\n",
                              *val, LOV_MIN_STRIPE_SIZE);
        }
}

void lov_fix_desc_stripe_count(__u32 *val)
{
        if (*val == 0)
                *val = 1;
}

void lov_fix_desc_pattern(__u32 *val)
{
        /* from lov_setstripe */
        if ((*val != 0) && (*val != LOV_PATTERN_RAID0)) {
                LCONSOLE_WARN("Unknown stripe pattern: %#x\n", *val);
                *val = 0;
        }
}

void lov_fix_desc_qos_maxage(__u32 *val)
{
        /* fix qos_maxage */
        if (*val == 0)
                *val = QOS_DEFAULT_MAXAGE;
}

void lov_fix_desc(struct lov_desc *desc)
{
        lov_fix_desc_stripe_size(&desc->ld_default_stripe_size);
        lov_fix_desc_stripe_count(&desc->ld_default_stripe_count);
        lov_fix_desc_pattern(&desc->ld_pattern);
        lov_fix_desc_qos_maxage(&desc->ld_qos_maxage);
}

static int lov_setup(struct obd_device *obd, obd_count len, void *buf)
{
        struct lprocfs_static_vars lvars = { 0 };
        struct lustre_cfg *lcfg = buf;
        struct lov_desc *desc;
        struct lov_obd *lov = &obd->u.lov;
        int count;
        int rc;
        ENTRY;

        if (LUSTRE_CFG_BUFLEN(lcfg, 1) < 1) {
                CERROR("LOV setup requires a descriptor\n");
                RETURN(-EINVAL);
        }

        desc = (struct lov_desc *)lustre_cfg_buf(lcfg, 1);

        if (sizeof(*desc) > LUSTRE_CFG_BUFLEN(lcfg, 1)) {
                CERROR("descriptor size wrong: %d > %d\n",
                       (int)sizeof(*desc), LUSTRE_CFG_BUFLEN(lcfg, 1));
                RETURN(-EINVAL);
        }

        if (desc->ld_magic != LOV_DESC_MAGIC) {
                if (desc->ld_magic == __swab32(LOV_DESC_MAGIC)) {
                            CDEBUG(D_OTHER, "%s: Swabbing lov desc %p\n",
                                   obd->obd_name, desc);
                            lustre_swab_lov_desc(desc);
                } else {
                        CERROR("%s: Bad lov desc magic: %#x\n",
                               obd->obd_name, desc->ld_magic);
                        RETURN(-EINVAL);
                }
        }

        lov_fix_desc(desc);

        /* Because of 64-bit divide/mod operations only work with a 32-bit
         * divisor in a 32-bit kernel, we cannot support a stripe width
         * of 4GB or larger on 32-bit CPUs. */
        count = desc->ld_default_stripe_count;
        if ((count > 0 ? count : desc->ld_tgt_count) *
            desc->ld_default_stripe_size > 0xffffffff) {
                CERROR("LOV: stripe width "LPU64"x%u > 4294967295 bytes\n",
                       desc->ld_default_stripe_size, count);
                RETURN(-EINVAL);
        }

        desc->ld_active_tgt_count = 0;
        lov->desc = *desc;
        lov->lov_tgt_size = 0;

        sema_init(&lov->lov_lock, 1);
        atomic_set(&lov->lov_refcount, 0);
        CFS_INIT_LIST_HEAD(&lov->lov_qos.lq_oss_list);
        init_rwsem(&lov->lov_qos.lq_rw_sem);
        lov->lov_qos.lq_dirty = 1;
        lov->lov_qos.lq_rr.lqr_dirty = 1;
        lov->lov_qos.lq_reset = 1;
        /* Default priority is toward free space balance */
        lov->lov_qos.lq_prio_free = 232;

<<<<<<< HEAD
        lustre_hash_init(&lov->lov_pools_hash_body, "POOLS", 128,
                         &pool_hash_operations);

=======
        lov->lov_pools_hash_body = lustre_hash_init("POOLS", 128, 128,
                                                    &pool_hash_operations, 0);
>>>>>>> 863a3da6
        CFS_INIT_LIST_HEAD(&lov->lov_pool_list);
        lov->lov_pool_count = 0;
        rc = lov_ost_pool_init(&lov->lov_packed, 0);
        if (rc)
                RETURN(rc);
        rc = lov_ost_pool_init(&lov->lov_qos.lq_rr.lqr_pool, 0);
        if (rc) {
                lov_ost_pool_free(&lov->lov_packed);
                RETURN(rc);
        }

        lprocfs_lov_init_vars(&lvars);
        lprocfs_obd_setup(obd, lvars.obd_vars);
#ifdef LPROCFS
        {
                cfs_proc_dir_entry_t *entry;

                entry = create_proc_entry("target_obd", 0444,
                                          obd->obd_proc_entry);
                if (entry != NULL) {
                        entry->proc_fops = &lov_proc_target_fops;
                        entry->data = obd;
                }
        }
#endif
        lov->lov_pool_proc_entry = lprocfs_register("pools",
                                                    obd->obd_proc_entry,
                                                    NULL, NULL);

        RETURN(0);
}

static int lov_precleanup(struct obd_device *obd, enum obd_cleanup_stage stage)
{
        int rc = 0;
        ENTRY;

        switch (stage) {
        case OBD_CLEANUP_EARLY: {
                struct lov_obd *lov = &obd->u.lov;
                int i;
                for (i = 0; i < lov->desc.ld_tgt_count; i++) {
                        if (!lov->lov_tgts[i] || !lov->lov_tgts[i]->ltd_active)
                                continue;
                        obd_precleanup(class_exp2obd(lov->lov_tgts[i]->ltd_exp),
                                       OBD_CLEANUP_EARLY);
                }
                break;
        }
        case OBD_CLEANUP_EXPORTS:
                break;
        case OBD_CLEANUP_SELF_EXP:
                rc = obd_llog_finish(obd, 0);
                if (rc != 0)
                        CERROR("failed to cleanup llogging subsystems\n");
                break;
        case OBD_CLEANUP_OBD:
                break;
        }
        RETURN(rc);
}

static int lov_cleanup(struct obd_device *obd)
{
        struct lov_obd *lov = &obd->u.lov;
        struct list_head *pos, *tmp;
        struct pool_desc *pool;

        lprocfs_obd_cleanup(obd);

        list_for_each_safe(pos, tmp, &lov->lov_pool_list) {
                pool = list_entry(pos, struct pool_desc, pool_list);
                list_del(&pool->pool_list);
<<<<<<< HEAD
                lustre_hash_delitem_by_key(lov->lov_pools_hash_body, pool->pool_name);
=======
>>>>>>> 863a3da6
                lov_ost_pool_free(&(pool->pool_rr.lqr_pool));
                lov_ost_pool_free(&(pool->pool_obds));
                OBD_FREE_PTR(pool);
        }
<<<<<<< HEAD
        lustre_hash_exit(&lov->lov_pools_hash_body);

        lprocfs_obd_cleanup(obd);

=======
        lov_ost_pool_free(&(lov->lov_qos.lq_rr.lqr_pool));
>>>>>>> 863a3da6
        lov_ost_pool_free(&lov->lov_packed);
        lustre_hash_exit(lov->lov_pools_hash_body);

        if (lov->lov_tgts) {
                int i;
                for (i = 0; i < lov->desc.ld_tgt_count; i++) {
                        if (lov->lov_tgts[i]) {
                                /* Inactive targets may never have connected */
                                if (lov->lov_tgts[i]->ltd_active ||
                                    atomic_read(&lov->lov_refcount)) 
                                        /* We should never get here - these 
                                           should have been removed in the 
                                           disconnect. */
                                        CERROR("lov tgt %d not cleaned!"
                                               " deathrow=%d, lovrc=%d\n",
                                               i, lov->lov_death_row, 
                                               atomic_read(&lov->lov_refcount));
                                lov_del_target(obd, i, 0, 0);
                        }
                }
                OBD_FREE(lov->lov_tgts, sizeof(*lov->lov_tgts) * 
                         lov->lov_tgt_size);
                lov->lov_tgt_size = 0;
        }

        RETURN(0);
}

static int lov_process_config(struct obd_device *obd, obd_count len, void *buf)
{
        struct lustre_cfg *lcfg = buf;
        struct obd_uuid obd_uuid;
        int cmd;
        int rc = 0;
        ENTRY;

        switch(cmd = lcfg->lcfg_command) {
        case LCFG_LOV_ADD_OBD:
        case LCFG_LOV_ADD_INA:
        case LCFG_LOV_DEL_OBD: {
                __u32 index;
                int gen;
                /* lov_modify_tgts add  0:lov_mdsA  1:ost1_UUID  2:0  3:1 */
                if (LUSTRE_CFG_BUFLEN(lcfg, 1) > sizeof(obd_uuid.uuid))
                        GOTO(out, rc = -EINVAL);

                obd_str2uuid(&obd_uuid,  lustre_cfg_buf(lcfg, 1));

                if (sscanf(lustre_cfg_buf(lcfg, 2), "%d", &index) != 1)
                        GOTO(out, rc = -EINVAL);
                if (sscanf(lustre_cfg_buf(lcfg, 3), "%d", &gen) != 1)
                        GOTO(out, rc = -EINVAL);
                if (cmd == LCFG_LOV_ADD_OBD)
                        rc = lov_add_target(obd, &obd_uuid, index, gen, 1);
                else if (cmd == LCFG_LOV_ADD_INA)
                        rc = lov_add_target(obd, &obd_uuid, index, gen, 0);
                else
                        rc = lov_del_target(obd, index, &obd_uuid, gen);
                GOTO(out, rc);
        }
        case LCFG_PARAM: {
                struct lprocfs_static_vars lvars = { 0 };
                struct lov_desc *desc = &(obd->u.lov.desc);
                
                if (!desc)
                        GOTO(out, rc = -EINVAL);
                
                lprocfs_lov_init_vars(&lvars);
                
                rc = class_process_proc_param(PARAM_LOV, lvars.obd_vars,
                                              lcfg, obd);
                GOTO(out, rc);
        }
        case LCFG_POOL_NEW:
        case LCFG_POOL_ADD:
        case LCFG_POOL_DEL:
        case LCFG_POOL_REM:
                GOTO(out, rc);

        default: {
                CERROR("Unknown command: %d\n", lcfg->lcfg_command);
                GOTO(out, rc = -EINVAL);

        }
        }
out:
        RETURN(rc);
}

#ifndef log2
#define log2(n) ffz(~(n))
#endif

static int lov_clear_orphans(struct obd_export *export, struct obdo *src_oa,
                             struct lov_stripe_md **ea,
                             struct obd_trans_info *oti)
{
        struct lov_obd *lov;
        struct obdo *tmp_oa;
        struct obd_uuid *ost_uuid = NULL;
        int rc = 0, i;
        ENTRY;

        LASSERT(src_oa->o_valid & OBD_MD_FLFLAGS &&
                src_oa->o_flags == OBD_FL_DELORPHAN);

        lov = &export->exp_obd->u.lov;

        OBDO_ALLOC(tmp_oa);
        if (tmp_oa == NULL)
                RETURN(-ENOMEM);

        if (oti->oti_ost_uuid) {
                ost_uuid = oti->oti_ost_uuid;
                CDEBUG(D_HA, "clearing orphans only for %s\n",
                       ost_uuid->uuid);
        }

        lov_getref(export->exp_obd);
        for (i = 0; i < lov->desc.ld_tgt_count; i++) {
                struct lov_stripe_md obj_md;
                struct lov_stripe_md *obj_mdp = &obj_md;
                struct lov_tgt_desc *tgt;
                int err;

                tgt = lov->lov_tgts[i];
                if (!tgt)
                        continue;

                /* if called for a specific target, we don't
                   care if it is not active. */
                if (!lov->lov_tgts[i]->ltd_active && ost_uuid == NULL) {
                        CDEBUG(D_HA, "lov idx %d inactive\n", i);
                        continue;
                }

                if (ost_uuid && !obd_uuid_equals(ost_uuid, &tgt->ltd_uuid))
                        continue;

                CDEBUG(D_CONFIG,"Clear orphans for %d:%s\n", i, 
                       obd_uuid2str(ost_uuid));

                memcpy(tmp_oa, src_oa, sizeof(*tmp_oa));

                LASSERT(lov->lov_tgts[i]->ltd_exp);
                /* XXX: LOV STACKING: use real "obj_mdp" sub-data */
                err = obd_create(lov->lov_tgts[i]->ltd_exp, 
                                 tmp_oa, &obj_mdp, oti);
                if (err)
                        /* This export will be disabled until it is recovered,
                           and then orphan recovery will be completed. */
                        CERROR("error in orphan recovery on OST idx %d/%d: "
                               "rc = %d\n", i, lov->desc.ld_tgt_count, err);

                if (ost_uuid)
                        break;
        }
        lov_putref(export->exp_obd);

        OBDO_FREE(tmp_oa);
        RETURN(rc);
}

static int lov_recreate(struct obd_export *exp, struct obdo *src_oa,
                        struct lov_stripe_md **ea, struct obd_trans_info *oti)
{
        struct lov_stripe_md *obj_mdp, *lsm;
        struct lov_obd *lov = &exp->exp_obd->u.lov;
        unsigned ost_idx;
        int rc, i;
        ENTRY;

        LASSERT(src_oa->o_valid & OBD_MD_FLFLAGS &&
                src_oa->o_flags & OBD_FL_RECREATE_OBJS);

        OBD_ALLOC(obj_mdp, sizeof(*obj_mdp));
        if (obj_mdp == NULL)
                RETURN(-ENOMEM);

        ost_idx = src_oa->o_nlink;
        lsm = *ea;
        if (lsm == NULL)
                GOTO(out, rc = -EINVAL);
        if (ost_idx >= lov->desc.ld_tgt_count ||
            !lov->lov_tgts[ost_idx])
                GOTO(out, rc = -EINVAL);

        for (i = 0; i < lsm->lsm_stripe_count; i++) {
                if (lsm->lsm_oinfo[i]->loi_ost_idx == ost_idx) {
                        if (lsm->lsm_oinfo[i]->loi_id != src_oa->o_id)
                                GOTO(out, rc = -EINVAL);
                        break;
                }
        }
        if (i == lsm->lsm_stripe_count)
                GOTO(out, rc = -EINVAL);

        rc = obd_create(lov->lov_tgts[ost_idx]->ltd_exp, src_oa, &obj_mdp, oti);
out:
        OBD_FREE(obj_mdp, sizeof(*obj_mdp));
        RETURN(rc);
}

/* the LOV expects oa->o_id to be set to the LOV object id */
static int lov_create(struct obd_export *exp, struct obdo *src_oa,
                      struct lov_stripe_md **ea, struct obd_trans_info *oti)
{
        struct lov_obd *lov;
        struct obd_info oinfo;
        struct lov_request_set *set = NULL;
        struct lov_request *req;
        struct obd_statfs osfs;
        __u64 maxage;
        int rc = 0;
        ENTRY;

        LASSERT(ea != NULL);
        if (exp == NULL)
                RETURN(-EINVAL);

        if ((src_oa->o_valid & OBD_MD_FLFLAGS) &&
            src_oa->o_flags == OBD_FL_DELORPHAN) {
                rc = lov_clear_orphans(exp, src_oa, ea, oti);
                RETURN(rc);
        }

        lov = &exp->exp_obd->u.lov;
        if (!lov->desc.ld_active_tgt_count)
                RETURN(-EIO);

        /* Recreate a specific object id at the given OST index */
        if ((src_oa->o_valid & OBD_MD_FLFLAGS) &&
            (src_oa->o_flags & OBD_FL_RECREATE_OBJS)) {
                 rc = lov_recreate(exp, src_oa, ea, oti);
                 RETURN(rc);
        }

        maxage = cfs_time_shift_64(-lov->desc.ld_qos_maxage);
        obd_statfs_rqset(exp->exp_obd, &osfs, maxage, OBD_STATFS_NODELAY);

        rc = lov_prep_create_set(exp, &oinfo, ea, src_oa, oti, &set);
        if (rc)
                RETURN(rc);

        list_for_each_entry(req, &set->set_list, rq_link) {
                /* XXX: LOV STACKING: use real "obj_mdp" sub-data */
                rc = obd_create(lov->lov_tgts[req->rq_idx]->ltd_exp,
                                req->rq_oi.oi_oa, &req->rq_oi.oi_md, oti);
                lov_update_create_set(set, req, rc);
        }
        rc = lov_fini_create_set(set, ea);
        RETURN(rc);
}

#define ASSERT_LSM_MAGIC(lsmp)                                                  \
do {                                                                            \
        LASSERT((lsmp) != NULL);                                                \
        LASSERTF(((lsmp)->lsm_magic == LOV_MAGIC_V1 ||                          \
                 (lsmp)->lsm_magic == LOV_MAGIC_V3 ||                           \
                 (lsmp)->lsm_magic == LOV_MAGIC_JOIN), "%p->lsm_magic=%x\n",    \
                 (lsmp), (lsmp)->lsm_magic);                                    \
} while (0)

static int lov_destroy(struct obd_export *exp, struct obdo *oa,
                       struct lov_stripe_md *lsm, struct obd_trans_info *oti,
                       struct obd_export *md_exp)
{
        struct lov_request_set *set;
        struct obd_info oinfo;
        struct lov_request *req;
        struct list_head *pos;
        struct lov_obd *lov;
        int rc = 0, err;
        ENTRY;

        ASSERT_LSM_MAGIC(lsm);

        if (!exp || !exp->exp_obd)
                RETURN(-ENODEV);

        if (oa->o_valid & OBD_MD_FLCOOKIE) {
                LASSERT(oti);
                LASSERT(oti->oti_logcookies);
        }

        lov = &exp->exp_obd->u.lov;
        rc = lov_prep_destroy_set(exp, &oinfo, oa, lsm, oti, &set);
        if (rc)
                RETURN(rc);

        list_for_each (pos, &set->set_list) {
                int err;
                req = list_entry(pos, struct lov_request, rq_link);

                if (oa->o_valid & OBD_MD_FLCOOKIE)
                        oti->oti_logcookies = set->set_cookies + req->rq_stripe;

                err = obd_destroy(lov->lov_tgts[req->rq_idx]->ltd_exp,
                                  req->rq_oi.oi_oa, NULL, oti, NULL);
                err = lov_update_common_set(set, req, err);
                if (err) {
                        CERROR("error: destroying objid "LPX64" subobj "
                               LPX64" on OST idx %d: rc = %d\n",
                               oa->o_id, req->rq_oi.oi_oa->o_id,
                               req->rq_idx, err);
                        if (!rc)
                                rc = err;
                }
        }

        if (rc == 0) {
                LASSERT(lsm_op_find(lsm->lsm_magic) != NULL);
                rc = lsm_op_find(lsm->lsm_magic)->lsm_destroy(lsm, oa, md_exp);
        }
        err = lov_fini_destroy_set(set);
        RETURN(rc ? rc : err);
}

static int lov_getattr(struct obd_export *exp, struct obd_info *oinfo)
{
        struct lov_request_set *set;
        struct lov_request *req;
        struct list_head *pos;
        struct lov_obd *lov;
        int err = 0, rc = 0;
        ENTRY;

        LASSERT(oinfo);
        ASSERT_LSM_MAGIC(oinfo->oi_md);

        if (!exp || !exp->exp_obd)
                RETURN(-ENODEV);

        lov = &exp->exp_obd->u.lov;

        rc = lov_prep_getattr_set(exp, oinfo, &set);
        if (rc)
                RETURN(rc);

        list_for_each (pos, &set->set_list) {
                req = list_entry(pos, struct lov_request, rq_link);

                CDEBUG(D_INFO, "objid "LPX64"[%d] has subobj "LPX64" at idx "
                       "%u\n", oinfo->oi_oa->o_id, req->rq_stripe, 
                       req->rq_oi.oi_oa->o_id, req->rq_idx);

                rc = obd_getattr(lov->lov_tgts[req->rq_idx]->ltd_exp,
                                 &req->rq_oi);
                err = lov_update_common_set(set, req, rc);
                if (err) {
                        CERROR("error: getattr objid "LPX64" subobj "
                               LPX64" on OST idx %d: rc = %d\n",
                               oinfo->oi_oa->o_id, req->rq_oi.oi_oa->o_id,
                               req->rq_idx, err);
                        break;
                }
        }

        rc = lov_fini_getattr_set(set);
        if (err)
                rc = err;
        RETURN(rc);
}

static int lov_getattr_interpret(struct ptlrpc_request_set *rqset, 
                                 void *data, int rc)
{
        struct lov_request_set *lovset = (struct lov_request_set *)data;
        int err;
        ENTRY;

        /* don't do attribute merge if this aysnc op failed */
        if (rc)
                lovset->set_completes = 0;
        err = lov_fini_getattr_set(lovset);
        RETURN(rc ? rc : err);
}

static int lov_getattr_async(struct obd_export *exp, struct obd_info *oinfo,
                              struct ptlrpc_request_set *rqset)
{
        struct lov_request_set *lovset;
        struct lov_obd *lov;
        struct list_head *pos;
        struct lov_request *req;
        int rc = 0, err;
        ENTRY;

        LASSERT(oinfo);
        ASSERT_LSM_MAGIC(oinfo->oi_md);

        if (!exp || !exp->exp_obd)
                RETURN(-ENODEV);

        lov = &exp->exp_obd->u.lov;

        rc = lov_prep_getattr_set(exp, oinfo, &lovset);
        if (rc)
                RETURN(rc);

        CDEBUG(D_INFO, "objid "LPX64": %ux%u byte stripes\n",
               oinfo->oi_md->lsm_object_id, oinfo->oi_md->lsm_stripe_count, 
               oinfo->oi_md->lsm_stripe_size);

        list_for_each (pos, &lovset->set_list) {
                req = list_entry(pos, struct lov_request, rq_link);

                CDEBUG(D_INFO, "objid "LPX64"[%d] has subobj "LPX64" at idx "
                       "%u\n", oinfo->oi_oa->o_id, req->rq_stripe, 
                       req->rq_oi.oi_oa->o_id, req->rq_idx);
                rc = obd_getattr_async(lov->lov_tgts[req->rq_idx]->ltd_exp,
                                       &req->rq_oi, rqset);
                if (rc) {
                        CERROR("error: getattr objid "LPX64" subobj "
                               LPX64" on OST idx %d: rc = %d\n",
                               oinfo->oi_oa->o_id, req->rq_oi.oi_oa->o_id,
                               req->rq_idx, rc);
                        GOTO(out, rc);
                }
        }

        if (!list_empty(&rqset->set_requests)) {
                LASSERT(rc == 0);
                LASSERT (rqset->set_interpret == NULL);
                rqset->set_interpret = lov_getattr_interpret;
                rqset->set_arg = (void *)lovset;
                RETURN(rc);
        }
out:
        if (rc)
                lovset->set_completes = 0;
        err = lov_fini_getattr_set(lovset);
        RETURN(rc ? rc : err);
}

static int lov_setattr(struct obd_export *exp, struct obd_info *oinfo,
                       struct obd_trans_info *oti)
{
        struct lov_request_set *set;
        struct lov_obd *lov;
        struct list_head *pos;
        struct lov_request *req;
        int err = 0, rc = 0;
        ENTRY;

        LASSERT(oinfo);
        ASSERT_LSM_MAGIC(oinfo->oi_md);

        if (!exp || !exp->exp_obd)
                RETURN(-ENODEV);

        /* for now, we only expect the following updates here */
        LASSERT(!(oinfo->oi_oa->o_valid & ~(OBD_MD_FLID | OBD_MD_FLTYPE | 
                                            OBD_MD_FLMODE | OBD_MD_FLATIME | 
                                            OBD_MD_FLMTIME | OBD_MD_FLCTIME |
                                            OBD_MD_FLFLAGS | OBD_MD_FLSIZE | 
                                            OBD_MD_FLGROUP | OBD_MD_FLUID | 
                                            OBD_MD_FLGID | OBD_MD_FLFID | 
                                            OBD_MD_FLGENER)));
        lov = &exp->exp_obd->u.lov;
        rc = lov_prep_setattr_set(exp, oinfo, oti, &set);
        if (rc)
                RETURN(rc);

        list_for_each (pos, &set->set_list) {
                req = list_entry(pos, struct lov_request, rq_link);

                rc = obd_setattr(lov->lov_tgts[req->rq_idx]->ltd_exp, 
                                 &req->rq_oi, NULL);
                err = lov_update_setattr_set(set, req, rc);
                if (err) {
                        CERROR("error: setattr objid "LPX64" subobj "
                               LPX64" on OST idx %d: rc = %d\n",
                               set->set_oi->oi_oa->o_id, 
                               req->rq_oi.oi_oa->o_id, req->rq_idx, err);
                        if (!rc)
                                rc = err;
                }
        }
        err = lov_fini_setattr_set(set);
        if (!rc)
                rc = err;
        RETURN(rc);
}

static int lov_setattr_interpret(struct ptlrpc_request_set *rqset,
                                 void *data, int rc)
{
        struct lov_request_set *lovset = (struct lov_request_set *)data;
        int err;
        ENTRY;

        if (rc)
                lovset->set_completes = 0;
        err = lov_fini_setattr_set(lovset);
        RETURN(rc ? rc : err);
}

/* If @oti is given, the request goes from MDS and responses from OSTs are not
   needed. Otherwise, a client is waiting for responses. */
static int lov_setattr_async(struct obd_export *exp, struct obd_info *oinfo,
                             struct obd_trans_info *oti,
                             struct ptlrpc_request_set *rqset)
{
        struct lov_request_set *set;
        struct lov_request *req;
        struct list_head *pos;
        struct lov_obd *lov;
        int rc = 0;
        ENTRY;

        LASSERT(oinfo);
        ASSERT_LSM_MAGIC(oinfo->oi_md);
        if (oinfo->oi_oa->o_valid & OBD_MD_FLCOOKIE) {
                LASSERT(oti);
                LASSERT(oti->oti_logcookies);
        }

        if (!exp || !exp->exp_obd)
                RETURN(-ENODEV);

        lov = &exp->exp_obd->u.lov;
        rc = lov_prep_setattr_set(exp, oinfo, oti, &set);
        if (rc)
                RETURN(rc);

        CDEBUG(D_INFO, "objid "LPX64"@"LPX64": %ux%u byte stripes\n",
               oinfo->oi_md->lsm_object_id,
               oinfo->oi_md->lsm_object_gr,
               oinfo->oi_md->lsm_stripe_count,
               oinfo->oi_md->lsm_stripe_size);

        list_for_each (pos, &set->set_list) {
                req = list_entry(pos, struct lov_request, rq_link);

                if (oinfo->oi_oa->o_valid & OBD_MD_FLCOOKIE)
                        oti->oti_logcookies = set->set_cookies + req->rq_stripe;

                CDEBUG(D_INFO, "objid "LPX64"@"LPX64"[%d] has subobj "LPX64
                       " at idx %u\n", oinfo->oi_oa->o_id, oinfo->oi_oa->o_gr,
                       req->rq_stripe, req->rq_oi.oi_oa->o_id, req->rq_idx);

                rc = obd_setattr_async(lov->lov_tgts[req->rq_idx]->ltd_exp,
                                       &req->rq_oi, oti, rqset);
                if (rc) {
                        CERROR("error: setattr objid "LPX64" subobj "
                               LPX64" on OST idx %d: rc = %d\n",
                               set->set_oi->oi_oa->o_id,
                               req->rq_oi.oi_oa->o_id,
                               req->rq_idx, rc);
                        break;
                }
        }

        /* If we are not waiting for responses on async requests, return. */
        if (rc || !rqset || list_empty(&rqset->set_requests)) {
                int err;
                if (rc)
                        set->set_completes = 0;
                err = lov_fini_setattr_set(set);
                RETURN(rc ? rc : err);
        }

        LASSERT(rqset->set_interpret == NULL);
        rqset->set_interpret = lov_setattr_interpret;
        rqset->set_arg = (void *)set;

        RETURN(0);
}

static int lov_punch_interpret(struct ptlrpc_request_set *rqset,
                               void *data, int rc)
{
        struct lov_request_set *lovset = (struct lov_request_set *)data;
        int err;
        ENTRY;

        if (rc)
                lovset->set_completes = 0;
        err = lov_fini_punch_set(lovset);
        RETURN(rc ? rc : err);
}

/* FIXME: maybe we'll just make one node the authoritative attribute node, then
 * we can send this 'punch' to just the authoritative node and the nodes
 * that the punch will affect. */
static int lov_punch(struct obd_export *exp, struct obd_info *oinfo,
                     struct obd_trans_info *oti,
                     struct ptlrpc_request_set *rqset)
{
        struct lov_request_set *set;
        struct lov_obd *lov;
        struct list_head *pos;
        struct lov_request *req;
        int rc = 0;
        ENTRY;

        LASSERT(oinfo);
        ASSERT_LSM_MAGIC(oinfo->oi_md);

        if (!exp || !exp->exp_obd)
                RETURN(-ENODEV);

        lov = &exp->exp_obd->u.lov;
        rc = lov_prep_punch_set(exp, oinfo, oti, &set);
        if (rc)
                RETURN(rc);

        list_for_each (pos, &set->set_list) {
                req = list_entry(pos, struct lov_request, rq_link);

                rc = obd_punch(lov->lov_tgts[req->rq_idx]->ltd_exp,
                               &req->rq_oi, NULL, rqset);
                if (rc) {
                        CERROR("error: punch objid "LPX64" subobj "LPX64
                               " on OST idx %d: rc = %d\n",
                               set->set_oi->oi_oa->o_id,
                               req->rq_oi.oi_oa->o_id, req->rq_idx, rc);
                        break;
                }
        }

        if (rc || list_empty(&rqset->set_requests)) {
                int err;
                err = lov_fini_punch_set(set);
                RETURN(rc ? rc : err);
        }

        LASSERT(rqset->set_interpret == NULL);
        rqset->set_interpret = lov_punch_interpret;
        rqset->set_arg = (void *)set;

        RETURN(0);
}

static int lov_sync(struct obd_export *exp, struct obdo *oa,
                    struct lov_stripe_md *lsm, obd_off start, obd_off end)
{
        struct lov_request_set *set;
        struct obd_info oinfo;
        struct lov_obd *lov;
        struct list_head *pos;
        struct lov_request *req;
        int err = 0, rc = 0;
        ENTRY;

        ASSERT_LSM_MAGIC(lsm);

        if (!exp->exp_obd)
                RETURN(-ENODEV);

        lov = &exp->exp_obd->u.lov;
        rc = lov_prep_sync_set(exp, &oinfo, oa, lsm, start, end, &set);
        if (rc)
                RETURN(rc);

        list_for_each (pos, &set->set_list) {
                req = list_entry(pos, struct lov_request, rq_link);

                rc = obd_sync(lov->lov_tgts[req->rq_idx]->ltd_exp, 
                              req->rq_oi.oi_oa, NULL, 
                              req->rq_oi.oi_policy.l_extent.start,
                              req->rq_oi.oi_policy.l_extent.end);
                err = lov_update_common_set(set, req, rc);
                if (err) {
                        CERROR("error: fsync objid "LPX64" subobj "LPX64
                               " on OST idx %d: rc = %d\n",
                               set->set_oi->oi_oa->o_id,
                               req->rq_oi.oi_oa->o_id, req->rq_idx, rc);
                        if (!rc)
                                rc = err;
                }
        }
        err = lov_fini_sync_set(set);
        if (!rc)
                rc = err;
        RETURN(rc);
}

static int lov_brw_check(struct lov_obd *lov, struct obd_info *lov_oinfo,
                         obd_count oa_bufs, struct brw_page *pga)
{
        struct obd_info oinfo = { { { 0 } } };
        int i, rc = 0;

        oinfo.oi_oa = lov_oinfo->oi_oa;

        /* The caller just wants to know if there's a chance that this
         * I/O can succeed */
        for (i = 0; i < oa_bufs; i++) {
                int stripe = lov_stripe_number(lov_oinfo->oi_md, pga[i].off);
                int ost = lov_oinfo->oi_md->lsm_oinfo[stripe]->loi_ost_idx;
                obd_off start, end;

                if (!lov_stripe_intersects(lov_oinfo->oi_md, i, pga[i].off,
                                           pga[i].off + pga[i].count,
                                           &start, &end))
                        continue;

                if (!lov->lov_tgts[ost] || !lov->lov_tgts[ost]->ltd_active) {
                        CDEBUG(D_HA, "lov idx %d inactive\n", ost);
                        return -EIO;
                }

                rc = obd_brw(OBD_BRW_CHECK, lov->lov_tgts[ost]->ltd_exp, &oinfo,
                             1, &pga[i], NULL);
                if (rc)
                        break;
        }
        return rc;
}

static int lov_brw(int cmd, struct obd_export *exp, struct obd_info *oinfo,
                   obd_count oa_bufs, struct brw_page *pga,
                   struct obd_trans_info *oti)
{
        struct lov_request_set *set;
        struct lov_request *req;
        struct list_head *pos;
        struct lov_obd *lov = &exp->exp_obd->u.lov;
        int err, rc = 0;
        ENTRY;

        ASSERT_LSM_MAGIC(oinfo->oi_md);

        if (cmd == OBD_BRW_CHECK) {
                rc = lov_brw_check(lov, oinfo, oa_bufs, pga);
                RETURN(rc);
        }

        rc = lov_prep_brw_set(exp, oinfo, oa_bufs, pga, oti, &set);
        if (rc)
                RETURN(rc);

        list_for_each (pos, &set->set_list) {
                struct obd_export *sub_exp;
                struct brw_page *sub_pga;
                req = list_entry(pos, struct lov_request, rq_link);

                sub_exp = lov->lov_tgts[req->rq_idx]->ltd_exp;
                sub_pga = set->set_pga + req->rq_pgaidx;
                rc = obd_brw(cmd, sub_exp, &req->rq_oi, req->rq_oabufs,
                             sub_pga, oti);
                if (rc)
                        break;
                lov_update_common_set(set, req, rc);
        }

        err = lov_fini_brw_set(set);
        if (!rc)
                rc = err;
        RETURN(rc);
}

static int lov_brw_interpret(struct ptlrpc_request_set *reqset, void *data,
                             int rc)
{
        struct lov_request_set *lovset = (struct lov_request_set *)data;
        ENTRY;

        if (rc) {
                lovset->set_completes = 0;
                lov_fini_brw_set(lovset);
        } else {
                rc = lov_fini_brw_set(lovset);
        }

        RETURN(rc);
}

static int lov_brw_async(int cmd, struct obd_export *exp,
                         struct obd_info *oinfo, obd_count oa_bufs,
                         struct brw_page *pga, struct obd_trans_info *oti,
                         struct ptlrpc_request_set *set)
{
        struct lov_request_set *lovset;
        struct lov_request *req;
        struct list_head *pos;
        struct lov_obd *lov = &exp->exp_obd->u.lov;
        int rc = 0;
        ENTRY;

        LASSERT(oinfo);
        ASSERT_LSM_MAGIC(oinfo->oi_md);

        if (cmd == OBD_BRW_CHECK) {
                rc = lov_brw_check(lov, oinfo, oa_bufs, pga);
                RETURN(rc);
        }

        rc = lov_prep_brw_set(exp, oinfo, oa_bufs, pga, oti, &lovset);
        if (rc)
                RETURN(rc);

        list_for_each (pos, &lovset->set_list) {
                struct obd_export *sub_exp;
                struct brw_page *sub_pga;
                req = list_entry(pos, struct lov_request, rq_link);

                sub_exp = lov->lov_tgts[req->rq_idx]->ltd_exp;
                sub_pga = lovset->set_pga + req->rq_pgaidx;
                rc = obd_brw_async(cmd, sub_exp, &req->rq_oi, req->rq_oabufs,
                                   sub_pga, oti, set);
                if (rc)
                        GOTO(out, rc);
                lov_update_common_set(lovset, req, rc);
        }
        LASSERT(rc == 0);
        LASSERT(set->set_interpret == NULL);
        LASSERT(set->set_arg == NULL);
        rc = ptlrpc_set_add_cb(set, lov_brw_interpret, lovset);
        if (rc)
                GOTO(out, rc);

        RETURN(rc);
out:
        lov_fini_brw_set(lovset);
        RETURN(rc);
}

static int lov_ap_make_ready(void *data, int cmd)
{
        struct lov_async_page *lap = LAP_FROM_COOKIE(data);

        return lap->lap_caller_ops->ap_make_ready(lap->lap_caller_data, cmd);
}

static int lov_ap_refresh_count(void *data, int cmd)
{
        struct lov_async_page *lap = LAP_FROM_COOKIE(data);

        return lap->lap_caller_ops->ap_refresh_count(lap->lap_caller_data,
                                                     cmd);
}

static void lov_ap_fill_obdo(void *data, int cmd, struct obdo *oa)
{
        struct lov_async_page *lap = LAP_FROM_COOKIE(data);

        lap->lap_caller_ops->ap_fill_obdo(lap->lap_caller_data, cmd, oa);
        /* XXX woah, shouldn't we be altering more here?  size? */
        oa->o_id = lap->lap_loi_id;
        oa->o_stripe_idx = lap->lap_stripe;
}

static void lov_ap_update_obdo(void *data, int cmd, struct obdo *oa,
                               obd_valid valid)
{
        struct lov_async_page *lap = LAP_FROM_COOKIE(data);

        lap->lap_caller_ops->ap_update_obdo(lap->lap_caller_data, cmd,oa,valid);
}

static int lov_ap_completion(void *data, int cmd, struct obdo *oa, int rc)
{
        struct lov_async_page *lap = LAP_FROM_COOKIE(data);

        /* in a raid1 regime this would down a count of many ios
         * in flight, onl calling the caller_ops completion when all
         * the raid1 ios are complete */
        rc = lap->lap_caller_ops->ap_completion(lap->lap_caller_data,cmd,oa,rc);
        return rc;
}

static struct obd_async_page_ops lov_async_page_ops = {
        .ap_make_ready =        lov_ap_make_ready,
        .ap_refresh_count =     lov_ap_refresh_count,
        .ap_fill_obdo =         lov_ap_fill_obdo,
        .ap_update_obdo =       lov_ap_update_obdo,
        .ap_completion =        lov_ap_completion,
};

int lov_prep_async_page(struct obd_export *exp, struct lov_stripe_md *lsm,
                           struct lov_oinfo *loi, cfs_page_t *page,
                           obd_off offset, struct obd_async_page_ops *ops,
                           void *data, void **res, int nocache,
                           struct lustre_handle *lockh)
{
        struct lov_obd *lov = &exp->exp_obd->u.lov;
        struct lov_async_page *lap;
        struct lov_lock_handles *lov_lockh = NULL;
        int rc = 0;
        ENTRY;

        if (!page) {
                int i = 0;
                /* Find an existing osc so we can get it's stupid sizeof(*oap).
                   Only because of this layering limitation will a client 
                   mount with no osts fail */
                while (!lov->lov_tgts || !lov->lov_tgts[i] || 
                       !lov->lov_tgts[i]->ltd_exp) {
                        i++;
                        if (i >= lov->desc.ld_tgt_count) 
                                RETURN(-ENOMEDIUM);
                }
                rc = size_round(sizeof(*lap)) +
                        obd_prep_async_page(lov->lov_tgts[i]->ltd_exp, NULL,
                                            NULL, NULL, 0, NULL, NULL, NULL, 0,
                                            NULL);
                RETURN(rc);
        }
        ASSERT_LSM_MAGIC(lsm);
        LASSERT(loi == NULL);

        lap = *res;
        lap->lap_magic = LOV_AP_MAGIC;
        lap->lap_caller_ops = ops;
        lap->lap_caller_data = data;

        /* for now only raid 0 which passes through */
        lap->lap_stripe = lov_stripe_number(lsm, offset);
        lov_stripe_offset(lsm, offset, lap->lap_stripe, &lap->lap_sub_offset);
        loi = lsm->lsm_oinfo[lap->lap_stripe];

        /* so the callback doesn't need the lsm */
        lap->lap_loi_id = loi->loi_id;

        lap->lap_sub_cookie = (void *)lap + size_round(sizeof(*lap));

        if (lockh) {
                lov_lockh = lov_handle2llh(lockh);
                if (lov_lockh) {
                        lockh = lov_lockh->llh_handles + lap->lap_stripe;
                }
        }

        rc = obd_prep_async_page(lov->lov_tgts[loi->loi_ost_idx]->ltd_exp,
                                 lsm, loi, page, lap->lap_sub_offset,
                                 &lov_async_page_ops, lap,
                                 &lap->lap_sub_cookie, nocache, lockh);
        if (lov_lockh)
                lov_llh_put(lov_lockh);
        if (rc)
                RETURN(rc);
        CDEBUG(D_CACHE, "lap %p page %p cookie %p off "LPU64"\n", lap, page,
               lap->lap_sub_cookie, offset);
        RETURN(0);
}

static int lov_queue_async_io(struct obd_export *exp,
                              struct lov_stripe_md *lsm,
                              struct lov_oinfo *loi, void *cookie,
                              int cmd, obd_off off, int count,
                              obd_flag brw_flags, obd_flag async_flags)
{
        struct lov_obd *lov = &exp->exp_obd->u.lov;
        struct lov_async_page *lap;
        int rc;

        LASSERT(loi == NULL);

        ASSERT_LSM_MAGIC(lsm);

        lap = LAP_FROM_COOKIE(cookie);

        loi = lsm->lsm_oinfo[lap->lap_stripe];

        rc = obd_queue_async_io(lov->lov_tgts[loi->loi_ost_idx]->ltd_exp, lsm,
                                loi, lap->lap_sub_cookie, cmd, off, count,
                                brw_flags, async_flags);
        RETURN(rc);
}

static int lov_set_async_flags(struct obd_export *exp,
                               struct lov_stripe_md *lsm,
                               struct lov_oinfo *loi, void *cookie,
                               obd_flag async_flags)
{
        struct lov_obd *lov = &exp->exp_obd->u.lov;
        struct lov_async_page *lap;
        int rc;

        LASSERT(loi == NULL);

        ASSERT_LSM_MAGIC(lsm);

        lap = LAP_FROM_COOKIE(cookie);

        loi = lsm->lsm_oinfo[lap->lap_stripe];

        rc = obd_set_async_flags(lov->lov_tgts[loi->loi_ost_idx]->ltd_exp,
                                 lsm, loi, lap->lap_sub_cookie, async_flags);
        RETURN(rc);
}

static int lov_queue_group_io(struct obd_export *exp,
                              struct lov_stripe_md *lsm,
                              struct lov_oinfo *loi,
                              struct obd_io_group *oig, void *cookie,
                              int cmd, obd_off off, int count,
                              obd_flag brw_flags, obd_flag async_flags)
{
        struct lov_obd *lov = &exp->exp_obd->u.lov;
        struct lov_async_page *lap;
        int rc;

        LASSERT(loi == NULL);

        ASSERT_LSM_MAGIC(lsm);

        lap = LAP_FROM_COOKIE(cookie);

        loi = lsm->lsm_oinfo[lap->lap_stripe];

        rc = obd_queue_group_io(lov->lov_tgts[loi->loi_ost_idx]->ltd_exp, lsm,
                                loi, oig, lap->lap_sub_cookie, cmd, off, count,
                                brw_flags, async_flags);
        RETURN(rc);
}

/* this isn't exactly optimal.  we may have queued sync io in oscs on
 * all stripes, but we don't record that fact at queue time.  so we
 * trigger sync io on all stripes. */
static int lov_trigger_group_io(struct obd_export *exp,
                                struct lov_stripe_md *lsm,
                                struct lov_oinfo *loi,
                                struct obd_io_group *oig)
{
        struct lov_obd *lov = &exp->exp_obd->u.lov;
        int rc = 0, i, err;

        LASSERT(loi == NULL);

        ASSERT_LSM_MAGIC(lsm);

        for (i = 0; i < lsm->lsm_stripe_count; i++) {
                loi = lsm->lsm_oinfo[i];
                if (!lov->lov_tgts[loi->loi_ost_idx] || 
                    !lov->lov_tgts[loi->loi_ost_idx]->ltd_active) {
                        CDEBUG(D_HA, "lov idx %d inactive\n", loi->loi_ost_idx);
                        continue;
                }

                err = obd_trigger_group_io(lov->lov_tgts[loi->loi_ost_idx]->ltd_exp,
                                           lsm, loi, oig);
                if (rc == 0 && err != 0)
                        rc = err;
        };
        RETURN(rc);
}

static int lov_teardown_async_page(struct obd_export *exp,
                                   struct lov_stripe_md *lsm,
                                   struct lov_oinfo *loi, void *cookie)
{
        struct lov_obd *lov = &exp->exp_obd->u.lov;
        struct lov_async_page *lap;
        int rc;

        LASSERT(loi == NULL);

        ASSERT_LSM_MAGIC(lsm);

        lap = LAP_FROM_COOKIE(cookie);

        loi = lsm->lsm_oinfo[lap->lap_stripe];

        rc = obd_teardown_async_page(lov->lov_tgts[loi->loi_ost_idx]->ltd_exp,
                                     lsm, loi, lap->lap_sub_cookie);
        if (rc) {
                CERROR("unable to teardown sub cookie %p: %d\n",
                       lap->lap_sub_cookie, rc);
                RETURN(rc);
        }
        RETURN(rc);
}

static int lov_enqueue_interpret(struct ptlrpc_request_set *rqset,
                                 void *data, int rc)
{
        struct lov_request_set *lovset = (struct lov_request_set *)data;
        ENTRY;
        rc = lov_fini_enqueue_set(lovset, lovset->set_ei->ei_mode, rc, rqset);
        RETURN(rc);
}

static int lov_enqueue(struct obd_export *exp, struct obd_info *oinfo,
                       struct ldlm_enqueue_info *einfo,
                       struct ptlrpc_request_set *rqset)
{
        ldlm_mode_t mode = einfo->ei_mode;
        struct lov_request_set *set;
        struct lov_request *req;
        struct list_head *pos;
        struct lov_obd *lov;
        ldlm_error_t rc;
        ENTRY;

        LASSERT(oinfo);
        ASSERT_LSM_MAGIC(oinfo->oi_md);
        LASSERT(mode == (mode & -mode));

        /* we should never be asked to replay a lock this way. */
        LASSERT((oinfo->oi_flags & LDLM_FL_REPLAY) == 0);

        if (!exp || !exp->exp_obd)
                RETURN(-ENODEV);

        lov = &exp->exp_obd->u.lov;
        rc = lov_prep_enqueue_set(exp, oinfo, einfo, &set);
        if (rc)
                RETURN(rc);

        list_for_each (pos, &set->set_list) {
                req = list_entry(pos, struct lov_request, rq_link);

                rc = obd_enqueue(lov->lov_tgts[req->rq_idx]->ltd_exp,
                                 &req->rq_oi, einfo, rqset);
                if (rc != ELDLM_OK)
                        GOTO(out, rc);
        }

        if (rqset && !list_empty(&rqset->set_requests)) {
                LASSERT(rc == 0);
                LASSERT(rqset->set_interpret == NULL);
                rqset->set_interpret = lov_enqueue_interpret;
                rqset->set_arg = (void *)set;
                RETURN(rc);
        }
out:
        rc = lov_fini_enqueue_set(set, mode, rc, rqset);
        RETURN(rc);
}

static int lov_match(struct obd_export *exp, struct lov_stripe_md *lsm,
                     __u32 type, ldlm_policy_data_t *policy, __u32 mode,
                     int *flags, void *data, struct lustre_handle *lockh)
{
        struct lov_request_set *set;
        struct obd_info oinfo;
        struct lov_request *req;
        struct list_head *pos;
        struct lov_obd *lov = &exp->exp_obd->u.lov;
        struct lustre_handle *lov_lockhp;
        int lov_flags, rc = 0;
        ENTRY;

        ASSERT_LSM_MAGIC(lsm);
        LASSERT((*flags & LDLM_FL_TEST_LOCK) || mode == (mode & -mode));

        if (!exp || !exp->exp_obd)
                RETURN(-ENODEV);

        lov = &exp->exp_obd->u.lov;
        rc = lov_prep_match_set(exp, &oinfo, lsm, policy, mode, lockh, &set);
        if (rc)
                RETURN(rc);

        list_for_each (pos, &set->set_list) {
                ldlm_policy_data_t sub_policy;
                req = list_entry(pos, struct lov_request, rq_link);
                lov_lockhp = set->set_lockh->llh_handles + req->rq_stripe;
                LASSERT(lov_lockhp);

                lov_flags = *flags;
                sub_policy.l_extent = req->rq_oi.oi_policy.l_extent;

                rc = obd_match(lov->lov_tgts[req->rq_idx]->ltd_exp,
                               req->rq_oi.oi_md, type, &sub_policy,
                               mode, &lov_flags, data, lov_lockhp);
                rc = lov_update_match_set(set, req, rc);
                if (rc <= 0)
                        break;
        }
        lov_fini_match_set(set, mode, *flags);
        RETURN(rc);
}

static int lov_change_cbdata(struct obd_export *exp,
                             struct lov_stripe_md *lsm, ldlm_iterator_t it,
                             void *data)
{
        struct lov_obd *lov;
        struct lov_oinfo *loi;
        int rc = 0, i;
        ENTRY;

        ASSERT_LSM_MAGIC(lsm);

        if (!exp || !exp->exp_obd)
                RETURN(-ENODEV);

        lov = &exp->exp_obd->u.lov;
        for (i = 0; i < lsm->lsm_stripe_count; i++) {
                struct lov_stripe_md submd;

                loi = lsm->lsm_oinfo[i];
                if (!lov->lov_tgts[loi->loi_ost_idx]) {
                        CDEBUG(D_HA, "lov idx %d NULL \n", loi->loi_ost_idx);
                        continue;
                }
                submd.lsm_object_id = loi->loi_id;
                submd.lsm_object_gr = loi->loi_gr;
                submd.lsm_stripe_count = 0;
                rc = obd_change_cbdata(lov->lov_tgts[loi->loi_ost_idx]->ltd_exp,
                                       &submd, it, data);
        }
        RETURN(rc);
}

static int lov_cancel(struct obd_export *exp, struct lov_stripe_md *lsm,
                      __u32 mode, struct lustre_handle *lockh)
{
        struct lov_request_set *set;
        struct obd_info oinfo;
        struct lov_request *req;
        struct list_head *pos;
        struct lov_obd *lov = &exp->exp_obd->u.lov;
        struct lustre_handle *lov_lockhp;
        ldlm_mode_t this_mode;
        int err = 0, rc = 0;
        ENTRY;

        ASSERT_LSM_MAGIC(lsm);

        if (!exp || !exp->exp_obd)
                RETURN(-ENODEV);

        LASSERT(lockh);
        lov = &exp->exp_obd->u.lov;
        rc = lov_prep_cancel_set(exp, &oinfo, lsm, mode, lockh, &set);
        if (rc)
                RETURN(rc);

        list_for_each (pos, &set->set_list) {
                req = list_entry(pos, struct lov_request, rq_link);
                lov_lockhp = set->set_lockh->llh_handles + req->rq_stripe;

                /* If this lock was used for a write or truncate, the object
                 * will have been recreated by the OST, cancel the lock
                 * (setting LCK_GROUP incidentally causes immediate cancel). */
                if (OST_LVB_IS_ERR(lsm->lsm_oinfo[req->rq_stripe]->loi_lvb.lvb_blocks) &&
                    (mode == LCK_PW || mode == LCK_CW))
                        this_mode = LCK_GROUP;
                else
                        this_mode = mode;

                rc = obd_cancel(lov->lov_tgts[req->rq_idx]->ltd_exp,
                                req->rq_oi.oi_md, this_mode, lov_lockhp);
                rc = lov_update_common_set(set, req, rc);
                if (rc) {
                        CERROR("error: cancel objid "LPX64" subobj "
                               LPX64" on OST idx %d: rc = %d\n",
                               lsm->lsm_object_id,
                               req->rq_oi.oi_md->lsm_object_id,
                               req->rq_idx, rc);
                        err = rc;
                }

        }
        lov_fini_cancel_set(set);
        RETURN(err);
}

static int lov_cancel_unused(struct obd_export *exp,
                             struct lov_stripe_md *lsm, int flags, void *opaque)
{
        struct lov_obd *lov;
        struct lov_oinfo *loi;
        int rc = 0, i;
        ENTRY;

        if (!exp || !exp->exp_obd)
                RETURN(-ENODEV);

        lov = &exp->exp_obd->u.lov;
        if (lsm == NULL) {
                for (i = 0; i < lov->desc.ld_tgt_count; i++) {
                        int err;
                        if (!lov->lov_tgts[i] || !lov->lov_tgts[i]->ltd_exp)
                                continue;

                        err = obd_cancel_unused(lov->lov_tgts[i]->ltd_exp, NULL,
                                                flags, opaque);
                        if (!rc)
                                rc = err;
                }
                RETURN(rc);
        }

        ASSERT_LSM_MAGIC(lsm);

        for (i = 0; i < lsm->lsm_stripe_count; i++) {
                struct lov_stripe_md submd;
                int err;

                loi = lsm->lsm_oinfo[i];
                if (!lov->lov_tgts[loi->loi_ost_idx]) {
                        CDEBUG(D_HA, "lov idx %d NULL\n", loi->loi_ost_idx);
                        continue;
                }

                if (!lov->lov_tgts[loi->loi_ost_idx]->ltd_active)
                        CDEBUG(D_HA, "lov idx %d inactive\n", loi->loi_ost_idx);

                submd.lsm_object_id = loi->loi_id;
                submd.lsm_stripe_count = 0;
                err = obd_cancel_unused(lov->lov_tgts[loi->loi_ost_idx]->ltd_exp,
                                        &submd, flags, opaque);
                if (err && lov->lov_tgts[loi->loi_ost_idx]->ltd_active) {
                        CERROR("error: cancel unused objid "LPX64" subobj "LPX64
                               " on OST idx %d: rc = %d\n", lsm->lsm_object_id,
                               loi->loi_id, loi->loi_ost_idx, err);
                        if (!rc)
                                rc = err;
                }
        }
        RETURN(rc);
}

static int lov_join_lru(struct obd_export *exp,
                        struct lov_stripe_md *lsm, int join)
{
        struct lov_obd *lov;
        struct lov_oinfo *loi;
        int i, count = 0;
        ENTRY;

        ASSERT_LSM_MAGIC(lsm);
        if (!exp || !exp->exp_obd)
                RETURN(-ENODEV);

        lov = &exp->exp_obd->u.lov;
        for (i = 0; i < lsm->lsm_stripe_count; i++) {
                struct lov_stripe_md submd;
                int rc = 0;

                loi = lsm->lsm_oinfo[i];
                if (!lov->lov_tgts[loi->loi_ost_idx]) {
                        CDEBUG(D_HA, "lov idx %d NULL\n", loi->loi_ost_idx);
                        continue;
                }

                if (!lov->lov_tgts[loi->loi_ost_idx]->ltd_active)
                        CDEBUG(D_HA, "lov idx %d inactive\n", loi->loi_ost_idx);

                submd.lsm_object_id = loi->loi_id;
                submd.lsm_stripe_count = 0;
                rc = obd_join_lru(lov->lov_tgts[loi->loi_ost_idx]->ltd_exp,
                                  &submd, join);
                if (rc < 0) {
                        CERROR("join lru failed. objid: "LPX64" subobj: "LPX64
                               " ostidx: %d rc: %d\n", lsm->lsm_object_id,
                               loi->loi_id, loi->loi_ost_idx, rc);
                        return rc;
                } else {
                        count += rc;
                }
        }
        RETURN(count);
}

static int lov_statfs_interpret(struct ptlrpc_request_set *rqset,
                                void *data, int rc)
{
        struct lov_request_set *lovset = (struct lov_request_set *)data;
        int err;
        ENTRY;

        if (rc)
                lovset->set_completes = 0;

        err = lov_fini_statfs_set(lovset);
        RETURN(rc ? rc : err);
}

static int lov_statfs_async(struct obd_device *obd, struct obd_info *oinfo,
                            __u64 max_age, struct ptlrpc_request_set *rqset)
{
        struct lov_request_set *set;
        struct lov_request *req;
        struct list_head *pos;
        struct lov_obd *lov;
        int rc = 0;
        ENTRY;

        LASSERT(oinfo != NULL);
        LASSERT(oinfo->oi_osfs != NULL);

        lov = &obd->u.lov;
        rc = lov_prep_statfs_set(obd, oinfo, &set);
        if (rc)
                RETURN(rc);

        list_for_each (pos, &set->set_list) {
                struct obd_device *osc_obd;

                req = list_entry(pos, struct lov_request, rq_link);

                osc_obd = class_exp2obd(lov->lov_tgts[req->rq_idx]->ltd_exp);
                rc = obd_statfs_async(osc_obd, &req->rq_oi, max_age, rqset);
                if (rc)
                        break;
        }

        if (rc || list_empty(&rqset->set_requests)) {
                int err;
                if (rc)
                        set->set_completes = 0;
                err = lov_fini_statfs_set(set);
                RETURN(rc ? rc : err);
        }

        LASSERT(rqset->set_interpret == NULL);
        rqset->set_interpret = lov_statfs_interpret;
        rqset->set_arg = (void *)set;
        RETURN(0);
}

static int lov_statfs(struct obd_device *obd, struct obd_statfs *osfs,
                      __u64 max_age, __u32 flags)
{
        struct ptlrpc_request_set *set = NULL;
        struct obd_info oinfo = { { { 0 } } };
        int rc = 0;
        ENTRY;

        /* for obdclass we forbid using obd_statfs_rqset, but prefer using async
         * statfs requests */
        set = ptlrpc_prep_set();
        if (set == NULL)
                RETURN(-ENOMEM);

        oinfo.oi_osfs = osfs;
        oinfo.oi_flags = flags;
        rc = lov_statfs_async(obd, &oinfo, max_age, set);
        if (rc == 0)
                rc = ptlrpc_set_wait(set);
        ptlrpc_set_destroy(set);

        RETURN(rc);
}

static int lov_iocontrol(unsigned int cmd, struct obd_export *exp, int len,
                         void *karg, void *uarg)
{
        struct obd_device *obddev = class_exp2obd(exp);
        struct lov_obd *lov = &obddev->u.lov;
        int i, rc, count = lov->desc.ld_tgt_count;
        struct obd_uuid *uuidp;
        ENTRY;

        switch (cmd) {
        case OBD_IOC_LOV_GET_CONFIG: {
                struct obd_ioctl_data *data;
                struct lov_desc *desc;
                char *buf = NULL;
                __u32 *genp;

                len = 0;
                if (obd_ioctl_getdata(&buf, &len, (void *)uarg))
                        RETURN(-EINVAL);

                data = (struct obd_ioctl_data *)buf;

                if (sizeof(*desc) > data->ioc_inllen1) {
                        obd_ioctl_freedata(buf, len);
                        RETURN(-EINVAL);
                }

                if (sizeof(uuidp->uuid) * count > data->ioc_inllen2) {
                        obd_ioctl_freedata(buf, len);
                        RETURN(-EINVAL);
                }

                if (sizeof(__u32) * count > data->ioc_inllen3) {
                        obd_ioctl_freedata(buf, len);
                        RETURN(-EINVAL);
                }

                desc = (struct lov_desc *)data->ioc_inlbuf1;
                memcpy(desc, &(lov->desc), sizeof(*desc));

                uuidp = (struct obd_uuid *)data->ioc_inlbuf2;
                genp = (__u32 *)data->ioc_inlbuf3;
                /* the uuid will be empty for deleted OSTs */
                for (i = 0; i < count; i++, uuidp++, genp++) {
                        if (!lov->lov_tgts[i]) 
                                continue;
                        *uuidp = lov->lov_tgts[i]->ltd_uuid;
                        *genp = lov->lov_tgts[i]->ltd_gen;
                }

                rc = copy_to_user((void *)uarg, buf, len);
                if (rc)
                        rc = -EFAULT;
                obd_ioctl_freedata(buf, len);
                break;
        }
        case LL_IOC_LOV_SETSTRIPE:
                rc = lov_setstripe(exp, karg, uarg);
                break;
        case LL_IOC_LOV_GETSTRIPE:
                rc = lov_getstripe(exp, karg, uarg);
                break;
        case LL_IOC_LOV_SETEA:
                rc = lov_setea(exp, karg, uarg);
                break;
        default: {
                int set = 0;

                if (count == 0)
                        RETURN(-ENOTTY);

                rc = 0;
                for (i = 0; i < count; i++) {
                        int err;

                        /* OST was disconnected */
                        if (!lov->lov_tgts[i] || !lov->lov_tgts[i]->ltd_exp)
                                continue;

                        err = obd_iocontrol(cmd, lov->lov_tgts[i]->ltd_exp,
                                            len, karg, uarg);
                        if (err == -ENODATA && cmd == OBD_IOC_POLL_QUOTACHECK) {
                                RETURN(err);
                        } else if (err) {
                                if (lov->lov_tgts[i]->ltd_active) {
                                        CDEBUG(err == -ENOTTY ?
                                               D_IOCTL : D_WARNING,
                                               "iocontrol OSC %s on OST "
                                               "idx %d cmd %x: err = %d\n",
                                               lov_uuid2str(lov, i),
                                               i, cmd, err);
                                        if (!rc)
                                                rc = err;
                                }
                        } else {
                                set = 1;
                        }
                }
                if (!set && !rc)
                        rc = -EIO;
        }
        }

        RETURN(rc);
}

#define FIEMAP_BUFFER_SIZE 4096

/* Non-zero fe_logical indicates that this is a continuation FIEMAP
 * call. The local end offset and the device are sent in the first
 * fm_extent. This function calculates the stripe number from the index.
 * This function returns a stripe_no on which mapping is to be restarted.
 *
 * This function returns fm_end_offset which is the in-OST offset at which
 * mapping should be restarted. If fm_end_offset=0 is returned then caller
 * will re-calculate proper offset in next stripe.
 * Note that the first extent is passed to lov_get_info via the value field */
obd_size fiemap_calc_fm_end_offset(struct ll_user_fiemap *fiemap,
                                   struct lov_stripe_md *lsm, obd_size fm_start,
                                   obd_size fm_end, int *start_stripe)
{
        obd_size local_end = fiemap->fm_extents[0].fe_logical;
        obd_off lun_start, lun_end;
        obd_size fm_end_offset;
        int stripe_no = -1, i;

        if (fiemap->fm_extent_count == 0 ||
            fiemap->fm_extents[0].fe_logical == 0)
                return 0;

        /* Find out stripe_no from ost_index saved in the fe_device */
        for (i = 0; i < lsm->lsm_stripe_count; i++) {
                if (lsm->lsm_oinfo[i]->loi_ost_idx ==
                                        fiemap->fm_extents[0].fe_device) {
                        stripe_no = i;
                        break;
                }
        }

        /* If we have finished mapping on previous device, shift logical
         * offset to start of next device */
        if ((lov_stripe_intersects(lsm, stripe_no, fm_start, fm_end,
                                   &lun_start, &lun_end)) != 0 &&
                                   local_end < lun_end) {
                fm_end_offset = local_end;
                *start_stripe = stripe_no;
        } else {
                /* This is a special value to indicate that caller should
                 * calculate offset in next stripe. */
                fm_end_offset = 0;
                *start_stripe = (stripe_no + 1) % lsm->lsm_stripe_count;
        }

        return fm_end_offset;
}

/* We calculate on which OST the mapping will end. If the length of mapping
 * is greater than (stripe_size * stripe_count) then the last_stripe will
 * will be one just before start_stripe. Else we check if the mapping
 * intersects each OST and find last_stripe.
 * This function returns the last_stripe and also sets the stripe_count
 * over which the mapping is spread */
int fiemap_calc_last_stripe(struct lov_stripe_md *lsm, obd_size fm_start,
                            obd_size fm_end, int start_stripe,
                            int *stripe_count)
{
        int last_stripe;
        obd_off obd_start, obd_end;
        int i, j;

        if (fm_end - fm_start > lsm->lsm_stripe_size * lsm->lsm_stripe_count) {
                last_stripe = (start_stripe < 1 ? lsm->lsm_stripe_count - 1 :
                                                              start_stripe - 1);
                *stripe_count = lsm->lsm_stripe_count;
        } else {
                for (j = 0, i = start_stripe; j < lsm->lsm_stripe_count;
                     i = (i + 1) % lsm->lsm_stripe_count, j++) {
                        if ((lov_stripe_intersects(lsm, i, fm_start, fm_end,
                                                   &obd_start, &obd_end)) == 0)
                                break;
                }
                *stripe_count = j;
                last_stripe = (start_stripe + j - 1) %lsm->lsm_stripe_count;
        }

        return last_stripe;
}

/* Set fe_device and copy extents from local buffer into main return buffer */
void fiemap_prepare_and_copy_exts(struct ll_user_fiemap *fiemap,
                                  struct ll_fiemap_extent *lcl_fm_ext,
                                  int ost_index, unsigned int ext_count,
                                  int current_extent)
{
        char *to;
        int ext;

        for (ext = 0; ext < ext_count; ext++) {
                lcl_fm_ext[ext].fe_device = ost_index;
                lcl_fm_ext[ext].fe_flags |= FIEMAP_EXTENT_NET;
        }

        /* Copy fm_extent's from fm_local to return buffer */
        to = (char *)fiemap + fiemap_count_to_size(current_extent);
        memcpy(to, lcl_fm_ext, ext_count * sizeof(struct ll_fiemap_extent));
}

static int lov_fiemap(struct lov_obd *lov, __u32 keylen, void *key,
                      __u32 *vallen, void *val, struct lov_stripe_md *lsm)
{
        struct ll_fiemap_info_key *fm_key = key;
        struct ll_user_fiemap *fiemap = val;
        struct ll_user_fiemap *fm_local = NULL;
        struct ll_fiemap_extent *lcl_fm_ext;
        int count_local;
        unsigned int get_num_extents = 0;
        int ost_index = 0, actual_start_stripe, start_stripe;
        obd_size fm_start, fm_end, fm_length, fm_end_offset = 0;
        obd_size curr_loc;
        int current_extent = 0, rc = 0, i;
        int ost_eof = 0; /* EOF for object */
        int ost_done = 0; /* done with required mapping for this OST? */
        int last_stripe;
        int cur_stripe = 0, cur_stripe_wrap = 0, stripe_count;
        unsigned int buffer_size = FIEMAP_BUFFER_SIZE;

        if (lsm == NULL)
                GOTO(out, rc = 0);

        if (fiemap_count_to_size(fm_key->fiemap.fm_extent_count) < buffer_size)
                buffer_size = fiemap_count_to_size(fm_key->fiemap.fm_extent_count);

        OBD_ALLOC(fm_local, buffer_size);
        if (fm_local == NULL)
                GOTO(out, rc = -ENOMEM);
        lcl_fm_ext = &fm_local->fm_extents[0];

        count_local = fiemap_size_to_count(buffer_size);

        memcpy(fiemap, &fm_key->fiemap, sizeof(*fiemap));
        fm_start = fiemap->fm_start;
        fm_length = fiemap->fm_length;
        /* Calculate start stripe, last stripe and length of mapping */
        actual_start_stripe = start_stripe = lov_stripe_number(lsm, fm_start);
        fm_end = (fm_length == ~0ULL ? fm_key->oa.o_size :
                                                fm_start + fm_length - 1);
        /* If fm_length != ~0ULL but fm_start+fm_length-1 exceeds file size */
        if (fm_end > fm_key->oa.o_size)
                fm_end = fm_key->oa.o_size;

        last_stripe = fiemap_calc_last_stripe(lsm, fm_start, fm_end,
                                              actual_start_stripe, &stripe_count);

        fm_end_offset = fiemap_calc_fm_end_offset(fiemap, lsm, fm_start, fm_end,
                                                  &start_stripe);

        if (fiemap->fm_extent_count == 0) {
                get_num_extents = 1;
                count_local = 0;
        }

        /* Check each stripe */
        for (cur_stripe = start_stripe, i = 0; i < stripe_count;
             i++, cur_stripe = (cur_stripe + 1) % lsm->lsm_stripe_count) {
                obd_size req_fm_len; /* Stores length of required mapping */
                obd_size len_mapped_single_call;
                obd_off lun_start, lun_end, obd_object_end;
                unsigned int ext_count;

                cur_stripe_wrap = cur_stripe;

                /* Find out range of mapping on this stripe */
                if ((lov_stripe_intersects(lsm, cur_stripe, fm_start, fm_end,
                                           &lun_start, &obd_object_end)) == 0)
                        continue;

                /* If this is a continuation FIEMAP call and we are on
                 * starting stripe then lun_start needs to be set to
                 * fm_end_offset */
                if (fm_end_offset != 0 && cur_stripe == start_stripe)
                        lun_start = fm_end_offset;

                if (fm_length != ~0ULL) {
                        /* Handle fm_start + fm_length overflow */
                        if (fm_start + fm_length < fm_start)
                                fm_length = ~0ULL - fm_start;
                        lun_end = lov_size_to_stripe(lsm, fm_start + fm_length,
                                                     cur_stripe);
                } else {
                        lun_end = ~0ULL;
                }

                if (lun_start == lun_end)
                        continue;

                req_fm_len = obd_object_end - lun_start;
                fm_local->fm_length = 0;
                len_mapped_single_call = 0;

                /* If the output buffer is very large and the objects have many
                 * extents we may need to loop on a single OST repeatedly */
                ost_eof = 0;
                ost_done = 0;
                do {
                        if (get_num_extents == 0) {
                                /* Don't get too many extents. */
                                if (current_extent + count_local >
                                    fiemap->fm_extent_count)
                                        count_local = fiemap->fm_extent_count -
                                                                 current_extent;
                        }

                        lun_start += len_mapped_single_call;
                        fm_local->fm_length = req_fm_len - len_mapped_single_call;
                        req_fm_len = fm_local->fm_length;
                        fm_local->fm_extent_count = count_local;
                        fm_local->fm_mapped_extents = 0;
                        fm_local->fm_flags = fiemap->fm_flags;

                        fm_key->oa.o_id = lsm->lsm_oinfo[cur_stripe]->loi_id;
                        ost_index = lsm->lsm_oinfo[cur_stripe]->loi_ost_idx;

                        if (ost_index < 0 || ost_index >=lov->desc.ld_tgt_count)
                                GOTO(out, rc = -EINVAL);

                        /* If OST is inactive, return extent with UNKNOWN flag */
                        if (lov && !lov->lov_tgts[ost_index]->ltd_active) {
                                fm_local->fm_flags |= FIEMAP_EXTENT_LAST;
                                fm_local->fm_mapped_extents = 1;

                                lcl_fm_ext[0].fe_logical = lun_start;
                                lcl_fm_ext[0].fe_length = obd_object_end -
                                                                      lun_start;
                                lcl_fm_ext[0].fe_flags |= FIEMAP_EXTENT_UNKNOWN;

                                goto inactive_tgt;
                        }

                        fm_local->fm_start = lun_start;
                        fm_local->fm_flags &= ~FIEMAP_FLAG_DEVICE_ORDER;
                        memcpy(&fm_key->fiemap, fm_local, sizeof(*fm_local));
                        *vallen=fiemap_count_to_size(fm_local->fm_extent_count);
                        rc = obd_get_info(lov->lov_tgts[ost_index]->ltd_exp,
                                          keylen, key, vallen, fm_local, lsm);
                        if (rc != 0)
                                GOTO(out, rc);

inactive_tgt:
                        ext_count = fm_local->fm_mapped_extents;
                        if (ext_count == 0) {
                                ost_done = 1;
                                /* If last stripe has hole at the end,
                                 * then we need to return */
                                if (cur_stripe_wrap == last_stripe) {
                                        fiemap->fm_mapped_extents = 0;
                                        goto finish;
                                }
                                break;
                        }

                        /* If we just need num of extents then go to next device */
                        if (get_num_extents) {
                                current_extent += ext_count;
                                break;
                        }

                        len_mapped_single_call = lcl_fm_ext[ext_count-1].fe_logical -
                                  lun_start + lcl_fm_ext[ext_count - 1].fe_length;

                        /* Have we finished mapping on this device? */
                        if (req_fm_len <= len_mapped_single_call)
                                ost_done = 1;

                        /* Clear the EXTENT_LAST flag which can be present on
                         * last extent */
                        if (lcl_fm_ext[ext_count-1].fe_flags & FIEMAP_EXTENT_LAST)
                                lcl_fm_ext[ext_count - 1].fe_flags &=
                                                            ~FIEMAP_EXTENT_LAST;

                        curr_loc = lov_stripe_size(lsm,
                                           lcl_fm_ext[ext_count - 1].fe_logical+
                                           lcl_fm_ext[ext_count - 1].fe_length,
                                           cur_stripe);
                        if (curr_loc >= fm_key->oa.o_size)
                                ost_eof = 1;

                        fiemap_prepare_and_copy_exts(fiemap, lcl_fm_ext,
                                                     ost_index, ext_count,
                                                     current_extent);

                        current_extent += ext_count;

                        /* Ran out of available extents? */
                        if (current_extent >= fiemap->fm_extent_count)
                                goto finish;
                } while (ost_done == 0 && ost_eof == 0);

                if (cur_stripe_wrap == last_stripe)
                        goto finish;
        }

finish:
        /* Indicate that we are returning device offsets unless file just has
         * single stripe */
        if (lsm->lsm_stripe_count > 1)
                fiemap->fm_flags |= FIEMAP_FLAG_DEVICE_ORDER;

        if (get_num_extents)
                goto skip_last_device_calc;

        /* Check if we have reached the last stripe and whether mapping for that
         * stripe is done. */
        if (cur_stripe_wrap == last_stripe) {
                if (ost_done || ost_eof)
                        fiemap->fm_extents[current_extent - 1].fe_flags |=
                                                             FIEMAP_EXTENT_LAST;
        }

skip_last_device_calc:
        fiemap->fm_mapped_extents = current_extent;

out:
        OBD_FREE(fm_local, buffer_size);
        return rc;
}

static int lov_get_info(struct obd_export *exp, __u32 keylen,
                        void *key, __u32 *vallen, void *val,
                        struct lov_stripe_md *lsm)
{
        struct obd_device *obddev = class_exp2obd(exp);
        struct lov_obd *lov = &obddev->u.lov;
        int i, rc;
        ENTRY;

        if (!vallen || !val)
                RETURN(-EFAULT);

        lov_getref(obddev);

        if (KEY_IS(KEY_LOCK_TO_STRIPE)) {
                struct {
                        char name[16];
                        struct ldlm_lock *lock;
                } *data = key;
                struct ldlm_res_id *res_id = &data->lock->l_resource->lr_name;
                struct lov_oinfo *loi;
                __u32 *stripe = val;

                if (*vallen < sizeof(*stripe))
                        GOTO(out, rc = -EFAULT);
                *vallen = sizeof(*stripe);

                /* XXX This is another one of those bits that will need to
                 * change if we ever actually support nested LOVs.  It uses
                 * the lock's export to find out which stripe it is. */
                /* XXX - it's assumed all the locks for deleted OSTs have
                 * been cancelled. Also, the export for deleted OSTs will
                 * be NULL and won't match the lock's export. */
                for (i = 0; i < lsm->lsm_stripe_count; i++) {
                        loi = lsm->lsm_oinfo[i];
                        if (!lov->lov_tgts[loi->loi_ost_idx])
                                continue;
                        if (lov->lov_tgts[loi->loi_ost_idx]->ltd_exp ==
                            data->lock->l_conn_export &&
                            osc_res_name_eq(loi->loi_id, loi->loi_gr, res_id)) {
                                *stripe = i;
                                GOTO(out, rc = 0);
                        }
                }
                LDLM_ERROR(data->lock, "lock on inode without such object");
                dump_lsm(D_ERROR, lsm);
                GOTO(out, rc = -ENXIO);
        } else if (KEY_IS(KEY_LAST_ID)) {
                struct obd_id_info *info = val;
                __u32 size = sizeof(obd_id);
                struct lov_tgt_desc *tgt;

                LASSERT(*vallen == sizeof(struct obd_id_info));
                tgt = lov->lov_tgts[info->idx];

                if (!tgt || !tgt->ltd_active)
                        GOTO(out, rc = -ESRCH);

                rc = obd_get_info(tgt->ltd_exp, keylen, key, &size, info->data, NULL);
                GOTO(out, rc = 0);
        } else if (KEY_IS(KEY_LOVDESC)) {
                struct lov_desc *desc_ret = val;
                *desc_ret = lov->desc;

                GOTO(out, rc = 0);
        } else if (KEY_IS(KEY_FIEMAP)) {
                rc = lov_fiemap(lov, keylen, key, vallen, val, lsm);
                GOTO(out, rc);
        }

        rc = -EINVAL;
out:
        lov_putref(obddev);
        RETURN(rc);
}

static int lov_set_info_async(struct obd_export *exp, obd_count keylen,
                              void *key, obd_count vallen, void *val,
                              struct ptlrpc_request_set *set)
{
        struct obd_device *obddev = class_exp2obd(exp);
        struct lov_obd *lov = &obddev->u.lov;
        obd_count count;
        int i, rc = 0, err, incr = 0, check_uuid = 0, do_inactive = 0;
        int no_set = !set;
        unsigned next_id = 0;
        struct lov_tgt_desc *tgt;
        void *data;
        ENTRY;

        if (no_set) {
                set = ptlrpc_prep_set();
                if (!set)
                        RETURN(-ENOMEM);
        }

        lov_getref(obddev);
        count = lov->desc.ld_tgt_count;

        if (KEY_IS(KEY_NEXT_ID)) {
                count = vallen / sizeof(struct obd_id_info);
                vallen = sizeof(obd_id);
                incr = sizeof(struct obd_id_info);
                do_inactive = 1;
                next_id = 1;
        } else if (KEY_IS(KEY_CHECKSUM)) {
                do_inactive = 1;
        } else if (KEY_IS(KEY_MDS_CONN) || KEY_IS(KEY_UNLINKED)) {
                check_uuid = val ? 1 : 0;
        } else if (KEY_IS(KEY_EVICT_BY_NID)) {
                /* use defaults:
                do_inactive = incr = 0;
                 */
        }

        for (i = 0; i < count; i++, val = (char *)val + incr) {
                if (next_id) {
                        tgt = lov->lov_tgts[((struct obd_id_info*)val)->idx];
                        data = ((struct obd_id_info*)val)->data;
                } else {
                        tgt = lov->lov_tgts[i];
                        data = val;
                }
                /* OST was disconnected */
                if (!tgt || !tgt->ltd_exp)
                        continue;

                /* OST is inactive and we don't want inactive OSCs */
                if (!tgt->ltd_active && !do_inactive)
                        continue;

                /* Only want a specific OSC */
                if (check_uuid &&
                    !obd_uuid_equals(val, &tgt->ltd_uuid))
                        continue;

                err = obd_set_info_async(tgt->ltd_exp,
                                         keylen, key, vallen, data, set);
                if (!rc)
                        rc = err;
        }
        lov_putref(obddev);
        if (no_set) {
                err = ptlrpc_set_wait(set);
                if (!rc)
                        rc = err;
                ptlrpc_set_destroy(set);
        }
        RETURN(rc);
}

static int lov_checkmd(struct obd_export *exp, struct obd_export *md_exp,
                       struct lov_stripe_md *lsm)
{
        int rc;
        ENTRY;

        if (!lsm)
                RETURN(0);
        LASSERT(md_exp);
        LASSERT(lsm_op_find(lsm->lsm_magic) != NULL);
        rc = lsm_op_find(lsm->lsm_magic)->lsm_revalidate(lsm, md_exp->exp_obd);

        RETURN(rc);
}

int lov_test_and_clear_async_rc(struct lov_stripe_md *lsm)
{
        struct lov_oinfo *loi;
        int i, rc = 0;
        ENTRY;

        for (i = 0; i < lsm->lsm_stripe_count; i++) {
                loi = lsm->lsm_oinfo[i];
                if (loi->loi_ar.ar_rc && !rc)
                        rc = loi->loi_ar.ar_rc;
                loi->loi_ar.ar_rc = 0;
        }
        RETURN(rc);
}
EXPORT_SYMBOL(lov_test_and_clear_async_rc);


static int lov_extent_calc(struct obd_export *exp, struct lov_stripe_md *lsm,
                           int cmd, __u64 *offset)
{
        __u64 start;
        __u32 ssize  = lsm->lsm_stripe_size;

        start = *offset;
        do_div(start, ssize);
        start = start * ssize;

        CDEBUG(D_DLMTRACE, "offset "LPU64", stripe %u, start "LPU64
               ", end "LPU64"\n", *offset, ssize, start, start + ssize - 1);
        if (cmd == OBD_CALC_STRIPE_END) {
                *offset = start + ssize - 1;
        } else if (cmd == OBD_CALC_STRIPE_START) {
                *offset = start;
        } else {
                LBUG();
        }

        RETURN(0);
}

#if 0
struct lov_multi_wait {
        struct ldlm_lock *lock;
        wait_queue_t      wait;
        int               completed;
        int               generation;
};

int lov_complete_many(struct obd_export *exp, struct lov_stripe_md *lsm,
                      struct lustre_handle *lockh)
{
        struct lov_lock_handles *lov_lockh = NULL;
        struct lustre_handle *lov_lockhp;
        struct lov_obd *lov;
        struct lov_oinfo *loi;
        struct lov_multi_wait *queues;
        int rc = 0, i;
        ENTRY;

        ASSERT_LSM_MAGIC(lsm);

        if (!exp || !exp->exp_obd)
                RETURN(-ENODEV);

        LASSERT(lockh != NULL);
        if (lsm->lsm_stripe_count > 1) {
                lov_lockh = lov_handle2llh(lockh);
                if (lov_lockh == NULL) {
                        CERROR("LOV: invalid lov lock handle %p\n", lockh);
                        RETURN(-EINVAL);
                }

                lov_lockhp = lov_lockh->llh_handles;
        } else {
                lov_lockhp = lockh;
        }

        OBD_ALLOC(queues, lsm->lsm_stripe_count * sizeof(*queues));
        if (queues == NULL)
                GOTO(out, rc = -ENOMEM);

        lov = &exp->exp_obd->u.lov;
        for (i = 0, loi = lsm->lsm_oinfo; i < lsm->lsm_stripe_count;
             i++, loi++, lov_lockhp++) {
                struct ldlm_lock *lock;
                struct obd_device *obd;

                lock = ldlm_handle2lock(lov_lockhp);
                if (lock == NULL) {
                        CDEBUG(D_HA, "lov idx %d subobj "LPX64" no lock?\n",
                               loi->loi_ost_idx, loi->loi_id);
                        queues[i].completed = 1;
                        continue;
                }

                queues[i].lock = lock;
                init_waitqueue_entry(&(queues[i].wait), current);
                add_wait_queue(lock->l_waitq, &(queues[i].wait));

                obd = class_exp2obd(lock->l_conn_export);
                if (obd != NULL)
                        imp = obd->u.cli.cl_import;
                if (imp != NULL) {
                        spin_lock(&imp->imp_lock);
                        queues[i].generation = imp->imp_generation;
                        spin_unlock(&imp->imp_lock);
                }
        }

        lwi = LWI_TIMEOUT_INTR(obd_timeout * HZ, ldlm_expired_completion_wait,
                               interrupted_completion_wait, &lwd);
        rc = l_wait_event_added(check_multi_complete(queues, lsm), &lwi);

        for (i = 0; i < lsm->lsm_stripe_count; i++)
                remove_wait_queue(lock->l_waitq, &(queues[i].wait));

        if (rc == -EINTR || rc == -ETIMEDOUT) {


        }

 out:
        if (lov_lockh != NULL)
                lov_llh_put(lov_lockh);
        RETURN(rc);
}
#endif

void lov_stripe_lock(struct lov_stripe_md *md)
{
        LASSERT(md->lsm_lock_owner != cfs_current());
        spin_lock(&md->lsm_lock);
        LASSERT(md->lsm_lock_owner == NULL);
        md->lsm_lock_owner = cfs_current();
}
EXPORT_SYMBOL(lov_stripe_lock);

void lov_stripe_unlock(struct lov_stripe_md *md)
{
        LASSERT(md->lsm_lock_owner == cfs_current());
        md->lsm_lock_owner = NULL;
        spin_unlock(&md->lsm_lock);
}
EXPORT_SYMBOL(lov_stripe_unlock);

static int lov_reget_short_lock(struct obd_export *exp,
                                struct lov_stripe_md *lsm,
                                void **res, int rw,
                                obd_off start, obd_off end,
                                void **cookie)
{
        struct lov_async_page *l = *res;
        obd_off stripe_start, stripe_end = start;

        ENTRY;

        /* ensure we don't cross stripe boundaries */
        lov_extent_calc(exp, lsm, OBD_CALC_STRIPE_END, &stripe_end);
        if (stripe_end <= end)
                RETURN(0);

        /* map the region limits to the object limits */
        lov_stripe_offset(lsm, start, l->lap_stripe, &stripe_start);
        lov_stripe_offset(lsm, end, l->lap_stripe, &stripe_end);

        RETURN(obd_reget_short_lock(exp->exp_obd->u.lov.lov_tgts[lsm->
                                    lsm_oinfo[l->lap_stripe]->loi_ost_idx]->
                                    ltd_exp, NULL, &l->lap_sub_cookie,
                                    rw, stripe_start, stripe_end, cookie));
}

static int lov_release_short_lock(struct obd_export *exp,
                                  struct lov_stripe_md *lsm, obd_off end,
                                  void *cookie, int rw)
{
        int stripe;

        ENTRY;

        stripe = lov_stripe_number(lsm, end);

        RETURN(obd_release_short_lock(exp->exp_obd->u.lov.lov_tgts[lsm->
                                      lsm_oinfo[stripe]->loi_ost_idx]->
                                      ltd_exp, NULL, end, cookie, rw));
}

struct obd_ops lov_obd_ops = {
        .o_owner               = THIS_MODULE,
        .o_setup               = lov_setup,
        .o_precleanup          = lov_precleanup,
        .o_cleanup             = lov_cleanup,
        .o_process_config      = lov_process_config,
        .o_connect             = lov_connect,
        .o_disconnect          = lov_disconnect,
        .o_statfs              = lov_statfs,
        .o_statfs_async        = lov_statfs_async,
        .o_packmd              = lov_packmd,
        .o_unpackmd            = lov_unpackmd,
        .o_checkmd             = lov_checkmd,
        .o_create              = lov_create,
        .o_destroy             = lov_destroy,
        .o_getattr             = lov_getattr,
        .o_getattr_async       = lov_getattr_async,
        .o_setattr             = lov_setattr,
        .o_setattr_async       = lov_setattr_async,
        .o_brw                 = lov_brw,
        .o_brw_async           = lov_brw_async,
        .o_prep_async_page     = lov_prep_async_page,
        .o_reget_short_lock    = lov_reget_short_lock,
        .o_release_short_lock  = lov_release_short_lock,
        .o_queue_async_io      = lov_queue_async_io,
        .o_set_async_flags     = lov_set_async_flags,
        .o_queue_group_io      = lov_queue_group_io,
        .o_trigger_group_io    = lov_trigger_group_io,
        .o_teardown_async_page = lov_teardown_async_page,
        .o_merge_lvb           = lov_merge_lvb,
        .o_adjust_kms          = lov_adjust_kms,
        .o_punch               = lov_punch,
        .o_sync                = lov_sync,
        .o_enqueue             = lov_enqueue,
        .o_match               = lov_match,
        .o_change_cbdata       = lov_change_cbdata,
        .o_cancel              = lov_cancel,
        .o_cancel_unused       = lov_cancel_unused,
        .o_join_lru            = lov_join_lru,
        .o_iocontrol           = lov_iocontrol,
        .o_get_info            = lov_get_info,
        .o_set_info_async      = lov_set_info_async,
        .o_extent_calc         = lov_extent_calc,
        .o_llog_init           = lov_llog_init,
        .o_llog_finish         = lov_llog_finish,
        .o_notify              = lov_notify,
        .o_register_page_removal_cb = lov_register_page_removal_cb,
        .o_unregister_page_removal_cb = lov_unregister_page_removal_cb,
        .o_register_lock_cancel_cb = lov_register_lock_cancel_cb,
        .o_unregister_lock_cancel_cb = lov_unregister_lock_cancel_cb,
        .o_pool_new            = lov_pool_new,
        .o_pool_rem            = lov_pool_remove,
        .o_pool_add            = lov_pool_add,
        .o_pool_del            = lov_pool_del,
};

static quota_interface_t *quota_interface;
extern quota_interface_t lov_quota_interface;

cfs_mem_cache_t *lov_oinfo_slab;

int __init lov_init(void)
{
        struct lprocfs_static_vars lvars = { 0 };
        int rc, rc2;
        ENTRY;

        lov_oinfo_slab = cfs_mem_cache_create("lov_oinfo",
                                              sizeof(struct lov_oinfo), 
                                              0, SLAB_HWCACHE_ALIGN);
        if (lov_oinfo_slab == NULL)
                return -ENOMEM;
        lprocfs_lov_init_vars(&lvars);

        request_module("lquota");
        quota_interface = PORTAL_SYMBOL_GET(lov_quota_interface);
        init_obd_quota_ops(quota_interface, &lov_obd_ops);

        rc = class_register_type(&lov_obd_ops, lvars.module_vars,
                                 LUSTRE_LOV_NAME);
        if (rc) {
                if (quota_interface)
                        PORTAL_SYMBOL_PUT(lov_quota_interface);
                rc2 = cfs_mem_cache_destroy(lov_oinfo_slab);
                LASSERT(rc2 == 0);
        }

        RETURN(rc);
}

#ifdef __KERNEL__
static void /*__exit*/ lov_exit(void)
{
        int rc;

        if (quota_interface)
                PORTAL_SYMBOL_PUT(lov_quota_interface);

        class_unregister_type(LUSTRE_LOV_NAME);
        rc = cfs_mem_cache_destroy(lov_oinfo_slab);
        LASSERT(rc == 0);
}

MODULE_AUTHOR("Sun Microsystems, Inc. <http://www.lustre.org/>");
MODULE_DESCRIPTION("Lustre Logical Object Volume OBD driver");
MODULE_LICENSE("GPL");

cfs_module(lov, LUSTRE_VERSION_STRING, lov_init, lov_exit);
#endif<|MERGE_RESOLUTION|>--- conflicted
+++ resolved
@@ -922,14 +922,8 @@
         /* Default priority is toward free space balance */
         lov->lov_qos.lq_prio_free = 232;
 
-<<<<<<< HEAD
-        lustre_hash_init(&lov->lov_pools_hash_body, "POOLS", 128,
-                         &pool_hash_operations);
-
-=======
         lov->lov_pools_hash_body = lustre_hash_init("POOLS", 128, 128,
                                                     &pool_hash_operations, 0);
->>>>>>> 863a3da6
         CFS_INIT_LIST_HEAD(&lov->lov_pool_list);
         lov->lov_pool_count = 0;
         rc = lov_ost_pool_init(&lov->lov_packed, 0);
@@ -1003,22 +997,11 @@
         list_for_each_safe(pos, tmp, &lov->lov_pool_list) {
                 pool = list_entry(pos, struct pool_desc, pool_list);
                 list_del(&pool->pool_list);
-<<<<<<< HEAD
-                lustre_hash_delitem_by_key(lov->lov_pools_hash_body, pool->pool_name);
-=======
->>>>>>> 863a3da6
                 lov_ost_pool_free(&(pool->pool_rr.lqr_pool));
                 lov_ost_pool_free(&(pool->pool_obds));
                 OBD_FREE_PTR(pool);
         }
-<<<<<<< HEAD
-        lustre_hash_exit(&lov->lov_pools_hash_body);
-
-        lprocfs_obd_cleanup(obd);
-
-=======
         lov_ost_pool_free(&(lov->lov_qos.lq_rr.lqr_pool));
->>>>>>> 863a3da6
         lov_ost_pool_free(&lov->lov_packed);
         lustre_hash_exit(lov->lov_pools_hash_body);
 
