--- conflicted
+++ resolved
@@ -911,12 +911,6 @@
         desc->ld_active_tgt_count = 0;
         lov->desc = *desc;
         lov->lov_tgt_size = 0;
-<<<<<<< HEAD
-        rc = lov_ost_pool_init(&lov->lov_packed, 0);
-        if (rc)
-                RETURN(rc);
-=======
->>>>>>> 863a3da6
 
         sema_init(&lov->lov_lock, 1);
         atomic_set(&lov->lov_refcount, 0);
@@ -928,13 +922,6 @@
         /* Default priority is toward free space balance */
         lov->lov_qos.lq_prio_free = 232;
 
-<<<<<<< HEAD
-        lustre_hash_init(&lov->lov_pools_hash_body, "POOLS", 128,
-                         &pool_hash_operations);
-
-        CFS_INIT_LIST_HEAD(&lov->lov_pool_list);
-        lov->lov_pool_count = 0;
-=======
         lov->lov_pools_hash_body = lustre_hash_init("POOLS", 128, 128,
                                                     &pool_hash_operations, 0);
         CFS_INIT_LIST_HEAD(&lov->lov_pool_list);
@@ -947,7 +934,6 @@
                 lov_ost_pool_free(&lov->lov_packed);
                 RETURN(rc);
         }
->>>>>>> 863a3da6
 
         lprocfs_lov_init_vars(&lvars);
         lprocfs_obd_setup(obd, lvars.obd_vars);
@@ -1005,22 +991,6 @@
         struct lov_obd *lov = &obd->u.lov;
         struct list_head *pos, *tmp;
         struct pool_desc *pool;
-<<<<<<< HEAD
-
-        list_for_each_safe(pos, tmp, &lov->lov_pool_list) {
-                pool = list_entry(pos, struct pool_desc, pool_list);
-                list_del(&pool->pool_list);
-                lustre_hash_delitem_by_key(lov->lov_pools_hash_body, pool->pool_name);
-                lov_ost_pool_free(&(pool->pool_rr.lqr_pool));
-                lov_ost_pool_free(&(pool->pool_obds));
-                OBD_FREE(pool, sizeof(*pool));
-        }
-        lustre_hash_exit(&lov->lov_pools_hash_body);
-
-        lprocfs_obd_cleanup(obd);
-
-        lov_ost_pool_free(&lov->lov_packed);
-=======
 
         lprocfs_obd_cleanup(obd);
 
@@ -1034,7 +1004,6 @@
         lov_ost_pool_free(&(lov->lov_qos.lq_rr.lqr_pool));
         lov_ost_pool_free(&lov->lov_packed);
         lustre_hash_exit(lov->lov_pools_hash_body);
->>>>>>> 863a3da6
 
         if (lov->lov_tgts) {
                 int i;
@@ -1058,11 +1027,6 @@
                 lov->lov_tgt_size = 0;
         }
 
-<<<<<<< HEAD
-        lov_ost_pool_free(&(lov->lov_qos.lq_rr.lqr_pool));
-
-=======
->>>>>>> 863a3da6
         RETURN(0);
 }
 
