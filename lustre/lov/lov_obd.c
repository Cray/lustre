--- conflicted
+++ resolved
@@ -819,8 +819,9 @@
 void lov_fix_desc_stripe_size(__u64 *val)
 {
         if (*val < PTLRPC_MAX_BRW_SIZE) {
-                LCONSOLE_WARN("Increasing default stripe size to min %u\n",
-                              PTLRPC_MAX_BRW_SIZE);
+                if (*val)
+                        LCONSOLE_WARN("Increasing default stripe size from "
+                                      LPU64" to %u\n",*val,PTLRPC_MAX_BRW_SIZE);
                 *val = PTLRPC_MAX_BRW_SIZE;
         } else if (*val & (LOV_MIN_STRIPE_SIZE - 1)) {
                 *val &= ~(LOV_MIN_STRIPE_SIZE - 1);
@@ -911,12 +912,6 @@
         desc->ld_active_tgt_count = 0;
         lov->desc = *desc;
         lov->lov_tgt_size = 0;
-<<<<<<< HEAD
-        rc = lov_ost_pool_init(&lov->lov_packed, 0);
-        if (rc)
-                RETURN(rc);
-=======
->>>>>>> ce18b2ca
 
         sema_init(&lov->lov_lock, 1);
         atomic_set(&lov->lov_refcount, 0);
@@ -928,13 +923,6 @@
         /* Default priority is toward free space balance */
         lov->lov_qos.lq_prio_free = 232;
 
-<<<<<<< HEAD
-        lustre_hash_init(&lov->lov_pools_hash_body, "POOLS", 128,
-                         &pool_hash_operations);
-
-        CFS_INIT_LIST_HEAD(&lov->lov_pool_list);
-        lov->lov_pool_count = 0;
-=======
         lov->lov_pools_hash_body = lustre_hash_init("POOLS", 128, 128,
                                                     &pool_hash_operations, 0);
         CFS_INIT_LIST_HEAD(&lov->lov_pool_list);
@@ -947,7 +935,6 @@
                 lov_ost_pool_free(&lov->lov_packed);
                 RETURN(rc);
         }
->>>>>>> ce18b2ca
 
         lprocfs_lov_init_vars(&lvars);
         lprocfs_obd_setup(obd, lvars.obd_vars);
@@ -1005,22 +992,6 @@
         struct lov_obd *lov = &obd->u.lov;
         struct list_head *pos, *tmp;
         struct pool_desc *pool;
-<<<<<<< HEAD
-
-        list_for_each_safe(pos, tmp, &lov->lov_pool_list) {
-                pool = list_entry(pos, struct pool_desc, pool_list);
-                list_del(&pool->pool_list);
-                lustre_hash_delitem_by_key(lov->lov_pools_hash_body, pool->pool_name);
-                lov_ost_pool_free(&(pool->pool_rr.lqr_pool));
-                lov_ost_pool_free(&(pool->pool_obds));
-                OBD_FREE(pool, sizeof(*pool));
-        }
-        lustre_hash_exit(&lov->lov_pools_hash_body);
-
-        lprocfs_obd_cleanup(obd);
-
-        lov_ost_pool_free(&lov->lov_packed);
-=======
 
         lprocfs_obd_cleanup(obd);
 
@@ -1034,7 +1005,6 @@
         lov_ost_pool_free(&(lov->lov_qos.lq_rr.lqr_pool));
         lov_ost_pool_free(&lov->lov_packed);
         lustre_hash_exit(lov->lov_pools_hash_body);
->>>>>>> ce18b2ca
 
         if (lov->lov_tgts) {
                 int i;
@@ -1058,11 +1028,6 @@
                 lov->lov_tgt_size = 0;
         }
 
-<<<<<<< HEAD
-        lov_ost_pool_free(&(lov->lov_qos.lq_rr.lqr_pool));
-
-=======
->>>>>>> ce18b2ca
         RETURN(0);
 }
 
@@ -1867,14 +1832,14 @@
 
 static int lov_ap_make_ready(void *data, int cmd)
 {
-        struct lov_async_page *lap = lap_from_cookie(data);
+        struct lov_async_page *lap = LAP_FROM_COOKIE(data);
 
         return lap->lap_caller_ops->ap_make_ready(lap->lap_caller_data, cmd);
 }
 
 static int lov_ap_refresh_count(void *data, int cmd)
 {
-        struct lov_async_page *lap = lap_from_cookie(data);
+        struct lov_async_page *lap = LAP_FROM_COOKIE(data);
 
         return lap->lap_caller_ops->ap_refresh_count(lap->lap_caller_data,
                                                      cmd);
@@ -1882,7 +1847,7 @@
 
 static void lov_ap_fill_obdo(void *data, int cmd, struct obdo *oa)
 {
-        struct lov_async_page *lap = lap_from_cookie(data);
+        struct lov_async_page *lap = LAP_FROM_COOKIE(data);
 
         lap->lap_caller_ops->ap_fill_obdo(lap->lap_caller_data, cmd, oa);
         /* XXX woah, shouldn't we be altering more here?  size? */
@@ -1893,14 +1858,14 @@
 static void lov_ap_update_obdo(void *data, int cmd, struct obdo *oa,
                                obd_valid valid)
 {
-        struct lov_async_page *lap = lap_from_cookie(data);
+        struct lov_async_page *lap = LAP_FROM_COOKIE(data);
 
         lap->lap_caller_ops->ap_update_obdo(lap->lap_caller_data, cmd,oa,valid);
 }
 
 static int lov_ap_completion(void *data, int cmd, struct obdo *oa, int rc)
 {
-        struct lov_async_page *lap = lap_from_cookie(data);
+        struct lov_async_page *lap = LAP_FROM_COOKIE(data);
 
         /* in a raid1 regime this would down a count of many ios
          * in flight, onl calling the caller_ops completion when all
@@ -1909,15 +1874,6 @@
         return rc;
 }
 
-<<<<<<< HEAD
-=======
-static struct obd_capa *lov_ap_lookup_capa(void *data, int cmd)
-{
-        struct lov_async_page *lap = lap_from_cookie(data);
-        return lap->lap_caller_ops->ap_lookup_capa(lap->lap_caller_data, cmd);
-}
-
->>>>>>> ce18b2ca
 static struct obd_async_page_ops lov_async_page_ops = {
         .ap_make_ready =        lov_ap_make_ready,
         .ap_refresh_count =     lov_ap_refresh_count,
@@ -2007,7 +1963,7 @@
 
         ASSERT_LSM_MAGIC(lsm);
 
-        lap = lap_from_cookie(cookie);
+        lap = LAP_FROM_COOKIE(cookie);
 
         loi = lsm->lsm_oinfo[lap->lap_stripe];
 
@@ -2030,7 +1986,7 @@
 
         ASSERT_LSM_MAGIC(lsm);
 
-        lap = lap_from_cookie(cookie);
+        lap = LAP_FROM_COOKIE(cookie);
 
         loi = lsm->lsm_oinfo[lap->lap_stripe];
 
@@ -2054,7 +2010,7 @@
 
         ASSERT_LSM_MAGIC(lsm);
 
-        lap = lap_from_cookie(cookie);
+        lap = LAP_FROM_COOKIE(cookie);
 
         loi = lsm->lsm_oinfo[lap->lap_stripe];
 
@@ -2107,7 +2063,7 @@
 
         ASSERT_LSM_MAGIC(lsm);
 
-        lap = lap_from_cookie(cookie);
+        lap = LAP_FROM_COOKIE(cookie);
 
         loi = lsm->lsm_oinfo[lap->lap_stripe];
 
