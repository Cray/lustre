--- conflicted
+++ resolved
@@ -83,7 +83,6 @@
                         loff_t offset, int count)
 {
         struct ptlrpc_bulk_desc *desc;
-        struct obd_export *exp = req->rq_export;
         struct l_wait_info lwi;
         struct page **pages;
         int timeout;
@@ -118,7 +117,7 @@
                        tmpsize, offset, file->f_dentry->d_inode->i_ino,
                        i_size_read(file->f_dentry->d_inode));
 
-                rc = fsfilt_readpage(exp->exp_obd, file,
+                rc = fsfilt_readpage(req->rq_export->exp_obd, file,
                                      kmap(pages[i]), tmpsize, &offset);
                 kunmap(pages[i]);
 
@@ -143,19 +142,16 @@
                 CERROR("Req deadline already passed %lu (now: %lu)\n",
                        req->rq_deadline, cfs_time_current_sec());
         }
-        lwi = LWI_TIMEOUT_INTERVAL(cfs_time_seconds(max(timeout, 1)),
-                                   cfs_time_seconds(1), NULL, NULL);
-        rc = l_wait_event(desc->bd_waitq, !ptlrpc_server_bulk_active(desc) ||
-                          exp->exp_failed || exp->exp_abort_active_req, &lwi);
+        lwi = LWI_TIMEOUT(cfs_time_seconds(max(timeout, 1)), NULL, NULL);
+        rc = l_wait_event(desc->bd_waitq, !ptlrpc_server_bulk_active(desc), &lwi);
         LASSERT (rc == 0 || rc == -ETIMEDOUT);
 
         if (rc == 0) {
                 if (desc->bd_success &&
                     desc->bd_nob_transferred == count)
                         GOTO(cleanup_buf, rc);
-                rc = -ETIMEDOUT;
-                if (exp->exp_abort_active_req || exp->exp_failed)
-                        GOTO(abort_bulk, rc);
+
+                rc = -ETIMEDOUT; /* XXX should this be a different errno? */
         }
 
         DEBUG_REQ(D_ERROR, req, "bulk failed: %s %d(%d), evicting %s@%s\n",
@@ -323,7 +319,7 @@
 
         rc = mds_connect_internal(exp, data);
         if (rc == 0)
-                mds_export_stats_init(obd, exp, 1, localdata);
+                mds_export_stats_init(obd, exp, localdata);
 
         RETURN(rc);
 }
@@ -539,8 +535,28 @@
         LASSERT(exp);
         class_export_get(exp);
 
-        rc = server_disconnect_export(exp);
-
+        /* Disconnect early so that clients can't keep using export */
+        rc = class_disconnect(exp);
+        if (exp->exp_obd->obd_namespace != NULL)
+                ldlm_cancel_locks_for_export(exp);
+
+        /* release nid stat refererence */
+        lprocfs_exp_cleanup(exp);
+
+        /* complete all outstanding replies */
+        spin_lock(&exp->exp_lock);
+        while (!list_empty(&exp->exp_outstanding_replies)) {
+                struct ptlrpc_reply_state *rs =
+                        list_entry(exp->exp_outstanding_replies.next,
+                                   struct ptlrpc_reply_state, rs_exp_list);
+                struct ptlrpc_service *svc = rs->rs_service;
+
+                spin_lock(&svc->srv_lock);
+                list_del_init(&rs->rs_exp_list);
+                ptlrpc_schedule_difficult_reply(rs);
+                spin_unlock(&svc->srv_lock);
+        }
+        spin_unlock(&exp->exp_lock);
         rc = mds_cleanup_mfd(exp);
 
         class_export_put(exp);
@@ -681,9 +697,9 @@
         rc = inode->i_op->getxattr(&de, MDS_XATTR_NAME_ACL_ACCESS,
                                    lustre_msg_buf(repmsg, repoff, buflen),
                                    buflen);
-        if (rc >= 0) {
+        if (rc >= 0)
                 repbody->aclsize = rc;
-        } else if (rc != -ENODATA) {
+        else if (rc != -ENODATA) {
                 CERROR("buflen %d, get acl: %d\n", buflen, rc);
                 RETURN(rc);
         }
@@ -739,7 +755,9 @@
                         body->valid |= (OBD_MD_FLSIZE | OBD_MD_FLBLOCKS |
                                         OBD_MD_FLATIME | OBD_MD_FLMTIME);
 
-                reply_off++;
+                lustre_shrink_reply(req, reply_off, body->eadatasize, 0);
+                if (body->eadatasize)
+                        reply_off++;
         } else if (S_ISLNK(inode->i_mode) &&
                    (reqbody->valid & OBD_MD_LINKNAME) != 0) {
                 char *symname = lustre_msg_buf(req->rq_repmsg, reply_off, 0);
@@ -756,9 +774,6 @@
                                 rc, len - 1);
                         rc = -EINVAL;
                 } else {
-                        if (OBD_FAIL_CHECK(OBD_FAIL_MDS_READLINK_EPROTO))
-                                rc -= 2;
-
                         CDEBUG(D_INODE, "read symlink dest %s\n", symname);
                         body->valid |= OBD_MD_LINKNAME;
                         body->eadatasize = rc + 1;
@@ -795,6 +810,7 @@
                                   inode, req->rq_repmsg,
                                   body, reply_off);
 
+                lustre_shrink_reply(req, reply_off, body->aclsize, 0);
                 if (body->aclsize)
                         reply_off++;
         }
@@ -808,9 +824,8 @@
 {
         struct mds_obd *mds = mds_req2mds(req);
         struct mds_body *body;
-        int rc, bufcount = REPLY_REC_OFF + 1;
-        int size[4] = { sizeof(struct ptlrpc_body),
-                        sizeof(*body) };
+        int rc, bufcount = 2;
+        int size[4] = { sizeof(struct ptlrpc_body), sizeof(*body) };
         ENTRY;
 
         LASSERT(offset == REQ_REC_OFF); /* non-intent */
@@ -819,26 +834,61 @@
         LASSERT(body != NULL);                    /* checked by caller */
         LASSERT(lustre_req_swabbed(req, offset)); /* swabbed by caller */
 
-        if (body->valid & (OBD_MD_FLEASIZE | OBD_MD_FLDIREA)) {
-                /* this will be shrinked to actual size before size */
-                if (S_ISREG(inode->i_mode) || (S_ISDIR(inode->i_mode)))
-                        size[bufcount ++] = mds->mds_max_mdsize;
-                else
-                        /* we not want LSM for specfial files */
-                        body->valid &= ~(OBD_MD_FLEASIZE | OBD_MD_FLDIREA);
+        if ((S_ISREG(inode->i_mode) && (body->valid & OBD_MD_FLEASIZE)) ||
+            (S_ISDIR(inode->i_mode) && (body->valid & OBD_MD_FLDIREA))) {
+                LOCK_INODE_MUTEX(inode);
+                rc = fsfilt_get_md(req->rq_export->exp_obd, inode, NULL, 0,
+                                   "lov");
+                UNLOCK_INODE_MUTEX(inode);
+                CDEBUG(D_INODE, "got %d bytes MD data for inode %lu\n",
+                       rc, inode->i_ino);
+                if ((rc == 0) && (lustre_msg_get_opc(req->rq_reqmsg) == MDS_GETATTR) &&
+                     ((S_ISDIR(inode->i_mode) && (body->valid & OBD_MD_FLDIREA))))
+                        rc = sizeof(struct lov_mds_md_v3);
+                if (rc < 0) {
+                        if (rc != -ENODATA) {
+                                CERROR("error getting inode %lu MD: rc = %d\n",
+                                       inode->i_ino, rc);
+                                RETURN(rc);
+                        }
+                        size[bufcount] = 0;
+                } else if (rc > mds->mds_max_mdsize) {
+                        size[bufcount] = 0;
+                        CERROR("MD size %d larger than maximum possible %u\n",
+                               rc, mds->mds_max_mdsize);
+                } else {
+                        size[bufcount] = rc;
+                }
+                bufcount++;
         } else if (S_ISLNK(inode->i_mode) && (body->valid & OBD_MD_LINKNAME)) {
-                if (i_size_read(inode) > body->eadatasize)
+                if (i_size_read(inode) + 1 != body->eadatasize)
                         CERROR("symlink size: %Lu, reply space: %d\n",
                                i_size_read(inode) + 1, body->eadatasize);
-                size[bufcount ++] = min_t(int, i_size_read(inode) + 1,
-                                          body->eadatasize);
+                size[bufcount] = min_t(int, i_size_read(inode) + 1,
+                                       body->eadatasize);
+                bufcount++;
                 CDEBUG(D_INODE, "symlink size: %Lu, reply space: %d\n",
                        i_size_read(inode) + 1, body->eadatasize);
         }
+
 #ifdef CONFIG_FS_POSIX_ACL
         if ((req->rq_export->exp_connect_flags & OBD_CONNECT_ACL) &&
             (body->valid & OBD_MD_FLACL)) {
-                size[bufcount ++] = LUSTRE_POSIX_ACL_MAX_SIZE;
+                struct dentry de = { .d_inode = inode };
+
+                size[bufcount] = 0;
+                if (inode->i_op && inode->i_op->getxattr) {
+                        rc = inode->i_op->getxattr(&de, MDS_XATTR_NAME_ACL_ACCESS,
+                                                   NULL, 0);
+                        if (rc < 0) {
+                                if (rc != -ENODATA) {
+                                        CERROR("got acl size: %d\n", rc);
+                                        RETURN(rc);
+                                }
+                        } else
+                                size[bufcount] = rc;
+                }
+                bufcount++;
         }
 #endif
 
@@ -870,11 +920,35 @@
         struct lustre_handle parent_lockh;
         int namesize;
         int rc = 0, cleanup_phase = 0, resent_req = 0;
-        int rq_offset = offset;
         char *name;
         ENTRY;
 
         LASSERT(!strcmp(obd->obd_type->typ_name, LUSTRE_MDS_NAME));
+
+        /* Swab now, before anyone looks inside the request */
+        body = lustre_swab_reqbuf(req, offset, sizeof(*body),
+                                  lustre_swab_mds_body);
+        if (body == NULL) {
+                CERROR("Can't swab mds_body\n");
+                RETURN(-EFAULT);
+        }
+
+        lustre_set_req_swabbed(req, offset + 1);
+        name = lustre_msg_string(req->rq_reqmsg, offset + 1, 0);
+        if (name == NULL) {
+                CERROR("Can't unpack name\n");
+                RETURN(-EFAULT);
+        }
+        namesize = lustre_msg_buflen(req->rq_reqmsg, offset + 1);
+        /* namesize less than 2 means we have empty name, probably came from
+           revalidate by cfid, so no point in having name to be set */
+        if (namesize <= 1)
+                name = NULL;
+
+        rc = mds_init_ucred(&uc, req, offset);
+        if (rc)
+                GOTO(cleanup, rc);
+
         LASSERT(offset == REQ_REC_OFF || offset == DLM_INTENT_REC_OFF);
         /* if requests were at offset 2, the getattr reply goes back at 1 */
         if (offset == DLM_INTENT_REC_OFF) {
@@ -882,31 +956,6 @@
                                      sizeof(*rep));
                 offset = DLM_REPLY_REC_OFF;
         }
-
-        /* Swab now, before anyone looks inside the request */
-        body = lustre_swab_reqbuf(req, rq_offset, sizeof(*body),
-                                  lustre_swab_mds_body);
-        if (body == NULL) {
-                CERROR("Can't swab mds_body\n");
-                GOTO(cleanup_exit, rc = -EFAULT);
-        }
-
-        lustre_set_req_swabbed(req, rq_offset + 1);
-        name = lustre_msg_string(req->rq_reqmsg, rq_offset + 1, 0);
-        if (name == NULL) {
-                CERROR("Can't unpack name\n");
-                GOTO(cleanup_exit, rc = -EFAULT);
-        }
-        namesize = lustre_msg_buflen(req->rq_reqmsg, rq_offset + 1);
-        /* namesize less than 2 means we have empty name, probably came from
-           revalidate by cfid, so no point in having name to be set */
-        if (namesize <= 1)
-                name = NULL;
-
-        rc = mds_init_ucred(&uc, req, rq_offset);
-        if (rc)
-                GOTO(cleanup, rc);
-
 
         push_ctxt(&saved, &obd->obd_lvfs_ctxt, &uc);
         cleanup_phase = 1; /* kernel context */
@@ -1038,11 +1087,7 @@
                                 lustre_shrink_reply(req, offset + 1, 0, 1);
                 }
         }
-<<<<<<< HEAD
-cleanup_exit:
-=======
-
->>>>>>> 979784ac
+
         return rc;
 }
 
@@ -1062,7 +1107,7 @@
         body = lustre_swab_reqbuf(req, offset, sizeof(*body),
                                   lustre_swab_mds_body);
         if (body == NULL)
-                GOTO(cleanup_exit, rc = -EFAULT);
+                RETURN(-EFAULT);
 
         rc = mds_init_ucred(&uc, req, offset);
         if (rc)
@@ -1071,7 +1116,7 @@
         push_ctxt(&saved, &obd->obd_lvfs_ctxt, &uc);
         de = mds_fid2dentry(mds, &body->fid1, NULL);
         if (IS_ERR(de)) {
-                req->rq_status = PTR_ERR(de);
+                rc = req->rq_status = PTR_ERR(de);
                 GOTO(out_pop, rc);
         }
 
@@ -1091,15 +1136,6 @@
                 int rc2 = lustre_pack_reply(req, 1, NULL, NULL);
                 if (rc == 0)
                         rc = rc2;
-<<<<<<< HEAD
-                if (rc != 0)
-                        req->rq_status = rc;
-        }
-        mds_exit_ucred(&uc, mds);
-
-cleanup_exit:
-        mds_shrink_body_reply(req, offset, REPLY_REC_OFF);
-=======
                 req->rq_status = rc;
         } else if (rc) {
                 if (lustre_msg_buflen(req->rq_repmsg, REPLY_REC_OFF + 1) > 0)
@@ -1107,7 +1143,6 @@
         }
         mds_exit_ucred(&uc, mds);
 
->>>>>>> 979784ac
         return rc;
 }
 
@@ -1148,7 +1183,7 @@
         /* We call this so that we can cache a bit - 1 jiffie worth */
         rc = mds_obd_statfs(obd, lustre_msg_buf(req->rq_repmsg, REPLY_REC_OFF,
                                                 size[REPLY_REC_OFF]),
-                            cfs_time_shift_64(-OBD_STATFS_CACHE_SECONDS), 0);
+                            cfs_time_current_64() - HZ, 0);
         if (rc) {
                 CERROR("mds_obd_statfs failed: rc %d\n", rc);
                 GOTO(out, rc);
@@ -1517,11 +1552,12 @@
                 RETURN(rc);
         }
 
+        /* XXX identical to OST */
         if (lustre_msg_get_opc(req->rq_reqmsg) != MDS_CONNECT) {
                 struct mds_export_data *med;
                 int recovering;
 
-                if (!class_connected_export(req->rq_export)) {
+                if (req->rq_export == NULL) {
                         CERROR("operation %d on unconnected MDS from %s\n",
                                lustre_msg_get_opc(req->rq_reqmsg),
                                libcfs_id2str(req->rq_peer));
@@ -1618,7 +1654,6 @@
                  */
                 rc = mds_getattr_lock(req, REQ_REC_OFF, MDS_INODELOCK_UPDATE,
                                       &lockh);
-                mds_shrink_body_reply(req, REQ_REC_OFF, REPLY_REC_OFF);
                 /* this non-intent call (from an ioctl) is special */
                 req->rq_status = rc;
                 if (rc == 0 && lustre_handle_is_used(&lockh))
@@ -1716,7 +1751,6 @@
                         break;
 
                 rc = mds_reint(req, REQ_REC_OFF, NULL);
-                mds_shrink_intent_reply(req, opc, REPLY_REC_OFF);
                 fail = OBD_FAIL_MDS_REINT_NET_REP;
                 break;
         }
@@ -1725,7 +1759,6 @@
                 DEBUG_REQ(D_INODE, req, "close");
                 OBD_FAIL_RETURN(OBD_FAIL_MDS_CLOSE_NET, 0);
                 rc = mds_close(req, REQ_REC_OFF);
-                mds_shrink_body_reply(req, REQ_REC_OFF, REPLY_REC_OFF);
                 fail = OBD_FAIL_MDS_CLOSE_NET_REP;
                 break;
 
@@ -2127,7 +2160,7 @@
 static int mds_lov_clean(struct obd_device *obd)
 {
         struct mds_obd *mds = &obd->u.mds;
-        struct obd_device *lov = mds->mds_lov_obd;
+        struct obd_device *osc = mds->mds_osc_obd;
         ENTRY;
 
         if (mds->mds_profile) {
@@ -2137,21 +2170,21 @@
         }
 
         /* There better be a lov */
-        if (!lov)
+        if (!osc)
                 RETURN(0);
-        if (IS_ERR(lov))
-                RETURN(PTR_ERR(lov));
-
-        obd_register_observer(lov, NULL);
+        if (IS_ERR(osc))
+                RETURN(PTR_ERR(osc));
+
+        obd_register_observer(osc, NULL);
 
         /* Give lov our same shutdown flags */
-        lov->obd_force = obd->obd_force;
-        lov->obd_fail = obd->obd_fail;
+        osc->obd_force = obd->obd_force;
+        osc->obd_fail = obd->obd_fail;
 
         /* Cleanup the lov */
-        obd_disconnect(mds->mds_lov_exp);
-        class_manual_cleanup(lov);
-        mds->mds_lov_exp = NULL;
+        obd_disconnect(mds->mds_osc_exp);
+        class_manual_cleanup(osc);
+        mds->mds_osc_exp = NULL;
 
         RETURN(0);
 }
@@ -2225,7 +2258,7 @@
         /* Notify the LOV, which will in turn call mds_notify for each tgt */
         /* This means that we have to hack obd_notify to think we're obd_set_up
            during mds_lov_connect. */
-        obd_notify(obd->u.mds.mds_lov_obd, NULL,
+        obd_notify(obd->u.mds.mds_osc_obd, NULL,
                    obd->obd_async_recov ? OBD_NOTIFY_SYNC_NONBLOCK :
                    OBD_NOTIFY_SYNC, NULL);
 
@@ -2241,13 +2274,13 @@
 static int mds_lov_early_clean(struct obd_device *obd)
 {
         struct mds_obd *mds = &obd->u.mds;
-        struct obd_device *lov = mds->mds_lov_obd;
-
-        if (!lov || (!obd->obd_force && !obd->obd_fail))
+        struct obd_device *osc = mds->mds_osc_obd;
+
+        if (!osc || (!obd->obd_force && !obd->obd_fail))
                 return(0);
 
         CDEBUG(D_HA, "abort inflight\n");
-        return (obd_precleanup(lov, OBD_CLEANUP_EARLY));
+        return (obd_precleanup(osc, OBD_CLEANUP_EARLY));
 }
 
 static int mds_precleanup(struct obd_device *obd, enum obd_cleanup_stage stage)
@@ -2285,10 +2318,10 @@
                 RETURN(0);
         save_dev = lvfs_sbdev(obd->u.obt.obt_sb);
 
-        if (mds->mds_lov_exp)
+        if (mds->mds_osc_exp)
                 /* lov export was disconnected by mds_lov_clean;
                    we just need to drop our ref */
-                class_export_put(mds->mds_lov_exp);
+                class_export_put(mds->mds_osc_exp);
 
         remove_proc_entry("clear", obd->obd_proc_exports_entry);
         lprocfs_free_per_client_stats(obd);
@@ -2416,7 +2449,7 @@
         LDLM_DEBUG(lock, "intent policy, opc: %s", ldlm_it2str(it->opc));
 
         if ((req->rq_export->exp_connect_flags & OBD_CONNECT_ACL) &&
-            (it->opc & (IT_OPEN | IT_GETATTR | IT_LOOKUP | IT_READDIR)))
+            (it->opc & (IT_OPEN | IT_GETATTR | IT_LOOKUP)))
                 /* we should never allow OBD_CONNECT_ACL if not configured */
                 repsize[repbufcnt++] = LUSTRE_POSIX_ACL_MAX_SIZE;
         else if (it->opc & IT_UNLINK)
@@ -2447,7 +2480,6 @@
                  * packet is following */
                 rep->lock_policy_res2 = mds_reint(req, DLM_INTENT_REC_OFF,
                                                   &lockh);
-                mds_shrink_intent_reply(req, REINT_OPEN, DLM_REPLY_REC_OFF);
 #if 0
                 /* We abort the lock if the lookup was negative and
                  * we did not make it to the OPEN portion */
@@ -2494,7 +2526,6 @@
 
                 rep->lock_policy_res2 = mds_getattr_lock(req,DLM_INTENT_REC_OFF,
                                                          getattr_part, &lockh);
-                mds_shrink_body_reply(req,DLM_INTENT_REC_OFF, DLM_REPLY_REC_OFF);
                 /* FIXME: LDLM can set req->rq_status. MDS sets
                    policy_res{1,2} with disposition and status.
                    - replay: returns 0 & req->status is old status
@@ -2596,7 +2627,7 @@
                 mds_max_threads = mds_min_threads = mds_num_threads;
         } else {
                 /* Base min threads on memory and cpus */
-                mds_min_threads = num_possible_cpus() * CFS_NUM_CACHEPAGES >>
+                mds_min_threads = num_possible_cpus() * num_physpages >>
                         (27 - CFS_PAGE_SHIFT);
                 if (mds_min_threads < MDS_THREADS_MIN)
                         mds_min_threads = MDS_THREADS_MIN;
