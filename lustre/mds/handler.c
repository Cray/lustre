/* -*- mode: c; c-basic-offset: 8; indent-tabs-mode: nil; -*-
 * vim:expandtab:shiftwidth=8:tabstop=8:
 *
 * GPL HEADER START
 *
 * DO NOT ALTER OR REMOVE COPYRIGHT NOTICES OR THIS FILE HEADER.
 *
 * This program is free software; you can redistribute it and/or modify
 * it under the terms of the GNU General Public License version 2 only,
 * as published by the Free Software Foundation.
 *
 * This program is distributed in the hope that it will be useful, but
 * WITHOUT ANY WARRANTY; without even the implied warranty of
 * MERCHANTABILITY or FITNESS FOR A PARTICULAR PURPOSE.  See the GNU
 * General Public License version 2 for more details (a copy is included
 * in the LICENSE file that accompanied this code).
 *
 * You should have received a copy of the GNU General Public License
 * version 2 along with this program; If not, see
 * http://www.sun.com/software/products/lustre/docs/GPLv2.pdf
 *
 * Please contact Sun Microsystems, Inc., 4150 Network Circle, Santa Clara,
 * CA 95054 USA or visit www.sun.com if you need additional information or
 * have any questions.
 *
 * GPL HEADER END
 */
/*
 * Copyright  2008 Sun Microsystems, Inc. All rights reserved
 * Use is subject to license terms.
 */
/*
 * This file is part of Lustre, http://www.lustre.org/
 * Lustre is a trademark of Sun Microsystems, Inc.
 *
 * lustre/mds/handler.c
 *
 * Author: Peter Braam <braam@clusterfs.com>
 * Author: Andreas Dilger <adilger@clusterfs.com>
 * Author: Phil Schwan <phil@clusterfs.com>
 * Author: Mike Shaver <shaver@clusterfs.com>
 */

#ifndef EXPORT_SYMTAB
# define EXPORT_SYMTAB
#endif
#define DEBUG_SUBSYSTEM S_MDS

#include <lustre_mds.h>
#include <linux/module.h>
#include <linux/init.h>
#include <linux/random.h>
#include <linux/fs.h>
#include <linux/jbd.h>
#if (LINUX_VERSION_CODE >= KERNEL_VERSION(2,5,0))
# include <linux/smp_lock.h>
# include <linux/buffer_head.h>
# include <linux/workqueue.h>
# include <linux/mount.h>
#else
# include <linux/locks.h>
#endif

#include <obd_class.h>
#include <lustre_dlm.h>
#include <obd_lov.h>
#include <lustre_fsfilt.h>
#include <lprocfs_status.h>
#include <lustre_quota.h>
#include <lustre_disk.h>
#include <lustre_param.h>

#include "mds_internal.h"

int mds_num_threads;
CFS_MODULE_PARM(mds_num_threads, "i", int, 0444,
                "number of MDS service threads to start");

static int mds_intent_policy(struct ldlm_namespace *ns,
                             struct ldlm_lock **lockp, void *req_cookie,
                             ldlm_mode_t mode, int flags, void *data);
static int mds_postsetup(struct obd_device *obd);
static int mds_cleanup(struct obd_device *obd);

/* Assumes caller has already pushed into the kernel filesystem context */
static int mds_sendpage(struct ptlrpc_request *req, struct file *file,
                        loff_t offset, int count)
{
        struct ptlrpc_bulk_desc *desc;
        struct l_wait_info lwi;
        struct page **pages;
        int timeout;
        int rc = 0, npages, i, tmpcount, tmpsize = 0;
        ENTRY;

        LASSERT((offset & ~CFS_PAGE_MASK) == 0); /* I'm dubious about this */

        npages = (count + CFS_PAGE_SIZE - 1) >> CFS_PAGE_SHIFT;
        OBD_ALLOC(pages, sizeof(*pages) * npages);
        if (!pages)
                GOTO(out, rc = -ENOMEM);

        desc = ptlrpc_prep_bulk_exp(req, npages, BULK_PUT_SOURCE,
                                    MDS_BULK_PORTAL);
        if (desc == NULL)
                GOTO(out_free, rc = -ENOMEM);

        for (i = 0, tmpcount = count; i < npages; i++, tmpcount -= tmpsize) {
                tmpsize = tmpcount > CFS_PAGE_SIZE ? CFS_PAGE_SIZE : tmpcount;

                OBD_PAGE_ALLOC(pages[i], CFS_ALLOC_STD);
                if (pages[i] == NULL)
                        GOTO(cleanup_buf, rc = -ENOMEM);

                ptlrpc_prep_bulk_page(desc, pages[i], 0, tmpsize);
        }

        for (i = 0, tmpcount = count; i < npages; i++, tmpcount -= tmpsize) {
                tmpsize = tmpcount > CFS_PAGE_SIZE ? CFS_PAGE_SIZE : tmpcount;
                CDEBUG(D_EXT2, "reading %u@%llu from dir %lu (size %llu)\n",
                       tmpsize, offset, file->f_dentry->d_inode->i_ino,
                       i_size_read(file->f_dentry->d_inode));

                rc = fsfilt_readpage(req->rq_export->exp_obd, file,
                                     kmap(pages[i]), tmpsize, &offset);
                kunmap(pages[i]);

                if (rc != tmpsize)
                        GOTO(cleanup_buf, rc = -EIO);
        }

        LASSERT(desc->bd_nob == count);

        rc = ptlrpc_start_bulk_transfer(desc);
        if (rc)
                GOTO(cleanup_buf, rc);

        if (OBD_FAIL_CHECK(OBD_FAIL_MDS_SENDPAGE)) {
                CERROR("obd_fail_loc=%x, fail operation rc=%d\n",
                       OBD_FAIL_MDS_SENDPAGE, rc);
                GOTO(abort_bulk, rc);
        }

        timeout = (int)req->rq_deadline - (int)cfs_time_current_sec();
        if (timeout < 0) {
                CERROR("Req deadline already passed %lu (now: %lu)\n",
                       req->rq_deadline, cfs_time_current_sec());
        }
        lwi = LWI_TIMEOUT(max(timeout, 1) * HZ, NULL, NULL);
        rc = l_wait_event(desc->bd_waitq, !ptlrpc_bulk_active(desc), &lwi);
        LASSERT (rc == 0 || rc == -ETIMEDOUT);

        if (rc == 0) {
                if (desc->bd_success &&
                    desc->bd_nob_transferred == count)
                        GOTO(cleanup_buf, rc);

                rc = -ETIMEDOUT; /* XXX should this be a different errno? */
        }

        DEBUG_REQ(D_ERROR, req, "bulk failed: %s %d(%d), evicting %s@%s\n",
                  (rc == -ETIMEDOUT) ? "timeout" : "network error",
                  desc->bd_nob_transferred, count,
                  req->rq_export->exp_client_uuid.uuid,
                  req->rq_export->exp_connection->c_remote_uuid.uuid);

        class_fail_export(req->rq_export);

        EXIT;
 abort_bulk:
        ptlrpc_abort_bulk (desc);
 cleanup_buf:
        for (i = 0; i < npages; i++)
                if (pages[i])
                        OBD_PAGE_FREE(pages[i]);

        ptlrpc_free_bulk(desc);
 out_free:
        OBD_FREE(pages, sizeof(*pages) * npages);
 out:
        return rc;
}

/* only valid locked dentries or errors should be returned */
struct dentry *mds_fid2locked_dentry(struct obd_device *obd, struct ll_fid *fid,
                                     struct vfsmount **mnt, int lock_mode,
                                     struct lustre_handle *lockh,
                                     char *name, int namelen, __u64 lockpart)
{
        struct mds_obd *mds = &obd->u.mds;
        struct dentry *de = mds_fid2dentry(mds, fid, mnt), *retval = de;
        struct ldlm_res_id res_id = { .name = {0} };
        int flags = LDLM_FL_ATOMIC_CB, rc;
        ldlm_policy_data_t policy = { .l_inodebits = { lockpart} };
        ENTRY;

        if (IS_ERR(de))
                RETURN(de);

        res_id.name[0] = de->d_inode->i_ino;
        res_id.name[1] = de->d_inode->i_generation;
        rc = ldlm_cli_enqueue_local(obd->obd_namespace, &res_id,
                                    LDLM_IBITS, &policy, lock_mode, &flags,
                                    ldlm_blocking_ast, ldlm_completion_ast,
                                    NULL, NULL, 0, NULL, lockh);
        if (rc != ELDLM_OK) {
                l_dput(de);
                retval = ERR_PTR(-EIO); /* XXX translate ldlm code */
        }

        RETURN(retval);
}

/* Look up an entry by inode number. */
/* this function ONLY returns valid dget'd dentries with an initialized inode
   or errors */
struct dentry *mds_fid2dentry(struct mds_obd *mds, struct ll_fid *fid,
                              struct vfsmount **mnt)
{
        struct obd_device *obd = container_of(mds, struct obd_device, u.mds);
        char fid_name[32];
        unsigned long ino = fid->id;
        __u32 generation = fid->generation;
        struct inode *inode;
        struct dentry *result;

        if (ino == 0)
                RETURN(ERR_PTR(-ESTALE));

        snprintf(fid_name, sizeof(fid_name), "0x%lx", ino);

        CDEBUG(D_DENTRY, "--> mds_fid2dentry: ino/gen %lu/%u, sb %p\n",
               ino, generation, mds->mds_obt.obt_sb);

        /* under ext3 this is neither supposed to return bad inodes
           nor NULL inodes. */
        result = mds_lookup(obd, fid_name, mds->mds_fid_de, strlen(fid_name));
        if (IS_ERR(result))
                RETURN(result);

        inode = result->d_inode;
        if (!inode)
                RETURN(ERR_PTR(-ENOENT));

       if (inode->i_nlink == 0) {
                if (inode->i_mode == 0 &&
                    LTIME_S(inode->i_ctime) == 0 ) {
                        LCONSOLE_WARN("Found inode with zero nlink, mode and "
                                      "ctime -- this may indicate disk"
                                      "corruption (device %s, inode %lu, link:"
                                      " %lu, count: %d)\n", obd->obd_name, inode->i_ino,
                                      (unsigned long)inode->i_nlink,
                                      atomic_read(&inode->i_count));
                }
                dput(result);
                RETURN(ERR_PTR(-ENOENT));
        }

        if (generation && inode->i_generation != generation) {
                /* we didn't find the right inode.. */
                CDEBUG(D_INODE, "found wrong generation: inode %lu, link: %lu, "
                       "count: %d, generation %u/%u\n", inode->i_ino,
                       (unsigned long)inode->i_nlink,
                       atomic_read(&inode->i_count), inode->i_generation,
                       generation);
                dput(result);
                RETURN(ERR_PTR(-ENOENT));
        }

        if (mnt) {
                *mnt = mds->mds_vfsmnt;
                mntget(*mnt);
        }

        RETURN(result);
}

static int mds_connect_internal(struct obd_export *exp,
                                struct obd_connect_data *data)
{
        struct obd_device *obd = exp->exp_obd;
        if (data != NULL) {
                data->ocd_connect_flags &= MDS_CONNECT_SUPPORTED;
                data->ocd_ibits_known &= MDS_INODELOCK_FULL;

                /* If no known bits (which should not happen, probably,
                   as everybody should support LOOKUP and UPDATE bits at least)
                   revert to compat mode with plain locks. */
                if (!data->ocd_ibits_known &&
                    data->ocd_connect_flags & OBD_CONNECT_IBITS)
                        data->ocd_connect_flags &= ~OBD_CONNECT_IBITS;

                if (!obd->u.mds.mds_fl_acl)
                        data->ocd_connect_flags &= ~OBD_CONNECT_ACL;

                if (!obd->u.mds.mds_fl_user_xattr)
                        data->ocd_connect_flags &= ~OBD_CONNECT_XATTR;

                exp->exp_connect_flags = data->ocd_connect_flags;
                data->ocd_version = LUSTRE_VERSION_CODE;
                exp->exp_mds_data.med_ibits_known = data->ocd_ibits_known;
        }

        if (obd->u.mds.mds_fl_acl &&
            ((exp->exp_connect_flags & OBD_CONNECT_ACL) == 0)) {
                CWARN("%s: MDS requires ACL support but client does not\n",
                      obd->obd_name);
                return -EBADE;
        }
        return 0;
}

static int mds_reconnect(struct obd_export *exp, struct obd_device *obd,
                         struct obd_uuid *cluuid,
                         struct obd_connect_data *data,
                         void *localdata)
{
        int rc;
        ENTRY;

        if (exp == NULL || obd == NULL || cluuid == NULL)
                RETURN(-EINVAL);

        rc = mds_connect_internal(exp, data);
        if (rc == 0)
                mds_export_stats_init(obd, exp, localdata);

        RETURN(rc);
}

/* Establish a connection to the MDS.
 *
 * This will set up an export structure for the client to hold state data
 * about that client, like open files, the last operation number it did
 * on the server, etc.
 */
static int mds_connect(struct lustre_handle *conn, struct obd_device *obd,
                       struct obd_uuid *cluuid, struct obd_connect_data *data,
                       void *localdata)
{
        struct obd_export *exp;
        struct mds_export_data *med;
        struct lsd_client_data *lcd = NULL;
        int rc;
        ENTRY;

        if (!conn || !obd || !cluuid)
                RETURN(-EINVAL);

        /* Check for aborted recovery. */
        target_recovery_check_and_stop(obd);

        /* XXX There is a small race between checking the list and adding a
         * new connection for the same UUID, but the real threat (list
         * corruption when multiple different clients connect) is solved.
         *
         * There is a second race between adding the export to the list,
         * and filling in the client data below.  Hence skipping the case
         * of NULL lcd above.  We should already be controlling multiple
         * connects at the client, and we can't hold the spinlock over
         * memory allocations without risk of deadlocking.
         */
        rc = class_connect(conn, obd, cluuid);
        if (rc)
                RETURN(rc);
        exp = class_conn2export(conn);
        LASSERT(exp);
        med = &exp->exp_mds_data;

        rc = mds_connect_internal(exp, data);
        if (rc)
                GOTO(out, rc);

        OBD_ALLOC_PTR(lcd);
        if (!lcd)
                GOTO(out, rc = -ENOMEM);

        memcpy(lcd->lcd_uuid, cluuid, sizeof(lcd->lcd_uuid));
        med->med_lcd = lcd;

        rc = mds_client_add(obd, exp, -1, localdata);
        GOTO(out, rc);

out:
        if (rc) {
                if (lcd) {
                        OBD_FREE_PTR(lcd);
                        med->med_lcd = NULL;
                }
                class_disconnect(exp);
        } else {
                class_export_put(exp);
        }

        RETURN(rc);
}

int mds_init_export(struct obd_export *exp)
{
        struct mds_export_data *med = &exp->exp_mds_data;
        ENTRY;

        INIT_LIST_HEAD(&med->med_open_head);
        spin_lock_init(&med->med_open_lock);

        spin_lock(&exp->exp_lock);
        exp->exp_connecting = 1;
        spin_unlock(&exp->exp_lock);

        RETURN(ldlm_init_export(exp));
}

static int mds_destroy_export(struct obd_export *export)
{
        struct mds_export_data *med;
        struct obd_device *obd = export->exp_obd;
        struct mds_obd *mds = &obd->u.mds;
        struct lvfs_run_ctxt saved;
        struct lov_mds_md *lmm;
        __u32 lmm_sz, cookie_sz;
        struct llog_cookie *logcookies;
        struct list_head closing_list;
        struct mds_file_data *mfd, *n;
        int rc = 0;
        ENTRY;

        med = &export->exp_mds_data;
        target_destroy_export(export);
        ldlm_destroy_export(export);

        if (obd_uuid_equals(&export->exp_client_uuid, &obd->obd_uuid))
                RETURN(0);

        lmm_sz = mds->mds_max_mdsize;
        OBD_ALLOC(lmm, lmm_sz);
        if (lmm == NULL) {
                CWARN("%s: allocation failure during cleanup; can not force "
                      "close file handles on this service.\n", obd->obd_name);
                GOTO(out, rc = -ENOMEM);
        }

        cookie_sz = mds->mds_max_cookiesize;
        OBD_ALLOC(logcookies, cookie_sz);
        if (logcookies == NULL) {
                CWARN("%s: allocation failure during cleanup; can not force "
                      "close file handles on this service.\n", obd->obd_name);
                OBD_FREE(lmm, lmm_sz);
                GOTO(out, rc = -ENOMEM);
        }

        push_ctxt(&saved, &obd->obd_lvfs_ctxt, NULL);
        /* Close any open files (which may also cause orphan unlinking). */
        CFS_INIT_LIST_HEAD(&closing_list);
        spin_lock(&med->med_open_lock);
        while (!list_empty(&med->med_open_head)) {
                struct list_head *tmp = med->med_open_head.next;
                struct mds_file_data *mfd =
                        list_entry(tmp, struct mds_file_data, mfd_list);

                /* Remove mfd handle so it can't be found again.
                 * We are consuming the mfd_list reference here. */
                mds_mfd_unlink(mfd, 0);
                list_add_tail(&mfd->mfd_list, &closing_list);
        }
        spin_unlock(&med->med_open_lock);

        list_for_each_entry_safe(mfd, n, &closing_list, mfd_list) {
                int lmm_size = lmm_sz;
                umode_t mode = mfd->mfd_dentry->d_inode->i_mode;
                __u64 valid = 0;

                /* If you change this message, be sure to update
                 * replay_single:test_46 */
                CDEBUG(D_INODE|D_IOCTL, "%s: force closing file handle for "
                       "%.*s (ino %lu)\n", obd->obd_name,
                       mfd->mfd_dentry->d_name.len,mfd->mfd_dentry->d_name.name,
                       mfd->mfd_dentry->d_inode->i_ino);

                rc = mds_get_md(obd, mfd->mfd_dentry->d_inode, lmm,
                                &lmm_size, 1, 0, 0);
                if (rc < 0)
                        CWARN("mds_get_md failure, rc=%d\n", rc);
                else
                        valid |= OBD_MD_FLEASIZE;

                /* child orphan sem protects orphan_dec_test and
                 * is_orphan race, mds_mfd_close drops it */
                MDS_DOWN_WRITE_ORPHAN_SEM(mfd->mfd_dentry->d_inode);

                rc = mds_mfd_close(NULL, REQ_REC_OFF, obd, mfd,
                                   !(export->exp_flags & OBD_OPT_FAILOVER),
                                   lmm, lmm_size, logcookies,
                                   mds->mds_max_cookiesize,
                                   &valid);

                if (rc)
                        CDEBUG(D_INODE|D_IOCTL, "Error closing file: %d\n", rc);

                if (valid & OBD_MD_FLCOOKIE) {
                        rc = mds_osc_destroy_orphan(obd, mode, lmm,
                                                    lmm_size, logcookies, 1);
                        if (rc < 0) {
                                CDEBUG(D_INODE, "%s: destroy of orphan failed,"
                                       " rc = %d\n", obd->obd_name, rc);
                                rc = 0;
                        }
                        valid &= ~OBD_MD_FLCOOKIE;
                }

        }

        OBD_FREE(logcookies, cookie_sz);
        OBD_FREE(lmm, lmm_sz);

        pop_ctxt(&saved, &obd->obd_lvfs_ctxt, NULL);
        mds_client_free(export);

 out:
        RETURN(rc);
}

static int mds_disconnect(struct obd_export *exp)
{
        int rc = 0;
        ENTRY;

        LASSERT(exp);
        class_export_get(exp);

        /* Disconnect early so that clients can't keep using export */
        rc = class_disconnect(exp);
        if (exp->exp_obd->obd_namespace != NULL)
                ldlm_cancel_locks_for_export(exp);

        /* release nid stat refererence */
        lprocfs_exp_cleanup(exp);

        /* complete all outstanding replies */
        spin_lock(&exp->exp_lock);
        while (!list_empty(&exp->exp_outstanding_replies)) {
                struct ptlrpc_reply_state *rs =
                        list_entry(exp->exp_outstanding_replies.next,
                                   struct ptlrpc_reply_state, rs_exp_list);
                struct ptlrpc_service *svc = rs->rs_service;

                spin_lock(&svc->srv_lock);
                list_del_init(&rs->rs_exp_list);
                ptlrpc_schedule_difficult_reply(rs);
                spin_unlock(&svc->srv_lock);
        }
        spin_unlock(&exp->exp_lock);

        class_export_put(exp);
        RETURN(rc);
}

static int mds_getstatus(struct ptlrpc_request *req)
{
        struct mds_obd *mds = mds_req2mds(req);
        struct mds_body *body;
        int rc, size[2] = { sizeof(struct ptlrpc_body), sizeof(*body) };
        ENTRY;

        OBD_FAIL_RETURN(OBD_FAIL_MDS_GETSTATUS_PACK, req->rq_status = -ENOMEM);
        rc = lustre_pack_reply(req, 2, size, NULL);
        if (rc)
                RETURN(req->rq_status = rc);

        body = lustre_msg_buf(req->rq_repmsg, REPLY_REC_OFF, sizeof(*body));
        memcpy(&body->fid1, &mds->mds_rootfid, sizeof(body->fid1));

        /* the last_committed and last_xid fields are filled in for all
         * replies already - no need to do so here also.
         */
        RETURN(0);
}

/* get the LOV EA from @inode and store it into @md.  It can be at most
 * @size bytes, and @size is updated with the actual EA size.
 * The EA size is also returned on success, and -ve errno on failure.
 * If there is no EA then 0 is returned. */
int mds_get_md(struct obd_device *obd, struct inode *inode, void *md,
               int *size, int lock, int flags,
               __u64 connect_flags)
{
        int rc = 0;
        int lmm_size = 0;

        if (lock)
                LOCK_INODE_MUTEX(inode);
        rc = fsfilt_get_md(obd, inode, md, *size, "lov");

        if (rc == 0 && flags == MDS_GETATTR)
                rc = mds_get_default_md(obd, md, &lmm_size);

        if (rc < 0) {
                CERROR("Error %d reading eadata for ino %lu\n",
                       rc, inode->i_ino);
        } else if (rc > 0) {
                lmm_size = rc;
                rc = mds_convert_lov_ea(obd, inode, md, lmm_size,
                                        connect_flags);

                if (rc == 0) {
                        *size = lmm_size;
                        rc = lmm_size;
                } else if (rc > 0) {
                        *size = rc;
                }
        } else {
                *size = 0;
        }
        if (lock)
                UNLOCK_INODE_MUTEX(inode);

        RETURN (rc);
}


/* Call with lock=1 if you want mds_pack_md to take the i_mutex.
 * Call with lock=0 if the caller has already taken the i_mutex. */
int mds_pack_md(struct obd_device *obd, struct lustre_msg *msg, int offset,
                struct mds_body *body, struct inode *inode, int lock, int flags,
                __u64 connect_flags)
{
        struct mds_obd *mds = &obd->u.mds;
        void *lmm;
        int lmm_size;
        int rc;
        ENTRY;

        lmm = lustre_msg_buf(msg, offset, 0);
        if (lmm == NULL) {
                /* Some problem with getting eadata when I sized the reply
                 * buffer... */
                CDEBUG(D_INFO, "no space reserved for inode %lu MD\n",
                       inode->i_ino);
                RETURN(0);
        }
        /* if this replay request we should be silencely exist without fill md*/
        lmm_size = lustre_msg_buflen(msg, offset);
        if (lmm_size == 0)
                RETURN(0);

        /* I don't really like this, but it is a sanity check on the client
         * MD request.  However, if the client doesn't know how much space
         * to reserve for the MD, it shouldn't be bad to have too much space.
         */
        if (lmm_size > mds->mds_max_mdsize) {
                CWARN("Reading MD for inode %lu of %d bytes > max %d\n",
                       inode->i_ino, lmm_size, mds->mds_max_mdsize);
                // RETURN(-EINVAL);
        }

        rc = mds_get_md(obd, inode, lmm, &lmm_size, lock, flags,
                        connect_flags);
        if (rc > 0) {
                if (S_ISDIR(inode->i_mode))
                        body->valid |= OBD_MD_FLDIREA;
                else
                        body->valid |= OBD_MD_FLEASIZE;
                body->eadatasize = lmm_size;
                rc = 0;
        }

        RETURN(rc);
}

#ifdef CONFIG_FS_POSIX_ACL
static
int mds_pack_posix_acl(struct inode *inode, struct lustre_msg *repmsg,
                       struct mds_body *repbody, int repoff)
{
        struct dentry de = { .d_inode = inode };
        int buflen, rc;
        ENTRY;

        LASSERT(repbody->aclsize == 0);
        LASSERT(lustre_msg_bufcount(repmsg) > repoff);

        buflen = lustre_msg_buflen(repmsg, repoff);
        if (!buflen)
                GOTO(out, 0);

        if (!inode->i_op || !inode->i_op->getxattr)
                GOTO(out, 0);

        lock_24kernel();
        rc = inode->i_op->getxattr(&de, MDS_XATTR_NAME_ACL_ACCESS,
                                   lustre_msg_buf(repmsg, repoff, buflen),
                                   buflen);
        unlock_24kernel();

        if (rc >= 0)
                repbody->aclsize = rc;
        else if (rc != -ENODATA) {
                CERROR("buflen %d, get acl: %d\n", buflen, rc);
                RETURN(rc);
        }
        EXIT;
out:
        repbody->valid |= OBD_MD_FLACL;
        return 0;
}
#else
#define mds_pack_posix_acl(inode, repmsg, repbody, repoff) 0
#endif

int mds_pack_acl(struct mds_export_data *med, struct inode *inode,
                 struct lustre_msg *repmsg, struct mds_body *repbody,
                 int repoff)
{
        return mds_pack_posix_acl(inode, repmsg, repbody, repoff);
}

static int mds_getattr_internal(struct obd_device *obd, struct dentry *dentry,
                                struct ptlrpc_request *req,
                                struct mds_body *reqbody, int reply_off)
{
        struct mds_body *body;
        struct inode *inode = dentry->d_inode;
        int rc = 0;
        int flags = 0;
        ENTRY;

        if (inode == NULL)
                RETURN(-ENOENT);

        body = lustre_msg_buf(req->rq_repmsg, reply_off, sizeof(*body));
        LASSERT(body != NULL);                 /* caller prepped reply */

        body->flags = reqbody->flags; /* copy MDS_BFLAG_EXT_FLAGS if present */
        mds_pack_inode2body(body, inode);
        reply_off++;

        if ((S_ISREG(inode->i_mode) && (reqbody->valid & OBD_MD_FLEASIZE)) ||
            (S_ISDIR(inode->i_mode) && (reqbody->valid & OBD_MD_FLDIREA))) {
                if (lustre_msg_get_opc(req->rq_reqmsg) == MDS_GETATTR &&
                   ((S_ISDIR(inode->i_mode) && (reqbody->valid & OBD_MD_FLDIREA))))
                        flags = MDS_GETATTR;

                rc = mds_pack_md(obd, req->rq_repmsg, reply_off, body,
                                 inode, 1, flags,
                                 req->rq_export->exp_connect_flags);

                /* If we have LOV EA data, the OST holds size, atime, mtime */
                if (!(body->valid & OBD_MD_FLEASIZE) &&
                    !(body->valid & OBD_MD_FLDIREA))
                        body->valid |= (OBD_MD_FLSIZE | OBD_MD_FLBLOCKS |
                                        OBD_MD_FLATIME | OBD_MD_FLMTIME);

                lustre_shrink_reply(req, reply_off, body->eadatasize, 0);
                if (body->eadatasize)
                        reply_off++;
        } else if (S_ISLNK(inode->i_mode) &&
                   (reqbody->valid & OBD_MD_LINKNAME) != 0) {
                char *symname = lustre_msg_buf(req->rq_repmsg, reply_off, 0);
                int len;

                LASSERT (symname != NULL);       /* caller prepped reply */
                len = lustre_msg_buflen(req->rq_repmsg, reply_off);

                rc = inode->i_op->readlink(dentry, symname, len);
                if (rc < 0) {
                        CERROR("readlink failed: %d\n", rc);
                } else if (rc != len - 1) {
                        CERROR ("Unexpected readlink rc %d: expecting %d\n",
                                rc, len - 1);
                        rc = -EINVAL;
                } else {
                        CDEBUG(D_INODE, "read symlink dest %s\n", symname);
                        body->valid |= OBD_MD_LINKNAME;
                        body->eadatasize = rc + 1;
                        symname[rc] = 0;        /* NULL terminate */
                        rc = 0;
                }
                reply_off++;
        } else if (reqbody->valid == OBD_MD_FLFLAGS &&
                   reqbody->flags & MDS_BFLAG_EXT_FLAGS) {
                int flags;

                /* We only return the full set of flags on ioctl, otherwise we
                 * get enough flags from the inode in mds_pack_inode2body(). */
                rc = fsfilt_iocontrol(obd, inode, NULL, EXT3_IOC_GETFLAGS,
                                      (long)&flags);
                if (rc == 0)
                        body->flags = flags | MDS_BFLAG_EXT_FLAGS;
        }

        if (reqbody->valid & OBD_MD_FLMODEASIZE) {
                struct mds_obd *mds = mds_req2mds(req);
                body->max_cookiesize = mds->mds_max_cookiesize;
                body->max_mdsize = mds->mds_max_mdsize;
                body->valid |= OBD_MD_FLMODEASIZE;
        }

        if (rc)
                RETURN(rc);

#ifdef CONFIG_FS_POSIX_ACL
        if ((req->rq_export->exp_connect_flags & OBD_CONNECT_ACL) &&
            (reqbody->valid & OBD_MD_FLACL)) {
                rc = mds_pack_acl(&req->rq_export->exp_mds_data,
                                  inode, req->rq_repmsg,
                                  body, reply_off);

                lustre_shrink_reply(req, reply_off, body->aclsize, 0);
                if (body->aclsize)
                        reply_off++;
        }
#endif

        RETURN(rc);
}

static int mds_getattr_pack_msg(struct ptlrpc_request *req, struct inode *inode,
                                int offset)
{
        struct mds_obd *mds = mds_req2mds(req);
        struct mds_body *body;
        int rc, bufcount = 2;
        int size[4] = { sizeof(struct ptlrpc_body), sizeof(*body) };
        ENTRY;

        LASSERT(offset == REQ_REC_OFF); /* non-intent */

        body = lustre_msg_buf(req->rq_reqmsg, offset, sizeof(*body));
        LASSERT(body != NULL);                    /* checked by caller */
        LASSERT(lustre_req_swabbed(req, offset)); /* swabbed by caller */

        if ((S_ISREG(inode->i_mode) && (body->valid & OBD_MD_FLEASIZE)) ||
            (S_ISDIR(inode->i_mode) && (body->valid & OBD_MD_FLDIREA))) {
                LOCK_INODE_MUTEX(inode);
                rc = fsfilt_get_md(req->rq_export->exp_obd, inode, NULL, 0,
                                   "lov");
                UNLOCK_INODE_MUTEX(inode);
                CDEBUG(D_INODE, "got %d bytes MD data for inode %lu\n",
                       rc, inode->i_ino);
                if ((rc == 0) && (lustre_msg_get_opc(req->rq_reqmsg) == MDS_GETATTR) &&
                     ((S_ISDIR(inode->i_mode) && (body->valid & OBD_MD_FLDIREA))))
                        rc = sizeof(struct lov_mds_md_v3);
                if (rc < 0) {
                        if (rc != -ENODATA) {
                                CERROR("error getting inode %lu MD: rc = %d\n",
                                       inode->i_ino, rc);
                                RETURN(rc);
                        }
                        size[bufcount] = 0;
                } else if (rc > mds->mds_max_mdsize) {
                        size[bufcount] = 0;
                        CERROR("MD size %d larger than maximum possible %u\n",
                               rc, mds->mds_max_mdsize);
                } else {
                        size[bufcount] = rc;
                }
                bufcount++;
        } else if (S_ISLNK(inode->i_mode) && (body->valid & OBD_MD_LINKNAME)) {
                if (i_size_read(inode) + 1 != body->eadatasize)
                        CERROR("symlink size: %Lu, reply space: %d\n",
                               i_size_read(inode) + 1, body->eadatasize);
                size[bufcount] = min_t(int, i_size_read(inode) + 1,
                                       body->eadatasize);
                bufcount++;
                CDEBUG(D_INODE, "symlink size: %Lu, reply space: %d\n",
                       i_size_read(inode) + 1, body->eadatasize);
        }

#ifdef CONFIG_FS_POSIX_ACL
        if ((req->rq_export->exp_connect_flags & OBD_CONNECT_ACL) &&
            (body->valid & OBD_MD_FLACL)) {
                struct dentry de = { .d_inode = inode };

                size[bufcount] = 0;
                if (inode->i_op && inode->i_op->getxattr) {
                        lock_24kernel();
                        rc = inode->i_op->getxattr(&de, MDS_XATTR_NAME_ACL_ACCESS,
                                                   NULL, 0);
                        unlock_24kernel();

                        if (rc < 0) {
                                if (rc != -ENODATA) {
                                        CERROR("got acl size: %d\n", rc);
                                        RETURN(rc);
                                }
                        } else
                                size[bufcount] = rc;
                }
                bufcount++;
        }
#endif

        if (OBD_FAIL_CHECK(OBD_FAIL_MDS_GETATTR_PACK)) {
                CERROR("failed MDS_GETATTR_PACK test\n");
                req->rq_status = -ENOMEM;
                RETURN(-ENOMEM);
        }

        rc = lustre_pack_reply(req, bufcount, size, NULL);
        if (rc) {
                req->rq_status = rc;
                RETURN(rc);
        }

        RETURN(0);
}

static int mds_getattr_lock(struct ptlrpc_request *req, int offset,
                            int child_part, struct lustre_handle *child_lockh)
{
        struct obd_device *obd = req->rq_export->exp_obd;
        struct mds_obd *mds = &obd->u.mds;
        struct ldlm_reply *rep = NULL;
        struct lvfs_run_ctxt saved;
        struct mds_body *body;
        struct dentry *dparent = NULL, *dchild = NULL;
        struct lvfs_ucred uc = {NULL,};
        struct lustre_handle parent_lockh;
        int namesize;
        int rc = 0, cleanup_phase = 0, resent_req = 0;
        char *name;
        ENTRY;

        LASSERT(!strcmp(obd->obd_type->typ_name, LUSTRE_MDS_NAME));

        /* Swab now, before anyone looks inside the request */
        body = lustre_swab_reqbuf(req, offset, sizeof(*body),
                                  lustre_swab_mds_body);
        if (body == NULL) {
                CERROR("Can't swab mds_body\n");
                RETURN(-EFAULT);
        }

        lustre_set_req_swabbed(req, offset + 1);
        name = lustre_msg_string(req->rq_reqmsg, offset + 1, 0);
        if (name == NULL) {
                CERROR("Can't unpack name\n");
                RETURN(-EFAULT);
        }
        namesize = lustre_msg_buflen(req->rq_reqmsg, offset + 1);
        /* namesize less than 2 means we have empty name, probably came from
           revalidate by cfid, so no point in having name to be set */
        if (namesize <= 1)
                name = NULL;

        rc = mds_init_ucred(&uc, req, offset);
        if (rc)
                GOTO(cleanup, rc);

        LASSERT(offset == REQ_REC_OFF || offset == DLM_INTENT_REC_OFF);
        /* if requests were at offset 2, the getattr reply goes back at 1 */
        if (offset == DLM_INTENT_REC_OFF) {
                rep = lustre_msg_buf(req->rq_repmsg, DLM_LOCKREPLY_OFF,
                                     sizeof(*rep));
                offset = DLM_REPLY_REC_OFF;
        }

        push_ctxt(&saved, &obd->obd_lvfs_ctxt, &uc);
        cleanup_phase = 1; /* kernel context */
        intent_set_disposition(rep, DISP_LOOKUP_EXECD);

        /* FIXME: handle raw lookup */
#if 0
        if (body->valid == OBD_MD_FLID) {
                struct mds_body *mds_reply;
                int size = sizeof(*mds_reply);
                ino_t inum;
                // The user requested ONLY the inode number, so do a raw lookup
                rc = lustre_pack_reply(req, 1, &size, NULL);
                if (rc) {
                        CERROR("out of memory\n");
                        GOTO(cleanup, rc);
                }

                rc = dir->i_op->lookup_raw(dir, name, namesize - 1, &inum);

                mds_reply = lustre_msg_buf(req->rq_repmsg, offset,
                                           sizeof(*mds_reply));
                mds_reply->fid1.id = inum;
                mds_reply->valid = OBD_MD_FLID;
                GOTO(cleanup, rc);
        }
#endif

        /* child_lockh() is only set in fixup_handle_for_resent_req()
         * if MSG_RESENT is set */
        if (lustre_handle_is_used(child_lockh)) {
                LASSERT(lustre_msg_get_flags(req->rq_reqmsg) & MSG_RESENT);
                resent_req = 1;
        }

        if (resent_req == 0) {
                if (name) {
                        OBD_FAIL_TIMEOUT(OBD_FAIL_MDS_RESEND, obd_timeout*2);
                        rc = mds_get_parent_child_locked(obd, &obd->u.mds,
                                                         &body->fid1,
                                                         &parent_lockh,
                                                         &dparent, LCK_CR,
                                                         MDS_INODELOCK_UPDATE,
                                                         name, namesize,
                                                         child_lockh, &dchild,
                                                         LCK_CR, child_part);
                } else {
                        /* For revalidate by fid we always take UPDATE lock */
                        dchild = mds_fid2locked_dentry(obd, &body->fid2, NULL,
                                                       LCK_CR, child_lockh,
                                                       NULL, 0, child_part);
                        LASSERT(dchild);
                        if (IS_ERR(dchild))
                                rc = PTR_ERR(dchild);
                }
                if (rc)
                        GOTO(cleanup, rc);
        } else {
                struct ldlm_lock *granted_lock;
                struct ll_fid child_fid;
                struct ldlm_resource *res;
                DEBUG_REQ(D_DLMTRACE, req, "resent, not enqueuing new locks");
                granted_lock = ldlm_handle2lock(child_lockh);
                /* lock was granted in fixup_handle_for_resent_req() if
                 * MSG_RESENT is set */
                LASSERTF(granted_lock != NULL, LPU64"/%u lockh "LPX64"\n",
                         body->fid1.id, body->fid1.generation,
                         child_lockh->cookie);


                res = granted_lock->l_resource;
                child_fid.id = res->lr_name.name[0];
                child_fid.generation = res->lr_name.name[1];
                dchild = mds_fid2dentry(&obd->u.mds, &child_fid, NULL);
                if (IS_ERR(dchild)) {
                        rc = PTR_ERR(dchild);
                        LCONSOLE_WARN("Child "LPU64"/%u lookup error %d.",
                                      child_fid.id, child_fid.generation, rc);
                        GOTO(cleanup, rc);
                }
                LDLM_LOCK_PUT(granted_lock);
        }

        cleanup_phase = 2; /* dchild, dparent, locks */

        if (dchild->d_inode == NULL) {
                intent_set_disposition(rep, DISP_LOOKUP_NEG);
                /* in the intent case, the policy clears this error:
                   the disposition is enough */
                GOTO(cleanup, rc = -ENOENT);
        } else {
                intent_set_disposition(rep, DISP_LOOKUP_POS);
        }

        if (req->rq_repmsg == NULL) {
                rc = mds_getattr_pack_msg(req, dchild->d_inode, offset);
                if (rc != 0) {
                        CERROR ("mds_getattr_pack_msg: %d\n", rc);
                        GOTO (cleanup, rc);
                }
        }

        rc = mds_getattr_internal(obd, dchild, req, body, offset);
        GOTO(cleanup, rc); /* returns the lock to the client */

 cleanup:
        switch (cleanup_phase) {
        case 2:
                if (resent_req == 0) {
                        if (rc && dchild->d_inode)
                                ldlm_lock_decref(child_lockh, LCK_CR);
                        if (name) {
                                ldlm_lock_decref(&parent_lockh, LCK_CR);
                                l_dput(dparent);
                        }
                }
                l_dput(dchild);
        case 1:
                pop_ctxt(&saved, &obd->obd_lvfs_ctxt, &uc);
        default:
                mds_exit_ucred(&uc, mds);
                if (!req->rq_packed_final) {
                        int rc2 = lustre_pack_reply(req, 1, NULL, NULL);
                        if (rc == 0)
                                rc = rc2;
                        req->rq_status = rc;
                }
        }
        return rc;
}

static int mds_getattr(struct ptlrpc_request *req, int offset)
{
        struct mds_obd *mds = mds_req2mds(req);
        struct obd_device *obd = req->rq_export->exp_obd;
        struct lvfs_run_ctxt saved;
        struct dentry *de;
        struct mds_body *body;
        struct lvfs_ucred uc = { NULL, };
        int rc = 0;
        ENTRY;

        OBD_COUNTER_INCREMENT(obd, getattr);

        body = lustre_swab_reqbuf(req, offset, sizeof(*body),
                                  lustre_swab_mds_body);
        if (body == NULL)
                RETURN(-EFAULT);

        rc = mds_init_ucred(&uc, req, offset);
        if (rc)
                GOTO(out_ucred, rc);

        push_ctxt(&saved, &obd->obd_lvfs_ctxt, &uc);
        de = mds_fid2dentry(mds, &body->fid1, NULL);
        if (IS_ERR(de)) {
                rc = req->rq_status = PTR_ERR(de);
                GOTO(out_pop, rc);
        }

        rc = mds_getattr_pack_msg(req, de->d_inode, offset);
        if (rc != 0) {
                CERROR("mds_getattr_pack_msg: %d\n", rc);
                GOTO(out_pop, rc);
        }

        req->rq_status = mds_getattr_internal(obd, de, req, body,REPLY_REC_OFF);

        l_dput(de);
        GOTO(out_pop, rc);
out_pop:
        pop_ctxt(&saved, &obd->obd_lvfs_ctxt, &uc);
out_ucred:
        if (!req->rq_packed_final) {
                int rc2 = lustre_pack_reply(req, 1, NULL, NULL);
                if (rc == 0)
                        rc = rc2;
                req->rq_status = rc;
        }
        mds_exit_ucred(&uc, mds);
        return rc;
}

static int mds_obd_statfs(struct obd_device *obd, struct obd_statfs *osfs,
                          __u64 max_age, __u32 flags)
{
        int rc;

        spin_lock(&obd->obd_osfs_lock);
        rc = fsfilt_statfs(obd, obd->u.obt.obt_sb, max_age);
        if (rc == 0)
                memcpy(osfs, &obd->obd_osfs, sizeof(*osfs));
        spin_unlock(&obd->obd_osfs_lock);

        return rc;
}

static int mds_statfs(struct ptlrpc_request *req)
{
        struct obd_device *obd = req->rq_export->exp_obd;
        struct ptlrpc_service *svc = req->rq_rqbd->rqbd_service;
        int rc, size[2] = { sizeof(struct ptlrpc_body),
                            sizeof(struct obd_statfs) };
        ENTRY;

        /* This will trigger a watchdog timeout */
        OBD_FAIL_TIMEOUT(OBD_FAIL_MDS_STATFS_LCW_SLEEP,
                         (MDS_SERVICE_WATCHDOG_FACTOR *
                          at_get(&svc->srv_at_estimate) / 1000) + 1);
        OBD_COUNTER_INCREMENT(obd, statfs);

        if (OBD_FAIL_CHECK(OBD_FAIL_MDS_STATFS_PACK))
                GOTO(out, rc = -ENOMEM);
        rc = lustre_pack_reply(req, 2, size, NULL);
        if (rc)
                GOTO(out, rc);

        /* We call this so that we can cache a bit - 1 jiffie worth */
        rc = mds_obd_statfs(obd, lustre_msg_buf(req->rq_repmsg, REPLY_REC_OFF,
                                                size[REPLY_REC_OFF]),
                            cfs_time_current_64() - HZ, 0);
        if (rc) {
                CERROR("mds_obd_statfs failed: rc %d\n", rc);
                GOTO(out, rc);
        }

        EXIT;
out:
        req->rq_status = rc;
        return 0;
}

static int mds_sync(struct ptlrpc_request *req, int offset)
{
        struct obd_device *obd = req->rq_export->exp_obd;
        struct mds_obd *mds = &obd->u.mds;
        struct mds_body *body;
        int rc, size[2] = { sizeof(struct ptlrpc_body), sizeof(*body) };
        ENTRY;

        body = lustre_swab_reqbuf(req, offset, sizeof(*body),
                                  lustre_swab_mds_body);
        if (body == NULL)
                GOTO(out, rc = -EFAULT);

        if (OBD_FAIL_CHECK(OBD_FAIL_MDS_SYNC_PACK))
                GOTO(out, rc = -ENOMEM);
        rc = lustre_pack_reply(req, 2, size, NULL);
        if (rc)
                GOTO(out, rc);

        rc = fsfilt_sync(obd, obd->u.obt.obt_sb);
        if (rc == 0 && body->fid1.id != 0) {
                struct dentry *de;

                de = mds_fid2dentry(mds, &body->fid1, NULL);
                if (IS_ERR(de))
                        GOTO(out, rc = PTR_ERR(de));

                body = lustre_msg_buf(req->rq_repmsg, REPLY_REC_OFF,
                                      sizeof(*body));
                mds_pack_inode2body(body, de->d_inode);

                l_dput(de);
        }
        GOTO(out, rc);
out:
        req->rq_status = rc;
        return 0;
}

/* mds_readpage does not take a DLM lock on the inode, because the client must
 * already have a PR lock.
 *
 * If we were to take another one here, a deadlock will result, if another
 * thread is already waiting for a PW lock. */
static int mds_readpage(struct ptlrpc_request *req, int offset)
{
        struct obd_device *obd = req->rq_export->exp_obd;
        struct mds_obd *mds = &obd->u.mds;
        struct vfsmount *mnt;
        struct dentry *de;
        struct file *file;
        struct mds_body *body, *repbody;
        struct lvfs_run_ctxt saved;
        int rc, size[2] = { sizeof(struct ptlrpc_body), sizeof(*repbody) };
        struct lvfs_ucred uc = {NULL,};
        ENTRY;

        OBD_FAIL_RETURN(OBD_FAIL_MDS_READPAGE_PACK, -ENOMEM);
        rc = lustre_pack_reply(req, 2, size, NULL);
        if (rc)
                GOTO(out, rc);

        body = lustre_swab_reqbuf(req, offset, sizeof(*body),
                                  lustre_swab_mds_body);
        if (body == NULL)
                GOTO (out, rc = -EFAULT);

        rc = mds_init_ucred(&uc, req, offset);
        if (rc)
                GOTO(out, rc);

        push_ctxt(&saved, &obd->obd_lvfs_ctxt, &uc);
        de = mds_fid2dentry(&obd->u.mds, &body->fid1, &mnt);
        if (IS_ERR(de))
                GOTO(out_pop, rc = PTR_ERR(de));

        CDEBUG(D_INODE, "ino %lu\n", de->d_inode->i_ino);

        file = dentry_open(de, mnt, O_RDONLY | O_LARGEFILE);
        /* note: in case of an error, dentry_open puts dentry */
        if (IS_ERR(file))
                GOTO(out_pop, rc = PTR_ERR(file));

        /* body->size is actually the offset -eeb */
        if ((body->size & (de->d_inode->i_sb->s_blocksize - 1)) != 0) {
                CERROR("offset "LPU64" not on a block boundary of %lu\n",
                       body->size, de->d_inode->i_sb->s_blocksize);
                GOTO(out_file, rc = -EFAULT);
        }

        /* body->nlink is actually the #bytes to read -eeb */
        if (body->nlink & (de->d_inode->i_sb->s_blocksize - 1)) {
                CERROR("size %u is not multiple of blocksize %lu\n",
                       body->nlink, de->d_inode->i_sb->s_blocksize);
                GOTO(out_file, rc = -EFAULT);
        }

        repbody = lustre_msg_buf(req->rq_repmsg, REPLY_REC_OFF,
                                 sizeof(*repbody));
        repbody->size = i_size_read(file->f_dentry->d_inode);
        repbody->valid = OBD_MD_FLSIZE;

        /* to make this asynchronous make sure that the handling function
           doesn't send a reply when this function completes. Instead a
           callback function would send the reply */
        /* body->size is actually the offset -eeb */
        rc = mds_sendpage(req, file, body->size, body->nlink);

out_file:
        filp_close(file, 0);
out_pop:
        pop_ctxt(&saved, &obd->obd_lvfs_ctxt, &uc);
out:
        mds_exit_ucred(&uc, mds);
        req->rq_status = rc;
        RETURN(0);
}

int mds_reint(struct ptlrpc_request *req, int offset,
              struct lustre_handle *lockh)
{
        struct mds_update_record *rec; /* 116 bytes on the stack?  no sir! */
        int rc;

        OBD_ALLOC(rec, sizeof(*rec));
        if (rec == NULL)
                RETURN(-ENOMEM);

        rc = mds_update_unpack(req, offset, rec);
        if (rc || OBD_FAIL_CHECK(OBD_FAIL_MDS_REINT_UNPACK)) {
                CERROR("invalid record\n");
                GOTO(out, req->rq_status = -EINVAL);
        }

        mds_root_squash(&req->rq_export->exp_obd->u.mds, &req->rq_peer.nid,
                        &rec->ur_uc.luc_fsuid, &rec->ur_uc.luc_fsgid,
                        &rec->ur_uc.luc_cap, &rec->ur_uc.luc_suppgid1,
                        &rec->ur_uc.luc_suppgid2);

        /* rc will be used to interrupt a for loop over multiple records */
        rc = mds_reint_rec(rec, offset, req, lockh);
 out:
        OBD_FREE(rec, sizeof(*rec));
        return rc;
}

static int mds_filter_recovery_request(struct ptlrpc_request *req,
                                       struct obd_device *obd, int *process)
{
        switch (lustre_msg_get_opc(req->rq_reqmsg)) {
        case MDS_CONNECT: /* This will never get here, but for completeness. */
        case OST_CONNECT: /* This will never get here, but for completeness. */
        case MDS_DISCONNECT:
        case OST_DISCONNECT:
               *process = 1;
               RETURN(0);

        case MDS_CLOSE:
        case MDS_SYNC: /* used in unmounting */
        case OBD_PING:
        case MDS_SETXATTR:
        case MDS_REINT:
        case LDLM_ENQUEUE:
                *process = target_queue_recovery_request(req, obd);
                RETURN(0);

        default:
                DEBUG_REQ(D_ERROR, req, "not permitted during recovery");
                *process = 0;
                /* XXX what should we set rq_status to here? */
                req->rq_status = -EAGAIN;
                RETURN(ptlrpc_error(req));
        }
}

static char *reint_names[] = {
        [REINT_SETATTR] "setattr",
        [REINT_CREATE]  "create",
        [REINT_LINK]    "link",
        [REINT_UNLINK]  "unlink",
        [REINT_RENAME]  "rename",
        [REINT_OPEN]    "open",
};

static int mds_set_info_rpc(struct obd_export *exp, struct ptlrpc_request *req)
{
        void *key, *val;
        int keylen, vallen, rc = 0;
        ENTRY;

        key = lustre_msg_buf(req->rq_reqmsg, REQ_REC_OFF, 1);
        if (key == NULL) {
                DEBUG_REQ(D_HA, req, "no set_info key");
                RETURN(-EFAULT);
        }
        keylen = lustre_msg_buflen(req->rq_reqmsg, REQ_REC_OFF);

        val = lustre_msg_buf(req->rq_reqmsg, REQ_REC_OFF + 1, 0);
        vallen = lustre_msg_buflen(req->rq_reqmsg, REQ_REC_OFF + 1);

        rc = lustre_pack_reply(req, 1, NULL, NULL);
        if (rc)
                RETURN(rc);

        lustre_msg_set_status(req->rq_repmsg, 0);

        if (KEY_IS(KEY_READONLY)) {
                if (val == NULL || vallen < sizeof(__u32)) {
                        DEBUG_REQ(D_HA, req, "no set_info val");
                        RETURN(-EFAULT);
                }

                if (*(__u32 *)val)
                        exp->exp_connect_flags |= OBD_CONNECT_RDONLY;
                else
                        exp->exp_connect_flags &= ~OBD_CONNECT_RDONLY;
        } else {
                RETURN(-EINVAL);
        }

        RETURN(0);
}

#ifdef HAVE_QUOTA_SUPPORT
static int mds_handle_quotacheck(struct ptlrpc_request *req)
{
        struct obd_quotactl *oqctl;
        int rc;
        ENTRY;

        oqctl = lustre_swab_reqbuf(req, REQ_REC_OFF, sizeof(*oqctl),
                                   lustre_swab_obd_quotactl);
        if (oqctl == NULL)
                RETURN(-EPROTO);

        rc = lustre_pack_reply(req, 1, NULL, NULL);
        if (rc)
                RETURN(rc);

        req->rq_status = obd_quotacheck(req->rq_export, oqctl);
        RETURN(0);
}

static int mds_handle_quotactl(struct ptlrpc_request *req)
{
        struct obd_quotactl *oqctl, *repoqc;
        int rc, size[2] = { sizeof(struct ptlrpc_body), sizeof(*repoqc) };
        ENTRY;

        oqctl = lustre_swab_reqbuf(req, REQ_REC_OFF, sizeof(*oqctl),
                                   lustre_swab_obd_quotactl);
        if (oqctl == NULL)
                RETURN(-EPROTO);

        rc = lustre_pack_reply(req, 2, size, NULL);
        if (rc)
                RETURN(rc);

        repoqc = lustre_msg_buf(req->rq_repmsg, REPLY_REC_OFF, sizeof(*repoqc));

        req->rq_status = obd_quotactl(req->rq_export, oqctl);
        *repoqc = *oqctl;
        RETURN(0);
}
#endif

static int mds_msg_check_version(struct lustre_msg *msg)
{
        int rc;

        switch (lustre_msg_get_opc(msg)) {
        case MDS_CONNECT:
        case MDS_DISCONNECT:
        case OBD_PING:
                rc = lustre_msg_check_version(msg, LUSTRE_OBD_VERSION);
                if (rc)
                        CERROR("bad opc %u version %08x, expecting %08x\n",
                               lustre_msg_get_opc(msg),
                               lustre_msg_get_version(msg),
                               LUSTRE_OBD_VERSION);
                break;
        case MDS_GETSTATUS:
        case MDS_GETATTR:
        case MDS_GETATTR_NAME:
        case MDS_STATFS:
        case MDS_READPAGE:
        case MDS_REINT:
        case MDS_CLOSE:
        case MDS_DONE_WRITING:
        case MDS_PIN:
        case MDS_SYNC:
        case MDS_GETXATTR:
        case MDS_SETXATTR:
        case MDS_SET_INFO:
        case MDS_QUOTACHECK:
        case MDS_QUOTACTL:
        case QUOTA_DQACQ:
        case QUOTA_DQREL:
                rc = lustre_msg_check_version(msg, LUSTRE_MDS_VERSION);
                if (rc)
                        CERROR("bad opc %u version %08x, expecting %08x\n",
                               lustre_msg_get_opc(msg),
                               lustre_msg_get_version(msg),
                               LUSTRE_MDS_VERSION);
                break;
        case LDLM_ENQUEUE:
        case LDLM_CONVERT:
        case LDLM_BL_CALLBACK:
        case LDLM_CP_CALLBACK:
                rc = lustre_msg_check_version(msg, LUSTRE_DLM_VERSION);
                if (rc)
                        CERROR("bad opc %u version %08x, expecting %08x\n",
                               lustre_msg_get_opc(msg),
                               lustre_msg_get_version(msg),
                               LUSTRE_DLM_VERSION);
                break;
        case OBD_LOG_CANCEL:
        case LLOG_ORIGIN_HANDLE_CREATE:
        case LLOG_ORIGIN_HANDLE_NEXT_BLOCK:
        case LLOG_ORIGIN_HANDLE_READ_HEADER:
        case LLOG_ORIGIN_HANDLE_CLOSE:
        case LLOG_ORIGIN_HANDLE_DESTROY:
        case LLOG_ORIGIN_HANDLE_PREV_BLOCK:
        case LLOG_CATINFO:
                rc = lustre_msg_check_version(msg, LUSTRE_LOG_VERSION);
                if (rc)
                        CERROR("bad opc %u version %08x, expecting %08x\n",
                               lustre_msg_get_opc(msg),
                               lustre_msg_get_version(msg),
                               LUSTRE_LOG_VERSION);
                break;
        default:
                CERROR("MDS unknown opcode %d\n", lustre_msg_get_opc(msg));
                rc = -ENOTSUPP;
        }
        return rc;
}

int mds_handle(struct ptlrpc_request *req)
{
        int should_process, fail = OBD_FAIL_MDS_ALL_REPLY_NET;
        int rc = 0;
        struct mds_obd *mds = NULL; /* quell gcc overwarning */
        struct obd_device *obd = NULL;
        ENTRY;

        OBD_FAIL_RETURN(OBD_FAIL_MDS_ALL_REQUEST_NET | OBD_FAIL_ONCE, 0);

        LASSERT(current->journal_info == NULL);

        rc = mds_msg_check_version(req->rq_reqmsg);
        if (rc) {
                CERROR("MDS drop mal-formed request\n");
                RETURN(rc);
        }

        /* XXX identical to OST */
        if (lustre_msg_get_opc(req->rq_reqmsg) != MDS_CONNECT) {
                struct mds_export_data *med;
                int recovering;

                if (req->rq_export == NULL) {
                        CERROR("operation %d on unconnected MDS from %s\n",
                               lustre_msg_get_opc(req->rq_reqmsg),
                               libcfs_id2str(req->rq_peer));
                        req->rq_status = -ENOTCONN;
                        GOTO(out, rc = -ENOTCONN);
                }

                med = &req->rq_export->exp_mds_data;
                obd = req->rq_export->exp_obd;
                mds = &obd->u.mds;

                /* sanity check: if the xid matches, the request must
                 * be marked as a resent or replayed */
                if (req->rq_xid == le64_to_cpu(med->med_lcd->lcd_last_xid) ||
                    req->rq_xid == le64_to_cpu(med->med_lcd->lcd_last_close_xid))
                        if (!(lustre_msg_get_flags(req->rq_reqmsg) &
                                 (MSG_RESENT | MSG_REPLAY))) {
                                CERROR("rq_xid "LPU64" matches last_xid, "
                                       "expected RESENT flag\n",
                                        req->rq_xid);
                                req->rq_status = -ENOTCONN;
                                GOTO(out, rc = -EFAULT);
                        }
                /* else: note the opposite is not always true; a
                 * RESENT req after a failover will usually not match
                 * the last_xid, since it was likely never
                 * committed. A REPLAYed request will almost never
                 * match the last xid, however it could for a
                 * committed, but still retained, open. */

                /* Check for aborted recovery. */
                spin_lock_bh(&obd->obd_processing_task_lock);
                recovering = obd->obd_recovering;
                spin_unlock_bh(&obd->obd_processing_task_lock);
                if (recovering &&
                    target_recovery_check_and_stop(obd) == 0) {
                        rc = mds_filter_recovery_request(req, obd,
                                                         &should_process);
                        if (rc || !should_process)
                                RETURN(rc);
                }
        }

        switch (lustre_msg_get_opc(req->rq_reqmsg)) {
        case MDS_CONNECT:
                DEBUG_REQ(D_INODE, req, "connect");
                OBD_FAIL_RETURN(OBD_FAIL_MDS_CONNECT_NET, 0);
                rc = target_handle_connect(req, mds_handle);
                if (!rc) {
                        /* Now that we have an export, set mds. */
                        obd = req->rq_export->exp_obd;
                        mds = mds_req2mds(req);
                }
                break;

        case MDS_DISCONNECT:
                DEBUG_REQ(D_INODE, req, "disconnect");
                OBD_FAIL_RETURN(OBD_FAIL_MDS_DISCONNECT_NET, 0);
                rc = target_handle_disconnect(req);
                req->rq_status = rc;            /* superfluous? */
                break;

        case MDS_GETSTATUS:
                DEBUG_REQ(D_INODE, req, "getstatus");
                OBD_FAIL_RETURN(OBD_FAIL_MDS_GETSTATUS_NET, 0);
                rc = mds_getstatus(req);
                break;

        case MDS_GETATTR:
                DEBUG_REQ(D_INODE, req, "getattr");
                OBD_FAIL_RETURN(OBD_FAIL_MDS_GETATTR_NET, 0);
                rc = mds_getattr(req, REQ_REC_OFF);
                break;

        case MDS_SETXATTR:
                DEBUG_REQ(D_INODE, req, "setxattr");
                OBD_FAIL_RETURN(OBD_FAIL_MDS_SETXATTR_NET, 0);
                rc = mds_setxattr(req);
                break;

        case MDS_GETXATTR:
                DEBUG_REQ(D_INODE, req, "getxattr");
                OBD_FAIL_RETURN(OBD_FAIL_MDS_GETXATTR_NET, 0);
                rc = mds_getxattr(req);
                break;

        case MDS_GETATTR_NAME: {
                struct lustre_handle lockh = { 0 };
                DEBUG_REQ(D_INODE, req, "getattr_name");
                OBD_FAIL_RETURN(OBD_FAIL_MDS_GETATTR_NAME_NET, 0);

                /* If this request gets a reconstructed reply, we won't be
                 * acquiring any new locks in mds_getattr_lock, so we don't
                 * want to cancel.
                 */
                rc = mds_getattr_lock(req, REQ_REC_OFF, MDS_INODELOCK_UPDATE,
                                      &lockh);
                /* this non-intent call (from an ioctl) is special */
                req->rq_status = rc;
                if (rc == 0 && lustre_handle_is_used(&lockh))
                        ldlm_lock_decref(&lockh, LCK_CR);
                break;
        }
        case MDS_STATFS:
                DEBUG_REQ(D_INODE, req, "statfs");
                OBD_FAIL_RETURN(OBD_FAIL_MDS_STATFS_NET, 0);
                rc = mds_statfs(req);
                break;

        case MDS_READPAGE:
                DEBUG_REQ(D_INODE, req, "readpage");
                OBD_FAIL_RETURN(OBD_FAIL_MDS_READPAGE_NET, 0);
                rc = mds_readpage(req, REQ_REC_OFF);

                if (OBD_FAIL_CHECK_ONCE(OBD_FAIL_MDS_SENDPAGE)) {
                        RETURN(0);
                }

                break;

        case MDS_REINT: {
                __u32 *opcp = lustre_msg_buf(req->rq_reqmsg, REQ_REC_OFF,
                                             sizeof(*opcp));
                __u32  opc;
                int op = 0;
                int size[4] = { sizeof(struct ptlrpc_body),
                               sizeof(struct mds_body),
                               mds->mds_max_mdsize,
                               mds->mds_max_cookiesize };
                int bufcount;

                /* NB only peek inside req now; mds_reint() will swab it */
                if (opcp == NULL) {
                        CERROR ("Can't inspect opcode\n");
                        rc = -EINVAL;
                        break;
                }
                opc = *opcp;
                if (lustre_req_need_swab(req))
                        __swab32s(&opc);

                DEBUG_REQ(D_INODE, req, "reint %d (%s)", opc,
                          (opc < sizeof(reint_names) / sizeof(reint_names[0]) ||
                           reint_names[opc] == NULL) ? reint_names[opc] :
                                                       "unknown opcode");

                switch (opc) {
                case REINT_CREATE:
                        op = PTLRPC_LAST_CNTR + MDS_REINT_CREATE;
                        break;
                case REINT_LINK:
                        op = PTLRPC_LAST_CNTR + MDS_REINT_LINK;
                        break;
                case REINT_OPEN:
                        op = PTLRPC_LAST_CNTR + MDS_REINT_OPEN;
                        break;
                case REINT_SETATTR:
                        op = PTLRPC_LAST_CNTR + MDS_REINT_SETATTR;
                        break;
                case REINT_RENAME:
                        op = PTLRPC_LAST_CNTR + MDS_REINT_RENAME;
                        break;
                case REINT_UNLINK:
                        op = PTLRPC_LAST_CNTR + MDS_REINT_UNLINK;
                        break;
                default:
                        op = 0;
                        break;
                }

                if (op && req->rq_rqbd->rqbd_service->srv_stats)
                        lprocfs_counter_incr(
                                req->rq_rqbd->rqbd_service->srv_stats, op);

                OBD_FAIL_RETURN(OBD_FAIL_MDS_REINT_NET, 0);

                if (opc == REINT_UNLINK || opc == REINT_RENAME)
                        bufcount = 4;
                else if (opc == REINT_OPEN)
                        bufcount = 3;
                else
                        bufcount = 2;

                rc = lustre_pack_reply(req, bufcount, size, NULL);
                if (rc)
                        break;

                rc = mds_reint(req, REQ_REC_OFF, NULL);
                fail = OBD_FAIL_MDS_REINT_NET_REP;
                break;
        }

        case MDS_CLOSE:
                DEBUG_REQ(D_INODE, req, "close");
                OBD_FAIL_RETURN(OBD_FAIL_MDS_CLOSE_NET, 0);
                rc = mds_close(req, REQ_REC_OFF);
                fail = OBD_FAIL_MDS_CLOSE_NET_REP;
                break;

        case MDS_DONE_WRITING:
                DEBUG_REQ(D_INODE, req, "done_writing");
                OBD_FAIL_RETURN(OBD_FAIL_MDS_DONE_WRITING_NET, 0);
                rc = mds_done_writing(req, REQ_REC_OFF);
                break;

        case MDS_PIN:
                DEBUG_REQ(D_INODE, req, "pin");
                OBD_FAIL_RETURN(OBD_FAIL_MDS_PIN_NET, 0);
                rc = mds_pin(req, REQ_REC_OFF);
                break;

        case MDS_SYNC:
                DEBUG_REQ(D_INODE, req, "sync");
                OBD_FAIL_RETURN(OBD_FAIL_MDS_SYNC_NET, 0);
                rc = mds_sync(req, REQ_REC_OFF);
                break;

        case MDS_SET_INFO:
                DEBUG_REQ(D_INODE, req, "set_info");
                rc = mds_set_info_rpc(req->rq_export, req);
                break;
#ifdef HAVE_QUOTA_SUPPORT
        case MDS_QUOTACHECK:
                DEBUG_REQ(D_INODE, req, "quotacheck");
                OBD_FAIL_RETURN(OBD_FAIL_MDS_QUOTACHECK_NET, 0);
                rc = mds_handle_quotacheck(req);
                break;

        case MDS_QUOTACTL:
                DEBUG_REQ(D_INODE, req, "quotactl");
                OBD_FAIL_RETURN(OBD_FAIL_MDS_QUOTACTL_NET, 0);
                rc = mds_handle_quotactl(req);
                break;
#endif
        case OBD_PING:
                DEBUG_REQ(D_INODE, req, "ping");
                rc = target_handle_ping(req);
                if (req->rq_export->exp_delayed)
                        mds_update_client_epoch(req->rq_export);
                break;

        case OBD_LOG_CANCEL:
                CDEBUG(D_INODE, "log cancel\n");
                OBD_FAIL_RETURN(OBD_FAIL_OBD_LOG_CANCEL_NET, 0);
                rc = -ENOTSUPP; /* la la la */
                break;

        case LDLM_ENQUEUE:
                DEBUG_REQ(D_INODE, req, "enqueue");
                OBD_FAIL_RETURN(OBD_FAIL_LDLM_ENQUEUE, 0);
                rc = ldlm_handle_enqueue(req, ldlm_server_completion_ast,
                                         ldlm_server_blocking_ast, NULL);
                fail = OBD_FAIL_LDLM_REPLY;
                break;
        case LDLM_CONVERT:
                DEBUG_REQ(D_INODE, req, "convert");
                OBD_FAIL_RETURN(OBD_FAIL_LDLM_CONVERT, 0);
                rc = ldlm_handle_convert(req);
                break;
        case LDLM_BL_CALLBACK:
        case LDLM_CP_CALLBACK:
                DEBUG_REQ(D_INODE, req, "callback");
                CERROR("callbacks should not happen on MDS\n");
                LBUG();
                OBD_FAIL_RETURN(OBD_FAIL_LDLM_BL_CALLBACK, 0);
                break;
        case LLOG_ORIGIN_HANDLE_CREATE:
                DEBUG_REQ(D_INODE, req, "llog_init");
                OBD_FAIL_RETURN(OBD_FAIL_OBD_LOGD_NET, 0);
                rc = llog_origin_handle_create(req);
                break;
        case LLOG_ORIGIN_HANDLE_DESTROY:
                DEBUG_REQ(D_INODE, req, "llog_init");
                OBD_FAIL_RETURN(OBD_FAIL_OBD_LOGD_NET, 0);
                rc = llog_origin_handle_destroy(req);
                break;
        case LLOG_ORIGIN_HANDLE_NEXT_BLOCK:
                DEBUG_REQ(D_INODE, req, "llog next block");
                OBD_FAIL_RETURN(OBD_FAIL_OBD_LOGD_NET, 0);
                rc = llog_origin_handle_next_block(req);
                break;
        case LLOG_ORIGIN_HANDLE_PREV_BLOCK:
                DEBUG_REQ(D_INODE, req, "llog prev block");
                OBD_FAIL_RETURN(OBD_FAIL_OBD_LOGD_NET, 0);
                rc = llog_origin_handle_prev_block(req);
                break;
        case LLOG_ORIGIN_HANDLE_READ_HEADER:
                DEBUG_REQ(D_INODE, req, "llog read header");
                OBD_FAIL_RETURN(OBD_FAIL_OBD_LOGD_NET, 0);
                rc = llog_origin_handle_read_header(req);
                break;
        case LLOG_ORIGIN_HANDLE_CLOSE:
                DEBUG_REQ(D_INODE, req, "llog close");
                OBD_FAIL_RETURN(OBD_FAIL_OBD_LOGD_NET, 0);
                rc = llog_origin_handle_close(req);
                break;
        case LLOG_CATINFO:
                DEBUG_REQ(D_INODE, req, "llog catinfo");
                OBD_FAIL_RETURN(OBD_FAIL_OBD_LOGD_NET, 0);
                rc = llog_catinfo(req);
                break;
        default:
                req->rq_status = -ENOTSUPP;
                rc = ptlrpc_error(req);
                RETURN(rc);
        }

        LASSERT(current->journal_info == NULL);

        /* If we're DISCONNECTing, the mds_export_data is already freed */
        if (!rc && lustre_msg_get_opc(req->rq_reqmsg) != MDS_DISCONNECT) {
                struct mds_export_data *med = &req->rq_export->exp_mds_data;

                /* I don't think last_xid is used for anyway, so I'm not sure
                   if we need to care about last_close_xid here.*/
                lustre_msg_set_last_xid(req->rq_repmsg,
                                        le64_to_cpu(med->med_lcd->lcd_last_xid));
                target_committed_to_req(req);
        }

        EXIT;
out:
        return target_handle_reply(req, rc, fail);
}

/* Update the server data on disk.  This stores the new mount_count and
 * also the last_rcvd value to disk.  If we don't have a clean shutdown,
 * then the server last_rcvd value may be less than that of the clients.
 * This will alert us that we may need to do client recovery.
 *
 * Also assumes for mds_last_transno that we are not modifying it (no locking).
 */
int mds_update_server_data(struct obd_device *obd, int force_sync)
{
        struct mds_obd *mds = &obd->u.mds;
        struct lr_server_data *lsd = mds->mds_server_data;
        struct file *filp = mds->mds_rcvd_filp;
        struct lvfs_run_ctxt saved;
        loff_t off = 0;
        int rc;
        ENTRY;

        CDEBUG(D_SUPER, "MDS mount_count is "LPU64", last_transno is "LPU64"\n",
               mds->mds_mount_count, mds->mds_last_transno);

        spin_lock(&mds->mds_transno_lock);
        lsd->lsd_last_transno = cpu_to_le64(mds->mds_last_transno);
        spin_unlock(&mds->mds_transno_lock);

        push_ctxt(&saved, &obd->obd_lvfs_ctxt, NULL);
        rc = fsfilt_write_record(obd, filp, lsd, sizeof(*lsd), &off,force_sync);
        pop_ctxt(&saved, &obd->obd_lvfs_ctxt, NULL);
        if (rc)
                CERROR("error writing MDS server data: rc = %d\n", rc);

        RETURN(rc);
}

static void fsoptions_to_mds_flags(struct mds_obd *mds, char *options)
{
        char *p = options;

        if (!options)
                return;

        while (*options) {
                int len;

                while (*p && *p != ',')
                        p++;

                len = p - options;
                if (len == sizeof("user_xattr") - 1 &&
                    memcmp(options, "user_xattr", len) == 0) {
                        mds->mds_fl_user_xattr = 1;
                        LCONSOLE_INFO("Enabling user_xattr\n");
                } else if (len == sizeof("nouser_xattr") - 1 &&
                           memcmp(options, "nouser_xattr", len) == 0) {
                        mds->mds_fl_user_xattr = 0;
                        LCONSOLE_INFO("Disabling user_xattr\n");
                } else if (len == sizeof("acl") - 1 &&
                           memcmp(options, "acl", len) == 0) {
#ifdef CONFIG_FS_POSIX_ACL
                        mds->mds_fl_acl = 1;
                        LCONSOLE_INFO("Enabling ACL\n");
#else
                        CWARN("ignoring unsupported acl mount option\n");
#endif
                } else if (len == sizeof("noacl") - 1 &&
                           memcmp(options, "noacl", len) == 0) {
#ifdef CONFIG_FS_POSIX_ACL
                        mds->mds_fl_acl = 0;
                        LCONSOLE_INFO("Disabling ACL\n");
#endif
                }

                options = ++p;
        }
}

/* mount the file system (secretly).  lustre_cfg parameters are:
 * 1 = device
 * 2 = fstype
 * 3 = config name
 * 4 = mount options
 */
static int mds_setup(struct obd_device *obd, obd_count len, void *buf)
{
        struct lprocfs_static_vars lvars;
        struct lustre_cfg* lcfg = buf;
        struct mds_obd *mds = &obd->u.mds;
        struct lustre_sb_info *lsi;
        struct lustre_mount_info *lmi;
        struct vfsmount *mnt;
        struct obd_uuid uuid;
        __u8 *uuid_ptr;
        char *str, *label;
        char ns_name[48];
        int rc = 0;
        ENTRY;

        /* setup 1:/dev/loop/0 2:ext3 3:mdsA 4:errors=remount-ro,iopen_nopriv */

        CLASSERT(offsetof(struct obd_device, u.obt) ==
                 offsetof(struct obd_device, u.mds.mds_obt));

        if (lcfg->lcfg_bufcount < 3)
                RETURN(-EINVAL);

        if (LUSTRE_CFG_BUFLEN(lcfg, 1) == 0 || LUSTRE_CFG_BUFLEN(lcfg, 2) == 0)
                RETURN(-EINVAL);

        lmi = server_get_mount(obd->obd_name);
        if (!lmi) {
                CERROR("Not mounted in lustre_fill_super?\n");
                RETURN(-EINVAL);
        }

        /* We mounted in lustre_fill_super.
           lcfg bufs 1, 2, 4 (device, fstype, mount opts) are ignored.*/
        lsi = s2lsi(lmi->lmi_sb);
        fsoptions_to_mds_flags(mds, lsi->lsi_ldd->ldd_mount_opts);
        fsoptions_to_mds_flags(mds, lsi->lsi_lmd->lmd_opts);
        mnt = lmi->lmi_mnt;
        obd->obd_fsops = fsfilt_get_ops(MT_STR(lsi->lsi_ldd));
        if (IS_ERR(obd->obd_fsops))
                GOTO(err_put, rc = PTR_ERR(obd->obd_fsops));

        CDEBUG(D_SUPER, "%s: mnt = %p\n", lustre_cfg_string(lcfg, 1), mnt);

        LASSERT(!lvfs_check_rdonly(lvfs_sbdev(mnt->mnt_sb)));

        sema_init(&mds->mds_epoch_sem, 1);
        spin_lock_init(&mds->mds_transno_lock);
        mds->mds_max_mdsize = sizeof(struct lov_mds_md_v3);
        mds->mds_max_cookiesize = sizeof(struct llog_cookie);
        mds->mds_atime_diff = MAX_ATIME_DIFF;
        mds->mds_evict_ost_nids = 1;
        /* sync permission changes */
        mds->mds_sync_permission = 0;

        sprintf(ns_name, "mds-%s", obd->obd_uuid.uuid);
        obd->obd_namespace = ldlm_namespace_new(obd, ns_name, LDLM_NAMESPACE_SERVER,
                                                LDLM_NAMESPACE_GREEDY);
        if (obd->obd_namespace == NULL) {
                mds_cleanup(obd);
                GOTO(err_ops, rc = -ENOMEM);
        }
        ldlm_register_intent(obd->obd_namespace, mds_intent_policy);

        lprocfs_mds_init_vars(&lvars);
        if (lprocfs_obd_setup(obd, lvars.obd_vars) == 0 &&
            lprocfs_alloc_obd_stats(obd, LPROC_MDS_LAST) == 0) {
                /* Init private stats here */
                mds_stats_counter_init(obd->obd_stats);
                lprocfs_obd_attach_stale_exports(obd);
                obd->obd_proc_exports_entry = proc_mkdir("exports",
                                                         obd->obd_proc_entry);
        }

        rc = mds_fs_setup(obd, mnt);
        if (rc) {
                CERROR("%s: MDS filesystem method init failed: rc = %d\n",
                       obd->obd_name, rc);
                GOTO(err_ns, rc);
        }

        if (obd->obd_proc_exports_entry)
                lprocfs_add_simple(obd->obd_proc_exports_entry,
                                   "clear", lprocfs_nid_stats_clear_read,
                                   lprocfs_nid_stats_clear_write, obd, NULL);

        if (lcfg->lcfg_bufcount >= 4 && LUSTRE_CFG_BUFLEN(lcfg, 3) > 0) {
                class_uuid_t uuid;

                ll_generate_random_uuid(uuid);
                class_uuid_unparse(uuid, &mds->mds_lov_uuid);

                OBD_ALLOC(mds->mds_profile, LUSTRE_CFG_BUFLEN(lcfg, 3));
                if (mds->mds_profile == NULL)
                        GOTO(err_fs, rc = -ENOMEM);

                strncpy(mds->mds_profile, lustre_cfg_string(lcfg, 3),
                        LUSTRE_CFG_BUFLEN(lcfg, 3));
        }

        ptlrpc_init_client(LDLM_CB_REQUEST_PORTAL, LDLM_CB_REPLY_PORTAL,
                           "mds_ldlm_client", &obd->obd_ldlm_client);
        obd->obd_replayable = 1;

        rc = lquota_setup(mds_quota_interface_ref, obd);
        if (rc)
                GOTO(err_fs, rc);

        mds->mds_group_hash = upcall_cache_init(obd->obd_name);
        if (IS_ERR(mds->mds_group_hash)) {
                rc = PTR_ERR(mds->mds_group_hash);
                mds->mds_group_hash = NULL;
                GOTO(err_qctxt, rc);
        }

        /* Don't wait for mds_postrecov trying to clear orphans */
        obd->obd_async_recov = 1;
        rc = mds_postsetup(obd);
        /* Bug 11557 - allow async abort_recov start
           FIXME can remove most of this obd_async_recov plumbing
        obd->obd_async_recov = 0;
        */
        if (rc)
                GOTO(err_qctxt, rc);

        uuid_ptr = fsfilt_uuid(obd, obd->u.obt.obt_sb);
        if (uuid_ptr != NULL) {
                class_uuid_unparse(uuid_ptr, &uuid);
                str = uuid.uuid;
        } else {
                str = "no UUID";
        }

        label = fsfilt_get_label(obd, obd->u.obt.obt_sb);
        if (obd->obd_recovering) {
                LCONSOLE_WARN("MDT %s now serving %s (%s%s%s), but will be in "
                              "recovery for at least %d:%.02d, or until %d "
                              "client%s reconnect. During this time new clients"
                              " will not be allowed to connect. "
                              "Recovery progress can be monitored by watching "
                              "/proc/fs/lustre/mds/%s/recovery_status.\n",
                              obd->obd_name, lustre_cfg_string(lcfg, 1),
                              label ?: "", label ? "/" : "", str,
                              obd->obd_recovery_timeout / 60,
                              obd->obd_recovery_timeout % 60,
                              obd->obd_recoverable_clients,
                              (obd->obd_recoverable_clients == 1) ? "":"s",
                              obd->obd_name);
        } else {
                LCONSOLE_INFO("MDT %s now serving %s (%s%s%s) with recovery "
                              "%s\n", obd->obd_name, lustre_cfg_string(lcfg, 1),
                              label ?: "", label ? "/" : "", str,
                              obd->obd_replayable ? "enabled" : "disabled");
        }

        /* Reduce the initial timeout on an MDS because it doesn't need such
         * a long timeout as an OST does. Adaptive timeouts will adjust this
         * value appropriately. */
        if (ldlm_timeout == LDLM_TIMEOUT_DEFAULT)
                ldlm_timeout = MDS_LDLM_TIMEOUT_DEFAULT;

        RETURN(0);

err_qctxt:
        lquota_cleanup(mds_quota_interface_ref, obd);
err_fs:
        /* No extra cleanup needed for llog_init_commit_thread() */
        mds_fs_cleanup(obd);
        upcall_cache_cleanup(mds->mds_group_hash);
        mds->mds_group_hash = NULL;
err_ns:
        lprocfs_free_obd_stats(obd);
        lprocfs_obd_cleanup(obd);
        ldlm_namespace_free(obd->obd_namespace, NULL, 0);
        obd->obd_namespace = NULL;
err_ops:
        fsfilt_put_ops(obd->obd_fsops);
err_put:
        server_put_mount(obd->obd_name, mnt);
        obd->u.obt.obt_sb = NULL;
        return rc;
}

static int mds_lov_clean(struct obd_device *obd)
{
        struct mds_obd *mds = &obd->u.mds;
        struct obd_device *osc = mds->mds_osc_obd;
        ENTRY;

        if (mds->mds_profile) {
                class_del_profile(mds->mds_profile);
                OBD_FREE(mds->mds_profile, strlen(mds->mds_profile) + 1);
                mds->mds_profile = NULL;
        }

        /* There better be a lov */
        if (!osc)
                RETURN(0);
        if (IS_ERR(osc))
                RETURN(PTR_ERR(osc));

        obd_register_observer(osc, NULL);

        /* Give lov our same shutdown flags */
        osc->obd_force = obd->obd_force;
        osc->obd_fail = obd->obd_fail;

        /* Cleanup the lov */
        obd_disconnect(mds->mds_osc_exp);
        class_manual_cleanup(osc);
        mds->mds_osc_exp = NULL;

        RETURN(0);
}

static int mds_postsetup(struct obd_device *obd)
{
        struct mds_obd *mds = &obd->u.mds;
        struct llog_ctxt *ctxt;
        int rc = 0;
        ENTRY;

        rc = llog_setup(obd, LLOG_CONFIG_ORIG_CTXT, obd, 0, NULL,
                        &llog_lvfs_ops);
        if (rc)
                RETURN(rc);

        rc = llog_setup(obd, LLOG_LOVEA_ORIG_CTXT, obd, 0, NULL,
                        &llog_lvfs_ops);
        if (rc)
                GOTO(err_llog, rc);

        if (mds->mds_profile) {
                struct lustre_profile *lprof;
                /* The profile defines which osc and mdc to connect to, for a
                   client.  We reuse that here to figure out the name of the
                   lov to use (and ignore lprof->lp_mdc).
                   The profile was set in the config log with
                   LCFG_MOUNTOPT profilenm oscnm mdcnm */
                lprof = class_get_profile(mds->mds_profile);
                if (lprof == NULL) {
                        CERROR("No profile found: %s\n", mds->mds_profile);
                        GOTO(err_cleanup, rc = -ENOENT);
                }
                rc = mds_lov_connect(obd, lprof->lp_osc);
                if (rc)
                        GOTO(err_cleanup, rc);
        }

        RETURN(rc);

err_cleanup:
        mds_lov_clean(obd);
        ctxt = llog_get_context(obd, LLOG_LOVEA_ORIG_CTXT);
        if (ctxt)
                llog_cleanup(ctxt);
err_llog:
        ctxt = llog_get_context(obd, LLOG_CONFIG_ORIG_CTXT);
        if (ctxt)
                llog_cleanup(ctxt);
        return rc;
}

int mds_postrecov(struct obd_device *obd)
{
        int rc;
        ENTRY;

        if (obd->obd_fail)
                RETURN(0);

        LASSERT(!obd->obd_recovering);
<<<<<<< HEAD

        /* VBR: update boot epoch after recovery */
        mds_update_last_epoch(obd);

=======
>>>>>>> 7df8d1be
        /* clean PENDING dir */
        rc = mds_cleanup_pending(obd);
        if (rc < 0)
                GOTO(out, rc);
        /* FIXME Does target_finish_recovery really need this to block? */
        /* Notify the LOV, which will in turn call mds_notify for each tgt */
        /* This means that we have to hack obd_notify to think we're obd_set_up
           during mds_lov_connect. */
        obd_notify(obd->u.mds.mds_osc_obd, NULL,
                   obd->obd_async_recov ? OBD_NOTIFY_SYNC_NONBLOCK :
                   OBD_NOTIFY_SYNC, NULL);

        /* quota recovery */
        lquota_recovery(mds_quota_interface_ref, obd);

out:
        RETURN(rc);
}

/* We need to be able to stop an mds_lov_synchronize */
static int mds_lov_early_clean(struct obd_device *obd)
{
        struct mds_obd *mds = &obd->u.mds;
        struct obd_device *osc = mds->mds_osc_obd;

        if (!osc || (!obd->obd_force && !obd->obd_fail))
                return(0);

        CDEBUG(D_HA, "abort inflight\n");
        return (obd_precleanup(osc, OBD_CLEANUP_EARLY));
}

static int mds_precleanup(struct obd_device *obd, enum obd_cleanup_stage stage)
{
        int rc = 0;
        ENTRY;

        switch (stage) {
        case OBD_CLEANUP_EARLY:
                break;
        case OBD_CLEANUP_EXPORTS:
                target_cleanup_recovery(obd);
                mds_lov_early_clean(obd);
                break;
        case OBD_CLEANUP_SELF_EXP:
                mds_lov_disconnect(obd);
                mds_lov_clean(obd);
                llog_cleanup(llog_get_context(obd, LLOG_CONFIG_ORIG_CTXT));
                llog_cleanup(llog_get_context(obd, LLOG_LOVEA_ORIG_CTXT));
                rc = obd_llog_finish(obd, 0);
                break;
        case OBD_CLEANUP_OBD:
                break;
        }
        RETURN(rc);
}

static int mds_cleanup(struct obd_device *obd)
{
        struct mds_obd *mds = &obd->u.mds;
        lvfs_sbdev_type save_dev;
        ENTRY;

        if (obd->u.obt.obt_sb == NULL)
                RETURN(0);
        save_dev = lvfs_sbdev(obd->u.obt.obt_sb);

        if (mds->mds_osc_exp)
                /* lov export was disconnected by mds_lov_clean;
                   we just need to drop our ref */
                class_export_put(mds->mds_osc_exp);

        remove_proc_entry("clear", obd->obd_proc_exports_entry);
        lprocfs_free_per_client_stats(obd);
        lprocfs_free_obd_stats(obd);
        lprocfs_obd_cleanup(obd);

        lquota_cleanup(mds_quota_interface_ref, obd);

        mds_update_server_data(obd, 1);
        mds_fs_cleanup(obd);

        upcall_cache_cleanup(mds->mds_group_hash);
        mds->mds_group_hash = NULL;

        server_put_mount(obd->obd_name, mds->mds_vfsmnt);
        obd->u.obt.obt_sb = NULL;

        ldlm_namespace_free(obd->obd_namespace, NULL, obd->obd_force);
        obd->obd_namespace = NULL;

        spin_lock_bh(&obd->obd_processing_task_lock);
        if (obd->obd_recovering) {
                target_cancel_recovery_timer(obd);
                obd->obd_recovering = 0;
        }
        spin_unlock_bh(&obd->obd_processing_task_lock);

        fsfilt_put_ops(obd->obd_fsops);

        LCONSOLE_INFO("MDT %s has stopped.\n", obd->obd_name);

        RETURN(0);
}

static void fixup_handle_for_resent_req(struct ptlrpc_request *req, int offset,
                                        struct ldlm_lock *new_lock,
                                        struct ldlm_lock **old_lock,
                                        struct lustre_handle *lockh)
{
        struct obd_export *exp = req->rq_export;
        struct ldlm_request *dlmreq =
                lustre_msg_buf(req->rq_reqmsg, offset, sizeof(*dlmreq));
        struct lustre_handle remote_hdl = dlmreq->lock_handle[0];
        struct ldlm_lock *lock;

        if (!(lustre_msg_get_flags(req->rq_reqmsg) & MSG_RESENT))
                return;

        lock = lustre_hash_lookup(exp->exp_lock_hash, &remote_hdl);
        if (lock) {
                if (lock != new_lock) {
                        lockh->cookie = lock->l_handle.h_cookie;
                        LDLM_DEBUG(lock, "restoring lock cookie");
                        DEBUG_REQ(D_DLMTRACE, req, "restoring lock cookie "
                                  LPX64, lockh->cookie);
                        if (old_lock)
                                *old_lock = LDLM_LOCK_GET(lock);

                        lh_put(exp->exp_lock_hash, &lock->l_exp_hash);
                        return;
                }
                lh_put(exp->exp_lock_hash, &lock->l_exp_hash);
        }

        /* If the xid matches, then we know this is a resent request,
         * and allow it. (It's probably an OPEN, for which we don't
         * send a lock */
        if (req->rq_xid ==
            le64_to_cpu(exp->exp_mds_data.med_lcd->lcd_last_xid))
                return;

        if (req->rq_xid ==
            le64_to_cpu(exp->exp_mds_data.med_lcd->lcd_last_close_xid))
                return;

        /* This remote handle isn't enqueued, so we never received or
         * processed this request.  Clear MSG_RESENT, because it can
         * be handled like any normal request now. */

        lustre_msg_clear_flags(req->rq_reqmsg, MSG_RESENT);

        DEBUG_REQ(D_DLMTRACE, req, "no existing lock with rhandle "LPX64,
                  remote_hdl.cookie);
}

int intent_disposition(struct ldlm_reply *rep, int flag)
{
        if (!rep)
                return 0;
        return (rep->lock_policy_res1 & flag);
}

void intent_set_disposition(struct ldlm_reply *rep, int flag)
{
        if (!rep)
                return;
        rep->lock_policy_res1 |= flag;
}

#define IS_CLIENT_DISCONNECT_ERROR(error) \
                (error == -ENOTCONN || error == -ENODEV)

static int mds_intent_policy(struct ldlm_namespace *ns,
                             struct ldlm_lock **lockp, void *req_cookie,
                             ldlm_mode_t mode, int flags, void *data)
{
        struct ptlrpc_request *req = req_cookie;
        struct ldlm_lock *lock = *lockp;
        struct ldlm_intent *it;
        struct mds_obd *mds = &req->rq_export->exp_obd->u.mds;
        struct ldlm_reply *rep;
        struct lustre_handle lockh = { 0 };
        struct ldlm_lock *new_lock = NULL;
        int getattr_part = MDS_INODELOCK_UPDATE;
        int repsize[5] = { [MSG_PTLRPC_BODY_OFF] = sizeof(struct ptlrpc_body),
                           [DLM_LOCKREPLY_OFF]   = sizeof(struct ldlm_reply),
                           [DLM_REPLY_REC_OFF]   = sizeof(struct mds_body),
                           [DLM_REPLY_REC_OFF+1] = mds->mds_max_mdsize };
        int repbufcnt = 4, rc;
        ENTRY;

        LASSERT(req != NULL);

        if (lustre_msg_bufcount(req->rq_reqmsg) <= DLM_INTENT_IT_OFF) {
                /* No intent was provided */
                rc = lustre_pack_reply(req, 2, repsize, NULL);
                if (rc)
                        RETURN(rc);
                RETURN(0);
        }

        it = lustre_swab_reqbuf(req, DLM_INTENT_IT_OFF, sizeof(*it),
                                lustre_swab_ldlm_intent);
        if (it == NULL) {
                CERROR("Intent missing\n");
                RETURN(req->rq_status = -EFAULT);
        }

        LDLM_DEBUG(lock, "intent policy, opc: %s", ldlm_it2str(it->opc));

        if ((req->rq_export->exp_connect_flags & OBD_CONNECT_ACL) &&
            (it->opc & (IT_OPEN | IT_GETATTR | IT_LOOKUP)))
                /* we should never allow OBD_CONNECT_ACL if not configured */
                repsize[repbufcnt++] = LUSTRE_POSIX_ACL_MAX_SIZE;
        else if (it->opc & IT_UNLINK)
                repsize[repbufcnt++] = mds->mds_max_cookiesize;

        /* if we do recovery we isn't send reply mds state is restored */
        if(lustre_msg_get_flags(req->rq_reqmsg) & MSG_REPLAY) {
                repsize[DLM_REPLY_REC_OFF+1] = 0;
                if (it->opc & IT_UNLINK)
                        repsize[DLM_REPLY_REC_OFF+2] = 0;
        }

        rc = lustre_pack_reply(req, repbufcnt, repsize, NULL);
        if (rc)
                RETURN(req->rq_status = rc);

        rep = lustre_msg_buf(req->rq_repmsg, DLM_LOCKREPLY_OFF, sizeof(*rep));
        intent_set_disposition(rep, DISP_IT_EXECD);

        /* execute policy */
        switch ((long)it->opc) {
        case IT_OPEN:
        case IT_CREAT|IT_OPEN:
                mds_counter_incr(req->rq_export, LPROC_MDS_OPEN);
                fixup_handle_for_resent_req(req, DLM_LOCKREQ_OFF, lock, NULL,
                                            &lockh);
                /* XXX swab here to assert that an mds_open reint
                 * packet is following */
                rep->lock_policy_res2 = mds_reint(req, DLM_INTENT_REC_OFF,
                                                  &lockh);
#if 0
                /* We abort the lock if the lookup was negative and
                 * we did not make it to the OPEN portion */
                if (!intent_disposition(rep, DISP_LOOKUP_EXECD))
                        RETURN(ELDLM_LOCK_ABORTED);
                if (intent_disposition(rep, DISP_LOOKUP_NEG) &&
                    !intent_disposition(rep, DISP_OPEN_OPEN))
#endif

                /* If there was an error of some sort or if we are not
                 * returning any locks */
                 if (rep->lock_policy_res2 ||
                     !intent_disposition(rep, DISP_OPEN_LOCK)) {
                        /* If it is the disconnect error (ENODEV & ENOCONN)
                         * ptlrpc layer should know this imediately, it should
                         * be replied by rq_stats, otherwise, return it by
                         * intent here
                         */
                         /* if VBR failure then return error in rq_stats too */
                        if (IS_CLIENT_DISCONNECT_ERROR(rep->lock_policy_res2) ||
                            rep->lock_policy_res2 == -EOVERFLOW)
                                RETURN(rep->lock_policy_res2);
                        else
                                RETURN(ELDLM_LOCK_ABORTED);
                 }
                break;
        case IT_LOOKUP:
                        getattr_part = MDS_INODELOCK_LOOKUP;
        case IT_GETATTR:
                        getattr_part |= MDS_INODELOCK_LOOKUP;
                        OBD_COUNTER_INCREMENT(req->rq_export->exp_obd, getattr);
        case IT_READDIR:
                fixup_handle_for_resent_req(req, DLM_LOCKREQ_OFF, lock,
                                            &new_lock, &lockh);

                /* INODEBITS_INTEROP: if this lock was converted from a
                 * plain lock (client does not support inodebits), then
                 * child lock must be taken with both lookup and update
                 * bits set for all operations.
                 */
                if (!(req->rq_export->exp_connect_flags & OBD_CONNECT_IBITS))
                        getattr_part = MDS_INODELOCK_LOOKUP |
                                       MDS_INODELOCK_UPDATE;

                rep->lock_policy_res2 = mds_getattr_lock(req,DLM_INTENT_REC_OFF,
                                                         getattr_part, &lockh);
                /* FIXME: LDLM can set req->rq_status. MDS sets
                   policy_res{1,2} with disposition and status.
                   - replay: returns 0 & req->status is old status
                   - otherwise: returns req->status */
                if (intent_disposition(rep, DISP_LOOKUP_NEG))
                        rep->lock_policy_res2 = 0;
                if (!intent_disposition(rep, DISP_LOOKUP_POS) ||
                    rep->lock_policy_res2)
                        RETURN(ELDLM_LOCK_ABORTED);
                if (req->rq_status != 0) {
                        LBUG();
                        rep->lock_policy_res2 = req->rq_status;
                        RETURN(ELDLM_LOCK_ABORTED);
                }
                break;
        default:
                CERROR("Unhandled intent "LPD64"\n", it->opc);
                RETURN(-EFAULT);
        }

        /* By this point, whatever function we called above must have either
         * filled in 'lockh', been an intent replay, or returned an error.  We
         * want to allow replayed RPCs to not get a lock, since we would just
         * drop it below anyways because lock replay is done separately by the
         * client afterwards.  For regular RPCs we want to give the new lock to
         * the client instead of whatever lock it was about to get. */
        if (new_lock == NULL)
                new_lock = ldlm_handle2lock(&lockh);
        if (new_lock == NULL && (flags & LDLM_FL_INTENT_ONLY))
                RETURN(0);

        LASSERTF(new_lock != NULL, "op "LPX64" lockh "LPX64"\n",
                 it->opc, lockh.cookie);

        /* If we've already given this lock to a client once, then we should
         * have no readers or writers.  Otherwise, we should have one reader
         * _or_ writer ref (which will be zeroed below) before returning the
         * lock to a client. */
        if (new_lock->l_export == req->rq_export) {
                LASSERT(new_lock->l_readers + new_lock->l_writers == 0);
        } else {
                LASSERT(new_lock->l_export == NULL);
                LASSERT(new_lock->l_readers + new_lock->l_writers == 1);
        }

        *lockp = new_lock;

        if (new_lock->l_export == req->rq_export) {
                /* Already gave this to the client, which means that we
                 * reconstructed a reply. */
                LASSERT(lustre_msg_get_flags(req->rq_reqmsg) &
                        MSG_RESENT);
                RETURN(ELDLM_LOCK_REPLACED);
        }

        /* Fixup the lock to be given to the client */
        lock_res_and_lock(new_lock);
        new_lock->l_readers = 0;
        new_lock->l_writers = 0;

        new_lock->l_export = class_export_get(req->rq_export);
        new_lock->l_blocking_ast = lock->l_blocking_ast;
        new_lock->l_completion_ast = lock->l_completion_ast;
        new_lock->l_flags &= ~LDLM_FL_LOCAL;

        memcpy(&new_lock->l_remote_handle, &lock->l_remote_handle,
               sizeof(lock->l_remote_handle));

        lustre_hash_add(new_lock->l_export->exp_lock_hash,
                        &new_lock->l_remote_handle, &new_lock->l_exp_hash);

        unlock_res_and_lock(new_lock);
        LDLM_LOCK_PUT(new_lock);

        RETURN(ELDLM_LOCK_REPLACED);
}

static int mdt_setup(struct obd_device *obd, obd_count len, void *buf)
{
        struct mds_obd *mds = &obd->u.mds;
        struct lprocfs_static_vars lvars;
        int mds_min_threads;
        int mds_max_threads;
        int rc = 0;
        ENTRY;

        lprocfs_mdt_init_vars(&lvars);
        lprocfs_obd_setup(obd, lvars.obd_vars);

        sema_init(&mds->mds_health_sem, 1);

        if (mds_num_threads) {
                /* If mds_num_threads is set, it is the min and the max. */
                if (mds_num_threads > MDS_THREADS_MAX)
                        mds_num_threads = MDS_THREADS_MAX;
                if (mds_num_threads < MDS_THREADS_MIN)
                        mds_num_threads = MDS_THREADS_MIN;
                mds_max_threads = mds_min_threads = mds_num_threads;
        } else {
                /* Base min threads on memory and cpus */
                mds_min_threads = num_possible_cpus() * num_physpages >>
                        (27 - CFS_PAGE_SHIFT);
                if (mds_min_threads < MDS_THREADS_MIN)
                        mds_min_threads = MDS_THREADS_MIN;
                /* Largest auto threads start value */
                if (mds_min_threads > 32)
                        mds_min_threads = 32;
                mds_max_threads = min(MDS_THREADS_MAX, mds_min_threads * 4);
        }

        mds->mds_service =
                ptlrpc_init_svc(MDS_NBUFS, MDS_BUFSIZE, MDS_MAXREQSIZE,
                                MDS_MAXREPSIZE, MDS_REQUEST_PORTAL,
                                MDC_REPLY_PORTAL, MDS_SERVICE_WATCHDOG_FACTOR,
                                mds_handle, LUSTRE_MDS_NAME,
                                obd->obd_proc_entry, target_print_req,
                                mds_min_threads, mds_max_threads, "ll_mdt");

        if (!mds->mds_service) {
                CERROR("failed to start service\n");
                GOTO(err_lprocfs, rc = -ENOMEM);
        }

        rc = ptlrpc_start_threads(obd, mds->mds_service);
        if (rc)
                GOTO(err_thread, rc);

        mds->mds_setattr_service =
                ptlrpc_init_svc(MDS_NBUFS, MDS_BUFSIZE, MDS_MAXREQSIZE,
                                MDS_MAXREPSIZE, MDS_SETATTR_PORTAL,
                                MDC_REPLY_PORTAL, MDS_SERVICE_WATCHDOG_FACTOR,
                                mds_handle, "mds_setattr",
                                obd->obd_proc_entry, target_print_req,
                                mds_min_threads, mds_max_threads,
                                "ll_mdt_attr");
        if (!mds->mds_setattr_service) {
                CERROR("failed to start getattr service\n");
                GOTO(err_thread, rc = -ENOMEM);
        }

        rc = ptlrpc_start_threads(obd, mds->mds_setattr_service);
        if (rc)
                GOTO(err_thread2, rc);

        mds->mds_readpage_service =
                ptlrpc_init_svc(MDS_NBUFS, MDS_BUFSIZE, MDS_MAXREQSIZE,
                                MDS_MAXREPSIZE, MDS_READPAGE_PORTAL,
                                MDC_REPLY_PORTAL, MDS_SERVICE_WATCHDOG_FACTOR,
                                mds_handle, "mds_readpage",
                                obd->obd_proc_entry, target_print_req,
                                MDS_THREADS_MIN_READPAGE, mds_max_threads,
                                "ll_mdt_rdpg");
        if (!mds->mds_readpage_service) {
                CERROR("failed to start readpage service\n");
                GOTO(err_thread2, rc = -ENOMEM);
        }

        rc = ptlrpc_start_threads(obd, mds->mds_readpage_service);

        if (rc)
                GOTO(err_thread3, rc);

        ping_evictor_start();

        RETURN(0);

err_thread3:
        ptlrpc_unregister_service(mds->mds_readpage_service);
        mds->mds_readpage_service = NULL;
err_thread2:
        ptlrpc_unregister_service(mds->mds_setattr_service);
        mds->mds_setattr_service = NULL;
err_thread:
        ptlrpc_unregister_service(mds->mds_service);
        mds->mds_service = NULL;
err_lprocfs:
        lprocfs_obd_cleanup(obd);
        return rc;
}

static int mdt_cleanup(struct obd_device *obd)
{
        struct mds_obd *mds = &obd->u.mds;
        ENTRY;

        ping_evictor_stop();

        down(&mds->mds_health_sem);
        ptlrpc_unregister_service(mds->mds_readpage_service);
        ptlrpc_unregister_service(mds->mds_setattr_service);
        ptlrpc_unregister_service(mds->mds_service);
        mds->mds_readpage_service = NULL;
        mds->mds_setattr_service = NULL;
        mds->mds_service = NULL;
        up(&mds->mds_health_sem);

        lprocfs_obd_cleanup(obd);

        RETURN(0);
}

static int mdt_health_check(struct obd_device *obd)
{
        struct mds_obd *mds = &obd->u.mds;
        int rc = 0;

        down(&mds->mds_health_sem);
        rc |= ptlrpc_service_health_check(mds->mds_readpage_service);
        rc |= ptlrpc_service_health_check(mds->mds_setattr_service);
        rc |= ptlrpc_service_health_check(mds->mds_service);
        up(&mds->mds_health_sem);

        /*
         * health_check to return 0 on healthy
         * and 1 on unhealthy.
         */
        if(rc != 0)
                rc = 1;

        return rc;
}

static struct dentry *mds_lvfs_fid2dentry(__u64 id, __u32 gen, __u64 gr,
                                          void *data)
{
        struct obd_device *obd = data;
        struct ll_fid fid;
        fid.id = id;
        fid.generation = gen;
        return mds_fid2dentry(&obd->u.mds, &fid, NULL);
}

static int mds_health_check(struct obd_device *obd)
{
        struct obd_device_target *odt = &obd->u.obt;
#ifdef USE_HEALTH_CHECK_WRITE
        struct mds_obd *mds = &obd->u.mds;
#endif
        int rc = 0;

        if (odt->obt_sb->s_flags & MS_RDONLY)
                rc = 1;

#ifdef USE_HEALTH_CHECK_WRITE
        LASSERT(mds->mds_health_check_filp != NULL);
        rc |= !!lvfs_check_io_health(obd, mds->mds_health_check_filp);
#endif

        return rc;
}

static int mds_process_config(struct obd_device *obd, obd_count len, void *buf)
{
        struct lustre_cfg *lcfg = buf;
        int rc = 0;

        switch(lcfg->lcfg_command) {
        case LCFG_PARAM: {
                struct lprocfs_static_vars lvars;
                lprocfs_mds_init_vars(&lvars);

                rc = class_process_proc_param(PARAM_MDT, lvars.obd_vars, lcfg, obd);
                break;
        }
        default:
                break;
        }

        return(rc);
}

struct lvfs_callback_ops mds_lvfs_ops = {
        l_fid2dentry:     mds_lvfs_fid2dentry,
};

/* use obd ops to offer management infrastructure */
static struct obd_ops mds_obd_ops = {
        .o_owner           = THIS_MODULE,
        .o_connect         = mds_connect,
        .o_reconnect       = mds_reconnect,
        .o_init_export     = mds_init_export,
        .o_destroy_export  = mds_destroy_export,
        .o_disconnect      = mds_disconnect,
        .o_setup           = mds_setup,
        .o_precleanup      = mds_precleanup,
        .o_cleanup         = mds_cleanup,
        .o_postrecov       = mds_postrecov,
        .o_statfs          = mds_obd_statfs,
        .o_iocontrol       = mds_iocontrol,
        .o_create          = mds_obd_create,
        .o_destroy         = mds_obd_destroy,
        .o_llog_init       = mds_llog_init,
        .o_llog_finish     = mds_llog_finish,
        .o_notify          = mds_notify,
        .o_health_check    = mds_health_check,
        .o_process_config  = mds_process_config,
};

static struct obd_ops mdt_obd_ops = {
        .o_owner           = THIS_MODULE,
        .o_setup           = mdt_setup,
        .o_cleanup         = mdt_cleanup,
        .o_health_check    = mdt_health_check,
};

quota_interface_t *mds_quota_interface_ref;
extern quota_interface_t mds_quota_interface;

static int __init mds_init(void)
{
        int rc;
        struct lprocfs_static_vars lvars;

        request_module("lquota");
        mds_quota_interface_ref = PORTAL_SYMBOL_GET(mds_quota_interface);
        rc = lquota_init(mds_quota_interface_ref);
        if (rc) {
                if (mds_quota_interface_ref)
                        PORTAL_SYMBOL_PUT(mds_quota_interface);
                return rc;
        }
        init_obd_quota_ops(mds_quota_interface_ref, &mds_obd_ops);

        lprocfs_mds_init_vars(&lvars);
        class_register_type(&mds_obd_ops, lvars.module_vars, LUSTRE_MDS_NAME);
        lprocfs_mdt_init_vars(&lvars);
        class_register_type(&mdt_obd_ops, lvars.module_vars, LUSTRE_MDT_NAME);

        return 0;
}

static void /*__exit*/ mds_exit(void)
{
        lquota_exit(mds_quota_interface_ref);
        if (mds_quota_interface_ref)
                PORTAL_SYMBOL_PUT(mds_quota_interface);

        class_unregister_type(LUSTRE_MDS_NAME);
        class_unregister_type(LUSTRE_MDT_NAME);
}

MODULE_AUTHOR("Sun Microsystems, Inc. <http://www.lustre.org/>");
MODULE_DESCRIPTION("Lustre Metadata Server (MDS)");
MODULE_LICENSE("GPL");

module_init(mds_init);
module_exit(mds_exit);<|MERGE_RESOLUTION|>--- conflicted
+++ resolved
@@ -52,14 +52,10 @@
 #include <linux/random.h>
 #include <linux/fs.h>
 #include <linux/jbd.h>
-#if (LINUX_VERSION_CODE >= KERNEL_VERSION(2,5,0))
 # include <linux/smp_lock.h>
 # include <linux/buffer_head.h>
 # include <linux/workqueue.h>
 # include <linux/mount.h>
-#else
-# include <linux/locks.h>
-#endif
 
 #include <obd_class.h>
 #include <lustre_dlm.h>
@@ -487,6 +483,7 @@
                  * is_orphan race, mds_mfd_close drops it */
                 MDS_DOWN_WRITE_ORPHAN_SEM(mfd->mfd_dentry->d_inode);
 
+                list_del_init(&mfd->mfd_list);
                 rc = mds_mfd_close(NULL, REQ_REC_OFF, obd, mfd,
                                    !(export->exp_flags & OBD_OPT_FAILOVER),
                                    lmm, lmm_size, logcookies,
@@ -685,12 +682,9 @@
         if (!inode->i_op || !inode->i_op->getxattr)
                 GOTO(out, 0);
 
-        lock_24kernel();
         rc = inode->i_op->getxattr(&de, MDS_XATTR_NAME_ACL_ACCESS,
                                    lustre_msg_buf(repmsg, repoff, buflen),
                                    buflen);
-        unlock_24kernel();
-
         if (rc >= 0)
                 repbody->aclsize = rc;
         else if (rc != -ENODATA) {
@@ -872,11 +866,8 @@
 
                 size[bufcount] = 0;
                 if (inode->i_op && inode->i_op->getxattr) {
-                        lock_24kernel();
                         rc = inode->i_op->getxattr(&de, MDS_XATTR_NAME_ACL_ACCESS,
                                                    NULL, 0);
-                        unlock_24kernel();
-
                         if (rc < 0) {
                                 if (rc != -ENODATA) {
                                         CERROR("got acl size: %d\n", rc);
@@ -1391,7 +1382,8 @@
 
         lustre_msg_set_status(req->rq_repmsg, 0);
 
-        if (KEY_IS(KEY_READONLY)) {
+        /* Accept the broken "read-only" key from 1.6.6 clients. b=17493 */
+        if (KEY_IS(KEY_READONLY) || KEY_IS(KEY_READONLY_166COMPAT)) {
                 if (val == NULL || vallen < sizeof(__u32)) {
                         DEBUG_REQ(D_HA, req, "no set_info val");
                         RETURN(-EFAULT);
@@ -2225,13 +2217,10 @@
                 RETURN(0);
 
         LASSERT(!obd->obd_recovering);
-<<<<<<< HEAD
 
         /* VBR: update boot epoch after recovery */
         mds_update_last_epoch(obd);
 
-=======
->>>>>>> 7df8d1be
         /* clean PENDING dir */
         rc = mds_cleanup_pending(obd);
         if (rc < 0)
@@ -2589,10 +2578,11 @@
         memcpy(&new_lock->l_remote_handle, &lock->l_remote_handle,
                sizeof(lock->l_remote_handle));
 
+        unlock_res_and_lock(new_lock);
+
         lustre_hash_add(new_lock->l_export->exp_lock_hash,
-                        &new_lock->l_remote_handle, &new_lock->l_exp_hash);
-
-        unlock_res_and_lock(new_lock);
+                        &new_lock->l_remote_handle, 
+                        &new_lock->l_exp_hash);
         LDLM_LOCK_PUT(new_lock);
 
         RETURN(ELDLM_LOCK_REPLACED);
