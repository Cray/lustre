/* -*- mode: c; c-basic-offset: 8; indent-tabs-mode: nil; -*-
 * vim:expandtab:shiftwidth=8:tabstop=8:
 *
 * GPL HEADER START
 *
 * DO NOT ALTER OR REMOVE COPYRIGHT NOTICES OR THIS FILE HEADER.
 *
 * This program is free software; you can redistribute it and/or modify
 * it under the terms of the GNU General Public License version 2 only,
 * as published by the Free Software Foundation.
 *
 * This program is distributed in the hope that it will be useful, but
 * WITHOUT ANY WARRANTY; without even the implied warranty of
 * MERCHANTABILITY or FITNESS FOR A PARTICULAR PURPOSE.  See the GNU
 * General Public License version 2 for more details (a copy is included
 * in the LICENSE file that accompanied this code).
 *
 * You should have received a copy of the GNU General Public License
 * version 2 along with this program; If not, see
 * http://www.sun.com/software/products/lustre/docs/GPLv2.pdf
 *
 * Please contact Sun Microsystems, Inc., 4150 Network Circle, Santa Clara,
 * CA 95054 USA or visit www.sun.com if you need additional information or
 * have any questions.
 *
 * GPL HEADER END
 */
/*
 * Copyright  2008 Sun Microsystems, Inc. All rights reserved
 * Use is subject to license terms.
 */
/*
 * This file is part of Lustre, http://www.lustre.org/
 * Lustre is a trademark of Sun Microsystems, Inc.
 *
 * lustre/mds/handler.c
 *
 * Author: Peter Braam <braam@clusterfs.com>
 * Author: Andreas Dilger <adilger@clusterfs.com>
 * Author: Phil Schwan <phil@clusterfs.com>
 * Author: Mike Shaver <shaver@clusterfs.com>
 */

#ifndef EXPORT_SYMTAB
# define EXPORT_SYMTAB
#endif
#define DEBUG_SUBSYSTEM S_MDS

#include <lustre_mds.h>
#include <linux/module.h>
#include <linux/init.h>
#include <linux/random.h>
#include <linux/fs.h>
#include <linux/jbd.h>
#if (LINUX_VERSION_CODE >= KERNEL_VERSION(2,5,0))
# include <linux/smp_lock.h>
# include <linux/buffer_head.h>
# include <linux/workqueue.h>
# include <linux/mount.h>
#else
# include <linux/locks.h>
#endif

#include <obd_class.h>
#include <lustre_dlm.h>
#include <obd_lov.h>
#include <lustre_fsfilt.h>
#include <lprocfs_status.h>
#include <lustre_quota.h>
#include <lustre_disk.h>
#include <lustre_param.h>

#include "mds_internal.h"

int mds_num_threads;
CFS_MODULE_PARM(mds_num_threads, "i", int, 0444,
                "number of MDS service threads to start");

static int mds_intent_policy(struct ldlm_namespace *ns,
                             struct ldlm_lock **lockp, void *req_cookie,
                             ldlm_mode_t mode, int flags, void *data);
static int mds_postsetup(struct obd_device *obd);
static int mds_cleanup(struct obd_device *obd);

/* Assumes caller has already pushed into the kernel filesystem context */
static int mds_sendpage(struct ptlrpc_request *req, struct file *file,
                        loff_t offset, int count)
{
        struct ptlrpc_bulk_desc *desc;
        struct l_wait_info lwi;
        struct page **pages;
        int timeout;
        int rc = 0, npages, i, tmpcount, tmpsize = 0;
        ENTRY;

        LASSERT((offset & ~CFS_PAGE_MASK) == 0); /* I'm dubious about this */

        npages = (count + CFS_PAGE_SIZE - 1) >> CFS_PAGE_SHIFT;
        OBD_ALLOC(pages, sizeof(*pages) * npages);
        if (!pages)
                GOTO(out, rc = -ENOMEM);

        desc = ptlrpc_prep_bulk_exp(req, npages, BULK_PUT_SOURCE,
                                    MDS_BULK_PORTAL);
        if (desc == NULL)
                GOTO(out_free, rc = -ENOMEM);

        for (i = 0, tmpcount = count; i < npages; i++, tmpcount -= tmpsize) {
                tmpsize = tmpcount > CFS_PAGE_SIZE ? CFS_PAGE_SIZE : tmpcount;

                OBD_PAGE_ALLOC(pages[i], CFS_ALLOC_STD);
                if (pages[i] == NULL)
                        GOTO(cleanup_buf, rc = -ENOMEM);

                ptlrpc_prep_bulk_page(desc, pages[i], 0, tmpsize);
        }

        for (i = 0, tmpcount = count; i < npages; i++, tmpcount -= tmpsize) {
                tmpsize = tmpcount > CFS_PAGE_SIZE ? CFS_PAGE_SIZE : tmpcount;
                CDEBUG(D_EXT2, "reading %u@%llu from dir %lu (size %llu)\n",
                       tmpsize, offset, file->f_dentry->d_inode->i_ino,
                       i_size_read(file->f_dentry->d_inode));

                rc = fsfilt_readpage(req->rq_export->exp_obd, file,
                                     kmap(pages[i]), tmpsize, &offset);
                kunmap(pages[i]);

                if (rc != tmpsize)
                        GOTO(cleanup_buf, rc = -EIO);
        }

        LASSERT(desc->bd_nob == count);

        rc = ptlrpc_start_bulk_transfer(desc);
        if (rc)
                GOTO(cleanup_buf, rc);

        if (OBD_FAIL_CHECK(OBD_FAIL_MDS_SENDPAGE)) {
                CERROR("obd_fail_loc=%x, fail operation rc=%d\n",
                       OBD_FAIL_MDS_SENDPAGE, rc);
                GOTO(abort_bulk, rc);
        }

        timeout = (int)req->rq_deadline - (int)cfs_time_current_sec();
        if (timeout < 0) {
                CERROR("Req deadline already passed %lu (now: %lu)\n",
                       req->rq_deadline, cfs_time_current_sec());
        }
        lwi = LWI_TIMEOUT(max(timeout, 1) * HZ, NULL, NULL);
        rc = l_wait_event(desc->bd_waitq, !ptlrpc_bulk_active(desc), &lwi);
        LASSERT (rc == 0 || rc == -ETIMEDOUT);

        if (rc == 0) {
                if (desc->bd_success &&
                    desc->bd_nob_transferred == count)
                        GOTO(cleanup_buf, rc);

                rc = -ETIMEDOUT; /* XXX should this be a different errno? */
        }

        DEBUG_REQ(D_ERROR, req, "bulk failed: %s %d(%d), evicting %s@%s\n",
                  (rc == -ETIMEDOUT) ? "timeout" : "network error",
                  desc->bd_nob_transferred, count,
                  req->rq_export->exp_client_uuid.uuid,
                  req->rq_export->exp_connection->c_remote_uuid.uuid);

        class_fail_export(req->rq_export);

        EXIT;
 abort_bulk:
        ptlrpc_abort_bulk (desc);
 cleanup_buf:
        for (i = 0; i < npages; i++)
                if (pages[i])
                        OBD_PAGE_FREE(pages[i]);

        ptlrpc_free_bulk(desc);
 out_free:
        OBD_FREE(pages, sizeof(*pages) * npages);
 out:
        return rc;
}

/* only valid locked dentries or errors should be returned */
struct dentry *mds_fid2locked_dentry(struct obd_device *obd, struct ll_fid *fid,
                                     struct vfsmount **mnt, int lock_mode,
                                     struct lustre_handle *lockh,
                                     char *name, int namelen, __u64 lockpart)
{
        struct mds_obd *mds = &obd->u.mds;
        struct dentry *de = mds_fid2dentry(mds, fid, mnt), *retval = de;
        struct ldlm_res_id res_id = { .name = {0} };
        int flags = LDLM_FL_ATOMIC_CB, rc;
        ldlm_policy_data_t policy = { .l_inodebits = { lockpart} };
        ENTRY;

        if (IS_ERR(de))
                RETURN(de);

        res_id.name[0] = de->d_inode->i_ino;
        res_id.name[1] = de->d_inode->i_generation;
        rc = ldlm_cli_enqueue_local(obd->obd_namespace, &res_id,
                                    LDLM_IBITS, &policy, lock_mode, &flags,
                                    ldlm_blocking_ast, ldlm_completion_ast,
                                    NULL, NULL, 0, NULL, lockh);
        if (rc != ELDLM_OK) {
                l_dput(de);
                retval = ERR_PTR(-EIO); /* XXX translate ldlm code */
        }

        RETURN(retval);
}

/* Look up an entry by inode number. */
/* this function ONLY returns valid dget'd dentries with an initialized inode
   or errors */
struct dentry *mds_fid2dentry(struct mds_obd *mds, struct ll_fid *fid,
                              struct vfsmount **mnt)
{
        struct obd_device *obd = container_of(mds, struct obd_device, u.mds);
        char fid_name[32];
        unsigned long ino = fid->id;
        __u32 generation = fid->generation;
        struct inode *inode;
        struct dentry *result;

        if (ino == 0)
                RETURN(ERR_PTR(-ESTALE));

        snprintf(fid_name, sizeof(fid_name), "0x%lx", ino);

        CDEBUG(D_DENTRY, "--> mds_fid2dentry: ino/gen %lu/%u, sb %p\n",
               ino, generation, mds->mds_obt.obt_sb);

        /* under ext3 this is neither supposed to return bad inodes
           nor NULL inodes. */
        result = mds_lookup(obd, fid_name, mds->mds_fid_de, strlen(fid_name));
        if (IS_ERR(result))
                RETURN(result);

        inode = result->d_inode;
        if (!inode)
                RETURN(ERR_PTR(-ENOENT));

       if (inode->i_nlink == 0) {
                if (inode->i_mode == 0 &&
                    LTIME_S(inode->i_ctime) == 0 ) {
                        LCONSOLE_WARN("Found inode with zero nlink, mode and "
                                      "ctime -- this may indicate disk"
                                      "corruption (device %s, inode %lu, link:"
                                      " %lu, count: %d)\n", obd->obd_name, inode->i_ino,
                                      (unsigned long)inode->i_nlink,
                                      atomic_read(&inode->i_count));
                }
                dput(result);
                RETURN(ERR_PTR(-ENOENT));
        }

        if (generation && inode->i_generation != generation) {
                /* we didn't find the right inode.. */
                CDEBUG(D_INODE, "found wrong generation: inode %lu, link: %lu, "
                       "count: %d, generation %u/%u\n", inode->i_ino,
                       (unsigned long)inode->i_nlink,
                       atomic_read(&inode->i_count), inode->i_generation,
                       generation);
                dput(result);
                RETURN(ERR_PTR(-ENOENT));
        }

        if (mnt) {
                *mnt = mds->mds_vfsmnt;
                mntget(*mnt);
        }

        RETURN(result);
}

static int mds_connect_internal(struct obd_export *exp,
                                struct obd_connect_data *data)
{
        struct obd_device *obd = exp->exp_obd;
        if (data != NULL) {
                data->ocd_connect_flags &= MDS_CONNECT_SUPPORTED;
                data->ocd_ibits_known &= MDS_INODELOCK_FULL;

                /* If no known bits (which should not happen, probably,
                   as everybody should support LOOKUP and UPDATE bits at least)
                   revert to compat mode with plain locks. */
                if (!data->ocd_ibits_known &&
                    data->ocd_connect_flags & OBD_CONNECT_IBITS)
                        data->ocd_connect_flags &= ~OBD_CONNECT_IBITS;

                if (!obd->u.mds.mds_fl_acl)
                        data->ocd_connect_flags &= ~OBD_CONNECT_ACL;

                if (!obd->u.mds.mds_fl_user_xattr)
                        data->ocd_connect_flags &= ~OBD_CONNECT_XATTR;

                exp->exp_connect_flags = data->ocd_connect_flags;
                data->ocd_version = LUSTRE_VERSION_CODE;
                exp->exp_mds_data.med_ibits_known = data->ocd_ibits_known;
        }

        if (obd->u.mds.mds_fl_acl &&
            ((exp->exp_connect_flags & OBD_CONNECT_ACL) == 0)) {
                CWARN("%s: MDS requires ACL support but client does not\n",
                      obd->obd_name);
                return -EBADE;
        }
        return 0;
}

static int mds_reconnect(struct obd_export *exp, struct obd_device *obd,
                         struct obd_uuid *cluuid,
                         struct obd_connect_data *data,
                         void *localdata)
{
        int rc;
        ENTRY;

        if (exp == NULL || obd == NULL || cluuid == NULL)
                RETURN(-EINVAL);

        rc = mds_connect_internal(exp, data);
        if (rc == 0)
                mds_export_stats_init(obd, exp, localdata);

        RETURN(rc);
}

/* Establish a connection to the MDS.
 *
 * This will set up an export structure for the client to hold state data
 * about that client, like open files, the last operation number it did
 * on the server, etc.
 */
static int mds_connect(struct lustre_handle *conn, struct obd_device *obd,
                       struct obd_uuid *cluuid, struct obd_connect_data *data,
                       void *localdata)
{
        struct obd_export *exp;
        struct mds_export_data *med;
        struct lsd_client_data *lcd = NULL;
        int rc;
        ENTRY;

        if (!conn || !obd || !cluuid)
                RETURN(-EINVAL);

        /* Check for aborted recovery. */
        target_recovery_check_and_stop(obd);

        /* XXX There is a small race between checking the list and adding a
         * new connection for the same UUID, but the real threat (list
         * corruption when multiple different clients connect) is solved.
         *
         * There is a second race between adding the export to the list,
         * and filling in the client data below.  Hence skipping the case
         * of NULL lcd above.  We should already be controlling multiple
         * connects at the client, and we can't hold the spinlock over
         * memory allocations without risk of deadlocking.
         */
        rc = class_connect(conn, obd, cluuid);
        if (rc)
                RETURN(rc);
        exp = class_conn2export(conn);
        LASSERT(exp);
        med = &exp->exp_mds_data;

        rc = mds_connect_internal(exp, data);
        if (rc)
                GOTO(out, rc);

        OBD_ALLOC_PTR(lcd);
        if (!lcd)
                GOTO(out, rc = -ENOMEM);

        memcpy(lcd->lcd_uuid, cluuid, sizeof(lcd->lcd_uuid));
        med->med_lcd = lcd;

        rc = mds_client_add(obd, exp, -1, localdata);
        GOTO(out, rc);

out:
        if (rc) {
                if (lcd) {
                        OBD_FREE_PTR(lcd);
                        med->med_lcd = NULL;
                }
                class_disconnect(exp);
        } else {
                class_export_put(exp);
        }

        RETURN(rc);
}

int mds_init_export(struct obd_export *exp)
{
        struct mds_export_data *med = &exp->exp_mds_data;

        INIT_LIST_HEAD(&med->med_open_head);
        spin_lock_init(&med->med_open_lock);

        spin_lock(&exp->exp_lock);
        exp->exp_connecting = 1;
        spin_unlock(&exp->exp_lock);

        RETURN(0);
}

static int mds_destroy_export(struct obd_export *export)
{
        struct mds_export_data *med;
        struct obd_device *obd = export->exp_obd;
        struct mds_obd *mds = &obd->u.mds;
        struct lvfs_run_ctxt saved;
        struct lov_mds_md *lmm;
        __u32 lmm_sz, cookie_sz;
        struct llog_cookie *logcookies;
        int rc = 0;
        ENTRY;

        med = &export->exp_mds_data;
        target_destroy_export(export);

        if (obd_uuid_equals(&export->exp_client_uuid, &obd->obd_uuid))
                RETURN(0);

        lmm_sz = mds->mds_max_mdsize;
        OBD_ALLOC(lmm, lmm_sz);
        if (lmm == NULL) {
                CWARN("%s: allocation failure during cleanup; can not force "
                      "close file handles on this service.\n", obd->obd_name);
                GOTO(out, rc = -ENOMEM);
        }

        cookie_sz = mds->mds_max_cookiesize;
        OBD_ALLOC(logcookies, cookie_sz);
        if (logcookies == NULL) {
                CWARN("%s: allocation failure during cleanup; can not force "
                      "close file handles on this service.\n", obd->obd_name);
                OBD_FREE(lmm, lmm_sz);
                GOTO(out, rc = -ENOMEM);
        }

        push_ctxt(&saved, &obd->obd_lvfs_ctxt, NULL);
        /* Close any open files (which may also cause orphan unlinking). */
        spin_lock(&med->med_open_lock);
        while (!list_empty(&med->med_open_head)) {
                struct list_head *tmp = med->med_open_head.next;
                struct mds_file_data *mfd =
                        list_entry(tmp, struct mds_file_data, mfd_list);
                int lmm_size = lmm_sz;
                umode_t mode = mfd->mfd_dentry->d_inode->i_mode;
                __u64 valid = 0;

                /* Remove mfd handle so it can't be found again.
                 * We are consuming the mfd_list reference here. */
                mds_mfd_unlink(mfd, 0);
                spin_unlock(&med->med_open_lock);

                /* If you change this message, be sure to update
                 * replay_single:test_46 */
                CDEBUG(D_INODE|D_IOCTL, "%s: force closing file handle for "
                       "%.*s (ino %lu)\n", obd->obd_name,
                       mfd->mfd_dentry->d_name.len,mfd->mfd_dentry->d_name.name,
                       mfd->mfd_dentry->d_inode->i_ino);

                rc = mds_get_md(obd, mfd->mfd_dentry->d_inode, lmm,
                                &lmm_size, 1, 0, 0);
                if (rc < 0)
                        CWARN("mds_get_md failure, rc=%d\n", rc);
                else
                        valid |= OBD_MD_FLEASIZE;

                /* child orphan sem protects orphan_dec_test and
                 * is_orphan race, mds_mfd_close drops it */
                MDS_DOWN_WRITE_ORPHAN_SEM(mfd->mfd_dentry->d_inode);

                rc = mds_mfd_close(NULL, REQ_REC_OFF, obd, mfd,
                                   !(export->exp_flags & OBD_OPT_FAILOVER),
                                   lmm, lmm_size, logcookies,
                                   mds->mds_max_cookiesize,
                                   &valid);

                if (rc)
                        CDEBUG(D_INODE|D_IOCTL, "Error closing file: %d\n", rc);

                if (valid & OBD_MD_FLCOOKIE) {
                        rc = mds_osc_destroy_orphan(obd, mode, lmm,
                                                    lmm_size, logcookies, 1);
                        if (rc < 0) {
                                CDEBUG(D_INODE, "%s: destroy of orphan failed,"
                                       " rc = %d\n", obd->obd_name, rc);
                                rc = 0;
                        }
                        valid &= ~OBD_MD_FLCOOKIE;
                }

                spin_lock(&med->med_open_lock);
        }

        OBD_FREE(logcookies, cookie_sz);
        OBD_FREE(lmm, lmm_sz);

        spin_unlock(&med->med_open_lock);

        pop_ctxt(&saved, &obd->obd_lvfs_ctxt, NULL);
        mds_client_free(export);

 out:
        RETURN(rc);
}

static int mds_disconnect(struct obd_export *exp)
{
        int rc = 0;
        ENTRY;

        LASSERT(exp);
        class_export_get(exp);

        /* Disconnect early so that clients can't keep using export */
        rc = class_disconnect(exp);
        if (exp->exp_obd->obd_namespace != NULL)
                ldlm_cancel_locks_for_export(exp);

        /* release nid stat refererence */
        lprocfs_exp_cleanup(exp);

        /* complete all outstanding replies */
        spin_lock(&exp->exp_lock);
        while (!list_empty(&exp->exp_outstanding_replies)) {
                struct ptlrpc_reply_state *rs =
                        list_entry(exp->exp_outstanding_replies.next,
                                   struct ptlrpc_reply_state, rs_exp_list);
                struct ptlrpc_service *svc = rs->rs_service;

                spin_lock(&svc->srv_lock);
                list_del_init(&rs->rs_exp_list);
                ptlrpc_schedule_difficult_reply(rs);
                spin_unlock(&svc->srv_lock);
        }
        spin_unlock(&exp->exp_lock);

        class_export_put(exp);
        RETURN(rc);
}

static int mds_getstatus(struct ptlrpc_request *req)
{
        struct mds_obd *mds = mds_req2mds(req);
        struct mds_body *body;
        int rc, size[2] = { sizeof(struct ptlrpc_body), sizeof(*body) };
        ENTRY;

        OBD_FAIL_RETURN(OBD_FAIL_MDS_GETSTATUS_PACK, req->rq_status = -ENOMEM);
        rc = lustre_pack_reply(req, 2, size, NULL);
        if (rc)
                RETURN(req->rq_status = rc);

        body = lustre_msg_buf(req->rq_repmsg, REPLY_REC_OFF, sizeof(*body));
        memcpy(&body->fid1, &mds->mds_rootfid, sizeof(body->fid1));

        /* the last_committed and last_xid fields are filled in for all
         * replies already - no need to do so here also.
         */
        RETURN(0);
}

/* get the LOV EA from @inode and store it into @md.  It can be at most
 * @size bytes, and @size is updated with the actual EA size.
 * The EA size is also returned on success, and -ve errno on failure.
 * If there is no EA then 0 is returned. */
int mds_get_md(struct obd_device *obd, struct inode *inode, void *md,
               int *size, int lock, int flags,
               __u64 connect_flags)
{
        int rc = 0;
        int lmm_size = 0;

        if (lock)
                LOCK_INODE_MUTEX(inode);
        rc = fsfilt_get_md(obd, inode, md, *size, "lov");

        if (rc == 0 && flags == MDS_GETATTR)
                rc = mds_get_default_md(obd, md, &lmm_size);

        if (rc < 0) {
                CERROR("Error %d reading eadata for ino %lu\n",
                       rc, inode->i_ino);
        } else if (rc > 0) {
                lmm_size = rc;
                rc = mds_convert_lov_ea(obd, inode, md, lmm_size,
                                        connect_flags);

                if (rc == 0) {
                        *size = lmm_size;
                        rc = lmm_size;
                } else if (rc > 0) {
                        *size = rc;
                }
        } else {
                *size = 0;
        }
        if (lock)
                UNLOCK_INODE_MUTEX(inode);

        RETURN (rc);
}


/* Call with lock=1 if you want mds_pack_md to take the i_mutex.
 * Call with lock=0 if the caller has already taken the i_mutex. */
int mds_pack_md(struct obd_device *obd, struct lustre_msg *msg, int offset,
                struct mds_body *body, struct inode *inode, int lock, int flags,
                __u64 connect_flags)
{
        struct mds_obd *mds = &obd->u.mds;
        void *lmm;
        int lmm_size;
        int rc;
        ENTRY;

        lmm = lustre_msg_buf(msg, offset, 0);
        if (lmm == NULL) {
                /* Some problem with getting eadata when I sized the reply
                 * buffer... */
                CDEBUG(D_INFO, "no space reserved for inode %lu MD\n",
                       inode->i_ino);
                RETURN(0);
        }
        /* if this replay request we should be silencely exist without fill md*/
        lmm_size = lustre_msg_buflen(msg, offset);
        if (lmm_size == 0)
                RETURN(0);

        /* I don't really like this, but it is a sanity check on the client
         * MD request.  However, if the client doesn't know how much space
         * to reserve for the MD, it shouldn't be bad to have too much space.
         */
        if (lmm_size > mds->mds_max_mdsize) {
                CWARN("Reading MD for inode %lu of %d bytes > max %d\n",
                       inode->i_ino, lmm_size, mds->mds_max_mdsize);
                // RETURN(-EINVAL);
        }

        rc = mds_get_md(obd, inode, lmm, &lmm_size, lock, flags,
                        connect_flags);
        if (rc > 0) {
                if (S_ISDIR(inode->i_mode))
                        body->valid |= OBD_MD_FLDIREA;
                else
                        body->valid |= OBD_MD_FLEASIZE;
                body->eadatasize = lmm_size;
                rc = 0;
        }

        RETURN(rc);
}

#ifdef CONFIG_FS_POSIX_ACL
static
int mds_pack_posix_acl(struct inode *inode, struct lustre_msg *repmsg,
                       struct mds_body *repbody, int repoff)
{
        struct dentry de = { .d_inode = inode };
        int buflen, rc;
        ENTRY;

        LASSERT(repbody->aclsize == 0);
        LASSERT(lustre_msg_bufcount(repmsg) > repoff);

        buflen = lustre_msg_buflen(repmsg, repoff);
        if (!buflen)
                GOTO(out, 0);

        if (!inode->i_op || !inode->i_op->getxattr)
                GOTO(out, 0);

        lock_24kernel();
        rc = inode->i_op->getxattr(&de, MDS_XATTR_NAME_ACL_ACCESS,
                                   lustre_msg_buf(repmsg, repoff, buflen),
                                   buflen);
        unlock_24kernel();

        if (rc >= 0)
                repbody->aclsize = rc;
        else if (rc != -ENODATA) {
                CERROR("buflen %d, get acl: %d\n", buflen, rc);
                RETURN(rc);
        }
        EXIT;
out:
        repbody->valid |= OBD_MD_FLACL;
        return 0;
}
#else
#define mds_pack_posix_acl(inode, repmsg, repbody, repoff) 0
#endif

int mds_pack_acl(struct mds_export_data *med, struct inode *inode,
                 struct lustre_msg *repmsg, struct mds_body *repbody,
                 int repoff)
{
        return mds_pack_posix_acl(inode, repmsg, repbody, repoff);
}

static int mds_getattr_internal(struct obd_device *obd, struct dentry *dentry,
                                struct ptlrpc_request *req,
                                struct mds_body *reqbody, int reply_off)
{
        struct mds_body *body;
        struct inode *inode = dentry->d_inode;
        int rc = 0;
        int flags = 0;
        ENTRY;

        if (inode == NULL)
                RETURN(-ENOENT);

        body = lustre_msg_buf(req->rq_repmsg, reply_off, sizeof(*body));
        LASSERT(body != NULL);                 /* caller prepped reply */

        body->flags = reqbody->flags; /* copy MDS_BFLAG_EXT_FLAGS if present */
        mds_pack_inode2body(body, inode);
        reply_off++;

        if ((S_ISREG(inode->i_mode) && (reqbody->valid & OBD_MD_FLEASIZE)) ||
            (S_ISDIR(inode->i_mode) && (reqbody->valid & OBD_MD_FLDIREA))) {
                if (lustre_msg_get_opc(req->rq_reqmsg) == MDS_GETATTR &&
                   ((S_ISDIR(inode->i_mode) && (reqbody->valid & OBD_MD_FLDIREA))))
                        flags = MDS_GETATTR;

                rc = mds_pack_md(obd, req->rq_repmsg, reply_off, body,
                                 inode, 1, flags,
                                 req->rq_export->exp_connect_flags);

                /* If we have LOV EA data, the OST holds size, atime, mtime */
                if (!(body->valid & OBD_MD_FLEASIZE) &&
                    !(body->valid & OBD_MD_FLDIREA))
                        body->valid |= (OBD_MD_FLSIZE | OBD_MD_FLBLOCKS |
                                        OBD_MD_FLATIME | OBD_MD_FLMTIME);

                lustre_shrink_reply(req, reply_off, body->eadatasize, 0);
                if (body->eadatasize)
                        reply_off++;
        } else if (S_ISLNK(inode->i_mode) &&
                   (reqbody->valid & OBD_MD_LINKNAME) != 0) {
                char *symname = lustre_msg_buf(req->rq_repmsg, reply_off, 0);
                int len;

                LASSERT (symname != NULL);       /* caller prepped reply */
                len = lustre_msg_buflen(req->rq_repmsg, reply_off);

                rc = inode->i_op->readlink(dentry, symname, len);
                if (rc < 0) {
                        CERROR("readlink failed: %d\n", rc);
                } else if (rc != len - 1) {
                        CERROR ("Unexpected readlink rc %d: expecting %d\n",
                                rc, len - 1);
                        rc = -EINVAL;
                } else {
                        CDEBUG(D_INODE, "read symlink dest %s\n", symname);
                        body->valid |= OBD_MD_LINKNAME;
                        body->eadatasize = rc + 1;
                        symname[rc] = 0;        /* NULL terminate */
                        rc = 0;
                }
                reply_off++;
        } else if (reqbody->valid == OBD_MD_FLFLAGS &&
                   reqbody->flags & MDS_BFLAG_EXT_FLAGS) {
                int flags;

                /* We only return the full set of flags on ioctl, otherwise we
                 * get enough flags from the inode in mds_pack_inode2body(). */
                rc = fsfilt_iocontrol(obd, inode, NULL, EXT3_IOC_GETFLAGS,
                                      (long)&flags);
                if (rc == 0)
                        body->flags = flags | MDS_BFLAG_EXT_FLAGS;
        }

        if (reqbody->valid & OBD_MD_FLMODEASIZE) {
                struct mds_obd *mds = mds_req2mds(req);
                body->max_cookiesize = mds->mds_max_cookiesize;
                body->max_mdsize = mds->mds_max_mdsize;
                body->valid |= OBD_MD_FLMODEASIZE;
        }

        if (rc)
                RETURN(rc);

#ifdef CONFIG_FS_POSIX_ACL
        if ((req->rq_export->exp_connect_flags & OBD_CONNECT_ACL) &&
            (reqbody->valid & OBD_MD_FLACL)) {
                rc = mds_pack_acl(&req->rq_export->exp_mds_data,
                                  inode, req->rq_repmsg,
                                  body, reply_off);

                lustre_shrink_reply(req, reply_off, body->aclsize, 0);
                if (body->aclsize)
                        reply_off++;
        }
#endif

        RETURN(rc);
}

static int mds_getattr_pack_msg(struct ptlrpc_request *req, struct inode *inode,
                                int offset)
{
        struct mds_obd *mds = mds_req2mds(req);
        struct mds_body *body;
        int rc, bufcount = 2;
        int size[4] = { sizeof(struct ptlrpc_body), sizeof(*body) };
        ENTRY;

        LASSERT(offset == REQ_REC_OFF); /* non-intent */

        body = lustre_msg_buf(req->rq_reqmsg, offset, sizeof(*body));
        LASSERT(body != NULL);                    /* checked by caller */
        LASSERT(lustre_req_swabbed(req, offset)); /* swabbed by caller */

        if ((S_ISREG(inode->i_mode) && (body->valid & OBD_MD_FLEASIZE)) ||
            (S_ISDIR(inode->i_mode) && (body->valid & OBD_MD_FLDIREA))) {
                LOCK_INODE_MUTEX(inode);
                rc = fsfilt_get_md(req->rq_export->exp_obd, inode, NULL, 0,
                                   "lov");
                UNLOCK_INODE_MUTEX(inode);
                CDEBUG(D_INODE, "got %d bytes MD data for inode %lu\n",
                       rc, inode->i_ino);
                if ((rc == 0) && (lustre_msg_get_opc(req->rq_reqmsg) == MDS_GETATTR) &&
                     ((S_ISDIR(inode->i_mode) && (body->valid & OBD_MD_FLDIREA))))
                        rc = sizeof(struct lov_mds_md_v3);
                if (rc < 0) {
                        if (rc != -ENODATA) {
                                CERROR("error getting inode %lu MD: rc = %d\n",
                                       inode->i_ino, rc);
                                RETURN(rc);
                        }
                        size[bufcount] = 0;
                } else if (rc > mds->mds_max_mdsize) {
                        size[bufcount] = 0;
                        CERROR("MD size %d larger than maximum possible %u\n",
                               rc, mds->mds_max_mdsize);
                } else {
                        size[bufcount] = rc;
                }
                bufcount++;
        } else if (S_ISLNK(inode->i_mode) && (body->valid & OBD_MD_LINKNAME)) {
                if (i_size_read(inode) + 1 != body->eadatasize)
                        CERROR("symlink size: %Lu, reply space: %d\n",
                               i_size_read(inode) + 1, body->eadatasize);
                size[bufcount] = min_t(int, i_size_read(inode) + 1,
                                       body->eadatasize);
                bufcount++;
                CDEBUG(D_INODE, "symlink size: %Lu, reply space: %d\n",
                       i_size_read(inode) + 1, body->eadatasize);
        }

#ifdef CONFIG_FS_POSIX_ACL
        if ((req->rq_export->exp_connect_flags & OBD_CONNECT_ACL) &&
            (body->valid & OBD_MD_FLACL)) {
                struct dentry de = { .d_inode = inode };

                size[bufcount] = 0;
                if (inode->i_op && inode->i_op->getxattr) {
                        lock_24kernel();
                        rc = inode->i_op->getxattr(&de, MDS_XATTR_NAME_ACL_ACCESS,
                                                   NULL, 0);
                        unlock_24kernel();

                        if (rc < 0) {
                                if (rc != -ENODATA) {
                                        CERROR("got acl size: %d\n", rc);
                                        RETURN(rc);
                                }
                        } else
                                size[bufcount] = rc;
                }
                bufcount++;
        }
#endif

        if (OBD_FAIL_CHECK(OBD_FAIL_MDS_GETATTR_PACK)) {
                CERROR("failed MDS_GETATTR_PACK test\n");
                req->rq_status = -ENOMEM;
                RETURN(-ENOMEM);
        }

        rc = lustre_pack_reply(req, bufcount, size, NULL);
        if (rc) {
                req->rq_status = rc;
                RETURN(rc);
        }

        RETURN(0);
}

static int mds_getattr_lock(struct ptlrpc_request *req, int offset,
                            int child_part, struct lustre_handle *child_lockh)
{
        struct obd_device *obd = req->rq_export->exp_obd;
        struct mds_obd *mds = &obd->u.mds;
        struct ldlm_reply *rep = NULL;
        struct lvfs_run_ctxt saved;
        struct mds_body *body;
        struct dentry *dparent = NULL, *dchild = NULL;
        struct lvfs_ucred uc = {NULL,};
        struct lustre_handle parent_lockh;
        int namesize;
        int rc = 0, cleanup_phase = 0, resent_req = 0;
        char *name;
        ENTRY;

        LASSERT(!strcmp(obd->obd_type->typ_name, LUSTRE_MDS_NAME));

        /* Swab now, before anyone looks inside the request */
        body = lustre_swab_reqbuf(req, offset, sizeof(*body),
                                  lustre_swab_mds_body);
        if (body == NULL) {
                CERROR("Can't swab mds_body\n");
                RETURN(-EFAULT);
        }

        lustre_set_req_swabbed(req, offset + 1);
        name = lustre_msg_string(req->rq_reqmsg, offset + 1, 0);
        if (name == NULL) {
                CERROR("Can't unpack name\n");
                RETURN(-EFAULT);
        }
        namesize = lustre_msg_buflen(req->rq_reqmsg, offset + 1);
        /* namesize less than 2 means we have empty name, probably came from
           revalidate by cfid, so no point in having name to be set */
        if (namesize <= 1)
                name = NULL;

        rc = mds_init_ucred(&uc, req, offset);
        if (rc)
                GOTO(cleanup, rc);

        LASSERT(offset == REQ_REC_OFF || offset == DLM_INTENT_REC_OFF);
        /* if requests were at offset 2, the getattr reply goes back at 1 */
        if (offset == DLM_INTENT_REC_OFF) {
                rep = lustre_msg_buf(req->rq_repmsg, DLM_LOCKREPLY_OFF,
                                     sizeof(*rep));
                offset = DLM_REPLY_REC_OFF;
        }

        push_ctxt(&saved, &obd->obd_lvfs_ctxt, &uc);
        cleanup_phase = 1; /* kernel context */
        intent_set_disposition(rep, DISP_LOOKUP_EXECD);

        /* FIXME: handle raw lookup */
#if 0
        if (body->valid == OBD_MD_FLID) {
                struct mds_body *mds_reply;
                int size = sizeof(*mds_reply);
                ino_t inum;
                // The user requested ONLY the inode number, so do a raw lookup
                rc = lustre_pack_reply(req, 1, &size, NULL);
                if (rc) {
                        CERROR("out of memory\n");
                        GOTO(cleanup, rc);
                }

                rc = dir->i_op->lookup_raw(dir, name, namesize - 1, &inum);

                mds_reply = lustre_msg_buf(req->rq_repmsg, offset,
                                           sizeof(*mds_reply));
                mds_reply->fid1.id = inum;
                mds_reply->valid = OBD_MD_FLID;
                GOTO(cleanup, rc);
        }
#endif

        /* child_lockh() is only set in fixup_handle_for_resent_req()
         * if MSG_RESENT is set */
        if (lustre_handle_is_used(child_lockh)) {
                LASSERT(lustre_msg_get_flags(req->rq_reqmsg) & MSG_RESENT);
                resent_req = 1;
        }

        if (resent_req == 0) {
                if (name) {
                        OBD_FAIL_TIMEOUT(OBD_FAIL_MDS_RESEND, obd_timeout*2);
                        rc = mds_get_parent_child_locked(obd, &obd->u.mds,
                                                         &body->fid1,
                                                         &parent_lockh,
                                                         &dparent, LCK_CR,
                                                         MDS_INODELOCK_UPDATE,
                                                         name, namesize,
                                                         child_lockh, &dchild,
                                                         LCK_CR, child_part);
                } else {
                        /* For revalidate by fid we always take UPDATE lock */
                        dchild = mds_fid2locked_dentry(obd, &body->fid2, NULL,
                                                       LCK_CR, child_lockh,
                                                       NULL, 0, child_part);
                        LASSERT(dchild);
                        if (IS_ERR(dchild))
                                rc = PTR_ERR(dchild);
                }
                if (rc)
                        GOTO(cleanup, rc);
        } else {
                struct ldlm_lock *granted_lock;
                struct ll_fid child_fid;
                struct ldlm_resource *res;
                DEBUG_REQ(D_DLMTRACE, req, "resent, not enqueuing new locks");
                granted_lock = ldlm_handle2lock(child_lockh);
                /* lock was granted in fixup_handle_for_resent_req() if
                 * MSG_RESENT is set */
                LASSERTF(granted_lock != NULL, LPU64"/%u lockh "LPX64"\n",
                         body->fid1.id, body->fid1.generation,
                         child_lockh->cookie);


                res = granted_lock->l_resource;
                child_fid.id = res->lr_name.name[0];
                child_fid.generation = res->lr_name.name[1];
                dchild = mds_fid2dentry(&obd->u.mds, &child_fid, NULL);
                if (IS_ERR(dchild)) {
                        rc = PTR_ERR(dchild);
                        LCONSOLE_WARN("Child "LPU64"/%u lookup error %d.",
                                      child_fid.id, child_fid.generation, rc);
                        GOTO(cleanup, rc);
                }
                LDLM_LOCK_PUT(granted_lock);
        }

        cleanup_phase = 2; /* dchild, dparent, locks */

        if (dchild->d_inode == NULL) {
                intent_set_disposition(rep, DISP_LOOKUP_NEG);
                /* in the intent case, the policy clears this error:
                   the disposition is enough */
                GOTO(cleanup, rc = -ENOENT);
        } else {
                intent_set_disposition(rep, DISP_LOOKUP_POS);
        }

        if (req->rq_repmsg == NULL) {
                rc = mds_getattr_pack_msg(req, dchild->d_inode, offset);
                if (rc != 0) {
                        CERROR ("mds_getattr_pack_msg: %d\n", rc);
                        GOTO (cleanup, rc);
                }
        }

        rc = mds_getattr_internal(obd, dchild, req, body, offset);
        GOTO(cleanup, rc); /* returns the lock to the client */

 cleanup:
        switch (cleanup_phase) {
        case 2:
                if (resent_req == 0) {
                        if (rc && dchild->d_inode)
                                ldlm_lock_decref(child_lockh, LCK_CR);
                        if (name) {
                                ldlm_lock_decref(&parent_lockh, LCK_CR);
                                l_dput(dparent);
                        }
                }
                l_dput(dchild);
        case 1:
                pop_ctxt(&saved, &obd->obd_lvfs_ctxt, &uc);
        default:
                mds_exit_ucred(&uc, mds);
                if (!req->rq_packed_final) {
                        int rc2 = lustre_pack_reply(req, 1, NULL, NULL);
                        if (rc == 0)
                                rc = rc2;
                        req->rq_status = rc;
                }
        }
        return rc;
}

static int mds_getattr(struct ptlrpc_request *req, int offset)
{
        struct mds_obd *mds = mds_req2mds(req);
        struct obd_device *obd = req->rq_export->exp_obd;
        struct lvfs_run_ctxt saved;
        struct dentry *de;
        struct mds_body *body;
        struct lvfs_ucred uc = { NULL, };
        int rc = 0;
        ENTRY;

        OBD_COUNTER_INCREMENT(obd, getattr);

        body = lustre_swab_reqbuf(req, offset, sizeof(*body),
                                  lustre_swab_mds_body);
        if (body == NULL)
                RETURN(-EFAULT);

        rc = mds_init_ucred(&uc, req, offset);
        if (rc)
                GOTO(out_ucred, rc);

        push_ctxt(&saved, &obd->obd_lvfs_ctxt, &uc);
        de = mds_fid2dentry(mds, &body->fid1, NULL);
        if (IS_ERR(de)) {
                rc = req->rq_status = PTR_ERR(de);
                GOTO(out_pop, rc);
        }

        rc = mds_getattr_pack_msg(req, de->d_inode, offset);
        if (rc != 0) {
                CERROR("mds_getattr_pack_msg: %d\n", rc);
                GOTO(out_pop, rc);
        }

        req->rq_status = mds_getattr_internal(obd, de, req, body,REPLY_REC_OFF);

        l_dput(de);
        GOTO(out_pop, rc);
out_pop:
        pop_ctxt(&saved, &obd->obd_lvfs_ctxt, &uc);
out_ucred:
        if (!req->rq_packed_final) {
                int rc2 = lustre_pack_reply(req, 1, NULL, NULL);
                if (rc == 0)
                        rc = rc2;
                req->rq_status = rc;
        }
        mds_exit_ucred(&uc, mds);
        return rc;
}

static int mds_obd_statfs(struct obd_device *obd, struct obd_statfs *osfs,
                          __u64 max_age, __u32 flags)
{
        int rc;

        spin_lock(&obd->obd_osfs_lock);
        rc = fsfilt_statfs(obd, obd->u.obt.obt_sb, max_age);
        if (rc == 0)
                memcpy(osfs, &obd->obd_osfs, sizeof(*osfs));
        spin_unlock(&obd->obd_osfs_lock);

        return rc;
}

static int mds_statfs(struct ptlrpc_request *req)
{
        struct obd_device *obd = req->rq_export->exp_obd;
        struct ptlrpc_service *svc = req->rq_rqbd->rqbd_service;
        int rc, size[2] = { sizeof(struct ptlrpc_body),
                            sizeof(struct obd_statfs) };
        ENTRY;

        /* This will trigger a watchdog timeout */
        OBD_FAIL_TIMEOUT(OBD_FAIL_MDS_STATFS_LCW_SLEEP,
                         (MDS_SERVICE_WATCHDOG_FACTOR *
                          at_get(&svc->srv_at_estimate) / 1000) + 1);
        OBD_COUNTER_INCREMENT(obd, statfs);

        if (OBD_FAIL_CHECK(OBD_FAIL_MDS_STATFS_PACK))
                GOTO(out, rc = -ENOMEM);
        rc = lustre_pack_reply(req, 2, size, NULL);
        if (rc)
                GOTO(out, rc);

        /* We call this so that we can cache a bit - 1 jiffie worth */
        rc = mds_obd_statfs(obd, lustre_msg_buf(req->rq_repmsg, REPLY_REC_OFF,
                                                size[REPLY_REC_OFF]),
                            cfs_time_current_64() - HZ, 0);
        if (rc) {
                CERROR("mds_obd_statfs failed: rc %d\n", rc);
                GOTO(out, rc);
        }

        EXIT;
out:
        req->rq_status = rc;
        return 0;
}

static int mds_sync(struct ptlrpc_request *req, int offset)
{
        struct obd_device *obd = req->rq_export->exp_obd;
        struct mds_obd *mds = &obd->u.mds;
        struct mds_body *body;
        int rc, size[2] = { sizeof(struct ptlrpc_body), sizeof(*body) };
        ENTRY;

        body = lustre_swab_reqbuf(req, offset, sizeof(*body),
                                  lustre_swab_mds_body);
        if (body == NULL)
                GOTO(out, rc = -EFAULT);

        if (OBD_FAIL_CHECK(OBD_FAIL_MDS_SYNC_PACK))
                GOTO(out, rc = -ENOMEM);
        rc = lustre_pack_reply(req, 2, size, NULL);
        if (rc)
                GOTO(out, rc);

        rc = fsfilt_sync(obd, obd->u.obt.obt_sb);
        if (rc == 0 && body->fid1.id != 0) {
                struct dentry *de;

                de = mds_fid2dentry(mds, &body->fid1, NULL);
                if (IS_ERR(de))
                        GOTO(out, rc = PTR_ERR(de));

                body = lustre_msg_buf(req->rq_repmsg, REPLY_REC_OFF,
                                      sizeof(*body));
                mds_pack_inode2body(body, de->d_inode);

                l_dput(de);
        }
        GOTO(out, rc);
out:
        req->rq_status = rc;
        return 0;
}

/* mds_readpage does not take a DLM lock on the inode, because the client must
 * already have a PR lock.
 *
 * If we were to take another one here, a deadlock will result, if another
 * thread is already waiting for a PW lock. */
static int mds_readpage(struct ptlrpc_request *req, int offset)
{
        struct obd_device *obd = req->rq_export->exp_obd;
        struct mds_obd *mds = &obd->u.mds;
        struct vfsmount *mnt;
        struct dentry *de;
        struct file *file;
        struct mds_body *body, *repbody;
        struct lvfs_run_ctxt saved;
        int rc, size[2] = { sizeof(struct ptlrpc_body), sizeof(*repbody) };
        struct lvfs_ucred uc = {NULL,};
        ENTRY;

        OBD_FAIL_RETURN(OBD_FAIL_MDS_READPAGE_PACK, -ENOMEM);
        rc = lustre_pack_reply(req, 2, size, NULL);
        if (rc)
                GOTO(out, rc);

        body = lustre_swab_reqbuf(req, offset, sizeof(*body),
                                  lustre_swab_mds_body);
        if (body == NULL)
                GOTO (out, rc = -EFAULT);

        rc = mds_init_ucred(&uc, req, offset);
        if (rc)
                GOTO(out, rc);

        push_ctxt(&saved, &obd->obd_lvfs_ctxt, &uc);
        de = mds_fid2dentry(&obd->u.mds, &body->fid1, &mnt);
        if (IS_ERR(de))
                GOTO(out_pop, rc = PTR_ERR(de));

        CDEBUG(D_INODE, "ino %lu\n", de->d_inode->i_ino);

        file = dentry_open(de, mnt, O_RDONLY | O_LARGEFILE);
        /* note: in case of an error, dentry_open puts dentry */
        if (IS_ERR(file))
                GOTO(out_pop, rc = PTR_ERR(file));

        /* body->size is actually the offset -eeb */
        if ((body->size & (de->d_inode->i_sb->s_blocksize - 1)) != 0) {
                CERROR("offset "LPU64" not on a block boundary of %lu\n",
                       body->size, de->d_inode->i_sb->s_blocksize);
                GOTO(out_file, rc = -EFAULT);
        }

        /* body->nlink is actually the #bytes to read -eeb */
        if (body->nlink & (de->d_inode->i_sb->s_blocksize - 1)) {
                CERROR("size %u is not multiple of blocksize %lu\n",
                       body->nlink, de->d_inode->i_sb->s_blocksize);
                GOTO(out_file, rc = -EFAULT);
        }

        repbody = lustre_msg_buf(req->rq_repmsg, REPLY_REC_OFF,
                                 sizeof(*repbody));
        repbody->size = i_size_read(file->f_dentry->d_inode);
        repbody->valid = OBD_MD_FLSIZE;

        /* to make this asynchronous make sure that the handling function
           doesn't send a reply when this function completes. Instead a
           callback function would send the reply */
        /* body->size is actually the offset -eeb */
        rc = mds_sendpage(req, file, body->size, body->nlink);

out_file:
        filp_close(file, 0);
out_pop:
        pop_ctxt(&saved, &obd->obd_lvfs_ctxt, &uc);
out:
        mds_exit_ucred(&uc, mds);
        req->rq_status = rc;
        RETURN(0);
}

int mds_reint(struct ptlrpc_request *req, int offset,
              struct lustre_handle *lockh)
{
        struct mds_update_record *rec; /* 116 bytes on the stack?  no sir! */
        int rc;

        OBD_ALLOC(rec, sizeof(*rec));
        if (rec == NULL)
                RETURN(-ENOMEM);

        rc = mds_update_unpack(req, offset, rec);
        if (rc || OBD_FAIL_CHECK(OBD_FAIL_MDS_REINT_UNPACK)) {
                CERROR("invalid record\n");
                GOTO(out, req->rq_status = -EINVAL);
        }

        mds_root_squash(&req->rq_export->exp_obd->u.mds, &req->rq_peer.nid,
                        &rec->ur_uc.luc_fsuid, &rec->ur_uc.luc_fsgid,
                        &rec->ur_uc.luc_cap, &rec->ur_uc.luc_suppgid1,
                        &rec->ur_uc.luc_suppgid2);

        /* rc will be used to interrupt a for loop over multiple records */
        rc = mds_reint_rec(rec, offset, req, lockh);
 out:
        OBD_FREE(rec, sizeof(*rec));
        return rc;
}

static int mds_filter_recovery_request(struct ptlrpc_request *req,
                                       struct obd_device *obd, int *process)
{
        switch (lustre_msg_get_opc(req->rq_reqmsg)) {
        case MDS_CONNECT: /* This will never get here, but for completeness. */
        case OST_CONNECT: /* This will never get here, but for completeness. */
        case MDS_DISCONNECT:
        case OST_DISCONNECT:
               *process = 1;
               RETURN(0);

        case MDS_CLOSE:
        case MDS_SYNC: /* used in unmounting */
        case OBD_PING:
        case MDS_SETXATTR:
        case MDS_REINT:
        case LDLM_ENQUEUE:
                *process = target_queue_recovery_request(req, obd);
                RETURN(0);

        default:
                DEBUG_REQ(D_ERROR, req, "not permitted during recovery");
                *process = 0;
                /* XXX what should we set rq_status to here? */
                req->rq_status = -EAGAIN;
                RETURN(ptlrpc_error(req));
        }
}

static char *reint_names[] = {
        [REINT_SETATTR] "setattr",
        [REINT_CREATE]  "create",
        [REINT_LINK]    "link",
        [REINT_UNLINK]  "unlink",
        [REINT_RENAME]  "rename",
        [REINT_OPEN]    "open",
};

static int mds_set_info_rpc(struct obd_export *exp, struct ptlrpc_request *req)
{
        void *key, *val;
        int keylen, vallen, rc = 0;
        ENTRY;

        key = lustre_msg_buf(req->rq_reqmsg, REQ_REC_OFF, 1);
        if (key == NULL) {
                DEBUG_REQ(D_HA, req, "no set_info key");
                RETURN(-EFAULT);
        }
        keylen = lustre_msg_buflen(req->rq_reqmsg, REQ_REC_OFF);

        val = lustre_msg_buf(req->rq_reqmsg, REQ_REC_OFF + 1, 0);
        vallen = lustre_msg_buflen(req->rq_reqmsg, REQ_REC_OFF + 1);

        rc = lustre_pack_reply(req, 1, NULL, NULL);
        if (rc)
                RETURN(rc);

        lustre_msg_set_status(req->rq_repmsg, 0);

        if (KEY_IS(KEY_READONLY)) {
                if (val == NULL || vallen < sizeof(__u32)) {
                        DEBUG_REQ(D_HA, req, "no set_info val");
                        RETURN(-EFAULT);
                }

                if (*(__u32 *)val)
                        exp->exp_connect_flags |= OBD_CONNECT_RDONLY;
                else
                        exp->exp_connect_flags &= ~OBD_CONNECT_RDONLY;
        } else {
                RETURN(-EINVAL);
        }

        RETURN(0);
}

static int mds_handle_quotacheck(struct ptlrpc_request *req)
{
        struct obd_quotactl *oqctl;
        int rc;
        ENTRY;

        oqctl = lustre_swab_reqbuf(req, REQ_REC_OFF, sizeof(*oqctl),
                                   lustre_swab_obd_quotactl);
        if (oqctl == NULL)
                RETURN(-EPROTO);

        rc = lustre_pack_reply(req, 1, NULL, NULL);
        if (rc)
                RETURN(rc);

        req->rq_status = obd_quotacheck(req->rq_export, oqctl);
        RETURN(0);
}

static int mds_handle_quotactl(struct ptlrpc_request *req)
{
        struct obd_quotactl *oqctl, *repoqc;
        int rc, size[2] = { sizeof(struct ptlrpc_body), sizeof(*repoqc) };
        ENTRY;

        oqctl = lustre_swab_reqbuf(req, REQ_REC_OFF, sizeof(*oqctl),
                                   lustre_swab_obd_quotactl);
        if (oqctl == NULL)
                RETURN(-EPROTO);

        rc = lustre_pack_reply(req, 2, size, NULL);
        if (rc)
                RETURN(rc);

        repoqc = lustre_msg_buf(req->rq_repmsg, REPLY_REC_OFF, sizeof(*repoqc));

        req->rq_status = obd_quotactl(req->rq_export, oqctl);
        *repoqc = *oqctl;
        RETURN(0);
}

static int mds_msg_check_version(struct lustre_msg *msg)
{
        int rc;

        switch (lustre_msg_get_opc(msg)) {
        case MDS_CONNECT:
        case MDS_DISCONNECT:
        case OBD_PING:
                rc = lustre_msg_check_version(msg, LUSTRE_OBD_VERSION);
                if (rc)
                        CERROR("bad opc %u version %08x, expecting %08x\n",
                               lustre_msg_get_opc(msg),
                               lustre_msg_get_version(msg),
                               LUSTRE_OBD_VERSION);
                break;
        case MDS_GETSTATUS:
        case MDS_GETATTR:
        case MDS_GETATTR_NAME:
        case MDS_STATFS:
        case MDS_READPAGE:
        case MDS_REINT:
        case MDS_CLOSE:
        case MDS_DONE_WRITING:
        case MDS_PIN:
        case MDS_SYNC:
        case MDS_GETXATTR:
        case MDS_SETXATTR:
        case MDS_SET_INFO:
        case MDS_QUOTACHECK:
        case MDS_QUOTACTL:
        case QUOTA_DQACQ:
        case QUOTA_DQREL:
                rc = lustre_msg_check_version(msg, LUSTRE_MDS_VERSION);
                if (rc)
                        CERROR("bad opc %u version %08x, expecting %08x\n",
                               lustre_msg_get_opc(msg),
                               lustre_msg_get_version(msg),
                               LUSTRE_MDS_VERSION);
                break;
        case LDLM_ENQUEUE:
        case LDLM_CONVERT:
        case LDLM_BL_CALLBACK:
        case LDLM_CP_CALLBACK:
                rc = lustre_msg_check_version(msg, LUSTRE_DLM_VERSION);
                if (rc)
                        CERROR("bad opc %u version %08x, expecting %08x\n",
                               lustre_msg_get_opc(msg),
                               lustre_msg_get_version(msg),
                               LUSTRE_DLM_VERSION);
                break;
        case OBD_LOG_CANCEL:
        case LLOG_ORIGIN_HANDLE_CREATE:
        case LLOG_ORIGIN_HANDLE_NEXT_BLOCK:
        case LLOG_ORIGIN_HANDLE_READ_HEADER:
        case LLOG_ORIGIN_HANDLE_CLOSE:
        case LLOG_ORIGIN_HANDLE_DESTROY:
        case LLOG_ORIGIN_HANDLE_PREV_BLOCK:
        case LLOG_CATINFO:
                rc = lustre_msg_check_version(msg, LUSTRE_LOG_VERSION);
                if (rc)
                        CERROR("bad opc %u version %08x, expecting %08x\n",
                               lustre_msg_get_opc(msg),
                               lustre_msg_get_version(msg),
                               LUSTRE_LOG_VERSION);
                break;
        default:
                CERROR("MDS unknown opcode %d\n", lustre_msg_get_opc(msg));
                rc = -ENOTSUPP;
        }
        return rc;
}

int mds_handle(struct ptlrpc_request *req)
{
        int should_process, fail = OBD_FAIL_MDS_ALL_REPLY_NET;
        int rc = 0;
        struct mds_obd *mds = NULL; /* quell gcc overwarning */
        struct obd_device *obd = NULL;
        ENTRY;

        OBD_FAIL_RETURN(OBD_FAIL_MDS_ALL_REQUEST_NET | OBD_FAIL_ONCE, 0);

        LASSERT(current->journal_info == NULL);

        rc = mds_msg_check_version(req->rq_reqmsg);
        if (rc) {
                CERROR("MDS drop mal-formed request\n");
                RETURN(rc);
        }

        /* XXX identical to OST */
        if (lustre_msg_get_opc(req->rq_reqmsg) != MDS_CONNECT) {
                struct mds_export_data *med;
                int recovering;

                if (req->rq_export == NULL) {
                        CERROR("operation %d on unconnected MDS from %s\n",
                               lustre_msg_get_opc(req->rq_reqmsg),
                               libcfs_id2str(req->rq_peer));
                        req->rq_status = -ENOTCONN;
                        GOTO(out, rc = -ENOTCONN);
                }

                med = &req->rq_export->exp_mds_data;
                obd = req->rq_export->exp_obd;
                mds = &obd->u.mds;

                /* sanity check: if the xid matches, the request must
                 * be marked as a resent or replayed */
                if (req->rq_xid == le64_to_cpu(med->med_lcd->lcd_last_xid) ||
                    req->rq_xid == le64_to_cpu(med->med_lcd->lcd_last_close_xid))
                        if (!(lustre_msg_get_flags(req->rq_reqmsg) &
                                 (MSG_RESENT | MSG_REPLAY))) {
                                CERROR("rq_xid "LPU64" matches last_xid, "
                                       "expected RESENT flag\n",
                                        req->rq_xid);
                                req->rq_status = -ENOTCONN;
                                GOTO(out, rc = -EFAULT);
                        }
                /* else: note the opposite is not always true; a
                 * RESENT req after a failover will usually not match
                 * the last_xid, since it was likely never
                 * committed. A REPLAYed request will almost never
                 * match the last xid, however it could for a
                 * committed, but still retained, open. */

                /* Check for aborted recovery. */
                spin_lock_bh(&obd->obd_processing_task_lock);
                recovering = obd->obd_recovering;
                spin_unlock_bh(&obd->obd_processing_task_lock);
                if (recovering &&
                    target_recovery_check_and_stop(obd) == 0) {
                        rc = mds_filter_recovery_request(req, obd,
                                                         &should_process);
                        if (rc || !should_process)
                                RETURN(rc);
                }
        }

        switch (lustre_msg_get_opc(req->rq_reqmsg)) {
        case MDS_CONNECT:
                DEBUG_REQ(D_INODE, req, "connect");
                OBD_FAIL_RETURN(OBD_FAIL_MDS_CONNECT_NET, 0);
                rc = target_handle_connect(req, mds_handle);
                if (!rc) {
                        /* Now that we have an export, set mds. */
                        obd = req->rq_export->exp_obd;
                        mds = mds_req2mds(req);
                }
                break;

        case MDS_DISCONNECT:
                DEBUG_REQ(D_INODE, req, "disconnect");
                OBD_FAIL_RETURN(OBD_FAIL_MDS_DISCONNECT_NET, 0);
                rc = target_handle_disconnect(req);
                req->rq_status = rc;            /* superfluous? */
                break;

        case MDS_GETSTATUS:
                DEBUG_REQ(D_INODE, req, "getstatus");
                OBD_FAIL_RETURN(OBD_FAIL_MDS_GETSTATUS_NET, 0);
                rc = mds_getstatus(req);
                break;

        case MDS_GETATTR:
                DEBUG_REQ(D_INODE, req, "getattr");
                OBD_FAIL_RETURN(OBD_FAIL_MDS_GETATTR_NET, 0);
                rc = mds_getattr(req, REQ_REC_OFF);
                break;

        case MDS_SETXATTR:
                DEBUG_REQ(D_INODE, req, "setxattr");
                OBD_FAIL_RETURN(OBD_FAIL_MDS_SETXATTR_NET, 0);
                rc = mds_setxattr(req);
                break;

        case MDS_GETXATTR:
                DEBUG_REQ(D_INODE, req, "getxattr");
                OBD_FAIL_RETURN(OBD_FAIL_MDS_GETXATTR_NET, 0);
                rc = mds_getxattr(req);
                break;

        case MDS_GETATTR_NAME: {
                struct lustre_handle lockh = { 0 };
                DEBUG_REQ(D_INODE, req, "getattr_name");
                OBD_FAIL_RETURN(OBD_FAIL_MDS_GETATTR_NAME_NET, 0);

                /* If this request gets a reconstructed reply, we won't be
                 * acquiring any new locks in mds_getattr_lock, so we don't
                 * want to cancel.
                 */
                rc = mds_getattr_lock(req, REQ_REC_OFF, MDS_INODELOCK_UPDATE,
                                      &lockh);
                /* this non-intent call (from an ioctl) is special */
                req->rq_status = rc;
                if (rc == 0 && lustre_handle_is_used(&lockh))
                        ldlm_lock_decref(&lockh, LCK_CR);
                break;
        }
        case MDS_STATFS:
                DEBUG_REQ(D_INODE, req, "statfs");
                OBD_FAIL_RETURN(OBD_FAIL_MDS_STATFS_NET, 0);
                rc = mds_statfs(req);
                break;

        case MDS_READPAGE:
                DEBUG_REQ(D_INODE, req, "readpage");
                OBD_FAIL_RETURN(OBD_FAIL_MDS_READPAGE_NET, 0);
                rc = mds_readpage(req, REQ_REC_OFF);

                if (OBD_FAIL_CHECK_ONCE(OBD_FAIL_MDS_SENDPAGE)) {
                        RETURN(0);
                }

                break;

        case MDS_REINT: {
                __u32 *opcp = lustre_msg_buf(req->rq_reqmsg, REQ_REC_OFF,
                                             sizeof(*opcp));
                __u32  opc;
                int op = 0;
                int size[4] = { sizeof(struct ptlrpc_body),
                               sizeof(struct mds_body),
                               mds->mds_max_mdsize,
                               mds->mds_max_cookiesize };
                int bufcount;

                /* NB only peek inside req now; mds_reint() will swab it */
                if (opcp == NULL) {
                        CERROR ("Can't inspect opcode\n");
                        rc = -EINVAL;
                        break;
                }
                opc = *opcp;
                if (lustre_req_need_swab(req))
                        __swab32s(&opc);

                DEBUG_REQ(D_INODE, req, "reint %d (%s)", opc,
                          (opc < sizeof(reint_names) / sizeof(reint_names[0]) ||
                           reint_names[opc] == NULL) ? reint_names[opc] :
                                                       "unknown opcode");

                switch (opc) {
                case REINT_CREATE:
                        op = PTLRPC_LAST_CNTR + MDS_REINT_CREATE;
                        break;
                case REINT_LINK:
                        op = PTLRPC_LAST_CNTR + MDS_REINT_LINK;
                        break;
                case REINT_OPEN:
                        op = PTLRPC_LAST_CNTR + MDS_REINT_OPEN;
                        break;
                case REINT_SETATTR:
                        op = PTLRPC_LAST_CNTR + MDS_REINT_SETATTR;
                        break;
                case REINT_RENAME:
                        op = PTLRPC_LAST_CNTR + MDS_REINT_RENAME;
                        break;
                case REINT_UNLINK:
                        op = PTLRPC_LAST_CNTR + MDS_REINT_UNLINK;
                        break;
                default:
                        op = 0;
                        break;
                }

                if (op && req->rq_rqbd->rqbd_service->srv_stats)
                        lprocfs_counter_incr(
                                req->rq_rqbd->rqbd_service->srv_stats, op);

                OBD_FAIL_RETURN(OBD_FAIL_MDS_REINT_NET, 0);

                if (opc == REINT_UNLINK || opc == REINT_RENAME)
                        bufcount = 4;
                else if (opc == REINT_OPEN)
                        bufcount = 3;
                else
                        bufcount = 2;

                rc = lustre_pack_reply(req, bufcount, size, NULL);
                if (rc)
                        break;

                rc = mds_reint(req, REQ_REC_OFF, NULL);
                fail = OBD_FAIL_MDS_REINT_NET_REP;
                break;
        }

        case MDS_CLOSE:
                DEBUG_REQ(D_INODE, req, "close");
                OBD_FAIL_RETURN(OBD_FAIL_MDS_CLOSE_NET, 0);
                rc = mds_close(req, REQ_REC_OFF);
                fail = OBD_FAIL_MDS_CLOSE_NET_REP;
                break;

        case MDS_DONE_WRITING:
                DEBUG_REQ(D_INODE, req, "done_writing");
                OBD_FAIL_RETURN(OBD_FAIL_MDS_DONE_WRITING_NET, 0);
                rc = mds_done_writing(req, REQ_REC_OFF);
                break;

        case MDS_PIN:
                DEBUG_REQ(D_INODE, req, "pin");
                OBD_FAIL_RETURN(OBD_FAIL_MDS_PIN_NET, 0);
                rc = mds_pin(req, REQ_REC_OFF);
                break;

        case MDS_SYNC:
                DEBUG_REQ(D_INODE, req, "sync");
                OBD_FAIL_RETURN(OBD_FAIL_MDS_SYNC_NET, 0);
                rc = mds_sync(req, REQ_REC_OFF);
                break;

        case MDS_SET_INFO:
                DEBUG_REQ(D_INODE, req, "set_info");
                rc = mds_set_info_rpc(req->rq_export, req);
                break;

        case MDS_QUOTACHECK:
                DEBUG_REQ(D_INODE, req, "quotacheck");
                OBD_FAIL_RETURN(OBD_FAIL_MDS_QUOTACHECK_NET, 0);
                rc = mds_handle_quotacheck(req);
                break;

        case MDS_QUOTACTL:
                DEBUG_REQ(D_INODE, req, "quotactl");
                OBD_FAIL_RETURN(OBD_FAIL_MDS_QUOTACTL_NET, 0);
                rc = mds_handle_quotactl(req);
                break;

        case OBD_PING:
                DEBUG_REQ(D_INODE, req, "ping");
                rc = target_handle_ping(req);
                if (req->rq_export->exp_delayed)
                        mds_update_client_epoch(req->rq_export);
                break;

        case OBD_LOG_CANCEL:
                CDEBUG(D_INODE, "log cancel\n");
                OBD_FAIL_RETURN(OBD_FAIL_OBD_LOG_CANCEL_NET, 0);
                rc = -ENOTSUPP; /* la la la */
                break;

        case LDLM_ENQUEUE:
                DEBUG_REQ(D_INODE, req, "enqueue");
                OBD_FAIL_RETURN(OBD_FAIL_LDLM_ENQUEUE, 0);
                rc = ldlm_handle_enqueue(req, ldlm_server_completion_ast,
                                         ldlm_server_blocking_ast, NULL);
                fail = OBD_FAIL_LDLM_REPLY;
                break;
        case LDLM_CONVERT:
                DEBUG_REQ(D_INODE, req, "convert");
                OBD_FAIL_RETURN(OBD_FAIL_LDLM_CONVERT, 0);
                rc = ldlm_handle_convert(req);
                break;
        case LDLM_BL_CALLBACK:
        case LDLM_CP_CALLBACK:
                DEBUG_REQ(D_INODE, req, "callback");
                CERROR("callbacks should not happen on MDS\n");
                LBUG();
                OBD_FAIL_RETURN(OBD_FAIL_LDLM_BL_CALLBACK, 0);
                break;
        case LLOG_ORIGIN_HANDLE_CREATE:
                DEBUG_REQ(D_INODE, req, "llog_init");
                OBD_FAIL_RETURN(OBD_FAIL_OBD_LOGD_NET, 0);
                rc = llog_origin_handle_create(req);
                break;
        case LLOG_ORIGIN_HANDLE_DESTROY:
                DEBUG_REQ(D_INODE, req, "llog_init");
                OBD_FAIL_RETURN(OBD_FAIL_OBD_LOGD_NET, 0);
                rc = llog_origin_handle_destroy(req);
                break;
        case LLOG_ORIGIN_HANDLE_NEXT_BLOCK:
                DEBUG_REQ(D_INODE, req, "llog next block");
                OBD_FAIL_RETURN(OBD_FAIL_OBD_LOGD_NET, 0);
                rc = llog_origin_handle_next_block(req);
                break;
        case LLOG_ORIGIN_HANDLE_PREV_BLOCK:
                DEBUG_REQ(D_INODE, req, "llog prev block");
                OBD_FAIL_RETURN(OBD_FAIL_OBD_LOGD_NET, 0);
                rc = llog_origin_handle_prev_block(req);
                break;
        case LLOG_ORIGIN_HANDLE_READ_HEADER:
                DEBUG_REQ(D_INODE, req, "llog read header");
                OBD_FAIL_RETURN(OBD_FAIL_OBD_LOGD_NET, 0);
                rc = llog_origin_handle_read_header(req);
                break;
        case LLOG_ORIGIN_HANDLE_CLOSE:
                DEBUG_REQ(D_INODE, req, "llog close");
                OBD_FAIL_RETURN(OBD_FAIL_OBD_LOGD_NET, 0);
                rc = llog_origin_handle_close(req);
                break;
        case LLOG_CATINFO:
                DEBUG_REQ(D_INODE, req, "llog catinfo");
                OBD_FAIL_RETURN(OBD_FAIL_OBD_LOGD_NET, 0);
                rc = llog_catinfo(req);
                break;
        default:
                req->rq_status = -ENOTSUPP;
                rc = ptlrpc_error(req);
                RETURN(rc);
        }

        LASSERT(current->journal_info == NULL);

        /* If we're DISCONNECTing, the mds_export_data is already freed */
        if (!rc && lustre_msg_get_opc(req->rq_reqmsg) != MDS_DISCONNECT) {
                struct mds_export_data *med = &req->rq_export->exp_mds_data;

                /* I don't think last_xid is used for anyway, so I'm not sure
                   if we need to care about last_close_xid here.*/
                lustre_msg_set_last_xid(req->rq_repmsg,
                                        le64_to_cpu(med->med_lcd->lcd_last_xid));
                target_committed_to_req(req);
        }

        EXIT;
out:
        return target_handle_reply(req, rc, fail);
}

/* Update the server data on disk.  This stores the new mount_count and
 * also the last_rcvd value to disk.  If we don't have a clean shutdown,
 * then the server last_rcvd value may be less than that of the clients.
 * This will alert us that we may need to do client recovery.
 *
 * Also assumes for mds_last_transno that we are not modifying it (no locking).
 */
int mds_update_server_data(struct obd_device *obd, int force_sync)
{
        struct mds_obd *mds = &obd->u.mds;
        struct lr_server_data *lsd = mds->mds_server_data;
        struct file *filp = mds->mds_rcvd_filp;
        struct lvfs_run_ctxt saved;
        loff_t off = 0;
        int rc;
        ENTRY;

        CDEBUG(D_SUPER, "MDS mount_count is "LPU64", last_transno is "LPU64"\n",
               mds->mds_mount_count, mds->mds_last_transno);

        spin_lock(&mds->mds_transno_lock);
        lsd->lsd_last_transno = cpu_to_le64(mds->mds_last_transno);
        spin_unlock(&mds->mds_transno_lock);

        push_ctxt(&saved, &obd->obd_lvfs_ctxt, NULL);
        rc = fsfilt_write_record(obd, filp, lsd, sizeof(*lsd), &off,force_sync);
        pop_ctxt(&saved, &obd->obd_lvfs_ctxt, NULL);
        if (rc)
                CERROR("error writing MDS server data: rc = %d\n", rc);

        RETURN(rc);
}

static void fsoptions_to_mds_flags(struct mds_obd *mds, char *options)
{
        char *p = options;

        if (!options)
                return;

        while (*options) {
                int len;

                while (*p && *p != ',')
                        p++;

                len = p - options;
                if (len == sizeof("user_xattr") - 1 &&
                    memcmp(options, "user_xattr", len) == 0) {
                        mds->mds_fl_user_xattr = 1;
                        LCONSOLE_INFO("Enabling user_xattr\n");
                } else if (len == sizeof("nouser_xattr") - 1 &&
                           memcmp(options, "nouser_xattr", len) == 0) {
                        mds->mds_fl_user_xattr = 0;
                        LCONSOLE_INFO("Disabling user_xattr\n");
                } else if (len == sizeof("acl") - 1 &&
                           memcmp(options, "acl", len) == 0) {
#ifdef CONFIG_FS_POSIX_ACL
                        mds->mds_fl_acl = 1;
                        LCONSOLE_INFO("Enabling ACL\n");
#else
                        CWARN("ignoring unsupported acl mount option\n");
#endif
                } else if (len == sizeof("noacl") - 1 &&
                           memcmp(options, "noacl", len) == 0) {
#ifdef CONFIG_FS_POSIX_ACL
                        mds->mds_fl_acl = 0;
                        LCONSOLE_INFO("Disabling ACL\n");
#endif
                }

                options = ++p;
        }
}

/* mount the file system (secretly).  lustre_cfg parameters are:
 * 1 = device
 * 2 = fstype
 * 3 = config name
 * 4 = mount options
 */
static int mds_setup(struct obd_device *obd, obd_count len, void *buf)
{
        struct lprocfs_static_vars lvars;
        struct lustre_cfg* lcfg = buf;
        struct mds_obd *mds = &obd->u.mds;
        struct lustre_sb_info *lsi;
        struct lustre_mount_info *lmi;
        struct vfsmount *mnt;
        struct obd_uuid uuid;
        __u8 *uuid_ptr;
        char *str, *label;
        char ns_name[48];
        int rc = 0;
        ENTRY;

        /* setup 1:/dev/loop/0 2:ext3 3:mdsA 4:errors=remount-ro,iopen_nopriv */

        CLASSERT(offsetof(struct obd_device, u.obt) ==
                 offsetof(struct obd_device, u.mds.mds_obt));

        if (lcfg->lcfg_bufcount < 3)
                RETURN(-EINVAL);

        if (LUSTRE_CFG_BUFLEN(lcfg, 1) == 0 || LUSTRE_CFG_BUFLEN(lcfg, 2) == 0)
                RETURN(-EINVAL);

        lmi = server_get_mount(obd->obd_name);
        if (!lmi) {
                CERROR("Not mounted in lustre_fill_super?\n");
                RETURN(-EINVAL);
        }

        /* We mounted in lustre_fill_super.
           lcfg bufs 1, 2, 4 (device, fstype, mount opts) are ignored.*/
        lsi = s2lsi(lmi->lmi_sb);
        fsoptions_to_mds_flags(mds, lsi->lsi_ldd->ldd_mount_opts);
        fsoptions_to_mds_flags(mds, lsi->lsi_lmd->lmd_opts);
        mnt = lmi->lmi_mnt;
        obd->obd_fsops = fsfilt_get_ops(MT_STR(lsi->lsi_ldd));
        if (IS_ERR(obd->obd_fsops))
                GOTO(err_put, rc = PTR_ERR(obd->obd_fsops));

        CDEBUG(D_SUPER, "%s: mnt = %p\n", lustre_cfg_string(lcfg, 1), mnt);

        LASSERT(!lvfs_check_rdonly(lvfs_sbdev(mnt->mnt_sb)));

        sema_init(&mds->mds_epoch_sem, 1);
        spin_lock_init(&mds->mds_transno_lock);
        mds->mds_max_mdsize = sizeof(struct lov_mds_md_v3);
        mds->mds_max_cookiesize = sizeof(struct llog_cookie);
        mds->mds_atime_diff = MAX_ATIME_DIFF;
        mds->mds_evict_ost_nids = 1;
        /* sync permission changes */
        mds->mds_sync_permission = 0;

        sprintf(ns_name, "mds-%s", obd->obd_uuid.uuid);
        obd->obd_namespace = ldlm_namespace_new(obd, ns_name, LDLM_NAMESPACE_SERVER,
                                                LDLM_NAMESPACE_GREEDY);
        if (obd->obd_namespace == NULL) {
                mds_cleanup(obd);
                GOTO(err_ops, rc = -ENOMEM);
        }
        ldlm_register_intent(obd->obd_namespace, mds_intent_policy);

        lprocfs_mds_init_vars(&lvars);
        if (lprocfs_obd_setup(obd, lvars.obd_vars) == 0 &&
            lprocfs_alloc_obd_stats(obd, LPROC_MDS_LAST) == 0) {
                /* Init private stats here */
                mds_stats_counter_init(obd->obd_stats);
                lprocfs_obd_attach_stale_exports(obd);
                obd->obd_proc_exports_entry = proc_mkdir("exports",
                                                         obd->obd_proc_entry);
        }

        rc = mds_fs_setup(obd, mnt);
        if (rc) {
                CERROR("%s: MDS filesystem method init failed: rc = %d\n",
                       obd->obd_name, rc);
                GOTO(err_ns, rc);
        }

        if (obd->obd_proc_exports_entry)
                lprocfs_add_simple(obd->obd_proc_exports_entry,
                                   "clear", lprocfs_nid_stats_clear_read,
                                   lprocfs_nid_stats_clear_write, obd, NULL);

        if (lcfg->lcfg_bufcount >= 4 && LUSTRE_CFG_BUFLEN(lcfg, 3) > 0) {
                class_uuid_t uuid;

                ll_generate_random_uuid(uuid);
                class_uuid_unparse(uuid, &mds->mds_lov_uuid);

                OBD_ALLOC(mds->mds_profile, LUSTRE_CFG_BUFLEN(lcfg, 3));
                if (mds->mds_profile == NULL)
                        GOTO(err_fs, rc = -ENOMEM);

                strncpy(mds->mds_profile, lustre_cfg_string(lcfg, 3),
                        LUSTRE_CFG_BUFLEN(lcfg, 3));
        }

        ptlrpc_init_client(LDLM_CB_REQUEST_PORTAL, LDLM_CB_REPLY_PORTAL,
                           "mds_ldlm_client", &obd->obd_ldlm_client);
        obd->obd_replayable = 1;

        rc = lquota_setup(mds_quota_interface_ref, obd);
        if (rc)
                GOTO(err_fs, rc);

        mds->mds_group_hash = upcall_cache_init(obd->obd_name);
        if (IS_ERR(mds->mds_group_hash)) {
                rc = PTR_ERR(mds->mds_group_hash);
                mds->mds_group_hash = NULL;
                GOTO(err_qctxt, rc);
        }

        /* Don't wait for mds_postrecov trying to clear orphans */
        obd->obd_async_recov = 1;
        rc = mds_postsetup(obd);
        /* Bug 11557 - allow async abort_recov start
           FIXME can remove most of this obd_async_recov plumbing
        obd->obd_async_recov = 0;
        */
        if (rc)
                GOTO(err_qctxt, rc);

        uuid_ptr = fsfilt_uuid(obd, obd->u.obt.obt_sb);
        if (uuid_ptr != NULL) {
                class_uuid_unparse(uuid_ptr, &uuid);
                str = uuid.uuid;
        } else {
                str = "no UUID";
        }

        label = fsfilt_get_label(obd, obd->u.obt.obt_sb);
        if (obd->obd_recovering) {
                LCONSOLE_WARN("MDT %s now serving %s (%s%s%s), but will be in "
                              "recovery for at least %d:%.02d, or until %d "
                              "client%s reconnect. During this time new clients"
                              " will not be allowed to connect. "
                              "Recovery progress can be monitored by watching "
                              "/proc/fs/lustre/mds/%s/recovery_status.\n",
                              obd->obd_name, lustre_cfg_string(lcfg, 1),
                              label ?: "", label ? "/" : "", str,
                              obd->obd_recovery_timeout / 60,
                              obd->obd_recovery_timeout % 60,
                              obd->obd_recoverable_clients,
                              (obd->obd_recoverable_clients == 1) ? "":"s",
                              obd->obd_name);
        } else {
                LCONSOLE_INFO("MDT %s now serving %s (%s%s%s) with recovery "
                              "%s\n", obd->obd_name, lustre_cfg_string(lcfg, 1),
                              label ?: "", label ? "/" : "", str,
                              obd->obd_replayable ? "enabled" : "disabled");
        }

        /* Reduce the initial timeout on an MDS because it doesn't need such
         * a long timeout as an OST does. Adaptive timeouts will adjust this
         * value appropriately. */
        if (ldlm_timeout == LDLM_TIMEOUT_DEFAULT)
                ldlm_timeout = MDS_LDLM_TIMEOUT_DEFAULT;

        RETURN(0);

err_qctxt:
        lquota_cleanup(mds_quota_interface_ref, obd);
err_fs:
        /* No extra cleanup needed for llog_init_commit_thread() */
        mds_fs_cleanup(obd);
        upcall_cache_cleanup(mds->mds_group_hash);
        mds->mds_group_hash = NULL;
err_ns:
        lprocfs_free_obd_stats(obd);
        lprocfs_obd_cleanup(obd);
        ldlm_namespace_free(obd->obd_namespace, NULL, 0);
        obd->obd_namespace = NULL;
err_ops:
        fsfilt_put_ops(obd->obd_fsops);
err_put:
        server_put_mount(obd->obd_name, mnt);
        obd->u.obt.obt_sb = NULL;
        return rc;
}

static int mds_lov_clean(struct obd_device *obd)
{
        struct mds_obd *mds = &obd->u.mds;
        struct obd_device *osc = mds->mds_osc_obd;
        ENTRY;

        if (mds->mds_profile) {
                class_del_profile(mds->mds_profile);
                OBD_FREE(mds->mds_profile, strlen(mds->mds_profile) + 1);
                mds->mds_profile = NULL;
        }

        /* There better be a lov */
        if (!osc)
                RETURN(0);
        if (IS_ERR(osc))
                RETURN(PTR_ERR(osc));

        obd_register_observer(osc, NULL);

        /* Give lov our same shutdown flags */
        osc->obd_force = obd->obd_force;
        osc->obd_fail = obd->obd_fail;

        /* Cleanup the lov */
        obd_disconnect(mds->mds_osc_exp);
        class_manual_cleanup(osc);
        mds->mds_osc_exp = NULL;

        RETURN(0);
}

static int mds_postsetup(struct obd_device *obd)
{
        struct mds_obd *mds = &obd->u.mds;
        int rc = 0;
        ENTRY;

        rc = llog_setup(obd, LLOG_CONFIG_ORIG_CTXT, obd, 0, NULL,
                        &llog_lvfs_ops);
        if (rc)
                RETURN(rc);

        rc = llog_setup(obd, LLOG_LOVEA_ORIG_CTXT, obd, 0, NULL,
                        &llog_lvfs_ops);
        if (rc)
                RETURN(rc);

        if (mds->mds_profile) {
                struct lustre_profile *lprof;
                /* The profile defines which osc and mdc to connect to, for a
                   client.  We reuse that here to figure out the name of the
                   lov to use (and ignore lprof->lp_mdc).
                   The profile was set in the config log with
                   LCFG_MOUNTOPT profilenm oscnm mdcnm */
                lprof = class_get_profile(mds->mds_profile);
                if (lprof == NULL) {
                        CERROR("No profile found: %s\n", mds->mds_profile);
                        GOTO(err_cleanup, rc = -ENOENT);
                }
                rc = mds_lov_connect(obd, lprof->lp_osc);
                if (rc)
                        GOTO(err_cleanup, rc);
        }

        RETURN(rc);

err_cleanup:
        mds_lov_clean(obd);
        llog_cleanup(llog_get_context(obd, LLOG_CONFIG_ORIG_CTXT));
        llog_cleanup(llog_get_context(obd, LLOG_LOVEA_ORIG_CTXT));
        RETURN(rc);
}

int mds_postrecov(struct obd_device *obd)
{
        int rc;
        ENTRY;

        if (obd->obd_fail)
                RETURN(0);

        LASSERT(!obd->obd_recovering);
<<<<<<< HEAD

=======
>>>>>>> ce18b2ca
        /* clean PENDING dir */
        rc = mds_cleanup_pending(obd);
        if (rc < 0)
                GOTO(out, rc);
        /* VBR: update boot epoch after recovery */
        mds_update_last_epoch(obd);

        /* FIXME Does target_finish_recovery really need this to block? */
        /* Notify the LOV, which will in turn call mds_notify for each tgt */
        /* This means that we have to hack obd_notify to think we're obd_set_up
           during mds_lov_connect. */
        obd_notify(obd->u.mds.mds_osc_obd, NULL,
                   obd->obd_async_recov ? OBD_NOTIFY_SYNC_NONBLOCK :
                   OBD_NOTIFY_SYNC, NULL);

        /* quota recovery */
        lquota_recovery(mds_quota_interface_ref, obd);

out:
        RETURN(rc);
}

/* We need to be able to stop an mds_lov_synchronize */
static int mds_lov_early_clean(struct obd_device *obd)
{
        struct mds_obd *mds = &obd->u.mds;
        struct obd_device *osc = mds->mds_osc_obd;

        if (!osc || (!obd->obd_force && !obd->obd_fail))
                return(0);

        CDEBUG(D_HA, "abort inflight\n");
        return (obd_precleanup(osc, OBD_CLEANUP_EARLY));
}

static int mds_precleanup(struct obd_device *obd, enum obd_cleanup_stage stage)
{
        int rc = 0;
        ENTRY;

        switch (stage) {
        case OBD_CLEANUP_EARLY:
                break;
        case OBD_CLEANUP_EXPORTS:
                target_cleanup_recovery(obd);
                mds_lov_early_clean(obd);
                break;
        case OBD_CLEANUP_SELF_EXP:
                mds_lov_disconnect(obd);
                mds_lov_clean(obd);
                llog_cleanup(llog_get_context(obd, LLOG_CONFIG_ORIG_CTXT));
                llog_cleanup(llog_get_context(obd, LLOG_LOVEA_ORIG_CTXT));
                rc = obd_llog_finish(obd, 0);
                break;
        case OBD_CLEANUP_OBD:
                break;
        }
        RETURN(rc);
}

static int mds_cleanup(struct obd_device *obd)
{
        struct mds_obd *mds = &obd->u.mds;
        lvfs_sbdev_type save_dev;
        ENTRY;

        if (obd->u.obt.obt_sb == NULL)
                RETURN(0);
        save_dev = lvfs_sbdev(obd->u.obt.obt_sb);

        if (mds->mds_osc_exp)
                /* lov export was disconnected by mds_lov_clean;
                   we just need to drop our ref */
                class_export_put(mds->mds_osc_exp);

        remove_proc_entry("clear", obd->obd_proc_exports_entry);
        lprocfs_free_per_client_stats(obd);
        lprocfs_free_obd_stats(obd);
        lprocfs_obd_cleanup(obd);

        lquota_cleanup(mds_quota_interface_ref, obd);

        mds_update_server_data(obd, 1);
        mds_fs_cleanup(obd);

        upcall_cache_cleanup(mds->mds_group_hash);
        mds->mds_group_hash = NULL;

        server_put_mount(obd->obd_name, mds->mds_vfsmnt);
        obd->u.obt.obt_sb = NULL;

        ldlm_namespace_free(obd->obd_namespace, NULL, obd->obd_force);
        obd->obd_namespace = NULL;

        spin_lock_bh(&obd->obd_processing_task_lock);
        if (obd->obd_recovering) {
                target_cancel_recovery_timer(obd);
                obd->obd_recovering = 0;
        }
        spin_unlock_bh(&obd->obd_processing_task_lock);

        fsfilt_put_ops(obd->obd_fsops);

        LCONSOLE_INFO("MDT %s has stopped.\n", obd->obd_name);

        RETURN(0);
}

static void fixup_handle_for_resent_req(struct ptlrpc_request *req, int offset,
                                        struct ldlm_lock *new_lock,
                                        struct ldlm_lock **old_lock,
                                        struct lustre_handle *lockh)
{
        struct obd_export *exp = req->rq_export;
        struct ldlm_request *dlmreq =
                lustre_msg_buf(req->rq_reqmsg, offset, sizeof(*dlmreq));
        struct lustre_handle remote_hdl = dlmreq->lock_handle[0];
        struct list_head *iter;

        if (!(lustre_msg_get_flags(req->rq_reqmsg) & MSG_RESENT))
                return;

        spin_lock(&exp->exp_ldlm_data.led_lock);
        list_for_each(iter, &exp->exp_ldlm_data.led_held_locks) {
                struct ldlm_lock *lock;
                lock = list_entry(iter, struct ldlm_lock, l_export_chain);
                if (lock == new_lock)
                        continue;
                if (lock->l_remote_handle.cookie == remote_hdl.cookie) {
                        lockh->cookie = lock->l_handle.h_cookie;
                        LDLM_DEBUG(lock, "restoring lock cookie");
                        DEBUG_REQ(D_DLMTRACE, req,"restoring lock cookie "LPX64,
                                  lockh->cookie);
                        if (old_lock)
                                *old_lock = LDLM_LOCK_GET(lock);
                        spin_unlock(&exp->exp_ldlm_data.led_lock);
                        return;
                }
        }
        spin_unlock(&exp->exp_ldlm_data.led_lock);

        /* If the xid matches, then we know this is a resent request,
         * and allow it. (It's probably an OPEN, for which we don't
         * send a lock */
        if (req->rq_xid ==
            le64_to_cpu(exp->exp_mds_data.med_lcd->lcd_last_xid))
                return;

        if (req->rq_xid ==
            le64_to_cpu(exp->exp_mds_data.med_lcd->lcd_last_close_xid))
                return;

        /* This remote handle isn't enqueued, so we never received or
         * processed this request.  Clear MSG_RESENT, because it can
         * be handled like any normal request now. */

        lustre_msg_clear_flags(req->rq_reqmsg, MSG_RESENT);

        DEBUG_REQ(D_DLMTRACE, req, "no existing lock with rhandle "LPX64,
                  remote_hdl.cookie);
}

int intent_disposition(struct ldlm_reply *rep, int flag)
{
        if (!rep)
                return 0;
        return (rep->lock_policy_res1 & flag);
}

void intent_set_disposition(struct ldlm_reply *rep, int flag)
{
        if (!rep)
                return;
        rep->lock_policy_res1 |= flag;
}

#define IS_CLIENT_DISCONNECT_ERROR(error) \
                (error == -ENOTCONN || error == -ENODEV)

static int mds_intent_policy(struct ldlm_namespace *ns,
                             struct ldlm_lock **lockp, void *req_cookie,
                             ldlm_mode_t mode, int flags, void *data)
{
        struct ptlrpc_request *req = req_cookie;
        struct ldlm_lock *lock = *lockp;
        struct ldlm_intent *it;
        struct mds_obd *mds = &req->rq_export->exp_obd->u.mds;
        struct ldlm_reply *rep;
        struct lustre_handle lockh = { 0 };
        struct ldlm_lock *new_lock = NULL;
        int getattr_part = MDS_INODELOCK_UPDATE;
        int repsize[5] = { [MSG_PTLRPC_BODY_OFF] = sizeof(struct ptlrpc_body),
                           [DLM_LOCKREPLY_OFF]   = sizeof(struct ldlm_reply),
                           [DLM_REPLY_REC_OFF]   = sizeof(struct mds_body),
                           [DLM_REPLY_REC_OFF+1] = mds->mds_max_mdsize };
        int repbufcnt = 4, rc;
        ENTRY;

        LASSERT(req != NULL);

        if (lustre_msg_bufcount(req->rq_reqmsg) <= DLM_INTENT_IT_OFF) {
                /* No intent was provided */
                rc = lustre_pack_reply(req, 2, repsize, NULL);
                if (rc)
                        RETURN(rc);
                RETURN(0);
        }

        it = lustre_swab_reqbuf(req, DLM_INTENT_IT_OFF, sizeof(*it),
                                lustre_swab_ldlm_intent);
        if (it == NULL) {
                CERROR("Intent missing\n");
                RETURN(req->rq_status = -EFAULT);
        }

        LDLM_DEBUG(lock, "intent policy, opc: %s", ldlm_it2str(it->opc));

        if ((req->rq_export->exp_connect_flags & OBD_CONNECT_ACL) &&
            (it->opc & (IT_OPEN | IT_GETATTR | IT_LOOKUP)))
                /* we should never allow OBD_CONNECT_ACL if not configured */
                repsize[repbufcnt++] = LUSTRE_POSIX_ACL_MAX_SIZE;
        else if (it->opc & IT_UNLINK)
                repsize[repbufcnt++] = mds->mds_max_cookiesize;

        /* if we do recovery we isn't send reply mds state is restored */
        if(lustre_msg_get_flags(req->rq_reqmsg) & MSG_REPLAY) {
                repsize[DLM_REPLY_REC_OFF+1] = 0;
                if (it->opc & IT_UNLINK)
                        repsize[DLM_REPLY_REC_OFF+2] = 0;
        }

        rc = lustre_pack_reply(req, repbufcnt, repsize, NULL);
        if (rc)
                RETURN(req->rq_status = rc);

        rep = lustre_msg_buf(req->rq_repmsg, DLM_LOCKREPLY_OFF, sizeof(*rep));
        intent_set_disposition(rep, DISP_IT_EXECD);

        /* execute policy */
        switch ((long)it->opc) {
        case IT_OPEN:
        case IT_CREAT|IT_OPEN:
                mds_counter_incr(req->rq_export, LPROC_MDS_OPEN);
                fixup_handle_for_resent_req(req, DLM_LOCKREQ_OFF, lock, NULL,
                                            &lockh);
                /* XXX swab here to assert that an mds_open reint
                 * packet is following */
                rep->lock_policy_res2 = mds_reint(req, DLM_INTENT_REC_OFF,
                                                  &lockh);
#if 0
                /* We abort the lock if the lookup was negative and
                 * we did not make it to the OPEN portion */
                if (!intent_disposition(rep, DISP_LOOKUP_EXECD))
                        RETURN(ELDLM_LOCK_ABORTED);
                if (intent_disposition(rep, DISP_LOOKUP_NEG) &&
                    !intent_disposition(rep, DISP_OPEN_OPEN))
#endif

                /* If there was an error of some sort or if we are not
                 * returning any locks */
                 if (rep->lock_policy_res2 ||
                     !intent_disposition(rep, DISP_OPEN_LOCK)) {
                        /* If it is the disconnect error (ENODEV & ENOCONN)
                         * ptlrpc layer should know this imediately, it should
                         * be replied by rq_stats, otherwise, return it by
                         * intent here
                         */
                         /* if VBR failure then return error in rq_stats too */
                        if (IS_CLIENT_DISCONNECT_ERROR(rep->lock_policy_res2) ||
                            rep->lock_policy_res2 == -EOVERFLOW)
                                RETURN(rep->lock_policy_res2);
                        else
                                RETURN(ELDLM_LOCK_ABORTED);
                 }
                break;
        case IT_LOOKUP:
                        getattr_part = MDS_INODELOCK_LOOKUP;
        case IT_GETATTR:
                        getattr_part |= MDS_INODELOCK_LOOKUP;
                        OBD_COUNTER_INCREMENT(req->rq_export->exp_obd, getattr);
        case IT_READDIR:
                fixup_handle_for_resent_req(req, DLM_LOCKREQ_OFF, lock,
                                            &new_lock, &lockh);

                /* INODEBITS_INTEROP: if this lock was converted from a
                 * plain lock (client does not support inodebits), then
                 * child lock must be taken with both lookup and update
                 * bits set for all operations.
                 */
                if (!(req->rq_export->exp_connect_flags & OBD_CONNECT_IBITS))
                        getattr_part = MDS_INODELOCK_LOOKUP |
                                       MDS_INODELOCK_UPDATE;

                rep->lock_policy_res2 = mds_getattr_lock(req,DLM_INTENT_REC_OFF,
                                                         getattr_part, &lockh);
                /* FIXME: LDLM can set req->rq_status. MDS sets
                   policy_res{1,2} with disposition and status.
                   - replay: returns 0 & req->status is old status
                   - otherwise: returns req->status */
                if (intent_disposition(rep, DISP_LOOKUP_NEG))
                        rep->lock_policy_res2 = 0;
                if (!intent_disposition(rep, DISP_LOOKUP_POS) ||
                    rep->lock_policy_res2)
                        RETURN(ELDLM_LOCK_ABORTED);
                if (req->rq_status != 0) {
                        LBUG();
                        rep->lock_policy_res2 = req->rq_status;
                        RETURN(ELDLM_LOCK_ABORTED);
                }
                break;
        default:
                CERROR("Unhandled intent "LPD64"\n", it->opc);
                RETURN(-EFAULT);
        }

        /* By this point, whatever function we called above must have either
         * filled in 'lockh', been an intent replay, or returned an error.  We
         * want to allow replayed RPCs to not get a lock, since we would just
         * drop it below anyways because lock replay is done separately by the
         * client afterwards.  For regular RPCs we want to give the new lock to
         * the client instead of whatever lock it was about to get. */
        if (new_lock == NULL)
                new_lock = ldlm_handle2lock(&lockh);
        if (new_lock == NULL && (flags & LDLM_FL_INTENT_ONLY))
                RETURN(0);

        LASSERTF(new_lock != NULL, "op "LPX64" lockh "LPX64"\n",
                 it->opc, lockh.cookie);

        /* If we've already given this lock to a client once, then we should
         * have no readers or writers.  Otherwise, we should have one reader
         * _or_ writer ref (which will be zeroed below) before returning the
         * lock to a client. */
        if (new_lock->l_export == req->rq_export) {
                LASSERT(new_lock->l_readers + new_lock->l_writers == 0);
        } else {
                LASSERT(new_lock->l_export == NULL);
                LASSERT(new_lock->l_readers + new_lock->l_writers == 1);
        }

        *lockp = new_lock;

        if (new_lock->l_export == req->rq_export) {
                /* Already gave this to the client, which means that we
                 * reconstructed a reply. */
                LASSERT(lustre_msg_get_flags(req->rq_reqmsg) &
                        MSG_RESENT);
                RETURN(ELDLM_LOCK_REPLACED);
        }

        /* Fixup the lock to be given to the client */
        lock_res_and_lock(new_lock);
        new_lock->l_readers = 0;
        new_lock->l_writers = 0;

        new_lock->l_export = class_export_get(req->rq_export);
        spin_lock(&req->rq_export->exp_ldlm_data.led_lock);
        list_add(&new_lock->l_export_chain,
                 &new_lock->l_export->exp_ldlm_data.led_held_locks);
        spin_unlock(&req->rq_export->exp_ldlm_data.led_lock);

        new_lock->l_blocking_ast = lock->l_blocking_ast;
        new_lock->l_completion_ast = lock->l_completion_ast;

<<<<<<< HEAD
        memcpy(&new_lock->l_remote_handle, &lock->l_remote_handle,
               sizeof(lock->l_remote_handle));
=======
        mds->mds_max_mdsize = sizeof(struct lov_mds_md_v3);
        mds->mds_max_cookiesize = sizeof(struct llog_cookie);
>>>>>>> ce18b2ca

        new_lock->l_flags &= ~LDLM_FL_LOCAL;

        unlock_res_and_lock(new_lock);
        LDLM_LOCK_PUT(new_lock);

        RETURN(ELDLM_LOCK_REPLACED);
}

static int mdt_setup(struct obd_device *obd, obd_count len, void *buf)
{
        struct mds_obd *mds = &obd->u.mds;
        struct lprocfs_static_vars lvars;
        int mds_min_threads;
        int mds_max_threads;
        int rc = 0;
        ENTRY;

        lprocfs_mdt_init_vars(&lvars);
        lprocfs_obd_setup(obd, lvars.obd_vars);

        sema_init(&mds->mds_health_sem, 1);

        if (mds_num_threads) {
                /* If mds_num_threads is set, it is the min and the max. */
                if (mds_num_threads > MDS_THREADS_MAX)
                        mds_num_threads = MDS_THREADS_MAX;
                if (mds_num_threads < MDS_THREADS_MIN)
                        mds_num_threads = MDS_THREADS_MIN;
                mds_max_threads = mds_min_threads = mds_num_threads;
        } else {
                /* Base min threads on memory and cpus */
                mds_min_threads = num_possible_cpus() * num_physpages >>
                        (27 - CFS_PAGE_SHIFT);
                if (mds_min_threads < MDS_THREADS_MIN)
                        mds_min_threads = MDS_THREADS_MIN;
                /* Largest auto threads start value */
                if (mds_min_threads > 32)
                        mds_min_threads = 32;
                mds_max_threads = min(MDS_THREADS_MAX, mds_min_threads * 4);
        }

        mds->mds_service =
                ptlrpc_init_svc(MDS_NBUFS, MDS_BUFSIZE, MDS_MAXREQSIZE,
                                MDS_MAXREPSIZE, MDS_REQUEST_PORTAL,
                                MDC_REPLY_PORTAL, MDS_SERVICE_WATCHDOG_FACTOR,
                                mds_handle, LUSTRE_MDS_NAME,
                                obd->obd_proc_entry, target_print_req,
                                mds_min_threads, mds_max_threads, "ll_mdt");

        if (!mds->mds_service) {
                CERROR("failed to start service\n");
                GOTO(err_lprocfs, rc = -ENOMEM);
        }

        rc = ptlrpc_start_threads(obd, mds->mds_service);
        if (rc)
                GOTO(err_thread, rc);

        mds->mds_setattr_service =
                ptlrpc_init_svc(MDS_NBUFS, MDS_BUFSIZE, MDS_MAXREQSIZE,
                                MDS_MAXREPSIZE, MDS_SETATTR_PORTAL,
                                MDC_REPLY_PORTAL, MDS_SERVICE_WATCHDOG_FACTOR,
                                mds_handle, "mds_setattr",
                                obd->obd_proc_entry, target_print_req,
                                mds_min_threads, mds_max_threads,
                                "ll_mdt_attr");
        if (!mds->mds_setattr_service) {
                CERROR("failed to start getattr service\n");
                GOTO(err_thread, rc = -ENOMEM);
        }

        rc = ptlrpc_start_threads(obd, mds->mds_setattr_service);
        if (rc)
                GOTO(err_thread2, rc);

        mds->mds_readpage_service =
                ptlrpc_init_svc(MDS_NBUFS, MDS_BUFSIZE, MDS_MAXREQSIZE,
                                MDS_MAXREPSIZE, MDS_READPAGE_PORTAL,
                                MDC_REPLY_PORTAL, MDS_SERVICE_WATCHDOG_FACTOR,
                                mds_handle, "mds_readpage",
                                obd->obd_proc_entry, target_print_req,
                                MDS_THREADS_MIN_READPAGE, mds_max_threads,
                                "ll_mdt_rdpg");
        if (!mds->mds_readpage_service) {
                CERROR("failed to start readpage service\n");
                GOTO(err_thread2, rc = -ENOMEM);
        }

        rc = ptlrpc_start_threads(obd, mds->mds_readpage_service);

        if (rc)
                GOTO(err_thread3, rc);

        ping_evictor_start();

        RETURN(0);

err_thread3:
        ptlrpc_unregister_service(mds->mds_readpage_service);
        mds->mds_readpage_service = NULL;
err_thread2:
        ptlrpc_unregister_service(mds->mds_setattr_service);
        mds->mds_setattr_service = NULL;
err_thread:
        ptlrpc_unregister_service(mds->mds_service);
        mds->mds_service = NULL;
err_lprocfs:
        lprocfs_obd_cleanup(obd);
        return rc;
}

static int mdt_cleanup(struct obd_device *obd)
{
        struct mds_obd *mds = &obd->u.mds;
        ENTRY;

        ping_evictor_stop();

        down(&mds->mds_health_sem);
        ptlrpc_unregister_service(mds->mds_readpage_service);
        ptlrpc_unregister_service(mds->mds_setattr_service);
        ptlrpc_unregister_service(mds->mds_service);
        mds->mds_readpage_service = NULL;
        mds->mds_setattr_service = NULL;
        mds->mds_service = NULL;
        up(&mds->mds_health_sem);

        lprocfs_obd_cleanup(obd);

        RETURN(0);
}

static int mdt_health_check(struct obd_device *obd)
{
        struct mds_obd *mds = &obd->u.mds;
        int rc = 0;

        down(&mds->mds_health_sem);
        rc |= ptlrpc_service_health_check(mds->mds_readpage_service);
        rc |= ptlrpc_service_health_check(mds->mds_setattr_service);
        rc |= ptlrpc_service_health_check(mds->mds_service);
        up(&mds->mds_health_sem);

        /*
         * health_check to return 0 on healthy
         * and 1 on unhealthy.
         */
        if(rc != 0)
                rc = 1;

        return rc;
}

static struct dentry *mds_lvfs_fid2dentry(__u64 id, __u32 gen, __u64 gr,
                                          void *data)
{
        struct obd_device *obd = data;
        struct ll_fid fid;
        fid.id = id;
        fid.generation = gen;
        return mds_fid2dentry(&obd->u.mds, &fid, NULL);
}

static int mds_health_check(struct obd_device *obd)
{
        struct obd_device_target *odt = &obd->u.obt;
#ifdef USE_HEALTH_CHECK_WRITE
        struct mds_obd *mds = &obd->u.mds;
#endif
        int rc = 0;

        if (odt->obt_sb->s_flags & MS_RDONLY)
                rc = 1;

#ifdef USE_HEALTH_CHECK_WRITE
        LASSERT(mds->mds_health_check_filp != NULL);
        rc |= !!lvfs_check_io_health(obd, mds->mds_health_check_filp);
#endif

        return rc;
}

static int mds_process_config(struct obd_device *obd, obd_count len, void *buf)
{
        struct lustre_cfg *lcfg = buf;
        struct lprocfs_static_vars lvars;
        int rc;

        lprocfs_mds_init_vars(&lvars);

        rc = class_process_proc_param(PARAM_MDT, lvars.obd_vars, lcfg, obd);

        return(rc);
}

struct lvfs_callback_ops mds_lvfs_ops = {
        l_fid2dentry:     mds_lvfs_fid2dentry,
};

/* use obd ops to offer management infrastructure */
static struct obd_ops mds_obd_ops = {
        .o_owner           = THIS_MODULE,
        .o_connect         = mds_connect,
        .o_reconnect       = mds_reconnect,
        .o_init_export     = mds_init_export,
        .o_destroy_export  = mds_destroy_export,
        .o_disconnect      = mds_disconnect,
        .o_setup           = mds_setup,
        .o_precleanup      = mds_precleanup,
        .o_cleanup         = mds_cleanup,
        .o_postrecov       = mds_postrecov,
        .o_statfs          = mds_obd_statfs,
        .o_iocontrol       = mds_iocontrol,
        .o_create          = mds_obd_create,
        .o_destroy         = mds_obd_destroy,
        .o_llog_init       = mds_llog_init,
        .o_llog_finish     = mds_llog_finish,
        .o_notify          = mds_notify,
        .o_health_check    = mds_health_check,
        .o_process_config  = mds_process_config,
};

static struct obd_ops mdt_obd_ops = {
        .o_owner           = THIS_MODULE,
        .o_setup           = mdt_setup,
        .o_cleanup         = mdt_cleanup,
        .o_health_check    = mdt_health_check,
};

quota_interface_t *mds_quota_interface_ref;
extern quota_interface_t mds_quota_interface;

static int __init mds_init(void)
{
        int rc;
        struct lprocfs_static_vars lvars;

        request_module("lquota");
        mds_quota_interface_ref = PORTAL_SYMBOL_GET(mds_quota_interface);
        rc = lquota_init(mds_quota_interface_ref);
        if (rc) {
                if (mds_quota_interface_ref)
                        PORTAL_SYMBOL_PUT(mds_quota_interface);
                return rc;
        }
        init_obd_quota_ops(mds_quota_interface_ref, &mds_obd_ops);

        lprocfs_mds_init_vars(&lvars);
        class_register_type(&mds_obd_ops, lvars.module_vars, LUSTRE_MDS_NAME);
        lprocfs_mdt_init_vars(&lvars);
        class_register_type(&mdt_obd_ops, lvars.module_vars, LUSTRE_MDT_NAME);

        return 0;
}

static void /*__exit*/ mds_exit(void)
{
        lquota_exit(mds_quota_interface_ref);
        if (mds_quota_interface_ref)
                PORTAL_SYMBOL_PUT(mds_quota_interface);

        class_unregister_type(LUSTRE_MDS_NAME);
        class_unregister_type(LUSTRE_MDT_NAME);
}

MODULE_AUTHOR("Sun Microsystems, Inc. <http://www.lustre.org/>");
MODULE_DESCRIPTION("Lustre Metadata Server (MDS)");
MODULE_LICENSE("GPL");

module_init(mds_init);
module_exit(mds_exit);<|MERGE_RESOLUTION|>--- conflicted
+++ resolved
@@ -398,6 +398,7 @@
 int mds_init_export(struct obd_export *exp)
 {
         struct mds_export_data *med = &exp->exp_mds_data;
+        ENTRY;
 
         INIT_LIST_HEAD(&med->med_open_head);
         spin_lock_init(&med->med_open_lock);
@@ -406,7 +407,7 @@
         exp->exp_connecting = 1;
         spin_unlock(&exp->exp_lock);
 
-        RETURN(0);
+        RETURN(ldlm_init_export(exp));
 }
 
 static int mds_destroy_export(struct obd_export *export)
@@ -423,6 +424,7 @@
 
         med = &export->exp_mds_data;
         target_destroy_export(export);
+        ldlm_destroy_export(export);
 
         if (obd_uuid_equals(&export->exp_client_uuid, &obd->obd_uuid))
                 RETURN(0);
@@ -1402,6 +1404,7 @@
         RETURN(0);
 }
 
+#ifdef HAVE_QUOTA_SUPPORT
 static int mds_handle_quotacheck(struct ptlrpc_request *req)
 {
         struct obd_quotactl *oqctl;
@@ -1442,6 +1445,7 @@
         *repoqc = *oqctl;
         RETURN(0);
 }
+#endif
 
 static int mds_msg_check_version(struct lustre_msg *msg)
 {
@@ -1760,7 +1764,7 @@
                 DEBUG_REQ(D_INODE, req, "set_info");
                 rc = mds_set_info_rpc(req->rq_export, req);
                 break;
-
+#ifdef HAVE_QUOTA_SUPPORT
         case MDS_QUOTACHECK:
                 DEBUG_REQ(D_INODE, req, "quotacheck");
                 OBD_FAIL_RETURN(OBD_FAIL_MDS_QUOTACHECK_NET, 0);
@@ -1772,7 +1776,7 @@
                 OBD_FAIL_RETURN(OBD_FAIL_MDS_QUOTACTL_NET, 0);
                 rc = mds_handle_quotactl(req);
                 break;
-
+#endif
         case OBD_PING:
                 DEBUG_REQ(D_INODE, req, "ping");
                 rc = target_handle_ping(req);
@@ -2211,17 +2215,14 @@
                 RETURN(0);
 
         LASSERT(!obd->obd_recovering);
-<<<<<<< HEAD
-
-=======
->>>>>>> ce18b2ca
+
+        /* VBR: update boot epoch after recovery */
+        mds_update_last_epoch(obd);
+
         /* clean PENDING dir */
         rc = mds_cleanup_pending(obd);
         if (rc < 0)
                 GOTO(out, rc);
-        /* VBR: update boot epoch after recovery */
-        mds_update_last_epoch(obd);
-
         /* FIXME Does target_finish_recovery really need this to block? */
         /* Notify the LOV, which will in turn call mds_notify for each tgt */
         /* This means that we have to hack obd_notify to think we're obd_set_up
@@ -2332,29 +2333,26 @@
         struct ldlm_request *dlmreq =
                 lustre_msg_buf(req->rq_reqmsg, offset, sizeof(*dlmreq));
         struct lustre_handle remote_hdl = dlmreq->lock_handle[0];
-        struct list_head *iter;
+        struct ldlm_lock *lock;
 
         if (!(lustre_msg_get_flags(req->rq_reqmsg) & MSG_RESENT))
                 return;
 
-        spin_lock(&exp->exp_ldlm_data.led_lock);
-        list_for_each(iter, &exp->exp_ldlm_data.led_held_locks) {
-                struct ldlm_lock *lock;
-                lock = list_entry(iter, struct ldlm_lock, l_export_chain);
-                if (lock == new_lock)
-                        continue;
-                if (lock->l_remote_handle.cookie == remote_hdl.cookie) {
+        lock = lustre_hash_lookup(exp->exp_lock_hash, &remote_hdl);
+        if (lock) {
+                if (lock != new_lock) {
                         lockh->cookie = lock->l_handle.h_cookie;
                         LDLM_DEBUG(lock, "restoring lock cookie");
-                        DEBUG_REQ(D_DLMTRACE, req,"restoring lock cookie "LPX64,
-                                  lockh->cookie);
+                        DEBUG_REQ(D_DLMTRACE, req, "restoring lock cookie "
+                                  LPX64, lockh->cookie);
                         if (old_lock)
                                 *old_lock = LDLM_LOCK_GET(lock);
-                        spin_unlock(&exp->exp_ldlm_data.led_lock);
+
+                        lh_put(exp->exp_lock_hash, &lock->l_exp_hash);
                         return;
                 }
-        }
-        spin_unlock(&exp->exp_ldlm_data.led_lock);
+                lh_put(exp->exp_lock_hash, &lock->l_exp_hash);
+        }
 
         /* If the xid matches, then we know this is a resent request,
          * and allow it. (It's probably an OPEN, for which we don't
@@ -2571,23 +2569,15 @@
         new_lock->l_writers = 0;
 
         new_lock->l_export = class_export_get(req->rq_export);
-        spin_lock(&req->rq_export->exp_ldlm_data.led_lock);
-        list_add(&new_lock->l_export_chain,
-                 &new_lock->l_export->exp_ldlm_data.led_held_locks);
-        spin_unlock(&req->rq_export->exp_ldlm_data.led_lock);
-
         new_lock->l_blocking_ast = lock->l_blocking_ast;
         new_lock->l_completion_ast = lock->l_completion_ast;
-
-<<<<<<< HEAD
+        new_lock->l_flags &= ~LDLM_FL_LOCAL;
+
         memcpy(&new_lock->l_remote_handle, &lock->l_remote_handle,
                sizeof(lock->l_remote_handle));
-=======
-        mds->mds_max_mdsize = sizeof(struct lov_mds_md_v3);
-        mds->mds_max_cookiesize = sizeof(struct llog_cookie);
->>>>>>> ce18b2ca
-
-        new_lock->l_flags &= ~LDLM_FL_LOCAL;
+
+        lustre_hash_add(new_lock->l_export->exp_lock_hash,
+                        &new_lock->l_remote_handle, &new_lock->l_exp_hash);
 
         unlock_res_and_lock(new_lock);
         LDLM_LOCK_PUT(new_lock);
@@ -2772,12 +2762,19 @@
 static int mds_process_config(struct obd_device *obd, obd_count len, void *buf)
 {
         struct lustre_cfg *lcfg = buf;
-        struct lprocfs_static_vars lvars;
-        int rc;
-
-        lprocfs_mds_init_vars(&lvars);
-
-        rc = class_process_proc_param(PARAM_MDT, lvars.obd_vars, lcfg, obd);
+        int rc = 0;
+
+        switch(lcfg->lcfg_command) {
+        case LCFG_PARAM: {
+                struct lprocfs_static_vars lvars;
+                lprocfs_mds_init_vars(&lvars);
+
+                rc = class_process_proc_param(PARAM_MDT, lvars.obd_vars, lcfg, obd);
+                break;
+        }
+        default:
+                break;
+        }
 
         return(rc);
 }
