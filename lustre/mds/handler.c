--- conflicted
+++ resolved
@@ -61,16 +61,11 @@
 # include <linux/locks.h>
 #endif
 
-<<<<<<< HEAD
-=======
-#include <lustre_acl.h>
->>>>>>> 7bfe2fbd
 #include <obd_class.h>
 #include <lustre_dlm.h>
 #include <obd_lov.h>
 #include <lustre_fsfilt.h>
 #include <lprocfs_status.h>
-#include <lustre_commit_confd.h>
 #include <lustre_quota.h>
 #include <lustre_disk.h>
 #include <lustre_param.h>
@@ -421,6 +416,7 @@
         struct mds_obd *mds = &obd->u.mds;
         struct lvfs_run_ctxt saved;
         struct lov_mds_md *lmm;
+        __u32 lmm_sz, cookie_sz;
         struct llog_cookie *logcookies;
         int rc = 0;
         ENTRY;
@@ -434,18 +430,20 @@
         push_ctxt(&saved, &obd->obd_lvfs_ctxt, NULL);
         /* Close any open files (which may also cause orphan unlinking). */
 
-        OBD_ALLOC(lmm, mds->mds_max_mdsize);
+        lmm_sz = mds->mds_max_mdsize;
+        OBD_ALLOC(lmm, lmm_sz);
         if (lmm == NULL) {
                 CWARN("%s: allocation failure during cleanup; can not force "
                       "close file handles on this service.\n", obd->obd_name);
                 GOTO(out, rc = -ENOMEM);
         }
 
-        OBD_ALLOC(logcookies, mds->mds_max_cookiesize);
+        cookie_sz = mds->mds_max_cookiesize;
+        OBD_ALLOC(logcookies, cookie_sz);
         if (logcookies == NULL) {
                 CWARN("%s: allocation failure during cleanup; can not force "
                       "close file handles on this service.\n", obd->obd_name);
-                OBD_FREE(lmm, mds->mds_max_mdsize);
+                OBD_FREE(lmm, lmm_sz);
                 GOTO(out, rc = -ENOMEM);
         }
 
@@ -454,7 +452,7 @@
                 struct list_head *tmp = med->med_open_head.next;
                 struct mds_file_data *mfd =
                         list_entry(tmp, struct mds_file_data, mfd_list);
-                int lmm_size = mds->mds_max_mdsize;
+                int lmm_size = lmm_sz;
                 umode_t mode = mfd->mfd_dentry->d_inode->i_mode;
                 __u64 valid = 0;
 
@@ -471,7 +469,7 @@
                        mfd->mfd_dentry->d_inode->i_ino);
 
                 rc = mds_get_md(obd, mfd->mfd_dentry->d_inode, lmm,
-                                &lmm_size, 1, 0);
+                                &lmm_size, 1, 0, 0);
                 if (rc < 0)
                         CWARN("mds_get_md failure, rc=%d\n", rc);
                 else
@@ -504,8 +502,8 @@
                 spin_lock(&med->med_open_lock);
         }
 
-        OBD_FREE(logcookies, mds->mds_max_cookiesize);
-        OBD_FREE(lmm, mds->mds_max_mdsize);
+        OBD_FREE(logcookies, cookie_sz);
+        OBD_FREE(lmm, lmm_sz);
 
         spin_unlock(&med->med_open_lock);
 
@@ -528,6 +526,9 @@
         rc = class_disconnect(exp);
         if (exp->exp_obd->obd_namespace != NULL)
                 ldlm_cancel_locks_for_export(exp);
+
+        /* release nid stat refererence */
+        lprocfs_exp_cleanup(exp);
 
         /* complete all outstanding replies */
         spin_lock(&exp->exp_lock);
@@ -574,7 +575,8 @@
  * The EA size is also returned on success, and -ve errno on failure.
  * If there is no EA then 0 is returned. */
 int mds_get_md(struct obd_device *obd, struct inode *inode, void *md,
-               int *size, int lock, int flags)
+               int *size, int lock, int flags,
+               __u64 connect_flags)
 {
         int rc = 0;
         int lmm_size = 0;
@@ -591,7 +593,8 @@
                        rc, inode->i_ino);
         } else if (rc > 0) {
                 lmm_size = rc;
-                rc = mds_convert_lov_ea(obd, inode, md, lmm_size);
+                rc = mds_convert_lov_ea(obd, inode, md, lmm_size,
+                                        connect_flags);
 
                 if (rc == 0) {
                         *size = lmm_size;
@@ -612,7 +615,8 @@
 /* Call with lock=1 if you want mds_pack_md to take the i_mutex.
  * Call with lock=0 if the caller has already taken the i_mutex. */
 int mds_pack_md(struct obd_device *obd, struct lustre_msg *msg, int offset,
-                struct mds_body *body, struct inode *inode, int lock, int flags)
+                struct mds_body *body, struct inode *inode, int lock, int flags,
+                __u64 connect_flags)
 {
         struct mds_obd *mds = &obd->u.mds;
         void *lmm;
@@ -628,7 +632,10 @@
                        inode->i_ino);
                 RETURN(0);
         }
+        /* if this replay request we should be silencely exist without fill md*/
         lmm_size = lustre_msg_buflen(msg, offset);
+        if (lmm_size == 0)
+                RETURN(0);
 
         /* I don't really like this, but it is a sanity check on the client
          * MD request.  However, if the client doesn't know how much space
@@ -640,7 +647,8 @@
                 // RETURN(-EINVAL);
         }
 
-        rc = mds_get_md(obd, inode, lmm, &lmm_size, lock, flags);
+        rc = mds_get_md(obd, inode, lmm, &lmm_size, lock, flags,
+                        connect_flags);
         if (rc > 0) {
                 if (S_ISDIR(inode->i_mode))
                         body->valid |= OBD_MD_FLDIREA;
@@ -727,7 +735,8 @@
                         flags = MDS_GETATTR;
 
                 rc = mds_pack_md(obd, req->rq_repmsg, reply_off, body,
-                                 inode, 1, flags);
+                                 inode, 1, flags,
+                                 req->rq_export->exp_connect_flags);
 
                 /* If we have LOV EA data, the OST holds size, atime, mtime */
                 if (!(body->valid & OBD_MD_FLEASIZE) &&
@@ -824,7 +833,7 @@
                        rc, inode->i_ino);
                 if ((rc == 0) && (lustre_msg_get_opc(req->rq_reqmsg) == MDS_GETATTR) &&
                      ((S_ISDIR(inode->i_mode) && (body->valid & OBD_MD_FLDIREA))))
-                        rc = sizeof(struct lov_mds_md);
+                        rc = sizeof(struct lov_mds_md_v3);
                 if (rc < 0) {
                         if (rc != -ENODATA) {
                                 CERROR("error getting inode %lu MD: rc = %d\n",
@@ -1984,7 +1993,7 @@
 
         sema_init(&mds->mds_epoch_sem, 1);
         spin_lock_init(&mds->mds_transno_lock);
-        mds->mds_max_mdsize = sizeof(struct lov_mds_md);
+        mds->mds_max_mdsize = sizeof(struct lov_mds_md_v3);
         mds->mds_max_cookiesize = sizeof(struct llog_cookie);
         mds->mds_atime_diff = MAX_ATIME_DIFF;
         mds->mds_evict_ost_nids = 1;
@@ -2019,7 +2028,7 @@
         if (obd->obd_proc_exports_entry)
                 lprocfs_add_simple(obd->obd_proc_exports_entry,
                                    "clear", lprocfs_nid_stats_clear_read,
-                                   lprocfs_nid_stats_clear_write, obd);
+                                   lprocfs_nid_stats_clear_write, obd, NULL);
 
         if (lcfg->lcfg_bufcount >= 4 && LUSTRE_CFG_BUFLEN(lcfg, 3) > 0) {
                 class_uuid_t uuid;
@@ -2194,7 +2203,6 @@
 
 int mds_postrecov(struct obd_device *obd)
 {
-        struct llog_ctxt *ctxt;
         int rc;
         ENTRY;
 
@@ -2202,9 +2210,6 @@
                 RETURN(0);
 
         LASSERT(!obd->obd_recovering);
-        ctxt = llog_get_context(obd, LLOG_MDS_OST_ORIG_CTXT);
-        LASSERT(ctxt != NULL);
-        llog_ctxt_put(ctxt);
 
         /* clean PENDING dir */
         rc = mds_cleanup_pending(obd);
@@ -2430,13 +2435,19 @@
         else if (it->opc & IT_UNLINK)
                 repsize[repbufcnt++] = mds->mds_max_cookiesize;
 
+        /* if we do recovery we isn't send reply mds state is restored */
+        if(lustre_msg_get_flags(req->rq_reqmsg) & MSG_REPLAY) {
+                repsize[DLM_REPLY_REC_OFF+1] = 0;
+                if (it->opc & IT_UNLINK)
+                        repsize[DLM_REPLY_REC_OFF+2] = 0;
+        }
+
         rc = lustre_pack_reply(req, repbufcnt, repsize, NULL);
         if (rc)
                 RETURN(req->rq_status = rc);
 
         rep = lustre_msg_buf(req->rq_repmsg, DLM_LOCKREPLY_OFF, sizeof(*rep));
         intent_set_disposition(rep, DISP_IT_EXECD);
-
 
         /* execute policy */
         switch ((long)it->opc) {
