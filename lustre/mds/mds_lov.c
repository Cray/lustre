--- conflicted
+++ resolved
@@ -26,6 +26,9 @@
  *   license text for more details.
  */
 
+#ifndef EXPORT_SYMTAB
+# define EXPORT_SYMTAB
+#endif
 #define DEBUG_SUBSYSTEM S_MDS
 
 #include <linux/module.h>
@@ -118,6 +121,7 @@
 
         RETURN(rc);
 }
+EXPORT_SYMBOL(mds_lov_init_objids);
 
 void mds_lov_destroy_objids(struct obd_device *obd)
 {
@@ -136,7 +140,7 @@
         }
 
         if (mds->mds_lov_objid_filp) {
-                rc = filp_close((struct file *)mds->mds_lov_objid_filp, 0);
+                rc = filp_close((struct file *)mds->mds_lov_objid_filp, NULL);
                 mds->mds_lov_objid_filp = NULL;
                 if (rc)
                         CERROR("%s file won't close, rc=%d\n", LOV_OBJID, rc);
@@ -145,7 +149,6 @@
         FREE_BITMAP(mds->mds_lov_page_dirty);
         EXIT;
 }
-<<<<<<< HEAD
 EXPORT_SYMBOL(mds_lov_destroy_objids);
 
 void mds_lov_update_objids(struct obd_device *obd, struct lov_mds_md *lmm)
@@ -175,8 +178,6 @@
         EXIT;
 }
 EXPORT_SYMBOL(mds_lov_update_objids);
-=======
->>>>>>> 7bbcc3c5
 
 static int mds_lov_read_objids(struct obd_device *obd)
 {
@@ -234,7 +235,7 @@
 int mds_lov_write_objids(struct obd_device *obd)
 {
         struct mds_obd *mds = &obd->u.mds;
-        int i, rc = 0;
+        int i = 0, rc = 0;
         ENTRY;
 
         if (cfs_bitmap_check_empty(mds->mds_lov_page_dirty))
@@ -251,8 +252,9 @@
 
                 /* check for particaly filled last page */
                 if (i == mds->mds_lov_objid_lastpage)
-                        size = (mds->mds_lov_objid_lastidx + 1) * sizeof(obd_id);
-
+                        size = (mds->mds_lov_objid_lastidx + 1) *sizeof(obd_id);
+
+		CDEBUG(D_INFO,"write %lld - %u\n", off, size);
                 rc = fsfilt_write_record(obd, mds->mds_lov_objid_filp, data,
                                          size, &off, 0);
                 if (rc < 0)
@@ -351,7 +353,6 @@
 
         info.idx = idx;
         info.data = id;
-
         rc = obd_set_info_async(mds->mds_osc_exp, sizeof(KEY_NEXT_ID),
                                 KEY_NEXT_ID, sizeof(info), &info, NULL);
         if (rc)
@@ -512,11 +513,7 @@
 #endif
         data->ocd_version = LUSTRE_VERSION_CODE;
         /* NB: lov_connect() needs to fill in .ocd_index for each OST */
-<<<<<<< HEAD
         rc = obd_connect(&conn, mds->mds_osc_obd, &obd->obd_uuid, data, NULL);
-=======
-        rc = obd_connect(NULL, &conn, mds->mds_osc_obd, &obd->obd_uuid, data, NULL);
->>>>>>> 7bbcc3c5
         OBD_FREE(data, sizeof(*data));
         if (rc) {
                 CERROR("MDS cannot connect to LOV %s (%d)\n", lov_name, rc);
@@ -604,7 +601,6 @@
         RETURN(rc);
 }
 
-<<<<<<< HEAD
 int mds_iocontrol(unsigned int cmd, struct obd_export *exp, int len,
                   void *karg, void *uarg)
 {
@@ -810,8 +806,6 @@
 
 }
 
-=======
->>>>>>> 7bbcc3c5
 /* Collect the preconditions we need to allow client connects */
 static void mds_allow_cli(struct obd_device *obd, unsigned long flag)
 {
@@ -903,7 +897,7 @@
                 CERROR("%s sync failed %d, deactivating\n", obd_uuid2str(uuid),
                        rc);
                 if (!obd->obd_stopping && mds->mds_osc_obd &&
-                    !mds->mds_osc_obd->obd_stopping && !watched->obd_stopping) 
+                    !mds->mds_osc_obd->obd_stopping && !watched->obd_stopping)
                         obd_notify(mds->mds_osc_obd, watched,
                                    OBD_NOTIFY_INACTIVE, NULL);
         } else {
@@ -1030,7 +1024,6 @@
 
         RETURN(rc);
 }
-<<<<<<< HEAD
 
 int mds_get_default_md(struct obd_device *obd, struct lov_mds_md *lmm,
                        int *size)
@@ -1107,6 +1100,4 @@
         obd_free_memmd(obd->u.mds.mds_osc_exp, &lsm);
 conv_end:
         return rc;
-}
-=======
->>>>>>> 7bbcc3c5
+}