--- conflicted
+++ resolved
@@ -454,10 +454,7 @@
         oa.o_valid = OBD_MD_FLFLAGS | OBD_MD_FLGROUP;
         if (ost_uuid != NULL)
                 oti.oti_ost_uuid = ost_uuid;
-<<<<<<< HEAD
-
-=======
->>>>>>> 7df8d1be
+
         rc = obd_create(mds->mds_osc_exp, &oa, &empty_ea, &oti);
 
         RETURN(rc);
@@ -485,11 +482,7 @@
 }
 
 /* Update the lov desc for a new size lov. */
-<<<<<<< HEAD
 static int mds_lov_update_desc(struct obd_device *obd, __u32 index,
-=======
-static int mds_lov_update_desc(struct obd_device *obd, int idx,
->>>>>>> 7df8d1be
                                struct obd_uuid *uuid)
 {
         struct mds_obd *mds = &obd->u.mds;
@@ -511,11 +504,7 @@
            count (paranoia) */
         mds->mds_lov_desc = *ld;
         CDEBUG(D_CONFIG, "updated lov_desc, tgt_count: %d - idx %d / uuid %s\n",
-<<<<<<< HEAD
                mds->mds_lov_desc.ld_tgt_count, index, uuid->uuid);
-=======
-               mds->mds_lov_desc.ld_tgt_count, idx, uuid->uuid);
->>>>>>> 7df8d1be
 
         mutex_down(&obd->obd_dev_sem);
         rc = mds_lov_update_max_ost(mds, index);
@@ -526,13 +515,7 @@
         /* If we added a target we have to reconnect the llogs */
         /* We only _need_ to do this at first add (idx), or the first time
            after recovery.  However, it should now be safe to call anytime. */
-<<<<<<< HEAD
         rc = llog_cat_initialize(obd, index, uuid);
-=======
-        rc = llog_cat_initialize(obd, &obd->obd_olg, idx, uuid);
-        if (rc)
-                GOTO(out, rc);
->>>>>>> 7df8d1be
 
 out:
         OBD_FREE(ld, sizeof(*ld));
@@ -555,12 +538,7 @@
         ENTRY;
 
         /* Don't let anyone else mess with mds_lov_objids now */
-<<<<<<< HEAD
         old_count = mds->mds_lov_desc.ld_tgt_count;
-=======
-        mutex_down(&obd->obd_dev_sem);
-
->>>>>>> 7df8d1be
         rc = mds_lov_update_desc(obd, idx, &watched->u.cli.cl_target_uuid);
         if (rc)
                 GOTO(out, rc);
@@ -664,36 +642,6 @@
          * be called from ldlm. otherwise we can call postrecov twice - in case
          * short recovery */
 
-<<<<<<< HEAD
-=======
-        rc = obd_register_observer(mds->mds_osc_obd, obd);
-        if (rc) {
-                CERROR("MDS cannot register as observer of LOV %s (%d)\n",
-                       lov_name, rc);
-                GOTO(err_discon, rc);
-        }
-
-        /* Deny new client connections until we are sure we have some OSTs */
-        obd->obd_no_conn = 1;
-
-        mutex_down(&obd->obd_dev_sem);
-        rc = mds_lov_read_objids(obd);
-        if (rc) {
-                CERROR("cannot read %s: rc = %d\n", "lov_objids", rc);
-                GOTO(err_reg, rc);
-        }
-        mutex_up(&obd->obd_dev_sem);
-
-        /* I want to see a callback happen when the OBD moves to a
-         * "For General Use" state, and that's when we'll call
-         * set_nextid().  The class driver can help us here, because
-         * it can use the obd_recovering flag to determine when the
-         * the OBD is full available. */
-        /* MDD device will care about that
-        if (!obd->obd_recovering)
-                rc = mds_postrecov(obd);
-         */
->>>>>>> 7df8d1be
         RETURN(rc);
 
 error_exit:
@@ -861,9 +809,8 @@
         case OBD_IOC_SET_READONLY: {
                 void *handle;
                 struct inode *inode = obd->u.obt.obt_sb->s_root->d_inode;
-                BDEVNAME_DECLARE_STORAGE(tmp);
                 LCONSOLE_WARN("*** setting obd %s device '%s' read-only ***\n",
-                       obd->obd_name, ll_bdevname(obd->u.obt.obt_sb, tmp));
+                       obd->obd_name, obd->u.obt.obt_sb->s_id);
 
                 handle = fsfilt_start(obd, inode, FSFILT_OP_MKNOD, NULL);
                 if (!IS_ERR(handle))
@@ -988,16 +935,10 @@
 
         ctxt = llog_get_context(obd, LLOG_MDS_OST_ORIG_CTXT);
         if (!ctxt)
-<<<<<<< HEAD
               RETURN(-ENODEV);
 
         OBD_FAIL_TIMEOUT(OBD_FAIL_MDS_LLOG_SYNC_TIMEOUT, 60);
 
-=======
-                GOTO(out, rc = -ENODEV);
-
-        OBD_FAIL_TIMEOUT(OBD_FAIL_MDS_LLOG_SYNC_TIMEOUT, 60);
->>>>>>> 7df8d1be
         rc = llog_connect(ctxt, NULL, NULL, uuid);
         llog_ctxt_put(ctxt);
 
@@ -1036,7 +977,7 @@
                 mds_allow_cli(obd, CONFIG_SYNC);
         }
 
-        class_decref(obd, "mds_lov_synchronize", obd);
+        class_decref(obd);
         return rc;
 }
 
@@ -1080,7 +1021,7 @@
            still disconnected. Taking an obd reference insures that we don't
            disconnect the LOV.  This of course means a cleanup won't
            finish for as long as the sync is blocking. */
-        class_incref(obd, "mds_lov_synchronize", obd);
+        class_incref(obd);
 
         if (nonblock) {
                 /* Synchronize in the background */
@@ -1089,7 +1030,7 @@
                 if (rc < 0) {
                         CERROR("%s: error starting mds_lov_synchronize: %d\n",
                                obd->obd_name, rc);
-                        class_decref(obd, "mds_lov_synchronize", obd);
+                        class_decref(obd);
                 } else {
                         CDEBUG(D_HA, "%s: mds_lov_synchronize idx=%d "
                                "thread=%d\n", obd->obd_name,
@@ -1146,20 +1087,11 @@
                 /* We still have to fix the lov descriptor for ost's added
                    after the mdt in the config log.  They didn't make it into
                    mds_lov_connect. */
-<<<<<<< HEAD
                 LASSERT(data);
                 rc = mds_lov_update_desc(obd, *(__u32 *)data,
                                           &watched->u.cli.cl_target_uuid);
 
                 mds_allow_cli(obd, CONFIG_SYNC);
-=======
-                mutex_down(&obd->obd_dev_sem);
-                rc = mds_lov_update_desc(obd, *(__u32 *)data,
-                                        &watched->u.cli.cl_target_uuid);
-                mutex_up(&obd->obd_dev_sem);
-                if (rc == 0)
-                        mds_allow_cli(obd, CONFIG_SYNC);
->>>>>>> 7df8d1be
                 RETURN(rc);
         }
 
