--- conflicted
+++ resolved
@@ -301,8 +301,7 @@
                 mds->mds_max_mdsize = lov_mds_md_size(stripes, LOV_MAGIC_V3);
                 mds->mds_max_cookiesize = stripes * sizeof(struct llog_cookie);
                 CDEBUG(D_CONFIG, "updated max_mdsize/max_cookiesize for %d stripes: "
-                       "%d/%d\n", mds->mds_max_mdsize, mds->mds_max_cookiesize,
-                       stripes);
+                       "%d/%d\n", stripes, mds->mds_max_mdsize, mds->mds_max_cookiesize);
         }
         EXIT;
         return 0;
@@ -413,7 +412,7 @@
         off = idx % OBJID_PER_PAGE();
 
         data = mds->mds_lov_page_array[page];
-        if (data[off] == 0) {
+        if (data[off] < 2) {
                 /* We never read this lastid; ask the osc */
                 struct obd_id_info lastid;
                 __u32 size = sizeof(lastid);
@@ -424,6 +423,10 @@
                                   KEY_LAST_ID, &size, &lastid, NULL);
                 if (rc)
                         GOTO(out, rc);
+
+                /* workaround for clean filter */
+                if (data[off] == 0)
+                        data[off] = 1;
 
                 cfs_bitmap_set(mds->mds_lov_page_dirty, page);
         }
@@ -479,13 +482,8 @@
 }
 
 /* Update the lov desc for a new size lov. */
-<<<<<<< HEAD
-static int mds_lov_update_desc(struct obd_device *obd, struct obd_export *lov,
-                                __u32 index)
-=======
-static int mds_lov_update_desc(struct obd_device *obd, int idx,
+static int mds_lov_update_desc(struct obd_device *obd, __u32 index,
                                struct obd_uuid *uuid)
->>>>>>> ce18b2ca
 {
         struct mds_obd *mds = &obd->u.mds;
         struct lov_desc *ld;
@@ -506,35 +504,18 @@
            count (paranoia) */
         mds->mds_lov_desc = *ld;
         CDEBUG(D_CONFIG, "updated lov_desc, tgt_count: %d - idx %d / uuid %s\n",
-               mds->mds_lov_desc.ld_tgt_count, idx, uuid->uuid);
-
-<<<<<<< HEAD
+               mds->mds_lov_desc.ld_tgt_count, index, uuid->uuid);
+
         mutex_down(&obd->obd_dev_sem);
         rc = mds_lov_update_max_ost(mds, index);
         mutex_up(&obd->obd_dev_sem);
         if (rc)
                 GOTO(out, rc = -ENOMEM);
-=======
-        stripes = min_t(__u32, LOV_MAX_STRIPE_COUNT,
-                               mds->mds_lov_desc.ld_tgt_count);
-
-        mds->mds_max_mdsize = lov_mds_md_size(stripes, LOV_MAGIC_V3);
-        mds->mds_max_cookiesize = stripes * sizeof(struct llog_cookie);
-        CDEBUG(D_CONFIG, "updated max_mdsize/max_cookiesize for %d stripes: "
-               "%d/%d\n", mds->mds_max_mdsize, mds->mds_max_cookiesize,
-               stripes);
->>>>>>> ce18b2ca
 
         /* If we added a target we have to reconnect the llogs */
         /* We only _need_ to do this at first add (idx), or the first time
            after recovery.  However, it should now be safe to call anytime. */
-<<<<<<< HEAD
-        rc = llog_cat_initialize(obd, mds->mds_lov_desc.ld_tgt_count, NULL);
-=======
-        rc = llog_cat_initialize(obd, &obd->obd_olg, idx, uuid);
-        if (rc)
-                GOTO(out, rc);
->>>>>>> ce18b2ca
+        rc = llog_cat_initialize(obd, index, uuid);
 
 out:
         OBD_FREE(ld, sizeof(*ld));
@@ -557,14 +538,8 @@
         ENTRY;
 
         /* Don't let anyone else mess with mds_lov_objids now */
-<<<<<<< HEAD
         old_count = mds->mds_lov_desc.ld_tgt_count;
-        rc = mds_lov_update_desc(obd, mds->mds_osc_exp, idx);
-=======
-        mutex_down(&obd->obd_dev_sem);
-
         rc = mds_lov_update_desc(obd, idx, &watched->u.cli.cl_target_uuid);
->>>>>>> ce18b2ca
         if (rc)
                 GOTO(out, rc);
 
@@ -667,36 +642,6 @@
          * be called from ldlm. otherwise we can call postrecov twice - in case
          * short recovery */
 
-<<<<<<< HEAD
-=======
-        rc = obd_register_observer(mds->mds_osc_obd, obd);
-        if (rc) {
-                CERROR("MDS cannot register as observer of LOV %s (%d)\n",
-                       lov_name, rc);
-                GOTO(err_discon, rc);
-        }
-
-        /* Deny new client connections until we are sure we have some OSTs */
-        obd->obd_no_conn = 1;
-
-        mutex_down(&obd->obd_dev_sem);
-        rc = mds_lov_read_objids(obd);
-        if (rc) {
-                CERROR("cannot read %s: rc = %d\n", "lov_objids", rc);
-                GOTO(err_reg, rc);
-        }
-        mutex_up(&obd->obd_dev_sem);
-
-        /* I want to see a callback happen when the OBD moves to a
-         * "For General Use" state, and that's when we'll call
-         * set_nextid().  The class driver can help us here, because
-         * it can use the obd_recovering flag to determine when the
-         * the OBD is full available. */
-        /* MDD device will care about that
-        if (!obd->obd_recovering)
-                rc = mds_postrecov(obd);
-         */
->>>>>>> ce18b2ca
         RETURN(rc);
 
 error_exit:
@@ -1124,6 +1069,9 @@
                 /* call this only when config is processed and stale_export_age
                  * value is configured */
                 class_disconnect_expired_exports(obd);
+                /* quota_type has been processed, we can now handle
+                 * incoming quota requests */
+                QUOTA_MASTER_READY(&obd->u.obt.obt_qctxt);
         default:
                 RETURN(0);
         }
@@ -1141,19 +1089,11 @@
                 /* We still have to fix the lov descriptor for ost's added
                    after the mdt in the config log.  They didn't make it into
                    mds_lov_connect. */
-<<<<<<< HEAD
                 LASSERT(data);
-                rc = mds_lov_update_desc(obd, obd->u.mds.mds_osc_exp,
-                                        *(__u32 *)data);
+                rc = mds_lov_update_desc(obd, *(__u32 *)data,
+                                          &watched->u.cli.cl_target_uuid);
+
                 mds_allow_cli(obd, CONFIG_SYNC);
-=======
-                mutex_down(&obd->obd_dev_sem);
-                rc = mds_lov_update_desc(obd, *(__u32 *)data,
-                                        &watched->u.cli.cl_target_uuid);
-                mutex_up(&obd->obd_dev_sem);
-                if (rc == 0)
-                        mds_allow_cli(obd, CONFIG_SYNC);
->>>>>>> ce18b2ca
                 RETURN(rc);
         }
 
