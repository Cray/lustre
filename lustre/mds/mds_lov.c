/* -*- mode: c; c-basic-offset: 8; indent-tabs-mode: nil; -*-
 * vim:expandtab:shiftwidth=8:tabstop=8:
 *
 * GPL HEADER START
 *
 * DO NOT ALTER OR REMOVE COPYRIGHT NOTICES OR THIS FILE HEADER.
 *
 * This program is free software; you can redistribute it and/or modify
 * it under the terms of the GNU General Public License version 2 only,
 * as published by the Free Software Foundation.
 *
 * This program is distributed in the hope that it will be useful, but
 * WITHOUT ANY WARRANTY; without even the implied warranty of
 * MERCHANTABILITY or FITNESS FOR A PARTICULAR PURPOSE.  See the GNU
 * General Public License version 2 for more details (a copy is included
 * in the LICENSE file that accompanied this code).
 *
 * You should have received a copy of the GNU General Public License
 * version 2 along with this program; If not, see
 * http://www.sun.com/software/products/lustre/docs/GPLv2.pdf
 *
 * Please contact Sun Microsystems, Inc., 4150 Network Circle, Santa Clara,
 * CA 95054 USA or visit www.sun.com if you need additional information or
 * have any questions.
 *
 * GPL HEADER END
 */
/*
 * Copyright  2008 Sun Microsystems, Inc. All rights reserved
 * Use is subject to license terms.
 */
/*
 * This file is part of Lustre, http://www.lustre.org/
 * Lustre is a trademark of Sun Microsystems, Inc.
 *
 * lustre/mds/mds_lov.c
 *
 * Lustre Metadata Server (mds) handling of striped file data
 *
 * Author: Peter Braam <braam@clusterfs.com>
 */

#ifndef EXPORT_SYMTAB
# define EXPORT_SYMTAB
#endif
#define DEBUG_SUBSYSTEM S_MDS

#include <linux/module.h>
#include <lustre_mds.h>
#include <lustre/lustre_idl.h>
#include <obd_class.h>
#include <obd_lov.h>
#include <lustre_lib.h>
#include <lustre_fsfilt.h>

#include "mds_internal.h"

static void mds_lov_dump_objids(const char *label, struct obd_device *obd)
{
        struct mds_obd *mds = &obd->u.mds;
        unsigned int i=0, j;

        CDEBUG(D_INFO, "dump from %s\n", label);
        if (mds->mds_lov_page_dirty == NULL) {
                CERROR("NULL bitmap!\n");
                GOTO(skip_bitmap, i);
        }

        for(i=0; i < ((mds->mds_lov_page_dirty->size/BITS_PER_LONG)+1) ;i++)
                CDEBUG(D_INFO, "%u - %lx\n", i, mds->mds_lov_page_dirty->data[i]);
skip_bitmap:
        if (mds->mds_lov_page_array == NULL) {
                CERROR("not init page array!\n");
                GOTO(skip_array, i);

        }
        for(i=0; i < MDS_LOV_OBJID_PAGES_COUNT ;i++) {
                obd_id *data = mds->mds_lov_page_array[i];

                if (data == NULL)
                        continue;

                for(j=0; j < OBJID_PER_PAGE(); j++) {
                        if (data[j] == 0)
                                continue;
                        CDEBUG(D_INFO,"objid page %u idx %u - "LPU64" \n",
                               i,j,data[j]);
                }
        }
skip_array:
        EXIT;
}

int mds_lov_init_objids(struct obd_device *obd)
{
        struct mds_obd *mds = &obd->u.mds;
        int size = MDS_LOV_OBJID_PAGES_COUNT*sizeof(void *);
        struct file *file;
        int rc;
        ENTRY;

        CLASSERT(((MDS_LOV_ALLOC_SIZE % sizeof(obd_id)) == 0));

        mds->mds_lov_page_dirty = ALLOCATE_BITMAP(MDS_LOV_OBJID_PAGES_COUNT);
        if (mds->mds_lov_page_dirty == NULL)
                RETURN(-ENOMEM);


        OBD_ALLOC(mds->mds_lov_page_array, size);
        if (mds->mds_lov_page_array == NULL)
                GOTO(err_free_bitmap, rc = -ENOMEM);

        /* open and test the lov objd file */
        file = filp_open(LOV_OBJID, O_RDWR | O_CREAT, 0644);
        if (IS_ERR(file)) {
                rc = PTR_ERR(file);
                CERROR("cannot open/create %s file: rc = %d\n", LOV_OBJID, rc);
                GOTO(err_free, rc = PTR_ERR(file));
        }
        if (!S_ISREG(file->f_dentry->d_inode->i_mode)) {
                CERROR("%s is not a regular file!: mode = %o\n", LOV_OBJID,
                       file->f_dentry->d_inode->i_mode);
                GOTO(err_open, rc = -ENOENT);
        }
        mds->mds_lov_objid_filp = file;

        RETURN (0);
err_open:
        if (filp_close((struct file *)file, 0))
                CERROR("can't close %s after error\n", LOV_OBJID);
err_free:
        OBD_FREE(mds->mds_lov_page_array, size);
err_free_bitmap:
        FREE_BITMAP(mds->mds_lov_page_dirty);

        RETURN(rc);
}
EXPORT_SYMBOL(mds_lov_init_objids);

void mds_lov_destroy_objids(struct obd_device *obd)
{
        struct mds_obd *mds = &obd->u.mds;
        int i, rc;
        ENTRY;

        if (mds->mds_lov_page_array != NULL) {
                for(i=0;i<MDS_LOV_OBJID_PAGES_COUNT;i++) {
                        obd_id *data = mds->mds_lov_page_array[i];
                        if (data != NULL)
                                OBD_FREE(data, MDS_LOV_ALLOC_SIZE);
                }
                OBD_FREE(mds->mds_lov_page_array,
                         MDS_LOV_OBJID_PAGES_COUNT*sizeof(void *));
        }

        if (mds->mds_lov_objid_filp) {
                rc = filp_close((struct file *)mds->mds_lov_objid_filp, NULL);
                mds->mds_lov_objid_filp = NULL;
                if (rc)
                        CERROR("%s file won't close, rc=%d\n", LOV_OBJID, rc);
        }

        FREE_BITMAP(mds->mds_lov_page_dirty);
        EXIT;
}
EXPORT_SYMBOL(mds_lov_destroy_objids);

/**
 * currently exist two ways for know about ost count and max ost index.
 * first - after ost is connected to mds and sync process finished
 * second - get from lmm in recovery process, in case when mds not have configs,
 * and ost isn't registered in mgs.
 *
 * \param mds pointer to mds structure
 * \param index maxium ost index
 *
 * \retval -ENOMEM is not hame memory for new page
 * \retval 0 is update passed
 */
static int mds_lov_update_max_ost(struct mds_obd *mds, obd_id index)
{
        __u32 page = index / OBJID_PER_PAGE();
        __u32 off = index % OBJID_PER_PAGE();
        obd_id *data =  mds->mds_lov_page_array[page];

        if (data == NULL) {
                OBD_ALLOC(data, MDS_LOV_ALLOC_SIZE);
                if (data == NULL)
                        RETURN(-ENOMEM);

                mds->mds_lov_page_array[page] = data;
        }

        if (index > mds->mds_lov_objid_max_index) {
                mds->mds_lov_objid_lastpage = page;
                mds->mds_lov_objid_lastidx = off;
                mds->mds_lov_objid_max_index = index;
        }

        /* workaround - New target not in objids file; increase mdsize */
        /* ld_tgt_count is used as the max index everywhere, despite its name. */
        if (data[off] == 0) {
                __u32 stripes;

                data[off] = 1;
                mds->mds_lov_objid_count++;
                stripes = min_t(__u32, LOV_MAX_STRIPE_COUNT,
                                mds->mds_lov_objid_count);

                mds->mds_max_mdsize = lov_mds_md_size(stripes, LOV_MAGIC_V3);
                mds->mds_max_cookiesize = stripes * sizeof(struct llog_cookie);
                CDEBUG(D_CONFIG, "updated max_mdsize/max_cookiesize for %d "
                       "stripes: %d/%d\n", mds->mds_max_mdsize,
                       mds->mds_max_cookiesize, stripes);
        }

        EXIT;
        return 0;
}

int mds_lov_prepare_objids(struct obd_device *obd, struct lov_mds_md *lmm)
{
        int rc = 0;
        __u32 j;
        struct lov_ost_data_v1 *lmm_objects;

        /* if we create file without objects - lmm is NULL */
        if (lmm == NULL)
                return 0;

        mutex_down(&obd->obd_dev_sem);
        if (le32_to_cpu(lmm->lmm_magic) == LOV_MAGIC_V3)
                lmm_objects = ((struct lov_mds_md_v3 *)lmm)->lmm_objects;
        else
                lmm_objects = lmm->lmm_objects;

        for (j = 0; j < le32_to_cpu(lmm->lmm_stripe_count); j++) {
                __u32 i = le32_to_cpu(lmm_objects[j].l_ost_idx);
                if (mds_lov_update_max_ost(&obd->u.mds, i)) {
                        rc = -ENOMEM;
                        break;
                }
        }
        mutex_up(&obd->obd_dev_sem);

        RETURN(rc);
}
EXPORT_SYMBOL(mds_lov_prepare_objids);

void mds_lov_update_objids(struct obd_device *obd, struct lov_mds_md *lmm)
{
        struct mds_obd *mds = &obd->u.mds;
        int j;
        struct lov_ost_data_v1 *lmm_objects;
        ENTRY;

        /* if we create file without objects - lmm is NULL */
        if (lmm == NULL)
                return;

        if (le32_to_cpu(lmm->lmm_magic) == LOV_MAGIC_V3)
                lmm_objects = ((struct lov_mds_md_v3 *)lmm)->lmm_objects;
        else
                lmm_objects = lmm->lmm_objects;

        for (j = 0; j < le32_to_cpu(lmm->lmm_stripe_count); j++) {
                __u32 i = le32_to_cpu(lmm_objects[j].l_ost_idx);
                obd_id id = le64_to_cpu(lmm_objects[j].l_object_id);
                __u32 page = i / OBJID_PER_PAGE();
                __u32 idx = i % OBJID_PER_PAGE();
                obd_id *data;

                data = mds->mds_lov_page_array[page];

                CDEBUG(D_INODE,"update last object for ost %u"
                       " - new "LPU64" old "LPU64"\n", i, id, data[idx]);
                if (id > data[idx]) {
                        data[idx] = id;
                        cfs_bitmap_set(mds->mds_lov_page_dirty, page);
                }
        }
        EXIT;
        return;
}
EXPORT_SYMBOL(mds_lov_update_objids);

static int mds_lov_update_from_read(struct mds_obd *mds, obd_id *data,
                                    __u32 count)
{
        __u32 i;
        __u32 stripes;

        for(i = 0; i < count; i++) {
                if (data[i] == 0)
                        continue;

                mds->mds_lov_objid_count++;
                stripes = min_t(__u32, LOV_MAX_STRIPE_COUNT,
                                mds->mds_lov_objid_count);

                mds->mds_max_mdsize = lov_mds_md_size(stripes, LOV_MAGIC_V3);
                mds->mds_max_cookiesize = stripes * sizeof(struct llog_cookie);
                CDEBUG(D_CONFIG, "updated max_mdsize/max_cookiesize for %d stripes: "
                       "%d/%d\n", mds->mds_max_mdsize, mds->mds_max_cookiesize,
                       stripes);
        }
        EXIT;
        return 0;
}

static int mds_lov_read_objids(struct obd_device *obd)
{
        struct mds_obd *mds = &obd->u.mds;
        loff_t off = 0;
        int i, rc = 0, count = 0, page = 0;
        size_t size;
        ENTRY;

        /* Read everything in the file, even if our current lov desc
           has fewer targets. Old targets not in the lov descriptor
           during mds setup may still have valid objids. */
        size = i_size_read(mds->mds_lov_objid_filp->f_dentry->d_inode);
        if (size == 0)
                RETURN(0);

        page = (size/(OBJID_PER_PAGE()*sizeof(obd_id)))+1;
        CDEBUG(D_INFO, "file size %d pages %d\n", (int)size, page);
        for (i = 0; i < page; i++) {
                obd_id *data;
                loff_t off_old = off;

                LASSERT(mds->mds_lov_page_array[i] == NULL);
                OBD_ALLOC(mds->mds_lov_page_array[i], MDS_LOV_ALLOC_SIZE);
                if (mds->mds_lov_page_array[i] == NULL)
                        GOTO(out, rc = -ENOMEM);

                data = mds->mds_lov_page_array[i];

                rc = fsfilt_read_record(obd, mds->mds_lov_objid_filp, data,
                                        OBJID_PER_PAGE()*sizeof(obd_id), &off);
                if (rc < 0) {
                        CERROR("Error reading objids %d\n", rc);
                        GOTO(out, rc);
                }

                count = (off - off_old) / sizeof(obd_id);
                if (mds_lov_update_from_read(mds, data, count)) {
                        CERROR("Can't update mds data\n");
                        GOTO(out, rc = -EIO);
                }

                if (off == off_old)
                        break; /* eof */
         }
         mds->mds_lov_objid_lastpage = i;
         mds->mds_lov_objid_lastidx = count;

        CDEBUG(D_INFO, "Read %u - %u %u objid\n", mds->mds_lov_objid_count,
               mds->mds_lov_objid_lastpage, mds->mds_lov_objid_lastidx);
out:
        mds_lov_dump_objids("read",obd);

        RETURN(rc);
}

int mds_lov_write_objids(struct obd_device *obd)
{
        struct mds_obd *mds = &obd->u.mds;
        int i = 0, rc = 0;
        ENTRY;

        if (cfs_bitmap_check_empty(mds->mds_lov_page_dirty))
                RETURN(0);

        mds_lov_dump_objids("write", obd);

        cfs_foreach_bit(mds->mds_lov_page_dirty, i) {
                obd_id *data =  mds->mds_lov_page_array[i];
                unsigned int size = OBJID_PER_PAGE()*sizeof(obd_id);
                loff_t off = i * size;

                LASSERT(data != NULL);

                /* check for particaly filled last page */
                if (i == mds->mds_lov_objid_lastpage)
                        size = (mds->mds_lov_objid_lastidx + 1) * sizeof(obd_id);

                CDEBUG(D_INFO,"write %lld - %u\n", off, size);
                rc = fsfilt_write_record(obd, mds->mds_lov_objid_filp, data,
                                         size, &off, 0);
                if (rc < 0)
                        break;
                cfs_bitmap_clear(mds->mds_lov_page_dirty, i);
        }
        if (rc >= 0)
                rc = 0;

        RETURN(rc);
}
EXPORT_SYMBOL(mds_lov_write_objids);

static int mds_lov_get_objid(struct obd_device * obd,
                             obd_id idx)
{
        struct mds_obd *mds = &obd->u.mds;
        unsigned int page;
        unsigned int off;
        obd_id *data;
        int rc = 0;
        ENTRY;

        page = idx / OBJID_PER_PAGE();
        off = idx % OBJID_PER_PAGE();

        data = mds->mds_lov_page_array[page];
        if (data[off] == 0) {
                /* We never read this lastid; ask the osc */
                struct obd_id_info lastid;
                __u32 size = sizeof(lastid);

                lastid.idx = idx;
                lastid.data = &data[off];
                rc = obd_get_info(mds->mds_osc_exp, sizeof(KEY_LAST_ID),
                                  KEY_LAST_ID, &size, &lastid, NULL);
                if (rc)
                        GOTO(out, rc);

                cfs_bitmap_set(mds->mds_lov_page_dirty, page);
        }
        CDEBUG(D_INFO, "idx "LPU64" - %p - %d/%d - "LPU64"\n",
               idx, data, page, off, data[off]);
out:
        RETURN(rc);
}

int mds_lov_clear_orphans(struct mds_obd *mds, struct obd_uuid *ost_uuid)
{
        int rc;
        struct obdo oa;
        struct obd_trans_info oti = {0};
        struct lov_stripe_md  *empty_ea = NULL;
        ENTRY;

        LASSERT(mds->mds_lov_page_array != NULL);

        /* This create will in fact either create or destroy:  If the OST is
         * missing objects below this ID, they will be created.  If it finds
         * objects above this ID, they will be removed. */
        memset(&oa, 0, sizeof(oa));
        oa.o_flags = OBD_FL_DELORPHAN;
        oa.o_valid = OBD_MD_FLFLAGS | OBD_MD_FLGROUP;
        if (ost_uuid != NULL)
                oti.oti_ost_uuid = ost_uuid;

        rc = obd_create(mds->mds_osc_exp, &oa, &empty_ea, &oti);

        RETURN(rc);
}

/* for one target */
static int mds_lov_set_one_nextid(struct obd_device * obd, __u32 idx, obd_id *id)
{
        struct mds_obd *mds = &obd->u.mds;
        int rc;
        struct obd_id_info info;
        ENTRY;

        LASSERT(!obd->obd_recovering);

        info.idx = idx;
        info.data = id;
        rc = obd_set_info_async(mds->mds_osc_exp, sizeof(KEY_NEXT_ID),
                                KEY_NEXT_ID, sizeof(info), &info, NULL);
        if (rc)
                CERROR ("%s: mds_lov_set_nextid failed (%d)\n",
                        obd->obd_name, rc);

        RETURN(rc);
}

/* Update the lov desc for a new size lov. */
static int mds_lov_update_desc(struct obd_device *obd, struct obd_export *lov,
                                __u32 index)
{
        struct mds_obd *mds = &obd->u.mds;
        struct lov_desc *ld;
        __u32 valsize = sizeof(mds->mds_lov_desc);
        int rc = 0;
        ENTRY;

        OBD_ALLOC(ld, sizeof(*ld));
        if (!ld)
                RETURN(-ENOMEM);

        rc = obd_get_info(lov, sizeof(KEY_LOVDESC), KEY_LOVDESC,
                          &valsize, ld, NULL);
        if (rc)
                GOTO(out, rc);

        /* Don't change the mds_lov_desc until the objids size matches the
           count (paranoia) */
        mds->mds_lov_desc = *ld;
        CDEBUG(D_CONFIG, "updated lov_desc, tgt_count: %d\n",
               mds->mds_lov_desc.ld_tgt_count);

<<<<<<< HEAD
        mutex_down(&obd->obd_dev_sem);
        rc = mds_lov_update_max_ost(mds, index);
        mutex_up(&obd->obd_dev_sem);
        if (rc)
                GOTO(out, rc = -ENOMEM);
=======
        stripes = min_t(__u32, LOV_MAX_STRIPE_COUNT,
                               mds->mds_lov_desc.ld_tgt_count);

        mds->mds_max_mdsize = lov_mds_md_size(stripes, LOV_MAGIC_V3);
        mds->mds_max_cookiesize = stripes * sizeof(struct llog_cookie);
        CDEBUG(D_CONFIG, "updated max_mdsize/max_cookiesize for %d stripes: "
               "%d/%d\n", mds->mds_max_mdsize, mds->mds_max_cookiesize,
               stripes);
>>>>>>> 863a3da6

        /* If we added a target we have to reconnect the llogs */
        /* We only _need_ to do this at first add (idx), or the first time
           after recovery.  However, it should now be safe to call anytime. */
        rc = llog_cat_initialize(obd, mds->mds_lov_desc.ld_tgt_count, NULL);

out:
        OBD_FREE(ld, sizeof(*ld));
        RETURN(rc);
}


/* Inform MDS about new/updated target */
static int mds_lov_update_mds(struct obd_device *obd,
                              struct obd_device *watched,
                              __u32 idx)
{
        struct mds_obd *mds = &obd->u.mds;
        __u32 old_count;
        int rc = 0;
        int page;
        int off;
        obd_id *data;

        ENTRY;

        /* Don't let anyone else mess with mds_lov_objids now */
        old_count = mds->mds_lov_desc.ld_tgt_count;
        rc = mds_lov_update_desc(obd, mds->mds_osc_exp, idx);
        if (rc)
                GOTO(out, rc);

        CDEBUG(D_CONFIG, "idx=%d, recov=%d/%d, cnt=%d/%d\n",
               idx, obd->obd_recovering, obd->obd_async_recov, old_count,
               mds->mds_lov_desc.ld_tgt_count);

        /* idx is set as data from lov_notify. */
        if (obd->obd_recovering)
                GOTO(out, rc);

        if (idx >= mds->mds_lov_desc.ld_tgt_count) {
                CERROR("index %d > count %d!\n", idx,
                       mds->mds_lov_desc.ld_tgt_count);
                GOTO(out, rc = -EINVAL);
        }

        rc = mds_lov_get_objid(obd, idx);
        if (rc) {
                CERROR("Failed to get objid - %d\n", rc);
                GOTO(out, rc);
        }

        page = idx / OBJID_PER_PAGE();
        off = idx % OBJID_PER_PAGE();
        data = mds->mds_lov_page_array[page];
        /* We have read this lastid from disk; tell the osc.
           Don't call this during recovery. */
        rc = mds_lov_set_one_nextid(obd, idx, &data[off]);
        if (rc) {
                CERROR("Failed to set next id, idx=%d rc=%d\n", idx,rc);
                /* Don't abort the rest of the sync */
                rc = 0;
        }

        CDEBUG(D_CONFIG, "last object "LPU64" from OST %d rc=%d\n",
               data[off], idx, rc);
out:
        RETURN(rc);
}

/* update the LOV-OSC knowledge of the last used object id's */
int mds_lov_connect(struct obd_device *obd, char * lov_name)
{
        struct mds_obd *mds = &obd->u.mds;
        struct lustre_handle conn = {0,};
        struct obd_connect_data *data;
        int rc;
        ENTRY;

        if (IS_ERR(mds->mds_osc_obd))
                RETURN(PTR_ERR(mds->mds_osc_obd));

        if (mds->mds_osc_obd)
                RETURN(0);

        mds->mds_osc_obd = class_name2obd(lov_name);
        if (!mds->mds_osc_obd) {
                CERROR("MDS cannot locate LOV %s\n", lov_name);
                GOTO(error_exit, rc = -ENOTCONN);
        }

        mutex_down(&obd->obd_dev_sem);
        rc = mds_lov_read_objids(obd);
        mutex_up(&obd->obd_dev_sem);
        if (rc) {
                CERROR("cannot read lov_objids: rc = %d\n", rc);
                GOTO(error_exit, rc);
        }

        /* Deny new client connections until we are sure we have some OSTs */
        obd->obd_no_conn = 1;

        rc = obd_register_observer(mds->mds_osc_obd, obd);
        if (rc) {
                CERROR("MDS cannot register as observer of LOV %s (%d)\n",
                       lov_name, rc);
                GOTO(error_exit, rc);
        }

        OBD_ALLOC(data, sizeof(*data));
        if (data == NULL)
                RETURN(-ENOMEM);
        data->ocd_connect_flags = OBD_CONNECT_VERSION | OBD_CONNECT_INDEX |
                OBD_CONNECT_REQPORTAL | OBD_CONNECT_QUOTA64 | OBD_CONNECT_AT |
                OBD_CONNECT_CHANGE_QS;
#ifdef HAVE_LRU_RESIZE_SUPPORT
        data->ocd_connect_flags |= OBD_CONNECT_LRU_RESIZE;
#endif
        data->ocd_version = LUSTRE_VERSION_CODE;
        /* NB: lov_connect() needs to fill in .ocd_index for each OST */
        rc = obd_connect(&conn, mds->mds_osc_obd, &obd->obd_uuid, data, NULL);
        OBD_FREE(data, sizeof(*data));
        if (rc) {
                CERROR("MDS cannot connect to LOV %s (%d)\n", lov_name, rc);
                GOTO(error_exit, rc);
        }
        mds->mds_osc_exp = class_conn2export(&conn);
        /* we not want postrecov in case clean fs, in other cases postrecov will
         * be called from ldlm. otherwise we can call postrecov twice - in case
         * short recovery */

        RETURN(rc);

error_exit:
        mds->mds_osc_exp = NULL;
        mds->mds_osc_obd = ERR_PTR(rc);
        RETURN(rc);
}

int mds_lov_disconnect(struct obd_device *obd)
{
        struct mds_obd *mds = &obd->u.mds;
        int rc = 0;
        ENTRY;

        if (!IS_ERR(mds->mds_osc_obd) && mds->mds_osc_exp != NULL) {
                obd_register_observer(mds->mds_osc_obd, NULL);

                /* The actual disconnect of the mds_lov will be called from
                 * class_disconnect_exports from mds_lov_clean. So we have to
                 * ensure that class_cleanup doesn't fail due to the extra ref
                 * we're holding now. The mechanism to do that already exists -
                 * the obd_force flag. We'll drop the final ref to the
                 * mds_osc_exp in mds_cleanup. */
                mds->mds_osc_obd->obd_force = 1;
        }

        RETURN(rc);
}

int mds_iocontrol(unsigned int cmd, struct obd_export *exp, int len,
                  void *karg, void *uarg)
{
        static struct obd_uuid cfg_uuid = { .uuid = "config_uuid" };
        struct obd_device *obd = exp->exp_obd;
        struct mds_obd *mds = &obd->u.mds;
        struct obd_ioctl_data *data = karg;
        struct lvfs_run_ctxt saved;
        int rc = 0;

        ENTRY;
        CDEBUG(D_IOCTL, "handling ioctl cmd %#x\n", cmd);

        switch (cmd) {
        case OBD_IOC_RECORD: {
                char *name = data->ioc_inlbuf1;
                struct llog_ctxt *ctxt;

                if (mds->mds_cfg_llh)
                        RETURN(-EBUSY);

                ctxt = llog_get_context(obd, LLOG_CONFIG_ORIG_CTXT);
                push_ctxt(&saved, &obd->obd_lvfs_ctxt, NULL);
                rc = llog_create(ctxt, &mds->mds_cfg_llh, NULL, name);
                llog_ctxt_put(ctxt);
                if (rc == 0)
                        llog_init_handle(mds->mds_cfg_llh, LLOG_F_IS_PLAIN,
                                         &cfg_uuid);
                else
                        mds->mds_cfg_llh = NULL;
                pop_ctxt(&saved, &obd->obd_lvfs_ctxt, NULL);

                RETURN(rc);
        }

        case OBD_IOC_ENDRECORD: {
                if (!mds->mds_cfg_llh)
                        RETURN(-EBADF);

                push_ctxt(&saved, &obd->obd_lvfs_ctxt, NULL);
                rc = llog_close(mds->mds_cfg_llh);
                pop_ctxt(&saved, &obd->obd_lvfs_ctxt, NULL);

                mds->mds_cfg_llh = NULL;
                RETURN(rc);
        }

        case OBD_IOC_CLEAR_LOG: {
                char *name = data->ioc_inlbuf1;
                struct llog_ctxt *ctxt;
                if (mds->mds_cfg_llh)
                        RETURN(-EBUSY);

                ctxt = llog_get_context(obd, LLOG_CONFIG_ORIG_CTXT);
                push_ctxt(&saved, &obd->obd_lvfs_ctxt, NULL);
                rc = llog_create(ctxt, &mds->mds_cfg_llh, NULL, name);
                llog_ctxt_put(ctxt);
                if (rc == 0) {
                        llog_init_handle(mds->mds_cfg_llh, LLOG_F_IS_PLAIN,
                                         NULL);

                        rc = llog_destroy(mds->mds_cfg_llh);
                        llog_free_handle(mds->mds_cfg_llh);
                }
                pop_ctxt(&saved, &obd->obd_lvfs_ctxt, NULL);

                mds->mds_cfg_llh = NULL;
                RETURN(rc);
        }

        case OBD_IOC_DORECORD: {
                char *cfg_buf;
                struct llog_rec_hdr rec;
                if (!mds->mds_cfg_llh)
                        RETURN(-EBADF);

                rec.lrh_len = llog_data_len(data->ioc_plen1);

                if (data->ioc_type == LUSTRE_CFG_TYPE) {
                        rec.lrh_type = OBD_CFG_REC;
                } else {
                        CERROR("unknown cfg record type:%d \n", data->ioc_type);
                        RETURN(-EINVAL);
                }

                OBD_ALLOC(cfg_buf, data->ioc_plen1);
                if (cfg_buf == NULL)
                        RETURN(-EINVAL);
                rc = copy_from_user(cfg_buf, data->ioc_pbuf1, data->ioc_plen1);
                if (rc) {
                        OBD_FREE(cfg_buf, data->ioc_plen1);
                        RETURN(rc);
                }

                push_ctxt(&saved, &obd->obd_lvfs_ctxt, NULL);
                rc = llog_write_rec(mds->mds_cfg_llh, &rec, NULL, 0,
                                    cfg_buf, -1);
                pop_ctxt(&saved, &obd->obd_lvfs_ctxt, NULL);

                OBD_FREE(cfg_buf, data->ioc_plen1);
                RETURN(rc);
        }

        case OBD_IOC_PARSE: {
                struct llog_ctxt *ctxt =
                        llog_get_context(obd, LLOG_CONFIG_ORIG_CTXT);
                push_ctxt(&saved, &obd->obd_lvfs_ctxt, NULL);
                rc = class_config_parse_llog(ctxt, data->ioc_inlbuf1, NULL);
                pop_ctxt(&saved, &obd->obd_lvfs_ctxt, NULL);
                llog_ctxt_put(ctxt);
                if (rc)
                        RETURN(rc);

                RETURN(rc);
        }

        case OBD_IOC_DUMP_LOG: {
                struct llog_ctxt *ctxt =
                        llog_get_context(obd, LLOG_CONFIG_ORIG_CTXT);
                push_ctxt(&saved, &obd->obd_lvfs_ctxt, NULL);
                rc = class_config_dump_llog(ctxt, data->ioc_inlbuf1, NULL);
                pop_ctxt(&saved, &obd->obd_lvfs_ctxt, NULL);
                llog_ctxt_put(ctxt);
                if (rc)
                        RETURN(rc);

                RETURN(rc);
        }

        case OBD_IOC_SYNC: {
                CDEBUG(D_INFO, "syncing mds %s\n", obd->obd_name);
                rc = fsfilt_sync(obd, obd->u.obt.obt_sb);
                RETURN(rc);
        }

        case OBD_IOC_SET_READONLY: {
                void *handle;
                struct inode *inode = obd->u.obt.obt_sb->s_root->d_inode;
                BDEVNAME_DECLARE_STORAGE(tmp);
                LCONSOLE_WARN("*** setting obd %s device '%s' read-only ***\n",
                       obd->obd_name, ll_bdevname(obd->u.obt.obt_sb, tmp));

                handle = fsfilt_start(obd, inode, FSFILT_OP_MKNOD, NULL);
                if (!IS_ERR(handle))
                        rc = fsfilt_commit(obd, inode, handle, 1);

                CDEBUG(D_HA, "syncing mds %s\n", obd->obd_name);
                rc = fsfilt_sync(obd, obd->u.obt.obt_sb);

                lvfs_set_rdonly(obd, obd->u.obt.obt_sb);
                RETURN(0);
        }

        case OBD_IOC_CATLOGLIST: {
                int count = mds->mds_lov_desc.ld_tgt_count;
                rc = llog_catalog_list(obd, count, data);
                RETURN(rc);

        }
        case OBD_IOC_LLOG_CHECK:
        case OBD_IOC_LLOG_CANCEL:
        case OBD_IOC_LLOG_REMOVE: {
                struct llog_ctxt *ctxt =
                        llog_get_context(obd, LLOG_CONFIG_ORIG_CTXT);
                int rc2;

                obd_llog_finish(obd, mds->mds_lov_desc.ld_tgt_count);
                push_ctxt(&saved, &ctxt->loc_exp->exp_obd->obd_lvfs_ctxt, NULL);
                rc = llog_ioctl(ctxt, cmd, data);
                pop_ctxt(&saved, &ctxt->loc_exp->exp_obd->obd_lvfs_ctxt, NULL);
                llog_cat_initialize(obd, mds->mds_lov_desc.ld_tgt_count, NULL);
                llog_ctxt_put(ctxt);
                rc2 = obd_set_info_async(mds->mds_osc_exp,
                                         sizeof(KEY_MDS_CONN), KEY_MDS_CONN,
                                         0, NULL, NULL);
                if (!rc)
                        rc = rc2;
                RETURN(rc);
        }
        case OBD_IOC_LLOG_INFO:
        case OBD_IOC_LLOG_PRINT: {
                struct llog_ctxt *ctxt =
                        llog_get_context(obd, LLOG_CONFIG_ORIG_CTXT);

                push_ctxt(&saved, &ctxt->loc_exp->exp_obd->obd_lvfs_ctxt, NULL);
                rc = llog_ioctl(ctxt, cmd, data);
                pop_ctxt(&saved, &ctxt->loc_exp->exp_obd->obd_lvfs_ctxt, NULL);
                llog_ctxt_put(ctxt);

                RETURN(rc);
        }

        case OBD_IOC_ABORT_RECOVERY:
                CERROR("aborting recovery for device %s\n", obd->obd_name);
                target_abort_recovery(obd);
                RETURN(0);

        default:
                CDEBUG(D_INFO, "unknown command %x\n", cmd);
                RETURN(-EINVAL);
        }
        RETURN(0);

}

/* Collect the preconditions we need to allow client connects */
static void mds_allow_cli(struct obd_device *obd, unsigned long flag)
{
        if (flag & CONFIG_LOG)
                obd->u.mds.mds_fl_cfglog = 1;
        if (flag & CONFIG_SYNC)
                obd->u.mds.mds_fl_synced = 1;
        if (flag & CONFIG_TARGET)
                obd->u.mds.mds_fl_target = 1;
        if (obd->u.mds.mds_fl_cfglog && obd->u.mds.mds_fl_target
            /* bz11778: && obd->u.mds.mds_fl_synced */)
                /* Open for clients */
                obd->obd_no_conn = 0;
}

struct mds_lov_sync_info {
        struct obd_device *mlsi_obd;     /* the lov device to sync */
        struct obd_device *mlsi_watched; /* target osc */
        __u32              mlsi_index;   /* index of target */
};

/* We only sync one osc at a time, so that we don't have to hold
   any kind of lock on the whole mds_lov_desc, which may change
   (grow) as a result of mds_lov_add_ost.  This also avoids any
   kind of mismatch between the lov_desc and the mds_lov_desc,
   which are not in lock-step during lov_add_obd */
static int __mds_lov_synchronize(void *data)
{
        struct mds_lov_sync_info *mlsi = data;
        struct obd_device *obd = mlsi->mlsi_obd;
        struct obd_device *watched = mlsi->mlsi_watched;
        struct mds_obd *mds = &obd->u.mds;
        struct obd_uuid *uuid;
        __u32  idx = mlsi->mlsi_index;
        struct llog_ctxt *ctxt;
        int rc = 0;
        ENTRY;

        OBD_FREE(mlsi, sizeof(*mlsi));

        LASSERT(obd);
        LASSERT(watched);
        uuid = &watched->u.cli.cl_target_uuid;
        LASSERT(uuid);

        OBD_RACE(OBD_FAIL_MDS_LOV_SYNC_RACE);

        rc = mds_lov_update_mds(obd, watched, idx);
        if (rc != 0) {
                CERROR("%s failed at update_mds: %d\n", obd_uuid2str(uuid), rc);
                GOTO(out, rc);
        }

        rc = obd_set_info_async(mds->mds_osc_exp, sizeof(KEY_MDS_CONN),
                                KEY_MDS_CONN, 0, uuid, NULL);
        if (rc != 0)
                GOTO(out, rc);

        ctxt = llog_get_context(obd, LLOG_MDS_OST_ORIG_CTXT);
        if (!ctxt)
              RETURN(-ENODEV);

        OBD_FAIL_TIMEOUT(OBD_FAIL_MDS_LLOG_SYNC_TIMEOUT, 60);

        rc = llog_connect(ctxt, obd->u.mds.mds_lov_desc.ld_tgt_count,
                          NULL, NULL, uuid);
        llog_ctxt_put(ctxt);

        if (rc != 0) {
                CERROR("%s failed at llog_origin_connect: %d\n",
                       obd_uuid2str(uuid), rc);
                GOTO(out, rc);
        }

        LCONSOLE_INFO("MDS %s: %s now active, resetting orphans\n",
              obd->obd_name, obd_uuid2str(uuid));

        if (obd->obd_stopping)
                GOTO(out, rc = -ENODEV);

        rc = mds_lov_clear_orphans(mds, uuid);
        if (rc != 0) {
                CERROR("%s failed at mds_lov_clear_orphans: %d\n",
                       obd_uuid2str(uuid), rc);
                GOTO(out, rc);
        }

        EXIT;
out:
        if (rc) {
                /* Deactivate it for safety */
                CERROR("%s sync failed %d, deactivating\n", obd_uuid2str(uuid),
                       rc);
                if (!obd->obd_stopping && mds->mds_osc_obd &&
                    !mds->mds_osc_obd->obd_stopping && !watched->obd_stopping)
                        obd_notify(mds->mds_osc_obd, watched,
                                   OBD_NOTIFY_INACTIVE, NULL);
        } else {
                /* We've successfully synced at least 1 OST and are ready
                   to handle client requests */
                mds_allow_cli(obd, CONFIG_SYNC);
        }

        class_decref(obd);
        return rc;
}

int mds_lov_synchronize(void *data)
{
        struct mds_lov_sync_info *mlsi = data;
        char name[20];

        snprintf(name, sizeof(name), "ll_sync_%02u", mlsi->mlsi_index);
        ptlrpc_daemonize(name);

        RETURN(__mds_lov_synchronize(data));
}

int mds_lov_start_synchronize(struct obd_device *obd,
                              struct obd_device *watched,
                              void *data, int nonblock)
{
        struct mds_lov_sync_info *mlsi;
        int rc;
        struct obd_uuid *uuid;
        ENTRY;

        LASSERT(watched);
        uuid = &watched->u.cli.cl_target_uuid;

        OBD_ALLOC(mlsi, sizeof(*mlsi));
        if (mlsi == NULL)
                RETURN(-ENOMEM);

        LASSERT(data);
        mlsi->mlsi_obd = obd;
        mlsi->mlsi_watched = watched;
        mlsi->mlsi_index = *(__u32 *)data;

        /* Although class_export_get(obd->obd_self_export) would lock
           the MDS in place, since it's only a self-export
           it doesn't lock the LOV in place.  The LOV can be disconnected
           during MDS precleanup, leaving nothing for __mds_lov_synchronize.
           Simply taking an export ref on the LOV doesn't help, because it's
           still disconnected. Taking an obd reference insures that we don't
           disconnect the LOV.  This of course means a cleanup won't
           finish for as long as the sync is blocking. */
        class_incref(obd);

        if (nonblock) {
                /* Synchronize in the background */
                rc = cfs_kernel_thread(mds_lov_synchronize, mlsi,
                                       CLONE_VM | CLONE_FILES);
                if (rc < 0) {
                        CERROR("%s: error starting mds_lov_synchronize: %d\n",
                               obd->obd_name, rc);
                        class_decref(obd);
                } else {
                        CDEBUG(D_HA, "%s: mds_lov_synchronize idx=%d "
                               "thread=%d\n", obd->obd_name,
                               mlsi->mlsi_index, rc);
                        rc = 0;
                }
        } else {
                rc = __mds_lov_synchronize((void *)mlsi);
        }

        RETURN(rc);
}

int mds_notify(struct obd_device *obd, struct obd_device *watched,
               enum obd_notify_event ev, void *data)
{
        int rc = 0;
        ENTRY;

        CDEBUG(D_CONFIG, "notify %s ev=%d\n", watched->obd_name, ev);

        switch (ev) {
        /* We only handle these: */
        case OBD_NOTIFY_ACTIVE:
                /* lov want one or more _active_ targets for work */
                mds_allow_cli(obd, CONFIG_TARGET);
                /* activate event should be pass lov idx as argument */
        case OBD_NOTIFY_SYNC:
        case OBD_NOTIFY_SYNC_NONBLOCK:
                /* sync event should be pass lov idx as argument */
                break;
        case OBD_NOTIFY_CONFIG:
                mds_allow_cli(obd, (unsigned long)data);
                /* call this only when config is processed and stale_export_age
                 * value is configured */
                class_disconnect_expired_exports(obd);
        default:
                RETURN(0);
        }

        if (strcmp(watched->obd_type->typ_name, LUSTRE_OSC_NAME) != 0) {
                CERROR("unexpected notification of %s %s!\n",
                       watched->obd_type->typ_name, watched->obd_name);
                RETURN(-EINVAL);
        }

        if (obd->obd_recovering) {
                CWARN("MDS %s: in recovery, not resetting orphans on %s\n",
                      obd->obd_name,
                      obd_uuid2str(&watched->u.cli.cl_target_uuid));
                /* We still have to fix the lov descriptor for ost's added
                   after the mdt in the config log.  They didn't make it into
                   mds_lov_connect. */
                LASSERT(data);
                rc = mds_lov_update_desc(obd, obd->u.mds.mds_osc_exp,
                                        *(__u32 *)data);
                mds_allow_cli(obd, CONFIG_SYNC);
                RETURN(rc);
        }

        rc = mds_lov_start_synchronize(obd, watched, data,
                                       !(ev == OBD_NOTIFY_SYNC));

        lquota_recovery(mds_quota_interface_ref, obd);

        RETURN(rc);
}

int mds_get_default_md(struct obd_device *obd, struct lov_mds_md *lmm,
                       int *size)
{
        struct lov_desc *ldesc;
        ENTRY;

        ldesc = &obd->u.mds.mds_lov_desc;
        LASSERT(ldesc != NULL);

        if (!lmm)
                RETURN(0);

        lmm->lmm_magic = LOV_MAGIC_V1;
        lmm->lmm_object_gr = LOV_OBJECT_GROUP_DEFAULT;
        lmm->lmm_pattern = ldesc->ld_pattern;
        lmm->lmm_stripe_size = ldesc->ld_default_stripe_size;
        lmm->lmm_stripe_count = ldesc->ld_default_stripe_count;
        *size = sizeof(struct lov_mds_md);

        RETURN(sizeof(struct lov_mds_md));
}

/* Convert the on-disk LOV EA structre.
 * We always try to convert from an old LOV EA format to the common in-memory
 * (lsm) format (obd_unpackmd() understands the old on-disk (lmm) format) and
 * then convert back to the new on-disk format and save it back to disk
 * (obd_packmd() only ever saves to the new on-disk format) so we don't have
 * to convert it each time this inode is accessed.
 *
 * This function is a bit interesting in the error handling.  We can safely
 * ship the old lmm to the client in case of failure, since it uses the same
 * obd_unpackmd() code and can do the conversion if the MDS fails for some
 * reason.  We will not delete the old lmm data until we have written the
 * new format lmm data in fsfilt_set_md(). */
int mds_convert_lov_ea(struct obd_device *obd, struct inode *inode,
                       struct lov_mds_md *lmm, int lmm_size,
                       __u64 connect_flags)
{
        struct lov_stripe_md *lsm = NULL;
        void *handle;
        int rc, err;
        ENTRY;

        if (((connect_flags & OBD_CONNECT_LOV_V3) == 0) &&
            (le32_to_cpu(lmm->lmm_magic) == LOV_MAGIC_V3)) {
                /* client does not support LOV_MAGIC_V3, so we have to convert
                 * it to V1
                 * we convert the lmm from v3 to v1
                 * and return the new size (which is smaller)
                 * the caller supports this way to return the new size */
                int new_lmm_size;

                lmm->lmm_magic = cpu_to_le32(LOV_MAGIC_V1);
                /* lmm_stripe_count for non reg files is not used or -1 */
                if (!S_ISREG(inode->i_mode)) {
                        new_lmm_size = lov_mds_md_size(0, LOV_MAGIC_V1);
                } else {
                        __u32 lmm_stripe_count;

                        lmm_stripe_count = le32_to_cpu(lmm->lmm_stripe_count);
                        new_lmm_size = lov_mds_md_size(lmm_stripe_count,
                                                       LOV_MAGIC_V1);
                        /* move the objects to the new place */
                        memmove(lmm->lmm_objects,
                                ((struct lov_mds_md_v3 *)lmm)->lmm_objects,
                                lmm_stripe_count * sizeof(struct lov_ost_data_v1));
                }
                /* even if new size is smaller than old one,
                 * this should not generate memory leak */
                RETURN(new_lmm_size);
        }

        if (le32_to_cpu(lmm->lmm_magic) == LOV_MAGIC_V1 ||
            le32_to_cpu(lmm->lmm_magic) == LOV_MAGIC_V3 ||
            le32_to_cpu(lmm->lmm_magic) == LOV_MAGIC_JOIN)
                RETURN(0);

        CDEBUG(D_INODE, "converting LOV EA on %lu/%u from %#08x to %#08x\n",
               inode->i_ino, inode->i_generation, le32_to_cpu(lmm->lmm_magic),
               LOV_MAGIC);

        rc = obd_unpackmd(obd->u.mds.mds_osc_exp, &lsm, lmm, lmm_size);
        if (rc < 0)
                GOTO(conv_end, rc);

        rc = obd_packmd(obd->u.mds.mds_osc_exp, &lmm, lsm);
        if (rc < 0)
                GOTO(conv_free, rc);
        lmm_size = rc;

        handle = fsfilt_start(obd, inode, FSFILT_OP_SETATTR, NULL);
        if (IS_ERR(handle)) {
                rc = PTR_ERR(handle);
                GOTO(conv_free, rc);
        }

        rc = fsfilt_set_md(obd, inode, handle, lmm, lmm_size, "lov");

        err = fsfilt_commit(obd, inode, handle, 0);
        if (!rc)
                rc = err ? err : lmm_size;
        GOTO(conv_free, rc);
conv_free:
        obd_free_memmd(obd->u.mds.mds_osc_exp, &lsm);
conv_end:
        return rc;
}<|MERGE_RESOLUTION|>--- conflicted
+++ resolved
@@ -301,8 +301,7 @@
                 mds->mds_max_mdsize = lov_mds_md_size(stripes, LOV_MAGIC_V3);
                 mds->mds_max_cookiesize = stripes * sizeof(struct llog_cookie);
                 CDEBUG(D_CONFIG, "updated max_mdsize/max_cookiesize for %d stripes: "
-                       "%d/%d\n", mds->mds_max_mdsize, mds->mds_max_cookiesize,
-                       stripes);
+                       "%d/%d\n", stripes, mds->mds_max_mdsize, mds->mds_max_cookiesize);
         }
         EXIT;
         return 0;
@@ -413,7 +412,7 @@
         off = idx % OBJID_PER_PAGE();
 
         data = mds->mds_lov_page_array[page];
-        if (data[off] == 0) {
+        if (data[off] < 2) {
                 /* We never read this lastid; ask the osc */
                 struct obd_id_info lastid;
                 __u32 size = sizeof(lastid);
@@ -424,6 +423,10 @@
                                   KEY_LAST_ID, &size, &lastid, NULL);
                 if (rc)
                         GOTO(out, rc);
+
+                /* workaround for clean filter */
+                if (data[off] == 0)
+                        data[off] = 1;
 
                 cfs_bitmap_set(mds->mds_lov_page_dirty, page);
         }
@@ -479,8 +482,8 @@
 }
 
 /* Update the lov desc for a new size lov. */
-static int mds_lov_update_desc(struct obd_device *obd, struct obd_export *lov,
-                                __u32 index)
+static int mds_lov_update_desc(struct obd_device *obd, __u32 index,
+                               struct obd_uuid *uuid)
 {
         struct mds_obd *mds = &obd->u.mds;
         struct lov_desc *ld;
@@ -492,7 +495,7 @@
         if (!ld)
                 RETURN(-ENOMEM);
 
-        rc = obd_get_info(lov, sizeof(KEY_LOVDESC), KEY_LOVDESC,
+        rc = obd_get_info(mds->mds_osc_exp, sizeof(KEY_LOVDESC), KEY_LOVDESC,
                           &valsize, ld, NULL);
         if (rc)
                 GOTO(out, rc);
@@ -500,30 +503,19 @@
         /* Don't change the mds_lov_desc until the objids size matches the
            count (paranoia) */
         mds->mds_lov_desc = *ld;
-        CDEBUG(D_CONFIG, "updated lov_desc, tgt_count: %d\n",
-               mds->mds_lov_desc.ld_tgt_count);
-
-<<<<<<< HEAD
+        CDEBUG(D_CONFIG, "updated lov_desc, tgt_count: %d - idx %d / uuid %s\n",
+               mds->mds_lov_desc.ld_tgt_count, index, uuid->uuid);
+
         mutex_down(&obd->obd_dev_sem);
         rc = mds_lov_update_max_ost(mds, index);
         mutex_up(&obd->obd_dev_sem);
         if (rc)
                 GOTO(out, rc = -ENOMEM);
-=======
-        stripes = min_t(__u32, LOV_MAX_STRIPE_COUNT,
-                               mds->mds_lov_desc.ld_tgt_count);
-
-        mds->mds_max_mdsize = lov_mds_md_size(stripes, LOV_MAGIC_V3);
-        mds->mds_max_cookiesize = stripes * sizeof(struct llog_cookie);
-        CDEBUG(D_CONFIG, "updated max_mdsize/max_cookiesize for %d stripes: "
-               "%d/%d\n", mds->mds_max_mdsize, mds->mds_max_cookiesize,
-               stripes);
->>>>>>> 863a3da6
 
         /* If we added a target we have to reconnect the llogs */
         /* We only _need_ to do this at first add (idx), or the first time
            after recovery.  However, it should now be safe to call anytime. */
-        rc = llog_cat_initialize(obd, mds->mds_lov_desc.ld_tgt_count, NULL);
+        rc = llog_cat_initialize(obd, index, uuid);
 
 out:
         OBD_FREE(ld, sizeof(*ld));
@@ -547,7 +539,7 @@
 
         /* Don't let anyone else mess with mds_lov_objids now */
         old_count = mds->mds_lov_desc.ld_tgt_count;
-        rc = mds_lov_update_desc(obd, mds->mds_osc_exp, idx);
+        rc = mds_lov_update_desc(obd, idx, &watched->u.cli.cl_target_uuid);
         if (rc)
                 GOTO(out, rc);
 
@@ -1077,6 +1069,11 @@
                 /* call this only when config is processed and stale_export_age
                  * value is configured */
                 class_disconnect_expired_exports(obd);
+#ifdef HAVE_QUOTA_SUPPORT
+                /* quota_type has been processed, we can now handle
+                 * incoming quota requests */
+                obd->u.obt.obt_qctxt.lqc_setup = 1;
+#endif
         default:
                 RETURN(0);
         }
@@ -1095,8 +1092,9 @@
                    after the mdt in the config log.  They didn't make it into
                    mds_lov_connect. */
                 LASSERT(data);
-                rc = mds_lov_update_desc(obd, obd->u.mds.mds_osc_exp,
-                                        *(__u32 *)data);
+                rc = mds_lov_update_desc(obd, *(__u32 *)data,
+                                          &watched->u.cli.cl_target_uuid);
+
                 mds_allow_cli(obd, CONFIG_SYNC);
                 RETURN(rc);
         }
