--- conflicted
+++ resolved
@@ -60,7 +60,7 @@
                                struct llog_cookie *logcookies, int numcookies)
 {
         struct obd_device *obd = ctxt->loc_obd;
-        struct obd_device *lov_obd = obd->u.mds.mds_lov_obd;
+        struct obd_device *lov_obd = obd->u.mds.mds_osc_obd;
         struct llog_ctxt *lctxt;
         int rc;
         ENTRY;
@@ -83,7 +83,7 @@
                                    struct obd_uuid *uuid)
 {
         struct obd_device *obd = ctxt->loc_obd;
-        struct obd_device *lov_obd = obd->u.mds.mds_lov_obd;
+        struct obd_device *lov_obd = obd->u.mds.mds_osc_obd;
         struct llog_ctxt *lctxt;
         int rc;
         ENTRY;
@@ -98,7 +98,7 @@
                           int count, struct llog_cookie *cookies, int flags)
 {
         struct obd_device *obd = ctxt->loc_obd;
-        struct obd_device *lov_obd = obd->u.mds.mds_lov_obd;
+        struct obd_device *lov_obd = obd->u.mds.mds_osc_obd;
         struct llog_ctxt *lctxt;
         int rc;
         ENTRY;
@@ -117,11 +117,7 @@
         struct llog_ctxt *ctxt;
         int rc;
 
-<<<<<<< HEAD
-        rc = obd_checkmd(obd->u.mds.mds_lov_exp, obd->obd_self_export, lsm);
-=======
         rc = obd_checkmd(obd->u.mds.mds_osc_exp, obd->obd_self_export, lsm);
->>>>>>> d5360e75
         if (rc)
                 RETURN(rc);
         /* first prepare unlink log record */
@@ -149,26 +145,15 @@
         int rc;
         ENTRY;
 
-<<<<<<< HEAD
-        if (IS_ERR(mds->mds_lov_obd))
-                RETURN(PTR_ERR(mds->mds_lov_obd));
-
-        rc = obd_unpackmd(mds->mds_lov_exp, &lsm, lmm, lmm_size);
-=======
         if (IS_ERR(mds->mds_osc_obd))
                 RETURN(PTR_ERR(mds->mds_osc_obd));
 
         rc = obd_unpackmd(mds->mds_osc_exp, &lsm, lmm, lmm_size);
->>>>>>> d5360e75
         if (rc < 0)
                 RETURN(rc);
         rc = mds_llog_add_unlink(obd, lsm, 0, logcookies,
                                  cookies_size / sizeof(struct llog_cookie));
-<<<<<<< HEAD
-        obd_free_memmd(mds->mds_lov_exp, &lsm);
-=======
         obd_free_memmd(mds->mds_osc_exp, &lsm);
->>>>>>> d5360e75
         RETURN(rc);
 }
 
@@ -180,17 +165,10 @@
         int rc;
         ENTRY;
 
-<<<<<<< HEAD
-        if (IS_ERR(mds->mds_lov_obd))
-                RETURN(PTR_ERR(mds->mds_lov_obd));
-
-        rc = obd_checkmd(mds->mds_lov_exp, obd->obd_self_export, lsm);
-=======
         if (IS_ERR(mds->mds_osc_obd))
                 RETURN(PTR_ERR(mds->mds_osc_obd));
 
         rc = obd_checkmd(mds->mds_osc_exp, obd->obd_self_export, lsm);
->>>>>>> d5360e75
         if (rc)
                 RETURN(rc);
         rc = mds_llog_add_unlink(obd, lsm, count - 1, &logcookie, 1);
@@ -208,16 +186,6 @@
         int rc;
         ENTRY;
 
-<<<<<<< HEAD
-        if (IS_ERR(mds->mds_lov_obd))
-                RETURN(PTR_ERR(mds->mds_lov_obd));
-
-        rc = obd_unpackmd(mds->mds_lov_exp, &lsm, lmm, lmm_size);
-        if (rc < 0)
-                RETURN(rc);
-
-        rc = obd_checkmd(mds->mds_lov_exp, obd->obd_self_export, lsm);
-=======
         if (IS_ERR(mds->mds_osc_obd))
                 RETURN(PTR_ERR(mds->mds_osc_obd));
 
@@ -226,7 +194,6 @@
                 RETURN(rc);
 
         rc = obd_checkmd(mds->mds_osc_exp, obd->obd_self_export, lsm);
->>>>>>> d5360e75
         if (rc)
                 GOTO(out, rc);
 
@@ -249,11 +216,7 @@
 
         OBD_FREE(lsr, sizeof(*lsr));
  out:
-<<<<<<< HEAD
-        obd_free_memmd(mds->mds_lov_exp, &lsm);
-=======
         obd_free_memmd(mds->mds_osc_exp, &lsm);
->>>>>>> d5360e75
         RETURN(rc);
 }
 
@@ -266,42 +229,25 @@
         lop_cancel:     mds_llog_repl_cancel,
 };
 
-<<<<<<< HEAD
-int mds_llog_init(struct obd_device *obd, struct obd_device *disk_obd,
-                  int *index)
-=======
 int mds_llog_init(struct obd_device *obd, struct obd_device *tgt,
                   int count, struct llog_catid *logid, struct obd_uuid *uuid)
->>>>>>> d5360e75
-{
-        struct obd_device *lov_obd = obd->u.mds.mds_lov_obd;
-        struct llog_ctxt *ctxt;
-        int rc;
-        ENTRY;
-
-<<<<<<< HEAD
-        rc = llog_setup(obd, LLOG_MDS_OST_ORIG_CTXT, disk_obd, 0, NULL,
-=======
+{
+        struct obd_device *lov_obd = obd->u.mds.mds_osc_obd;
+        struct llog_ctxt *ctxt;
+        int rc;
+        ENTRY;
+
         rc = llog_setup(obd, LLOG_MDS_OST_ORIG_CTXT, tgt, 0, NULL,
->>>>>>> d5360e75
                         &mds_ost_orig_logops);
         if (rc)
                 RETURN(rc);
 
-<<<<<<< HEAD
-        rc = llog_setup(obd, LLOG_SIZE_REPL_CTXT, disk_obd, 0, NULL,
-=======
         rc = llog_setup(obd, LLOG_SIZE_REPL_CTXT, tgt, 0, NULL,
->>>>>>> d5360e75
                         &mds_size_repl_logops);
         if (rc)
                 GOTO(err_llog, rc);
 
-<<<<<<< HEAD
-        rc = obd_llog_init(lov_obd, disk_obd, index);
-=======
         rc = obd_llog_init(lov_obd, tgt, count, logid, uuid);
->>>>>>> d5360e75
         if (rc) {
                 CERROR("lov_llog_init err %d\n", rc);
                 GOTO(err_cleanup, rc);
