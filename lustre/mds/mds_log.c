--- conflicted
+++ resolved
@@ -214,17 +214,11 @@
         if (rc)
                 GOTO(err_llog, rc);
 
-<<<<<<< HEAD
         rc = obd_llog_init(lov_obd, tgt, count, logid, uuid);
-        if (rc)
-=======
-        rc = obd_llog_init(lov_obd, &lov_obd->obd_olg, tgt, count, logid, uuid);
         if (rc) {
->>>>>>> 69782ac3
                 CERROR("lov_llog_init err %d\n", rc);
                 GOTO(err_cleanup, rc);
         }
-
         RETURN(rc);
 err_cleanup:
         ctxt = llog_get_context(obd, LLOG_SIZE_REPL_CTXT);
