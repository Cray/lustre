--- conflicted
+++ resolved
@@ -1,10 +1,5 @@
 MODULES := mds
 mds-objs := mds_log.o mds_unlink_open.o mds_lov.o handler.o mds_reint.o
 mds-objs += mds_fs.o lproc_mds.o mds_open.o mds_lib.o mds_xattr.o mds_join.o
-<<<<<<< HEAD
-
-EXTRA_DIST := $(mds-objs:%.o=%.c) mds_internal.h
-=======
->>>>>>> d5360e75
 
 @INCLUDE_RULES@