/* -*- mode: c; c-basic-offset: 8; indent-tabs-mode: nil; -*-
 * vim:expandtab:shiftwidth=8:tabstop=8:
 *
 * GPL HEADER START
 *
 * DO NOT ALTER OR REMOVE COPYRIGHT NOTICES OR THIS FILE HEADER.
 *
 * This program is free software; you can redistribute it and/or modify
 * it under the terms of the GNU General Public License version 2 only,
 * as published by the Free Software Foundation.
 *
 * This program is distributed in the hope that it will be useful, but
 * WITHOUT ANY WARRANTY; without even the implied warranty of
 * MERCHANTABILITY or FITNESS FOR A PARTICULAR PURPOSE.  See the GNU
 * General Public License version 2 for more details (a copy is included
 * in the LICENSE file that accompanied this code).
 *
 * You should have received a copy of the GNU General Public License
 * version 2 along with this program; If not, see
 * http://www.sun.com/software/products/lustre/docs/GPLv2.pdf
 *
 * Please contact Sun Microsystems, Inc., 4150 Network Circle, Santa Clara,
 * CA 95054 USA or visit www.sun.com if you need additional information or
 * have any questions.
 *
 * GPL HEADER END
 */
/*
 * Copyright  2008 Sun Microsystems, Inc. All rights reserved
 * Use is subject to license terms.
 */
/*
 * This file is part of Lustre, http://www.lustre.org/
 * Lustre is a trademark of Sun Microsystems, Inc.
 *
 * lustre/mds/mds_open.c
 *
 * Author: Peter Braam <braam@clusterfs.com>
 * Author: Andreas Dilger <adilger@clusterfs.com>
 * Author: Phil Schwan <phil@clusterfs.com>
 * Author: Mike Shaver <shaver@clusterfs.com>
 */

#ifndef EXPORT_SYMTAB
# define EXPORT_SYMTAB
#endif
#define DEBUG_SUBSYSTEM S_MDS

#include <linux/version.h>
#include <linux/module.h>
#include <linux/init.h>
#include <linux/version.h>
#include <linux/buffer_head.h>
#include <linux/workqueue.h>

#include <obd_class.h>
#include <obd_lov.h>
#include <lustre_fsfilt.h>
#include <lprocfs_status.h>

#include "mds_internal.h"

/* Exported function from this file are:
 *
 * mds_open - called by the intent handler
 * mds_close - an rpc handling function
 * mds_pin - an rpc handling function - which will go away
 * mds_mfd_close - for force closing files when a client dies
 */

/*
 * MDS file data handling: file data holds a handle for a file opened
 * by a client.
 */

static void mds_mfd_addref(void *mfdp)
{
        struct mds_file_data *mfd = mfdp;

        atomic_inc(&mfd->mfd_refcount);
        CDEBUG(D_INFO, "GETting mfd %p : new refcount %d\n", mfd,
               atomic_read(&mfd->mfd_refcount));
}

/* Create a new mds_file_data struct.
 * One reference for handle+med_open_head list and dropped by mds_mfd_unlink(),
 * one reference for the caller of this function. */
struct mds_file_data *mds_mfd_new(void)
{
        struct mds_file_data *mfd;

        OBD_ALLOC(mfd, sizeof *mfd);
        if (mfd == NULL) {
                CERROR("mds: out of memory\n");
                return NULL;
        }

        atomic_set(&mfd->mfd_refcount, 2);

        INIT_LIST_HEAD(&mfd->mfd_handle.h_link);
        INIT_LIST_HEAD(&mfd->mfd_list);
        class_handle_hash(&mfd->mfd_handle, mds_mfd_addref);

        return mfd;
}

/* Get a new reference on the mfd pointed to by handle, if handle is still
 * valid.  Caller must drop reference with mds_mfd_put(). */
static struct mds_file_data *mds_handle2mfd(struct lustre_handle *handle)
{
        ENTRY;
        LASSERT(handle != NULL);
        RETURN(class_handle2object(handle->cookie));
}

/* Drop mfd reference, freeing struct if this is the last one. */
static void mds_mfd_put(struct mds_file_data *mfd)
{
        CDEBUG(D_INFO, "PUTting mfd %p : new refcount %d\n", mfd,
               atomic_read(&mfd->mfd_refcount) - 1);
        LASSERT(atomic_read(&mfd->mfd_refcount) > 0 &&
                atomic_read(&mfd->mfd_refcount) < 0x5a5a);
        if (atomic_dec_and_test(&mfd->mfd_refcount)) {
                OBD_FREE_RCU(mfd, sizeof *mfd, &mfd->mfd_handle);
        }
}

/* Remove the mfd handle so that it cannot be found by open/close again.
 * Caller must hold med_open_lock for mfd_list manipulation. */
void mds_mfd_unlink(struct mds_file_data *mfd, int decref)
{
        class_handle_unhash(&mfd->mfd_handle);
        list_del_init(&mfd->mfd_list);
        if (decref)
                mds_mfd_put(mfd);
}

/* Caller must hold mds->mds_epoch_sem */
static int mds_alloc_filterdata(struct inode *inode)
{
        LASSERT(INODE_PRIVATE_DATA(inode) == NULL);
        OBD_ALLOC(INODE_PRIVATE_DATA(inode), sizeof(struct mds_filter_data));
        if (INODE_PRIVATE_DATA(inode) == NULL)
                return -ENOMEM;
        LASSERT(igrab(inode) == inode);
        return 0;
}

/* Caller must hold mds->mds_epoch_sem */
static void mds_free_filterdata(struct inode *inode)
{
        LASSERT(INODE_PRIVATE_DATA(inode) != NULL);
        OBD_FREE(INODE_PRIVATE_DATA(inode), sizeof(struct mds_filter_data));
        INODE_PRIVATE_DATA(inode) = NULL;
        iput(inode);
}

/* Write access to a file: executors cause a negative count,
 * writers a positive count.  The semaphore is needed to perform
 * a check for the sign and then increment or decrement atomically.
 *
 * This code is closely tied to the allocation of the d_fsdata and the
 * MDS epoch, so we use the same semaphore for the whole lot.
 *
 * We could use a different semaphore for each file, if it ever shows
 * up in a profile, which it won't.
 *
 * epoch argument is nonzero during recovery */
static int mds_get_write_access(struct mds_obd *mds, struct inode *inode,
                                __u64 epoch)
{
        int rc = 0;

        down(&mds->mds_epoch_sem);

        if (atomic_read(&inode->i_writecount) < 0) {
                up(&mds->mds_epoch_sem);
                RETURN(-ETXTBSY);
        }


        if (MDS_FILTERDATA(inode) && MDS_FILTERDATA(inode)->io_epoch != 0) {
                CDEBUG(D_INODE, "continuing MDS epoch "LPU64" for ino %lu/%u\n",
                       MDS_FILTERDATA(inode)->io_epoch, inode->i_ino,
                       inode->i_generation);
                goto out;
        }

        if (MDS_FILTERDATA(inode) == NULL)
                mds_alloc_filterdata(inode);
        if (MDS_FILTERDATA(inode) == NULL) {
                rc = -ENOMEM;
                goto out;
        }
        if (epoch > mds->mds_io_epoch)
                mds->mds_io_epoch = epoch;
        else
                mds->mds_io_epoch++;
        MDS_FILTERDATA(inode)->io_epoch = mds->mds_io_epoch;
        CDEBUG(D_INODE, "starting MDS epoch "LPU64" for ino %lu/%u\n",
               mds->mds_io_epoch, inode->i_ino, inode->i_generation);
 out:
        if (rc == 0)
                atomic_inc(&inode->i_writecount);
        up(&mds->mds_epoch_sem);
        return rc;
}

/* Returns EAGAIN if the client needs to get size and/or cookies and close
 * again -- which is never true if the file is about to be unlinked.  Otherwise
 * returns the number of remaining writers. */
static int mds_put_write_access(struct mds_obd *mds, struct inode *inode,
                                struct mds_body *body, int unlinking)
{
        int rc = 0;
        ENTRY;

        down(&mds->mds_epoch_sem);
        atomic_dec(&inode->i_writecount);
        rc = atomic_read(&inode->i_writecount);
        if (rc > 0)
                GOTO(out, rc);
#if 0
        if (!unlinking && !(body->valid & OBD_MD_FLSIZE))
                GOTO(out, rc = EAGAIN);
#endif
        mds_free_filterdata(inode);
 out:
        up(&mds->mds_epoch_sem);
        return rc;
}

static int mds_deny_write_access(struct mds_obd *mds, struct inode *inode)
{
        ENTRY;
        down(&mds->mds_epoch_sem);
        if (atomic_read(&inode->i_writecount) > 0) {
                up(&mds->mds_epoch_sem);
                RETURN(-ETXTBSY);
        }
        atomic_dec(&inode->i_writecount);
        up(&mds->mds_epoch_sem);
        RETURN(0);
}

static void mds_allow_write_access(struct inode *inode)
{
        ENTRY;
        atomic_inc(&inode->i_writecount);
}

int mds_query_write_access(struct inode *inode)
{
        ENTRY;
        RETURN(atomic_read(&inode->i_writecount));
}

/* This replaces the VFS dentry_open, it manages mfd and writecount */
static struct mds_file_data *mds_dentry_open(struct dentry *dentry,
                                             struct vfsmount *mnt, int flags,
                                             struct ptlrpc_request *req)
{
        struct mds_export_data *med = &req->rq_export->exp_mds_data;
        struct mds_obd *mds = mds_req2mds(req);
        struct mds_file_data *mfd;
        struct mds_body *body;
        int error;
        ENTRY;

        mfd = mds_mfd_new();
        if (mfd == NULL) {
                CERROR("mds: out of memory\n");
                GOTO(cleanup_dentry, error = -ENOMEM);
        }

        body = lustre_msg_buf(req->rq_repmsg, DLM_REPLY_REC_OFF, sizeof(*body));

        if (flags & FMODE_WRITE) {
                /* FIXME: in recovery, need to pass old epoch here */
                error = mds_get_write_access(mds, dentry->d_inode, 0);
                if (error)
                        GOTO(cleanup_mfd, error);
                body->io_epoch = MDS_FILTERDATA(dentry->d_inode)->io_epoch;
        } else if (flags & MDS_FMODE_EXEC) {
                error = mds_deny_write_access(mds, dentry->d_inode);
                if (error)
                        GOTO(cleanup_mfd, error);
        }

        dget(dentry);

        /* Mark the file as open to handle open-unlink. */
        MDS_DOWN_WRITE_ORPHAN_SEM(dentry->d_inode);
        mds_orphan_open_inc(dentry->d_inode);
        MDS_UP_WRITE_ORPHAN_SEM(dentry->d_inode);

        mfd->mfd_mode = flags;
        mfd->mfd_dentry = dentry;
        mfd->mfd_xid = req->rq_xid;
        body->handle.cookie = mfd->mfd_handle.h_cookie;

        if (req->rq_export->exp_disconnected) {
                mds_mfd_unlink(mfd, 0);
                MDS_DOWN_WRITE_ORPHAN_SEM(dentry->d_inode);
                mds_mfd_close(NULL, REQ_REC_OFF, req->rq_export->exp_obd,
                              mfd, 0, NULL, 0, NULL, 0, NULL);
        } else {
                spin_lock(&med->med_open_lock);
                list_add(&mfd->mfd_list, &med->med_open_head);
                spin_unlock(&med->med_open_lock);
        }

        RETURN(mfd);

cleanup_mfd:
        mds_mfd_put(mfd);
        mds_mfd_unlink(mfd, 1);
cleanup_dentry:
        return ERR_PTR(error);
}

/* Must be called with i_mutex held */
static int mds_create_objects(struct ptlrpc_request *req, int offset,
                              struct mds_update_record *rec,
                              struct mds_obd *mds, struct obd_device *obd,
                              struct dentry *dchild, void **handle,
                              struct lov_mds_md **objid)
{
        struct inode *inode = dchild->d_inode;
        struct obd_trans_info oti = { 0 };
        struct lov_mds_md *lmm = NULL;
        int rc, lmm_size;
        struct mds_body *body;
        struct obd_info oinfo = { { { 0 } } };
        void *lmm_buf;
        ENTRY;

        *objid = NULL;

        if (!S_ISREG(inode->i_mode))
                RETURN(0);
        if (rec->ur_flags & MDS_OPEN_DELAY_CREATE ||
            !(rec->ur_flags & FMODE_WRITE))
                RETURN(0);

        body = lustre_msg_buf(req->rq_repmsg, DLM_REPLY_REC_OFF, sizeof(*body));

        if (body->valid & OBD_MD_FLEASIZE)
                RETURN(0);

        oti_init(&oti, req);

        /* replay case */
        if (lustre_msg_get_flags(req->rq_reqmsg) & MSG_REPLAY) {
                if (rec->ur_fid2->id == 0) {
                        DEBUG_REQ(D_ERROR, req, "fid2 not set on open replay");
                        RETURN(-EFAULT);
                }

                body->valid |= OBD_MD_FLBLKSZ | OBD_MD_FLEASIZE;
                lmm_size = rec->ur_eadatalen;
                lmm = rec->ur_eadata;
                LASSERT(lmm);
                if (lov_mds_md_size(lmm->lmm_stripe_count,
                                    lmm->lmm_magic) != lmm_size)
                        CWARN("Bad lmm_size during open replay for inode "
                              "%lu\n", inode->i_ino);

                if (*handle == NULL) {
                        int stripe_count = le32_to_cpu(lmm->lmm_stripe_count);
                        *handle = fsfilt_start_log(obd, inode, FSFILT_OP_CREATE,
                                                   NULL, stripe_count);
                }
                if (IS_ERR(*handle)) {
                        rc = PTR_ERR(*handle);
                        *handle = NULL;
                        GOTO(out_ids, rc);
                }

                rc = fsfilt_set_md(obd, inode, *handle, lmm, lmm_size, "lov");
                if (rc)
                        CERROR("open replay failed to set md:%d\n", rc);

                /* for replay we not need send lmm to client, this not used now */
                lustre_shrink_reply(req, offset, 0, 1);
                *objid = lmm;

                RETURN(rc);
        }

        if (OBD_FAIL_CHECK_ONCE(OBD_FAIL_MDS_ALLOC_OBDO))
                GOTO(out_ids, rc = -ENOMEM);

        OBDO_ALLOC(oinfo.oi_oa);
        if (oinfo.oi_oa == NULL)
                GOTO(out_ids, rc = -ENOMEM);
        oinfo.oi_oa->o_uid = 0; /* must have 0 uid / gid on OST */
        oinfo.oi_oa->o_gid = 0;
        oinfo.oi_oa->o_mode = S_IFREG | 0600;
        oinfo.oi_oa->o_id = inode->i_ino;
        oinfo.oi_oa->o_gr = 0;
        oinfo.oi_oa->o_valid = OBD_MD_FLID | OBD_MD_FLTYPE | OBD_MD_FLFLAGS |
                OBD_MD_FLMODE | OBD_MD_FLUID | OBD_MD_FLGID| OBD_MD_FLGROUP;
        oinfo.oi_oa->o_size = 0;

        obdo_from_inode(oinfo.oi_oa, inode, OBD_MD_FLTYPE | OBD_MD_FLATIME |
                        OBD_MD_FLMTIME | OBD_MD_FLCTIME);
        if (!(rec->ur_flags & MDS_OPEN_HAS_OBJS)) {
                /* check if things like lfs setstripe are sending us the ea */
                if (rec->ur_flags & MDS_OPEN_HAS_EA) {
                        rc = obd_iocontrol(OBD_IOC_LOV_SETSTRIPE,
                                           mds->mds_lov_exp,
                                           0, &oinfo.oi_md, rec->ur_eadata);
                        if (rc)
                                GOTO(out_oa, rc);
                } else {
                        __u32 lmm_sz = mds->mds_max_mdsize;
                        OBD_ALLOC(lmm, lmm_sz);
                        if (lmm == NULL)
                                GOTO(out_oa, rc = -ENOMEM);

                        lmm_size = lmm_sz;
                        rc = mds_get_md(obd, dchild->d_parent->d_inode,
                                        lmm, &lmm_size, 1, 0,
                                        req->rq_export->exp_connect_flags);
                        if (rc > 0)
                                rc = obd_iocontrol(OBD_IOC_LOV_SETSTRIPE,
                                                   mds->mds_lov_exp,
                                                   0, &oinfo.oi_md, lmm);
                        OBD_FREE(lmm, lmm_sz);
                        if (rc)
                                GOTO(out_oa, rc);
                }
                rc = obd_create(mds->mds_lov_exp, oinfo.oi_oa,
                                &oinfo.oi_md, &oti);
                if (rc) {
                        int level = D_ERROR;
                        if (rc == -ENOSPC)
                                level = D_INODE;
                        CDEBUG(level, "error creating objects for "
                                      "inode %lu: rc = %d\n",
                               inode->i_ino, rc);
                        if (rc > 0) {
                                CERROR("obd_create returned invalid "
                                       "rc %d\n", rc);
                                rc = -EIO;
                        }
                        GOTO(out_oa, rc);
                }
        } else {
                rc = obd_iocontrol(OBD_IOC_LOV_SETEA, mds->mds_lov_exp,
                                   0, &oinfo.oi_md, rec->ur_eadata);
                if (rc) {
                        GOTO(out_oa, rc);
                }
                oinfo.oi_md->lsm_object_id = oinfo.oi_oa->o_id;
        }
        if (i_size_read(inode)) {
                oinfo.oi_oa->o_size = i_size_read(inode);
                obdo_from_inode(oinfo.oi_oa, inode, OBD_MD_FLTYPE |
                                OBD_MD_FLATIME | OBD_MD_FLMTIME |
                                OBD_MD_FLCTIME | OBD_MD_FLSIZE);

                /* pack lustre id to OST */
                oinfo.oi_oa->o_fid = body->fid1.id;
                oinfo.oi_oa->o_generation = body->fid1.generation;
                oinfo.oi_oa->o_valid |= OBD_MD_FLFID | OBD_MD_FLGENER;
                oinfo.oi_policy.l_extent.start = i_size_read(inode);
                oinfo.oi_policy.l_extent.end = OBD_OBJECT_EOF;

                rc = obd_punch_rqset(mds->mds_lov_exp, &oinfo, &oti);
                if (rc) {
                        CERROR("error setting attrs for inode %lu: rc %d\n",
                               inode->i_ino, rc);
                        if (rc > 0) {
                                CERROR("obd_setattr_async returned bad rc %d\n",
                                       rc);
                                rc = -EIO;
                        }
                        GOTO(out_oa, rc);
                }
        }

        body->valid |= OBD_MD_FLBLKSZ | OBD_MD_FLEASIZE;
        obdo_refresh_inode(inode, oinfo.oi_oa, OBD_MD_FLBLKSZ);

        LASSERT(oinfo.oi_md && oinfo.oi_md->lsm_object_id);
        lmm = NULL;
        rc = obd_packmd(mds->mds_lov_exp, &lmm, oinfo.oi_md);
        if (rc < 0) {
                CERROR("cannot pack lsm, err = %d\n", rc);
                GOTO(out_oa, rc);
        }
        lmm_size = rc;
        body->eadatasize = rc;

        if (*handle == NULL)
                *handle = fsfilt_start(obd, inode, FSFILT_OP_CREATE, NULL);
        if (IS_ERR(*handle)) {
                rc = PTR_ERR(*handle);
                *handle = NULL;
                GOTO(free_diskmd, rc);
        }

        rc = fsfilt_set_md(obd, inode, *handle, lmm, lmm_size, "lov");
        lmm_buf = lustre_msg_buf(req->rq_repmsg, offset, lmm_size);
        LASSERT(lmm_buf);
        memcpy(lmm_buf, lmm, lmm_size);
        *objid = lmm_buf; /* save for mds_lov_update_objid */

 free_diskmd:
        obd_free_diskmd(mds->mds_lov_exp, &lmm);
 out_oa:
        oti_free_cookies(&oti);
        OBDO_FREE(oinfo.oi_oa);
 out_ids:
        if (oinfo.oi_md)
                obd_free_memmd(mds->mds_lov_exp, &oinfo.oi_md);
        RETURN(rc);
}

static void reconstruct_open(struct mds_update_record *rec, int offset,
                             struct ptlrpc_request *req,
                             struct lustre_handle *child_lockh)
{
        struct mds_export_data *med = &req->rq_export->exp_mds_data;
        struct lsd_client_data *lcd = med->med_lcd;
        struct mds_obd *mds = mds_req2mds(req);
        struct mds_file_data *mfd = NULL;
        struct obd_export *exp = req->rq_export;
        struct obd_device *obd = exp->exp_obd;
        struct dentry *parent, *dchild;
        struct ldlm_reply *rep;
        struct mds_body *body;
        struct list_head *t;
        int rc;
        int put_child = 1;
        ENTRY;

        LASSERT(offset == DLM_INTENT_REC_OFF); /* only called via intent */
        rep = lustre_msg_buf(req->rq_repmsg, DLM_LOCKREPLY_OFF, sizeof(*rep));
        body = lustre_msg_buf(req->rq_repmsg, DLM_REPLY_REC_OFF, sizeof(*body));

        /* copy rc, transno and disp; steal locks */
        mds_req_from_lcd(req, lcd);
        ldlm_reply_set_disposition(rep, le32_to_cpu(lcd->lcd_last_data));

        /* Only replay if create or open actually happened. */
        if (!ldlm_reply_disposition(rep, DISP_OPEN_CREATE | DISP_OPEN_OPEN) ) {
                EXIT;
                return; /* error looking up parent or child */
        }

        /* If we failed, then we must have failed opening, so don't look for
         * file descriptor or anything, just give the client the bad news.
         */
        if (req->rq_status) {
                EXIT;
                return;
        }

        /* Now let's see if we have file descriptor present.
         * No need to lookup child as it could be already deleted by another
         * thread (bug 15010) */
        spin_lock(&med->med_open_lock);
        list_for_each(t, &med->med_open_head) {
                mfd = list_entry(t, struct mds_file_data, mfd_list);
                if (mfd->mfd_xid == req->rq_xid) {
<<<<<<< HEAD
                        mds_mfd_addref(mfd);
                        break;
=======
                       mds_mfd_addref(mfd);
                       break;
>>>>>>> 979784ac
                }
                mfd = NULL;
        }
        spin_unlock(&med->med_open_lock);

        if (mfd && mfd->mfd_dentry && mfd->mfd_dentry->d_inode) {
                dchild = mfd->mfd_dentry;
                put_child = 0;
        } else {
                parent = mds_fid2dentry(mds, rec->ur_fid1, NULL);
                if (IS_ERR(parent)) {
                        rc = PTR_ERR(parent);
                        LCONSOLE_WARN("Parent "LPU64"/%u lookup error %d."
                                      " Evicting client %s with export %s.\n",
                                      rec->ur_fid1->id,rec->ur_fid1->generation,
                                      rc, obd_uuid2str(&exp->exp_client_uuid),
                                      obd_export_nid2str(exp));
                        mds_export_evict(exp);
                        EXIT;
                        return;
                }

                dchild = mds_lookup(obd, rec->ur_name, parent, rec->ur_namelen - 1);
                l_dput(parent);
                if (IS_ERR(dchild)) {
                        rc = PTR_ERR(dchild);
                        LCONSOLE_WARN("Child "LPU64"/%u lookup error %d."
                                      " Evicting client %s with export %s.\n",
                                      rec->ur_fid1->id,rec->ur_fid1->generation,
                                      rc, obd_uuid2str(&exp->exp_client_uuid),
                                      obd_export_nid2str(exp));
                        mds_export_evict(exp);
                        EXIT;
                        return;
                }
        }

        if (!dchild->d_inode)
                GOTO(out_dput, 0); /* child not present to open */

        /* At this point, we know we have a child. We'll send
         * it back _unless_ it not created and open failed.
         */
        if (ldlm_reply_disposition(rep, DISP_OPEN_OPEN) &&
            !ldlm_reply_disposition(rep, DISP_OPEN_CREATE) &&
            req->rq_status) {
                GOTO(out_dput, 0);
        }

        mds_pack_inode2body(body, dchild->d_inode);
        if (S_ISREG(dchild->d_inode->i_mode)) {
                rc = mds_pack_md(obd, req->rq_repmsg, DLM_REPLY_REC_OFF + 1,
                                 body, dchild->d_inode, 1, 0,
                                 req->rq_export->exp_connect_flags);

                if (rc)
                        LASSERT(rc == req->rq_status);

                /* If we have LOV EA data, the OST holds size, mtime */
                if (!(body->valid & OBD_MD_FLEASIZE))
                        body->valid |= (OBD_MD_FLSIZE | OBD_MD_FLBLOCKS |
                                        OBD_MD_FLATIME | OBD_MD_FLMTIME);
        }

        if (!(rec->ur_flags & MDS_OPEN_JOIN_FILE))
                lustre_shrink_reply(req, DLM_REPLY_REC_OFF + 1,
                                    body->eadatasize, 0);

        if (req->rq_export->exp_connect_flags & OBD_CONNECT_ACL &&
            !(rec->ur_flags & MDS_OPEN_JOIN_FILE)) {
                int acl_off = DLM_REPLY_REC_OFF + (body->eadatasize ? 2 : 1);

                rc = mds_pack_acl(med, dchild->d_inode, req->rq_repmsg,
                                  body, acl_off);
                lustre_shrink_reply(req, acl_off, body->aclsize, 0);
                if (!req->rq_status && rc)
                        req->rq_status = rc;
        }

        /* #warning "XXX fixme" bug 2991 */
        /* Here it used to LASSERT(mfd) if exp_outstanding_reply != NULL.
         * Now that exp_outstanding_reply is a list, it's just using mfd != NULL
         * to detect a re-open */
        if (mfd == NULL) {
                if (rec->ur_flags & MDS_OPEN_JOIN_FILE) {
#if LUSTRE_FIX >= 50
                        /* Allow file join in beta builds to allow debugging */
                        rc = mds_join_file(rec, req, dchild, NULL);
                        if (rc)
                                GOTO(out_dput, rc);
#else
                        CWARN("file join is not supported in this version of "
                              "Lustre\n");
                        GOTO(out_dput, req->rq_status = rc = -EOPNOTSUPP);
#endif
                }
                mntget(mds->mds_vfsmnt);
                CERROR("Re-opened file \n");
                mfd = mds_dentry_open(dchild, mds->mds_vfsmnt,
                                      rec->ur_flags & ~MDS_OPEN_TRUNC, req);
                mntput(mds->mds_vfsmnt);
                if (IS_ERR(mfd)) {
                        req->rq_status = PTR_ERR(mfd);
                        mfd = NULL;
                        CERROR("%s: opening inode "LPU64" failed: rc %d\n",
                               req->rq_export->exp_obd->obd_name,
                               (__u64)dchild->d_inode->i_ino, req->rq_status);
                        GOTO(out_dput, req->rq_status);
                }
        } else {
                body->handle.cookie = mfd->mfd_handle.h_cookie;
                CDEBUG(D_INODE, "resend mfd %p, cookie "LPX64"\n", mfd,
                       mfd->mfd_handle.h_cookie);
        }

        if (!ldlm_reply_disposition(rep, DISP_OPEN_LOCK))
                GOTO(out_dput, 0);

        /* child_lockh has been set in fixup_handle_for_resent_req called
         * in mds_intent_policy for resent request */
        if (child_lockh == NULL || !lustre_handle_is_used(child_lockh)) {
                /* the lock is already canceled! clear DISP_OPEN_LOCK */
                ldlm_reply_clear_disposition(rep, DISP_OPEN_LOCK);
        }

 out_dput:
        if (mfd)
                mds_mfd_put(mfd);

        if (put_child)
                l_dput(dchild);
        EXIT;
}

/* if client disconnects during recovery it may resend opens which were replayed
 * on server but their transno less then last_transno on server so they will not
 * be detected as reconstructs */
static int open_replay_reconstruct(struct ptlrpc_request *req)
{
        struct mds_export_data *med = &req->rq_export->exp_mds_data;
        struct mds_file_data *mfd = NULL;
        struct list_head *t;

        if (!(lustre_msg_get_flags(req->rq_reqmsg) & MSG_RESENT))
                return 0;

        if (!(lustre_msg_get_flags(req->rq_reqmsg) & MSG_REPLAY))
                return 0;

        /* if mfd exists then replay was done already */
        spin_lock(&med->med_open_lock);
        list_for_each(t, &med->med_open_head) {
                mfd = list_entry(t, struct mds_file_data, mfd_list);
                if (mfd->mfd_xid == req->rq_xid) {
                        mds_mfd_addref(mfd);
                        break;
                }
                mfd = NULL;
        }
        spin_unlock(&med->med_open_lock);

        if (mfd) {
                struct mds_body *body = lustre_msg_buf(req->rq_repmsg,
                                                       DLM_REPLY_REC_OFF,
                                                       sizeof(*body));
                __u64 *pre_versions = lustre_msg_get_versions(req->rq_reqmsg);

                body->handle.cookie = mfd->mfd_handle.h_cookie;
                CDEBUG(D_INODE, "resend mfd %p, cookie "LPX64"\n", mfd,
                       mfd->mfd_handle.h_cookie);
                mds_mfd_put(mfd);
                lustre_msg_set_versions(req->rq_repmsg, pre_versions);
                lustre_msg_set_transno(req->rq_repmsg,
                                       lustre_msg_get_transno(req->rq_reqmsg));
                lustre_msg_set_status(req->rq_repmsg, 0);
                return 1;
        }
        return 0;
}

/* do NOT or the MAY_*'s, you'll get the weakest */
static int accmode(struct inode *inode, int flags)
{
        int res = 0;

        /* Sadly, NFSD reopens a file repeatedly during operation, so the
         * "acc_mode = 0" allowance for newly-created files isn't honoured.
         * NFSD uses the MDS_OPEN_OWNEROVERRIDE flag to say that a file
         * owner can write to a file even if it is marked readonly to hide
         * its brokenness. (bug 5781) */
        if (flags & MDS_OPEN_OWNEROVERRIDE && inode->i_uid == current->fsuid)
                return 0;

        if (flags & FMODE_READ)
                res = MAY_READ;
        if (flags & (FMODE_WRITE|MDS_OPEN_TRUNC))
                res |= MAY_WRITE;
        if (flags & MDS_FMODE_EXEC)
                res = MAY_EXEC;
        return res;
}

/* Handles object creation, actual opening, and I/O epoch */
static int mds_finish_open(struct ptlrpc_request *req, struct dentry *dchild,
                           struct mds_body *body, int flags, void **handle,
                           struct mds_update_record *rec,struct ldlm_reply *rep,
                           struct lustre_handle *lockh)
{
        struct mds_obd *mds = mds_req2mds(req);
        struct obd_device *obd = req->rq_export->exp_obd;
        struct mds_file_data *mfd = NULL;
        struct lov_mds_md *lmm = NULL; /* object IDs created */
        int rc = 0;
        ENTRY;

        /* atomically create objects if necessary */
        LOCK_INODE_MUTEX(dchild->d_inode);

        if (S_ISREG(dchild->d_inode->i_mode) &&
            !(body->valid & OBD_MD_FLEASIZE)) {
                rc = mds_pack_md(obd, req->rq_repmsg, DLM_REPLY_REC_OFF + 1,
                                 body, dchild->d_inode, 0, 0,
                                 req->rq_export->exp_connect_flags);
                if (rc) {
                        UNLOCK_INODE_MUTEX(dchild->d_inode);
                        RETURN(rc);
                }
        }
        if (rec != NULL) {
                if ((body->valid & OBD_MD_FLEASIZE) &&
                    (rec->ur_flags & MDS_OPEN_HAS_EA)) {
                        UNLOCK_INODE_MUTEX(dchild->d_inode);
                        RETURN(-EEXIST);
                }
                if (rec->ur_flags & MDS_OPEN_JOIN_FILE) {
#if LUSTRE_FIX >= 50
                        /* Allow file join in beta builds to allow debugging */
                        UNLOCK_INODE_MUTEX(dchild->d_inode);
                        rc = mds_join_file(rec, req, dchild, lockh);
                        if (rc)
                                RETURN(rc);
                        LOCK_INODE_MUTEX(dchild->d_inode);
#else
                        CWARN("file join is not supported in this version of "
                              "Lustre\n");
                        RETURN(-EOPNOTSUPP);
#endif
                }
                if (!(body->valid & OBD_MD_FLEASIZE) &&
                    !(body->valid & OBD_MD_FLMODEASIZE)) {
                        /* split open transactions here */
                        OBD_FAIL_TIMEOUT(OBD_FAIL_MDS_SPLIT_OPEN, 10);
                        /* no EA: create objects */
                        rc = mds_create_objects(req, DLM_REPLY_REC_OFF + 1, rec,
                                                mds, obd, dchild, handle, &lmm);
                        if (rc) {
                                CERROR("mds_create_objects: rc = %d\n", rc);
                                UNLOCK_INODE_MUTEX(dchild->d_inode);
                                lustre_shrink_reply(req, DLM_REPLY_REC_OFF + 1,
                                                    0, 1);
                                RETURN(rc);
                        }
                }
        }
        /* If the inode has no EA data, then MDS holds size, mtime */
        if (S_ISREG(dchild->d_inode->i_mode) &&
            !(body->valid & OBD_MD_FLEASIZE)) {
                body->valid |= (OBD_MD_FLSIZE | OBD_MD_FLBLOCKS |
                                OBD_MD_FLATIME | OBD_MD_FLMTIME);
        }
        UNLOCK_INODE_MUTEX(dchild->d_inode);

        if (req->rq_export->exp_connect_flags & OBD_CONNECT_ACL &&
            rec && !(rec->ur_flags & MDS_OPEN_JOIN_FILE)) {
                int acl_off = DLM_REPLY_REC_OFF + 2;

                rc = mds_pack_acl(&req->rq_export->exp_mds_data,
                                  dchild->d_inode, req->rq_repmsg,
                                  body, acl_off);
                if (rc)
                        RETURN(rc);
        }

        if ((rc = mds_lov_prepare_objids(obd,lmm)) != 0)
                RETURN(rc);

        mfd = mds_dentry_open(dchild, mds->mds_vfsmnt, flags, req);
        if (IS_ERR(mfd))
                RETURN(PTR_ERR(mfd));

        CDEBUG(D_INODE, "mfd %p, cookie "LPX64"\n", mfd,
               mfd->mfd_handle.h_cookie);

        mds_lov_update_objids(obd, lmm);

        if (rc)
                mds_mfd_unlink(mfd, 1);

        mds_mfd_put(mfd);
        RETURN(rc);
}

static int mds_open_by_fid(struct ptlrpc_request *req, struct ll_fid *fid,
                           struct mds_body *body, int flags,
                           struct mds_update_record *rec,struct ldlm_reply *rep)
{
        struct obd_device *obd = req->rq_export->exp_obd;
        struct mds_obd *mds = mds_req2mds(req);
        struct dentry *dchild, *dparent = NULL;
        char fidname[LL_FID_NAMELEN];
        int fidlen = 0, rc;
        void *handle = NULL;
        struct inode *inodes[PTLRPC_NUM_VERSIONS] = { NULL };
        ENTRY;

        ldlm_reply_set_disposition(rep, DISP_LOOKUP_EXECD);
        fidlen = ll_fid2str(fidname, fid->id, fid->generation);
        dchild = mds_lookup(obd, fidname, mds->mds_pending_dir, fidlen);
        if (IS_ERR(dchild)) {
                rc = PTR_ERR(dchild);
                CERROR("error looking up %s in PENDING: rc = %d\n",fidname, rc);
                RETURN(rc);
        }

        if (dchild->d_inode != NULL) {
                mds_inode_set_orphan(dchild->d_inode);
                CWARN("Orphan %s found and opened in PENDING directory\n",
                       fidname);
        } else {
                __u64 *pre_versions = lustre_msg_get_versions(req->rq_reqmsg);
                l_dput(dchild);

                /* We didn't find it in PENDING so it isn't an orphan.  See
                 * if it was a regular inode that was previously created. */
                dchild = mds_fid2dentry(mds, fid, NULL);
                if (IS_ERR(dchild))
                        RETURN(PTR_ERR(dchild));
                /**
                 * bug19224
                 * this can be replay of partially committed open|create,
                 * the create itself was committed while LOV EA weren't
                 * We need to set versions again if conditions are:
                 * - this is replay
                 * - the transaction is greater than last_committed
                 * - this was open|create
                 * - there was real create so parent pre_version was saved
                 */
                if ((lustre_msg_get_flags(req->rq_reqmsg) & MSG_REPLAY) &&
                    (lustre_msg_get_transno(req->rq_reqmsg) >
                     req->rq_export->exp_last_committed) &&
                    (rec->ur_flags & MDS_OPEN_CREAT) &&
                    (pre_versions && pre_versions[0] != 0)) {
                        /* need parent to set version */
                        dparent = mds_fid2dentry(mds, rec->ur_fid1, NULL);
                        if (IS_ERR(dparent)) {
                                CERROR("Can't find parent for open replay\n");
                                l_dput(dchild);
                                RETURN(PTR_ERR(dparent));
                        }
                        /* though file was created, the versions were not
                         * changed yet, need to replay that too */
                        inodes[0] = dparent->d_inode;
                        inodes[1] = dchild->d_inode;
                }
        }

        mds_pack_inode2body(body, dchild->d_inode);
        ldlm_reply_set_disposition(rep, DISP_LOOKUP_POS);
        ldlm_reply_set_disposition(rep, DISP_OPEN_OPEN);

        rc = mds_finish_open(req, dchild, body, flags, &handle, rec, rep, NULL);
        rc = mds_finish_transno(mds, inodes, handle,
                                req, rc, rep ? rep->lock_policy_res1 : 0, 0);
        /* XXX what do we do here if mds_finish_transno itself failed? */

        l_dput(dparent);
        l_dput(dchild);
        RETURN(rc);
}

int mds_pin(struct ptlrpc_request *req, int offset)
{
        struct obd_device *obd = req->rq_export->exp_obd;
        struct mds_body *reqbody, *repbody;
        struct lvfs_run_ctxt saved;
        int rc, size[2] = { sizeof(struct ptlrpc_body), sizeof(*repbody) };
        ENTRY;

        reqbody = lustre_msg_buf(req->rq_reqmsg, offset, sizeof(*reqbody));

        rc = lustre_pack_reply(req, 2, size, NULL);
        if (rc)
                RETURN(rc);

        repbody = lustre_msg_buf(req->rq_repmsg, REPLY_REC_OFF,
                                 sizeof(*repbody));

        push_ctxt(&saved, &obd->obd_lvfs_ctxt, NULL);
        rc = mds_open_by_fid(req, &reqbody->fid1, repbody, reqbody->flags, NULL,
                             NULL);
        pop_ctxt(&saved, &obd->obd_lvfs_ctxt, NULL);

        RETURN(rc);
}

/*  Get an internal lock on the inode number (but not generation) to sync
 *  new inode creation with inode unlink (bug 2029).  If child_lockh is NULL
 *  we just get the lock as a barrier to wait for other holders of this lock,
 *  and drop it right away again. */
int mds_lock_new_child(struct obd_device *obd, struct inode *inode,
                       struct lustre_handle *child_lockh)
{
        struct ldlm_res_id child_res_id = { .name = { inode->i_ino, 0, 1, 0 } };
        struct lustre_handle lockh;
        int lock_flags = LDLM_FL_ATOMIC_CB;
        int rc;

        if (child_lockh == NULL)
                child_lockh = &lockh;

        rc = ldlm_cli_enqueue_local(obd->obd_namespace, &child_res_id,
                                    LDLM_PLAIN, NULL, LCK_EX, &lock_flags,
                                    ldlm_blocking_ast, ldlm_completion_ast,
                                    NULL, NULL, 0, NULL, child_lockh);
        if (rc != ELDLM_OK)
                CERROR("ldlm_cli_enqueue_local: %d\n", rc);
        else if (child_lockh == &lockh)
                ldlm_lock_decref(child_lockh, LCK_EX);

        RETURN(rc);
}

int mds_open(struct mds_update_record *rec, int offset,
             struct ptlrpc_request *req, struct lustre_handle *child_lockh)
{
        /* XXX ALLOCATE _something_ - 464 bytes on stack here */
        struct obd_device *obd = req->rq_export->exp_obd;
        struct mds_obd *mds = mds_req2mds(req);
        struct ldlm_reply *rep = NULL;
        struct mds_body *body = NULL;
        struct dentry *dchild = NULL, *dparent = NULL;
        struct inode *inodes[PTLRPC_NUM_VERSIONS] = { NULL };
        struct mds_export_data *med;
        struct lustre_handle parent_lockh;
        int rc = 0, cleanup_phase = 0, acc_mode, created = 0;
        int parent_mode = LCK_CR;
        void *handle = NULL;
        struct lvfs_dentry_params dp = LVFS_DENTRY_PARAMS_INIT;
        unsigned int qcids[MAXQUOTAS] = { current->fsuid, current->fsgid };
        unsigned int qpids[MAXQUOTAS] = { 0, 0 };
        unsigned int ids[MAXQUOTAS] = { 0, 0 };
        int child_mode = LCK_CR;
        /* Always returning LOOKUP lock if open succesful to guard
           dentry on client. */
        int lock_flags = 0;
        int quota_pending[2] = {0, 0};
        int use_parent, need_open_lock;
        unsigned int gid = current->fsgid;
        int finish = 0;
        ENTRY;

        mds_counter_incr(req->rq_export, LPROC_MDS_OPEN);

        OBD_FAIL_TIMEOUT(OBD_FAIL_MDS_PAUSE_OPEN | OBD_FAIL_ONCE,
                         (obd_timeout + 1) / 4);

        CLASSERT(MAXQUOTAS < 4);
        if (offset == DLM_INTENT_REC_OFF) { /* intent */
                rep = lustre_msg_buf(req->rq_repmsg, DLM_LOCKREPLY_OFF,
                                     sizeof(*rep));
                body = lustre_msg_buf(req->rq_repmsg, DLM_REPLY_REC_OFF,
                                      sizeof(*body));
        } else if (offset == REQ_REC_OFF) { /* non-intent reint */
                body = lustre_msg_buf(req->rq_repmsg, REPLY_REC_OFF,
                                      sizeof(*body));
                LBUG(); /* XXX: not supported yet? */
        } else {
                body = NULL;
                LBUG();
        }

        /* check the open resent|replay case */
        if (open_replay_reconstruct(req))
                RETURN(0);

        MDS_CHECK_RESENT(req, reconstruct_open(rec, offset, req, child_lockh));

        /* Step 0: If we are passed a fid, then we assume the client already
         * opened this file and is only replaying the RPC, so we open the
         * inode by fid (at some large expense in security). */
        /*XXX liblustre use mds_open_by_fid to implement LL_IOC_LOV_SETSTRIPE */
        if (((lustre_msg_get_flags(req->rq_reqmsg) & MSG_REPLAY) ||
             (req->rq_export->exp_libclient && rec->ur_flags&MDS_OPEN_HAS_EA))&&
            !(rec->ur_flags & MDS_OPEN_JOIN_FILE)) {
                if (rec->ur_fid2->id == 0) {
                        struct ldlm_lock *lock = ldlm_handle2lock(child_lockh);
                        if (lock) {
                                LDLM_ERROR(lock, "fid2 not set on open replay");
                                LDLM_LOCK_PUT(lock);
                        }
                        DEBUG_REQ(D_ERROR, req, "fid2 not set on open replay");
                        RETURN(-EFAULT);
                }

                /** check there is no stale orphan with same inode number */
                if (rec->ur_flags & MDS_OPEN_CREAT) {
                        rc = mds_check_stale_orphan(obd, rec->ur_fid2);
                        if (rc)
                                RETURN(rc);
                }

                rc = mds_open_by_fid(req, rec->ur_fid2, body, rec->ur_flags,
                                     rec, rep);
                if (rc != -ENOENT) {
                        if (req->rq_export->exp_libclient &&
                            rec->ur_flags & MDS_OPEN_HAS_EA)
                                RETURN(0);

                        RETURN(rc);
                }

                /* We didn't find the correct inode on disk either, so we
                 * need to re-create it via a regular replay. */
                if (!(rec->ur_flags & MDS_OPEN_CREAT)) {
                        DEBUG_REQ(D_ERROR, req,"OPEN_CREAT not in open replay");
                        RETURN(-EFAULT);
                }
        } else if (rec->ur_fid2->id) {
                DEBUG_REQ(D_ERROR, req, "fid2 "LPU64"/%u on open non-replay",
                          rec->ur_fid2->id, rec->ur_fid2->generation);
                RETURN(-EFAULT);
        }

        /* If we got here, we must be called via intent */
        LASSERT(offset == DLM_INTENT_REC_OFF);

        med = &req->rq_export->exp_mds_data;
        if (OBD_FAIL_CHECK(OBD_FAIL_MDS_OPEN_PACK)) {
                CERROR("test case OBD_FAIL_MDS_OPEN_PACK\n");
                RETURN(-ENOMEM);
        }

        if (rec->ur_flags & (MDS_OPEN_CREAT | MDS_OPEN_JOIN_FILE))
                parent_mode = LCK_EX;

        /* We cannot use acc_mode here, because it is zeroed in case of
           creating a file, so we get wrong lockmode */
        if (rec->ur_flags & FMODE_WRITE)
                child_mode = LCK_CW;
        else if (rec->ur_flags & MDS_FMODE_EXEC)
                child_mode = LCK_PR;
        else
                child_mode = LCK_CR;

        /* join file and nfsd can't need lookup dchild as use parent for it */
        use_parent = (!(lustre_msg_get_flags(req->rq_reqmsg) & MSG_REPLAY) &&
                     (rec->ur_flags & MDS_OPEN_LOCK) && (rec->ur_namelen == 1)) ||
                     (rec->ur_flags & MDS_OPEN_JOIN_FILE);

        need_open_lock = !(lustre_msg_get_flags(req->rq_reqmsg) & MSG_REPLAY) &&
                           (rec->ur_flags & MDS_OPEN_LOCK);

        /* Try to lock both parent and child first. If child is not found,
         * return only locked parent.  This is enough to prevent other
         * threads from changing this directory until creation is finished. */
        rc = mds_get_parent_child_locked(obd, &obd->u.mds,
                                         rec->ur_fid1,
                                         &parent_lockh,
                                         &dparent, parent_mode,
                                         MDS_INODELOCK_UPDATE,
                                         use_parent ? NULL : rec->ur_name,
                                         rec->ur_namelen,
                                         (rec->ur_flags & MDS_OPEN_LOCK) ?
                                                child_lockh : NULL,
                                         &dchild, child_mode,
                                         MDS_INODELOCK_LOOKUP |
                                         MDS_INODELOCK_OPEN);

        if (rc) {
                if (rc != -ENOENT) {
                        CERROR("parent "LPU64"/%u lookup/take lock error %d\n",
                               rec->ur_fid1->id, rec->ur_fid1->generation, rc);
                } else {
                        /* Just cannot find parent - make it look like
                         * usual negative lookup to avoid extra MDS RPC */
                        ldlm_reply_set_disposition(rep, DISP_LOOKUP_EXECD);
                        ldlm_reply_set_disposition(rep, DISP_LOOKUP_NEG);
                }
                GOTO(cleanup, rc);
        }
        LASSERT(dparent->d_inode != NULL);

        cleanup_phase = 1; /* parent dentry and lock */

        if (use_parent)
                dchild = dget(dparent);

        if (rec->ur_flags & MDS_OPEN_JOIN_FILE) {
                acc_mode = accmode(dchild->d_inode, rec->ur_flags);
                GOTO(found_child, rc);
        }

        cleanup_phase = 2; /* child dentry */

        ldlm_reply_set_disposition(rep, DISP_LOOKUP_EXECD);
        if (dchild->d_inode)
                ldlm_reply_set_disposition(rep, DISP_LOOKUP_POS);
        else
                ldlm_reply_set_disposition(rep, DISP_LOOKUP_NEG);

        /*Step 3: If the child was negative, and we're supposed to, create it.*/
        if (dchild->d_inode == NULL) {
                unsigned long ino = rec->ur_fid2->id;
                struct iattr iattr;
                struct inode *inode;

                if (!(rec->ur_flags & MDS_OPEN_CREAT)) {
                        /* It's negative and we weren't supposed to create it */
                        GOTO(cleanup, rc = -ENOENT);
                }

                if (req->rq_export->exp_connect_flags & OBD_CONNECT_RDONLY)
                        GOTO(cleanup, rc = -EROFS);

                /** check there is no stale orphan with same inode number */
                rc = mds_check_stale_orphan(obd, rec->ur_fid2);
                if (rc)
                        GOTO(cleanup, rc);

                /* version recovery check */
                rc = mds_version_get_check(req, dparent->d_inode, 0);
                if (rc)
                        GOTO(cleanup_no_trans, rc);

                if (dparent->d_inode->i_mode & S_ISGID)
                        gid = dparent->d_inode->i_gid;
                else
                        gid = current->fsgid;

                /* we try to get enough quota to write here, and let ldiskfs
                 * decide if it is out of quota or not b=14783
                 * FIXME: after CMD is used, pointer to obd_trans_info* couldn't
                 * be NULL, b=14840 */
                ids[0] = current->fsuid;
                ids[1] = gid;
<<<<<<< HEAD
                lquota_chkquota(mds_quota_interface_ref, req->rq_export,
=======
                lquota_chkquota(mds_quota_interface_ref, obd,
>>>>>>> 979784ac
                                ids[0], ids[1], 1, quota_pending,
                                NULL, NULL, 0);

                ldlm_reply_set_disposition(rep, DISP_OPEN_CREATE);
                handle = fsfilt_start(obd, dparent->d_inode, FSFILT_OP_CREATE,
                                      NULL);
                if (IS_ERR(handle)) {
                        rc = PTR_ERR(handle);
                        handle = NULL;
                        GOTO(cleanup, rc);
                }
                dchild->d_fsdata = (void *) &dp;
                dp.ldp_ptr = req;
                dp.ldp_inum = ino;

                LOCK_INODE_MUTEX(dparent->d_inode);
                rc = ll_vfs_create(dparent->d_inode, dchild, rec->ur_mode,NULL);
                UNLOCK_INODE_MUTEX(dparent->d_inode);
                if (dchild->d_fsdata == (void *)(unsigned long)ino)
                        dchild->d_fsdata = NULL;

                if (rc) {
                        CDEBUG(D_INODE, "error during create: %d\n", rc);
                        GOTO(cleanup, rc);
                }
                inode = dchild->d_inode;
                created = 1;
                if (ino) {
                        if (ino != inode->i_ino) {
                                /* FID support is needed to replay this
                                 * correctly. Now fail gracefully like there is
                                 * version mismatch */
                                if (req->rq_export->exp_delayed)
                                        rc = -EOVERFLOW;
                                else
                                        rc = -EFAULT;
                                GOTO(cleanup, rc);
                        }
                        /* Written as part of setattr */
                        inode->i_generation = rec->ur_fid2->generation;
                        CDEBUG(D_HA, "recreated ino %lu with gen %u\n",
                               inode->i_ino, inode->i_generation);
                }

                LTIME_S(iattr.ia_atime) = rec->ur_time;
                LTIME_S(iattr.ia_ctime) = rec->ur_time;
                LTIME_S(iattr.ia_mtime) = rec->ur_time;

                iattr.ia_uid = current->fsuid;  /* set by push_ctxt already */
                iattr.ia_gid = gid;

                iattr.ia_valid = ATTR_UID | ATTR_GID | ATTR_ATIME |
                        ATTR_MTIME | ATTR_CTIME;

                rc = fsfilt_setattr(obd, dchild, handle, &iattr, 0);
                if (rc)
                        CERROR("error on child setattr: rc = %d\n", rc);

                iattr.ia_valid = ATTR_MTIME | ATTR_CTIME;

                rc = fsfilt_setattr(obd, dparent, handle, &iattr, 0);
                if (rc)
                        CERROR("error on parent setattr: rc = %d\n", rc);

                rc = fsfilt_commit(obd, dchild->d_inode, handle, 0);
                handle = NULL;
                acc_mode = 0;           /* Don't check for permissions */
        } else {
                acc_mode = accmode(dchild->d_inode, rec->ur_flags);
                /* Child previously existed so the lookup and lock is already
                 * done, so no further locking is needed. */
                /* for nfs and join - we need two locks for same fid, but
                 * with different mode */
                if (need_open_lock && !use_parent)  {
                        ldlm_reply_set_disposition(rep, DISP_OPEN_LOCK);
                        need_open_lock = 0;
                }
        }

        LASSERTF(!mds_inode_is_orphan(dchild->d_inode),
                 "dchild %.*s (%p) inode %p/%lu/%u\n", dchild->d_name.len,
                 dchild->d_name.name, dchild, dchild->d_inode,
                 dchild->d_inode->i_ino, dchild->d_inode->i_generation);

found_child:
        mds_pack_inode2body(body, dchild->d_inode);
        if (!created && (rec->ur_flags & MDS_OPEN_CREAT) &&
            (rec->ur_flags & MDS_OPEN_EXCL)) {
                /* File already exists, we didn't just create it, and we
                 * were passed O_EXCL; err-or. */
                GOTO(cleanup, rc = -EEXIST); // returns a lock to the client
        }

        /* if we are following special file, don't open */
        if (!S_ISREG(dchild->d_inode->i_mode) &&
            !S_ISDIR(dchild->d_inode->i_mode))
                GOTO(cleanup_no_trans, rc = 0);

        ldlm_reply_set_disposition(rep, DISP_OPEN_OPEN);
        if (S_ISREG(dchild->d_inode->i_mode)) {
                /* Check permissions etc */
                rc = ll_permission(dchild->d_inode, acc_mode, NULL);
                if (rc != 0)
                        GOTO(cleanup, rc);

                if ((req->rq_export->exp_connect_flags & OBD_CONNECT_RDONLY) &&
                    (acc_mode & MAY_WRITE))
                        GOTO(cleanup, rc = -EROFS);

                /* An append-only file must be opened in append mode for
                 * writing */
                if (IS_APPEND(dchild->d_inode) && (acc_mode & MAY_WRITE) != 0 &&
                    ((rec->ur_flags & MDS_OPEN_APPEND) == 0 ||
                     (rec->ur_flags & MDS_OPEN_TRUNC) != 0))
                        GOTO(cleanup, rc = -EPERM);
        } else {
                if (S_ISDIR(dchild->d_inode->i_mode)) {
                        if (rec->ur_flags & MDS_OPEN_CREAT ||
                            rec->ur_flags & FMODE_WRITE) {
                                /* we are trying to create or write a exist dir*/
                                GOTO(cleanup, rc = -EISDIR);
                        }
                        if (rec->ur_flags & MDS_FMODE_EXEC) {
                                /* we are trying to exec a directory */
                                GOTO(cleanup, rc = -EACCES);
                        }
                        if (ll_permission(dchild->d_inode, acc_mode, NULL))
                                GOTO(cleanup, rc = -EACCES);
                } else if (rec->ur_flags & MDS_OPEN_DIRECTORY) {
                        GOTO(cleanup, rc = -ENOTDIR);
                }
	}

        if (OBD_FAIL_CHECK(OBD_FAIL_MDS_OPEN_CREATE)) {
                obd_fail_loc = OBD_FAIL_LDLM_REPLY | OBD_FAIL_ONCE;
                GOTO(cleanup, rc = -EAGAIN);
        }

        if (need_open_lock) {
                ldlm_policy_data_t policy = { .l_inodebits = { MDS_INODELOCK_LOOKUP | MDS_INODELOCK_OPEN } };
                struct ldlm_res_id child_res_id;

                /* In case of replay we do not get a lock assuming that the
                   caller has it already */
                child_res_id.name[0] = dchild->d_inode->i_ino;
                child_res_id.name[1] = dchild->d_inode->i_generation;

                rc = ldlm_cli_enqueue_local(obd->obd_namespace, &child_res_id,
                                            LDLM_IBITS, &policy, child_mode,
                                            &lock_flags, ldlm_blocking_ast,
                                            ldlm_completion_ast, NULL, NULL,
                                            0, NULL, child_lockh);
                if (rc != ELDLM_OK)
                        GOTO(cleanup, rc);

                /* Let mds_intent_policy know that we have a lock to return */
                ldlm_reply_set_disposition(rep, DISP_OPEN_LOCK);
        }

        if (!S_ISREG(dchild->d_inode->i_mode) &&
            !S_ISDIR(dchild->d_inode->i_mode) &&
            (req->rq_export->exp_connect_flags & OBD_CONNECT_NODEVOH)) {
                /* If client supports this, do not return open handle for
                 * special device nodes */
                GOTO(cleanup_no_trans, rc = 0);
        }
        finish = 1;
        /* Step 5: mds_open it */
        rc = mds_finish_open(req, dchild, body, rec->ur_flags, &handle, rec,
                             rep, &parent_lockh);
        GOTO(cleanup, rc);

 cleanup:
        inodes[0] = (!created || IS_ERR(dparent)) ? NULL : dparent->d_inode;
        inodes[1] = (created && dchild) ? dchild->d_inode : NULL;
        rc = mds_finish_transno(mds, inodes, handle, req, rc,
                                rep ? rep->lock_policy_res1 : 0, 0);

 cleanup_no_trans:
        if (quota_pending[0] || quota_pending[1])
                lquota_pending_commit(mds_quota_interface_ref, obd,
                                      ids[0], ids[1], quota_pending);
        switch (cleanup_phase) {
        case 2:
                if (rc && created) {
                        int err;
                        LOCK_INODE_MUTEX(dparent->d_inode);
                        err = ll_vfs_unlink(dparent->d_inode, dchild,
                                            mds->mds_vfsmnt);
                        UNLOCK_INODE_MUTEX(dparent->d_inode);
                        if (err) {
                                CERROR("unlink(%.*s) in error path: %d\n",
                                       dchild->d_name.len, dchild->d_name.name,
                                       err);
                        }
                } else if (created) {
                        mds_lock_new_child(obd, dchild->d_inode, NULL);
                        /* save uid/gid for quota acquire/release */
                        qpids[USRQUOTA] = dparent->d_inode->i_uid;
                        qpids[GRPQUOTA] = dparent->d_inode->i_gid;
                }
        case 1:
                if (dchild) {
                        l_dput(dchild);
                        /* It is safe to leave IT_OPEN_LOCK set, if rc is not 0,
                         * mds_intent_policy won't try to return any locks */
                        if (rc && child_lockh->cookie)
                                ldlm_lock_decref(child_lockh, child_mode);
                }
                if (dparent == NULL)
                        break;

                l_dput(dparent);
                if (rc)
                        ldlm_lock_decref(&parent_lockh, parent_mode);
                else
                        ptlrpc_save_lock(req, &parent_lockh, parent_mode);
        }
        if (!finish)
                mds_shrink_reply(obd, req, body, DLM_REPLY_REC_OFF + 1);

        /* trigger dqacq on the owner of child and parent */
        lquota_adjust(mds_quota_interface_ref, obd, qcids, qpids, rc,
                      FSFILT_OP_CREATE);

        RETURN(rc);
}

/* Close a "file descriptor" and possibly unlink an orphan from the
 * PENDING directory.  Caller must hold child->i_mutex, this drops it.
 *
 * If we are being called from mds_disconnect() because the client has
 * disappeared, then req == NULL and we do not update last_rcvd because
 * there is nothing that could be recovered by the client at this stage
 * (it will not even _have_ an entry in last_rcvd anymore). */
int mds_mfd_close(struct ptlrpc_request *req, int offset,
                  struct obd_device *obd, struct mds_file_data *mfd,
                  int unlink_orphan, struct lov_mds_md *lmm, int lmm_size,
                  struct llog_cookie *logcookies, int cookies_size,
                  __u64 *valid)
{
        struct inode *inode = mfd->mfd_dentry->d_inode;
        char fidname[LL_FID_NAMELEN];
        int last_orphan, fidlen, rc = 0, cleanup_phase = 0;
        struct dentry *pending_child = NULL;
        struct mds_obd *mds = &obd->u.mds;
        struct inode *pending_dir = mds->mds_pending_dir->d_inode;
        void *handle = NULL;
        struct mds_body *request_body = NULL, *reply_body = NULL;
        struct lvfs_dentry_params dp = LVFS_DENTRY_PARAMS_INIT;
        struct iattr iattr = { 0 };
        ENTRY;

        if (req && req->rq_reqmsg != NULL)
                request_body = lustre_msg_buf(req->rq_reqmsg, offset,
                                              sizeof(*request_body));
        if (req && req->rq_repmsg != NULL)
                reply_body = lustre_msg_buf(req->rq_repmsg, REPLY_REC_OFF,
                                            sizeof(*reply_body));

        fidlen = ll_fid2str(fidname, inode->i_ino, inode->i_generation);

        CDEBUG(D_INODE, "inode %p ino %s nlink %d orphan %d\n", inode, fidname,
               inode->i_nlink, mds_orphan_open_count(inode));

        last_orphan = (mds_orphan_open_dec_test(inode) &&
                       mds_inode_is_orphan(inode) &&
                       !obd->obd_recovering);

        /* this is half of the actual "close" */
        if (mfd->mfd_mode & FMODE_WRITE) {
                rc = mds_put_write_access(mds, inode, request_body,
                                          last_orphan && unlink_orphan);
        } else if (mfd->mfd_mode & MDS_FMODE_EXEC) {
                mds_allow_write_access(inode);
        }
        /* here writecount change also needs protection from orphan write sem.
         * so drop orphan write sem after mds_put_write_access, bz 12888. */
        MDS_UP_WRITE_ORPHAN_SEM(inode);

        if (last_orphan && unlink_orphan) {
                int stripe_count = 0;
                /* mds_put_write_access must have succeeded */
                LASSERTF(rc == 0, "inode %lu/%u: rc %d",
                         inode->i_ino, inode->i_generation, rc);

                CDEBUG(D_INODE, "destroying orphan object %s\n", fidname);

                if ((S_ISREG(inode->i_mode) && inode->i_nlink != 1) ||
                    (S_ISDIR(inode->i_mode) && inode->i_nlink != 2))
                        CERROR("found \"orphan\" %s %s with link count %d\n",
                               S_ISREG(inode->i_mode) ? "file" : "dir",
                               fidname, inode->i_nlink);

                /* Sadly, there is no easy way to save pending_child from
                 * mds_reint_unlink() into mfd, so we need to re-lookup,
                 * but normally it will still be in the dcache. */
                LOCK_INODE_MUTEX(pending_dir);
                cleanup_phase = 1; /* UNLOCK_INODE_MUTEX(pending_dir) when finished */
                pending_child = lookup_one_len(fidname, mds->mds_pending_dir,
                                               fidlen);
                if (IS_ERR(pending_child))
                        GOTO(cleanup, rc = PTR_ERR(pending_child));
                LASSERT(pending_child->d_inode != NULL);

                cleanup_phase = 2; /* dput(pending_child) when finished */
                if (S_ISDIR(pending_child->d_inode->i_mode)) {
                        rc = ll_vfs_rmdir(pending_dir, pending_child,
                                          mds->mds_vfsmnt);
                        if (rc)
                                CERROR("error unlinking orphan dir %s: rc %d\n",
                                       fidname,rc);
                        goto out;
                }

                if (lmm != NULL) {
                        stripe_count = le32_to_cpu(lmm->lmm_stripe_count);
                }

                handle = fsfilt_start_log(obd, pending_dir, FSFILT_OP_UNLINK,
                                          NULL, stripe_count);
                if (IS_ERR(handle)) {
                        rc = PTR_ERR(handle);
                        handle = NULL;
                        GOTO(cleanup, rc);
                }
                if (lmm != NULL && (*valid & OBD_MD_FLEASIZE) &&
                    mds_log_op_unlink(obd, lmm, lmm_size,
                                      logcookies, cookies_size) > 0) {
                        *valid |= OBD_MD_FLCOOKIE;
                }

                dp.ldp_inum = 0;
                dp.ldp_ptr = req;
                pending_child->d_fsdata = (void *) &dp;
                rc = ll_vfs_unlink(pending_dir, pending_child, mds->mds_vfsmnt);
                if (rc)
                        CERROR("error unlinking orphan %s: rc %d\n",fidname,rc);

                goto out; /* Don't bother updating attrs on unlinked inode */
        }

        if (request_body != NULL) {
                /* Only start a transaction to write out only the atime if it
                 * is more out-of-date than the specified limit.  If we are
                 * already going to write out the atime then do it anyway. */
                if ((request_body->valid & OBD_MD_FLATIME) &&
                    ((LTIME_S(iattr.ia_atime) >
                      LTIME_S(inode->i_atime) + mds->mds_atime_diff) ||
                     (iattr.ia_valid != 0 &&
                      LTIME_S(iattr.ia_atime) > LTIME_S(inode->i_atime)))) {
                        LTIME_S(iattr.ia_atime) = request_body->atime;
                        iattr.ia_valid |= ATTR_ATIME;
                }

                /* Store a rough estimate of the file size on the MDS for
                 * tools like e2scan and HSM that are just using this for *
                 * rough decision making and will get the proper size later.
                 * * This is NOT guaranteed to be correct with multiple *
                 * writers, but is only needed until SOM is done. b=11063 */
                if (S_ISREG(inode->i_mode) &&
                    (request_body->valid & OBD_MD_FLSIZE) &&
                    (iattr.ia_valid != 0)) {
                        iattr.ia_size = request_body->size;
                        iattr.ia_valid |= ATTR_SIZE;
                }
        }

        if (iattr.ia_valid != 0) {
                handle = fsfilt_start(obd, inode, FSFILT_OP_SETATTR, NULL);
                if (IS_ERR(handle)) {
                        rc = PTR_ERR(handle);
                        handle = NULL;
                        GOTO(cleanup, rc);
                }
                rc = fsfilt_setattr(obd, mfd->mfd_dentry, handle, &iattr, 0);
                if (rc)
                        CERROR("error in setattr(%s): rc %d\n", fidname, rc);
        }
out:
        /* If other clients have this file open for write, rc will be > 0 */
        if (rc > 0)
                rc = 0;

 cleanup:
        l_dput(mfd->mfd_dentry);
        mds_mfd_put(mfd);
        if (req != NULL && reply_body != NULL) {
                rc = mds_finish_transno(mds, NULL, handle, req, rc, 0, 0);
        } else if (handle) {
                int err = fsfilt_commit(obd, pending_dir, handle, 0);
                if (err) {
                        CERROR("error committing close: %d\n", err);
                        if (!rc)
                                rc = err;
                }
        }

        switch (cleanup_phase) {
        case 2:
                dput(pending_child);
        case 1:
                UNLOCK_INODE_MUTEX(pending_dir);
        }
        RETURN(rc);
}

int mds_close(struct ptlrpc_request *req, int offset)
{
        struct mds_export_data *med = &req->rq_export->exp_mds_data;
        struct obd_device *obd = req->rq_export->exp_obd;
        struct mds_body *body;
        struct mds_file_data *mfd;
        struct lvfs_run_ctxt saved;
        struct inode *inode;
        int rc, repsize[4] = { sizeof(struct ptlrpc_body),
                               sizeof(struct mds_body),
                               obd->u.mds.mds_max_mdsize,
                               obd->u.mds.mds_max_cookiesize };
        struct mds_body *reply_body;
        struct lov_mds_md *lmm;
        int lmm_size;
        struct llog_cookie *logcookies;
        int cookies_size;
        ENTRY;

        body = lustre_swab_reqbuf(req, offset, sizeof(*body),
                                  lustre_swab_mds_body);
        if (body == NULL) {
                CERROR("Can't unpack body\n");
                req->rq_status = -EFAULT;
                GOTO(cleanup, rc = -EFAULT);
        }
        /*XXX need indicase - close is need to return LOV EA */
        body->valid |= OBD_MD_FLEASIZE;

        rc = lustre_pack_reply(req, 4, repsize, NULL);
        if (rc)
                req->rq_status = rc;
                /* continue on to drop local open even if we can't send reply */
        else
                MDS_CHECK_RESENT(req, mds_reconstruct_generic(req));

        CDEBUG(D_INODE, "close req->rep_len %d mdsize %d cookiesize %d\n",
               req->rq_replen,
               obd->u.mds.mds_max_mdsize, obd->u.mds.mds_max_cookiesize);
        mds_counter_incr(req->rq_export, LPROC_MDS_CLOSE);

        if (body->flags & MDS_BFLAG_UNCOMMITTED_WRITES)
                /* do some stuff */ ;

        spin_lock(&med->med_open_lock);
        mfd = mds_handle2mfd(&body->handle);
        if (mfd == NULL) {
                spin_unlock(&med->med_open_lock);
                DEBUG_REQ(D_ERROR, req, "no handle for file close ino "LPD64
                          ": cookie "LPX64, body->fid1.id, body->handle.cookie);
                req->rq_status = -ESTALE;
                GOTO(cleanup, rc = -ESTALE);
        }
        /* Remove mfd handle so it can't be found again.  We consume mfd_list
         * reference here, but still have mds_handle2mfd ref until mfd_close. */
        mds_mfd_unlink(mfd, 1);
        spin_unlock(&med->med_open_lock);

        inode = mfd->mfd_dentry->d_inode;
        /* child orphan sem protects orphan_dec_test && is_orphan race */
        MDS_DOWN_WRITE_ORPHAN_SEM(inode); /* mds_mfd_close drops this */
        if (!obd->obd_recovering &&
            mds_inode_is_orphan(inode) && mds_orphan_open_count(inode) == 1) {
                body = lustre_msg_buf(req->rq_repmsg, REPLY_REC_OFF,
                                      sizeof(*body));
                LASSERT(body != NULL);

                mds_pack_inode2body(body, inode);
                mds_pack_md(obd, req->rq_repmsg, REPLY_REC_OFF + 1, body, inode,
                            MDS_PACK_MD_LOCK, 0,
                            req->rq_export->exp_connect_flags);
        }

        push_ctxt(&saved, &obd->obd_lvfs_ctxt, NULL);
        reply_body = lustre_msg_buf(req->rq_repmsg, REPLY_REC_OFF, sizeof(*reply_body));
        lmm = lustre_msg_buf(req->rq_repmsg, REPLY_REC_OFF + 1, 0);
        lmm_size = lustre_msg_buflen(req->rq_repmsg, REPLY_REC_OFF + 1),
        logcookies = lustre_msg_buf(req->rq_repmsg, REPLY_REC_OFF + 2, 0);
        cookies_size = lustre_msg_buflen(req->rq_repmsg, REPLY_REC_OFF + 2);
        req->rq_status = mds_mfd_close(req, offset, obd, mfd, 1,
                                       lmm, lmm_size, logcookies, cookies_size,
                                       &reply_body->valid);
        pop_ctxt(&saved, &obd->obd_lvfs_ctxt, NULL);

cleanup:
        if (OBD_FAIL_CHECK(OBD_FAIL_MDS_CLOSE_PACK)) {
                CERROR("test case OBD_FAIL_MDS_CLOSE_PACK\n");
                req->rq_status = -ENOMEM;
                RETURN(-ENOMEM);
        }

        RETURN(rc);
}

int mds_done_writing(struct ptlrpc_request *req, int offset)
{
        struct mds_body *body;
        int rc, size[2] = { sizeof(struct ptlrpc_body),
                            sizeof(struct mds_body) };
        ENTRY;

        MDS_CHECK_RESENT(req, mds_reconstruct_generic(req));

        body = lustre_swab_reqbuf(req, offset, sizeof(*body),
                                  lustre_swab_mds_body);
        if (body == NULL) {
                CERROR("Can't unpack body\n");
                req->rq_status = -EFAULT;
                RETURN(-EFAULT);
        }

        rc = lustre_pack_reply(req, 2, size, NULL);
        if (rc)
                req->rq_status = rc;

        RETURN(0);
}<|MERGE_RESOLUTION|>--- conflicted
+++ resolved
@@ -409,7 +409,7 @@
                 /* check if things like lfs setstripe are sending us the ea */
                 if (rec->ur_flags & MDS_OPEN_HAS_EA) {
                         rc = obd_iocontrol(OBD_IOC_LOV_SETSTRIPE,
-                                           mds->mds_lov_exp,
+                                           mds->mds_osc_exp,
                                            0, &oinfo.oi_md, rec->ur_eadata);
                         if (rc)
                                 GOTO(out_oa, rc);
@@ -425,13 +425,13 @@
                                         req->rq_export->exp_connect_flags);
                         if (rc > 0)
                                 rc = obd_iocontrol(OBD_IOC_LOV_SETSTRIPE,
-                                                   mds->mds_lov_exp,
+                                                   mds->mds_osc_exp,
                                                    0, &oinfo.oi_md, lmm);
                         OBD_FREE(lmm, lmm_sz);
                         if (rc)
                                 GOTO(out_oa, rc);
                 }
-                rc = obd_create(mds->mds_lov_exp, oinfo.oi_oa,
+                rc = obd_create(mds->mds_osc_exp, oinfo.oi_oa,
                                 &oinfo.oi_md, &oti);
                 if (rc) {
                         int level = D_ERROR;
@@ -448,7 +448,7 @@
                         GOTO(out_oa, rc);
                 }
         } else {
-                rc = obd_iocontrol(OBD_IOC_LOV_SETEA, mds->mds_lov_exp,
+                rc = obd_iocontrol(OBD_IOC_LOV_SETEA, mds->mds_osc_exp,
                                    0, &oinfo.oi_md, rec->ur_eadata);
                 if (rc) {
                         GOTO(out_oa, rc);
@@ -468,7 +468,7 @@
                 oinfo.oi_policy.l_extent.start = i_size_read(inode);
                 oinfo.oi_policy.l_extent.end = OBD_OBJECT_EOF;
 
-                rc = obd_punch_rqset(mds->mds_lov_exp, &oinfo, &oti);
+                rc = obd_punch_rqset(mds->mds_osc_exp, &oinfo, &oti);
                 if (rc) {
                         CERROR("error setting attrs for inode %lu: rc %d\n",
                                inode->i_ino, rc);
@@ -486,7 +486,7 @@
 
         LASSERT(oinfo.oi_md && oinfo.oi_md->lsm_object_id);
         lmm = NULL;
-        rc = obd_packmd(mds->mds_lov_exp, &lmm, oinfo.oi_md);
+        rc = obd_packmd(mds->mds_osc_exp, &lmm, oinfo.oi_md);
         if (rc < 0) {
                 CERROR("cannot pack lsm, err = %d\n", rc);
                 GOTO(out_oa, rc);
@@ -509,13 +509,13 @@
         *objid = lmm_buf; /* save for mds_lov_update_objid */
 
  free_diskmd:
-        obd_free_diskmd(mds->mds_lov_exp, &lmm);
+        obd_free_diskmd(mds->mds_osc_exp, &lmm);
  out_oa:
         oti_free_cookies(&oti);
         OBDO_FREE(oinfo.oi_oa);
  out_ids:
         if (oinfo.oi_md)
-                obd_free_memmd(mds->mds_lov_exp, &oinfo.oi_md);
+                obd_free_memmd(mds->mds_osc_exp, &oinfo.oi_md);
         RETURN(rc);
 }
 
@@ -566,13 +566,8 @@
         list_for_each(t, &med->med_open_head) {
                 mfd = list_entry(t, struct mds_file_data, mfd_list);
                 if (mfd->mfd_xid == req->rq_xid) {
-<<<<<<< HEAD
-                        mds_mfd_addref(mfd);
-                        break;
-=======
                        mds_mfd_addref(mfd);
                        break;
->>>>>>> 979784ac
                 }
                 mfd = NULL;
         }
@@ -845,13 +840,18 @@
         }
         UNLOCK_INODE_MUTEX(dchild->d_inode);
 
+        if (rec && !(rec->ur_flags & MDS_OPEN_JOIN_FILE))
+                lustre_shrink_reply(req, DLM_REPLY_REC_OFF + 1,
+                                    body->eadatasize, 0);
+
         if (req->rq_export->exp_connect_flags & OBD_CONNECT_ACL &&
             rec && !(rec->ur_flags & MDS_OPEN_JOIN_FILE)) {
-                int acl_off = DLM_REPLY_REC_OFF + 2;
+                int acl_off = DLM_REPLY_REC_OFF + (body->eadatasize ? 2 : 1);
 
                 rc = mds_pack_acl(&req->rq_export->exp_mds_data,
                                   dchild->d_inode, req->rq_repmsg,
                                   body, acl_off);
+                lustre_shrink_reply(req, acl_off, body->aclsize, 0);
                 if (rc)
                         RETURN(rc);
         }
@@ -859,6 +859,7 @@
         if ((rc = mds_lov_prepare_objids(obd,lmm)) != 0)
                 RETURN(rc);
 
+        ldlm_reply_set_disposition(rep, DISP_OPEN_OPEN);
         mfd = mds_dentry_open(dchild, mds->mds_vfsmnt, flags, req);
         if (IS_ERR(mfd))
                 RETURN(PTR_ERR(mfd));
@@ -888,7 +889,6 @@
         struct inode *inodes[PTLRPC_NUM_VERSIONS] = { NULL };
         ENTRY;
 
-        ldlm_reply_set_disposition(rep, DISP_LOOKUP_EXECD);
         fidlen = ll_fid2str(fidname, fid->id, fid->generation);
         dchild = mds_lookup(obd, fidname, mds->mds_pending_dir, fidlen);
         if (IS_ERR(dchild)) {
@@ -940,8 +940,8 @@
         }
 
         mds_pack_inode2body(body, dchild->d_inode);
+        ldlm_reply_set_disposition(rep, DISP_LOOKUP_EXECD);
         ldlm_reply_set_disposition(rep, DISP_LOOKUP_POS);
-        ldlm_reply_set_disposition(rep, DISP_OPEN_OPEN);
 
         rc = mds_finish_open(req, dchild, body, flags, &handle, rec, rep, NULL);
         rc = mds_finish_transno(mds, inodes, handle,
@@ -1218,11 +1218,7 @@
                  * be NULL, b=14840 */
                 ids[0] = current->fsuid;
                 ids[1] = gid;
-<<<<<<< HEAD
-                lquota_chkquota(mds_quota_interface_ref, req->rq_export,
-=======
                 lquota_chkquota(mds_quota_interface_ref, obd,
->>>>>>> 979784ac
                                 ids[0], ids[1], 1, quota_pending,
                                 NULL, NULL, 0);
 
@@ -1309,19 +1305,7 @@
 
 found_child:
         mds_pack_inode2body(body, dchild->d_inode);
-        if (!created && (rec->ur_flags & MDS_OPEN_CREAT) &&
-            (rec->ur_flags & MDS_OPEN_EXCL)) {
-                /* File already exists, we didn't just create it, and we
-                 * were passed O_EXCL; err-or. */
-                GOTO(cleanup, rc = -EEXIST); // returns a lock to the client
-        }
-
-        /* if we are following special file, don't open */
-        if (!S_ISREG(dchild->d_inode->i_mode) &&
-            !S_ISDIR(dchild->d_inode->i_mode))
-                GOTO(cleanup_no_trans, rc = 0);
-
-        ldlm_reply_set_disposition(rep, DISP_OPEN_OPEN);
+
         if (S_ISREG(dchild->d_inode->i_mode)) {
                 /* Check permissions etc */
                 rc = ll_permission(dchild->d_inode, acc_mode, NULL);
@@ -1338,23 +1322,36 @@
                     ((rec->ur_flags & MDS_OPEN_APPEND) == 0 ||
                      (rec->ur_flags & MDS_OPEN_TRUNC) != 0))
                         GOTO(cleanup, rc = -EPERM);
-        } else {
-                if (S_ISDIR(dchild->d_inode->i_mode)) {
-                        if (rec->ur_flags & MDS_OPEN_CREAT ||
-                            rec->ur_flags & FMODE_WRITE) {
-                                /* we are trying to create or write a exist dir*/
-                                GOTO(cleanup, rc = -EISDIR);
-                        }
-                        if (rec->ur_flags & MDS_FMODE_EXEC) {
-                                /* we are trying to exec a directory */
-                                GOTO(cleanup, rc = -EACCES);
-                        }
-                        if (ll_permission(dchild->d_inode, acc_mode, NULL))
-                                GOTO(cleanup, rc = -EACCES);
-                } else if (rec->ur_flags & MDS_OPEN_DIRECTORY) {
-                        GOTO(cleanup, rc = -ENOTDIR);
-                }
-	}
+        }
+
+        if (!created && (rec->ur_flags & MDS_OPEN_CREAT) &&
+            (rec->ur_flags & MDS_OPEN_EXCL)) {
+                /* File already exists, we didn't just create it, and we
+                 * were passed O_EXCL; err-or. */
+                GOTO(cleanup, rc = -EEXIST); // returns a lock to the client
+        }
+
+        /* if we are following a symlink, don't open */
+        if (S_ISLNK(dchild->d_inode->i_mode))
+                GOTO(cleanup_no_trans, rc = 0);
+
+        if (S_ISDIR(dchild->d_inode->i_mode)) {
+                if (rec->ur_flags & MDS_OPEN_CREAT ||
+                    rec->ur_flags & FMODE_WRITE) {
+                        /* we are trying to create or write a exist dir */
+                        GOTO(cleanup, rc = -EISDIR);
+                }
+                if (rec->ur_flags & MDS_FMODE_EXEC) {
+                        /* we are trying to exec a directory */
+                        GOTO(cleanup, rc = -EACCES);
+                }
+                if (ll_permission(dchild->d_inode, acc_mode, NULL)) {
+                        ldlm_reply_set_disposition(rep, DISP_OPEN_OPEN);
+                        GOTO(cleanup, rc = -EACCES);
+                }
+        } else if (rec->ur_flags & MDS_OPEN_DIRECTORY) {
+                GOTO(cleanup, rc = -ENOTDIR);
+        }
 
         if (OBD_FAIL_CHECK(OBD_FAIL_MDS_OPEN_CREATE)) {
                 obd_fail_loc = OBD_FAIL_LDLM_REPLY | OBD_FAIL_ONCE;
@@ -1457,7 +1454,9 @@
  * If we are being called from mds_disconnect() because the client has
  * disappeared, then req == NULL and we do not update last_rcvd because
  * there is nothing that could be recovered by the client at this stage
- * (it will not even _have_ an entry in last_rcvd anymore). */
+ * (it will not even _have_ an entry in last_rcvd anymore).
+ *
+ * Returns EAGAIN if the client needs to get more data and re-close. */
 int mds_mfd_close(struct ptlrpc_request *req, int offset,
                   struct obd_device *obd, struct mds_file_data *mfd,
                   int unlink_orphan, struct lov_mds_md *lmm, int lmm_size,
@@ -1649,16 +1648,6 @@
         int cookies_size;
         ENTRY;
 
-        body = lustre_swab_reqbuf(req, offset, sizeof(*body),
-                                  lustre_swab_mds_body);
-        if (body == NULL) {
-                CERROR("Can't unpack body\n");
-                req->rq_status = -EFAULT;
-                GOTO(cleanup, rc = -EFAULT);
-        }
-        /*XXX need indicase - close is need to return LOV EA */
-        body->valid |= OBD_MD_FLEASIZE;
-
         rc = lustre_pack_reply(req, 4, repsize, NULL);
         if (rc)
                 req->rq_status = rc;
@@ -1670,6 +1659,14 @@
                req->rq_replen,
                obd->u.mds.mds_max_mdsize, obd->u.mds.mds_max_cookiesize);
         mds_counter_incr(req->rq_export, LPROC_MDS_CLOSE);
+
+        body = lustre_swab_reqbuf(req, offset, sizeof(*body),
+                                  lustre_swab_mds_body);
+        if (body == NULL) {
+                CERROR("Can't unpack body\n");
+                req->rq_status = -EFAULT;
+                RETURN(-EFAULT);
+        }
 
         if (body->flags & MDS_BFLAG_UNCOMMITTED_WRITES)
                 /* do some stuff */ ;
@@ -1681,7 +1678,7 @@
                 DEBUG_REQ(D_ERROR, req, "no handle for file close ino "LPD64
                           ": cookie "LPX64, body->fid1.id, body->handle.cookie);
                 req->rq_status = -ESTALE;
-                GOTO(cleanup, rc = -ESTALE);
+                RETURN(-ESTALE);
         }
         /* Remove mfd handle so it can't be found again.  We consume mfd_list
          * reference here, but still have mds_handle2mfd ref until mfd_close. */
@@ -1714,7 +1711,7 @@
                                        &reply_body->valid);
         pop_ctxt(&saved, &obd->obd_lvfs_ctxt, NULL);
 
-cleanup:
+        mds_shrink_reply(obd, req, body, REPLY_REC_OFF + 1);
         if (OBD_FAIL_CHECK(OBD_FAIL_MDS_CLOSE_PACK)) {
                 CERROR("test case OBD_FAIL_MDS_CLOSE_PACK\n");
                 req->rq_status = -ENOMEM;
