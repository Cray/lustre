--- conflicted
+++ resolved
@@ -44,11 +44,7 @@
 #define MDT_INCOMPAT_SUPP       (OBD_INCOMPAT_MDT | OBD_INCOMPAT_COMMON_LR | \
                                  OBD_INCOMPAT_FID)
 
-<<<<<<< HEAD
-#define MDS_SERVICE_WATCHDOG_FACTOR 2
-=======
 #define MDS_SERVICE_WATCHDOG_FACTOR 2000
->>>>>>> d5360e75
 
 #define MAX_ATIME_DIFF 60
 
@@ -56,13 +52,7 @@
         __u64 io_epoch;
 };
 
-<<<<<<< HEAD
-#define MDS_FILTERDATA(inode) \
-                ((struct mds_filter_data *)INODE_PRIVATE_DATA(inode))
-
-=======
 #define MDS_FILTERDATA(inode) ((struct mds_filter_data *)(inode)->i_filterdata)
->>>>>>> d5360e75
 
 static inline struct mds_obd *mds_req2mds(struct ptlrpc_request *req)
 {
@@ -79,10 +69,7 @@
 /* Open counts for files.  No longer atomic, must hold inode->i_sem */
 # define mds_inode_oatomic(inode)    ((inode)->i_cindex)
 
-<<<<<<< HEAD
-=======
 #ifdef HAVE_I_ALLOC_SEM
->>>>>>> d5360e75
 #define MDS_UP_READ_ORPHAN_SEM(i)          UP_READ_I_ALLOC_SEM(i)
 #define MDS_DOWN_READ_ORPHAN_SEM(i)        DOWN_READ_I_ALLOC_SEM(i)
 #define LASSERT_MDS_ORPHAN_READ_LOCKED(i)  LASSERT_I_ALLOC_SEM_READ_LOCKED(i)
@@ -91,8 +78,6 @@
 #define MDS_DOWN_WRITE_ORPHAN_SEM(i)       DOWN_WRITE_I_ALLOC_SEM(i)
 #define LASSERT_MDS_ORPHAN_WRITE_LOCKED(i) LASSERT_I_ALLOC_SEM_WRITE_LOCKED(i)
 #define MDS_PACK_MD_LOCK 1
-<<<<<<< HEAD
-=======
 #else
 #define MDS_UP_READ_ORPHAN_SEM(i)          do { up(&(i)->i_sem); } while (0)
 #define MDS_DOWN_READ_ORPHAN_SEM(i)        do { down(&(i)->i_sem); } while (0)
@@ -103,7 +88,6 @@
 #define LASSERT_MDS_ORPHAN_WRITE_LOCKED(i) LASSERT(down_trylock(&(i)->i_sem)!=0)
 #define MDS_PACK_MD_LOCK 0
 #endif
->>>>>>> d5360e75
 
 static inline int mds_orphan_open_count(struct inode *inode)
 {
@@ -212,15 +196,8 @@
                           struct dentry *dparent,
                           int fid_namelen);
 
-<<<<<<< HEAD
-void mds_shrink_body_reply(struct ptlrpc_request *req, int req_mdoff,
-                           int reply_mdoff);
-void mds_shrink_intent_reply(struct ptlrpc_request *req,
-                             int opc, int reply_mdoff);
-=======
 void mds_shrink_reply(struct obd_device *obd, struct ptlrpc_request *req,
                       struct mds_body *body, int md_off);
->>>>>>> d5360e75
 int mds_get_cookie_size(struct obd_device *obd, struct lov_mds_md *lmm);
 int mds_version_get_check(struct ptlrpc_request *, struct inode *, int);
 /* mds/mds_lib.c */
@@ -248,13 +225,8 @@
 int mds_log_op_setattr(struct obd_device *obd, struct inode *inode,
                       struct lov_mds_md *lmm, int lmm_size,
                       struct llog_cookie *logcookies, int cookies_size);
-<<<<<<< HEAD
-int mds_llog_init(struct obd_device *obd, struct obd_device *disk_obd,
-                  int *index);
-=======
 int mds_llog_init(struct obd_device *obd, struct obd_device *tgt, int count,
                   struct llog_catid *logid, struct obd_uuid *uuid);
->>>>>>> d5360e75
 int mds_llog_finish(struct obd_device *obd, int count);
 
 /* mds/mds_lov.c */
@@ -302,10 +274,6 @@
 void mds_update_last_epoch(struct obd_device *obd);
 int mds_export_stats_init(struct obd_device *obd,
                           struct obd_export *exp,
-<<<<<<< HEAD
-                          int reconnect,
-=======
->>>>>>> d5360e75
                           void *client_nid);
 int mds_client_add(struct obd_device *obd, struct obd_export *exp,
                    int cl_off, void *localdata);
