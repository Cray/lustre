/* -*- mode: c; c-basic-offset: 8; indent-tabs-mode: nil; -*-
 * vim:expandtab:shiftwidth=8:tabstop=8:
 */

#ifndef _MDS_INTERNAL_H
#define _MDS_INTERNAL_H

#include <linux/lustre_mds.h>
#include <linux/lustre_audit.h>

#define MDS_SERVICE_WATCHDOG_TIMEOUT (obd_timeout * 1000)

#define MAX_ATIME_DIFF 60

struct mds_filter_data {
        __u64 io_epoch;
};

#define MDS_FILTERDATA(inode) ((struct mds_filter_data *)(inode)->i_filterdata)

/* 1048576 should be enough for one client pool */
#define MDS_FIDEXT_SIZE (1 << 20)

static inline struct mds_obd *mds_req2mds(struct ptlrpc_request *req)
{
        return &req->rq_export->exp_obd->u.mds;
}

#ifdef __KERNEL__
/* Open counts for files.  No longer atomic, must hold inode->i_sem */
#if (LINUX_VERSION_CODE >= KERNEL_VERSION(2,5,0))
# define mds_inode_oatomic(inode)    ((inode)->i_cindex)
#else
# define mds_inode_oatomic(inode)    ((inode)->i_attr_flags)
#endif

#ifdef HAVE_I_ALLOC_SEM
#define MDS_UP_READ_ORPHAN_SEM(i)          UP_READ_I_ALLOC_SEM(i)
#define MDS_DOWN_READ_ORPHAN_SEM(i)        DOWN_READ_I_ALLOC_SEM(i)
#define LASSERT_MDS_ORPHAN_READ_LOCKED(i)  LASSERT_I_ALLOC_SEM_READ_LOCKED(i)

#define MDS_UP_WRITE_ORPHAN_SEM(i)         UP_WRITE_I_ALLOC_SEM(i)
#define MDS_DOWN_WRITE_ORPHAN_SEM(i)       DOWN_WRITE_I_ALLOC_SEM(i)
#define LASSERT_MDS_ORPHAN_WRITE_LOCKED(i) LASSERT_I_ALLOC_SEM_WRITE_LOCKED(i)
#define MDS_PACK_MD_LOCK 1
#else
#define MDS_UP_READ_ORPHAN_SEM(i)          do { up(&(i)->i_sem); } while (0)
#define MDS_DOWN_READ_ORPHAN_SEM(i)        do { down(&(i)->i_sem); } while (0)
#define LASSERT_MDS_ORPHAN_READ_LOCKED(i)  LASSERT(down_trylock(&(i)->i_sem)!=0)

#define MDS_UP_WRITE_ORPHAN_SEM(i)         do { up(&(i)->i_sem); } while (0)
#define MDS_DOWN_WRITE_ORPHAN_SEM(i)       do { down(&(i)->i_sem); } while (0)
#define LASSERT_MDS_ORPHAN_WRITE_LOCKED(i) LASSERT(down_trylock(&(i)->i_sem)!=0)
#define MDS_PACK_MD_LOCK 0
#endif

static inline int mds_orphan_open_count(struct inode *inode)
{
        LASSERT_MDS_ORPHAN_READ_LOCKED(inode);
        return mds_inode_oatomic(inode);
}

static inline int mds_orphan_open_inc(struct inode *inode)
{
        LASSERT_MDS_ORPHAN_WRITE_LOCKED(inode);
        return ++mds_inode_oatomic(inode);
}

static inline int mds_orphan_open_dec_test(struct inode *inode)
{
        LASSERT_MDS_ORPHAN_WRITE_LOCKED(inode);
        return --mds_inode_oatomic(inode) == 0;
}

#define mds_inode_is_orphan(inode)  ((inode)->i_flags & 0x4000000)

static inline void mds_inode_set_orphan(struct inode *inode)
{
        inode->i_flags |= 0x4000000;
        CDEBUG(D_VFSTRACE, "setting orphan flag on inode %p\n", inode);
}

static inline void mds_inode_unset_orphan(struct inode *inode)
{
        inode->i_flags &= ~(0x4000000);
        CDEBUG(D_VFSTRACE, "removing orphan flag from inode %p\n", inode);
}

#endif /* __KERNEL__ */

#define MDS_CHECK_RESENT(req, reconstruct)                                    \
{                                                                             \
        if (lustre_msg_get_flags(req->rq_reqmsg) & MSG_RESENT) {              \
                struct mds_client_data *mcd =                                 \
                        req->rq_export->exp_mds_data.med_mcd;                 \
                if (mcd->mcd_last_xid == req->rq_xid) {                       \
                        reconstruct;                                          \
                        RETURN(req->rq_repmsg->status);                       \
                }                                                             \
                DEBUG_REQ(D_HA, req, "no reply for RESENT req (have "LPD64")",\
                          mcd->mcd_last_xid);                                 \
        }                                                                     \
}

/* mds/mds_reint.c */
int res_gt(struct ldlm_res_id *res1, struct ldlm_res_id *res2);
int enqueue_ordered_locks(struct obd_device *obd, struct ldlm_res_id *p1_res_id,
                          struct lustre_handle *p1_lockh, int p1_lock_mode,
                          struct ldlm_res_id *p2_res_id,
                          struct lustre_handle *p2_lockh, int p2_lock_mode);
void mds_commit_cb(struct obd_device *, __u64 last_rcvd, void *data, int error);
int mds_finish_transno(struct mds_obd *mds, struct inode *inode, void *handle,
                       struct ptlrpc_request *req, int rc, __u32 op_data);
void mds_reconstruct_generic(struct ptlrpc_request *req);
void mds_req_from_mcd(struct ptlrpc_request *req, struct mds_client_data *mcd);
int mds_get_parent_child_locked(struct obd_device *obd, struct mds_obd *mds,
                                struct ll_fid *fid,
                                struct lustre_handle *parent_lockh,
                                struct dentry **dparentp, int parent_mode,
                                char *name, int namelen,
                                struct lustre_handle *child_lockh,
                                struct dentry **dchildp, int child_mode);
int mds_lock_new_child(struct obd_device *obd, struct inode *inode,
                       struct lustre_handle *child_lockh);
int mds_osc_setattr_async(struct obd_device *obd, struct inode *inode,
                          struct lov_mds_md *lmm, int lmm_size,
                          struct llog_cookie *logcookies);

/* mds/mds_lib.c */
int mds_update_unpack(struct ptlrpc_request *, int offset,
                      struct mds_update_record *);
<<<<<<< HEAD
=======
int mds_idmap_add(struct mds_idmap_table *tbl,
                  uid_t rmt_uid, uid_t lcl_uid,
                  gid_t rmt_gid, gid_t lcl_gid);
int mds_idmap_del(struct mds_idmap_table *tbl,
                  uid_t rmt_uid, uid_t lcl_uid,
                  gid_t rmt_gid, gid_t lcl_gid);
int mds_idmap_lookup_uid(struct mds_idmap_table *tbl, int reverse, uid_t uid);
int mds_idmap_lookup_gid(struct mds_idmap_table *tbl, int reverse, gid_t gid);
struct mds_idmap_table *mds_idmap_alloc(void);
void mds_idmap_free(struct mds_idmap_table *tbl);
void mds_body_do_reverse_map(struct mds_export_data *med,
                             struct mds_body *body);
int mds_remote_perm_do_reverse_map(struct mds_export_data *med,
                                   struct mds_remote_perm *perm);
int mds_init_ucred(struct lvfs_ucred *ucred, struct ptlrpc_request *req,
                   struct mds_req_sec_desc *rsd);
void mds_exit_ucred(struct lvfs_ucred *ucred);
>>>>>>> 5702f13f

int mds_set_gskey(struct obd_device *obd, void *handle, 
                  struct inode *inode, void *key, int key_len, int valid); 
int mds_set_crypto_type(struct obd_device *obd, void *val, __u32 vallen);

int mds_pack_gskey(struct obd_device *obd, struct lustre_msg *repmsg, 
                   int *offset, struct mds_body *body, struct inode *inode);
/* mds/mds_unlink_open.c */
int mds_cleanup_orphans(struct obd_device *obd);


/* mds/mds_log.c */
int mds_log_op_unlink(struct obd_device *obd, struct inode *inode,
                      struct lov_mds_md *lmm, int lmm_size,
                      struct llog_cookie *logcookies, int cookies_size);
int mds_log_op_setattr(struct obd_device *obd, struct inode *inode,
                      struct lov_mds_md *lmm, int lmm_size,
                      struct llog_cookie *logcookies, int cookies_size);
int mds_llog_init(struct obd_device *obd, struct obd_device *tgt, int count,
                  struct llog_catid *logid);
int mds_llog_finish(struct obd_device *obd, int count);

/* mds/mds_lov.c */
int mds_lov_connect(struct obd_device *obd, char * lov_name);
int mds_lov_disconnect(struct obd_device *obd);
void mds_lov_set_cleanup_flags(struct obd_device *);
int mds_lov_write_objids(struct obd_device *obd);
void mds_lov_update_objids(struct obd_device *obd, obd_id *ids);
int mds_lov_set_nextid(struct obd_device *obd);
int mds_lov_clearorphans(struct mds_obd *mds, struct obd_uuid *ost_uuid);
int mds_post_mds_lovconf(struct obd_device *obd);
int mds_notify(struct obd_device *obd, struct obd_device *watched, int active);
int mds_convert_lov_ea(struct obd_device *obd, struct inode *inode,
                       struct lov_mds_md *lmm, int lmm_size);
void mds_objids_from_lmm(obd_id *ids, struct lov_mds_md *lmm,
                         struct lov_desc *desc);

/* mds/mds_open.c */
<<<<<<< HEAD
int mds_query_write_access(struct inode *inode);
int mds_open(struct mds_update_record *rec, int offset,
             struct ptlrpc_request *req, struct lustre_handle *);
int mds_pin(struct ptlrpc_request *req);
void mds_mfd_unlink(struct mds_file_data *mfd, int decref);
int mds_mfd_close(struct ptlrpc_request *req, struct obd_device *obd,
                  struct mds_file_data *mfd, int unlink_orphan);
int mds_close(struct ptlrpc_request *req);
int mds_done_writing(struct ptlrpc_request *req);

=======
int mds_create_object(struct obd_device *obd, struct ptlrpc_request *req,
                      int offset, struct mds_update_record *rec,
                      struct dentry *dchild, void **handle,
                      obd_id *ids);
int mds_destroy_object(struct obd_device *obd,
                       struct inode *inode, int async);
int mds_query_write_access(struct inode *inode);
int mds_open(struct mds_update_record *rec, int offset,
             struct ptlrpc_request *req, struct lustre_handle *);
int mds_pin(struct ptlrpc_request *req, int offset);
int mds_mfd_close(struct ptlrpc_request *req, int offset,
                  struct obd_device *obd, struct mds_file_data *mfd,
                  int unlink_orphan);
int mds_close(struct ptlrpc_request *req, int offset);
int mds_done_writing(struct ptlrpc_request *req, int offset);
struct mds_file_data *mds_handle2mfd(struct lustre_handle *handle);
int mds_validate_size(struct obd_device *obd, struct inode *inode,
                      struct mds_body *body, struct iattr *iattr);
int accmode(int flags);
>>>>>>> 5702f13f

/* mds/mds_fs.c */
int mds_fidmap_init(struct obd_device *obd, int size);
int mds_fidmap_cleanup(struct obd_device *obd);

struct fidmap_entry *
mds_fidmap_find(struct obd_device *obd, __u64 fid);

struct lustre_id *
mds_fidmap_lookup(struct obd_device *obd,
                  struct lustre_id *id);

void mds_fidmap_insert(struct obd_device *obd,
                       struct fidmap_entry *entry);

void mds_fidmap_remove(struct obd_device *obd,
                       struct fidmap_entry *entry);

int mds_fidmap_add(struct obd_device *obd,
                   struct lustre_id *id);

void mds_fidmap_del(struct obd_device *obd,
                    struct lustre_id *id);

int mds_client_add(struct obd_device *obd, struct mds_obd *mds,
                   struct mds_export_data *med, int cl_off);
int mds_client_free(struct obd_export *exp);
int mds_obd_create(struct obd_export *exp, struct obdo *oa,
                   struct lov_stripe_md **ea, struct obd_trans_info *oti);
int mds_obd_destroy(struct obd_export *exp, struct obdo *oa,
                    struct lov_stripe_md *ea, struct obd_trans_info *oti);

/* mds/handler.c */
extern struct lvfs_callback_ops mds_lvfs_ops;
int mds_lov_clean(struct obd_device *obd);
extern int mds_iocontrol(unsigned int cmd, struct obd_export *exp,
                         int len, void *karg, void *uarg);
int mds_postrecov(struct obd_device *obd);
<<<<<<< HEAD
=======
int mds_postrecov_common(struct obd_device *obd);
extern struct lvfs_callback_ops mds_lvfs_ops;

extern int mds_iocontrol(unsigned int cmd,
                         struct obd_export *exp,
                         int len, void *karg,
                         void *uarg);

extern int mds_lock_mode_for_dir(struct obd_device *,
                                 struct dentry *, int);

int mds_fs_setup_rootid(struct obd_device *obd);
int mds_fs_setup_virtid(struct obd_device *obd);

__u64 mds_alloc_fid(struct obd_device *obd);

void mds_inode2id(struct obd_device *obd, struct lustre_id *id,
                  struct inode *inode, __u64 fid);
int mds_update_inode_ids(struct obd_device *, struct inode *,
                         void *, struct lustre_id *, struct lustre_id *);
int mds_read_inode_sid(struct obd_device *, struct inode *,
                       struct lustre_id *);

int mds_read_inode_pid(struct obd_device *, struct inode *,
                       struct lustre_id *);

void mds_commit_last_fid_cb(struct obd_device *, __u64 fid,
                            void *data, int error);

void mds_commit_last_transno_cb(struct obd_device *, __u64 transno,
                                void *data, int error);

void mds_set_last_fid(struct obd_device *obd, __u64 fid);

>>>>>>> 5702f13f
#ifdef __KERNEL__
int mds_get_md(struct obd_device *, struct inode *, void *md, int *size,
               int lock);
int mds_pack_md(struct obd_device *, struct lustre_msg *, int offset,
<<<<<<< HEAD
                struct mds_body *, struct inode *, int lock);
void mds_pack_inode2fid(struct ll_fid *fid, struct inode *inode);
void mds_pack_inode2body(struct mds_body *body, struct inode *inode);
#endif

/* mds/quota_master.c */
#if (LINUX_VERSION_CODE >= KERNEL_VERSION(2,5,0)) && defined (HAVE_QUOTA_SUPPORT)
int lustre_dquot_init(void);
void lustre_dquot_exit(void);
int dqacq_handler(struct obd_device *obd, struct qunit_data *qdata, int opc);
void mds_adjust_qunit(struct obd_device *obd, uid_t cuid, gid_t cgid,
		      uid_t puid, gid_t pgid, int rc);
int init_admin_quotafiles(struct obd_device *obd, struct obd_quotactl *oqctl);
int mds_quota_on(struct obd_device *obd, struct obd_quotactl *oqctl);
int mds_quota_off(struct obd_device *obd, struct obd_quotactl *oqctl);
int mds_set_dqinfo(struct obd_device *obd, struct obd_quotactl *oqctl);
int mds_get_dqinfo(struct obd_device *obd, struct obd_quotactl *oqctl);
int mds_set_dqblk(struct obd_device *obd, struct obd_quotactl *oqctl);
int mds_get_dqblk(struct obd_device *obd, struct obd_quotactl *oqctl);
#else
static inline int lustre_dquot_init(void) { return 0; }
static inline void lustre_dquot_exit(void) { return; }
static inline int dqacq_handler(struct obd_device *obd,
                                struct qunit_data *qdata, int opc) {return 0;}
static inline void mds_adjust_qunit(struct obd_device *obd, uid_t cuid,
                                    gid_t cgid, uid_t puid,
                                    gid_t pgid, int rc) { return; }
static inline int init_admin_quotafiles(struct obd_device *obd,
                                        struct obd_quotactl *oqctl) {return 0;}
static inline int mds_quota_on(struct obd_device *obd,
                               struct obd_quotactl *oqctl) { return 0; }
static inline int mds_quota_off(struct obd_device *obd,
                                struct obd_quotactl *oqctl) { return 0; }
static inline int mds_set_dqinfo(struct obd_device *obd,
                                 struct obd_quotactl *oqctl) { return 0; }
static inline int mds_get_dqinfo(struct obd_device *obd,
                                 struct obd_quotactl *oqctl) { return 0; }
static inline int mds_set_dqblk(struct obd_device *obd,
                                struct obd_quotactl *oqctl) { return 0; }
static inline int mds_get_dqblk(struct obd_device *obd,
                                struct obd_quotactl *oqctl) { return 0; }
#endif /* KERNEL_VERSION(2,5,0) && QUOTA */

#ifdef HAVE_QUOTA_SUPPORT
/* Internal quota stuff */
int mds_quotacheck(struct ptlrpc_request *req);
int mds_quotactl(struct ptlrpc_request *req);
void mds_quota_setup(struct mds_obd *mds);
void mds_quota_cleanup(struct mds_obd *mds);
void mds_fs_quota_cleanup(struct mds_obd *mds);

#ifdef LPROCFS
int lprocfs_mds_rd_bunit(char *page, char **start, off_t off, int count,
                                int *eof, void *data);
int lprocfs_mds_rd_iunit(char *page, char **start, off_t off, int count,
                                int *eof, void *data);
int lprocfs_mds_wr_bunit(struct file *file, const char *buffer,
                                unsigned long count, void *data);
int lprocfs_mds_wr_iunit(struct file *file, const char *buffer,
                                unsigned long count, void *data);
int lprocfs_mds_rd_btune(char *page, char **start, off_t off, int count,
                                int *eof, void *data);
int lprocfs_mds_rd_itune(char *page, char **start, off_t off, int count,
                                int *eof, void *data);
int lprocfs_mds_wr_btune(struct file *file, const char *buffer,
                                unsigned long count, void *data);
int lprocfs_mds_wr_itune(struct file *file, const char *buffer,
                                unsigned long count, void *data);
#endif /* LPROCFS */
#else /* QUOTA */
static inline int mds_quotacheck(struct ptlrpc_request *req)
{
        req->rq_status = -EOPNOTSUPP;
        return -EOPNOTSUPP;
}
static inline int mds_quotactl(struct ptlrpc_request *req)
{
        req->rq_status = -EOPNOTSUPP;
        return -EOPNOTSUPP;
}
static inline void mds_quota_setup(struct mds_obd *mds) {}
static inline void mds_quota_cleanup(struct mds_obd *mds) {}
static inline void mds_fs_quota_cleanup(struct mds_obd *mds) {}
#endif /* Quota */

=======
                struct mds_body *, struct inode *, int lock, int mea);
int mds_pack_link(struct dentry *dentry, struct ptlrpc_request *req,
                  struct mds_body *repbody, int reply_off);
int mds_pack_xattr(struct dentry *dentry, struct ptlrpc_request *req,
                   struct mds_body *repbody, int req_off, int reply_off);
int mds_pack_xattr_list(struct dentry *dentry, struct ptlrpc_request *req,
                        struct mds_body *repbody, int reply_off);
int mds_pack_acl(struct ptlrpc_request *req, int reply_off,
                 struct mds_body *body, struct inode *inode);

int mds_pack_inode2id(struct obd_device *, struct lustre_id *,
                      struct inode *, int);

void mds_pack_inode2body(struct obd_device *, struct mds_body *,
                         struct inode *, int);

void mds_pack_dentry2id(struct obd_device *, struct lustre_id *,
                        struct dentry *, int);

void mds_pack_dentry2body(struct obd_device *, struct mds_body *b,
                          struct dentry *, int);

#endif

/* mds/mds_lmv.c */
int mds_md_postsetup(struct obd_device *obd);
int mds_md_connect(struct obd_device *obd, char * lov_name);
int mds_md_disconnect(struct obd_device *obd, int flags);
int mds_try_to_split_dir(struct obd_device *, struct dentry *, struct mea **,
                         int, int);
int mds_md_get_attr(struct obd_device *, struct inode *, struct mea **, int *);
int mds_choose_mdsnum(struct obd_device *, const char *, int, int,
                      struct ptlrpc_peer *, struct inode *, int);
int mds_md_postsetup(struct obd_device *);
int mds_splitting_expected(struct obd_device *, struct dentry *);
int mds_lock_slave_objs(struct obd_device *, struct dentry *,
                        struct lustre_handle **);
int mds_unlink_slave_objs(struct obd_device *, struct dentry *);
void mds_unlock_slave_objs(struct obd_device *, struct dentry *,
                           struct lustre_handle *);
int mds_lock_and_check_slave(int, struct ptlrpc_request *, struct lustre_handle *);
int mds_convert_mea_ea(struct obd_device *, struct inode *, struct lov_mds_md *, int);
int mds_is_dir_empty(struct obd_device *, struct dentry *);
int mds_md_reconnect(struct obd_device *obd);

/* mds_lsd.c */
struct upcall_cache *__mds_get_global_lsd_cache(void);
int mds_init_lsd_cache(void);
void mds_cleanup_lsd_cache(void);
struct lustre_sec_desc * mds_get_lsd(__u32 uid);
void mds_put_lsd(struct lustre_sec_desc *lsd);
void mds_flush_lsd(__u32 id);

/* mds_audit_path.c */
int mds_parse_id(struct ptlrpc_request *req);

/* mds_audit.c */
int mds_set_audit(struct obd_device * obd, void * val);
int mds_pack_audit(struct obd_device *, struct inode *, struct mds_body *);
int mds_audit_auth(struct ptlrpc_request *, struct lvfs_ucred *,
                   audit_op, struct lustre_id *, char *, int);
int mds_audit_stat(struct ptlrpc_request *, struct lustre_id *,
                   struct inode *, char*, int, int);
int mds_audit_open(struct ptlrpc_request *, struct lustre_id *,
                   struct inode *, char*, int, int);

/* mds_acl.c */
struct upcall_cache *__mds_get_global_rmtacl_upcall_cache(void);
int mds_init_rmtacl_upcall_cache(void);
void mds_cleanup_rmtacl_upcall_cache(void);
void mds_do_remote_acl_upcall(struct rmtacl_upcall_desc *desc);
>>>>>>> 5702f13f

/* mds_capa.c */
extern struct timer_list mds_eck_timer;

int mds_read_capa_key(struct obd_device *obd, struct file *file);
void mds_capa_keys_cleanup(struct obd_device *obd);
void mds_capa_key_timer_callback(unsigned long data);
int mds_capa_key_start_thread(void);
void mds_capa_key_stop_thread(void);
int mds_pack_capa(struct obd_device *obd, struct mds_export_data *med, 
                  struct mds_body *req_body, struct lustre_capa *req_capa,
                  struct ptlrpc_request *req, int *offset, 
                  struct mds_body *body);
void mds_update_capa_stat(struct obd_device *obd, int stat);
void mds_update_capa_timeout(struct obd_device *obd, unsigned long timeout);
int mds_update_capa_key_timeout(struct obd_device *obd, unsigned long timeout);

#endif /* _MDS_INTERNAL_H */<|MERGE_RESOLUTION|>--- conflicted
+++ resolved
@@ -6,7 +6,6 @@
 #define _MDS_INTERNAL_H
 
 #include <linux/lustre_mds.h>
-#include <linux/lustre_audit.h>
 
 #define MDS_SERVICE_WATCHDOG_TIMEOUT (obd_timeout * 1000)
 
@@ -17,9 +16,6 @@
 };
 
 #define MDS_FILTERDATA(inode) ((struct mds_filter_data *)(inode)->i_filterdata)
-
-/* 1048576 should be enough for one client pool */
-#define MDS_FIDEXT_SIZE (1 << 20)
 
 static inline struct mds_obd *mds_req2mds(struct ptlrpc_request *req)
 {
@@ -129,33 +125,10 @@
 /* mds/mds_lib.c */
 int mds_update_unpack(struct ptlrpc_request *, int offset,
                       struct mds_update_record *);
-<<<<<<< HEAD
-=======
-int mds_idmap_add(struct mds_idmap_table *tbl,
-                  uid_t rmt_uid, uid_t lcl_uid,
-                  gid_t rmt_gid, gid_t lcl_gid);
-int mds_idmap_del(struct mds_idmap_table *tbl,
-                  uid_t rmt_uid, uid_t lcl_uid,
-                  gid_t rmt_gid, gid_t lcl_gid);
-int mds_idmap_lookup_uid(struct mds_idmap_table *tbl, int reverse, uid_t uid);
-int mds_idmap_lookup_gid(struct mds_idmap_table *tbl, int reverse, gid_t gid);
-struct mds_idmap_table *mds_idmap_alloc(void);
-void mds_idmap_free(struct mds_idmap_table *tbl);
-void mds_body_do_reverse_map(struct mds_export_data *med,
-                             struct mds_body *body);
-int mds_remote_perm_do_reverse_map(struct mds_export_data *med,
-                                   struct mds_remote_perm *perm);
 int mds_init_ucred(struct lvfs_ucred *ucred, struct ptlrpc_request *req,
-                   struct mds_req_sec_desc *rsd);
-void mds_exit_ucred(struct lvfs_ucred *ucred);
->>>>>>> 5702f13f
-
-int mds_set_gskey(struct obd_device *obd, void *handle, 
-                  struct inode *inode, void *key, int key_len, int valid); 
-int mds_set_crypto_type(struct obd_device *obd, void *val, __u32 vallen);
-
-int mds_pack_gskey(struct obd_device *obd, struct lustre_msg *repmsg, 
-                   int *offset, struct mds_body *body, struct inode *inode);
+                   int offset);
+void mds_exit_ucred(struct lvfs_ucred *ucred, struct mds_obd *obd);
+
 /* mds/mds_unlink_open.c */
 int mds_cleanup_orphans(struct obd_device *obd);
 
@@ -187,7 +160,6 @@
                          struct lov_desc *desc);
 
 /* mds/mds_open.c */
-<<<<<<< HEAD
 int mds_query_write_access(struct inode *inode);
 int mds_open(struct mds_update_record *rec, int offset,
              struct ptlrpc_request *req, struct lustre_handle *);
@@ -198,51 +170,8 @@
 int mds_close(struct ptlrpc_request *req);
 int mds_done_writing(struct ptlrpc_request *req);
 
-=======
-int mds_create_object(struct obd_device *obd, struct ptlrpc_request *req,
-                      int offset, struct mds_update_record *rec,
-                      struct dentry *dchild, void **handle,
-                      obd_id *ids);
-int mds_destroy_object(struct obd_device *obd,
-                       struct inode *inode, int async);
-int mds_query_write_access(struct inode *inode);
-int mds_open(struct mds_update_record *rec, int offset,
-             struct ptlrpc_request *req, struct lustre_handle *);
-int mds_pin(struct ptlrpc_request *req, int offset);
-int mds_mfd_close(struct ptlrpc_request *req, int offset,
-                  struct obd_device *obd, struct mds_file_data *mfd,
-                  int unlink_orphan);
-int mds_close(struct ptlrpc_request *req, int offset);
-int mds_done_writing(struct ptlrpc_request *req, int offset);
-struct mds_file_data *mds_handle2mfd(struct lustre_handle *handle);
-int mds_validate_size(struct obd_device *obd, struct inode *inode,
-                      struct mds_body *body, struct iattr *iattr);
-int accmode(int flags);
->>>>>>> 5702f13f
 
 /* mds/mds_fs.c */
-int mds_fidmap_init(struct obd_device *obd, int size);
-int mds_fidmap_cleanup(struct obd_device *obd);
-
-struct fidmap_entry *
-mds_fidmap_find(struct obd_device *obd, __u64 fid);
-
-struct lustre_id *
-mds_fidmap_lookup(struct obd_device *obd,
-                  struct lustre_id *id);
-
-void mds_fidmap_insert(struct obd_device *obd,
-                       struct fidmap_entry *entry);
-
-void mds_fidmap_remove(struct obd_device *obd,
-                       struct fidmap_entry *entry);
-
-int mds_fidmap_add(struct obd_device *obd,
-                   struct lustre_id *id);
-
-void mds_fidmap_del(struct obd_device *obd,
-                    struct lustre_id *id);
-
 int mds_client_add(struct obd_device *obd, struct mds_obd *mds,
                    struct mds_export_data *med, int cl_off);
 int mds_client_free(struct obd_export *exp);
@@ -257,48 +186,10 @@
 extern int mds_iocontrol(unsigned int cmd, struct obd_export *exp,
                          int len, void *karg, void *uarg);
 int mds_postrecov(struct obd_device *obd);
-<<<<<<< HEAD
-=======
-int mds_postrecov_common(struct obd_device *obd);
-extern struct lvfs_callback_ops mds_lvfs_ops;
-
-extern int mds_iocontrol(unsigned int cmd,
-                         struct obd_export *exp,
-                         int len, void *karg,
-                         void *uarg);
-
-extern int mds_lock_mode_for_dir(struct obd_device *,
-                                 struct dentry *, int);
-
-int mds_fs_setup_rootid(struct obd_device *obd);
-int mds_fs_setup_virtid(struct obd_device *obd);
-
-__u64 mds_alloc_fid(struct obd_device *obd);
-
-void mds_inode2id(struct obd_device *obd, struct lustre_id *id,
-                  struct inode *inode, __u64 fid);
-int mds_update_inode_ids(struct obd_device *, struct inode *,
-                         void *, struct lustre_id *, struct lustre_id *);
-int mds_read_inode_sid(struct obd_device *, struct inode *,
-                       struct lustre_id *);
-
-int mds_read_inode_pid(struct obd_device *, struct inode *,
-                       struct lustre_id *);
-
-void mds_commit_last_fid_cb(struct obd_device *, __u64 fid,
-                            void *data, int error);
-
-void mds_commit_last_transno_cb(struct obd_device *, __u64 transno,
-                                void *data, int error);
-
-void mds_set_last_fid(struct obd_device *obd, __u64 fid);
-
->>>>>>> 5702f13f
 #ifdef __KERNEL__
 int mds_get_md(struct obd_device *, struct inode *, void *md, int *size,
                int lock);
 int mds_pack_md(struct obd_device *, struct lustre_msg *, int offset,
-<<<<<<< HEAD
                 struct mds_body *, struct inode *, int lock);
 void mds_pack_inode2fid(struct ll_fid *fid, struct inode *inode);
 void mds_pack_inode2body(struct mds_body *body, struct inode *inode);
@@ -384,94 +275,5 @@
 static inline void mds_fs_quota_cleanup(struct mds_obd *mds) {}
 #endif /* Quota */
 
-=======
-                struct mds_body *, struct inode *, int lock, int mea);
-int mds_pack_link(struct dentry *dentry, struct ptlrpc_request *req,
-                  struct mds_body *repbody, int reply_off);
-int mds_pack_xattr(struct dentry *dentry, struct ptlrpc_request *req,
-                   struct mds_body *repbody, int req_off, int reply_off);
-int mds_pack_xattr_list(struct dentry *dentry, struct ptlrpc_request *req,
-                        struct mds_body *repbody, int reply_off);
-int mds_pack_acl(struct ptlrpc_request *req, int reply_off,
-                 struct mds_body *body, struct inode *inode);
-
-int mds_pack_inode2id(struct obd_device *, struct lustre_id *,
-                      struct inode *, int);
-
-void mds_pack_inode2body(struct obd_device *, struct mds_body *,
-                         struct inode *, int);
-
-void mds_pack_dentry2id(struct obd_device *, struct lustre_id *,
-                        struct dentry *, int);
-
-void mds_pack_dentry2body(struct obd_device *, struct mds_body *b,
-                          struct dentry *, int);
-
-#endif
-
-/* mds/mds_lmv.c */
-int mds_md_postsetup(struct obd_device *obd);
-int mds_md_connect(struct obd_device *obd, char * lov_name);
-int mds_md_disconnect(struct obd_device *obd, int flags);
-int mds_try_to_split_dir(struct obd_device *, struct dentry *, struct mea **,
-                         int, int);
-int mds_md_get_attr(struct obd_device *, struct inode *, struct mea **, int *);
-int mds_choose_mdsnum(struct obd_device *, const char *, int, int,
-                      struct ptlrpc_peer *, struct inode *, int);
-int mds_md_postsetup(struct obd_device *);
-int mds_splitting_expected(struct obd_device *, struct dentry *);
-int mds_lock_slave_objs(struct obd_device *, struct dentry *,
-                        struct lustre_handle **);
-int mds_unlink_slave_objs(struct obd_device *, struct dentry *);
-void mds_unlock_slave_objs(struct obd_device *, struct dentry *,
-                           struct lustre_handle *);
-int mds_lock_and_check_slave(int, struct ptlrpc_request *, struct lustre_handle *);
-int mds_convert_mea_ea(struct obd_device *, struct inode *, struct lov_mds_md *, int);
-int mds_is_dir_empty(struct obd_device *, struct dentry *);
-int mds_md_reconnect(struct obd_device *obd);
-
-/* mds_lsd.c */
-struct upcall_cache *__mds_get_global_lsd_cache(void);
-int mds_init_lsd_cache(void);
-void mds_cleanup_lsd_cache(void);
-struct lustre_sec_desc * mds_get_lsd(__u32 uid);
-void mds_put_lsd(struct lustre_sec_desc *lsd);
-void mds_flush_lsd(__u32 id);
-
-/* mds_audit_path.c */
-int mds_parse_id(struct ptlrpc_request *req);
-
-/* mds_audit.c */
-int mds_set_audit(struct obd_device * obd, void * val);
-int mds_pack_audit(struct obd_device *, struct inode *, struct mds_body *);
-int mds_audit_auth(struct ptlrpc_request *, struct lvfs_ucred *,
-                   audit_op, struct lustre_id *, char *, int);
-int mds_audit_stat(struct ptlrpc_request *, struct lustre_id *,
-                   struct inode *, char*, int, int);
-int mds_audit_open(struct ptlrpc_request *, struct lustre_id *,
-                   struct inode *, char*, int, int);
-
-/* mds_acl.c */
-struct upcall_cache *__mds_get_global_rmtacl_upcall_cache(void);
-int mds_init_rmtacl_upcall_cache(void);
-void mds_cleanup_rmtacl_upcall_cache(void);
-void mds_do_remote_acl_upcall(struct rmtacl_upcall_desc *desc);
->>>>>>> 5702f13f
-
-/* mds_capa.c */
-extern struct timer_list mds_eck_timer;
-
-int mds_read_capa_key(struct obd_device *obd, struct file *file);
-void mds_capa_keys_cleanup(struct obd_device *obd);
-void mds_capa_key_timer_callback(unsigned long data);
-int mds_capa_key_start_thread(void);
-void mds_capa_key_stop_thread(void);
-int mds_pack_capa(struct obd_device *obd, struct mds_export_data *med, 
-                  struct mds_body *req_body, struct lustre_capa *req_capa,
-                  struct ptlrpc_request *req, int *offset, 
-                  struct mds_body *body);
-void mds_update_capa_stat(struct obd_device *obd, int stat);
-void mds_update_capa_timeout(struct obd_device *obd, unsigned long timeout);
-int mds_update_capa_key_timeout(struct obd_device *obd, unsigned long timeout);
 
 #endif /* _MDS_INTERNAL_H */