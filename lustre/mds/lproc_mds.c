--- conflicted
+++ resolved
@@ -36,9 +36,7 @@
 #define DEBUG_SUBSYSTEM S_CLASS
 
 #include <linux/version.h>
-#if (LINUX_VERSION_CODE >= KERNEL_VERSION(2,5,0))
 #include <asm/statfs.h>
-#endif
 #include <obd.h>
 #include <obd_class.h>
 #include <lprocfs_status.h>
@@ -405,34 +403,6 @@
                         libcfs_nid2str(mds->mds_nosquash_nid));
 }
 
-<<<<<<< HEAD
-static int lprocfs_mds_rd_sync_perm(char *page, char **start, off_t off,
-                                    int count, int *eof, void *data)
-{
-        struct obd_device* obd = (struct obd_device *)data;
-
-        LASSERT(obd != NULL);
-
-        return snprintf(page, count, "%d\n", obd->u.mds.mds_sync_permission);
-}
-
-static int lprocfs_mds_wr_sync_perm(struct file *file, const char *buffer,
-                                    unsigned long count, void *data)
-{
-        struct obd_device *obd = data;
-        int val, rc;
-
-        rc = lprocfs_write_helper(buffer, count, &val);
-        if (rc)
-                return rc;
-
-        obd->u.mds.mds_sync_permission = !!val;
-
-        return count;
-}
-
-=======
->>>>>>> 03b71240
 struct lprocfs_vars lprocfs_mds_obd_vars[] = {
         { "uuid",            lprocfs_rd_uuid,        0, 0 },
         { "blocksize",       lprocfs_rd_blksize,     0, 0 },
@@ -444,6 +414,7 @@
         { "fstype",          lprocfs_rd_fstype,      0, 0 },
         { "mntdev",          lprocfs_mds_rd_mntdev,  0, 0 },
         { "recovery_status", lprocfs_obd_rd_recovery_status, 0, 0 },
+        { "hash_stats",      lprocfs_obd_rd_hash,    0, 0 },
         { "evict_client",    0,                lprocfs_mds_wr_evict_client, 0 },
         { "evict_ost_nids",  lprocfs_mds_rd_evictostnids,
                                                lprocfs_mds_wr_evictostnids, 0 },
@@ -480,14 +451,6 @@
                              lprocfs_wr_rootsquash, 0 },
         { "nosquash_nid",    lprocfs_rd_nosquash_nid,
                              lprocfs_wr_nosquash_nid, 0 },
-<<<<<<< HEAD
-        { "sync_permission", lprocfs_mds_rd_sync_perm,
-                             lprocfs_mds_wr_sync_perm, 0 },
-        { "stale_export_age", lprocfs_obd_rd_stale_export_age,
-                              lprocfs_obd_wr_stale_export_age, 0},
-        { "flush_stale_exports", 0, lprocfs_obd_wr_flush_stale_exports, 0 },
-=======
->>>>>>> 03b71240
         { 0 }
 };
 
