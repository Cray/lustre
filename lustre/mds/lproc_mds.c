--- conflicted
+++ resolved
@@ -99,11 +99,7 @@
                 return -ENOMEM;
 
         if (obd->u.mds.mds_evict_ost_nids) {
-<<<<<<< HEAD
-                rc = obd_set_info_async(mds->mds_lov_exp,sizeof(KEY_EVICT_BY_NID),
-=======
                 rc = obd_set_info_async(mds->mds_osc_exp,sizeof(KEY_EVICT_BY_NID),
->>>>>>> d5360e75
                                         KEY_EVICT_BY_NID, strlen(tmpbuf + 4) + 1,
                                         tmpbuf + 4, set);
                 if (rc)
