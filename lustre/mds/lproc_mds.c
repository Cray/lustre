/* -*- mode: c; c-basic-offset: 8; indent-tabs-mode: nil; -*-
 * vim:expandtab:shiftwidth=8:tabstop=8:
 *
 * GPL HEADER START
 *
 * DO NOT ALTER OR REMOVE COPYRIGHT NOTICES OR THIS FILE HEADER.
 *
 * This program is free software; you can redistribute it and/or modify
 * it under the terms of the GNU General Public License version 2 only,
 * as published by the Free Software Foundation.
 *
 * This program is distributed in the hope that it will be useful, but
 * WITHOUT ANY WARRANTY; without even the implied warranty of
 * MERCHANTABILITY or FITNESS FOR A PARTICULAR PURPOSE.  See the GNU
 * General Public License version 2 for more details (a copy is included
 * in the LICENSE file that accompanied this code).
 *
 * You should have received a copy of the GNU General Public License
 * version 2 along with this program; If not, see
 * http://www.sun.com/software/products/lustre/docs/GPLv2.pdf
 *
 * Please contact Sun Microsystems, Inc., 4150 Network Circle, Santa Clara,
 * CA 95054 USA or visit www.sun.com if you need additional information or
 * have any questions.
 *
 * GPL HEADER END
 */
/*
 * Copyright  2008 Sun Microsystems, Inc. All rights reserved
 * Use is subject to license terms.
 */
/*
 * This file is part of Lustre, http://www.lustre.org/
 * Lustre is a trademark of Sun Microsystems, Inc.
 */
#define DEBUG_SUBSYSTEM S_CLASS

#include <linux/version.h>
#if (LINUX_VERSION_CODE >= KERNEL_VERSION(2,5,0))
#include <asm/statfs.h>
#endif
#include <obd.h>
#include <obd_class.h>
#include <lprocfs_status.h>
#include "mds_internal.h"

#ifdef LPROCFS
static int lprocfs_mds_rd_mntdev(char *page, char **start, off_t off, int count,
                                 int *eof, void *data)
{
        struct obd_device* obd = (struct obd_device *)data;

        LASSERT(obd != NULL);
        LASSERT(obd->u.mds.mds_vfsmnt->mnt_devname);
        *eof = 1;

        return snprintf(page, count, "%s\n",obd->u.mds.mds_vfsmnt->mnt_devname);
}

static int lprocfs_mds_rd_evictostnids(char *page, char **start, off_t off,
                                       int count, int *eof, void *data)
{
        struct obd_device* obd = (struct obd_device *)data;

        LASSERT(obd != NULL);

        return snprintf(page, count, "%d\n", obd->u.mds.mds_evict_ost_nids);
}

static int lprocfs_mds_wr_evictostnids(struct file *file, const char *buffer,
                                       unsigned long count, void *data)
{
        struct obd_device *obd = data;
        int val, rc;

        rc = lprocfs_write_helper(buffer, count, &val);
        if (rc)
                return rc;

        obd->u.mds.mds_evict_ost_nids = !!val;

        return count;
}

static int lprocfs_mds_wr_evict_client(struct file *file, const char *buffer,
                                       unsigned long count, void *data)
{
        struct obd_device *obd = data;
        struct mds_obd *mds = &obd->u.mds;
        char tmpbuf[sizeof(struct obd_uuid)];
        struct ptlrpc_request_set *set;
        int rc;

        sscanf(buffer, "%40s", tmpbuf);

        if (strncmp(tmpbuf, "nid:", 4) != 0)
                return lprocfs_wr_evict_client(file, buffer, count, data);

        set = ptlrpc_prep_set();
        if (!set)
                return -ENOMEM;

        if (obd->u.mds.mds_evict_ost_nids) {
                rc = obd_set_info_async(mds->mds_osc_exp,sizeof(KEY_EVICT_BY_NID),
                                        KEY_EVICT_BY_NID, strlen(tmpbuf + 4) + 1,
                                        tmpbuf + 4, set);
                if (rc)
                        CERROR("Failed to evict nid %s from OSTs: rc %d\n",
                               tmpbuf + 4, rc);
<<<<<<< HEAD
                ptlrpc_check_set(set);
=======

                ptlrpc_check_set(NULL, set);
>>>>>>> 7df8d1be
        }

        /* See the comments in function lprocfs_wr_evict_client()
         * in ptlrpc/lproc_ptlrpc.c for details. - jay */
        class_incref(obd, __FUNCTION__, cfs_current());
        LPROCFS_EXIT();

        obd_export_evict_by_nid(obd, tmpbuf+4);


        rc = ptlrpc_set_wait(set);
        if (rc)
                CERROR("Failed to evict nid %s from OSTs: rc %d\n", tmpbuf + 4,
                       rc);

        LPROCFS_ENTRY();
        class_decref(obd,  __FUNCTION__, cfs_current());

        ptlrpc_set_destroy(set);
        return count;
}

static int lprocfs_wr_group_info(struct file *file, const char *buffer,
                                 unsigned long count, void *data)
{
        struct obd_device *obd = data;
        struct mds_obd *mds = &obd->u.mds;
        struct mds_grp_downcall_data sparam, *param = &sparam;
        int size = 0, rc = count;

        if (count < sizeof(param)) {
                CERROR("%s: invalid data size %lu\n", obd->obd_name, count);
                return count;
        }

        if (copy_from_user(param, buffer, sizeof(*param)) ||
            param->mgd_magic != MDS_GRP_DOWNCALL_MAGIC) {
                CERROR("%s: MDS group downcall bad params\n", obd->obd_name);
                return count;
        }

        if (param->mgd_ngroups > NGROUPS_MAX) {
                CWARN("%s: uid %u groups %d more than maximum %d\n",
                      obd->obd_name, param->mgd_uid, param->mgd_ngroups,
                      NGROUPS_MAX);
                param->mgd_ngroups = NGROUPS_MAX;
        }

        if (param->mgd_ngroups > 0) {
                size = offsetof(struct mds_grp_downcall_data,
                                mgd_groups[param->mgd_ngroups]);
                OBD_ALLOC(param, size);
                if (!param) {
                        CERROR("%s: fail to alloc %d bytes for uid %u"
                               " with %d groups\n", obd->obd_name, size,
                               sparam.mgd_uid, sparam.mgd_ngroups);
                        param = &sparam;
                        param->mgd_ngroups = 0;
                } else if (copy_from_user(param, buffer, size)) {
                        CERROR("%s: uid %u bad supplementary group data\n",
                               obd->obd_name, sparam.mgd_uid);
                        OBD_FREE(param, size);
                        param = &sparam;
                        param->mgd_ngroups = 0;
                }
        }
        rc = upcall_cache_downcall(mds->mds_group_hash, param->mgd_err,
                                   param->mgd_uid, param->mgd_gid,
                                   param->mgd_ngroups, param->mgd_groups);

        if (param && param != &sparam)
                OBD_FREE(param, size);

        return rc;
}

static int lprocfs_rd_group_expire(char *page, char **start, off_t off,
                                   int count, int *eof, void *data)
{
        struct obd_device *obd = data;

        *eof = 1;
        return snprintf(page, count, "%lu\n",
                        obd->u.mds.mds_group_hash->uc_entry_expire / HZ);
}

static int lprocfs_wr_group_expire(struct file *file, const char *buffer,
                                   unsigned long count, void *data)
{
        struct obd_device *obd = data;
        int val, rc;

        rc = lprocfs_write_helper(buffer, count, &val);
        if (rc)
                return rc;

        if (val > 5)
                obd->u.mds.mds_group_hash->uc_entry_expire = val * HZ;
        else
                CERROR("invalid expire time %u for group cache\n", val);

        return count;
}

static int lprocfs_rd_group_acquire_expire(char *page, char **start, off_t off,
                                           int count, int *eof, void *data)
{
        struct obd_device *obd = data;

        *eof = 1;
        return snprintf(page, count, "%lu\n",
                        obd->u.mds.mds_group_hash->uc_acquire_expire / HZ);
}

static int lprocfs_wr_group_acquire_expire(struct file *file,const char *buffer,
                                           unsigned long count, void *data)
{
        struct obd_device *obd = data;
        int val, rc = 0;

        rc = lprocfs_write_helper(buffer, count, &val);
        if (rc)
                return rc;

        if (val > 2)
                obd->u.mds.mds_group_hash->uc_acquire_expire = val * HZ;

        return count;
}

static int lprocfs_rd_group_upcall(char *page, char **start, off_t off,
                                   int count, int *eof, void *data)
{
        struct obd_device *obd = data;

        *eof = 1;
        return snprintf(page, count, "%s\n",
                        obd->u.mds.mds_group_hash->uc_upcall);
}

static int lprocfs_wr_group_upcall(struct file *file, const char *buffer,
                                   unsigned long count, void *data)
{
        struct obd_device *obd = data;
        struct upcall_cache *hash = obd->u.mds.mds_group_hash;
        char kernbuf[UC_CACHE_UPCALL_MAXPATH] = { '\0' };

        if (count >= UC_CACHE_UPCALL_MAXPATH) {
                CERROR("%s: group upcall too long\n", obd->obd_name);
                return -EINVAL;
        }

        if (copy_from_user(kernbuf, buffer,
                           min(count, UC_CACHE_UPCALL_MAXPATH - 1)))
                return -EFAULT;

        /* Remove any extraneous bits from the upcall (e.g. linefeeds) */
        sscanf(kernbuf, "%s", hash->uc_upcall);

        if (strcmp(hash->uc_name, obd->obd_name) != 0)
                CWARN("%s: write to upcall name %s for MDS %s\n",
                      obd->obd_name, hash->uc_upcall, obd->obd_name);
        CWARN("%s: group upcall set to %s\n", obd->obd_name, hash->uc_upcall);

        return count;
}

static int lprocfs_wr_group_flush(struct file *file, const char *buffer,
                                  unsigned long count, void *data)
{
        struct obd_device *obd = data;

        upcall_cache_flush_idle(obd->u.mds.mds_group_hash);
        return count;
}

static int lprocfs_wr_atime_diff(struct file *file, const char *buffer,
                                 unsigned long count, void *data)
{
        struct obd_device *obd = data;
        struct mds_obd *mds = &obd->u.mds;
        char kernbuf[20], *end;
        unsigned long diff = 0;

        if (count > (sizeof(kernbuf) - 1))
                return -EINVAL;

        if (copy_from_user(kernbuf, buffer, count))
                return -EFAULT;

        kernbuf[count] = '\0';

        diff = simple_strtoul(kernbuf, &end, 0);
        if (kernbuf == end)
                return -EINVAL;

        mds->mds_atime_diff = diff;
        return count;
}

static int lprocfs_rd_atime_diff(char *page, char **start, off_t off,
                                 int count, int *eof, void *data)
{
        struct obd_device *obd = data;
        struct mds_obd *mds = &obd->u.mds;

        *eof = 1;
        return snprintf(page, count, "%lu\n", mds->mds_atime_diff);
}

static int lprocfs_wr_rootsquash(struct file *file, const char *buffer,
                                 unsigned long count, void *data)
{
        struct obd_device *obd = data;
        struct mds_obd *mds = &obd->u.mds;
        char kernbuf[50], *tmp, *end;
        unsigned long uid, gid;

        if (count > (sizeof(kernbuf) - 1))
                return -EINVAL;

        if (copy_from_user(kernbuf, buffer, count))
                return -EFAULT;

        kernbuf[count] = '\0';

        uid = simple_strtoul(kernbuf, &tmp, 0);
        if (kernbuf == tmp) {
                if (tmp[0] != ':')
                        return -EINVAL;
                uid = mds->mds_squash_uid;
        }
        /* skip ':' */
        tmp++;
        gid = simple_strtoul(tmp, &end, 0);
        if (tmp == end)
                gid = mds->mds_squash_gid;

        mds->mds_squash_uid = uid;
        mds->mds_squash_gid = gid;
        return count;
}

static int lprocfs_rd_rootsquash(char *page, char **start, off_t off,
                                 int count, int *eof, void *data)
{
        struct obd_device *obd = data;
        struct mds_obd *mds = &obd->u.mds;

        *eof = 1;
        return snprintf(page, count, "%lu:%lu\n",
                        (unsigned long)mds->mds_squash_uid,
                        (unsigned long)mds->mds_squash_gid);
}

static int lprocfs_wr_nosquash_nid(struct file *file, const char *buffer,
                                   unsigned long count, void *data)
{
        struct obd_device *obd = data;
        struct mds_obd *mds = &obd->u.mds;
        char kernbuf[30], *start, *end;

        if (count > (sizeof(kernbuf) - 1))
                return -EINVAL;

        if (copy_from_user(kernbuf, buffer, count))
                return -EFAULT;
        kernbuf[count] = '\0';

        /* strip frontal whitespaces */
        start = kernbuf;
        while (*start && isspace(*start))
                start++;
        /* EOL - string doesn't contain NID */
        if (*start == '\0')
                return -EINVAL;
        /* strip backward whitespaces */
        end = kernbuf + count - 1;
        while (*end && isspace(*end))
                end--;
        *(end + 1) = '\0';

        mds->mds_nosquash_nid = libcfs_str2nid(start);
        return count;
}

static int lprocfs_rd_nosquash_nid(char *page, char **start, off_t off,
                                   int count, int *eof, void *data)
{
        struct obd_device *obd = data;
        struct mds_obd *mds = &obd->u.mds;

        *eof = 1;
        return snprintf(page, count, "%s\n",
                        libcfs_nid2str(mds->mds_nosquash_nid));
}

static int lprocfs_mds_rd_sync_perm(char *page, char **start, off_t off,
                                    int count, int *eof, void *data)
{
        struct obd_device* obd = (struct obd_device *)data;

        LASSERT(obd != NULL);

        return snprintf(page, count, "%d\n", obd->u.mds.mds_sync_permission);
}

static int lprocfs_mds_wr_sync_perm(struct file *file, const char *buffer,
                                    unsigned long count, void *data)
{
        struct obd_device *obd = data;
        int val, rc;

        rc = lprocfs_write_helper(buffer, count, &val);
        if (rc)
                return rc;

        obd->u.mds.mds_sync_permission = !!val;

        return count;
}

struct lprocfs_vars lprocfs_mds_obd_vars[] = {
        { "uuid",            lprocfs_rd_uuid,        0, 0 },
        { "blocksize",       lprocfs_rd_blksize,     0, 0 },
        { "kbytestotal",     lprocfs_rd_kbytestotal, 0, 0 },
        { "kbytesfree",      lprocfs_rd_kbytesfree,  0, 0 },
        { "kbytesavail",     lprocfs_rd_kbytesavail, 0, 0 },
        { "filestotal",      lprocfs_rd_filestotal,  0, 0 },
        { "filesfree",       lprocfs_rd_filesfree,   0, 0 },
        { "fstype",          lprocfs_rd_fstype,      0, 0 },
        { "mntdev",          lprocfs_mds_rd_mntdev,  0, 0 },
        { "recovery_status", lprocfs_obd_rd_recovery_status, 0, 0 },
        { "hash_stats",      lprocfs_obd_rd_hash,    0, 0 },
        { "evict_client",    0,                lprocfs_mds_wr_evict_client, 0 },
        { "evict_ost_nids",  lprocfs_mds_rd_evictostnids,
                                               lprocfs_mds_wr_evictostnids, 0 },
        { "num_exports",     lprocfs_rd_num_exports, 0, 0 },
#ifdef HAVE_QUOTA_SUPPORT
        { "quota_bunit_sz",  lprocfs_quota_rd_bunit, lprocfs_quota_wr_bunit, 0 },
        { "quota_btune_sz",  lprocfs_quota_rd_btune, lprocfs_quota_wr_btune, 0 },
        { "quota_iunit_sz",  lprocfs_quota_rd_iunit, lprocfs_quota_wr_iunit, 0 },
        { "quota_itune_sz",  lprocfs_quota_rd_itune, lprocfs_quota_wr_itune, 0 },
        { "quota_type",      lprocfs_quota_rd_type,  lprocfs_quota_wr_type, 0 },
        { "quota_switch_qs", lprocfs_quota_rd_switch_qs,
                             lprocfs_quota_wr_switch_qs, 0 },
        { "quota_boundary_factor", lprocfs_quota_rd_boundary_factor,
                                   lprocfs_quota_wr_boundary_factor, 0 },
        { "quota_least_bunit", lprocfs_quota_rd_least_bunit,
                               lprocfs_quota_wr_least_bunit, 0 },
        { "quota_least_iunit", lprocfs_quota_rd_least_iunit,
                               lprocfs_quota_wr_least_iunit, 0 },
        { "quota_qs_factor",   lprocfs_quota_rd_qs_factor,
                               lprocfs_quota_wr_qs_factor, 0 },
        { "quota_switch_seconds",  lprocfs_quota_rd_switch_seconds,
                                   lprocfs_quota_wr_switch_seconds, 0 },
#endif
        { "group_expire_interval", lprocfs_rd_group_expire,
                             lprocfs_wr_group_expire, 0},
        { "group_acquire_expire", lprocfs_rd_group_acquire_expire,
                             lprocfs_wr_group_acquire_expire, 0},
        { "group_upcall",    lprocfs_rd_group_upcall,
                             lprocfs_wr_group_upcall, 0},
        { "group_flush",     0, lprocfs_wr_group_flush, 0},
        { "group_info",      0, lprocfs_wr_group_info, 0 },
        { "atime_diff",      lprocfs_rd_atime_diff, lprocfs_wr_atime_diff, 0 },
        { "rootsquash",      lprocfs_rd_rootsquash,
                             lprocfs_wr_rootsquash, 0 },
        { "nosquash_nid",    lprocfs_rd_nosquash_nid,
                             lprocfs_wr_nosquash_nid, 0 },
        { "sync_permission", lprocfs_mds_rd_sync_perm,
                             lprocfs_mds_wr_sync_perm, 0 },
        { "stale_export_age", lprocfs_obd_rd_stale_export_age,
                              lprocfs_obd_wr_stale_export_age, 0},
        { "flush_stale_exports", 0, lprocfs_obd_wr_flush_stale_exports, 0 },
        { 0 }
};

struct lprocfs_vars lprocfs_mds_module_vars[] = {
        { "num_refs",     lprocfs_rd_numrefs,     0, 0 },
        { 0 }
};

struct lprocfs_vars lprocfs_mdt_obd_vars[] = {
        { "uuid",         lprocfs_rd_uuid,        0, 0 },
        { 0 }
};

struct lprocfs_vars lprocfs_mdt_module_vars[] = {
        { "num_refs",     lprocfs_rd_numrefs,     0, 0 },
        { 0 }
};

void mds_counter_incr(struct obd_export *exp, int opcode)
{
        if (exp->exp_obd && exp->exp_obd->obd_stats)
                lprocfs_counter_incr(exp->exp_obd->obd_stats, opcode);
        if (exp->exp_nid_stats && exp->exp_nid_stats->nid_stats != NULL)
                lprocfs_counter_incr(exp->exp_nid_stats->nid_stats, opcode);

}

void mds_stats_counter_init(struct lprocfs_stats *stats)
{
        lprocfs_counter_init(stats, LPROC_MDS_OPEN, 0, "open", "reqs");
        lprocfs_counter_init(stats, LPROC_MDS_CLOSE, 0, "close", "reqs");
        lprocfs_counter_init(stats, LPROC_MDS_MKNOD, 0, "mknod", "reqs");
        lprocfs_counter_init(stats, LPROC_MDS_LINK, 0, "link", "reqs");
        lprocfs_counter_init(stats, LPROC_MDS_UNLINK, 0, "unlink", "reqs");
        lprocfs_counter_init(stats, LPROC_MDS_MKDIR, 0, "mkdir", "reqs");
        lprocfs_counter_init(stats, LPROC_MDS_RMDIR, 0, "rmdir", "reqs");
        lprocfs_counter_init(stats, LPROC_MDS_RENAME, 0, "rename", "reqs");
        lprocfs_counter_init(stats, LPROC_MDS_GETXATTR, 0, "getxattr", "reqs");
        lprocfs_counter_init(stats, LPROC_MDS_SETXATTR, 0, "setxattr", "reqs");
}

void lprocfs_mds_init_vars(struct lprocfs_static_vars *lvars)
{
    lvars->module_vars = lprocfs_mds_module_vars;
    lvars->obd_vars = lprocfs_mds_obd_vars;
}

void lprocfs_mdt_init_vars(struct lprocfs_static_vars *lvars)
{
    lvars->module_vars = lprocfs_mdt_module_vars;
    lvars->obd_vars = lprocfs_mdt_obd_vars;
}
#endif<|MERGE_RESOLUTION|>--- conflicted
+++ resolved
@@ -36,9 +36,7 @@
 #define DEBUG_SUBSYSTEM S_CLASS
 
 #include <linux/version.h>
-#if (LINUX_VERSION_CODE >= KERNEL_VERSION(2,5,0))
 #include <asm/statfs.h>
-#endif
 #include <obd.h>
 #include <obd_class.h>
 #include <lprocfs_status.h>
@@ -107,17 +105,12 @@
                 if (rc)
                         CERROR("Failed to evict nid %s from OSTs: rc %d\n",
                                tmpbuf + 4, rc);
-<<<<<<< HEAD
                 ptlrpc_check_set(set);
-=======
-
-                ptlrpc_check_set(NULL, set);
->>>>>>> 7df8d1be
         }
 
         /* See the comments in function lprocfs_wr_evict_client()
          * in ptlrpc/lproc_ptlrpc.c for details. - jay */
-        class_incref(obd, __FUNCTION__, cfs_current());
+        class_incref(obd);
         LPROCFS_EXIT();
 
         obd_export_evict_by_nid(obd, tmpbuf+4);
@@ -129,7 +122,7 @@
                        rc);
 
         LPROCFS_ENTRY();
-        class_decref(obd,  __FUNCTION__, cfs_current());
+        class_decref(obd);
 
         ptlrpc_set_destroy(set);
         return count;
