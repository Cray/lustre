/* -*- mode: c; c-basic-offset: 8; indent-tabs-mode: nil; -*-
 * vim:expandtab:shiftwidth=8:tabstop=8:
 *
 * GPL HEADER START
 *
 * DO NOT ALTER OR REMOVE COPYRIGHT NOTICES OR THIS FILE HEADER.
 *
 * This program is free software; you can redistribute it and/or modify
 * it under the terms of the GNU General Public License version 2 only,
 * as published by the Free Software Foundation.
 *
 * This program is distributed in the hope that it will be useful, but
 * WITHOUT ANY WARRANTY; without even the implied warranty of
 * MERCHANTABILITY or FITNESS FOR A PARTICULAR PURPOSE.  See the GNU
 * General Public License version 2 for more details (a copy is included
 * in the LICENSE file that accompanied this code).
 *
 * You should have received a copy of the GNU General Public License
 * version 2 along with this program; If not, see
 * http://www.sun.com/software/products/lustre/docs/GPLv2.pdf
 *
 * Please contact Sun Microsystems, Inc., 4150 Network Circle, Santa Clara,
 * CA 95054 USA or visit www.sun.com if you need additional information or
 * have any questions.
 *
 * GPL HEADER END
 */
/*
 * Copyright  2008 Sun Microsystems, Inc. All rights reserved
 * Use is subject to license terms.
 */
/*
 * This file is part of Lustre, http://www.lustre.org/
 * Lustre is a trademark of Sun Microsystems, Inc.
 *
 * lustre/mds/mds_fs.c
 *
 * Lustre Metadata Server (MDS) filesystem interface code
 *
 * Author: Andreas Dilger <adilger@clusterfs.com>
 */

#ifndef EXPORT_SYMTAB
# define EXPORT_SYMTAB
#endif
#define DEBUG_SUBSYSTEM S_MDS

#include <linux/module.h>
#include <linux/kmod.h>
#include <linux/version.h>
#include <linux/sched.h>
#include <lustre_quota.h>
#if (LINUX_VERSION_CODE >= KERNEL_VERSION(2,5,0))
#include <linux/mount.h>
#endif
#include <lustre_mds.h>
#include <obd_class.h>
#include <obd_support.h>
#include <lustre_lib.h>
#include <lustre_fsfilt.h>
#include <lustre_disk.h>
#include <libcfs/list.h>

#include "mds_internal.h"


int mds_export_stats_init(struct obd_device *obd,
                                 struct obd_export *exp,
                                 void *localdata)
{
        lnet_nid_t *client_nid = localdata;
        int rc, num_stats, newnid = 0;

        rc = lprocfs_exp_setup(exp, client_nid, &newnid);
        if (rc) {
                /* Mask error for already created
                 * /proc entries */
                if (rc == -EALREADY)
                        rc = 0;
                return rc;
        }

        if (newnid) {
                struct nid_stat *tmp = exp->exp_nid_stats;
                LASSERT(tmp != NULL);

                num_stats = (sizeof(*obd->obd_type->typ_ops) / sizeof(void *)) +
                             LPROC_MDS_LAST - 1;
                tmp->nid_stats = lprocfs_alloc_stats(num_stats,
                                                     LPROCFS_STATS_FLAG_NOPERCPU);
                if (tmp->nid_stats == NULL)
                        return -ENOMEM;

                lprocfs_init_ops_stats(LPROC_MDS_LAST, tmp->nid_stats);
                rc = lprocfs_register_stats(tmp->nid_proc, "stats",
                                            tmp->nid_stats);
                if (rc)
                        return rc;

                mds_stats_counter_init(tmp->nid_stats);

                /* Always add in ldlm_stats */
                tmp->nid_ldlm_stats = lprocfs_alloc_stats(LDLM_LAST_OPC -
                                                          LDLM_FIRST_OPC,
                                                          0);
                if (tmp->nid_ldlm_stats == NULL)
                        return -ENOMEM;

                lprocfs_init_ldlm_stats(tmp->nid_ldlm_stats);

                rc = lprocfs_register_stats(tmp->nid_proc, "ldlm_stats",
                                            tmp->nid_ldlm_stats);
                if (rc)
                        return rc;
        }

        return 0;
}

<<<<<<< HEAD
/* VBR: to determine the delayed client the lcd should be updated for each new
 * epoch */
int mds_update_client_epoch(struct obd_export *exp)
{
        struct mds_export_data *med = &exp->exp_mds_data;
        struct mds_obd *mds = &exp->exp_obd->u.mds;
        struct lvfs_run_ctxt saved;
        loff_t off = med->med_lr_off;
        int rc = 0;

        /* VBR: set client last_epoch to current epoch */
        if (le32_to_cpu(med->med_lcd->lcd_last_epoch) >=
                        le32_to_cpu(mds->mds_server_data->lsd_start_epoch))
                return rc;

        med->med_lcd->lcd_last_epoch = mds->mds_server_data->lsd_start_epoch;
        med->med_lcd->lcd_last_time = cpu_to_le32(cfs_time_current_sec());
        push_ctxt(&saved, &exp->exp_obd->obd_lvfs_ctxt, NULL);
        rc = fsfilt_write_record(exp->exp_obd, mds->mds_rcvd_filp,
                                 med->med_lcd, sizeof(*med->med_lcd), &off,
                                 exp->exp_delayed);
        pop_ctxt(&saved, &exp->exp_obd->obd_lvfs_ctxt, NULL);

        CDEBUG(D_INFO, "update client idx %u last_epoch %#x (%#x)\n",
               med->med_lr_idx, le32_to_cpu(med->med_lcd->lcd_last_epoch),
               le32_to_cpu(mds->mds_server_data->lsd_start_epoch));

        return rc;
}

/* Called after recovery is done on server */
void mds_update_last_epoch(struct obd_device *obd)
{
        struct ptlrpc_request *req;
        struct mds_obd *mds = &obd->u.mds;
        __u32 start_epoch;

        /* Increase server epoch after recovery */
        spin_lock(&mds->mds_transno_lock);
        start_epoch = lr_epoch(mds->mds_last_transno) + 1;
        mds->mds_last_transno = (__u64)start_epoch << LR_EPOCH_BITS;
        mds->mds_server_data->lsd_start_epoch = cpu_to_le32(start_epoch);
        spin_unlock(&mds->mds_transno_lock);

        /* go through delayed reply queue to find all exports participate in
         * recovery and set new epoch for them */
        list_for_each_entry(req, &obd->obd_delayed_reply_queue, rq_list) {
                LASSERT(!req->rq_export->exp_delayed);
                mds_update_client_epoch(req->rq_export);
        }
        mds_update_server_data(obd, 1);
}

=======
>>>>>>> 03b71240
/* Add client data to the MDS.  We use a bitmap to locate a free space
 * in the last_rcvd file if cl_off is -1 (i.e. a new client).
 * Otherwise, we have just read the data from the last_rcvd file and
 * we know its offset.
 *
 * It should not be possible to fail adding an existing client - otherwise
 * mds_init_server_data() callsite needs to be fixed.
 */
int mds_client_add(struct obd_device *obd, struct obd_export *exp,
                   int cl_idx, void *localdata)
{
        struct mds_obd *mds = &obd->u.mds;
        struct mds_export_data *med = &exp->exp_mds_data;
        unsigned long *bitmap = mds->mds_client_bitmap;
        int new_client = (cl_idx == -1);
<<<<<<< HEAD
        int rc = 0;
=======
        int rc;
>>>>>>> 03b71240
        ENTRY;

        LASSERT(bitmap != NULL);
        LASSERTF(cl_idx > -2, "%d\n", cl_idx);

        /* XXX if lcd_uuid were a real obd_uuid, I could use obd_uuid_equals */
        if (!strcmp(med->med_lcd->lcd_uuid, obd->obd_uuid.uuid))
                RETURN(0);

<<<<<<< HEAD
        /* VBR: remove expired exports before searching for free slot */
        if (new_client)
                class_disconnect_expired_exports(obd);

=======
>>>>>>> 03b71240
        /* the bitmap operations can handle cl_idx > sizeof(long) * 8, so
         * there's no need for extra complication here
         */
        if (new_client) {
                cl_idx = find_first_zero_bit(bitmap, LR_MAX_CLIENTS);
        repeat:
                if (cl_idx >= LR_MAX_CLIENTS ||
                    OBD_FAIL_CHECK_ONCE(OBD_FAIL_MDS_CLIENT_ADD)) {
                        CERROR("no room for %u clients - fix LR_MAX_CLIENTS\n",
                               cl_idx);
                        return -EOVERFLOW;
                }
                if (test_and_set_bit(cl_idx, bitmap)) {
                        cl_idx = find_next_zero_bit(bitmap, LR_MAX_CLIENTS,
                                                    cl_idx);
                        goto repeat;
                }
        } else {
                if (test_and_set_bit(cl_idx, bitmap)) {
                        CERROR("MDS client %d: bit already set in bitmap!!\n",
                               cl_idx);
                        LBUG();
                }
        }

        CDEBUG(D_INFO, "client at idx %d with UUID '%s' added\n",
               cl_idx, med->med_lcd->lcd_uuid);

        med->med_lr_idx = cl_idx;
        med->med_lr_off = le32_to_cpu(mds->mds_server_data->lsd_client_start) +
                (cl_idx * le16_to_cpu(mds->mds_server_data->lsd_client_size));
        LASSERTF(med->med_lr_off > 0, "med_lr_off = %llu\n", med->med_lr_off);
        mds_export_stats_init(obd, exp, localdata);

        if (new_client) {
                struct lvfs_run_ctxt *saved = NULL;
                loff_t off = med->med_lr_off;
                struct file *file = mds->mds_rcvd_filp;
                void *handle;

                OBD_SLAB_ALLOC_PTR(saved, obd_lvfs_ctxt_cache);
                if (saved == NULL) {
                        CERROR("cannot allocate memory for run ctxt\n");
                        RETURN(-ENOMEM);
                }

                push_ctxt(saved, &obd->obd_lvfs_ctxt, NULL);
                handle = fsfilt_start(obd, file->f_dentry->d_inode,
                                      FSFILT_OP_SETATTR, NULL);
                if (IS_ERR(handle)) {
                        rc = PTR_ERR(handle);
                        CERROR("unable to start transaction: rc %d\n", rc);
                } else {
<<<<<<< HEAD
                        /* VBR: set client last_transno as mds_last_transno to
                         * remember last epoch for this client */
                        med->med_lcd->lcd_last_epoch =
                                        mds->mds_server_data->lsd_start_epoch;
                        exp->exp_last_request_time = cfs_time_current_sec();
                        med->med_lcd->lcd_last_time =
                                      cpu_to_le32(exp->exp_last_request_time);
=======
>>>>>>> 03b71240
                        rc = fsfilt_add_journal_cb(obd, 0, handle,
                                                   target_client_add_cb, exp);
                        if (rc == 0) {
                                spin_lock(&exp->exp_lock);
                                exp->exp_need_sync = 1;
                                spin_unlock(&exp->exp_lock);
                        }
                        rc = fsfilt_write_record(obd, file, med->med_lcd,
                                                 sizeof(*med->med_lcd),
                                                 &off, rc /* sync if no cb */);
                        fsfilt_commit(obd, file->f_dentry->d_inode, handle, 0);
                }

                pop_ctxt(saved, &obd->obd_lvfs_ctxt, NULL);
                OBD_SLAB_FREE_PTR(saved, obd_lvfs_ctxt_cache);

                if (rc)
                        return rc;
                CDEBUG(D_INFO, "wrote client lcd at idx %u off %llu (len %u)\n",
                       med->med_lr_idx, med->med_lr_off,
                       (unsigned int)sizeof(*med->med_lcd));
        }
<<<<<<< HEAD
        return rc;
}

=======
        return 0;
}

struct lsd_client_data zero_lcd; /* globals are implicitly zeroed */

>>>>>>> 03b71240
int mds_client_free(struct obd_export *exp)
{
        struct mds_export_data *med = &exp->exp_mds_data;
        struct mds_obd *mds = &exp->exp_obd->u.mds;
        struct obd_device *obd = exp->exp_obd;
<<<<<<< HEAD
        struct lsd_client_data zero_lcd;
=======
>>>>>>> 03b71240
        struct lvfs_run_ctxt *saved = NULL;
        int rc;
        loff_t off;
        ENTRY;

        if (!med->med_lcd)
                RETURN(0);

        /* XXX if lcd_uuid were a real obd_uuid, I could use obd_uuid_equals */
        if (!strcmp(med->med_lcd->lcd_uuid, obd->obd_uuid.uuid))
                GOTO(free, 0);

        CDEBUG(D_INFO, "freeing client at idx %u, offset %lld with UUID '%s'\n",
               med->med_lr_idx, med->med_lr_off, med->med_lcd->lcd_uuid);

        LASSERT(mds->mds_client_bitmap != NULL);


        off = med->med_lr_off;

        /* Don't clear med_lr_idx here as it is likely also unset.  At worst
         * we leak a client slot that will be cleaned on the next recovery. */
        if (off <= 0) {
                CERROR("%s: client idx %d has offset %lld\n",
                        obd->obd_name, med->med_lr_idx, off);
                GOTO(free, rc = -EINVAL);
        }

        /* Clear the bit _after_ zeroing out the client so we don't
           race with mds_client_add and zero out new clients.*/
        if (!test_bit(med->med_lr_idx, mds->mds_client_bitmap)) {
                CERROR("MDS client %u: bit already clear in bitmap!!\n",
                       med->med_lr_idx);
                LBUG();
        }

        if (!(exp->exp_flags & OBD_OPT_FAILOVER)) {
<<<<<<< HEAD
=======
                /* Don't force sync on each disconnect if aborting recovery,
                 * or it does num_clients * num_osts syncs.  b=17194 */
                int need_sync = (!exp->exp_libclient || exp->exp_need_sync) &&
                                 !(exp->exp_flags & OBD_OPT_ABORT_RECOV);

>>>>>>> 03b71240
                OBD_SLAB_ALLOC_PTR(saved, obd_lvfs_ctxt_cache);
                if (saved == NULL) {
                        CERROR("cannot allocate memory for run ctxt\n");
                        GOTO(free, rc = -ENOMEM);
                }
<<<<<<< HEAD
                memset(&zero_lcd, 0, sizeof(zero_lcd));
                push_ctxt(saved, &obd->obd_lvfs_ctxt, NULL);
                rc = fsfilt_write_record(obd, mds->mds_rcvd_filp, &zero_lcd,
                                         sizeof(zero_lcd), &off,
                                         (!exp->exp_libclient ||
                                          exp->exp_need_sync));
                pop_ctxt(saved, &obd->obd_lvfs_ctxt, NULL);

                CDEBUG(rc == 0 ? D_INFO : D_ERROR,
                       "zeroing out client %s idx %u in %s rc %d\n",
                       med->med_lcd->lcd_uuid, med->med_lr_idx, LAST_RCVD, rc);
=======
                push_ctxt(saved, &obd->obd_lvfs_ctxt, NULL);
                rc = fsfilt_write_record(obd, mds->mds_rcvd_filp, &zero_lcd,
                                         sizeof(zero_lcd), &off, 0);

                /* Make sure the server's last_transno is up to date. Do this
                 * after the client is freed so we know all the client's
                 * transactions have been committed. */
                if (rc == 0)
                        mds_update_server_data(exp->exp_obd, need_sync);

                pop_ctxt(saved, &obd->obd_lvfs_ctxt, NULL);

                CDEBUG(rc == 0 ? D_INFO : D_ERROR,
                       "zero out client %s at idx %u/%llu in %s %ssync rc %d\n",
                       med->med_lcd->lcd_uuid, med->med_lr_idx, med->med_lr_off,
                       LAST_RCVD, need_sync ? "" : "a", rc);
>>>>>>> 03b71240
        }

        if (!test_and_clear_bit(med->med_lr_idx, mds->mds_client_bitmap)) {
                CERROR("MDS client %u: bit already clear in bitmap!!\n",
                       med->med_lr_idx);
                LBUG();
        }

<<<<<<< HEAD

        /* Make sure the server's last_transno is up to date. Do this
         * after the client is freed so we know all the client's
         * transactions have been committed. */
        mds_update_server_data(exp->exp_obd, 0);

=======
>>>>>>> 03b71240
        EXIT;
free:
        if (saved)
                OBD_SLAB_FREE_PTR(saved, obd_lvfs_ctxt_cache);

        OBD_FREE_PTR(med->med_lcd);
        med->med_lcd = NULL;

        return 0;
}

static int mds_server_free_data(struct mds_obd *mds)
{
        OBD_FREE(mds->mds_client_bitmap, LR_MAX_CLIENTS / 8);
        OBD_FREE(mds->mds_server_data, sizeof(*mds->mds_server_data));
        mds->mds_server_data = NULL;

        return 0;
}

<<<<<<< HEAD
static void mds_add_fake_export(struct obd_device *obd, int num,
                                struct file *file)
{
        struct obd_export *exp;
        struct lvfs_run_ctxt saved;
        struct obd_device_target *obt = &obd->u.obt;
        struct lu_export_data *led;
        unsigned long *bitmap = obt->obt_client_bitmap;
        struct lsd_client_data *lcd = NULL;
        unsigned int idx = 0;
        loff_t off = 0;
        int rc = 0;

        while (num > 0) {
                num--;
                if (!lcd) {
                        OBD_ALLOC_PTR(lcd);
                        if (!lcd)
                                return;
                }
                idx = find_next_zero_bit(bitmap, LR_MAX_CLIENTS, idx);
                if (idx >= LR_MAX_CLIENTS) {
                        CERROR("no room for %u clients - fix LR_MAX_CLIENTS\n", idx);
                        OBD_FREE_PTR(lcd);
                        break;
                }
                if (test_and_set_bit(idx, bitmap)) {
                        CERROR("Bit %u is set already\n", idx);
                        continue;
                }
                off = le32_to_cpu(obt->obt_lsd->lsd_client_start) +
                      idx * le16_to_cpu(obt->obt_lsd->lsd_client_size);

                sprintf(lcd->lcd_uuid, "dead-%.16u", idx);
                CERROR("Create fake export %s, index %u, offset %lu\n",
                       lcd->lcd_uuid, idx, (unsigned long)off);

                exp = class_new_export(obd, (struct obd_uuid *)lcd->lcd_uuid);
                if (IS_ERR(exp)) {
                        if (PTR_ERR(exp) == -EALREADY) {
                                CERROR("Export %s already exists\n",
                                       lcd->lcd_uuid);
                        }
                        CERROR("Failed to create export %lu\n", PTR_ERR(exp));
                        OBD_FREE_PTR(lcd);
                        break;
                }
                LASSERT(exp);
                led = &exp->exp_target_data;
                led->led_lr_idx = idx;
                led->led_lr_off = off;
                led->led_lcd = lcd;

                exp->exp_last_request_time = cfs_time_current_sec();
                exp->exp_replay_needed = 1;
                exp->exp_connecting = 0;
                exp->exp_in_recovery = 0;

                spin_lock_bh(&obd->obd_processing_task_lock);
                obd->obd_recoverable_clients++;
                obd->obd_max_recoverable_clients++;
                spin_unlock_bh(&obd->obd_processing_task_lock);

                class_set_export_delayed(exp);
                class_export_put(exp);

                lcd->lcd_last_epoch = cpu_to_le32(1);
                lcd->lcd_last_time = cpu_to_le32(exp->exp_last_request_time);
                push_ctxt(&saved, &obd->obd_lvfs_ctxt, NULL);
                rc = fsfilt_write_record(obd, file, lcd, sizeof(*lcd), &off, 0);
                pop_ctxt(&saved, &obd->obd_lvfs_ctxt, NULL);
                if (rc) {
                        CERROR("Failed to create fake client record\n");
                        OBD_FREE_PTR(lcd);
                        break;
                }
                lcd = NULL;
        }
}

=======
>>>>>>> 03b71240
static int mds_init_server_data(struct obd_device *obd, struct file *file)
{
        struct mds_obd *mds = &obd->u.mds;
        struct lr_server_data *lsd;
        struct lsd_client_data *lcd = NULL;
        loff_t off = 0;
        unsigned long last_rcvd_size = i_size_read(file->f_dentry->d_inode);
        __u64 mount_count;
<<<<<<< HEAD
        __u32 start_epoch;
=======
>>>>>>> 03b71240
        int cl_idx, rc = 0;
        ENTRY;

        /* ensure padding in the struct is the correct size */
        LASSERT(offsetof(struct lr_server_data, lsd_padding) +
                sizeof(lsd->lsd_padding) == LR_SERVER_SIZE);
        LASSERT(offsetof(struct lsd_client_data, lcd_padding) +
                sizeof(lcd->lcd_padding) == LR_CLIENT_SIZE);

        OBD_ALLOC_WAIT(lsd, sizeof(*lsd));
        if (!lsd)
                RETURN(-ENOMEM);

        OBD_ALLOC_WAIT(mds->mds_client_bitmap, LR_MAX_CLIENTS / 8);
        if (!mds->mds_client_bitmap) {
                OBD_FREE(lsd, sizeof(*lsd));
                RETURN(-ENOMEM);
        }

        mds->mds_server_data = lsd;

        if (last_rcvd_size == 0) {
                LCONSOLE_WARN("%s: new disk, initializing\n", obd->obd_name);

                memcpy(lsd->lsd_uuid, obd->obd_uuid.uuid,sizeof(lsd->lsd_uuid));
                lsd->lsd_last_transno = 0;
                mount_count = lsd->lsd_mount_count = 0;
                lsd->lsd_server_size = cpu_to_le32(LR_SERVER_SIZE);
                lsd->lsd_client_start = cpu_to_le32(LR_CLIENT_START);
                lsd->lsd_client_size = cpu_to_le16(LR_CLIENT_SIZE);
                lsd->lsd_feature_rocompat = cpu_to_le32(OBD_ROCOMPAT_LOVOBJID);
                lsd->lsd_feature_incompat = cpu_to_le32(OBD_INCOMPAT_MDT);
        } else {
                rc = fsfilt_read_record(obd, file, lsd, sizeof(*lsd), &off);
                if (rc) {
                        CERROR("error reading MDS %s: rc %d\n", LAST_RCVD, rc);
                        GOTO(err_msd, rc);
                }
                if (strcmp(lsd->lsd_uuid, obd->obd_uuid.uuid) != 0) {
                        LCONSOLE_ERROR_MSG(0x157, "Trying to start OBD %s using"
                                           " the wrong disk %s. Were the /dev/ "
                                           "assignments rearranged?\n",
                                           obd->obd_uuid.uuid, lsd->lsd_uuid);
                        GOTO(err_msd, rc = -EINVAL);
                }
                /* COMPAT_146 */
                /* Assume old last_rcvd format unless I_C_LR is set */
                if (!(lsd->lsd_feature_incompat &
                      cpu_to_le32(OBD_INCOMPAT_COMMON_LR)))
                        lsd->lsd_mount_count = lsd->lsd_compat14;
                /* end COMPAT_146 */
                mount_count = le64_to_cpu(lsd->lsd_mount_count);
        }

        if (lsd->lsd_feature_incompat & ~cpu_to_le32(MDT_INCOMPAT_SUPP)) {
                CERROR("%s: unsupported incompat filesystem feature(s) %x\n",
                       obd->obd_name, le32_to_cpu(lsd->lsd_feature_incompat) &
                       ~MDT_INCOMPAT_SUPP);
                GOTO(err_msd, rc = -EINVAL);
        }
        if (lsd->lsd_feature_rocompat & ~cpu_to_le32(MDT_ROCOMPAT_SUPP)) {
                CERROR("%s: unsupported read-only filesystem feature(s) %x\n",
                       obd->obd_name, le32_to_cpu(lsd->lsd_feature_rocompat) &
                       ~MDT_ROCOMPAT_SUPP);
                /* Do something like remount filesystem read-only */
                GOTO(err_msd, rc = -EINVAL);
        }

        lsd->lsd_feature_compat = cpu_to_le32(OBD_COMPAT_MDT);

        mds->mds_last_transno = le64_to_cpu(lsd->lsd_last_transno);
<<<<<<< HEAD
        start_epoch = le32_to_cpu(lsd->lsd_start_epoch);

        CDEBUG(D_INODE, "%s: server start_epoch: %#x\n",
               obd->obd_name, start_epoch);
        CDEBUG(D_INODE, "%s: server last_transno: "LPX64"\n",
=======

        CDEBUG(D_INODE, "%s: server last_transno: "LPU64"\n",
>>>>>>> 03b71240
               obd->obd_name, mds->mds_last_transno);
        CDEBUG(D_INODE, "%s: server mount_count: "LPU64"\n",
               obd->obd_name, mount_count + 1);
        CDEBUG(D_INODE, "%s: server data size: %u\n",
               obd->obd_name, le32_to_cpu(lsd->lsd_server_size));
        CDEBUG(D_INODE, "%s: per-client data start: %u\n",
               obd->obd_name, le32_to_cpu(lsd->lsd_client_start));
        CDEBUG(D_INODE, "%s: per-client data size: %u\n",
               obd->obd_name, le32_to_cpu(lsd->lsd_client_size));
        CDEBUG(D_INODE, "%s: last_rcvd size: %lu\n",
               obd->obd_name, last_rcvd_size);
        CDEBUG(D_INODE, "%s: last_rcvd clients: %lu\n", obd->obd_name,
               last_rcvd_size <= le32_to_cpu(lsd->lsd_client_start) ? 0 :
               (last_rcvd_size - le32_to_cpu(lsd->lsd_client_start)) /
                le16_to_cpu(lsd->lsd_client_size));

        if (!lsd->lsd_server_size || !lsd->lsd_client_start ||
            !lsd->lsd_client_size) {
                CERROR("Bad last_rcvd contents!\n");
                GOTO(err_msd, rc = -EINVAL);
        }

        /* When we do a clean MDS shutdown, we save the last_transno into
         * the header.  If we find clients with higher last_transno values
         * then those clients may need recovery done. */
        for (cl_idx = 0, off = le32_to_cpu(lsd->lsd_client_start);
             off < last_rcvd_size; cl_idx++) {
                __u64 last_transno;
<<<<<<< HEAD
                __u32 last_epoch;
=======
>>>>>>> 03b71240
                struct obd_export *exp;
                struct mds_export_data *med;

                if (!lcd) {
                        OBD_ALLOC_WAIT(lcd, sizeof(*lcd));
                        if (!lcd)
                                GOTO(err_client, rc = -ENOMEM);
                }

                /* Don't assume off is incremented properly by
                 * fsfilt_read_record(), in case sizeof(*lcd)
                 * isn't the same as lsd->lsd_client_size.  */
                off = le32_to_cpu(lsd->lsd_client_start) +
                        cl_idx * le16_to_cpu(lsd->lsd_client_size);
                rc = fsfilt_read_record(obd, file, lcd, sizeof(*lcd), &off);
                if (rc) {
                        CERROR("error reading MDS %s idx %d, off %llu: rc %d\n",
                               LAST_RCVD, cl_idx, off, rc);
                        break; /* read error shouldn't cause startup to fail */
                }

                if (lcd->lcd_uuid[0] == '\0') {
                        CDEBUG(D_INFO, "skipping zeroed client at offset %d\n",
                               cl_idx);
                        continue;
                }

<<<<<<< HEAD
                last_transno = lsd_last_transno(lcd);
                last_epoch = le32_to_cpu(lcd->lcd_last_epoch);
=======
                last_transno = le64_to_cpu(lcd->lcd_last_transno) >
                               le64_to_cpu(lcd->lcd_last_close_transno) ?
                               le64_to_cpu(lcd->lcd_last_transno) :
                               le64_to_cpu(lcd->lcd_last_close_transno);
>>>>>>> 03b71240

                /* These exports are cleaned up by mds_disconnect(), so they
                 * need to be set up like real exports as mds_connect() does.
                 */
                CDEBUG(D_HA, "RCVRNG CLIENT uuid: %s idx: %d lr: "LPU64
                       " srv lr: "LPU64" lx: "LPU64"\n", lcd->lcd_uuid, cl_idx,
                       last_transno, le64_to_cpu(lsd->lsd_last_transno),
                       le64_to_cpu(lcd->lcd_last_xid));

                exp = class_new_export(obd, (struct obd_uuid *)lcd->lcd_uuid);
                if (IS_ERR(exp)) {
                        if (PTR_ERR(exp) == -EALREADY) {
                                /* export already exists, zero out this one */
                                lcd->lcd_uuid[0] = '\0';
                        } else {
                                GOTO(err_client, rc = PTR_ERR(exp));
                        }
                } else {
                        med = &exp->exp_mds_data;
                        med->med_lcd = lcd;
                        rc = mds_client_add(obd, exp, cl_idx, NULL);
                        /* can't fail for existing client */
                        LASSERTF(rc == 0, "rc = %d\n", rc);

<<<<<<< HEAD
                        /* VBR: set export last committed version */
                        exp->exp_last_committed = last_transno;
                        /* read last time from disk */
                        exp->exp_last_request_time = le32_to_cpu(lcd->lcd_last_time);
=======
>>>>>>> 03b71240
                        lcd = NULL;

                        spin_lock(&exp->exp_lock);
                        exp->exp_replay_needed = 1;
                        exp->exp_connecting = 0;
<<<<<<< HEAD
                        exp->exp_in_recovery = 0;
                        spin_unlock(&exp->exp_lock);

                        spin_lock_bh(&obd->obd_processing_task_lock);
                        obd->obd_recoverable_clients++;
                        obd->obd_max_recoverable_clients++;
                        spin_unlock_bh(&obd->obd_processing_task_lock);

                        /* VBR: if epoch too old mark export as delayed,
                         * if epoch is zero then client is pre-vbr one */
                        if (start_epoch > last_epoch && last_epoch != 0)
                                class_set_export_delayed(exp);
=======
                        spin_unlock(&exp->exp_lock);

                        obd->obd_recoverable_clients++;
                        obd->obd_max_recoverable_clients++;
>>>>>>> 03b71240
                        class_export_put(exp);
                }

                /* Need to check last_rcvd even for duplicated exports. */
<<<<<<< HEAD
                CDEBUG(D_OTHER, "client at idx %d has last_transno = "LPX64","
                       "last_epoch %#x\n", cl_idx, last_transno, last_epoch);
=======
                CDEBUG(D_OTHER, "client at idx %d has last_transno = "LPU64"\n",
                       cl_idx, last_transno);
>>>>>>> 03b71240

                if (last_transno > mds->mds_last_transno)
                        mds->mds_last_transno = last_transno;
        }

<<<<<<< HEAD
        if (unlikely(OBD_FAIL_CHECK(OBD_FAIL_TGT_FAKE_EXP))) {
                mds_add_fake_export(obd, obd_fail_val, file);
        }

=======
>>>>>>> 03b71240
        if (lcd)
                OBD_FREE_PTR(lcd);

        obd->obd_last_committed = mds->mds_last_transno;

        if (obd->obd_recoverable_clients) {
                CWARN("RECOVERY: service %s, %d recoverable clients, "
<<<<<<< HEAD
                      "%d delayed clients, last_transno "LPU64"\n",
                      obd->obd_name, obd->obd_recoverable_clients,
                      obd->obd_delayed_clients, mds->mds_last_transno);
=======
                      "last_transno "LPU64"\n", obd->obd_name,
                      obd->obd_recoverable_clients, mds->mds_last_transno);
>>>>>>> 03b71240
                obd->obd_next_recovery_transno = obd->obd_last_committed + 1;
                obd->obd_recovering = 1;
                obd->obd_recovery_start = 0;
                obd->obd_recovery_end = 0;
                obd->obd_recovery_timeout = OBD_RECOVERY_FACTOR * obd_timeout;
#ifdef CRAY_XT3
                /* bz13079: this won't be changed for mds */
                obd->obd_recovery_max_time = OBD_RECOVERY_MAX_TIME;
#endif
        }

        mds->mds_mount_count = mount_count + 1;
        lsd->lsd_mount_count = lsd->lsd_compat14 =
                cpu_to_le64(mds->mds_mount_count);

        /* save it, so mount count and last_transno is current */
        rc = mds_update_server_data(obd, 1);
        if (rc)
                GOTO(err_client, rc);

        RETURN(0);

err_client:
        class_disconnect_exports(obd);
err_msd:
        mds_server_free_data(mds);
        RETURN(rc);
}

int mds_fs_setup(struct obd_device *obd, struct vfsmount *mnt)
{
        struct mds_obd *mds = &obd->u.mds;
        struct lvfs_run_ctxt *saved = NULL;
        struct dentry *dentry;
        struct file *file;
        int rc;
        ENTRY;

        OBD_FAIL_RETURN(OBD_FAIL_MDS_FS_SETUP, -ENOENT);

        rc = cleanup_group_info();
        if (rc)
                RETURN(rc);

        OBD_SLAB_ALLOC_PTR(saved, obd_lvfs_ctxt_cache);
        if (saved == NULL) {
                CERROR("cannot allocate memory for run ctxt\n");
                RETURN(-ENOMEM);
        }

        mds->mds_vfsmnt = mnt;
        /* why not mnt->mnt_sb instead of mnt->mnt_root->d_inode->i_sb? */
        obd->u.obt.obt_sb = mnt->mnt_root->d_inode->i_sb;
<<<<<<< HEAD
        obd->u.obt.obt_stale_export_age = STALE_EXPORT_MAXTIME_DEFAULT;
=======
>>>>>>> 03b71240

        rc = fsfilt_setup(obd, obd->u.obt.obt_sb);
        if (rc)
                RETURN(rc);

        OBD_SET_CTXT_MAGIC(&obd->obd_lvfs_ctxt);
        obd->obd_lvfs_ctxt.pwdmnt = mnt;
        obd->obd_lvfs_ctxt.pwd = mnt->mnt_root;
        obd->obd_lvfs_ctxt.fs = get_ds();
        obd->obd_lvfs_ctxt.cb_ops = mds_lvfs_ops;

        /* setup the directory tree */
        push_ctxt(saved, &obd->obd_lvfs_ctxt, NULL);
        dentry = simple_mkdir(current->fs->pwd, mnt, "ROOT", 0755, 0);
        if (IS_ERR(dentry)) {
                rc = PTR_ERR(dentry);
                CERROR("cannot create ROOT directory: rc = %d\n", rc);
                GOTO(err_pop, rc);
        }

        mds->mds_rootfid.id = dentry->d_inode->i_ino;
        mds->mds_rootfid.generation = dentry->d_inode->i_generation;
        mds->mds_rootfid.f_type = S_IFDIR;

        dput(dentry);

        dentry = lookup_one_len("__iopen__", current->fs->pwd,
                                strlen("__iopen__"));
        if (IS_ERR(dentry)) {
                rc = PTR_ERR(dentry);
                CERROR("cannot lookup __iopen__ directory: rc = %d\n", rc);
                GOTO(err_pop, rc);
        }

        mds->mds_fid_de = dentry;
        if (!dentry->d_inode || is_bad_inode(dentry->d_inode)) {
                rc = -ENOENT;
                CERROR("__iopen__ directory has no inode? rc = %d\n", rc);
                GOTO(err_fid, rc);
        }

        dentry = simple_mkdir(current->fs->pwd, mnt, "PENDING", 0777, 1);
        if (IS_ERR(dentry)) {
                rc = PTR_ERR(dentry);
                CERROR("cannot create PENDING directory: rc = %d\n", rc);
                GOTO(err_fid, rc);
        }
        mds->mds_pending_dir = dentry;

        /* COMPAT_146 */
        dentry = simple_mkdir(current->fs->pwd, mnt, MDT_LOGS_DIR, 0777, 1);
        if (IS_ERR(dentry)) {
                rc = PTR_ERR(dentry);
                CERROR("cannot create %s directory: rc = %d\n",
                       MDT_LOGS_DIR, rc);
                GOTO(err_pending, rc);
        }
        mds->mds_logs_dir = dentry;
        /* end COMPAT_146 */

        dentry = simple_mkdir(current->fs->pwd, mnt, "OBJECTS", 0777, 1);
        if (IS_ERR(dentry)) {
                rc = PTR_ERR(dentry);
                CERROR("cannot create OBJECTS directory: rc = %d\n", rc);
                GOTO(err_logs, rc);
        }
        mds->mds_objects_dir = dentry;

        /* open and test the last rcvd file */
        file = filp_open(LAST_RCVD, O_RDWR | O_CREAT, 0644);
        if (IS_ERR(file)) {
                rc = PTR_ERR(file);
                CERROR("cannot open/create %s file: rc = %d\n", LAST_RCVD, rc);
                GOTO(err_objects, rc = PTR_ERR(file));
        }
        mds->mds_rcvd_filp = file;
        if (!S_ISREG(file->f_dentry->d_inode->i_mode)) {
                CERROR("%s is not a regular file!: mode = %o\n", LAST_RCVD,
                       file->f_dentry->d_inode->i_mode);
                GOTO(err_last_rcvd, rc = -ENOENT);
        }

        rc = mds_init_server_data(obd, file);
        if (rc) {
                CERROR("cannot read %s: rc = %d\n", LAST_RCVD, rc);
                GOTO(err_last_rcvd, rc);
        }

        rc = mds_lov_init_objids(obd);
        if (rc != 0) {
               CERROR("cannot init lov objid rc = %d\n", rc);
               GOTO(err_client, rc );
        }

        /* open and test the check io file junk */
        file = filp_open(HEALTH_CHECK, O_RDWR | O_CREAT, 0644);
        if (IS_ERR(file)) {
                rc = PTR_ERR(file);
                CERROR("cannot open/create %s file: rc = %d\n",HEALTH_CHECK,rc);
                GOTO(err_lov_objid, rc = PTR_ERR(file));
        }
        mds->mds_health_check_filp = file;
        if (!S_ISREG(file->f_dentry->d_inode->i_mode)) {
                CERROR("%s is not a regular file!: mode = %o\n", HEALTH_CHECK,
                       file->f_dentry->d_inode->i_mode);
                GOTO(err_health_check, rc = -ENOENT);
        }
        rc = lvfs_check_io_health(obd, file);
        if (rc)
                GOTO(err_health_check, rc);
err_pop:
        pop_ctxt(saved, &obd->obd_lvfs_ctxt, NULL);
        OBD_SLAB_FREE_PTR(saved, obd_lvfs_ctxt_cache);
        return rc;

err_health_check:
        if (mds->mds_health_check_filp &&
            filp_close(mds->mds_health_check_filp, 0))
                CERROR("can't close %s after error\n", HEALTH_CHECK);
err_lov_objid:
         mds_lov_destroy_objids(obd);
err_client:
        class_disconnect_exports(obd);
err_last_rcvd:
        if (mds->mds_rcvd_filp && filp_close(mds->mds_rcvd_filp, 0))
                CERROR("can't close %s after error\n", LAST_RCVD);
err_objects:
        dput(mds->mds_objects_dir);
err_logs:
        dput(mds->mds_logs_dir);
err_pending:
        dput(mds->mds_pending_dir);
err_fid:
        dput(mds->mds_fid_de);
        goto err_pop;
}

int mds_fs_cleanup(struct obd_device *obd)
{
        struct mds_obd *mds = &obd->u.mds;
        struct lvfs_run_ctxt *saved = NULL;
        int rc = 0;

        OBD_SLAB_ALLOC_PTR(saved, obd_lvfs_ctxt_cache);
        if (saved == NULL) {
                CERROR("cannot allocate memory for run ctxt\n");
                RETURN(-ENOMEM);
        }

        if (obd->obd_fail)
                LCONSOLE_WARN("%s: shutting down for failover; client state "
                              "will be preserved.\n", obd->obd_name);

        class_disconnect_exports(obd); /* cleans up client info too */
        mds_server_free_data(mds);

        push_ctxt(saved, &obd->obd_lvfs_ctxt, NULL);
        if (mds->mds_rcvd_filp) {
                rc = filp_close(mds->mds_rcvd_filp, 0);
                mds->mds_rcvd_filp = NULL;
                if (rc)
                        CERROR("%s file won't close, rc=%d\n", LAST_RCVD, rc);
        }

        mds_lov_destroy_objids(obd);

        if (mds->mds_health_check_filp) {
                rc = filp_close(mds->mds_health_check_filp, 0);
                mds->mds_health_check_filp = NULL;
                if (rc)
                        CERROR("%s file won't close, rc=%d\n", HEALTH_CHECK,rc);
        }
        if (mds->mds_objects_dir != NULL) {
                l_dput(mds->mds_objects_dir);
                mds->mds_objects_dir = NULL;
        }
        if (mds->mds_logs_dir) {
                l_dput(mds->mds_logs_dir);
                mds->mds_logs_dir = NULL;
        }
        if (mds->mds_pending_dir) {
                l_dput(mds->mds_pending_dir);
                mds->mds_pending_dir = NULL;
        }

        lquota_fs_cleanup(mds_quota_interface_ref, obd);

        pop_ctxt(saved, &obd->obd_lvfs_ctxt, NULL);
        OBD_SLAB_FREE_PTR(saved, obd_lvfs_ctxt_cache);
        shrink_dcache_parent(mds->mds_fid_de);
        dput(mds->mds_fid_de);
        LL_DQUOT_OFF(obd->u.obt.obt_sb);

        return rc;
}

/* Creates an object with the same name as its fid.  Because this is not at all
 * performance sensitive, it is accomplished by creating a file, checking the
 * fid, and renaming it. */
int mds_obd_create(struct obd_export *exp, struct obdo *oa,
                   struct lov_stripe_md **ea, struct obd_trans_info *oti)
{
        struct mds_obd *mds = &exp->exp_obd->u.mds;
        struct inode *parent_inode = mds->mds_objects_dir->d_inode;
        unsigned int tmpname = ll_rand();
        struct file *filp;
        struct dentry *new_child;
        struct lvfs_run_ctxt *saved = NULL;
        char fidname[LL_FID_NAMELEN];
        void *handle;
        struct lvfs_ucred ucred = { 0 };
        int rc = 0, err, namelen;
        ENTRY;

        OBD_SLAB_ALLOC_PTR(saved, obd_lvfs_ctxt_cache);
        if (saved == NULL) {
                CERROR("cannot allocate memory for run ctxt\n");
                RETURN(-ENOMEM);
        }

        /* the owner of object file should always be root */
        cap_raise(ucred.luc_cap, CAP_SYS_RESOURCE);

        push_ctxt(saved, &exp->exp_obd->obd_lvfs_ctxt, &ucred);

        sprintf(fidname, "OBJECTS/%u.%u", tmpname, current->pid);
        filp = filp_open(fidname, O_CREAT | O_EXCL, 0666);
        if (IS_ERR(filp)) {
                rc = PTR_ERR(filp);
                if (rc == -EEXIST) {
                        CERROR("impossible object name collision %u\n",
                               tmpname);
                        LBUG();
                }
                CERROR("error creating tmp object %u: rc %d\n", tmpname, rc);
                GOTO(out_pop, rc);
        }

        LASSERT(mds->mds_objects_dir == filp->f_dentry->d_parent);

        oa->o_id = filp->f_dentry->d_inode->i_ino;
        oa->o_generation = filp->f_dentry->d_inode->i_generation;
        namelen = ll_fid2str(fidname, oa->o_id, oa->o_generation);

        LOCK_INODE_MUTEX(parent_inode);
        new_child = lookup_one_len(fidname, mds->mds_objects_dir, namelen);

        if (IS_ERR(new_child)) {
                CERROR("getting neg dentry for obj rename: %d\n", rc);
                GOTO(out_close, rc = PTR_ERR(new_child));
        }
        if (new_child->d_inode != NULL) {
                CERROR("impossible non-negative obj dentry " LPU64":%u!\n",
                       oa->o_id, oa->o_generation);
                LBUG();
        }

        handle = fsfilt_start(exp->exp_obd, mds->mds_objects_dir->d_inode,
                              FSFILT_OP_RENAME, NULL);
        if (IS_ERR(handle))
                GOTO(out_dput, rc = PTR_ERR(handle));

        lock_kernel();
        rc = ll_vfs_rename(mds->mds_objects_dir->d_inode, filp->f_dentry,
                           filp->f_vfsmnt, mds->mds_objects_dir->d_inode,
                           new_child, filp->f_vfsmnt);
        unlock_kernel();
        if (rc)
                CERROR("error renaming new object "LPU64":%u: rc %d\n",
                       oa->o_id, oa->o_generation, rc);

        err = fsfilt_commit(exp->exp_obd, mds->mds_objects_dir->d_inode,
                            handle, 0);
        if (!err)
                oa->o_valid |= OBD_MD_FLID | OBD_MD_FLGENER;
        else if (!rc)
                rc = err;
out_dput:
        dput(new_child);
out_close:
        UNLOCK_INODE_MUTEX(parent_inode);
        err = filp_close(filp, 0);
        if (err) {
                CERROR("closing tmpfile %u: rc %d\n", tmpname, rc);
                if (!rc)
                        rc = err;
        }
out_pop:
        pop_ctxt(saved, &exp->exp_obd->obd_lvfs_ctxt, &ucred);
        OBD_SLAB_FREE_PTR(saved, obd_lvfs_ctxt_cache);
        RETURN(rc);
}

int mds_obd_destroy(struct obd_export *exp, struct obdo *oa,
                    struct lov_stripe_md *ea, struct obd_trans_info *oti,
                    struct obd_export *md_exp)
{
        struct mds_obd *mds = &exp->exp_obd->u.mds;
        struct inode *parent_inode = mds->mds_objects_dir->d_inode;
        struct obd_device *obd = exp->exp_obd;
        struct lvfs_run_ctxt *saved = NULL;
        struct lvfs_ucred ucred = { 0 };
        char fidname[LL_FID_NAMELEN];
        struct inode *inode = NULL;
        struct dentry *de;
        void *handle;
        int err, namelen, rc = 0;
        ENTRY;

        OBD_SLAB_ALLOC_PTR(saved, obd_lvfs_ctxt_cache);
        if (saved == NULL) {
                CERROR("cannot allocate memory for run ctxt\n");
                RETURN(-ENOMEM);
        }

        cap_raise(ucred.luc_cap, CAP_SYS_RESOURCE);
        push_ctxt(saved, &obd->obd_lvfs_ctxt, &ucred);

        namelen = ll_fid2str(fidname, oa->o_id, oa->o_generation);

        LOCK_INODE_MUTEX(parent_inode);
        de = lookup_one_len(fidname, mds->mds_objects_dir, namelen);
        if (IS_ERR(de)) {
                rc = IS_ERR(de);
                de = NULL;
                CERROR("error looking up object "LPU64" %s: rc %d\n",
                       oa->o_id, fidname, rc);
                GOTO(out_dput, rc);
        }
        if (de->d_inode == NULL) {
                CERROR("destroying non-existent object "LPU64" %s: rc %d\n",
                       oa->o_id, fidname, rc);
                GOTO(out_dput, rc = -ENOENT);
        }

        /* Stripe count is 1 here since this is some MDS specific stuff
           that is unlinked, not spanned across multiple OSTs */
        handle = fsfilt_start_log(obd, mds->mds_objects_dir->d_inode,
                                  FSFILT_OP_UNLINK, oti, 1);

        if (IS_ERR(handle))
                GOTO(out_dput, rc = PTR_ERR(handle));

        /* take a reference to protect inode from truncation within
           vfs_unlink() context. bug 10409 */
        inode = de->d_inode;
        atomic_inc(&inode->i_count);
        rc = ll_vfs_unlink(mds->mds_objects_dir->d_inode, de, mds->mds_vfsmnt);
        if (rc)
                CERROR("error destroying object "LPU64":%u: rc %d\n",
                       oa->o_id, oa->o_generation, rc);

        err = fsfilt_commit(obd, mds->mds_objects_dir->d_inode, handle, 0);
        if (err && !rc)
                rc = err;
out_dput:
        if (de != NULL)
                l_dput(de);
        UNLOCK_INODE_MUTEX(parent_inode);

        if (inode)
                iput(inode);

        pop_ctxt(saved, &obd->obd_lvfs_ctxt, &ucred);
        OBD_SLAB_FREE_PTR(saved, obd_lvfs_ctxt_cache);
        RETURN(rc);
}<|MERGE_RESOLUTION|>--- conflicted
+++ resolved
@@ -50,9 +50,7 @@
 #include <linux/version.h>
 #include <linux/sched.h>
 #include <lustre_quota.h>
-#if (LINUX_VERSION_CODE >= KERNEL_VERSION(2,5,0))
 #include <linux/mount.h>
-#endif
 #include <lustre_mds.h>
 #include <obd_class.h>
 #include <obd_support.h>
@@ -117,62 +115,6 @@
         return 0;
 }
 
-<<<<<<< HEAD
-/* VBR: to determine the delayed client the lcd should be updated for each new
- * epoch */
-int mds_update_client_epoch(struct obd_export *exp)
-{
-        struct mds_export_data *med = &exp->exp_mds_data;
-        struct mds_obd *mds = &exp->exp_obd->u.mds;
-        struct lvfs_run_ctxt saved;
-        loff_t off = med->med_lr_off;
-        int rc = 0;
-
-        /* VBR: set client last_epoch to current epoch */
-        if (le32_to_cpu(med->med_lcd->lcd_last_epoch) >=
-                        le32_to_cpu(mds->mds_server_data->lsd_start_epoch))
-                return rc;
-
-        med->med_lcd->lcd_last_epoch = mds->mds_server_data->lsd_start_epoch;
-        med->med_lcd->lcd_last_time = cpu_to_le32(cfs_time_current_sec());
-        push_ctxt(&saved, &exp->exp_obd->obd_lvfs_ctxt, NULL);
-        rc = fsfilt_write_record(exp->exp_obd, mds->mds_rcvd_filp,
-                                 med->med_lcd, sizeof(*med->med_lcd), &off,
-                                 exp->exp_delayed);
-        pop_ctxt(&saved, &exp->exp_obd->obd_lvfs_ctxt, NULL);
-
-        CDEBUG(D_INFO, "update client idx %u last_epoch %#x (%#x)\n",
-               med->med_lr_idx, le32_to_cpu(med->med_lcd->lcd_last_epoch),
-               le32_to_cpu(mds->mds_server_data->lsd_start_epoch));
-
-        return rc;
-}
-
-/* Called after recovery is done on server */
-void mds_update_last_epoch(struct obd_device *obd)
-{
-        struct ptlrpc_request *req;
-        struct mds_obd *mds = &obd->u.mds;
-        __u32 start_epoch;
-
-        /* Increase server epoch after recovery */
-        spin_lock(&mds->mds_transno_lock);
-        start_epoch = lr_epoch(mds->mds_last_transno) + 1;
-        mds->mds_last_transno = (__u64)start_epoch << LR_EPOCH_BITS;
-        mds->mds_server_data->lsd_start_epoch = cpu_to_le32(start_epoch);
-        spin_unlock(&mds->mds_transno_lock);
-
-        /* go through delayed reply queue to find all exports participate in
-         * recovery and set new epoch for them */
-        list_for_each_entry(req, &obd->obd_delayed_reply_queue, rq_list) {
-                LASSERT(!req->rq_export->exp_delayed);
-                mds_update_client_epoch(req->rq_export);
-        }
-        mds_update_server_data(obd, 1);
-}
-
-=======
->>>>>>> 03b71240
 /* Add client data to the MDS.  We use a bitmap to locate a free space
  * in the last_rcvd file if cl_off is -1 (i.e. a new client).
  * Otherwise, we have just read the data from the last_rcvd file and
@@ -188,11 +130,7 @@
         struct mds_export_data *med = &exp->exp_mds_data;
         unsigned long *bitmap = mds->mds_client_bitmap;
         int new_client = (cl_idx == -1);
-<<<<<<< HEAD
-        int rc = 0;
-=======
         int rc;
->>>>>>> 03b71240
         ENTRY;
 
         LASSERT(bitmap != NULL);
@@ -202,13 +140,6 @@
         if (!strcmp(med->med_lcd->lcd_uuid, obd->obd_uuid.uuid))
                 RETURN(0);
 
-<<<<<<< HEAD
-        /* VBR: remove expired exports before searching for free slot */
-        if (new_client)
-                class_disconnect_expired_exports(obd);
-
-=======
->>>>>>> 03b71240
         /* the bitmap operations can handle cl_idx > sizeof(long) * 8, so
          * there's no need for extra complication here
          */
@@ -262,16 +193,6 @@
                         rc = PTR_ERR(handle);
                         CERROR("unable to start transaction: rc %d\n", rc);
                 } else {
-<<<<<<< HEAD
-                        /* VBR: set client last_transno as mds_last_transno to
-                         * remember last epoch for this client */
-                        med->med_lcd->lcd_last_epoch =
-                                        mds->mds_server_data->lsd_start_epoch;
-                        exp->exp_last_request_time = cfs_time_current_sec();
-                        med->med_lcd->lcd_last_time =
-                                      cpu_to_le32(exp->exp_last_request_time);
-=======
->>>>>>> 03b71240
                         rc = fsfilt_add_journal_cb(obd, 0, handle,
                                                    target_client_add_cb, exp);
                         if (rc == 0) {
@@ -294,26 +215,16 @@
                        med->med_lr_idx, med->med_lr_off,
                        (unsigned int)sizeof(*med->med_lcd));
         }
-<<<<<<< HEAD
-        return rc;
-}
-
-=======
         return 0;
 }
 
 struct lsd_client_data zero_lcd; /* globals are implicitly zeroed */
 
->>>>>>> 03b71240
 int mds_client_free(struct obd_export *exp)
 {
         struct mds_export_data *med = &exp->exp_mds_data;
         struct mds_obd *mds = &exp->exp_obd->u.mds;
         struct obd_device *obd = exp->exp_obd;
-<<<<<<< HEAD
-        struct lsd_client_data zero_lcd;
-=======
->>>>>>> 03b71240
         struct lvfs_run_ctxt *saved = NULL;
         int rc;
         loff_t off;
@@ -351,32 +262,16 @@
         }
 
         if (!(exp->exp_flags & OBD_OPT_FAILOVER)) {
-<<<<<<< HEAD
-=======
                 /* Don't force sync on each disconnect if aborting recovery,
                  * or it does num_clients * num_osts syncs.  b=17194 */
                 int need_sync = (!exp->exp_libclient || exp->exp_need_sync) &&
                                  !(exp->exp_flags & OBD_OPT_ABORT_RECOV);
 
->>>>>>> 03b71240
                 OBD_SLAB_ALLOC_PTR(saved, obd_lvfs_ctxt_cache);
                 if (saved == NULL) {
                         CERROR("cannot allocate memory for run ctxt\n");
                         GOTO(free, rc = -ENOMEM);
                 }
-<<<<<<< HEAD
-                memset(&zero_lcd, 0, sizeof(zero_lcd));
-                push_ctxt(saved, &obd->obd_lvfs_ctxt, NULL);
-                rc = fsfilt_write_record(obd, mds->mds_rcvd_filp, &zero_lcd,
-                                         sizeof(zero_lcd), &off,
-                                         (!exp->exp_libclient ||
-                                          exp->exp_need_sync));
-                pop_ctxt(saved, &obd->obd_lvfs_ctxt, NULL);
-
-                CDEBUG(rc == 0 ? D_INFO : D_ERROR,
-                       "zeroing out client %s idx %u in %s rc %d\n",
-                       med->med_lcd->lcd_uuid, med->med_lr_idx, LAST_RCVD, rc);
-=======
                 push_ctxt(saved, &obd->obd_lvfs_ctxt, NULL);
                 rc = fsfilt_write_record(obd, mds->mds_rcvd_filp, &zero_lcd,
                                          sizeof(zero_lcd), &off, 0);
@@ -393,7 +288,6 @@
                        "zero out client %s at idx %u/%llu in %s %ssync rc %d\n",
                        med->med_lcd->lcd_uuid, med->med_lr_idx, med->med_lr_off,
                        LAST_RCVD, need_sync ? "" : "a", rc);
->>>>>>> 03b71240
         }
 
         if (!test_and_clear_bit(med->med_lr_idx, mds->mds_client_bitmap)) {
@@ -402,15 +296,6 @@
                 LBUG();
         }
 
-<<<<<<< HEAD
-
-        /* Make sure the server's last_transno is up to date. Do this
-         * after the client is freed so we know all the client's
-         * transactions have been committed. */
-        mds_update_server_data(exp->exp_obd, 0);
-
-=======
->>>>>>> 03b71240
         EXIT;
 free:
         if (saved)
@@ -431,89 +316,6 @@
         return 0;
 }
 
-<<<<<<< HEAD
-static void mds_add_fake_export(struct obd_device *obd, int num,
-                                struct file *file)
-{
-        struct obd_export *exp;
-        struct lvfs_run_ctxt saved;
-        struct obd_device_target *obt = &obd->u.obt;
-        struct lu_export_data *led;
-        unsigned long *bitmap = obt->obt_client_bitmap;
-        struct lsd_client_data *lcd = NULL;
-        unsigned int idx = 0;
-        loff_t off = 0;
-        int rc = 0;
-
-        while (num > 0) {
-                num--;
-                if (!lcd) {
-                        OBD_ALLOC_PTR(lcd);
-                        if (!lcd)
-                                return;
-                }
-                idx = find_next_zero_bit(bitmap, LR_MAX_CLIENTS, idx);
-                if (idx >= LR_MAX_CLIENTS) {
-                        CERROR("no room for %u clients - fix LR_MAX_CLIENTS\n", idx);
-                        OBD_FREE_PTR(lcd);
-                        break;
-                }
-                if (test_and_set_bit(idx, bitmap)) {
-                        CERROR("Bit %u is set already\n", idx);
-                        continue;
-                }
-                off = le32_to_cpu(obt->obt_lsd->lsd_client_start) +
-                      idx * le16_to_cpu(obt->obt_lsd->lsd_client_size);
-
-                sprintf(lcd->lcd_uuid, "dead-%.16u", idx);
-                CERROR("Create fake export %s, index %u, offset %lu\n",
-                       lcd->lcd_uuid, idx, (unsigned long)off);
-
-                exp = class_new_export(obd, (struct obd_uuid *)lcd->lcd_uuid);
-                if (IS_ERR(exp)) {
-                        if (PTR_ERR(exp) == -EALREADY) {
-                                CERROR("Export %s already exists\n",
-                                       lcd->lcd_uuid);
-                        }
-                        CERROR("Failed to create export %lu\n", PTR_ERR(exp));
-                        OBD_FREE_PTR(lcd);
-                        break;
-                }
-                LASSERT(exp);
-                led = &exp->exp_target_data;
-                led->led_lr_idx = idx;
-                led->led_lr_off = off;
-                led->led_lcd = lcd;
-
-                exp->exp_last_request_time = cfs_time_current_sec();
-                exp->exp_replay_needed = 1;
-                exp->exp_connecting = 0;
-                exp->exp_in_recovery = 0;
-
-                spin_lock_bh(&obd->obd_processing_task_lock);
-                obd->obd_recoverable_clients++;
-                obd->obd_max_recoverable_clients++;
-                spin_unlock_bh(&obd->obd_processing_task_lock);
-
-                class_set_export_delayed(exp);
-                class_export_put(exp);
-
-                lcd->lcd_last_epoch = cpu_to_le32(1);
-                lcd->lcd_last_time = cpu_to_le32(exp->exp_last_request_time);
-                push_ctxt(&saved, &obd->obd_lvfs_ctxt, NULL);
-                rc = fsfilt_write_record(obd, file, lcd, sizeof(*lcd), &off, 0);
-                pop_ctxt(&saved, &obd->obd_lvfs_ctxt, NULL);
-                if (rc) {
-                        CERROR("Failed to create fake client record\n");
-                        OBD_FREE_PTR(lcd);
-                        break;
-                }
-                lcd = NULL;
-        }
-}
-
-=======
->>>>>>> 03b71240
 static int mds_init_server_data(struct obd_device *obd, struct file *file)
 {
         struct mds_obd *mds = &obd->u.mds;
@@ -522,10 +324,6 @@
         loff_t off = 0;
         unsigned long last_rcvd_size = i_size_read(file->f_dentry->d_inode);
         __u64 mount_count;
-<<<<<<< HEAD
-        __u32 start_epoch;
-=======
->>>>>>> 03b71240
         int cl_idx, rc = 0;
         ENTRY;
 
@@ -597,16 +395,8 @@
         lsd->lsd_feature_compat = cpu_to_le32(OBD_COMPAT_MDT);
 
         mds->mds_last_transno = le64_to_cpu(lsd->lsd_last_transno);
-<<<<<<< HEAD
-        start_epoch = le32_to_cpu(lsd->lsd_start_epoch);
-
-        CDEBUG(D_INODE, "%s: server start_epoch: %#x\n",
-               obd->obd_name, start_epoch);
-        CDEBUG(D_INODE, "%s: server last_transno: "LPX64"\n",
-=======
 
         CDEBUG(D_INODE, "%s: server last_transno: "LPU64"\n",
->>>>>>> 03b71240
                obd->obd_name, mds->mds_last_transno);
         CDEBUG(D_INODE, "%s: server mount_count: "LPU64"\n",
                obd->obd_name, mount_count + 1);
@@ -635,10 +425,6 @@
         for (cl_idx = 0, off = le32_to_cpu(lsd->lsd_client_start);
              off < last_rcvd_size; cl_idx++) {
                 __u64 last_transno;
-<<<<<<< HEAD
-                __u32 last_epoch;
-=======
->>>>>>> 03b71240
                 struct obd_export *exp;
                 struct mds_export_data *med;
 
@@ -666,15 +452,10 @@
                         continue;
                 }
 
-<<<<<<< HEAD
-                last_transno = lsd_last_transno(lcd);
-                last_epoch = le32_to_cpu(lcd->lcd_last_epoch);
-=======
                 last_transno = le64_to_cpu(lcd->lcd_last_transno) >
                                le64_to_cpu(lcd->lcd_last_close_transno) ?
                                le64_to_cpu(lcd->lcd_last_transno) :
                                le64_to_cpu(lcd->lcd_last_close_transno);
->>>>>>> 03b71240
 
                 /* These exports are cleaned up by mds_disconnect(), so they
                  * need to be set up like real exports as mds_connect() does.
@@ -699,60 +480,26 @@
                         /* can't fail for existing client */
                         LASSERTF(rc == 0, "rc = %d\n", rc);
 
-<<<<<<< HEAD
-                        /* VBR: set export last committed version */
-                        exp->exp_last_committed = last_transno;
-                        /* read last time from disk */
-                        exp->exp_last_request_time = le32_to_cpu(lcd->lcd_last_time);
-=======
->>>>>>> 03b71240
                         lcd = NULL;
 
                         spin_lock(&exp->exp_lock);
                         exp->exp_replay_needed = 1;
                         exp->exp_connecting = 0;
-<<<<<<< HEAD
-                        exp->exp_in_recovery = 0;
                         spin_unlock(&exp->exp_lock);
 
-                        spin_lock_bh(&obd->obd_processing_task_lock);
                         obd->obd_recoverable_clients++;
                         obd->obd_max_recoverable_clients++;
-                        spin_unlock_bh(&obd->obd_processing_task_lock);
-
-                        /* VBR: if epoch too old mark export as delayed,
-                         * if epoch is zero then client is pre-vbr one */
-                        if (start_epoch > last_epoch && last_epoch != 0)
-                                class_set_export_delayed(exp);
-=======
-                        spin_unlock(&exp->exp_lock);
-
-                        obd->obd_recoverable_clients++;
-                        obd->obd_max_recoverable_clients++;
->>>>>>> 03b71240
                         class_export_put(exp);
                 }
 
                 /* Need to check last_rcvd even for duplicated exports. */
-<<<<<<< HEAD
-                CDEBUG(D_OTHER, "client at idx %d has last_transno = "LPX64","
-                       "last_epoch %#x\n", cl_idx, last_transno, last_epoch);
-=======
                 CDEBUG(D_OTHER, "client at idx %d has last_transno = "LPU64"\n",
                        cl_idx, last_transno);
->>>>>>> 03b71240
 
                 if (last_transno > mds->mds_last_transno)
                         mds->mds_last_transno = last_transno;
         }
 
-<<<<<<< HEAD
-        if (unlikely(OBD_FAIL_CHECK(OBD_FAIL_TGT_FAKE_EXP))) {
-                mds_add_fake_export(obd, obd_fail_val, file);
-        }
-
-=======
->>>>>>> 03b71240
         if (lcd)
                 OBD_FREE_PTR(lcd);
 
@@ -760,14 +507,8 @@
 
         if (obd->obd_recoverable_clients) {
                 CWARN("RECOVERY: service %s, %d recoverable clients, "
-<<<<<<< HEAD
-                      "%d delayed clients, last_transno "LPU64"\n",
-                      obd->obd_name, obd->obd_recoverable_clients,
-                      obd->obd_delayed_clients, mds->mds_last_transno);
-=======
                       "last_transno "LPU64"\n", obd->obd_name,
                       obd->obd_recoverable_clients, mds->mds_last_transno);
->>>>>>> 03b71240
                 obd->obd_next_recovery_transno = obd->obd_last_committed + 1;
                 obd->obd_recovering = 1;
                 obd->obd_recovery_start = 0;
@@ -821,10 +562,6 @@
         mds->mds_vfsmnt = mnt;
         /* why not mnt->mnt_sb instead of mnt->mnt_root->d_inode->i_sb? */
         obd->u.obt.obt_sb = mnt->mnt_root->d_inode->i_sb;
-<<<<<<< HEAD
-        obd->u.obt.obt_stale_export_age = STALE_EXPORT_MAXTIME_DEFAULT;
-=======
->>>>>>> 03b71240
 
         rc = fsfilt_setup(obd, obd->u.obt.obt_sb);
         if (rc)
