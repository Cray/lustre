/* -*- mode: c; c-basic-offset: 8; indent-tabs-mode: nil; -*-
 * vim:expandtab:shiftwidth=8:tabstop=8:
 *
 *  mds/mds_fs.c
 *  Lustre Metadata Server (MDS) filesystem interface code
 *
 *  Copyright (C) 2002, 2003 Cluster File Systems, Inc.
 *   Author: Andreas Dilger <adilger@clusterfs.com>
 *
 *   This file is part of the Lustre file system, http://www.lustre.org
 *   Lustre is a trademark of Cluster File Systems, Inc.
 *
 *   You may have signed or agreed to another license before downloading
 *   this software.  If so, you are bound by the terms and conditions
 *   of that agreement, and the following does not apply to you.  See the
 *   LICENSE file included with this distribution for more information.
 *
 *   If you did not agree to a different license, then this copy of Lustre
 *   is open source software; you can redistribute it and/or modify it
 *   under the terms of version 2 of the GNU General Public License as
 *   published by the Free Software Foundation.
 *
 *   In either case, Lustre is distributed in the hope that it will be
 *   useful, but WITHOUT ANY WARRANTY; without even the implied warranty
 *   of MERCHANTABILITY or FITNESS FOR A PARTICULAR PURPOSE.  See the
 *   license text for more details.
 */

#define DEBUG_SUBSYSTEM S_MDS

#include <linux/module.h>
#include <linux/kmod.h>
#include <linux/version.h>
#include <linux/sched.h>
#include <lustre_quota.h>
#if (LINUX_VERSION_CODE >= KERNEL_VERSION(2,5,0))
#include <linux/mount.h>
#endif
#include <lustre_mds.h>
#include <obd_class.h>
#include <obd_support.h>
#include <lustre_lib.h>
#include <lustre_fsfilt.h>
#include <lustre_disk.h>
#include <libcfs/list.h>

#include "mds_internal.h"


<<<<<<< HEAD
static int mds_export_stats_init(struct obd_device *obd,
                                 struct obd_export *exp,
                                 lnet_nid_t client_nid)
  {
        int rc, num_stats, newnid;

        rc = lprocfs_exp_setup(exp, client_nid, &newnid);
        if (rc)
                return rc;

        if (client_nid && newnid) {
                struct nid_stat *tmp = exp->exp_nid_stats;
                LASSERT(tmp != NULL);

                num_stats = (sizeof(*obd->obd_type->typ_ops) / sizeof(void *)) +
                             LPROC_MDS_LAST - 1;
                tmp->nid_stats = lprocfs_alloc_stats(num_stats,
                                                     LPROCFS_STATS_FLAG_NOPERCPU);
                if (tmp->nid_stats == NULL)
                        return -ENOMEM;

                lprocfs_init_ops_stats(LPROC_MDS_LAST, tmp->nid_stats);
                rc = lprocfs_register_stats(tmp->nid_proc, "stats",
                                            tmp->nid_stats);
                if (rc)
                        return rc;

                mds_stats_counter_init(tmp->nid_stats);
        }

        return 0;
}

/* Add client data to the MDS.  We use a bitmap to locate a free space
 * in the last_rcvd file if cl_off is -1 (i.e. a new client).
 * Otherwise, we have just read the data from the last_rcvd file and
 * we know its offset.
 *
 * It should not be possible to fail adding an existing client - otherwise
 * mds_init_server_data() callsite needs to be fixed.
 */
int mds_client_add(struct obd_device *obd, struct obd_export *exp,
                   int cl_idx, lnet_nid_t client_nid)
{
        struct mds_obd *mds = &obd->u.mds;
        struct mds_export_data *med = &exp->exp_mds_data;
        unsigned long *bitmap = mds->mds_client_bitmap;
        int new_client = (cl_idx == -1);
        int rc;
        ENTRY;

        LASSERT(bitmap != NULL);
        LASSERTF(cl_idx > -2, "%d\n", cl_idx);

        /* XXX if mcd_uuid were a real obd_uuid, I could use obd_uuid_equals */
        if (!strcmp(med->med_mcd->mcd_uuid, obd->obd_uuid.uuid))
                RETURN(0);

        /* the bitmap operations can handle cl_idx > sizeof(long) * 8, so
         * there's no need for extra complication here
         */
        if (new_client) {
                cl_idx = find_first_zero_bit(bitmap, LR_MAX_CLIENTS);
        repeat:
                if (cl_idx >= LR_MAX_CLIENTS ||
                    OBD_FAIL_CHECK_ONCE(OBD_FAIL_MDS_CLIENT_ADD)) {
                        CERROR("no room for %u clients - fix LR_MAX_CLIENTS\n",
                               cl_idx);
                        return -EOVERFLOW;
                }
                if (test_and_set_bit(cl_idx, bitmap)) {
                        cl_idx = find_next_zero_bit(bitmap, LR_MAX_CLIENTS,
                                                    cl_idx);
                        goto repeat;
                }
        } else {
                if (test_and_set_bit(cl_idx, bitmap)) {
                        CERROR("MDS client %d: bit already set in bitmap!!\n",
                               cl_idx);
                        LBUG();
                }
        }

        CDEBUG(D_INFO, "client at idx %d with UUID '%s' added\n",
               cl_idx, med->med_mcd->mcd_uuid);

        med->med_lr_idx = cl_idx;
        med->med_lr_off = le32_to_cpu(mds->mds_server_data->lsd_client_start) +
                (cl_idx * le16_to_cpu(mds->mds_server_data->lsd_client_size));
        LASSERTF(med->med_lr_off > 0, "med_lr_off = %llu\n", med->med_lr_off);
        mds_export_stats_init(obd, exp, client_nid);

        if (new_client) {
                struct lvfs_run_ctxt saved;
                loff_t off = med->med_lr_off;
                struct file *file = mds->mds_rcvd_filp;
                void *handle;

                push_ctxt(&saved, &obd->obd_lvfs_ctxt, NULL);
                handle = fsfilt_start(obd, file->f_dentry->d_inode,
                                      FSFILT_OP_SETATTR, NULL);
                if (IS_ERR(handle)) {
                        rc = PTR_ERR(handle);
                        CERROR("unable to start transaction: rc %d\n", rc);
                } else {
                        rc = fsfilt_add_journal_cb(obd, 0, handle,
                                                   target_client_add_cb, exp);
                        if (rc == 0) {
                                spin_lock(&exp->exp_lock);
                                exp->exp_need_sync = 1;
                                spin_unlock(&exp->exp_lock);
                        }
                        rc = fsfilt_write_record(obd, file, med->med_mcd,
                                                 sizeof(*med->med_mcd),
                                                 &off, rc /* sync if no cb */);
                        fsfilt_commit(obd, file->f_dentry->d_inode, handle, 0);
                }

                pop_ctxt(&saved, &obd->obd_lvfs_ctxt, NULL);

                if (rc)
                        return rc;
                CDEBUG(D_INFO, "wrote client mcd at idx %u off %llu (len %u)\n",
                       med->med_lr_idx, med->med_lr_off,
                       (unsigned int)sizeof(*med->med_mcd));
        }
        return 0;
}

int mds_client_free(struct obd_export *exp)
{
        struct mds_export_data *med = &exp->exp_mds_data;
        struct mds_obd *mds = &exp->exp_obd->u.mds;
        struct obd_device *obd = exp->exp_obd;
        struct mds_client_data zero_mcd;
        struct lvfs_run_ctxt saved;
        int rc;
        loff_t off;
        ENTRY;

        if (!med->med_mcd)
                RETURN(0);

        /* XXX if mcd_uuid were a real obd_uuid, I could use obd_uuid_equals */
        if (!strcmp(med->med_mcd->mcd_uuid, obd->obd_uuid.uuid))
                GOTO(free, 0);

        CDEBUG(D_INFO, "freeing client at idx %u, offset %lld with UUID '%s'\n",
               med->med_lr_idx, med->med_lr_off, med->med_mcd->mcd_uuid);

        LASSERT(mds->mds_client_bitmap != NULL);

        lprocfs_exp_cleanup(exp);

        off = med->med_lr_off;

        /* Don't clear med_lr_idx here as it is likely also unset.  At worst
         * we leak a client slot that will be cleaned on the next recovery. */
        if (off <= 0) {
                CERROR("%s: client idx %d has offset %lld\n",
                        obd->obd_name, med->med_lr_idx, off);
                GOTO(free, rc = -EINVAL);
        }

        /* Clear the bit _after_ zeroing out the client so we don't
           race with mds_client_add and zero out new clients.*/
        if (!test_bit(med->med_lr_idx, mds->mds_client_bitmap)) {
                CERROR("MDS client %u: bit already clear in bitmap!!\n",
                       med->med_lr_idx);
                LBUG();
        }

        if (!(exp->exp_flags & OBD_OPT_FAILOVER)) {
                memset(&zero_mcd, 0, sizeof zero_mcd);
                push_ctxt(&saved, &obd->obd_lvfs_ctxt, NULL);
                rc = fsfilt_write_record(obd, mds->mds_rcvd_filp, &zero_mcd,
                                         sizeof(zero_mcd), &off,
                                         (!exp->exp_libclient ||
                                          exp->exp_need_sync));
                pop_ctxt(&saved, &obd->obd_lvfs_ctxt, NULL);

                CDEBUG(rc == 0 ? D_INFO : D_ERROR,
                       "zeroing out client %s idx %u in %s rc %d\n",
                       med->med_mcd->mcd_uuid, med->med_lr_idx, LAST_RCVD, rc);
        }

        if (!test_and_clear_bit(med->med_lr_idx, mds->mds_client_bitmap)) {
                CERROR("MDS client %u: bit already clear in bitmap!!\n",
                       med->med_lr_idx);
                LBUG();
        }


        /* Make sure the server's last_transno is up to date. Do this
         * after the client is freed so we know all the client's
         * transactions have been committed. */
        mds_update_server_data(exp->exp_obd, 0);

        EXIT;
 free:
        OBD_FREE(med->med_mcd, sizeof(*med->med_mcd));
        med->med_mcd = NULL;

        return 0;
}

static int mds_server_free_data(struct mds_obd *mds)
{
        OBD_FREE(mds->mds_client_bitmap, LR_MAX_CLIENTS / 8);
        OBD_FREE(mds->mds_server_data, sizeof(*mds->mds_server_data));
        mds->mds_server_data = NULL;

        return 0;
}

static int mds_init_server_data(struct obd_device *obd, struct file *file)
{
        struct mds_obd *mds = &obd->u.mds;
        struct lr_server_data *lsd;
        struct mds_client_data *mcd = NULL;
        loff_t off = 0;
        unsigned long last_rcvd_size = i_size_read(file->f_dentry->d_inode);
        __u64 mount_count;
        int cl_idx, rc = 0;
        ENTRY;

        /* ensure padding in the struct is the correct size */
        LASSERT(offsetof(struct lr_server_data, lsd_padding) +
                sizeof(lsd->lsd_padding) == LR_SERVER_SIZE);
        LASSERT(offsetof(struct mds_client_data, mcd_padding) +
                sizeof(mcd->mcd_padding) == LR_CLIENT_SIZE);

        OBD_ALLOC_WAIT(lsd, sizeof(*lsd));
        if (!lsd)
                RETURN(-ENOMEM);

        OBD_ALLOC_WAIT(mds->mds_client_bitmap, LR_MAX_CLIENTS / 8);
        if (!mds->mds_client_bitmap) {
                OBD_FREE(lsd, sizeof(*lsd));
                RETURN(-ENOMEM);
        }

        mds->mds_server_data = lsd;

        if (last_rcvd_size == 0) {
                LCONSOLE_WARN("%s: new disk, initializing\n", obd->obd_name);

                memcpy(lsd->lsd_uuid, obd->obd_uuid.uuid,sizeof(lsd->lsd_uuid));
                lsd->lsd_last_transno = 0;
                mount_count = lsd->lsd_mount_count = 0;
                lsd->lsd_server_size = cpu_to_le32(LR_SERVER_SIZE);
                lsd->lsd_client_start = cpu_to_le32(LR_CLIENT_START);
                lsd->lsd_client_size = cpu_to_le16(LR_CLIENT_SIZE);
                lsd->lsd_feature_rocompat = cpu_to_le32(OBD_ROCOMPAT_LOVOBJID);
                lsd->lsd_feature_incompat = cpu_to_le32(OBD_INCOMPAT_MDT);
        } else {
                rc = fsfilt_read_record(obd, file, lsd, sizeof(*lsd), &off);
                if (rc) {
                        CERROR("error reading MDS %s: rc %d\n", LAST_RCVD, rc);
                        GOTO(err_msd, rc);
                }
                if (strcmp(lsd->lsd_uuid, obd->obd_uuid.uuid) != 0) {
                        LCONSOLE_ERROR_MSG(0x157, "Trying to start OBD %s using"
                                           " the wrong disk %s. Were the /dev/ "
                                           "assignments rearranged?\n",
                                           obd->obd_uuid.uuid, lsd->lsd_uuid);
                        GOTO(err_msd, rc = -EINVAL);
                }
                /* COMPAT_146 */
                /* Assume old last_rcvd format unless I_C_LR is set */
                if (!(lsd->lsd_feature_incompat &
                      cpu_to_le32(OBD_INCOMPAT_COMMON_LR)))
                        lsd->lsd_mount_count = lsd->lsd_compat14;
                /* end COMPAT_146 */
                mount_count = le64_to_cpu(lsd->lsd_mount_count);
        }

        if (lsd->lsd_feature_incompat & ~cpu_to_le32(MDT_INCOMPAT_SUPP)) {
                CERROR("%s: unsupported incompat filesystem feature(s) %x\n",
                       obd->obd_name, le32_to_cpu(lsd->lsd_feature_incompat) &
                       ~MDT_INCOMPAT_SUPP);
                GOTO(err_msd, rc = -EINVAL);
        }
        if (lsd->lsd_feature_rocompat & ~cpu_to_le32(MDT_ROCOMPAT_SUPP)) {
                CERROR("%s: unsupported read-only filesystem feature(s) %x\n",
                       obd->obd_name, le32_to_cpu(lsd->lsd_feature_rocompat) &
                       ~MDT_ROCOMPAT_SUPP);
                /* Do something like remount filesystem read-only */
                GOTO(err_msd, rc = -EINVAL);
        }

        lsd->lsd_feature_compat = cpu_to_le32(OBD_COMPAT_MDT);

        mds->mds_last_transno = le64_to_cpu(lsd->lsd_last_transno);

        CDEBUG(D_INODE, "%s: server last_transno: "LPU64"\n",
               obd->obd_name, mds->mds_last_transno);
        CDEBUG(D_INODE, "%s: server mount_count: "LPU64"\n",
               obd->obd_name, mount_count + 1);
        CDEBUG(D_INODE, "%s: server data size: %u\n",
               obd->obd_name, le32_to_cpu(lsd->lsd_server_size));
        CDEBUG(D_INODE, "%s: per-client data start: %u\n",
               obd->obd_name, le32_to_cpu(lsd->lsd_client_start));
        CDEBUG(D_INODE, "%s: per-client data size: %u\n",
               obd->obd_name, le32_to_cpu(lsd->lsd_client_size));
        CDEBUG(D_INODE, "%s: last_rcvd size: %lu\n",
               obd->obd_name, last_rcvd_size);
        CDEBUG(D_INODE, "%s: last_rcvd clients: %lu\n", obd->obd_name,
               last_rcvd_size <= le32_to_cpu(lsd->lsd_client_start) ? 0 :
               (last_rcvd_size - le32_to_cpu(lsd->lsd_client_start)) /
                le16_to_cpu(lsd->lsd_client_size));

        if (!lsd->lsd_server_size || !lsd->lsd_client_start ||
            !lsd->lsd_client_size) {
                CERROR("Bad last_rcvd contents!\n");
                GOTO(err_msd, rc = -EINVAL);
        }

        /* When we do a clean MDS shutdown, we save the last_transno into
         * the header.  If we find clients with higher last_transno values
         * then those clients may need recovery done. */
        for (cl_idx = 0, off = le32_to_cpu(lsd->lsd_client_start);
             off < last_rcvd_size; cl_idx++) {
                __u64 last_transno;
                struct obd_export *exp;
                struct mds_export_data *med;

                if (!mcd) {
                        OBD_ALLOC_WAIT(mcd, sizeof(*mcd));
                        if (!mcd)
                                GOTO(err_client, rc = -ENOMEM);
                }

                /* Don't assume off is incremented properly by
                 * fsfilt_read_record(), in case sizeof(*mcd)
                 * isn't the same as lsd->lsd_client_size.  */
                off = le32_to_cpu(lsd->lsd_client_start) +
                        cl_idx * le16_to_cpu(lsd->lsd_client_size);
                rc = fsfilt_read_record(obd, file, mcd, sizeof(*mcd), &off);
                if (rc) {
                        CERROR("error reading MDS %s idx %d, off %llu: rc %d\n",
                               LAST_RCVD, cl_idx, off, rc);
                        break; /* read error shouldn't cause startup to fail */
                }

                if (mcd->mcd_uuid[0] == '\0') {
                        CDEBUG(D_INFO, "skipping zeroed client at offset %d\n",
                               cl_idx);
                        continue;
                }

                last_transno = le64_to_cpu(mcd->mcd_last_transno) >
                               le64_to_cpu(mcd->mcd_last_close_transno) ?
                               le64_to_cpu(mcd->mcd_last_transno) :
                               le64_to_cpu(mcd->mcd_last_close_transno);

                /* These exports are cleaned up by mds_disconnect(), so they
                 * need to be set up like real exports as mds_connect() does.
                 */
                CDEBUG(D_HA, "RCVRNG CLIENT uuid: %s idx: %d lr: "LPU64
                       " srv lr: "LPU64" lx: "LPU64"\n", mcd->mcd_uuid, cl_idx,
                       last_transno, le64_to_cpu(lsd->lsd_last_transno),
                       le64_to_cpu(mcd->mcd_last_xid));

                exp = class_new_export(obd, (struct obd_uuid *)mcd->mcd_uuid);
                if (IS_ERR(exp)) {
                        if (PTR_ERR(exp) == -EALREADY) {
                                /* export already exists, zero out this one */
                                mcd->mcd_uuid[0] = '\0';
                        } else {
                                GOTO(err_client, rc = PTR_ERR(exp));
                        }
                } else {
                        med = &exp->exp_mds_data;
                        med->med_mcd = mcd;
                        rc = mds_client_add(obd, exp, cl_idx, 0);
                        /* can't fail for existing client */
                        LASSERTF(rc == 0, "rc = %d\n", rc);

                        mcd = NULL;

                        spin_lock(&exp->exp_lock);
                        exp->exp_replay_needed = 1;
                        exp->exp_connecting = 0;
                        spin_unlock(&exp->exp_lock);

                        obd->obd_recoverable_clients++;
                        obd->obd_max_recoverable_clients++;
                        class_export_put(exp);
                }

                /* Need to check last_rcvd even for duplicated exports. */
                CDEBUG(D_OTHER, "client at idx %d has last_transno = "LPU64"\n",
                       cl_idx, last_transno);

                if (last_transno > mds->mds_last_transno)
                        mds->mds_last_transno = last_transno;
        }

        if (mcd)
                OBD_FREE(mcd, sizeof(*mcd));

        obd->obd_last_committed = mds->mds_last_transno;

        if (obd->obd_recoverable_clients) {
                CWARN("RECOVERY: service %s, %d recoverable clients, "
                      "last_transno "LPU64"\n", obd->obd_name,
                      obd->obd_recoverable_clients, mds->mds_last_transno);
                obd->obd_next_recovery_transno = obd->obd_last_committed + 1;
                obd->obd_recovering = 1;
                obd->obd_recovery_start = 0;
                obd->obd_recovery_end = 0;
                obd->obd_recovery_timeout = OBD_RECOVERY_FACTOR * obd_timeout;
#ifdef CRAY_XT3
                /* bz13079: this won't be changed for mds */
                obd->obd_recovery_max_time = OBD_RECOVERY_MAX_TIME;
#endif
        }

        mds->mds_mount_count = mount_count + 1;
        lsd->lsd_mount_count = lsd->lsd_compat14 =
                cpu_to_le64(mds->mds_mount_count);

        /* save it, so mount count and last_transno is current */
        rc = mds_update_server_data(obd, 1);
        if (rc)
                GOTO(err_client, rc);

        RETURN(0);

err_client:
        class_disconnect_exports(obd);
err_msd:
        mds_server_free_data(mds);
        RETURN(rc);
}

int mds_fs_setup(struct obd_device *obd, struct vfsmount *mnt)
{
        struct mds_obd *mds = &obd->u.mds;
        struct lvfs_run_ctxt saved;
        struct dentry *dentry;
        struct file *file;
        int rc;
        ENTRY;

        OBD_FAIL_RETURN(OBD_FAIL_MDS_FS_SETUP, -ENOENT);

        rc = cleanup_group_info();
        if (rc)
                RETURN(rc);

        mds->mds_vfsmnt = mnt;
        /* why not mnt->mnt_sb instead of mnt->mnt_root->d_inode->i_sb? */
        obd->u.obt.obt_sb = mnt->mnt_root->d_inode->i_sb;

        rc = fsfilt_setup(obd, obd->u.obt.obt_sb);
        if (rc)
                RETURN(rc);

        OBD_SET_CTXT_MAGIC(&obd->obd_lvfs_ctxt);
        obd->obd_lvfs_ctxt.pwdmnt = mnt;
        obd->obd_lvfs_ctxt.pwd = mnt->mnt_root;
        obd->obd_lvfs_ctxt.fs = get_ds();
        obd->obd_lvfs_ctxt.cb_ops = mds_lvfs_ops;

        /* setup the directory tree */
        push_ctxt(&saved, &obd->obd_lvfs_ctxt, NULL);
        dentry = simple_mkdir(current->fs->pwd, "ROOT", 0755, 0);
        if (IS_ERR(dentry)) {
                rc = PTR_ERR(dentry);
                CERROR("cannot create ROOT directory: rc = %d\n", rc);
                GOTO(err_pop, rc);
        }

        mds->mds_rootfid.id = dentry->d_inode->i_ino;
        mds->mds_rootfid.generation = dentry->d_inode->i_generation;
        mds->mds_rootfid.f_type = S_IFDIR;

        dput(dentry);

        dentry = lookup_one_len("__iopen__", current->fs->pwd,
                                strlen("__iopen__"));
        if (IS_ERR(dentry)) {
                rc = PTR_ERR(dentry);
                CERROR("cannot lookup __iopen__ directory: rc = %d\n", rc);
                GOTO(err_pop, rc);
        }

        mds->mds_fid_de = dentry;
        if (!dentry->d_inode || is_bad_inode(dentry->d_inode)) {
                rc = -ENOENT;
                CERROR("__iopen__ directory has no inode? rc = %d\n", rc);
                GOTO(err_fid, rc);
        }

        dentry = simple_mkdir(current->fs->pwd, "PENDING", 0777, 1);
        if (IS_ERR(dentry)) {
                rc = PTR_ERR(dentry);
                CERROR("cannot create PENDING directory: rc = %d\n", rc);
                GOTO(err_fid, rc);
        }
        mds->mds_pending_dir = dentry;

        /* COMPAT_146 */
        dentry = simple_mkdir(current->fs->pwd, MDT_LOGS_DIR, 0777, 1);
        if (IS_ERR(dentry)) {
                rc = PTR_ERR(dentry);
                CERROR("cannot create %s directory: rc = %d\n",
                       MDT_LOGS_DIR, rc);
                GOTO(err_pending, rc);
        }
        mds->mds_logs_dir = dentry;
        /* end COMPAT_146 */

        dentry = simple_mkdir(current->fs->pwd, "OBJECTS", 0777, 1);
        if (IS_ERR(dentry)) {
                rc = PTR_ERR(dentry);
                CERROR("cannot create OBJECTS directory: rc = %d\n", rc);
                GOTO(err_logs, rc);
        }
        mds->mds_objects_dir = dentry;

        /* open and test the last rcvd file */
        file = filp_open(LAST_RCVD, O_RDWR | O_CREAT, 0644);
        if (IS_ERR(file)) {
                rc = PTR_ERR(file);
                CERROR("cannot open/create %s file: rc = %d\n", LAST_RCVD, rc);
                GOTO(err_objects, rc = PTR_ERR(file));
        }
        mds->mds_rcvd_filp = file;
        if (!S_ISREG(file->f_dentry->d_inode->i_mode)) {
                CERROR("%s is not a regular file!: mode = %o\n", LAST_RCVD,
                       file->f_dentry->d_inode->i_mode);
                GOTO(err_last_rcvd, rc = -ENOENT);
        }

        rc = mds_init_server_data(obd, file);
        if (rc) {
                CERROR("cannot read %s: rc = %d\n", LAST_RCVD, rc);
                GOTO(err_last_rcvd, rc);
        }

        rc = mds_lov_init_objids(obd);
        if (rc != 0) {
               CERROR("cannot init lov objid rc = %d\n", rc);
               GOTO(err_client, rc );
        }

        /* open and test the check io file junk */
        file = filp_open(HEALTH_CHECK, O_RDWR | O_CREAT, 0644);
        if (IS_ERR(file)) {
                rc = PTR_ERR(file);
                CERROR("cannot open/create %s file: rc = %d\n",HEALTH_CHECK,rc);
                GOTO(err_lov_objid, rc = PTR_ERR(file));
        }
        mds->mds_health_check_filp = file;
        if (!S_ISREG(file->f_dentry->d_inode->i_mode)) {
                CERROR("%s is not a regular file!: mode = %o\n", HEALTH_CHECK,
                       file->f_dentry->d_inode->i_mode);
                GOTO(err_health_check, rc = -ENOENT);
        }
        rc = lvfs_check_io_health(obd, file);
        if (rc)
                GOTO(err_health_check, rc);
err_pop:
        pop_ctxt(&saved, &obd->obd_lvfs_ctxt, NULL);

        return rc;

err_health_check:
        if (mds->mds_health_check_filp &&
            filp_close(mds->mds_health_check_filp, 0))
                CERROR("can't close %s after error\n", HEALTH_CHECK);
err_lov_objid:
         mds_lov_destroy_objids(obd);
err_client:
        class_disconnect_exports(obd);
err_last_rcvd:
        if (mds->mds_rcvd_filp && filp_close(mds->mds_rcvd_filp, 0))
                CERROR("can't close %s after error\n", LAST_RCVD);
err_objects:
        dput(mds->mds_objects_dir);
err_logs:
        dput(mds->mds_logs_dir);
err_pending:
        dput(mds->mds_pending_dir);
err_fid:
        dput(mds->mds_fid_de);
        goto err_pop;
}

int mds_fs_cleanup(struct obd_device *obd)
{
        struct mds_obd *mds = &obd->u.mds;
        struct lvfs_run_ctxt saved;
        int rc = 0;

        if (obd->obd_fail)
                LCONSOLE_WARN("%s: shutting down for failover; client state "
                              "will be preserved.\n", obd->obd_name);

        class_disconnect_exports(obd); /* cleans up client info too */
        mds_server_free_data(mds);

        push_ctxt(&saved, &obd->obd_lvfs_ctxt, NULL);
        if (mds->mds_rcvd_filp) {
                rc = filp_close(mds->mds_rcvd_filp, 0);
                mds->mds_rcvd_filp = NULL;
                if (rc)
                        CERROR("%s file won't close, rc=%d\n", LAST_RCVD, rc);
        }

        mds_lov_destroy_objids(obd);

        if (mds->mds_health_check_filp) {
                rc = filp_close(mds->mds_health_check_filp, 0);
                mds->mds_health_check_filp = NULL;
                if (rc)
                        CERROR("%s file won't close, rc=%d\n", HEALTH_CHECK,rc);
        }
        if (mds->mds_objects_dir != NULL) {
                l_dput(mds->mds_objects_dir);
                mds->mds_objects_dir = NULL;
        }
        if (mds->mds_logs_dir) {
                l_dput(mds->mds_logs_dir);
                mds->mds_logs_dir = NULL;
        }
        if (mds->mds_pending_dir) {
                l_dput(mds->mds_pending_dir);
                mds->mds_pending_dir = NULL;
        }

        lquota_fs_cleanup(mds_quota_interface_ref, obd);

        pop_ctxt(&saved, &obd->obd_lvfs_ctxt, NULL);
        shrink_dcache_parent(mds->mds_fid_de);
        dput(mds->mds_fid_de);
        LL_DQUOT_OFF(obd->u.obt.obt_sb);

        return rc;
}

=======
>>>>>>> 7bbcc3c5
/* Creates an object with the same name as its fid.  Because this is not at all
 * performance sensitive, it is accomplished by creating a file, checking the
 * fid, and renaming it. */
int mds_obd_create(struct obd_export *exp, struct obdo *oa,
                   struct lov_stripe_md **ea, struct obd_trans_info *oti)
{
        struct mds_obd *mds = &exp->exp_obd->u.mds;
        struct inode *parent_inode = mds->mds_objects_dir->d_inode;
        unsigned int tmpname = ll_rand();
        struct file *filp;
        struct dentry *new_child;
        struct lvfs_run_ctxt saved;
        char fidname[LL_FID_NAMELEN];
        void *handle;
        struct lvfs_ucred ucred = { 0 };
        int rc = 0, err, namelen;
        ENTRY;

        /* the owner of object file should always be root */
        cap_raise(ucred.luc_cap, CAP_SYS_RESOURCE);

        push_ctxt(&saved, &exp->exp_obd->obd_lvfs_ctxt, &ucred);

        sprintf(fidname, "OBJECTS/%u.%u", tmpname, current->pid);
        filp = filp_open(fidname, O_CREAT | O_EXCL, 0666);
        if (IS_ERR(filp)) {
                rc = PTR_ERR(filp);
                if (rc == -EEXIST) {
                        CERROR("impossible object name collision %u\n",
                               tmpname);
                        LBUG();
                }
                CERROR("error creating tmp object %u: rc %d\n", tmpname, rc);
                GOTO(out_pop, rc);
        }

        LASSERT(mds->mds_objects_dir == filp->f_dentry->d_parent);

        oa->o_id = filp->f_dentry->d_inode->i_ino;
        oa->o_generation = filp->f_dentry->d_inode->i_generation;
        namelen = ll_fid2str(fidname, oa->o_id, oa->o_generation);

        LOCK_INODE_MUTEX(parent_inode);
        new_child = lookup_one_len(fidname, mds->mds_objects_dir, namelen);

        if (IS_ERR(new_child)) {
                CERROR("getting neg dentry for obj rename: %d\n", rc);
                GOTO(out_close, rc = PTR_ERR(new_child));
        }
        if (new_child->d_inode != NULL) {
                CERROR("impossible non-negative obj dentry " LPU64":%u!\n",
                       oa->o_id, oa->o_generation);
                LBUG();
        }

        handle = fsfilt_start(exp->exp_obd, mds->mds_objects_dir->d_inode,
                              FSFILT_OP_RENAME, NULL);
        if (IS_ERR(handle))
                GOTO(out_dput, rc = PTR_ERR(handle));

        lock_kernel();
        rc = vfs_rename(mds->mds_objects_dir->d_inode, filp->f_dentry,
                        mds->mds_objects_dir->d_inode, new_child);
        unlock_kernel();
        if (rc)
                CERROR("error renaming new object "LPU64":%u: rc %d\n",
                       oa->o_id, oa->o_generation, rc);

        err = fsfilt_commit(exp->exp_obd, mds->mds_objects_dir->d_inode,
                            handle, 0);
        if (!err)
                oa->o_valid |= OBD_MD_FLID | OBD_MD_FLGENER;
        else if (!rc)
                rc = err;
out_dput:
        dput(new_child);
out_close:
        UNLOCK_INODE_MUTEX(parent_inode);
        err = filp_close(filp, 0);
        if (err) {
                CERROR("closing tmpfile %u: rc %d\n", tmpname, rc);
                if (!rc)
                        rc = err;
        }
out_pop:
        pop_ctxt(&saved, &exp->exp_obd->obd_lvfs_ctxt, &ucred);
        RETURN(rc);
}

int mds_obd_destroy(struct obd_export *exp, struct obdo *oa,
                    struct lov_stripe_md *ea, struct obd_trans_info *oti,
                    struct obd_export *md_exp)
{
        struct mds_obd *mds = &exp->exp_obd->u.mds;
        struct inode *parent_inode = mds->mds_objects_dir->d_inode;
        struct obd_device *obd = exp->exp_obd;
        struct lvfs_run_ctxt saved;
        struct lvfs_ucred ucred = { 0 };
        char fidname[LL_FID_NAMELEN];
        struct inode *inode = NULL;
        struct dentry *de;
        void *handle;
        int err, namelen, rc = 0;
        ENTRY;

        cap_raise(ucred.luc_cap, CAP_SYS_RESOURCE);
        push_ctxt(&saved, &obd->obd_lvfs_ctxt, &ucred);

        namelen = ll_fid2str(fidname, oa->o_id, oa->o_generation);

        LOCK_INODE_MUTEX(parent_inode);
        de = lookup_one_len(fidname, mds->mds_objects_dir, namelen);
        if (IS_ERR(de)) {
                rc = IS_ERR(de);
                de = NULL;
                CERROR("error looking up object "LPU64" %s: rc %d\n",
                       oa->o_id, fidname, rc);
                GOTO(out_dput, rc);
        }
        if (de->d_inode == NULL) {
                CERROR("destroying non-existent object "LPU64" %s: rc %d\n",
                       oa->o_id, fidname, rc);
                GOTO(out_dput, rc = -ENOENT);
        }

        /* Stripe count is 1 here since this is some MDS specific stuff
           that is unlinked, not spanned across multiple OSTs */
        handle = fsfilt_start_log(obd, mds->mds_objects_dir->d_inode,
                                  FSFILT_OP_UNLINK, oti, 1);

        if (IS_ERR(handle))
                GOTO(out_dput, rc = PTR_ERR(handle));

        /* take a reference to protect inode from truncation within
           vfs_unlink() context. bug 10409 */
        inode = de->d_inode;
        atomic_inc(&inode->i_count);
        rc = vfs_unlink(mds->mds_objects_dir->d_inode, de);
        if (rc)
                CERROR("error destroying object "LPU64":%u: rc %d\n",
                       oa->o_id, oa->o_generation, rc);

        err = fsfilt_commit(obd, mds->mds_objects_dir->d_inode, handle, 0);
        if (err && !rc)
                rc = err;
out_dput:
        if (de != NULL)
                l_dput(de);
        UNLOCK_INODE_MUTEX(parent_inode);

        if (inode)
                iput(inode);

        pop_ctxt(&saved, &obd->obd_lvfs_ctxt, &ucred);
        RETURN(rc);
}<|MERGE_RESOLUTION|>--- conflicted
+++ resolved
@@ -26,6 +26,9 @@
  *   license text for more details.
  */
 
+#ifndef EXPORT_SYMTAB
+# define EXPORT_SYMTAB
+#endif
 #define DEBUG_SUBSYSTEM S_MDS
 
 #include <linux/module.h>
@@ -47,18 +50,17 @@
 #include "mds_internal.h"
 
 
-<<<<<<< HEAD
 static int mds_export_stats_init(struct obd_device *obd,
                                  struct obd_export *exp,
-                                 lnet_nid_t client_nid)
+                                 void *client_nid)
   {
-        int rc, num_stats, newnid;
+        int rc, num_stats, newnid = 0;
 
         rc = lprocfs_exp_setup(exp, client_nid, &newnid);
         if (rc)
                 return rc;
 
-        if (client_nid && newnid) {
+        if (newnid) {
                 struct nid_stat *tmp = exp->exp_nid_stats;
                 LASSERT(tmp != NULL);
 
@@ -90,7 +92,7 @@
  * mds_init_server_data() callsite needs to be fixed.
  */
 int mds_client_add(struct obd_device *obd, struct obd_export *exp,
-                   int cl_idx, lnet_nid_t client_nid)
+                   int cl_idx, void *localdata)
 {
         struct mds_obd *mds = &obd->u.mds;
         struct mds_export_data *med = &exp->exp_mds_data;
@@ -102,8 +104,8 @@
         LASSERT(bitmap != NULL);
         LASSERTF(cl_idx > -2, "%d\n", cl_idx);
 
-        /* XXX if mcd_uuid were a real obd_uuid, I could use obd_uuid_equals */
-        if (!strcmp(med->med_mcd->mcd_uuid, obd->obd_uuid.uuid))
+        /* XXX if lcd_uuid were a real obd_uuid, I could use obd_uuid_equals */
+        if (!strcmp(med->med_lcd->lcd_uuid, obd->obd_uuid.uuid))
                 RETURN(0);
 
         /* the bitmap operations can handle cl_idx > sizeof(long) * 8, so
@@ -132,13 +134,13 @@
         }
 
         CDEBUG(D_INFO, "client at idx %d with UUID '%s' added\n",
-               cl_idx, med->med_mcd->mcd_uuid);
+               cl_idx, med->med_lcd->lcd_uuid);
 
         med->med_lr_idx = cl_idx;
         med->med_lr_off = le32_to_cpu(mds->mds_server_data->lsd_client_start) +
                 (cl_idx * le16_to_cpu(mds->mds_server_data->lsd_client_size));
         LASSERTF(med->med_lr_off > 0, "med_lr_off = %llu\n", med->med_lr_off);
-        mds_export_stats_init(obd, exp, client_nid);
+        mds_export_stats_init(obd, exp, localdata);
 
         if (new_client) {
                 struct lvfs_run_ctxt saved;
@@ -160,8 +162,8 @@
                                 exp->exp_need_sync = 1;
                                 spin_unlock(&exp->exp_lock);
                         }
-                        rc = fsfilt_write_record(obd, file, med->med_mcd,
-                                                 sizeof(*med->med_mcd),
+                        rc = fsfilt_write_record(obd, file, med->med_lcd,
+                                                 sizeof(*med->med_lcd),
                                                  &off, rc /* sync if no cb */);
                         fsfilt_commit(obd, file->f_dentry->d_inode, handle, 0);
                 }
@@ -170,9 +172,9 @@
 
                 if (rc)
                         return rc;
-                CDEBUG(D_INFO, "wrote client mcd at idx %u off %llu (len %u)\n",
+                CDEBUG(D_INFO, "wrote client lcd at idx %u off %llu (len %u)\n",
                        med->med_lr_idx, med->med_lr_off,
-                       (unsigned int)sizeof(*med->med_mcd));
+                       (unsigned int)sizeof(*med->med_lcd));
         }
         return 0;
 }
@@ -182,21 +184,21 @@
         struct mds_export_data *med = &exp->exp_mds_data;
         struct mds_obd *mds = &exp->exp_obd->u.mds;
         struct obd_device *obd = exp->exp_obd;
-        struct mds_client_data zero_mcd;
+        struct lsd_client_data zero_lcd;
         struct lvfs_run_ctxt saved;
         int rc;
         loff_t off;
         ENTRY;
 
-        if (!med->med_mcd)
+        if (!med->med_lcd)
                 RETURN(0);
 
-        /* XXX if mcd_uuid were a real obd_uuid, I could use obd_uuid_equals */
-        if (!strcmp(med->med_mcd->mcd_uuid, obd->obd_uuid.uuid))
+        /* XXX if lcd_uuid were a real obd_uuid, I could use obd_uuid_equals */
+        if (!strcmp(med->med_lcd->lcd_uuid, obd->obd_uuid.uuid))
                 GOTO(free, 0);
 
         CDEBUG(D_INFO, "freeing client at idx %u, offset %lld with UUID '%s'\n",
-               med->med_lr_idx, med->med_lr_off, med->med_mcd->mcd_uuid);
+               med->med_lr_idx, med->med_lr_off, med->med_lcd->lcd_uuid);
 
         LASSERT(mds->mds_client_bitmap != NULL);
 
@@ -221,17 +223,17 @@
         }
 
         if (!(exp->exp_flags & OBD_OPT_FAILOVER)) {
-                memset(&zero_mcd, 0, sizeof zero_mcd);
+                memset(&zero_lcd, 0, sizeof(zero_lcd));
                 push_ctxt(&saved, &obd->obd_lvfs_ctxt, NULL);
-                rc = fsfilt_write_record(obd, mds->mds_rcvd_filp, &zero_mcd,
-                                         sizeof(zero_mcd), &off,
+                rc = fsfilt_write_record(obd, mds->mds_rcvd_filp, &zero_lcd,
+                                         sizeof(zero_lcd), &off,
                                          (!exp->exp_libclient ||
                                           exp->exp_need_sync));
                 pop_ctxt(&saved, &obd->obd_lvfs_ctxt, NULL);
 
                 CDEBUG(rc == 0 ? D_INFO : D_ERROR,
                        "zeroing out client %s idx %u in %s rc %d\n",
-                       med->med_mcd->mcd_uuid, med->med_lr_idx, LAST_RCVD, rc);
+                       med->med_lcd->lcd_uuid, med->med_lr_idx, LAST_RCVD, rc);
         }
 
         if (!test_and_clear_bit(med->med_lr_idx, mds->mds_client_bitmap)) {
@@ -248,8 +250,8 @@
 
         EXIT;
  free:
-        OBD_FREE(med->med_mcd, sizeof(*med->med_mcd));
-        med->med_mcd = NULL;
+        OBD_FREE_PTR(med->med_lcd);
+        med->med_lcd = NULL;
 
         return 0;
 }
@@ -267,7 +269,7 @@
 {
         struct mds_obd *mds = &obd->u.mds;
         struct lr_server_data *lsd;
-        struct mds_client_data *mcd = NULL;
+        struct lsd_client_data *lcd = NULL;
         loff_t off = 0;
         unsigned long last_rcvd_size = i_size_read(file->f_dentry->d_inode);
         __u64 mount_count;
@@ -277,8 +279,8 @@
         /* ensure padding in the struct is the correct size */
         LASSERT(offsetof(struct lr_server_data, lsd_padding) +
                 sizeof(lsd->lsd_padding) == LR_SERVER_SIZE);
-        LASSERT(offsetof(struct mds_client_data, mcd_padding) +
-                sizeof(mcd->mcd_padding) == LR_CLIENT_SIZE);
+        LASSERT(offsetof(struct lsd_client_data, lcd_padding) +
+                sizeof(lcd->lcd_padding) == LR_CLIENT_SIZE);
 
         OBD_ALLOC_WAIT(lsd, sizeof(*lsd));
         if (!lsd)
@@ -375,59 +377,59 @@
                 struct obd_export *exp;
                 struct mds_export_data *med;
 
-                if (!mcd) {
-                        OBD_ALLOC_WAIT(mcd, sizeof(*mcd));
-                        if (!mcd)
+                if (!lcd) {
+                        OBD_ALLOC_WAIT(lcd, sizeof(*lcd));
+                        if (!lcd)
                                 GOTO(err_client, rc = -ENOMEM);
                 }
 
                 /* Don't assume off is incremented properly by
-                 * fsfilt_read_record(), in case sizeof(*mcd)
+                 * fsfilt_read_record(), in case sizeof(*lcd)
                  * isn't the same as lsd->lsd_client_size.  */
                 off = le32_to_cpu(lsd->lsd_client_start) +
                         cl_idx * le16_to_cpu(lsd->lsd_client_size);
-                rc = fsfilt_read_record(obd, file, mcd, sizeof(*mcd), &off);
+                rc = fsfilt_read_record(obd, file, lcd, sizeof(*lcd), &off);
                 if (rc) {
                         CERROR("error reading MDS %s idx %d, off %llu: rc %d\n",
                                LAST_RCVD, cl_idx, off, rc);
                         break; /* read error shouldn't cause startup to fail */
                 }
 
-                if (mcd->mcd_uuid[0] == '\0') {
+                if (lcd->lcd_uuid[0] == '\0') {
                         CDEBUG(D_INFO, "skipping zeroed client at offset %d\n",
                                cl_idx);
                         continue;
                 }
 
-                last_transno = le64_to_cpu(mcd->mcd_last_transno) >
-                               le64_to_cpu(mcd->mcd_last_close_transno) ?
-                               le64_to_cpu(mcd->mcd_last_transno) :
-                               le64_to_cpu(mcd->mcd_last_close_transno);
+                last_transno = le64_to_cpu(lcd->lcd_last_transno) >
+                               le64_to_cpu(lcd->lcd_last_close_transno) ?
+                               le64_to_cpu(lcd->lcd_last_transno) :
+                               le64_to_cpu(lcd->lcd_last_close_transno);
 
                 /* These exports are cleaned up by mds_disconnect(), so they
                  * need to be set up like real exports as mds_connect() does.
                  */
                 CDEBUG(D_HA, "RCVRNG CLIENT uuid: %s idx: %d lr: "LPU64
-                       " srv lr: "LPU64" lx: "LPU64"\n", mcd->mcd_uuid, cl_idx,
+                       " srv lr: "LPU64" lx: "LPU64"\n", lcd->lcd_uuid, cl_idx,
                        last_transno, le64_to_cpu(lsd->lsd_last_transno),
-                       le64_to_cpu(mcd->mcd_last_xid));
-
-                exp = class_new_export(obd, (struct obd_uuid *)mcd->mcd_uuid);
+                       le64_to_cpu(lcd->lcd_last_xid));
+
+                exp = class_new_export(obd, (struct obd_uuid *)lcd->lcd_uuid);
                 if (IS_ERR(exp)) {
                         if (PTR_ERR(exp) == -EALREADY) {
                                 /* export already exists, zero out this one */
-                                mcd->mcd_uuid[0] = '\0';
+                                lcd->lcd_uuid[0] = '\0';
                         } else {
                                 GOTO(err_client, rc = PTR_ERR(exp));
                         }
                 } else {
                         med = &exp->exp_mds_data;
-                        med->med_mcd = mcd;
-                        rc = mds_client_add(obd, exp, cl_idx, 0);
+                        med->med_lcd = lcd;
+                        rc = mds_client_add(obd, exp, cl_idx, NULL);
                         /* can't fail for existing client */
                         LASSERTF(rc == 0, "rc = %d\n", rc);
 
-                        mcd = NULL;
+                        lcd = NULL;
 
                         spin_lock(&exp->exp_lock);
                         exp->exp_replay_needed = 1;
@@ -447,8 +449,8 @@
                         mds->mds_last_transno = last_transno;
         }
 
-        if (mcd)
-                OBD_FREE(mcd, sizeof(*mcd));
+        if (lcd)
+                OBD_FREE_PTR(lcd);
 
         obd->obd_last_committed = mds->mds_last_transno;
 
@@ -692,8 +694,6 @@
         return rc;
 }
 
-=======
->>>>>>> 7bbcc3c5
 /* Creates an object with the same name as its fid.  Because this is not at all
  * performance sensitive, it is accomplished by creating a file, checking the
  * fid, and renaming it. */
