--- conflicted
+++ resolved
@@ -50,9 +50,7 @@
 #include <linux/version.h>
 #include <linux/sched.h>
 #include <lustre_quota.h>
-#if (LINUX_VERSION_CODE >= KERNEL_VERSION(2,5,0))
 #include <linux/mount.h>
-#endif
 #include <lustre_mds.h>
 #include <obd_class.h>
 #include <obd_support.h>
@@ -133,7 +131,6 @@
                 return rc;
 
         med->med_lcd->lcd_last_epoch = mds->mds_server_data->lsd_start_epoch;
-        med->med_lcd->lcd_last_time = cpu_to_le32(cfs_time_current_sec());
         push_ctxt(&saved, &exp->exp_obd->obd_lvfs_ctxt, NULL);
         rc = fsfilt_write_record(exp->exp_obd, mds->mds_rcvd_filp,
                                  med->med_lcd, sizeof(*med->med_lcd), &off,
@@ -257,8 +254,9 @@
                         med->med_lcd->lcd_last_epoch =
                                         mds->mds_server_data->lsd_start_epoch;
                         exp->exp_last_request_time = cfs_time_current_sec();
-                        med->med_lcd->lcd_last_time =
-                                      cpu_to_le32(exp->exp_last_request_time);
+                        /* remember first epoch of client for orphan handling */
+                        med->med_lcd->lcd_first_epoch =
+                                 cpu_to_le32(lr_epoch(mds->mds_last_transno));
                         rc = fsfilt_add_journal_cb(obd, 0, handle,
                                                    target_client_add_cb, exp);
                         if (rc == 0) {
@@ -284,12 +282,13 @@
         return rc;
 }
 
+struct lsd_client_data zero_lcd; /* globals are implicitly zeroed */
+ 
 int mds_client_free(struct obd_export *exp)
 {
         struct mds_export_data *med = &exp->exp_mds_data;
         struct mds_obd *mds = &exp->exp_obd->u.mds;
         struct obd_device *obd = exp->exp_obd;
-        struct lsd_client_data zero_lcd;
         struct lvfs_run_ctxt *saved = NULL;
         int rc;
         loff_t off;
@@ -327,22 +326,31 @@
         }
 
         if (!(exp->exp_flags & OBD_OPT_FAILOVER)) {
+                /* Don't force sync on each disconnect if aborting recovery,
+                 * or it does num_clients * num_osts syncs.  b=17194 */
+                int need_sync = (!exp->exp_libclient || exp->exp_need_sync) &&
+                                 !(exp->exp_flags & OBD_OPT_ABORT_RECOV);
                 OBD_SLAB_ALLOC_PTR(saved, obd_lvfs_ctxt_cache);
                 if (saved == NULL) {
                         CERROR("cannot allocate memory for run ctxt\n");
                         GOTO(free, rc = -ENOMEM);
                 }
-                memset(&zero_lcd, 0, sizeof(zero_lcd));
                 push_ctxt(saved, &obd->obd_lvfs_ctxt, NULL);
                 rc = fsfilt_write_record(obd, mds->mds_rcvd_filp, &zero_lcd,
-                                         sizeof(zero_lcd), &off,
-                                         (!exp->exp_libclient ||
-                                          exp->exp_need_sync));
+                                         sizeof(zero_lcd), &off, 0);
+
+                /* Make sure the server's last_transno is up to date. Do this
+                 * after the client is freed so we know all the client's
+                 * transactions have been committed. */
+                if (rc == 0)
+                        mds_update_server_data(exp->exp_obd, need_sync);
+
                 pop_ctxt(saved, &obd->obd_lvfs_ctxt, NULL);
 
                 CDEBUG(rc == 0 ? D_INFO : D_ERROR,
-                       "zeroing out client %s idx %u in %s rc %d\n",
-                       med->med_lcd->lcd_uuid, med->med_lr_idx, LAST_RCVD, rc);
+                       "zero out client %s at idx %u/%llu in %s %ssync rc %d\n",
+                       med->med_lcd->lcd_uuid, med->med_lr_idx, med->med_lr_off,
+                       LAST_RCVD, need_sync ? "" : "a", rc);
         }
 
         if (!test_and_clear_bit(med->med_lr_idx, mds->mds_client_bitmap)) {
@@ -350,12 +358,6 @@
                        med->med_lr_idx);
                 LBUG();
         }
-
-
-        /* Make sure the server's last_transno is up to date. Do this
-         * after the client is freed so we know all the client's
-         * transactions have been committed. */
-        mds_update_server_data(exp->exp_obd, 0);
 
         EXIT;
 free:
@@ -411,7 +413,7 @@
                       idx * le16_to_cpu(obt->obt_lsd->lsd_client_size);
 
                 sprintf(lcd->lcd_uuid, "dead-%.16u", idx);
-                CERROR("Create fake export %s, index %u, offset %lu\n",
+                CDEBUG(D_INFO, "Create fake export %s, index %u, offset %lu\n",
                        lcd->lcd_uuid, idx, (unsigned long)off);
 
                 exp = class_new_export(obd, (struct obd_uuid *)lcd->lcd_uuid);
@@ -444,7 +446,6 @@
                 class_export_put(exp);
 
                 lcd->lcd_last_epoch = cpu_to_le32(1);
-                lcd->lcd_last_time = cpu_to_le32(exp->exp_last_request_time);
                 push_ctxt(&saved, &obd->obd_lvfs_ctxt, NULL);
                 rc = fsfilt_write_record(obd, file, lcd, sizeof(*lcd), &off, 0);
                 pop_ctxt(&saved, &obd->obd_lvfs_ctxt, NULL);
@@ -536,6 +537,7 @@
 
         lsd->lsd_feature_compat = cpu_to_le32(OBD_COMPAT_MDT);
 
+        target_trans_table_init(obd);
         mds->mds_last_transno = le64_to_cpu(lsd->lsd_last_transno);
         start_epoch = le32_to_cpu(lsd->lsd_start_epoch);
 
@@ -627,7 +629,7 @@
                         /* VBR: set export last committed version */
                         exp->exp_last_committed = last_transno;
                         /* read last time from disk */
-                        exp->exp_last_request_time = le32_to_cpu(lcd->lcd_last_time);
+                        exp->exp_last_request_time = target_trans_table_last_time(exp);
                         lcd = NULL;
 
                         spin_lock(&exp->exp_lock);
@@ -724,6 +726,7 @@
         /* why not mnt->mnt_sb instead of mnt->mnt_root->d_inode->i_sb? */
         obd->u.obt.obt_sb = mnt->mnt_root->d_inode->i_sb;
         obd->u.obt.obt_stale_export_age = STALE_EXPORT_MAXTIME_DEFAULT;
+        spin_lock_init(&obd->u.obt.obt_trans_table_lock);
 
         rc = fsfilt_setup(obd, obd->u.obt.obt_sb);
         if (rc)
@@ -947,16 +950,7 @@
         /* the owner of object file should always be root */
         cap_raise(ucred.luc_cap, CAP_SYS_RESOURCE);
 
-<<<<<<< HEAD
         push_ctxt(saved, &exp->exp_obd->obd_lvfs_ctxt, &ucred);
-=======
-        if (strncmp(exp->exp_obd->obd_name, MDD_OBD_NAME,
-                                   strlen(MDD_OBD_NAME))) {
-                RETURN(0);
-        }
-
-        push_ctxt(&saved, &exp->exp_obd->obd_lvfs_ctxt, &ucred);
->>>>>>> 7df8d1be
 
         sprintf(fidname, "OBJECTS/%u.%u", tmpname, current->pid);
         filp = filp_open(fidname, O_CREAT | O_EXCL, 0666);
@@ -977,7 +971,7 @@
         oa->o_generation = filp->f_dentry->d_inode->i_generation;
         namelen = ll_fid2str(fidname, oa->o_id, oa->o_generation);
 
-        LOCK_INODE_MUTEX_PARENT(parent_inode);
+        LOCK_INODE_MUTEX(parent_inode);
         new_child = lookup_one_len(fidname, mds->mds_objects_dir, namelen);
 
         if (IS_ERR(new_child)) {
@@ -1053,7 +1047,7 @@
 
         namelen = ll_fid2str(fidname, oa->o_id, oa->o_generation);
 
-        LOCK_INODE_MUTEX_PARENT(parent_inode);
+        LOCK_INODE_MUTEX(parent_inode);
         de = lookup_one_len(fidname, mds->mds_objects_dir, namelen);
         if (IS_ERR(de)) {
                 rc = IS_ERR(de);
