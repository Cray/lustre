--- conflicted
+++ resolved
@@ -441,12 +441,7 @@
                                                      &rpc_list);
 
                                 unlock_res_and_lock(req);
-<<<<<<< HEAD
                                 rc = ldlm_run_cp_ast_work(&rpc_list);
-=======
-                                rc = ldlm_run_ast_work(&rpc_list,
-                                                       LDLM_WORK_CP_AST);
->>>>>>> ce18b2ca
                                 lock_res_and_lock(req);
                                 if (rc == -ERESTART)
                                         GOTO(restart, -ERESTART);
