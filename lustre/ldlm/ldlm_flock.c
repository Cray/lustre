/* -*- mode: c; c-basic-offset: 8; indent-tabs-mode: nil; -*-
 * vim:expandtab:shiftwidth=8:tabstop=8:
 *
 * GPL HEADER START
 *
 * DO NOT ALTER OR REMOVE COPYRIGHT NOTICES OR THIS FILE HEADER.
 *
 * This program is free software; you can redistribute it and/or modify
 * it under the terms of the GNU General Public License version 2 only,
 * as published by the Free Software Foundation.
 *
 * This program is distributed in the hope that it will be useful, but
 * WITHOUT ANY WARRANTY; without even the implied warranty of
 * MERCHANTABILITY or FITNESS FOR A PARTICULAR PURPOSE.  See the GNU
 * General Public License version 2 for more details (a copy is included
 * in the LICENSE file that accompanied this code).
 *
 * You should have received a copy of the GNU General Public License
 * version 2 along with this program; If not, see
 * http://www.sun.com/software/products/lustre/docs/GPLv2.pdf
 *
 * Please contact Sun Microsystems, Inc., 4150 Network Circle, Santa Clara,
 * CA 95054 USA or visit www.sun.com if you need additional information or
 * have any questions.
 *
 * GPL HEADER END
 */
/*
 * Copyright  2008 Sun Microsystems, Inc. All rights reserved
 * Use is subject to license terms.
 *
 * Copyright (c) 2003 Hewlett-Packard Development Company LP.
 * Developed under the sponsorship of the US Government under
 * Subcontract No. B514193
 */
/*
 * This file is part of Lustre, http://www.lustre.org/
 * Lustre is a trademark of Sun Microsystems, Inc.
 */

#define DEBUG_SUBSYSTEM S_LDLM

#ifdef __KERNEL__
#include <lustre_dlm.h>
#include <obd_support.h>
#include <obd_class.h>
#include <lustre_lib.h>
#include <libcfs/list.h>
#else
#include <liblustre.h>
#include <obd_class.h>
#endif

#include "ldlm_internal.h"

#define l_flock_waitq   l_lru

static struct list_head ldlm_flock_waitq = CFS_LIST_HEAD_INIT(ldlm_flock_waitq);
spinlock_t ldlm_flock_waitq_lock = SPIN_LOCK_UNLOCKED;

int ldlm_flock_blocking_ast(struct ldlm_lock *lock, struct ldlm_lock_desc *desc,
                            void *data, int flag);

/**
 * list_for_remaining_safe - iterate over the remaining entries in a list
 *              and safeguard against removal of a list entry.
 * @pos:        the &struct list_head to use as a loop counter. pos MUST
 *              have been initialized prior to using it in this macro.
 * @n:          another &struct list_head to use as temporary storage
 * @head:       the head for your list.
 */
#define list_for_remaining_safe(pos, n, head) \
        for (n = pos->next; pos != (head); pos = n, n = pos->next)

static inline int
ldlm_same_flock_owner(struct ldlm_lock *lock, struct ldlm_lock *new)
{
        return((new->l_policy_data.l_flock.pid ==
                lock->l_policy_data.l_flock.pid) &&
               (new->l_export == lock->l_export));
}

static inline int
ldlm_flocks_overlap(struct ldlm_lock *lock, struct ldlm_lock *new)
{
        return((new->l_policy_data.l_flock.start <=
                lock->l_policy_data.l_flock.end) &&
               (new->l_policy_data.l_flock.end >=
                lock->l_policy_data.l_flock.start));
}

static inline void
ldlm_flock_destroy(struct ldlm_lock *lock, ldlm_mode_t mode, int flags)
{
        ENTRY;

        LDLM_DEBUG(lock, "ldlm_flock_destroy(mode: %d, flags: 0x%x)",
                   mode, flags);

        /* Safe to not lock here, since it should be empty anyway */
        LASSERT(list_empty(&lock->l_flock_waitq));

        list_del_init(&lock->l_res_link);
        if (flags == LDLM_FL_WAIT_NOREPROC) {
                /* client side - set a flag to prevent sending a CANCEL */
                lock->l_flags |= LDLM_FL_LOCAL_ONLY | LDLM_FL_CBPENDING;

                /* when reaching here, it is under lock_res_and_lock(). Thus,
                   need call the nolock version of ldlm_lock_decref_internal*/
                ldlm_lock_decref_internal_nolock(lock, mode);
        }

        ldlm_lock_destroy_nolock(lock);
        EXIT;
}

static int
ldlm_flock_deadlock(struct ldlm_lock *req, struct ldlm_lock *blocking_lock)
{
        struct obd_export *req_export = req->l_export;
        struct obd_export *blocking_export = blocking_lock->l_export;
        pid_t req_pid = req->l_policy_data.l_flock.pid;
        pid_t blocking_pid = blocking_lock->l_policy_data.l_flock.pid;
        struct ldlm_lock *lock;

        spin_lock(&ldlm_flock_waitq_lock);
restart:
        list_for_each_entry(lock, &ldlm_flock_waitq, l_flock_waitq) {
                if ((lock->l_policy_data.l_flock.pid != blocking_pid) ||
                    (lock->l_export != blocking_export))
                        continue;

                blocking_pid = lock->l_policy_data.l_flock.blocking_pid;
                blocking_export = (struct obd_export *)(long)
                        lock->l_policy_data.l_flock.blocking_export;
                if (blocking_pid == req_pid && blocking_export == req_export) {
                        spin_unlock(&ldlm_flock_waitq_lock);
                        return 1;
                }

                goto restart;
        }
        spin_unlock(&ldlm_flock_waitq_lock);

        return 0;
}

int
ldlm_process_flock_lock(struct ldlm_lock *req, int *flags, int first_enq,
                        ldlm_error_t *err, struct list_head *work_list)
{
        struct ldlm_resource *res = req->l_resource;
        struct ldlm_namespace *ns = res->lr_namespace;
        struct list_head *tmp;
        struct list_head *ownlocks = NULL;
        struct ldlm_lock *lock = NULL;
        struct ldlm_lock *new = req;
        struct ldlm_lock *new2 = NULL;
        ldlm_mode_t mode = req->l_req_mode;
        int local = ns_is_client(ns);
        int added = (mode == LCK_NL);
        int overlaps = 0;
        int splitted = 0;
        const struct ldlm_callback_suite null_cbs = { NULL };
        ENTRY;

        CDEBUG(D_DLMTRACE, "flags %#x pid %u mode %u start "LPU64" end "LPU64
               "\n", *flags, new->l_policy_data.l_flock.pid, mode,
               req->l_policy_data.l_flock.start,
               req->l_policy_data.l_flock.end);

        *err = ELDLM_OK;

        if (local) {
                /* No blocking ASTs are sent to the clients for
                 * Posix file & record locks */
                req->l_blocking_ast = NULL;
        } else {
                /* Called on the server for lock cancels. */
                req->l_blocking_ast = ldlm_flock_blocking_ast;
        }

reprocess:
        if ((*flags == LDLM_FL_WAIT_NOREPROC) || (mode == LCK_NL)) {
                /* This loop determines where this processes locks start
                 * in the resource lr_granted list. */
                list_for_each(tmp, &res->lr_granted) {
                        lock = list_entry(tmp, struct ldlm_lock, l_res_link);
                        if (ldlm_same_flock_owner(lock, req)) {
                                ownlocks = tmp;
                                break;
                        }
                }
        } else {
                lockmode_verify(mode);

                /* This loop determines if there are existing locks
                 * that conflict with the new lock request. */
                list_for_each(tmp, &res->lr_granted) {
                        lock = list_entry(tmp, struct ldlm_lock, l_res_link);

                        if (ldlm_same_flock_owner(lock, req)) {
                                if (!ownlocks)
                                        ownlocks = tmp;
                                continue;
                        }

                        /* locks are compatible, overlap doesn't matter */
                        if (lockmode_compat(lock->l_granted_mode, mode))
                                continue;

                        if (!ldlm_flocks_overlap(lock, req))
                                continue;

                        if (!first_enq)
                                RETURN(LDLM_ITER_CONTINUE);

                        if (*flags & LDLM_FL_BLOCK_NOWAIT) {
                                ldlm_flock_destroy(req, mode, *flags);
                                *err = -EAGAIN;
                                RETURN(LDLM_ITER_STOP);
                        }

                        if (*flags & LDLM_FL_TEST_LOCK) {
                                ldlm_flock_destroy(req, mode, *flags);
                                req->l_req_mode = lock->l_granted_mode;
                                req->l_policy_data.l_flock.pid =
                                        lock->l_policy_data.l_flock.pid;
                                req->l_policy_data.l_flock.start =
                                        lock->l_policy_data.l_flock.start;
                                req->l_policy_data.l_flock.end =
                                        lock->l_policy_data.l_flock.end;
                                *flags |= LDLM_FL_LOCK_CHANGED;
                                RETURN(LDLM_ITER_STOP);
                        }

                        if (ldlm_flock_deadlock(req, lock)) {
                                ldlm_flock_destroy(req, mode, *flags);
                                *err = -EDEADLK;
                                RETURN(LDLM_ITER_STOP);
                        }

                        req->l_policy_data.l_flock.blocking_pid =
                                lock->l_policy_data.l_flock.pid;
                        req->l_policy_data.l_flock.blocking_export =
                                (long)(void *)lock->l_export;

                        LASSERT(list_empty(&req->l_flock_waitq));
                        spin_lock(&ldlm_flock_waitq_lock);
                        list_add_tail(&req->l_flock_waitq, &ldlm_flock_waitq);
                        spin_unlock(&ldlm_flock_waitq_lock);

                        ldlm_resource_add_lock(res, &res->lr_waiting, req);
                        *flags |= LDLM_FL_BLOCK_GRANTED;
                        RETURN(LDLM_ITER_STOP);
                }
        }

        if (*flags & LDLM_FL_TEST_LOCK) {
                ldlm_flock_destroy(req, mode, *flags);
                req->l_req_mode = LCK_NL;
                *flags |= LDLM_FL_LOCK_CHANGED;
                RETURN(LDLM_ITER_STOP);
        }

        /* In case we had slept on this lock request take it off of the
         * deadlock detection waitq. */
        spin_lock(&ldlm_flock_waitq_lock);
        list_del_init(&req->l_flock_waitq);
        spin_unlock(&ldlm_flock_waitq_lock);

        /* Scan the locks owned by this process that overlap this request.
         * We may have to merge or split existing locks. */

        if (!ownlocks)
                ownlocks = &res->lr_granted;

        list_for_remaining_safe(ownlocks, tmp, &res->lr_granted) {
                lock = list_entry(ownlocks, struct ldlm_lock, l_res_link);

                if (!ldlm_same_flock_owner(lock, new))
                        break;

                if (lock->l_granted_mode == mode) {
                        /* If the modes are the same then we need to process
                         * locks that overlap OR adjoin the new lock. The extra
                         * logic condition is necessary to deal with arithmetic
                         * overflow and underflow. */
                        if ((new->l_policy_data.l_flock.start >
                             (lock->l_policy_data.l_flock.end + 1))
                            && (lock->l_policy_data.l_flock.end !=
                                OBD_OBJECT_EOF))
                                continue;

                        if ((new->l_policy_data.l_flock.end <
                             (lock->l_policy_data.l_flock.start - 1))
                            && (lock->l_policy_data.l_flock.start != 0))
                                break;

                        if (new->l_policy_data.l_flock.start <
                            lock->l_policy_data.l_flock.start) {
                                lock->l_policy_data.l_flock.start =
                                        new->l_policy_data.l_flock.start;
                        } else {
                                new->l_policy_data.l_flock.start =
                                        lock->l_policy_data.l_flock.start;
                        }

                        if (new->l_policy_data.l_flock.end >
                            lock->l_policy_data.l_flock.end) {
                                lock->l_policy_data.l_flock.end =
                                        new->l_policy_data.l_flock.end;
                        } else {
                                new->l_policy_data.l_flock.end =
                                        lock->l_policy_data.l_flock.end;
                        }

                        if (added) {
                                ldlm_flock_destroy(lock, mode, *flags);
                        } else {
                                new = lock;
                                added = 1;
                        }
                        continue;
                }

                if (new->l_policy_data.l_flock.start >
                    lock->l_policy_data.l_flock.end)
                        continue;

                if (new->l_policy_data.l_flock.end <
                    lock->l_policy_data.l_flock.start)
                        break;

                ++overlaps;

                if (new->l_policy_data.l_flock.start <=
                    lock->l_policy_data.l_flock.start) {
                        if (new->l_policy_data.l_flock.end <
                            lock->l_policy_data.l_flock.end) {
                                lock->l_policy_data.l_flock.start =
                                        new->l_policy_data.l_flock.end + 1;
                                break;
                        }
                        ldlm_flock_destroy(lock, lock->l_req_mode, *flags);
                        continue;
                }
                if (new->l_policy_data.l_flock.end >=
                    lock->l_policy_data.l_flock.end) {
                        lock->l_policy_data.l_flock.end =
                                new->l_policy_data.l_flock.start - 1;
                        continue;
                }

                /* split the existing lock into two locks */

                /* if this is an F_UNLCK operation then we could avoid
                 * allocating a new lock and use the req lock passed in
                 * with the request but this would complicate the reply
                 * processing since updates to req get reflected in the
                 * reply. The client side replays the lock request so
                 * it must see the original lock data in the reply. */

                /* XXX - if ldlm_lock_new() can sleep we should
                 * release the ns_lock, allocate the new lock,
                 * and restart processing this lock. */
                if (!new2) {
                        unlock_res_and_lock(req);
<<<<<<< HEAD
                        new2 = ldlm_lock_create(ns, res->lr_name, LDLM_FLOCK,
                                        lock->l_granted_mode, NULL, NULL, NULL,
=======
                         new2 = ldlm_lock_create(ns, &res->lr_name, LDLM_FLOCK,
                                        lock->l_granted_mode, &null_cbs,
>>>>>>> 7df8d1be
                                        NULL, 0);
                        lock_res_and_lock(req);
                        if (!new2) {
                                ldlm_flock_destroy(req, lock->l_granted_mode, *flags);
                                *err = -ENOLCK;
                                RETURN(LDLM_ITER_STOP);
                        }
                        goto reprocess;
                }

                splitted = 1;

                new2->l_granted_mode = lock->l_granted_mode;
                new2->l_policy_data.l_flock.pid =
                        new->l_policy_data.l_flock.pid;
                new2->l_policy_data.l_flock.start =
                        lock->l_policy_data.l_flock.start;
                new2->l_policy_data.l_flock.end =
                        new->l_policy_data.l_flock.start - 1;
                lock->l_policy_data.l_flock.start =
                        new->l_policy_data.l_flock.end + 1;
                new2->l_conn_export = lock->l_conn_export;
                if (lock->l_export != NULL) {
                        new2->l_export = class_export_get(lock->l_export);
                        if (new2->l_export->exp_lock_hash && 
                            hlist_unhashed(&new2->l_exp_hash))
                                lustre_hash_add(new2->l_export->exp_lock_hash,
                                                &new2->l_remote_handle,
                                                &new2->l_exp_hash);
                }
                if (*flags == LDLM_FL_WAIT_NOREPROC)
                        ldlm_lock_addref_internal_nolock(new2, lock->l_granted_mode);

                /* insert new2 at lock */
                ldlm_resource_add_lock(res, ownlocks, new2);
                LDLM_LOCK_RELEASE(new2);
                break;
        }

        /* if new2 is created but never used, destroy it*/
        if (splitted == 0 && new2 != NULL)
                ldlm_lock_destroy_nolock(new2);

        /* At this point we're granting the lock request. */
        req->l_granted_mode = req->l_req_mode;

        /* Add req to the granted queue before calling ldlm_reprocess_all(). */
        if (!added) {
                list_del_init(&req->l_res_link);
                /* insert new lock before ownlocks in list. */
                ldlm_resource_add_lock(res, ownlocks, req);
        }

        if (*flags != LDLM_FL_WAIT_NOREPROC) {
                if (first_enq) {
                        /* If this is an unlock, reprocess the waitq and
                         * send completions ASTs for locks that can now be
                         * granted. The only problem with doing this
                         * reprocessing here is that the completion ASTs for
                         * newly granted locks will be sent before the unlock
                         * completion is sent. It shouldn't be an issue. Also
                         * note that ldlm_process_flock_lock() will recurse,
                         * but only once because first_enq will be false from
                         * ldlm_reprocess_queue. */
                        if ((mode == LCK_NL) && overlaps) {
                                struct list_head rpc_list
                                                    = CFS_LIST_HEAD_INIT(rpc_list);
                                int rc;
restart:
                                ldlm_reprocess_queue(res, &res->lr_waiting,
                                                     &rpc_list);

                                unlock_res_and_lock(req);
                                rc = ldlm_run_cp_ast_work(&rpc_list);
                                lock_res_and_lock(req);
                                if (rc == -ERESTART)
                                        GOTO(restart, -ERESTART);
                       }
                } else {
                        LASSERT(req->l_completion_ast);
                        ldlm_add_ast_work_item(req, NULL, work_list);
                }
        }

        /* In case we're reprocessing the requested lock we can't destroy
         * it until after calling ldlm_ast_work_item() above so that lawi()
         * can bump the reference count on req. Otherwise req could be freed
         * before the completion AST can be sent.  */
        if (added)
                ldlm_flock_destroy(req, mode, *flags);

        ldlm_resource_dump(D_INFO, res);
        RETURN(LDLM_ITER_CONTINUE);
}

struct ldlm_flock_wait_data {
        struct ldlm_lock *fwd_lock;
        int               fwd_generation;
};

static void
ldlm_flock_interrupted_wait(void *data)
{
        struct ldlm_lock *lock;
        struct lustre_handle lockh;
        int rc;
        ENTRY;

        lock = ((struct ldlm_flock_wait_data *)data)->fwd_lock;

        /* take lock off the deadlock detection waitq. */
        spin_lock(&ldlm_flock_waitq_lock);
        list_del_init(&lock->l_flock_waitq);
        spin_unlock(&ldlm_flock_waitq_lock);

        /* client side - set flag to prevent lock from being put on lru list */
        lock->l_flags |= LDLM_FL_CBPENDING;

        ldlm_lock_decref_internal(lock, lock->l_req_mode);
        ldlm_lock2handle(lock, &lockh);
        rc = ldlm_cli_cancel(&lockh);
        if (rc != ELDLM_OK)
                CERROR("ldlm_cli_cancel: %d\n", rc);

        EXIT;
}

int
ldlm_flock_completion_ast(struct ldlm_lock *lock, int flags, void *data)
{
        struct ldlm_namespace *ns;
        cfs_flock_t *getlk = lock->l_ast_data;
        struct ldlm_flock_wait_data fwd;
        struct obd_device *obd;
        struct obd_import *imp = NULL;
        ldlm_error_t err;
        int rc = 0;
        struct l_wait_info lwi;
        ENTRY;

        CDEBUG(D_DLMTRACE, "flags: 0x%x data: %p getlk: %p\n",
               flags, data, getlk);

        /* Import invalidation. We need to actually release the lock
         * references being held, so that it can go away. No point in
         * holding the lock even if app still believes it has it, since
         * server already dropped it anyway. Only for granted locks too. */
        lock_res_and_lock(lock);
        if ((lock->l_flags & (LDLM_FL_FAILED|LDLM_FL_LOCAL_ONLY)) ==
            (LDLM_FL_FAILED|LDLM_FL_LOCAL_ONLY)) {
                unlock_res_and_lock(lock);
                if (lock->l_req_mode == lock->l_granted_mode &&
                    lock->l_granted_mode != LCK_NL)
                        ldlm_lock_decref_internal(lock, lock->l_req_mode);
                RETURN(0);
        }
        unlock_res_and_lock(lock);

        LASSERT(flags != LDLM_FL_WAIT_NOREPROC);

        if (!(flags & (LDLM_FL_BLOCK_WAIT | LDLM_FL_BLOCK_GRANTED |
                       LDLM_FL_BLOCK_CONV)))
                goto  granted;

        LDLM_DEBUG(lock, "client-side enqueue returned a blocked lock, "
                   "sleeping");

        fwd.fwd_lock = lock;
        obd = class_exp2obd(lock->l_conn_export);

        /* if this is a local lock, then there is no import */
        if (obd != NULL)
                imp = obd->u.cli.cl_import;

        if (imp != NULL) {
                spin_lock(&imp->imp_lock);
                fwd.fwd_generation = imp->imp_generation;
                spin_unlock(&imp->imp_lock);
        }

        lwi = LWI_TIMEOUT_INTR(0, NULL, ldlm_flock_interrupted_wait, &fwd);

        /* Go to sleep until the lock is granted. */
        rc = l_wait_event(lock->l_waitq,
                          ((lock->l_req_mode == lock->l_granted_mode) ||
                           lock->l_destroyed), &lwi);

        LDLM_DEBUG(lock, "client-side enqueue waking up: rc = %d", rc);
        RETURN(rc);

granted:
        OBD_FAIL_TIMEOUT(OBD_FAIL_LDLM_CP_CB_WAIT, 10);
        LDLM_DEBUG(lock, "client-side enqueue granted");
        ns = lock->l_resource->lr_namespace;
        lock_res_and_lock(lock);

        /* before flock's complete ast gets here, the flock
         * can possibly be freed by another thread
         */
        if (lock->l_destroyed) {
                LDLM_DEBUG(lock, "already destroyed by another thread");
                unlock_res_and_lock(lock);
                RETURN(0);
        }

        /* take lock off the deadlock detection waitq. */
        spin_lock(&ldlm_flock_waitq_lock);
        list_del_init(&lock->l_flock_waitq);
        spin_unlock(&ldlm_flock_waitq_lock);

        /* ldlm_lock_enqueue() has already placed lock on the granted list. */
        list_del_init(&lock->l_res_link);

        if (flags & LDLM_FL_TEST_LOCK) {
                /* fcntl(F_GETLK) request */
                /* The old mode was saved in getlk->fl_type so that if the mode
                 * in the lock changes we can decref the approprate refcount. */
                ldlm_flock_destroy(lock, cfs_flock_type(getlk), LDLM_FL_WAIT_NOREPROC);
                switch (lock->l_granted_mode) {
                case LCK_PR:
                        cfs_flock_set_type(getlk, F_RDLCK);
                        break;
                case LCK_PW:
                        cfs_flock_set_type(getlk, F_WRLCK);
                        break;
                default:
                        cfs_flock_set_type(getlk, F_UNLCK);
                }
                cfs_flock_set_pid(getlk, (pid_t)lock->l_policy_data.l_flock.pid);
                cfs_flock_set_start(getlk, (loff_t)lock->l_policy_data.l_flock.start);
                cfs_flock_set_end(getlk, (loff_t)lock->l_policy_data.l_flock.end);
        } else {
                int noreproc = LDLM_FL_WAIT_NOREPROC;

                /* We need to reprocess the lock to do merges or splits
                 * with existing locks owned by this process. */
                ldlm_process_flock_lock(lock, &noreproc, 1, &err, NULL);
                if (flags == 0)
                        cfs_waitq_signal(&lock->l_waitq);
        }
        unlock_res_and_lock(lock);
        RETURN(0);
}
EXPORT_SYMBOL(ldlm_flock_completion_ast);

int ldlm_flock_blocking_ast(struct ldlm_lock *lock, struct ldlm_lock_desc *desc,
                            void *data, int flag)
{
        struct ldlm_namespace *ns;
        ENTRY;

        LASSERT(lock);
        LASSERT(flag == LDLM_CB_CANCELING);

        ns = lock->l_resource->lr_namespace;

        /* take lock off the deadlock detection waitq. */
        spin_lock(&ldlm_flock_waitq_lock);
        list_del_init(&lock->l_flock_waitq);
        spin_unlock(&ldlm_flock_waitq_lock);
        RETURN(0);
}<|MERGE_RESOLUTION|>--- conflicted
+++ resolved
@@ -161,7 +161,6 @@
         int added = (mode == LCK_NL);
         int overlaps = 0;
         int splitted = 0;
-        const struct ldlm_callback_suite null_cbs = { NULL };
         ENTRY;
 
         CDEBUG(D_DLMTRACE, "flags %#x pid %u mode %u start "LPU64" end "LPU64
@@ -366,13 +365,8 @@
                  * and restart processing this lock. */
                 if (!new2) {
                         unlock_res_and_lock(req);
-<<<<<<< HEAD
                         new2 = ldlm_lock_create(ns, res->lr_name, LDLM_FLOCK,
                                         lock->l_granted_mode, NULL, NULL, NULL,
-=======
-                         new2 = ldlm_lock_create(ns, &res->lr_name, LDLM_FLOCK,
-                                        lock->l_granted_mode, &null_cbs,
->>>>>>> 7df8d1be
                                         NULL, 0);
                         lock_res_and_lock(req);
                         if (!new2) {
@@ -408,7 +402,7 @@
 
                 /* insert new2 at lock */
                 ldlm_resource_add_lock(res, ownlocks, new2);
-                LDLM_LOCK_RELEASE(new2);
+                LDLM_LOCK_PUT(new2);
                 break;
         }
 
