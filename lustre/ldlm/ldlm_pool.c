/* -*- mode: c; c-basic-offset: 8; indent-tabs-mode: nil; -*-
 * vim:expandtab:shiftwidth=8:tabstop=8:
 *
 * GPL HEADER START
 *
 * DO NOT ALTER OR REMOVE COPYRIGHT NOTICES OR THIS FILE HEADER.
 *
 * This program is free software; you can redistribute it and/or modify
 * it under the terms of the GNU General Public License version 2 only,
 * as published by the Free Software Foundation.
 *
 * This program is distributed in the hope that it will be useful, but
 * WITHOUT ANY WARRANTY; without even the implied warranty of
 * MERCHANTABILITY or FITNESS FOR A PARTICULAR PURPOSE.  See the GNU
 * General Public License version 2 for more details (a copy is included
 * in the LICENSE file that accompanied this code).
 *
 * You should have received a copy of the GNU General Public License
 * version 2 along with this program; If not, see
 * http://www.sun.com/software/products/lustre/docs/GPLv2.pdf
 *
 * Please contact Sun Microsystems, Inc., 4150 Network Circle, Santa Clara,
 * CA 95054 USA or visit www.sun.com if you need additional information or
 * have any questions.
 *
 * GPL HEADER END
 */
/*
 * Copyright (c) 2007, 2010, Oracle and/or its affiliates. All rights reserved.
 * Use is subject to license terms.
 */
/*
 * This file is part of Lustre, http://www.lustre.org/
 * Lustre is a trademark of Sun Microsystems, Inc.
 *
 * lustre/ldlm/ldlm_pool.c
 *
 * Author: Yury Umanets <umka@clusterfs.com>
 */

/*
 * Idea of this code is rather simple. Each second, for each server namespace
 * we have SLV - server lock volume which is calculated on current number of
 * granted locks, grant speed for past period, etc - that is, locking load.
 * This SLV number may be thought as a flow definition for simplicity. It is
 * sent to clients with each occasion to let them know what is current load
 * situation on the server. By default, at the beginning, SLV on server is
 * set max value which is calculated as the following: allow to one client
 * have all locks of limit ->pl_limit for 10h.
 *
 * Next, on clients, number of cached locks is not limited artificially in any
 * way as it was before. Instead, client calculates CLV, that is, client lock
 * volume for each lock and compares it with last SLV from the server. CLV is
 * calculated as the number of locks in LRU * lock live time in seconds. If
 * CLV > SLV - lock is canceled.
 *
 * Client has LVF, that is, lock volume factor which regulates how much sensitive
 * client should be about last SLV from server. The higher LVF is the more locks
 * will be canceled on client. Default value for it is 1. Setting LVF to 2 means
 * that client will cancel locks 2 times faster.
 *
 * Locks on a client will be canceled more intensively in these cases:
 * (1) if SLV is smaller, that is, load is higher on the server;
 * (2) client has a lot of locks (the more locks are held by client, the bigger
 *     chances that some of them should be canceled);
 * (3) client has old locks (taken some time ago);
 *
 * Thus, according to flow paradigm that we use for better understanding SLV,
 * CLV is the volume of particle in flow described by SLV. According to this,
 * if flow is getting thinner, more and more particles become outside of it and
 * as particles are locks, they should be canceled.
 *
 * General idea of this belongs to Vitaly Fertman (vitaly@clusterfs.com). Andreas
 * Dilger (adilger@clusterfs.com) proposed few nice ideas like using LVF and many
 * cleanups. Flow definition to allow more easy understanding of the logic belongs
 * to Nikita Danilov (nikita@clusterfs.com) as well as many cleanups and fixes.
 * And design and implementation are done by Yury Umanets (umka@clusterfs.com).
 *
 * Glossary for terms used:
 *
 * pl_limit - Number of allowed locks in pool. Applies to server and client
 * side (tunable);
 *
 * pl_granted - Number of granted locks (calculated);
 * pl_grant_rate - Number of granted locks for last T (calculated);
 * pl_cancel_rate - Number of canceled locks for last T (calculated);
 * pl_grant_speed - Grant speed (GR - CR) for last T (calculated);
 * pl_grant_plan - Planned number of granted locks for next T (calculated);
 * pl_server_lock_volume - Current server lock volume (calculated);
 *
 * As it may be seen from list above, we have few possible tunables which may
 * affect behavior much. They all may be modified via proc. However, they also
 * give a possibility for constructing few pre-defined behavior policies. If
 * none of predefines is suitable for a working pattern being used, new one may
 * be "constructed" via proc tunables.
 */

#define DEBUG_SUBSYSTEM S_LDLM

#ifdef __KERNEL__
# include <lustre_dlm.h>
#else
# include <liblustre.h>
#endif

#include <cl_object.h>

#include <obd_class.h>
#include <obd_support.h>
#include "ldlm_internal.h"

#ifdef HAVE_LRU_RESIZE_SUPPORT

/*
 * 50 ldlm locks for 1MB of RAM.
 */
#define LDLM_POOL_HOST_L ((CFS_NUM_CACHEPAGES >> (20 - CFS_PAGE_SHIFT)) * 50)

/*
 * Maximal possible grant step plan in %.
 */
#define LDLM_POOL_MAX_GSP (30)

/*
 * Minimal possible grant step plan in %.
 */
#define LDLM_POOL_MIN_GSP (1)

/*
 * This controls the speed of reaching LDLM_POOL_MAX_GSP
 * with increasing thread period.
 */
#define LDLM_POOL_GSP_STEP_SHIFT (2)

/*
 * LDLM_POOL_GSP% of all locks is default GP.
 */
#define LDLM_POOL_GP(L)   (((L) * LDLM_POOL_MAX_GSP) / 100)

/*
 * Max age for locks on clients.
 */
#define LDLM_POOL_MAX_AGE (36000)

/*
 * The granularity of SLV calculation.
 */
#define LDLM_POOL_SLV_SHIFT (10)

#ifdef __KERNEL__
extern cfs_proc_dir_entry_t *ldlm_ns_proc_dir;
#endif

static inline __u64 dru(__u64 val, __u32 shift, int round_up)
{
        return (val + (round_up ? (1 << shift) - 1 : 0)) >> shift;
}

static inline __u64 ldlm_pool_slv_max(__u32 L)
{
        /*
         * Allow to have all locks for 1 client for 10 hrs.
         * Formula is the following: limit * 10h / 1 client.
         */
        __u64 lim = (__u64)L *  LDLM_POOL_MAX_AGE / 1;
        return lim;
}

static inline __u64 ldlm_pool_slv_min(__u32 L)
{
        return 1;
}

enum {
        LDLM_POOL_FIRST_STAT = 0,
        LDLM_POOL_GRANTED_STAT = LDLM_POOL_FIRST_STAT,
        LDLM_POOL_GRANT_STAT,
        LDLM_POOL_CANCEL_STAT,
        LDLM_POOL_GRANT_RATE_STAT,
        LDLM_POOL_CANCEL_RATE_STAT,
        LDLM_POOL_GRANT_PLAN_STAT,
        LDLM_POOL_SLV_STAT,
        LDLM_POOL_SHRINK_REQTD_STAT,
        LDLM_POOL_SHRINK_FREED_STAT,
        LDLM_POOL_RECALC_STAT,
        LDLM_POOL_TIMING_STAT,
        LDLM_POOL_LAST_STAT
};

static inline struct ldlm_namespace *ldlm_pl2ns(struct ldlm_pool *pl)
{
        return container_of(pl, struct ldlm_namespace, ns_pool);
}

/**
 * Calculates suggested grant_step in % of available locks for passed
 * \a period. This is later used in grant_plan calculations.
 */
static inline int ldlm_pool_t2gsp(unsigned int t)
{
        /*
         * This yields 1% grant step for anything below LDLM_POOL_GSP_STEP
         * and up to 30% for anything higher than LDLM_POOL_GSP_STEP.
         *
         * How this will affect execution is the following:
         *
         * - for thread period 1s we will have grant_step 1% which good from
         * pov of taking some load off from server and push it out to clients.
         * This is like that because 1% for grant_step means that server will
         * not allow clients to get lots of locks in short period of time and
         * keep all old locks in their caches. Clients will always have to
         * get some locks back if they want to take some new;
         *
         * - for thread period 10s (which is default) we will have 23% which
         * means that clients will have enough of room to take some new locks
         * without getting some back. All locks from this 23% which were not
         * taken by clients in current period will contribute in SLV growing.
         * SLV growing means more locks cached on clients until limit or grant
         * plan is reached.
         */
        return LDLM_POOL_MAX_GSP -
                ((LDLM_POOL_MAX_GSP - LDLM_POOL_MIN_GSP) >>
                 (t >> LDLM_POOL_GSP_STEP_SHIFT));
}

/**
 * Recalculates next grant limit on passed \a pl.
 *
 * \pre ->pl_lock is locked.
 */
static void ldlm_pool_recalc_grant_plan(struct ldlm_pool *pl)
{
        int granted, grant_step, limit;

        limit = ldlm_pool_get_limit(pl);
        granted = cfs_atomic_read(&pl->pl_granted);

        grant_step = ldlm_pool_t2gsp(pl->pl_recalc_period);
        grant_step = ((limit - granted) * grant_step) / 100;
        pl->pl_grant_plan = granted + grant_step;
        limit = (limit * 5) >> 2;
        if (pl->pl_grant_plan > limit)
                pl->pl_grant_plan = limit;
}

/**
 * Recalculates next SLV on passed \a pl.
 *
 * \pre ->pl_lock is locked.
 */
static void ldlm_pool_recalc_slv(struct ldlm_pool *pl)
{
        int granted;
        int grant_plan;
        int round_up;
        __u64 slv;
        __u64 slv_factor;
        __u64 grant_usage;
        __u32 limit;

        slv = pl->pl_server_lock_volume;
        grant_plan = pl->pl_grant_plan;
        limit = ldlm_pool_get_limit(pl);
        granted = cfs_atomic_read(&pl->pl_granted);
        round_up = granted < limit;

        grant_usage = max_t(int, limit - (granted - grant_plan), 1);

        /*
         * Find out SLV change factor which is the ratio of grant usage
         * from limit. SLV changes as fast as the ratio of grant plan
         * consumption. The more locks from grant plan are not consumed
         * by clients in last interval (idle time), the faster grows
         * SLV. And the opposite, the more grant plan is over-consumed
         * (load time) the faster drops SLV.
         */
        slv_factor = (grant_usage << LDLM_POOL_SLV_SHIFT);
        do_div(slv_factor, limit);
        slv = slv * slv_factor;
        slv = dru(slv, LDLM_POOL_SLV_SHIFT, round_up);

        if (slv > ldlm_pool_slv_max(limit)) {
                slv = ldlm_pool_slv_max(limit);
        } else if (slv < ldlm_pool_slv_min(limit)) {
                slv = ldlm_pool_slv_min(limit);
        }

        pl->pl_server_lock_volume = slv;
}

/**
 * Recalculates next stats on passed \a pl.
 *
 * \pre ->pl_lock is locked.
 */
static void ldlm_pool_recalc_stats(struct ldlm_pool *pl)
{
        int grant_plan = pl->pl_grant_plan;
        __u64 slv = pl->pl_server_lock_volume;
        int granted = cfs_atomic_read(&pl->pl_granted);
        int grant_rate = cfs_atomic_read(&pl->pl_grant_rate);
        int cancel_rate = cfs_atomic_read(&pl->pl_cancel_rate);

        lprocfs_counter_add(pl->pl_stats, LDLM_POOL_SLV_STAT,
                            slv);
        lprocfs_counter_add(pl->pl_stats, LDLM_POOL_GRANTED_STAT,
                            granted);
        lprocfs_counter_add(pl->pl_stats, LDLM_POOL_GRANT_RATE_STAT,
                            grant_rate);
        lprocfs_counter_add(pl->pl_stats, LDLM_POOL_GRANT_PLAN_STAT,
                            grant_plan);
        lprocfs_counter_add(pl->pl_stats, LDLM_POOL_CANCEL_RATE_STAT,
                            cancel_rate);
}

/**
 * Sets current SLV into obd accessible via ldlm_pl2ns(pl)->ns_obd.
 */
static void ldlm_srv_pool_push_slv(struct ldlm_pool *pl)
{
        struct obd_device *obd;

        /*
         * Set new SLV in obd field for using it later without accessing the
         * pool. This is required to avoid race between sending reply to client
         * with new SLV and cleanup server stack in which we can't guarantee
         * that namespace is still alive. We know only that obd is alive as
         * long as valid export is alive.
         */
        obd = ldlm_pl2ns(pl)->ns_obd;
        LASSERT(obd != NULL);
        cfs_write_lock(&obd->obd_pool_lock);
        obd->obd_pool_slv = pl->pl_server_lock_volume;
        cfs_write_unlock(&obd->obd_pool_lock);
}

/**
 * Recalculates all pool fields on passed \a pl.
 *
 * \pre ->pl_lock is not locked.
 */
static int ldlm_srv_pool_recalc(struct ldlm_pool *pl)
{
        time_t recalc_interval_sec;
        ENTRY;

        recalc_interval_sec = cfs_time_current_sec() - pl->pl_recalc_time;
        if (recalc_interval_sec < pl->pl_recalc_period)
                RETURN(0);

        cfs_spin_lock(&pl->pl_lock);
        recalc_interval_sec = cfs_time_current_sec() - pl->pl_recalc_time;
        if (recalc_interval_sec < pl->pl_recalc_period) {
                cfs_spin_unlock(&pl->pl_lock);
                RETURN(0);
        }
        /*
         * Recalc SLV after last period. This should be done
         * _before_ recalculating new grant plan.
         */
        ldlm_pool_recalc_slv(pl);

        /*
         * Make sure that pool informed obd of last SLV changes.
         */
        ldlm_srv_pool_push_slv(pl);

        /*
         * Update grant_plan for new period.
         */
        ldlm_pool_recalc_grant_plan(pl);

        pl->pl_recalc_time = cfs_time_current_sec();
        lprocfs_counter_add(pl->pl_stats, LDLM_POOL_TIMING_STAT,
                            recalc_interval_sec);
        cfs_spin_unlock(&pl->pl_lock);
        RETURN(0);
}

/**
 * This function is used on server side as main entry point for memory
 * pressure handling. It decreases SLV on \a pl according to passed
 * \a nr and \a gfp_mask.
 *
 * Our goal here is to decrease SLV such a way that clients hold \a nr
 * locks smaller in next 10h.
 */
static int ldlm_srv_pool_shrink(struct ldlm_pool *pl,
                                int nr, unsigned int gfp_mask)
{
        __u32 limit;

        /*
         * VM is asking how many entries may be potentially freed.
         */
        if (nr == 0)
                return cfs_atomic_read(&pl->pl_granted);

        /*
         * Client already canceled locks but server is already in shrinker
         * and can't cancel anything. Let's catch this race.
         */
        if (cfs_atomic_read(&pl->pl_granted) == 0)
                RETURN(0);

        cfs_spin_lock(&pl->pl_lock);

        /*
         * We want shrinker to possibly cause cancellation of @nr locks from
         * clients or grant approximately @nr locks smaller next intervals.
         *
         * This is why we decreased SLV by @nr. This effect will only be as
         * long as one re-calc interval (1s these days) and this should be
         * enough to pass this decreased SLV to all clients. On next recalc
         * interval pool will either increase SLV if locks load is not high
         * or will keep on same level or even decrease again, thus, shrinker
         * decreased SLV will affect next recalc intervals and this way will
         * make locking load lower.
         */
        if (nr < pl->pl_server_lock_volume) {
                pl->pl_server_lock_volume = pl->pl_server_lock_volume - nr;
        } else {
                limit = ldlm_pool_get_limit(pl);
                pl->pl_server_lock_volume = ldlm_pool_slv_min(limit);
        }

        /*
         * Make sure that pool informed obd of last SLV changes.
         */
        ldlm_srv_pool_push_slv(pl);
        cfs_spin_unlock(&pl->pl_lock);

        /*
         * We did not really free any memory here so far, it only will be
         * freed later may be, so that we return 0 to not confuse VM.
         */
        return 0;
}

/**
 * Setup server side pool \a pl with passed \a limit.
 */
static int ldlm_srv_pool_setup(struct ldlm_pool *pl, int limit)
{
        struct obd_device *obd;

        obd = ldlm_pl2ns(pl)->ns_obd;
        LASSERT(obd != NULL && obd != LP_POISON);
        LASSERT(obd->obd_type != LP_POISON);
        cfs_write_lock(&obd->obd_pool_lock);
        obd->obd_pool_limit = limit;
        cfs_write_unlock(&obd->obd_pool_lock);

        ldlm_pool_set_limit(pl, limit);
        return 0;
}

/**
 * Sets SLV and Limit from ldlm_pl2ns(pl)->ns_obd tp passed \a pl.
 */
static void ldlm_cli_pool_pop_slv(struct ldlm_pool *pl)
{
        struct obd_device *obd;

        /*
         * Get new SLV and Limit from obd which is updated with coming
         * RPCs.
         */
        obd = ldlm_pl2ns(pl)->ns_obd;
        LASSERT(obd != NULL);
        cfs_read_lock(&obd->obd_pool_lock);
        pl->pl_server_lock_volume = obd->obd_pool_slv;
        ldlm_pool_set_limit(pl, obd->obd_pool_limit);
        cfs_read_unlock(&obd->obd_pool_lock);
}

/**
 * Recalculates client size pool \a pl according to current SLV and Limit.
 */
static int ldlm_cli_pool_recalc(struct ldlm_pool *pl)
{
        time_t recalc_interval_sec;
        ENTRY;

        recalc_interval_sec = cfs_time_current_sec() - pl->pl_recalc_time;
        if (recalc_interval_sec < pl->pl_recalc_period)
                RETURN(0);

        cfs_spin_lock(&pl->pl_lock);
        /*
         * Check if we need to recalc lists now.
         */
        recalc_interval_sec = cfs_time_current_sec() - pl->pl_recalc_time;
        if (recalc_interval_sec < pl->pl_recalc_period) {
                cfs_spin_unlock(&pl->pl_lock);
                RETURN(0);
        }

        /*
         * Make sure that pool knows last SLV and Limit from obd.
         */
        ldlm_cli_pool_pop_slv(pl);

        pl->pl_recalc_time = cfs_time_current_sec();
        lprocfs_counter_add(pl->pl_stats, LDLM_POOL_TIMING_STAT,
                            recalc_interval_sec);
        cfs_spin_unlock(&pl->pl_lock);

        /*
         * Do not cancel locks in case lru resize is disabled for this ns.
         */
        if (!ns_connect_lru_resize(ldlm_pl2ns(pl)))
                RETURN(0);

        /*
         * In the time of canceling locks on client we do not need to maintain
         * sharp timing, we only want to cancel locks asap according to new SLV.
         * It may be called when SLV has changed much, this is why we do not
         * take into account pl->pl_recalc_time here.
         */
        RETURN(ldlm_cancel_lru(ldlm_pl2ns(pl), 0, LDLM_SYNC, 
                               LDLM_CANCEL_LRUR));
}

/**
 * This function is main entry point for memory pressure handling on client
 * side.  Main goal of this function is to cancel some number of locks on
 * passed \a pl according to \a nr and \a gfp_mask.
 */
static int ldlm_cli_pool_shrink(struct ldlm_pool *pl,
                                int nr, unsigned int gfp_mask)
{
        struct ldlm_namespace *ns;
        int canceled = 0, unused;

        ns = ldlm_pl2ns(pl);

        /*
         * Do not cancel locks in case lru resize is disabled for this ns.
         */
        if (!ns_connect_lru_resize(ns))
                RETURN(0);

        /*
         * Make sure that pool knows last SLV and Limit from obd.
         */
        ldlm_cli_pool_pop_slv(pl);

        cfs_spin_lock(&ns->ns_lock);
        unused = ns->ns_nr_unused;
        cfs_spin_unlock(&ns->ns_lock);
        
        if (nr) {
                canceled = ldlm_cancel_lru(ns, nr, LDLM_SYNC, 
                                           LDLM_CANCEL_SHRINK);
        }
#ifdef __KERNEL__
        /*
         * Return the number of potentially reclaimable locks.
         */
        return ((unused - canceled) / 100) * sysctl_vfs_cache_pressure;
#else
        return unused - canceled;
#endif
}

struct ldlm_pool_ops ldlm_srv_pool_ops = {
        .po_recalc = ldlm_srv_pool_recalc,
        .po_shrink = ldlm_srv_pool_shrink,
        .po_setup  = ldlm_srv_pool_setup
};

struct ldlm_pool_ops ldlm_cli_pool_ops = {
        .po_recalc = ldlm_cli_pool_recalc,
        .po_shrink = ldlm_cli_pool_shrink
};

/**
 * Pool recalc wrapper. Will call either client or server pool recalc callback
 * depending what pool \a pl is used.
 */
int ldlm_pool_recalc(struct ldlm_pool *pl)
{
        time_t recalc_interval_sec;
        int count;

        recalc_interval_sec = cfs_time_current_sec() - pl->pl_recalc_time;
        if (recalc_interval_sec <= 0)
                goto recalc;

        cfs_spin_lock(&pl->pl_lock);
        recalc_interval_sec = cfs_time_current_sec() - pl->pl_recalc_time;
        if (recalc_interval_sec > 0) {
                /*
                 * Update pool statistics every 1s.
                 */
                ldlm_pool_recalc_stats(pl);

                /*
                 * Zero out all rates and speed for the last period.
                 */
                cfs_atomic_set(&pl->pl_grant_rate, 0);
                cfs_atomic_set(&pl->pl_cancel_rate, 0);
        }
        cfs_spin_unlock(&pl->pl_lock);

 recalc:
        if (pl->pl_ops->po_recalc != NULL) {
                count = pl->pl_ops->po_recalc(pl);
                lprocfs_counter_add(pl->pl_stats, LDLM_POOL_RECALC_STAT,
                                    count);
                return count;
        }

        return 0;
}
EXPORT_SYMBOL(ldlm_pool_recalc);

/**
 * Pool shrink wrapper. Will call either client or server pool recalc callback
 * depending what pool \a pl is used.
 */
int ldlm_pool_shrink(struct ldlm_pool *pl, int nr,
                     unsigned int gfp_mask)
{
        int cancel = 0;

        if (pl->pl_ops->po_shrink != NULL) {
                cancel = pl->pl_ops->po_shrink(pl, nr, gfp_mask);
                if (nr > 0) {
                        lprocfs_counter_add(pl->pl_stats,
                                            LDLM_POOL_SHRINK_REQTD_STAT,
                                            nr);
                        lprocfs_counter_add(pl->pl_stats,
                                            LDLM_POOL_SHRINK_FREED_STAT,
                                            cancel);
                        CDEBUG(D_DLMTRACE, "%s: request to shrink %d locks, "
                               "shrunk %d\n", pl->pl_name, nr, cancel);
                }
        }
        return cancel;
}
EXPORT_SYMBOL(ldlm_pool_shrink);

/**
 * Pool setup wrapper. Will call either client or server pool recalc callback
 * depending what pool \a pl is used.
 *
 * Sets passed \a limit into pool \a pl.
 */
int ldlm_pool_setup(struct ldlm_pool *pl, int limit)
{
        if (pl->pl_ops->po_setup != NULL)
                return(pl->pl_ops->po_setup(pl, limit));
        return 0;
}
EXPORT_SYMBOL(ldlm_pool_setup);

#ifdef __KERNEL__
static int lprocfs_rd_pool_state(char *page, char **start, off_t off,
                                 int count, int *eof, void *data)
{
        int granted, grant_rate, cancel_rate, grant_step;
        int nr = 0, grant_speed, grant_plan, lvf;
        struct ldlm_pool *pl = data;
        __u64 slv, clv;
        __u32 limit;

        cfs_spin_lock(&pl->pl_lock);
        slv = pl->pl_server_lock_volume;
        clv = pl->pl_client_lock_volume;
        limit = ldlm_pool_get_limit(pl);
        grant_plan = pl->pl_grant_plan;
        granted = cfs_atomic_read(&pl->pl_granted);
        grant_rate = cfs_atomic_read(&pl->pl_grant_rate);
        cancel_rate = cfs_atomic_read(&pl->pl_cancel_rate);
        grant_speed = grant_rate - cancel_rate;
        lvf = cfs_atomic_read(&pl->pl_lock_volume_factor);
        grant_step = ldlm_pool_t2gsp(pl->pl_recalc_period);
        cfs_spin_unlock(&pl->pl_lock);

        nr += snprintf(page + nr, count - nr, "LDLM pool state (%s):\n",
                       pl->pl_name);
        nr += snprintf(page + nr, count - nr, "  SLV: "LPU64"\n", slv);
        nr += snprintf(page + nr, count - nr, "  CLV: "LPU64"\n", clv);
        nr += snprintf(page + nr, count - nr, "  LVF: %d\n", lvf);

        if (ns_is_server(ldlm_pl2ns(pl))) {
                nr += snprintf(page + nr, count - nr, "  GSP: %d%%\n",
                               grant_step);
                nr += snprintf(page + nr, count - nr, "  GP:  %d\n",
                               grant_plan);
        }
        nr += snprintf(page + nr, count - nr, "  GR:  %d\n",
                       grant_rate);
        nr += snprintf(page + nr, count - nr, "  CR:  %d\n",
                       cancel_rate);
        nr += snprintf(page + nr, count - nr, "  GS:  %d\n",
                       grant_speed);
        nr += snprintf(page + nr, count - nr, "  G:   %d\n",
                       granted);
        nr += snprintf(page + nr, count - nr, "  L:   %d\n",
                       limit);
        return nr;
}

static int lprocfs_rd_grant_speed(char *page, char **start, off_t off,
                                  int count, int *eof, void *data)
{
        struct ldlm_pool *pl = data;
        int               grant_speed;

        cfs_spin_lock(&pl->pl_lock);
        /* serialize with ldlm_pool_recalc */
        grant_speed = cfs_atomic_read(&pl->pl_grant_rate) -
                      cfs_atomic_read(&pl->pl_cancel_rate);
        cfs_spin_unlock(&pl->pl_lock);
        return lprocfs_rd_uint(page, start, off, count, eof, &grant_speed);
}

LDLM_POOL_PROC_READER(grant_plan, int);
LDLM_POOL_PROC_READER(recalc_period, int);
LDLM_POOL_PROC_WRITER(recalc_period, int);

static int ldlm_pool_proc_init(struct ldlm_pool *pl)
{
        struct ldlm_namespace *ns = ldlm_pl2ns(pl);
        struct proc_dir_entry *parent_ns_proc;
        struct lprocfs_vars pool_vars[2];
        char *var_name = NULL;
        int rc = 0;
        ENTRY;

        OBD_ALLOC(var_name, MAX_STRING_SIZE + 1);
        if (!var_name)
                RETURN(-ENOMEM);

        parent_ns_proc = lprocfs_srch(ldlm_ns_proc_dir,
                                      ldlm_ns_name(ns));
        if (parent_ns_proc == NULL) {
                CERROR("%s: proc entry is not initialized\n",
                       ldlm_ns_name(ns));
                GOTO(out_free_name, rc = -EINVAL);
        }
        pl->pl_proc_dir = lprocfs_register("pool", parent_ns_proc,
                                           NULL, NULL);
        if (IS_ERR(pl->pl_proc_dir)) {
                CERROR("LProcFS failed in ldlm-pool-init\n");
                rc = PTR_ERR(pl->pl_proc_dir);
                GOTO(out_free_name, rc);
        }

        var_name[MAX_STRING_SIZE] = '\0';
        memset(pool_vars, 0, sizeof(pool_vars));
        pool_vars[0].name = var_name;

        snprintf(var_name, MAX_STRING_SIZE, "server_lock_volume");
        pool_vars[0].data = &pl->pl_server_lock_volume;
        pool_vars[0].read_fptr = lprocfs_rd_u64;
        lprocfs_add_vars(pl->pl_proc_dir, pool_vars, 0);

        snprintf(var_name, MAX_STRING_SIZE, "limit");
        pool_vars[0].data = &pl->pl_limit;
        pool_vars[0].read_fptr = lprocfs_rd_atomic;
        pool_vars[0].write_fptr = lprocfs_wr_atomic;
        lprocfs_add_vars(pl->pl_proc_dir, pool_vars, 0);

        snprintf(var_name, MAX_STRING_SIZE, "granted");
        pool_vars[0].data = &pl->pl_granted;
        pool_vars[0].read_fptr = lprocfs_rd_atomic;
        lprocfs_add_vars(pl->pl_proc_dir, pool_vars, 0);

        snprintf(var_name, MAX_STRING_SIZE, "grant_speed");
        pool_vars[0].data = pl;
        pool_vars[0].read_fptr = lprocfs_rd_grant_speed;
        lprocfs_add_vars(pl->pl_proc_dir, pool_vars, 0);

        snprintf(var_name, MAX_STRING_SIZE, "cancel_rate");
        pool_vars[0].data = &pl->pl_cancel_rate;
        pool_vars[0].read_fptr = lprocfs_rd_atomic;
        lprocfs_add_vars(pl->pl_proc_dir, pool_vars, 0);

        snprintf(var_name, MAX_STRING_SIZE, "grant_rate");
        pool_vars[0].data = &pl->pl_grant_rate;
        pool_vars[0].read_fptr = lprocfs_rd_atomic;
        lprocfs_add_vars(pl->pl_proc_dir, pool_vars, 0);

        snprintf(var_name, MAX_STRING_SIZE, "grant_plan");
        pool_vars[0].data = pl;
        pool_vars[0].read_fptr = lprocfs_rd_grant_plan;
        lprocfs_add_vars(pl->pl_proc_dir, pool_vars, 0);

        snprintf(var_name, MAX_STRING_SIZE, "recalc_period");
        pool_vars[0].data = pl;
        pool_vars[0].read_fptr = lprocfs_rd_recalc_period;
        pool_vars[0].write_fptr = lprocfs_wr_recalc_period;
        lprocfs_add_vars(pl->pl_proc_dir, pool_vars, 0);

        snprintf(var_name, MAX_STRING_SIZE, "lock_volume_factor");
        pool_vars[0].data = &pl->pl_lock_volume_factor;
        pool_vars[0].read_fptr = lprocfs_rd_atomic;
        pool_vars[0].write_fptr = lprocfs_wr_atomic;
        lprocfs_add_vars(pl->pl_proc_dir, pool_vars, 0);

        snprintf(var_name, MAX_STRING_SIZE, "state");
        pool_vars[0].data = pl;
        pool_vars[0].read_fptr = lprocfs_rd_pool_state;
        lprocfs_add_vars(pl->pl_proc_dir, pool_vars, 0);

        pl->pl_stats = lprocfs_alloc_stats(LDLM_POOL_LAST_STAT -
                                           LDLM_POOL_FIRST_STAT, 0);
        if (!pl->pl_stats)
                GOTO(out_free_name, rc = -ENOMEM);

        lprocfs_counter_init(pl->pl_stats, LDLM_POOL_GRANTED_STAT,
                             LPROCFS_CNTR_AVGMINMAX | LPROCFS_CNTR_STDDEV,
                             "granted", "locks");
        lprocfs_counter_init(pl->pl_stats, LDLM_POOL_GRANT_STAT,
                             LPROCFS_CNTR_AVGMINMAX | LPROCFS_CNTR_STDDEV,
                             "grant", "locks");
        lprocfs_counter_init(pl->pl_stats, LDLM_POOL_CANCEL_STAT,
                             LPROCFS_CNTR_AVGMINMAX | LPROCFS_CNTR_STDDEV,
                             "cancel", "locks");
        lprocfs_counter_init(pl->pl_stats, LDLM_POOL_GRANT_RATE_STAT,
                             LPROCFS_CNTR_AVGMINMAX | LPROCFS_CNTR_STDDEV,
                             "grant_rate", "locks/s");
        lprocfs_counter_init(pl->pl_stats, LDLM_POOL_CANCEL_RATE_STAT,
                             LPROCFS_CNTR_AVGMINMAX | LPROCFS_CNTR_STDDEV,
                             "cancel_rate", "locks/s");
        lprocfs_counter_init(pl->pl_stats, LDLM_POOL_GRANT_PLAN_STAT,
                             LPROCFS_CNTR_AVGMINMAX | LPROCFS_CNTR_STDDEV,
                             "grant_plan", "locks/s");
        lprocfs_counter_init(pl->pl_stats, LDLM_POOL_SLV_STAT,
                             LPROCFS_CNTR_AVGMINMAX | LPROCFS_CNTR_STDDEV,
                             "slv", "slv");
        lprocfs_counter_init(pl->pl_stats, LDLM_POOL_SHRINK_REQTD_STAT,
                             LPROCFS_CNTR_AVGMINMAX | LPROCFS_CNTR_STDDEV,
                             "shrink_request", "locks");
        lprocfs_counter_init(pl->pl_stats, LDLM_POOL_SHRINK_FREED_STAT,
                             LPROCFS_CNTR_AVGMINMAX | LPROCFS_CNTR_STDDEV,
                             "shrink_freed", "locks");
        lprocfs_counter_init(pl->pl_stats, LDLM_POOL_RECALC_STAT,
                             LPROCFS_CNTR_AVGMINMAX | LPROCFS_CNTR_STDDEV,
                             "recalc_freed", "locks");
        lprocfs_counter_init(pl->pl_stats, LDLM_POOL_TIMING_STAT,
                             LPROCFS_CNTR_AVGMINMAX | LPROCFS_CNTR_STDDEV,
                             "recalc_timing", "sec");
        lprocfs_register_stats(pl->pl_proc_dir, "stats", pl->pl_stats);

        EXIT;
out_free_name:
        OBD_FREE(var_name, MAX_STRING_SIZE + 1);
        return rc;
}

static void ldlm_pool_proc_fini(struct ldlm_pool *pl)
{
        if (pl->pl_stats != NULL) {
                lprocfs_free_stats(&pl->pl_stats);
                pl->pl_stats = NULL;
        }
        if (pl->pl_proc_dir != NULL) {
                lprocfs_remove(&pl->pl_proc_dir);
                pl->pl_proc_dir = NULL;
        }
}
#else /* !__KERNEL__*/
#define ldlm_pool_proc_init(pl) (0)
#define ldlm_pool_proc_fini(pl) while (0) {}
#endif

int ldlm_pool_init(struct ldlm_pool *pl, struct ldlm_namespace *ns,
                   int idx, ldlm_side_t client)
{
        int rc;
        ENTRY;

        cfs_spin_lock_init(&pl->pl_lock);
        cfs_atomic_set(&pl->pl_granted, 0);
        pl->pl_recalc_time = cfs_time_current_sec();
        cfs_atomic_set(&pl->pl_lock_volume_factor, 1);

        cfs_atomic_set(&pl->pl_grant_rate, 0);
        cfs_atomic_set(&pl->pl_cancel_rate, 0);
        pl->pl_grant_plan = LDLM_POOL_GP(LDLM_POOL_HOST_L);

        snprintf(pl->pl_name, sizeof(pl->pl_name), "ldlm-pool-%s-%d",
                 ldlm_ns_name(ns), idx);

        if (client == LDLM_NAMESPACE_SERVER) {
                pl->pl_ops = &ldlm_srv_pool_ops;
                ldlm_pool_set_limit(pl, LDLM_POOL_HOST_L);
                pl->pl_recalc_period = LDLM_POOL_SRV_DEF_RECALC_PERIOD;
                pl->pl_server_lock_volume = ldlm_pool_slv_max(LDLM_POOL_HOST_L);
        } else {
                ldlm_pool_set_limit(pl, 1);
                pl->pl_server_lock_volume = 0;
                pl->pl_ops = &ldlm_cli_pool_ops;
                pl->pl_recalc_period = LDLM_POOL_CLI_DEF_RECALC_PERIOD;
        }
        pl->pl_client_lock_volume = 0;
        rc = ldlm_pool_proc_init(pl);
        if (rc)
                RETURN(rc);

        CDEBUG(D_DLMTRACE, "Lock pool %s is initialized\n", pl->pl_name);

        RETURN(rc);
}
EXPORT_SYMBOL(ldlm_pool_init);

void ldlm_pool_fini(struct ldlm_pool *pl)
{
        ENTRY;
        ldlm_pool_proc_fini(pl);

        /*
         * Pool should not be used after this point. We can't free it here as
         * it lives in struct ldlm_namespace, but still interested in catching
         * any abnormal using cases.
         */
        POISON(pl, 0x5a, sizeof(*pl));
        EXIT;
}
EXPORT_SYMBOL(ldlm_pool_fini);

/**
 * Add new taken ldlm lock \a lock into pool \a pl accounting.
 */
void ldlm_pool_add(struct ldlm_pool *pl, struct ldlm_lock *lock)
{
        /*
         * FLOCK locks are special in a sense that they are almost never
         * cancelled, instead special kind of lock is used to drop them.
         * also there is no LRU for flock locks, so no point in tracking
         * them anyway.
         */
        if (lock->l_resource->lr_type == LDLM_FLOCK)
                return;

        cfs_atomic_inc(&pl->pl_granted);
        cfs_atomic_inc(&pl->pl_grant_rate);
        lprocfs_counter_incr(pl->pl_stats, LDLM_POOL_GRANT_STAT);
        /*
         * Do not do pool recalc for client side as all locks which
         * potentially may be canceled has already been packed into
         * enqueue/cancel rpc. Also we do not want to run out of stack
         * with too long call paths.
         */
        if (ns_is_server(ldlm_pl2ns(pl)))
                ldlm_pool_recalc(pl);
}
EXPORT_SYMBOL(ldlm_pool_add);

/**
 * Remove ldlm lock \a lock from pool \a pl accounting.
 */
void ldlm_pool_del(struct ldlm_pool *pl, struct ldlm_lock *lock)
{
        /*
         * Filter out FLOCK locks. Read above comment in ldlm_pool_add().
         */
        if (lock->l_resource->lr_type == LDLM_FLOCK)
                return;

        LASSERT(cfs_atomic_read(&pl->pl_granted) > 0);
        cfs_atomic_dec(&pl->pl_granted);
        cfs_atomic_inc(&pl->pl_cancel_rate);

        lprocfs_counter_incr(pl->pl_stats, LDLM_POOL_CANCEL_STAT);

        if (ns_is_server(ldlm_pl2ns(pl)))
                ldlm_pool_recalc(pl);
}
EXPORT_SYMBOL(ldlm_pool_del);

/**
 * Returns current \a pl SLV.
 *
 * \pre ->pl_lock is not locked.
 */
__u64 ldlm_pool_get_slv(struct ldlm_pool *pl)
{
        __u64 slv;
        cfs_spin_lock(&pl->pl_lock);
        slv = pl->pl_server_lock_volume;
        cfs_spin_unlock(&pl->pl_lock);
        return slv;
}
EXPORT_SYMBOL(ldlm_pool_get_slv);

/**
 * Sets passed \a slv to \a pl.
 *
 * \pre ->pl_lock is not locked.
 */
void ldlm_pool_set_slv(struct ldlm_pool *pl, __u64 slv)
{
        cfs_spin_lock(&pl->pl_lock);
        pl->pl_server_lock_volume = slv;
        cfs_spin_unlock(&pl->pl_lock);
}
EXPORT_SYMBOL(ldlm_pool_set_slv);

/**
 * Returns current \a pl CLV.
 *
 * \pre ->pl_lock is not locked.
 */
__u64 ldlm_pool_get_clv(struct ldlm_pool *pl)
{
        __u64 slv;
        cfs_spin_lock(&pl->pl_lock);
        slv = pl->pl_client_lock_volume;
        cfs_spin_unlock(&pl->pl_lock);
        return slv;
}
EXPORT_SYMBOL(ldlm_pool_get_clv);

/**
 * Sets passed \a clv to \a pl.
 *
 * \pre ->pl_lock is not locked.
 */
void ldlm_pool_set_clv(struct ldlm_pool *pl, __u64 clv)
{
        cfs_spin_lock(&pl->pl_lock);
        pl->pl_client_lock_volume = clv;
        cfs_spin_unlock(&pl->pl_lock);
}
EXPORT_SYMBOL(ldlm_pool_set_clv);

/**
 * Returns current \a pl limit.
 */
__u32 ldlm_pool_get_limit(struct ldlm_pool *pl)
{
        return cfs_atomic_read(&pl->pl_limit);
}
EXPORT_SYMBOL(ldlm_pool_get_limit);

/**
 * Sets passed \a limit to \a pl.
 */
void ldlm_pool_set_limit(struct ldlm_pool *pl, __u32 limit)
{
        cfs_atomic_set(&pl->pl_limit, limit);
}
EXPORT_SYMBOL(ldlm_pool_set_limit);

/**
 * Returns current LVF from \a pl.
 */
__u32 ldlm_pool_get_lvf(struct ldlm_pool *pl)
{
        return cfs_atomic_read(&pl->pl_lock_volume_factor);
}
EXPORT_SYMBOL(ldlm_pool_get_lvf);

#ifdef __KERNEL__
static int ldlm_pool_granted(struct ldlm_pool *pl)
{
        return cfs_atomic_read(&pl->pl_granted);
}

static struct ptlrpc_thread *ldlm_pools_thread;
static struct cfs_shrinker *ldlm_pools_srv_shrinker;
static struct cfs_shrinker *ldlm_pools_cli_shrinker;
static cfs_completion_t ldlm_pools_comp;

/*
 * Cancel \a nr locks from all namespaces (if possible). Returns number of
 * cached locks after shrink is finished. All namespaces are asked to
 * cancel approximately equal amount of locks to keep balancing.
 */
static int ldlm_pools_shrink(ldlm_side_t client, int nr,
                             unsigned int gfp_mask)
{
        int total = 0, cached = 0, nr_ns;
        struct ldlm_namespace *ns;
        void *cookie;

        if (client == LDLM_NAMESPACE_CLIENT && nr != 0 &&
            !(gfp_mask & __GFP_FS))
                return -1;

        CDEBUG(D_DLMTRACE, "Request to shrink %d %s locks from all pools\n",
               nr, client == LDLM_NAMESPACE_CLIENT ? "client" : "server");

        cookie = cl_env_reenter();

        /*
         * Find out how many resources we may release.
         */
        for (nr_ns = cfs_atomic_read(ldlm_namespace_nr(client));
             nr_ns > 0; nr_ns--)
        {
                cfs_mutex_down(ldlm_namespace_lock(client));
                if (cfs_list_empty(ldlm_namespace_list(client))) {
                        cfs_mutex_up(ldlm_namespace_lock(client));
                        cl_env_reexit(cookie);
                        return 0;
                }
                ns = ldlm_namespace_first_locked(client);
                ldlm_namespace_get(ns);
                ldlm_namespace_move_locked(ns, client);
                cfs_mutex_up(ldlm_namespace_lock(client));
                total += ldlm_pool_shrink(&ns->ns_pool, 0, gfp_mask);
                ldlm_namespace_put(ns);
        }

        if (nr == 0 || total == 0) {
                cl_env_reexit(cookie);
                return total;
        }

        /*
         * Shrink at least ldlm_namespace_nr(client) namespaces.
         */
        for (nr_ns = cfs_atomic_read(ldlm_namespace_nr(client));
             nr_ns > 0; nr_ns--)
        {
                int cancel, nr_locks;

                /*
                 * Do not call shrink under ldlm_namespace_lock(client)
                 */
                cfs_mutex_down(ldlm_namespace_lock(client));
                if (cfs_list_empty(ldlm_namespace_list(client))) {
                        cfs_mutex_up(ldlm_namespace_lock(client));
                        /*
                         * If list is empty, we can't return any @cached > 0,
                         * that probably would cause needless shrinker
                         * call.
                         */
                        cached = 0;
                        break;
                }
                ns = ldlm_namespace_first_locked(client);
                ldlm_namespace_get(ns);
                ldlm_namespace_move_locked(ns, client);
                cfs_mutex_up(ldlm_namespace_lock(client));

                nr_locks = ldlm_pool_granted(&ns->ns_pool);
                cancel = 1 + nr_locks * nr / total;
                ldlm_pool_shrink(&ns->ns_pool, cancel, gfp_mask);
                cached += ldlm_pool_granted(&ns->ns_pool);
                ldlm_namespace_put(ns);
        }
        cl_env_reexit(cookie);
        return cached;
}

<<<<<<< HEAD
static KERN_SHRINKER(ldlm_pools_srv_shrink)
=======
static int ldlm_pools_srv_shrink(SHRINKER_FIRST_ARG int nr_to_scan,
                                 unsigned int gfp_mask)
>>>>>>> 6bdb62e3
{
        return ldlm_pools_shrink(LDLM_NAMESPACE_SERVER, nr, gfp_mask);
}

<<<<<<< HEAD
static KERN_SHRINKER(ldlm_pools_cli_shrink)
=======
static int ldlm_pools_cli_shrink(SHRINKER_FIRST_ARG int nr_to_scan,
                                 unsigned int gfp_mask)
>>>>>>> 6bdb62e3
{
        return ldlm_pools_shrink(LDLM_NAMESPACE_CLIENT, nr, gfp_mask);
}

void ldlm_pools_recalc(ldlm_side_t client)
{
        __u32 nr_l = 0, nr_p = 0, l;
        struct ldlm_namespace *ns;
        int nr, equal = 0;

        /*
         * No need to setup pool limit for client pools.
         */
        if (client == LDLM_NAMESPACE_SERVER) {
                /*
                 * Check all modest namespaces first.
                 */
                cfs_mutex_down(ldlm_namespace_lock(client));
                cfs_list_for_each_entry(ns, ldlm_namespace_list(client),
                                        ns_list_chain)
                {
                        if (ns->ns_appetite != LDLM_NAMESPACE_MODEST)
                                continue;

                        l = ldlm_pool_granted(&ns->ns_pool);
                        if (l == 0)
                                l = 1;

                        /*
                         * Set the modest pools limit equal to their avg granted
                         * locks + ~6%.
                         */
                        l += dru(l, LDLM_POOLS_MODEST_MARGIN_SHIFT, 0);
                        ldlm_pool_setup(&ns->ns_pool, l);
                        nr_l += l;
                        nr_p++;
                }

                /*
                 * Make sure that modest namespaces did not eat more that 2/3
                 * of limit.
                 */
                if (nr_l >= 2 * (LDLM_POOL_HOST_L / 3)) {
                        CWARN("\"Modest\" pools eat out 2/3 of server locks "
                              "limit (%d of %lu). This means that you have too "
                              "many clients for this amount of server RAM. "
                              "Upgrade server!\n", nr_l, LDLM_POOL_HOST_L);
                        equal = 1;
                }

                /*
                 * The rest is given to greedy namespaces.
                 */
                cfs_list_for_each_entry(ns, ldlm_namespace_list(client),
                                        ns_list_chain)
                {
                        if (!equal && ns->ns_appetite != LDLM_NAMESPACE_GREEDY)
                                continue;

                        if (equal) {
                                /*
                                 * In the case 2/3 locks are eaten out by
                                 * modest pools, we re-setup equal limit
                                 * for _all_ pools.
                                 */
                                l = LDLM_POOL_HOST_L /
                                        cfs_atomic_read(
                                                ldlm_namespace_nr(client));
                        } else {
                                /*
                                 * All the rest of greedy pools will have
                                 * all locks in equal parts.
                                 */
                                l = (LDLM_POOL_HOST_L - nr_l) /
                                        (cfs_atomic_read(
                                                ldlm_namespace_nr(client)) -
                                         nr_p);
                        }
                        ldlm_pool_setup(&ns->ns_pool, l);
                }
                cfs_mutex_up(ldlm_namespace_lock(client));
        }

        /*
         * Recalc at least ldlm_namespace_nr(client) namespaces.
         */
        for (nr = cfs_atomic_read(ldlm_namespace_nr(client)); nr > 0; nr--) {
                int     skip;
                /*
                 * Lock the list, get first @ns in the list, getref, move it
                 * to the tail, unlock and call pool recalc. This way we avoid
                 * calling recalc under @ns lock what is really good as we get
                 * rid of potential deadlock on client nodes when canceling
                 * locks synchronously.
                 */
                cfs_mutex_down(ldlm_namespace_lock(client));
                if (cfs_list_empty(ldlm_namespace_list(client))) {
                        cfs_mutex_up(ldlm_namespace_lock(client));
                        break;
                }
                ns = ldlm_namespace_first_locked(client);

                cfs_spin_lock(&ns->ns_lock);
                /*
                 * skip ns which is being freed, and we don't want to increase
                 * its refcount again, not even temporarily. bz21519.
                 */
                if (cfs_atomic_read(&ns->ns_bref) == 0) {
                        skip = 1;
                } else {
                        skip = 0;
                        ldlm_namespace_get(ns);
                }
                cfs_spin_unlock(&ns->ns_lock);

                ldlm_namespace_move_locked(ns, client);
                cfs_mutex_up(ldlm_namespace_lock(client));

                /*
                 * After setup is done - recalc the pool.
                 */
                if (!skip) {
                        ldlm_pool_recalc(&ns->ns_pool);
                        ldlm_namespace_put(ns);
                }
        }
}
EXPORT_SYMBOL(ldlm_pools_recalc);

static int ldlm_pools_thread_main(void *arg)
{
        struct ptlrpc_thread *thread = (struct ptlrpc_thread *)arg;
        char *t_name = "ldlm_poold";
        ENTRY;

        cfs_daemonize(t_name);
        thread->t_flags = SVC_RUNNING;
        cfs_waitq_signal(&thread->t_ctl_waitq);

        CDEBUG(D_DLMTRACE, "%s: pool thread starting, process %d\n",
               t_name, cfs_curproc_pid());

        while (1) {
                struct l_wait_info lwi;

                /*
                 * Recal all pools on this tick.
                 */
                ldlm_pools_recalc(LDLM_NAMESPACE_SERVER);
                ldlm_pools_recalc(LDLM_NAMESPACE_CLIENT);

                /*
                 * Wait until the next check time, or until we're
                 * stopped.
                 */
                lwi = LWI_TIMEOUT(cfs_time_seconds(LDLM_POOLS_THREAD_PERIOD),
                                  NULL, NULL);
                l_wait_event(thread->t_ctl_waitq, (thread->t_flags &
                                                   (SVC_STOPPING|SVC_EVENT)),
                             &lwi);

                if (thread->t_flags & SVC_STOPPING) {
                        thread->t_flags &= ~SVC_STOPPING;
                        break;
                } else if (thread->t_flags & SVC_EVENT) {
                        thread->t_flags &= ~SVC_EVENT;
                }
        }

        thread->t_flags = SVC_STOPPED;
        cfs_waitq_signal(&thread->t_ctl_waitq);

        CDEBUG(D_DLMTRACE, "%s: pool thread exiting, process %d\n",
               t_name, cfs_curproc_pid());

        cfs_complete_and_exit(&ldlm_pools_comp, 0);
}

static int ldlm_pools_thread_start(void)
{
        struct l_wait_info lwi = { 0 };
        int rc;
        ENTRY;

        if (ldlm_pools_thread != NULL)
                RETURN(-EALREADY);

        OBD_ALLOC_PTR(ldlm_pools_thread);
        if (ldlm_pools_thread == NULL)
                RETURN(-ENOMEM);

        cfs_init_completion(&ldlm_pools_comp);
        cfs_waitq_init(&ldlm_pools_thread->t_ctl_waitq);

        /*
         * CLONE_VM and CLONE_FILES just avoid a needless copy, because we
         * just drop the VM and FILES in cfs_daemonize() right away.
         */
        rc = cfs_kernel_thread(ldlm_pools_thread_main, ldlm_pools_thread,
                               CLONE_VM | CLONE_FILES);
        if (rc < 0) {
                CERROR("Can't start pool thread, error %d\n",
                       rc);
                OBD_FREE(ldlm_pools_thread, sizeof(*ldlm_pools_thread));
                ldlm_pools_thread = NULL;
                RETURN(rc);
        }
        l_wait_event(ldlm_pools_thread->t_ctl_waitq,
                     (ldlm_pools_thread->t_flags & SVC_RUNNING), &lwi);
        RETURN(0);
}

static void ldlm_pools_thread_stop(void)
{
        ENTRY;

        if (ldlm_pools_thread == NULL) {
                EXIT;
                return;
        }

        ldlm_pools_thread->t_flags = SVC_STOPPING;
        cfs_waitq_signal(&ldlm_pools_thread->t_ctl_waitq);

        /*
         * Make sure that pools thread is finished before freeing @thread.
         * This fixes possible race and oops due to accessing freed memory
         * in pools thread.
         */
        cfs_wait_for_completion(&ldlm_pools_comp);
        OBD_FREE_PTR(ldlm_pools_thread);
        ldlm_pools_thread = NULL;
        EXIT;
}

int ldlm_pools_init(void)
{
        int rc;
        ENTRY;

        rc = ldlm_pools_thread_start();
        if (rc == 0) {
                ldlm_pools_srv_shrinker =
                        cfs_set_shrinker(CFS_DEFAULT_SEEKS,
                                         ldlm_pools_srv_shrink);
                ldlm_pools_cli_shrinker =
                        cfs_set_shrinker(CFS_DEFAULT_SEEKS,
                                         ldlm_pools_cli_shrink);
        }
        RETURN(rc);
}
EXPORT_SYMBOL(ldlm_pools_init);

void ldlm_pools_fini(void)
{
        if (ldlm_pools_srv_shrinker != NULL) {
                cfs_remove_shrinker(ldlm_pools_srv_shrinker);
                ldlm_pools_srv_shrinker = NULL;
        }
        if (ldlm_pools_cli_shrinker != NULL) {
                cfs_remove_shrinker(ldlm_pools_cli_shrinker);
                ldlm_pools_cli_shrinker = NULL;
        }
        ldlm_pools_thread_stop();
}
EXPORT_SYMBOL(ldlm_pools_fini);
#endif /* __KERNEL__ */

#else /* !HAVE_LRU_RESIZE_SUPPORT */
int ldlm_pool_setup(struct ldlm_pool *pl, int limit)
{
        return 0;
}
EXPORT_SYMBOL(ldlm_pool_setup);

int ldlm_pool_recalc(struct ldlm_pool *pl)
{
        return 0;
}
EXPORT_SYMBOL(ldlm_pool_recalc);

int ldlm_pool_shrink(struct ldlm_pool *pl,
                     int nr, unsigned int gfp_mask)
{
        return 0;
}
EXPORT_SYMBOL(ldlm_pool_shrink);

int ldlm_pool_init(struct ldlm_pool *pl, struct ldlm_namespace *ns,
                   int idx, ldlm_side_t client)
{
        return 0;
}
EXPORT_SYMBOL(ldlm_pool_init);

void ldlm_pool_fini(struct ldlm_pool *pl)
{
        return;
}
EXPORT_SYMBOL(ldlm_pool_fini);

void ldlm_pool_add(struct ldlm_pool *pl, struct ldlm_lock *lock)
{
        return;
}
EXPORT_SYMBOL(ldlm_pool_add);

void ldlm_pool_del(struct ldlm_pool *pl, struct ldlm_lock *lock)
{
        return;
}
EXPORT_SYMBOL(ldlm_pool_del);

__u64 ldlm_pool_get_slv(struct ldlm_pool *pl)
{
        return 1;
}
EXPORT_SYMBOL(ldlm_pool_get_slv);

void ldlm_pool_set_slv(struct ldlm_pool *pl, __u64 slv)
{
        return;
}
EXPORT_SYMBOL(ldlm_pool_set_slv);

__u64 ldlm_pool_get_clv(struct ldlm_pool *pl)
{
        return 1;
}
EXPORT_SYMBOL(ldlm_pool_get_clv);

void ldlm_pool_set_clv(struct ldlm_pool *pl, __u64 clv)
{
        return;
}
EXPORT_SYMBOL(ldlm_pool_set_clv);

__u32 ldlm_pool_get_limit(struct ldlm_pool *pl)
{
        return 0;
}
EXPORT_SYMBOL(ldlm_pool_get_limit);

void ldlm_pool_set_limit(struct ldlm_pool *pl, __u32 limit)
{
        return;
}
EXPORT_SYMBOL(ldlm_pool_set_limit);

__u32 ldlm_pool_get_lvf(struct ldlm_pool *pl)
{
        return 0;
}
EXPORT_SYMBOL(ldlm_pool_get_lvf);

int ldlm_pools_init(void)
{
        return 0;
}
EXPORT_SYMBOL(ldlm_pools_init);

void ldlm_pools_fini(void)
{
        return;
}
EXPORT_SYMBOL(ldlm_pools_fini);

void ldlm_pools_recalc(ldlm_side_t client)
{
        return;
}
EXPORT_SYMBOL(ldlm_pools_recalc);
#endif /* HAVE_LRU_RESIZE_SUPPORT */<|MERGE_RESOLUTION|>--- conflicted
+++ resolved
@@ -1151,24 +1151,16 @@
         return cached;
 }
 
-<<<<<<< HEAD
-static KERN_SHRINKER(ldlm_pools_srv_shrink)
-=======
 static int ldlm_pools_srv_shrink(SHRINKER_FIRST_ARG int nr_to_scan,
                                  unsigned int gfp_mask)
->>>>>>> 6bdb62e3
-{
-        return ldlm_pools_shrink(LDLM_NAMESPACE_SERVER, nr, gfp_mask);
-}
-
-<<<<<<< HEAD
-static KERN_SHRINKER(ldlm_pools_cli_shrink)
-=======
+{
+        return ldlm_pools_shrink(LDLM_NAMESPACE_SERVER, nr_to_scan, gfp_mask);
+}
+
 static int ldlm_pools_cli_shrink(SHRINKER_FIRST_ARG int nr_to_scan,
                                  unsigned int gfp_mask)
->>>>>>> 6bdb62e3
-{
-        return ldlm_pools_shrink(LDLM_NAMESPACE_CLIENT, nr, gfp_mask);
+{
+        return ldlm_pools_shrink(LDLM_NAMESPACE_CLIENT, nr_to_scan, gfp_mask);
 }
 
 void ldlm_pools_recalc(ldlm_side_t client)
