--- conflicted
+++ resolved
@@ -118,7 +118,7 @@
         if (imp_conn)
                 OBD_FREE(imp_conn, sizeof(*imp_conn));
 out_put:
-        ptlrpc_put_connection(ptlrpc_conn);
+        ptlrpc_connection_put(ptlrpc_conn);
         RETURN(rc);
 }
 
@@ -161,20 +161,20 @@
                                 GOTO(out, rc = -EBUSY);
                         }
 
-                        ptlrpc_put_connection(imp->imp_connection);
+                        ptlrpc_connection_put(imp->imp_connection);
                         imp->imp_connection = NULL;
 
                         dlmexp = class_conn2export(&imp->imp_dlm_handle);
                         if (dlmexp && dlmexp->exp_connection) {
                                 LASSERT(dlmexp->exp_connection ==
                                         imp_conn->oic_conn);
-                                ptlrpc_put_connection(dlmexp->exp_connection);
+                                ptlrpc_connection_put(dlmexp->exp_connection);
                                 dlmexp->exp_connection = NULL;
                         }
                 }
 
                 list_del(&imp_conn->oic_item);
-                ptlrpc_put_connection(imp_conn->oic_conn);
+                ptlrpc_connection_put(imp_conn->oic_conn);
                 OBD_FREE(imp_conn, sizeof(*imp_conn));
                 CDEBUG(D_HA, "imp %p@%s: remove connection %s\n",
                        imp, imp->imp_obd->obd_name, uuid->uuid);
@@ -337,7 +337,7 @@
 
         cli->cl_import = imp;
         /* cli->cl_max_mds_{easize,cookiesize} updated by mdc_init_ea_size() */
-        cli->cl_max_mds_easize = sizeof(struct lov_mds_md_v3);
+        cli->cl_max_mds_easize = sizeof(struct lov_mds_md);
         cli->cl_max_mds_cookiesize = sizeof(struct llog_cookie);
 
         if (LUSTRE_CFG_BUFLEN(lcfg, 3) > 0) {
@@ -505,16 +505,11 @@
          * some connect requests in flight, and his need store a connect flags
          * in obd_namespace. bug 14260 */
         obd->obd_namespace = NULL;
-<<<<<<< HEAD
-	
-        ptlrpc_free_rq_pool(imp->imp_rq_pool);
-=======
 
         if (imp->imp_rq_pool) {
                 ptlrpc_free_rq_pool(imp->imp_rq_pool);
                 imp->imp_rq_pool = NULL;
         }
->>>>>>> 03b71240
         class_destroy_import(imp);
         cli->cl_import = NULL;
 
@@ -589,21 +584,6 @@
                                       svc_handler_t handler,
                                       struct ptlrpc_request *req,
                                       int new_client);
-void target_stop_recovery(void *, int);
-int target_recovery_check_and_stop(struct obd_device *obd)
-{
-        int abort_recovery = 0;
-
-        spin_lock_bh(&obd->obd_processing_task_lock);
-        abort_recovery = obd->obd_abort_recovery;
-        spin_unlock_bh(&obd->obd_processing_task_lock);
-        if (abort_recovery) {
-                target_stop_recovery(obd, 0);
-                return 1;
-        }
-        return 0;
-}
-EXPORT_SYMBOL(target_recovery_check_and_stop);
 
 int target_handle_connect(struct ptlrpc_request *req, svc_handler_t handler)
 {
@@ -615,11 +595,7 @@
         struct obd_uuid cluuid;
         struct obd_uuid remote_uuid;
         char *str, *tmp;
-<<<<<<< HEAD
-        int rc = 0;
-=======
         int rc = 0, abort_recovery;
->>>>>>> 03b71240
         struct obd_connect_data *data;
         __u32 size[2] = { sizeof(struct ptlrpc_body), sizeof(*data) };
         lnet_nid_t *client_nid = NULL;
@@ -693,15 +669,11 @@
                 LBUG();
         }
 
-<<<<<<< HEAD
-        target_recovery_check_and_stop(target);
-=======
         spin_lock_bh(&target->obd_processing_task_lock);
         abort_recovery = target->obd_abort_recovery;
         spin_unlock_bh(&target->obd_processing_task_lock);
         if (abort_recovery)
                 target_abort_recovery(target);
->>>>>>> 03b71240
 
         tmp = lustre_msg_buf(req->rq_reqmsg, REQ_REC_OFF + 2, sizeof conn);
         if (tmp == NULL)
@@ -749,7 +721,7 @@
                 goto dont_check_exports;
 
         spin_lock(&target->obd_dev_lock);
-        export = lustre_hash_get_object_by_key(target->obd_uuid_hash_body, &cluuid);
+        export = lustre_hash_lookup(target->obd_uuid_hash, &cluuid);
 
         if (export != NULL && export->exp_connecting) { /* bug 9635, et. al. */
                 CWARN("%s: exp %p already connecting\n",
@@ -761,16 +733,6 @@
                    req->rq_peer.nid != export->exp_connection->c_peer.nid) {
                 /* make darn sure this is coming from the same peer
                  * if the UUIDs matched */
-<<<<<<< HEAD
-                CWARN("%s: cookie %s seen on new NID %s when "
-                      "existing NID %s is already connected\n",
-                      target->obd_name, cluuid.uuid,
-                      libcfs_nid2str(req->rq_peer.nid),
-                      libcfs_nid2str(export->exp_connection->c_peer.nid));
-                class_export_put(export);
-                export = NULL;
-                rc = -EALREADY;
-=======
                 if (data && data->ocd_connect_flags & OBD_CONNECT_MDS) {
                         /* the MDS UUID can be reused, don't need to wait
                          * for the export to be evicted */
@@ -790,23 +752,12 @@
                 }
                 class_export_put(export);
                 export = NULL;
->>>>>>> 03b71240
         } else if (export != NULL && export->exp_failed) { /* bug 11327 */
                 CDEBUG(D_HA, "%s: exp %p evict in progress - new cookie needed "
                       "for connect\n", export->exp_obd->obd_name, export);
                 class_export_put(export);
                 export = NULL;
                 rc = -ENODEV;
-<<<<<<< HEAD
-        } else if (export != NULL && export->exp_delayed &&
-                   !(data && data->ocd_connect_flags & OBD_CONNECT_VBR)) {
-                spin_unlock(&target->obd_dev_lock);
-                class_fail_export(export);
-                class_export_put(export);
-                export = NULL;
-                GOTO(out, rc = -ENODEV);
-=======
->>>>>>> 03b71240
         } else if (export != NULL) {
                 spin_lock(&export->exp_lock);
                 export->exp_connecting = 1;
@@ -841,12 +792,6 @@
                        "cookies not random?\n", target->obd_name,
                        libcfs_nid2str(req->rq_peer.nid), cluuid.uuid);
                 GOTO(out, rc = -EALREADY);
-        } else if (export->exp_delayed && target->obd_recovering) {
-                /* VBR: don't allow delayed connection during recovery */
-                CWARN("%s: NID %s (%s) export was already marked as delayed "
-                      "and will wait for end of recovery\n", target->obd_name,
-                       libcfs_nid2str(req->rq_peer.nid), cluuid.uuid);
-                GOTO(out, rc = -EBUSY);
         } else {
                 OBD_FAIL_TIMEOUT(OBD_FAIL_TGT_DELAY_RECONNECT, 2 * obd_timeout);
         }
@@ -877,18 +822,6 @@
         if (target->obd_replayable)
                 lustre_msg_add_op_flags(req->rq_repmsg, MSG_CONNECT_REPLAYABLE);
         client_nid = &req->rq_peer.nid;
-
-        /* VBR: for delayed connections we start recovery */
-        if (export && export->exp_delayed && !export->exp_in_recovery) {
-                LASSERT(!target->obd_recovering);
-                LASSERT(data && data->ocd_connect_flags & OBD_CONNECT_VBR);
-                lustre_msg_add_op_flags(req->rq_repmsg, MSG_CONNECT_DELAYED |
-                                        MSG_CONNECT_RECOVERING);
-                spin_lock_bh(&target->obd_processing_task_lock);
-                target->obd_version_recov = 1;
-                spin_unlock_bh(&target->obd_processing_task_lock);
-                target_start_and_reset_recovery_timer(target, handler, req, 1);
-        }
 
         if (export == NULL) {
                 if (target->obd_recovering) {
@@ -970,45 +903,25 @@
         }
 
         if (export->exp_connection != NULL)
-                ptlrpc_put_connection(export->exp_connection);
-
-        export->exp_connection = ptlrpc_get_connection(req->rq_peer,
+                ptlrpc_connection_put(export->exp_connection);
+        export->exp_connection = ptlrpc_connection_get(req->rq_peer,
                                                        req->rq_self,
                                                        &remote_uuid);
 
-<<<<<<< HEAD
-        spin_lock(&target->obd_dev_lock);
-        /* Export might be hashed already, e.g. if this is reconnect */
-        if (hlist_unhashed(&export->exp_nid_hash))
-                lustre_hash_additem(export->exp_obd->obd_nid_hash_body,
-                                    &export->exp_connection->c_peer.nid,
-                                    &export->exp_nid_hash);
-        spin_unlock(&target->obd_dev_lock);
-=======
         if (hlist_unhashed(&export->exp_nid_hash)) {
                 lustre_hash_add_unique(export->exp_obd->obd_nid_hash,
                                        &export->exp_connection->c_peer.nid,
                                        &export->exp_nid_hash);
         }
->>>>>>> 03b71240
 
         if (lustre_msg_get_op_flags(req->rq_repmsg) & MSG_CONNECT_RECONNECT) {
                 revimp = class_import_get(export->exp_imp_reverse);
                 GOTO(set_flags, rc = 0);
         }
 
-<<<<<<< HEAD
-        if (target->obd_recovering && !export->exp_in_recovery) {
-                spin_lock(&export->exp_lock);
-                export->exp_in_recovery = 1;
-                spin_unlock(&export->exp_lock);
-                target->obd_connected_clients++;
-        }
-=======
         if (target->obd_recovering)
                 target->obd_connected_clients++;
 
->>>>>>> 03b71240
         memcpy(&conn,
                lustre_msg_buf(req->rq_reqmsg, REQ_REC_OFF + 2, sizeof conn),
                sizeof conn);
@@ -1128,7 +1041,6 @@
 }
 
 static void target_release_saved_req(struct ptlrpc_request *req)
-<<<<<<< HEAD
 {
         ptlrpc_req_drop_rs(req);
         class_export_put(req->rq_export);
@@ -1136,48 +1048,21 @@
         OBD_FREE(req, sizeof *req);
 }
 
-static void target_send_delayed_replies(struct obd_device *obd)
-{
-        struct ptlrpc_request *req, *tmp;
-=======
-{
-        ptlrpc_req_drop_rs(req);
-        class_export_put(req->rq_export);
-        OBD_FREE(req->rq_reqmsg, req->rq_reqlen);
-        OBD_FREE(req, sizeof *req);
-}
-
 static void target_finish_recovery(struct obd_device *obd)
 {
         struct list_head *tmp, *n;
->>>>>>> 03b71240
 
         LCONSOLE_INFO("%s: sending delayed replies to recovered clients\n",
                       obd->obd_name);
 
-        list_for_each_entry_safe(req, tmp, &obd->obd_delayed_reply_queue, rq_list) {
-                list_del_init(&req->rq_list);
-                DEBUG_REQ(D_HA, req, "delayed:");
-                ptlrpc_reply(req);
-                target_release_saved_req(req);
-        }
-        obd->obd_recovery_end = cfs_time_current_sec();
-}
-
-static void target_finish_recovery(struct obd_device *obd)
-{
         ldlm_reprocess_all_ns(obd->obd_namespace);
-        LASSERT(obd->obd_processing_task == 0);
+
         /* when recovery finished, cleanup orphans on mds and ost */
         if (OBT(obd) && OBP(obd, postrecov)) {
                 int rc = OBP(obd, postrecov)(obd);
                 LCONSOLE_WARN("%s: recovery %s: rc %d\n", obd->obd_name,
                               rc < 0 ? "failed" : "complete", rc);
         }
-<<<<<<< HEAD
-        LASSERT(list_empty(&obd->obd_recovery_queue));
-        target_send_delayed_replies(obd);
-=======
 
         list_for_each_safe(tmp, n, &obd->obd_delayed_reply_queue) {
                 struct ptlrpc_request *req;
@@ -1188,7 +1073,6 @@
                 target_release_saved_req(req);
         }
         obd->obd_recovery_end = cfs_time_current_sec();
->>>>>>> 03b71240
 }
 
 static void abort_recovery_queue(struct obd_device *obd)
@@ -1256,16 +1140,10 @@
         EXIT;
 }
 
-<<<<<<< HEAD
-void target_stop_recovery(void *data, int abort)
-{
-        struct obd_device *obd = data;
-=======
 void target_abort_recovery(void *data)
 {
         struct obd_device *obd = data;
         enum obd_option flags;
->>>>>>> 03b71240
         ENTRY;
 
         spin_lock_bh(&obd->obd_processing_task_lock);
@@ -1274,26 +1152,6 @@
                 EXIT;
                 return;
         }
-<<<<<<< HEAD
-        obd->obd_recovering = 0;
-        obd->obd_abort_recovery = 0;
-        obd->obd_processing_task = 0;
-        if (abort == 0)
-                LASSERT(obd->obd_recoverable_clients == 0);
-
-        target_cancel_recovery_timer(obd);
-        spin_unlock_bh(&obd->obd_processing_task_lock);
-
-        if (abort) {
-                LCONSOLE_WARN("%s: recovery is aborted by administrative "
-                              "request; %d clients are not recovered "
-                              "(%d clients did)\n", obd->obd_name,
-                              obd->obd_recoverable_clients,
-                              obd->obd_connected_clients);
-        class_disconnect_stale_exports(obd);
-        }
-        abort_recovery_queue(obd);
-=======
         flags = exp_flags_from_obd(obd) | OBD_OPT_ABORT_RECOV;
         obd->obd_recovering = obd->obd_abort_recovery = 0;
         target_cancel_recovery_timer(obd);
@@ -1307,47 +1165,11 @@
         class_disconnect_stale_exports(obd, flags);
         abort_recovery_queue(obd);
 
->>>>>>> 03b71240
         target_finish_recovery(obd);
         CDEBUG(D_HA, "%s: recovery complete\n", obd_uuid2str(&obd->obd_uuid));
         EXIT;
 }
 
-<<<<<<< HEAD
-void target_abort_recovery(void *data)
-{
-        target_stop_recovery(data, 1);
-}
-
-static void reset_recovery_timer(struct obd_device *, int, int);
-static void target_recovery_expired(unsigned long castmeharder)
-{
-        struct obd_device *obd = (struct obd_device *)castmeharder;
-        int version_recov = obd->obd_version_recov;
-        LCONSOLE_WARN("%s: recovery period over; %d clients never reconnected "
-                      "after %lds (%d clients did)\n",
-                      obd->obd_name, obd->obd_recoverable_clients,
-                      cfs_time_current_sec()- obd->obd_recovery_start,
-                      obd->obd_connected_clients);
-
-
-        /* VBR: stale exports should be marked as delayed */
-        class_handle_stale_exports(obd);
-
-        spin_lock_bh(&obd->obd_processing_task_lock);
-        /* VBR: no clients are remained to replay, stop recovery */
-        if (obd->obd_recovering && obd->obd_recoverable_clients == 0)
-                obd->obd_abort_recovery = 1;
-        /* always check versions now */
-        obd->obd_version_recov = 1;
-        cfs_waitq_signal(&obd->obd_next_transno_waitq);
-        spin_unlock_bh(&obd->obd_processing_task_lock);
-        /* reset timer if recovery will proceed with versions now */
-        reset_recovery_timer(obd, OBD_RECOVERY_FACTOR * obd_timeout,
-                             !version_recov);
-}
-
-=======
 static void target_recovery_expired(unsigned long castmeharder)
 {
         struct obd_device *obd = (struct obd_device *)castmeharder;
@@ -1360,7 +1182,6 @@
 }
 
 
->>>>>>> 03b71240
 /* obd_processing_task_lock should be held */
 void target_cancel_recovery_timer(struct obd_device *obd)
 {
@@ -1445,14 +1266,6 @@
                                       struct ptlrpc_request *req,
                                       int new_client)
 {
-<<<<<<< HEAD
-        /* teach server about old server's estimates */
-        if (!new_client)
-                at_add(&req->rq_rqbd->rqbd_service->srv_at_estimate,
-                       lustre_msg_get_timeout(req->rq_reqmsg));
-
-        check_and_start_recovery_timer(obd, handler);
-=======
         int service_time = lustre_msg_get_service_time(req->rq_reqmsg);
 
         if (!new_client && service_time)
@@ -1474,7 +1287,6 @@
                              INITIAL_CONNECT_TIMEOUT);
         if (service_time > obd->obd_recovery_timeout && !new_client)
                 reset_recovery_timer(obd, service_time, 0);
->>>>>>> 03b71240
 }
 
 static int check_for_next_transno(struct obd_device *obd)
@@ -1489,17 +1301,6 @@
         max = obd->obd_max_recoverable_clients;
         req_transno = lustre_msg_get_transno(req->rq_reqmsg);
         connected = obd->obd_connected_clients;
-<<<<<<< HEAD
-        completed = max - obd->obd_recoverable_clients -
-                    obd->obd_delayed_clients;
-        queue_len = obd->obd_requests_queued_for_recovery;
-        next_transno = obd->obd_next_recovery_transno;
-
-        CDEBUG(D_HA,"max: %d, connected: %d, delayed %d, completed: %d, "
-               "queue_len: %d, req_transno: "LPU64", next_transno: "LPU64"\n",
-               max, connected, obd->obd_delayed_clients, completed, queue_len,
-               req_transno, next_transno);
-=======
         completed = max - obd->obd_recoverable_clients;
         queue_len = obd->obd_requests_queued_for_recovery;
         next_transno = obd->obd_next_recovery_transno;
@@ -1507,7 +1308,6 @@
         CDEBUG(D_HA,"max: %d, connected: %d, completed: %d, queue_len: %d, "
                "req_transno: "LPU64", next_transno: "LPU64"\n",
                max, connected, completed, queue_len, req_transno, next_transno);
->>>>>>> 03b71240
         if (obd->obd_abort_recovery) {
                 CDEBUG(D_HA, "waking for aborted recovery\n");
                 wake_up = 1;
@@ -1517,11 +1317,7 @@
         } else if (req_transno == next_transno) {
                 CDEBUG(D_HA, "waking for next ("LPD64")\n", next_transno);
                 wake_up = 1;
-<<<<<<< HEAD
-        } else if (queue_len == obd->obd_recoverable_clients) {
-=======
         } else if (queue_len + completed == max) {
->>>>>>> 03b71240
                 CDEBUG(D_ERROR,
                        "waking for skipped transno (skip: "LPD64
                        ", ql: %d, comp: %d, conn: %d, next: "LPD64")\n",
@@ -1537,10 +1333,7 @@
 static void process_recovery_queue(struct obd_device *obd)
 {
         struct ptlrpc_request *req;
-<<<<<<< HEAD
-=======
         int abort_recovery = 0;
->>>>>>> 03b71240
         struct l_wait_info lwi = { 0 };
         ENTRY;
 
@@ -1560,10 +1353,6 @@
                                req->rq_xid);
                         l_wait_event(obd->obd_next_transno_waitq,
                                      check_for_next_transno(obd), &lwi);
-<<<<<<< HEAD
-                        if (target_recovery_check_and_stop(obd))
-                                return;
-=======
                         spin_lock_bh(&obd->obd_processing_task_lock);
                         abort_recovery = obd->obd_abort_recovery;
                         spin_unlock_bh(&obd->obd_processing_task_lock);
@@ -1571,7 +1360,6 @@
                                 target_abort_recovery(obd);
                                 return;
                         }
->>>>>>> 03b71240
                         continue;
                 }
                 target_exp_dequeue_req_replay(req);
@@ -1582,14 +1370,9 @@
                 DEBUG_REQ(D_HA, req, "processing: ");
                 (void)obd->obd_recovery_handler(req);
                 obd->obd_replayed_requests++;
-<<<<<<< HEAD
-                reset_recovery_timer(obd, OBD_RECOVERY_FACTOR *
-                       AT_OFF ? obd_timeout :
-=======
                 /* Extend the recovery timer enough to complete the next
                  * replayed rpc */
                 reset_recovery_timer(obd, AT_OFF ? obd_timeout :
->>>>>>> 03b71240
                        at_get(&req->rq_rqbd->rqbd_service->srv_at_estimate), 1);
                 /* bug 1580: decide how to properly sync() in recovery */
                 //mds_fsync_super(obd->u.obt.obt_sb);
@@ -1740,12 +1523,7 @@
         struct obd_device *obd = target_req2obd(req);
         struct ptlrpc_request *saved_req;
         struct lustre_msg *reqmsg;
-<<<<<<< HEAD
-        struct obd_export *exp = req->rq_export;
-        int recovery_done = 0, delayed_done = 0;
-=======
         int recovery_done = 0;
->>>>>>> 03b71240
 
         LASSERT ((rc == 0) == req->rq_packed_final);
 
@@ -1775,41 +1553,6 @@
         spin_lock_bh(&obd->obd_processing_task_lock);
         if (obd->obd_stopping) {
                 spin_unlock_bh(&obd->obd_processing_task_lock);
-<<<<<<< HEAD
-                goto out_noconn;
-        }
-
-        if (!exp->exp_vbr_failed) {
-                ptlrpc_rs_addref(req->rq_reply_state);  /* +1 ref for saved reply */
-                req = saved_req;
-                req->rq_reqmsg = reqmsg;
-                CFS_INIT_LIST_HEAD(&req->rq_list);
-                CFS_INIT_LIST_HEAD(&req->rq_replay_list);
-                class_export_get(exp);
-                list_add(&req->rq_list, &obd->obd_delayed_reply_queue);
-        }
-
-        /* only count the first "replay over" request from each
-           export */
-        if (exp->exp_replay_needed) {
-                spin_lock(&exp->exp_lock);
-                exp->exp_replay_needed = 0;
-                spin_unlock(&exp->exp_lock);
-
-                if (!exp->exp_delayed) {
-                        --obd->obd_recoverable_clients;
-                } else {
-                        spin_lock(&exp->exp_lock);
-                        exp->exp_delayed = 0;
-                        spin_unlock(&exp->exp_lock);
-                        delayed_done = 1;
-                        if (obd->obd_delayed_clients == 0) {
-                                spin_unlock_bh(&obd->obd_processing_task_lock);
-                                LBUG();
-                        }
-                        --obd->obd_delayed_clients;
-                }
-=======
                 OBD_FREE(reqmsg, req->rq_reqlen);
                 OBD_FREE(saved_req, sizeof *req);
                 req->rq_status = -ENOTCONN;
@@ -1830,34 +1573,10 @@
                 spin_lock(&req->rq_export->exp_lock);
                 req->rq_export->exp_replay_needed = 0;
                 spin_unlock(&req->rq_export->exp_lock);
->>>>>>> 03b71240
         }
         recovery_done = (obd->obd_recoverable_clients == 0);
         spin_unlock_bh(&obd->obd_processing_task_lock);
 
-<<<<<<< HEAD
-        if (delayed_done) {
-                /* start pinging export */
-                spin_lock(&obd->obd_dev_lock);
-                list_add_tail(&exp->exp_obd_chain_timed,
-                              &obd->obd_exports_timed);
-                list_move_tail(&exp->exp_obd_chain, &obd->obd_exports);
-                spin_unlock(&obd->obd_dev_lock);
-                target_send_delayed_replies(obd);
-        }
-
-        OBD_RACE(OBD_FAIL_LDLM_RECOV_CLIENTS);
-        if (recovery_done) {
-                spin_lock_bh(&obd->obd_processing_task_lock);
-                obd->obd_recovering = 0;
-                obd->obd_version_recov = 0;
-                obd->obd_abort_recovery = 0;
-                target_cancel_recovery_timer(obd);
-                spin_unlock_bh(&obd->obd_processing_task_lock);
-
-
-                if (!delayed_done)
-=======
         OBD_RACE(OBD_FAIL_LDLM_RECOV_CLIENTS);
         if (recovery_done) {
                 spin_lock_bh(&obd->obd_processing_task_lock);
@@ -1865,81 +1584,16 @@
                 target_cancel_recovery_timer(obd);
                 spin_unlock_bh(&obd->obd_processing_task_lock);
 
->>>>>>> 03b71240
                 target_finish_recovery(obd);
                 CDEBUG(D_HA, "%s: recovery complete\n",
                        obd_uuid2str(&obd->obd_uuid));
         } else {
                 CWARN("%s: %d recoverable clients remain\n",
-<<<<<<< HEAD
-                      obd->obd_name, obd->obd_recoverable_clients);
-                cfs_waitq_signal(&obd->obd_next_transno_waitq);
-        }
-
-        /* VBR: disconnect export with failed recovery */
-        if (exp->exp_vbr_failed) {
-                CWARN("%s: disconnect export %s\n", obd->obd_name,
-                      exp->exp_client_uuid.uuid);
-                class_fail_export(exp);
-                OBD_FREE(reqmsg, req->rq_reqlen);
-                OBD_FREE(saved_req, sizeof *req);
-                req->rq_status = 0;
-                ptlrpc_send_reply(req, 0);
-        }
-
-        return 1;
-
-out_noconn:
-        OBD_FREE(reqmsg, req->rq_reqlen);
-        OBD_FREE(saved_req, sizeof *req);
-        req->rq_status = -ENOTCONN;
-        /* rv is ignored anyhow */
-        return -ENOTCONN;
-}
-
-int target_handle_reply(struct ptlrpc_request *req, int rc, int fail)
-{
-        struct obd_device *obd = NULL;
-
-        if (req->rq_export)
-                obd = target_req2obd(req);
-
-        /* handle replay reply for version recovery */
-        if (obd && obd->obd_version_recov &&
-            (lustre_msg_get_flags(req->rq_reqmsg) & MSG_REPLAY)) {
-                LASSERT(req->rq_repmsg);
-                lustre_msg_add_flags(req->rq_repmsg, MSG_VERSION_REPLAY);
-        }
-
-        /* handle last replay */
-        if (lustre_msg_get_flags(req->rq_reqmsg) & MSG_LAST_REPLAY) {
-                if (obd &&
-                    lustre_msg_get_flags(req->rq_reqmsg) & MSG_DELAY_REPLAY) {
-                        DEBUG_REQ(D_HA, req,
-                                  "delayed LAST_REPLAY, queuing reply");
-                        rc = target_queue_last_replay_reply(req, rc);
-                        LASSERT(req->rq_export->exp_delayed == 0);
-                        return rc;
-                }
-
-                if (obd && obd->obd_recovering) { /* normal recovery */
-                        DEBUG_REQ(D_HA, req, "LAST_REPLAY, queuing reply");
-                        rc = target_queue_last_replay_reply(req, rc);
-                        return rc;
-                }
-
-                /* Lost a race with recovery; let the error path DTRT. */
-                rc = req->rq_status = -ENOTCONN;
-        }
-        target_send_reply(req, rc, fail);
-        return 0;
-=======
                        obd->obd_name, obd->obd_recoverable_clients);
                 cfs_waitq_signal(&obd->obd_next_transno_waitq);
         }
 
         return 1;
->>>>>>> 03b71240
 }
 
 static inline struct ldlm_pool *ldlm_exp2pl(struct obd_export *exp)
@@ -2028,7 +1682,7 @@
         LASSERT (list_empty(&rs->rs_obd_list));
         LASSERT (list_empty(&rs->rs_exp_list));
 
-        exp = class_export_get(req->rq_export);
+        exp = class_export_get (req->rq_export);
         obd = exp->exp_obd;
 
         /* disable reply scheduling onto srv_reply_queue while I'm setting up */
@@ -2038,16 +1692,15 @@
         rs->rs_transno   = req->rq_transno;
         rs->rs_export    = exp;
 
-        spin_lock(&exp->exp_uncommitted_replies_lock);
-
-        /* VBR: use exp_last_committed */
-        if (rs->rs_transno > exp->exp_last_committed) {
+        spin_lock(&obd->obd_uncommitted_replies_lock);
+
+        if (rs->rs_transno > obd->obd_last_committed) {
                 /* not committed already */
                 list_add_tail (&rs->rs_obd_list,
-                               &exp->exp_uncommitted_replies);
-        }
-
-        spin_unlock (&exp->exp_uncommitted_replies_lock);
+                               &obd->obd_uncommitted_replies);
+        }
+
+        spin_unlock (&obd->obd_uncommitted_replies_lock);
         spin_lock (&exp->exp_lock);
 
         list_add_tail (&rs->rs_exp_list, &exp->exp_outstanding_replies);
@@ -2086,42 +1739,23 @@
 
 int target_handle_ping(struct ptlrpc_request *req)
 {
-        if (lustre_msg_get_flags(req->rq_reqmsg) & MSG_LAST_REPLAY &&
-            req->rq_export->exp_in_recovery) {
-                spin_lock(&req->rq_export->exp_lock);
-                req->rq_export->exp_in_recovery = 0;
-                spin_unlock(&req->rq_export->exp_lock);
-        }
         obd_ping(req->rq_export);
         return lustre_pack_reply(req, 1, NULL, NULL);
 }
 
 void target_committed_to_req(struct ptlrpc_request *req)
 {
-<<<<<<< HEAD
-        struct obd_export *exp = req->rq_export;
-        if (!exp->exp_obd->obd_no_transno && req->rq_repmsg != NULL) {
-=======
         struct obd_device *obd = req->rq_export->exp_obd;
 
         if (!obd->obd_no_transno && req->rq_repmsg != NULL)
->>>>>>> 03b71240
                 lustre_msg_set_last_committed(req->rq_repmsg,
-                                              exp->exp_last_committed);
-        } else {
+                                              obd->obd_last_committed);
+        else
                 DEBUG_REQ(D_IOCTL, req, "not sending last_committed update (%d/"
-<<<<<<< HEAD
-                          "%d)", exp->exp_obd->obd_no_transno,
-                          req->rq_repmsg == NULL);
-        }
-        CDEBUG(D_INFO, "last_committed x"LPU64", this req x"LPU64"\n",
-               exp->exp_obd->obd_last_committed, req->rq_xid);
-=======
                           "%d)", obd->obd_no_transno, req->rq_repmsg == NULL);
 
         CDEBUG(D_INFO, "last_committed x"LPU64", this req x"LPU64"\n",
                obd->obd_last_committed, req->rq_xid);
->>>>>>> 03b71240
 }
 
 EXPORT_SYMBOL(target_committed_to_req);
@@ -2134,11 +1768,7 @@
         oqctl = lustre_swab_reqbuf(req, REQ_REC_OFF, sizeof(*oqctl),
                                    lustre_swab_obd_quotactl);
         if (oqctl == NULL) {
-<<<<<<< HEAD
-                CERROR("Can't unpack obd_quatactl\n");
-=======
                 CERROR("Can't unpack obd_quotactl\n");
->>>>>>> 03b71240
                 RETURN(-EPROTO);
         }
 
@@ -2178,13 +1808,8 @@
                 RETURN(-ENOMEM);
         rc = quota_get_qdata(req, qdata, QUOTA_REQUEST, QUOTA_EXPORT);
         if (rc < 0) {
-<<<<<<< HEAD
-                CDEBUG(D_ERROR, "Can't unpack qunit_data\n");
-                GOTO(out, rc = -EPROTO);
-=======
                 CDEBUG(D_ERROR, "Can't unpack qunit_data(rc: %d)\n", rc);
                 GOTO(out, rc);
->>>>>>> 03b71240
         }
 
         /* we use the observer */
@@ -2220,22 +1845,13 @@
          * adjust the same form to different forms slaves needed */
         rc = quota_copy_qdata(req, qdata, QUOTA_REPLY, QUOTA_EXPORT);
         if (rc < 0) {
-<<<<<<< HEAD
-                CDEBUG(D_ERROR, "Can't pack qunit_data\n");
-                GOTO(out, rc = -EPROTO);
-=======
                 CDEBUG(D_ERROR, "Can't pack qunit_data(rc: %d)\n", rc);
                 GOTO(out, rc);
->>>>>>> 03b71240
         }
 
         /* Block the quota req. b=14840 */
         OBD_FAIL_TIMEOUT(OBD_FAIL_MDS_BLOCK_QUOTA_REQ, obd_timeout);
-<<<<<<< HEAD
-
-=======
  send_reply:
->>>>>>> 03b71240
         rc = ptlrpc_reply(req);
 out:
         OBD_FREE(qdata, sizeof(struct qunit_data));
