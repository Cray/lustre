--- conflicted
+++ resolved
@@ -118,7 +118,7 @@
         if (imp_conn)
                 OBD_FREE(imp_conn, sizeof(*imp_conn));
 out_put:
-        ptlrpc_put_connection(ptlrpc_conn);
+        ptlrpc_connection_put(ptlrpc_conn);
         RETURN(rc);
 }
 
@@ -161,20 +161,20 @@
                                 GOTO(out, rc = -EBUSY);
                         }
 
-                        ptlrpc_put_connection(imp->imp_connection);
+                        ptlrpc_connection_put(imp->imp_connection);
                         imp->imp_connection = NULL;
 
                         dlmexp = class_conn2export(&imp->imp_dlm_handle);
                         if (dlmexp && dlmexp->exp_connection) {
                                 LASSERT(dlmexp->exp_connection ==
                                         imp_conn->oic_conn);
-                                ptlrpc_put_connection(dlmexp->exp_connection);
+                                ptlrpc_connection_put(dlmexp->exp_connection);
                                 dlmexp->exp_connection = NULL;
                         }
                 }
 
                 list_del(&imp_conn->oic_item);
-                ptlrpc_put_connection(imp_conn->oic_conn);
+                ptlrpc_connection_put(imp_conn->oic_conn);
                 OBD_FREE(imp_conn, sizeof(*imp_conn));
                 CDEBUG(D_HA, "imp %p@%s: remove connection %s\n",
                        imp, imp->imp_obd->obd_name, uuid->uuid);
@@ -574,10 +574,7 @@
         spin_unlock(&exp->exp_lock);
 }
 EXPORT_SYMBOL(target_client_add_cb);
-<<<<<<< HEAD
-
-=======
->>>>>>> 69782ac3
+
 static void
 target_start_and_reset_recovery_timer(struct obd_device *obd,
                                       svc_handler_t handler,
@@ -656,7 +653,7 @@
         /* Make sure the target isn't cleaned up while we're here. Yes,
            there's still a race between the above check and our incref here.
            Really, class_uuid2obd should take the ref. */
-        targref = class_incref(target, __FUNCTION__, cfs_current());
+        targref = class_incref(target);
 
         lustre_set_req_swabbed(req, REQ_REC_OFF + 1);
         str = lustre_msg_string(req->rq_reqmsg, REQ_REC_OFF + 1,
@@ -731,7 +728,7 @@
                 goto dont_check_exports;
 
         spin_lock(&target->obd_dev_lock);
-        export = lustre_hash_get_object_by_key(target->obd_uuid_hash_body, &cluuid);
+        export = lustre_hash_lookup(target->obd_uuid_hash, &cluuid);
 
         if (export != NULL && export->exp_connecting) { /* bug 9635, et. al. */
                 CWARN("%s: exp %p already connecting\n",
@@ -817,13 +814,8 @@
                 /* If this is the first time a client connects,
                    reset the recovery timer */
                 if (rc == 0)
-<<<<<<< HEAD
                         target_start_and_reset_recovery_timer(target, handler,
                                                               req, !export);
-=======
-                        target_start_and_reset_recovery_timer(target, req,
-                                                              !export);
->>>>>>> 69782ac3
         }
 
         /* We want to handle EALREADY but *not* -EALREADY from
@@ -868,12 +860,7 @@
                                          client_nid);
                 }
         } else {
-<<<<<<< HEAD
                 rc = obd_reconnect(export, target, &cluuid, data, client_nid);
-=======
-                rc = obd_reconnect(req->rq_svc_thread->t_env,
-                                   export, target, &cluuid, data, client_nid);
->>>>>>> 69782ac3
         }
 
         if (rc)
@@ -937,19 +924,17 @@
         }
 
         if (export->exp_connection != NULL)
-                ptlrpc_put_connection(export->exp_connection);
-
-        export->exp_connection = ptlrpc_get_connection(req->rq_peer,
+                ptlrpc_connection_put(export->exp_connection);
+        export->exp_connection = ptlrpc_connection_get(req->rq_peer,
                                                        req->rq_self,
                                                        &remote_uuid);
 
         spin_lock(&target->obd_dev_lock);
-
         /* Export might be hashed already, e.g. if this is reconnect */
         if (hlist_unhashed(&export->exp_nid_hash))
-                lustre_hash_additem(export->exp_obd->obd_nid_hash_body,
-                                    &export->exp_connection->c_peer.nid,
-                                    &export->exp_nid_hash);
+                lustre_hash_add(export->exp_obd->obd_nid_hash,
+                                &export->exp_connection->c_peer.nid,
+                                &export->exp_nid_hash);
         spin_unlock(&target->obd_dev_lock);
 
         if (lustre_msg_get_op_flags(req->rq_repmsg) & MSG_CONNECT_RECONNECT) {
@@ -975,13 +960,6 @@
         revimp->imp_remote_handle = conn;
         revimp->imp_dlm_fake = 1;
         revimp->imp_state = LUSTRE_IMP_FULL;
-<<<<<<< HEAD
-=======
-
-        /* unknown versions will be caught in
-         * ptlrpc_handle_server_req_in->lustre_unpack_msg() */
-        revimp->imp_msg_magic = req->rq_reqmsg->lm_magic;
->>>>>>> 69782ac3
 
 set_flags:
         if (req->rq_reqmsg->lm_magic == LUSTRE_MSG_MAGIC_V1 &&
@@ -1009,7 +987,7 @@
                 spin_unlock(&export->exp_lock);
         }
         if (targref)
-                class_decref(targref, __FUNCTION__, cfs_current());
+                class_decref(targref);
         if (rc)
                 req->rq_status = rc;
         RETURN(rc);
@@ -1046,75 +1024,6 @@
  * Recovery functions
  */
 
-<<<<<<< HEAD
-=======
-struct ptlrpc_request *ptlrpc_clone_req( struct ptlrpc_request *orig_req)
-{
-        struct ptlrpc_request *copy_req;
-        struct lustre_msg *copy_reqmsg;
-        struct ptlrpc_user_desc *udesc = NULL;
-
-        OBD_ALLOC_PTR(copy_req);
-        if (!copy_req)
-                return NULL;
-        OBD_ALLOC(copy_reqmsg, orig_req->rq_reqlen);
-        if (!copy_reqmsg){
-                OBD_FREE_PTR(copy_req);
-                return NULL;
-        }
-
-        if (orig_req->rq_user_desc) {
-                int ngroups = orig_req->rq_user_desc->pud_ngroups;
-
-                OBD_ALLOC(udesc, sptlrpc_user_desc_size(ngroups));
-                if (!udesc) {
-                        OBD_FREE(copy_reqmsg, orig_req->rq_reqlen);
-                        OBD_FREE_PTR(copy_req);
-                        return NULL;
-                }
-                memcpy(udesc, orig_req->rq_user_desc,
-                       sptlrpc_user_desc_size(ngroups));
-        }
-
-        *copy_req = *orig_req;
-        memcpy(copy_reqmsg, orig_req->rq_reqmsg, orig_req->rq_reqlen);
-        copy_req->rq_reqmsg = copy_reqmsg;
-        copy_req->rq_user_desc = udesc;
-
-        class_export_rpc_get(copy_req->rq_export);
-        CFS_INIT_LIST_HEAD(&copy_req->rq_list);
-        CFS_INIT_LIST_HEAD(&copy_req->rq_replay_list);
-        sptlrpc_svc_ctx_addref(copy_req);
-
-        if (copy_req->rq_reply_state) {
-                /* the copied req takes over the reply state */
-                orig_req->rq_reply_state = NULL;
-                /* to catch further access */
-                orig_req->rq_repmsg = NULL;
-                orig_req->rq_replen = 0;
-        }
-
-        return copy_req;
-}
-
-void ptlrpc_free_clone(struct ptlrpc_request *req)
-{
-        LASSERT(list_empty(&req->rq_replay_list));
-
-        ptlrpc_req_drop_rs(req);
-        sptlrpc_svc_ctx_decref(req);
-        class_export_rpc_put(req->rq_export);
-        list_del(&req->rq_list);
-
-        if (req->rq_user_desc) {
-                int ngroups = req->rq_user_desc->pud_ngroups;
-                OBD_FREE(req->rq_user_desc, sptlrpc_user_desc_size(ngroups));
-        }
-        OBD_FREE(req->rq_reqmsg, req->rq_reqlen);
-        OBD_FREE_PTR(req);
-}
-
->>>>>>> 69782ac3
 static int target_exp_enqueue_req_replay(struct ptlrpc_request *req)
 {
         __u64                  transno = lustre_msg_get_transno(req->rq_reqmsg);
@@ -1263,6 +1172,7 @@
 void target_stop_recovery(void *data, int abort)
 {
         struct obd_device *obd = data;
+        enum obd_option flags;
         ENTRY;
 
         spin_lock_bh(&obd->obd_processing_task_lock);
@@ -1271,6 +1181,7 @@
                 EXIT;
                 return;
         }
+        flags = exp_flags_from_obd(obd) | OBD_OPT_ABORT_RECOV;
         obd->obd_recovering = 0;
         obd->obd_abort_recovery = 0;
         obd->obd_processing_task = 0;
@@ -1286,7 +1197,7 @@
                               "(%d clients did)\n", obd->obd_name,
                               obd->obd_recoverable_clients,
                               obd->obd_connected_clients);
-        class_disconnect_stale_exports(obd);
+                class_disconnect_stale_exports(obd, flags);
         }
         abort_recovery_queue(obd);
         target_finish_recovery(obd);
@@ -1411,19 +1322,18 @@
                                       struct ptlrpc_request *req,
                                       int new_client)
 {
-<<<<<<< HEAD
+        int req_timeout = lustre_msg_get_timeout(req->rq_reqmsg);
+
         /* teach server about old server's estimates */
         if (!new_client)
                 at_add(&req->rq_rqbd->rqbd_service->srv_at_estimate,
-                       lustre_msg_get_timeout(req->rq_reqmsg));
-=======
-        int req_timeout = OBD_RECOVERY_FACTOR *
-                          lustre_msg_get_timeout(req->rq_reqmsg);
-
-        check_and_start_recovery_timer(obd);
->>>>>>> 69782ac3
+                       at_timeout2est(req_timeout));
 
         check_and_start_recovery_timer(obd, handler);
+
+        req_timeout *= OBD_RECOVERY_FACTOR;
+        if (req_timeout > obd->obd_recovery_timeout && !new_client)
+                reset_recovery_timer(obd, req_timeout, 0);
 }
 
 static int check_for_next_transno(struct obd_device *obd)
@@ -1744,7 +1654,7 @@
 
 
                 if (!delayed_done)
-                target_finish_recovery(obd);
+                        target_finish_recovery(obd);
                 CDEBUG(D_HA, "%s: recovery complete\n",
                        obd_uuid2str(&obd->obd_uuid));
         } else {
@@ -1983,7 +1893,6 @@
 
 EXPORT_SYMBOL(target_committed_to_req);
 
-#ifdef HAVE_QUOTA_SUPPORT
 int target_handle_qc_callback(struct ptlrpc_request *req)
 {
         struct obd_quotactl *oqctl;
@@ -2001,6 +1910,7 @@
         return 0;
 }
 
+#ifdef HAVE_QUOTA_SUPPORT
 int target_handle_dqacq_callback(struct ptlrpc_request *req)
 {
 #ifdef __KERNEL__
@@ -2031,14 +1941,30 @@
                 RETURN(-ENOMEM);
         rc = quota_get_qdata(req, qdata, QUOTA_REQUEST, QUOTA_EXPORT);
         if (rc < 0) {
-                CDEBUG(D_ERROR, "Can't unpack qunit_data\n");
-                GOTO(out, rc = -EPROTO);
+                CDEBUG(D_ERROR, "Can't unpack qunit_data(rc: %d)\n", rc);
+                GOTO(out, rc);
         }
 
         /* we use the observer */
-        LASSERT(obd->obd_observer && obd->obd_observer->obd_observer);
+        if (!obd->obd_observer || !obd->obd_observer->obd_observer) {
+                CERROR("Can't find the observer, it is recovering\n");
+                req->rq_status = -EIO;
+                GOTO(send_reply, rc = -EIO);
+        }
+
         master_obd = obd->obd_observer->obd_observer;
         qctxt = &master_obd->u.obt.obt_qctxt;
+
+        if (!qctxt->lqc_setup) {
+                /* quota_type has not been processed yet, return EAGAIN
+                 * until we know whether or not quotas are supposed to
+                 * be enabled */
+                CDEBUG(D_QUOTA, "quota_type not processed yet, return "
+                                "-EAGAIN\n");
+                req->rq_status = -EAGAIN;
+                rc = ptlrpc_reply(req);
+                GOTO(out, rc);
+        }
 
         LASSERT(qctxt->lqc_handler);
         rc = qctxt->lqc_handler(master_obd, qdata,
@@ -2052,13 +1978,13 @@
          * adjust the same form to different forms slaves needed */
         rc = quota_copy_qdata(req, qdata, QUOTA_REPLY, QUOTA_EXPORT);
         if (rc < 0) {
-                CDEBUG(D_ERROR, "Can't pack qunit_data\n");
-                GOTO(out, rc = -EPROTO);
+                CDEBUG(D_ERROR, "Can't pack qunit_data(rc: %d)\n", rc);
+                GOTO(out, rc);
         }
 
         /* Block the quota req. b=14840 */
         OBD_FAIL_TIMEOUT(OBD_FAIL_MDS_BLOCK_QUOTA_REQ, obd_timeout);
-
+ send_reply:
         rc = ptlrpc_reply(req);
 out:
         OBD_FREE(qdata, sizeof(struct qunit_data));
@@ -2077,82 +2003,4 @@
         [LCK_CR] LCK_COMPAT_CR,
         [LCK_NL] LCK_COMPAT_NL,
         [LCK_GROUP] LCK_COMPAT_GROUP
-};
-
-/**
- * Rather arbitrary mapping from LDLM error codes to errno values. This should
- * not escape to the user level.
- */
-int ldlm_error2errno(ldlm_error_t error)
-{
-        int result;
-
-        switch (error) {
-        case ELDLM_OK:
-                result = 0;
-                break;
-        case ELDLM_LOCK_CHANGED:
-                result = -ESTALE;
-                break;
-        case ELDLM_LOCK_ABORTED:
-                result = -ENAVAIL;
-                break;
-        case ELDLM_LOCK_REPLACED:
-                result = -ESRCH;
-                break;
-        case ELDLM_NO_LOCK_DATA:
-                result = -ENOENT;
-                break;
-        case ELDLM_NAMESPACE_EXISTS:
-                result = -EEXIST;
-                break;
-        case ELDLM_BAD_NAMESPACE:
-                result = -EBADF;
-                break;
-        default:
-                if (((int)error) < 0)  /* cast to signed type */
-                        result = error; /* as ldlm_error_t can be unsigned */
-                else {
-                        CERROR("Invalid DLM result code: %i\n", error);
-                        result = -EPROTO;
-                }
-        }
-        return result;
-}
-EXPORT_SYMBOL(ldlm_error2errno);
-
-/**
- * Dual to ldlm_error2errno(): maps errno values back to ldlm_error_t.
- */
-ldlm_error_t ldlm_errno2error(int err_no)
-{
-        int error;
-
-        switch (err_no) {
-        case 0:
-                error = ELDLM_OK;
-                break;
-        case -ESTALE:
-                error = ELDLM_LOCK_CHANGED;
-                break;
-        case -ENAVAIL:
-                error = ELDLM_LOCK_ABORTED;
-                break;
-        case -ESRCH:
-                error = ELDLM_LOCK_REPLACED;
-                break;
-        case -ENOENT:
-                error = ELDLM_NO_LOCK_DATA;
-                break;
-        case -EEXIST:
-                error = ELDLM_NAMESPACE_EXISTS;
-                break;
-        case -EBADF:
-                error = ELDLM_BAD_NAMESPACE;
-                break;
-        default:
-                error = err_no;
-        }
-        return error;
-}
-EXPORT_SYMBOL(ldlm_errno2error);
+};