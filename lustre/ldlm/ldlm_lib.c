/* -*- mode: c; c-basic-offset: 8; indent-tabs-mode: nil; -*-
 * vim:expandtab:shiftwidth=8:tabstop=8:
 *
 * GPL HEADER START
 *
 * DO NOT ALTER OR REMOVE COPYRIGHT NOTICES OR THIS FILE HEADER.
 *
 * This program is free software; you can redistribute it and/or modify
 * it under the terms of the GNU General Public License version 2 only,
 * as published by the Free Software Foundation.
 *
 * This program is distributed in the hope that it will be useful, but
 * WITHOUT ANY WARRANTY; without even the implied warranty of
 * MERCHANTABILITY or FITNESS FOR A PARTICULAR PURPOSE.  See the GNU
 * General Public License version 2 for more details (a copy is included
 * in the LICENSE file that accompanied this code).
 *
 * You should have received a copy of the GNU General Public License
 * version 2 along with this program; If not, see
 * http://www.sun.com/software/products/lustre/docs/GPLv2.pdf
 *
 * Please contact Sun Microsystems, Inc., 4150 Network Circle, Santa Clara,
 * CA 95054 USA or visit www.sun.com if you need additional information or
 * have any questions.
 *
 * GPL HEADER END
 */
/*
 * Copyright  2008 Sun Microsystems, Inc. All rights reserved
 * Use is subject to license terms.
 */
/*
 * This file is part of Lustre, http://www.lustre.org/
 * Lustre is a trademark of Sun Microsystems, Inc.
 */

#ifndef EXPORT_SYMTAB
# define EXPORT_SYMTAB
#endif
#define DEBUG_SUBSYSTEM S_LDLM

#ifdef __KERNEL__
# include <libcfs/libcfs.h>
#else
# include <liblustre.h>
#endif
#include <obd.h>
#include <lustre_mds.h>
#include <lustre_dlm.h>
#include <lustre_net.h>
#include "ldlm_internal.h"

/* @priority: if non-zero, move the selected to the list head
 * @create: if zero, only search in existed connections
 */
static int import_set_conn(struct obd_import *imp, struct obd_uuid *uuid,
                           int priority, int create)
{
        struct ptlrpc_connection *ptlrpc_conn;
        struct obd_import_conn *imp_conn = NULL, *item;
        int rc = 0;
        ENTRY;

        if (!create && !priority) {
                CDEBUG(D_HA, "Nothing to do\n");
                RETURN(-EINVAL);
        }

        ptlrpc_conn = ptlrpc_uuid_to_connection(uuid);
        if (!ptlrpc_conn) {
                CDEBUG(D_HA, "can't find connection %s\n", uuid->uuid);
                RETURN (-ENOENT);
        }

        if (create) {
                OBD_ALLOC(imp_conn, sizeof(*imp_conn));
                if (!imp_conn) {
                        GOTO(out_put, rc = -ENOMEM);
                }
        }

        spin_lock(&imp->imp_lock);
        list_for_each_entry(item, &imp->imp_conn_list, oic_item) {
                if (obd_uuid_equals(uuid, &item->oic_uuid)) {
                        if (priority) {
                                list_del(&item->oic_item);
                                list_add(&item->oic_item, &imp->imp_conn_list);
                                item->oic_last_attempt = 0;
                        }
                        CDEBUG(D_HA, "imp %p@%s: found existing conn %s%s\n",
                               imp, imp->imp_obd->obd_name, uuid->uuid,
                               (priority ? ", moved to head" : ""));
                        spin_unlock(&imp->imp_lock);
                        GOTO(out_free, rc = 0);
                }
        }
        /* not found */
        if (create) {
                imp_conn->oic_conn = ptlrpc_conn;
                imp_conn->oic_uuid = *uuid;
                imp_conn->oic_last_attempt = 0;
                if (priority)
                        list_add(&imp_conn->oic_item, &imp->imp_conn_list);
                else
                        list_add_tail(&imp_conn->oic_item, &imp->imp_conn_list);
                CDEBUG(D_HA, "imp %p@%s: add connection %s at %s\n",
                       imp, imp->imp_obd->obd_name, uuid->uuid,
                       (priority ? "head" : "tail"));
        } else {
                spin_unlock(&imp->imp_lock);
                GOTO(out_free, rc = -ENOENT);

        }

        spin_unlock(&imp->imp_lock);
        RETURN(0);
out_free:
        if (imp_conn)
                OBD_FREE(imp_conn, sizeof(*imp_conn));
out_put:
        ptlrpc_connection_put(ptlrpc_conn);
        RETURN(rc);
}

int import_set_conn_priority(struct obd_import *imp, struct obd_uuid *uuid)
{
        return import_set_conn(imp, uuid, 1, 0);
}

int client_import_add_conn(struct obd_import *imp, struct obd_uuid *uuid,
                           int priority)
{
        return import_set_conn(imp, uuid, priority, 1);
}

int client_import_del_conn(struct obd_import *imp, struct obd_uuid *uuid)
{
        struct obd_import_conn *imp_conn;
        struct obd_export *dlmexp;
        int rc = -ENOENT;
        ENTRY;

        spin_lock(&imp->imp_lock);
        if (list_empty(&imp->imp_conn_list)) {
                LASSERT(!imp->imp_connection);
                GOTO(out, rc);
        }

        list_for_each_entry(imp_conn, &imp->imp_conn_list, oic_item) {
                if (!obd_uuid_equals(uuid, &imp_conn->oic_uuid))
                        continue;
                LASSERT(imp_conn->oic_conn);

                /* is current conn? */
                if (imp_conn == imp->imp_conn_current) {
                        LASSERT(imp_conn->oic_conn == imp->imp_connection);

                        if (imp->imp_state != LUSTRE_IMP_CLOSED &&
                            imp->imp_state != LUSTRE_IMP_DISCON) {
                                CERROR("can't remove current connection\n");
                                GOTO(out, rc = -EBUSY);
                        }

                        ptlrpc_connection_put(imp->imp_connection);
                        imp->imp_connection = NULL;

                        dlmexp = class_conn2export(&imp->imp_dlm_handle);
                        if (dlmexp && dlmexp->exp_connection) {
                                LASSERT(dlmexp->exp_connection ==
                                        imp_conn->oic_conn);
                                ptlrpc_connection_put(dlmexp->exp_connection);
                                dlmexp->exp_connection = NULL;
                        }
                }

                list_del(&imp_conn->oic_item);
                ptlrpc_connection_put(imp_conn->oic_conn);
                OBD_FREE(imp_conn, sizeof(*imp_conn));
                CDEBUG(D_HA, "imp %p@%s: remove connection %s\n",
                       imp, imp->imp_obd->obd_name, uuid->uuid);
                rc = 0;
                break;
        }
out:
        spin_unlock(&imp->imp_lock);
        if (rc == -ENOENT)
                CERROR("connection %s not found\n", uuid->uuid);
        RETURN(rc);
}

/* configure an RPC client OBD device
 *
 * lcfg parameters:
 * 1 - client UUID
 * 2 - server UUID
 * 3 - inactive-on-startup
 */
int client_obd_setup(struct obd_device *obddev, obd_count len, void *buf)
{
        struct lustre_cfg* lcfg = buf;
        struct client_obd *cli = &obddev->u.cli;
        struct obd_import *imp;
        struct obd_uuid server_uuid;
        int rq_portal, rp_portal, connect_op;
        char *name = obddev->obd_type->typ_name;
        int rc;
        ENTRY;

        /* In a more perfect world, we would hang a ptlrpc_client off of
         * obd_type and just use the values from there. */
        if (!strcmp(name, LUSTRE_OSC_NAME)) {
                rq_portal = OST_REQUEST_PORTAL;
                rp_portal = OSC_REPLY_PORTAL;
                connect_op = OST_CONNECT;
        } else if (!strcmp(name, LUSTRE_MDC_NAME)) {
                rq_portal = MDS_REQUEST_PORTAL;
                rp_portal = MDC_REPLY_PORTAL;
                connect_op = MDS_CONNECT;
        } else if (!strcmp(name, LUSTRE_MGC_NAME)) {
                rq_portal = MGS_REQUEST_PORTAL;
                rp_portal = MGC_REPLY_PORTAL;
                connect_op = MGS_CONNECT;
        } else {
                CERROR("unknown client OBD type \"%s\", can't setup\n",
                       name);
                RETURN(-EINVAL);
        }

        if (LUSTRE_CFG_BUFLEN(lcfg, 1) < 1) {
                CERROR("requires a TARGET UUID\n");
                RETURN(-EINVAL);
        }

        if (LUSTRE_CFG_BUFLEN(lcfg, 1) > 37) {
                CERROR("client UUID must be less than 38 characters\n");
                RETURN(-EINVAL);
        }

        if (LUSTRE_CFG_BUFLEN(lcfg, 2) < 1) {
                CERROR("setup requires a SERVER UUID\n");
                RETURN(-EINVAL);
        }

        if (LUSTRE_CFG_BUFLEN(lcfg, 2) > 37) {
                CERROR("target UUID must be less than 38 characters\n");
                RETURN(-EINVAL);
        }

        init_rwsem(&cli->cl_sem);
        sema_init(&cli->cl_mgc_sem, 1);
        cli->cl_conn_count = 0;
        memcpy(server_uuid.uuid, lustre_cfg_buf(lcfg, 2),
               min_t(unsigned int, LUSTRE_CFG_BUFLEN(lcfg, 2),
                     sizeof(server_uuid)));

        cli->cl_dirty = 0;
        cli->cl_avail_grant = 0;
        /* FIXME: should limit this for the sum of all cl_dirty_max */
        cli->cl_dirty_max = OSC_MAX_DIRTY_DEFAULT * 1024 * 1024;
        if (cli->cl_dirty_max >> CFS_PAGE_SHIFT > num_physpages / 8)
                cli->cl_dirty_max = num_physpages << (CFS_PAGE_SHIFT - 3);
        CFS_INIT_LIST_HEAD(&cli->cl_cache_waiters);
        CFS_INIT_LIST_HEAD(&cli->cl_loi_ready_list);
        CFS_INIT_LIST_HEAD(&cli->cl_loi_hp_ready_list);
        CFS_INIT_LIST_HEAD(&cli->cl_loi_write_list);
        CFS_INIT_LIST_HEAD(&cli->cl_loi_read_list);
        client_obd_list_lock_init(&cli->cl_loi_list_lock);
        cli->cl_r_in_flight = 0;
        cli->cl_w_in_flight = 0;
        spin_lock_init(&cli->cl_read_rpc_hist.oh_lock);
        spin_lock_init(&cli->cl_write_rpc_hist.oh_lock);
        spin_lock_init(&cli->cl_read_page_hist.oh_lock);
        spin_lock_init(&cli->cl_write_page_hist.oh_lock);
        spin_lock_init(&cli->cl_read_offset_hist.oh_lock);
        spin_lock_init(&cli->cl_write_offset_hist.oh_lock);
        cfs_waitq_init(&cli->cl_destroy_waitq);
        atomic_set(&cli->cl_destroy_in_flight, 0);
#ifdef ENABLE_CHECKSUM
        /* Turn on checksumming by default. */
        cli->cl_checksum = 1;
        /*
         * The supported checksum types will be worked out at connect time
         * Set cl_chksum* to CRC32 for now to avoid returning screwed info
         * through procfs.
         */
        cli->cl_cksum_type = cli->cl_supp_cksum_types = OBD_CKSUM_CRC32;
#endif
        atomic_set(&cli->cl_resends, OSC_DEFAULT_RESENDS);
        atomic_set(&cli->cl_quota_resends, CLIENT_QUOTA_DEFAULT_RESENDS);

        /* This value may be changed at connect time in
           ptlrpc_connect_interpret. */
        cli->cl_max_pages_per_rpc = min((int)PTLRPC_MAX_BRW_PAGES,
                                        (int)(1024 * 1024 >> CFS_PAGE_SHIFT));

        if (!strcmp(name, LUSTRE_MDC_NAME)) {
                cli->cl_max_rpcs_in_flight = MDC_MAX_RIF_DEFAULT;
        } else if (num_physpages >> (20 - CFS_PAGE_SHIFT) <= 128 /* MB */) {
                cli->cl_max_rpcs_in_flight = 2;
        } else if (num_physpages >> (20 - CFS_PAGE_SHIFT) <= 256 /* MB */) {
                cli->cl_max_rpcs_in_flight = 3;
        } else if (num_physpages >> (20 - CFS_PAGE_SHIFT) <= 512 /* MB */) {
                cli->cl_max_rpcs_in_flight = 4;
        } else {
                cli->cl_max_rpcs_in_flight = OSC_MAX_RIF_DEFAULT;
        }
        rc = ldlm_get_ref();
        if (rc) {
                CERROR("ldlm_get_ref failed: %d\n", rc);
                GOTO(err, rc);
        }

        ptlrpc_init_client(rq_portal, rp_portal, name,
                           &obddev->obd_ldlm_client);

        imp = class_new_import(obddev);
        if (imp == NULL)
                GOTO(err_ldlm, rc = -ENOENT);
        imp->imp_client = &obddev->obd_ldlm_client;
        imp->imp_connect_op = connect_op;
        imp->imp_initial_recov = 1;
        imp->imp_initial_recov_bk = 0;
        CFS_INIT_LIST_HEAD(&imp->imp_pinger_chain);
        memcpy(cli->cl_target_uuid.uuid, lustre_cfg_buf(lcfg, 1),
               LUSTRE_CFG_BUFLEN(lcfg, 1));
        class_import_put(imp);

        rc = client_import_add_conn(imp, &server_uuid, 1);
        if (rc) {
                CERROR("can't add initial connection\n");
                GOTO(err_import, rc);
        }

        cli->cl_import = imp;
        /* cli->cl_max_mds_{easize,cookiesize} updated by mdc_init_ea_size() */
        cli->cl_max_mds_easize = sizeof(struct lov_mds_md_v3);
        cli->cl_max_mds_cookiesize = sizeof(struct llog_cookie);

        if (LUSTRE_CFG_BUFLEN(lcfg, 3) > 0) {
                if (!strcmp(lustre_cfg_string(lcfg, 3), "inactive")) {
                        CDEBUG(D_HA, "marking %s %s->%s as inactive\n",
                               name, obddev->obd_name,
                               cli->cl_target_uuid.uuid);
                        spin_lock(&imp->imp_lock);
                        imp->imp_deactive = 1;
                        spin_unlock(&imp->imp_lock);
                }
        }

        obddev->obd_namespace = ldlm_namespace_new(obddev, obddev->obd_name,
                                                   LDLM_NAMESPACE_CLIENT,
                                                   LDLM_NAMESPACE_GREEDY);
        if (obddev->obd_namespace == NULL) {
                CERROR("Unable to create client namespace - %s\n",
                       obddev->obd_name);
                GOTO(err_import, rc = -ENOMEM);
        }

        cli->cl_qchk_stat = CL_NOT_QUOTACHECKED;

        RETURN(rc);

err_import:
        class_destroy_import(imp);
err_ldlm:
        ldlm_put_ref();
err:
        RETURN(rc);

}

int client_obd_cleanup(struct obd_device *obddev)
{
        ENTRY;

        ldlm_namespace_free_post(obddev->obd_namespace);
        obddev->obd_namespace = NULL;

        ldlm_put_ref();
        RETURN(0);
}

/* ->o_connect() method for client side (OSC and MDC and MGC) */
int client_connect_import(struct lustre_handle *dlm_handle,
                          struct obd_device *obd, struct obd_uuid *cluuid,
                          struct obd_connect_data *data, void *localdata)
{
        struct client_obd *cli = &obd->u.cli;
        struct obd_import *imp = cli->cl_import;
        struct obd_export **exp = localdata;
        struct obd_connect_data *ocd;
        int rc;
        ENTRY;

        down_write(&cli->cl_sem);
        CDEBUG(D_INFO, "connect %s - %d\n", obd->obd_name,
               cli->cl_conn_count);

        if (cli->cl_conn_count > 0)
                GOTO(out_sem, rc = -EALREADY);

        rc = class_connect(dlm_handle, obd, cluuid);
        if (rc)
                GOTO(out_sem, rc);

        cli->cl_conn_count++;
        *exp = class_conn2export(dlm_handle);

        LASSERT(obd->obd_namespace);

        imp->imp_dlm_handle = *dlm_handle;
        rc = ptlrpc_init_import(imp);
        if (rc != 0)
                GOTO(out_ldlm, rc);

        ocd = &imp->imp_connect_data;
        if (data) {
                *ocd = *data;
                imp->imp_connect_flags_orig = data->ocd_connect_flags;
        }

        rc = ptlrpc_connect_import(imp, NULL);
        if (rc != 0) {
                LASSERT (imp->imp_state == LUSTRE_IMP_DISCON);
                GOTO(out_ldlm, rc);
        }
        LASSERT((*exp)->exp_connection);

        if (data) {
                LASSERT((ocd->ocd_connect_flags & data->ocd_connect_flags) ==
                        ocd->ocd_connect_flags);
                data->ocd_connect_flags = ocd->ocd_connect_flags;
        }

        ptlrpc_pinger_add_import(imp);
        EXIT;

        if (rc) {
out_ldlm:
                cli->cl_conn_count--;
                class_disconnect(*exp);
                *exp = NULL;
        }
out_sem:
        up_write(&cli->cl_sem);
        return rc;
}

int client_disconnect_export(struct obd_export *exp)
{
        struct obd_device *obd = class_exp2obd(exp);
        struct client_obd *cli;
        struct obd_import *imp;
        int rc = 0, err;
        ENTRY;

        if (!obd) {
                CERROR("invalid export for disconnect: exp %p cookie "LPX64"\n",
                       exp, exp ? exp->exp_handle.h_cookie : -1);
                RETURN(-EINVAL);
        }

        cli = &obd->u.cli;
        imp = cli->cl_import;

        down_write(&cli->cl_sem);
        CDEBUG(D_INFO, "disconnect %s - %d\n", obd->obd_name,
               cli->cl_conn_count);

        if (!cli->cl_conn_count) {
                CERROR("disconnecting disconnected device (%s)\n",
                       obd->obd_name);
                GOTO(out_disconnect, rc = -EINVAL);
        }

        cli->cl_conn_count--;
        if (cli->cl_conn_count)
                GOTO(out_disconnect, rc = 0);

        /* Mark import deactivated now, so we don't try to reconnect if any
         * of the cleanup RPCs fails (e.g. ldlm cancel, etc).  We don't
         * fully deactivate the import, or that would drop all requests. */
        spin_lock(&imp->imp_lock);
        imp->imp_deactive = 1;
        spin_unlock(&imp->imp_lock);

        /* Some non-replayable imports (MDS's OSCs) are pinged, so just
         * delete it regardless.  (It's safe to delete an import that was
         * never added.) */
        (void)ptlrpc_pinger_del_import(imp);

        if (obd->obd_namespace != NULL) {
                /* obd_force == local only */
                ldlm_cli_cancel_unused(obd->obd_namespace, NULL,
                                       obd->obd_force ? LDLM_FL_LOCAL_ONLY:0,
                                       NULL);
                ldlm_namespace_free_prior(obd->obd_namespace, imp,
                                          obd->obd_force);
        }

        rc = ptlrpc_disconnect_import(imp, 0);

        ptlrpc_invalidate_import(imp);

        if (imp->imp_rq_pool) {
                ptlrpc_free_rq_pool(imp->imp_rq_pool);
                imp->imp_rq_pool = NULL;
        }
        class_destroy_import(imp);
        cli->cl_import = NULL;

        EXIT;

 out_disconnect:
        /* use server style - class_disconnect should be always called for
         * o_disconnect */
        err = class_disconnect(exp);
        if (!rc && err)
                rc = err;
<<<<<<< HEAD
=======

>>>>>>> 979784ac
        up_write(&cli->cl_sem);

        RETURN(rc);
}

int server_disconnect_export(struct obd_export *exp)
{
        int rc;
        ENTRY;

        /* Disconnect early so that clients can't keep using export */
        rc = class_disconnect(exp);

        /* close import for avoid sending any requests */
        if (exp->exp_imp_reverse)
                ptlrpc_cleanup_imp(exp->exp_imp_reverse);

        if (exp->exp_obd->obd_namespace != NULL)
                ldlm_cancel_locks_for_export(exp);

        /* complete all outstanding replies */
        spin_lock(&exp->exp_lock);
        while (!list_empty(&exp->exp_outstanding_replies)) {
                struct ptlrpc_reply_state *rs =
                        list_entry(exp->exp_outstanding_replies.next,
                                   struct ptlrpc_reply_state, rs_exp_list);
                struct ptlrpc_service *svc = rs->rs_service;

                spin_lock(&svc->srv_lock);
                list_del_init(&rs->rs_exp_list);
                ptlrpc_schedule_difficult_reply(rs);
                spin_unlock(&svc->srv_lock);
        }
        spin_unlock(&exp->exp_lock);


        /* release nid stat refererence */
        lprocfs_exp_cleanup(exp);


        RETURN(rc);
}

/* --------------------------------------------------------------------------
 * from old lib/target.c
 * -------------------------------------------------------------------------- */

static int target_handle_reconnect(struct lustre_handle *conn,
                                   struct obd_export *exp,
                                   struct obd_uuid *cluuid)
{
        ENTRY;
        if (exp->exp_connection && exp->exp_imp_reverse) {
                struct lustre_handle *hdl;
                hdl = &exp->exp_imp_reverse->imp_remote_handle;
                /* Might be a re-connect after a partition. */
                if (!memcmp(&conn->cookie, &hdl->cookie, sizeof conn->cookie)) {
                        CWARN("%s: %s reconnecting\n", exp->exp_obd->obd_name,
                              cluuid->uuid);
                        conn->cookie = exp->exp_handle.h_cookie;
                        /* target_handle_connect() treats EALREADY and
                         * -EALREADY differently.  EALREADY means we are
                         * doing a valid reconnect from the same client. */
                        RETURN(EALREADY);
                } else {
                        CERROR("%s reconnecting from %s, "
                               "handle mismatch (ours "LPX64", theirs "
                               LPX64")\n", cluuid->uuid,
                               exp->exp_connection->c_remote_uuid.uuid,
                               hdl->cookie, conn->cookie);
                        memset(conn, 0, sizeof *conn);
                        /* target_handle_connect() treats EALREADY and
                         * -EALREADY differently.  -EALREADY is an error
                         * (same UUID, different handle). */
                        RETURN(-EALREADY);
                }
        }

        conn->cookie = exp->exp_handle.h_cookie;
        CDEBUG(D_HA, "connect export for UUID '%s' at %p, cookie "LPX64"\n",
               cluuid->uuid, exp, conn->cookie);
        RETURN(0);
}

void target_client_add_cb(struct obd_device *obd, __u64 transno, void *cb_data,
                          int error)
{
        struct obd_export *exp = cb_data;

        CDEBUG(D_RPCTRACE, "%s: committing for initial connect of %s\n",
               obd->obd_name, exp->exp_client_uuid.uuid);

        spin_lock(&exp->exp_lock);
        exp->exp_need_sync = 0;
        spin_unlock(&exp->exp_lock);
}
EXPORT_SYMBOL(target_client_add_cb);

static void
target_start_and_reset_recovery_timer(struct obd_device *obd,
                                      svc_handler_t handler,
                                      struct ptlrpc_request *req,
                                      int new_client);
void target_stop_recovery(void *, int);
static void reset_recovery_timer(struct obd_device *obd, int duration,
                                 int extend);
int target_recovery_check_and_stop(struct obd_device *obd)
{
        int abort_recovery = 0;

        spin_lock_bh(&obd->obd_processing_task_lock);
        abort_recovery = obd->obd_abort_recovery;
        obd->obd_abort_recovery = 0;
        spin_unlock_bh(&obd->obd_processing_task_lock);
        if (!abort_recovery)
                return 0;
        /** check is fs version-capable */
        if (target_fs_version_capable(obd)) {
                class_handle_stale_exports(obd);
        } else {
                CWARN("Versions are not supported by ldiskfs, VBR is OFF\n");
                class_disconnect_stale_exports(obd, exp_flags_from_obd(obd));
        }
        /* VBR: no clients are remained to replay, stop recovery */
        spin_lock_bh(&obd->obd_processing_task_lock);
        if (obd->obd_recovering && obd->obd_recoverable_clients == 0) {
                spin_unlock_bh(&obd->obd_processing_task_lock);
                target_stop_recovery(obd, 0);
                return 1;
        }
        /* always check versions now */
        obd->obd_version_recov = 1;
        cfs_waitq_signal(&obd->obd_next_transno_waitq);
        spin_unlock_bh(&obd->obd_processing_task_lock);
        /* reset timer, recovery will proceed with versions now */
        reset_recovery_timer(obd, OBD_RECOVERY_TIME_SOFT, 1);
        return 0;
}
EXPORT_SYMBOL(target_recovery_check_and_stop);

int target_handle_connect(struct ptlrpc_request *req, svc_handler_t handler)
{
        struct obd_device *target, *targref = NULL;
        struct obd_export *export = NULL;
        struct obd_import *revimp;
        struct lustre_handle conn;
        struct obd_uuid tgtuuid;
        struct obd_uuid cluuid;
        struct obd_uuid remote_uuid;
        char *str, *tmp;
        int rc = 0;
        struct obd_connect_data *data;
        __u32 size[2] = { sizeof(struct ptlrpc_body), sizeof(*data) };
        lnet_nid_t *client_nid = NULL;
        int mds_conn = 0;
        ENTRY;

        OBD_RACE(OBD_FAIL_TGT_CONN_RACE);

        lustre_set_req_swabbed(req, REQ_REC_OFF);
        str = lustre_msg_string(req->rq_reqmsg, REQ_REC_OFF, sizeof(tgtuuid)-1);
        if (str == NULL) {
                DEBUG_REQ(D_ERROR, req, "bad target UUID for connect");
                GOTO(out, rc = -EINVAL);
        }

        obd_str2uuid (&tgtuuid, str);
        target = class_uuid2obd(&tgtuuid);
        /* COMPAT_146 */
        /* old (pre 1.6) lustre_process_log tries to connect to mdsname
           (eg. mdsA) instead of uuid. */
        if (!target) {
                snprintf((char *)tgtuuid.uuid, sizeof(tgtuuid), "%s_UUID", str);
                target = class_uuid2obd(&tgtuuid);
        }
        if (!target)
                target = class_name2obd(str);
        /* end COMPAT_146 */

        if (!target || target->obd_stopping || !target->obd_set_up) {
                LCONSOLE_ERROR_MSG(0x137, "UUID '%s' is not available "
                                   " for connect (%s)\n", str,
                                   !target ? "no target" :
                                   (target->obd_stopping ? "stopping" :
                                   "not set up"));
                GOTO(out, rc = -ENODEV);
        }

        if (target->obd_no_conn) {
                LCONSOLE_WARN("%s: temporarily refusing client connection "
                              "from %s\n", target->obd_name,
                              libcfs_nid2str(req->rq_peer.nid));
                GOTO(out, rc = -EAGAIN);
        }

        /* Make sure the target isn't cleaned up while we're here. Yes,
           there's still a race between the above check and our incref here.
           Really, class_uuid2obd should take the ref. */
        targref = class_incref(target);

        lustre_set_req_swabbed(req, REQ_REC_OFF + 1);
        str = lustre_msg_string(req->rq_reqmsg, REQ_REC_OFF + 1,
                                sizeof(cluuid) - 1);
        if (str == NULL) {
                DEBUG_REQ(D_ERROR, req, "bad client UUID for connect");
                GOTO(out, rc = -EINVAL);
        }

        obd_str2uuid (&cluuid, str);

        /* XXX extract a nettype and format accordingly */
        switch (sizeof(lnet_nid_t)) {
                /* NB the casts only avoid compiler warnings */
        case 8:
                snprintf(remote_uuid.uuid, sizeof remote_uuid,
                         "NET_"LPX64"_UUID", (__u64)req->rq_peer.nid);
                break;
        case 4:
                snprintf(remote_uuid.uuid, sizeof remote_uuid,
                         "NET_%x_UUID", (__u32)req->rq_peer.nid);
                break;
        default:
                LBUG();
        }

        target_recovery_check_and_stop(target);

        tmp = lustre_msg_buf(req->rq_reqmsg, REQ_REC_OFF + 2, sizeof conn);
        if (tmp == NULL)
                GOTO(out, rc = -EPROTO);

        memcpy(&conn, tmp, sizeof conn);

        data = lustre_swab_reqbuf(req, REQ_REC_OFF + 3, sizeof(*data),
                                  lustre_swab_connect);
        rc = lustre_pack_reply(req, 2, size, NULL);
        if (rc)
                GOTO(out, rc);

        if (lustre_msg_get_op_flags(req->rq_reqmsg) & MSG_CONNECT_LIBCLIENT) {
                if (!data) {
                        DEBUG_REQ(D_WARNING, req, "Refusing old (unversioned) "
                                  "libclient connection attempt");
                        GOTO(out, rc = -EPROTO);
                } else if (data->ocd_version < LUSTRE_VERSION_CODE -
                                               LUSTRE_VERSION_ALLOWED_OFFSET ||
                           data->ocd_version > LUSTRE_VERSION_CODE +
                                               LUSTRE_VERSION_ALLOWED_OFFSET) {
                        DEBUG_REQ(D_WARNING, req, "Refusing %s (%d.%d.%d.%d) "
                                  "libclient connection attempt",
                                  data->ocd_version < LUSTRE_VERSION_CODE ?
                                  "old" : "new",
                                  OBD_OCD_VERSION_MAJOR(data->ocd_version),
                                  OBD_OCD_VERSION_MINOR(data->ocd_version),
                                  OBD_OCD_VERSION_PATCH(data->ocd_version),
                                  OBD_OCD_VERSION_FIX(data->ocd_version));
                        data = lustre_msg_buf(req->rq_repmsg, REPLY_REC_OFF,
                                              offsetof(typeof(*data),
                                                       ocd_version) +
                                              sizeof(data->ocd_version));
                        if (data) {
                                data->ocd_connect_flags = OBD_CONNECT_VERSION;
                                data->ocd_version = LUSTRE_VERSION_CODE;
                        }
                        GOTO(out, rc = -EPROTO);
                }
        }

        if ((lustre_msg_get_op_flags(req->rq_reqmsg) & MSG_CONNECT_INITIAL) &&
            (data->ocd_connect_flags & OBD_CONNECT_MDS))
                mds_conn = 1;

        /* lctl gets a backstage, all-access pass. */
        if (obd_uuid_equals(&cluuid, &target->obd_uuid))
                goto dont_check_exports;

        export = lustre_hash_lookup(target->obd_uuid_hash, &cluuid);
        if (!export)
                goto no_export;

        /* we've found an export in the hash */
        if (export->exp_connecting) {
                /* bug 9635, et. al. */
                CWARN("%s: exp %p already connecting\n",
                      export->exp_obd->obd_name, export);
                class_export_put(export);
                export = NULL;
                rc = -EALREADY;
        } else if (mds_conn && export->exp_connection) {
                if (req->rq_peer.nid != export->exp_connection->c_peer.nid)
                        /* mds reconnected after failover */
                        CWARN("%s: received MDS connection from NID %s,"
                              " removing former export from NID %s\n",
                            target->obd_name, libcfs_nid2str(req->rq_peer.nid),
                            libcfs_nid2str(export->exp_connection->c_peer.nid));
                else
                        /* new mds connection from the same nid */
                        CWARN("%s: received new MDS connection from NID %s,"
                              " removing former export from same NID\n",
                            target->obd_name, libcfs_nid2str(req->rq_peer.nid));
                class_fail_export(export);
                class_export_put(export);
                export = NULL;
                rc = 0;
        } else if (export->exp_connection &&
                   req->rq_peer.nid != export->exp_connection->c_peer.nid &&
                   (lustre_msg_get_op_flags(req->rq_reqmsg) &
                    MSG_CONNECT_INITIAL)) {
                CWARN("%s: cookie %s seen on new NID %s when "
                      "existing NID %s is already connected\n",
                      target->obd_name, cluuid.uuid,
                      libcfs_nid2str(req->rq_peer.nid),
                      libcfs_nid2str(export->exp_connection->c_peer.nid));
                rc = -EALREADY;
                class_export_put(export);
                export = NULL;
        } else if (export->exp_failed) { /* bug 11327 */
                CDEBUG(D_HA, "%s: exp %p evict in progress - new cookie needed "
                      "for connect\n", export->exp_obd->obd_name, export);
                class_export_put(export);
                export = NULL;
                rc = -ENODEV;
        } else if (export->exp_delayed &&
                   !(data && data->ocd_connect_flags & OBD_CONNECT_VBR)) {
                class_fail_export(export);
                class_export_put(export);
                export = NULL;
                GOTO(out, rc = -ENODEV);
        } else {
                spin_lock(&export->exp_lock);
                export->exp_connecting = 1;
                spin_unlock(&export->exp_lock);
                class_export_put(export);
                LASSERT(export->exp_obd == target);

                rc = target_handle_reconnect(&conn, export, &cluuid);
        }

        /* If we found an export, we already unlocked. */
        if (!export) {
no_export:
                OBD_FAIL_TIMEOUT(OBD_FAIL_TGT_DELAY_CONNECT, 2 * obd_timeout);
        } else if (req->rq_export == NULL &&
                   atomic_read(&export->exp_rpc_count) > 0) {
                CWARN("%s: refuse connection from %s/%s to 0x%p; still busy "
                      "with %d references\n", target->obd_name, cluuid.uuid,
                      libcfs_nid2str(req->rq_peer.nid),
                      export, atomic_read(&export->exp_refcount));
                GOTO(out, rc = -EBUSY);
        } else if (req->rq_export != NULL &&
                   atomic_read(&export->exp_rpc_count) > 1) {
                /* the current connect rpc has increased exp_rpc_count */
                CWARN("%s: refuse reconnection from %s@%s to 0x%p; still busy "
                      "with %d active RPCs\n", target->obd_name, cluuid.uuid,
                      libcfs_nid2str(req->rq_peer.nid),
                      export, atomic_read(&export->exp_rpc_count) - 1);
<<<<<<< HEAD
                spin_lock(&export->exp_lock);
                if (req->rq_export->exp_conn_cnt <
                    lustre_msg_get_conn_cnt(req->rq_reqmsg))
                        /* try to abort active requests */
                        req->rq_export->exp_abort_active_req = 1;
                spin_unlock(&export->exp_lock);
=======
>>>>>>> 979784ac
                GOTO(out, rc = -EBUSY);
        } else if (lustre_msg_get_conn_cnt(req->rq_reqmsg) == 1) {
                CERROR("%s: NID %s (%s) reconnected with 1 conn_cnt; "
                       "cookies not random?\n", target->obd_name,
                       libcfs_nid2str(req->rq_peer.nid), cluuid.uuid);
                GOTO(out, rc = -EALREADY);
        } else if (export->exp_delayed && target->obd_recovering) {
                /* VBR: don't allow delayed connection during recovery */
                CWARN("%s: NID %s (%s) export was already marked as delayed "
                      "and will wait for end of recovery\n", target->obd_name,
                       libcfs_nid2str(req->rq_peer.nid), cluuid.uuid);
                GOTO(out, rc = -EBUSY);
        } else {
                OBD_FAIL_TIMEOUT(OBD_FAIL_TGT_DELAY_RECONNECT, 2 * obd_timeout);
        }

        if (rc < 0)
                GOTO(out, rc);

        /* Tell the client if we're in recovery. */
        if (target->obd_recovering) {
                lustre_msg_add_op_flags(req->rq_repmsg, MSG_CONNECT_RECOVERING);
                /* If this is the first time a client connects,
                   reset the recovery timer */
                if (rc == 0)
                        target_start_and_reset_recovery_timer(target, handler,
                                                              req, !export);
        }

        /* We want to handle EALREADY but *not* -EALREADY from
         * target_handle_reconnect(), return reconnection state in a flag */
        if (rc == EALREADY) {
                lustre_msg_add_op_flags(req->rq_repmsg, MSG_CONNECT_RECONNECT);
                rc = 0;
        } else {
                LASSERT(rc == 0);
        }

        /* Tell the client if we support replayable requests */
        if (target->obd_replayable)
                lustre_msg_add_op_flags(req->rq_repmsg, MSG_CONNECT_REPLAYABLE);
        client_nid = &req->rq_peer.nid;

        /* VBR: for delayed connections we start recovery */
        if (export && export->exp_delayed && !export->exp_in_recovery) {
                LASSERT(!target->obd_recovering);
                LASSERT(data && data->ocd_connect_flags & OBD_CONNECT_VBR);
                lustre_msg_add_op_flags(req->rq_repmsg, MSG_CONNECT_DELAYED |
                                        MSG_CONNECT_RECOVERING);
                spin_lock_bh(&target->obd_processing_task_lock);
                target->obd_version_recov = 1;
                spin_unlock_bh(&target->obd_processing_task_lock);
                target_start_and_reset_recovery_timer(target, handler, req, 1);
        }

        if (export == NULL) {
                if (target->obd_recovering) {
                        CERROR("%s: denying connection for new client %s (%s): "
                               "%d clients in recovery for %lds\n",
                               target->obd_name,
                               libcfs_nid2str(req->rq_peer.nid), cluuid.uuid,
                               target->obd_recoverable_clients,
                               cfs_duration_sec(cfs_time_sub(cfs_timer_deadline(&target->obd_recovery_timer),
                                                             cfs_time_current())));
                        rc = -EBUSY;
                } else {
 dont_check_exports:
                        rc = obd_connect(&conn, target, &cluuid, data,
                                         client_nid);
                }
        } else {
                rc = obd_reconnect(export, target, &cluuid, data, client_nid);
        }

        if (rc)
                GOTO(out, rc);

        /* Return only the parts of obd_connect_data that we understand, so the
         * client knows that we don't understand the rest. */
        if (data)
                memcpy(lustre_msg_buf(req->rq_repmsg, REPLY_REC_OFF,
                                      sizeof(*data)),
                       data, sizeof(*data));

        /* If all else goes well, this is our RPC return code. */
        req->rq_status = 0;

        lustre_msg_set_handle(req->rq_repmsg, &conn);

        /* ownership of this export ref transfers to the request AFTER we
         * drop any previous reference the request had, but we don't want
         * that to go to zero before we get our new export reference. */
        export = class_conn2export(&conn);
        if (!export) {
                DEBUG_REQ(D_ERROR, req, "Missing export!");
                GOTO(out, rc = -ENODEV);
        }

        /* If the client and the server are the same node, we will already
         * have an export that really points to the client's DLM export,
         * because we have a shared handles table.
         *
         * XXX this will go away when shaver stops sending the "connect" handle
         * in the real "remote handle" field of the request --phik 24 Apr 2003
         */
        if (req->rq_export != NULL)
                class_export_put(req->rq_export);

        req->rq_export = export;

        spin_lock(&export->exp_lock);
        if (export->exp_conn_cnt >= lustre_msg_get_conn_cnt(req->rq_reqmsg)) {
                CERROR("%s: %s already connected at higher conn_cnt: %d > %d\n",
                       cluuid.uuid, libcfs_nid2str(req->rq_peer.nid),
                       export->exp_conn_cnt,
                       lustre_msg_get_conn_cnt(req->rq_reqmsg));

                spin_unlock(&export->exp_lock);
                GOTO(out, rc = -EALREADY);
        }
        LASSERT(lustre_msg_get_conn_cnt(req->rq_reqmsg) > 0);
        export->exp_conn_cnt = lustre_msg_get_conn_cnt(req->rq_reqmsg);
        export->exp_abort_active_req = 0;

        /* request from liblustre?  Don't evict it for not pinging. */
        if (lustre_msg_get_op_flags(req->rq_reqmsg) & MSG_CONNECT_LIBCLIENT) {
                export->exp_libclient = 1;
                spin_unlock(&export->exp_lock);

                spin_lock(&target->obd_dev_lock);
                list_del_init(&export->exp_obd_chain_timed);
                spin_unlock(&target->obd_dev_lock);
        } else {
                spin_unlock(&export->exp_lock);
        }

        if (export->exp_connection != NULL) {
                /* Check to see if connection came from another NID */
                if ((export->exp_connection->c_peer.nid != req->rq_peer.nid) &&
                    !hlist_unhashed(&export->exp_nid_hash))
                        lustre_hash_del(export->exp_obd->obd_nid_hash,
                                        &export->exp_connection->c_peer.nid,
                                        &export->exp_nid_hash);

                ptlrpc_connection_put(export->exp_connection);
        }

        export->exp_connection = ptlrpc_connection_get(req->rq_peer,
                                                       req->rq_self,
                                                       &remote_uuid);

        if (hlist_unhashed(&export->exp_nid_hash)) {
                lustre_hash_add_unique(export->exp_obd->obd_nid_hash,
                                       &export->exp_connection->c_peer.nid,
                                       &export->exp_nid_hash);
        }

        if (lustre_msg_get_op_flags(req->rq_repmsg) & MSG_CONNECT_RECONNECT) {
                revimp = class_import_get(export->exp_imp_reverse);
                ptlrpc_connection_put(revimp->imp_connection);
                revimp->imp_connection = NULL;
                GOTO(set_flags, rc = 0);
        }

        if (target->obd_recovering && !export->exp_in_recovery) {
                spin_lock(&export->exp_lock);
                export->exp_in_recovery = 1;
                spin_unlock(&export->exp_lock);
                target->obd_connected_clients++;
        }
        memcpy(&conn,
               lustre_msg_buf(req->rq_reqmsg, REQ_REC_OFF + 2, sizeof conn),
               sizeof conn);

        if (export->exp_imp_reverse != NULL)
                class_destroy_import(export->exp_imp_reverse);
        revimp = export->exp_imp_reverse = class_new_import(target);
        revimp->imp_client = &export->exp_obd->obd_ldlm_client;
        revimp->imp_remote_handle = conn;
        revimp->imp_dlm_fake = 1;
        revimp->imp_state = LUSTRE_IMP_FULL;

set_flags:
        revimp->imp_connection = ptlrpc_connection_addref(export->exp_connection);
        if (req->rq_reqmsg->lm_magic == LUSTRE_MSG_MAGIC_V1 &&
            lustre_msg_get_op_flags(req->rq_reqmsg) & MSG_CONNECT_NEXT_VER) {
                revimp->imp_msg_magic = LUSTRE_MSG_MAGIC_V2;
                lustre_msg_add_op_flags(req->rq_repmsg, MSG_CONNECT_NEXT_VER);
        } else {
                /* unknown versions will be caught in
                 * ptlrpc_handle_server_req_in->lustre_unpack_msg() */
                revimp->imp_msg_magic = req->rq_reqmsg->lm_magic;
        }

        if (revimp->imp_msg_magic != LUSTRE_MSG_MAGIC_V1) {
                if (export->exp_connect_flags & OBD_CONNECT_AT)
                        revimp->imp_msghdr_flags |= MSGHDR_AT_SUPPORT;
                else
                        revimp->imp_msghdr_flags &= ~MSGHDR_AT_SUPPORT;
        }

        class_import_put(revimp);
out:
        if (export) {
                spin_lock(&export->exp_lock);
                export->exp_connecting = 0;
                spin_unlock(&export->exp_lock);
        }
        if (targref)
                class_decref(targref);
        if (rc)
                req->rq_status = rc;
        RETURN(rc);
}

int target_handle_disconnect(struct ptlrpc_request *req)
{
        int rc;
        ENTRY;

        rc = lustre_pack_reply(req, 1, NULL, NULL);
        if (rc)
                RETURN(rc);

        /* keep the rq_export around so we can send the reply */
        req->rq_status = obd_disconnect(class_export_get(req->rq_export));
        RETURN(0);
}

void target_destroy_export(struct obd_export *exp)
{
        /* exports created from last_rcvd data, and "fake"
           exports created by lctl don't have an import */
        if (exp->exp_imp_reverse != NULL)
                class_destroy_import(exp->exp_imp_reverse);

        /* We cancel locks at disconnect time, but this will catch any locks
         * granted in a race with recovery-induced disconnect. */
        if (exp->exp_obd->obd_namespace != NULL)
                ldlm_cancel_locks_for_export(exp);
}

/*
 * Recovery functions
 */

static int target_exp_enqueue_req_replay(struct ptlrpc_request *req)
{
        __u64                  transno = lustre_msg_get_transno(req->rq_reqmsg);
        struct obd_export     *exp = req->rq_export;
        struct ptlrpc_request *reqiter;
        int                    dup = 0;

        LASSERT(exp);

        spin_lock(&exp->exp_lock);
        list_for_each_entry(reqiter, &exp->exp_req_replay_queue,
                            rq_replay_list) {
                if (lustre_msg_get_transno(reqiter->rq_reqmsg) == transno) {
                        dup = 1;
                        break;
                }
        }

        if (dup) {
                /* we expect it with RESENT and REPLAY flags */
                if ((lustre_msg_get_flags(req->rq_reqmsg) &
                     (MSG_RESENT | MSG_REPLAY)) != (MSG_RESENT | MSG_REPLAY))
                        CERROR("invalid flags %x of resent replay\n",
                               lustre_msg_get_flags(req->rq_reqmsg));
        } else {
                list_add_tail(&req->rq_replay_list, &exp->exp_req_replay_queue);
        }

        spin_unlock(&exp->exp_lock);
        return dup;
}

static void target_exp_dequeue_req_replay(struct ptlrpc_request *req)
{
        LASSERT(!list_empty(&req->rq_replay_list));
        LASSERT(req->rq_export);

        spin_lock(&req->rq_export->exp_lock);
        list_del_init(&req->rq_replay_list);
        spin_unlock(&req->rq_export->exp_lock);
}

static void target_request_copy_get(struct ptlrpc_request *req)
{
        /* mark that request is in recovery queue, so request handler will not
         * drop rpc count in export, bug 19870*/
        LASSERT(!req->rq_copy_queued);
        req->rq_copy_queued = 1;
        /* increase refcount to keep request in queue */
        atomic_inc(&req->rq_refcount);
}

static void target_request_copy_put(struct ptlrpc_request *req)
{
        LASSERTF(list_empty(&req->rq_replay_list), "next: %p, prev: %p\n",
                 req->rq_replay_list.next, req->rq_replay_list.prev);
        /* class_export_rpc_get was done before handling request,
         * drop it early to allow new requests, see bug 19870.
         */
        LASSERT(req->rq_copy_queued);
        class_export_rpc_put(req->rq_export);
        ptlrpc_server_drop_request(req);
}

static void target_send_delayed_replies(struct obd_device *obd)
{
        int max_clients = obd->obd_max_recoverable_clients;
        struct ptlrpc_request *req, *tmp;
        time_t elapsed_time = max_t(time_t, 1, cfs_time_current_sec() -
                                    obd->obd_recovery_start);

        LCONSOLE_INFO("%s: Recovery period over after %d:%.02d, of %d clients "
                      "%d recovered and %d %s evicted.\n", obd->obd_name,
                      (int)elapsed_time/60, (int)elapsed_time%60, max_clients,
                      obd->obd_connected_clients,
                      obd->obd_stale_clients,
                      obd->obd_stale_clients == 1 ? "was" : "were");

        LCONSOLE_INFO("%s: sending delayed replies to recovered clients\n",
                      obd->obd_name);

        list_for_each_entry_safe(req, tmp, &obd->obd_delayed_reply_queue,
                                 rq_list) {
                list_del_init(&req->rq_list);
                DEBUG_REQ(D_HA, req, "delayed:");
                ptlrpc_reply(req);
                target_request_copy_put(req);
        }
        obd->obd_recovery_end = cfs_time_current_sec();
}

static void target_finish_recovery(struct obd_device *obd)
{
        OBD_RACE(OBD_FAIL_TGT_REPLAY_DELAY);

        ldlm_reprocess_all_ns(obd->obd_namespace);
        spin_lock_bh(&obd->obd_processing_task_lock);
        if (list_empty(&obd->obd_recovery_queue)) {
                obd->obd_recovery_thread = NULL;
                obd->obd_processing_task = 0;
        } else {
                spin_unlock_bh(&obd->obd_processing_task_lock);
                CERROR("%s: Recovery queue isn't empty\n", obd->obd_name);
                LBUG();
        }
        spin_unlock_bh(&obd->obd_processing_task_lock);
                ;
        /* when recovery finished, cleanup orphans on mds and ost */
        if (OBT(obd) && OBP(obd, postrecov)) {
                int rc = OBP(obd, postrecov)(obd);
                if (rc < 0)
                        LCONSOLE_WARN("%s: Post recovery failed, rc %d\n",
                                      obd->obd_name, rc);
        }
        target_send_delayed_replies(obd);
}

static void abort_recovery_queue(struct obd_device *obd)
{
        struct ptlrpc_request *req, *n;
        struct list_head abort_list;
        int rc;

        CFS_INIT_LIST_HEAD(&abort_list);
        spin_lock_bh(&obd->obd_processing_task_lock);
        list_splice_init(&obd->obd_recovery_queue, &abort_list);
        spin_unlock_bh(&obd->obd_processing_task_lock);
        /* process abort list unlocked */
        list_for_each_entry_safe(req, n, &abort_list, rq_list) {
                target_exp_dequeue_req_replay(req);
                list_del_init(&req->rq_list);
                DEBUG_REQ(D_ERROR, req, "aborted:");
                req->rq_status = -ENOTCONN;
                req->rq_type = PTL_RPC_MSG_ERR;
                rc = lustre_pack_reply(req, 1, NULL, NULL);
                if (rc == 0)
                        ptlrpc_reply(req);
                else
                        DEBUG_REQ(D_ERROR, req,
                                  "packing failed for abort-reply; skipping");
<<<<<<< HEAD
                target_request_copy_put(req);
=======

                LASSERT(req->rq_copy);
                class_export_rpc_put(req->rq_export);
                target_release_saved_req(req);
>>>>>>> 979784ac
        }
}

/* Called from a cleanup function if the device is being cleaned up
   forcefully.  The exports should all have been disconnected already,
   the only thing left to do is
     - clear the recovery flags
     - cancel the timer
     - free queued requests and replies, but don't send replies
   Because the obd_stopping flag is set, no new requests should be received.

*/
void target_cleanup_recovery(struct obd_device *obd)
{
        struct list_head *tmp, *n;
        struct ptlrpc_request *req;
        struct list_head clean_list;
        ENTRY;

        LASSERT(obd->obd_stopping);

        spin_lock_bh(&obd->obd_processing_task_lock);
        if (!obd->obd_recovering) {
                spin_unlock_bh(&obd->obd_processing_task_lock);
                EXIT;
                return;
        }
        obd->obd_recovering = obd->obd_abort_recovery = 0;
        target_cancel_recovery_timer(obd);
        spin_unlock_bh(&obd->obd_processing_task_lock);

        list_for_each_safe(tmp, n, &obd->obd_delayed_reply_queue) {
                req = list_entry(tmp, struct ptlrpc_request, rq_list);
                list_del(&req->rq_list);
                target_request_copy_put(req);
        }

        CFS_INIT_LIST_HEAD(&clean_list);
        spin_lock_bh(&obd->obd_processing_task_lock);
        list_splice_init(&obd->obd_recovery_queue, &clean_list);
        spin_unlock_bh(&obd->obd_processing_task_lock);
        list_for_each_safe(tmp, n, &clean_list) {
                req = list_entry(tmp, struct ptlrpc_request, rq_list);
                target_exp_dequeue_req_replay(req);
                list_del_init(&req->rq_list);
<<<<<<< HEAD
                target_request_copy_put(req);
=======
                
                LASSERT(req->rq_copy);
                class_export_rpc_put(req->rq_export);
                target_release_saved_req(req);
>>>>>>> 979784ac
        }
        EXIT;
}

void target_stop_recovery(void *data, int abort)
{
        struct obd_device *obd = data;
        enum obd_option flags;
        ENTRY;

        spin_lock_bh(&obd->obd_processing_task_lock);
        if (!obd->obd_recovering) {
                spin_unlock_bh(&obd->obd_processing_task_lock);
                EXIT;
                return;
        }
        flags = exp_flags_from_obd(obd) | OBD_OPT_ABORT_RECOV;
        obd->obd_recovering = 0;
        obd->obd_abort_recovery = 0;
        obd->obd_processing_task = 0;
        if (abort == 0)
                LASSERT(obd->obd_recoverable_clients == 0);

        target_cancel_recovery_timer(obd);
        spin_unlock_bh(&obd->obd_processing_task_lock);

        if (abort) {
                LCONSOLE_WARN("%s: recovery is aborted by administrative "
                              "request; %d clients are not recovered "
                              "(%d clients did)\n", obd->obd_name,
                              obd->obd_recoverable_clients,
                              obd->obd_connected_clients);
                class_disconnect_stale_exports(obd, flags);
        }
        abort_recovery_queue(obd);
        target_finish_recovery(obd);
        CDEBUG(D_HA, "%s: recovery complete\n", obd_uuid2str(&obd->obd_uuid));
        EXIT;
}

void target_abort_recovery(void *data)
{
        target_stop_recovery(data, 1);
}

static void reset_recovery_timer(struct obd_device *, int, int);
static void target_recovery_expired(unsigned long castmeharder)
{
        struct obd_device *obd = (struct obd_device *)castmeharder;
        CDEBUG(D_HA, "%s: recovery period over; %d clients never reconnected "
               "after %lds (%d clients did)\n", obd->obd_name,
               obd->obd_recoverable_clients,
               cfs_time_current_sec() - obd->obd_recovery_start,
               obd->obd_connected_clients);

        spin_lock_bh(&obd->obd_processing_task_lock);
        obd->obd_abort_recovery = 1;
        cfs_waitq_signal(&obd->obd_next_transno_waitq);
        spin_unlock_bh(&obd->obd_processing_task_lock);

        /* bug 18948:
         * The recovery timer expired and target_check_and_stop_recovery()
         * must be called.  We cannot call it directly because we are in
         * interrupt context, so we need to wake up another thread to call it.
         * This may happen if there are obd->obd_next_transno_waitq waiters,
         * or if we happen to handle a connect request.  However, we cannot
         * count on either of those things so we wake up the ping evictor
         * and leverage it's context to complete recovery.
         *
         * Note: HEAD has a separate recovery thread and handle this.
         */
        spin_lock(&obd->obd_dev_lock);
        ping_evictor_wake(obd->obd_self_export);
        spin_unlock(&obd->obd_dev_lock);
}

/* obd_processing_task_lock should be held */
void target_cancel_recovery_timer(struct obd_device *obd)
{
        CDEBUG(D_HA, "%s: cancel recovery timer\n", obd->obd_name);
        cfs_timer_disarm(&obd->obd_recovery_timer);
}

/* extend = 1 means require at least "duration" seconds left in the timer,
   extend = 0 means set the total duration (start_recovery_timer) */
static void reset_recovery_timer(struct obd_device *obd, int duration,
                                 int extend)
{
        cfs_time_t now = cfs_time_current_sec();
        cfs_duration_t left;

        spin_lock_bh(&obd->obd_processing_task_lock);
        if (!obd->obd_recovering) {
                spin_unlock_bh(&obd->obd_processing_task_lock);
                return;
        }

        left = cfs_time_sub(obd->obd_recovery_end, now);

        if (extend && (duration > left))
                obd->obd_recovery_timeout += duration - left;
        else if (!extend && (duration > obd->obd_recovery_timeout))
                /* Track the client's largest expected replay time */
                obd->obd_recovery_timeout = duration;

        /* Hard limit of obd_recovery_time_hard which should not happen */
        if(obd->obd_recovery_timeout > obd->obd_recovery_time_hard)
                obd->obd_recovery_timeout = obd->obd_recovery_time_hard;

        obd->obd_recovery_end = obd->obd_recovery_start +
                                obd->obd_recovery_timeout;
        if (cfs_time_before(now, obd->obd_recovery_end)) {
                left = cfs_time_sub(obd->obd_recovery_end, now);
                cfs_timer_arm(&obd->obd_recovery_timer, cfs_time_shift(left));
        }
        spin_unlock_bh(&obd->obd_processing_task_lock);
        CDEBUG(D_HA, "%s: recovery timer will expire in %u seconds\n",
               obd->obd_name, (unsigned)left);
}

static void check_and_start_recovery_timer(struct obd_device *obd,
                                           svc_handler_t handler)
{
        spin_lock_bh(&obd->obd_processing_task_lock);
        if (obd->obd_recovery_handler) {
                spin_unlock_bh(&obd->obd_processing_task_lock);
                return;
        }
        CDEBUG(D_HA, "%s: starting recovery timer\n", obd->obd_name);
        obd->obd_recovery_start = cfs_time_current_sec();
        obd->obd_recovery_handler = handler;
        cfs_timer_init(&obd->obd_recovery_timer, target_recovery_expired, obd);
        spin_unlock_bh(&obd->obd_processing_task_lock);

        reset_recovery_timer(obd, obd->obd_recovery_timeout, 0);
}

/* Reset the timer with each new client connection */
/*
 * This timer is actually reconnect_timer, which is for making sure
 * the total recovery window is at least as big as my reconnect
 * attempt timing. So the initial recovery time_out will be set to
 * OBD_RECOVERY_FACTOR * obd_timeout. If the timeout coming
 * from client is bigger than this, then the recovery time_out will
 * be extend to make sure the client could be reconnected, in the
 * process, the timeout from the new client should be ignored.
 */

static void
target_start_and_reset_recovery_timer(struct obd_device *obd,
                                      svc_handler_t handler,
                                      struct ptlrpc_request *req,
                                      int new_client)
{
        int service_time = lustre_msg_get_service_time(req->rq_reqmsg);

        if (!new_client && service_time)
                /* Teach server about old server's estimates, as first guess
                   at how long new requests will take. */
                at_add(&req->rq_rqbd->rqbd_service->srv_at_estimate,
                       service_time);

        check_and_start_recovery_timer(obd, handler);

        /* convert the service time to rpc timeout,
         * reuse service_time to limit stack usage */
        service_time = at_est2timeout(service_time);

        /* We expect other clients to timeout within service_time, then try
         * to reconnect, then try the failover server.  The max delay between
         * connect attempts is SWITCH_MAX + SWITCH_INC + INITIAL */
        service_time += 2 * (CONNECTION_SWITCH_MAX + CONNECTION_SWITCH_INC +
                             INITIAL_CONNECT_TIMEOUT);
        if (service_time > obd->obd_recovery_timeout && !new_client)
                reset_recovery_timer(obd, service_time, 0);
}

static int check_for_next_transno(struct obd_device *obd)
{
        struct ptlrpc_request *req;
        int wake_up = 0, connected, completed, queue_len, max;
        __u64 next_transno, req_transno;

        spin_lock_bh(&obd->obd_processing_task_lock);
        req = list_entry(obd->obd_recovery_queue.next,
                         struct ptlrpc_request, rq_list);
        max = obd->obd_max_recoverable_clients;
        req_transno = lustre_msg_get_transno(req->rq_reqmsg);
        connected = obd->obd_connected_clients;
        completed = max - obd->obd_recoverable_clients -
                    obd->obd_delayed_clients;
        queue_len = obd->obd_requests_queued_for_recovery;
        next_transno = obd->obd_next_recovery_transno;

        CDEBUG(D_HA,"max: %d, connected: %d, delayed %d, completed: %d, "
               "queue_len: %d, req_transno: "LPU64", next_transno: "LPU64"\n",
               max, connected, obd->obd_delayed_clients, completed, queue_len,
               req_transno, next_transno);
        if (obd->obd_abort_recovery) {
                CDEBUG(D_HA, "waking for aborted recovery\n");
                wake_up = 1;
        } else if (!obd->obd_recovering) {
                CDEBUG(D_HA, "waking for completed recovery (?)\n");
                wake_up = 1;
        } else if (req_transno == next_transno) {
                CDEBUG(D_HA, "waking for next ("LPD64")\n", next_transno);
                wake_up = 1;
        } else if (queue_len == obd->obd_recoverable_clients) {
                CDEBUG(D_ERROR,
                       "waking for skipped transno (skip: "LPD64
                       ", ql: %d, comp: %d, conn: %d, next: "LPD64")\n",
                       next_transno, queue_len, completed, max, req_transno);
                obd->obd_next_recovery_transno = req_transno;
                wake_up = 1;
        }
        spin_unlock_bh(&obd->obd_processing_task_lock);
        LASSERT(lustre_msg_get_transno(req->rq_reqmsg) >= next_transno);
        return wake_up;
}

static void process_recovery_queue(struct obd_device *obd)
{
        struct ptlrpc_request *req;
        struct l_wait_info lwi = { 0 };
        ENTRY;

        for (;;) {
                spin_lock_bh(&obd->obd_processing_task_lock);
                LASSERT(obd->obd_processing_task == cfs_curproc_pid());
                req = list_entry(obd->obd_recovery_queue.next,
                                 struct ptlrpc_request, rq_list);

                if (lustre_msg_get_transno(req->rq_reqmsg) !=
                    obd->obd_next_recovery_transno) {
                        spin_unlock_bh(&obd->obd_processing_task_lock);
                        CDEBUG(D_HA, "Waiting for transno "LPD64" (1st is "
                               LPD64", x"LPU64")\n",
                               obd->obd_next_recovery_transno,
                               lustre_msg_get_transno(req->rq_reqmsg),
                               req->rq_xid);
                        l_wait_event(obd->obd_next_transno_waitq,
                                     check_for_next_transno(obd), &lwi);
                        if (target_recovery_check_and_stop(obd))
                                return;
                        continue;
                }
                list_del_init(&req->rq_list);
                LASSERT(obd->obd_recovery_thread);
                /* replace request initial thread with current one, bug #18221 */
                req->rq_svc_thread = obd->obd_recovery_thread;
                obd->obd_requests_queued_for_recovery--;
                spin_unlock_bh(&obd->obd_processing_task_lock);

                DEBUG_REQ(D_HA, req, "processing: ");
                (void)obd->obd_recovery_handler(req);
                obd->obd_replayed_requests++;
                /* Extend the recovery timer enough to complete the next
                 * replayed rpc */
                reset_recovery_timer(obd, AT_OFF ? obd_timeout :
                       at_get(&req->rq_rqbd->rqbd_service->srv_at_estimate), 1);
                /* bug 1580: decide how to properly sync() in recovery */
                //mds_fsync_super(obd->u.obt.obt_sb);
                spin_lock_bh(&obd->obd_processing_task_lock);
                obd->obd_next_recovery_transno++;
                spin_unlock_bh(&obd->obd_processing_task_lock);
                target_exp_dequeue_req_replay(req);
<<<<<<< HEAD
                target_request_copy_put(req);
=======

                LASSERT(req->rq_copy);
                class_export_rpc_put(req->rq_export);

                class_export_put(req->rq_export);
                ptlrpc_req_drop_rs(req);
                OBD_FREE(req->rq_reqmsg, req->rq_reqlen);
                OBD_FREE(req, sizeof *req);
>>>>>>> 979784ac
                OBD_RACE(OBD_FAIL_TGT_REPLAY_DELAY);
                spin_lock_bh(&obd->obd_processing_task_lock);
                if (list_empty(&obd->obd_recovery_queue)) {
                        obd->obd_processing_task = 0;
                        obd->obd_recovery_thread = NULL;
                        spin_unlock_bh(&obd->obd_processing_task_lock);
                        break;
                }
                spin_unlock_bh(&obd->obd_processing_task_lock);
        }
        EXIT;
}

int target_queue_recovery_request(struct ptlrpc_request *req,
                                  struct obd_device *obd)
{
        struct list_head *tmp;
        int inserted = 0;
        __u64 transno = lustre_msg_get_transno(req->rq_reqmsg);
<<<<<<< HEAD
        ENTRY;
=======
        struct ptlrpc_request *saved_req, *orig_req;
        struct lustre_msg *reqmsg;
        int rc = 0;

>>>>>>> 979784ac
        /* CAVEAT EMPTOR: The incoming request message has been swabbed
         * (i.e. buflens etc are in my own byte order), but type-dependent
         * buffers (eg mds_body, ost_body etc) have NOT been swabbed. */

        if (!transno) {
                CFS_INIT_LIST_HEAD(&req->rq_list);
                DEBUG_REQ(D_HA, req, "not queueing");
                RETURN(1);
        }

        spin_lock_bh(&obd->obd_processing_task_lock);
        /* If we're processing the queue, we want don't want to queue this
         * message.
         *
         * Also, if this request has a transno less than the one we're waiting
         * for, we should process it now.  It could (and currently always will)
         * be an open request for a descriptor that was opened some time ago.
         *
         * Also, a resent, replayed request that has already been
         * handled will pass through here and be processed immediately.
         */
        if (obd->obd_processing_task == cfs_curproc_pid() ||
            transno < obd->obd_next_recovery_transno) {
                /* Processing the queue right now, don't re-add. */
                LASSERT(list_empty(&req->rq_list));
                spin_unlock_bh(&obd->obd_processing_task_lock);
                RETURN(1);
        }

        if (unlikely(OBD_FAIL_CHECK(OBD_FAIL_TGT_REPLAY_DROP))) {
                spin_unlock_bh(&obd->obd_processing_task_lock);
                RETURN(0);
        }

<<<<<<< HEAD
=======
        memcpy(saved_req, req, sizeof *req);
        memcpy(reqmsg, req->rq_reqmsg, req->rq_reqlen);
        orig_req = req;
        req = saved_req;
        req->rq_reqmsg = reqmsg;
        class_export_get(req->rq_export);
        CFS_INIT_LIST_HEAD(&req->rq_list);
        CFS_INIT_LIST_HEAD(&req->rq_replay_list);

>>>>>>> 979784ac
        if (target_exp_enqueue_req_replay(req)) {
                spin_unlock_bh(&obd->obd_processing_task_lock);
                DEBUG_REQ(D_ERROR, req, "dropping resent queued req");
                RETURN(0);
        }

        /* XXX O(n^2) */
        list_for_each(tmp, &obd->obd_recovery_queue) {
                struct ptlrpc_request *reqiter =
                        list_entry(tmp, struct ptlrpc_request, rq_list);

                if (lustre_msg_get_transno(reqiter->rq_reqmsg) > transno) {
                        list_add_tail(&req->rq_list, &reqiter->rq_list);
                        inserted = 1;
                        break;
                }

                if (unlikely(lustre_msg_get_transno(reqiter->rq_reqmsg) ==
                             transno)) {
                        spin_unlock_bh(&obd->obd_processing_task_lock);
                        DEBUG_REQ(D_ERROR, req, "dropping replay: transno "
                                  "has been claimed by another client");
                        target_exp_dequeue_req_replay(req);
                        RETURN(0);
                }
        }

        if (!inserted) {
                list_add_tail(&req->rq_list, &obd->obd_recovery_queue);
        }

        target_request_copy_get(req);
        obd->obd_requests_queued_for_recovery++;
        orig_req->rq_copy_queued = 1;
        req->rq_copy = 1;

        if (obd->obd_processing_task != 0) {
                /* Someone else is processing this queue, we'll leave it to
                 * them.
                 */
                cfs_waitq_signal(&obd->obd_next_transno_waitq);
                spin_unlock_bh(&obd->obd_processing_task_lock);
                RETURN(0);
        }

        /* Nobody is processing, and we know there's (at least) one to process
         * now, so we'll do the honours.
         */
        obd->obd_processing_task = cfs_curproc_pid();
        /* save thread that handle recovery queue */
        obd->obd_recovery_thread = req->rq_svc_thread;
        spin_unlock_bh(&obd->obd_processing_task_lock);

        process_recovery_queue(obd);
        RETURN(0);
}

struct obd_device * target_req2obd(struct ptlrpc_request *req)
{
        return req->rq_export->exp_obd;
}

int target_queue_last_replay_reply(struct ptlrpc_request *req, int rc)
{
        struct obd_device *obd = target_req2obd(req);
        struct obd_export *exp = req->rq_export;
        int recovery_done = 0, delayed_done = 0;

        LASSERT ((rc == 0) == req->rq_packed_final);

        if (!req->rq_packed_final) {
                /* Just like ptlrpc_error, but without the sending. */
                rc = lustre_pack_reply(req, 1, NULL, NULL);
                if (rc)
                        return rc;
                req->rq_type = PTL_RPC_MSG_ERR;
        }

        LASSERT(!req->rq_reply_state->rs_difficult);
        LASSERT(list_empty(&req->rq_list));

        /* Don't race cleanup */
        spin_lock_bh(&obd->obd_processing_task_lock);
        if (obd->obd_stopping) {
                spin_unlock_bh(&obd->obd_processing_task_lock);
                goto out_noconn;
        }

        if (!exp->exp_vbr_failed) {
                target_request_copy_get(req);
                list_add(&req->rq_list, &obd->obd_delayed_reply_queue);
        }

        /* only count the first "replay over" request from each
           export */
        if (exp->exp_replay_needed) {
                spin_lock(&exp->exp_lock);
                exp->exp_replay_needed = 0;
                spin_unlock(&exp->exp_lock);

                if (!exp->exp_delayed) {
                        --obd->obd_recoverable_clients;
                } else {
                        spin_lock(&exp->exp_lock);
                        exp->exp_delayed = 0;
                        spin_unlock(&exp->exp_lock);
                        delayed_done = 1;
                        if (obd->obd_delayed_clients == 0) {
                                spin_unlock_bh(&obd->obd_processing_task_lock);
                                LBUG();
                        }
                        --obd->obd_delayed_clients;
                }
        }
        recovery_done = (obd->obd_recoverable_clients == 0);
        spin_unlock_bh(&obd->obd_processing_task_lock);

        if (delayed_done) {
                /* start pinging export */
                spin_lock(&obd->obd_dev_lock);
                list_add_tail(&exp->exp_obd_chain_timed,
                              &obd->obd_exports_timed);
                list_move_tail(&exp->exp_obd_chain, &obd->obd_exports);
                spin_unlock(&obd->obd_dev_lock);
                target_send_delayed_replies(obd);
        }

        OBD_RACE(OBD_FAIL_LDLM_RECOV_CLIENTS);
        if (recovery_done) {
                spin_lock_bh(&obd->obd_processing_task_lock);
                obd->obd_recovering = 0;
                obd->obd_version_recov = 0;
                obd->obd_abort_recovery = 0;
                target_cancel_recovery_timer(obd);
                spin_unlock_bh(&obd->obd_processing_task_lock);

                if (!delayed_done)
                        target_finish_recovery(obd);
                CDEBUG(D_HA, "%s: recovery complete\n",
                       obd_uuid2str(&obd->obd_uuid));
        } else {
                CWARN("%s: %d recoverable clients remain\n",
                      obd->obd_name, obd->obd_recoverable_clients);
                cfs_waitq_signal(&obd->obd_next_transno_waitq);
        }

        /* VBR: disconnect export with failed recovery */
        if (exp->exp_vbr_failed) {
                CWARN("%s: disconnect export %s\n", obd->obd_name,
                      exp->exp_client_uuid.uuid);
                class_fail_export(exp);
                req->rq_status = 0;
                ptlrpc_send_reply(req, 0);
        }

        return 1;

out_noconn:
        req->rq_status = -ENOTCONN;
        /* rv is ignored anyhow */
        return -ENOTCONN;
}

int target_handle_reply(struct ptlrpc_request *req, int rc, int fail)
{
        struct obd_device *obd = NULL;

        if (req->rq_export)
                obd = target_req2obd(req);

        /* handle replay reply for version recovery */
        if (obd && obd->obd_version_recov &&
            (lustre_msg_get_flags(req->rq_reqmsg) & MSG_REPLAY)) {
                LASSERT(req->rq_repmsg);
                lustre_msg_add_flags(req->rq_repmsg, MSG_VERSION_REPLAY);
        }

        /* handle last replay */
        if (lustre_msg_get_flags(req->rq_reqmsg) & MSG_LAST_REPLAY) {
                if (obd &&
                    lustre_msg_get_flags(req->rq_reqmsg) & MSG_DELAY_REPLAY) {
                        DEBUG_REQ(D_HA, req,
                                  "delayed LAST_REPLAY, queuing reply");
                        rc = target_queue_last_replay_reply(req, rc);
                        LASSERT(req->rq_export->exp_delayed == 0);
                        return rc;
                }

                if (obd && obd->obd_recovering) { /* normal recovery */
                        DEBUG_REQ(D_HA, req, "LAST_REPLAY, queuing reply");
                        rc = target_queue_last_replay_reply(req, rc);
                        return rc;
                }

                /* Lost a race with recovery; let the error path DTRT. */
                rc = req->rq_status = -ENOTCONN;
        }
        target_send_reply(req, rc, fail);
        return 0;
}

static inline struct ldlm_pool *ldlm_exp2pl(struct obd_export *exp)
{
        LASSERT(exp != NULL);
        return &exp->exp_obd->obd_namespace->ns_pool;
}

int target_pack_pool_reply(struct ptlrpc_request *req)
{
        struct obd_device *obd;
        ENTRY;

        /*
         * Check that we still have all structures alive as this may
         * be some late rpc in shutdown time.
         */
        if (unlikely(!req->rq_export || !req->rq_export->exp_obd ||
                     !exp_connect_lru_resize(req->rq_export))) {
                lustre_msg_set_slv(req->rq_repmsg, 0);
                lustre_msg_set_limit(req->rq_repmsg, 0);
                RETURN(0);
        }

        /*
         * OBD is alive here as export is alive, which we checked above.
         */
        obd = req->rq_export->exp_obd;

        read_lock(&obd->obd_pool_lock);
        lustre_msg_set_slv(req->rq_repmsg, obd->obd_pool_slv);
        lustre_msg_set_limit(req->rq_repmsg, obd->obd_pool_limit);
        read_unlock(&obd->obd_pool_lock);

        RETURN(0);
}

int
target_send_reply_msg (struct ptlrpc_request *req, int rc, int fail_id)
{
        if (OBD_FAIL_CHECK(fail_id | OBD_FAIL_ONCE)) {
                obd_fail_loc |= OBD_FAIL_ONCE | OBD_FAILED;
                DEBUG_REQ(D_ERROR, req, "dropping reply");
                return (-ECOMM);
        }

        if (rc) {
                DEBUG_REQ(D_ERROR, req, "processing error (%d)", rc);
                req->rq_status = rc;
                return (ptlrpc_send_error(req, 1));
        } else {
                DEBUG_REQ(D_NET, req, "sending reply");
        }

        return (ptlrpc_send_reply(req, PTLRPC_REPLY_MAYBE_DIFFICULT));
}

void
target_send_reply(struct ptlrpc_request *req, int rc, int fail_id)
{
        int                        netrc;
        struct ptlrpc_reply_state *rs;
        struct obd_device         *obd;
        struct obd_export         *exp;
        struct ptlrpc_service     *svc;

        svc = req->rq_rqbd->rqbd_service;
        rs = req->rq_reply_state;
        if (rs == NULL || !rs->rs_difficult) {
                /* no notifiers */
                target_send_reply_msg (req, rc, fail_id);
                return;
        }

        /* must be an export if locks saved */
        LASSERT (req->rq_export != NULL);
        /* req/reply consistent */
        LASSERT (rs->rs_service == svc);

        /* "fresh" reply */
        LASSERT (!rs->rs_scheduled);
        LASSERT (!rs->rs_scheduled_ever);
        LASSERT (!rs->rs_handled);
        LASSERT (!rs->rs_on_net);
        LASSERT (rs->rs_export == NULL);
        LASSERT (list_empty(&rs->rs_obd_list));
        LASSERT (list_empty(&rs->rs_exp_list));

        exp = class_export_get(req->rq_export);
        obd = exp->exp_obd;

        /* disable reply scheduling onto srv_reply_queue while I'm setting up */
        rs->rs_scheduled = 1;
        rs->rs_on_net    = 1;
        rs->rs_xid       = req->rq_xid;
        rs->rs_transno   = req->rq_transno;
        rs->rs_export    = exp;

        spin_lock(&exp->exp_uncommitted_replies_lock);

        /* VBR: use exp_last_committed */
        if (rs->rs_transno > exp->exp_last_committed) {
                /* not committed already */
                list_add_tail (&rs->rs_obd_list,
                               &exp->exp_uncommitted_replies);
        }

        spin_unlock (&exp->exp_uncommitted_replies_lock);
        spin_lock (&exp->exp_lock);

        list_add_tail (&rs->rs_exp_list, &exp->exp_outstanding_replies);

        spin_unlock(&exp->exp_lock);

        netrc = target_send_reply_msg (req, rc, fail_id);

        spin_lock(&svc->srv_lock);

        svc->srv_n_difficult_replies++;

        if (netrc != 0) {
                /* error sending: reply is off the net.  Also we need +1
                 * reply ref until ptlrpc_server_handle_reply() is done
                 * with the reply state (if the send was successful, there
                 * would have been +1 ref for the net, which
                 * reply_out_callback leaves alone) */
                rs->rs_on_net = 0;
                ptlrpc_rs_addref(rs);
                atomic_inc (&svc->srv_outstanding_replies);
        }

        if (!rs->rs_on_net ||                   /* some notifier */
            list_empty(&rs->rs_exp_list) ||     /* completed already */
            list_empty(&rs->rs_obd_list)) {
                list_add_tail (&rs->rs_list, &svc->srv_reply_queue);
                cfs_waitq_signal (&svc->srv_waitq);
        } else {
                list_add (&rs->rs_list, &svc->srv_active_replies);
                rs->rs_scheduled = 0;           /* allow notifier to schedule */
        }

        spin_unlock(&svc->srv_lock);
}

int target_handle_ping(struct ptlrpc_request *req)
{
        if (lustre_msg_get_flags(req->rq_reqmsg) & MSG_LAST_REPLAY &&
            req->rq_export->exp_in_recovery) {
                spin_lock(&req->rq_export->exp_lock);
                req->rq_export->exp_in_recovery = 0;
                spin_unlock(&req->rq_export->exp_lock);
        }
        obd_ping(req->rq_export);
        return lustre_pack_reply(req, 1, NULL, NULL);
}

void target_committed_to_req(struct ptlrpc_request *req)
{
        struct obd_export *exp = req->rq_export;
        if (!exp->exp_obd->obd_no_transno && req->rq_repmsg != NULL) {
                lustre_msg_set_last_committed(req->rq_repmsg,
                                              exp->exp_last_committed);
        } else {
                DEBUG_REQ(D_IOCTL, req, "not sending last_committed update (%d/"
                          "%d)", exp->exp_obd->obd_no_transno,
                          req->rq_repmsg == NULL);
        }
        CDEBUG(D_INFO, "last_committed x"LPU64", this req x"LPU64"\n",
               exp->exp_obd->obd_last_committed, req->rq_xid);
}

EXPORT_SYMBOL(target_committed_to_req);

int target_handle_qc_callback(struct ptlrpc_request *req)
{
        struct obd_quotactl *oqctl;
        struct client_obd *cli = &req->rq_export->exp_obd->u.cli;

        oqctl = lustre_swab_reqbuf(req, REQ_REC_OFF, sizeof(*oqctl),
                                   lustre_swab_obd_quotactl);
        if (oqctl == NULL) {
                CERROR("Can't unpack obd_quatactl\n");
                RETURN(-EPROTO);
        }

        cli->cl_qchk_stat = oqctl->qc_stat;

        return 0;
}

#ifdef HAVE_QUOTA_SUPPORT
int target_handle_dqacq_callback(struct ptlrpc_request *req)
{
#ifdef __KERNEL__
        struct obd_device *obd = req->rq_export->exp_obd;
        struct obd_device *master_obd = NULL, *lov_obd = NULL;
        struct lustre_quota_ctxt *qctxt;
        struct qunit_data *qdata = NULL;
        int rc = 0;
        int repsize[2] = { sizeof(struct ptlrpc_body), 0 };
        ENTRY;

        if (OBD_FAIL_CHECK_ONCE(OBD_FAIL_MDS_DROP_QUOTA_REQ))
                RETURN(rc);

        repsize[1] = quota_get_qunit_data_size(req->rq_export->
                                               exp_connect_flags);

        rc = lustre_pack_reply(req, 2, repsize, NULL);
        if (rc)
                RETURN(rc);

        LASSERT(req->rq_export);

        /* there are three forms of qunit(historic causes), so we need to
         * adjust qunits from slaves to the same form here */
        OBD_ALLOC(qdata, sizeof(struct qunit_data));
        if (!qdata)
                RETURN(-ENOMEM);
        rc = quota_get_qdata(req, qdata, QUOTA_REQUEST, QUOTA_EXPORT);
        if (rc < 0) {
                CDEBUG(D_ERROR, "Can't unpack qunit_data(rc: %d)\n", rc);
                GOTO(out, rc);
        }

        /* we use the observer */
        if (obd_pin_observer(obd, &lov_obd) ||
            obd_pin_observer(lov_obd, &master_obd)) {
                CERROR("Can't find the observer, it is recovering\n");
                req->rq_status = -EAGAIN;
                GOTO(send_reply, rc = -EAGAIN);
        }

        qctxt = &master_obd->u.obt.obt_qctxt;

        if (!qctxt->lqc_setup) {
                /* quota_type has not been processed yet, return EAGAIN
                 * until we know whether or not quotas are supposed to
                 * be enabled */
                CDEBUG(D_QUOTA, "quota_type not processed yet, return "
                                "-EAGAIN\n");
                req->rq_status = -EAGAIN;
                rc = ptlrpc_reply(req);
                GOTO(out, rc);
        }

        LASSERT(qctxt->lqc_handler);
        rc = qctxt->lqc_handler(master_obd, qdata,
                                lustre_msg_get_opc(req->rq_reqmsg));
        if (rc && rc != -EDQUOT)
                CDEBUG(rc == -EBUSY  ? D_QUOTA : D_ERROR,
                       "dqacq failed! (rc:%d)\n", rc);
        req->rq_status = rc;

        /* there are three forms of qunit(historic causes), so we need to
         * adjust the same form to different forms slaves needed */
        rc = quota_copy_qdata(req, qdata, QUOTA_REPLY, QUOTA_EXPORT);
        if (rc < 0) {
                CDEBUG(D_ERROR, "Can't pack qunit_data(rc: %d)\n", rc);
                GOTO(out, rc);
        }

        /* Block the quota req. b=14840 */
        OBD_FAIL_TIMEOUT(OBD_FAIL_MDS_BLOCK_QUOTA_REQ, obd_timeout);
 send_reply:
        rc = ptlrpc_reply(req);
out:
        if (master_obd)
                obd_unpin_observer(lov_obd);
        if (lov_obd)
                obd_unpin_observer(obd);
        OBD_FREE(qdata, sizeof(struct qunit_data));
        RETURN(rc);
#else
        return 0;
#endif /* !__KERNEL__ */
}
#endif /* HAVE_QUOTA_SUPPORT */

ldlm_mode_t lck_compat_array[] = {
        [LCK_EX] LCK_COMPAT_EX,
        [LCK_PW] LCK_COMPAT_PW,
        [LCK_PR] LCK_COMPAT_PR,
        [LCK_CW] LCK_COMPAT_CW,
        [LCK_CR] LCK_COMPAT_CR,
        [LCK_NL] LCK_COMPAT_NL,
        [LCK_GROUP] LCK_COMPAT_GROUP
};<|MERGE_RESOLUTION|>--- conflicted
+++ resolved
@@ -286,7 +286,6 @@
         cli->cl_cksum_type = cli->cl_supp_cksum_types = OBD_CKSUM_CRC32;
 #endif
         atomic_set(&cli->cl_resends, OSC_DEFAULT_RESENDS);
-        atomic_set(&cli->cl_quota_resends, CLIENT_QUOTA_DEFAULT_RESENDS);
 
         /* This value may be changed at connect time in
            ptlrpc_connect_interpret. */
@@ -342,18 +341,9 @@
                                name, obddev->obd_name,
                                cli->cl_target_uuid.uuid);
                         spin_lock(&imp->imp_lock);
-                        imp->imp_deactive = 1;
+                        imp->imp_invalid = 1;
                         spin_unlock(&imp->imp_lock);
                 }
-        }
-
-        obddev->obd_namespace = ldlm_namespace_new(obddev, obddev->obd_name,
-                                                   LDLM_NAMESPACE_CLIENT,
-                                                   LDLM_NAMESPACE_GREEDY);
-        if (obddev->obd_namespace == NULL) {
-                CERROR("Unable to create client namespace - %s\n",
-                       obddev->obd_name);
-                GOTO(err_import, rc = -ENOMEM);
         }
 
         cli->cl_qchk_stat = CL_NOT_QUOTACHECKED;
@@ -372,10 +362,6 @@
 int client_obd_cleanup(struct obd_device *obddev)
 {
         ENTRY;
-
-        ldlm_namespace_free_post(obddev->obd_namespace);
-        obddev->obd_namespace = NULL;
-
         ldlm_put_ref();
         RETURN(0);
 }
@@ -389,16 +375,14 @@
         struct obd_import *imp = cli->cl_import;
         struct obd_export **exp = localdata;
         struct obd_connect_data *ocd;
+        struct ldlm_namespace *to_be_freed = NULL;
         int rc;
         ENTRY;
 
         down_write(&cli->cl_sem);
-        CDEBUG(D_INFO, "connect %s - %d\n", obd->obd_name,
-               cli->cl_conn_count);
-
         if (cli->cl_conn_count > 0)
                 GOTO(out_sem, rc = -EALREADY);
-
+        
         rc = class_connect(dlm_handle, obd, cluuid);
         if (rc)
                 GOTO(out_sem, rc);
@@ -406,7 +390,13 @@
         cli->cl_conn_count++;
         *exp = class_conn2export(dlm_handle);
 
-        LASSERT(obd->obd_namespace);
+        if (obd->obd_namespace != NULL)
+                CERROR("already have namespace!\n");
+        obd->obd_namespace = ldlm_namespace_new(obd, obd->obd_name,
+                                                LDLM_NAMESPACE_CLIENT,
+                                                LDLM_NAMESPACE_GREEDY);
+        if (obd->obd_namespace == NULL)
+                GOTO(out_disco, rc = -ENOMEM);
 
         imp->imp_dlm_handle = *dlm_handle;
         rc = ptlrpc_init_import(imp);
@@ -437,12 +427,18 @@
 
         if (rc) {
 out_ldlm:
+                ldlm_namespace_free_prior(obd->obd_namespace, imp, 0);
+                to_be_freed = obd->obd_namespace;
+                obd->obd_namespace = NULL;
+out_disco:
                 cli->cl_conn_count--;
                 class_disconnect(*exp);
                 *exp = NULL;
-        }
+        } 
 out_sem:
         up_write(&cli->cl_sem);
+        if (to_be_freed)
+                ldlm_namespace_free_post(to_be_freed);
         return rc;
 }
 
@@ -451,6 +447,7 @@
         struct obd_device *obd = class_exp2obd(exp);
         struct client_obd *cli;
         struct obd_import *imp;
+        struct ldlm_namespace *to_be_freed = NULL;
         int rc = 0, err;
         ENTRY;
 
@@ -464,9 +461,6 @@
         imp = cli->cl_import;
 
         down_write(&cli->cl_sem);
-        CDEBUG(D_INFO, "disconnect %s - %d\n", obd->obd_name,
-               cli->cl_conn_count);
-
         if (!cli->cl_conn_count) {
                 CERROR("disconnecting disconnected device (%s)\n",
                        obd->obd_name);
@@ -496,11 +490,16 @@
                                        NULL);
                 ldlm_namespace_free_prior(obd->obd_namespace, imp,
                                           obd->obd_force);
+                to_be_freed = obd->obd_namespace;
         }
 
         rc = ptlrpc_disconnect_import(imp, 0);
 
         ptlrpc_invalidate_import(imp);
+        /* set obd_namespace to NULL only after invalidate, because we can have
+         * some connect requests in flight, and his need store a connect flags
+         * in obd_namespace. bug 14260 */
+        obd->obd_namespace = NULL;
 
         if (imp->imp_rq_pool) {
                 ptlrpc_free_rq_pool(imp->imp_rq_pool);
@@ -517,50 +516,10 @@
         err = class_disconnect(exp);
         if (!rc && err)
                 rc = err;
-<<<<<<< HEAD
-=======
-
->>>>>>> 979784ac
+
         up_write(&cli->cl_sem);
-
-        RETURN(rc);
-}
-
-int server_disconnect_export(struct obd_export *exp)
-{
-        int rc;
-        ENTRY;
-
-        /* Disconnect early so that clients can't keep using export */
-        rc = class_disconnect(exp);
-
-        /* close import for avoid sending any requests */
-        if (exp->exp_imp_reverse)
-                ptlrpc_cleanup_imp(exp->exp_imp_reverse);
-
-        if (exp->exp_obd->obd_namespace != NULL)
-                ldlm_cancel_locks_for_export(exp);
-
-        /* complete all outstanding replies */
-        spin_lock(&exp->exp_lock);
-        while (!list_empty(&exp->exp_outstanding_replies)) {
-                struct ptlrpc_reply_state *rs =
-                        list_entry(exp->exp_outstanding_replies.next,
-                                   struct ptlrpc_reply_state, rs_exp_list);
-                struct ptlrpc_service *svc = rs->rs_service;
-
-                spin_lock(&svc->srv_lock);
-                list_del_init(&rs->rs_exp_list);
-                ptlrpc_schedule_difficult_reply(rs);
-                spin_unlock(&svc->srv_lock);
-        }
-        spin_unlock(&exp->exp_lock);
-
-
-        /* release nid stat refererence */
-        lprocfs_exp_cleanup(exp);
-
-
+        if (to_be_freed)
+                ldlm_namespace_free_post(to_be_freed);
         RETURN(rc);
 }
 
@@ -653,10 +612,9 @@
         }
         /* always check versions now */
         obd->obd_version_recov = 1;
-        cfs_waitq_signal(&obd->obd_next_transno_waitq);
         spin_unlock_bh(&obd->obd_processing_task_lock);
         /* reset timer, recovery will proceed with versions now */
-        reset_recovery_timer(obd, OBD_RECOVERY_TIME_SOFT, 1);
+        reset_recovery_timer(obd, OBD_RECOVERY_FACTOR * obd_timeout, 1);
         return 0;
 }
 EXPORT_SYMBOL(target_recovery_check_and_stop);
@@ -826,9 +784,7 @@
                 export = NULL;
                 rc = 0;
         } else if (export->exp_connection &&
-                   req->rq_peer.nid != export->exp_connection->c_peer.nid &&
-                   (lustre_msg_get_op_flags(req->rq_reqmsg) &
-                    MSG_CONNECT_INITIAL)) {
+                   req->rq_peer.nid != export->exp_connection->c_peer.nid) {
                 CWARN("%s: cookie %s seen on new NID %s when "
                       "existing NID %s is already connected\n",
                       target->obd_name, cluuid.uuid,
@@ -877,15 +833,6 @@
                       "with %d active RPCs\n", target->obd_name, cluuid.uuid,
                       libcfs_nid2str(req->rq_peer.nid),
                       export, atomic_read(&export->exp_rpc_count) - 1);
-<<<<<<< HEAD
-                spin_lock(&export->exp_lock);
-                if (req->rq_export->exp_conn_cnt <
-                    lustre_msg_get_conn_cnt(req->rq_reqmsg))
-                        /* try to abort active requests */
-                        req->rq_export->exp_abort_active_req = 1;
-                spin_unlock(&export->exp_lock);
-=======
->>>>>>> 979784ac
                 GOTO(out, rc = -EBUSY);
         } else if (lustre_msg_get_conn_cnt(req->rq_reqmsg) == 1) {
                 CERROR("%s: NID %s (%s) reconnected with 1 conn_cnt; "
@@ -1006,9 +953,7 @@
                 spin_unlock(&export->exp_lock);
                 GOTO(out, rc = -EALREADY);
         }
-        LASSERT(lustre_msg_get_conn_cnt(req->rq_reqmsg) > 0);
         export->exp_conn_cnt = lustre_msg_get_conn_cnt(req->rq_reqmsg);
-        export->exp_abort_active_req = 0;
 
         /* request from liblustre?  Don't evict it for not pinging. */
         if (lustre_msg_get_op_flags(req->rq_reqmsg) & MSG_CONNECT_LIBCLIENT) {
@@ -1022,17 +967,8 @@
                 spin_unlock(&export->exp_lock);
         }
 
-        if (export->exp_connection != NULL) {
-                /* Check to see if connection came from another NID */
-                if ((export->exp_connection->c_peer.nid != req->rq_peer.nid) &&
-                    !hlist_unhashed(&export->exp_nid_hash))
-                        lustre_hash_del(export->exp_obd->obd_nid_hash,
-                                        &export->exp_connection->c_peer.nid,
-                                        &export->exp_nid_hash);
-
+        if (export->exp_connection != NULL)
                 ptlrpc_connection_put(export->exp_connection);
-        }
-
         export->exp_connection = ptlrpc_connection_get(req->rq_peer,
                                                        req->rq_self,
                                                        &remote_uuid);
@@ -1045,8 +981,6 @@
 
         if (lustre_msg_get_op_flags(req->rq_repmsg) & MSG_CONNECT_RECONNECT) {
                 revimp = class_import_get(export->exp_imp_reverse);
-                ptlrpc_connection_put(revimp->imp_connection);
-                revimp->imp_connection = NULL;
                 GOTO(set_flags, rc = 0);
         }
 
@@ -1063,13 +997,13 @@
         if (export->exp_imp_reverse != NULL)
                 class_destroy_import(export->exp_imp_reverse);
         revimp = export->exp_imp_reverse = class_new_import(target);
+        revimp->imp_connection = ptlrpc_connection_addref(export->exp_connection);
         revimp->imp_client = &export->exp_obd->obd_ldlm_client;
         revimp->imp_remote_handle = conn;
         revimp->imp_dlm_fake = 1;
         revimp->imp_state = LUSTRE_IMP_FULL;
 
 set_flags:
-        revimp->imp_connection = ptlrpc_connection_addref(export->exp_connection);
         if (req->rq_reqmsg->lm_magic == LUSTRE_MSG_MAGIC_V1 &&
             lustre_msg_get_op_flags(req->rq_reqmsg) & MSG_CONNECT_NEXT_VER) {
                 revimp->imp_msg_magic = LUSTRE_MSG_MAGIC_V2;
@@ -1174,26 +1108,12 @@
         spin_unlock(&req->rq_export->exp_lock);
 }
 
-static void target_request_copy_get(struct ptlrpc_request *req)
-{
-        /* mark that request is in recovery queue, so request handler will not
-         * drop rpc count in export, bug 19870*/
-        LASSERT(!req->rq_copy_queued);
-        req->rq_copy_queued = 1;
-        /* increase refcount to keep request in queue */
-        atomic_inc(&req->rq_refcount);
-}
-
-static void target_request_copy_put(struct ptlrpc_request *req)
-{
-        LASSERTF(list_empty(&req->rq_replay_list), "next: %p, prev: %p\n",
-                 req->rq_replay_list.next, req->rq_replay_list.prev);
-        /* class_export_rpc_get was done before handling request,
-         * drop it early to allow new requests, see bug 19870.
-         */
-        LASSERT(req->rq_copy_queued);
-        class_export_rpc_put(req->rq_export);
-        ptlrpc_server_drop_request(req);
+static void target_release_saved_req(struct ptlrpc_request *req)
+{
+        ptlrpc_req_drop_rs(req);
+        class_export_put(req->rq_export);
+        OBD_FREE(req->rq_reqmsg, req->rq_reqlen);
+        OBD_FREE(req, sizeof *req);
 }
 
 static void target_send_delayed_replies(struct obd_device *obd)
@@ -1218,7 +1138,7 @@
                 list_del_init(&req->rq_list);
                 DEBUG_REQ(D_HA, req, "delayed:");
                 ptlrpc_reply(req);
-                target_request_copy_put(req);
+                target_release_saved_req(req);
         }
         obd->obd_recovery_end = cfs_time_current_sec();
 }
@@ -1272,14 +1192,10 @@
                 else
                         DEBUG_REQ(D_ERROR, req,
                                   "packing failed for abort-reply; skipping");
-<<<<<<< HEAD
-                target_request_copy_put(req);
-=======
 
                 LASSERT(req->rq_copy);
                 class_export_rpc_put(req->rq_export);
                 target_release_saved_req(req);
->>>>>>> 979784ac
         }
 }
 
@@ -1314,7 +1230,7 @@
         list_for_each_safe(tmp, n, &obd->obd_delayed_reply_queue) {
                 req = list_entry(tmp, struct ptlrpc_request, rq_list);
                 list_del(&req->rq_list);
-                target_request_copy_put(req);
+                target_release_saved_req(req);
         }
 
         CFS_INIT_LIST_HEAD(&clean_list);
@@ -1325,14 +1241,10 @@
                 req = list_entry(tmp, struct ptlrpc_request, rq_list);
                 target_exp_dequeue_req_replay(req);
                 list_del_init(&req->rq_list);
-<<<<<<< HEAD
-                target_request_copy_put(req);
-=======
                 
                 LASSERT(req->rq_copy);
                 class_export_rpc_put(req->rq_export);
                 target_release_saved_req(req);
->>>>>>> 979784ac
         }
         EXIT;
 }
@@ -1392,21 +1304,6 @@
         obd->obd_abort_recovery = 1;
         cfs_waitq_signal(&obd->obd_next_transno_waitq);
         spin_unlock_bh(&obd->obd_processing_task_lock);
-
-        /* bug 18948:
-         * The recovery timer expired and target_check_and_stop_recovery()
-         * must be called.  We cannot call it directly because we are in
-         * interrupt context, so we need to wake up another thread to call it.
-         * This may happen if there are obd->obd_next_transno_waitq waiters,
-         * or if we happen to handle a connect request.  However, we cannot
-         * count on either of those things so we wake up the ping evictor
-         * and leverage it's context to complete recovery.
-         *
-         * Note: HEAD has a separate recovery thread and handle this.
-         */
-        spin_lock(&obd->obd_dev_lock);
-        ping_evictor_wake(obd->obd_self_export);
-        spin_unlock(&obd->obd_dev_lock);
 }
 
 /* obd_processing_task_lock should be held */
@@ -1437,11 +1334,15 @@
         else if (!extend && (duration > obd->obd_recovery_timeout))
                 /* Track the client's largest expected replay time */
                 obd->obd_recovery_timeout = duration;
-
-        /* Hard limit of obd_recovery_time_hard which should not happen */
-        if(obd->obd_recovery_timeout > obd->obd_recovery_time_hard)
-                obd->obd_recovery_timeout = obd->obd_recovery_time_hard;
-
+#ifdef CRAY_XT3
+        /*
+         * If total recovery time already exceed the
+         * obd_recovery_max_time, then CRAY XT3 will
+         * abort the recovery
+         */
+        if(obd->obd_recovery_timeout > obd->obd_recovery_max_time)
+                obd->obd_recovery_timeout = obd->obd_recovery_max_time;
+#endif
         obd->obd_recovery_end = obd->obd_recovery_start +
                                 obd->obd_recovery_timeout;
         if (cfs_time_before(now, obd->obd_recovery_end)) {
@@ -1463,6 +1364,8 @@
         }
         CDEBUG(D_HA, "%s: starting recovery timer\n", obd->obd_name);
         obd->obd_recovery_start = cfs_time_current_sec();
+        /* minimum */
+        obd->obd_recovery_timeout = OBD_RECOVERY_FACTOR * obd_timeout;
         obd->obd_recovery_handler = handler;
         cfs_timer_init(&obd->obd_recovery_timer, target_recovery_expired, obd);
         spin_unlock_bh(&obd->obd_processing_task_lock);
@@ -1599,9 +1502,6 @@
                 obd->obd_next_recovery_transno++;
                 spin_unlock_bh(&obd->obd_processing_task_lock);
                 target_exp_dequeue_req_replay(req);
-<<<<<<< HEAD
-                target_request_copy_put(req);
-=======
 
                 LASSERT(req->rq_copy);
                 class_export_rpc_put(req->rq_export);
@@ -1610,7 +1510,6 @@
                 ptlrpc_req_drop_rs(req);
                 OBD_FREE(req->rq_reqmsg, req->rq_reqlen);
                 OBD_FREE(req, sizeof *req);
->>>>>>> 979784ac
                 OBD_RACE(OBD_FAIL_TGT_REPLAY_DELAY);
                 spin_lock_bh(&obd->obd_processing_task_lock);
                 if (list_empty(&obd->obd_recovery_queue)) {
@@ -1630,14 +1529,10 @@
         struct list_head *tmp;
         int inserted = 0;
         __u64 transno = lustre_msg_get_transno(req->rq_reqmsg);
-<<<<<<< HEAD
-        ENTRY;
-=======
         struct ptlrpc_request *saved_req, *orig_req;
         struct lustre_msg *reqmsg;
         int rc = 0;
 
->>>>>>> 979784ac
         /* CAVEAT EMPTOR: The incoming request message has been swabbed
          * (i.e. buflens etc are in my own byte order), but type-dependent
          * buffers (eg mds_body, ost_body etc) have NOT been swabbed. */
@@ -1645,10 +1540,20 @@
         if (!transno) {
                 CFS_INIT_LIST_HEAD(&req->rq_list);
                 DEBUG_REQ(D_HA, req, "not queueing");
-                RETURN(1);
-        }
+                return 1;
+        }
+
+        /* XXX If I were a real man, these LBUGs would be sane cleanups. */
+        /* XXX just like the request-dup code in queue_final_reply */
+        OBD_ALLOC(saved_req, sizeof *saved_req);
+        if (!saved_req)
+                LBUG();
+        OBD_ALLOC(reqmsg, req->rq_reqlen);
+        if (!reqmsg)
+                LBUG();
 
         spin_lock_bh(&obd->obd_processing_task_lock);
+
         /* If we're processing the queue, we want don't want to queue this
          * message.
          *
@@ -1664,16 +1569,14 @@
                 /* Processing the queue right now, don't re-add. */
                 LASSERT(list_empty(&req->rq_list));
                 spin_unlock_bh(&obd->obd_processing_task_lock);
-                RETURN(1);
+                GOTO(err_free, rc = 1);
         }
 
         if (unlikely(OBD_FAIL_CHECK(OBD_FAIL_TGT_REPLAY_DROP))) {
                 spin_unlock_bh(&obd->obd_processing_task_lock);
-                RETURN(0);
-        }
-
-<<<<<<< HEAD
-=======
+                GOTO(err_free, rc = 0);
+        }
+
         memcpy(saved_req, req, sizeof *req);
         memcpy(reqmsg, req->rq_reqmsg, req->rq_reqlen);
         orig_req = req;
@@ -1683,11 +1586,10 @@
         CFS_INIT_LIST_HEAD(&req->rq_list);
         CFS_INIT_LIST_HEAD(&req->rq_replay_list);
 
->>>>>>> 979784ac
         if (target_exp_enqueue_req_replay(req)) {
                 spin_unlock_bh(&obd->obd_processing_task_lock);
                 DEBUG_REQ(D_ERROR, req, "dropping resent queued req");
-                RETURN(0);
+                GOTO(err_exp, rc = 0);
         }
 
         /* XXX O(n^2) */
@@ -1707,7 +1609,7 @@
                         DEBUG_REQ(D_ERROR, req, "dropping replay: transno "
                                   "has been claimed by another client");
                         target_exp_dequeue_req_replay(req);
-                        RETURN(0);
+                        GOTO(err_exp, rc = 0);
                 }
         }
 
@@ -1715,7 +1617,6 @@
                 list_add_tail(&req->rq_list, &obd->obd_recovery_queue);
         }
 
-        target_request_copy_get(req);
         obd->obd_requests_queued_for_recovery++;
         orig_req->rq_copy_queued = 1;
         req->rq_copy = 1;
@@ -1726,7 +1627,7 @@
                  */
                 cfs_waitq_signal(&obd->obd_next_transno_waitq);
                 spin_unlock_bh(&obd->obd_processing_task_lock);
-                RETURN(0);
+                return 0;
         }
 
         /* Nobody is processing, and we know there's (at least) one to process
@@ -1738,7 +1639,14 @@
         spin_unlock_bh(&obd->obd_processing_task_lock);
 
         process_recovery_queue(obd);
-        RETURN(0);
+        return 0;
+
+err_exp:
+        class_export_put(req->rq_export);
+err_free:
+        OBD_FREE(reqmsg, req->rq_reqlen);
+        OBD_FREE(saved_req, sizeof(*saved_req));
+        return rc;
 }
 
 struct obd_device * target_req2obd(struct ptlrpc_request *req)
@@ -1749,6 +1657,8 @@
 int target_queue_last_replay_reply(struct ptlrpc_request *req, int rc)
 {
         struct obd_device *obd = target_req2obd(req);
+        struct ptlrpc_request *saved_req;
+        struct lustre_msg *reqmsg;
         struct obd_export *exp = req->rq_export;
         int recovery_done = 0, delayed_done = 0;
 
@@ -1764,6 +1674,17 @@
 
         LASSERT(!req->rq_reply_state->rs_difficult);
         LASSERT(list_empty(&req->rq_list));
+        /* XXX a bit like the request-dup code in queue_recovery_request */
+        OBD_ALLOC(saved_req, sizeof *saved_req);
+        if (!saved_req)
+                return -ENOMEM;
+        OBD_ALLOC(reqmsg, req->rq_reqlen);
+        if (!reqmsg) {
+                OBD_FREE(saved_req, sizeof *req);
+                return -ENOMEM;
+        }
+        *saved_req = *req;
+        memcpy(reqmsg, req->rq_reqmsg, req->rq_reqlen);
 
         /* Don't race cleanup */
         spin_lock_bh(&obd->obd_processing_task_lock);
@@ -1773,7 +1694,12 @@
         }
 
         if (!exp->exp_vbr_failed) {
-                target_request_copy_get(req);
+                ptlrpc_rs_addref(req->rq_reply_state);  /* +1 ref for saved reply */
+                req = saved_req;
+                req->rq_reqmsg = reqmsg;
+                CFS_INIT_LIST_HEAD(&req->rq_list);
+                CFS_INIT_LIST_HEAD(&req->rq_replay_list);
+                class_export_get(exp);
                 list_add(&req->rq_list, &obd->obd_delayed_reply_queue);
         }
 
@@ -1835,6 +1761,8 @@
                 CWARN("%s: disconnect export %s\n", obd->obd_name,
                       exp->exp_client_uuid.uuid);
                 class_fail_export(exp);
+                OBD_FREE(reqmsg, req->rq_reqlen);
+                OBD_FREE(saved_req, sizeof *req);
                 req->rq_status = 0;
                 ptlrpc_send_reply(req, 0);
         }
@@ -1842,6 +1770,8 @@
         return 1;
 
 out_noconn:
+        OBD_FREE(reqmsg, req->rq_reqlen);
+        OBD_FREE(saved_req, sizeof *req);
         req->rq_status = -ENOTCONN;
         /* rv is ignored anyhow */
         return -ENOTCONN;
@@ -2078,7 +2008,7 @@
 {
 #ifdef __KERNEL__
         struct obd_device *obd = req->rq_export->exp_obd;
-        struct obd_device *master_obd = NULL, *lov_obd = NULL;
+        struct obd_device *master_obd;
         struct lustre_quota_ctxt *qctxt;
         struct qunit_data *qdata = NULL;
         int rc = 0;
@@ -2109,13 +2039,13 @@
         }
 
         /* we use the observer */
-        if (obd_pin_observer(obd, &lov_obd) ||
-            obd_pin_observer(lov_obd, &master_obd)) {
+        if (!obd->obd_observer || !obd->obd_observer->obd_observer) {
                 CERROR("Can't find the observer, it is recovering\n");
                 req->rq_status = -EAGAIN;
                 GOTO(send_reply, rc = -EAGAIN);
         }
 
+        master_obd = obd->obd_observer->obd_observer;
         qctxt = &master_obd->u.obt.obt_qctxt;
 
         if (!qctxt->lqc_setup) {
@@ -2150,10 +2080,6 @@
  send_reply:
         rc = ptlrpc_reply(req);
 out:
-        if (master_obd)
-                obd_unpin_observer(lov_obd);
-        if (lov_obd)
-                obd_unpin_observer(obd);
         OBD_FREE(qdata, sizeof(struct qunit_data));
         RETURN(rc);
 #else
