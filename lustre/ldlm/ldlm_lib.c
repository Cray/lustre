/* -*- mode: c; c-basic-offset: 8; indent-tabs-mode: nil; -*-
 * vim:expandtab:shiftwidth=8:tabstop=8:
 *
 * GPL HEADER START
 *
 * DO NOT ALTER OR REMOVE COPYRIGHT NOTICES OR THIS FILE HEADER.
 *
 * This program is free software; you can redistribute it and/or modify
 * it under the terms of the GNU General Public License version 2 only,
 * as published by the Free Software Foundation.
 *
 * This program is distributed in the hope that it will be useful, but
 * WITHOUT ANY WARRANTY; without even the implied warranty of
 * MERCHANTABILITY or FITNESS FOR A PARTICULAR PURPOSE.  See the GNU
 * General Public License version 2 for more details (a copy is included
 * in the LICENSE file that accompanied this code).
 *
 * You should have received a copy of the GNU General Public License
 * version 2 along with this program; If not, see
 * http://www.sun.com/software/products/lustre/docs/GPLv2.pdf
 *
 * Please contact Sun Microsystems, Inc., 4150 Network Circle, Santa Clara,
 * CA 95054 USA or visit www.sun.com if you need additional information or
 * have any questions.
 *
 * GPL HEADER END
 */
/*
 * Copyright  2008 Sun Microsystems, Inc. All rights reserved
 * Use is subject to license terms.
 */
/*
 * This file is part of Lustre, http://www.lustre.org/
 * Lustre is a trademark of Sun Microsystems, Inc.
 */

#ifndef EXPORT_SYMTAB
# define EXPORT_SYMTAB
#endif
#define DEBUG_SUBSYSTEM S_LDLM

#ifdef __KERNEL__
# include <libcfs/libcfs.h>
#else
# include <liblustre.h>
#endif
#include <obd.h>
#include <lustre_mds.h>
#include <lustre_dlm.h>
#include <lustre_net.h>
#include "ldlm_internal.h"

/* @priority: if non-zero, move the selected to the list head
 * @create: if zero, only search in existed connections
 */
static int import_set_conn(struct obd_import *imp, struct obd_uuid *uuid,
                           int priority, int create)
{
        struct ptlrpc_connection *ptlrpc_conn;
        struct obd_import_conn *imp_conn = NULL, *item;
        int rc = 0;
        ENTRY;

        if (!create && !priority) {
                CDEBUG(D_HA, "Nothing to do\n");
                RETURN(-EINVAL);
        }

        ptlrpc_conn = ptlrpc_uuid_to_connection(uuid);
        if (!ptlrpc_conn) {
                CDEBUG(D_HA, "can't find connection %s\n", uuid->uuid);
                RETURN (-ENOENT);
        }

        if (create) {
                OBD_ALLOC(imp_conn, sizeof(*imp_conn));
                if (!imp_conn) {
                        GOTO(out_put, rc = -ENOMEM);
                }
        }

        spin_lock(&imp->imp_lock);
        list_for_each_entry(item, &imp->imp_conn_list, oic_item) {
                if (obd_uuid_equals(uuid, &item->oic_uuid)) {
                        if (priority) {
                                list_del(&item->oic_item);
                                list_add(&item->oic_item, &imp->imp_conn_list);
                                item->oic_last_attempt = 0;
                        }
                        CDEBUG(D_HA, "imp %p@%s: found existing conn %s%s\n",
                               imp, imp->imp_obd->obd_name, uuid->uuid,
                               (priority ? ", moved to head" : ""));
                        spin_unlock(&imp->imp_lock);
                        GOTO(out_free, rc = 0);
                }
        }
        /* not found */
        if (create) {
                imp_conn->oic_conn = ptlrpc_conn;
                imp_conn->oic_uuid = *uuid;
                item->oic_last_attempt = 0;
                if (priority)
                        list_add(&imp_conn->oic_item, &imp->imp_conn_list);
                else
                        list_add_tail(&imp_conn->oic_item, &imp->imp_conn_list);
                CDEBUG(D_HA, "imp %p@%s: add connection %s at %s\n",
                       imp, imp->imp_obd->obd_name, uuid->uuid,
                       (priority ? "head" : "tail"));
        } else {
                spin_unlock(&imp->imp_lock);
                GOTO(out_free, rc = -ENOENT);

        }

        spin_unlock(&imp->imp_lock);
        RETURN(0);
out_free:
        if (imp_conn)
                OBD_FREE(imp_conn, sizeof(*imp_conn));
out_put:
        ptlrpc_put_connection(ptlrpc_conn);
        RETURN(rc);
}

int import_set_conn_priority(struct obd_import *imp, struct obd_uuid *uuid)
{
        return import_set_conn(imp, uuid, 1, 0);
}

int client_import_add_conn(struct obd_import *imp, struct obd_uuid *uuid,
                           int priority)
{
        return import_set_conn(imp, uuid, priority, 1);
}

int client_import_del_conn(struct obd_import *imp, struct obd_uuid *uuid)
{
        struct obd_import_conn *imp_conn;
        struct obd_export *dlmexp;
        int rc = -ENOENT;
        ENTRY;

        spin_lock(&imp->imp_lock);
        if (list_empty(&imp->imp_conn_list)) {
                LASSERT(!imp->imp_connection);
                GOTO(out, rc);
        }

        list_for_each_entry(imp_conn, &imp->imp_conn_list, oic_item) {
                if (!obd_uuid_equals(uuid, &imp_conn->oic_uuid))
                        continue;
                LASSERT(imp_conn->oic_conn);

                /* is current conn? */
                if (imp_conn == imp->imp_conn_current) {
                        LASSERT(imp_conn->oic_conn == imp->imp_connection);

                        if (imp->imp_state != LUSTRE_IMP_CLOSED &&
                            imp->imp_state != LUSTRE_IMP_DISCON) {
                                CERROR("can't remove current connection\n");
                                GOTO(out, rc = -EBUSY);
                        }

                        ptlrpc_put_connection(imp->imp_connection);
                        imp->imp_connection = NULL;

                        dlmexp = class_conn2export(&imp->imp_dlm_handle);
                        if (dlmexp && dlmexp->exp_connection) {
                                LASSERT(dlmexp->exp_connection ==
                                        imp_conn->oic_conn);
                                ptlrpc_put_connection(dlmexp->exp_connection);
                                dlmexp->exp_connection = NULL;
                        }
                }

                list_del(&imp_conn->oic_item);
                ptlrpc_put_connection(imp_conn->oic_conn);
                OBD_FREE(imp_conn, sizeof(*imp_conn));
                CDEBUG(D_HA, "imp %p@%s: remove connection %s\n",
                       imp, imp->imp_obd->obd_name, uuid->uuid);
                rc = 0;
                break;
        }
out:
        spin_unlock(&imp->imp_lock);
        if (rc == -ENOENT)
                CERROR("connection %s not found\n", uuid->uuid);
        RETURN(rc);
}

/* configure an RPC client OBD device
 *
 * lcfg parameters:
 * 1 - client UUID
 * 2 - server UUID
 * 3 - inactive-on-startup
 */
int client_obd_setup(struct obd_device *obddev, obd_count len, void *buf)
{
        struct lustre_cfg* lcfg = buf;
        struct client_obd *cli = &obddev->u.cli;
        struct obd_import *imp;
        struct obd_uuid server_uuid;
        int rq_portal, rp_portal, connect_op;
        char *name = obddev->obd_type->typ_name;
        int rc;
        ENTRY;

        /* In a more perfect world, we would hang a ptlrpc_client off of
         * obd_type and just use the values from there. */
        if (!strcmp(name, LUSTRE_OSC_NAME)) {
#ifdef __KERNEL__
                /* Can be removed in Lustre 1.8, for compatibility only */
                rq_portal = OST_IO_PORTAL;
#else
                rq_portal = OST_REQUEST_PORTAL;
#endif
                rp_portal = OSC_REPLY_PORTAL;
                connect_op = OST_CONNECT;
        } else if (!strcmp(name, LUSTRE_MDC_NAME)) {
                rq_portal = MDS_REQUEST_PORTAL;
                rp_portal = MDC_REPLY_PORTAL;
                connect_op = MDS_CONNECT;
        } else if (!strcmp(name, LUSTRE_MGC_NAME)) {
                rq_portal = MGS_REQUEST_PORTAL;
                rp_portal = MGC_REPLY_PORTAL;
                connect_op = MGS_CONNECT;
        } else {
                CERROR("unknown client OBD type \"%s\", can't setup\n",
                       name);
                RETURN(-EINVAL);
        }

        if (LUSTRE_CFG_BUFLEN(lcfg, 1) < 1) {
                CERROR("requires a TARGET UUID\n");
                RETURN(-EINVAL);
        }

        if (LUSTRE_CFG_BUFLEN(lcfg, 1) > 37) {
                CERROR("client UUID must be less than 38 characters\n");
                RETURN(-EINVAL);
        }

        if (LUSTRE_CFG_BUFLEN(lcfg, 2) < 1) {
                CERROR("setup requires a SERVER UUID\n");
                RETURN(-EINVAL);
        }

        if (LUSTRE_CFG_BUFLEN(lcfg, 2) > 37) {
                CERROR("target UUID must be less than 38 characters\n");
                RETURN(-EINVAL);
        }

        init_rwsem(&cli->cl_sem);
        sema_init(&cli->cl_mgc_sem, 1);
        cli->cl_conn_count = 0;
        memcpy(server_uuid.uuid, lustre_cfg_buf(lcfg, 2),
               min_t(unsigned int, LUSTRE_CFG_BUFLEN(lcfg, 2),
                     sizeof(server_uuid)));

        cli->cl_dirty = 0;
        cli->cl_avail_grant = 0;
        /* FIXME: should limit this for the sum of all cl_dirty_max */
        cli->cl_dirty_max = OSC_MAX_DIRTY_DEFAULT * 1024 * 1024;
        if (cli->cl_dirty_max >> CFS_PAGE_SHIFT > num_physpages / 8)
                cli->cl_dirty_max = num_physpages << (CFS_PAGE_SHIFT - 3);
        CFS_INIT_LIST_HEAD(&cli->cl_cache_waiters);
        CFS_INIT_LIST_HEAD(&cli->cl_loi_ready_list);
        CFS_INIT_LIST_HEAD(&cli->cl_loi_write_list);
        CFS_INIT_LIST_HEAD(&cli->cl_loi_read_list);
        client_obd_list_lock_init(&cli->cl_loi_list_lock);
        cli->cl_r_in_flight = 0;
        cli->cl_w_in_flight = 0;
        spin_lock_init(&cli->cl_read_rpc_hist.oh_lock);
        spin_lock_init(&cli->cl_write_rpc_hist.oh_lock);
        spin_lock_init(&cli->cl_read_page_hist.oh_lock);
        spin_lock_init(&cli->cl_write_page_hist.oh_lock);
        spin_lock_init(&cli->cl_read_offset_hist.oh_lock);
        spin_lock_init(&cli->cl_write_offset_hist.oh_lock);
        cfs_waitq_init(&cli->cl_destroy_waitq);
        atomic_set(&cli->cl_destroy_in_flight, 0);
#ifdef ENABLE_CHECKSUM
        /* Turn on checksumming by default. */
        cli->cl_checksum = 1;
        /*
         * The supported checksum types will be worked out at connect time
         * Set cl_chksum* to CRC32 for now to avoid returning screwed info
         * through procfs.
         */
        cli->cl_cksum_type = cli->cl_supp_cksum_types = OBD_CKSUM_CRC32;
#endif
        atomic_set(&cli->cl_resends, OSC_DEFAULT_RESENDS);

        /* This value may be changed at connect time in
           ptlrpc_connect_interpret. */
        cli->cl_max_pages_per_rpc = min((int)PTLRPC_MAX_BRW_PAGES,
                                        (int)(1024 * 1024 >> CFS_PAGE_SHIFT));

        if (!strcmp(name, LUSTRE_MDC_NAME)) {
                cli->cl_max_rpcs_in_flight = MDC_MAX_RIF_DEFAULT;
        } else if (num_physpages >> (20 - CFS_PAGE_SHIFT) <= 128 /* MB */) {
                cli->cl_max_rpcs_in_flight = 2;
        } else if (num_physpages >> (20 - CFS_PAGE_SHIFT) <= 256 /* MB */) {
                cli->cl_max_rpcs_in_flight = 3;
        } else if (num_physpages >> (20 - CFS_PAGE_SHIFT) <= 512 /* MB */) {
                cli->cl_max_rpcs_in_flight = 4;
        } else {
                cli->cl_max_rpcs_in_flight = OSC_MAX_RIF_DEFAULT;
        }
        rc = ldlm_get_ref();
        if (rc) {
                CERROR("ldlm_get_ref failed: %d\n", rc);
                GOTO(err, rc);
        }

        ptlrpc_init_client(rq_portal, rp_portal, name,
                           &obddev->obd_ldlm_client);

        imp = class_new_import(obddev);
        if (imp == NULL)
                GOTO(err_ldlm, rc = -ENOENT);
        imp->imp_client = &obddev->obd_ldlm_client;
        imp->imp_connect_op = connect_op;
        imp->imp_initial_recov = 1;
        imp->imp_initial_recov_bk = 0;
        CFS_INIT_LIST_HEAD(&imp->imp_pinger_chain);
        memcpy(cli->cl_target_uuid.uuid, lustre_cfg_buf(lcfg, 1),
               LUSTRE_CFG_BUFLEN(lcfg, 1));
        class_import_put(imp);

        rc = client_import_add_conn(imp, &server_uuid, 1);
        if (rc) {
                CERROR("can't add initial connection\n");
                GOTO(err_import, rc);
        }

        cli->cl_import = imp;
        /* cli->cl_max_mds_{easize,cookiesize} updated by mdc_init_ea_size() */
        cli->cl_max_mds_easize = sizeof(struct lov_mds_md_v3);
        cli->cl_max_mds_cookiesize = sizeof(struct llog_cookie);

        if (LUSTRE_CFG_BUFLEN(lcfg, 3) > 0) {
                if (!strcmp(lustre_cfg_string(lcfg, 3), "inactive")) {
                        CDEBUG(D_HA, "marking %s %s->%s as inactive\n",
                               name, obddev->obd_name,
                               cli->cl_target_uuid.uuid);
                        spin_lock(&imp->imp_lock);
                        imp->imp_invalid = 1;
                        spin_unlock(&imp->imp_lock);
                }
        }

        cli->cl_qchk_stat = CL_NOT_QUOTACHECKED;

        RETURN(rc);

err_import:
        class_destroy_import(imp);
err_ldlm:
        ldlm_put_ref();
err:
        RETURN(rc);

}

int client_obd_cleanup(struct obd_device *obddev)
{
        ENTRY;
        ldlm_put_ref();
        RETURN(0);
}

/* ->o_connect() method for client side (OSC and MDC and MGC) */
int client_connect_import(struct lustre_handle *dlm_handle,
                          struct obd_device *obd, struct obd_uuid *cluuid,
                          struct obd_connect_data *data, void *localdata)
{
        struct client_obd *cli = &obd->u.cli;
        struct obd_import *imp = cli->cl_import;
        struct obd_export *exp;
        struct obd_connect_data *ocd;
        struct ldlm_namespace *to_be_freed = NULL;
        int rc;
        ENTRY;

        down_write(&cli->cl_sem);
        rc = class_connect(dlm_handle, obd, cluuid);
        if (rc)
                GOTO(out_sem, rc);

        cli->cl_conn_count++;
        if (cli->cl_conn_count > 1)
                GOTO(out_sem, rc);
        exp = class_conn2export(dlm_handle);

        if (obd->obd_namespace != NULL)
                CERROR("already have namespace!\n");
        obd->obd_namespace = ldlm_namespace_new(obd, obd->obd_name,
                                                LDLM_NAMESPACE_CLIENT,
                                                LDLM_NAMESPACE_GREEDY);
        if (obd->obd_namespace == NULL)
                GOTO(out_disco, rc = -ENOMEM);

        imp->imp_dlm_handle = *dlm_handle;
        rc = ptlrpc_init_import(imp);
        if (rc != 0)
                GOTO(out_ldlm, rc);

        ocd = &imp->imp_connect_data;
        if (data) {
                *ocd = *data;
                imp->imp_connect_flags_orig = data->ocd_connect_flags;
        }

        rc = ptlrpc_connect_import(imp, NULL);
        if (rc != 0) {
                LASSERT (imp->imp_state == LUSTRE_IMP_DISCON);
                GOTO(out_ldlm, rc);
        }
        LASSERT(exp->exp_connection);

        if (data) {
                LASSERT((ocd->ocd_connect_flags & data->ocd_connect_flags) ==
                        ocd->ocd_connect_flags);
                data->ocd_connect_flags = ocd->ocd_connect_flags;
        }

        ptlrpc_pinger_add_import(imp);
        EXIT;

        if (rc) {
out_ldlm:
                ldlm_namespace_free_prior(obd->obd_namespace, imp, 0);
                to_be_freed = obd->obd_namespace;
                obd->obd_namespace = NULL;
out_disco:
                cli->cl_conn_count--;
                class_disconnect(exp);
        } else {
                class_export_put(exp);
        }
out_sem:
        up_write(&cli->cl_sem);
        if (to_be_freed)
                ldlm_namespace_free_post(to_be_freed);
        return rc;
}

int client_disconnect_export(struct obd_export *exp)
{
        struct obd_device *obd = class_exp2obd(exp);
        struct client_obd *cli;
        struct obd_import *imp;
        struct ldlm_namespace *to_be_freed = NULL;
        int rc = 0, err;
        ENTRY;

        if (!obd) {
                CERROR("invalid export for disconnect: exp %p cookie "LPX64"\n",
                       exp, exp ? exp->exp_handle.h_cookie : -1);
                RETURN(-EINVAL);
        }

        cli = &obd->u.cli;
        imp = cli->cl_import;

        down_write(&cli->cl_sem);
        if (!cli->cl_conn_count) {
                CERROR("disconnecting disconnected device (%s)\n",
                       obd->obd_name);
                GOTO(out_sem, rc = -EINVAL);
        }

        cli->cl_conn_count--;
        if (cli->cl_conn_count)
                GOTO(out_no_disconnect, rc = 0);

        /* Mark import deactivated now, so we don't try to reconnect if any
         * of the cleanup RPCs fails (e.g. ldlm cancel, etc).  We don't
         * fully deactivate the import, or that would drop all requests. */
        spin_lock(&imp->imp_lock);
        imp->imp_deactive = 1;
        spin_unlock(&imp->imp_lock);

        /* Some non-replayable imports (MDS's OSCs) are pinged, so just
         * delete it regardless.  (It's safe to delete an import that was
         * never added.) */
        (void)ptlrpc_pinger_del_import(imp);

        if (obd->obd_namespace != NULL) {
                /* obd_force == local only */
                ldlm_cli_cancel_unused(obd->obd_namespace, NULL,
                                       obd->obd_force ? LDLM_FL_LOCAL_ONLY:0,
                                       NULL);
                ldlm_namespace_free_prior(obd->obd_namespace, imp,
                                          obd->obd_force);
                to_be_freed = obd->obd_namespace;
        }

        rc = ptlrpc_disconnect_import(imp, 0);

        ptlrpc_invalidate_import(imp);
        /* set obd_namespace to NULL only after invalidate, because we can have
         * some connect requests in flight, and his need store a connect flags
         * in obd_namespace. bug 14260 */
        obd->obd_namespace = NULL;
	
        ptlrpc_free_rq_pool(imp->imp_rq_pool);
        class_destroy_import(imp);
        cli->cl_import = NULL;

        EXIT;
 out_no_disconnect:
        err = class_disconnect(exp);
        if (!rc && err)
                rc = err;
 out_sem:
        up_write(&cli->cl_sem);
        if (to_be_freed)
                ldlm_namespace_free_post(to_be_freed);
        RETURN(rc);
}

/* --------------------------------------------------------------------------
 * from old lib/target.c
 * -------------------------------------------------------------------------- */

int target_handle_reconnect(struct lustre_handle *conn, struct obd_export *exp,
                            struct obd_uuid *cluuid)
{
        ENTRY;
        if (exp->exp_connection && exp->exp_imp_reverse) {
                struct lustre_handle *hdl;
                hdl = &exp->exp_imp_reverse->imp_remote_handle;
                /* Might be a re-connect after a partition. */
                if (!memcmp(&conn->cookie, &hdl->cookie, sizeof conn->cookie)) {
                        CWARN("%s: %s reconnecting\n", exp->exp_obd->obd_name,
                              cluuid->uuid);
                        conn->cookie = exp->exp_handle.h_cookie;
                        /* target_handle_connect() treats EALREADY and
                         * -EALREADY differently.  EALREADY means we are
                         * doing a valid reconnect from the same client. */
                        RETURN(EALREADY);
                } else {
                        CERROR("%s reconnecting from %s, "
                               "handle mismatch (ours "LPX64", theirs "
                               LPX64")\n", cluuid->uuid,
                               exp->exp_connection->c_remote_uuid.uuid,
                               hdl->cookie, conn->cookie);
                        memset(conn, 0, sizeof *conn);
                        /* target_handle_connect() treats EALREADY and
                         * -EALREADY differently.  -EALREADY is an error
                         * (same UUID, different handle). */
                        RETURN(-EALREADY);
                }
        }

        conn->cookie = exp->exp_handle.h_cookie;
        CDEBUG(D_HA, "connect export for UUID '%s' at %p, cookie "LPX64"\n",
               cluuid->uuid, exp, conn->cookie);
        RETURN(0);
}

void target_client_add_cb(struct obd_device *obd, __u64 transno, void *cb_data,
                          int error)
{
        struct obd_export *exp = cb_data;

        CDEBUG(D_RPCTRACE, "%s: committing for initial connect of %s\n",
               obd->obd_name, exp->exp_client_uuid.uuid);

        spin_lock(&exp->exp_lock);
        exp->exp_need_sync = 0;
        spin_unlock(&exp->exp_lock);
}
EXPORT_SYMBOL(target_client_add_cb);

static void
target_start_and_reset_recovery_timer(struct obd_device *obd,
                                      svc_handler_t handler,
                                      struct ptlrpc_request *req,
                                      int new_client);
void target_stop_recovery(void *, int);
int target_recovery_check_and_stop(struct obd_device *obd)
{
        int abort_recovery = 0;

        spin_lock_bh(&obd->obd_processing_task_lock);
        abort_recovery = obd->obd_abort_recovery;
        spin_unlock_bh(&obd->obd_processing_task_lock);
        if (abort_recovery) {
                target_stop_recovery(obd, 0);
                return 1;
        }
        return 0;
}
EXPORT_SYMBOL(target_recovery_check_and_stop);

int target_handle_connect(struct ptlrpc_request *req, svc_handler_t handler)
{
        struct obd_device *target, *targref = NULL;
        struct obd_export *export = NULL;
        struct obd_import *revimp;
        struct lustre_handle conn;
        struct obd_uuid tgtuuid;
        struct obd_uuid cluuid;
        struct obd_uuid remote_uuid;
        char *str, *tmp;
        int rc = 0;
        struct obd_connect_data *data;
        __u32 size[2] = { sizeof(struct ptlrpc_body), sizeof(*data) };
        lnet_nid_t *client_nid = NULL;
        ENTRY;

        OBD_RACE(OBD_FAIL_TGT_CONN_RACE);

        lustre_set_req_swabbed(req, REQ_REC_OFF);
        str = lustre_msg_string(req->rq_reqmsg, REQ_REC_OFF, sizeof(tgtuuid)-1);
        if (str == NULL) {
                DEBUG_REQ(D_ERROR, req, "bad target UUID for connect");
                GOTO(out, rc = -EINVAL);
        }

        obd_str2uuid (&tgtuuid, str);
        target = class_uuid2obd(&tgtuuid);
        /* COMPAT_146 */
        /* old (pre 1.6) lustre_process_log tries to connect to mdsname
           (eg. mdsA) instead of uuid. */
        if (!target) {
                snprintf((char *)tgtuuid.uuid, sizeof(tgtuuid), "%s_UUID", str);
                target = class_uuid2obd(&tgtuuid);
        }
        if (!target)
                target = class_name2obd(str);
        /* end COMPAT_146 */

        if (!target || target->obd_stopping || !target->obd_set_up) {
                LCONSOLE_ERROR_MSG(0x137, "UUID '%s' is not available "
                                   " for connect (%s)\n", str,
                                   !target ? "no target" :
                                   (target->obd_stopping ? "stopping" :
                                   "not set up"));
                GOTO(out, rc = -ENODEV);
        }

        if (target->obd_no_conn) {
                LCONSOLE_WARN("%s: temporarily refusing client connection "
                              "from %s\n", target->obd_name,
                              libcfs_nid2str(req->rq_peer.nid));
                GOTO(out, rc = -EAGAIN);
        }

        /* Make sure the target isn't cleaned up while we're here. Yes,
           there's still a race between the above check and our incref here.
           Really, class_uuid2obd should take the ref. */
        targref = class_incref(target);

        lustre_set_req_swabbed(req, REQ_REC_OFF + 1);
        str = lustre_msg_string(req->rq_reqmsg, REQ_REC_OFF + 1,
                                sizeof(cluuid) - 1);
        if (str == NULL) {
                DEBUG_REQ(D_ERROR, req, "bad client UUID for connect");
                GOTO(out, rc = -EINVAL);
        }

        obd_str2uuid (&cluuid, str);

        /* XXX extract a nettype and format accordingly */
        switch (sizeof(lnet_nid_t)) {
                /* NB the casts only avoid compiler warnings */
        case 8:
                snprintf(remote_uuid.uuid, sizeof remote_uuid,
                         "NET_"LPX64"_UUID", (__u64)req->rq_peer.nid);
                break;
        case 4:
                snprintf(remote_uuid.uuid, sizeof remote_uuid,
                         "NET_%x_UUID", (__u32)req->rq_peer.nid);
                break;
        default:
                LBUG();
        }

        target_recovery_check_and_stop(target);

        tmp = lustre_msg_buf(req->rq_reqmsg, REQ_REC_OFF + 2, sizeof conn);
        if (tmp == NULL)
                GOTO(out, rc = -EPROTO);

        memcpy(&conn, tmp, sizeof conn);

        data = lustre_swab_reqbuf(req, REQ_REC_OFF + 3, sizeof(*data),
                                  lustre_swab_connect);
        rc = lustre_pack_reply(req, 2, size, NULL);
        if (rc)
                GOTO(out, rc);

        if (lustre_msg_get_op_flags(req->rq_reqmsg) & MSG_CONNECT_LIBCLIENT) {
                if (!data) {
                        DEBUG_REQ(D_WARNING, req, "Refusing old (unversioned) "
                                  "libclient connection attempt");
                        GOTO(out, rc = -EPROTO);
                } else if (data->ocd_version < LUSTRE_VERSION_CODE -
                                               LUSTRE_VERSION_ALLOWED_OFFSET ||
                           data->ocd_version > LUSTRE_VERSION_CODE +
                                               LUSTRE_VERSION_ALLOWED_OFFSET) {
                        DEBUG_REQ(D_WARNING, req, "Refusing %s (%d.%d.%d.%d) "
                                  "libclient connection attempt",
                                  data->ocd_version < LUSTRE_VERSION_CODE ?
                                  "old" : "new",
                                  OBD_OCD_VERSION_MAJOR(data->ocd_version),
                                  OBD_OCD_VERSION_MINOR(data->ocd_version),
                                  OBD_OCD_VERSION_PATCH(data->ocd_version),
                                  OBD_OCD_VERSION_FIX(data->ocd_version));
                        data = lustre_msg_buf(req->rq_repmsg, REPLY_REC_OFF,
                                              offsetof(typeof(*data),
                                                       ocd_version) +
                                              sizeof(data->ocd_version));
                        if (data) {
                                data->ocd_connect_flags = OBD_CONNECT_VERSION;
                                data->ocd_version = LUSTRE_VERSION_CODE;
                        }
                        GOTO(out, rc = -EPROTO);
                }
        }

        /* lctl gets a backstage, all-access pass. */
        if (obd_uuid_equals(&cluuid, &target->obd_uuid))
                goto dont_check_exports;

        spin_lock(&target->obd_dev_lock);
        export = lustre_hash_get_object_by_key(target->obd_uuid_hash_body, &cluuid);

        if (export != NULL && export->exp_connecting) { /* bug 9635, et. al. */
                CWARN("%s: exp %p already connecting\n",
                      export->exp_obd->obd_name, export);
                class_export_put(export);
                export = NULL;
                rc = -EALREADY;
        } else if (export != NULL && export->exp_connection != NULL &&
                   req->rq_peer.nid != export->exp_connection->c_peer.nid) {
                /* make darn sure this is coming from the same peer
                 * if the UUIDs matched */
                CWARN("%s: cookie %s seen on new NID %s when "
                      "existing NID %s is already connected\n",
                      target->obd_name, cluuid.uuid,
                      libcfs_nid2str(req->rq_peer.nid),
                      libcfs_nid2str(export->exp_connection->c_peer.nid));
                class_export_put(export);
                export = NULL;
                rc = -EALREADY;
        } else if (export != NULL && export->exp_failed) { /* bug 11327 */
                CDEBUG(D_HA, "%s: exp %p evict in progress - new cookie needed "
                      "for connect\n", export->exp_obd->obd_name, export);
                class_export_put(export);
                export = NULL;
                rc = -ENODEV;
        } else if (export != NULL && export->exp_delayed &&
                   !(data && data->ocd_connect_flags & OBD_CONNECT_VBR)) {
                spin_unlock(&target->obd_dev_lock);
                class_fail_export(export);
                class_export_put(export);
                export = NULL;
                GOTO(out, rc = -ENODEV);
        } else if (export != NULL) {
                spin_lock(&export->exp_lock);
                export->exp_connecting = 1;
                spin_unlock(&export->exp_lock);
                class_export_put(export);
                spin_unlock(&target->obd_dev_lock);
                LASSERT(export->exp_obd == target);

                rc = target_handle_reconnect(&conn, export, &cluuid);
        }

        /* If we found an export, we already unlocked. */
        if (!export) {
                spin_unlock(&target->obd_dev_lock);
                OBD_FAIL_TIMEOUT(OBD_FAIL_TGT_DELAY_CONNECT, 2 * obd_timeout);
        } else if (req->rq_export == NULL &&
                   atomic_read(&export->exp_rpc_count) > 0) {
                CWARN("%s: refuse connection from %s/%s to 0x%p; still busy "
                      "with %d references\n", target->obd_name, cluuid.uuid,
                      libcfs_nid2str(req->rq_peer.nid),
                      export, atomic_read(&export->exp_refcount));
                GOTO(out, rc = -EBUSY);
        } else if (req->rq_export != NULL &&
                   atomic_read(&export->exp_rpc_count) > 1) {
                CWARN("%s: refuse reconnection from %s@%s to 0x%p; still busy "
                      "with %d active RPCs\n", target->obd_name, cluuid.uuid,
                      libcfs_nid2str(req->rq_peer.nid),
                      export, atomic_read(&export->exp_rpc_count));
                GOTO(out, rc = -EBUSY);
        } else if (lustre_msg_get_conn_cnt(req->rq_reqmsg) == 1) {
                CERROR("%s: NID %s (%s) reconnected with 1 conn_cnt; "
                       "cookies not random?\n", target->obd_name,
                       libcfs_nid2str(req->rq_peer.nid), cluuid.uuid);
                GOTO(out, rc = -EALREADY);
        } else if (export->exp_delayed && target->obd_recovering) {
                /* VBR: don't allow delayed connection during recovery */
                CWARN("%s: NID %s (%s) export was already marked as delayed "
                      "and will wait for end of recovery\n", target->obd_name,
                       libcfs_nid2str(req->rq_peer.nid), cluuid.uuid);
                GOTO(out, rc = -EBUSY);
        } else {
                OBD_FAIL_TIMEOUT(OBD_FAIL_TGT_DELAY_RECONNECT, 2 * obd_timeout);
        }

        if (rc < 0)
                GOTO(out, rc);

        /* Tell the client if we're in recovery. */
        if (target->obd_recovering) {
                lustre_msg_add_op_flags(req->rq_repmsg, MSG_CONNECT_RECOVERING);
                /* If this is the first time a client connects,
                   reset the recovery timer */
                if (rc == 0)
                        target_start_and_reset_recovery_timer(target, handler,
                                                              req, !export);
        }

        /* We want to handle EALREADY but *not* -EALREADY from
         * target_handle_reconnect(), return reconnection state in a flag */
        if (rc == EALREADY) {
                lustre_msg_add_op_flags(req->rq_repmsg, MSG_CONNECT_RECONNECT);
                rc = 0;
        } else {
                LASSERT(rc == 0);
        }

        /* Tell the client if we support replayable requests */
        if (target->obd_replayable)
                lustre_msg_add_op_flags(req->rq_repmsg, MSG_CONNECT_REPLAYABLE);
        client_nid = &req->rq_peer.nid;

        /* VBR: for delayed connections we start recovery */
        if (export && export->exp_delayed && !export->exp_in_recovery) {
                LASSERT(!target->obd_recovering);
                LASSERT(data && data->ocd_connect_flags & OBD_CONNECT_VBR);
                lustre_msg_add_op_flags(req->rq_repmsg, MSG_CONNECT_DELAYED |
                                        MSG_CONNECT_RECOVERING);
                spin_lock_bh(&target->obd_processing_task_lock);
                target->obd_version_recov = 1;
                spin_unlock_bh(&target->obd_processing_task_lock);
                target_start_and_reset_recovery_timer(target, handler, req, 1);
        }

        if (export == NULL) {
                if (target->obd_recovering) {
                        CERROR("%s: denying connection for new client %s (%s): "
                               "%d clients in recovery for %lds\n",
                               target->obd_name,
                               libcfs_nid2str(req->rq_peer.nid), cluuid.uuid,
                               target->obd_recoverable_clients,
                               cfs_duration_sec(cfs_time_sub(cfs_timer_deadline(&target->obd_recovery_timer),
                                                             cfs_time_current())));
                        rc = -EBUSY;
                } else {
 dont_check_exports:
                        rc = obd_connect(&conn, target, &cluuid, data,
                                         client_nid);
                }
        } else {
                rc = obd_reconnect(export, target, &cluuid, data, client_nid);
        }

        if (rc)
                GOTO(out, rc);

        /* Return only the parts of obd_connect_data that we understand, so the
         * client knows that we don't understand the rest. */
        if (data)
                memcpy(lustre_msg_buf(req->rq_repmsg, REPLY_REC_OFF,
                                      sizeof(*data)),
                       data, sizeof(*data));

        /* If all else goes well, this is our RPC return code. */
        req->rq_status = 0;

        lustre_msg_set_handle(req->rq_repmsg, &conn);

        /* ownership of this export ref transfers to the request AFTER we
         * drop any previous reference the request had, but we don't want
         * that to go to zero before we get our new export reference. */
        export = class_conn2export(&conn);
        if (!export) {
                DEBUG_REQ(D_ERROR, req, "Missing export!");
                GOTO(out, rc = -ENODEV);
        }

        /* If the client and the server are the same node, we will already
         * have an export that really points to the client's DLM export,
         * because we have a shared handles table.
         *
         * XXX this will go away when shaver stops sending the "connect" handle
         * in the real "remote handle" field of the request --phik 24 Apr 2003
         */
        if (req->rq_export != NULL)
                class_export_put(req->rq_export);

        req->rq_export = export;

        spin_lock(&export->exp_lock);
        if (export->exp_conn_cnt >= lustre_msg_get_conn_cnt(req->rq_reqmsg)) {
                CERROR("%s: %s already connected at higher conn_cnt: %d > %d\n",
                       cluuid.uuid, libcfs_nid2str(req->rq_peer.nid),
                       export->exp_conn_cnt,
                       lustre_msg_get_conn_cnt(req->rq_reqmsg));

                spin_unlock(&export->exp_lock);
                GOTO(out, rc = -EALREADY);
        }
        export->exp_conn_cnt = lustre_msg_get_conn_cnt(req->rq_reqmsg);

        /* request from liblustre?  Don't evict it for not pinging. */
        if (lustre_msg_get_op_flags(req->rq_reqmsg) & MSG_CONNECT_LIBCLIENT) {
                export->exp_libclient = 1;
                spin_unlock(&export->exp_lock);

                spin_lock(&target->obd_dev_lock);
                list_del_init(&export->exp_obd_chain_timed);
                spin_unlock(&target->obd_dev_lock);
        } else {
                spin_unlock(&export->exp_lock);
        }

        if (export->exp_connection != NULL)
                ptlrpc_put_connection(export->exp_connection);

        export->exp_connection = ptlrpc_get_connection(req->rq_peer,
                                                       req->rq_self,
                                                       &remote_uuid);

        spin_lock(&target->obd_dev_lock);

        /* Export might be hashed already, e.g. if this is reconnect */
        if (hlist_unhashed(&export->exp_nid_hash))
                lustre_hash_additem(export->exp_obd->obd_nid_hash_body,
                                    &export->exp_connection->c_peer.nid,
                                    &export->exp_nid_hash);
        spin_unlock(&target->obd_dev_lock);

        if (lustre_msg_get_op_flags(req->rq_repmsg) & MSG_CONNECT_RECONNECT) {
                revimp = class_import_get(export->exp_imp_reverse);
                GOTO(set_flags, rc = 0);
        }

        if (target->obd_recovering && !export->exp_in_recovery) {
                spin_lock(&export->exp_lock);
                export->exp_in_recovery = 1;
                spin_unlock(&export->exp_lock);
                target->obd_connected_clients++;
        }
        memcpy(&conn,
               lustre_msg_buf(req->rq_reqmsg, REQ_REC_OFF + 2, sizeof conn),
               sizeof conn);

        if (export->exp_imp_reverse != NULL)
                class_destroy_import(export->exp_imp_reverse);
        revimp = export->exp_imp_reverse = class_new_import(target);
        revimp->imp_connection = ptlrpc_connection_addref(export->exp_connection);
        revimp->imp_client = &export->exp_obd->obd_ldlm_client;
        revimp->imp_remote_handle = conn;
        revimp->imp_dlm_fake = 1;
        revimp->imp_state = LUSTRE_IMP_FULL;
<<<<<<< HEAD
=======

        /* unknown versions will be caught in
         * ptlrpc_handle_server_req_in->lustre_unpack_msg() */
        revimp->imp_msg_magic = req->rq_reqmsg->lm_magic;
>>>>>>> ce18b2ca

set_flags:
        if (req->rq_reqmsg->lm_magic == LUSTRE_MSG_MAGIC_V1 &&
            lustre_msg_get_op_flags(req->rq_reqmsg) & MSG_CONNECT_NEXT_VER) {
                revimp->imp_msg_magic = LUSTRE_MSG_MAGIC_V2;
                lustre_msg_add_op_flags(req->rq_repmsg, MSG_CONNECT_NEXT_VER);
        } else {
                /* unknown versions will be caught in
                 * ptlrpc_handle_server_req_in->lustre_unpack_msg() */
                revimp->imp_msg_magic = req->rq_reqmsg->lm_magic;
        }

        if (revimp->imp_msg_magic != LUSTRE_MSG_MAGIC_V1) {
                if (export->exp_connect_flags & OBD_CONNECT_AT)
                        revimp->imp_msghdr_flags |= MSGHDR_AT_SUPPORT;
                else
                        revimp->imp_msghdr_flags &= ~MSGHDR_AT_SUPPORT;
        }

        class_import_put(revimp);
out:
        if (export) {
                spin_lock(&export->exp_lock);
                export->exp_connecting = 0;
                spin_unlock(&export->exp_lock);
        }
        if (targref)
                class_decref(targref);
        if (rc)
                req->rq_status = rc;
        RETURN(rc);
}

int target_handle_disconnect(struct ptlrpc_request *req)
{
        int rc;
        ENTRY;

        rc = lustre_pack_reply(req, 1, NULL, NULL);
        if (rc)
                RETURN(rc);

        /* keep the rq_export around so we can send the reply */
        req->rq_status = obd_disconnect(class_export_get(req->rq_export));
        RETURN(0);
}

void target_destroy_export(struct obd_export *exp)
{
        /* exports created from last_rcvd data, and "fake"
           exports created by lctl don't have an import */
        if (exp->exp_imp_reverse != NULL)
                class_destroy_import(exp->exp_imp_reverse);

        /* We cancel locks at disconnect time, but this will catch any locks
         * granted in a race with recovery-induced disconnect. */
        if (exp->exp_obd->obd_namespace != NULL)
                ldlm_cancel_locks_for_export(exp);
}

/*
 * Recovery functions
 */

static int target_exp_enqueue_req_replay(struct ptlrpc_request *req)
{
        __u64                  transno = lustre_msg_get_transno(req->rq_reqmsg);
        struct obd_export     *exp = req->rq_export;
        struct ptlrpc_request *reqiter;
        int                    dup = 0;

        LASSERT(exp);

        spin_lock(&exp->exp_lock);
        list_for_each_entry(reqiter, &exp->exp_req_replay_queue,
                            rq_replay_list) {
                if (lustre_msg_get_transno(reqiter->rq_reqmsg) == transno) {
                        dup = 1;
                        break;
                }
        }

        if (dup) {
                /* we expect it with RESENT and REPLAY flags */
                if ((lustre_msg_get_flags(req->rq_reqmsg) &
                     (MSG_RESENT | MSG_REPLAY)) != (MSG_RESENT | MSG_REPLAY))
                        CERROR("invalid flags %x of resent replay\n",
                               lustre_msg_get_flags(req->rq_reqmsg));
        } else {
                list_add_tail(&req->rq_replay_list, &exp->exp_req_replay_queue);
        }

        spin_unlock(&exp->exp_lock);
        return dup;
}

static void target_exp_dequeue_req_replay(struct ptlrpc_request *req)
{
        LASSERT(!list_empty(&req->rq_replay_list));
        LASSERT(req->rq_export);

        spin_lock(&req->rq_export->exp_lock);
        list_del_init(&req->rq_replay_list);
        spin_unlock(&req->rq_export->exp_lock);
}

static void target_release_saved_req(struct ptlrpc_request *req)
{
        ptlrpc_req_drop_rs(req);
        class_export_put(req->rq_export);
        OBD_FREE(req->rq_reqmsg, req->rq_reqlen);
        OBD_FREE(req, sizeof *req);
}

static void target_send_delayed_replies(struct obd_device *obd)
{
        struct ptlrpc_request *req, *tmp;

        LCONSOLE_INFO("%s: sending delayed replies to recovered clients\n",
                      obd->obd_name);

        list_for_each_entry_safe(req, tmp, &obd->obd_delayed_reply_queue, rq_list) {
                list_del_init(&req->rq_list);
                DEBUG_REQ(D_HA, req, "delayed:");
                ptlrpc_reply(req);
                target_release_saved_req(req);
        }
        obd->obd_recovery_end = cfs_time_current_sec();
}

static void target_finish_recovery(struct obd_device *obd)
{
        ldlm_reprocess_all_ns(obd->obd_namespace);
        LASSERT(obd->obd_processing_task == 0);
        /* when recovery finished, cleanup orphans on mds and ost */
        if (OBT(obd) && OBP(obd, postrecov)) {
                int rc = OBP(obd, postrecov)(obd);
                LCONSOLE_WARN("%s: recovery %s: rc %d\n", obd->obd_name,
                              rc < 0 ? "failed" : "complete", rc);
        }
        LASSERT(list_empty(&obd->obd_recovery_queue));
        target_send_delayed_replies(obd);
}

static void abort_recovery_queue(struct obd_device *obd)
{
        struct ptlrpc_request *req;
        struct list_head *tmp, *n;
        int rc;

        list_for_each_safe(tmp, n, &obd->obd_recovery_queue) {
                req = list_entry(tmp, struct ptlrpc_request, rq_list);
                target_exp_dequeue_req_replay(req);
                list_del(&req->rq_list);
                DEBUG_REQ(D_ERROR, req, "aborted:");
                req->rq_status = -ENOTCONN;
                req->rq_type = PTL_RPC_MSG_ERR;
                rc = lustre_pack_reply(req, 1, NULL, NULL);
                if (rc == 0)
                        ptlrpc_reply(req);
                else
                        DEBUG_REQ(D_ERROR, req,
                                  "packing failed for abort-reply; skipping");
                target_release_saved_req(req);
        }
}

/* Called from a cleanup function if the device is being cleaned up
   forcefully.  The exports should all have been disconnected already,
   the only thing left to do is
     - clear the recovery flags
     - cancel the timer
     - free queued requests and replies, but don't send replies
   Because the obd_stopping flag is set, no new requests should be received.

*/
void target_cleanup_recovery(struct obd_device *obd)
{
        struct list_head *tmp, *n;
        struct ptlrpc_request *req;
        ENTRY;

        LASSERT(obd->obd_stopping);

        spin_lock_bh(&obd->obd_processing_task_lock);
        if (!obd->obd_recovering) {
                spin_unlock_bh(&obd->obd_processing_task_lock);
                EXIT;
                return;
        }
        obd->obd_recovering = obd->obd_abort_recovery = 0;
        target_cancel_recovery_timer(obd);
        spin_unlock_bh(&obd->obd_processing_task_lock);

        list_for_each_safe(tmp, n, &obd->obd_delayed_reply_queue) {
                req = list_entry(tmp, struct ptlrpc_request, rq_list);
                list_del(&req->rq_list);
                target_release_saved_req(req);
        }

        list_for_each_safe(tmp, n, &obd->obd_recovery_queue) {
                req = list_entry(tmp, struct ptlrpc_request, rq_list);
                target_exp_dequeue_req_replay(req);
                list_del(&req->rq_list);
                target_release_saved_req(req);
        }
        EXIT;
}

void target_stop_recovery(void *data, int abort)
{
        struct obd_device *obd = data;
        ENTRY;

        spin_lock_bh(&obd->obd_processing_task_lock);
        if (!obd->obd_recovering) {
                spin_unlock_bh(&obd->obd_processing_task_lock);
                EXIT;
                return;
        }
        obd->obd_recovering = 0;
        obd->obd_abort_recovery = 0;
        obd->obd_processing_task = 0;
        if (abort == 0)
                LASSERT(obd->obd_recoverable_clients == 0);

        target_cancel_recovery_timer(obd);
        spin_unlock_bh(&obd->obd_processing_task_lock);

        if (abort) {
                LCONSOLE_WARN("%s: recovery is aborted by administrative "
                              "request; %d clients are not recovered "
                              "(%d clients did)\n", obd->obd_name,
                              obd->obd_recoverable_clients,
                              obd->obd_connected_clients);
        class_disconnect_stale_exports(obd);
        }
        abort_recovery_queue(obd);
        target_finish_recovery(obd);
        CDEBUG(D_HA, "%s: recovery complete\n", obd_uuid2str(&obd->obd_uuid));
        EXIT;
}

void target_abort_recovery(void *data)
{
        target_stop_recovery(data, 1);
}

static void reset_recovery_timer(struct obd_device *, int, int);
static void target_recovery_expired(unsigned long castmeharder)
{
        struct obd_device *obd = (struct obd_device *)castmeharder;
        int version_recov = obd->obd_version_recov;
        LCONSOLE_WARN("%s: recovery period over; %d clients never reconnected "
                      "after %lds (%d clients did)\n",
                      obd->obd_name, obd->obd_recoverable_clients,
                      cfs_time_current_sec()- obd->obd_recovery_start,
                      obd->obd_connected_clients);


        /* VBR: stale exports should be marked as delayed */
        class_handle_stale_exports(obd);

        spin_lock_bh(&obd->obd_processing_task_lock);
        /* VBR: no clients are remained to replay, stop recovery */
        if (obd->obd_recovering && obd->obd_recoverable_clients == 0)
                obd->obd_abort_recovery = 1;
        /* always check versions now */
        obd->obd_version_recov = 1;
        cfs_waitq_signal(&obd->obd_next_transno_waitq);
        spin_unlock_bh(&obd->obd_processing_task_lock);
        /* reset timer if recovery will proceed with versions now */
        reset_recovery_timer(obd, OBD_RECOVERY_FACTOR * obd_timeout,
                             !version_recov);
}

/* obd_processing_task_lock should be held */
void target_cancel_recovery_timer(struct obd_device *obd)
{
        CDEBUG(D_HA, "%s: cancel recovery timer\n", obd->obd_name);
        cfs_timer_disarm(&obd->obd_recovery_timer);
}

/* extend = 1 means require at least "duration" seconds left in the timer,
   extend = 0 means set the total duration (start_recovery_timer) */
static void reset_recovery_timer(struct obd_device *obd, int duration,
                                 int extend)
{
        cfs_time_t now = cfs_time_current_sec();
        cfs_duration_t left;

        spin_lock_bh(&obd->obd_processing_task_lock);
        if (!obd->obd_recovering) {
                spin_unlock_bh(&obd->obd_processing_task_lock);
                return;
        }

        left = cfs_time_sub(obd->obd_recovery_end, now);

        if (extend && (duration > left))
                obd->obd_recovery_timeout += duration - left;
        else if (!extend && (duration > obd->obd_recovery_timeout))
                /* Track the client's largest expected replay time */
                obd->obd_recovery_timeout = duration;
#ifdef CRAY_XT3
        /*
         * If total recovery time already exceed the
         * obd_recovery_max_time, then CRAY XT3 will
         * abort the recovery
         */
        if(obd->obd_recovery_timeout > obd->obd_recovery_max_time)
                obd->obd_recovery_timeout = obd->obd_recovery_max_time;
#endif
        obd->obd_recovery_end = obd->obd_recovery_start +
                                obd->obd_recovery_timeout;
        if (cfs_time_before(now, obd->obd_recovery_end)) {
                left = cfs_time_sub(obd->obd_recovery_end, now);
                cfs_timer_arm(&obd->obd_recovery_timer, cfs_time_shift(left));
        }
        spin_unlock_bh(&obd->obd_processing_task_lock);
        CDEBUG(D_HA, "%s: recovery timer will expire in %u seconds\n",
               obd->obd_name, (unsigned)left);
}

static void check_and_start_recovery_timer(struct obd_device *obd,
                                           svc_handler_t handler)
{
        spin_lock_bh(&obd->obd_processing_task_lock);
        if (obd->obd_recovery_handler) {
                spin_unlock_bh(&obd->obd_processing_task_lock);
                return;
        }
        CWARN("%s: starting recovery timer\n", obd->obd_name);
        obd->obd_recovery_start = cfs_time_current_sec();
        /* minimum */
        obd->obd_recovery_timeout = OBD_RECOVERY_FACTOR * obd_timeout;
        obd->obd_recovery_handler = handler;
        cfs_timer_init(&obd->obd_recovery_timer, target_recovery_expired, obd);
        spin_unlock_bh(&obd->obd_processing_task_lock);

        reset_recovery_timer(obd, obd->obd_recovery_timeout, 0);
}

/* Reset the timer with each new client connection */
/*
 * This timer is actually reconnect_timer, which is for making sure
 * the total recovery window is at least as big as my reconnect
 * attempt timing. So the initial recovery time_out will be set to
 * OBD_RECOVERY_FACTOR * obd_timeout. If the timeout coming
 * from client is bigger than this, then the recovery time_out will
 * be extend to make sure the client could be reconnected, in the
 * process, the timeout from the new client should be ignored.
 */

static void
target_start_and_reset_recovery_timer(struct obd_device *obd,
                                      svc_handler_t handler,
                                      struct ptlrpc_request *req,
                                      int new_client)
{
        /* teach server about old server's estimates */
        if (!new_client)
                at_add(&req->rq_rqbd->rqbd_service->srv_at_estimate,
                       lustre_msg_get_timeout(req->rq_reqmsg));

        check_and_start_recovery_timer(obd, handler);
}

static int check_for_next_transno(struct obd_device *obd)
{
        struct ptlrpc_request *req;
        int wake_up = 0, connected, completed, queue_len, max;
        __u64 next_transno, req_transno;

        spin_lock_bh(&obd->obd_processing_task_lock);
        req = list_entry(obd->obd_recovery_queue.next,
                         struct ptlrpc_request, rq_list);
        max = obd->obd_max_recoverable_clients;
        req_transno = lustre_msg_get_transno(req->rq_reqmsg);
        connected = obd->obd_connected_clients;
        completed = max - obd->obd_recoverable_clients -
                    obd->obd_delayed_clients;
        queue_len = obd->obd_requests_queued_for_recovery;
        next_transno = obd->obd_next_recovery_transno;

        CDEBUG(D_HA,"max: %d, connected: %d, delayed %d, completed: %d, "
               "queue_len: %d, req_transno: "LPU64", next_transno: "LPU64"\n",
               max, connected, obd->obd_delayed_clients, completed, queue_len,
               req_transno, next_transno);
        if (obd->obd_abort_recovery) {
                CDEBUG(D_HA, "waking for aborted recovery\n");
                wake_up = 1;
        } else if (!obd->obd_recovering) {
                CDEBUG(D_HA, "waking for completed recovery (?)\n");
                wake_up = 1;
        } else if (req_transno == next_transno) {
                CDEBUG(D_HA, "waking for next ("LPD64")\n", next_transno);
                wake_up = 1;
        } else if (queue_len == obd->obd_recoverable_clients) {
                CDEBUG(D_ERROR,
                       "waking for skipped transno (skip: "LPD64
                       ", ql: %d, comp: %d, conn: %d, next: "LPD64")\n",
                       next_transno, queue_len, completed, max, req_transno);
                obd->obd_next_recovery_transno = req_transno;
                wake_up = 1;
        }
        spin_unlock_bh(&obd->obd_processing_task_lock);
        LASSERT(lustre_msg_get_transno(req->rq_reqmsg) >= next_transno);
        return wake_up;
}

static void process_recovery_queue(struct obd_device *obd)
{
        struct ptlrpc_request *req;
        struct l_wait_info lwi = { 0 };
        ENTRY;

        for (;;) {
                spin_lock_bh(&obd->obd_processing_task_lock);
                LASSERT(obd->obd_processing_task == cfs_curproc_pid());
                req = list_entry(obd->obd_recovery_queue.next,
                                 struct ptlrpc_request, rq_list);

                if (lustre_msg_get_transno(req->rq_reqmsg) !=
                    obd->obd_next_recovery_transno) {
                        spin_unlock_bh(&obd->obd_processing_task_lock);
                        CDEBUG(D_HA, "Waiting for transno "LPD64" (1st is "
                               LPD64", x"LPU64")\n",
                               obd->obd_next_recovery_transno,
                               lustre_msg_get_transno(req->rq_reqmsg),
                               req->rq_xid);
                        l_wait_event(obd->obd_next_transno_waitq,
                                     check_for_next_transno(obd), &lwi);
                        if (target_recovery_check_and_stop(obd))
                                return;
                        continue;
                }
                target_exp_dequeue_req_replay(req);
                list_del_init(&req->rq_list);
                obd->obd_requests_queued_for_recovery--;
                spin_unlock_bh(&obd->obd_processing_task_lock);

                DEBUG_REQ(D_HA, req, "processing: ");
                (void)obd->obd_recovery_handler(req);
                obd->obd_replayed_requests++;
                reset_recovery_timer(obd, OBD_RECOVERY_FACTOR *
                       AT_OFF ? obd_timeout :
                       at_get(&req->rq_rqbd->rqbd_service->srv_at_estimate), 1);
                /* bug 1580: decide how to properly sync() in recovery */
                //mds_fsync_super(obd->u.obt.obt_sb);
                class_export_put(req->rq_export);
                ptlrpc_req_drop_rs(req);
                OBD_FREE(req->rq_reqmsg, req->rq_reqlen);
                OBD_FREE(req, sizeof *req);
                spin_lock_bh(&obd->obd_processing_task_lock);
                obd->obd_next_recovery_transno++;
                if (list_empty(&obd->obd_recovery_queue)) {
                        obd->obd_processing_task = 0;
                        spin_unlock_bh(&obd->obd_processing_task_lock);
                        break;
                }
                spin_unlock_bh(&obd->obd_processing_task_lock);
        }
        EXIT;
}

int target_queue_recovery_request(struct ptlrpc_request *req,
                                  struct obd_device *obd)
{
        struct list_head *tmp;
        int inserted = 0;
        __u64 transno = lustre_msg_get_transno(req->rq_reqmsg);
        struct ptlrpc_request *saved_req;
        struct lustre_msg *reqmsg;
        int rc = 0;

        /* CAVEAT EMPTOR: The incoming request message has been swabbed
         * (i.e. buflens etc are in my own byte order), but type-dependent
         * buffers (eg mds_body, ost_body etc) have NOT been swabbed. */

        if (!transno) {
                CFS_INIT_LIST_HEAD(&req->rq_list);
                DEBUG_REQ(D_HA, req, "not queueing");
                return 1;
        }

        /* XXX If I were a real man, these LBUGs would be sane cleanups. */
        /* XXX just like the request-dup code in queue_final_reply */
        OBD_ALLOC(saved_req, sizeof *saved_req);
        if (!saved_req)
                LBUG();
        OBD_ALLOC(reqmsg, req->rq_reqlen);
        if (!reqmsg)
                LBUG();

        spin_lock_bh(&obd->obd_processing_task_lock);

        /* If we're processing the queue, we want don't want to queue this
         * message.
         *
         * Also, if this request has a transno less than the one we're waiting
         * for, we should process it now.  It could (and currently always will)
         * be an open request for a descriptor that was opened some time ago.
         *
         * Also, a resent, replayed request that has already been
         * handled will pass through here and be processed immediately.
         */
        if (obd->obd_processing_task == cfs_curproc_pid() ||
            transno < obd->obd_next_recovery_transno) {
                /* Processing the queue right now, don't re-add. */
                LASSERT(list_empty(&req->rq_list));
                spin_unlock_bh(&obd->obd_processing_task_lock);
                GOTO(err_free, rc = 1);
        }

        if (unlikely(OBD_FAIL_CHECK(OBD_FAIL_TGT_REPLAY_DROP))) {
                spin_unlock_bh(&obd->obd_processing_task_lock);
                GOTO(err_free, rc = 0);
        }

        memcpy(saved_req, req, sizeof *req);
        memcpy(reqmsg, req->rq_reqmsg, req->rq_reqlen);
        req = saved_req;
        req->rq_reqmsg = reqmsg;
        class_export_get(req->rq_export);
        CFS_INIT_LIST_HEAD(&req->rq_list);
        CFS_INIT_LIST_HEAD(&req->rq_replay_list);

        if (target_exp_enqueue_req_replay(req)) {
                spin_unlock_bh(&obd->obd_processing_task_lock);
                DEBUG_REQ(D_ERROR, req, "dropping resent queued req");
                GOTO(err_exp, rc = 0);
        }

        /* XXX O(n^2) */
        list_for_each(tmp, &obd->obd_recovery_queue) {
                struct ptlrpc_request *reqiter =
                        list_entry(tmp, struct ptlrpc_request, rq_list);

                if (lustre_msg_get_transno(reqiter->rq_reqmsg) > transno) {
                        list_add_tail(&req->rq_list, &reqiter->rq_list);
                        inserted = 1;
                        break;
                }

                if (unlikely(lustre_msg_get_transno(reqiter->rq_reqmsg) ==
                             transno)) {
                        spin_unlock_bh(&obd->obd_processing_task_lock);
                        DEBUG_REQ(D_ERROR, req, "dropping replay: transno "
                                  "has been claimed by another client");
                        target_exp_dequeue_req_replay(req);
                        GOTO(err_exp, rc = 0);
                }
        }

        if (!inserted) {
                list_add_tail(&req->rq_list, &obd->obd_recovery_queue);
        }

        obd->obd_requests_queued_for_recovery++;

        if (obd->obd_processing_task != 0) {
                /* Someone else is processing this queue, we'll leave it to
                 * them.
                 */
                cfs_waitq_signal(&obd->obd_next_transno_waitq);
                spin_unlock_bh(&obd->obd_processing_task_lock);
                return 0;
        }

        /* Nobody is processing, and we know there's (at least) one to process
         * now, so we'll do the honours.
         */
        obd->obd_processing_task = cfs_curproc_pid();
        spin_unlock_bh(&obd->obd_processing_task_lock);

        process_recovery_queue(obd);
        return 0;

err_exp:
        class_export_put(req->rq_export);
err_free:
        OBD_FREE(reqmsg, req->rq_reqlen);
        OBD_FREE(saved_req, sizeof(*saved_req));
        return rc;
}

struct obd_device * target_req2obd(struct ptlrpc_request *req)
{
        return req->rq_export->exp_obd;
}

int target_queue_last_replay_reply(struct ptlrpc_request *req, int rc)
{
        struct obd_device *obd = target_req2obd(req);
        struct ptlrpc_request *saved_req;
        struct lustre_msg *reqmsg;
        struct obd_export *exp = req->rq_export;
        int recovery_done = 0, delayed_done = 0;

        LASSERT ((rc == 0) == req->rq_packed_final);

        if (!req->rq_packed_final) {
                /* Just like ptlrpc_error, but without the sending. */
                rc = lustre_pack_reply(req, 1, NULL, NULL);
                if (rc)
                        return rc;
                req->rq_type = PTL_RPC_MSG_ERR;
        }

        LASSERT(!req->rq_reply_state->rs_difficult);
        LASSERT(list_empty(&req->rq_list));
        /* XXX a bit like the request-dup code in queue_recovery_request */
        OBD_ALLOC(saved_req, sizeof *saved_req);
        if (!saved_req)
                return -ENOMEM;
        OBD_ALLOC(reqmsg, req->rq_reqlen);
        if (!reqmsg) {
                OBD_FREE(saved_req, sizeof *req);
                return -ENOMEM;
        }
        *saved_req = *req;
        memcpy(reqmsg, req->rq_reqmsg, req->rq_reqlen);

        /* Don't race cleanup */
        spin_lock_bh(&obd->obd_processing_task_lock);
        if (obd->obd_stopping) {
                spin_unlock_bh(&obd->obd_processing_task_lock);
                goto out_noconn;
        }

        if (!exp->exp_vbr_failed) {
                ptlrpc_rs_addref(req->rq_reply_state);  /* +1 ref for saved reply */
                req = saved_req;
                req->rq_reqmsg = reqmsg;
                CFS_INIT_LIST_HEAD(&req->rq_list);
                CFS_INIT_LIST_HEAD(&req->rq_replay_list);
                class_export_get(exp);
                list_add(&req->rq_list, &obd->obd_delayed_reply_queue);
        }

        /* only count the first "replay over" request from each
           export */
        if (exp->exp_replay_needed) {
                spin_lock(&exp->exp_lock);
                exp->exp_replay_needed = 0;
                spin_unlock(&exp->exp_lock);

                if (!exp->exp_delayed) {
                        --obd->obd_recoverable_clients;
                } else {
                        spin_lock(&exp->exp_lock);
                        exp->exp_delayed = 0;
                        spin_unlock(&exp->exp_lock);
                        delayed_done = 1;
                        if (obd->obd_delayed_clients == 0) {
                                spin_unlock_bh(&obd->obd_processing_task_lock);
                                LBUG();
                        }
                        --obd->obd_delayed_clients;
                }
        }
        recovery_done = (obd->obd_recoverable_clients == 0);
        spin_unlock_bh(&obd->obd_processing_task_lock);

        if (delayed_done) {
                /* start pinging export */
                spin_lock(&obd->obd_dev_lock);
                list_add_tail(&exp->exp_obd_chain_timed,
                              &obd->obd_exports_timed);
                list_move_tail(&exp->exp_obd_chain, &obd->obd_exports);
                spin_unlock(&obd->obd_dev_lock);
                target_send_delayed_replies(obd);
        }

        OBD_RACE(OBD_FAIL_LDLM_RECOV_CLIENTS);
        if (recovery_done) {
                spin_lock_bh(&obd->obd_processing_task_lock);
                obd->obd_recovering = 0;
                obd->obd_version_recov = 0;
                obd->obd_abort_recovery = 0;
                target_cancel_recovery_timer(obd);
                spin_unlock_bh(&obd->obd_processing_task_lock);


                if (!delayed_done)
                target_finish_recovery(obd);
                CDEBUG(D_HA, "%s: recovery complete\n",
                       obd_uuid2str(&obd->obd_uuid));
        } else {
                CWARN("%s: %d recoverable clients remain\n",
                      obd->obd_name, obd->obd_recoverable_clients);
                cfs_waitq_signal(&obd->obd_next_transno_waitq);
        }

        /* VBR: disconnect export with failed recovery */
        if (exp->exp_vbr_failed) {
                CWARN("%s: disconnect export %s\n", obd->obd_name,
                      exp->exp_client_uuid.uuid);
                class_fail_export(exp);
                OBD_FREE(reqmsg, req->rq_reqlen);
                OBD_FREE(saved_req, sizeof *req);
                req->rq_status = 0;
                ptlrpc_send_reply(req, 0);
        }

        return 1;

out_noconn:
        OBD_FREE(reqmsg, req->rq_reqlen);
        OBD_FREE(saved_req, sizeof *req);
        req->rq_status = -ENOTCONN;
        /* rv is ignored anyhow */
        return -ENOTCONN;
}

int target_handle_reply(struct ptlrpc_request *req, int rc, int fail)
{
        struct obd_device *obd = NULL;

        if (req->rq_export)
                obd = target_req2obd(req);

        /* handle replay reply for version recovery */
        if (obd && obd->obd_version_recov &&
            (lustre_msg_get_flags(req->rq_reqmsg) & MSG_REPLAY)) {
                LASSERT(req->rq_repmsg);
                lustre_msg_add_flags(req->rq_repmsg, MSG_VERSION_REPLAY);
        }

        /* handle last replay */
        if (lustre_msg_get_flags(req->rq_reqmsg) & MSG_LAST_REPLAY) {
                if (obd &&
                    lustre_msg_get_flags(req->rq_reqmsg) & MSG_DELAY_REPLAY) {
                        DEBUG_REQ(D_HA, req,
                                  "delayed LAST_REPLAY, queuing reply");
                        rc = target_queue_last_replay_reply(req, rc);
                        LASSERT(req->rq_export->exp_delayed == 0);
                        return rc;
                }

                if (obd && obd->obd_recovering) { /* normal recovery */
                        DEBUG_REQ(D_HA, req, "LAST_REPLAY, queuing reply");
                        rc = target_queue_last_replay_reply(req, rc);
                        return rc;
                }

                /* Lost a race with recovery; let the error path DTRT. */
                rc = req->rq_status = -ENOTCONN;
        }
        target_send_reply(req, rc, fail);
        return 0;
}

static inline struct ldlm_pool *ldlm_exp2pl(struct obd_export *exp)
{
        LASSERT(exp != NULL);
        return &exp->exp_obd->obd_namespace->ns_pool;
}

int target_pack_pool_reply(struct ptlrpc_request *req)
{
        struct obd_device *obd;
        ENTRY;

        /*
         * Check that we still have all structures alive as this may
         * be some late rpc in shutdown time.
         */
        if (unlikely(!req->rq_export || !req->rq_export->exp_obd ||
                     !exp_connect_lru_resize(req->rq_export))) {
                lustre_msg_set_slv(req->rq_repmsg, 0);
                lustre_msg_set_limit(req->rq_repmsg, 0);
                RETURN(0);
        }

        /*
         * OBD is alive here as export is alive, which we checked above.
         */
        obd = req->rq_export->exp_obd;

        read_lock(&obd->obd_pool_lock);
        lustre_msg_set_slv(req->rq_repmsg, obd->obd_pool_slv);
        lustre_msg_set_limit(req->rq_repmsg, obd->obd_pool_limit);
        read_unlock(&obd->obd_pool_lock);

        RETURN(0);
}

int
target_send_reply_msg (struct ptlrpc_request *req, int rc, int fail_id)
{
        if (OBD_FAIL_CHECK(fail_id | OBD_FAIL_ONCE)) {
                obd_fail_loc |= OBD_FAIL_ONCE | OBD_FAILED;
                DEBUG_REQ(D_ERROR, req, "dropping reply");
                return (-ECOMM);
        }

        if (rc) {
                DEBUG_REQ(D_ERROR, req, "processing error (%d)", rc);
                req->rq_status = rc;
                return (ptlrpc_send_error(req, 1));
        } else {
                DEBUG_REQ(D_NET, req, "sending reply");
        }

        return (ptlrpc_send_reply(req, PTLRPC_REPLY_MAYBE_DIFFICULT));
}

void
target_send_reply(struct ptlrpc_request *req, int rc, int fail_id)
{
        int                        netrc;
        struct ptlrpc_reply_state *rs;
        struct obd_device         *obd;
        struct obd_export         *exp;
        struct ptlrpc_service     *svc;

        svc = req->rq_rqbd->rqbd_service;
        rs = req->rq_reply_state;
        if (rs == NULL || !rs->rs_difficult) {
                /* no notifiers */
                target_send_reply_msg (req, rc, fail_id);
                return;
        }

        /* must be an export if locks saved */
        LASSERT (req->rq_export != NULL);
        /* req/reply consistent */
        LASSERT (rs->rs_service == svc);

        /* "fresh" reply */
        LASSERT (!rs->rs_scheduled);
        LASSERT (!rs->rs_scheduled_ever);
        LASSERT (!rs->rs_handled);
        LASSERT (!rs->rs_on_net);
        LASSERT (rs->rs_export == NULL);
        LASSERT (list_empty(&rs->rs_obd_list));
        LASSERT (list_empty(&rs->rs_exp_list));

        exp = class_export_get(req->rq_export);
        obd = exp->exp_obd;

        /* disable reply scheduling onto srv_reply_queue while I'm setting up */
        rs->rs_scheduled = 1;
        rs->rs_on_net    = 1;
        rs->rs_xid       = req->rq_xid;
        rs->rs_transno   = req->rq_transno;
        rs->rs_export    = exp;

        spin_lock(&exp->exp_uncommitted_replies_lock);

        /* VBR: use exp_last_committed */
        if (rs->rs_transno > exp->exp_last_committed) {
                /* not committed already */
                list_add_tail (&rs->rs_obd_list,
                               &exp->exp_uncommitted_replies);
        }

        spin_unlock (&exp->exp_uncommitted_replies_lock);
        spin_lock (&exp->exp_lock);

        list_add_tail (&rs->rs_exp_list, &exp->exp_outstanding_replies);

        spin_unlock(&exp->exp_lock);

        netrc = target_send_reply_msg (req, rc, fail_id);

        spin_lock(&svc->srv_lock);

        svc->srv_n_difficult_replies++;

        if (netrc != 0) {
                /* error sending: reply is off the net.  Also we need +1
                 * reply ref until ptlrpc_server_handle_reply() is done
                 * with the reply state (if the send was successful, there
                 * would have been +1 ref for the net, which
                 * reply_out_callback leaves alone) */
                rs->rs_on_net = 0;
                ptlrpc_rs_addref(rs);
                atomic_inc (&svc->srv_outstanding_replies);
        }

        if (!rs->rs_on_net ||                   /* some notifier */
            list_empty(&rs->rs_exp_list) ||     /* completed already */
            list_empty(&rs->rs_obd_list)) {
                list_add_tail (&rs->rs_list, &svc->srv_reply_queue);
                cfs_waitq_signal (&svc->srv_waitq);
        } else {
                list_add (&rs->rs_list, &svc->srv_active_replies);
                rs->rs_scheduled = 0;           /* allow notifier to schedule */
        }

        spin_unlock(&svc->srv_lock);
}

int target_handle_ping(struct ptlrpc_request *req)
{
        if (lustre_msg_get_flags(req->rq_reqmsg) & MSG_LAST_REPLAY &&
            req->rq_export->exp_in_recovery) {
                spin_lock(&req->rq_export->exp_lock);
                req->rq_export->exp_in_recovery = 0;
                spin_unlock(&req->rq_export->exp_lock);
        }
        obd_ping(req->rq_export);
        return lustre_pack_reply(req, 1, NULL, NULL);
}

void target_committed_to_req(struct ptlrpc_request *req)
{
        struct obd_export *exp = req->rq_export;
        if (!exp->exp_obd->obd_no_transno && req->rq_repmsg != NULL) {
                lustre_msg_set_last_committed(req->rq_repmsg,
                                              exp->exp_last_committed);
        } else {
                DEBUG_REQ(D_IOCTL, req, "not sending last_committed update (%d/"
                          "%d)", exp->exp_obd->obd_no_transno,
                          req->rq_repmsg == NULL);
        }
        CDEBUG(D_INFO, "last_committed x"LPU64", this req x"LPU64"\n",
               exp->exp_obd->obd_last_committed, req->rq_xid);
}

EXPORT_SYMBOL(target_committed_to_req);

#ifdef HAVE_QUOTA_SUPPORT
int target_handle_qc_callback(struct ptlrpc_request *req)
{
        struct obd_quotactl *oqctl;
        struct client_obd *cli = &req->rq_export->exp_obd->u.cli;

        oqctl = lustre_swab_reqbuf(req, REQ_REC_OFF, sizeof(*oqctl),
                                   lustre_swab_obd_quotactl);
        if (oqctl == NULL) {
                CERROR("Can't unpack obd_quatactl\n");
                RETURN(-EPROTO);
        }

        cli->cl_qchk_stat = oqctl->qc_stat;

        return 0;
}

int target_handle_dqacq_callback(struct ptlrpc_request *req)
{
#ifdef __KERNEL__
        struct obd_device *obd = req->rq_export->exp_obd;
        struct obd_device *master_obd;
        struct lustre_quota_ctxt *qctxt;
        struct qunit_data *qdata = NULL;
        int rc = 0;
        int repsize[2] = { sizeof(struct ptlrpc_body), 0 };
        ENTRY;

        if (OBD_FAIL_CHECK_ONCE(OBD_FAIL_MDS_DROP_QUOTA_REQ))
                RETURN(rc);

        repsize[1] = quota_get_qunit_data_size(req->rq_export->
                                               exp_connect_flags);

        rc = lustre_pack_reply(req, 2, repsize, NULL);
        if (rc)
                RETURN(rc);

        LASSERT(req->rq_export);

        /* there are three forms of qunit(historic causes), so we need to
         * adjust qunits from slaves to the same form here */
        OBD_ALLOC(qdata, sizeof(struct qunit_data));
        if (!qdata)
                RETURN(-ENOMEM);
        rc = quota_get_qdata(req, qdata, QUOTA_REQUEST, QUOTA_EXPORT);
        if (rc < 0) {
                CDEBUG(D_ERROR, "Can't unpack qunit_data\n");
                GOTO(out, rc = -EPROTO);
        }

        /* we use the observer */
        LASSERT(obd->obd_observer && obd->obd_observer->obd_observer);
        master_obd = obd->obd_observer->obd_observer;
        qctxt = &master_obd->u.obt.obt_qctxt;

        LASSERT(qctxt->lqc_handler);
        rc = qctxt->lqc_handler(master_obd, qdata,
                                lustre_msg_get_opc(req->rq_reqmsg));
        if (rc && rc != -EDQUOT)
                CDEBUG(rc == -EBUSY  ? D_QUOTA : D_ERROR,
                       "dqacq failed! (rc:%d)\n", rc);
        req->rq_status = rc;

        /* there are three forms of qunit(historic causes), so we need to
         * adjust the same form to different forms slaves needed */
        rc = quota_copy_qdata(req, qdata, QUOTA_REPLY, QUOTA_EXPORT);
        if (rc < 0) {
                CDEBUG(D_ERROR, "Can't pack qunit_data\n");
                GOTO(out, rc = -EPROTO);
        }

        /* Block the quota req. b=14840 */
        OBD_FAIL_TIMEOUT(OBD_FAIL_MDS_BLOCK_QUOTA_REQ, obd_timeout);

        rc = ptlrpc_reply(req);
out:
        OBD_FREE(qdata, sizeof(struct qunit_data));
        RETURN(rc);
#else
        return 0;
#endif /* !__KERNEL__ */
}
#endif /* HAVE_QUOTA_SUPPORT */

ldlm_mode_t lck_compat_array[] = {
        [LCK_EX] LCK_COMPAT_EX,
        [LCK_PW] LCK_COMPAT_PW,
        [LCK_PR] LCK_COMPAT_PR,
        [LCK_CW] LCK_COMPAT_CW,
        [LCK_CR] LCK_COMPAT_CR,
        [LCK_NL] LCK_COMPAT_NL,
        [LCK_GROUP] LCK_COMPAT_GROUP
};<|MERGE_RESOLUTION|>--- conflicted
+++ resolved
@@ -118,7 +118,7 @@
         if (imp_conn)
                 OBD_FREE(imp_conn, sizeof(*imp_conn));
 out_put:
-        ptlrpc_put_connection(ptlrpc_conn);
+        ptlrpc_connection_put(ptlrpc_conn);
         RETURN(rc);
 }
 
@@ -161,20 +161,20 @@
                                 GOTO(out, rc = -EBUSY);
                         }
 
-                        ptlrpc_put_connection(imp->imp_connection);
+                        ptlrpc_connection_put(imp->imp_connection);
                         imp->imp_connection = NULL;
 
                         dlmexp = class_conn2export(&imp->imp_dlm_handle);
                         if (dlmexp && dlmexp->exp_connection) {
                                 LASSERT(dlmexp->exp_connection ==
                                         imp_conn->oic_conn);
-                                ptlrpc_put_connection(dlmexp->exp_connection);
+                                ptlrpc_connection_put(dlmexp->exp_connection);
                                 dlmexp->exp_connection = NULL;
                         }
                 }
 
                 list_del(&imp_conn->oic_item);
-                ptlrpc_put_connection(imp_conn->oic_conn);
+                ptlrpc_connection_put(imp_conn->oic_conn);
                 OBD_FREE(imp_conn, sizeof(*imp_conn));
                 CDEBUG(D_HA, "imp %p@%s: remove connection %s\n",
                        imp, imp->imp_obd->obd_name, uuid->uuid);
@@ -728,7 +728,7 @@
                 goto dont_check_exports;
 
         spin_lock(&target->obd_dev_lock);
-        export = lustre_hash_get_object_by_key(target->obd_uuid_hash_body, &cluuid);
+        export = lustre_hash_lookup(target->obd_uuid_hash, &cluuid);
 
         if (export != NULL && export->exp_connecting) { /* bug 9635, et. al. */
                 CWARN("%s: exp %p already connecting\n",
@@ -924,19 +924,17 @@
         }
 
         if (export->exp_connection != NULL)
-                ptlrpc_put_connection(export->exp_connection);
-
-        export->exp_connection = ptlrpc_get_connection(req->rq_peer,
+                ptlrpc_connection_put(export->exp_connection);
+        export->exp_connection = ptlrpc_connection_get(req->rq_peer,
                                                        req->rq_self,
                                                        &remote_uuid);
 
         spin_lock(&target->obd_dev_lock);
-
         /* Export might be hashed already, e.g. if this is reconnect */
         if (hlist_unhashed(&export->exp_nid_hash))
-                lustre_hash_additem(export->exp_obd->obd_nid_hash_body,
-                                    &export->exp_connection->c_peer.nid,
-                                    &export->exp_nid_hash);
+                lustre_hash_add(export->exp_obd->obd_nid_hash,
+                                &export->exp_connection->c_peer.nid,
+                                &export->exp_nid_hash);
         spin_unlock(&target->obd_dev_lock);
 
         if (lustre_msg_get_op_flags(req->rq_repmsg) & MSG_CONNECT_RECONNECT) {
@@ -962,13 +960,6 @@
         revimp->imp_remote_handle = conn;
         revimp->imp_dlm_fake = 1;
         revimp->imp_state = LUSTRE_IMP_FULL;
-<<<<<<< HEAD
-=======
-
-        /* unknown versions will be caught in
-         * ptlrpc_handle_server_req_in->lustre_unpack_msg() */
-        revimp->imp_msg_magic = req->rq_reqmsg->lm_magic;
->>>>>>> ce18b2ca
 
 set_flags:
         if (req->rq_reqmsg->lm_magic == LUSTRE_MSG_MAGIC_V1 &&
@@ -1181,6 +1172,7 @@
 void target_stop_recovery(void *data, int abort)
 {
         struct obd_device *obd = data;
+        enum obd_option flags;
         ENTRY;
 
         spin_lock_bh(&obd->obd_processing_task_lock);
@@ -1189,6 +1181,7 @@
                 EXIT;
                 return;
         }
+        flags = exp_flags_from_obd(obd) | OBD_OPT_ABORT_RECOV;
         obd->obd_recovering = 0;
         obd->obd_abort_recovery = 0;
         obd->obd_processing_task = 0;
@@ -1204,7 +1197,7 @@
                               "(%d clients did)\n", obd->obd_name,
                               obd->obd_recoverable_clients,
                               obd->obd_connected_clients);
-        class_disconnect_stale_exports(obd);
+                class_disconnect_stale_exports(obd, flags);
         }
         abort_recovery_queue(obd);
         target_finish_recovery(obd);
@@ -1329,12 +1322,18 @@
                                       struct ptlrpc_request *req,
                                       int new_client)
 {
+        int req_timeout = lustre_msg_get_timeout(req->rq_reqmsg);
+
         /* teach server about old server's estimates */
         if (!new_client)
                 at_add(&req->rq_rqbd->rqbd_service->srv_at_estimate,
-                       lustre_msg_get_timeout(req->rq_reqmsg));
+                       at_timeout2est(req_timeout));
 
         check_and_start_recovery_timer(obd, handler);
+
+        req_timeout *= OBD_RECOVERY_FACTOR;
+        if (req_timeout > obd->obd_recovery_timeout && !new_client)
+                reset_recovery_timer(obd, req_timeout, 0);
 }
 
 static int check_for_next_transno(struct obd_device *obd)
@@ -1655,7 +1654,7 @@
 
 
                 if (!delayed_done)
-                target_finish_recovery(obd);
+                        target_finish_recovery(obd);
                 CDEBUG(D_HA, "%s: recovery complete\n",
                        obd_uuid2str(&obd->obd_uuid));
         } else {
@@ -1894,7 +1893,6 @@
 
 EXPORT_SYMBOL(target_committed_to_req);
 
-#ifdef HAVE_QUOTA_SUPPORT
 int target_handle_qc_callback(struct ptlrpc_request *req)
 {
         struct obd_quotactl *oqctl;
@@ -1912,6 +1910,7 @@
         return 0;
 }
 
+#ifdef HAVE_QUOTA_SUPPORT
 int target_handle_dqacq_callback(struct ptlrpc_request *req)
 {
 #ifdef __KERNEL__
@@ -1947,9 +1946,25 @@
         }
 
         /* we use the observer */
-        LASSERT(obd->obd_observer && obd->obd_observer->obd_observer);
+        if (!obd->obd_observer || !obd->obd_observer->obd_observer) {
+                CERROR("Can't find the observer, it is recovering\n");
+                req->rq_status = -EIO;
+                GOTO(send_reply, rc = -EIO);
+        }
+
         master_obd = obd->obd_observer->obd_observer;
         qctxt = &master_obd->u.obt.obt_qctxt;
+
+        if (!qctxt->lqc_setup) {
+                /* quota_type has not been processed yet, return EAGAIN
+                 * until we know whether or not quotas are supposed to
+                 * be enabled */
+                CDEBUG(D_QUOTA, "quota_type not processed yet, return "
+                                "-EAGAIN\n");
+                req->rq_status = -EAGAIN;
+                rc = ptlrpc_reply(req);
+                GOTO(out, rc);
+        }
 
         LASSERT(qctxt->lqc_handler);
         rc = qctxt->lqc_handler(master_obd, qdata,
@@ -1969,7 +1984,7 @@
 
         /* Block the quota req. b=14840 */
         OBD_FAIL_TIMEOUT(OBD_FAIL_MDS_BLOCK_QUOTA_REQ, obd_timeout);
-
+ send_reply:
         rc = ptlrpc_reply(req);
 out:
         OBD_FREE(qdata, sizeof(struct qunit_data));
