/* -*- mode: c; c-basic-offset: 8; indent-tabs-mode: nil; -*-
 * vim:expandtab:shiftwidth=8:tabstop=8:
 *
 *  Copyright (c) 2003 Cluster File Systems, Inc.
 *
 *   This file is part of the Lustre file system, http://www.lustre.org
 *   Lustre is a trademark of Cluster File Systems, Inc.
 *
 *   You may have signed or agreed to another license before downloading
 *   this software.  If so, you are bound by the terms and conditions
 *   of that agreement, and the following does not apply to you.  See the
 *   LICENSE file included with this distribution for more information.
 *
 *   If you did not agree to a different license, then this copy of Lustre
 *   is open source software; you can redistribute it and/or modify it
 *   under the terms of version 2 of the GNU General Public License as
 *   published by the Free Software Foundation.
 *
 *   In either case, Lustre is distributed in the hope that it will be
 *   useful, but WITHOUT ANY WARRANTY; without even the implied warranty
 *   of MERCHANTABILITY or FITNESS FOR A PARTICULAR PURPOSE.  See the
 *   license text for more details.
 */

#ifndef EXPORT_SYMTAB
# define EXPORT_SYMTAB
#endif
#define DEBUG_SUBSYSTEM S_LDLM

#ifdef __KERNEL__
# include <libcfs/libcfs.h>
#else
# include <liblustre.h>
#endif
#include <obd.h>
#include <lustre_mds.h>
#include <lustre_dlm.h>
#include <lustre_net.h>
#include "ldlm_internal.h"

/* @priority: if non-zero, move the selected to the list head
 * @create: if zero, only search in existed connections
 */
static int import_set_conn(struct obd_import *imp, struct obd_uuid *uuid,
                           int priority, int create)
{
        struct ptlrpc_connection *ptlrpc_conn;
        struct obd_import_conn *imp_conn = NULL, *item;
        int rc = 0;
        ENTRY;

        if (!create && !priority) {
                CDEBUG(D_HA, "Nothing to do\n");
                RETURN(-EINVAL);
        }

        ptlrpc_conn = ptlrpc_uuid_to_connection(uuid);
        if (!ptlrpc_conn) {
                CDEBUG(D_HA, "can't find connection %s\n", uuid->uuid);
                RETURN (-ENOENT);
        }

        if (create) {
                OBD_ALLOC(imp_conn, sizeof(*imp_conn));
                if (!imp_conn) {
                        GOTO(out_put, rc = -ENOMEM);
                }
        }

        spin_lock(&imp->imp_lock);
        list_for_each_entry(item, &imp->imp_conn_list, oic_item) {
                if (obd_uuid_equals(uuid, &item->oic_uuid)) {
                        if (priority) {
                                list_del(&item->oic_item);
                                list_add(&item->oic_item, &imp->imp_conn_list);
                                item->oic_last_attempt = 0;
                        }
                        CDEBUG(D_HA, "imp %p@%s: found existing conn %s%s\n",
                               imp, imp->imp_obd->obd_name, uuid->uuid,
                               (priority ? ", moved to head" : ""));
                        spin_unlock(&imp->imp_lock);
                        GOTO(out_free, rc = 0);
                }
        }
        /* not found */
        if (create) {
                imp_conn->oic_conn = ptlrpc_conn;
                imp_conn->oic_uuid = *uuid;
                item->oic_last_attempt = 0;
                if (priority)
                        list_add(&imp_conn->oic_item, &imp->imp_conn_list);
                else
                        list_add_tail(&imp_conn->oic_item, &imp->imp_conn_list);
                CDEBUG(D_HA, "imp %p@%s: add connection %s at %s\n",
                       imp, imp->imp_obd->obd_name, uuid->uuid,
                       (priority ? "head" : "tail"));
        } else {
                spin_unlock(&imp->imp_lock);
                GOTO(out_free, rc = -ENOENT);

        }

        spin_unlock(&imp->imp_lock);
        RETURN(0);
out_free:
        if (imp_conn)
                OBD_FREE(imp_conn, sizeof(*imp_conn));
out_put:
        ptlrpc_put_connection(ptlrpc_conn);
        RETURN(rc);
}

int import_set_conn_priority(struct obd_import *imp, struct obd_uuid *uuid)
{
        return import_set_conn(imp, uuid, 1, 0);
}

int client_import_add_conn(struct obd_import *imp, struct obd_uuid *uuid,
                           int priority)
{
        return import_set_conn(imp, uuid, priority, 1);
}

int client_import_del_conn(struct obd_import *imp, struct obd_uuid *uuid)
{
        struct obd_import_conn *imp_conn;
        struct obd_export *dlmexp;
        int rc = -ENOENT;
        ENTRY;

        spin_lock(&imp->imp_lock);
        if (list_empty(&imp->imp_conn_list)) {
                LASSERT(!imp->imp_connection);
                GOTO(out, rc);
        }

        list_for_each_entry(imp_conn, &imp->imp_conn_list, oic_item) {
                if (!obd_uuid_equals(uuid, &imp_conn->oic_uuid))
                        continue;
                LASSERT(imp_conn->oic_conn);

                /* is current conn? */
                if (imp_conn == imp->imp_conn_current) {
                        LASSERT(imp_conn->oic_conn == imp->imp_connection);

                        if (imp->imp_state != LUSTRE_IMP_CLOSED &&
                            imp->imp_state != LUSTRE_IMP_DISCON) {
                                CERROR("can't remove current connection\n");
                                GOTO(out, rc = -EBUSY);
                        }

                        ptlrpc_put_connection(imp->imp_connection);
                        imp->imp_connection = NULL;

                        dlmexp = class_conn2export(&imp->imp_dlm_handle);
                        if (dlmexp && dlmexp->exp_connection) {
                                LASSERT(dlmexp->exp_connection ==
                                        imp_conn->oic_conn);
                                ptlrpc_put_connection(dlmexp->exp_connection);
                                dlmexp->exp_connection = NULL;
                        }
                }

                list_del(&imp_conn->oic_item);
                ptlrpc_put_connection(imp_conn->oic_conn);
                OBD_FREE(imp_conn, sizeof(*imp_conn));
                CDEBUG(D_HA, "imp %p@%s: remove connection %s\n",
                       imp, imp->imp_obd->obd_name, uuid->uuid);
                rc = 0;
                break;
        }
out:
        spin_unlock(&imp->imp_lock);
        if (rc == -ENOENT)
                CERROR("connection %s not found\n", uuid->uuid);
        RETURN(rc);
}

/* configure an RPC client OBD device
 *
 * lcfg parameters:
 * 1 - client UUID
 * 2 - server UUID
 * 3 - inactive-on-startup
 */
int client_obd_setup(struct obd_device *obddev, obd_count len, void *buf)
{
        struct lustre_cfg* lcfg = buf;
        struct client_obd *cli = &obddev->u.cli;
        struct obd_import *imp;
        struct obd_uuid server_uuid;
        int rq_portal, rp_portal, connect_op;
        char *name = obddev->obd_type->typ_name;
        int rc;
        ENTRY;

        /* In a more perfect world, we would hang a ptlrpc_client off of
         * obd_type and just use the values from there. */
        if (!strcmp(name, LUSTRE_OSC_NAME)) {
#ifdef __KERNEL__
                /* Can be removed in Lustre 1.8, for compatibility only */
                rq_portal = OST_IO_PORTAL;
#else
                rq_portal = OST_REQUEST_PORTAL;
#endif
                rp_portal = OSC_REPLY_PORTAL;
                connect_op = OST_CONNECT;
        } else if (!strcmp(name, LUSTRE_MDC_NAME)) {
                rq_portal = MDS_REQUEST_PORTAL;
                rp_portal = MDC_REPLY_PORTAL;
                connect_op = MDS_CONNECT;
        } else if (!strcmp(name, LUSTRE_MGC_NAME)) {
                rq_portal = MGS_REQUEST_PORTAL;
                rp_portal = MGC_REPLY_PORTAL;
                connect_op = MGS_CONNECT;
        } else {
                CERROR("unknown client OBD type \"%s\", can't setup\n",
                       name);
                RETURN(-EINVAL);
        }

        if (LUSTRE_CFG_BUFLEN(lcfg, 1) < 1) {
                CERROR("requires a TARGET UUID\n");
                RETURN(-EINVAL);
        }

        if (LUSTRE_CFG_BUFLEN(lcfg, 1) > 37) {
                CERROR("client UUID must be less than 38 characters\n");
                RETURN(-EINVAL);
        }

        if (LUSTRE_CFG_BUFLEN(lcfg, 2) < 1) {
                CERROR("setup requires a SERVER UUID\n");
                RETURN(-EINVAL);
        }

        if (LUSTRE_CFG_BUFLEN(lcfg, 2) > 37) {
                CERROR("target UUID must be less than 38 characters\n");
                RETURN(-EINVAL);
        }

        sema_init(&cli->cl_sem, 1);
        sema_init(&cli->cl_mgc_sem, 1);
        cli->cl_conn_count = 0;
        memcpy(server_uuid.uuid, lustre_cfg_buf(lcfg, 2),
               min_t(unsigned int, LUSTRE_CFG_BUFLEN(lcfg, 2),
                     sizeof(server_uuid)));

        cli->cl_dirty = 0;
        cli->cl_avail_grant = 0;
        /* FIXME: should limit this for the sum of all cl_dirty_max */
        cli->cl_dirty_max = OSC_MAX_DIRTY_DEFAULT * 1024 * 1024;
        if (cli->cl_dirty_max >> CFS_PAGE_SHIFT > num_physpages / 8)
                cli->cl_dirty_max = num_physpages << (CFS_PAGE_SHIFT - 3);
        CFS_INIT_LIST_HEAD(&cli->cl_cache_waiters);
        CFS_INIT_LIST_HEAD(&cli->cl_loi_ready_list);
        CFS_INIT_LIST_HEAD(&cli->cl_loi_write_list);
        CFS_INIT_LIST_HEAD(&cli->cl_loi_read_list);
        client_obd_list_lock_init(&cli->cl_loi_list_lock);
        cli->cl_r_in_flight = 0;
        cli->cl_w_in_flight = 0;
        spin_lock_init(&cli->cl_read_rpc_hist.oh_lock);
        spin_lock_init(&cli->cl_write_rpc_hist.oh_lock);
        spin_lock_init(&cli->cl_read_page_hist.oh_lock);
        spin_lock_init(&cli->cl_write_page_hist.oh_lock);
        spin_lock_init(&cli->cl_read_offset_hist.oh_lock);
        spin_lock_init(&cli->cl_write_offset_hist.oh_lock);
        cfs_waitq_init(&cli->cl_destroy_waitq);
        atomic_set(&cli->cl_destroy_in_flight, 0);
#ifdef ENABLE_CHECKSUM
        /* Turn on checksumming by default. */
        cli->cl_checksum = 1;
        /*
         * The supported checksum types will be worked out at connect time
         * Set cl_chksum* to CRC32 for now to avoid returning screwed info
         * through procfs.
         */
        cli->cl_cksum_type = cli->cl_supp_cksum_types = OBD_CKSUM_CRC32;
#endif
        atomic_set(&cli->cl_resends, OSC_DEFAULT_RESENDS);

        /* This value may be changed at connect time in
           ptlrpc_connect_interpret. */
        cli->cl_max_pages_per_rpc = min((int)PTLRPC_MAX_BRW_PAGES,
                                        (int)(1024 * 1024 >> CFS_PAGE_SHIFT));

        if (!strcmp(name, LUSTRE_MDC_NAME)) {
                cli->cl_max_rpcs_in_flight = MDC_MAX_RIF_DEFAULT;
        } else if (num_physpages >> (20 - CFS_PAGE_SHIFT) <= 128 /* MB */) {
                cli->cl_max_rpcs_in_flight = 2;
        } else if (num_physpages >> (20 - CFS_PAGE_SHIFT) <= 256 /* MB */) {
                cli->cl_max_rpcs_in_flight = 3;
        } else if (num_physpages >> (20 - CFS_PAGE_SHIFT) <= 512 /* MB */) {
                cli->cl_max_rpcs_in_flight = 4;
        } else {
                cli->cl_max_rpcs_in_flight = OSC_MAX_RIF_DEFAULT;
        }
        rc = ldlm_get_ref();
        if (rc) {
                CERROR("ldlm_get_ref failed: %d\n", rc);
                GOTO(err, rc);
        }

        ptlrpc_init_client(rq_portal, rp_portal, name,
                           &obddev->obd_ldlm_client);

        imp = class_new_import(obddev);
        if (imp == NULL)
                GOTO(err_ldlm, rc = -ENOENT);
        imp->imp_client = &obddev->obd_ldlm_client;
        imp->imp_connect_op = connect_op;
        imp->imp_initial_recov = 1;
        imp->imp_initial_recov_bk = 0;
        CFS_INIT_LIST_HEAD(&imp->imp_pinger_chain);
        memcpy(cli->cl_target_uuid.uuid, lustre_cfg_buf(lcfg, 1),
               LUSTRE_CFG_BUFLEN(lcfg, 1));
        class_import_put(imp);

        rc = client_import_add_conn(imp, &server_uuid, 1);
        if (rc) {
                CERROR("can't add initial connection\n");
                GOTO(err_import, rc);
        }

        cli->cl_import = imp;
        /* cli->cl_max_mds_{easize,cookiesize} updated by mdc_init_ea_size() */
        cli->cl_max_mds_easize = sizeof(struct lov_mds_md);
        cli->cl_max_mds_cookiesize = sizeof(struct llog_cookie);

        if (LUSTRE_CFG_BUFLEN(lcfg, 3) > 0) {
                if (!strcmp(lustre_cfg_string(lcfg, 3), "inactive")) {
                        CDEBUG(D_HA, "marking %s %s->%s as inactive\n",
                               name, obddev->obd_name,
                               cli->cl_target_uuid.uuid);
                        spin_lock(&imp->imp_lock);
                        imp->imp_invalid = 1;
                        spin_unlock(&imp->imp_lock);
                }
        }

        cli->cl_qchk_stat = CL_NOT_QUOTACHECKED;

        RETURN(rc);

err_import:
        class_destroy_import(imp);
err_ldlm:
        ldlm_put_ref();
err:
        RETURN(rc);

}

int client_obd_cleanup(struct obd_device *obddev)
{
        ENTRY;
<<<<<<< HEAD
        ldlm_put_ref(obddev->obd_force);
=======
        sptlrpc_rule_set_free(&obddev->u.cli.cl_sptlrpc_rset);
        ldlm_put_ref();
>>>>>>> 7bbcc3c5
        RETURN(0);
}

/* ->o_connect() method for client side (OSC and MDC and MGC) */
int client_connect_import(struct lustre_handle *dlm_handle,
                          struct obd_device *obd, struct obd_uuid *cluuid,
                          struct obd_connect_data *data, void *localdata)
{
        struct client_obd *cli = &obd->u.cli;
        struct obd_import *imp = cli->cl_import;
        struct obd_export *exp;
        struct obd_connect_data *ocd;
        struct ldlm_namespace *to_be_freed = NULL;
        int rc;
        ENTRY;

        mutex_down(&cli->cl_sem);
        rc = class_connect(dlm_handle, obd, cluuid);
        if (rc)
                GOTO(out_sem, rc);

        cli->cl_conn_count++;
        if (cli->cl_conn_count > 1)
                GOTO(out_sem, rc);
        exp = class_conn2export(dlm_handle);

        if (obd->obd_namespace != NULL)
                CERROR("already have namespace!\n");
        obd->obd_namespace = ldlm_namespace_new(obd, obd->obd_name,
                                                LDLM_NAMESPACE_CLIENT,
                                                LDLM_NAMESPACE_GREEDY);
        if (obd->obd_namespace == NULL)
                GOTO(out_disco, rc = -ENOMEM);

        imp->imp_dlm_handle = *dlm_handle;
        rc = ptlrpc_init_import(imp);
        if (rc != 0)
                GOTO(out_ldlm, rc);

        ocd = &imp->imp_connect_data;
        if (data) {
                *ocd = *data;
                imp->imp_connect_flags_orig = data->ocd_connect_flags;
        }

        rc = ptlrpc_connect_import(imp, NULL);
        if (rc != 0) {
                LASSERT (imp->imp_state == LUSTRE_IMP_DISCON);
                GOTO(out_ldlm, rc);
        }
        LASSERT(exp->exp_connection);

        if (data) {
                LASSERT((ocd->ocd_connect_flags & data->ocd_connect_flags) ==
                        ocd->ocd_connect_flags);
                data->ocd_connect_flags = ocd->ocd_connect_flags;
        }

        ptlrpc_pinger_add_import(imp);
        EXIT;

        if (rc) {
out_ldlm:
                ldlm_namespace_free_prior(obd->obd_namespace, imp, 0);
                to_be_freed = obd->obd_namespace;
                obd->obd_namespace = NULL;
out_disco:
                cli->cl_conn_count--;
                class_disconnect(exp);
        } else {
                class_export_put(exp);
        }
out_sem:
        mutex_up(&cli->cl_sem);
        if (to_be_freed)
<<<<<<< HEAD
                ldlm_namespace_free_post(to_be_freed, 0);
=======
                ldlm_namespace_free_post(to_be_freed);

>>>>>>> 7bbcc3c5
        return rc;
}

int client_disconnect_export(struct obd_export *exp)
{
        struct obd_device *obd = class_exp2obd(exp);
        struct client_obd *cli;
        struct obd_import *imp;
        struct ldlm_namespace *to_be_freed = NULL;
        int rc = 0, err;
        ENTRY;

        if (!obd) {
                CERROR("invalid export for disconnect: exp %p cookie "LPX64"\n",
                       exp, exp ? exp->exp_handle.h_cookie : -1);
                RETURN(-EINVAL);
        }

        cli = &obd->u.cli;
        imp = cli->cl_import;

        mutex_down(&cli->cl_sem);
        if (!cli->cl_conn_count) {
                CERROR("disconnecting disconnected device (%s)\n",
                       obd->obd_name);
                GOTO(out_sem, rc = -EINVAL);
        }

        cli->cl_conn_count--;
        if (cli->cl_conn_count)
                GOTO(out_no_disconnect, rc = 0);

        /* Mark import deactivated now, so we don't try to reconnect if any
         * of the cleanup RPCs fails (e.g. ldlm cancel, etc).  We don't
         * fully deactivate the import, or that would drop all requests. */
        spin_lock(&imp->imp_lock);
        imp->imp_deactive = 1;
        spin_unlock(&imp->imp_lock);

        /* Some non-replayable imports (MDS's OSCs) are pinged, so just
         * delete it regardless.  (It's safe to delete an import that was
         * never added.) */
        (void)ptlrpc_pinger_del_import(imp);

        if (obd->obd_namespace != NULL) {
                /* obd_force == local only */
                ldlm_cli_cancel_unused(obd->obd_namespace, NULL,
                                       obd->obd_force ? LDLM_FL_LOCAL_ONLY:0,
                                       NULL);
                ldlm_namespace_free_prior(obd->obd_namespace, imp, obd->obd_force);
                to_be_freed = obd->obd_namespace;
        }

        rc = ptlrpc_disconnect_import(imp, 0);

        ptlrpc_invalidate_import(imp);
        /* set obd_namespace to NULL only after invalidate, because we can have
         * some connect requests in flight, and his need store a connect flags
         * in obd_namespace. bug 14260 */
        obd->obd_namespace = NULL;
	
        ptlrpc_free_rq_pool(imp->imp_rq_pool);
        class_destroy_import(imp);
        cli->cl_import = NULL;

        EXIT;
 out_no_disconnect:
        err = class_disconnect(exp);
        if (!rc && err)
                rc = err;
 out_sem:
        mutex_up(&cli->cl_sem);
        if (to_be_freed)
<<<<<<< HEAD
                ldlm_namespace_free_post(to_be_freed, obd->obd_force);
=======
                ldlm_namespace_free_post(to_be_freed);

>>>>>>> 7bbcc3c5
        RETURN(rc);
}

/* --------------------------------------------------------------------------
 * from old lib/target.c
 * -------------------------------------------------------------------------- */

int target_handle_reconnect(struct lustre_handle *conn, struct obd_export *exp,
                            struct obd_uuid *cluuid)
{
        ENTRY;
        if (exp->exp_connection && exp->exp_imp_reverse) {
                struct lustre_handle *hdl;
                hdl = &exp->exp_imp_reverse->imp_remote_handle;
                /* Might be a re-connect after a partition. */
                if (!memcmp(&conn->cookie, &hdl->cookie, sizeof conn->cookie)) {
                        CWARN("%s: %s reconnecting\n", exp->exp_obd->obd_name,
                              cluuid->uuid);
                        conn->cookie = exp->exp_handle.h_cookie;
                        /* target_handle_connect() treats EALREADY and
                         * -EALREADY differently.  EALREADY means we are
                         * doing a valid reconnect from the same client. */
                        RETURN(EALREADY);
                } else {
                        CERROR("%s reconnecting from %s, "
                               "handle mismatch (ours "LPX64", theirs "
                               LPX64")\n", cluuid->uuid,
                               exp->exp_connection->c_remote_uuid.uuid,
                               hdl->cookie, conn->cookie);
                        memset(conn, 0, sizeof *conn);
                        /* target_handle_connect() treats EALREADY and
                         * -EALREADY differently.  -EALREADY is an error
                         * (same UUID, different handle). */
                        RETURN(-EALREADY);
                }
        }

        conn->cookie = exp->exp_handle.h_cookie;
        CDEBUG(D_HA, "connect export for UUID '%s' at %p, cookie "LPX64"\n",
               cluuid->uuid, exp, conn->cookie);
        RETURN(0);
}

void target_client_add_cb(struct obd_device *obd, __u64 transno, void *cb_data,
                          int error)
{
        struct obd_export *exp = cb_data;

        CDEBUG(D_RPCTRACE, "%s: committing for initial connect of %s\n",
               obd->obd_name, exp->exp_client_uuid.uuid);

        spin_lock(&exp->exp_lock);
        exp->exp_need_sync = 0;
        spin_unlock(&exp->exp_lock);
}
EXPORT_SYMBOL(target_client_add_cb);

static void 
target_start_and_reset_recovery_timer(struct obd_device *obd,
                                      svc_handler_t handler,
                                      struct ptlrpc_request *req,
                                      int new_client);

int target_handle_connect(struct ptlrpc_request *req, svc_handler_t handler)
{
        struct obd_device *target, *targref = NULL;
        struct obd_export *export = NULL;
        struct obd_import *revimp;
        struct lustre_handle conn;
        struct obd_uuid tgtuuid;
        struct obd_uuid cluuid;
        struct obd_uuid remote_uuid;
<<<<<<< HEAD
        char *str, *tmp;
        int rc = 0, abort_recovery;
        struct obd_connect_data *data;
        int size[2] = { sizeof(struct ptlrpc_body), sizeof(*data) };
        lnet_nid_t client_nid = 0;
=======
        char *str;
        int rc = 0;
        int initial_conn = 0;
        struct obd_connect_data *data, *tmpdata;
        lnet_nid_t *client_nid = NULL;
>>>>>>> 7bbcc3c5
        ENTRY;

        OBD_RACE(OBD_FAIL_TGT_CONN_RACE);

        lustre_set_req_swabbed(req, REQ_REC_OFF);
        str = lustre_msg_string(req->rq_reqmsg, REQ_REC_OFF, sizeof(tgtuuid)-1);
        if (str == NULL) {
                DEBUG_REQ(D_ERROR, req, "bad target UUID for connect");
                GOTO(out, rc = -EINVAL);
        }

        obd_str2uuid (&tgtuuid, str);
        target = class_uuid2obd(&tgtuuid);
        /* COMPAT_146 */
        /* old (pre 1.6) lustre_process_log tries to connect to mdsname
           (eg. mdsA) instead of uuid. */
        if (!target) {
                snprintf((char *)tgtuuid.uuid, sizeof(tgtuuid), "%s_UUID", str);
                target = class_uuid2obd(&tgtuuid);
        }
        if (!target)
                target = class_name2obd(str);
        /* end COMPAT_146 */

        if (!target || target->obd_stopping || !target->obd_set_up) {
                LCONSOLE_ERROR_MSG(0x137, "UUID '%s' is not available "
                                   " for connect (%s)\n", str,
                                   !target ? "no target" :
                                   (target->obd_stopping ? "stopping" :
                                   "not set up"));
                GOTO(out, rc = -ENODEV);
        }

        if (target->obd_no_conn) {
                LCONSOLE_WARN("%s: temporarily refusing client connection "
                              "from %s\n", target->obd_name, 
                              libcfs_nid2str(req->rq_peer.nid));
                GOTO(out, rc = -EAGAIN);
        }

        /* Make sure the target isn't cleaned up while we're here. Yes, 
           there's still a race between the above check and our incref here. 
           Really, class_uuid2obd should take the ref. */
        targref = class_incref(target);

        lustre_set_req_swabbed(req, REQ_REC_OFF + 1);
        str = lustre_msg_string(req->rq_reqmsg, REQ_REC_OFF + 1,
                                sizeof(cluuid) - 1);
        if (str == NULL) {
                DEBUG_REQ(D_ERROR, req, "bad client UUID for connect");
                GOTO(out, rc = -EINVAL);
        }

        obd_str2uuid (&cluuid, str);

        /* XXX extract a nettype and format accordingly */
        switch (sizeof(lnet_nid_t)) {
                /* NB the casts only avoid compiler warnings */
        case 8:
                snprintf(remote_uuid.uuid, sizeof remote_uuid,
                         "NET_"LPX64"_UUID", (__u64)req->rq_peer.nid);
                break;
        case 4:
                snprintf(remote_uuid.uuid, sizeof remote_uuid,
                         "NET_%x_UUID", (__u32)req->rq_peer.nid);
                break;
        default:
                LBUG();
        }

        spin_lock_bh(&target->obd_processing_task_lock);
        abort_recovery = target->obd_abort_recovery;
        spin_unlock_bh(&target->obd_processing_task_lock);
        if (abort_recovery)
                target_abort_recovery(target);

        tmp = lustre_msg_buf(req->rq_reqmsg, REQ_REC_OFF + 2, sizeof conn);
        if (tmp == NULL)
                GOTO(out, rc = -EPROTO);

        memcpy(&conn, tmp, sizeof conn);

        data = lustre_swab_reqbuf(req, REQ_REC_OFF + 3, sizeof(*data),
                                  lustre_swab_connect);
        rc = lustre_pack_reply(req, 2, size, NULL);
        if (rc)
                GOTO(out, rc);

        if (lustre_msg_get_op_flags(req->rq_reqmsg) & MSG_CONNECT_LIBCLIENT) {
                if (!data) {
                        DEBUG_REQ(D_WARNING, req, "Refusing old (unversioned) "
                                  "libclient connection attempt");
                        GOTO(out, rc = -EPROTO);
                } else if (data->ocd_version < LUSTRE_VERSION_CODE -
                                               LUSTRE_VERSION_ALLOWED_OFFSET ||
                           data->ocd_version > LUSTRE_VERSION_CODE +
                                               LUSTRE_VERSION_ALLOWED_OFFSET) {
                        DEBUG_REQ(D_WARNING, req, "Refusing %s (%d.%d.%d.%d) "
                                  "libclient connection attempt",
                                  data->ocd_version < LUSTRE_VERSION_CODE ?
                                  "old" : "new",
                                  OBD_OCD_VERSION_MAJOR(data->ocd_version),
                                  OBD_OCD_VERSION_MINOR(data->ocd_version),
                                  OBD_OCD_VERSION_PATCH(data->ocd_version),
                                  OBD_OCD_VERSION_FIX(data->ocd_version));
                        data = lustre_msg_buf(req->rq_repmsg, REPLY_REC_OFF,
                                              offsetof(typeof(*data),
                                                       ocd_version) +
                                              sizeof(data->ocd_version));
                        if (data) {
                                data->ocd_connect_flags = OBD_CONNECT_VERSION;
                                data->ocd_version = LUSTRE_VERSION_CODE;
                        }
                        GOTO(out, rc = -EPROTO);
                }
        }

        /* lctl gets a backstage, all-access pass. */
        if (obd_uuid_equals(&cluuid, &target->obd_uuid))
                goto dont_check_exports;

        spin_lock(&target->obd_dev_lock);
        export = lustre_hash_get_object_by_key(target->obd_uuid_hash_body, &cluuid);

        if (export != NULL && export->exp_connecting) { /* bug 9635, et. al. */
                CWARN("%s: exp %p already connecting\n",
                      export->exp_obd->obd_name, export);
                class_export_put(export);
                export = NULL;
                rc = -EALREADY;
        } else if (export != NULL && export->exp_connection != NULL &&
                   req->rq_peer.nid != export->exp_connection->c_peer.nid) {
                /* make darn sure this is coming from the same peer
                 * if the UUIDs matched */
                  CWARN("%s: cookie %s seen on new NID %s when "
                          "existing NID %s is already connected\n",
                        target->obd_name, cluuid.uuid,
                  libcfs_nid2str(req->rq_peer.nid),
                  libcfs_nid2str(export->exp_connection->c_peer.nid));
                  class_export_put(export);
                  export = NULL;
                  rc = -EALREADY;
        } else if (export != NULL && export->exp_failed) { /* bug 11327 */
                CDEBUG(D_HA, "%s: exp %p evict in progress - new cookie needed "
                      "for connect\n", export->exp_obd->obd_name, export);
                class_export_put(export);
                export = NULL;
                rc = -ENODEV;
        } else if (export != NULL) {
                spin_lock(&export->exp_lock);
                export->exp_connecting = 1;
                spin_unlock(&export->exp_lock);
                class_export_put(export);
                spin_unlock(&target->obd_dev_lock);
                LASSERT(export->exp_obd == target);

                rc = target_handle_reconnect(&conn, export, &cluuid);
        }

        /* If we found an export, we already unlocked. */
        if (!export) {
                spin_unlock(&target->obd_dev_lock);
                OBD_FAIL_TIMEOUT(OBD_FAIL_TGT_DELAY_CONNECT, 2 * obd_timeout);
        } else if (req->rq_export == NULL &&
                   atomic_read(&export->exp_rpc_count) > 0) {
                CWARN("%s: refuse connection from %s/%s to 0x%p; still busy "
                      "with %d references\n", target->obd_name, cluuid.uuid,
                      libcfs_nid2str(req->rq_peer.nid),
                      export, atomic_read(&export->exp_refcount));
                GOTO(out, rc = -EBUSY);
        } else if (req->rq_export != NULL &&
                   atomic_read(&export->exp_rpc_count) > 1) {
                CWARN("%s: refuse reconnection from %s@%s to 0x%p; still busy "
                      "with %d active RPCs\n", target->obd_name, cluuid.uuid,
                      libcfs_nid2str(req->rq_peer.nid),
                      export, atomic_read(&export->exp_rpc_count));
                GOTO(out, rc = -EBUSY);
        } else if (lustre_msg_get_conn_cnt(req->rq_reqmsg) == 1) {
                CERROR("%s: NID %s (%s) reconnected with 1 conn_cnt; "
                       "cookies not random?\n", target->obd_name,
                       libcfs_nid2str(req->rq_peer.nid), cluuid.uuid);
                GOTO(out, rc = -EALREADY);
        } else {
                OBD_FAIL_TIMEOUT(OBD_FAIL_TGT_DELAY_RECONNECT, 2 * obd_timeout);
<<<<<<< HEAD
        }

        if (rc < 0)
                GOTO(out, rc);

        /* Tell the client if we're in recovery. */
        if (target->obd_recovering) {
                lustre_msg_add_op_flags(req->rq_repmsg, MSG_CONNECT_RECOVERING);
                /* If this is the first time a client connects,
                   reset the recovery timer */
                if (rc == 0)
                        target_start_and_reset_recovery_timer(target, handler,
                                                              req, !export);
=======
                if (req->rq_export == NULL && initial_conn)
                       export->exp_last_request_time =
                               max(export->exp_last_request_time,
                                   (time_t)cfs_time_current_sec());
>>>>>>> 7bbcc3c5
        }

        /* We want to handle EALREADY but *not* -EALREADY from
         * target_handle_reconnect(), return reconnection state in a flag */
        if (rc == EALREADY) {
                lustre_msg_add_op_flags(req->rq_repmsg, MSG_CONNECT_RECONNECT);
                rc = 0;
<<<<<<< HEAD
        } else {
                LASSERT(rc == 0);
=======
        } else if (rc) {
                GOTO(out, rc);
        }
        /* Tell the client if we're in recovery. */
        /* If this is the first client, start the recovery timer */
        CWARN("%s: connection from %s@%s %st"LPU64" exp %p cur %ld last %ld\n",
               target->obd_name, cluuid.uuid, libcfs_nid2str(req->rq_peer.nid),
              target->obd_recovering ? "recovering/" : "", data->ocd_transno,
              export, (long)cfs_time_current_sec(),
              export ? (long)export->exp_last_request_time : 0);


        if (target->obd_recovering) {
                lustre_msg_add_op_flags(req->rq_repmsg, MSG_CONNECT_RECOVERING);
                target_start_recovery_timer(target);
>>>>>>> 7bbcc3c5
        }

        /* Tell the client if we support replayable requests */
        if (target->obd_replayable)
                lustre_msg_add_op_flags(req->rq_repmsg, MSG_CONNECT_REPLAYABLE);
<<<<<<< HEAD
        client_nid = req->rq_peer.nid;
=======
        client_nid = &req->rq_peer.nid;
>>>>>>> 7bbcc3c5

        if (export == NULL) {
                if (target->obd_recovering) {
                        CERROR("%s: denying connection for new client %s (%s): "
                               "%d clients in recovery for "CFS_TIME_T"s\n",
                               target->obd_name,
                               libcfs_nid2str(req->rq_peer.nid), cluuid.uuid,
                               target->obd_recoverable_clients,
                               cfs_duration_sec(cfs_time_sub(cfs_timer_deadline(&target->obd_recovery_timer),
                                                             cfs_time_current())));
                        rc = -EBUSY;
                } else {
<<<<<<< HEAD
 dont_check_exports:
                        rc = obd_connect(&conn, target, &cluuid, data,
                                         &client_nid);
=======
dont_check_exports:
                        rc = obd_connect(req->rq_svc_thread->t_env,
                                         &conn, target, &cluuid, data,
                                         client_nid);
>>>>>>> 7bbcc3c5
                }
        } else {
                rc = obd_reconnect(export, target, &cluuid, data);
        }

        if (rc)
                GOTO(out, rc);

        /* Return only the parts of obd_connect_data that we understand, so the
         * client knows that we don't understand the rest. */
<<<<<<< HEAD
        if (data)
                memcpy(lustre_msg_buf(req->rq_repmsg, REPLY_REC_OFF,
                                      sizeof(*data)),
                       data, sizeof(*data));
=======
        if (data) {
                 tmpdata = req_capsule_server_get(&req->rq_pill,
                                                  &RMF_CONNECT_DATA);
                  //data->ocd_connect_flags &= OBD_CONNECT_SUPPORTED;
                 *tmpdata = *data;
        }
>>>>>>> 7bbcc3c5

        /* If all else goes well, this is our RPC return code. */
        req->rq_status = 0;

        lustre_msg_set_handle(req->rq_repmsg, &conn);

        /* ownership of this export ref transfers to the request AFTER we
         * drop any previous reference the request had, but we don't want
         * that to go to zero before we get our new export reference. */
        export = class_conn2export(&conn);
        if (!export) {
                DEBUG_REQ(D_ERROR, req, "Missing export!");
                GOTO(out, rc = -ENODEV);
        }

        /* If the client and the server are the same node, we will already
         * have an export that really points to the client's DLM export,
         * because we have a shared handles table.
         *
         * XXX this will go away when shaver stops sending the "connect" handle
         * in the real "remote handle" field of the request --phik 24 Apr 2003
         */
        if (req->rq_export != NULL)
                class_export_put(req->rq_export);

        req->rq_export = export;

        spin_lock(&export->exp_lock);
        if (export->exp_conn_cnt >= lustre_msg_get_conn_cnt(req->rq_reqmsg)) {
                CERROR("%s: %s already connected at higher conn_cnt: %d > %d\n",
                       cluuid.uuid, libcfs_nid2str(req->rq_peer.nid),
                       export->exp_conn_cnt,
                       lustre_msg_get_conn_cnt(req->rq_reqmsg));

                spin_unlock(&export->exp_lock);
                GOTO(out, rc = -EALREADY);
        }
        export->exp_conn_cnt = lustre_msg_get_conn_cnt(req->rq_reqmsg);

        /* request from liblustre?  Don't evict it for not pinging. */
        if (lustre_msg_get_op_flags(req->rq_reqmsg) & MSG_CONNECT_LIBCLIENT) {
                export->exp_libclient = 1;
                spin_unlock(&export->exp_lock);

                spin_lock(&target->obd_dev_lock);
                list_del_init(&export->exp_obd_chain_timed);
                spin_unlock(&target->obd_dev_lock);
        } else {
                spin_unlock(&export->exp_lock);
        }

        if (export->exp_connection != NULL)
                ptlrpc_put_connection(export->exp_connection);
        export->exp_connection = ptlrpc_get_connection(req->rq_peer,
                                                       req->rq_self,
                                                       &remote_uuid);

        spin_lock(&target->obd_dev_lock);
        /* Export might be hashed already, e.g. if this is reconnect */
        if (hlist_unhashed(&export->exp_nid_hash))
                lustre_hash_additem(export->exp_obd->obd_nid_hash_body,
                                    &export->exp_connection->c_peer.nid,
                                    &export->exp_nid_hash);
        spin_unlock(&target->obd_dev_lock);

        if (lustre_msg_get_op_flags(req->rq_repmsg) & MSG_CONNECT_RECONNECT) {
                revimp = class_import_get(export->exp_imp_reverse);
                GOTO(set_flags, rc = 0);
        }

        if (target->obd_recovering)
                target->obd_connected_clients++;

        memcpy(&conn,
               lustre_msg_buf(req->rq_reqmsg, REQ_REC_OFF + 2, sizeof conn),
               sizeof conn);

        if (export->exp_imp_reverse != NULL)
                class_destroy_import(export->exp_imp_reverse);
        revimp = export->exp_imp_reverse = class_new_import(target);
        revimp->imp_connection = ptlrpc_connection_addref(export->exp_connection);
        revimp->imp_client = &export->exp_obd->obd_ldlm_client;
        revimp->imp_remote_handle = conn;
        revimp->imp_dlm_fake = 1;
        revimp->imp_state = LUSTRE_IMP_FULL;
<<<<<<< HEAD

set_flags:
        if (req->rq_reqmsg->lm_magic == LUSTRE_MSG_MAGIC_V1 &&
            lustre_msg_get_op_flags(req->rq_reqmsg) & MSG_CONNECT_NEXT_VER) {
                revimp->imp_msg_magic = LUSTRE_MSG_MAGIC_V2;
                lustre_msg_add_op_flags(req->rq_repmsg, MSG_CONNECT_NEXT_VER);
        } else {
                /* unknown versions will be caught in
                 * ptlrpc_handle_server_req_in->lustre_unpack_msg() */
                revimp->imp_msg_magic = req->rq_reqmsg->lm_magic;
        }
=======
        revimp->imp_msg_magic = req->rq_reqmsg->lm_magic;
>>>>>>> 7bbcc3c5

        if (revimp->imp_msg_magic != LUSTRE_MSG_MAGIC_V1) {
                if (export->exp_connect_flags & OBD_CONNECT_AT)
                        revimp->imp_msghdr_flags |= MSGHDR_AT_SUPPORT;
                else
                        revimp->imp_msghdr_flags &= ~MSGHDR_AT_SUPPORT;
        }

        class_import_put(revimp);
out:
        if (export) {
                spin_lock(&export->exp_lock);
                export->exp_connecting = 0;
                spin_unlock(&export->exp_lock);
        }
        if (targref)
                class_decref(targref);
        if (rc)
                req->rq_status = rc;
        RETURN(rc);
}

int target_handle_disconnect(struct ptlrpc_request *req)
{
        int rc;
        ENTRY;

        rc = lustre_pack_reply(req, 1, NULL, NULL);
        if (rc)
                RETURN(rc);

        /* keep the rq_export around so we can send the reply */
        req->rq_status = obd_disconnect(class_export_get(req->rq_export));
        RETURN(0);
}

void target_destroy_export(struct obd_export *exp)
{
        /* exports created from last_rcvd data, and "fake"
           exports created by lctl don't have an import */
        if (exp->exp_imp_reverse != NULL)
                class_destroy_import(exp->exp_imp_reverse);

        /* We cancel locks at disconnect time, but this will catch any locks
         * granted in a race with recovery-induced disconnect. */
        if (exp->exp_obd->obd_namespace != NULL)
                ldlm_cancel_locks_for_export(exp);
}

/*
 * Recovery functions
 */


static void target_release_saved_req(struct ptlrpc_request *req)
{
        ptlrpc_req_drop_rs(req);
        class_export_put(req->rq_export);
        OBD_FREE(req->rq_reqmsg, req->rq_reqlen);
        OBD_FREE(req, sizeof *req);
}

static void target_finish_recovery(struct obd_device *obd)
{
        struct list_head *tmp, *n;

        LCONSOLE_INFO("%s: sending delayed replies to recovered clients\n",
                      obd->obd_name);

        ldlm_reprocess_all_ns(obd->obd_namespace);

        /* when recovery finished, cleanup orphans on mds and ost */
        if (OBT(obd) && OBP(obd, postrecov)) {
                int rc = OBP(obd, postrecov)(obd);
                LCONSOLE_WARN("%s: recovery %s: rc %d\n", obd->obd_name,
                              rc < 0 ? "failed" : "complete", rc);
        }

<<<<<<< HEAD
        list_for_each_safe(tmp, n, &obd->obd_delayed_reply_queue) {
                struct ptlrpc_request *req;
                req = list_entry(tmp, struct ptlrpc_request, rq_list);
                list_del(&req->rq_list);
                DEBUG_REQ(D_HA, req, "delayed:");
                ptlrpc_reply(req);
                target_release_saved_req(req);
=======
        obd->obd_recovery_end = cfs_time_current_sec();
        EXIT;
}

static void abort_req_replay_queue(struct obd_device *obd)
{
        struct ptlrpc_request *req, *n;

        list_for_each_entry_safe(req, n, &obd->obd_req_replay_queue, rq_list) {
                DEBUG_REQ(D_WARNING, req, "aborted:");
                req->rq_status = -ENOTCONN;
                if (ptlrpc_error(req)) {
                        DEBUG_REQ(D_ERROR, req,
                                  "failed abort_req_reply; skipping");
                }
                ptlrpc_free_clone(req);
>>>>>>> 7bbcc3c5
        }
        obd->obd_recovery_end = cfs_time_current_sec();
}

static void abort_recovery_queue(struct obd_device *obd)
{
        struct ptlrpc_request *req;
        struct list_head *tmp, *n;
        int rc;

        list_for_each_safe(tmp, n, &obd->obd_recovery_queue) {
                req = list_entry(tmp, struct ptlrpc_request, rq_list);
                list_del(&req->rq_list);
                DEBUG_REQ(D_ERROR, req, "aborted:");
                req->rq_status = -ENOTCONN;
                req->rq_type = PTL_RPC_MSG_ERR;
                rc = lustre_pack_reply(req, 1, NULL, NULL);
                if (rc == 0)
                        ptlrpc_reply(req);
                else
                        DEBUG_REQ(D_ERROR, req,
                                  "packing failed for abort-reply; skipping");
                target_release_saved_req(req);
        }
}

/* Called from a cleanup function if the device is being cleaned up
   forcefully.  The exports should all have been disconnected already,
   the only thing left to do is
     - clear the recovery flags
     - cancel the timer
     - free queued requests and replies, but don't send replies
   Because the obd_stopping flag is set, no new requests should be received.

*/
void target_cleanup_recovery(struct obd_device *obd)
{
        struct list_head *tmp, *n;
        struct ptlrpc_request *req;
        ENTRY;

        LASSERT(obd->obd_stopping);

        spin_lock_bh(&obd->obd_processing_task_lock);
        if (!obd->obd_recovering) {
                spin_unlock_bh(&obd->obd_processing_task_lock);
                EXIT;
                return;
        }
        obd->obd_recovering = obd->obd_abort_recovery = 0;
        target_cancel_recovery_timer(obd);
        spin_unlock_bh(&obd->obd_processing_task_lock);

        list_for_each_safe(tmp, n, &obd->obd_delayed_reply_queue) {
                req = list_entry(tmp, struct ptlrpc_request, rq_list);
                list_del(&req->rq_list);
                target_release_saved_req(req);
        }

        list_for_each_safe(tmp, n, &obd->obd_recovery_queue) {
                req = list_entry(tmp, struct ptlrpc_request, rq_list);
                list_del(&req->rq_list);
                target_release_saved_req(req);
        }
        EXIT;
}

void target_abort_recovery(void *data)
{
        struct obd_device *obd = data;
        ENTRY;

        spin_lock_bh(&obd->obd_processing_task_lock);
        if (!obd->obd_recovering) {
                spin_unlock_bh(&obd->obd_processing_task_lock);
                EXIT;
                return;
        }
        obd->obd_recovering = obd->obd_abort_recovery = 0;
        target_cancel_recovery_timer(obd);
        spin_unlock_bh(&obd->obd_processing_task_lock);

        LCONSOLE_WARN("%s: recovery period over; %d clients never reconnected "
                      "after %lds (%d clients did)\n",
                      obd->obd_name, obd->obd_recoverable_clients,
                      cfs_time_current_sec()- obd->obd_recovery_start,
                      obd->obd_connected_clients);
        class_disconnect_stale_exports(obd);
        abort_recovery_queue(obd);

        target_finish_recovery(obd);
        CDEBUG(D_HA, "%s: recovery complete\n", obd_uuid2str(&obd->obd_uuid));
        EXIT;
}

static void target_recovery_expired(unsigned long castmeharder)
{
        struct obd_device *obd = (struct obd_device *)castmeharder;
        CERROR("%s: recovery timed out, aborting\n", obd->obd_name);
        spin_lock_bh(&obd->obd_processing_task_lock);
        if (obd->obd_recovering)
                obd->obd_abort_recovery = 1;
        cfs_waitq_signal(&obd->obd_next_transno_waitq);
        spin_unlock_bh(&obd->obd_processing_task_lock);
}


/* obd_processing_task_lock should be held */
void target_cancel_recovery_timer(struct obd_device *obd)
{
        CDEBUG(D_HA, "%s: cancel recovery timer\n", obd->obd_name);
        cfs_timer_disarm(&obd->obd_recovery_timer);
}

/* extend = 1 means require at least "duration" seconds left in the timer,
   extend = 0 means set the total duration (start_recovery_timer) */
static void reset_recovery_timer(struct obd_device *obd, int duration,
                                 int extend)
{
        cfs_time_t now = cfs_time_current_sec();
        cfs_duration_t left;

        spin_lock_bh(&obd->obd_processing_task_lock);
        if (!obd->obd_recovering) {
                spin_unlock_bh(&obd->obd_processing_task_lock);
                return;
        }

        left = cfs_time_sub(obd->obd_recovery_end, now);

        if (extend && (duration > left))
                obd->obd_recovery_timeout += duration - left;
        else if (!extend && (duration > obd->obd_recovery_timeout))
                /* Track the client's largest expected replay time */
                obd->obd_recovery_timeout = duration;
#ifdef CRAY_XT3
        /* 
         * If total recovery time already exceed the 
         * obd_recovery_max_time, then CRAY XT3 will 
         * abort the recovery
         */
        if(obd->obd_recovery_timeout > obd->obd_recovery_max_time)
                obd->obd_recovery_timeout = obd->obd_recovery_max_time;
#endif
        obd->obd_recovery_end = obd->obd_recovery_start + 
                                obd->obd_recovery_timeout;
        if (cfs_time_before(now, obd->obd_recovery_end)) {
                left = cfs_time_sub(obd->obd_recovery_end, now);
                cfs_timer_arm(&obd->obd_recovery_timer, cfs_time_shift(left));
        }
        spin_unlock_bh(&obd->obd_processing_task_lock);
<<<<<<< HEAD
        CDEBUG(D_HA, "%s: recovery timer will expire in %u seconds\n",
               obd->obd_name, (unsigned)left);
=======
        CDEBUG(D_HA, "%s: timer will expire in %u seconds\n", obd->obd_name,
               (unsigned int)timeout_shift);
        /* Only used for lprocfs_status */
        obd->obd_recovery_end = cfs_time_current_sec() + timeout_shift;
>>>>>>> 7bbcc3c5
}

static void check_and_start_recovery_timer(struct obd_device *obd,
                                           svc_handler_t handler)
{
        spin_lock_bh(&obd->obd_processing_task_lock);
        if (obd->obd_recovery_handler) { 
                spin_unlock_bh(&obd->obd_processing_task_lock);
                return;
        }
        CWARN("%s: starting recovery timer\n", obd->obd_name);
        obd->obd_recovery_start = cfs_time_current_sec();
        /* minimum */
        obd->obd_recovery_timeout = OBD_RECOVERY_FACTOR * obd_timeout;
        obd->obd_recovery_handler = handler;
        cfs_timer_init(&obd->obd_recovery_timer, target_recovery_expired, obd);
        spin_unlock_bh(&obd->obd_processing_task_lock);

        reset_recovery_timer(obd, obd->obd_recovery_timeout, 0);
}

/* Reset the timer with each new client connection */
/*
 * This timer is actually reconnect_timer, which is for making sure 
 * the total recovery window is at least as big as my reconnect 
 * attempt timing. So the initial recovery time_out will be set to
 * OBD_RECOVERY_FACTOR * obd_timeout. If the timeout coming
 * from client is bigger than this, then the recovery time_out will
 * be extend to make sure the client could be reconnected, in the 
 * process, the timeout from the new client should be ignored.
 */

static void
target_start_and_reset_recovery_timer(struct obd_device *obd,
                                      svc_handler_t handler,
                                      struct ptlrpc_request *req,
                                      int new_client)
{
        int req_timeout = OBD_RECOVERY_FACTOR * 
                          lustre_msg_get_timeout(req->rq_reqmsg);

        check_and_start_recovery_timer(obd, handler);

        if (req_timeout > obd->obd_recovery_timeout && !new_client)
                reset_recovery_timer(obd, req_timeout, 0);
}

static int check_for_next_transno(struct obd_device *obd)
{
        struct ptlrpc_request *req;
        int wake_up = 0, connected, completed, queue_len, max;
        __u64 next_transno, req_transno;

        spin_lock_bh(&obd->obd_processing_task_lock);
        req = list_entry(obd->obd_recovery_queue.next,
                         struct ptlrpc_request, rq_list);
        max = obd->obd_max_recoverable_clients;
        req_transno = lustre_msg_get_transno(req->rq_reqmsg);
        connected = obd->obd_connected_clients;
        completed = max - obd->obd_recoverable_clients;
        queue_len = obd->obd_requests_queued_for_recovery;
        next_transno = obd->obd_next_recovery_transno;

        CDEBUG(D_HA,"max: %d, connected: %d, completed: %d, queue_len: %d, "
               "req_transno: "LPU64", next_transno: "LPU64"\n",
               max, connected, completed, queue_len, req_transno, next_transno);
        if (obd->obd_abort_recovery) {
                CDEBUG(D_HA, "waking for aborted recovery\n");
                wake_up = 1;
        } else if (!obd->obd_recovering) {
                CDEBUG(D_HA, "waking for completed recovery (?)\n");
                wake_up = 1;
        } else if (req_transno == next_transno) {
                CDEBUG(D_HA, "waking for next ("LPD64")\n", next_transno);
                wake_up = 1;
        } else if (queue_len + completed == max) {
                CDEBUG(D_ERROR,
                       "waking for skipped transno (skip: "LPD64
                       ", ql: %d, comp: %d, conn: %d, next: "LPD64")\n",
                       next_transno, queue_len, completed, max, req_transno);
                obd->obd_next_recovery_transno = req_transno;
                wake_up = 1;
        }
        spin_unlock_bh(&obd->obd_processing_task_lock);
        LASSERT(lustre_msg_get_transno(req->rq_reqmsg) >= next_transno);
        return wake_up;
}

static void process_recovery_queue(struct obd_device *obd)
{
        struct ptlrpc_request *req;
        int abort_recovery = 0;
        struct l_wait_info lwi = { 0 };
        ENTRY;

        for (;;) {
                spin_lock_bh(&obd->obd_processing_task_lock);
                LASSERT(obd->obd_processing_task == cfs_curproc_pid());
                req = list_entry(obd->obd_recovery_queue.next,
                                 struct ptlrpc_request, rq_list);

                if (lustre_msg_get_transno(req->rq_reqmsg) !=
                    obd->obd_next_recovery_transno) {
                        spin_unlock_bh(&obd->obd_processing_task_lock);
                        CDEBUG(D_HA, "Waiting for transno "LPD64" (1st is "
                               LPD64", x"LPU64")\n",
                               obd->obd_next_recovery_transno,
                               lustre_msg_get_transno(req->rq_reqmsg),
                               req->rq_xid);
                        l_wait_event(obd->obd_next_transno_waitq,
                                     check_for_next_transno(obd), &lwi);
                        spin_lock_bh(&obd->obd_processing_task_lock);
                        abort_recovery = obd->obd_abort_recovery;
                        spin_unlock_bh(&obd->obd_processing_task_lock);
                        if (abort_recovery) {
                                target_abort_recovery(obd);
                                return;
                        }
                        continue;
                }
                list_del_init(&req->rq_list);
                obd->obd_requests_queued_for_recovery--;
                spin_unlock_bh(&obd->obd_processing_task_lock);

                DEBUG_REQ(D_HA, req, "processing: ");
                (void)obd->obd_recovery_handler(req);
                obd->obd_replayed_requests++;
                reset_recovery_timer(obd, OBD_RECOVERY_FACTOR *
                       AT_OFF ? obd_timeout :
                       at_get(&req->rq_rqbd->rqbd_service->srv_at_estimate), 1);
                /* bug 1580: decide how to properly sync() in recovery */
                //mds_fsync_super(obd->u.obt.obt_sb);
                class_export_put(req->rq_export);
                ptlrpc_req_drop_rs(req);
                OBD_FREE(req->rq_reqmsg, req->rq_reqlen);
                OBD_FREE(req, sizeof *req);
                spin_lock_bh(&obd->obd_processing_task_lock);
                obd->obd_next_recovery_transno++;
<<<<<<< HEAD
                if (list_empty(&obd->obd_recovery_queue)) {
                        obd->obd_processing_task = 0;
                        spin_unlock_bh(&obd->obd_processing_task_lock);
                        break;
=======
                spin_unlock_bh(&obd->obd_processing_task_lock);
        }

        spin_lock_bh(&obd->obd_processing_task_lock);
        target_cancel_recovery_timer(obd);
        spin_unlock_bh(&obd->obd_processing_task_lock);

        /* If some clients haven't replayed requests in time, evict them */
        if (obd->obd_abort_recovery) {
                CDEBUG(D_ERROR, "req replay timed out, aborting ...\n");
                obd->obd_abort_recovery = obd->obd_stopping;
                class_disconnect_stale_exports(obd, req_replay_done);
                abort_req_replay_queue(obd);
        }
        /* The second stage: replay locks */
        CDEBUG(D_INFO, "2: lock replay stage - %d clients\n",
               atomic_read(&obd->obd_lock_replay_clients));
        while ((req = target_next_replay_lock(obd))) {
                LASSERT(trd->trd_processing_task == current->pid);
                DEBUG_REQ(D_HA|D_WARNING, req, "processing lock from %s: ",
                          libcfs_nid2str(req->rq_peer.nid));
                handle_recovery_req(thread, req,
                                    trd->trd_recovery_handler);
                obd->obd_replayed_locks++;
        }

        spin_lock_bh(&obd->obd_processing_task_lock);
        target_cancel_recovery_timer(obd);
        spin_unlock_bh(&obd->obd_processing_task_lock);
        /* If some clients haven't replayed requests in time, evict them */
        if (obd->obd_abort_recovery) {
                int stale;
                CERROR("lock replay timed out, aborting ...\n");
                obd->obd_abort_recovery = obd->obd_stopping;
                stale = class_disconnect_stale_exports(obd, lock_replay_done);
                abort_lock_replay_queue(obd);
        }

        /* We drop recoverying flag to forward all new requests
         * to regular mds_handle() since now */
        spin_lock_bh(&obd->obd_processing_task_lock);
        obd->obd_recovering = obd->obd_abort_recovery = 0;
        spin_unlock_bh(&obd->obd_processing_task_lock);
        /* The third stage: reply on final pings */
        CDEBUG(D_INFO, "3: final stage - process recovery completion pings\n");
        while ((req = target_next_final_ping(obd))) {
                LASSERT(trd->trd_processing_task == current->pid);
                DEBUG_REQ(D_HA, req, "processing final ping from %s: ",
                          libcfs_nid2str(req->rq_peer.nid));
                handle_recovery_req(thread, req,
                                    trd->trd_recovery_handler);
        }

        delta = (jiffies - delta) / HZ;
        CDEBUG(D_INFO,"4: recovery completed in %lus - %d/%d reqs/locks\n",
              delta, obd->obd_replayed_requests, obd->obd_replayed_locks);
        LASSERT(atomic_read(&obd->obd_req_replay_clients) == 0);
        LASSERT(atomic_read(&obd->obd_lock_replay_clients) == 0);
        if (delta > obd_timeout * 2) {
                CWARN("too long recovery - read logs\n");
                libcfs_debug_dumplog();
        }

        target_finish_recovery(obd);

        lu_context_fini(&env.le_ctx);
        trd->trd_processing_task = 0;
        complete(&trd->trd_finishing);
        RETURN(rc);
}

int target_start_recovery_thread(struct obd_device *obd, svc_handler_t handler)
{
        int rc = 0;
        struct target_recovery_data *trd = &obd->obd_recovery_data;

        memset(trd, 0, sizeof(*trd));
        init_completion(&trd->trd_starting);
        init_completion(&trd->trd_finishing);
        trd->trd_recovery_handler = handler;

        if (kernel_thread(target_recovery_thread, obd, 0) > 0) {
                wait_for_completion(&trd->trd_starting);
                LASSERT(obd->obd_recovering != 0);
        } else
                rc = -ECHILD;

        return rc;
}

void target_stop_recovery_thread(struct obd_device *obd)
{
        spin_lock_bh(&obd->obd_processing_task_lock);
        if (obd->obd_recovery_data.trd_processing_task > 0) {
                struct target_recovery_data *trd = &obd->obd_recovery_data;
                CERROR("%s: Aborting recovery\n", obd->obd_name);
                obd->obd_abort_recovery = 1;
                wake_up(&obd->obd_next_transno_waitq);
                spin_unlock_bh(&obd->obd_processing_task_lock);
                wait_for_completion(&trd->trd_finishing);
        } else {
                spin_unlock_bh(&obd->obd_processing_task_lock);
        }
}

void target_recovery_fini(struct obd_device *obd)
{
        class_disconnect_exports(obd);
        target_stop_recovery_thread(obd);
        target_cleanup_recovery(obd);
}
EXPORT_SYMBOL(target_recovery_fini);

void target_recovery_init(struct obd_device *obd, svc_handler_t handler)
{
        if (obd->obd_max_recoverable_clients == 0)
                return;

        CWARN("RECOVERY: service %s, %d recoverable clients, "
              "last_transno "LPU64"\n", obd->obd_name,
              obd->obd_max_recoverable_clients, obd->obd_last_committed);
        obd->obd_next_recovery_transno = obd->obd_last_committed + 1;
        target_start_recovery_thread(obd, handler);
        obd->obd_recovery_start = cfs_time_current_sec();
        /* Only used for lprocfs_status */
        obd->obd_recovery_end = obd->obd_recovery_start + OBD_RECOVERY_TIMEOUT;
        /* bz13079: this should be set to desired value for ost but not for mds */
        obd->obd_recovery_max_time = OBD_RECOVERY_MAX_TIME;
}
EXPORT_SYMBOL(target_recovery_init);

#endif

int target_process_req_flags(struct obd_device *obd, struct ptlrpc_request *req)
{
        struct obd_export *exp = req->rq_export;
        LASSERT(exp != NULL);
        if (lustre_msg_get_flags(req->rq_reqmsg) & MSG_REQ_REPLAY_DONE) {
                /* client declares he's ready to replay locks */
                spin_lock_bh(&obd->obd_processing_task_lock);
                if (exp->exp_req_replay_needed) {
                        LASSERT(atomic_read(&obd->obd_req_replay_clients) > 0);
                        spin_lock(&exp->exp_lock);
                        exp->exp_req_replay_needed = 0;
                        spin_unlock(&exp->exp_lock);
                        atomic_dec(&obd->obd_req_replay_clients);
                        LASSERT(obd->obd_recoverable_clients > 0);
                        obd->obd_recoverable_clients--;
                        if (atomic_read(&obd->obd_req_replay_clients) == 0)
                                CDEBUG(D_HA, "all clients have replayed reqs\n");
                        wake_up(&obd->obd_next_transno_waitq);
                }
                spin_unlock_bh(&obd->obd_processing_task_lock);
        }
        if (lustre_msg_get_flags(req->rq_reqmsg) & MSG_LOCK_REPLAY_DONE) {
                /* client declares he's ready to complete recovery
                 * so, we put the request on th final queue */
                spin_lock_bh(&obd->obd_processing_task_lock);
                if (exp->exp_lock_replay_needed) {
                        LASSERT(atomic_read(&obd->obd_lock_replay_clients) > 0);
                        spin_lock(&exp->exp_lock);
                        exp->exp_lock_replay_needed = 0;
                        spin_unlock(&exp->exp_lock);
                        atomic_dec(&obd->obd_lock_replay_clients);
                        if (atomic_read(&obd->obd_lock_replay_clients) == 0)
                                CDEBUG(D_HA, "all clients have replayed locks\n");
                        wake_up(&obd->obd_next_transno_waitq);
>>>>>>> 7bbcc3c5
                }
                spin_unlock_bh(&obd->obd_processing_task_lock);
        }
        EXIT;
}

int target_queue_recovery_request(struct ptlrpc_request *req,
                                  struct obd_device *obd)
{
        struct list_head *tmp;
        int inserted = 0;
        __u64 transno = lustre_msg_get_transno(req->rq_reqmsg);
        struct ptlrpc_request *saved_req;
        struct lustre_msg *reqmsg;

        /* CAVEAT EMPTOR: The incoming request message has been swabbed
         * (i.e. buflens etc are in my own byte order), but type-dependent
         * buffers (eg mds_body, ost_body etc) have NOT been swabbed. */

        if (!transno) {
                CFS_INIT_LIST_HEAD(&req->rq_list);
                DEBUG_REQ(D_HA, req, "not queueing");
                return 1;
        }

        /* XXX If I were a real man, these LBUGs would be sane cleanups. */
        /* XXX just like the request-dup code in queue_final_reply */
        OBD_ALLOC(saved_req, sizeof *saved_req);
        if (!saved_req)
                LBUG();
        OBD_ALLOC(reqmsg, req->rq_reqlen);
        if (!reqmsg)
                LBUG();

        spin_lock_bh(&obd->obd_processing_task_lock);

        /* If we're processing the queue, we want don't want to queue this
         * message.
         *
         * Also, if this request has a transno less than the one we're waiting
         * for, we should process it now.  It could (and currently always will)
         * be an open request for a descriptor that was opened some time ago.
         *
         * Also, a resent, replayed request that has already been
         * handled will pass through here and be processed immediately.
         */
        if (obd->obd_processing_task == cfs_curproc_pid() ||
            transno < obd->obd_next_recovery_transno) {
                /* Processing the queue right now, don't re-add. */
                LASSERT(list_empty(&req->rq_list));
                spin_unlock_bh(&obd->obd_processing_task_lock);
                OBD_FREE(reqmsg, req->rq_reqlen);
                OBD_FREE(saved_req, sizeof *saved_req);
                return 1;
        }

        /* A resent, replayed request that is still on the queue; just drop it.
           The queued request will handle this. */
        if ((lustre_msg_get_flags(req->rq_reqmsg) & (MSG_RESENT|MSG_REPLAY)) ==
            (MSG_RESENT | MSG_REPLAY)) {
                DEBUG_REQ(D_ERROR, req, "dropping resent queued req");
                spin_unlock_bh(&obd->obd_processing_task_lock);
                OBD_FREE(reqmsg, req->rq_reqlen);
                OBD_FREE(saved_req, sizeof *saved_req);
                return 0;
        }

        memcpy(saved_req, req, sizeof *req);
        memcpy(reqmsg, req->rq_reqmsg, req->rq_reqlen);
        req = saved_req;
        req->rq_reqmsg = reqmsg;
        class_export_get(req->rq_export);
        CFS_INIT_LIST_HEAD(&req->rq_list);

        /* XXX O(n^2) */
        list_for_each(tmp, &obd->obd_recovery_queue) {
                struct ptlrpc_request *reqiter =
                        list_entry(tmp, struct ptlrpc_request, rq_list);

                if (lustre_msg_get_transno(reqiter->rq_reqmsg) > transno) {
                        list_add_tail(&req->rq_list, &reqiter->rq_list);
                        inserted = 1;
                        break;
                }
        }

        if (!inserted) {
                list_add_tail(&req->rq_list, &obd->obd_recovery_queue);
        }

        obd->obd_requests_queued_for_recovery++;

        if (obd->obd_processing_task != 0) {
                /* Someone else is processing this queue, we'll leave it to
                 * them.
                 */
                cfs_waitq_signal(&obd->obd_next_transno_waitq);
                spin_unlock_bh(&obd->obd_processing_task_lock);
                return 0;
        }

        /* Nobody is processing, and we know there's (at least) one to process
         * now, so we'll do the honours.
         */
        obd->obd_processing_task = cfs_curproc_pid();
        spin_unlock_bh(&obd->obd_processing_task_lock);

        process_recovery_queue(obd);
        return 0;
}

struct obd_device * target_req2obd(struct ptlrpc_request *req)
{
        return req->rq_export->exp_obd;
}

int target_queue_last_replay_reply(struct ptlrpc_request *req, int rc)
{
        struct obd_device *obd = target_req2obd(req);
        struct ptlrpc_request *saved_req;
        struct lustre_msg *reqmsg;
        int recovery_done = 0;

        LASSERT ((rc == 0) == req->rq_packed_final);

        if (!req->rq_packed_final) {
                /* Just like ptlrpc_error, but without the sending. */
                rc = lustre_pack_reply(req, 1, NULL, NULL);
                if (rc)
                        return rc;
                req->rq_type = PTL_RPC_MSG_ERR;
        }

        LASSERT(!req->rq_reply_state->rs_difficult);
        LASSERT(list_empty(&req->rq_list));
        /* XXX a bit like the request-dup code in queue_recovery_request */
        OBD_ALLOC(saved_req, sizeof *saved_req);
        if (!saved_req)
                return -ENOMEM;
        OBD_ALLOC(reqmsg, req->rq_reqlen);
        if (!reqmsg) {
                OBD_FREE(saved_req, sizeof *req);
                return -ENOMEM;
        }
        *saved_req = *req;
        memcpy(reqmsg, req->rq_reqmsg, req->rq_reqlen);

        /* Don't race cleanup */
        spin_lock_bh(&obd->obd_processing_task_lock);
        if (obd->obd_stopping) {
                spin_unlock_bh(&obd->obd_processing_task_lock);
                OBD_FREE(reqmsg, req->rq_reqlen);
                OBD_FREE(saved_req, sizeof *req);
                req->rq_status = -ENOTCONN;
                /* rv is ignored anyhow */
                return -ENOTCONN;
        }
        ptlrpc_rs_addref(req->rq_reply_state);  /* +1 ref for saved reply */
        req = saved_req;
        req->rq_reqmsg = reqmsg;
        class_export_get(req->rq_export);
        list_add(&req->rq_list, &obd->obd_delayed_reply_queue);

        /* only count the first "replay over" request from each
           export */
        if (req->rq_export->exp_replay_needed) {
                --obd->obd_recoverable_clients;
                
                spin_lock(&req->rq_export->exp_lock);
                req->rq_export->exp_replay_needed = 0;
                spin_unlock(&req->rq_export->exp_lock);
        }
        recovery_done = (obd->obd_recoverable_clients == 0);
        spin_unlock_bh(&obd->obd_processing_task_lock);

        OBD_RACE(OBD_FAIL_LDLM_RECOV_CLIENTS);
        if (recovery_done) {
                spin_lock_bh(&obd->obd_processing_task_lock);
                obd->obd_recovering = obd->obd_abort_recovery = 0;
                target_cancel_recovery_timer(obd);
                spin_unlock_bh(&obd->obd_processing_task_lock);

                target_finish_recovery(obd);
                CDEBUG(D_HA, "%s: recovery complete\n",
                       obd_uuid2str(&obd->obd_uuid));
        } else {
                CWARN("%s: %d recoverable clients remain\n",
                       obd->obd_name, obd->obd_recoverable_clients);
                cfs_waitq_signal(&obd->obd_next_transno_waitq);
        }

        return 1;
}

static inline struct ldlm_pool *ldlm_exp2pl(struct obd_export *exp)
{
        LASSERT(exp != NULL);
        return &exp->exp_obd->obd_namespace->ns_pool;
}

/**
 * Packs current SLV and Limit into \a req.
 */
int target_pack_pool_reply(struct ptlrpc_request *req)
{
        struct obd_device *obd;
        ENTRY;
<<<<<<< HEAD
    
        if (!req->rq_export || !req->rq_export->exp_obd ||
            !req->rq_export->exp_obd->obd_namespace ||
            !exp_connect_lru_resize(req->rq_export)) {
=======
   
        /* 
         * Check that we still have all structures alive as this may 
         * be some late rpc in shutdown time.
         */
        if (unlikely(!req->rq_export || !req->rq_export->exp_obd ||
                     !exp_connect_lru_resize(req->rq_export))) {
>>>>>>> 7bbcc3c5
                lustre_msg_set_slv(req->rq_repmsg, 0);
                lustre_msg_set_limit(req->rq_repmsg, 0);
                RETURN(0);
        }
<<<<<<< HEAD
        
        pl = ldlm_exp2pl(req->rq_export);
=======

        /* 
         * OBD is alive here as export is alive, which we checked above. 
         */
        obd = req->rq_export->exp_obd;
>>>>>>> 7bbcc3c5

        read_lock(&obd->obd_pool_lock);
        lustre_msg_set_slv(req->rq_repmsg, obd->obd_pool_slv);
        lustre_msg_set_limit(req->rq_repmsg, obd->obd_pool_limit);
        read_unlock(&obd->obd_pool_lock);

        RETURN(0);
}

int
target_send_reply_msg (struct ptlrpc_request *req, int rc, int fail_id)
{
        if (OBD_FAIL_CHECK(fail_id | OBD_FAIL_ONCE)) {
                obd_fail_loc |= OBD_FAIL_ONCE | OBD_FAILED;
                DEBUG_REQ(D_ERROR, req, "dropping reply");
                return (-ECOMM);
        }

        if (rc) {
                DEBUG_REQ(D_ERROR, req, "processing error (%d)", rc);
                req->rq_status = rc;
                return (ptlrpc_send_error(req, 1));
        } else {
                DEBUG_REQ(D_NET, req, "sending reply");
        }

        return (ptlrpc_send_reply(req, PTLRPC_REPLY_MAYBE_DIFFICULT));
}

void
target_send_reply(struct ptlrpc_request *req, int rc, int fail_id)
{
        int                        netrc;
        struct ptlrpc_reply_state *rs;
        struct obd_device         *obd;
        struct obd_export         *exp;
        struct ptlrpc_service     *svc;

        svc = req->rq_rqbd->rqbd_service;
        rs = req->rq_reply_state;
        if (rs == NULL || !rs->rs_difficult) {
                /* no notifiers */
                target_send_reply_msg (req, rc, fail_id);
                return;
        }

        /* must be an export if locks saved */
        LASSERT (req->rq_export != NULL);
        /* req/reply consistent */
        LASSERT (rs->rs_service == svc);

        /* "fresh" reply */
        LASSERT (!rs->rs_scheduled);
        LASSERT (!rs->rs_scheduled_ever);
        LASSERT (!rs->rs_handled);
        LASSERT (!rs->rs_on_net);
        LASSERT (rs->rs_export == NULL);
        LASSERT (list_empty(&rs->rs_obd_list));
        LASSERT (list_empty(&rs->rs_exp_list));

        exp = class_export_get (req->rq_export);
        obd = exp->exp_obd;

        /* disable reply scheduling onto srv_reply_queue while I'm setting up */
        rs->rs_scheduled = 1;
        rs->rs_on_net    = 1;
        rs->rs_xid       = req->rq_xid;
        rs->rs_transno   = req->rq_transno;
        rs->rs_export    = exp;

        spin_lock(&obd->obd_uncommitted_replies_lock);

        if (rs->rs_transno > obd->obd_last_committed) {
                /* not committed already */
                list_add_tail (&rs->rs_obd_list,
                               &obd->obd_uncommitted_replies);
        }

        spin_unlock (&obd->obd_uncommitted_replies_lock);
        spin_lock (&exp->exp_lock);

        list_add_tail (&rs->rs_exp_list, &exp->exp_outstanding_replies);

        spin_unlock(&exp->exp_lock);

        netrc = target_send_reply_msg (req, rc, fail_id);

        spin_lock(&svc->srv_lock);

        svc->srv_n_difficult_replies++;

        if (netrc != 0) {
                /* error sending: reply is off the net.  Also we need +1
                 * reply ref until ptlrpc_server_handle_reply() is done
                 * with the reply state (if the send was successful, there
                 * would have been +1 ref for the net, which
                 * reply_out_callback leaves alone) */
                rs->rs_on_net = 0;
                ptlrpc_rs_addref(rs);
                atomic_inc (&svc->srv_outstanding_replies);
        }

        if (!rs->rs_on_net ||                   /* some notifier */
            list_empty(&rs->rs_exp_list) ||     /* completed already */
            list_empty(&rs->rs_obd_list)) {
                list_add_tail (&rs->rs_list, &svc->srv_reply_queue);
                cfs_waitq_signal (&svc->srv_waitq);
        } else {
                list_add (&rs->rs_list, &svc->srv_active_replies);
                rs->rs_scheduled = 0;           /* allow notifier to schedule */
        }

        spin_unlock(&svc->srv_lock);
}

int target_handle_ping(struct ptlrpc_request *req)
{
        obd_ping(req->rq_export);
        return lustre_pack_reply(req, 1, NULL, NULL);
}

void target_committed_to_req(struct ptlrpc_request *req)
{
        struct obd_device *obd = req->rq_export->exp_obd;

        if (!obd->obd_no_transno && req->rq_repmsg != NULL)
                lustre_msg_set_last_committed(req->rq_repmsg,
                                              obd->obd_last_committed);
        else
                DEBUG_REQ(D_IOCTL, req, "not sending last_committed update (%d/"
                          "%d)", obd->obd_no_transno, req->rq_repmsg == NULL);

        CDEBUG(D_INFO, "last_committed x"LPU64", this req x"LPU64"\n",
               obd->obd_last_committed, req->rq_xid);
}

EXPORT_SYMBOL(target_committed_to_req);

#ifdef HAVE_QUOTA_SUPPORT
int target_handle_qc_callback(struct ptlrpc_request *req)
{
        struct obd_quotactl *oqctl;
        struct client_obd *cli = &req->rq_export->exp_obd->u.cli;

        oqctl = lustre_swab_reqbuf(req, REQ_REC_OFF, sizeof(*oqctl),
                                   lustre_swab_obd_quotactl);
        if (oqctl == NULL) {
                CERROR("Can't unpack obd_quotactl\n");
                RETURN(-EPROTO);
        }

        cli->cl_qchk_stat = oqctl->qc_stat;

        return 0;
}

int target_handle_dqacq_callback(struct ptlrpc_request *req)
{
#ifdef __KERNEL__
        struct obd_device *obd = req->rq_export->exp_obd;
        struct obd_device *master_obd;
        struct lustre_quota_ctxt *qctxt;
        struct qunit_data *qdata = NULL;
        int rc = 0;
        int repsize[2] = { sizeof(struct ptlrpc_body), 0 };
        ENTRY;

        if (OBD_FAIL_CHECK_ONCE(OBD_FAIL_MDS_DROP_QUOTA_REQ))
                RETURN(rc);

        repsize[1] = quota_get_qunit_data_size(req->rq_export->
                                               exp_connect_flags);

        rc = lustre_pack_reply(req, 2, repsize, NULL);
        if (rc)
                RETURN(rc);

        LASSERT(req->rq_export);

        /* there are three forms of qunit(historic causes), so we need to
         * adjust qunits from slaves to the same form here */
        OBD_ALLOC(qdata, sizeof(struct qunit_data));
        if (!qdata)
                RETURN(-ENOMEM);
        rc = quota_get_qdata(req, qdata, QUOTA_REQUEST, QUOTA_EXPORT);
        if (rc < 0) {
                CDEBUG(D_ERROR, "Can't unpack qunit_data\n");
                GOTO(out, rc = -EPROTO);
        }

        /* we use the observer */
        LASSERT(obd->obd_observer && obd->obd_observer->obd_observer);
        master_obd = obd->obd_observer->obd_observer;
        qctxt = &master_obd->u.obt.obt_qctxt;

        LASSERT(qctxt->lqc_handler);
        rc = qctxt->lqc_handler(master_obd, qdata,
                                lustre_msg_get_opc(req->rq_reqmsg));
        if (rc && rc != -EDQUOT)
                CDEBUG(rc == -EBUSY  ? D_QUOTA : D_ERROR,
                       "dqacq failed! (rc:%d)\n", rc);
        req->rq_status = rc;

        /* there are three forms of qunit(historic causes), so we need to
         * adjust the same form to different forms slaves needed */
        rc = quota_copy_qdata(req, qdata, QUOTA_REPLY, QUOTA_EXPORT);
        if (rc < 0) {
                CDEBUG(D_ERROR, "Can't pack qunit_data\n");
                GOTO(out, rc = -EPROTO);
        }

        /* Block the quota req. b=14840 */
        OBD_FAIL_TIMEOUT(OBD_FAIL_MDS_BLOCK_QUOTA_REQ, obd_timeout);

        rc = ptlrpc_reply(req);
out:
        OBD_FREE(qdata, sizeof(struct qunit_data));
        RETURN(rc);
#else
        return 0;
#endif /* !__KERNEL__ */
}
#endif /* HAVE_QUOTA_SUPPORT */

ldlm_mode_t lck_compat_array[] = {
        [LCK_EX] LCK_COMPAT_EX,
        [LCK_PW] LCK_COMPAT_PW,
        [LCK_PR] LCK_COMPAT_PR,
        [LCK_CW] LCK_COMPAT_CW,
        [LCK_CR] LCK_COMPAT_CR,
        [LCK_NL] LCK_COMPAT_NL,
        [LCK_GROUP] LCK_COMPAT_GROUP
};<|MERGE_RESOLUTION|>--- conflicted
+++ resolved
@@ -239,7 +239,7 @@
                 RETURN(-EINVAL);
         }
 
-        sema_init(&cli->cl_sem, 1);
+        init_rwsem(&cli->cl_sem);
         sema_init(&cli->cl_mgc_sem, 1);
         cli->cl_conn_count = 0;
         memcpy(server_uuid.uuid, lustre_cfg_buf(lcfg, 2),
@@ -354,12 +354,7 @@
 int client_obd_cleanup(struct obd_device *obddev)
 {
         ENTRY;
-<<<<<<< HEAD
-        ldlm_put_ref(obddev->obd_force);
-=======
-        sptlrpc_rule_set_free(&obddev->u.cli.cl_sptlrpc_rset);
         ldlm_put_ref();
->>>>>>> 7bbcc3c5
         RETURN(0);
 }
 
@@ -376,7 +371,7 @@
         int rc;
         ENTRY;
 
-        mutex_down(&cli->cl_sem);
+        down_write(&cli->cl_sem);
         rc = class_connect(dlm_handle, obd, cluuid);
         if (rc)
                 GOTO(out_sem, rc);
@@ -433,14 +428,9 @@
                 class_export_put(exp);
         }
 out_sem:
-        mutex_up(&cli->cl_sem);
+        up_write(&cli->cl_sem);
         if (to_be_freed)
-<<<<<<< HEAD
-                ldlm_namespace_free_post(to_be_freed, 0);
-=======
                 ldlm_namespace_free_post(to_be_freed);
-
->>>>>>> 7bbcc3c5
         return rc;
 }
 
@@ -462,7 +452,7 @@
         cli = &obd->u.cli;
         imp = cli->cl_import;
 
-        mutex_down(&cli->cl_sem);
+        down_write(&cli->cl_sem);
         if (!cli->cl_conn_count) {
                 CERROR("disconnecting disconnected device (%s)\n",
                        obd->obd_name);
@@ -490,7 +480,8 @@
                 ldlm_cli_cancel_unused(obd->obd_namespace, NULL,
                                        obd->obd_force ? LDLM_FL_LOCAL_ONLY:0,
                                        NULL);
-                ldlm_namespace_free_prior(obd->obd_namespace, imp, obd->obd_force);
+                ldlm_namespace_free_prior(obd->obd_namespace, imp, 
+                                          obd->obd_force);
                 to_be_freed = obd->obd_namespace;
         }
 
@@ -512,14 +503,9 @@
         if (!rc && err)
                 rc = err;
  out_sem:
-        mutex_up(&cli->cl_sem);
+        up_write(&cli->cl_sem);
         if (to_be_freed)
-<<<<<<< HEAD
-                ldlm_namespace_free_post(to_be_freed, obd->obd_force);
-=======
                 ldlm_namespace_free_post(to_be_freed);
-
->>>>>>> 7bbcc3c5
         RETURN(rc);
 }
 
@@ -592,19 +578,11 @@
         struct obd_uuid tgtuuid;
         struct obd_uuid cluuid;
         struct obd_uuid remote_uuid;
-<<<<<<< HEAD
         char *str, *tmp;
         int rc = 0, abort_recovery;
         struct obd_connect_data *data;
         int size[2] = { sizeof(struct ptlrpc_body), sizeof(*data) };
-        lnet_nid_t client_nid = 0;
-=======
-        char *str;
-        int rc = 0;
-        int initial_conn = 0;
-        struct obd_connect_data *data, *tmpdata;
         lnet_nid_t *client_nid = NULL;
->>>>>>> 7bbcc3c5
         ENTRY;
 
         OBD_RACE(OBD_FAIL_TGT_CONN_RACE);
@@ -789,7 +767,6 @@
                 GOTO(out, rc = -EALREADY);
         } else {
                 OBD_FAIL_TIMEOUT(OBD_FAIL_TGT_DELAY_RECONNECT, 2 * obd_timeout);
-<<<<<<< HEAD
         }
 
         if (rc < 0)
@@ -803,12 +780,6 @@
                 if (rc == 0)
                         target_start_and_reset_recovery_timer(target, handler,
                                                               req, !export);
-=======
-                if (req->rq_export == NULL && initial_conn)
-                       export->exp_last_request_time =
-                               max(export->exp_last_request_time,
-                                   (time_t)cfs_time_current_sec());
->>>>>>> 7bbcc3c5
         }
 
         /* We want to handle EALREADY but *not* -EALREADY from
@@ -816,41 +787,19 @@
         if (rc == EALREADY) {
                 lustre_msg_add_op_flags(req->rq_repmsg, MSG_CONNECT_RECONNECT);
                 rc = 0;
-<<<<<<< HEAD
         } else {
                 LASSERT(rc == 0);
-=======
-        } else if (rc) {
-                GOTO(out, rc);
-        }
-        /* Tell the client if we're in recovery. */
-        /* If this is the first client, start the recovery timer */
-        CWARN("%s: connection from %s@%s %st"LPU64" exp %p cur %ld last %ld\n",
-               target->obd_name, cluuid.uuid, libcfs_nid2str(req->rq_peer.nid),
-              target->obd_recovering ? "recovering/" : "", data->ocd_transno,
-              export, (long)cfs_time_current_sec(),
-              export ? (long)export->exp_last_request_time : 0);
-
-
-        if (target->obd_recovering) {
-                lustre_msg_add_op_flags(req->rq_repmsg, MSG_CONNECT_RECOVERING);
-                target_start_recovery_timer(target);
->>>>>>> 7bbcc3c5
         }
 
         /* Tell the client if we support replayable requests */
         if (target->obd_replayable)
                 lustre_msg_add_op_flags(req->rq_repmsg, MSG_CONNECT_REPLAYABLE);
-<<<<<<< HEAD
-        client_nid = req->rq_peer.nid;
-=======
         client_nid = &req->rq_peer.nid;
->>>>>>> 7bbcc3c5
 
         if (export == NULL) {
                 if (target->obd_recovering) {
                         CERROR("%s: denying connection for new client %s (%s): "
-                               "%d clients in recovery for "CFS_TIME_T"s\n",
+                               "%d clients in recovery for %lds\n",
                                target->obd_name,
                                libcfs_nid2str(req->rq_peer.nid), cluuid.uuid,
                                target->obd_recoverable_clients,
@@ -858,16 +807,9 @@
                                                              cfs_time_current())));
                         rc = -EBUSY;
                 } else {
-<<<<<<< HEAD
  dont_check_exports:
                         rc = obd_connect(&conn, target, &cluuid, data,
-                                         &client_nid);
-=======
-dont_check_exports:
-                        rc = obd_connect(req->rq_svc_thread->t_env,
-                                         &conn, target, &cluuid, data,
                                          client_nid);
->>>>>>> 7bbcc3c5
                 }
         } else {
                 rc = obd_reconnect(export, target, &cluuid, data);
@@ -878,19 +820,10 @@
 
         /* Return only the parts of obd_connect_data that we understand, so the
          * client knows that we don't understand the rest. */
-<<<<<<< HEAD
         if (data)
                 memcpy(lustre_msg_buf(req->rq_repmsg, REPLY_REC_OFF,
                                       sizeof(*data)),
                        data, sizeof(*data));
-=======
-        if (data) {
-                 tmpdata = req_capsule_server_get(&req->rq_pill,
-                                                  &RMF_CONNECT_DATA);
-                  //data->ocd_connect_flags &= OBD_CONNECT_SUPPORTED;
-                 *tmpdata = *data;
-        }
->>>>>>> 7bbcc3c5
 
         /* If all else goes well, this is our RPC return code. */
         req->rq_status = 0;
@@ -976,7 +909,6 @@
         revimp->imp_remote_handle = conn;
         revimp->imp_dlm_fake = 1;
         revimp->imp_state = LUSTRE_IMP_FULL;
-<<<<<<< HEAD
 
 set_flags:
         if (req->rq_reqmsg->lm_magic == LUSTRE_MSG_MAGIC_V1 &&
@@ -988,9 +920,6 @@
                  * ptlrpc_handle_server_req_in->lustre_unpack_msg() */
                 revimp->imp_msg_magic = req->rq_reqmsg->lm_magic;
         }
-=======
-        revimp->imp_msg_magic = req->rq_reqmsg->lm_magic;
->>>>>>> 7bbcc3c5
 
         if (revimp->imp_msg_magic != LUSTRE_MSG_MAGIC_V1) {
                 if (export->exp_connect_flags & OBD_CONNECT_AT)
@@ -1044,6 +973,47 @@
  * Recovery functions
  */
 
+static int target_exp_enqueue_req_replay(struct ptlrpc_request *req)
+{
+        __u64                  transno = lustre_msg_get_transno(req->rq_reqmsg);
+        struct obd_export     *exp = req->rq_export;
+        struct ptlrpc_request *reqiter;
+        int                    dup = 0;
+
+        LASSERT(exp);
+
+        spin_lock(&exp->exp_lock);
+        list_for_each_entry(reqiter, &exp->exp_req_replay_queue,
+                            rq_replay_list) {
+                if (lustre_msg_get_transno(reqiter->rq_reqmsg) == transno) {
+                        dup = 1;
+                        break;
+                }
+        }
+
+        if (dup) {
+                /* we expect it with RESENT and REPLAY flags */
+                if ((lustre_msg_get_flags(req->rq_reqmsg) &
+                     (MSG_RESENT | MSG_REPLAY)) != (MSG_RESENT | MSG_REPLAY))
+                        CERROR("invalid flags %x of resent replay\n",
+                               lustre_msg_get_flags(req->rq_reqmsg));
+        } else {
+                list_add_tail(&req->rq_replay_list, &exp->exp_req_replay_queue);
+        }
+
+        spin_unlock(&exp->exp_lock);
+        return dup;
+}
+
+static void target_exp_dequeue_req_replay(struct ptlrpc_request *req)
+{
+        LASSERT(!list_empty(&req->rq_replay_list));
+        LASSERT(req->rq_export);
+
+        spin_lock(&req->rq_export->exp_lock);
+        list_del_init(&req->rq_replay_list);
+        spin_unlock(&req->rq_export->exp_lock);
+}
 
 static void target_release_saved_req(struct ptlrpc_request *req)
 {
@@ -1069,7 +1039,6 @@
                               rc < 0 ? "failed" : "complete", rc);
         }
 
-<<<<<<< HEAD
         list_for_each_safe(tmp, n, &obd->obd_delayed_reply_queue) {
                 struct ptlrpc_request *req;
                 req = list_entry(tmp, struct ptlrpc_request, rq_list);
@@ -1077,24 +1046,6 @@
                 DEBUG_REQ(D_HA, req, "delayed:");
                 ptlrpc_reply(req);
                 target_release_saved_req(req);
-=======
-        obd->obd_recovery_end = cfs_time_current_sec();
-        EXIT;
-}
-
-static void abort_req_replay_queue(struct obd_device *obd)
-{
-        struct ptlrpc_request *req, *n;
-
-        list_for_each_entry_safe(req, n, &obd->obd_req_replay_queue, rq_list) {
-                DEBUG_REQ(D_WARNING, req, "aborted:");
-                req->rq_status = -ENOTCONN;
-                if (ptlrpc_error(req)) {
-                        DEBUG_REQ(D_ERROR, req,
-                                  "failed abort_req_reply; skipping");
-                }
-                ptlrpc_free_clone(req);
->>>>>>> 7bbcc3c5
         }
         obd->obd_recovery_end = cfs_time_current_sec();
 }
@@ -1107,6 +1058,7 @@
 
         list_for_each_safe(tmp, n, &obd->obd_recovery_queue) {
                 req = list_entry(tmp, struct ptlrpc_request, rq_list);
+                target_exp_dequeue_req_replay(req);
                 list_del(&req->rq_list);
                 DEBUG_REQ(D_ERROR, req, "aborted:");
                 req->rq_status = -ENOTCONN;
@@ -1156,6 +1108,7 @@
 
         list_for_each_safe(tmp, n, &obd->obd_recovery_queue) {
                 req = list_entry(tmp, struct ptlrpc_request, rq_list);
+                target_exp_dequeue_req_replay(req);
                 list_del(&req->rq_list);
                 target_release_saved_req(req);
         }
@@ -1246,15 +1199,8 @@
                 cfs_timer_arm(&obd->obd_recovery_timer, cfs_time_shift(left));
         }
         spin_unlock_bh(&obd->obd_processing_task_lock);
-<<<<<<< HEAD
         CDEBUG(D_HA, "%s: recovery timer will expire in %u seconds\n",
                obd->obd_name, (unsigned)left);
-=======
-        CDEBUG(D_HA, "%s: timer will expire in %u seconds\n", obd->obd_name,
-               (unsigned int)timeout_shift);
-        /* Only used for lprocfs_status */
-        obd->obd_recovery_end = cfs_time_current_sec() + timeout_shift;
->>>>>>> 7bbcc3c5
 }
 
 static void check_and_start_recovery_timer(struct obd_device *obd,
@@ -1375,6 +1321,7 @@
                         }
                         continue;
                 }
+                target_exp_dequeue_req_replay(req);
                 list_del_init(&req->rq_list);
                 obd->obd_requests_queued_for_recovery--;
                 spin_unlock_bh(&obd->obd_processing_task_lock);
@@ -1393,180 +1340,10 @@
                 OBD_FREE(req, sizeof *req);
                 spin_lock_bh(&obd->obd_processing_task_lock);
                 obd->obd_next_recovery_transno++;
-<<<<<<< HEAD
                 if (list_empty(&obd->obd_recovery_queue)) {
                         obd->obd_processing_task = 0;
                         spin_unlock_bh(&obd->obd_processing_task_lock);
                         break;
-=======
-                spin_unlock_bh(&obd->obd_processing_task_lock);
-        }
-
-        spin_lock_bh(&obd->obd_processing_task_lock);
-        target_cancel_recovery_timer(obd);
-        spin_unlock_bh(&obd->obd_processing_task_lock);
-
-        /* If some clients haven't replayed requests in time, evict them */
-        if (obd->obd_abort_recovery) {
-                CDEBUG(D_ERROR, "req replay timed out, aborting ...\n");
-                obd->obd_abort_recovery = obd->obd_stopping;
-                class_disconnect_stale_exports(obd, req_replay_done);
-                abort_req_replay_queue(obd);
-        }
-        /* The second stage: replay locks */
-        CDEBUG(D_INFO, "2: lock replay stage - %d clients\n",
-               atomic_read(&obd->obd_lock_replay_clients));
-        while ((req = target_next_replay_lock(obd))) {
-                LASSERT(trd->trd_processing_task == current->pid);
-                DEBUG_REQ(D_HA|D_WARNING, req, "processing lock from %s: ",
-                          libcfs_nid2str(req->rq_peer.nid));
-                handle_recovery_req(thread, req,
-                                    trd->trd_recovery_handler);
-                obd->obd_replayed_locks++;
-        }
-
-        spin_lock_bh(&obd->obd_processing_task_lock);
-        target_cancel_recovery_timer(obd);
-        spin_unlock_bh(&obd->obd_processing_task_lock);
-        /* If some clients haven't replayed requests in time, evict them */
-        if (obd->obd_abort_recovery) {
-                int stale;
-                CERROR("lock replay timed out, aborting ...\n");
-                obd->obd_abort_recovery = obd->obd_stopping;
-                stale = class_disconnect_stale_exports(obd, lock_replay_done);
-                abort_lock_replay_queue(obd);
-        }
-
-        /* We drop recoverying flag to forward all new requests
-         * to regular mds_handle() since now */
-        spin_lock_bh(&obd->obd_processing_task_lock);
-        obd->obd_recovering = obd->obd_abort_recovery = 0;
-        spin_unlock_bh(&obd->obd_processing_task_lock);
-        /* The third stage: reply on final pings */
-        CDEBUG(D_INFO, "3: final stage - process recovery completion pings\n");
-        while ((req = target_next_final_ping(obd))) {
-                LASSERT(trd->trd_processing_task == current->pid);
-                DEBUG_REQ(D_HA, req, "processing final ping from %s: ",
-                          libcfs_nid2str(req->rq_peer.nid));
-                handle_recovery_req(thread, req,
-                                    trd->trd_recovery_handler);
-        }
-
-        delta = (jiffies - delta) / HZ;
-        CDEBUG(D_INFO,"4: recovery completed in %lus - %d/%d reqs/locks\n",
-              delta, obd->obd_replayed_requests, obd->obd_replayed_locks);
-        LASSERT(atomic_read(&obd->obd_req_replay_clients) == 0);
-        LASSERT(atomic_read(&obd->obd_lock_replay_clients) == 0);
-        if (delta > obd_timeout * 2) {
-                CWARN("too long recovery - read logs\n");
-                libcfs_debug_dumplog();
-        }
-
-        target_finish_recovery(obd);
-
-        lu_context_fini(&env.le_ctx);
-        trd->trd_processing_task = 0;
-        complete(&trd->trd_finishing);
-        RETURN(rc);
-}
-
-int target_start_recovery_thread(struct obd_device *obd, svc_handler_t handler)
-{
-        int rc = 0;
-        struct target_recovery_data *trd = &obd->obd_recovery_data;
-
-        memset(trd, 0, sizeof(*trd));
-        init_completion(&trd->trd_starting);
-        init_completion(&trd->trd_finishing);
-        trd->trd_recovery_handler = handler;
-
-        if (kernel_thread(target_recovery_thread, obd, 0) > 0) {
-                wait_for_completion(&trd->trd_starting);
-                LASSERT(obd->obd_recovering != 0);
-        } else
-                rc = -ECHILD;
-
-        return rc;
-}
-
-void target_stop_recovery_thread(struct obd_device *obd)
-{
-        spin_lock_bh(&obd->obd_processing_task_lock);
-        if (obd->obd_recovery_data.trd_processing_task > 0) {
-                struct target_recovery_data *trd = &obd->obd_recovery_data;
-                CERROR("%s: Aborting recovery\n", obd->obd_name);
-                obd->obd_abort_recovery = 1;
-                wake_up(&obd->obd_next_transno_waitq);
-                spin_unlock_bh(&obd->obd_processing_task_lock);
-                wait_for_completion(&trd->trd_finishing);
-        } else {
-                spin_unlock_bh(&obd->obd_processing_task_lock);
-        }
-}
-
-void target_recovery_fini(struct obd_device *obd)
-{
-        class_disconnect_exports(obd);
-        target_stop_recovery_thread(obd);
-        target_cleanup_recovery(obd);
-}
-EXPORT_SYMBOL(target_recovery_fini);
-
-void target_recovery_init(struct obd_device *obd, svc_handler_t handler)
-{
-        if (obd->obd_max_recoverable_clients == 0)
-                return;
-
-        CWARN("RECOVERY: service %s, %d recoverable clients, "
-              "last_transno "LPU64"\n", obd->obd_name,
-              obd->obd_max_recoverable_clients, obd->obd_last_committed);
-        obd->obd_next_recovery_transno = obd->obd_last_committed + 1;
-        target_start_recovery_thread(obd, handler);
-        obd->obd_recovery_start = cfs_time_current_sec();
-        /* Only used for lprocfs_status */
-        obd->obd_recovery_end = obd->obd_recovery_start + OBD_RECOVERY_TIMEOUT;
-        /* bz13079: this should be set to desired value for ost but not for mds */
-        obd->obd_recovery_max_time = OBD_RECOVERY_MAX_TIME;
-}
-EXPORT_SYMBOL(target_recovery_init);
-
-#endif
-
-int target_process_req_flags(struct obd_device *obd, struct ptlrpc_request *req)
-{
-        struct obd_export *exp = req->rq_export;
-        LASSERT(exp != NULL);
-        if (lustre_msg_get_flags(req->rq_reqmsg) & MSG_REQ_REPLAY_DONE) {
-                /* client declares he's ready to replay locks */
-                spin_lock_bh(&obd->obd_processing_task_lock);
-                if (exp->exp_req_replay_needed) {
-                        LASSERT(atomic_read(&obd->obd_req_replay_clients) > 0);
-                        spin_lock(&exp->exp_lock);
-                        exp->exp_req_replay_needed = 0;
-                        spin_unlock(&exp->exp_lock);
-                        atomic_dec(&obd->obd_req_replay_clients);
-                        LASSERT(obd->obd_recoverable_clients > 0);
-                        obd->obd_recoverable_clients--;
-                        if (atomic_read(&obd->obd_req_replay_clients) == 0)
-                                CDEBUG(D_HA, "all clients have replayed reqs\n");
-                        wake_up(&obd->obd_next_transno_waitq);
-                }
-                spin_unlock_bh(&obd->obd_processing_task_lock);
-        }
-        if (lustre_msg_get_flags(req->rq_reqmsg) & MSG_LOCK_REPLAY_DONE) {
-                /* client declares he's ready to complete recovery
-                 * so, we put the request on th final queue */
-                spin_lock_bh(&obd->obd_processing_task_lock);
-                if (exp->exp_lock_replay_needed) {
-                        LASSERT(atomic_read(&obd->obd_lock_replay_clients) > 0);
-                        spin_lock(&exp->exp_lock);
-                        exp->exp_lock_replay_needed = 0;
-                        spin_unlock(&exp->exp_lock);
-                        atomic_dec(&obd->obd_lock_replay_clients);
-                        if (atomic_read(&obd->obd_lock_replay_clients) == 0)
-                                CDEBUG(D_HA, "all clients have replayed locks\n");
-                        wake_up(&obd->obd_next_transno_waitq);
->>>>>>> 7bbcc3c5
                 }
                 spin_unlock_bh(&obd->obd_processing_task_lock);
         }
@@ -1581,6 +1358,7 @@
         __u64 transno = lustre_msg_get_transno(req->rq_reqmsg);
         struct ptlrpc_request *saved_req;
         struct lustre_msg *reqmsg;
+        int rc = 0;
 
         /* CAVEAT EMPTOR: The incoming request message has been swabbed
          * (i.e. buflens etc are in my own byte order), but type-dependent
@@ -1618,20 +1396,12 @@
                 /* Processing the queue right now, don't re-add. */
                 LASSERT(list_empty(&req->rq_list));
                 spin_unlock_bh(&obd->obd_processing_task_lock);
-                OBD_FREE(reqmsg, req->rq_reqlen);
-                OBD_FREE(saved_req, sizeof *saved_req);
-                return 1;
-        }
-
-        /* A resent, replayed request that is still on the queue; just drop it.
-           The queued request will handle this. */
-        if ((lustre_msg_get_flags(req->rq_reqmsg) & (MSG_RESENT|MSG_REPLAY)) ==
-            (MSG_RESENT | MSG_REPLAY)) {
-                DEBUG_REQ(D_ERROR, req, "dropping resent queued req");
+                GOTO(err_free, rc = 1);
+        }
+
+        if (unlikely(OBD_FAIL_CHECK(OBD_FAIL_TGT_REPLAY_DROP))) {
                 spin_unlock_bh(&obd->obd_processing_task_lock);
-                OBD_FREE(reqmsg, req->rq_reqlen);
-                OBD_FREE(saved_req, sizeof *saved_req);
-                return 0;
+                GOTO(err_free, rc = 0);
         }
 
         memcpy(saved_req, req, sizeof *req);
@@ -1640,6 +1410,13 @@
         req->rq_reqmsg = reqmsg;
         class_export_get(req->rq_export);
         CFS_INIT_LIST_HEAD(&req->rq_list);
+        CFS_INIT_LIST_HEAD(&req->rq_replay_list);
+
+        if (target_exp_enqueue_req_replay(req)) {
+                spin_unlock_bh(&obd->obd_processing_task_lock);
+                DEBUG_REQ(D_ERROR, req, "dropping resent queued req");
+                GOTO(err_exp, rc = 0);
+        }
 
         /* XXX O(n^2) */
         list_for_each(tmp, &obd->obd_recovery_queue) {
@@ -1650,6 +1427,15 @@
                         list_add_tail(&req->rq_list, &reqiter->rq_list);
                         inserted = 1;
                         break;
+                }
+
+                if (unlikely(lustre_msg_get_transno(reqiter->rq_reqmsg) ==
+                             transno)) {
+                        spin_unlock_bh(&obd->obd_processing_task_lock);
+                        DEBUG_REQ(D_ERROR, req, "dropping replay: transno "
+                                  "has been claimed by another client");
+                        target_exp_dequeue_req_replay(req);
+                        GOTO(err_exp, rc = 0);
                 }
         }
 
@@ -1676,6 +1462,13 @@
 
         process_recovery_queue(obd);
         return 0;
+
+err_exp:
+        class_export_put(req->rq_export);
+err_free:
+        OBD_FREE(reqmsg, req->rq_reqlen);
+        OBD_FREE(saved_req, sizeof(*saved_req));
+        return rc;
 }
 
 struct obd_device * target_req2obd(struct ptlrpc_request *req)
@@ -1767,19 +1560,10 @@
         return &exp->exp_obd->obd_namespace->ns_pool;
 }
 
-/**
- * Packs current SLV and Limit into \a req.
- */
 int target_pack_pool_reply(struct ptlrpc_request *req)
 {
         struct obd_device *obd;
         ENTRY;
-<<<<<<< HEAD
-    
-        if (!req->rq_export || !req->rq_export->exp_obd ||
-            !req->rq_export->exp_obd->obd_namespace ||
-            !exp_connect_lru_resize(req->rq_export)) {
-=======
    
         /* 
          * Check that we still have all structures alive as this may 
@@ -1787,21 +1571,15 @@
          */
         if (unlikely(!req->rq_export || !req->rq_export->exp_obd ||
                      !exp_connect_lru_resize(req->rq_export))) {
->>>>>>> 7bbcc3c5
                 lustre_msg_set_slv(req->rq_repmsg, 0);
                 lustre_msg_set_limit(req->rq_repmsg, 0);
                 RETURN(0);
         }
-<<<<<<< HEAD
-        
-        pl = ldlm_exp2pl(req->rq_export);
-=======
 
         /* 
          * OBD is alive here as export is alive, which we checked above. 
          */
         obd = req->rq_export->exp_obd;
->>>>>>> 7bbcc3c5
 
         read_lock(&obd->obd_pool_lock);
         lustre_msg_set_slv(req->rq_repmsg, obd->obd_pool_slv);
