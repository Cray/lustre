--- conflicted
+++ resolved
@@ -72,19 +72,15 @@
         LDLM_CANCEL_AGED   = 1 << 0, /* Cancel aged locks (non lru resize). */
         LDLM_CANCEL_PASSED = 1 << 1, /* Cancel passed number of locks. */
         LDLM_CANCEL_SHRINK = 1 << 2, /* Cancel locks from shrinker. */
-        LDLM_CANCEL_LRUR   = 1 << 3, /* Cancel locks from lru resize. */
-        LDLM_CANCEL_NO_WAIT = 1 << 4 /* Cancel locks w/o blocking (neither                                            * sending nor waiting fro any rpcs) */
+        LDLM_CANCEL_LRUR   = 1 << 3  /* Cancel locks from lru resize. */
 };
 
 int ldlm_cancel_lru(struct ldlm_namespace *ns, int nr, ldlm_sync_t sync, 
                     int flags);
 int ldlm_cancel_lru_local(struct ldlm_namespace *ns, struct list_head *cancels,
                           int count, int max, int cancel_flags, int flags);
-<<<<<<< HEAD
-=======
 int ldlm_cancel_lru_estimate(struct ldlm_namespace *ns, int count, int max, 
                              int flags);
->>>>>>> d5360e75
 extern int ldlm_enqueue_min;
 int ldlm_get_enq_timeout(struct ldlm_lock *lock);
 
@@ -133,8 +129,6 @@
 void ldlm_lock_touch_in_lru(struct ldlm_lock *lock);
 void ldlm_lock_destroy_nolock(struct ldlm_lock *lock);
 
-void ldlm_cancel_locks_for_export(struct obd_export *export);
-
 /* ldlm_lockd.c */
 int ldlm_bl_to_thread_lock(struct ldlm_namespace *ns, struct ldlm_lock_desc *ld,
                            struct ldlm_lock *lock);
@@ -200,8 +194,7 @@
 
 enum ldlm_policy_res {
         LDLM_POLICY_CANCEL_LOCK,
-        LDLM_POLICY_KEEP_LOCK,
-        LDLM_POLICY_SKIP_LOCK
+        LDLM_POLICY_KEEP_LOCK
 };
 
 typedef enum ldlm_policy_res ldlm_policy_res_t;
@@ -241,18 +234,4 @@
                                                                             \
                 return rc;                                                  \
         }                                                                   \
-        struct __##var##__dummy_write {;} /* semicolon catcher */
-
-static inline int is_granted_or_cancelled(struct ldlm_lock *lock)
-{
-        int ret = 0;
-
-        lock_res_and_lock(lock);
-        if (((lock->l_req_mode == lock->l_granted_mode) &&
-             !(lock->l_flags & LDLM_FL_CP_REQD)) ||
-            (lock->l_flags & LDLM_FL_FAILED))
-                ret = 1;
-        unlock_res_and_lock(lock);
-
-        return ret;
-}+        struct __##var##__dummy_write {;} /* semicolon catcher */