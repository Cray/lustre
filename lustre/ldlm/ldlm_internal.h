--- conflicted
+++ resolved
@@ -56,15 +56,10 @@
 int ldlm_resource_putref_locked(struct ldlm_resource *res);
 void ldlm_resource_insert_lock_after(struct ldlm_lock *original,
                                      struct ldlm_lock *new);
-<<<<<<< HEAD
-int ldlm_namespace_free_prior(struct ldlm_namespace *ns);
-int ldlm_namespace_free_post(struct ldlm_namespace *ns, int force);
-
-=======
-void ldlm_namespace_free_prior(struct ldlm_namespace *ns,
+void ldlm_namespace_free_prior(struct ldlm_namespace *ns, 
                                struct obd_import *imp, int force);
 void ldlm_namespace_free_post(struct ldlm_namespace *ns);
->>>>>>> 7bbcc3c5
+
 /* ldlm_lock.c */
 
 /* Number of blocking/completion callbacks that will be sent in
