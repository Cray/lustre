/* -*- mode: c; c-basic-offset: 8; indent-tabs-mode: nil; -*-
 * vim:expandtab:shiftwidth=8:tabstop=8:
 *
 *  Copyright (c) 2002, 2003 Cluster File Systems, Inc.
 *   Author: Peter Braam <braam@clusterfs.com>
 *   Author: Phil Schwan <phil@clusterfs.com>
 *
 *   This file is part of the Lustre file system, http://www.lustre.org
 *   Lustre is a trademark of Cluster File Systems, Inc.
 *
 *   You may have signed or agreed to another license before downloading
 *   this software.  If so, you are bound by the terms and conditions
 *   of that agreement, and the following does not apply to you.  See the
 *   LICENSE file included with this distribution for more information.
 *
 *   If you did not agree to a different license, then this copy of Lustre
 *   is open source software; you can redistribute it and/or modify it
 *   under the terms of version 2 of the GNU General Public License as
 *   published by the Free Software Foundation.
 *
 *   In either case, Lustre is distributed in the hope that it will be
 *   useful, but WITHOUT ANY WARRANTY; without even the implied warranty
 *   of MERCHANTABILITY or FITNESS FOR A PARTICULAR PURPOSE.  See the
 *   license text for more details.
 */

#define DEBUG_SUBSYSTEM S_LDLM

#ifdef __KERNEL__
# include <libcfs/libcfs.h>
# include <linux/lustre_intent.h>
#else
# include <liblustre.h>
# include <libcfs/kp30.h>
#endif

#include <obd_class.h>
#include "ldlm_internal.h"

<<<<<<< HEAD
//struct lustre_lock ldlm_everything_lock;

/* lock's skip list pointers fix mode */
#define LDLM_JOIN_NONE          0
#define LDLM_MODE_JOIN_RIGHT    1
#define LDLM_MODE_JOIN_LEFT     (1 << 1)
#define LDLM_POLICY_JOIN_RIGHT  (1 << 2)
#define LDLM_POLICY_JOIN_LEFT   (1 << 3)

=======
>>>>>>> 7bbcc3c5
/* lock types */
char *ldlm_lockname[] = {
        [0] "--",
        [LCK_EX] "EX",
        [LCK_PW] "PW",
        [LCK_PR] "PR",
        [LCK_CW] "CW",
        [LCK_CR] "CR",
        [LCK_NL] "NL",
        [LCK_GROUP] "GROUP"
};

char *ldlm_typename[] = {
        [LDLM_PLAIN] "PLN",
        [LDLM_EXTENT] "EXT",
        [LDLM_FLOCK] "FLK",
        [LDLM_IBITS] "IBT",
};

char *ldlm_it2str(int it)
{
        switch (it) {
        case IT_OPEN:
                return "open";
        case IT_CREAT:
                return "creat";
        case (IT_OPEN | IT_CREAT):
                return "open|creat";
        case IT_READDIR:
                return "readdir";
        case IT_GETATTR:
                return "getattr";
        case IT_LOOKUP:
                return "lookup";
        case IT_UNLINK:
                return "unlink";
        case IT_GETXATTR:
                return "getxattr";
        default:
                CERROR("Unknown intent %d\n", it);
                return "UNKNOWN";
        }
}

extern cfs_mem_cache_t *ldlm_lock_slab;

static ldlm_processing_policy ldlm_processing_policy_table[] = {
        [LDLM_PLAIN] ldlm_process_plain_lock,
        [LDLM_EXTENT] ldlm_process_extent_lock,
#ifdef __KERNEL__
        [LDLM_FLOCK] ldlm_process_flock_lock,
#endif
        [LDLM_IBITS] ldlm_process_inodebits_lock,
};

ldlm_processing_policy ldlm_get_processing_policy(struct ldlm_resource *res)
{
        return ldlm_processing_policy_table[res->lr_type];
}

void ldlm_register_intent(struct ldlm_namespace *ns, ldlm_res_policy arg)
{
        ns->ns_policy = arg;
}

/*
 * REFCOUNTED LOCK OBJECTS
 */


/*
 * Lock refcounts, during creation:
 *   - one special one for allocation, dec'd only once in destroy
 *   - one for being a lock that's in-use
 *   - one for the addref associated with a new lock
 */
struct ldlm_lock *ldlm_lock_get(struct ldlm_lock *lock)
{
        atomic_inc(&lock->l_refc);
        return lock;
}

static void ldlm_lock_free(struct ldlm_lock *lock, size_t size)
{
        LASSERT(size == sizeof(*lock));
        OBD_SLAB_FREE(lock, ldlm_lock_slab, sizeof(*lock));
}

void ldlm_lock_put(struct ldlm_lock *lock)
{
        ENTRY;

        LASSERT(lock->l_resource != LP_POISON);
        LASSERT(atomic_read(&lock->l_refc) > 0);
        if (atomic_dec_and_test(&lock->l_refc)) {
                struct ldlm_resource *res;

                LDLM_DEBUG(lock, "final lock_put on destroyed lock, freeing it.");

                res = lock->l_resource;
                LASSERT(lock->l_destroyed);
                LASSERT(list_empty(&lock->l_res_link));
                LASSERT(list_empty(&lock->l_pending_chain));

                atomic_dec(&res->lr_namespace->ns_locks);
                ldlm_resource_putref(res);
                lock->l_resource = NULL;
                if (lock->l_export) {
                        class_export_put(lock->l_export);
                        lock->l_export = NULL;
                }

                if (lock->l_lvb_data != NULL)
                        OBD_FREE(lock->l_lvb_data, lock->l_lvb_len);

                ldlm_interval_free(ldlm_interval_detach(lock));
                OBD_FREE_RCU_CB(lock, sizeof(*lock), &lock->l_handle, 
                      	        ldlm_lock_free);
        }

        EXIT;
}

int ldlm_lock_remove_from_lru_nolock(struct ldlm_lock *lock)
{
        int rc = 0;
        if (!list_empty(&lock->l_lru)) {
                struct ldlm_namespace *ns = lock->l_resource->lr_namespace;
                LASSERT(lock->l_resource->lr_type != LDLM_FLOCK);
                list_del_init(&lock->l_lru);
                ns->ns_nr_unused--;
                LASSERT(ns->ns_nr_unused >= 0);
                rc = 1;
        }
        return rc;
}

int ldlm_lock_remove_from_lru(struct ldlm_lock *lock)
{
        struct ldlm_namespace *ns = lock->l_resource->lr_namespace;
        int rc;
        ENTRY;
        spin_lock(&ns->ns_unused_lock);
        rc = ldlm_lock_remove_from_lru_nolock(lock);
        spin_unlock(&ns->ns_unused_lock);
        EXIT;
        return rc;
}

void ldlm_lock_add_to_lru_nolock(struct ldlm_lock *lock)
{
        struct ldlm_namespace *ns = lock->l_resource->lr_namespace;
        lock->l_last_used = cfs_time_current();
        LASSERT(list_empty(&lock->l_lru));
        list_add_tail(&lock->l_lru, &ns->ns_unused_list);
        LASSERT(ns->ns_nr_unused >= 0);
        ns->ns_nr_unused++;
}

void ldlm_lock_add_to_lru(struct ldlm_lock *lock)
{
        struct ldlm_namespace *ns = lock->l_resource->lr_namespace;
        ENTRY;
        spin_lock(&ns->ns_unused_lock);
        ldlm_lock_add_to_lru_nolock(lock);
        spin_unlock(&ns->ns_unused_lock);
        EXIT;
}

void ldlm_lock_touch_in_lru(struct ldlm_lock *lock)
{
        struct ldlm_namespace *ns = lock->l_resource->lr_namespace;
        ENTRY;
        spin_lock(&ns->ns_unused_lock);
        if (!list_empty(&lock->l_lru)) {
                ldlm_lock_remove_from_lru_nolock(lock);
                ldlm_lock_add_to_lru_nolock(lock);
        }
        spin_unlock(&ns->ns_unused_lock);
        EXIT;
}

/* This used to have a 'strict' flag, which recovery would use to mark an
 * in-use lock as needing-to-die.  Lest I am ever tempted to put it back, I
 * shall explain why it's gone: with the new hash table scheme, once you call
 * ldlm_lock_destroy, you can never drop your final references on this lock.
 * Because it's not in the hash table anymore.  -phil */
int ldlm_lock_destroy_internal(struct ldlm_lock *lock)
{
        ENTRY;

        if (lock->l_readers || lock->l_writers) {
                LDLM_ERROR(lock, "lock still has references");
                ldlm_lock_dump(D_ERROR, lock, 0);
                LBUG();
        }

        if (!list_empty(&lock->l_res_link)) {
                LDLM_ERROR(lock, "lock still on resource");
                ldlm_lock_dump(D_ERROR, lock, 0);
                LBUG();
        }

        if (lock->l_destroyed) {
                LASSERT(list_empty(&lock->l_lru));
                EXIT;
                return 0;
        }
        lock->l_destroyed = 1;

        if (lock->l_export)
                spin_lock(&lock->l_export->exp_ldlm_data.led_lock);
        list_del_init(&lock->l_export_chain);
        if (lock->l_export)
                spin_unlock(&lock->l_export->exp_ldlm_data.led_lock);

        ldlm_lock_remove_from_lru(lock);
        class_handle_unhash(&lock->l_handle);

#if 0
        /* Wake anyone waiting for this lock */
        /* FIXME: I should probably add yet another flag, instead of using
         * l_export to only call this on clients */
        if (lock->l_export)
                class_export_put(lock->l_export);
        lock->l_export = NULL;
        if (lock->l_export && lock->l_completion_ast)
                lock->l_completion_ast(lock, 0);
#endif
        EXIT;
        return 1;
}

void ldlm_lock_destroy(struct ldlm_lock *lock)
{
        int first;
        ENTRY;
        lock_res_and_lock(lock);
        first = ldlm_lock_destroy_internal(lock);
        unlock_res_and_lock(lock);

        /* drop reference from hashtable only for first destroy */
        if (first)
                LDLM_LOCK_PUT(lock);
        EXIT;
}

void ldlm_lock_destroy_nolock(struct ldlm_lock *lock)
{
        int first;
        ENTRY;
        first = ldlm_lock_destroy_internal(lock);
        /* drop reference from hashtable only for first destroy */
        if (first)
                LDLM_LOCK_PUT(lock);
        EXIT;
}

/* this is called by portals_handle2object with the handle lock taken */
static void lock_handle_addref(void *lock)
{
        LDLM_LOCK_GET((struct ldlm_lock *)lock);
}

/*
 * usage: pass in a resource on which you have done ldlm_resource_get
 *        pass in a parent lock on which you have done a ldlm_lock_get
 *        after return, ldlm_*_put the resource and parent
 * returns: lock with refcount 2 - one for current caller and one for remote
 */
static struct ldlm_lock *ldlm_lock_new(struct ldlm_resource *resource)
{
        struct ldlm_lock *lock;
        ENTRY;

        if (resource == NULL)
                LBUG();

        OBD_SLAB_ALLOC(lock, ldlm_lock_slab, CFS_ALLOC_IO, sizeof(*lock));
        if (lock == NULL)
                RETURN(NULL);

        spin_lock_init(&lock->l_lock);
        lock->l_resource = ldlm_resource_getref(resource);

        atomic_set(&lock->l_refc, 2);
        CFS_INIT_LIST_HEAD(&lock->l_res_link);
        CFS_INIT_LIST_HEAD(&lock->l_lru);
        CFS_INIT_LIST_HEAD(&lock->l_export_chain);
        CFS_INIT_LIST_HEAD(&lock->l_pending_chain);
        CFS_INIT_LIST_HEAD(&lock->l_bl_ast);
        CFS_INIT_LIST_HEAD(&lock->l_cp_ast);
        cfs_waitq_init(&lock->l_waitq);
        lock->l_blocking_lock = NULL;
        CFS_INIT_LIST_HEAD(&lock->l_sl_mode);
        CFS_INIT_LIST_HEAD(&lock->l_sl_policy);

        atomic_inc(&resource->lr_namespace->ns_locks);
        CFS_INIT_LIST_HEAD(&lock->l_handle.h_link);
        class_handle_hash(&lock->l_handle, lock_handle_addref);

        CFS_INIT_LIST_HEAD(&lock->l_extents_list);
        spin_lock_init(&lock->l_extents_list_lock);
        CFS_INIT_LIST_HEAD(&lock->l_cache_locks_list);

        RETURN(lock);
}

int ldlm_lock_change_resource(struct ldlm_namespace *ns, struct ldlm_lock *lock,
                              struct ldlm_res_id new_resid)
{
        struct ldlm_resource *oldres = lock->l_resource;
        struct ldlm_resource *newres;
        int type;
        ENTRY;

        LASSERT(ns_is_client(ns));

        lock_res_and_lock(lock);
        if (memcmp(&new_resid, &lock->l_resource->lr_name,
                   sizeof(lock->l_resource->lr_name)) == 0) {
                /* Nothing to do */
                unlock_res_and_lock(lock);
                RETURN(0);
        }

        LASSERT(new_resid.name[0] != 0);

        /* This function assumes that the lock isn't on any lists */
        LASSERT(list_empty(&lock->l_res_link));

        type = oldres->lr_type;
        unlock_res_and_lock(lock);

        newres = ldlm_resource_get(ns, NULL, new_resid, type, 1);
        if (newres == NULL)
                RETURN(-ENOMEM);

        lock_res_and_lock(lock);
        LASSERT(memcmp(&new_resid, &lock->l_resource->lr_name,
                       sizeof(lock->l_resource->lr_name)) != 0);
        lock_res(newres);
        lock->l_resource = newres;
        unlock_res(oldres);
        unlock_res_and_lock(lock);

        /* ...and the flowers are still standing! */
        ldlm_resource_putref(oldres);

        RETURN(0);
}

/*
 *  HANDLES
 */

void ldlm_lock2handle(struct ldlm_lock *lock, struct lustre_handle *lockh)
{
        lockh->cookie = lock->l_handle.h_cookie;
}

/* if flags: atomically get the lock and set the flags.
 *           Return NULL if flag already set
 */

struct ldlm_lock *__ldlm_handle2lock(struct lustre_handle *handle, int flags)
{
        struct ldlm_namespace *ns;
        struct ldlm_lock *lock = NULL, *retval = NULL;
        ENTRY;

        LASSERT(handle);

        lock = class_handle2object(handle->cookie);
        if (lock == NULL)
                RETURN(NULL);

        LASSERT(lock->l_resource != NULL);
        ns = lock->l_resource->lr_namespace;
        LASSERT(ns != NULL);

        lock_res_and_lock(lock);

        /* It's unlikely but possible that someone marked the lock as
         * destroyed after we did handle2object on it */
        if (lock->l_destroyed) {
                unlock_res_and_lock(lock);
                CDEBUG(D_INFO, "lock already destroyed: lock %p\n", lock);
                LDLM_LOCK_PUT(lock);
                GOTO(out, retval);
        }

        if (flags && (lock->l_flags & flags)) {
                unlock_res_and_lock(lock);
                LDLM_LOCK_PUT(lock);
                GOTO(out, retval);
        }

        if (flags)
                lock->l_flags |= flags;

        unlock_res_and_lock(lock);
        retval = lock;
        EXIT;
 out:
        return retval;
}

struct ldlm_lock *ldlm_handle2lock_ns(struct ldlm_namespace *ns,
                                      struct lustre_handle *handle)
{
        struct ldlm_lock *retval = NULL;
        retval = __ldlm_handle2lock(handle, 0);
        return retval;
}

void ldlm_lock2desc(struct ldlm_lock *lock, struct ldlm_lock_desc *desc)
{
        struct obd_export *exp = lock->l_export?:lock->l_conn_export;
        /* INODEBITS_INTEROP: If the other side does not support
         * inodebits, reply with a plain lock descriptor.
         */
        if ((lock->l_resource->lr_type == LDLM_IBITS) &&
            (exp && !(exp->exp_connect_flags & OBD_CONNECT_IBITS))) {
                struct ldlm_resource res = *lock->l_resource;

                /* Make sure all the right bits are set in this lock we
                   are going to pass to client */
                LASSERTF(lock->l_policy_data.l_inodebits.bits ==
                         (MDS_INODELOCK_LOOKUP|MDS_INODELOCK_UPDATE),
                         "Inappropriate inode lock bits during "
                         "conversion " LPU64 "\n",
                         lock->l_policy_data.l_inodebits.bits);
                res.lr_type = LDLM_PLAIN;
                ldlm_res2desc(&res, &desc->l_resource);
                /* Convert "new" lock mode to something old client can
                   understand */
                if ((lock->l_req_mode == LCK_CR) ||
                    (lock->l_req_mode == LCK_CW))
                        desc->l_req_mode = LCK_PR;
                else
                        desc->l_req_mode = lock->l_req_mode;
                if ((lock->l_granted_mode == LCK_CR) ||
                    (lock->l_granted_mode == LCK_CW)) {
                        desc->l_granted_mode = LCK_PR;
                } else {
                        /* We never grant PW/EX locks to clients */
                        LASSERT((lock->l_granted_mode != LCK_PW) &&
                                (lock->l_granted_mode != LCK_EX));
                        desc->l_granted_mode = lock->l_granted_mode;
                }

                /* We do not copy policy here, because there is no
                   policy for plain locks */
        } else {
                ldlm_res2desc(lock->l_resource, &desc->l_resource);
                desc->l_req_mode = lock->l_req_mode;
                desc->l_granted_mode = lock->l_granted_mode;
                desc->l_policy_data = lock->l_policy_data;
        }
}

void ldlm_add_bl_work_item(struct ldlm_lock *lock, struct ldlm_lock *new,
                           struct list_head *work_list)
{
        if ((lock->l_flags & LDLM_FL_AST_SENT) == 0) {
                LDLM_DEBUG(lock, "lock incompatible; sending blocking AST.");
                lock->l_flags |= LDLM_FL_AST_SENT;
                /* If the enqueuing client said so, tell the AST recipient to
                 * discard dirty data, rather than writing back. */
                if (new->l_flags & LDLM_AST_DISCARD_DATA)
                        lock->l_flags |= LDLM_FL_DISCARD_DATA;
                LASSERT(list_empty(&lock->l_bl_ast));
                list_add(&lock->l_bl_ast, work_list);
                LDLM_LOCK_GET(lock);
                LASSERT(lock->l_blocking_lock == NULL);
                lock->l_blocking_lock = LDLM_LOCK_GET(new);
        }
}

void ldlm_add_cp_work_item(struct ldlm_lock *lock, struct list_head *work_list)
{
        if ((lock->l_flags & LDLM_FL_CP_REQD) == 0) {
                lock->l_flags |= LDLM_FL_CP_REQD;
                LDLM_DEBUG(lock, "lock granted; sending completion AST.");
                LASSERT(list_empty(&lock->l_cp_ast));
                list_add(&lock->l_cp_ast, work_list);
                LDLM_LOCK_GET(lock);
        }
}

/* must be called with lr_lock held */
void ldlm_add_ast_work_item(struct ldlm_lock *lock, struct ldlm_lock *new,
                                struct list_head *work_list)
{
        ENTRY;
        check_res_locked(lock->l_resource);
        if (new)
                ldlm_add_bl_work_item(lock, new, work_list);
        else 
                ldlm_add_cp_work_item(lock, work_list);
        EXIT;
}

void ldlm_lock_addref(struct lustre_handle *lockh, __u32 mode)
{
        struct ldlm_lock *lock;

        lock = ldlm_handle2lock(lockh);
        LASSERT(lock != NULL);
        ldlm_lock_addref_internal(lock, mode);
        LDLM_LOCK_PUT(lock);
}

void ldlm_lock_addref_internal_nolock(struct ldlm_lock *lock, __u32 mode)
{
        ldlm_lock_remove_from_lru(lock);
        if (mode & (LCK_NL | LCK_CR | LCK_PR))
                lock->l_readers++;
        if (mode & (LCK_EX | LCK_CW | LCK_PW | LCK_GROUP))
                lock->l_writers++;
        LDLM_LOCK_GET(lock);
        LDLM_DEBUG(lock, "ldlm_lock_addref(%s)", ldlm_lockname[mode]);
}

/* only called for local locks */
void ldlm_lock_addref_internal(struct ldlm_lock *lock, __u32 mode)
{
        lock_res_and_lock(lock);
        ldlm_lock_addref_internal_nolock(lock, mode);
        unlock_res_and_lock(lock);
}

/* only called in ldlm_flock_destroy and for local locks.
 * for LDLM_FLOCK type locks, l_blocking_ast is null, and
 * ldlm_lock_remove_from_lru() does nothing, it is safe 
 * for ldlm_flock_destroy usage by dropping some code */
void ldlm_lock_decref_internal_nolock(struct ldlm_lock *lock, __u32 mode)
{
        LDLM_DEBUG(lock, "ldlm_lock_decref(%s)", ldlm_lockname[mode]);
        if (mode & (LCK_NL | LCK_CR | LCK_PR)) {
                LASSERT(lock->l_readers > 0);
                lock->l_readers--;
        }
        if (mode & (LCK_EX | LCK_CW | LCK_PW | LCK_GROUP)) {
                LASSERT(lock->l_writers > 0);
                lock->l_writers--;
        }

        LDLM_LOCK_PUT(lock);    /* matches the ldlm_lock_get in addref */
}

void ldlm_lock_decref_internal(struct ldlm_lock *lock, __u32 mode)
{
        struct ldlm_namespace *ns;
        ENTRY;

        lock_res_and_lock(lock);

        ns = lock->l_resource->lr_namespace;

        ldlm_lock_decref_internal_nolock(lock, mode);

        if (lock->l_flags & LDLM_FL_LOCAL &&
            !lock->l_readers && !lock->l_writers) {
                /* If this is a local lock on a server namespace and this was
                 * the last reference, cancel the lock. */
                CDEBUG(D_INFO, "forcing cancel of local lock\n");
                lock->l_flags |= LDLM_FL_CBPENDING;
        }

        if (!lock->l_readers && !lock->l_writers &&
            (lock->l_flags & LDLM_FL_CBPENDING)) {
                /* If we received a blocked AST and this was the last reference,
                 * run the callback. */
                if (ns_is_server(ns) && lock->l_export)
                        CERROR("FL_CBPENDING set on non-local lock--just a "
                               "warning\n");

                LDLM_DEBUG(lock, "final decref done on cbpending lock");

                LDLM_LOCK_GET(lock); /* dropped by bl thread */
                ldlm_lock_remove_from_lru(lock);
                unlock_res_and_lock(lock);
                if ((lock->l_flags & LDLM_FL_ATOMIC_CB) ||
                    ldlm_bl_to_thread_lock(ns, NULL, lock) != 0)
                        ldlm_handle_bl_callback(ns, NULL, lock);
        } else if (ns_is_client(ns) &&
                   !lock->l_readers && !lock->l_writers &&
                   !(lock->l_flags & LDLM_FL_NO_LRU) &&
                   !(lock->l_flags & LDLM_FL_BL_AST)) {
                /* If this is a client-side namespace and this was the last
                 * reference, put it on the LRU. */
                ldlm_lock_add_to_lru(lock);
                unlock_res_and_lock(lock);
                /* Call ldlm_cancel_lru() only if EARLY_CANCEL and LRU RESIZE 
                 * are not supported by the server, otherwise, it is done on 
                 * enqueue. */
                if (!exp_connect_cancelset(lock->l_conn_export) && 
                    !ns_connect_lru_resize(ns))
                        ldlm_cancel_lru(ns, 0, LDLM_ASYNC, 0);
        } else {
                unlock_res_and_lock(lock);
        }

        EXIT;
}

void ldlm_lock_decref(struct lustre_handle *lockh, __u32 mode)
{
        struct ldlm_lock *lock = __ldlm_handle2lock(lockh, 0);
        LASSERTF(lock != NULL, "Non-existing lock: "LPX64"\n", lockh->cookie);
        ldlm_lock_decref_internal(lock, mode);
        LDLM_LOCK_PUT(lock);
}

/* This will drop a lock reference and mark it for destruction, but will not
 * necessarily cancel the lock before returning. */
void ldlm_lock_decref_and_cancel(struct lustre_handle *lockh, __u32 mode)
{
        struct ldlm_lock *lock = __ldlm_handle2lock(lockh, 0);
        ENTRY;

        LASSERT(lock != NULL);

        LDLM_DEBUG(lock, "ldlm_lock_decref(%s)", ldlm_lockname[mode]);
        lock_res_and_lock(lock);
        lock->l_flags |= LDLM_FL_CBPENDING;
        unlock_res_and_lock(lock);
        ldlm_lock_decref_internal(lock, mode);
        LDLM_LOCK_PUT(lock);
}

struct sl_insert_point {
        struct list_head *res_link;
        struct list_head *mode_link;
        struct list_head *policy_link;
};

/*
 * search_granted_lock
 *
 * Description:
 *      Finds a position to insert the new lock.
 * Parameters:
 *      queue [input]:  the granted list where search acts on;
 *      req [input]:    the lock whose position to be located;
 *      prev [output]:  positions within 3 lists to insert @req to
 * Return Value:
 *      filled @prev
 * NOTE: called by
 *  - ldlm_grant_lock_with_skiplist
 */
static void search_granted_lock(struct list_head *queue,
                                struct ldlm_lock *req,
                                struct sl_insert_point *prev)
{
        struct list_head *tmp;
        struct ldlm_lock *lock, *mode_end, *policy_end;
        ENTRY;

        list_for_each(tmp, queue) {
                lock = list_entry(tmp, struct ldlm_lock, l_res_link);

                mode_end = list_entry(lock->l_sl_mode.prev, struct ldlm_lock,
                                      l_sl_mode);

                if (lock->l_req_mode != req->l_req_mode) {
                        /* jump to last lock of mode group */
                        tmp = &mode_end->l_res_link;
                        continue;
                }

                /* suitable mode group is found */
                if (lock->l_resource->lr_type == LDLM_PLAIN) {
                        /* insert point is last lock of the mode group */
                        prev->res_link = &mode_end->l_res_link;
                        prev->mode_link = &mode_end->l_sl_mode;
                        prev->policy_link = &req->l_sl_policy;
                        EXIT;
                        return;
                } else if (lock->l_resource->lr_type == LDLM_IBITS) {
                        for (;;) {
                                policy_end = list_entry(lock->l_sl_policy.prev,
                                                        struct ldlm_lock,
                                                        l_sl_policy);

                                if (lock->l_policy_data.l_inodebits.bits ==
                                    req->l_policy_data.l_inodebits.bits) {
                                        /* insert point is last lock of
                                         * the policy group */
                                        prev->res_link =
                                                &policy_end->l_res_link;
                                        prev->mode_link =
                                                &policy_end->l_sl_mode;
                                        prev->policy_link =
                                                &policy_end->l_sl_policy;
                                        EXIT;
                                        return;
                                }

                                if (policy_end == mode_end)
                                        /* done with mode group */
                                        break;

                                /* jump to next policy group within the mode group */
                                tmp = policy_end->l_res_link.next;
                                lock = list_entry(tmp, struct ldlm_lock, 
                                                  l_res_link);
                        }  /* loop over policy groups within the mode group */

                        /* insert point is last lock of the mode group,
                         * new policy group is started */
                        prev->res_link = &mode_end->l_res_link;
                        prev->mode_link = &mode_end->l_sl_mode;
                        prev->policy_link = &req->l_sl_policy;
                        EXIT;
                        return;
                } else {
                        LDLM_ERROR(lock, "is not LDLM_PLAIN or LDLM_IBITS lock");
                        LBUG();
                }
        }

        /* insert point is last lock on the queue,
         * new mode group and new policy group are started */
        prev->res_link = queue->prev;
        prev->mode_link = &req->l_sl_mode;
        prev->policy_link = &req->l_sl_policy;
        EXIT;
        return;
}

static void ldlm_granted_list_add_lock(struct ldlm_lock *lock, 
                                       struct sl_insert_point *prev)
{
        struct ldlm_resource *res = lock->l_resource;
        ENTRY;

        check_res_locked(res);

        ldlm_resource_dump(D_OTHER, res);
        CDEBUG(D_OTHER, "About to add this lock:\n");
        ldlm_lock_dump(D_OTHER, lock, 0);

        if (lock->l_destroyed) {
                CDEBUG(D_OTHER, "Lock destroyed, not adding to resource\n");
                return;
        }

        LASSERT(list_empty(&lock->l_res_link));
        LASSERT(list_empty(&lock->l_sl_mode));
        LASSERT(list_empty(&lock->l_sl_policy));

<<<<<<< HEAD
        if (!lockp)
                list_add_tail(&lock->l_res_link, &lock->l_resource->lr_granted);
        else if ((join & LDLM_MODE_JOIN_LEFT) || (join & LDLM_POLICY_JOIN_LEFT))
                list_add(&lock->l_res_link, &lockp->l_res_link);
        else
                list_add_tail(&lock->l_res_link, &lockp->l_res_link);

        /* fix skip lists */
        if (join & LDLM_MODE_JOIN_RIGHT) {
                LASSERT(! LDLM_SL_TAIL(&lockp->l_sl_mode));
                if (LDLM_SL_EMPTY(&lockp->l_sl_mode)) {
                        lock->l_sl_mode.next = &lockp->l_sl_mode;
                        lockp->l_sl_mode.prev = &lock->l_sl_mode;
                } else if (LDLM_SL_HEAD(&lockp->l_sl_mode)) {
                        lock->l_sl_mode.next = lockp->l_sl_mode.next;
                        lockp->l_sl_mode.next = NULL;
                        lock->l_sl_mode.next->prev = &lock->l_sl_mode;
                }
        } else if (join & LDLM_MODE_JOIN_LEFT) {
                LASSERT(! LDLM_SL_HEAD(&lockp->l_sl_mode));
                if (LDLM_SL_EMPTY(&lockp->l_sl_mode)) {
                        lock->l_sl_mode.prev = &lockp->l_sl_mode;
                        lockp->l_sl_mode.next = &lock->l_sl_mode;
                } else if (LDLM_SL_TAIL(&lockp->l_sl_mode)) {
                        lock->l_sl_mode.prev = lockp->l_sl_mode.prev;
                        lockp->l_sl_mode.prev = NULL;
                        lock->l_sl_mode.prev->next = &lock->l_sl_mode;
                }
        }
        
        if (join & LDLM_POLICY_JOIN_RIGHT) {
                LASSERT(! LDLM_SL_TAIL(&lockp->l_sl_policy));
                if (LDLM_SL_EMPTY(&lockp->l_sl_policy)) {
                        lock->l_sl_policy.next = &lockp->l_sl_policy;
                        lockp->l_sl_policy.prev = &lock->l_sl_policy;
                } else if (LDLM_SL_HEAD(&lockp->l_sl_policy)) {
                        lock->l_sl_policy.next = lockp->l_sl_policy.next;
                        lockp->l_sl_policy.next = NULL;
                        lock->l_sl_policy.next->prev = &lock->l_sl_policy;
                }
        } else if (join & LDLM_POLICY_JOIN_LEFT) {
                LASSERT(! LDLM_SL_HEAD(&lockp->l_sl_policy));
                if (LDLM_SL_EMPTY(&lockp->l_sl_policy)) {
                        lock->l_sl_policy.prev = &lockp->l_sl_policy;
                        lockp->l_sl_policy.next = &lock->l_sl_policy;
                } else if (LDLM_SL_TAIL(&lockp->l_sl_policy)) {
                        lock->l_sl_policy.prev = lockp->l_sl_policy.prev;
                        lockp->l_sl_policy.prev = NULL;
                        lock->l_sl_policy.prev->next = &lock->l_sl_policy;
                }
        }
=======
        list_add(&lock->l_res_link, prev->res_link);
        list_add(&lock->l_sl_mode, prev->mode_link);
        list_add(&lock->l_sl_policy, prev->policy_link);
>>>>>>> 7bbcc3c5

        EXIT;
}

static void ldlm_grant_lock_with_skiplist(struct ldlm_lock *lock)
{
        struct sl_insert_point prev;
        ENTRY;

        LASSERT(lock->l_req_mode == lock->l_granted_mode);

        search_granted_lock(&lock->l_resource->lr_granted, lock, &prev);
        ldlm_granted_list_add_lock(lock, &prev);
        EXIT;
}

/* NOTE: called by
 *  - ldlm_lock_enqueue
 *  - ldlm_reprocess_queue
 *  - ldlm_lock_convert
 *
 * must be called with lr_lock held
 */
void ldlm_grant_lock(struct ldlm_lock *lock, struct list_head *work_list)
{
        struct ldlm_resource *res = lock->l_resource;
        ENTRY;

        check_res_locked(res);

        lock->l_granted_mode = lock->l_req_mode;
        if (res->lr_type == LDLM_PLAIN || res->lr_type == LDLM_IBITS)
                ldlm_grant_lock_with_skiplist(lock);
        else if (res->lr_type == LDLM_EXTENT)
                ldlm_extent_add_lock(res, lock);
        else
                ldlm_resource_add_lock(res, &res->lr_granted, lock);

        if (lock->l_granted_mode < res->lr_most_restr)
                res->lr_most_restr = lock->l_granted_mode;

        if (work_list && lock->l_completion_ast != NULL)
                ldlm_add_ast_work_item(lock, NULL, work_list);

        ldlm_pool_add(&res->lr_namespace->ns_pool, lock);
        EXIT;
}

/* returns a referenced lock or NULL.  See the flag descriptions below, in the
 * comment above ldlm_lock_match */
static struct ldlm_lock *search_queue(struct list_head *queue,
                                      ldlm_mode_t *mode,
                                      ldlm_policy_data_t *policy,
                                      struct ldlm_lock *old_lock, int flags)
{
        struct ldlm_lock *lock;
        struct list_head *tmp;

        list_for_each(tmp, queue) {
                ldlm_mode_t match;

                lock = list_entry(tmp, struct ldlm_lock, l_res_link);

                if (lock == old_lock)
                        break;

                /* llite sometimes wants to match locks that will be
                 * canceled when their users drop, but we allow it to match
                 * if it passes in CBPENDING and the lock still has users.
                 * this is generally only going to be used by children
                 * whose parents already hold a lock so forward progress
                 * can still happen. */
                if (lock->l_flags & LDLM_FL_CBPENDING &&
                    !(flags & LDLM_FL_CBPENDING))
                        continue;
                if (lock->l_flags & LDLM_FL_CBPENDING &&
                    lock->l_readers == 0 && lock->l_writers == 0)
                        continue;

                if (!(lock->l_req_mode & *mode))
                        continue;

                match = lock->l_req_mode;
                if (lock->l_resource->lr_type == LDLM_EXTENT &&
                    (lock->l_policy_data.l_extent.start >
                     policy->l_extent.start ||
                     lock->l_policy_data.l_extent.end < policy->l_extent.end))
                        continue;

                if (unlikely(match == LCK_GROUP) &&
                    lock->l_resource->lr_type == LDLM_EXTENT &&
                    lock->l_policy_data.l_extent.gid != policy->l_extent.gid)
                        continue;

                /* We match if we have existing lock with same or wider set
                   of bits. */
                if (lock->l_resource->lr_type == LDLM_IBITS &&
                     ((lock->l_policy_data.l_inodebits.bits &
                      policy->l_inodebits.bits) !=
                      policy->l_inodebits.bits))
                        continue;

                if (lock->l_destroyed || (lock->l_flags & LDLM_FL_FAILED))
                        continue;

                if ((flags & LDLM_FL_LOCAL_ONLY) &&
                    !(lock->l_flags & LDLM_FL_LOCAL))
                        continue;

                if (flags & LDLM_FL_TEST_LOCK) {
                        LDLM_LOCK_GET(lock);
                        ldlm_lock_touch_in_lru(lock);
                } else {
                        ldlm_lock_addref_internal_nolock(lock, match);
                }
                *mode = match;
                return lock;
        }

        return NULL;
}

void ldlm_lock_allow_match(struct ldlm_lock *lock)
{
        lock_res_and_lock(lock);
        lock->l_flags |= LDLM_FL_LVB_READY;
        cfs_waitq_signal(&lock->l_waitq);
        unlock_res_and_lock(lock);
}

/* Can be called in two ways:
 *
 * If 'ns' is NULL, then lockh describes an existing lock that we want to look
 * for a duplicate of.
 *
 * Otherwise, all of the fields must be filled in, to match against.
 *
 * If 'flags' contains LDLM_FL_LOCAL_ONLY, then only match local locks on the
 *     server (ie, connh is NULL)
 * If 'flags' contains LDLM_FL_BLOCK_GRANTED, then only locks on the granted
 *     list will be considered
 * If 'flags' contains LDLM_FL_CBPENDING, then locks that have been marked
 *     to be canceled can still be matched as long as they still have reader
 *     or writer refernces
 * If 'flags' contains LDLM_FL_TEST_LOCK, then don't actually reference a lock,
 *     just tell us if we would have matched.
 *
 * Returns 1 if it finds an already-existing lock that is compatible; in this
 * case, lockh is filled in with a addref()ed lock
 */
ldlm_mode_t ldlm_lock_match(struct ldlm_namespace *ns, int flags,
                            struct ldlm_res_id *res_id, ldlm_type_t type,
                            ldlm_policy_data_t *policy, ldlm_mode_t mode,
                            struct lustre_handle *lockh)
{
        struct ldlm_resource *res;
        struct ldlm_lock *lock, *old_lock = NULL;
        int rc = 0;
        ENTRY;

        if (ns == NULL) {
                old_lock = ldlm_handle2lock(lockh);
                LASSERT(old_lock);

                ns = old_lock->l_resource->lr_namespace;
                res_id = &old_lock->l_resource->lr_name;
                type = old_lock->l_resource->lr_type;
                mode = old_lock->l_req_mode;
        }

        res = ldlm_resource_get(ns, NULL, *res_id, type, 0);
        if (res == NULL) {
                LASSERT(old_lock == NULL);
                RETURN(0);
        }

        lock_res(res);

        lock = search_queue(&res->lr_granted, &mode, policy, old_lock, flags);
        if (lock != NULL)
                GOTO(out, rc = 1);
        if (flags & LDLM_FL_BLOCK_GRANTED)
                GOTO(out, rc = 0);
        lock = search_queue(&res->lr_converting, &mode, policy, old_lock, flags);
        if (lock != NULL)
                GOTO(out, rc = 1);
        lock = search_queue(&res->lr_waiting, &mode, policy, old_lock, flags);
        if (lock != NULL)
                GOTO(out, rc = 1);

        EXIT;
 out:
        unlock_res(res);
        ldlm_resource_putref(res);

        if (lock) {
                ldlm_lock2handle(lock, lockh);
                if ((flags & LDLM_FL_LVB_READY) && (!(lock->l_flags & LDLM_FL_LVB_READY))) {
                        struct l_wait_info lwi;
                        if (lock->l_completion_ast) {
                                int err = lock->l_completion_ast(lock,
                                                          LDLM_FL_WAIT_NOREPROC,
                                                                 NULL);
                                if (err) {
                                        if (flags & LDLM_FL_TEST_LOCK)
                                                LDLM_LOCK_PUT(lock);
                                        else
                                                ldlm_lock_decref_internal(lock, mode);
                                        rc = 0;
                                        goto out2;
                                }
                        }

                        lwi = LWI_TIMEOUT_INTR(cfs_time_seconds(obd_timeout), NULL,
                                               LWI_ON_SIGNAL_NOOP, NULL);

                        /* XXX FIXME see comment on CAN_MATCH in lustre_dlm.h */
                        l_wait_event(lock->l_waitq,
                                     (lock->l_flags & LDLM_FL_LVB_READY), &lwi);
                }
        }
 out2:
        if (rc) {
                LDLM_DEBUG(lock, "matched ("LPU64" "LPU64")",
                           (type == LDLM_PLAIN || type == LDLM_IBITS) ?
                                res_id->name[2] : policy->l_extent.start,
                           (type == LDLM_PLAIN || type == LDLM_IBITS) ?
                                res_id->name[3] : policy->l_extent.end);
        } else if (!(flags & LDLM_FL_TEST_LOCK)) {/*less verbose for test-only*/
                LDLM_DEBUG_NOLOCK("not matched ns %p type %u mode %u res "
                                  LPU64"/"LPU64" ("LPU64" "LPU64")", ns,
                                  type, mode, res_id->name[0], res_id->name[1],
                                  (type == LDLM_PLAIN || type == LDLM_IBITS) ?
                                        res_id->name[2] :policy->l_extent.start,
                                (type == LDLM_PLAIN || type == LDLM_IBITS) ?
                                        res_id->name[3] : policy->l_extent.end);
        }
        if (old_lock)
                LDLM_LOCK_PUT(old_lock);
        if (flags & LDLM_FL_TEST_LOCK && rc)
                LDLM_LOCK_PUT(lock);

        return rc ? mode : 0;
}

/* Returns a referenced lock */
struct ldlm_lock *ldlm_lock_create(struct ldlm_namespace *ns,
                                   struct ldlm_res_id res_id, ldlm_type_t type,
                                   ldlm_mode_t mode,
                                   ldlm_blocking_callback blocking,
                                   ldlm_completion_callback completion,
                                   ldlm_glimpse_callback glimpse,
                                   void *data, __u32 lvb_len)
{
        struct ldlm_lock *lock;
        struct ldlm_resource *res;
        ENTRY;

        res = ldlm_resource_get(ns, NULL, res_id, type, 1);
        if (res == NULL)
                RETURN(NULL);

        lock = ldlm_lock_new(res);
        ldlm_resource_putref(res);

        if (lock == NULL)
                RETURN(NULL);

        lock->l_req_mode = mode;
        lock->l_ast_data = data;
        lock->l_blocking_ast = blocking;
        lock->l_completion_ast = completion;
        lock->l_glimpse_ast = glimpse;
        lock->l_pid = cfs_curproc_pid();

        lock->l_tree_node = NULL;
        /* if this is the extent lock, allocate the interval tree node */
        if (type == LDLM_EXTENT) {
                if (ldlm_interval_alloc(lock) == NULL)
                        GOTO(out, 0);
        }

        if (lvb_len) {
                lock->l_lvb_len = lvb_len;
                OBD_ALLOC(lock->l_lvb_data, lvb_len);
                if (lock->l_lvb_data == NULL)
                        GOTO(out, 0);
        }

        RETURN(lock);

out:
        if (lock->l_lvb_data)
                OBD_FREE(lock->l_lvb_data, lvb_len);
        ldlm_interval_free(ldlm_interval_detach(lock));
        OBD_SLAB_FREE(lock, ldlm_lock_slab, sizeof(*lock));
        return NULL;
}

ldlm_error_t ldlm_lock_enqueue(struct ldlm_namespace *ns,
                               struct ldlm_lock **lockp,
                               void *cookie, int *flags)
{
        struct ldlm_lock *lock = *lockp;
        struct ldlm_resource *res = lock->l_resource;
        int local = ns_is_client(res->lr_namespace);
        ldlm_processing_policy policy;
        ldlm_error_t rc = ELDLM_OK;
        struct ldlm_interval *node = NULL;
        ENTRY;

        do_gettimeofday(&lock->l_enqueued_time);
        /* policies are not executed on the client or during replay */
        if ((*flags & (LDLM_FL_HAS_INTENT|LDLM_FL_REPLAY)) == LDLM_FL_HAS_INTENT
            && !local && ns->ns_policy) {
                rc = ns->ns_policy(ns, lockp, cookie, lock->l_req_mode, *flags,
                                   NULL);
                if (rc == ELDLM_LOCK_REPLACED) {
                        /* The lock that was returned has already been granted,
                         * and placed into lockp.  If it's not the same as the
                         * one we passed in, then destroy the old one and our
                         * work here is done. */
                        if (lock != *lockp) {
                                ldlm_lock_destroy(lock);
                                LDLM_LOCK_PUT(lock);
                        }
                        *flags |= LDLM_FL_LOCK_CHANGED;
                        RETURN(0);
                } else if (rc != ELDLM_OK ||
                           (rc == ELDLM_OK && (*flags & LDLM_FL_INTENT_ONLY))) {
                        ldlm_lock_destroy(lock);
                        RETURN(rc);
                }
        }

        /* For a replaying lock, it might be already in granted list. So
         * unlinking the lock will cause the interval node to be freed, we
         * have to allocate the interval node early otherwise we can't regrant
         * this lock in the future. - jay */
        if (!local && (*flags & LDLM_FL_REPLAY) && res->lr_type == LDLM_EXTENT)
                OBD_SLAB_ALLOC(node, ldlm_interval_slab, CFS_ALLOC_IO,
                               sizeof(*node));

        lock_res_and_lock(lock);
        if (local && lock->l_req_mode == lock->l_granted_mode) {
                /* The server returned a blocked lock, but it was granted
                 * before we got a chance to actually enqueue it.  We don't
                 * need to do anything else. */
                *flags &= ~(LDLM_FL_BLOCK_GRANTED |
                            LDLM_FL_BLOCK_CONV | LDLM_FL_BLOCK_WAIT);
                GOTO(out, ELDLM_OK);
        }

        ldlm_resource_unlink_lock(lock);
        if (res->lr_type == LDLM_EXTENT && lock->l_tree_node == NULL) {
                if (node == NULL) {
                        ldlm_lock_destroy_nolock(lock);
                        GOTO(out, rc = -ENOMEM);
                }

                CFS_INIT_LIST_HEAD(&node->li_group);
                ldlm_interval_attach(node, lock);
                node = NULL;
        }

        /* Some flags from the enqueue want to make it into the AST, via the
         * lock's l_flags. */
        lock->l_flags |= *flags & LDLM_AST_DISCARD_DATA;

        /* This distinction between local lock trees is very important; a client
         * namespace only has information about locks taken by that client, and
         * thus doesn't have enough information to decide for itself if it can
         * be granted (below).  In this case, we do exactly what the server
         * tells us to do, as dictated by the 'flags'.
         *
         * We do exactly the same thing during recovery, when the server is
         * more or less trusting the clients not to lie.
         *
         * FIXME (bug 268): Detect obvious lies by checking compatibility in
         * granted/converting queues. */
        if (local) {
                if (*flags & LDLM_FL_BLOCK_CONV)
                        ldlm_resource_add_lock(res, &res->lr_converting, lock);
                else if (*flags & (LDLM_FL_BLOCK_WAIT | LDLM_FL_BLOCK_GRANTED))
                        ldlm_resource_add_lock(res, &res->lr_waiting, lock);
                else
                        ldlm_grant_lock(lock, NULL);
                GOTO(out, ELDLM_OK);
        } else if (*flags & LDLM_FL_REPLAY) {
                if (*flags & LDLM_FL_BLOCK_CONV) {
                        ldlm_resource_add_lock(res, &res->lr_converting, lock);
                        GOTO(out, ELDLM_OK);
                } else if (*flags & LDLM_FL_BLOCK_WAIT) {
                        ldlm_resource_add_lock(res, &res->lr_waiting, lock);
                        GOTO(out, ELDLM_OK);
                } else if (*flags & LDLM_FL_BLOCK_GRANTED) {
                        ldlm_grant_lock(lock, NULL);
                        GOTO(out, ELDLM_OK);
                }
                /* If no flags, fall through to normal enqueue path. */
        }

        policy = ldlm_processing_policy_table[res->lr_type];
        policy(lock, flags, 1, &rc, NULL);
        GOTO(out, rc);
out:
        unlock_res_and_lock(lock);
        if (node)
                OBD_SLAB_FREE(node, ldlm_interval_slab, sizeof(*node));
        return rc;
}

/* Must be called with namespace taken: queue is waiting or converting. */
int ldlm_reprocess_queue(struct ldlm_resource *res, struct list_head *queue,
                         struct list_head *work_list)
{
        struct list_head *tmp, *pos;
        ldlm_processing_policy policy;
        int flags;
        int rc = LDLM_ITER_CONTINUE;
        ldlm_error_t err;
        ENTRY;

        check_res_locked(res);

        policy = ldlm_processing_policy_table[res->lr_type];
        LASSERT(policy);

        list_for_each_safe(tmp, pos, queue) {
                struct ldlm_lock *pending;
                pending = list_entry(tmp, struct ldlm_lock, l_res_link);

                CDEBUG(D_INFO, "Reprocessing lock %p\n", pending);

                flags = 0;
                rc = policy(pending, &flags, 0, &err, work_list);
                if (rc != LDLM_ITER_CONTINUE)
                        break;
        }

        RETURN(rc);
}

/* Helper function for pair ldlm_run_{bl,cp}_ast_work().
 * 
 * Send an existing rpc set specified by @arg->set and then
 * destroy it. Create new one if @do_create flag is set. */
static void
ldlm_send_and_maybe_create_set(struct ldlm_cb_set_arg *arg, int do_create)
{
        int rc;

        rc = ptlrpc_set_wait(arg->set);
        if (arg->type == LDLM_BL_CALLBACK)
                OBD_FAIL_TIMEOUT(OBD_FAIL_LDLM_GLIMPSE, 2);
        ptlrpc_set_destroy(arg->set);

        if (do_create)
                arg->set = ptlrpc_prep_set();
}

int ldlm_run_bl_ast_work(struct list_head *rpc_list)
{
        struct ldlm_cb_set_arg arg;
        struct list_head *tmp, *pos;
        struct ldlm_lock_desc d;
        int ast_count;
        int rc = 0;
        ENTRY;

        arg.set = ptlrpc_prep_set();
        atomic_set(&arg.restart, 0);
        arg.type = LDLM_BL_CALLBACK;

        ast_count = 0;
        list_for_each_safe(tmp, pos, rpc_list) {
                struct ldlm_lock *lock =
                        list_entry(tmp, struct ldlm_lock, l_bl_ast);

                /* nobody should touch l_bl_ast */
                lock_res_and_lock(lock);
                list_del_init(&lock->l_bl_ast);

                LASSERT(lock->l_flags & LDLM_FL_AST_SENT);
                LASSERT(lock->l_bl_ast_run == 0);
                LASSERT(lock->l_blocking_lock);
                lock->l_bl_ast_run++;
                unlock_res_and_lock(lock);

                ldlm_lock2desc(lock->l_blocking_lock, &d);

                LDLM_LOCK_PUT(lock->l_blocking_lock);
                lock->l_blocking_lock = NULL;
                rc = lock->l_blocking_ast(lock, &d, (void *)&arg, 
                                          LDLM_CB_BLOCKING);
                LDLM_LOCK_PUT(lock);
                ast_count++;

                /* Send the request set if it exceeds the PARALLEL_AST_LIMIT,
                 * and create a new set for requests that remained in
                 * @rpc_list */
                if (unlikely(ast_count == PARALLEL_AST_LIMIT)) {
                        ldlm_send_and_maybe_create_set(&arg, 1);
                        ast_count = 0;
                }
        }

        if (ast_count > 0)
                ldlm_send_and_maybe_create_set(&arg, 0);
        else
                /* In case when number of ASTs is multiply of
                 * PARALLEL_AST_LIMIT or @rpc_list was initially empty,
                 * @arg.set must be destroyed here, otherwise we get 
                 * write memory leaking. */
                ptlrpc_set_destroy(arg.set);

        RETURN(atomic_read(&arg.restart) ? -ERESTART : 0);
}

int ldlm_run_cp_ast_work(struct list_head *rpc_list)
{
        struct ldlm_cb_set_arg arg;
        struct list_head *tmp, *pos;
        int ast_count;
        int rc = 0;
        ENTRY;

        arg.set = ptlrpc_prep_set();
        atomic_set(&arg.restart, 0);
        arg.type = LDLM_CP_CALLBACK;

        /* It's possible to receive a completion AST before we've set
         * the l_completion_ast pointer: either because the AST arrived
         * before the reply, or simply because there's a small race
         * window between receiving the reply and finishing the local
         * enqueue. (bug 842)
         *
         * This can't happen with the blocking_ast, however, because we
         * will never call the local blocking_ast until we drop our
         * reader/writer reference, which we won't do until we get the
         * reply and finish enqueueing. */
        
        ast_count = 0;
        list_for_each_safe(tmp, pos, rpc_list) {
                struct ldlm_lock *lock =
                        list_entry(tmp, struct ldlm_lock, l_cp_ast);
                ldlm_completion_callback completion_callback;

                /* nobody should touch l_cp_ast */
                lock_res_and_lock(lock);
                list_del_init(&lock->l_cp_ast);
                LASSERT(lock->l_flags & LDLM_FL_CP_REQD);
                /* save l_completion_ast since it can be changed by
                 * mds_intent_policy(), see bug 14225 */
                completion_callback = lock->l_completion_ast;
                lock->l_flags &= ~LDLM_FL_CP_REQD;
                unlock_res_and_lock(lock);

                if (completion_callback != NULL) {
                        rc = completion_callback(lock, 0, (void *)&arg);
                        ast_count++;
                }
                LDLM_LOCK_PUT(lock);

                /* Send the request set if it exceeds the PARALLEL_AST_LIMIT,
                 * and create a new set for requests that remained in
                 * @rpc_list */
                if (unlikely(ast_count == PARALLEL_AST_LIMIT)) {
                        ldlm_send_and_maybe_create_set(&arg, 1);
                        ast_count = 0;
                }
        }

        if (ast_count > 0)
                ldlm_send_and_maybe_create_set(&arg, 0);
        else
                /* In case when number of ASTs is multiply of
                 * PARALLEL_AST_LIMIT or @rpc_list was initially empty,
                 * @arg.set must be destroyed here, otherwise we get 
                 * write memory leaking. */
                ptlrpc_set_destroy(arg.set);

        RETURN(atomic_read(&arg.restart) ? -ERESTART : 0);
}

static int reprocess_one_queue(struct ldlm_resource *res, void *closure)
{
        ldlm_reprocess_all(res);
        return LDLM_ITER_CONTINUE;
}

void ldlm_reprocess_all_ns(struct ldlm_namespace *ns)
{
        struct list_head *tmp;
        int i, rc;

        ENTRY;
        spin_lock(&ns->ns_hash_lock);
        for (i = 0; i < RES_HASH_SIZE; i++) {
                tmp = ns->ns_hash[i].next;
                while (tmp != &(ns->ns_hash[i])) {
                        struct ldlm_resource *res =
                                list_entry(tmp, struct ldlm_resource, lr_hash);

                        ldlm_resource_getref(res);
                        spin_unlock(&ns->ns_hash_lock);

                        rc = reprocess_one_queue(res, NULL);

                        spin_lock(&ns->ns_hash_lock);
                        tmp = tmp->next;
                        ldlm_resource_putref_locked(res);

                        if (rc == LDLM_ITER_STOP)
                                GOTO(out, rc);
                }
        }
 out:
        spin_unlock(&ns->ns_hash_lock);
        EXIT;
}

void ldlm_reprocess_all(struct ldlm_resource *res)
{
        CFS_LIST_HEAD(rpc_list);
        int rc;
        ENTRY;

        /* Local lock trees don't get reprocessed. */
        if (ns_is_client(res->lr_namespace)) {
                EXIT;
                return;
        }

 restart:
        lock_res(res);
        rc = ldlm_reprocess_queue(res, &res->lr_converting, &rpc_list);
        if (rc == LDLM_ITER_CONTINUE)
                ldlm_reprocess_queue(res, &res->lr_waiting, &rpc_list);
        unlock_res(res);

        rc = ldlm_run_cp_ast_work(&rpc_list);
        if (rc == -ERESTART) {
                LASSERT(list_empty(&rpc_list));
                goto restart;
        }
        EXIT;
}

void ldlm_cancel_callback(struct ldlm_lock *lock)
{
        check_res_locked(lock->l_resource);
        if (!(lock->l_flags & LDLM_FL_CANCEL)) {
                lock->l_flags |= LDLM_FL_CANCEL;
                if (lock->l_blocking_ast) {
                        // l_check_no_ns_lock(ns);
                        unlock_res_and_lock(lock);
                        lock->l_blocking_ast(lock, NULL, lock->l_ast_data,
                                             LDLM_CB_CANCELING);
                        lock_res_and_lock(lock);
                } else {
                        LDLM_DEBUG(lock, "no blocking ast");
                }
        }
        lock->l_flags |= LDLM_FL_BL_DONE;
}

void ldlm_unlink_lock_skiplist(struct ldlm_lock *req)
{
        if (req->l_resource->lr_type != LDLM_PLAIN &&
            req->l_resource->lr_type != LDLM_IBITS)
                return;

        list_del_init(&req->l_sl_policy);
        list_del_init(&req->l_sl_mode);
}

void ldlm_lock_cancel(struct ldlm_lock *lock)
{
        struct ldlm_resource *res;
        struct ldlm_namespace *ns;
        ENTRY;

        lock_res_and_lock(lock);

        res = lock->l_resource;
        ns = res->lr_namespace;

        /* Please do not, no matter how tempting, remove this LBUG without
         * talking to me first. -phik */
        if (lock->l_readers || lock->l_writers) {
                LDLM_ERROR(lock, "lock still has references");
                LBUG();
        }

        ldlm_del_waiting_lock(lock);

        /* Releases res lock */
        ldlm_cancel_callback(lock);

        /* Yes, second time, just in case it was added again while we were
           running with no res lock in ldlm_cancel_callback */
        ldlm_del_waiting_lock(lock); 
        ldlm_resource_unlink_lock(lock);
        ldlm_lock_destroy_nolock(lock);

        if (lock->l_granted_mode == lock->l_req_mode)
                ldlm_pool_del(&ns->ns_pool, lock);

        /* Make sure we will not be called again for same lock what is possible
         * if not to zero out lock->l_granted_mode */
        lock->l_granted_mode = 0;
        unlock_res_and_lock(lock);

        EXIT;
}

int ldlm_lock_set_data(struct lustre_handle *lockh, void *data)
{
        struct ldlm_lock *lock = ldlm_handle2lock(lockh);
        ENTRY;

        if (lock == NULL)
                RETURN(-EINVAL);

        lock->l_ast_data = data;
        LDLM_LOCK_PUT(lock);
        RETURN(0);
}

void ldlm_cancel_locks_for_export(struct obd_export *exp)
{
        struct ldlm_lock *lock;
        struct ldlm_resource *res;

        spin_lock(&exp->exp_ldlm_data.led_lock);
        while(!list_empty(&exp->exp_ldlm_data.led_held_locks)) {
                lock = list_entry(exp->exp_ldlm_data.led_held_locks.next,
                                  struct ldlm_lock, l_export_chain);
                res = ldlm_resource_getref(lock->l_resource);
                LDLM_LOCK_GET(lock);
                spin_unlock(&exp->exp_ldlm_data.led_lock);

                LDLM_DEBUG(lock, "export %p", exp);
                ldlm_res_lvbo_update(res, NULL, 0, 1);

                ldlm_lock_cancel(lock);
                ldlm_reprocess_all(res);

                ldlm_resource_putref(res);
                LDLM_LOCK_PUT(lock);
                spin_lock(&exp->exp_ldlm_data.led_lock);
        }
        spin_unlock(&exp->exp_ldlm_data.led_lock);
}

struct ldlm_resource *ldlm_lock_convert(struct ldlm_lock *lock, int new_mode,
                                        __u32 *flags)
{
        CFS_LIST_HEAD(rpc_list);
        struct ldlm_resource *res;
        struct ldlm_namespace *ns;
        int granted = 0;
        int old_mode, rc;
<<<<<<< HEAD
        struct ldlm_lock *mark_lock = NULL;
        int join= LDLM_JOIN_NONE;
=======
        struct sl_insert_point prev;
>>>>>>> 7bbcc3c5
        ldlm_error_t err;
        struct ldlm_interval *node;
        ENTRY;

        if (new_mode == lock->l_granted_mode) { // No changes? Just return.
                *flags |= LDLM_FL_BLOCK_GRANTED;
                RETURN(lock->l_resource);
        }

        /* I can't check the type of lock here because the bitlock of lock
         * is not held here, so do the allocation blindly. -jay */
        OBD_SLAB_ALLOC(node, ldlm_interval_slab, CFS_ALLOC_IO, sizeof(*node));
        if (node == NULL)  /* Actually, this causes EDEADLOCK to be returned */
                RETURN(NULL);

        LASSERTF(new_mode == LCK_PW && lock->l_granted_mode == LCK_PR,
                 "new_mode %u, granted %u\n", new_mode, lock->l_granted_mode);

        lock_res_and_lock(lock);

        res = lock->l_resource;
        ns = res->lr_namespace;

        old_mode = lock->l_req_mode;
        lock->l_req_mode = new_mode;
        if (res->lr_type == LDLM_PLAIN || res->lr_type == LDLM_IBITS) {
                /* remember the lock position where the lock might be 
                 * added back to the granted list later and also 
                 * remember the join mode for skiplist fixing. */
                prev.res_link = lock->l_res_link.prev;
                prev.mode_link = lock->l_sl_mode.prev;
                prev.policy_link = lock->l_sl_policy.prev;
                ldlm_resource_unlink_lock(lock);
        } else {
                ldlm_resource_unlink_lock(lock);
                if (res->lr_type == LDLM_EXTENT) {
                        /* FIXME: ugly code, I have to attach the lock to a 
                         * interval node again since perhaps it will be granted
                         * soon */
                        CFS_INIT_LIST_HEAD(&node->li_group);
                        ldlm_interval_attach(node, lock);
                        node = NULL;
                }
        }

        /* If this is a local resource, put it on the appropriate list. */
        if (ns_is_client(res->lr_namespace)) {
                if (*flags & (LDLM_FL_BLOCK_CONV | LDLM_FL_BLOCK_GRANTED)) {
                        ldlm_resource_add_lock(res, &res->lr_converting, lock);
                } else {
                        /* This should never happen, because of the way the
                         * server handles conversions. */
                        LDLM_ERROR(lock, "Erroneous flags %d on local lock\n",
                                   *flags);
                        LBUG();

                        ldlm_grant_lock(lock, &rpc_list);
                        granted = 1;
                        /* FIXME: completion handling not with ns_lock held ! */
                        if (lock->l_completion_ast)
                                lock->l_completion_ast(lock, 0, NULL);
                }
        } else {
                int pflags = 0;
                ldlm_processing_policy policy;
                policy = ldlm_processing_policy_table[res->lr_type];
                rc = policy(lock, &pflags, 0, &err, &rpc_list);
                if (rc == LDLM_ITER_STOP) {
                        lock->l_req_mode = old_mode;
                        if (res->lr_type == LDLM_EXTENT)
                                ldlm_extent_add_lock(res, lock);
                        else
                                ldlm_granted_list_add_lock(lock, &prev);

                        res = NULL;
                } else {
                        *flags |= LDLM_FL_BLOCK_GRANTED;
                        granted = 1;
                }
        }
        unlock_res_and_lock(lock);

        if (granted)
                ldlm_run_cp_ast_work(&rpc_list);
        if (node)
                OBD_SLAB_FREE(node, ldlm_interval_slab, sizeof(*node));
        RETURN(res);
}

void ldlm_lock_dump(int level, struct ldlm_lock *lock, int pos)
{
        struct obd_device *obd = NULL;

        if (!((libcfs_debug | D_ERROR) & level))
                return;

        if (!lock) {
                CDEBUG(level, "  NULL LDLM lock\n");
                return;
        }

        CDEBUG(level," -- Lock dump: %p/"LPX64" (rc: %d) (pos: %d) (pid: %d)\n",
               lock, lock->l_handle.h_cookie, atomic_read(&lock->l_refc),
               pos, lock->l_pid);
        if (lock->l_conn_export != NULL)
                obd = lock->l_conn_export->exp_obd;
        if (lock->l_export && lock->l_export->exp_connection) {
                CDEBUG(level, "  Node: NID %s (rhandle: "LPX64")\n",
                     libcfs_nid2str(lock->l_export->exp_connection->c_peer.nid),
                     lock->l_remote_handle.cookie);
        } else if (obd == NULL) {
                CDEBUG(level, "  Node: local\n");
        } else {
                struct obd_import *imp = obd->u.cli.cl_import;
                CDEBUG(level, "  Node: NID %s (rhandle: "LPX64")\n",
                       libcfs_nid2str(imp->imp_connection->c_peer.nid),
                       lock->l_remote_handle.cookie);
        }
        CDEBUG(level, "  Resource: %p ("LPU64"/"LPU64")\n", lock->l_resource,
               lock->l_resource->lr_name.name[0],
               lock->l_resource->lr_name.name[1]);
        CDEBUG(level, "  Req mode: %s, grant mode: %s, rc: %u, read: %d, "
               "write: %d flags: %#x\n", ldlm_lockname[lock->l_req_mode],
               ldlm_lockname[lock->l_granted_mode],
               atomic_read(&lock->l_refc), lock->l_readers, lock->l_writers,
               lock->l_flags);
        if (lock->l_resource->lr_type == LDLM_EXTENT)
                CDEBUG(level, "  Extent: "LPU64" -> "LPU64
                       " (req "LPU64"-"LPU64")\n",
                       lock->l_policy_data.l_extent.start,
                       lock->l_policy_data.l_extent.end,
                       lock->l_req_extent.start, lock->l_req_extent.end);
        else if (lock->l_resource->lr_type == LDLM_FLOCK)
                CDEBUG(level, "  Pid: %d Extent: "LPU64" -> "LPU64"\n",
                       lock->l_policy_data.l_flock.pid,
                       lock->l_policy_data.l_flock.start,
                       lock->l_policy_data.l_flock.end);
       else if (lock->l_resource->lr_type == LDLM_IBITS)
                CDEBUG(level, "  Bits: "LPX64"\n",
                       lock->l_policy_data.l_inodebits.bits);
}

void ldlm_lock_dump_handle(int level, struct lustre_handle *lockh)
{
        struct ldlm_lock *lock;

        if (!((libcfs_debug | D_ERROR) & level))
                return;

        lock = ldlm_handle2lock(lockh);
        if (lock == NULL)
                return;

        ldlm_lock_dump(D_OTHER, lock, 0);

        LDLM_LOCK_PUT(lock);
}

void _ldlm_lock_debug(struct ldlm_lock *lock, __u32 level,
		      struct libcfs_debug_msg_data *data, const char *fmt,
                      ...)
{
        va_list args;
        cfs_debug_limit_state_t *cdls = data->msg_cdls;

	va_start(args, fmt);
        if (lock->l_resource == NULL) {
                libcfs_debug_vmsg2(cdls, data->msg_subsys, level, data->msg_file,
                                   data->msg_fn, data->msg_line, fmt, args,
                                   " ns: \?\? lock: %p/"LPX64" lrc: %d/%d,%d mode: %s/%s "
                                   "res: \?\? rrc=\?\? type: \?\?\? flags: %x remote: "
                                   LPX64" expref: %d pid: %u\n", lock,
                                   lock->l_handle.h_cookie, atomic_read(&lock->l_refc),
                                   lock->l_readers, lock->l_writers,
                                   ldlm_lockname[lock->l_granted_mode],
                                   ldlm_lockname[lock->l_req_mode],
                                   lock->l_flags, lock->l_remote_handle.cookie,
                                   lock->l_export ?
                                        atomic_read(&lock->l_export->exp_refcount) : -99,
                                   lock->l_pid);
		va_end(args);
                return;
        }

        switch (lock->l_resource->lr_type) {
        case LDLM_EXTENT:
                libcfs_debug_vmsg2(cdls, data->msg_subsys, level, data->msg_file,
                                   data->msg_fn, data->msg_line, fmt, args,
                                   " ns: %s lock: %p/"LPX64" lrc: %d/%d,%d mode: %s/%s "
                                   "res: "LPU64"/"LPU64" rrc: %d type: %s ["LPU64"->"LPU64
                                   "] (req "LPU64"->"LPU64") flags: %x remote: "LPX64
                                    " expref: %d pid: %u\n",
                                    lock->l_resource->lr_namespace->ns_name, lock,
                                    lock->l_handle.h_cookie, atomic_read(&lock->l_refc),
                                    lock->l_readers, lock->l_writers,
                                    ldlm_lockname[lock->l_granted_mode],
                                    ldlm_lockname[lock->l_req_mode],
                                    lock->l_resource->lr_name.name[0],
                                    lock->l_resource->lr_name.name[1],
                                    atomic_read(&lock->l_resource->lr_refcount),
                                    ldlm_typename[lock->l_resource->lr_type],
                                    lock->l_policy_data.l_extent.start,
                                    lock->l_policy_data.l_extent.end,
                                    lock->l_req_extent.start, lock->l_req_extent.end,
                                    lock->l_flags, lock->l_remote_handle.cookie,
                                    lock->l_export ?
                                        atomic_read(&lock->l_export->exp_refcount) : -99,
                                    lock->l_pid);
                break;
        case LDLM_FLOCK:
                libcfs_debug_vmsg2(cdls, data->msg_subsys, level, data->msg_file,
                                   data->msg_fn, data->msg_line, fmt, args,
                                   " ns: %s lock: %p/"LPX64" lrc: %d/%d,%d mode: %s/%s "
                                   "res: "LPU64"/"LPU64" rrc: %d type: %s pid: %d "
                                   "["LPU64"->"LPU64"] flags: %x remote: "LPX64
                                   " expref: %d pid: %u\n",
                                   lock->l_resource->lr_namespace->ns_name, lock,
                                   lock->l_handle.h_cookie, atomic_read(&lock->l_refc),
                                   lock->l_readers, lock->l_writers,
                                   ldlm_lockname[lock->l_granted_mode],
                                   ldlm_lockname[lock->l_req_mode],
                                   lock->l_resource->lr_name.name[0],
                                   lock->l_resource->lr_name.name[1],
                                   atomic_read(&lock->l_resource->lr_refcount),
                                   ldlm_typename[lock->l_resource->lr_type],
                                   lock->l_policy_data.l_flock.pid,
                                   lock->l_policy_data.l_flock.start,
                                   lock->l_policy_data.l_flock.end,
                                   lock->l_flags, lock->l_remote_handle.cookie,
                                   lock->l_export ?
                                        atomic_read(&lock->l_export->exp_refcount) : -99,
                                   lock->l_pid);
                break;
        case LDLM_IBITS:
                libcfs_debug_vmsg2(cdls, data->msg_subsys, level, data->msg_file,
                                   data->msg_fn, data->msg_line, fmt, args,
                                   " ns: %s lock: %p/"LPX64" lrc: %d/%d,%d mode: %s/%s "
                                   "res: "LPU64"/"LPU64" bits "LPX64" rrc: %d type: %s "
                                   "flags: %x remote: "LPX64" expref: %d "
                                   "pid %u\n",
                                   lock->l_resource->lr_namespace->ns_name,
                                   lock, lock->l_handle.h_cookie,
                                   atomic_read (&lock->l_refc),
                                   lock->l_readers, lock->l_writers,
                                   ldlm_lockname[lock->l_granted_mode],
                                   ldlm_lockname[lock->l_req_mode],
                                   lock->l_resource->lr_name.name[0],
                                   lock->l_resource->lr_name.name[1],
                                   lock->l_policy_data.l_inodebits.bits,
                                   atomic_read(&lock->l_resource->lr_refcount),
                                   ldlm_typename[lock->l_resource->lr_type],
                                   lock->l_flags, lock->l_remote_handle.cookie,
                                   lock->l_export ?
                                        atomic_read(&lock->l_export->exp_refcount) : -99,
                                   lock->l_pid);
                break;
        default:
                libcfs_debug_vmsg2(cdls, data->msg_subsys, level, data->msg_file,
                                   data->msg_fn, data->msg_line, fmt, args,
                                   " ns: %s lock: %p/"LPX64" lrc: %d/%d,%d mode: %s/%s "
                                   "res: "LPU64"/"LPU64" rrc: %d type: %s flags: %x "
                                   "remote: "LPX64" expref: %d pid: %u\n",
                                   lock->l_resource->lr_namespace->ns_name,
                                   lock, lock->l_handle.h_cookie,
                                   atomic_read (&lock->l_refc),
                                   lock->l_readers, lock->l_writers,
                                   ldlm_lockname[lock->l_granted_mode],
                                   ldlm_lockname[lock->l_req_mode],
                                   lock->l_resource->lr_name.name[0],
                                   lock->l_resource->lr_name.name[1],
                                   atomic_read(&lock->l_resource->lr_refcount),
                                   ldlm_typename[lock->l_resource->lr_type],
                                   lock->l_flags, lock->l_remote_handle.cookie,
                                   lock->l_export ?
                                         atomic_read(&lock->l_export->exp_refcount) : -99,
                                   lock->l_pid);
                break;
        }
        va_end(args);
}
EXPORT_SYMBOL(_ldlm_lock_debug);<|MERGE_RESOLUTION|>--- conflicted
+++ resolved
@@ -37,18 +37,8 @@
 #include <obd_class.h>
 #include "ldlm_internal.h"
 
-<<<<<<< HEAD
 //struct lustre_lock ldlm_everything_lock;
 
-/* lock's skip list pointers fix mode */
-#define LDLM_JOIN_NONE          0
-#define LDLM_MODE_JOIN_RIGHT    1
-#define LDLM_MODE_JOIN_LEFT     (1 << 1)
-#define LDLM_POLICY_JOIN_RIGHT  (1 << 2)
-#define LDLM_POLICY_JOIN_LEFT   (1 << 3)
-
-=======
->>>>>>> 7bbcc3c5
 /* lock types */
 char *ldlm_lockname[] = {
         [0] "--",
@@ -803,63 +793,9 @@
         LASSERT(list_empty(&lock->l_sl_mode));
         LASSERT(list_empty(&lock->l_sl_policy));
 
-<<<<<<< HEAD
-        if (!lockp)
-                list_add_tail(&lock->l_res_link, &lock->l_resource->lr_granted);
-        else if ((join & LDLM_MODE_JOIN_LEFT) || (join & LDLM_POLICY_JOIN_LEFT))
-                list_add(&lock->l_res_link, &lockp->l_res_link);
-        else
-                list_add_tail(&lock->l_res_link, &lockp->l_res_link);
-
-        /* fix skip lists */
-        if (join & LDLM_MODE_JOIN_RIGHT) {
-                LASSERT(! LDLM_SL_TAIL(&lockp->l_sl_mode));
-                if (LDLM_SL_EMPTY(&lockp->l_sl_mode)) {
-                        lock->l_sl_mode.next = &lockp->l_sl_mode;
-                        lockp->l_sl_mode.prev = &lock->l_sl_mode;
-                } else if (LDLM_SL_HEAD(&lockp->l_sl_mode)) {
-                        lock->l_sl_mode.next = lockp->l_sl_mode.next;
-                        lockp->l_sl_mode.next = NULL;
-                        lock->l_sl_mode.next->prev = &lock->l_sl_mode;
-                }
-        } else if (join & LDLM_MODE_JOIN_LEFT) {
-                LASSERT(! LDLM_SL_HEAD(&lockp->l_sl_mode));
-                if (LDLM_SL_EMPTY(&lockp->l_sl_mode)) {
-                        lock->l_sl_mode.prev = &lockp->l_sl_mode;
-                        lockp->l_sl_mode.next = &lock->l_sl_mode;
-                } else if (LDLM_SL_TAIL(&lockp->l_sl_mode)) {
-                        lock->l_sl_mode.prev = lockp->l_sl_mode.prev;
-                        lockp->l_sl_mode.prev = NULL;
-                        lock->l_sl_mode.prev->next = &lock->l_sl_mode;
-                }
-        }
-        
-        if (join & LDLM_POLICY_JOIN_RIGHT) {
-                LASSERT(! LDLM_SL_TAIL(&lockp->l_sl_policy));
-                if (LDLM_SL_EMPTY(&lockp->l_sl_policy)) {
-                        lock->l_sl_policy.next = &lockp->l_sl_policy;
-                        lockp->l_sl_policy.prev = &lock->l_sl_policy;
-                } else if (LDLM_SL_HEAD(&lockp->l_sl_policy)) {
-                        lock->l_sl_policy.next = lockp->l_sl_policy.next;
-                        lockp->l_sl_policy.next = NULL;
-                        lock->l_sl_policy.next->prev = &lock->l_sl_policy;
-                }
-        } else if (join & LDLM_POLICY_JOIN_LEFT) {
-                LASSERT(! LDLM_SL_HEAD(&lockp->l_sl_policy));
-                if (LDLM_SL_EMPTY(&lockp->l_sl_policy)) {
-                        lock->l_sl_policy.prev = &lockp->l_sl_policy;
-                        lockp->l_sl_policy.next = &lock->l_sl_policy;
-                } else if (LDLM_SL_TAIL(&lockp->l_sl_policy)) {
-                        lock->l_sl_policy.prev = lockp->l_sl_policy.prev;
-                        lockp->l_sl_policy.prev = NULL;
-                        lock->l_sl_policy.prev->next = &lock->l_sl_policy;
-                }
-        }
-=======
         list_add(&lock->l_res_link, prev->res_link);
         list_add(&lock->l_sl_mode, prev->mode_link);
         list_add(&lock->l_sl_policy, prev->policy_link);
->>>>>>> 7bbcc3c5
 
         EXIT;
 }
@@ -988,6 +924,33 @@
         lock->l_flags |= LDLM_FL_LVB_READY;
         cfs_waitq_signal(&lock->l_waitq);
         unlock_res_and_lock(lock);
+}
+
+int ldlm_lock_fast_match(struct ldlm_lock *lock, int rw,
+                         obd_off start, obd_off end,
+                         void **cookie)
+{
+        LASSERT(rw == OBD_BRW_READ || rw == OBD_BRW_WRITE);
+        /* should LCK_GROUP be handled in a special way? */
+        if (lock && (rw == OBD_BRW_READ ||
+                     (lock->l_granted_mode & (LCK_PW|LCK_GROUP))) &&
+            (lock->l_policy_data.l_extent.start <= start) &&
+            (lock->l_policy_data.l_extent.end >= end)) {
+                ldlm_lock_addref_internal(lock, rw == OBD_BRW_WRITE ? LCK_PW : LCK_PR);
+                *cookie = (void *)lock;
+                return 1; /* avoid using rc for stack relief */
+        }
+        return 0;
+}
+
+void ldlm_lock_fast_release(void *cookie, int rw)
+{
+        struct ldlm_lock *lock = (struct ldlm_lock *)cookie;
+
+        LASSERT(lock != NULL);
+        LASSERT(rw == OBD_BRW_READ || rw == OBD_BRW_WRITE);
+        LASSERT(rw == OBD_BRW_READ || (lock->l_granted_mode & (LCK_PW | LCK_GROUP)));
+        ldlm_lock_decref_internal(lock, rw == OBD_BRW_WRITE ? LCK_PW : LCK_PR);
 }
 
 /* Can be called in two ways:
@@ -1624,12 +1587,7 @@
         struct ldlm_namespace *ns;
         int granted = 0;
         int old_mode, rc;
-<<<<<<< HEAD
-        struct ldlm_lock *mark_lock = NULL;
-        int join= LDLM_JOIN_NONE;
-=======
         struct sl_insert_point prev;
->>>>>>> 7bbcc3c5
         ldlm_error_t err;
         struct ldlm_interval *node;
         ENTRY;
