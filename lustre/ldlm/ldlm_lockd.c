/* -*- mode: c; c-basic-offset: 8; indent-tabs-mode: nil; -*-
 * vim:expandtab:shiftwidth=8:tabstop=8:
 *
 * GPL HEADER START
 *
 * DO NOT ALTER OR REMOVE COPYRIGHT NOTICES OR THIS FILE HEADER.
 *
 * This program is free software; you can redistribute it and/or modify
 * it under the terms of the GNU General Public License version 2 only,
 * as published by the Free Software Foundation.
 *
 * This program is distributed in the hope that it will be useful, but
 * WITHOUT ANY WARRANTY; without even the implied warranty of
 * MERCHANTABILITY or FITNESS FOR A PARTICULAR PURPOSE.  See the GNU
 * General Public License version 2 for more details (a copy is included
 * in the LICENSE file that accompanied this code).
 *
 * You should have received a copy of the GNU General Public License
 * version 2 along with this program; If not, see
 * http://www.sun.com/software/products/lustre/docs/GPLv2.pdf
 *
 * Please contact Sun Microsystems, Inc., 4150 Network Circle, Santa Clara,
 * CA 95054 USA or visit www.sun.com if you need additional information or
 * have any questions.
 *
 * GPL HEADER END
 */
/*
 * Copyright  2008 Sun Microsystems, Inc. All rights reserved
 * Use is subject to license terms.
 */
/*
 * This file is part of Lustre, http://www.lustre.org/
 * Lustre is a trademark of Sun Microsystems, Inc.
 *
 * lustre/ldlm/ldlm_lockd.c
 *
 * Author: Peter Braam <braam@clusterfs.com>
 * Author: Phil Schwan <phil@clusterfs.com>
 */

#ifndef EXPORT_SYMTAB
# define EXPORT_SYMTAB
#endif
#define DEBUG_SUBSYSTEM S_LDLM

#ifdef __KERNEL__
# include <libcfs/libcfs.h>
#else
# include <liblustre.h>
#endif

#include <lustre_dlm.h>
#include <obd_class.h>
#include <libcfs/list.h>
#include "ldlm_internal.h"

#ifdef __KERNEL__
static int ldlm_num_threads;
CFS_MODULE_PARM(ldlm_num_threads, "i", int, 0444,
                "number of DLM service threads to start");
#endif

extern cfs_mem_cache_t *ldlm_resource_slab;
extern cfs_mem_cache_t *ldlm_lock_slab;
extern struct lustre_lock ldlm_handle_lock;

static struct semaphore ldlm_ref_sem;
static int ldlm_refcount;

static struct ldlm_state *ldlm_state;

inline cfs_time_t round_timeout(cfs_time_t timeout)
{
        return cfs_time_seconds((int)cfs_duration_sec(cfs_time_sub(timeout, 0)) + 1);
}

/* timeout for initial callback (AST) reply (bz10399) */
static inline unsigned int ldlm_get_rq_timeout(void)
{
        /* Non-AT value */
        unsigned int timeout = min(ldlm_timeout, obd_timeout / 3);

        return timeout < 1 ? 1 : timeout;
}

#ifdef __KERNEL__
/* w_l_spinlock protects both waiting_locks_list and expired_lock_thread */
static spinlock_t waiting_locks_spinlock;   /* BH lock (timer) */
static struct list_head waiting_locks_list;
static cfs_timer_t waiting_locks_timer;

static struct expired_lock_thread {
        cfs_waitq_t               elt_waitq;
        int                       elt_state;
        int                       elt_dump;
        struct list_head          elt_expired_locks;
} expired_lock_thread;
#endif

#define ELT_STOPPED   0
#define ELT_READY     1
#define ELT_TERMINATE 2

struct ldlm_bl_pool {
        spinlock_t              blp_lock;

        /*
         * blp_prio_list is used for callbacks that should be handled
         * as a priority. It is used for LDLM_FL_DISCARD_DATA requests.
         * see bug 13843
         */
        struct list_head        blp_prio_list;

        /*
         * blp_list is used for all other callbacks which are likely
         * to take longer to process.
         */
        struct list_head        blp_list;

        cfs_waitq_t             blp_waitq;
        struct completion       blp_comp;
        atomic_t                blp_num_threads;
        atomic_t                blp_busy_threads;
        int                     blp_min_threads;
        int                     blp_max_threads;
};

struct ldlm_bl_work_item {
        struct list_head        blwi_entry;
        struct ldlm_namespace   *blwi_ns;
        struct ldlm_lock_desc   blwi_ld;
        struct ldlm_lock        *blwi_lock;
        struct list_head        blwi_head;
        int                     blwi_count;
};

#ifdef __KERNEL__

static inline int have_expired_locks(void)
{
        int need_to_run;
        ENTRY;

        spin_lock_bh(&waiting_locks_spinlock);
        need_to_run = !list_empty(&expired_lock_thread.elt_expired_locks);
        spin_unlock_bh(&waiting_locks_spinlock);

        RETURN(need_to_run);
}

static int expired_lock_main(void *arg)
{
        struct list_head *expired = &expired_lock_thread.elt_expired_locks;
        struct l_wait_info lwi = { 0 };
        int do_dump;

        ENTRY;
        cfs_daemonize("ldlm_elt");

        expired_lock_thread.elt_state = ELT_READY;
        cfs_waitq_signal(&expired_lock_thread.elt_waitq);

        while (1) {
                l_wait_event(expired_lock_thread.elt_waitq,
                             have_expired_locks() ||
                             expired_lock_thread.elt_state == ELT_TERMINATE,
                             &lwi);

                spin_lock_bh(&waiting_locks_spinlock);
                if (expired_lock_thread.elt_dump) {
                        spin_unlock_bh(&waiting_locks_spinlock);

                        /* from waiting_locks_callback, but not in timer */
                        libcfs_debug_dumplog();
                        libcfs_run_lbug_upcall(__FILE__,
                                                "waiting_locks_callback",
                                                expired_lock_thread.elt_dump);

                        spin_lock_bh(&waiting_locks_spinlock);
                        expired_lock_thread.elt_dump = 0;
                }

                do_dump = 0;

                while (!list_empty(expired)) {
                        struct obd_export *export;
                        struct ldlm_lock *lock;

                        lock = list_entry(expired->next, struct ldlm_lock,
                                          l_pending_chain);
                        if ((void *)lock < LP_POISON + CFS_PAGE_SIZE &&
                            (void *)lock >= LP_POISON) {
                                spin_unlock_bh(&waiting_locks_spinlock);
                                CERROR("free lock on elt list %p\n", lock);
                                LBUG();
                        }
                        list_del_init(&lock->l_pending_chain);
                        if ((void *)lock->l_export < LP_POISON + CFS_PAGE_SIZE &&
                            (void *)lock->l_export >= LP_POISON) {
                                CERROR("lock with free export on elt list %p\n",
                                       lock->l_export);
                                lock->l_export = NULL;
                                LDLM_ERROR(lock, "free export");
                                /* release extra ref grabbed by
                                 * ldlm_add_waiting_lock() or
                                 * ldlm_failed_ast() */
                                LDLM_LOCK_PUT(lock);
                                continue;
                        }
                        export = class_export_get(lock->l_export);
                        spin_unlock_bh(&waiting_locks_spinlock);

                        /* release extra ref grabbed by ldlm_add_waiting_lock()
                         * or ldlm_failed_ast() */
                        LDLM_LOCK_PUT(lock);

                        do_dump++;
                        class_fail_export(export);
                        class_export_put(export);
                        spin_lock_bh(&waiting_locks_spinlock);
                }
                spin_unlock_bh(&waiting_locks_spinlock);

                if (do_dump && obd_dump_on_eviction) {
                        CERROR("dump the log upon eviction\n");
                        libcfs_debug_dumplog();
                }

                if (expired_lock_thread.elt_state == ELT_TERMINATE)
                        break;
        }

        expired_lock_thread.elt_state = ELT_STOPPED;
        cfs_waitq_signal(&expired_lock_thread.elt_waitq);
        RETURN(0);
}

/**
 * Check if there is a request in the export request list
 * which prevents the lock canceling.
 */
static int ldlm_lock_busy(struct ldlm_lock *lock)
{
        struct ptlrpc_request *req;
        int match = 0;
        ENTRY;

        if (lock->l_export == NULL)
                return 0;

        spin_lock(&lock->l_export->exp_lock);
        list_for_each_entry(req, &lock->l_export->exp_queued_rpc, rq_exp_list) {
                if (req->rq_ops->hpreq_lock_match) {
                        match = req->rq_ops->hpreq_lock_match(req, lock);
                        if (match)
                                break;
                }
        }
        spin_unlock(&lock->l_export->exp_lock);
        RETURN(match);
}

/* This is called from within a timer interrupt and cannot schedule */
static void waiting_locks_callback(unsigned long unused)
{
        struct ldlm_lock *lock, *last = NULL;

        spin_lock_bh(&waiting_locks_spinlock);
        while (!list_empty(&waiting_locks_list)) {
                lock = list_entry(waiting_locks_list.next, struct ldlm_lock,
                                  l_pending_chain);
                if (cfs_time_after(lock->l_callback_timeout, cfs_time_current())
                    || (lock->l_req_mode == LCK_GROUP))
                        break;

                /* Check if we need to prolong timeout */
                if (!OBD_FAIL_CHECK(OBD_FAIL_PTLRPC_HPREQ_TIMEOUT) &&
                    ldlm_lock_busy(lock)) {
                        int cont = 1;

                        if (lock->l_pending_chain.next == &waiting_locks_list)
                                cont = 0;

                        LDLM_LOCK_GET(lock);
                        spin_unlock_bh(&waiting_locks_spinlock);
                        LDLM_DEBUG(lock, "prolong the busy lock");
<<<<<<< HEAD
                        ldlm_refresh_waiting_lock(lock,
=======
                        ldlm_refresh_waiting_lock(lock, 
>>>>>>> d5360e75
                                                  ldlm_get_enq_timeout(lock));
                        spin_lock_bh(&waiting_locks_spinlock);

                        if (!cont) {
                                LDLM_LOCK_PUT(lock);
                                break;
                        }

                        LDLM_LOCK_PUT(lock);
                        continue;
                }
                lock->l_resource->lr_namespace->ns_timeouts++;
                LDLM_ERROR(lock, "lock callback timer expired after %lds: "
                           "evicting client at %s ",
                           cfs_time_current_sec()- lock->l_last_activity,
                           libcfs_nid2str(
                                   lock->l_export->exp_connection->c_peer.nid));
                if (lock == last) {
                        LDLM_ERROR(lock, "waiting on lock multiple times");
                        CERROR("wll %p n/p %p/%p, l_pending %p n/p %p/%p\n",
                               &waiting_locks_list,
                               waiting_locks_list.next, waiting_locks_list.prev,
                               &lock->l_pending_chain,
                               lock->l_pending_chain.next,
                               lock->l_pending_chain.prev);

                        CFS_INIT_LIST_HEAD(&waiting_locks_list);    /* HACK */
                        expired_lock_thread.elt_dump = __LINE__;

                        /* LBUG(); */
                        CEMERG("would be an LBUG, but isn't (bug 5653)\n");
                        libcfs_debug_dumpstack(NULL);
                        /*blocks* libcfs_debug_dumplog(); */
                        /*blocks* libcfs_run_lbug_upcall(file, func, line); */
                        break;
                }
                last = lock;

                /* no needs to take an extra ref on the lock since it was in
                 * the waiting_locks_list and ldlm_add_waiting_lock()
                 * already grabbed a ref */
                list_del(&lock->l_pending_chain);
                list_add(&lock->l_pending_chain,
                         &expired_lock_thread.elt_expired_locks);
        }

        if (!list_empty(&expired_lock_thread.elt_expired_locks)) {
                if (obd_dump_on_timeout)
                        expired_lock_thread.elt_dump = __LINE__;

                cfs_waitq_signal(&expired_lock_thread.elt_waitq);
        }

        /*
         * Make sure the timer will fire again if we have any locks
         * left.
         */
        if (!list_empty(&waiting_locks_list)) {
                cfs_time_t timeout_rounded;
                lock = list_entry(waiting_locks_list.next, struct ldlm_lock,
                                  l_pending_chain);
                timeout_rounded = (cfs_time_t)round_timeout(lock->l_callback_timeout);
                cfs_timer_arm(&waiting_locks_timer, timeout_rounded);
        }
        spin_unlock_bh(&waiting_locks_spinlock);
}

/*
 * Indicate that we're waiting for a client to call us back cancelling a given
 * lock.  We add it to the pending-callback chain, and schedule the lock-timeout
 * timer to fire appropriately.  (We round up to the next second, to avoid
 * floods of timer firings during periods of high lock contention and traffic).
 * As done by ldlm_add_waiting_lock(), the caller must grab a lock reference
 * if it has been added to the waiting list (1 is returned).
 *
 * Called with the namespace lock held.
 */
static int __ldlm_add_waiting_lock(struct ldlm_lock *lock, int seconds)
{
        cfs_time_t timeout;
        cfs_time_t timeout_rounded;

        if (!list_empty(&lock->l_pending_chain))
                return 0;

        if (OBD_FAIL_CHECK(OBD_FAIL_PTLRPC_HPREQ_NOTIMEOUT) ||
            OBD_FAIL_CHECK(OBD_FAIL_PTLRPC_HPREQ_TIMEOUT))
<<<<<<< HEAD
                seconds = 1;
=======
                seconds = 2;
>>>>>>> d5360e75

        timeout = cfs_time_shift(seconds);
        if (likely(cfs_time_after(timeout, lock->l_callback_timeout)))
                lock->l_callback_timeout = timeout;

        timeout_rounded = round_timeout(lock->l_callback_timeout);

        if (cfs_time_before(timeout_rounded,
                            cfs_timer_deadline(&waiting_locks_timer)) ||
            !cfs_timer_is_armed(&waiting_locks_timer)) {
                cfs_timer_arm(&waiting_locks_timer, timeout_rounded);
        }
        /* if the new lock has a shorter timeout than something earlier on
           the list, we'll wait the longer amount of time; no big deal. */
        list_add_tail(&lock->l_pending_chain, &waiting_locks_list); /* FIFO */
        return 1;
}

static int ldlm_add_waiting_lock(struct ldlm_lock *lock)
{
        int ret;
        int timeout = ldlm_get_enq_timeout(lock);

        LASSERT(!(lock->l_flags & LDLM_FL_CANCEL_ON_BLOCK));

        spin_lock_bh(&waiting_locks_spinlock);
        if (lock->l_destroyed) {
                static cfs_time_t next;
                spin_unlock_bh(&waiting_locks_spinlock);
                LDLM_ERROR(lock, "not waiting on destroyed lock (bug 5653)");
                if (cfs_time_after(cfs_time_current(), next)) {
                        next = cfs_time_shift(14400);
                        libcfs_debug_dumpstack(NULL);
                }
                return 0;
        }

        ret = __ldlm_add_waiting_lock(lock, timeout);
        if (ret)
                /* grab ref on the lock if it has been added to the
                 * waiting list */
                LDLM_LOCK_GET(lock);
        spin_unlock_bh(&waiting_locks_spinlock);

        LDLM_DEBUG(lock, "%sadding to wait list(timeout: %d, AT: %s)",
                   ret == 0 ? "not re-" : "", timeout,
                   AT_OFF ? "off" : "on");
        return ret;
}

/*
 * Remove a lock from the pending list, likely because it had its cancellation
 * callback arrive without incident.  This adjusts the lock-timeout timer if
 * needed.  Returns 0 if the lock wasn't pending after all, 1 if it was.
 * As done by ldlm_del_waiting_lock(), the caller must release the lock
 * reference when the lock is removed from any list (1 is returned).
 *
 * Called with namespace lock held.
 */
static int __ldlm_del_waiting_lock(struct ldlm_lock *lock)
{
        struct list_head *list_next;

        if (list_empty(&lock->l_pending_chain))
                return 0;

        list_next = lock->l_pending_chain.next;
        if (lock->l_pending_chain.prev == &waiting_locks_list) {
                /* Removing the head of the list, adjust timer. */
                if (list_next == &waiting_locks_list) {
                        /* No more, just cancel. */
                        cfs_timer_disarm(&waiting_locks_timer);
                } else {
                        struct ldlm_lock *next;
                        next = list_entry(list_next, struct ldlm_lock,
                                          l_pending_chain);
                        cfs_timer_arm(&waiting_locks_timer,
                                      round_timeout(next->l_callback_timeout));
                }
        }
        list_del_init(&lock->l_pending_chain);

        return 1;
}

int ldlm_del_waiting_lock(struct ldlm_lock *lock)
{
        int ret;

        if (lock->l_export == NULL) {
                /* We don't have a "waiting locks list" on clients. */
                LDLM_DEBUG(lock, "client lock: no-op");
                return 0;
        }

        spin_lock_bh(&waiting_locks_spinlock);
        ret = __ldlm_del_waiting_lock(lock);
        spin_unlock_bh(&waiting_locks_spinlock);
        if (ret)
                /* release lock ref if it has indeed been removed
                 * from a list */
                LDLM_LOCK_PUT(lock);

        return ret;
}

/*
 * Prolong the lock
 *
 * Called with namespace lock held.
 */
int ldlm_refresh_waiting_lock(struct ldlm_lock *lock, int timeout)
{
        if (lock->l_export == NULL) {
                /* We don't have a "waiting locks list" on clients. */
                LDLM_DEBUG(lock, "client lock: no-op");
                return 0;
        }

        spin_lock_bh(&waiting_locks_spinlock);

        if (list_empty(&lock->l_pending_chain)) {
                spin_unlock_bh(&waiting_locks_spinlock);
                LDLM_DEBUG(lock, "wasn't waiting");
                return 0;
        }

        /* we remove/add the lock to the waiting list, so no needs to
         * release/take a lock reference */
        __ldlm_del_waiting_lock(lock);
        __ldlm_add_waiting_lock(lock, timeout);
        spin_unlock_bh(&waiting_locks_spinlock);

        LDLM_DEBUG(lock, "refreshed");
        return 1;
}
#else /* !__KERNEL__ */

static int ldlm_add_waiting_lock(struct ldlm_lock *lock)
{
        LASSERT(!(lock->l_flags & LDLM_FL_CANCEL_ON_BLOCK));
        RETURN(1);
}

int ldlm_del_waiting_lock(struct ldlm_lock *lock)
{
        RETURN(0);
}

int ldlm_refresh_waiting_lock(struct ldlm_lock *lock, int timeout)
{
        RETURN(0);
}
#endif /* __KERNEL__ */

static void ldlm_failed_ast(struct ldlm_lock *lock, int rc,
                            const char *ast_type)
{
        struct ptlrpc_connection *conn = lock->l_export->exp_connection;
        char                     *str = libcfs_nid2str(conn->c_peer.nid);

        LCONSOLE_ERROR_MSG(0x138, "%s: A client on nid %s was evicted due "
                             "to a lock %s callback to %s timed out: rc %d\n",
                             lock->l_export->exp_obd->obd_name, str,
                             ast_type, obd_export_nid2str(lock->l_export), rc);

        if (obd_dump_on_timeout)
                libcfs_debug_dumplog();
#ifdef __KERNEL__
        spin_lock_bh(&waiting_locks_spinlock);
        if (__ldlm_del_waiting_lock(lock) == 0)
                /* the lock was not in any list, grab an extra ref before adding
                 * the lock to the expired list */
                LDLM_LOCK_GET(lock);
        list_add(&lock->l_pending_chain, &expired_lock_thread.elt_expired_locks);
        cfs_waitq_signal(&expired_lock_thread.elt_waitq);
        spin_unlock_bh(&waiting_locks_spinlock);
#else
        class_fail_export(lock->l_export);
#endif
}

static int ldlm_handle_ast_error(struct ldlm_lock *lock,
                                 struct ptlrpc_request *req, int rc,
                                 const char *ast_type)
{
        lnet_process_id_t peer = req->rq_import->imp_connection->c_peer;

        if (rc == -ETIMEDOUT || rc == -EINTR || rc == -ENOTCONN) {
                LASSERT(lock->l_export);
                if (lock->l_export->exp_libclient) {
                        LDLM_DEBUG(lock, "%s AST to liblustre client (nid %s)"
                                   " timeout, just cancelling lock", ast_type,
                                   libcfs_nid2str(peer.nid));
                        ldlm_lock_cancel(lock);
                        rc = -ERESTART;
                } else if (lock->l_flags & LDLM_FL_CANCEL) {
                        LDLM_DEBUG(lock, "%s AST timeout from nid %s, but "
                                   "cancel was received (AST reply lost?)",
                                   ast_type, libcfs_nid2str(peer.nid));
                        ldlm_lock_cancel(lock);
                        rc = -ERESTART;
                } else {
                        ldlm_del_waiting_lock(lock);
                        ldlm_failed_ast(lock, rc, ast_type);
                }
        } else if (rc) {
                if (rc == -EINVAL)
                        LDLM_DEBUG(lock, "client (nid %s) returned %d"
                                   " from %s AST - normal race",
                                   libcfs_nid2str(peer.nid),
                                   lustre_msg_get_status(req->rq_repmsg),
                                   ast_type);
                else
                        LDLM_ERROR(lock, "client (nid %s) returned %d "
                                   "from %s AST", libcfs_nid2str(peer.nid),
                                   (req->rq_repmsg != NULL) ?
                                   lustre_msg_get_status(req->rq_repmsg) : 0,
                                   ast_type);
                ldlm_lock_cancel(lock);
                /* Server-side AST functions are called from ldlm_reprocess_all,
                 * which needs to be told to please restart its reprocessing. */
                rc = -ERESTART;
        }

        return rc;
}

static int ldlm_cb_interpret(struct ptlrpc_request *req, void *data, int rc)
{
        struct ldlm_cb_set_arg *arg;
        struct ldlm_lock *lock;
        ENTRY;

        LASSERT(data != NULL);

        arg = req->rq_async_args.pointer_arg[0];
        lock = req->rq_async_args.pointer_arg[1];
        LASSERT(lock != NULL);
        if (rc != 0) {
                /* If client canceled the lock but the cancel has not
                 * been recieved yet, we need to update lvbo to have the
                 * proper attributes cached. */
                if (rc == -EINVAL && arg->type == LDLM_BL_CALLBACK)
                        ldlm_res_lvbo_update(lock->l_resource, NULL,
                                             0, 1);
                rc = ldlm_handle_ast_error(lock, req, rc,
                                           arg->type == LDLM_BL_CALLBACK
                                           ? "blocking" : "completion");
        }

        LDLM_LOCK_PUT(lock);

        if (rc == -ERESTART)
                atomic_set(&arg->restart, 1);

        RETURN(0);
}

static inline int ldlm_bl_and_cp_ast_fini(struct ptlrpc_request *req,
                                          struct ldlm_cb_set_arg *arg,
                                          struct ldlm_lock *lock,
                                          int instant_cancel)
{
        int rc = 0;
        ENTRY;

        if (unlikely(instant_cancel)) {
                rc = ptl_send_rpc(req, 1);
                ptlrpc_req_finished(req);
                if (rc == 0)
                        /* If we cancelled the lock, we need to restart
                         * ldlm_reprocess_queue */
                        atomic_set(&arg->restart, 1);
        } else {
                LDLM_LOCK_GET(lock);
                ptlrpc_set_add_req(arg->set, req);
        }

        RETURN(rc);
}

/**
 * Check if there are requests in the export request list which prevent
 * the lock canceling and make these requests high priority ones.
 */
static void ldlm_lock_reorder_req(struct ldlm_lock *lock)
{
        struct ptlrpc_request *req;
        ENTRY;

        if (lock->l_export == NULL) {
                LDLM_DEBUG(lock, "client lock: no-op");
                RETURN_EXIT;
        }

        spin_lock(&lock->l_export->exp_lock);
        list_for_each_entry(req, &lock->l_export->exp_queued_rpc, rq_exp_list) {
                if (!req->rq_hp && req->rq_ops->hpreq_lock_match &&
                    req->rq_ops->hpreq_lock_match(req, lock))
                        ptlrpc_hpreq_reorder(req);
        }
        spin_unlock(&lock->l_export->exp_lock);
        EXIT;
}

/*
 * ->l_blocking_ast() method for server-side locks. This is invoked when newly
 * enqueued server lock conflicts with given one.
 *
 * Sends blocking ast rpc to the client owning that lock; arms timeout timer
 * to wait for client response.
 */
int ldlm_server_blocking_ast(struct ldlm_lock *lock,
                             struct ldlm_lock_desc *desc,
                             void *data, int flag)
{
        struct ldlm_cb_set_arg *arg = data;
        struct ldlm_request *body;
        struct ptlrpc_request *req;
        __u32 size[] = { [MSG_PTLRPC_BODY_OFF] = sizeof(struct ptlrpc_body),
                       [DLM_LOCKREQ_OFF]     = sizeof(*body) };
        int instant_cancel = 0, rc;
        ENTRY;

        if (flag == LDLM_CB_CANCELING) {
                /* Don't need to do anything here. */
                RETURN(0);
        }

        LASSERT(lock);
        LASSERT(data != NULL);

        ldlm_lock_reorder_req(lock);

        req = ptlrpc_prep_req(lock->l_export->exp_imp_reverse,
                              LUSTRE_DLM_VERSION, LDLM_BL_CALLBACK, 2, size,
                              NULL);
        if (req == NULL)
                RETURN(-ENOMEM);

        req->rq_async_args.pointer_arg[0] = arg;
        req->rq_async_args.pointer_arg[1] = lock;
        req->rq_interpret_reply = ldlm_cb_interpret;
        req->rq_no_resend = 1;

        lock_res(lock->l_resource);
        if (lock->l_granted_mode != lock->l_req_mode) {
                /* this blocking AST will be communicated as part of the
                 * completion AST instead */
                unlock_res(lock->l_resource);
                ptlrpc_req_finished(req);
                LDLM_DEBUG(lock, "lock not granted, not sending blocking AST");
                RETURN(0);
        }

        if (lock->l_destroyed) {
                /* What's the point? */
                unlock_res(lock->l_resource);
                ptlrpc_req_finished(req);
                RETURN(0);
        }

#if 0
        if (CURRENT_SECONDS - lock->l_export->exp_last_request_time > 30){
                unlock_res(lock->l_resource);
                ptlrpc_req_finished(req);
                ldlm_failed_ast(lock, -ETIMEDOUT, "Not-attempted blocking");
                RETURN(-ETIMEDOUT);
        }
#endif

        if (lock->l_flags & LDLM_FL_CANCEL_ON_BLOCK)
                instant_cancel = 1;

        body = lustre_msg_buf(req->rq_reqmsg, DLM_LOCKREQ_OFF, sizeof(*body));
        body->lock_handle[0] = lock->l_remote_handle;
        body->lock_desc = *desc;
        body->lock_flags |= (lock->l_flags & LDLM_AST_FLAGS);

        LDLM_DEBUG(lock, "server preparing blocking AST");

        lock->l_last_activity = cfs_time_current_sec();

        ptlrpc_req_set_repsize(req, 1, NULL);
        if (instant_cancel) {
                unlock_res(lock->l_resource);
                ldlm_lock_cancel(lock);
        } else {
                LASSERT(lock->l_granted_mode == lock->l_req_mode);
                ldlm_add_waiting_lock(lock);
                unlock_res(lock->l_resource);
        }

        req->rq_send_state = LUSTRE_IMP_FULL;
        /* ptlrpc_prep_req already set timeout */
        if (AT_OFF)
                req->rq_timeout = ldlm_get_rq_timeout();

        if (lock->l_export && lock->l_export->exp_nid_stats &&
            lock->l_export->exp_nid_stats->nid_ldlm_stats) {
                lprocfs_counter_incr(lock->l_export->exp_nid_stats->nid_ldlm_stats,
                                     LDLM_BL_CALLBACK - LDLM_FIRST_OPC);
        }

        rc = ldlm_bl_and_cp_ast_fini(req, arg, lock, instant_cancel);

        RETURN(rc);
}

int ldlm_server_completion_ast(struct ldlm_lock *lock, int flags, void *data)
{
        struct ldlm_cb_set_arg *arg = data;
        struct ldlm_request *body;
        struct ptlrpc_request *req;
        long total_enqueue_wait;
        __u32 size[3] = { [MSG_PTLRPC_BODY_OFF] = sizeof(struct ptlrpc_body),
                        [DLM_LOCKREQ_OFF]     = sizeof(*body) };
        int rc, buffers = 2, instant_cancel = 0;
        ENTRY;

        LASSERT(lock != NULL);
        LASSERT(data != NULL);

        total_enqueue_wait = cfs_time_sub(cfs_time_current_sec(),
                                          lock->l_last_activity);
<<<<<<< HEAD
=======

        if (total_enqueue_wait > obd_timeout)
                /* non-fatal with AT - change to LDLM_DEBUG? */
                LDLM_WARN(lock, "enqueue wait took %lus from %lu",
                           total_enqueue_wait, lock->l_last_activity);
>>>>>>> d5360e75

        lock_res_and_lock(lock);
        if (lock->l_resource->lr_lvb_len) {
                size[DLM_REQ_REC_OFF] = lock->l_resource->lr_lvb_len;
                buffers = 3;
        }
        unlock_res_and_lock(lock);

        req = ptlrpc_prep_req(lock->l_export->exp_imp_reverse,
                              LUSTRE_DLM_VERSION, LDLM_CP_CALLBACK, buffers,
                              size, NULL);
        if (req == NULL)
                RETURN(-ENOMEM);

        req->rq_async_args.pointer_arg[0] = arg;
        req->rq_async_args.pointer_arg[1] = lock;
        req->rq_interpret_reply = ldlm_cb_interpret;
        req->rq_no_resend = 1;

        body = lustre_msg_buf(req->rq_reqmsg, DLM_LOCKREQ_OFF, sizeof(*body));
        body->lock_handle[0] = lock->l_remote_handle;
        body->lock_flags = flags;
        ldlm_lock2desc(lock, &body->lock_desc);

        if (buffers == 3) {
                void *lvb;

                lvb = lustre_msg_buf(req->rq_reqmsg, DLM_REQ_REC_OFF,
                                     lock->l_resource->lr_lvb_len);
                lock_res_and_lock(lock);
                memcpy(lvb, lock->l_resource->lr_lvb_data,
                       lock->l_resource->lr_lvb_len);
                unlock_res_and_lock(lock);
        }

        LDLM_DEBUG(lock, "server preparing completion AST (after %lds wait)",
                   total_enqueue_wait);

        /* Server-side enqueue wait time estimate, used in
            __ldlm_add_waiting_lock to set future enqueue timers */
<<<<<<< HEAD
        if (total_enqueue_wait < ldlm_get_enq_timeout(lock))
                at_add(&lock->l_resource->lr_namespace->ns_at_estimate,
                       total_enqueue_wait);
        else
                /* bz18618. Don't add lock enqueue time we spend waiting for a
                   previous callback to fail. Locks waiting legitimately will
                   get extended by ldlm_refresh_waiting_lock regardless of the
                   estimate, so it's okay to underestimate here. */
                LDLM_DEBUG(lock, "lock completed after %lus; estimate was %ds. "
                       "It is likely that a previous callback timed out.",
                       total_enqueue_wait,
                       at_get(&lock->l_resource->lr_namespace->ns_at_estimate));
=======
        at_add(&lock->l_resource->lr_namespace->ns_at_estimate,
               total_enqueue_wait);
>>>>>>> d5360e75

        ptlrpc_req_set_repsize(req, 1, NULL);

        req->rq_send_state = LUSTRE_IMP_FULL;
        /* ptlrpc_prep_req already set timeout */
        if (AT_OFF)
                req->rq_timeout = ldlm_get_rq_timeout();

        /* We only send real blocking ASTs after the lock is granted */
        lock_res_and_lock(lock);
        if (lock->l_flags & LDLM_FL_AST_SENT) {
                body->lock_flags |= LDLM_FL_AST_SENT;
                /* copy ast flags like LDLM_FL_DISCARD_DATA */
                body->lock_flags |= (lock->l_flags & LDLM_AST_FLAGS);

                /* We might get here prior to ldlm_handle_enqueue setting
                 * LDLM_FL_CANCEL_ON_BLOCK flag. Then we will put this lock
                 * into waiting list, but this is safe and similar code in
                 * ldlm_handle_enqueue will call ldlm_lock_cancel() still,
                 * that would not only cancel the lock, but will also remove
                 * it from waiting list */
                if (lock->l_flags & LDLM_FL_CANCEL_ON_BLOCK) {
                        unlock_res_and_lock(lock);
                        ldlm_lock_cancel(lock);
                        instant_cancel = 1;
                        lock_res_and_lock(lock);
                } else {
                        ldlm_add_waiting_lock(lock); /* start the lock-timeout
                                                         clock */
                }
        }
        unlock_res_and_lock(lock);

        if (lock->l_export && lock->l_export->exp_nid_stats &&
            lock->l_export->exp_nid_stats->nid_ldlm_stats) {
                lprocfs_counter_incr(lock->l_export->exp_nid_stats->nid_ldlm_stats,
                                     LDLM_CP_CALLBACK - LDLM_FIRST_OPC);
        }

        rc = ldlm_bl_and_cp_ast_fini(req, arg, lock, instant_cancel);

        RETURN(rc);
}

int ldlm_server_glimpse_ast(struct ldlm_lock *lock, void *data)
{
        struct ldlm_resource *res = lock->l_resource;
        struct ldlm_request *body;
        struct ptlrpc_request *req;
        __u32 size[] = { [MSG_PTLRPC_BODY_OFF] = sizeof(struct ptlrpc_body),
                       [DLM_LOCKREQ_OFF]     = sizeof(*body) };
        int rc = 0;
        ENTRY;

<<<<<<< HEAD
        LASSERT(lock != NULL && lock->l_export != NULL);
=======
        LASSERT(lock != NULL);
>>>>>>> d5360e75

        req = ptlrpc_prep_req(lock->l_export->exp_imp_reverse,
                              LUSTRE_DLM_VERSION, LDLM_GL_CALLBACK, 2, size,
                              NULL);
        if (req == NULL)
                RETURN(-ENOMEM);

        body = lustre_msg_buf(req->rq_reqmsg, DLM_LOCKREQ_OFF, sizeof(*body));
        body->lock_handle[0] = lock->l_remote_handle;
        ldlm_lock2desc(lock, &body->lock_desc);

        lock_res_and_lock(lock);
        size[REPLY_REC_OFF] = lock->l_resource->lr_lvb_len;
        unlock_res_and_lock(lock);
        res = lock->l_resource;
        ptlrpc_req_set_repsize(req, 2, size);

        req->rq_send_state = LUSTRE_IMP_FULL;
        /* ptlrpc_prep_req already set timeout */
        if (AT_OFF)
                req->rq_timeout = ldlm_get_rq_timeout();

        if (lock->l_export && lock->l_export->exp_nid_stats &&
            lock->l_export->exp_nid_stats->nid_ldlm_stats) {
                lprocfs_counter_incr(lock->l_export->exp_nid_stats->nid_ldlm_stats,
                                     LDLM_GL_CALLBACK - LDLM_FIRST_OPC);
        }

        rc = ptlrpc_queue_wait(req);
        if (rc == -ELDLM_NO_LOCK_DATA)
                LDLM_DEBUG(lock, "lost race - client has a lock but no inode");
        else if (rc != 0)
                rc = ldlm_handle_ast_error(lock, req, rc, "glimpse");
        else
                rc = ldlm_res_lvbo_update(res, req,
                                          REPLY_REC_OFF, 1);
        ptlrpc_req_finished(req);
        if (rc == -ERESTART)
                ldlm_reprocess_all(res);

        RETURN(rc);
}

static void ldlm_svc_get_eopc(struct ldlm_request *dlm_req,
                       struct lprocfs_stats *srv_stats)
{
        int lock_type = 0, op = 0;

        lock_type = dlm_req->lock_desc.l_resource.lr_type;

        switch (lock_type) {
        case LDLM_PLAIN:
                op = PTLRPC_LAST_CNTR + LDLM_PLAIN_ENQUEUE;
                break;
        case LDLM_EXTENT:
                if (dlm_req->lock_flags & LDLM_FL_HAS_INTENT)
                        op = PTLRPC_LAST_CNTR + LDLM_GLIMPSE_ENQUEUE;
                else
                        op = PTLRPC_LAST_CNTR + LDLM_EXTENT_ENQUEUE;
                break;
        case LDLM_FLOCK:
                op = PTLRPC_LAST_CNTR + LDLM_FLOCK_ENQUEUE;
                break;
        case LDLM_IBITS:
                op = PTLRPC_LAST_CNTR + LDLM_IBITS_ENQUEUE;
                break;
        default:
                op = 0;
                break;
        }

        if (op)
                lprocfs_counter_incr(srv_stats, op);

        return ;
}

/*
 * Main server-side entry point into LDLM. This is called by ptlrpc service
 * threads to carry out client lock enqueueing requests.
 */
int ldlm_handle_enqueue(struct ptlrpc_request *req,
                        ldlm_completion_callback completion_callback,
                        ldlm_blocking_callback blocking_callback,
                        ldlm_glimpse_callback glimpse_callback)
{
        struct obd_device *obddev = req->rq_export->exp_obd;
        struct ldlm_reply *dlm_rep;
        struct ldlm_request *dlm_req;
        __u32 size[3] = { [MSG_PTLRPC_BODY_OFF] = sizeof(struct ptlrpc_body),
                        [DLM_LOCKREPLY_OFF]   = sizeof(*dlm_rep) };
        int rc = 0;
        __u32 flags;
        ldlm_error_t err = ELDLM_OK;
        struct ldlm_lock *lock = NULL;
        void *cookie = NULL;
        ENTRY;

        LDLM_DEBUG_NOLOCK("server-side enqueue handler START");

        dlm_req = lustre_swab_reqbuf(req, DLM_LOCKREQ_OFF, sizeof(*dlm_req),
                                     lustre_swab_ldlm_request);
        if (dlm_req == NULL) {
                CERROR ("Can't unpack dlm_req\n");
                GOTO(out, rc = -EFAULT);
        }

        ldlm_request_cancel(req, dlm_req, LDLM_ENQUEUE_CANCEL_OFF);
        flags = dlm_req->lock_flags;

        LASSERT(req->rq_export);

        if (req->rq_rqbd->rqbd_service->srv_stats)
                ldlm_svc_get_eopc(dlm_req,
                                  req->rq_rqbd->rqbd_service->srv_stats);

        if (req->rq_export && req->rq_export->exp_nid_stats &&
            req->rq_export->exp_nid_stats->nid_ldlm_stats) {
                lprocfs_counter_incr(req->rq_export->exp_nid_stats->nid_ldlm_stats,
                                     LDLM_ENQUEUE - LDLM_FIRST_OPC);
        }

        if (dlm_req->lock_desc.l_resource.lr_type < LDLM_MIN_TYPE ||
            dlm_req->lock_desc.l_resource.lr_type >= LDLM_MAX_TYPE) {
                DEBUG_REQ(D_ERROR, req, "invalid lock request type %d",
                          dlm_req->lock_desc.l_resource.lr_type);
                GOTO(out, rc = -EFAULT);
        }

        if (dlm_req->lock_desc.l_req_mode <= LCK_MINMODE ||
            dlm_req->lock_desc.l_req_mode >= LCK_MAXMODE ||
            dlm_req->lock_desc.l_req_mode & (dlm_req->lock_desc.l_req_mode-1)) {
                DEBUG_REQ(D_ERROR, req, "invalid lock request mode %d",
                          dlm_req->lock_desc.l_req_mode);
                GOTO(out, rc = -EFAULT);
        }

        if (req->rq_export->exp_connect_flags & OBD_CONNECT_IBITS) {
                if (dlm_req->lock_desc.l_resource.lr_type == LDLM_PLAIN) {
                        DEBUG_REQ(D_ERROR, req,
                                  "PLAIN lock request from IBITS client?");
                        GOTO(out, rc = -EPROTO);
                }
        } else if (dlm_req->lock_desc.l_resource.lr_type == LDLM_IBITS) {
                DEBUG_REQ(D_ERROR, req,
                          "IBITS lock request from unaware client?");
                GOTO(out, rc = -EPROTO);
        }

#if 0
        /* FIXME this makes it impossible to use LDLM_PLAIN locks -- check
           against server's _CONNECT_SUPPORTED flags? (I don't want to use
           ibits for mgc/mgs) */

        /* INODEBITS_INTEROP: Perform conversion from plain lock to
         * inodebits lock if client does not support them. */
        if (!(req->rq_export->exp_connect_flags & OBD_CONNECT_IBITS) &&
            (dlm_req->lock_desc.l_resource.lr_type == LDLM_PLAIN)) {
                dlm_req->lock_desc.l_resource.lr_type = LDLM_IBITS;
                dlm_req->lock_desc.l_policy_data.l_inodebits.bits =
                        MDS_INODELOCK_LOOKUP | MDS_INODELOCK_UPDATE;
                if (dlm_req->lock_desc.l_req_mode == LCK_PR)
                        dlm_req->lock_desc.l_req_mode = LCK_CR;
        }
#endif

        if (flags & LDLM_FL_REPLAY) {
                /* Find an existing lock in the per-export lock hash */
                lock = lustre_hash_lookup(req->rq_export->exp_lock_hash,
                                          (void *)&dlm_req->lock_handle[0]);
                if (lock != NULL) {
                        DEBUG_REQ(D_DLMTRACE, req, "found existing lock cookie "
                                  LPX64, lock->l_handle.h_cookie);
                        GOTO(existing_lock, rc = 0);
                }
        }

        /* The lock's callback data might be set in the policy function */
        lock = ldlm_lock_create(obddev->obd_namespace,
                                dlm_req->lock_desc.l_resource.lr_name,
                                dlm_req->lock_desc.l_resource.lr_type,
                                dlm_req->lock_desc.l_req_mode,
                                blocking_callback, completion_callback,
                                glimpse_callback, NULL, 0);
        if (!lock)
                GOTO(out, rc = -ENOMEM);

        lock->l_last_activity = cfs_time_current_sec();
        lock->l_remote_handle = dlm_req->lock_handle[0];
        LDLM_DEBUG(lock, "server-side enqueue handler, new lock created");

        OBD_FAIL_TIMEOUT(OBD_FAIL_LDLM_ENQUEUE_BLOCKED, obd_timeout * 2);
        /* Don't enqueue a lock onto the export if it has already
         * been evicted.  Cancel it now instead. (bug 3822) */
        if (req->rq_export->exp_failed) {
                LDLM_ERROR(lock, "lock on destroyed export %p", req->rq_export);
                GOTO(out, rc = -ENOTCONN);
        }
        lock->l_export = class_export_get(req->rq_export);

        if (lock->l_export->exp_lock_hash)
                lustre_hash_add(lock->l_export->exp_lock_hash,
                                &lock->l_remote_handle, &lock->l_exp_hash);

existing_lock:

        if (flags & LDLM_FL_HAS_INTENT) {
                /* In this case, the reply buffer is allocated deep in
                 * local_lock_enqueue by the policy function. */
                cookie = req;
        } else {
                int buffers = 2;

                lock_res_and_lock(lock);
                if (lock->l_resource->lr_lvb_len) {
                        size[DLM_REPLY_REC_OFF] = lock->l_resource->lr_lvb_len;
                        buffers = 3;
                }
                unlock_res_and_lock(lock);

                if (OBD_FAIL_CHECK_ONCE(OBD_FAIL_LDLM_ENQUEUE_EXTENT_ERR))
                        GOTO(out, rc = -ENOMEM);

                rc = lustre_pack_reply(req, buffers, size, NULL);
                if (rc)
                        GOTO(out, rc);
        }

        if (dlm_req->lock_desc.l_resource.lr_type != LDLM_PLAIN)
                lock->l_policy_data = dlm_req->lock_desc.l_policy_data;
        if (dlm_req->lock_desc.l_resource.lr_type == LDLM_EXTENT)
                lock->l_req_extent = lock->l_policy_data.l_extent;

        err = ldlm_lock_enqueue(obddev->obd_namespace, &lock, cookie, (int *)&flags);
        if (err)
                GOTO(out, err);

        dlm_rep = lustre_msg_buf(req->rq_repmsg, DLM_LOCKREPLY_OFF,
                                 sizeof(*dlm_rep));
        dlm_rep->lock_flags = flags;

        ldlm_lock2desc(lock, &dlm_rep->lock_desc);
        ldlm_lock2handle(lock, &dlm_rep->lock_handle);

        /* We never send a blocking AST until the lock is granted, but
         * we can tell it right now */
        lock_res_and_lock(lock);

        /* Now take into account flags to be inherited from original lock
           request both in reply to client and in our own lock flags. */
        dlm_rep->lock_flags |= dlm_req->lock_flags & LDLM_INHERIT_FLAGS;
        lock->l_flags |= dlm_req->lock_flags & LDLM_INHERIT_FLAGS;

        /* Don't move a pending lock onto the export if it has already
         * been evicted.  Cancel it now instead. (bug 5683) */
        if (req->rq_export->exp_failed ||
            OBD_FAIL_CHECK_ONCE(OBD_FAIL_LDLM_ENQUEUE_OLD_EXPORT)) {
                LDLM_ERROR(lock, "lock on destroyed export %p", req->rq_export);
                rc = -ENOTCONN;
        } else if (lock->l_flags & LDLM_FL_AST_SENT) {
                dlm_rep->lock_flags |= LDLM_FL_AST_SENT;
                if (lock->l_granted_mode == lock->l_req_mode) {
                        /* Only cancel lock if it was granted, because it
                         * would be destroyed immediatelly and would never
                         * be granted in the future, causing timeouts on client.
                         * Not granted lock will be cancelled immediatelly after
                         * sending completion AST.
                         */
                        if (dlm_rep->lock_flags & LDLM_FL_CANCEL_ON_BLOCK) {
                                unlock_res_and_lock(lock);
                                ldlm_lock_cancel(lock);
                                lock_res_and_lock(lock);
                        } else
                                ldlm_add_waiting_lock(lock);
                }
        }
        /* Make sure we never ever grant usual metadata locks to liblustre
           clients */
        if ((dlm_req->lock_desc.l_resource.lr_type == LDLM_PLAIN ||
            dlm_req->lock_desc.l_resource.lr_type == LDLM_IBITS) &&
             req->rq_export->exp_libclient) {
                if (!(lock->l_flags & LDLM_FL_CANCEL_ON_BLOCK) ||
                    !(dlm_rep->lock_flags & LDLM_FL_CANCEL_ON_BLOCK)) {
                        CERROR("Granting sync lock to libclient. "
                               "req fl %d, rep fl %d, lock fl "LPX64"\n",
                               dlm_req->lock_flags, dlm_rep->lock_flags,
                               lock->l_flags);
                        LDLM_ERROR(lock, "sync lock");
                        if (dlm_req->lock_flags & LDLM_FL_HAS_INTENT) {
                                struct ldlm_intent *it;
                                it = lustre_msg_buf(req->rq_reqmsg,
                                                    DLM_INTENT_IT_OFF,
                                                    sizeof(*it));
                                if (it != NULL) {
                                        CERROR("This is intent %s ("LPU64")\n",
                                               ldlm_it2str(it->opc), it->opc);
                                }
                        }
                }
        }

        unlock_res_and_lock(lock);

        EXIT;
 out:
        req->rq_status = rc ?: err;  /* return either error - bug 11190 */
        if (!req->rq_packed_final) {
                err = lustre_pack_reply(req, 1, NULL, NULL);
                if (rc == 0)
                        rc = err;
        }

        /* The LOCK_CHANGED code in ldlm_lock_enqueue depends on this
         * ldlm_reprocess_all.  If this moves, revisit that code. -phil */
        if (lock) {
                LDLM_DEBUG(lock, "server-side enqueue handler, sending reply"
                           "(err=%d, rc=%d)", err, rc);

                if (rc == 0) {
                        lock_res_and_lock(lock);
                        size[DLM_REPLY_REC_OFF] = lock->l_resource->lr_lvb_len;
                        if (size[DLM_REPLY_REC_OFF] > 0) {
                                void *lvb = lustre_msg_buf(req->rq_repmsg,
                                                       DLM_REPLY_REC_OFF,
                                                       size[DLM_REPLY_REC_OFF]);
                                LASSERTF(lvb != NULL, "req %p, lock %p\n",
                                         req, lock);

                                memcpy(lvb, lock->l_resource->lr_lvb_data,
                                       size[DLM_REPLY_REC_OFF]);
                        }
                        unlock_res_and_lock(lock);
                } else {
                        lock_res_and_lock(lock);
                        ldlm_resource_unlink_lock(lock);
                        ldlm_lock_destroy_nolock(lock);
                        unlock_res_and_lock(lock);
                }

                if (!err && dlm_req->lock_desc.l_resource.lr_type != LDLM_FLOCK)
                        ldlm_reprocess_all(lock->l_resource);

                LDLM_LOCK_PUT(lock);
        }

        LDLM_DEBUG_NOLOCK("server-side enqueue handler END (lock %p, rc %d)",
                          lock, rc);

        return rc;
}

int ldlm_handle_convert(struct ptlrpc_request *req)
{
        struct ldlm_request *dlm_req;
        struct ldlm_reply *dlm_rep;
        struct ldlm_lock *lock;
        int rc;
        __u32 size[2] = { [MSG_PTLRPC_BODY_OFF] = sizeof(struct ptlrpc_body),
                        [DLM_LOCKREPLY_OFF]   = sizeof(*dlm_rep) };
        ENTRY;

        dlm_req = lustre_swab_reqbuf(req, DLM_LOCKREQ_OFF, sizeof(*dlm_req),
                                     lustre_swab_ldlm_request);
        if (dlm_req == NULL) {
                CERROR ("Can't unpack dlm_req\n");
                RETURN (-EFAULT);
        }

        if (req->rq_export && req->rq_export->exp_nid_stats &&
            req->rq_export->exp_nid_stats->nid_ldlm_stats) {
                lprocfs_counter_incr(req->rq_export->exp_nid_stats->nid_ldlm_stats,
                                     LDLM_CONVERT - LDLM_FIRST_OPC);
        }

        rc = lustre_pack_reply(req, 2, size, NULL);
        if (rc)
                RETURN(rc);

        dlm_rep = lustre_msg_buf(req->rq_repmsg, DLM_LOCKREPLY_OFF,
                                 sizeof(*dlm_rep));
        dlm_rep->lock_flags = dlm_req->lock_flags;

        lock = ldlm_handle2lock(&dlm_req->lock_handle[0]);
        if (!lock) {
                req->rq_status = EINVAL;
        } else {
                void *res = NULL;

                LDLM_DEBUG(lock, "server-side convert handler START");

                lock->l_last_activity = cfs_time_current_sec();
                res = ldlm_lock_convert(lock, dlm_req->lock_desc.l_req_mode,
                                        &dlm_rep->lock_flags);
                if (res) {
                        if (ldlm_del_waiting_lock(lock))
                                LDLM_DEBUG(lock, "converted waiting lock");
                        req->rq_status = 0;
                } else {
                        req->rq_status = EDEADLOCK;
                }
        }

        if (lock) {
                if (!req->rq_status)
                        ldlm_reprocess_all(lock->l_resource);
                LDLM_DEBUG(lock, "server-side convert handler END");
                LDLM_LOCK_PUT(lock);
        } else
                LDLM_DEBUG_NOLOCK("server-side convert handler END");

        RETURN(0);
}

/* Cancel all the locks whos handles are packed into ldlm_request */
int ldlm_request_cancel(struct ptlrpc_request *req,
                        struct ldlm_request *dlm_req, int first)
{
        struct ldlm_resource *res, *pres = NULL;
        struct ldlm_lock *lock;
        int i, count, done = 0;
        ENTRY;

        count = dlm_req->lock_count ? dlm_req->lock_count : 1;
        if (first >= count)
                RETURN(0);

        /* There is no lock on the server at the replay time,
         * skip lock cancelling to make replay tests to pass. */
        if (lustre_msg_get_flags(req->rq_reqmsg) & MSG_REPLAY)
                RETURN(0);

<<<<<<< HEAD
=======
        LDLM_DEBUG_NOLOCK("server-side cancel handler START: %d locks",
                          count - first);
>>>>>>> d5360e75
        for (i = first; i < count; i++) {
                lock = ldlm_handle2lock(&dlm_req->lock_handle[i]);
                if (!lock) {
                        LDLM_DEBUG_NOLOCK("server-side cancel handler stale "
                                          "lock (cookie "LPU64")",
                                          dlm_req->lock_handle[i].cookie);
                        continue;
                }

                done++;
                res = lock->l_resource;
                if (res != pres) {
                        if (pres != NULL) {
                                ldlm_reprocess_all(pres);
                                ldlm_resource_putref(pres);
                        }
                        if (res != NULL) {
                                ldlm_resource_getref(res);
                                ldlm_res_lvbo_update(res, NULL, 0, 1);
                        }
                        pres = res;
                }
                ldlm_lock_cancel(lock);
                LDLM_LOCK_PUT(lock);
        }
        if (pres != NULL) {
                ldlm_reprocess_all(pres);
                ldlm_resource_putref(pres);
        }
        RETURN(done);
}

int ldlm_handle_cancel(struct ptlrpc_request *req)
{
        struct ldlm_request *dlm_req;
        int rc;
        ENTRY;

        dlm_req = lustre_swab_reqbuf(req, DLM_LOCKREQ_OFF, sizeof(*dlm_req),
                                     lustre_swab_ldlm_request);
        if (dlm_req == NULL) {
                CERROR("bad request buffer for cancel\n");
                RETURN(-EFAULT);
        }

        if (req->rq_export && req->rq_export->exp_nid_stats &&
            req->rq_export->exp_nid_stats->nid_ldlm_stats) {
                lprocfs_counter_incr(req->rq_export->exp_nid_stats->nid_ldlm_stats,
                                     LDLM_CANCEL - LDLM_FIRST_OPC);
        }

        rc = lustre_pack_reply(req, 1, NULL, NULL);
        if (rc)
                RETURN(rc);

        if (!ldlm_request_cancel(req, dlm_req, 0))
                req->rq_status = ESTALE;

        if (ptlrpc_reply(req) != 0)
                LBUG();

        RETURN(0);
}

void ldlm_handle_bl_callback(struct ldlm_namespace *ns,
                             struct ldlm_lock_desc *ld, struct ldlm_lock *lock)
{
        int do_ast;
        ENTRY;

        LDLM_DEBUG(lock, "client blocking AST callback handler START");

        lock_res_and_lock(lock);
        lock->l_flags |= LDLM_FL_CBPENDING;

        if (lock->l_flags & LDLM_FL_CANCEL_ON_BLOCK)
                lock->l_flags |= LDLM_FL_CANCEL;

        do_ast = (!lock->l_readers && !lock->l_writers);
        unlock_res_and_lock(lock);

        if (do_ast) {
                LDLM_DEBUG(lock, "already unused, calling "
                           "callback (%p)", lock->l_blocking_ast);
                if (lock->l_blocking_ast != NULL)
                        lock->l_blocking_ast(lock, ld, lock->l_ast_data,
                                             LDLM_CB_BLOCKING);
        } else {
                LDLM_DEBUG(lock, "Lock still has references, will be"
                           " cancelled later");
        }

        LDLM_DEBUG(lock, "client blocking callback handler END");
        LDLM_LOCK_PUT(lock);
        EXIT;
}

static void ldlm_handle_cp_callback(struct ptlrpc_request *req,
                                    struct ldlm_namespace *ns,
                                    struct ldlm_request *dlm_req,
                                    struct ldlm_lock *lock)
{
        CFS_LIST_HEAD(ast_list);
        ENTRY;

        LDLM_DEBUG(lock, "client completion callback handler START");

        if (OBD_FAIL_CHECK(OBD_FAIL_LDLM_CANCEL_BL_CB_RACE)) {
                int to = cfs_time_seconds(1);
                while (to > 0) {
                        to = schedule_timeout(to);
                        if (lock->l_granted_mode == lock->l_req_mode ||
                            lock->l_destroyed)
                                break;
                }
        }

        lock_res_and_lock(lock);
        if (lock->l_destroyed ||
            lock->l_granted_mode == lock->l_req_mode) {
                /* bug 11300: the lock has already been granted */
                unlock_res_and_lock(lock);
                LDLM_DEBUG(lock, "Double grant race happened");
                LDLM_LOCK_PUT(lock);
                EXIT;
                return;
        }

        /* If we receive the completion AST before the actual enqueue returned,
         * then we might need to switch lock modes, resources, or extents. */
        if (dlm_req->lock_desc.l_granted_mode != lock->l_req_mode) {
                lock->l_req_mode = dlm_req->lock_desc.l_granted_mode;
                LDLM_DEBUG(lock, "completion AST, new lock mode");
        }

        if (lock->l_resource->lr_type != LDLM_PLAIN) {
                lock->l_policy_data = dlm_req->lock_desc.l_policy_data;
                LDLM_DEBUG(lock, "completion AST, new policy data");
        }

        ldlm_resource_unlink_lock(lock);
        if (memcmp(&dlm_req->lock_desc.l_resource.lr_name,
                   &lock->l_resource->lr_name,
                   sizeof(lock->l_resource->lr_name)) != 0) {
                unlock_res_and_lock(lock);
                if (ldlm_lock_change_resource(ns, lock,
                                dlm_req->lock_desc.l_resource.lr_name)) {
                        LDLM_ERROR(lock, "Failed to allocate resource");
                        LDLM_LOCK_PUT(lock);
                        EXIT;
                        return;
                }
                LDLM_DEBUG(lock, "completion AST, new resource");
                CERROR("change resource!\n");
                lock_res_and_lock(lock);
        }

        if (dlm_req->lock_flags & LDLM_FL_AST_SENT) {
                /* BL_AST locks are not needed in lru.
                 * let ldlm_cancel_lru() be fast. */
                ldlm_lock_remove_from_lru(lock);
                lock->l_flags |= LDLM_FL_CBPENDING | LDLM_FL_BL_AST;
                LDLM_DEBUG(lock, "completion AST includes blocking AST");
        }

        if (lock->l_lvb_len) {
                void *lvb;
                lvb = lustre_swab_reqbuf(req, DLM_REQ_REC_OFF, lock->l_lvb_len,
                                         lock->l_lvb_swabber);
                if (lvb == NULL) {
                        LDLM_ERROR(lock, "completion AST did not contain "
                                   "expected LVB!");
                } else {
                        memcpy(lock->l_lvb_data, lvb, lock->l_lvb_len);
                }
        }

        ldlm_grant_lock(lock, &ast_list);
        unlock_res_and_lock(lock);

        LDLM_DEBUG(lock, "callback handler finished, about to run_ast_work");

        ldlm_run_cp_ast_work(&ast_list);

        LDLM_DEBUG_NOLOCK("client completion callback handler END (lock %p)",
                          lock);
        LDLM_LOCK_PUT(lock);
        EXIT;
}

static void ldlm_handle_gl_callback(struct ptlrpc_request *req,
                                    struct ldlm_namespace *ns,
                                    struct ldlm_request *dlm_req,
                                    struct ldlm_lock *lock)
{
        int rc = -ENOSYS;
        ENTRY;

        LDLM_DEBUG(lock, "client glimpse AST callback handler");

        if (lock->l_glimpse_ast != NULL)
                rc = lock->l_glimpse_ast(lock, req);

        if (req->rq_repmsg != NULL) {
                ptlrpc_reply(req);
        } else {
                req->rq_status = rc;
                ptlrpc_error(req);
        }

        lock_res_and_lock(lock);
        if (lock->l_granted_mode == LCK_PW &&
            !lock->l_readers && !lock->l_writers &&
            cfs_time_after(cfs_time_current(),
                           cfs_time_add(lock->l_last_used,
                                        cfs_time_seconds(10)))) {
                unlock_res_and_lock(lock);
                if (ldlm_bl_to_thread_lock(ns, NULL, lock))
                        ldlm_handle_bl_callback(ns, NULL, lock);

                EXIT;
                return;
        }
        unlock_res_and_lock(lock);
        LDLM_LOCK_PUT(lock);
        EXIT;
}

static int ldlm_callback_reply(struct ptlrpc_request *req, int rc)
{
        req->rq_status = rc;
        if (!req->rq_packed_final) {
                rc = lustre_pack_reply(req, 1, NULL, NULL);
                if (rc)
                        return rc;
        }
        return ptlrpc_reply(req);
}

#ifdef __KERNEL__
static int ldlm_bl_to_thread(struct ldlm_namespace *ns,
                             struct ldlm_lock_desc *ld, struct ldlm_lock *lock,
                             struct list_head *cancels, int count)
{
        struct ldlm_bl_pool *blp = ldlm_state->ldlm_bl_pool;
        struct ldlm_bl_work_item *blwi;
        ENTRY;

        if (cancels && count == 0)
                RETURN(0);

        OBD_ALLOC(blwi, sizeof(*blwi));
        if (blwi == NULL)
                RETURN(-ENOMEM);

        blwi->blwi_ns = ns;
        if (ld != NULL)
                blwi->blwi_ld = *ld;
        if (count) {
                list_add(&blwi->blwi_head, cancels);
                list_del_init(cancels);
                blwi->blwi_count = count;
        } else {
                blwi->blwi_lock = lock;
        }
        spin_lock(&blp->blp_lock);
        if (lock && lock->l_flags & LDLM_FL_DISCARD_DATA) {
                /* add LDLM_FL_DISCARD_DATA requests to the priority list */
                list_add_tail(&blwi->blwi_entry, &blp->blp_prio_list);
        } else {
                /* other blocking callbacks are added to the regular list */
                list_add_tail(&blwi->blwi_entry, &blp->blp_list);
        }
        cfs_waitq_signal(&blp->blp_waitq);
        spin_unlock(&blp->blp_lock);

        RETURN(0);
}
#endif

int ldlm_bl_to_thread_lock(struct ldlm_namespace *ns, struct ldlm_lock_desc *ld,
                           struct ldlm_lock *lock)
{
#ifdef __KERNEL__
        RETURN(ldlm_bl_to_thread(ns, ld, lock, NULL, 0));
#else
        RETURN(-ENOSYS);
#endif
}

int ldlm_bl_to_thread_list(struct ldlm_namespace *ns, struct ldlm_lock_desc *ld,
                           struct list_head *cancels, int count)
{
#ifdef __KERNEL__
        RETURN(ldlm_bl_to_thread(ns, ld, NULL, cancels, count));
#else
        RETURN(-ENOSYS);
#endif
}

static int ldlm_callback_handler(struct ptlrpc_request *req)
{
        struct ldlm_namespace *ns;
        struct ldlm_request *dlm_req;
        struct ldlm_lock *lock;
        int rc;
        ENTRY;

        /* Requests arrive in sender's byte order.  The ptlrpc service
         * handler has already checked and, if necessary, byte-swapped the
         * incoming request message body, but I am responsible for the
         * message buffers. */

        if (req->rq_export == NULL) {
                ldlm_callback_reply(req, -ENOTCONN);
                RETURN(0);
        }

        LASSERT(req->rq_export != NULL);
        LASSERT(req->rq_export->exp_obd != NULL);

        switch (lustre_msg_get_opc(req->rq_reqmsg)) {
        case LDLM_BL_CALLBACK:
                OBD_FAIL_RETURN(OBD_FAIL_LDLM_BL_CALLBACK, 0);
                break;
        case LDLM_CP_CALLBACK:
                OBD_FAIL_RETURN(OBD_FAIL_LDLM_CP_CALLBACK, 0);
                break;
        case LDLM_GL_CALLBACK:
                OBD_FAIL_RETURN(OBD_FAIL_LDLM_GL_CALLBACK, 0);
                break;
        case OBD_LOG_CANCEL: /* remove this eventually - for 1.4.0 compat */
                OBD_FAIL_RETURN(OBD_FAIL_OBD_LOG_CANCEL_NET, 0);
                rc = llog_origin_handle_cancel(req);
                OBD_FAIL_RETURN(OBD_FAIL_OBD_LOG_CANCEL_REP, 0);
                ldlm_callback_reply(req, rc);
                RETURN(0);
        case OBD_QC_CALLBACK:
                OBD_FAIL_RETURN(OBD_FAIL_OBD_QC_CALLBACK_NET, 0);
                rc = target_handle_qc_callback(req);
                ldlm_callback_reply(req, rc);
                RETURN(0);
        case QUOTA_DQACQ:
        case QUOTA_DQREL:
                /* reply in handler */
                rc = target_handle_dqacq_callback(req);
                RETURN(0);
        case LLOG_ORIGIN_HANDLE_CREATE:
                OBD_FAIL_RETURN(OBD_FAIL_OBD_LOGD_NET, 0);
                rc = llog_origin_handle_create(req);
                ldlm_callback_reply(req, rc);
                RETURN(0);
        case LLOG_ORIGIN_HANDLE_NEXT_BLOCK:
                OBD_FAIL_RETURN(OBD_FAIL_OBD_LOGD_NET, 0);
                rc = llog_origin_handle_next_block(req);
                ldlm_callback_reply(req, rc);
                RETURN(0);
        case LLOG_ORIGIN_HANDLE_READ_HEADER:
                OBD_FAIL_RETURN(OBD_FAIL_OBD_LOGD_NET, 0);
                rc = llog_origin_handle_read_header(req);
                ldlm_callback_reply(req, rc);
                RETURN(0);
        case LLOG_ORIGIN_HANDLE_CLOSE:
                OBD_FAIL_RETURN(OBD_FAIL_OBD_LOGD_NET, 0);
                rc = llog_origin_handle_close(req);
                ldlm_callback_reply(req, rc);
                RETURN(0);
        default:
                CERROR("unknown opcode %u\n",
                       lustre_msg_get_opc(req->rq_reqmsg));
                ldlm_callback_reply(req, -EPROTO);
                RETURN(0);
        }

        ns = req->rq_export->exp_obd->obd_namespace;
        LASSERT(ns != NULL);

        dlm_req = lustre_swab_reqbuf(req, DLM_LOCKREQ_OFF, sizeof(*dlm_req),
                                     lustre_swab_ldlm_request);
        if (dlm_req == NULL) {
                CERROR ("can't unpack dlm_req\n");
                ldlm_callback_reply(req, -EPROTO);
                RETURN (0);
        }

        /* Force a known safe race, send a cancel to the server for a lock
         * which the server has already started a blocking callback on. */
        if (OBD_FAIL_CHECK(OBD_FAIL_LDLM_CANCEL_BL_CB_RACE) &&
            lustre_msg_get_opc(req->rq_reqmsg) == LDLM_BL_CALLBACK) {
                rc = ldlm_cli_cancel(&dlm_req->lock_handle[0]);
                if (rc < 0)
                        CERROR("ldlm_cli_cancel: %d\n", rc);
        }

        lock = ldlm_handle2lock_ns(ns, &dlm_req->lock_handle[0]);
        if (!lock) {
                CDEBUG(D_DLMTRACE, "callback on lock "LPX64" - lock "
                       "disappeared\n", dlm_req->lock_handle[0].cookie);
                ldlm_callback_reply(req, -EINVAL);
                RETURN(0);
        }

<<<<<<< HEAD
        if ((lock->l_flags & LDLM_FL_FAIL_LOC) &&
=======
        if ((lock->l_flags & LDLM_FL_FAIL_LOC) && 
>>>>>>> d5360e75
            lustre_msg_get_opc(req->rq_reqmsg) == LDLM_BL_CALLBACK)
                OBD_RACE(OBD_FAIL_LDLM_CP_BL_RACE);

        /* Copy hints/flags (e.g. LDLM_FL_DISCARD_DATA) from AST. */
        lock_res_and_lock(lock);
        lock->l_flags |= (dlm_req->lock_flags & LDLM_AST_FLAGS);
        if (lustre_msg_get_opc(req->rq_reqmsg) == LDLM_BL_CALLBACK) {
                /* If somebody cancels lock and cache is already droped,
                 * or lock is failed before cp_ast received on client,
                 * we can tell the server we have no lock. Otherwise, we
                 * should send cancel after dropping the cache. */
                if (((lock->l_flags & LDLM_FL_CANCELING) &&
                    (lock->l_flags & LDLM_FL_BL_DONE)) ||
                    (lock->l_flags & LDLM_FL_FAILED)) {
                        LDLM_DEBUG(lock, "callback on lock "
                                   LPX64" - lock disappeared\n",
                                   dlm_req->lock_handle[0].cookie);
                        unlock_res_and_lock(lock);
                        LDLM_LOCK_PUT(lock);
                        ldlm_callback_reply(req, -EINVAL);
                        RETURN(0);
                }
                /* BL_AST locks are not needed in lru.
                 * let ldlm_cancel_lru() be fast. */
                ldlm_lock_remove_from_lru(lock);
                lock->l_flags |= LDLM_FL_BL_AST;
        }
        unlock_res_and_lock(lock);

        /* We want the ost thread to get this reply so that it can respond
         * to ost requests (write cache writeback) that might be triggered
         * in the callback.
         *
         * But we'd also like to be able to indicate in the reply that we're
         * cancelling right now, because it's unused, or have an intent result
         * in the reply, so we might have to push the responsibility for sending
         * the reply down into the AST handlers, alas. */

        switch (lustre_msg_get_opc(req->rq_reqmsg)) {
        case LDLM_BL_CALLBACK:
                CDEBUG(D_INODE, "blocking ast\n");
                if (!(lock->l_flags & LDLM_FL_CANCEL_ON_BLOCK))
                        ldlm_callback_reply(req, 0);
                if (ldlm_bl_to_thread_lock(ns, &dlm_req->lock_desc, lock))
                        ldlm_handle_bl_callback(ns, &dlm_req->lock_desc, lock);
                break;
        case LDLM_CP_CALLBACK:
                CDEBUG(D_INODE, "completion ast\n");
                ldlm_callback_reply(req, 0);
                ldlm_handle_cp_callback(req, ns, dlm_req, lock);
                break;
        case LDLM_GL_CALLBACK:
                CDEBUG(D_INODE, "glimpse ast\n");
                ldlm_handle_gl_callback(req, ns, dlm_req, lock);
                break;
        default:
                LBUG();                         /* checked above */
        }

        RETURN(0);
}

static int ldlm_cancel_handler(struct ptlrpc_request *req)
{
        int rc;
        ENTRY;

        /* Requests arrive in sender's byte order.  The ptlrpc service
         * handler has already checked and, if necessary, byte-swapped the
         * incoming request message body, but I am responsible for the
         * message buffers. */

        if (req->rq_export == NULL) {
                struct ldlm_request *dlm_req;

                CERROR("operation %d from %s with bad export cookie "LPU64"\n",
                       lustre_msg_get_opc(req->rq_reqmsg),
                       libcfs_id2str(req->rq_peer),
                       lustre_msg_get_handle(req->rq_reqmsg)->cookie);

<<<<<<< HEAD
                if (lustre_msg_get_opc(req->rq_reqmsg) == LDLM_CANCEL) {
                        dlm_req = lustre_swab_reqbuf(req, DLM_LOCKREQ_OFF,
                                                     sizeof(*dlm_req),
                                                     lustre_swab_ldlm_request);
                        if (dlm_req != NULL)
                                ldlm_lock_dump_handle(D_ERROR,
                                                      &dlm_req->lock_handle[0]);
                }
=======
                dlm_req = lustre_swab_reqbuf(req, DLM_LOCKREQ_OFF,
                                             sizeof(*dlm_req),
                                             lustre_swab_ldlm_request);
                if (dlm_req != NULL)
                        ldlm_lock_dump_handle(D_ERROR,
                                              &dlm_req->lock_handle[0]);
>>>>>>> d5360e75

                ldlm_callback_reply(req, -ENOTCONN);
                RETURN(0);
        }

        switch (lustre_msg_get_opc(req->rq_reqmsg)) {

        /* XXX FIXME move this back to mds/handler.c, bug 249 */
        case LDLM_CANCEL:
                CDEBUG(D_INODE, "cancel\n");
                OBD_FAIL_RETURN(OBD_FAIL_LDLM_CANCEL, 0);
                rc = ldlm_handle_cancel(req);
                if (rc)
                        break;
                RETURN(0);
        case OBD_LOG_CANCEL:
                OBD_FAIL_RETURN(OBD_FAIL_OBD_LOG_CANCEL_NET, 0);
                rc = llog_origin_handle_cancel(req);
                OBD_FAIL_RETURN(OBD_FAIL_OBD_LOG_CANCEL_REP, 0);
                ldlm_callback_reply(req, rc);
                RETURN(0);
        default:
                CERROR("invalid opcode %d\n",
                       lustre_msg_get_opc(req->rq_reqmsg));
                ldlm_callback_reply(req, -EINVAL);
        }

        RETURN(0);
}

#ifdef __KERNEL__
static struct ldlm_bl_work_item *ldlm_bl_get_work(struct ldlm_bl_pool *blp)
{
        struct ldlm_bl_work_item *blwi = NULL;
        static unsigned int num_bl = 0;

        spin_lock(&blp->blp_lock);
        /* process a request from the blp_list at least every blp_num_threads */
        if (!list_empty(&blp->blp_list) &&
            (list_empty(&blp->blp_prio_list) || num_bl == 0))
                blwi = list_entry(blp->blp_list.next,
                                  struct ldlm_bl_work_item, blwi_entry);
        else
                if (!list_empty(&blp->blp_prio_list))
                        blwi = list_entry(blp->blp_prio_list.next,
                                          struct ldlm_bl_work_item, blwi_entry);

        if (blwi) {
                if (++num_bl >= atomic_read(&blp->blp_num_threads))
                        num_bl = 0;
                list_del(&blwi->blwi_entry);
        }
        spin_unlock(&blp->blp_lock);

        return blwi;
}

/* This only contains temporary data until the thread starts */
struct ldlm_bl_thread_data {
        char                    bltd_name[CFS_CURPROC_COMM_MAX];
        struct ldlm_bl_pool     *bltd_blp;
        struct completion       bltd_comp;
        int                     bltd_num;
};

static int ldlm_bl_thread_main(void *arg);

static int ldlm_bl_thread_start(struct ldlm_bl_pool *blp)
{
        struct ldlm_bl_thread_data bltd = { .bltd_blp = blp };
        int rc;

        init_completion(&bltd.bltd_comp);
        rc = cfs_kernel_thread(ldlm_bl_thread_main, &bltd, 0);
        if (rc < 0) {
                CERROR("cannot start LDLM thread ldlm_bl_%02d: rc %d\n",
                       atomic_read(&blp->blp_num_threads), rc);
                return rc;
        }
        wait_for_completion(&bltd.bltd_comp);

        return 0;
}

static int ldlm_bl_thread_main(void *arg)
{
        struct ldlm_bl_pool *blp;
        ENTRY;

        {
                struct ldlm_bl_thread_data *bltd = arg;

                blp = bltd->bltd_blp;

                bltd->bltd_num = atomic_inc_return(&blp->blp_num_threads) - 1;
                atomic_inc(&blp->blp_busy_threads);

                snprintf(bltd->bltd_name, sizeof(bltd->bltd_name) - 1,
                        "ldlm_bl_%02d", bltd->bltd_num);
                cfs_daemonize(bltd->bltd_name);

                complete(&bltd->bltd_comp);
                /* cannot use bltd after this, it is only on caller's stack */
        }

        while (1) {
                struct l_wait_info lwi = { 0 };
                struct ldlm_bl_work_item *blwi = NULL;

                blwi = ldlm_bl_get_work(blp);

                if (blwi == NULL) {
                        int busy;

                        atomic_dec(&blp->blp_busy_threads);
                        l_wait_event_exclusive(blp->blp_waitq,
                                         (blwi = ldlm_bl_get_work(blp)) != NULL,
                                         &lwi);
                        busy = atomic_inc_return(&blp->blp_busy_threads);

                        if (blwi->blwi_ns == NULL)
                                /* added by ldlm_cleanup() */
                                break;

                        /* Not fatal if racy and have a few too many threads */
                        if (unlikely(busy < blp->blp_max_threads &&
                                    busy >= atomic_read(&blp->blp_num_threads)))
                                /* discard the return value, we tried */
                                ldlm_bl_thread_start(blp);
                } else {
                        if (blwi->blwi_ns == NULL)
                                /* added by ldlm_cleanup() */
                                break;
                }

                if (blwi->blwi_count) {
                        /* The special case when we cancel locks in lru
                         * asynchronously, we pass the list of locks here.
                         * Thus lock is marked LDLM_FL_CANCELING, and already
                         * canceled locally. */
                        ldlm_cli_cancel_list(&blwi->blwi_head,
                                             blwi->blwi_count, NULL, 0);
                } else {
                        ldlm_handle_bl_callback(blwi->blwi_ns, &blwi->blwi_ld,
                                                blwi->blwi_lock);
                }
                OBD_FREE(blwi, sizeof(*blwi));
        }

        atomic_dec(&blp->blp_busy_threads);
        atomic_dec(&blp->blp_num_threads);
        complete(&blp->blp_comp);
        RETURN(0);
}

#endif

<<<<<<< HEAD
/*
 * Export handle<->lock hash operations.
=======
/* 
 * Export handle<->lock hash operations. 
>>>>>>> d5360e75
 */
static unsigned
ldlm_export_lock_hash(lustre_hash_t *lh, void *key, unsigned mask)
{
        return lh_u64_hash(((struct lustre_handle *)key)->cookie, mask);
}

static void *
ldlm_export_lock_key(struct hlist_node *hnode)
{
        struct ldlm_lock *lock;
        ENTRY;

        lock = hlist_entry(hnode, struct ldlm_lock, l_exp_hash);
        RETURN(&lock->l_remote_handle);
}

static int
ldlm_export_lock_compare(void *key, struct hlist_node *hnode)
{
        ENTRY;
        RETURN(lustre_handle_equal(ldlm_export_lock_key(hnode), key));
}

static void *
ldlm_export_lock_get(struct hlist_node *hnode)
{
        struct ldlm_lock *lock;
        ENTRY;

        lock = hlist_entry(hnode, struct ldlm_lock, l_exp_hash);
        LDLM_LOCK_GET(lock);

        RETURN(lock);
}

static void *
ldlm_export_lock_put(struct hlist_node *hnode)
{
        struct ldlm_lock *lock;
        ENTRY;

        lock = hlist_entry(hnode, struct ldlm_lock, l_exp_hash);
        LDLM_LOCK_PUT(lock);

        RETURN(lock);
}

static lustre_hash_ops_t ldlm_export_lock_ops = {
        .lh_hash    = ldlm_export_lock_hash,
        .lh_key     = ldlm_export_lock_key,
        .lh_compare = ldlm_export_lock_compare,
        .lh_get     = ldlm_export_lock_get,
        .lh_put     = ldlm_export_lock_put
};

int ldlm_init_export(struct obd_export *exp)
{
        ENTRY;

        exp->exp_lock_hash =
                lustre_hash_init(obd_uuid2str(&exp->exp_client_uuid),
                                 7, 16, &ldlm_export_lock_ops, LH_REHASH);

        if (!exp->exp_lock_hash)
                RETURN(-ENOMEM);

        RETURN(0);
}
EXPORT_SYMBOL(ldlm_init_export);

void ldlm_destroy_export(struct obd_export *exp)
{
        ENTRY;
        lustre_hash_exit(exp->exp_lock_hash);
        exp->exp_lock_hash = NULL;
        EXIT;
}
EXPORT_SYMBOL(ldlm_destroy_export);

static int ldlm_setup(void);
static int ldlm_cleanup(void);

int ldlm_get_ref(void)
{
        int rc = 0;
        ENTRY;
        mutex_down(&ldlm_ref_sem);
        if (++ldlm_refcount == 1) {
                rc = ldlm_setup();
                if (rc)
                        ldlm_refcount--;
        }
        mutex_up(&ldlm_ref_sem);

        RETURN(rc);
}

void ldlm_put_ref(void)
{
        ENTRY;
        mutex_down(&ldlm_ref_sem);
        if (ldlm_refcount == 1) {
                int rc = ldlm_cleanup();
                if (rc)
                        CERROR("ldlm_cleanup failed: %d\n", rc);
                else
                        ldlm_refcount--;
        } else {
                ldlm_refcount--;
        }
        mutex_up(&ldlm_ref_sem);

        EXIT;
}

static int ldlm_setup(void)
{
        struct ldlm_bl_pool *blp;
        int rc = 0;
        int ldlm_min_threads = LDLM_THREADS_AUTO_MIN;
        int ldlm_max_threads = LDLM_THREADS_AUTO_MAX;
#ifdef __KERNEL__
        int i;
#endif
        ENTRY;

        if (ldlm_state != NULL)
                RETURN(-EALREADY);

        OBD_ALLOC(ldlm_state, sizeof(*ldlm_state));
        if (ldlm_state == NULL)
                RETURN(-ENOMEM);

#ifdef LPROCFS
        rc = ldlm_proc_setup();
        if (rc != 0)
                GOTO(out_free, rc);
#endif

#ifdef __KERNEL__
        if (ldlm_num_threads) {
                /* If ldlm_num_threads is set, it is the min and the max. */
                if (ldlm_num_threads > LDLM_THREADS_AUTO_MAX)
                        ldlm_num_threads = LDLM_THREADS_AUTO_MAX;
                if (ldlm_num_threads < LDLM_THREADS_AUTO_MIN)
                        ldlm_num_threads = LDLM_THREADS_AUTO_MIN;
                ldlm_min_threads = ldlm_max_threads = ldlm_num_threads;
        }
#endif

        ldlm_state->ldlm_cb_service =
                ptlrpc_init_svc(LDLM_NBUFS, LDLM_BUFSIZE, LDLM_MAXREQSIZE,
                                LDLM_MAXREPSIZE, LDLM_CB_REQUEST_PORTAL,
                                LDLM_CB_REPLY_PORTAL, 2,
                                ldlm_callback_handler, "ldlm_cbd",
                                ldlm_svc_proc_dir, NULL,
                                ldlm_min_threads, ldlm_max_threads,
                                "ldlm_cb", NULL);

        if (!ldlm_state->ldlm_cb_service) {
                CERROR("failed to start service\n");
                GOTO(out_proc, rc = -ENOMEM);
        }

        ldlm_state->ldlm_cancel_service =
                ptlrpc_init_svc(LDLM_NBUFS, LDLM_BUFSIZE, LDLM_MAXREQSIZE,
                                LDLM_MAXREPSIZE, LDLM_CANCEL_REQUEST_PORTAL,
                                LDLM_CANCEL_REPLY_PORTAL, 6,
                                ldlm_cancel_handler, "ldlm_canceld",
                                ldlm_svc_proc_dir, NULL,
                                ldlm_min_threads, ldlm_max_threads,
                                "ldlm_cn", NULL);

        if (!ldlm_state->ldlm_cancel_service) {
                CERROR("failed to start service\n");
                GOTO(out_proc, rc = -ENOMEM);
        }

        OBD_ALLOC(blp, sizeof(*blp));
        if (blp == NULL)
                GOTO(out_proc, rc = -ENOMEM);
        ldlm_state->ldlm_bl_pool = blp;

        spin_lock_init(&blp->blp_lock);
        CFS_INIT_LIST_HEAD(&blp->blp_list);
        CFS_INIT_LIST_HEAD(&blp->blp_prio_list);
        cfs_waitq_init(&blp->blp_waitq);
        atomic_set(&blp->blp_num_threads, 0);
        atomic_set(&blp->blp_busy_threads, 0);
        blp->blp_min_threads = ldlm_min_threads;
        blp->blp_max_threads = ldlm_max_threads;

#ifdef __KERNEL__
        for (i = 0; i < blp->blp_min_threads; i++) {
                rc = ldlm_bl_thread_start(blp);
                if (rc < 0)
                        GOTO(out_thread, rc);
        }

        rc = ptlrpc_start_threads(NULL, ldlm_state->ldlm_cancel_service);
        if (rc)
                GOTO(out_thread, rc);

        rc = ptlrpc_start_threads(NULL, ldlm_state->ldlm_cb_service);
        if (rc)
                GOTO(out_thread, rc);

        CFS_INIT_LIST_HEAD(&expired_lock_thread.elt_expired_locks);
        expired_lock_thread.elt_state = ELT_STOPPED;
        cfs_waitq_init(&expired_lock_thread.elt_waitq);

        CFS_INIT_LIST_HEAD(&waiting_locks_list);
        spin_lock_init(&waiting_locks_spinlock);
        cfs_timer_init(&waiting_locks_timer, waiting_locks_callback, 0);

        rc = cfs_kernel_thread(expired_lock_main, NULL, CLONE_VM | CLONE_FILES);
        if (rc < 0) {
                CERROR("Cannot start ldlm expired-lock thread: %d\n", rc);
                GOTO(out_thread, rc);
        }

        wait_event(expired_lock_thread.elt_waitq,
                   expired_lock_thread.elt_state == ELT_READY);
#endif

#ifdef __KERNEL__
        rc = ldlm_pools_init();
        if (rc)
                GOTO(out_thread, rc);
#endif

        RETURN(0);

#ifdef __KERNEL__
 out_thread:
        ptlrpc_unregister_service(ldlm_state->ldlm_cancel_service);
        ptlrpc_unregister_service(ldlm_state->ldlm_cb_service);
#endif

 out_proc:
#ifdef LPROCFS
        ldlm_proc_cleanup();
 out_free:
#endif
        OBD_FREE(ldlm_state, sizeof(*ldlm_state));
        ldlm_state = NULL;
        return rc;
}

static int ldlm_cleanup(void)
{
#ifdef __KERNEL__
        struct ldlm_bl_pool *blp = ldlm_state->ldlm_bl_pool;
#endif
        ENTRY;

        if (!list_empty(ldlm_namespace_list(LDLM_NAMESPACE_SERVER)) ||
            !list_empty(ldlm_namespace_list(LDLM_NAMESPACE_CLIENT))) {
                CERROR("ldlm still has namespaces; clean these up first.\n");
                ldlm_dump_all_namespaces(LDLM_NAMESPACE_SERVER, D_DLMTRACE);
                ldlm_dump_all_namespaces(LDLM_NAMESPACE_CLIENT, D_DLMTRACE);
                RETURN(-EBUSY);
        }

#ifdef __KERNEL__
        ldlm_pools_fini();
#endif

#ifdef __KERNEL__
        while (atomic_read(&blp->blp_num_threads) > 0) {
                struct ldlm_bl_work_item blwi = { .blwi_ns = NULL };

                init_completion(&blp->blp_comp);

                spin_lock(&blp->blp_lock);
                list_add_tail(&blwi.blwi_entry, &blp->blp_list);
                cfs_waitq_signal(&blp->blp_waitq);
                spin_unlock(&blp->blp_lock);

                wait_for_completion(&blp->blp_comp);
        }
        OBD_FREE(blp, sizeof(*blp));

        ptlrpc_unregister_service(ldlm_state->ldlm_cb_service);
        ptlrpc_unregister_service(ldlm_state->ldlm_cancel_service);
        ldlm_proc_cleanup();

        expired_lock_thread.elt_state = ELT_TERMINATE;
        cfs_waitq_signal(&expired_lock_thread.elt_waitq);
        wait_event(expired_lock_thread.elt_waitq,
                   expired_lock_thread.elt_state == ELT_STOPPED);
#else
        ptlrpc_unregister_service(ldlm_state->ldlm_cb_service);
        ptlrpc_unregister_service(ldlm_state->ldlm_cancel_service);
#endif

        OBD_FREE(ldlm_state, sizeof(*ldlm_state));
        ldlm_state = NULL;

        RETURN(0);
}

int __init ldlm_init(void)
{
        init_mutex(&ldlm_ref_sem);
        init_mutex(ldlm_namespace_lock(LDLM_NAMESPACE_SERVER));
        init_mutex(ldlm_namespace_lock(LDLM_NAMESPACE_CLIENT));
        ldlm_resource_slab = cfs_mem_cache_create("ldlm_resources",
                                               sizeof(struct ldlm_resource), 0,
                                               SLAB_HWCACHE_ALIGN);
        if (ldlm_resource_slab == NULL)
                return -ENOMEM;

        ldlm_lock_slab = cfs_mem_cache_create("ldlm_locks",
                                      sizeof(struct ldlm_lock), 0,
                                      SLAB_HWCACHE_ALIGN | SLAB_DESTROY_BY_RCU);
        if (ldlm_lock_slab == NULL) {
                cfs_mem_cache_destroy(ldlm_resource_slab);
                return -ENOMEM;
        }

        ldlm_interval_slab = cfs_mem_cache_create("interval_node",
                                        sizeof(struct ldlm_interval),
                                        0, SLAB_HWCACHE_ALIGN);
        if (ldlm_interval_slab == NULL) {
                cfs_mem_cache_destroy(ldlm_resource_slab);
                cfs_mem_cache_destroy(ldlm_lock_slab);
                return -ENOMEM;
        }

        return 0;
}

void __exit ldlm_exit(void)
{
        int rc;
        if (ldlm_refcount)
                CERROR("ldlm_refcount is %d in ldlm_exit!\n", ldlm_refcount);
        rc = cfs_mem_cache_destroy(ldlm_resource_slab);
        LASSERTF(rc == 0, "couldn't free ldlm resource slab\n");
#ifdef __KERNEL__
        /* ldlm_lock_put() use RCU to call ldlm_lock_free, so need call
         * synchronize_rcu() to wait a grace period elapsed, so that
         * ldlm_lock_free() get a chance to be called. */
        synchronize_rcu();
#endif
        rc = cfs_mem_cache_destroy(ldlm_lock_slab);
        LASSERTF(rc == 0, "couldn't free ldlm lock slab\n");
        rc = cfs_mem_cache_destroy(ldlm_interval_slab);
        LASSERTF(rc == 0, "couldn't free interval node slab\n");
}

/* ldlm_extent.c */
EXPORT_SYMBOL(ldlm_extent_shift_kms);

/* ldlm_lock.c */
EXPORT_SYMBOL(ldlm_get_processing_policy);
EXPORT_SYMBOL(ldlm_lock2desc);
EXPORT_SYMBOL(ldlm_register_intent);
EXPORT_SYMBOL(ldlm_lockname);
EXPORT_SYMBOL(ldlm_typename);
EXPORT_SYMBOL(ldlm_lock2handle);
EXPORT_SYMBOL(__ldlm_handle2lock);
EXPORT_SYMBOL(ldlm_lock_get);
EXPORT_SYMBOL(ldlm_lock_put);
EXPORT_SYMBOL(ldlm_lock_fast_match);
<<<<<<< HEAD
=======
EXPORT_SYMBOL(ldlm_lock_fast_release);
>>>>>>> d5360e75
EXPORT_SYMBOL(ldlm_lock_match);
EXPORT_SYMBOL(ldlm_lock_cancel);
EXPORT_SYMBOL(ldlm_lock_addref);
EXPORT_SYMBOL(ldlm_lock_decref);
EXPORT_SYMBOL(ldlm_lock_decref_and_cancel);
EXPORT_SYMBOL(ldlm_lock_change_resource);
EXPORT_SYMBOL(ldlm_lock_set_data);
EXPORT_SYMBOL(ldlm_it2str);
EXPORT_SYMBOL(ldlm_lock_dump);
EXPORT_SYMBOL(ldlm_lock_dump_handle);
EXPORT_SYMBOL(ldlm_reprocess_all_ns);
EXPORT_SYMBOL(ldlm_lock_allow_match);

/* ldlm_request.c */
EXPORT_SYMBOL(ldlm_completion_ast);
EXPORT_SYMBOL(ldlm_blocking_ast);
EXPORT_SYMBOL(ldlm_glimpse_ast);
EXPORT_SYMBOL(ldlm_expired_completion_wait);
EXPORT_SYMBOL(ldlm_prep_enqueue_req);
EXPORT_SYMBOL(ldlm_prep_elc_req);
EXPORT_SYMBOL(ldlm_cli_convert);
EXPORT_SYMBOL(ldlm_cli_enqueue);
EXPORT_SYMBOL(ldlm_cli_enqueue_fini);
EXPORT_SYMBOL(ldlm_cli_enqueue_local);
EXPORT_SYMBOL(ldlm_cli_cancel);
EXPORT_SYMBOL(ldlm_cli_cancel_unused);
EXPORT_SYMBOL(ldlm_cli_cancel_req);
EXPORT_SYMBOL(ldlm_cli_join_lru);
EXPORT_SYMBOL(ldlm_replay_locks);
EXPORT_SYMBOL(ldlm_resource_foreach);
EXPORT_SYMBOL(ldlm_namespace_foreach);
EXPORT_SYMBOL(ldlm_namespace_foreach_res);
EXPORT_SYMBOL(ldlm_resource_iterate);
EXPORT_SYMBOL(ldlm_cancel_resource_local);
EXPORT_SYMBOL(ldlm_cli_cancel_list);

/* ldlm_lockd.c */
EXPORT_SYMBOL(ldlm_server_blocking_ast);
EXPORT_SYMBOL(ldlm_server_completion_ast);
EXPORT_SYMBOL(ldlm_server_glimpse_ast);
EXPORT_SYMBOL(ldlm_handle_enqueue);
EXPORT_SYMBOL(ldlm_handle_cancel);
EXPORT_SYMBOL(ldlm_request_cancel);
EXPORT_SYMBOL(ldlm_handle_convert);
EXPORT_SYMBOL(ldlm_del_waiting_lock);
EXPORT_SYMBOL(ldlm_get_ref);
EXPORT_SYMBOL(ldlm_put_ref);
EXPORT_SYMBOL(ldlm_refresh_waiting_lock);

/* ldlm_resource.c */
EXPORT_SYMBOL(ldlm_namespace_new);
EXPORT_SYMBOL(ldlm_namespace_cleanup);
EXPORT_SYMBOL(ldlm_namespace_free);
EXPORT_SYMBOL(ldlm_namespace_dump);
EXPORT_SYMBOL(ldlm_dump_all_namespaces);
EXPORT_SYMBOL(ldlm_resource_get);
EXPORT_SYMBOL(ldlm_resource_putref);
EXPORT_SYMBOL(ldlm_resource_unlink_lock);

/* ldlm_lib.c */
EXPORT_SYMBOL(client_import_add_conn);
EXPORT_SYMBOL(client_import_del_conn);
EXPORT_SYMBOL(client_obd_setup);
EXPORT_SYMBOL(client_obd_cleanup);
EXPORT_SYMBOL(client_connect_import);
EXPORT_SYMBOL(client_disconnect_export);
<<<<<<< HEAD
EXPORT_SYMBOL(server_disconnect_export);
=======
>>>>>>> d5360e75
EXPORT_SYMBOL(target_abort_recovery);
EXPORT_SYMBOL(target_cleanup_recovery);
EXPORT_SYMBOL(target_handle_connect);
EXPORT_SYMBOL(target_destroy_export);
EXPORT_SYMBOL(target_cancel_recovery_timer);
EXPORT_SYMBOL(target_send_reply);
EXPORT_SYMBOL(target_queue_recovery_request);
EXPORT_SYMBOL(target_handle_ping);
EXPORT_SYMBOL(target_pack_pool_reply);
EXPORT_SYMBOL(target_handle_disconnect);
EXPORT_SYMBOL(target_handle_reply);

/* l_lock.c */
EXPORT_SYMBOL(lock_res_and_lock);
EXPORT_SYMBOL(unlock_res_and_lock);<|MERGE_RESOLUTION|>--- conflicted
+++ resolved
@@ -285,11 +285,7 @@
                         LDLM_LOCK_GET(lock);
                         spin_unlock_bh(&waiting_locks_spinlock);
                         LDLM_DEBUG(lock, "prolong the busy lock");
-<<<<<<< HEAD
-                        ldlm_refresh_waiting_lock(lock,
-=======
                         ldlm_refresh_waiting_lock(lock, 
->>>>>>> d5360e75
                                                   ldlm_get_enq_timeout(lock));
                         spin_lock_bh(&waiting_locks_spinlock);
 
@@ -377,11 +373,7 @@
 
         if (OBD_FAIL_CHECK(OBD_FAIL_PTLRPC_HPREQ_NOTIMEOUT) ||
             OBD_FAIL_CHECK(OBD_FAIL_PTLRPC_HPREQ_TIMEOUT))
-<<<<<<< HEAD
-                seconds = 1;
-=======
                 seconds = 2;
->>>>>>> d5360e75
 
         timeout = cfs_time_shift(seconds);
         if (likely(cfs_time_after(timeout, lock->l_callback_timeout)))
@@ -485,6 +477,7 @@
                  * from a list */
                 LDLM_LOCK_PUT(lock);
 
+        LDLM_DEBUG(lock, "%s", ret == 0 ? "wasn't waiting" : "removed");
         return ret;
 }
 
@@ -808,14 +801,11 @@
 
         total_enqueue_wait = cfs_time_sub(cfs_time_current_sec(),
                                           lock->l_last_activity);
-<<<<<<< HEAD
-=======
 
         if (total_enqueue_wait > obd_timeout)
                 /* non-fatal with AT - change to LDLM_DEBUG? */
                 LDLM_WARN(lock, "enqueue wait took %lus from %lu",
                            total_enqueue_wait, lock->l_last_activity);
->>>>>>> d5360e75
 
         lock_res_and_lock(lock);
         if (lock->l_resource->lr_lvb_len) {
@@ -856,23 +846,8 @@
 
         /* Server-side enqueue wait time estimate, used in
             __ldlm_add_waiting_lock to set future enqueue timers */
-<<<<<<< HEAD
-        if (total_enqueue_wait < ldlm_get_enq_timeout(lock))
-                at_add(&lock->l_resource->lr_namespace->ns_at_estimate,
-                       total_enqueue_wait);
-        else
-                /* bz18618. Don't add lock enqueue time we spend waiting for a
-                   previous callback to fail. Locks waiting legitimately will
-                   get extended by ldlm_refresh_waiting_lock regardless of the
-                   estimate, so it's okay to underestimate here. */
-                LDLM_DEBUG(lock, "lock completed after %lus; estimate was %ds. "
-                       "It is likely that a previous callback timed out.",
-                       total_enqueue_wait,
-                       at_get(&lock->l_resource->lr_namespace->ns_at_estimate));
-=======
         at_add(&lock->l_resource->lr_namespace->ns_at_estimate,
                total_enqueue_wait);
->>>>>>> d5360e75
 
         ptlrpc_req_set_repsize(req, 1, NULL);
 
@@ -885,8 +860,6 @@
         lock_res_and_lock(lock);
         if (lock->l_flags & LDLM_FL_AST_SENT) {
                 body->lock_flags |= LDLM_FL_AST_SENT;
-                /* copy ast flags like LDLM_FL_DISCARD_DATA */
-                body->lock_flags |= (lock->l_flags & LDLM_AST_FLAGS);
 
                 /* We might get here prior to ldlm_handle_enqueue setting
                  * LDLM_FL_CANCEL_ON_BLOCK flag. Then we will put this lock
@@ -927,11 +900,7 @@
         int rc = 0;
         ENTRY;
 
-<<<<<<< HEAD
-        LASSERT(lock != NULL && lock->l_export != NULL);
-=======
         LASSERT(lock != NULL);
->>>>>>> d5360e75
 
         req = ptlrpc_prep_req(lock->l_export->exp_imp_reverse,
                               LUSTRE_DLM_VERSION, LDLM_GL_CALLBACK, 2, size,
@@ -1363,11 +1332,8 @@
         if (lustre_msg_get_flags(req->rq_reqmsg) & MSG_REPLAY)
                 RETURN(0);
 
-<<<<<<< HEAD
-=======
         LDLM_DEBUG_NOLOCK("server-side cancel handler START: %d locks",
                           count - first);
->>>>>>> d5360e75
         for (i = first; i < count; i++) {
                 lock = ldlm_handle2lock(&dlm_req->lock_handle[i]);
                 if (!lock) {
@@ -1397,6 +1363,7 @@
                 ldlm_reprocess_all(pres);
                 ldlm_resource_putref(pres);
         }
+        LDLM_DEBUG_NOLOCK("server-side cancel handler END");
         RETURN(done);
 }
 
@@ -1770,11 +1737,7 @@
                 RETURN(0);
         }
 
-<<<<<<< HEAD
-        if ((lock->l_flags & LDLM_FL_FAIL_LOC) &&
-=======
         if ((lock->l_flags & LDLM_FL_FAIL_LOC) && 
->>>>>>> d5360e75
             lustre_msg_get_opc(req->rq_reqmsg) == LDLM_BL_CALLBACK)
                 OBD_RACE(OBD_FAIL_LDLM_CP_BL_RACE);
 
@@ -1855,23 +1818,12 @@
                        libcfs_id2str(req->rq_peer),
                        lustre_msg_get_handle(req->rq_reqmsg)->cookie);
 
-<<<<<<< HEAD
-                if (lustre_msg_get_opc(req->rq_reqmsg) == LDLM_CANCEL) {
-                        dlm_req = lustre_swab_reqbuf(req, DLM_LOCKREQ_OFF,
-                                                     sizeof(*dlm_req),
-                                                     lustre_swab_ldlm_request);
-                        if (dlm_req != NULL)
-                                ldlm_lock_dump_handle(D_ERROR,
-                                                      &dlm_req->lock_handle[0]);
-                }
-=======
                 dlm_req = lustre_swab_reqbuf(req, DLM_LOCKREQ_OFF,
                                              sizeof(*dlm_req),
                                              lustre_swab_ldlm_request);
                 if (dlm_req != NULL)
                         ldlm_lock_dump_handle(D_ERROR,
                                               &dlm_req->lock_handle[0]);
->>>>>>> d5360e75
 
                 ldlm_callback_reply(req, -ENOTCONN);
                 RETURN(0);
@@ -2029,13 +1981,8 @@
 
 #endif
 
-<<<<<<< HEAD
-/*
- * Export handle<->lock hash operations.
-=======
 /* 
  * Export handle<->lock hash operations. 
->>>>>>> d5360e75
  */
 static unsigned
 ldlm_export_lock_hash(lustre_hash_t *lh, void *key, unsigned mask)
@@ -2190,7 +2137,7 @@
         ldlm_state->ldlm_cb_service =
                 ptlrpc_init_svc(LDLM_NBUFS, LDLM_BUFSIZE, LDLM_MAXREQSIZE,
                                 LDLM_MAXREPSIZE, LDLM_CB_REQUEST_PORTAL,
-                                LDLM_CB_REPLY_PORTAL, 2,
+                                LDLM_CB_REPLY_PORTAL, 1800,
                                 ldlm_callback_handler, "ldlm_cbd",
                                 ldlm_svc_proc_dir, NULL,
                                 ldlm_min_threads, ldlm_max_threads,
@@ -2204,7 +2151,7 @@
         ldlm_state->ldlm_cancel_service =
                 ptlrpc_init_svc(LDLM_NBUFS, LDLM_BUFSIZE, LDLM_MAXREQSIZE,
                                 LDLM_MAXREPSIZE, LDLM_CANCEL_REQUEST_PORTAL,
-                                LDLM_CANCEL_REPLY_PORTAL, 6,
+                                LDLM_CANCEL_REPLY_PORTAL, 6000,
                                 ldlm_cancel_handler, "ldlm_canceld",
                                 ldlm_svc_proc_dir, NULL,
                                 ldlm_min_threads, ldlm_max_threads,
@@ -2351,8 +2298,8 @@
                 return -ENOMEM;
 
         ldlm_lock_slab = cfs_mem_cache_create("ldlm_locks",
-                                      sizeof(struct ldlm_lock), 0,
-                                      SLAB_HWCACHE_ALIGN | SLAB_DESTROY_BY_RCU);
+                                           sizeof(struct ldlm_lock), 0,
+                                           SLAB_HWCACHE_ALIGN);
         if (ldlm_lock_slab == NULL) {
                 cfs_mem_cache_destroy(ldlm_resource_slab);
                 return -ENOMEM;
@@ -2377,12 +2324,6 @@
                 CERROR("ldlm_refcount is %d in ldlm_exit!\n", ldlm_refcount);
         rc = cfs_mem_cache_destroy(ldlm_resource_slab);
         LASSERTF(rc == 0, "couldn't free ldlm resource slab\n");
-#ifdef __KERNEL__
-        /* ldlm_lock_put() use RCU to call ldlm_lock_free, so need call
-         * synchronize_rcu() to wait a grace period elapsed, so that
-         * ldlm_lock_free() get a chance to be called. */
-        synchronize_rcu();
-#endif
         rc = cfs_mem_cache_destroy(ldlm_lock_slab);
         LASSERTF(rc == 0, "couldn't free ldlm lock slab\n");
         rc = cfs_mem_cache_destroy(ldlm_interval_slab);
@@ -2403,10 +2344,7 @@
 EXPORT_SYMBOL(ldlm_lock_get);
 EXPORT_SYMBOL(ldlm_lock_put);
 EXPORT_SYMBOL(ldlm_lock_fast_match);
-<<<<<<< HEAD
-=======
 EXPORT_SYMBOL(ldlm_lock_fast_release);
->>>>>>> d5360e75
 EXPORT_SYMBOL(ldlm_lock_match);
 EXPORT_SYMBOL(ldlm_lock_cancel);
 EXPORT_SYMBOL(ldlm_lock_addref);
@@ -2417,6 +2355,7 @@
 EXPORT_SYMBOL(ldlm_it2str);
 EXPORT_SYMBOL(ldlm_lock_dump);
 EXPORT_SYMBOL(ldlm_lock_dump_handle);
+EXPORT_SYMBOL(ldlm_cancel_locks_for_export);
 EXPORT_SYMBOL(ldlm_reprocess_all_ns);
 EXPORT_SYMBOL(ldlm_lock_allow_match);
 
@@ -2473,10 +2412,6 @@
 EXPORT_SYMBOL(client_obd_cleanup);
 EXPORT_SYMBOL(client_connect_import);
 EXPORT_SYMBOL(client_disconnect_export);
-<<<<<<< HEAD
-EXPORT_SYMBOL(server_disconnect_export);
-=======
->>>>>>> d5360e75
 EXPORT_SYMBOL(target_abort_recovery);
 EXPORT_SYMBOL(target_cleanup_recovery);
 EXPORT_SYMBOL(target_handle_connect);
