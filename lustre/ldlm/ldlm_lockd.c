--- conflicted
+++ resolved
@@ -670,14 +670,9 @@
         total_enqueue_wait = cfs_timeval_sub(&granted_time,
                                              &lock->l_enqueued_time, NULL);
 
-<<<<<<< HEAD
         if (total_enqueue_wait / ONE_MILLION > obd_timeout)
                 /* non-fatal with AT - change to LDLM_DEBUG? */
                 LDLM_ERROR(lock, "enqueue wait took %luus from %lu",
-=======
-        if (total_enqueue_wait / 1000000 > obd_timeout)
-                LDLM_ERROR(lock, "enqueue wait took %luus from "CFS_TIME_T,
->>>>>>> 7bbcc3c5
                            total_enqueue_wait, lock->l_enqueued_time.tv_sec);
 
         lock_res_and_lock(lock);
@@ -804,7 +799,7 @@
         else if (rc != 0)
                 rc = ldlm_handle_ast_error(lock, req, rc, "glimpse");
         else
-                rc = ldlm_res_lvbo_update(res, req->rq_repmsg,
+                rc = ldlm_res_lvbo_update(res, req,
                                           REPLY_REC_OFF, 1);
         ptlrpc_req_finished(req);
         if (rc == -ERESTART)
@@ -1361,18 +1356,13 @@
                    &lock->l_resource->lr_name,
                    sizeof(lock->l_resource->lr_name)) != 0) {
                 unlock_res_and_lock(lock);
-<<<<<<< HEAD
-                ldlm_lock_change_resource(ns, lock,
-                                         dlm_req->lock_desc.l_resource.lr_name);
-=======
                 if (ldlm_lock_change_resource(ns, lock, 
-                                &dlm_req->lock_desc.l_resource.lr_name) != 0) {
+                                dlm_req->lock_desc.l_resource.lr_name)) {
                         LDLM_ERROR(lock, "Failed to allocate resource");
                         LDLM_LOCK_PUT(lock);
                         EXIT;
                         return;
                 }
->>>>>>> 7bbcc3c5
                 LDLM_DEBUG(lock, "completion AST, new resource");
                 CERROR("change resource!\n");
                 lock_res_and_lock(lock);
@@ -2155,6 +2145,8 @@
 EXPORT_SYMBOL(__ldlm_handle2lock);
 EXPORT_SYMBOL(ldlm_lock_get);
 EXPORT_SYMBOL(ldlm_lock_put);
+EXPORT_SYMBOL(ldlm_lock_fast_match);
+EXPORT_SYMBOL(ldlm_lock_fast_release);
 EXPORT_SYMBOL(ldlm_lock_match);
 EXPORT_SYMBOL(ldlm_lock_cancel);
 EXPORT_SYMBOL(ldlm_lock_addref);
