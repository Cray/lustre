--- conflicted
+++ resolved
@@ -480,7 +480,6 @@
 static void ldlm_failed_ast(struct ldlm_lock *lock, int rc,
                             const char *ast_type)
 {
-<<<<<<< HEAD
         struct ptlrpc_connection *conn = lock->l_export->exp_connection;
         char                     *str = libcfs_nid2str(conn->c_peer.nid);
 
@@ -488,12 +487,6 @@
                              "to a lock %s callback to %s timed out: rc %d\n",
                              lock->l_export->exp_obd->obd_name, str,
                              ast_type, obd_export_nid2str(lock->l_export), rc);
-=======
-        LCONSOLE_ERROR_MSG(0x138, "%s: A client on nid %s was evicted due "
-                           "to a lock %s callback time out: rc %d\n",
-                           lock->l_export->exp_obd->obd_name,
-                           obd_export_nid2str(lock->l_export), ast_type, rc);
->>>>>>> 69782ac3
 
         if (obd_dump_on_timeout)
                 libcfs_debug_dumplog();
@@ -557,8 +550,7 @@
         return rc;
 }
 
-static int ldlm_cb_interpret(const struct lu_env *env,
-                             struct ptlrpc_request *req, void *data, int rc)
+static int ldlm_cb_interpret(struct ptlrpc_request *req, void *data, int rc)
 {
         struct ldlm_cb_set_arg *arg;
         struct ldlm_lock *lock;
@@ -581,7 +573,7 @@
                                            ? "blocking" : "completion");
         }
 
-        LDLM_LOCK_RELEASE(lock);
+        LDLM_LOCK_PUT(lock);
 
         if (rc == -ERESTART)
                 atomic_set(&arg->restart, 1);
@@ -702,11 +694,7 @@
                 req->rq_timeout = ldlm_get_rq_timeout();
 
         if (lock->l_export && lock->l_export->exp_nid_stats &&
-<<<<<<< HEAD
             lock->l_export->exp_nid_stats->nid_ldlm_stats) {
-=======
-            lock->l_export->exp_nid_stats->nid_ldlm_stats)
->>>>>>> 69782ac3
                 lprocfs_counter_incr(lock->l_export->exp_nid_stats->nid_ldlm_stats,
                                      LDLM_BL_CALLBACK - LDLM_FIRST_OPC);
         }
@@ -740,14 +728,6 @@
                 LDLM_ERROR(lock, "enqueue wait took %luus from %lu",
                            total_enqueue_wait, lock->l_enqueued_time.tv_sec);
 
-<<<<<<< HEAD
-=======
-        req = ptlrpc_request_alloc(lock->l_export->exp_imp_reverse,
-                                    &RQF_LDLM_CP_CALLBACK);
-        if (req == NULL)
-                RETURN(-ENOMEM);
-
->>>>>>> 69782ac3
         lock_res_and_lock(lock);
         if (lock->l_resource->lr_lvb_len) {
                 size[DLM_REQ_REC_OFF] = lock->l_resource->lr_lvb_len;
@@ -821,11 +801,7 @@
         unlock_res_and_lock(lock);
 
         if (lock->l_export && lock->l_export->exp_nid_stats &&
-<<<<<<< HEAD
             lock->l_export->exp_nid_stats->nid_ldlm_stats) {
-=======
-            lock->l_export->exp_nid_stats->nid_ldlm_stats)
->>>>>>> 69782ac3
                 lprocfs_counter_incr(lock->l_export->exp_nid_stats->nid_ldlm_stats,
                                      LDLM_CP_CALLBACK - LDLM_FIRST_OPC);
         }
@@ -869,11 +845,7 @@
                 req->rq_timeout = ldlm_get_rq_timeout();
 
         if (lock->l_export && lock->l_export->exp_nid_stats &&
-<<<<<<< HEAD
             lock->l_export->exp_nid_stats->nid_ldlm_stats) {
-=======
-            lock->l_export->exp_nid_stats->nid_ldlm_stats)
->>>>>>> 69782ac3
                 lprocfs_counter_incr(lock->l_export->exp_nid_stats->nid_ldlm_stats,
                                      LDLM_GL_CALLBACK - LDLM_FIRST_OPC);
         }
@@ -893,36 +865,7 @@
         RETURN(rc);
 }
 
-<<<<<<< HEAD
-static struct ldlm_lock *
-find_existing_lock(struct obd_export *exp, struct lustre_handle *remote_hdl)
-{
-        struct list_head *iter;
-
-        spin_lock(&exp->exp_ldlm_data.led_lock);
-        list_for_each(iter, &exp->exp_ldlm_data.led_held_locks) {
-                struct ldlm_lock *lock;
-                lock = list_entry(iter, struct ldlm_lock, l_export_chain);
-                if (lock->l_remote_handle.cookie == remote_hdl->cookie) {
-                        LDLM_LOCK_GET(lock);
-                        spin_unlock(&exp->exp_ldlm_data.led_lock);
-                        return lock;
-                }
-        }
-        spin_unlock(&exp->exp_ldlm_data.led_lock);
-        return NULL;
-}
-
 static void ldlm_svc_get_eopc(struct ldlm_request *dlm_req,
-=======
-#ifdef __KERNEL__
-extern unsigned long long lu_time_stamp_get(void);
-#else
-#define lu_time_stamp_get() time(NULL)
-#endif
-
-static void ldlm_svc_get_eopc(const struct ldlm_request *dlm_req,
->>>>>>> 69782ac3
                        struct lprocfs_stats *srv_stats)
 {
         int lock_type = 0, op = 0;
@@ -953,7 +896,7 @@
         if (op)
                 lprocfs_counter_incr(srv_stats, op);
 
-        return;
+        return ;
 }
 
 /*
@@ -996,11 +939,7 @@
                                   req->rq_rqbd->rqbd_service->srv_stats);
 
         if (req->rq_export && req->rq_export->exp_nid_stats &&
-<<<<<<< HEAD
             req->rq_export->exp_nid_stats->nid_ldlm_stats) {
-=======
-            req->rq_export->exp_nid_stats->nid_ldlm_stats)
->>>>>>> 69782ac3
                 lprocfs_counter_incr(req->rq_export->exp_nid_stats->nid_ldlm_stats,
                                      LDLM_ENQUEUE - LDLM_FIRST_OPC);
         }
@@ -1049,16 +988,10 @@
         }
 #endif
 
-<<<<<<< HEAD
         if (flags & LDLM_FL_REPLAY) {
-                lock = find_existing_lock(req->rq_export,
-                                          &dlm_req->lock_handle[0]);
-=======
-        if (unlikely(flags & LDLM_FL_REPLAY)) {
                 /* Find an existing lock in the per-export lock hash */
                 lock = lustre_hash_lookup(req->rq_export->exp_lock_hash,
                                           (void *)&dlm_req->lock_handle[0]);
->>>>>>> 69782ac3
                 if (lock != NULL) {
                         DEBUG_REQ(D_DLMTRACE, req, "found existing lock cookie "
                                   LPX64, lock->l_handle.h_cookie);
@@ -1071,13 +1004,8 @@
                                 dlm_req->lock_desc.l_resource.lr_name,
                                 dlm_req->lock_desc.l_resource.lr_type,
                                 dlm_req->lock_desc.l_req_mode,
-<<<<<<< HEAD
                                 blocking_callback, completion_callback,
                                 glimpse_callback, NULL, 0);
-=======
-                                cbs, NULL, 0);
-
->>>>>>> 69782ac3
         if (!lock)
                 GOTO(out, rc = -ENOMEM);
 
@@ -1096,7 +1024,7 @@
 
         if (lock->l_export->exp_lock_hash)
                 lustre_hash_add(lock->l_export->exp_lock_hash,
-                                &lock->l_remote_handle,
+                                &lock->l_remote_handle, 
                                 &lock->l_exp_hash);
 
 existing_lock:
@@ -1237,7 +1165,7 @@
                 if (!err && dlm_req->lock_desc.l_resource.lr_type != LDLM_FLOCK)
                         ldlm_reprocess_all(lock->l_resource);
 
-                LDLM_LOCK_RELEASE(lock);
+                LDLM_LOCK_PUT(lock);
         }
 
         LDLM_DEBUG_NOLOCK("server-side enqueue handler END (lock %p, rc %d)",
@@ -1256,7 +1184,6 @@
                         [DLM_LOCKREPLY_OFF]   = sizeof(*dlm_rep) };
         ENTRY;
 
-<<<<<<< HEAD
         dlm_req = lustre_swab_reqbuf(req, DLM_LOCKREQ_OFF, sizeof(*dlm_req),
                                      lustre_swab_ldlm_request);
         if (dlm_req == NULL) {
@@ -1266,10 +1193,6 @@
 
         if (req->rq_export && req->rq_export->exp_nid_stats &&
             req->rq_export->exp_nid_stats->nid_ldlm_stats) {
-=======
-        if (req->rq_export && req->rq_export->exp_nid_stats &&
-            req->rq_export->exp_nid_stats->nid_ldlm_stats)
->>>>>>> 69782ac3
                 lprocfs_counter_incr(req->rq_export->exp_nid_stats->nid_ldlm_stats,
                                      LDLM_CONVERT - LDLM_FIRST_OPC);
         }
@@ -1347,12 +1270,10 @@
                 if (res != pres) {
                         if (pres != NULL) {
                                 ldlm_reprocess_all(pres);
-                                LDLM_RESOURCE_DELREF(pres);
                                 ldlm_resource_putref(pres);
                         }
                         if (res != NULL) {
                                 ldlm_resource_getref(res);
-                                LDLM_RESOURCE_ADDREF(res);
                                 ldlm_res_lvbo_update(res, NULL, 0, 1);
                         }
                         pres = res;
@@ -1362,7 +1283,6 @@
         }
         if (pres != NULL) {
                 ldlm_reprocess_all(pres);
-                LDLM_RESOURCE_DELREF(pres);
                 ldlm_resource_putref(pres);
         }
         LDLM_DEBUG_NOLOCK("server-side cancel handler END");
@@ -1383,11 +1303,7 @@
         }
 
         if (req->rq_export && req->rq_export->exp_nid_stats &&
-<<<<<<< HEAD
             req->rq_export->exp_nid_stats->nid_ldlm_stats) {
-=======
-            req->rq_export->exp_nid_stats->nid_ldlm_stats)
->>>>>>> 69782ac3
                 lprocfs_counter_incr(req->rq_export->exp_nid_stats->nid_ldlm_stats,
                                      LDLM_CANCEL - LDLM_FIRST_OPC);
         }
@@ -1434,7 +1350,7 @@
         }
 
         LDLM_DEBUG(lock, "client blocking callback handler END");
-        LDLM_LOCK_RELEASE(lock);
+        LDLM_LOCK_PUT(lock);
         EXIT;
 }
 
@@ -1464,7 +1380,7 @@
                 /* bug 11300: the lock has already been granted */
                 unlock_res_and_lock(lock);
                 LDLM_DEBUG(lock, "Double grant race happened");
-                LDLM_LOCK_RELEASE(lock);
+                LDLM_LOCK_PUT(lock);
                 EXIT;
                 return;
         }
@@ -1487,13 +1403,9 @@
                    sizeof(lock->l_resource->lr_name)) != 0) {
                 unlock_res_and_lock(lock);
                 if (ldlm_lock_change_resource(ns, lock,
-<<<<<<< HEAD
                                 dlm_req->lock_desc.l_resource.lr_name)) {
-=======
-                                &dlm_req->lock_desc.l_resource.lr_name) != 0) {
->>>>>>> 69782ac3
                         LDLM_ERROR(lock, "Failed to allocate resource");
-                        LDLM_LOCK_RELEASE(lock);
+                        LDLM_LOCK_PUT(lock);
                         EXIT;
                         return;
                 }
@@ -1531,7 +1443,7 @@
 
         LDLM_DEBUG_NOLOCK("client completion callback handler END (lock %p)",
                           lock);
-        LDLM_LOCK_RELEASE(lock);
+        LDLM_LOCK_PUT(lock);
         EXIT;
 }
 
@@ -1569,7 +1481,7 @@
                 return;
         }
         unlock_res_and_lock(lock);
-        LDLM_LOCK_RELEASE(lock);
+        LDLM_LOCK_PUT(lock);
         EXIT;
 }
 
@@ -1695,8 +1607,7 @@
         case OBD_LOG_CANCEL: /* remove this eventually - for 1.4.0 compat */
                 OBD_FAIL_RETURN(OBD_FAIL_OBD_LOG_CANCEL_NET, 0);
                 rc = llog_origin_handle_cancel(req);
-                if (OBD_FAIL_CHECK(OBD_FAIL_OBD_LOG_CANCEL_REP))
-                        RETURN(0);
+                OBD_FAIL_RETURN(OBD_FAIL_OBD_LOG_CANCEL_REP, 0);
                 ldlm_callback_reply(req, rc);
                 RETURN(0);
         case OBD_QC_CALLBACK:
@@ -1756,7 +1667,7 @@
                         CERROR("ldlm_cli_cancel: %d\n", rc);
         }
 
-        lock = ldlm_handle2lock_long(&dlm_req->lock_handle[0], 0);
+        lock = ldlm_handle2lock_ns(ns, &dlm_req->lock_handle[0]);
         if (!lock) {
                 CDEBUG(D_DLMTRACE, "callback on lock "LPX64" - lock "
                        "disappeared\n", dlm_req->lock_handle[0].cookie);
@@ -1777,7 +1688,7 @@
                                    LPX64" - lock disappeared\n",
                                    dlm_req->lock_handle[0].cookie);
                         unlock_res_and_lock(lock);
-                        LDLM_LOCK_RELEASE(lock);
+                        LDLM_LOCK_PUT(lock);
                         ldlm_callback_reply(req, -EINVAL);
                         RETURN(0);
                 }
@@ -1863,8 +1774,7 @@
         case OBD_LOG_CANCEL:
                 OBD_FAIL_RETURN(OBD_FAIL_OBD_LOG_CANCEL_NET, 0);
                 rc = llog_origin_handle_cancel(req);
-                if (OBD_FAIL_CHECK(OBD_FAIL_OBD_LOG_CANCEL_REP))
-                        RETURN(0);
+                OBD_FAIL_RETURN(OBD_FAIL_OBD_LOG_CANCEL_REP, 0);
                 ldlm_callback_reply(req, rc);
                 RETURN(0);
         default:
@@ -1876,59 +1786,6 @@
         RETURN(0);
 }
 
-<<<<<<< HEAD
-=======
-void ldlm_revoke_lock_cb(void *obj, void *data)
-{
-        struct list_head   *rpc_list = data;
-        struct ldlm_lock   *lock = obj;
-
-        lock_res_and_lock(lock);
-
-        if (lock->l_req_mode != lock->l_granted_mode) {
-                unlock_res_and_lock(lock);
-                return;
-        }
-
-        LASSERT(lock->l_resource);
-        if (lock->l_resource->lr_type != LDLM_IBITS &&
-            lock->l_resource->lr_type != LDLM_PLAIN) {
-                unlock_res_and_lock(lock);
-                return;
-        }
-
-        if (lock->l_flags & LDLM_FL_AST_SENT) {
-                unlock_res_and_lock(lock);
-                return;
-        }
-
-        LASSERT(lock->l_blocking_ast);
-        LASSERT(!lock->l_blocking_lock);
-
-        lock->l_flags |= LDLM_FL_AST_SENT;
-        if (lock->l_export && lock->l_export->exp_lock_hash)
-                lustre_hash_del(lock->l_export->exp_lock_hash,
-                                &lock->l_remote_handle, &lock->l_exp_hash);
-        list_add_tail(&lock->l_rk_ast, rpc_list);
-        LDLM_LOCK_GET(lock);
-
-        unlock_res_and_lock(lock);
-}
-
-void ldlm_revoke_export_locks(struct obd_export *exp)
-{
-        struct list_head  rpc_list;
-        ENTRY;
-
-        CFS_INIT_LIST_HEAD(&rpc_list);
-        lustre_hash_for_each_empty(exp->exp_lock_hash,
-                                   ldlm_revoke_lock_cb, &rpc_list);
-        ldlm_run_ast_work(&rpc_list, LDLM_WORK_REVOKE_AST);
-
-        EXIT;
-}
-
->>>>>>> 69782ac3
 #ifdef __KERNEL__
 static struct ldlm_bl_work_item *ldlm_bl_get_work(struct ldlm_bl_pool *blp)
 {
@@ -2056,6 +1913,88 @@
 
 #endif
 
+/* 
+ * Export handle<->lock hash operations. 
+ */
+static unsigned
+ldlm_export_lock_hash(lustre_hash_t *lh, void *key, unsigned mask)
+{
+        return lh_u64_hash(((struct lustre_handle *)key)->cookie, mask);
+}
+
+static void *
+ldlm_export_lock_key(struct hlist_node *hnode)
+{
+        struct ldlm_lock *lock;
+        ENTRY;
+
+        lock = hlist_entry(hnode, struct ldlm_lock, l_exp_hash);
+        RETURN(&lock->l_remote_handle);
+}
+
+static int
+ldlm_export_lock_compare(void *key, struct hlist_node *hnode)
+{
+        ENTRY;
+        RETURN(lustre_handle_equal(ldlm_export_lock_key(hnode), key));
+}
+
+static void *
+ldlm_export_lock_get(struct hlist_node *hnode)
+{
+        struct ldlm_lock *lock;
+        ENTRY;
+
+        lock = hlist_entry(hnode, struct ldlm_lock, l_exp_hash);
+        LDLM_LOCK_GET(lock);
+
+        RETURN(lock);
+}
+
+static void *
+ldlm_export_lock_put(struct hlist_node *hnode)
+{
+        struct ldlm_lock *lock;
+        ENTRY;
+
+        lock = hlist_entry(hnode, struct ldlm_lock, l_exp_hash);
+        LDLM_LOCK_PUT(lock);
+
+        RETURN(lock);
+}
+
+static lustre_hash_ops_t ldlm_export_lock_ops = {
+        .lh_hash    = ldlm_export_lock_hash,
+        .lh_key     = ldlm_export_lock_key,
+        .lh_compare = ldlm_export_lock_compare,
+        .lh_get     = ldlm_export_lock_get,
+        .lh_put     = ldlm_export_lock_put
+};
+
+int ldlm_init_export(struct obd_export *exp)
+{
+        ENTRY;
+
+        exp->exp_lock_hash =
+                lustre_hash_init(obd_uuid2str(&exp->exp_client_uuid),
+                                 128, 65536, &ldlm_export_lock_ops, LH_REHASH);
+
+        if (!exp->exp_lock_hash)
+                RETURN(-ENOMEM);
+
+        RETURN(0);
+}
+EXPORT_SYMBOL(ldlm_init_export);
+
+void ldlm_destroy_export(struct obd_export *exp)
+{
+        ENTRY;
+        lustre_hash_exit(exp->exp_lock_hash);
+        exp->exp_lock_hash = NULL;
+        EXIT;
+}
+EXPORT_SYMBOL(ldlm_destroy_export);
+
 static int ldlm_setup(void);
 static int ldlm_cleanup(void);
 
@@ -2091,88 +2030,6 @@
 
         EXIT;
 }
-
-/*
- * Export handle<->lock hash operations.
- */
-static unsigned
-ldlm_export_lock_hash(lustre_hash_t *lh, void *key, unsigned mask)
-{
-        return lh_u64_hash(((struct lustre_handle *)key)->cookie, mask);
-}
-
-static void *
-ldlm_export_lock_key(struct hlist_node *hnode)
-{
-        struct ldlm_lock *lock;
-        ENTRY;
-
-        lock = hlist_entry(hnode, struct ldlm_lock, l_exp_hash);
-        RETURN(&lock->l_remote_handle);
-}
-
-static int
-ldlm_export_lock_compare(void *key, struct hlist_node *hnode)
-{
-        ENTRY;
-        RETURN(lustre_handle_equal(ldlm_export_lock_key(hnode), key));
-}
-
-static void *
-ldlm_export_lock_get(struct hlist_node *hnode)
-{
-        struct ldlm_lock *lock;
-        ENTRY;
-
-        lock = hlist_entry(hnode, struct ldlm_lock, l_exp_hash);
-        LDLM_LOCK_GET(lock);
-
-        RETURN(lock);
-}
-
-static void *
-ldlm_export_lock_put(struct hlist_node *hnode)
-{
-        struct ldlm_lock *lock;
-        ENTRY;
-
-        lock = hlist_entry(hnode, struct ldlm_lock, l_exp_hash);
-        LDLM_LOCK_RELEASE(lock);
-
-        RETURN(lock);
-}
-
-static lustre_hash_ops_t ldlm_export_lock_ops = {
-        .lh_hash    = ldlm_export_lock_hash,
-        .lh_key     = ldlm_export_lock_key,
-        .lh_compare = ldlm_export_lock_compare,
-        .lh_get     = ldlm_export_lock_get,
-        .lh_put     = ldlm_export_lock_put
-};
-
-int ldlm_init_export(struct obd_export *exp)
-{
-        ENTRY;
-
-        exp->exp_lock_hash =
-                lustre_hash_init(obd_uuid2str(&exp->exp_client_uuid),
-                                 128, 65536, &ldlm_export_lock_ops, LH_REHASH);
-
-        if (!exp->exp_lock_hash)
-                RETURN(-ENOMEM);
-
-        RETURN(0);
-}
-EXPORT_SYMBOL(ldlm_init_export);
-
-void ldlm_destroy_export(struct obd_export *exp)
-{
-        ENTRY;
-        lustre_hash_exit(exp->exp_lock_hash);
-        exp->exp_lock_hash = NULL;
-        EXIT;
-}
-EXPORT_SYMBOL(ldlm_destroy_export);
 
 static int ldlm_setup(void)
 {
@@ -2423,7 +2280,6 @@
 EXPORT_SYMBOL(ldlm_lock_match);
 EXPORT_SYMBOL(ldlm_lock_cancel);
 EXPORT_SYMBOL(ldlm_lock_addref);
-EXPORT_SYMBOL(ldlm_lock_addref_try);
 EXPORT_SYMBOL(ldlm_lock_decref);
 EXPORT_SYMBOL(ldlm_lock_decref_and_cancel);
 EXPORT_SYMBOL(ldlm_lock_change_resource);
@@ -2436,7 +2292,6 @@
 EXPORT_SYMBOL(ldlm_lock_allow_match);
 
 /* ldlm_request.c */
-EXPORT_SYMBOL(ldlm_completion_ast_async);
 EXPORT_SYMBOL(ldlm_completion_ast);
 EXPORT_SYMBOL(ldlm_blocking_ast);
 EXPORT_SYMBOL(ldlm_glimpse_ast);
@@ -2450,6 +2305,7 @@
 EXPORT_SYMBOL(ldlm_cli_cancel);
 EXPORT_SYMBOL(ldlm_cli_cancel_unused);
 EXPORT_SYMBOL(ldlm_cli_cancel_req);
+EXPORT_SYMBOL(ldlm_cli_join_lru);
 EXPORT_SYMBOL(ldlm_replay_locks);
 EXPORT_SYMBOL(ldlm_resource_foreach);
 EXPORT_SYMBOL(ldlm_namespace_foreach);
