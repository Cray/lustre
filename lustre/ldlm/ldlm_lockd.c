--- conflicted
+++ resolved
@@ -140,8 +140,8 @@
 static inline int have_expired_locks(void)
 {
         int need_to_run;
-        ENTRY;
-
+
+        ENTRY;
         spin_lock_bh(&waiting_locks_spinlock);
         need_to_run = !list_empty(&expired_lock_thread.elt_expired_locks);
         spin_unlock_bh(&waiting_locks_spinlock);
@@ -236,8 +236,6 @@
         RETURN(0);
 }
 
-<<<<<<< HEAD
-=======
 /**
  * Check if there is a request in the export request list
  * which prevents the lock canceling.
@@ -263,7 +261,6 @@
         RETURN(match);
 }
 
->>>>>>> 03b71240
 /* This is called from within a timer interrupt and cannot schedule */
 static void waiting_locks_callback(unsigned long unused)
 {
@@ -273,16 +270,10 @@
         while (!list_empty(&waiting_locks_list)) {
                 lock = list_entry(waiting_locks_list.next, struct ldlm_lock,
                                   l_pending_chain);
-<<<<<<< HEAD
-
-=======
->>>>>>> 03b71240
                 if (cfs_time_after(lock->l_callback_timeout, cfs_time_current())
                     || (lock->l_req_mode == LCK_GROUP))
                         break;
 
-<<<<<<< HEAD
-=======
                 /* Check if we need to prolong timeout */
                 if (!OBD_FAIL_CHECK(OBD_FAIL_PTLRPC_HPREQ_TIMEOUT) &&
                     ldlm_lock_busy(lock)) {
@@ -307,7 +298,6 @@
                         continue;
                 }
                 lock->l_resource->lr_namespace->ns_timeouts++;
->>>>>>> 03b71240
                 LDLM_ERROR(lock, "lock callback timer expired after %lds: "
                            "evicting client at %s ",
                            cfs_time_current_sec()- lock->l_enqueued_time.tv_sec,
@@ -716,11 +706,8 @@
         LASSERT(lock);
         LASSERT(data != NULL);
 
-<<<<<<< HEAD
-=======
         ldlm_lock_reorder_req(lock);
 
->>>>>>> 03b71240
         req = ptlrpc_prep_req(lock->l_export->exp_imp_reverse,
                               LUSTRE_DLM_VERSION, LDLM_BL_CALLBACK, 2, size,
                               NULL);
@@ -955,28 +942,6 @@
         RETURN(rc);
 }
 
-<<<<<<< HEAD
-static struct ldlm_lock *
-find_existing_lock(struct obd_export *exp, struct lustre_handle *remote_hdl)
-{
-        struct list_head *iter;
-
-        spin_lock(&exp->exp_ldlm_data.led_lock);
-        list_for_each(iter, &exp->exp_ldlm_data.led_held_locks) {
-                struct ldlm_lock *lock;
-                lock = list_entry(iter, struct ldlm_lock, l_export_chain);
-                if (lock->l_remote_handle.cookie == remote_hdl->cookie) {
-                        LDLM_LOCK_GET(lock);
-                        spin_unlock(&exp->exp_ldlm_data.led_lock);
-                        return lock;
-                }
-        }
-        spin_unlock(&exp->exp_ldlm_data.led_lock);
-        return NULL;
-}
-
-=======
->>>>>>> 03b71240
 static void ldlm_svc_get_eopc(struct ldlm_request *dlm_req,
                        struct lprocfs_stats *srv_stats)
 {
@@ -1101,14 +1066,9 @@
 #endif
 
         if (flags & LDLM_FL_REPLAY) {
-<<<<<<< HEAD
-                lock = find_existing_lock(req->rq_export,
-                                          &dlm_req->lock_handle[0]);
-=======
                 /* Find an existing lock in the per-export lock hash */
                 lock = lustre_hash_lookup(req->rq_export->exp_lock_hash,
                                           (void *)&dlm_req->lock_handle[0]);
->>>>>>> 03b71240
                 if (lock != NULL) {
                         DEBUG_REQ(D_DLMTRACE, req, "found existing lock cookie "
                                   LPX64, lock->l_handle.h_cookie);
@@ -1173,12 +1133,8 @@
         if (dlm_req->lock_desc.l_resource.lr_type == LDLM_EXTENT)
                 lock->l_req_extent = lock->l_policy_data.l_extent;
 
-<<<<<<< HEAD
-        err = ldlm_lock_enqueue(obddev->obd_namespace, &lock, cookie, (int *)&flags);
-=======
         err = ldlm_lock_enqueue(obddev->obd_namespace, &lock, cookie, 
                                 (int *)&flags);
->>>>>>> 03b71240
         if (err)
                 GOTO(out, err);
 
@@ -2195,11 +2151,7 @@
                                 ldlm_callback_handler, "ldlm_cbd",
                                 ldlm_svc_proc_dir, NULL,
                                 ldlm_min_threads, ldlm_max_threads,
-<<<<<<< HEAD
-                                "ldlm_cb");
-=======
                                 "ldlm_cb", NULL);
->>>>>>> 03b71240
 
         if (!ldlm_state->ldlm_cb_service) {
                 CERROR("failed to start service\n");
@@ -2213,11 +2165,7 @@
                                 ldlm_cancel_handler, "ldlm_canceld",
                                 ldlm_svc_proc_dir, NULL,
                                 ldlm_min_threads, ldlm_max_threads,
-<<<<<<< HEAD
-                                "ldlm_cn");
-=======
                                 "ldlm_cn", NULL);
->>>>>>> 03b71240
 
         if (!ldlm_state->ldlm_cancel_service) {
                 CERROR("failed to start service\n");
@@ -2484,11 +2432,7 @@
 EXPORT_SYMBOL(target_handle_ping);
 EXPORT_SYMBOL(target_pack_pool_reply);
 EXPORT_SYMBOL(target_handle_disconnect);
-<<<<<<< HEAD
-EXPORT_SYMBOL(target_handle_reply);
-=======
 EXPORT_SYMBOL(target_queue_last_replay_reply);
->>>>>>> 03b71240
 
 /* l_lock.c */
 EXPORT_SYMBOL(lock_res_and_lock);
