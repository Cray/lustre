/*
 * GPL HEADER START
 *
 * DO NOT ALTER OR REMOVE COPYRIGHT NOTICES OR THIS FILE HEADER.
 *
 * This program is free software; you can redistribute it and/or modify
 * it under the terms of the GNU General Public License version 2 only,
 * as published by the Free Software Foundation.
 *
 * This program is distributed in the hope that it will be useful, but
 * WITHOUT ANY WARRANTY; without even the implied warranty of
 * MERCHANTABILITY or FITNESS FOR A PARTICULAR PURPOSE.  See the GNU
 * General Public License version 2 for more details (a copy is included
 * in the LICENSE file that accompanied this code).
 *
 * You should have received a copy of the GNU General Public License
 * version 2 along with this program; If not, see
 * http://www.sun.com/software/products/lustre/docs/GPLv2.pdf
 *
 * Please contact Sun Microsystems, Inc., 4150 Network Circle, Santa Clara,
 * CA 95054 USA or visit www.sun.com if you need additional information or
 * have any questions.
 *
 * GPL HEADER END
 */
/*
 * Copyright (c) 2002, 2010, Oracle and/or its affiliates. All rights reserved.
 * Use is subject to license terms.
 *
 * Copyright (c) 2010, 2014, Intel Corporation.
 */
/*
 * This file is part of Lustre, http://www.lustre.org/
 * Lustre is a trademark of Sun Microsystems, Inc.
 *
 * lustre/ldlm/ldlm_lockd.c
 *
 * Author: Peter Braam <braam@clusterfs.com>
 * Author: Phil Schwan <phil@clusterfs.com>
 */

#define DEBUG_SUBSYSTEM S_LDLM

#include <libcfs/libcfs.h>
#include <lustre_dlm.h>
#include <obd_class.h>
#include <libcfs/list.h>
#include "ldlm_internal.h"

static int ldlm_num_threads;
CFS_MODULE_PARM(ldlm_num_threads, "i", int, 0444,
                "number of DLM service threads to start");

static char *ldlm_cpts;
CFS_MODULE_PARM(ldlm_cpts, "s", charp, 0444,
		"CPU partitions ldlm threads should run on");

static struct mutex	ldlm_ref_mutex;
static int ldlm_refcount;

struct ldlm_cb_async_args {
        struct ldlm_cb_set_arg *ca_set_arg;
        struct ldlm_lock       *ca_lock;
};

/* LDLM state */

static struct ldlm_state *ldlm_state;

inline cfs_time_t round_timeout(cfs_time_t timeout)
{
        return cfs_time_seconds((int)cfs_duration_sec(cfs_time_sub(timeout, 0)) + 1);
}

/* timeout for initial callback (AST) reply (bz10399) */
static inline unsigned int ldlm_get_rq_timeout(void)
{
        /* Non-AT value */
        unsigned int timeout = min(ldlm_timeout, obd_timeout / 3);

        return timeout < 1 ? 1 : timeout;
}

#define ELT_STOPPED   0
#define ELT_READY     1
#define ELT_TERMINATE 2

struct ldlm_bl_pool {
	spinlock_t		blp_lock;

	/*
	 * blp_prio_list is used for callbacks that should be handled
	 * as a priority. It is used for LDLM_FL_DISCARD_DATA requests.
	 * see bug 13843
	 */
	struct list_head              blp_prio_list;

	/*
	 * blp_list is used for all other callbacks which are likely
	 * to take longer to process.
	 */
	struct list_head              blp_list;

	wait_queue_head_t       blp_waitq;
	struct completion       blp_comp;
	atomic_t            blp_num_threads;
	atomic_t            blp_busy_threads;
	int                     blp_min_threads;
	int                     blp_max_threads;
};

struct ldlm_bl_work_item {
	struct list_head              blwi_entry;
        struct ldlm_namespace  *blwi_ns;
        struct ldlm_lock_desc   blwi_ld;
        struct ldlm_lock       *blwi_lock;
	struct list_head              blwi_head;
        int                     blwi_count;
	struct completion        blwi_comp;
	ldlm_cancel_flags_t     blwi_flags;
        int                     blwi_mem_pressure;
};

#ifdef HAVE_SERVER_SUPPORT

/**
 * Protects both waiting_locks_list and expired_lock_thread.
 */
static spinlock_t waiting_locks_spinlock;   /* BH lock (timer) */

/**
 * List for contended locks.
 *
 * As soon as a lock is contended, it gets placed on this list and
 * expected time to get a response is filled in the lock. A special
 * thread walks the list looking for locks that should be released and
 * schedules client evictions for those that have not been released in
 * time.
 *
 * All access to it should be under waiting_locks_spinlock.
 */
static struct list_head waiting_locks_list;
static struct timer_list waiting_locks_timer;

static struct expired_lock_thread {
	wait_queue_head_t	elt_waitq;
	int			elt_state;
	int			elt_dump;
	struct list_head		elt_expired_locks;
} expired_lock_thread;

static inline int have_expired_locks(void)
{
	int need_to_run;

	ENTRY;
	spin_lock_bh(&waiting_locks_spinlock);
	need_to_run = !list_empty(&expired_lock_thread.elt_expired_locks);
	spin_unlock_bh(&waiting_locks_spinlock);

	RETURN(need_to_run);
}

/**
 * Check expired lock list for expired locks and time them out.
 */
static int expired_lock_main(void *arg)
{
	struct list_head *expired = &expired_lock_thread.elt_expired_locks;
	struct l_wait_info lwi = { 0 };
	int do_dump;

	ENTRY;

	expired_lock_thread.elt_state = ELT_READY;
	wake_up(&expired_lock_thread.elt_waitq);

	while (1) {
		l_wait_event(expired_lock_thread.elt_waitq,
			     have_expired_locks() ||
			     expired_lock_thread.elt_state == ELT_TERMINATE,
			     &lwi);

		spin_lock_bh(&waiting_locks_spinlock);
		if (expired_lock_thread.elt_dump) {
			struct libcfs_debug_msg_data msgdata = {
				.msg_file = __FILE__,
				.msg_fn = "waiting_locks_callback",
				.msg_line = expired_lock_thread.elt_dump };
			spin_unlock_bh(&waiting_locks_spinlock);

			/* from waiting_locks_callback, but not in timer */
			libcfs_debug_dumplog();
			libcfs_run_lbug_upcall(&msgdata);

			spin_lock_bh(&waiting_locks_spinlock);
			expired_lock_thread.elt_dump = 0;
		}

		do_dump = 0;

		while (!list_empty(expired)) {
			struct obd_export *export;
			struct ldlm_lock *lock;

			lock = list_entry(expired->next, struct ldlm_lock,
					  l_pending_chain);
			if ((void *)lock < LP_POISON + PAGE_CACHE_SIZE &&
			    (void *)lock >= LP_POISON) {
				spin_unlock_bh(&waiting_locks_spinlock);
				CERROR("free lock on elt list %p\n", lock);
				LBUG();
			}
			list_del_init(&lock->l_pending_chain);
			if ((void *)lock->l_export <
			     LP_POISON + PAGE_CACHE_SIZE &&
			    (void *)lock->l_export >= LP_POISON) {
				CERROR("lock with free export on elt list %p\n",
				       lock->l_export);
				lock->l_export = NULL;
				LDLM_ERROR(lock, "free export");
				/* release extra ref grabbed by
				 * ldlm_add_waiting_lock() or
				 * ldlm_failed_ast() */
				LDLM_LOCK_RELEASE(lock);
				continue;
			}

			if (ldlm_is_destroyed(lock)) {
				/* release the lock refcount where
				 * waiting_locks_callback() founds */
				LDLM_LOCK_RELEASE(lock);
				continue;
			}
			export = class_export_lock_get(lock->l_export, lock);
			spin_unlock_bh(&waiting_locks_spinlock);

			spin_lock_bh(&export->exp_bl_list_lock);
			list_del_init(&lock->l_exp_list);
			spin_unlock_bh(&export->exp_bl_list_lock);

			do_dump++;
			class_fail_export(export);
			class_export_lock_put(export, lock);

			/* release extra ref grabbed by ldlm_add_waiting_lock()
			 * or ldlm_failed_ast() */
			LDLM_LOCK_RELEASE(lock);

			spin_lock_bh(&waiting_locks_spinlock);
		}
		spin_unlock_bh(&waiting_locks_spinlock);

		if (do_dump && obd_lbug_on_eviction) {
			CERROR("LBUG upon eviction\n");
			LBUG();
		}

		if (do_dump && obd_dump_on_eviction) {
			CERROR("dump the log upon eviction\n");
			libcfs_debug_dumplog();
		}

		if (expired_lock_thread.elt_state == ELT_TERMINATE)
			break;
	}

	expired_lock_thread.elt_state = ELT_STOPPED;
	wake_up(&expired_lock_thread.elt_waitq);
	RETURN(0);
}

static int ldlm_add_waiting_lock(struct ldlm_lock *lock);
static int __ldlm_add_waiting_lock(struct ldlm_lock *lock, int seconds);

/**
 * Check if there is a request in the export request list
 * which prevents the lock canceling.
 */
static int ldlm_lock_busy(struct ldlm_lock *lock)
{
	struct ptlrpc_request *req;
	int match = 0;
	ENTRY;

	if (lock->l_export == NULL)
		return 0;

	spin_lock_bh(&lock->l_export->exp_rpc_lock);
	list_for_each_entry(req, &lock->l_export->exp_hp_rpcs,
				rq_exp_list) {
		if (req->rq_ops->hpreq_lock_match) {
			match = req->rq_ops->hpreq_lock_match(req, lock);
			if (match)
				break;
		}
	}
	spin_unlock_bh(&lock->l_export->exp_rpc_lock);
	RETURN(match);
}

/* This is called from within a timer interrupt and cannot schedule */
static void waiting_locks_callback(unsigned long unused)
{
	struct ldlm_lock	*lock;
	int			need_dump = 0;

	spin_lock_bh(&waiting_locks_spinlock);
	while (!list_empty(&waiting_locks_list)) {
		lock = list_entry(waiting_locks_list.next, struct ldlm_lock,
                                      l_pending_chain);
                if (cfs_time_after(lock->l_callback_timeout,
                                   cfs_time_current()) ||
                    (lock->l_req_mode == LCK_GROUP))
                        break;

                /* Check if we need to prolong timeout */
                if (!OBD_FAIL_CHECK(OBD_FAIL_PTLRPC_HPREQ_TIMEOUT) &&
                    ldlm_lock_busy(lock)) {
                        int cont = 1;

                        if (lock->l_pending_chain.next == &waiting_locks_list)
                                cont = 0;

                        LDLM_LOCK_GET(lock);

			spin_unlock_bh(&waiting_locks_spinlock);
			LDLM_DEBUG(lock, "prolong the busy lock");
			ldlm_refresh_waiting_lock(lock,
						  ldlm_bl_timeout(lock) >> 1);
			spin_lock_bh(&waiting_locks_spinlock);

                        if (!cont) {
                                LDLM_LOCK_RELEASE(lock);
                                break;
                        }

                        LDLM_LOCK_RELEASE(lock);
                        continue;
                }
                ldlm_lock_to_ns(lock)->ns_timeouts++;
                LDLM_ERROR(lock, "lock callback timer expired after %lds: "
                           "evicting client at %s ",
                           cfs_time_current_sec() - lock->l_last_activity,
                           libcfs_nid2str(
                                   lock->l_export->exp_connection->c_peer.nid));

                /* no needs to take an extra ref on the lock since it was in
                 * the waiting_locks_list and ldlm_add_waiting_lock()
                 * already grabbed a ref */
		list_del(&lock->l_pending_chain);
		list_add(&lock->l_pending_chain,
                             &expired_lock_thread.elt_expired_locks);
		need_dump = 1;
	}

	if (!list_empty(&expired_lock_thread.elt_expired_locks)) {
		if (obd_dump_on_timeout && need_dump)
			expired_lock_thread.elt_dump = __LINE__;

		wake_up(&expired_lock_thread.elt_waitq);
	}

        /*
         * Make sure the timer will fire again if we have any locks
         * left.
         */
	if (!list_empty(&waiting_locks_list)) {
                cfs_time_t timeout_rounded;
		lock = list_entry(waiting_locks_list.next, struct ldlm_lock,
                                      l_pending_chain);
                timeout_rounded = (cfs_time_t)round_timeout(lock->l_callback_timeout);
                cfs_timer_arm(&waiting_locks_timer, timeout_rounded);
        }
	spin_unlock_bh(&waiting_locks_spinlock);
}

/**
 * Add lock to the list of contended locks.
 *
 * Indicate that we're waiting for a client to call us back cancelling a given
 * lock.  We add it to the pending-callback chain, and schedule the lock-timeout
 * timer to fire appropriately.  (We round up to the next second, to avoid
 * floods of timer firings during periods of high lock contention and traffic).
 * As done by ldlm_add_waiting_lock(), the caller must grab a lock reference
 * if it has been added to the waiting list (1 is returned).
 *
 * Called with the namespace lock held.
 */
static int __ldlm_add_waiting_lock(struct ldlm_lock *lock, int seconds)
{
        cfs_time_t timeout;
        cfs_time_t timeout_rounded;

	if (!list_empty(&lock->l_pending_chain))
                return 0;

        if (OBD_FAIL_CHECK(OBD_FAIL_PTLRPC_HPREQ_NOTIMEOUT) ||
            OBD_FAIL_CHECK(OBD_FAIL_PTLRPC_HPREQ_TIMEOUT))
                seconds = 1;

        timeout = cfs_time_shift(seconds);
        if (likely(cfs_time_after(timeout, lock->l_callback_timeout)))
                lock->l_callback_timeout = timeout;

        timeout_rounded = round_timeout(lock->l_callback_timeout);

        if (cfs_time_before(timeout_rounded,
                            cfs_timer_deadline(&waiting_locks_timer)) ||
            !cfs_timer_is_armed(&waiting_locks_timer)) {
                cfs_timer_arm(&waiting_locks_timer, timeout_rounded);
        }
        /* if the new lock has a shorter timeout than something earlier on
           the list, we'll wait the longer amount of time; no big deal. */
        /* FIFO */
	list_add_tail(&lock->l_pending_chain, &waiting_locks_list);
        return 1;
}

static void ldlm_add_blocked_lock(struct ldlm_lock *lock)
{
	spin_lock_bh(&lock->l_export->exp_bl_list_lock);
	if (list_empty(&lock->l_exp_list)) {
		if (lock->l_granted_mode != lock->l_req_mode)
			list_add_tail(&lock->l_exp_list,
				      &lock->l_export->exp_bl_list);
		else
			list_add(&lock->l_exp_list,
				 &lock->l_export->exp_bl_list);
	}
	spin_unlock_bh(&lock->l_export->exp_bl_list_lock);

	/* A blocked lock is added. Adjust the position in
	 * the stale list if the export is in the list.
	 * If export is stale and not in the list - it is being
	 * processed and will be placed on the right position
	 * on obd_stale_export_put(). */
	if (!list_empty(&lock->l_export->exp_stale_list))
		obd_stale_export_adjust(lock->l_export);
}

static int ldlm_add_waiting_lock(struct ldlm_lock *lock)
{
	int ret;
	int timeout = ldlm_bl_timeout(lock);

	/* NB: must be called with hold of lock_res_and_lock() */
	LASSERT(ldlm_is_res_locked(lock));
	LASSERT(!ldlm_is_cancel_on_block(lock));

	spin_lock_bh(&waiting_locks_spinlock);
	if (ldlm_is_cancel(lock)) {
		spin_unlock_bh(&waiting_locks_spinlock);
		return 0;
	}

	if (ldlm_is_destroyed(lock)) {
		static cfs_time_t next;

		spin_unlock_bh(&waiting_locks_spinlock);
		LDLM_ERROR(lock, "not waiting on destroyed lock (bug 5653)");
		if (cfs_time_after(cfs_time_current(), next)) {
			next = cfs_time_shift(14400);
			libcfs_debug_dumpstack(NULL);
		}
		return 0;
	}

	ldlm_set_waited(lock);
	lock->l_last_activity = cfs_time_current_sec();
	ret = __ldlm_add_waiting_lock(lock, timeout);
	if (ret) {
		/* grab ref on the lock if it has been added to the
		 * waiting list */
		LDLM_LOCK_GET(lock);
	}
	spin_unlock_bh(&waiting_locks_spinlock);

	if (ret)
		ldlm_add_blocked_lock(lock);

	LDLM_DEBUG(lock, "%sadding to wait list(timeout: %d, AT: %s)",
		   ret == 0 ? "not re-" : "", timeout,
		   AT_OFF ? "off" : "on");
	return ret;
}

/**
 * Remove a lock from the pending list, likely because it had its cancellation
 * callback arrive without incident.  This adjusts the lock-timeout timer if
 * needed.  Returns 0 if the lock wasn't pending after all, 1 if it was.
 * As done by ldlm_del_waiting_lock(), the caller must release the lock
 * reference when the lock is removed from any list (1 is returned).
 *
 * Called with namespace lock held.
 */
static int __ldlm_del_waiting_lock(struct ldlm_lock *lock)
{
	struct list_head *list_next;

	if (list_empty(&lock->l_pending_chain))
                return 0;

        list_next = lock->l_pending_chain.next;
        if (lock->l_pending_chain.prev == &waiting_locks_list) {
                /* Removing the head of the list, adjust timer. */
                if (list_next == &waiting_locks_list) {
                        /* No more, just cancel. */
                        cfs_timer_disarm(&waiting_locks_timer);
                } else {
                        struct ldlm_lock *next;
			next = list_entry(list_next, struct ldlm_lock,
                                              l_pending_chain);
                        cfs_timer_arm(&waiting_locks_timer,
                                      round_timeout(next->l_callback_timeout));
                }
        }
	list_del_init(&lock->l_pending_chain);

        return 1;
}

int ldlm_del_waiting_lock(struct ldlm_lock *lock)
{
        int ret;

        if (lock->l_export == NULL) {
                /* We don't have a "waiting locks list" on clients. */
                CDEBUG(D_DLMTRACE, "Client lock %p : no-op\n", lock);
                return 0;
        }

	spin_lock_bh(&waiting_locks_spinlock);
	ret = __ldlm_del_waiting_lock(lock);
	ldlm_clear_waited(lock);
	spin_unlock_bh(&waiting_locks_spinlock);

	/* remove the lock out of export blocking list */
	spin_lock_bh(&lock->l_export->exp_bl_list_lock);
	list_del_init(&lock->l_exp_list);
	spin_unlock_bh(&lock->l_export->exp_bl_list_lock);

        if (ret) {
                /* release lock ref if it has indeed been removed
                 * from a list */
                LDLM_LOCK_RELEASE(lock);
        }

        LDLM_DEBUG(lock, "%s", ret == 0 ? "wasn't waiting" : "removed");
        return ret;
}
EXPORT_SYMBOL(ldlm_del_waiting_lock);

/**
 * Prolong the contended lock waiting time.
 *
 * Called with namespace lock held.
 */
int ldlm_refresh_waiting_lock(struct ldlm_lock *lock, int timeout)
{
	if (lock->l_export == NULL) {
		/* We don't have a "waiting locks list" on clients. */
		LDLM_DEBUG(lock, "client lock: no-op");
		return 0;
	}

	spin_lock_bh(&waiting_locks_spinlock);

	if (list_empty(&lock->l_pending_chain)) {
		spin_unlock_bh(&waiting_locks_spinlock);
		LDLM_DEBUG(lock, "wasn't waiting");
		return 0;
	}

	/* we remove/add the lock to the waiting list, so no needs to
	 * release/take a lock reference */
	__ldlm_del_waiting_lock(lock);
	__ldlm_add_waiting_lock(lock, timeout);
	spin_unlock_bh(&waiting_locks_spinlock);

	LDLM_DEBUG(lock, "refreshed");
	return 1;
}
EXPORT_SYMBOL(ldlm_refresh_waiting_lock);

#else /* HAVE_SERVER_SUPPORT */

int ldlm_del_waiting_lock(struct ldlm_lock *lock)
{
        RETURN(0);
}

int ldlm_refresh_waiting_lock(struct ldlm_lock *lock, int timeout)
{
        RETURN(0);
}

#endif /* !HAVE_SERVER_SUPPORT */

#ifdef HAVE_SERVER_SUPPORT

/**
 * Calculate the per-export Blocking timeout (covering BL AST, data flush,
 * lock cancel, and their replies). Used for lock callback timeout and AST
 * re-send period.
 *
 * \param[in] lock        lock which is getting the blocking callback
 *
 * \retval            timeout in seconds to wait for the client reply
 */
unsigned int ldlm_bl_timeout(struct ldlm_lock *lock)
{
	unsigned int timeout;

	if (AT_OFF)
		return obd_timeout / 2;

	/* Since these are non-updating timeouts, we should be conservative.
	 * Take more than usually, 150%
	 * It would be nice to have some kind of "early reply" mechanism for
	 * lock callbacks too... */
	timeout = at_get(&lock->l_export->exp_bl_lock_at);
	return max(timeout + (timeout >> 1), ldlm_enqueue_min);
}
EXPORT_SYMBOL(ldlm_bl_timeout);

/**
 * Perform lock cleanup if AST sending failed.
 */
static void ldlm_failed_ast(struct ldlm_lock *lock, int rc,
                            const char *ast_type)
{
        LCONSOLE_ERROR_MSG(0x138, "%s: A client on nid %s was evicted due "
                           "to a lock %s callback time out: rc %d\n",
                           lock->l_export->exp_obd->obd_name,
                           obd_export_nid2str(lock->l_export), ast_type, rc);

        if (obd_dump_on_timeout)
                libcfs_debug_dumplog();
	spin_lock_bh(&waiting_locks_spinlock);
	if (__ldlm_del_waiting_lock(lock) == 0)
		/* the lock was not in any list, grab an extra ref before adding
		 * the lock to the expired list */
		LDLM_LOCK_GET(lock);
	list_add(&lock->l_pending_chain,
		     &expired_lock_thread.elt_expired_locks);
	wake_up(&expired_lock_thread.elt_waitq);
	spin_unlock_bh(&waiting_locks_spinlock);
}

/**
 * Perform lock cleanup if AST reply came with error.
 */
static int ldlm_handle_ast_error(struct ldlm_lock *lock,
                                 struct ptlrpc_request *req, int rc,
                                 const char *ast_type)
{
	lnet_process_id_t peer = req->rq_import->imp_connection->c_peer;

	if (!req->rq_replied || (rc && rc != -EINVAL)) {
		if (lock->l_export && lock->l_export->exp_libclient) {
			LDLM_DEBUG(lock, "%s AST to liblustre client (nid %s)"
				   " timeout, just cancelling lock", ast_type,
				   libcfs_nid2str(peer.nid));
			ldlm_lock_cancel(lock);
			rc = -ERESTART;
		} else if (ldlm_is_cancel(lock)) {
			LDLM_DEBUG(lock, "%s AST timeout from nid %s, but "
				   "cancel was received (AST reply lost?)",
				   ast_type, libcfs_nid2str(peer.nid));
			ldlm_lock_cancel(lock);
			rc = -ERESTART;
		} else {
			LDLM_ERROR(lock, "client (nid %s) %s %s AST "
				   "(req status %d rc %d), evict it",
				   libcfs_nid2str(peer.nid),
				   req->rq_replied ? "returned error from" :
				   "failed to reply to",
				   ast_type,
				   (req->rq_repmsg != NULL) ?
				   lustre_msg_get_status(req->rq_repmsg) : 0,
				   rc);
			ldlm_failed_ast(lock, rc, ast_type);
		}
		return rc;
	}

	if (rc == -EINVAL) {
		struct ldlm_resource *res = lock->l_resource;

		LDLM_DEBUG(lock, "client (nid %s) returned %d"
			   " from %s AST - normal race",
			   libcfs_nid2str(peer.nid),
			   req->rq_repmsg ?
			   lustre_msg_get_status(req->rq_repmsg) : -1,
			   ast_type);
		if (res) {
			/* update lvbo to return proper attributes.
			 * see bug 23174 */
			ldlm_resource_getref(res);
			ldlm_res_lvbo_update(res, NULL, 1);
			ldlm_resource_putref(res);
		}
		ldlm_lock_cancel(lock);
		rc = -ERESTART;
	}

	return rc;
}

static int ldlm_cb_interpret(const struct lu_env *env,
                             struct ptlrpc_request *req, void *data, int rc)
{
        struct ldlm_cb_async_args *ca   = data;
        struct ldlm_lock          *lock = ca->ca_lock;
        struct ldlm_cb_set_arg    *arg  = ca->ca_set_arg;
        ENTRY;

        LASSERT(lock != NULL);

	switch (arg->type) {
	case LDLM_GL_CALLBACK:
		/* Update the LVB from disk if the AST failed
		 * (this is a legal race)
		 *
		 * - Glimpse callback of local lock just returns
		 *   -ELDLM_NO_LOCK_DATA.
		 * - Glimpse callback of remote lock might return
		 *   -ELDLM_NO_LOCK_DATA when inode is cleared. LU-274
		 */
		if (rc == -ELDLM_NO_LOCK_DATA) {
			LDLM_DEBUG(lock, "lost race - client has a lock but no "
				   "inode");
			ldlm_res_lvbo_update(lock->l_resource, NULL, 1);
		} else if (rc != 0) {
			rc = ldlm_handle_ast_error(lock, req, rc, "glimpse");
		} else {
			rc = ldlm_res_lvbo_update(lock->l_resource, req, 1);
		}
		break;
	case LDLM_BL_CALLBACK:
		if (rc != 0)
			rc = ldlm_handle_ast_error(lock, req, rc, "blocking");
		break;
	case LDLM_CP_CALLBACK:
		if (rc != 0)
			rc = ldlm_handle_ast_error(lock, req, rc, "completion");
		break;
	default:
		LDLM_ERROR(lock, "invalid opcode for lock callback %d",
			   arg->type);
		LBUG();
	}

	/* release extra reference taken in ldlm_ast_fini() */
        LDLM_LOCK_RELEASE(lock);

	if (rc == -ERESTART)
		atomic_inc(&arg->restart);

	RETURN(0);
}

static void ldlm_update_resend(struct ptlrpc_request *req, void *data)
{
	struct ldlm_cb_async_args *ca   = data;
	struct ldlm_lock          *lock = ca->ca_lock;

	ldlm_refresh_waiting_lock(lock, ldlm_bl_timeout(lock));
}

static inline int ldlm_ast_fini(struct ptlrpc_request *req,
				struct ldlm_cb_set_arg *arg,
				struct ldlm_lock *lock,
				int instant_cancel)
{
	int rc = 0;
	ENTRY;

	if (unlikely(instant_cancel)) {
		rc = ptl_send_rpc(req, 1);
		ptlrpc_req_finished(req);
		if (rc == 0)
			atomic_inc(&arg->restart);
	} else {
		LDLM_LOCK_GET(lock);
		ptlrpc_set_add_req(arg->set, req);
	}

	RETURN(rc);
}

/**
 * Check if there are requests in the export request list which prevent
 * the lock canceling and make these requests high priority ones.
 */
static void ldlm_lock_reorder_req(struct ldlm_lock *lock)
{
	struct ptlrpc_request *req;
	ENTRY;

	if (lock->l_export == NULL) {
		LDLM_DEBUG(lock, "client lock: no-op");
		RETURN_EXIT;
	}

	spin_lock_bh(&lock->l_export->exp_rpc_lock);
	list_for_each_entry(req, &lock->l_export->exp_hp_rpcs,
			    rq_exp_list) {
		/* Do not process requests that were not yet added to there
		 * incoming queue or were already removed from there for
		 * processing. We evaluate ptlrpc_nrs_req_can_move() without
		 * holding svcpt->scp_req_lock, and then redo the check with
		 * the lock held once we need to obtain a reliable result.
		 */
		if (ptlrpc_nrs_req_can_move(req) &&
		    req->rq_ops->hpreq_lock_match &&
		    req->rq_ops->hpreq_lock_match(req, lock))
			ptlrpc_nrs_req_hp_move(req);
	}
	spin_unlock_bh(&lock->l_export->exp_rpc_lock);
	EXIT;
}

/**
 * ->l_blocking_ast() method for server-side locks. This is invoked when newly
 * enqueued server lock conflicts with given one.
 *
 * Sends blocking AST RPC to the client owning that lock; arms timeout timer
 * to wait for client response.
 */
int ldlm_server_blocking_ast(struct ldlm_lock *lock,
                             struct ldlm_lock_desc *desc,
                             void *data, int flag)
{
        struct ldlm_cb_async_args *ca;
        struct ldlm_cb_set_arg *arg = data;
        struct ldlm_request    *body;
        struct ptlrpc_request  *req;
        int                     instant_cancel = 0;
        int                     rc = 0;
        ENTRY;

        if (flag == LDLM_CB_CANCELING)
                /* Don't need to do anything here. */
                RETURN(0);

        LASSERT(lock);
        LASSERT(data != NULL);
        if (lock->l_export->exp_obd->obd_recovering != 0)
                LDLM_ERROR(lock, "BUG 6063: lock collide during recovery");

        ldlm_lock_reorder_req(lock);

        req = ptlrpc_request_alloc_pack(lock->l_export->exp_imp_reverse,
                                        &RQF_LDLM_BL_CALLBACK,
                                        LUSTRE_DLM_VERSION, LDLM_BL_CALLBACK);
        if (req == NULL)
                RETURN(-ENOMEM);

        CLASSERT(sizeof(*ca) <= sizeof(req->rq_async_args));
        ca = ptlrpc_req_async_args(req);
        ca->ca_set_arg = arg;
        ca->ca_lock = lock;

        req->rq_interpret_reply = ldlm_cb_interpret;

	lock_res_and_lock(lock);
	if (ldlm_is_destroyed(lock)) {
		/* What's the point? */
		unlock_res_and_lock(lock);
		ptlrpc_req_finished(req);
		RETURN(0);
	}

	if (lock->l_granted_mode != lock->l_req_mode) {
		/* this blocking AST will be communicated as part of the
		 * completion AST instead */
		ldlm_add_blocked_lock(lock);
		ldlm_set_waited(lock);
		unlock_res_and_lock(lock);

		ptlrpc_req_finished(req);
		LDLM_DEBUG(lock, "lock not granted, not sending blocking AST");
		RETURN(0);
	}

	if (ldlm_is_cancel_on_block(lock))
                instant_cancel = 1;

        body = req_capsule_client_get(&req->rq_pill, &RMF_DLM_REQ);
        body->lock_handle[0] = lock->l_remote_handle;
        body->lock_desc = *desc;
	body->lock_flags |= ldlm_flags_to_wire(lock->l_flags & LDLM_FL_AST_MASK);

        LDLM_DEBUG(lock, "server preparing blocking AST");

        ptlrpc_request_set_replen(req);
	if (instant_cancel) {
		unlock_res_and_lock(lock);
		ldlm_lock_cancel(lock);

		req->rq_no_resend = 1;
	} else {
		LASSERT(lock->l_granted_mode == lock->l_req_mode);
		ldlm_add_waiting_lock(lock);
		unlock_res_and_lock(lock);

		/* Do not resend after lock callback timeout */
		req->rq_delay_limit = ldlm_bl_timeout(lock);
		req->rq_resend_cb = ldlm_update_resend;
	}

        req->rq_send_state = LUSTRE_IMP_FULL;
        /* ptlrpc_request_alloc_pack already set timeout */
        if (AT_OFF)
                req->rq_timeout = ldlm_get_rq_timeout();

	lock->l_last_activity = cfs_time_current_sec();

        if (lock->l_export && lock->l_export->exp_nid_stats &&
            lock->l_export->exp_nid_stats->nid_ldlm_stats)
                lprocfs_counter_incr(lock->l_export->exp_nid_stats->nid_ldlm_stats,
                                     LDLM_BL_CALLBACK - LDLM_FIRST_OPC);

	rc = ldlm_ast_fini(req, arg, lock, instant_cancel);

        RETURN(rc);
}
EXPORT_SYMBOL(ldlm_server_blocking_ast);

/**
 * ->l_completion_ast callback for a remote lock in server namespace.
 *
 *  Sends AST to the client notifying it of lock granting.  If initial
 *  lock response was not sent yet, instead of sending another RPC, just
 *  mark the lock as granted and client will understand
 */
int ldlm_server_completion_ast(struct ldlm_lock *lock, __u64 flags, void *data)
{
        struct ldlm_cb_set_arg *arg = data;
        struct ldlm_request    *body;
        struct ptlrpc_request  *req;
        struct ldlm_cb_async_args *ca;
        int                     instant_cancel = 0;
        int                     rc = 0;
	int			lvb_len;
        ENTRY;

        LASSERT(lock != NULL);
        LASSERT(data != NULL);

	if (OBD_FAIL_PRECHECK(OBD_FAIL_LDLM_SRV_CP_AST)) {
		LDLM_DEBUG(lock, "dropping CP AST");
		RETURN(0);
	}

        req = ptlrpc_request_alloc(lock->l_export->exp_imp_reverse,
                                    &RQF_LDLM_CP_CALLBACK);
        if (req == NULL)
                RETURN(-ENOMEM);

	/* server namespace, doesn't need lock */
	lvb_len = ldlm_lvbo_size(lock);
	/* LU-3124 & LU-2187: to not return layout in completion AST because
	 * it may deadlock for LU-2187, or client may not have enough space
	 * for large layout. The layout will be returned to client with an
	 * extra RPC to fetch xattr.lov */
	if (ldlm_has_layout(lock))
		lvb_len = 0;

	req_capsule_set_size(&req->rq_pill, &RMF_DLM_LVB, RCL_CLIENT, lvb_len);
        rc = ptlrpc_request_pack(req, LUSTRE_DLM_VERSION, LDLM_CP_CALLBACK);
        if (rc) {
                ptlrpc_request_free(req);
                RETURN(rc);
        }

        CLASSERT(sizeof(*ca) <= sizeof(req->rq_async_args));
        ca = ptlrpc_req_async_args(req);
        ca->ca_set_arg = arg;
        ca->ca_lock = lock;

        req->rq_interpret_reply = ldlm_cb_interpret;
        body = req_capsule_client_get(&req->rq_pill, &RMF_DLM_REQ);

        body->lock_handle[0] = lock->l_remote_handle;
	body->lock_flags = ldlm_flags_to_wire(flags);
        ldlm_lock2desc(lock, &body->lock_desc);
	if (lvb_len > 0) {
		void *lvb = req_capsule_client_get(&req->rq_pill, &RMF_DLM_LVB);

		lvb_len = ldlm_lvbo_fill(lock, lvb, lvb_len);
		if (lvb_len < 0) {
			/* We still need to send the RPC to wake up the blocked
			 * enqueue thread on the client.
			 *
			 * Consider old client, there is no better way to notify
			 * the failure, just zero-sized the LVB, then the client
			 * will fail out as "-EPROTO". */
			req_capsule_shrink(&req->rq_pill, &RMF_DLM_LVB, 0,
					   RCL_CLIENT);
			instant_cancel = 1;
		} else {
			req_capsule_shrink(&req->rq_pill, &RMF_DLM_LVB, lvb_len,
					   RCL_CLIENT);
		}
        }

	lock->l_last_activity = cfs_time_current_sec();

	LDLM_DEBUG(lock, "server preparing completion AST");

        ptlrpc_request_set_replen(req);

        req->rq_send_state = LUSTRE_IMP_FULL;
        /* ptlrpc_request_pack already set timeout */
        if (AT_OFF)
                req->rq_timeout = ldlm_get_rq_timeout();

        /* We only send real blocking ASTs after the lock is granted */
        lock_res_and_lock(lock);
	if (ldlm_is_ast_sent(lock)) {
		body->lock_flags |= ldlm_flags_to_wire(LDLM_FL_AST_SENT);
		/* Copy AST flags like LDLM_FL_DISCARD_DATA. */
		body->lock_flags |= ldlm_flags_to_wire(lock->l_flags &
						       LDLM_FL_AST_MASK);

                /* We might get here prior to ldlm_handle_enqueue setting
                 * LDLM_FL_CANCEL_ON_BLOCK flag. Then we will put this lock
                 * into waiting list, but this is safe and similar code in
                 * ldlm_handle_enqueue will call ldlm_lock_cancel() still,
                 * that would not only cancel the lock, but will also remove
                 * it from waiting list */
		if (ldlm_is_cancel_on_block(lock)) {
			unlock_res_and_lock(lock);
			ldlm_lock_cancel(lock);

			instant_cancel = 1;
			req->rq_no_resend = 1;

			lock_res_and_lock(lock);
		} else {
			/* start the lock-timeout clock */
			ldlm_add_waiting_lock(lock);
			/* Do not resend after lock callback timeout */
			req->rq_delay_limit = ldlm_bl_timeout(lock);
			req->rq_resend_cb = ldlm_update_resend;
		}
        }
        unlock_res_and_lock(lock);

        if (lock->l_export && lock->l_export->exp_nid_stats &&
            lock->l_export->exp_nid_stats->nid_ldlm_stats)
                lprocfs_counter_incr(lock->l_export->exp_nid_stats->nid_ldlm_stats,
                                     LDLM_CP_CALLBACK - LDLM_FIRST_OPC);

	rc = ldlm_ast_fini(req, arg, lock, instant_cancel);

	RETURN(lvb_len < 0 ? lvb_len : rc);
}
EXPORT_SYMBOL(ldlm_server_completion_ast);

/**
 * Server side ->l_glimpse_ast handler for client locks.
 *
 * Sends glimpse AST to the client and waits for reply. Then updates
 * lvbo with the result.
 */
int ldlm_server_glimpse_ast(struct ldlm_lock *lock, void *data)
{
	struct ldlm_cb_set_arg		*arg = data;
	struct ldlm_request		*body;
	struct ptlrpc_request		*req;
	struct ldlm_cb_async_args	*ca;
	int				 rc;
	struct req_format		*req_fmt;
        ENTRY;

        LASSERT(lock != NULL);

	if (arg->gl_desc != NULL)
		/* There is a glimpse descriptor to pack */
		req_fmt = &RQF_LDLM_GL_DESC_CALLBACK;
	else
		req_fmt = &RQF_LDLM_GL_CALLBACK;

        req = ptlrpc_request_alloc_pack(lock->l_export->exp_imp_reverse,
					req_fmt, LUSTRE_DLM_VERSION,
					LDLM_GL_CALLBACK);

        if (req == NULL)
                RETURN(-ENOMEM);

	if (arg->gl_desc != NULL) {
		/* copy the GL descriptor */
		union ldlm_gl_desc	*desc;
		desc = req_capsule_client_get(&req->rq_pill, &RMF_DLM_GL_DESC);
		*desc = *arg->gl_desc;
	}

        body = req_capsule_client_get(&req->rq_pill, &RMF_DLM_REQ);
        body->lock_handle[0] = lock->l_remote_handle;
        ldlm_lock2desc(lock, &body->lock_desc);

	CLASSERT(sizeof(*ca) <= sizeof(req->rq_async_args));
	ca = ptlrpc_req_async_args(req);
	ca->ca_set_arg = arg;
	ca->ca_lock = lock;

        /* server namespace, doesn't need lock */
        req_capsule_set_size(&req->rq_pill, &RMF_DLM_LVB, RCL_SERVER,
                             ldlm_lvbo_size(lock));
        ptlrpc_request_set_replen(req);

        req->rq_send_state = LUSTRE_IMP_FULL;
        /* ptlrpc_request_alloc_pack already set timeout */
        if (AT_OFF)
                req->rq_timeout = ldlm_get_rq_timeout();

	lock->l_last_activity = cfs_time_current_sec();

	req->rq_interpret_reply = ldlm_cb_interpret;

        if (lock->l_export && lock->l_export->exp_nid_stats &&
            lock->l_export->exp_nid_stats->nid_ldlm_stats)
                lprocfs_counter_incr(lock->l_export->exp_nid_stats->nid_ldlm_stats,
                                     LDLM_GL_CALLBACK - LDLM_FIRST_OPC);

	rc = ldlm_ast_fini(req, arg, lock, 0);

	RETURN(rc);
}
EXPORT_SYMBOL(ldlm_server_glimpse_ast);

int ldlm_glimpse_locks(struct ldlm_resource *res,
		       struct list_head *gl_work_list)
{
	int	rc;
	ENTRY;

	rc = ldlm_run_ast_work(ldlm_res_to_ns(res), gl_work_list,
			       LDLM_WORK_GL_AST);
	if (rc == -ERESTART)
		ldlm_reprocess_all(res);

	RETURN(rc);
}
EXPORT_SYMBOL(ldlm_glimpse_locks);

/* return LDLM lock associated with a lock callback request */
struct ldlm_lock *ldlm_request_lock(struct ptlrpc_request *req)
{
	struct ldlm_cb_async_args	*ca;
	struct ldlm_lock		*lock;
	ENTRY;

	ca = ptlrpc_req_async_args(req);
	lock = ca->ca_lock;
	if (lock == NULL)
		RETURN(ERR_PTR(-EFAULT));

	RETURN(lock);
}
EXPORT_SYMBOL(ldlm_request_lock);

static void ldlm_svc_get_eopc(const struct ldlm_request *dlm_req,
                       struct lprocfs_stats *srv_stats)
{
        int lock_type = 0, op = 0;

        lock_type = dlm_req->lock_desc.l_resource.lr_type;

        switch (lock_type) {
        case LDLM_PLAIN:
                op = PTLRPC_LAST_CNTR + LDLM_PLAIN_ENQUEUE;
                break;
        case LDLM_EXTENT:
                if (dlm_req->lock_flags & LDLM_FL_HAS_INTENT)
                        op = PTLRPC_LAST_CNTR + LDLM_GLIMPSE_ENQUEUE;
                else
                        op = PTLRPC_LAST_CNTR + LDLM_EXTENT_ENQUEUE;
                break;
        case LDLM_FLOCK:
                op = PTLRPC_LAST_CNTR + LDLM_FLOCK_ENQUEUE;
                break;
        case LDLM_IBITS:
                op = PTLRPC_LAST_CNTR + LDLM_IBITS_ENQUEUE;
                break;
        default:
                op = 0;
                break;
        }

        if (op)
                lprocfs_counter_incr(srv_stats, op);

        return;
}

/**
 * Main server-side entry point into LDLM for enqueue. This is called by ptlrpc
 * service threads to carry out client lock enqueueing requests.
 */
int ldlm_handle_enqueue0(struct ldlm_namespace *ns,
                         struct ptlrpc_request *req,
                         const struct ldlm_request *dlm_req,
                         const struct ldlm_callback_suite *cbs)
{
        struct ldlm_reply *dlm_rep;
	__u64 flags;
        ldlm_error_t err = ELDLM_OK;
        struct ldlm_lock *lock = NULL;
        void *cookie = NULL;
        int rc = 0;
	struct ldlm_resource *res = NULL;
        ENTRY;

        LDLM_DEBUG_NOLOCK("server-side enqueue handler START");

	ldlm_request_cancel(req, dlm_req, LDLM_ENQUEUE_CANCEL_OFF, LATF_SKIP);
	flags = ldlm_flags_from_wire(dlm_req->lock_flags);

        LASSERT(req->rq_export);

	if (ptlrpc_req2svc(req)->srv_stats != NULL)
		ldlm_svc_get_eopc(dlm_req, ptlrpc_req2svc(req)->srv_stats);

        if (req->rq_export && req->rq_export->exp_nid_stats &&
            req->rq_export->exp_nid_stats->nid_ldlm_stats)
                lprocfs_counter_incr(req->rq_export->exp_nid_stats->nid_ldlm_stats,
                                     LDLM_ENQUEUE - LDLM_FIRST_OPC);

        if (unlikely(dlm_req->lock_desc.l_resource.lr_type < LDLM_MIN_TYPE ||
                     dlm_req->lock_desc.l_resource.lr_type >= LDLM_MAX_TYPE)) {
                DEBUG_REQ(D_ERROR, req, "invalid lock request type %d",
                          dlm_req->lock_desc.l_resource.lr_type);
                GOTO(out, rc = -EFAULT);
        }

        if (unlikely(dlm_req->lock_desc.l_req_mode <= LCK_MINMODE ||
                     dlm_req->lock_desc.l_req_mode >= LCK_MAXMODE ||
                     dlm_req->lock_desc.l_req_mode &
                     (dlm_req->lock_desc.l_req_mode-1))) {
                DEBUG_REQ(D_ERROR, req, "invalid lock request mode %d",
                          dlm_req->lock_desc.l_req_mode);
                GOTO(out, rc = -EFAULT);
        }

	if (exp_connect_flags(req->rq_export) & OBD_CONNECT_IBITS) {
                if (unlikely(dlm_req->lock_desc.l_resource.lr_type ==
                             LDLM_PLAIN)) {
                        DEBUG_REQ(D_ERROR, req,
                                  "PLAIN lock request from IBITS client?");
                        GOTO(out, rc = -EPROTO);
                }
        } else if (unlikely(dlm_req->lock_desc.l_resource.lr_type ==
                            LDLM_IBITS)) {
                DEBUG_REQ(D_ERROR, req,
                          "IBITS lock request from unaware client?");
                GOTO(out, rc = -EPROTO);
        }

#if 0
        /* FIXME this makes it impossible to use LDLM_PLAIN locks -- check
           against server's _CONNECT_SUPPORTED flags? (I don't want to use
           ibits for mgc/mgs) */

        /* INODEBITS_INTEROP: Perform conversion from plain lock to
         * inodebits lock if client does not support them. */
	if (!(exp_connect_flags(req->rq_export) & OBD_CONNECT_IBITS) &&
            (dlm_req->lock_desc.l_resource.lr_type == LDLM_PLAIN)) {
                dlm_req->lock_desc.l_resource.lr_type = LDLM_IBITS;
                dlm_req->lock_desc.l_policy_data.l_inodebits.bits =
                        MDS_INODELOCK_LOOKUP | MDS_INODELOCK_UPDATE;
                if (dlm_req->lock_desc.l_req_mode == LCK_PR)
                        dlm_req->lock_desc.l_req_mode = LCK_CR;
        }
#endif

	if (unlikely((flags & LDLM_FL_REPLAY) ||
		     (lustre_msg_get_flags(req->rq_reqmsg) & MSG_RESENT))) {
                /* Find an existing lock in the per-export lock hash */
		/* In the function below, .hs_keycmp resolves to
		 * ldlm_export_lock_keycmp() */
		/* coverity[overrun-buffer-val] */
                lock = cfs_hash_lookup(req->rq_export->exp_lock_hash,
                                       (void *)&dlm_req->lock_handle[0]);
                if (lock != NULL) {
                        DEBUG_REQ(D_DLMTRACE, req, "found existing lock cookie "
                                  LPX64, lock->l_handle.h_cookie);
			flags |= LDLM_FL_RESENT;
                        GOTO(existing_lock, rc = 0);
		}
	} else {
		if (ldlm_reclaim_full()) {
			DEBUG_REQ(D_DLMTRACE, req, "Too many granted locks, "
				  "reject current enqueue request and let the "
				  "client retry later.\n");
			GOTO(out, rc = -EINPROGRESS);
		}
	}

	/* The lock's callback data might be set in the policy function */
	lock = ldlm_lock_create(ns, &dlm_req->lock_desc.l_resource.lr_name,
				dlm_req->lock_desc.l_resource.lr_type,
				dlm_req->lock_desc.l_req_mode,
				cbs, NULL, 0, LVB_T_NONE);
	if (IS_ERR(lock)) {
		rc = PTR_ERR(lock);
		lock = NULL;
		GOTO(out, rc);
	}

        lock->l_remote_handle = dlm_req->lock_handle[0];
        LDLM_DEBUG(lock, "server-side enqueue handler, new lock created");

	/* Initialize resource lvb but not for a lock being replayed since
	 * Client already got lvb sent in this case.
	 * This must occur early since some policy methods assume resource
	 * lvb is available (lr_lvb_data != NULL).
	 */
	res = lock->l_resource;
	if (!(flags & LDLM_FL_REPLAY)) {
		/* non-replayed lock, delayed lvb init may need to be done */
		rc = ldlm_lvbo_init(res);
		if (rc < 0) {
			LDLM_DEBUG(lock, "delayed lvb init failed (rc %d)", rc);
			GOTO(out, rc);
		}
	}

        OBD_FAIL_TIMEOUT(OBD_FAIL_LDLM_ENQUEUE_BLOCKED, obd_timeout * 2);
        /* Don't enqueue a lock onto the export if it is been disonnected
         * due to eviction (bug 3822) or server umount (bug 24324).
         * Cancel it now instead. */
        if (req->rq_export->exp_disconnected) {
                LDLM_ERROR(lock, "lock on disconnected export %p",
                           req->rq_export);
                GOTO(out, rc = -ENOTCONN);
        }

        lock->l_export = class_export_lock_get(req->rq_export, lock);
        if (lock->l_export->exp_lock_hash)
                cfs_hash_add(lock->l_export->exp_lock_hash,
                             &lock->l_remote_handle,
                             &lock->l_exp_hash);

	/* Inherit the enqueue flags before the operation, because we do not
	 * keep the res lock on return and next operations (BL AST) may proceed
	 * without them. */
	lock->l_flags |= ldlm_flags_from_wire(dlm_req->lock_flags &
					      LDLM_FL_INHERIT_MASK);

	ldlm_convert_policy_to_local(req->rq_export,
				     dlm_req->lock_desc.l_resource.lr_type,
				     &dlm_req->lock_desc.l_policy_data,
				     &lock->l_policy_data);
	if (dlm_req->lock_desc.l_resource.lr_type == LDLM_EXTENT)
		lock->l_req_extent = lock->l_policy_data.l_extent;

existing_lock:

        if (flags & LDLM_FL_HAS_INTENT) {
                /* In this case, the reply buffer is allocated deep in
                 * local_lock_enqueue by the policy function. */
                cookie = req;
        } else {
                /* based on the assumption that lvb size never changes during
                 * resource life time otherwise it need resource->lr_lock's
                 * protection */
		req_capsule_set_size(&req->rq_pill, &RMF_DLM_LVB,
				     RCL_SERVER, ldlm_lvbo_size(lock));

                if (OBD_FAIL_CHECK(OBD_FAIL_LDLM_ENQUEUE_EXTENT_ERR))
                        GOTO(out, rc = -ENOMEM);

                rc = req_capsule_server_pack(&req->rq_pill);
                if (rc)
                        GOTO(out, rc);
        }

	err = ldlm_lock_enqueue(ns, &lock, cookie, &flags);
	if (err) {
		if ((int)err < 0)
			rc = (int)err;
		GOTO(out, err);
	}

        dlm_rep = req_capsule_server_get(&req->rq_pill, &RMF_DLM_REP);

        ldlm_lock2desc(lock, &dlm_rep->lock_desc);
        ldlm_lock2handle(lock, &dlm_rep->lock_handle);

	if (lock && lock->l_resource->lr_type == LDLM_EXTENT)
		OBD_FAIL_TIMEOUT(OBD_FAIL_LDLM_BL_EVICT, 6);

        /* We never send a blocking AST until the lock is granted, but
         * we can tell it right now */
        lock_res_and_lock(lock);

        /* Now take into account flags to be inherited from original lock
           request both in reply to client and in our own lock flags. */
	dlm_rep->lock_flags = ldlm_flags_to_wire(flags);
	lock->l_flags |= flags & LDLM_FL_INHERIT_MASK;

        /* Don't move a pending lock onto the export if it has already been
         * disconnected due to eviction (bug 5683) or server umount (bug 24324).
         * Cancel it now instead. */
        if (unlikely(req->rq_export->exp_disconnected ||
                     OBD_FAIL_CHECK(OBD_FAIL_LDLM_ENQUEUE_OLD_EXPORT))) {
                LDLM_ERROR(lock, "lock on destroyed export %p", req->rq_export);
                rc = -ENOTCONN;
	} else if (ldlm_is_ast_sent(lock)) {
		dlm_rep->lock_flags |= ldlm_flags_to_wire(LDLM_FL_AST_SENT);
                if (lock->l_granted_mode == lock->l_req_mode) {
                        /*
                         * Only cancel lock if it was granted, because it would
                         * be destroyed immediately and would never be granted
                         * in the future, causing timeouts on client.  Not
                         * granted lock will be cancelled immediately after
                         * sending completion AST.
                         */
                        if (dlm_rep->lock_flags & LDLM_FL_CANCEL_ON_BLOCK) {
                                unlock_res_and_lock(lock);
                                ldlm_lock_cancel(lock);
                                lock_res_and_lock(lock);
                        } else
                                ldlm_add_waiting_lock(lock);
                }
        }
        /* Make sure we never ever grant usual metadata locks to liblustre
           clients */
        if ((dlm_req->lock_desc.l_resource.lr_type == LDLM_PLAIN ||
            dlm_req->lock_desc.l_resource.lr_type == LDLM_IBITS) &&
             req->rq_export->exp_libclient) {
		if (unlikely(!ldlm_is_cancel_on_block(lock) ||
                             !(dlm_rep->lock_flags & LDLM_FL_CANCEL_ON_BLOCK))){
                        CERROR("Granting sync lock to libclient. "
                               "req fl %d, rep fl %d, lock fl "LPX64"\n",
                               dlm_req->lock_flags, dlm_rep->lock_flags,
                               lock->l_flags);
                        LDLM_ERROR(lock, "sync lock");
                        if (dlm_req->lock_flags & LDLM_FL_HAS_INTENT) {
                                struct ldlm_intent *it;

                                it = req_capsule_client_get(&req->rq_pill,
                                                            &RMF_LDLM_INTENT);
                                if (it != NULL) {
                                        CERROR("This is intent %s ("LPU64")\n",
                                               ldlm_it2str(it->opc), it->opc);
                                }
                        }
                }
        }

        unlock_res_and_lock(lock);

        EXIT;
 out:
        req->rq_status = rc ?: err; /* return either error - bug 11190 */
        if (!req->rq_packed_final) {
                err = lustre_pack_reply(req, 1, NULL, NULL);
                if (rc == 0)
                        rc = err;
        }

        /* The LOCK_CHANGED code in ldlm_lock_enqueue depends on this
         * ldlm_reprocess_all.  If this moves, revisit that code. -phil */
	if (lock != NULL) {
		LDLM_DEBUG(lock, "server-side enqueue handler, sending reply"
			   "(err=%d, rc=%d)", err, rc);

		if (rc == 0) {
			if (req_capsule_has_field(&req->rq_pill, &RMF_DLM_LVB,
						  RCL_SERVER) &&
			    ldlm_lvbo_size(lock) > 0) {
				void *buf;
				int buflen;

				buf = req_capsule_server_get(&req->rq_pill,
							     &RMF_DLM_LVB);
				LASSERTF(buf != NULL, "req %p, lock %p\n",
					 req, lock);
				buflen = req_capsule_get_size(&req->rq_pill,
						&RMF_DLM_LVB, RCL_SERVER);
				/* non-replayed lock, delayed lvb init may
				 * need to be occur now */
				if ((buflen > 0) && !(flags & LDLM_FL_REPLAY)) {
					buflen = ldlm_lvbo_fill(lock, buf,
								buflen);
					if (buflen >= 0)
						req_capsule_shrink(
							&req->rq_pill,
							&RMF_DLM_LVB,
							buflen, RCL_SERVER);
					else
						rc = buflen;
				} else if (flags & LDLM_FL_REPLAY) {
					/* no LVB resend upon replay */
					if (buflen > 0)
						req_capsule_shrink(
							&req->rq_pill,
							&RMF_DLM_LVB,
							0, RCL_SERVER);
					else
						rc = buflen;
				} else {
					rc = buflen;
				}
			}
		}

		if (rc != 0 && !(flags & LDLM_FL_RESENT)) {
			if (lock->l_export) {
				ldlm_lock_cancel(lock);
			} else {
				lock_res_and_lock(lock);
				ldlm_resource_unlink_lock(lock);
				ldlm_lock_destroy_nolock(lock);
				unlock_res_and_lock(lock);

			}
		}

                if (!err && dlm_req->lock_desc.l_resource.lr_type != LDLM_FLOCK)
                        ldlm_reprocess_all(lock->l_resource);

                LDLM_LOCK_RELEASE(lock);
        }

        LDLM_DEBUG_NOLOCK("server-side enqueue handler END (lock %p, rc %d)",
                          lock, rc);

        return rc;
}
EXPORT_SYMBOL(ldlm_handle_enqueue0);

/**
 * Old-style LDLM main entry point for server code enqueue.
 */
int ldlm_handle_enqueue(struct ptlrpc_request *req,
                        ldlm_completion_callback completion_callback,
                        ldlm_blocking_callback blocking_callback,
                        ldlm_glimpse_callback glimpse_callback)
{
        struct ldlm_request *dlm_req;
        struct ldlm_callback_suite cbs = {
                .lcs_completion = completion_callback,
                .lcs_blocking   = blocking_callback,
                .lcs_glimpse    = glimpse_callback
        };
        int rc;

        dlm_req = req_capsule_client_get(&req->rq_pill, &RMF_DLM_REQ);
        if (dlm_req != NULL) {
                rc = ldlm_handle_enqueue0(req->rq_export->exp_obd->obd_namespace,
                                          req, dlm_req, &cbs);
        } else {
                rc = -EFAULT;
        }
        return rc;
}
EXPORT_SYMBOL(ldlm_handle_enqueue);

/**
 * Main LDLM entry point for server code to process lock conversion requests.
 */
int ldlm_handle_convert0(struct ptlrpc_request *req,
                         const struct ldlm_request *dlm_req)
{
        struct ldlm_reply *dlm_rep;
        struct ldlm_lock *lock;
        int rc;
        ENTRY;

        if (req->rq_export && req->rq_export->exp_nid_stats &&
            req->rq_export->exp_nid_stats->nid_ldlm_stats)
                lprocfs_counter_incr(req->rq_export->exp_nid_stats->nid_ldlm_stats,
                                     LDLM_CONVERT - LDLM_FIRST_OPC);

        rc = req_capsule_server_pack(&req->rq_pill);
        if (rc)
                RETURN(rc);

        dlm_rep = req_capsule_server_get(&req->rq_pill, &RMF_DLM_REP);
        dlm_rep->lock_flags = dlm_req->lock_flags;

        lock = ldlm_handle2lock(&dlm_req->lock_handle[0]);
        if (!lock) {
		req->rq_status = LUSTRE_EINVAL;
        } else {
                void *res = NULL;

                LDLM_DEBUG(lock, "server-side convert handler START");

                res = ldlm_lock_convert(lock, dlm_req->lock_desc.l_req_mode,
                                        &dlm_rep->lock_flags);
                if (res) {
                        if (ldlm_del_waiting_lock(lock))
                                LDLM_DEBUG(lock, "converted waiting lock");
                        req->rq_status = 0;
                } else {
			req->rq_status = LUSTRE_EDEADLK;
                }
        }

        if (lock) {
                if (!req->rq_status)
                        ldlm_reprocess_all(lock->l_resource);
                LDLM_DEBUG(lock, "server-side convert handler END");
                LDLM_LOCK_PUT(lock);
        } else
                LDLM_DEBUG_NOLOCK("server-side convert handler END");

        RETURN(0);
}
EXPORT_SYMBOL(ldlm_handle_convert0);

/**
 * Old-style main LDLM entry point for server code to process lock conversion
 * requests.
 */
int ldlm_handle_convert(struct ptlrpc_request *req)
{
        int rc;
        struct ldlm_request *dlm_req;

        dlm_req = req_capsule_client_get(&req->rq_pill, &RMF_DLM_REQ);
        if (dlm_req != NULL) {
                rc = ldlm_handle_convert0(req, dlm_req);
        } else {
                CERROR ("Can't unpack dlm_req\n");
                rc = -EFAULT;
        }
        return rc;
}
EXPORT_SYMBOL(ldlm_handle_convert);

/**
 * Cancel all the locks whose handles are packed into ldlm_request
 *
 * Called by server code expecting such combined cancel activity
 * requests.
 */
int ldlm_request_cancel(struct ptlrpc_request *req,
			const struct ldlm_request *dlm_req,
			int first, enum lustre_at_flags flags)
{
        struct ldlm_resource *res, *pres = NULL;
        struct ldlm_lock *lock;
        int i, count, done = 0;
        ENTRY;

        count = dlm_req->lock_count ? dlm_req->lock_count : 1;
        if (first >= count)
                RETURN(0);

	if (count == 1 && dlm_req->lock_handle[0].cookie == 0)
		RETURN(0);

        /* There is no lock on the server at the replay time,
         * skip lock cancelling to make replay tests to pass. */
        if (lustre_msg_get_flags(req->rq_reqmsg) & MSG_REPLAY)
                RETURN(0);

        LDLM_DEBUG_NOLOCK("server-side cancel handler START: %d locks, "
                          "starting at %d", count, first);

        for (i = first; i < count; i++) {
                lock = ldlm_handle2lock(&dlm_req->lock_handle[i]);
                if (!lock) {
                        LDLM_DEBUG_NOLOCK("server-side cancel handler stale "
                                          "lock (cookie "LPU64")",
                                          dlm_req->lock_handle[i].cookie);
                        continue;
                }

                res = lock->l_resource;
                done++;

		/* This code is an optimization to only attempt lock
		 * granting on the resource (that could be CPU-expensive)
		 * after we are done cancelling lock in that resource. */
                if (res != pres) {
                        if (pres != NULL) {
                                ldlm_reprocess_all(pres);
                                LDLM_RESOURCE_DELREF(pres);
                                ldlm_resource_putref(pres);
                        }
                        if (res != NULL) {
                                ldlm_resource_getref(res);
                                LDLM_RESOURCE_ADDREF(res);
                                ldlm_res_lvbo_update(res, NULL, 1);
                        }
                        pres = res;
                }

		if ((flags & LATF_STATS) && ldlm_is_ast_sent(lock)) {
			long delay = cfs_time_sub(cfs_time_current_sec(),
						  lock->l_last_activity);
			LDLM_DEBUG(lock, "server cancels blocked lock after "
				   CFS_DURATION_T"s", delay);
			at_measured(&lock->l_export->exp_bl_lock_at, delay);
		}
                ldlm_lock_cancel(lock);
                LDLM_LOCK_PUT(lock);
        }
        if (pres != NULL) {
                ldlm_reprocess_all(pres);
                LDLM_RESOURCE_DELREF(pres);
                ldlm_resource_putref(pres);
        }
        LDLM_DEBUG_NOLOCK("server-side cancel handler END");
        RETURN(done);
}
EXPORT_SYMBOL(ldlm_request_cancel);

/**
 * Main LDLM entry point for server code to cancel locks.
 *
 * Typically gets called from service handler on LDLM_CANCEL opc.
 */
int ldlm_handle_cancel(struct ptlrpc_request *req)
{
        struct ldlm_request *dlm_req;
        int rc;
        ENTRY;

        dlm_req = req_capsule_client_get(&req->rq_pill, &RMF_DLM_REQ);
        if (dlm_req == NULL) {
                CDEBUG(D_INFO, "bad request buffer for cancel\n");
                RETURN(-EFAULT);
        }

        if (req->rq_export && req->rq_export->exp_nid_stats &&
            req->rq_export->exp_nid_stats->nid_ldlm_stats)
                lprocfs_counter_incr(req->rq_export->exp_nid_stats->nid_ldlm_stats,
                                     LDLM_CANCEL - LDLM_FIRST_OPC);

        rc = req_capsule_server_pack(&req->rq_pill);
        if (rc)
                RETURN(rc);

	if (!ldlm_request_cancel(req, dlm_req, 0, LATF_STATS))
		req->rq_status = LUSTRE_ESTALE;

        RETURN(ptlrpc_reply(req));
}
EXPORT_SYMBOL(ldlm_handle_cancel);
#endif /* HAVE_SERVER_SUPPORT */

/**
 * Callback handler for receiving incoming blocking ASTs.
 *
 * This can only happen on client side.
 */
void ldlm_handle_bl_callback(struct ldlm_namespace *ns,
                             struct ldlm_lock_desc *ld, struct ldlm_lock *lock)
{
        int do_ast;
        ENTRY;

        LDLM_DEBUG(lock, "client blocking AST callback handler");

        lock_res_and_lock(lock);
	ldlm_set_cbpending(lock);

	if (ldlm_is_cancel_on_block(lock))
		ldlm_set_cancel(lock);

        do_ast = (!lock->l_readers && !lock->l_writers);
        unlock_res_and_lock(lock);

        if (do_ast) {
                CDEBUG(D_DLMTRACE, "Lock %p already unused, calling callback (%p)\n",
                       lock, lock->l_blocking_ast);
                if (lock->l_blocking_ast != NULL)
                        lock->l_blocking_ast(lock, ld, lock->l_ast_data,
                                             LDLM_CB_BLOCKING);
        } else {
                CDEBUG(D_DLMTRACE, "Lock %p is referenced, will be cancelled later\n",
                       lock);
        }

        LDLM_DEBUG(lock, "client blocking callback handler END");
        LDLM_LOCK_RELEASE(lock);
        EXIT;
}

/**
 * Callback handler for receiving incoming completion ASTs.
 *
 * This only can happen on client side.
 */
static int ldlm_handle_cp_callback(struct ptlrpc_request *req,
                                    struct ldlm_namespace *ns,
                                    struct ldlm_request *dlm_req,
                                    struct ldlm_lock *lock)
{
	struct list_head ast_list;
	int lvb_len;
	int rc = 0;
	ENTRY;

	LDLM_DEBUG(lock, "client completion callback handler START");

	INIT_LIST_HEAD(&ast_list);
	if (OBD_FAIL_CHECK(OBD_FAIL_LDLM_CANCEL_BL_CB_RACE)) {
		int to = cfs_time_seconds(1);
		while (to > 0) {
			schedule_timeout_and_set_state(
				TASK_INTERRUPTIBLE, to);
			if (lock->l_granted_mode == lock->l_req_mode ||
			    ldlm_is_destroyed(lock))
				break;
		}
	}

	lvb_len = req_capsule_get_size(&req->rq_pill, &RMF_DLM_LVB, RCL_CLIENT);
	if (lvb_len < 0) {
		LDLM_ERROR(lock, "Fail to get lvb_len, rc = %d", lvb_len);
		GOTO(out, rc = lvb_len);
	} else if (lvb_len > 0) {
		if (lock->l_lvb_len > 0) {
			/* for extent lock, lvb contains ost_lvb{}. */
			LASSERT(lock->l_lvb_data != NULL);

			if (unlikely(lock->l_lvb_len < lvb_len)) {
				LDLM_ERROR(lock, "Replied LVB is larger than "
					   "expectation, expected = %d, "
					   "replied = %d",
					   lock->l_lvb_len, lvb_len);
				GOTO(out, rc = -EINVAL);
			}
		} else if (ldlm_has_layout(lock)) { /* for layout lock, lvb has
						     * variable length */
			void *lvb_data;

			OBD_ALLOC_LARGE(lvb_data, lvb_len);
			if (lvb_data == NULL) {
				LDLM_ERROR(lock, "No memory: %d.\n", lvb_len);
				GOTO(out, rc = -ENOMEM);
			}

			lock_res_and_lock(lock);
			LASSERT(lock->l_lvb_data == NULL);
			lock->l_lvb_type = LVB_T_LAYOUT;
			lock->l_lvb_data = lvb_data;
			lock->l_lvb_len = lvb_len;
			unlock_res_and_lock(lock);
		}
	}

	lock_res_and_lock(lock);
	if (ldlm_is_failed(lock)) {
		unlock_res_and_lock(lock);
		LDLM_LOCK_RELEASE(lock);
		RETURN(-EINVAL);
	}
	if (ldlm_is_destroyed(lock) ||
	    lock->l_granted_mode == lock->l_req_mode) {
		/* bug 11300: the lock has already been granted */
		unlock_res_and_lock(lock);
		LDLM_DEBUG(lock, "Double grant race happened");
		GOTO(out, rc = 0);
	}

	/* If we receive the completion AST before the actual enqueue returned,
	 * then we might need to switch lock modes, resources, or extents. */
	if (dlm_req->lock_desc.l_granted_mode != lock->l_req_mode) {
		lock->l_req_mode = dlm_req->lock_desc.l_granted_mode;
		LDLM_DEBUG(lock, "completion AST, new lock mode");
	}

	if (lock->l_resource->lr_type != LDLM_PLAIN) {
		ldlm_convert_policy_to_local(req->rq_export,
					  dlm_req->lock_desc.l_resource.lr_type,
					  &dlm_req->lock_desc.l_policy_data,
					  &lock->l_policy_data);
		LDLM_DEBUG(lock, "completion AST, new policy data");
	}

        ldlm_resource_unlink_lock(lock);
        if (memcmp(&dlm_req->lock_desc.l_resource.lr_name,
                   &lock->l_resource->lr_name,
                   sizeof(lock->l_resource->lr_name)) != 0) {
                unlock_res_and_lock(lock);
		rc = ldlm_lock_change_resource(ns, lock,
				&dlm_req->lock_desc.l_resource.lr_name);
		if (rc < 0) {
			LDLM_ERROR(lock, "Failed to allocate resource");
			GOTO(out, rc);
		}
                LDLM_DEBUG(lock, "completion AST, new resource");
                CERROR("change resource!\n");
                lock_res_and_lock(lock);
        }

        if (dlm_req->lock_flags & LDLM_FL_AST_SENT) {
		/* BL_AST locks are not needed in LRU.
		 * Let ldlm_cancel_lru() be fast. */
                ldlm_lock_remove_from_lru(lock);
		lock->l_flags |= LDLM_FL_CBPENDING | LDLM_FL_BL_AST;
                LDLM_DEBUG(lock, "completion AST includes blocking AST");
        }

	if (lock->l_lvb_len > 0) {
		rc = ldlm_fill_lvb(lock, &req->rq_pill, RCL_CLIENT,
				   lock->l_lvb_data, lvb_len);
		if (rc < 0) {
			unlock_res_and_lock(lock);
			GOTO(out, rc);
		}
	}

        ldlm_grant_lock(lock, &ast_list);
        unlock_res_and_lock(lock);

        LDLM_DEBUG(lock, "callback handler finished, about to run_ast_work");

        /* Let Enqueue to call osc_lock_upcall() and initialize
         * l_ast_data */
        OBD_FAIL_TIMEOUT(OBD_FAIL_OSC_CP_ENQ_RACE, 2);

        ldlm_run_ast_work(ns, &ast_list, LDLM_WORK_CP_AST);

        LDLM_DEBUG_NOLOCK("client completion callback handler END (lock %p)",
                          lock);
	GOTO(out, rc);

out:
	if (rc < 0) {
		lock_res_and_lock(lock);
		ldlm_set_failed(lock);
		unlock_res_and_lock(lock);
		wake_up(&lock->l_waitq);
	}
	LDLM_LOCK_RELEASE(lock);

	return 0;
}

/**
 * Callback handler for receiving incoming glimpse ASTs.
 *
 * This only can happen on client side.  After handling the glimpse AST
 * we also consider dropping the lock here if it is unused locally for a
 * long time.
 */
static void ldlm_handle_gl_callback(struct ptlrpc_request *req,
                                    struct ldlm_namespace *ns,
                                    struct ldlm_request *dlm_req,
                                    struct ldlm_lock *lock)
{
        int rc = -ENOSYS;
        ENTRY;

        LDLM_DEBUG(lock, "client glimpse AST callback handler");

        if (lock->l_glimpse_ast != NULL)
                rc = lock->l_glimpse_ast(lock, req);

        if (req->rq_repmsg != NULL) {
                ptlrpc_reply(req);
        } else {
                req->rq_status = rc;
                ptlrpc_error(req);
        }

        lock_res_and_lock(lock);
        if (lock->l_granted_mode == LCK_PW &&
            !lock->l_readers && !lock->l_writers &&
            cfs_time_after(cfs_time_current(),
                           cfs_time_add(lock->l_last_used,
                                        cfs_time_seconds(10)))) {
                unlock_res_and_lock(lock);
                if (ldlm_bl_to_thread_lock(ns, NULL, lock))
                        ldlm_handle_bl_callback(ns, NULL, lock);

                EXIT;
                return;
        }
        unlock_res_and_lock(lock);
        LDLM_LOCK_RELEASE(lock);
        EXIT;
}

static int ldlm_callback_reply(struct ptlrpc_request *req, int rc)
{
        if (req->rq_no_reply)
                return 0;

        req->rq_status = rc;
        if (!req->rq_packed_final) {
                rc = lustre_pack_reply(req, 1, NULL, NULL);
                if (rc)
                        return rc;
        }
        return ptlrpc_reply(req);
}

static int __ldlm_bl_to_thread(struct ldlm_bl_work_item *blwi,
			       ldlm_cancel_flags_t cancel_flags)
{
	struct ldlm_bl_pool *blp = ldlm_state->ldlm_bl_pool;
	ENTRY;

	spin_lock(&blp->blp_lock);
	if (blwi->blwi_lock &&
	    ldlm_is_discard_data(blwi->blwi_lock)) {
		/* add LDLM_FL_DISCARD_DATA requests to the priority list */
		list_add_tail(&blwi->blwi_entry, &blp->blp_prio_list);
	} else {
		/* other blocking callbacks are added to the regular list */
		list_add_tail(&blwi->blwi_entry, &blp->blp_list);
	}
	spin_unlock(&blp->blp_lock);

	wake_up(&blp->blp_waitq);

	/* can not check blwi->blwi_flags as blwi could be already freed in
	   LCF_ASYNC mode */
	if (!(cancel_flags & LCF_ASYNC))
		wait_for_completion(&blwi->blwi_comp);

	RETURN(0);
}

static inline void init_blwi(struct ldlm_bl_work_item *blwi,
			     struct ldlm_namespace *ns,
			     struct ldlm_lock_desc *ld,
			     struct list_head *cancels, int count,
			     struct ldlm_lock *lock,
			     ldlm_cancel_flags_t cancel_flags)
{
	init_completion(&blwi->blwi_comp);
	INIT_LIST_HEAD(&blwi->blwi_head);

	if (memory_pressure_get())
                blwi->blwi_mem_pressure = 1;

        blwi->blwi_ns = ns;
	blwi->blwi_flags = cancel_flags;
        if (ld != NULL)
                blwi->blwi_ld = *ld;
        if (count) {
		list_add(&blwi->blwi_head, cancels);
		list_del_init(cancels);
                blwi->blwi_count = count;
        } else {
                blwi->blwi_lock = lock;
        }
}

/**
 * Queues a list of locks \a cancels containing \a count locks
 * for later processing by a blocking thread.  If \a count is zero,
 * then the lock referenced as \a lock is queued instead.
 *
 * The blocking thread would then call ->l_blocking_ast callback in the lock.
 * If list addition fails an error is returned and caller is supposed to
 * call ->l_blocking_ast itself.
 */
static int ldlm_bl_to_thread(struct ldlm_namespace *ns,
			     struct ldlm_lock_desc *ld,
			     struct ldlm_lock *lock,
			     struct list_head *cancels, int count,
			     ldlm_cancel_flags_t cancel_flags)
{
	ENTRY;

	if (cancels && count == 0)
		RETURN(0);

	if (cancel_flags & LCF_ASYNC) {
		struct ldlm_bl_work_item *blwi;

		OBD_ALLOC(blwi, sizeof(*blwi));
		if (blwi == NULL)
			RETURN(-ENOMEM);
		init_blwi(blwi, ns, ld, cancels, count, lock, cancel_flags);

		RETURN(__ldlm_bl_to_thread(blwi, cancel_flags));
	} else {
		/* if it is synchronous call do minimum mem alloc, as it could
		 * be triggered from kernel shrinker
		 */
		struct ldlm_bl_work_item blwi;

		memset(&blwi, 0, sizeof(blwi));
		init_blwi(&blwi, ns, ld, cancels, count, lock, cancel_flags);
		RETURN(__ldlm_bl_to_thread(&blwi, cancel_flags));
	}
}


int ldlm_bl_to_thread_lock(struct ldlm_namespace *ns, struct ldlm_lock_desc *ld,
			   struct ldlm_lock *lock)
{
	return ldlm_bl_to_thread(ns, ld, lock, NULL, 0, LCF_ASYNC);
}

int ldlm_bl_to_thread_list(struct ldlm_namespace *ns, struct ldlm_lock_desc *ld,
			   struct list_head *cancels, int count,
			   ldlm_cancel_flags_t cancel_flags)
{
	return ldlm_bl_to_thread(ns, ld, NULL, cancels, count, cancel_flags);
}

int ldlm_bl_thread_wakeup(void)
{
	wake_up(&ldlm_state->ldlm_bl_pool->blp_waitq);
	return 0;
}

/* Setinfo coming from Server (eg MDT) to Client (eg MDC)! */
static int ldlm_handle_setinfo(struct ptlrpc_request *req)
{
        struct obd_device *obd = req->rq_export->exp_obd;
        char *key;
        void *val;
        int keylen, vallen;
        int rc = -ENOSYS;
        ENTRY;

        DEBUG_REQ(D_HSM, req, "%s: handle setinfo\n", obd->obd_name);

        req_capsule_set(&req->rq_pill, &RQF_OBD_SET_INFO);

        key = req_capsule_client_get(&req->rq_pill, &RMF_SETINFO_KEY);
        if (key == NULL) {
                DEBUG_REQ(D_IOCTL, req, "no set_info key");
                RETURN(-EFAULT);
        }
        keylen = req_capsule_get_size(&req->rq_pill, &RMF_SETINFO_KEY,
                                      RCL_CLIENT);
        val = req_capsule_client_get(&req->rq_pill, &RMF_SETINFO_VAL);
        if (val == NULL) {
                DEBUG_REQ(D_IOCTL, req, "no set_info val");
                RETURN(-EFAULT);
        }
        vallen = req_capsule_get_size(&req->rq_pill, &RMF_SETINFO_VAL,
                                      RCL_CLIENT);

        /* We are responsible for swabbing contents of val */

        if (KEY_IS(KEY_HSM_COPYTOOL_SEND))
                /* Pass it on to mdc (the "export" in this case) */
                rc = obd_set_info_async(req->rq_svc_thread->t_env,
                                        req->rq_export,
                                        sizeof(KEY_HSM_COPYTOOL_SEND),
                                        KEY_HSM_COPYTOOL_SEND,
                                        vallen, val, NULL);
        else
                DEBUG_REQ(D_WARNING, req, "ignoring unknown key %s", key);

        return rc;
}

static inline void ldlm_callback_errmsg(struct ptlrpc_request *req,
                                        const char *msg, int rc,
                                        struct lustre_handle *handle)
{
        DEBUG_REQ((req->rq_no_reply || rc) ? D_WARNING : D_DLMTRACE, req,
                  "%s: [nid %s] [rc %d] [lock "LPX64"]",
                  msg, libcfs_id2str(req->rq_peer), rc,
                  handle ? handle->cookie : 0);
        if (req->rq_no_reply)
                CWARN("No reply was sent, maybe cause bug 21636.\n");
        else if (rc)
                CWARN("Send reply failed, maybe cause bug 21636.\n");
}

static int ldlm_handle_qc_callback(struct ptlrpc_request *req)
{
	struct obd_quotactl *oqctl;
	struct client_obd *cli = &req->rq_export->exp_obd->u.cli;

	oqctl = req_capsule_client_get(&req->rq_pill, &RMF_OBD_QUOTACTL);
	if (oqctl == NULL) {
		CERROR("Can't unpack obd_quotactl\n");
		RETURN(-EPROTO);
	}

	oqctl->qc_stat = ptlrpc_status_ntoh(oqctl->qc_stat);

	cli->cl_qchk_stat = oqctl->qc_stat;
	return 0;
}

/* TODO: handle requests in a similar way as MDT: see mdt_handle_common() */
static int ldlm_callback_handler(struct ptlrpc_request *req)
{
        struct ldlm_namespace *ns;
        struct ldlm_request *dlm_req;
        struct ldlm_lock *lock;
        int rc;
        ENTRY;

        /* Requests arrive in sender's byte order.  The ptlrpc service
         * handler has already checked and, if necessary, byte-swapped the
         * incoming request message body, but I am responsible for the
         * message buffers. */

        /* do nothing for sec context finalize */
        if (lustre_msg_get_opc(req->rq_reqmsg) == SEC_CTX_FINI)
                RETURN(0);

        req_capsule_init(&req->rq_pill, req, RCL_SERVER);

        if (req->rq_export == NULL) {
                rc = ldlm_callback_reply(req, -ENOTCONN);
                ldlm_callback_errmsg(req, "Operate on unconnected server",
                                     rc, NULL);
                RETURN(0);
        }

        LASSERT(req->rq_export != NULL);
        LASSERT(req->rq_export->exp_obd != NULL);

	switch (lustre_msg_get_opc(req->rq_reqmsg)) {
	case LDLM_BL_CALLBACK:
		if (OBD_FAIL_CHECK(OBD_FAIL_LDLM_BL_CALLBACK_NET)) {
			if (cfs_fail_err)
				ldlm_callback_reply(req, -(int)cfs_fail_err);
			RETURN(0);
		}
		break;
	case LDLM_CP_CALLBACK:
		if (OBD_FAIL_CHECK(OBD_FAIL_LDLM_CP_CALLBACK_NET))
			RETURN(0);
		break;
	case LDLM_GL_CALLBACK:
		if (OBD_FAIL_CHECK(OBD_FAIL_LDLM_GL_CALLBACK_NET))
			RETURN(0);
		break;
        case LDLM_SET_INFO:
                rc = ldlm_handle_setinfo(req);
                ldlm_callback_reply(req, rc);
                RETURN(0);
        case LLOG_ORIGIN_HANDLE_CREATE:
                req_capsule_set(&req->rq_pill, &RQF_LLOG_ORIGIN_HANDLE_CREATE);
                if (OBD_FAIL_CHECK(OBD_FAIL_OBD_LOGD_NET))
                        RETURN(0);
		rc = llog_origin_handle_open(req);
                ldlm_callback_reply(req, rc);
                RETURN(0);
        case LLOG_ORIGIN_HANDLE_NEXT_BLOCK:
                req_capsule_set(&req->rq_pill,
                                &RQF_LLOG_ORIGIN_HANDLE_NEXT_BLOCK);
                if (OBD_FAIL_CHECK(OBD_FAIL_OBD_LOGD_NET))
                        RETURN(0);
                rc = llog_origin_handle_next_block(req);
                ldlm_callback_reply(req, rc);
                RETURN(0);
        case LLOG_ORIGIN_HANDLE_READ_HEADER:
                req_capsule_set(&req->rq_pill,
                                &RQF_LLOG_ORIGIN_HANDLE_READ_HEADER);
                if (OBD_FAIL_CHECK(OBD_FAIL_OBD_LOGD_NET))
                        RETURN(0);
                rc = llog_origin_handle_read_header(req);
                ldlm_callback_reply(req, rc);
                RETURN(0);
        case LLOG_ORIGIN_HANDLE_CLOSE:
                if (OBD_FAIL_CHECK(OBD_FAIL_OBD_LOGD_NET))
                        RETURN(0);
                rc = llog_origin_handle_close(req);
                ldlm_callback_reply(req, rc);
                RETURN(0);
	case OBD_QC_CALLBACK:
		req_capsule_set(&req->rq_pill, &RQF_QC_CALLBACK);
		if (OBD_FAIL_CHECK(OBD_FAIL_OBD_QC_CALLBACK_NET))
			RETURN(0);
		rc = ldlm_handle_qc_callback(req);
		ldlm_callback_reply(req, rc);
		RETURN(0);
        default:
                CERROR("unknown opcode %u\n",
                       lustre_msg_get_opc(req->rq_reqmsg));
                ldlm_callback_reply(req, -EPROTO);
                RETURN(0);
        }

        ns = req->rq_export->exp_obd->obd_namespace;
        LASSERT(ns != NULL);

        req_capsule_set(&req->rq_pill, &RQF_LDLM_CALLBACK);

        dlm_req = req_capsule_client_get(&req->rq_pill, &RMF_DLM_REQ);
        if (dlm_req == NULL) {
                rc = ldlm_callback_reply(req, -EPROTO);
                ldlm_callback_errmsg(req, "Operate without parameter", rc,
                                     NULL);
                RETURN(0);
        }

        /* Force a known safe race, send a cancel to the server for a lock
         * which the server has already started a blocking callback on. */
        if (OBD_FAIL_CHECK(OBD_FAIL_LDLM_CANCEL_BL_CB_RACE) &&
            lustre_msg_get_opc(req->rq_reqmsg) == LDLM_BL_CALLBACK) {
		rc = ldlm_cli_cancel(&dlm_req->lock_handle[0], 0);
                if (rc < 0)
                        CERROR("ldlm_cli_cancel: %d\n", rc);
        }

        lock = ldlm_handle2lock_long(&dlm_req->lock_handle[0], 0);
        if (!lock) {
                CDEBUG(D_DLMTRACE, "callback on lock "LPX64" - lock "
                       "disappeared\n", dlm_req->lock_handle[0].cookie);
                rc = ldlm_callback_reply(req, -EINVAL);
                ldlm_callback_errmsg(req, "Operate with invalid parameter", rc,
                                     &dlm_req->lock_handle[0]);
                RETURN(0);
        }

	if (ldlm_is_fail_loc(lock) &&
            lustre_msg_get_opc(req->rq_reqmsg) == LDLM_BL_CALLBACK)
                OBD_RACE(OBD_FAIL_LDLM_CP_BL_RACE);

        /* Copy hints/flags (e.g. LDLM_FL_DISCARD_DATA) from AST. */
        lock_res_and_lock(lock);
	lock->l_flags |= ldlm_flags_from_wire(dlm_req->lock_flags &
					      LDLM_FL_AST_MASK);
        if (lustre_msg_get_opc(req->rq_reqmsg) == LDLM_BL_CALLBACK) {
                /* If somebody cancels lock and cache is already dropped,
                 * or lock is failed before cp_ast received on client,
                 * we can tell the server we have no lock. Otherwise, we
                 * should send cancel after dropping the cache. */
		if ((ldlm_is_canceling(lock) && ldlm_is_bl_done(lock)) ||
		    ldlm_is_failed(lock)) {
                        LDLM_DEBUG(lock, "callback on lock "
                                   LPX64" - lock disappeared\n",
                                   dlm_req->lock_handle[0].cookie);
                        unlock_res_and_lock(lock);
                        LDLM_LOCK_RELEASE(lock);
                        rc = ldlm_callback_reply(req, -EINVAL);
                        ldlm_callback_errmsg(req, "Operate on stale lock", rc,
                                             &dlm_req->lock_handle[0]);
                        RETURN(0);
                }
		/* BL_AST locks are not needed in LRU.
		 * Let ldlm_cancel_lru() be fast. */
                ldlm_lock_remove_from_lru(lock);
		ldlm_set_bl_ast(lock);
        }
        unlock_res_and_lock(lock);

        /* We want the ost thread to get this reply so that it can respond
         * to ost requests (write cache writeback) that might be triggered
         * in the callback.
         *
         * But we'd also like to be able to indicate in the reply that we're
         * cancelling right now, because it's unused, or have an intent result
         * in the reply, so we might have to push the responsibility for sending
         * the reply down into the AST handlers, alas. */

        switch (lustre_msg_get_opc(req->rq_reqmsg)) {
        case LDLM_BL_CALLBACK:
                CDEBUG(D_INODE, "blocking ast\n");
                req_capsule_extend(&req->rq_pill, &RQF_LDLM_BL_CALLBACK);
		if (!ldlm_is_cancel_on_block(lock)) {
                        rc = ldlm_callback_reply(req, 0);
                        if (req->rq_no_reply || rc)
                                ldlm_callback_errmsg(req, "Normal process", rc,
                                                     &dlm_req->lock_handle[0]);
                }
                if (ldlm_bl_to_thread_lock(ns, &dlm_req->lock_desc, lock))
                        ldlm_handle_bl_callback(ns, &dlm_req->lock_desc, lock);
                break;
        case LDLM_CP_CALLBACK:
		CDEBUG(D_INODE, "completion ast\n");
		req_capsule_extend(&req->rq_pill, &RQF_LDLM_CP_CALLBACK);
		rc = ldlm_handle_cp_callback(req, ns, dlm_req, lock);
		ldlm_callback_reply(req, rc);
		break;
        case LDLM_GL_CALLBACK:
                CDEBUG(D_INODE, "glimpse ast\n");
                req_capsule_extend(&req->rq_pill, &RQF_LDLM_GL_CALLBACK);
                ldlm_handle_gl_callback(req, ns, dlm_req, lock);
                break;
        default:
                LBUG();                         /* checked above */
        }

        RETURN(0);
}

#ifdef HAVE_SERVER_SUPPORT
/**
 * Main handler for canceld thread.
 *
 * Separated into its own thread to avoid deadlocks.
 */
static int ldlm_cancel_handler(struct ptlrpc_request *req)
{
        int rc;
        ENTRY;

        /* Requests arrive in sender's byte order.  The ptlrpc service
         * handler has already checked and, if necessary, byte-swapped the
         * incoming request message body, but I am responsible for the
         * message buffers. */

        req_capsule_init(&req->rq_pill, req, RCL_SERVER);

        if (req->rq_export == NULL) {
                struct ldlm_request *dlm_req;

                CERROR("%s from %s arrived at %lu with bad export cookie "
                       LPU64"\n",
                       ll_opcode2str(lustre_msg_get_opc(req->rq_reqmsg)),
                       libcfs_nid2str(req->rq_peer.nid),
                       req->rq_arrival_time.tv_sec,
                       lustre_msg_get_handle(req->rq_reqmsg)->cookie);

                if (lustre_msg_get_opc(req->rq_reqmsg) == LDLM_CANCEL) {
                        req_capsule_set(&req->rq_pill, &RQF_LDLM_CALLBACK);
                        dlm_req = req_capsule_client_get(&req->rq_pill,
                                                         &RMF_DLM_REQ);
                        if (dlm_req != NULL)
                                ldlm_lock_dump_handle(D_ERROR,
                                                      &dlm_req->lock_handle[0]);
                }
                ldlm_callback_reply(req, -ENOTCONN);
                RETURN(0);
        }

        switch (lustre_msg_get_opc(req->rq_reqmsg)) {

        /* XXX FIXME move this back to mds/handler.c, bug 249 */
        case LDLM_CANCEL:
                req_capsule_set(&req->rq_pill, &RQF_LDLM_CANCEL);
                CDEBUG(D_INODE, "cancel\n");
		if (CFS_FAIL_CHECK(OBD_FAIL_LDLM_CANCEL_NET) ||
		    CFS_FAIL_CHECK(OBD_FAIL_PTLRPC_CANCEL_RESEND) ||
		    CFS_FAIL_CHECK(OBD_FAIL_LDLM_BL_EVICT))
			RETURN(0);
                rc = ldlm_handle_cancel(req);
                if (rc)
                        break;
                RETURN(0);
        default:
                CERROR("invalid opcode %d\n",
                       lustre_msg_get_opc(req->rq_reqmsg));
                req_capsule_set(&req->rq_pill, &RQF_LDLM_CALLBACK);
                ldlm_callback_reply(req, -EINVAL);
        }

        RETURN(0);
}

static int ldlm_cancel_hpreq_lock_match(struct ptlrpc_request *req,
                                        struct ldlm_lock *lock)
{
        struct ldlm_request *dlm_req;
        struct lustre_handle lockh;
        int rc = 0;
        int i;
        ENTRY;

        dlm_req = req_capsule_client_get(&req->rq_pill, &RMF_DLM_REQ);
        if (dlm_req == NULL)
                RETURN(0);

        ldlm_lock2handle(lock, &lockh);
        for (i = 0; i < dlm_req->lock_count; i++) {
                if (lustre_handle_equal(&dlm_req->lock_handle[i],
                                        &lockh)) {
                        DEBUG_REQ(D_RPCTRACE, req,
                                  "Prio raised by lock "LPX64".", lockh.cookie);

                        rc = 1;
                        break;
                }
        }

        RETURN(rc);

}

static int ldlm_cancel_hpreq_check(struct ptlrpc_request *req)
{
        struct ldlm_request *dlm_req;
        int rc = 0;
        int i;
        ENTRY;

        /* no prolong in recovery */
        if (lustre_msg_get_flags(req->rq_reqmsg) & MSG_REPLAY)
                RETURN(0);

        dlm_req = req_capsule_client_get(&req->rq_pill, &RMF_DLM_REQ);
        if (dlm_req == NULL)
                RETURN(-EFAULT);

        for (i = 0; i < dlm_req->lock_count; i++) {
                struct ldlm_lock *lock;

                lock = ldlm_handle2lock(&dlm_req->lock_handle[i]);
                if (lock == NULL)
                        continue;

		rc = ldlm_is_ast_sent(lock) ? 1 : 0;
                if (rc)
                        LDLM_DEBUG(lock, "hpreq cancel lock");
                LDLM_LOCK_PUT(lock);

                if (rc)
                        break;
        }

        RETURN(rc);
}

static struct ptlrpc_hpreq_ops ldlm_cancel_hpreq_ops = {
        .hpreq_lock_match = ldlm_cancel_hpreq_lock_match,
	.hpreq_check      = ldlm_cancel_hpreq_check,
	.hpreq_fini       = NULL,
};

static int ldlm_hpreq_handler(struct ptlrpc_request *req)
{
        ENTRY;

        req_capsule_init(&req->rq_pill, req, RCL_SERVER);

        if (req->rq_export == NULL)
                RETURN(0);

        if (LDLM_CANCEL == lustre_msg_get_opc(req->rq_reqmsg)) {
                req_capsule_set(&req->rq_pill, &RQF_LDLM_CANCEL);
                req->rq_ops = &ldlm_cancel_hpreq_ops;
        }
        RETURN(0);
}

static int ldlm_revoke_lock_cb(cfs_hash_t *hs, cfs_hash_bd_t *bd,
			       struct hlist_node *hnode, void *data)

{
	struct list_head         *rpc_list = data;
        struct ldlm_lock   *lock = cfs_hash_object(hs, hnode);

        lock_res_and_lock(lock);

        if (lock->l_req_mode != lock->l_granted_mode) {
                unlock_res_and_lock(lock);
                return 0;
        }

        LASSERT(lock->l_resource);
        if (lock->l_resource->lr_type != LDLM_IBITS &&
            lock->l_resource->lr_type != LDLM_PLAIN) {
                unlock_res_and_lock(lock);
                return 0;
        }

	if (ldlm_is_ast_sent(lock)) {
                unlock_res_and_lock(lock);
                return 0;
        }

        LASSERT(lock->l_blocking_ast);
        LASSERT(!lock->l_blocking_lock);

	ldlm_set_ast_sent(lock);
        if (lock->l_export && lock->l_export->exp_lock_hash) {
		/* NB: it's safe to call cfs_hash_del() even lock isn't
		 * in exp_lock_hash. */
		/* In the function below, .hs_keycmp resolves to
		 * ldlm_export_lock_keycmp() */
		/* coverity[overrun-buffer-val] */
		cfs_hash_del(lock->l_export->exp_lock_hash,
			     &lock->l_remote_handle, &lock->l_exp_hash);
	}

	list_add_tail(&lock->l_rk_ast, rpc_list);
        LDLM_LOCK_GET(lock);

        unlock_res_and_lock(lock);
        return 0;
}

void ldlm_revoke_export_locks(struct obd_export *exp)
{
	struct list_head  rpc_list;
        ENTRY;

	INIT_LIST_HEAD(&rpc_list);
        cfs_hash_for_each_empty(exp->exp_lock_hash,
                                ldlm_revoke_lock_cb, &rpc_list);
        ldlm_run_ast_work(exp->exp_obd->obd_namespace, &rpc_list,
                          LDLM_WORK_REVOKE_AST);

        EXIT;
}
EXPORT_SYMBOL(ldlm_revoke_export_locks);
#endif /* HAVE_SERVER_SUPPORT */

static int ldlm_bl_get_work(struct ldlm_bl_pool *blp,
			    struct ldlm_bl_work_item **p_blwi,
			    struct obd_export **p_exp)
{
	struct ldlm_bl_work_item *blwi = NULL;
	static unsigned int num_bl = 0;
	static unsigned int num_stale;
	int num_th = atomic_read(&blp->blp_num_threads);

	*p_exp = obd_stale_export_get();

	spin_lock(&blp->blp_lock);
	if (*p_exp != NULL) {
		if (num_th == 1 || ++num_stale < num_th) {
			spin_unlock(&blp->blp_lock);
			return 1;
		} else {
			num_stale = 0;
		}
	}

	/* process a request from the blp_list at least every blp_num_threads */
	if (!list_empty(&blp->blp_list) &&
	    (list_empty(&blp->blp_prio_list) || num_bl == 0))
		blwi = list_entry(blp->blp_list.next,
				  struct ldlm_bl_work_item, blwi_entry);
	else
		if (!list_empty(&blp->blp_prio_list))
			blwi = list_entry(blp->blp_prio_list.next,
					  struct ldlm_bl_work_item,
					  blwi_entry);

	if (blwi) {
		if (++num_bl >= num_th)
			num_bl = 0;
		list_del(&blwi->blwi_entry);
	}
	spin_unlock(&blp->blp_lock);
	*p_blwi = blwi;

	if (*p_exp != NULL && *p_blwi != NULL) {
		obd_stale_export_put(*p_exp);
		*p_exp = NULL;
	}

	return (*p_blwi != NULL || *p_exp != NULL) ? 1 : 0;
}

/* This only contains temporary data until the thread starts */
struct ldlm_bl_thread_data {
	struct ldlm_bl_pool	*bltd_blp;
	struct completion	bltd_comp;
	int			bltd_num;
};

static int ldlm_bl_thread_main(void *arg);

static int ldlm_bl_thread_start(struct ldlm_bl_pool *blp, bool check_busy)
{
	struct ldlm_bl_thread_data bltd = { .bltd_blp = blp };
	struct task_struct *task;

	init_completion(&bltd.bltd_comp);

	bltd.bltd_num = atomic_inc_return(&blp->blp_num_threads);
	if (bltd.bltd_num >= blp->blp_max_threads) {
		atomic_dec(&blp->blp_num_threads);
		return 0;
	}

	LASSERTF(bltd.bltd_num > 0, "thread num:%d\n", bltd.bltd_num);
	if (check_busy &&
	    atomic_read(&blp->blp_busy_threads) < (bltd.bltd_num - 1)) {
		atomic_dec(&blp->blp_num_threads);
		return 0;
	}

	task = kthread_run(ldlm_bl_thread_main, &bltd, "ldlm_bl_%02d",
			   bltd.bltd_num);
	if (IS_ERR(task)) {
		CERROR("cannot start LDLM thread ldlm_bl_%02d: rc %ld\n",
		       bltd.bltd_num, PTR_ERR(task));
		atomic_dec(&blp->blp_num_threads);
		return PTR_ERR(task);
	}
	wait_for_completion(&bltd.bltd_comp);

	return 0;
}

/* Not fatal if racy and have a few too many threads */
static int ldlm_bl_thread_need_create(struct ldlm_bl_pool *blp,
				      struct ldlm_bl_work_item *blwi)
{
	if (atomic_read(&blp->blp_num_threads) >= blp->blp_max_threads)
		return 0;

	if (atomic_read(&blp->blp_busy_threads) <
	    atomic_read(&blp->blp_num_threads))
		return 0;

	if (blwi != NULL && (blwi->blwi_ns == NULL ||
			     blwi->blwi_mem_pressure))
		return 0;

	return 1;
}

static int ldlm_bl_thread_blwi(struct ldlm_bl_pool *blp,
			       struct ldlm_bl_work_item *blwi)
{
	ENTRY;

	if (blwi->blwi_ns == NULL)
		/* added by ldlm_cleanup() */
		RETURN(LDLM_ITER_STOP);

	if (blwi->blwi_mem_pressure)
		memory_pressure_set();

	OBD_FAIL_TIMEOUT(OBD_FAIL_LDLM_PAUSE_CANCEL2, 4);

	if (blwi->blwi_count) {
		int count;
		/* The special case when we cancel locks in lru
		 * asynchronously, we pass the list of locks here.
		 * Thus locks are marked LDLM_FL_CANCELING, but NOT
		 * canceled locally yet. */
		count = ldlm_cli_cancel_list_local(&blwi->blwi_head,
						   blwi->blwi_count,
						   LCF_BL_AST);
		ldlm_cli_cancel_list(&blwi->blwi_head, count, NULL,
				     blwi->blwi_flags);
	} else {
		ldlm_handle_bl_callback(blwi->blwi_ns, &blwi->blwi_ld,
					blwi->blwi_lock);
	}
	if (blwi->blwi_mem_pressure)
		memory_pressure_clr();

	if (blwi->blwi_flags & LCF_ASYNC)
		OBD_FREE(blwi, sizeof(*blwi));
	else
		complete(&blwi->blwi_comp);

	RETURN(0);
}

/**
 * Cancel stale locks on export. Cancel blocked locks first.
 * If the given export has blocked locks, the next in the list may have
 * them too, thus cancel not blocked locks only if the current export has
 * no blocked locks.
 **/
static int ldlm_bl_thread_exports(struct ldlm_bl_pool *blp,
				  struct obd_export *exp)
{
	int num;
	ENTRY;

	OBD_FAIL_TIMEOUT(OBD_FAIL_LDLM_BL_EVICT, 4);

	num = ldlm_export_cancel_blocked_locks(exp);
	if (num == 0)
		ldlm_export_cancel_locks(exp);

	obd_stale_export_put(exp);

	RETURN(0);
}


/**
 * Main blocking requests processing thread.
 *
 * Callers put locks into its queue by calling ldlm_bl_to_thread.
 * This thread in the end ends up doing actual call to ->l_blocking_ast
 * for queued locks.
 */
static int ldlm_bl_thread_main(void *arg)
{
        struct ldlm_bl_pool *blp;
	struct ldlm_bl_thread_data *bltd = arg;
        ENTRY;

	blp = bltd->bltd_blp;

	complete(&bltd->bltd_comp);
	/* cannot use bltd after this, it is only on caller's stack */

	while (1) {
		struct l_wait_info lwi = { 0 };
		struct ldlm_bl_work_item *blwi = NULL;
		struct obd_export *exp = NULL;
		int rc;

		rc = ldlm_bl_get_work(blp, &blwi, &exp);

		if (rc == 0)
			l_wait_event_exclusive(blp->blp_waitq,
					       ldlm_bl_get_work(blp, &blwi,
								&exp),
					       &lwi);
		atomic_inc(&blp->blp_busy_threads);

		if (ldlm_bl_thread_need_create(blp, blwi))
			/* discard the return value, we tried */
			ldlm_bl_thread_start(blp, true);

<<<<<<< HEAD
		if (blwi->blwi_flags & LCF_ASYNC)
			OBD_FREE(blwi, sizeof(*blwi));
		else
			complete(&blwi->blwi_comp);

		/* If there are many namespaces, we will not sleep waiting for
		 * work, and must do a cond_resched to avoid holding the CPU
		 * for too long */
		cond_resched();
=======
		if (exp)
			rc = ldlm_bl_thread_exports(blp, exp);
		else if (blwi)
			rc = ldlm_bl_thread_blwi(blp, blwi);

		atomic_dec(&blp->blp_busy_threads);

		if (rc == LDLM_ITER_STOP)
			break;
>>>>>>> 6bc366f7
	}

	atomic_dec(&blp->blp_num_threads);
	complete(&blp->blp_comp);
	RETURN(0);
}


static int ldlm_setup(void);
static int ldlm_cleanup(void);

int ldlm_get_ref(void)
{
        int rc = 0;
        ENTRY;
	mutex_lock(&ldlm_ref_mutex);
        if (++ldlm_refcount == 1) {
                rc = ldlm_setup();
                if (rc)
                        ldlm_refcount--;
        }
	mutex_unlock(&ldlm_ref_mutex);

        RETURN(rc);
}
EXPORT_SYMBOL(ldlm_get_ref);

void ldlm_put_ref(void)
{
        ENTRY;
	mutex_lock(&ldlm_ref_mutex);
        if (ldlm_refcount == 1) {
                int rc = ldlm_cleanup();
                if (rc)
                        CERROR("ldlm_cleanup failed: %d\n", rc);
                else
                        ldlm_refcount--;
        } else {
                ldlm_refcount--;
        }
	mutex_unlock(&ldlm_ref_mutex);

        EXIT;
}
EXPORT_SYMBOL(ldlm_put_ref);

/*
 * Export handle<->lock hash operations.
 */
static unsigned
ldlm_export_lock_hash(cfs_hash_t *hs, const void *key, unsigned mask)
{
        return cfs_hash_u64_hash(((struct lustre_handle *)key)->cookie, mask);
}

static void *
ldlm_export_lock_key(struct hlist_node *hnode)
{
        struct ldlm_lock *lock;

	lock = hlist_entry(hnode, struct ldlm_lock, l_exp_hash);
        return &lock->l_remote_handle;
}

static void
ldlm_export_lock_keycpy(struct hlist_node *hnode, void *key)
{
        struct ldlm_lock     *lock;

	lock = hlist_entry(hnode, struct ldlm_lock, l_exp_hash);
        lock->l_remote_handle = *(struct lustre_handle *)key;
}

static int
ldlm_export_lock_keycmp(const void *key, struct hlist_node *hnode)
{
        return lustre_handle_equal(ldlm_export_lock_key(hnode), key);
}

static void *
ldlm_export_lock_object(struct hlist_node *hnode)
{
	return hlist_entry(hnode, struct ldlm_lock, l_exp_hash);
}

static void
ldlm_export_lock_get(cfs_hash_t *hs, struct hlist_node *hnode)
{
        struct ldlm_lock *lock;

	lock = hlist_entry(hnode, struct ldlm_lock, l_exp_hash);
        LDLM_LOCK_GET(lock);
}

static void
ldlm_export_lock_put(cfs_hash_t *hs, struct hlist_node *hnode)
{
        struct ldlm_lock *lock;

	lock = hlist_entry(hnode, struct ldlm_lock, l_exp_hash);
        LDLM_LOCK_RELEASE(lock);
}

static cfs_hash_ops_t ldlm_export_lock_ops = {
        .hs_hash        = ldlm_export_lock_hash,
        .hs_key         = ldlm_export_lock_key,
        .hs_keycmp      = ldlm_export_lock_keycmp,
        .hs_keycpy      = ldlm_export_lock_keycpy,
        .hs_object      = ldlm_export_lock_object,
        .hs_get         = ldlm_export_lock_get,
        .hs_put         = ldlm_export_lock_put,
        .hs_put_locked  = ldlm_export_lock_put,
};

int ldlm_init_export(struct obd_export *exp)
{
	int rc;
        ENTRY;

        exp->exp_lock_hash =
                cfs_hash_create(obd_uuid2str(&exp->exp_client_uuid),
                                HASH_EXP_LOCK_CUR_BITS,
                                HASH_EXP_LOCK_MAX_BITS,
                                HASH_EXP_LOCK_BKT_BITS, 0,
                                CFS_HASH_MIN_THETA, CFS_HASH_MAX_THETA,
                                &ldlm_export_lock_ops,
                                CFS_HASH_DEFAULT | CFS_HASH_REHASH_KEY |
                                CFS_HASH_NBLK_CHANGE);

        if (!exp->exp_lock_hash)
                RETURN(-ENOMEM);

	rc = ldlm_init_flock_export(exp);
	if (rc)
		GOTO(err, rc);

        RETURN(0);
err:
	ldlm_destroy_export(exp);
	RETURN(rc);
}
EXPORT_SYMBOL(ldlm_init_export);

void ldlm_destroy_export(struct obd_export *exp)
{
        ENTRY;
        cfs_hash_putref(exp->exp_lock_hash);
        exp->exp_lock_hash = NULL;

	ldlm_destroy_flock_export(exp);
        EXIT;
}
EXPORT_SYMBOL(ldlm_destroy_export);

static int ldlm_setup(void)
{
	static struct ptlrpc_service_conf	conf;
	struct ldlm_bl_pool		       *blp = NULL;
#ifdef HAVE_SERVER_SUPPORT
	struct task_struct *task;
#endif /* HAVE_SERVER_SUPPORT */
	int i;
	int rc = 0;

        ENTRY;

        if (ldlm_state != NULL)
                RETURN(-EALREADY);

        OBD_ALLOC(ldlm_state, sizeof(*ldlm_state));
        if (ldlm_state == NULL)
                RETURN(-ENOMEM);

#ifdef CONFIG_PROC_FS
        rc = ldlm_proc_setup();
        if (rc != 0)
		GOTO(out, rc);
#endif /* CONFIG_PROC_FS */

	memset(&conf, 0, sizeof(conf));
	conf = (typeof(conf)) {
		.psc_name		= "ldlm_cbd",
		.psc_watchdog_factor	= 2,
		.psc_buf		= {
			.bc_nbufs		= LDLM_CLIENT_NBUFS,
			.bc_buf_size		= LDLM_BUFSIZE,
			.bc_req_max_size	= LDLM_MAXREQSIZE,
			.bc_rep_max_size	= LDLM_MAXREPSIZE,
			.bc_req_portal		= LDLM_CB_REQUEST_PORTAL,
			.bc_rep_portal		= LDLM_CB_REPLY_PORTAL,
		},
		.psc_thr		= {
			.tc_thr_name		= "ldlm_cb",
			.tc_thr_factor		= LDLM_THR_FACTOR,
			.tc_nthrs_init		= LDLM_NTHRS_INIT,
			.tc_nthrs_base		= LDLM_NTHRS_BASE,
			.tc_nthrs_max		= LDLM_NTHRS_MAX,
			.tc_nthrs_user		= ldlm_num_threads,
			.tc_cpu_affinity	= 1,
			.tc_ctx_tags		= LCT_MD_THREAD | LCT_DT_THREAD,
		},
		.psc_cpt		= {
			.cc_pattern		= ldlm_cpts,
		},
		.psc_ops		= {
			.so_req_handler		= ldlm_callback_handler,
		},
	};
	ldlm_state->ldlm_cb_service = \
			ptlrpc_register_service(&conf, ldlm_svc_proc_dir);
	if (IS_ERR(ldlm_state->ldlm_cb_service)) {
		CERROR("failed to start service\n");
		rc = PTR_ERR(ldlm_state->ldlm_cb_service);
		ldlm_state->ldlm_cb_service = NULL;
		GOTO(out, rc);
	}

#ifdef HAVE_SERVER_SUPPORT
	memset(&conf, 0, sizeof(conf));
	conf = (typeof(conf)) {
		.psc_name		= "ldlm_canceld",
		.psc_watchdog_factor	= 6,
		.psc_buf		= {
			.bc_nbufs		= LDLM_SERVER_NBUFS,
			.bc_buf_size		= LDLM_BUFSIZE,
			.bc_req_max_size	= LDLM_MAXREQSIZE,
			.bc_rep_max_size	= LDLM_MAXREPSIZE,
			.bc_req_portal		= LDLM_CANCEL_REQUEST_PORTAL,
			.bc_rep_portal		= LDLM_CANCEL_REPLY_PORTAL,

		},
		.psc_thr		= {
			.tc_thr_name		= "ldlm_cn",
			.tc_thr_factor		= LDLM_THR_FACTOR,
			.tc_nthrs_init		= LDLM_NTHRS_INIT,
			.tc_nthrs_base		= LDLM_NTHRS_BASE,
			.tc_nthrs_max		= LDLM_NTHRS_MAX,
			.tc_nthrs_user		= ldlm_num_threads,
			.tc_cpu_affinity	= 1,
			.tc_ctx_tags		= LCT_MD_THREAD | \
						  LCT_DT_THREAD | \
						  LCT_CL_THREAD,
		},
		.psc_cpt		= {
			.cc_pattern		= ldlm_cpts,
		},
		.psc_ops		= {
			.so_req_handler		= ldlm_cancel_handler,
			.so_hpreq_handler	= ldlm_hpreq_handler,
		},
	};
	ldlm_state->ldlm_cancel_service = \
			ptlrpc_register_service(&conf, ldlm_svc_proc_dir);
	if (IS_ERR(ldlm_state->ldlm_cancel_service)) {
		CERROR("failed to start service\n");
		rc = PTR_ERR(ldlm_state->ldlm_cancel_service);
		ldlm_state->ldlm_cancel_service = NULL;
		GOTO(out, rc);
	}
#endif /* HAVE_SERVER_SUPPORT */

	OBD_ALLOC(blp, sizeof(*blp));
	if (blp == NULL)
		GOTO(out, rc = -ENOMEM);
	ldlm_state->ldlm_bl_pool = blp;

	spin_lock_init(&blp->blp_lock);
	INIT_LIST_HEAD(&blp->blp_list);
	INIT_LIST_HEAD(&blp->blp_prio_list);
	init_waitqueue_head(&blp->blp_waitq);
	atomic_set(&blp->blp_num_threads, 0);
	atomic_set(&blp->blp_busy_threads, 0);

	if (ldlm_num_threads == 0) {
		blp->blp_min_threads = LDLM_NTHRS_INIT;
		blp->blp_max_threads = LDLM_NTHRS_MAX;
	} else {
		blp->blp_min_threads = blp->blp_max_threads = \
			min_t(int, LDLM_NTHRS_MAX, max_t(int, LDLM_NTHRS_INIT,
							 ldlm_num_threads));
	}

	for (i = 0; i < blp->blp_min_threads; i++) {
		rc = ldlm_bl_thread_start(blp, false);
		if (rc < 0)
			GOTO(out, rc);
	}

#ifdef HAVE_SERVER_SUPPORT
	INIT_LIST_HEAD(&expired_lock_thread.elt_expired_locks);
	expired_lock_thread.elt_state = ELT_STOPPED;
	init_waitqueue_head(&expired_lock_thread.elt_waitq);

	INIT_LIST_HEAD(&waiting_locks_list);
	spin_lock_init(&waiting_locks_spinlock);
	cfs_timer_init(&waiting_locks_timer, waiting_locks_callback, NULL);

	task = kthread_run(expired_lock_main, NULL, "ldlm_elt");
	if (IS_ERR(task)) {
		rc = PTR_ERR(task);
		CERROR("Cannot start ldlm expired-lock thread: %d\n", rc);
		GOTO(out, rc);
	}

	wait_event(expired_lock_thread.elt_waitq,
		       expired_lock_thread.elt_state == ELT_READY);
#endif /* HAVE_SERVER_SUPPORT */

	rc = ldlm_pools_init();
	if (rc) {
		CERROR("Failed to initialize LDLM pools: %d\n", rc);
		GOTO(out, rc);
	}

	rc = ldlm_reclaim_setup();
	if (rc) {
		CERROR("Failed to setup reclaim thread: rc = %d\n", rc);
		GOTO(out, rc);
	}
	RETURN(0);

 out:
	ldlm_cleanup();
	RETURN(rc);
}

static int ldlm_cleanup(void)
{
        ENTRY;

	if (!list_empty(ldlm_namespace_list(LDLM_NAMESPACE_SERVER)) ||
	    !list_empty(ldlm_namespace_list(LDLM_NAMESPACE_CLIENT))) {
                CERROR("ldlm still has namespaces; clean these up first.\n");
                ldlm_dump_all_namespaces(LDLM_NAMESPACE_SERVER, D_DLMTRACE);
                ldlm_dump_all_namespaces(LDLM_NAMESPACE_CLIENT, D_DLMTRACE);
                RETURN(-EBUSY);
        }

	ldlm_reclaim_cleanup();
	ldlm_pools_fini();

	if (ldlm_state->ldlm_bl_pool != NULL) {
		struct ldlm_bl_pool *blp = ldlm_state->ldlm_bl_pool;

		while (atomic_read(&blp->blp_num_threads) > 0) {
			struct ldlm_bl_work_item blwi = { .blwi_ns = NULL };

			init_completion(&blp->blp_comp);

			spin_lock(&blp->blp_lock);
			list_add_tail(&blwi.blwi_entry, &blp->blp_list);
			wake_up(&blp->blp_waitq);
			spin_unlock(&blp->blp_lock);

			wait_for_completion(&blp->blp_comp);
		}

		OBD_FREE(blp, sizeof(*blp));
	}

	if (ldlm_state->ldlm_cb_service != NULL)
		ptlrpc_unregister_service(ldlm_state->ldlm_cb_service);
#ifdef HAVE_SERVER_SUPPORT
	if (ldlm_state->ldlm_cancel_service != NULL)
		ptlrpc_unregister_service(ldlm_state->ldlm_cancel_service);
#endif

	ldlm_proc_cleanup();

#ifdef HAVE_SERVER_SUPPORT
	if (expired_lock_thread.elt_state != ELT_STOPPED) {
		expired_lock_thread.elt_state = ELT_TERMINATE;
		wake_up(&expired_lock_thread.elt_waitq);
		wait_event(expired_lock_thread.elt_waitq,
			       expired_lock_thread.elt_state == ELT_STOPPED);
	}
#endif

        OBD_FREE(ldlm_state, sizeof(*ldlm_state));
        ldlm_state = NULL;

        RETURN(0);
}

int ldlm_init(void)
{
	mutex_init(&ldlm_ref_mutex);
	mutex_init(ldlm_namespace_lock(LDLM_NAMESPACE_SERVER));
	mutex_init(ldlm_namespace_lock(LDLM_NAMESPACE_CLIENT));

	INIT_LIST_HEAD(&ldlm_srv_namespace_list);
	INIT_LIST_HEAD(&ldlm_cli_active_namespace_list);
	INIT_LIST_HEAD(&ldlm_cli_inactive_namespace_list);

	ldlm_resource_slab = kmem_cache_create("ldlm_resources",
					       sizeof(struct ldlm_resource), 0,
					       SLAB_HWCACHE_ALIGN, NULL);
	if (ldlm_resource_slab == NULL)
		return -ENOMEM;

	ldlm_lock_slab = kmem_cache_create("ldlm_locks",
			      sizeof(struct ldlm_lock), 0,
			      SLAB_HWCACHE_ALIGN | SLAB_DESTROY_BY_RCU, NULL);
	if (ldlm_lock_slab == NULL) {
		kmem_cache_destroy(ldlm_resource_slab);
		return -ENOMEM;
	}

	ldlm_interval_slab = kmem_cache_create("interval_node",
                                        sizeof(struct ldlm_interval),
					0, SLAB_HWCACHE_ALIGN, NULL);
        if (ldlm_interval_slab == NULL) {
		kmem_cache_destroy(ldlm_resource_slab);
		kmem_cache_destroy(ldlm_lock_slab);
                return -ENOMEM;
        }
#if LUSTRE_TRACKS_LOCK_EXP_REFS
        class_export_dump_hook = ldlm_dump_export_locks;
#endif
        return 0;
}

void ldlm_exit(void)
{
	if (ldlm_refcount)
		CERROR("ldlm_refcount is %d in ldlm_exit!\n", ldlm_refcount);
	kmem_cache_destroy(ldlm_resource_slab);
	/* ldlm_lock_put() use RCU to call ldlm_lock_free, so need call
	 * synchronize_rcu() to wait a grace period elapsed, so that
	 * ldlm_lock_free() get a chance to be called. */
	synchronize_rcu();
	kmem_cache_destroy(ldlm_lock_slab);
	kmem_cache_destroy(ldlm_interval_slab);
}<|MERGE_RESOLUTION|>--- conflicted
+++ resolved
@@ -1351,14 +1351,6 @@
 	 * without them. */
 	lock->l_flags |= ldlm_flags_from_wire(dlm_req->lock_flags &
 					      LDLM_FL_INHERIT_MASK);
-
-	ldlm_convert_policy_to_local(req->rq_export,
-				     dlm_req->lock_desc.l_resource.lr_type,
-				     &dlm_req->lock_desc.l_policy_data,
-				     &lock->l_policy_data);
-	if (dlm_req->lock_desc.l_resource.lr_type == LDLM_EXTENT)
-		lock->l_req_extent = lock->l_policy_data.l_extent;
-
 existing_lock:
 
         if (flags & LDLM_FL_HAS_INTENT) {
@@ -1379,6 +1371,14 @@
                 if (rc)
                         GOTO(out, rc);
         }
+
+        if (dlm_req->lock_desc.l_resource.lr_type != LDLM_PLAIN)
+                ldlm_convert_policy_to_local(req->rq_export,
+                                          dlm_req->lock_desc.l_resource.lr_type,
+                                          &dlm_req->lock_desc.l_policy_data,
+                                          &lock->l_policy_data);
+        if (dlm_req->lock_desc.l_resource.lr_type == LDLM_EXTENT)
+                lock->l_req_extent = lock->l_policy_data.l_extent;
 
 	err = ldlm_lock_enqueue(ns, &lock, cookie, &flags);
 	if (err) {
@@ -2807,27 +2807,20 @@
 			/* discard the return value, we tried */
 			ldlm_bl_thread_start(blp, true);
 
-<<<<<<< HEAD
-		if (blwi->blwi_flags & LCF_ASYNC)
-			OBD_FREE(blwi, sizeof(*blwi));
-		else
-			complete(&blwi->blwi_comp);
+		if (exp)
+			rc = ldlm_bl_thread_exports(blp, exp);
+		else if (blwi)
+			rc = ldlm_bl_thread_blwi(blp, blwi);
+
+		atomic_dec(&blp->blp_busy_threads);
+
+		if (rc == LDLM_ITER_STOP)
+			break;
 
 		/* If there are many namespaces, we will not sleep waiting for
 		 * work, and must do a cond_resched to avoid holding the CPU
 		 * for too long */
 		cond_resched();
-=======
-		if (exp)
-			rc = ldlm_bl_thread_exports(blp, exp);
-		else if (blwi)
-			rc = ldlm_bl_thread_blwi(blp, blwi);
-
-		atomic_dec(&blp->blp_busy_threads);
-
-		if (rc == LDLM_ITER_STOP)
-			break;
->>>>>>> 6bc366f7
 	}
 
 	atomic_dec(&blp->blp_num_threads);
