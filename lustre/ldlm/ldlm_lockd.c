/* -*- mode: c; c-basic-offset: 8; indent-tabs-mode: nil; -*-
 * vim:expandtab:shiftwidth=8:tabstop=8:
 *
 * GPL HEADER START
 *
 * DO NOT ALTER OR REMOVE COPYRIGHT NOTICES OR THIS FILE HEADER.
 *
 * This program is free software; you can redistribute it and/or modify
 * it under the terms of the GNU General Public License version 2 only,
 * as published by the Free Software Foundation.
 *
 * This program is distributed in the hope that it will be useful, but
 * WITHOUT ANY WARRANTY; without even the implied warranty of
 * MERCHANTABILITY or FITNESS FOR A PARTICULAR PURPOSE.  See the GNU
 * General Public License version 2 for more details (a copy is included
 * in the LICENSE file that accompanied this code).
 *
 * You should have received a copy of the GNU General Public License
 * version 2 along with this program; If not, see
 * http://www.sun.com/software/products/lustre/docs/GPLv2.pdf
 *
 * Please contact Sun Microsystems, Inc., 4150 Network Circle, Santa Clara,
 * CA 95054 USA or visit www.sun.com if you need additional information or
 * have any questions.
 *
 * GPL HEADER END
 */
/*
 * Copyright  2008 Sun Microsystems, Inc. All rights reserved
 * Use is subject to license terms.
 */
/*
 * This file is part of Lustre, http://www.lustre.org/
 * Lustre is a trademark of Sun Microsystems, Inc.
 *
 * lustre/ldlm/ldlm_lockd.c
 *
 * Author: Peter Braam <braam@clusterfs.com>
 * Author: Phil Schwan <phil@clusterfs.com>
 */

#ifndef EXPORT_SYMTAB
# define EXPORT_SYMTAB
#endif
#define DEBUG_SUBSYSTEM S_LDLM

#ifdef __KERNEL__
# include <libcfs/libcfs.h>
#else
# include <liblustre.h>
#endif

#include <lustre_dlm.h>
#include <obd_class.h>
#include <libcfs/list.h>
#include "ldlm_internal.h"

#ifdef __KERNEL__
static int ldlm_num_threads;
CFS_MODULE_PARM(ldlm_num_threads, "i", int, 0444,
                "number of DLM service threads to start");
#endif

extern cfs_mem_cache_t *ldlm_resource_slab;
extern cfs_mem_cache_t *ldlm_lock_slab;
extern struct lustre_lock ldlm_handle_lock;

static struct semaphore ldlm_ref_sem;
static int ldlm_refcount;

static struct ldlm_state *ldlm_state;

inline cfs_time_t round_timeout(cfs_time_t timeout)
{
        return cfs_time_seconds((int)cfs_duration_sec(cfs_time_sub(timeout, 0)) + 1);
}

/* timeout for initial callback (AST) reply (bz10399) */
static inline unsigned int ldlm_get_rq_timeout(void)
{
        /* Non-AT value */
        unsigned int timeout = min(ldlm_timeout, obd_timeout / 3);

        return timeout < 1 ? 1 : timeout;
}

#ifdef __KERNEL__
/* w_l_spinlock protects both waiting_locks_list and expired_lock_thread */
static spinlock_t waiting_locks_spinlock;   /* BH lock (timer) */
static struct list_head waiting_locks_list;
static cfs_timer_t waiting_locks_timer;

static struct expired_lock_thread {
        cfs_waitq_t               elt_waitq;
        int                       elt_state;
        int                       elt_dump;
        struct list_head          elt_expired_locks;
} expired_lock_thread;
#endif

#define ELT_STOPPED   0
#define ELT_READY     1
#define ELT_TERMINATE 2

struct ldlm_bl_pool {
        spinlock_t              blp_lock;

        /*
         * blp_prio_list is used for callbacks that should be handled
         * as a priority. It is used for LDLM_FL_DISCARD_DATA requests.
         * see bug 13843
         */
        struct list_head        blp_prio_list;

        /*
         * blp_list is used for all other callbacks which are likely
         * to take longer to process.
         */
        struct list_head        blp_list;

        cfs_waitq_t             blp_waitq;
        struct completion       blp_comp;
        atomic_t                blp_num_threads;
        atomic_t                blp_busy_threads;
        int                     blp_min_threads;
        int                     blp_max_threads;
};

struct ldlm_bl_work_item {
        struct list_head        blwi_entry;
        struct ldlm_namespace   *blwi_ns;
        struct ldlm_lock_desc   blwi_ld;
        struct ldlm_lock        *blwi_lock;
        struct list_head        blwi_head;
        int                     blwi_count;
};

#ifdef __KERNEL__

static inline int have_expired_locks(void)
{
        int need_to_run;
        ENTRY;

        spin_lock_bh(&waiting_locks_spinlock);
        need_to_run = !list_empty(&expired_lock_thread.elt_expired_locks);
        spin_unlock_bh(&waiting_locks_spinlock);

        RETURN(need_to_run);
}

static int expired_lock_main(void *arg)
{
        struct list_head *expired = &expired_lock_thread.elt_expired_locks;
        struct l_wait_info lwi = { 0 };
        int do_dump;

        ENTRY;
        cfs_daemonize("ldlm_elt");

        expired_lock_thread.elt_state = ELT_READY;
        cfs_waitq_signal(&expired_lock_thread.elt_waitq);

        while (1) {
                l_wait_event(expired_lock_thread.elt_waitq,
                             have_expired_locks() ||
                             expired_lock_thread.elt_state == ELT_TERMINATE,
                             &lwi);

                spin_lock_bh(&waiting_locks_spinlock);
                if (expired_lock_thread.elt_dump) {
                        spin_unlock_bh(&waiting_locks_spinlock);

                        /* from waiting_locks_callback, but not in timer */
                        libcfs_debug_dumplog();
                        libcfs_run_lbug_upcall(__FILE__,
                                                "waiting_locks_callback",
                                                expired_lock_thread.elt_dump);

                        spin_lock_bh(&waiting_locks_spinlock);
                        expired_lock_thread.elt_dump = 0;
                }

                do_dump = 0;

                while (!list_empty(expired)) {
                        struct obd_export *export;
                        struct ldlm_lock *lock;

                        lock = list_entry(expired->next, struct ldlm_lock,
                                          l_pending_chain);
                        if ((void *)lock < LP_POISON + CFS_PAGE_SIZE &&
                            (void *)lock >= LP_POISON) {
                                spin_unlock_bh(&waiting_locks_spinlock);
                                CERROR("free lock on elt list %p\n", lock);
                                LBUG();
                        }
                        list_del_init(&lock->l_pending_chain);
                        if ((void *)lock->l_export < LP_POISON + CFS_PAGE_SIZE &&
                            (void *)lock->l_export >= LP_POISON) {
                                CERROR("lock with free export on elt list %p\n",
                                       lock->l_export);
                                lock->l_export = NULL;
                                LDLM_ERROR(lock, "free export");
                                continue;
                        }
                        export = class_export_get(lock->l_export);
                        spin_unlock_bh(&waiting_locks_spinlock);

                        do_dump++;
                        class_fail_export(export);
                        class_export_put(export);
                        spin_lock_bh(&waiting_locks_spinlock);
                }
                spin_unlock_bh(&waiting_locks_spinlock);

                if (do_dump && obd_dump_on_eviction) {
                        CERROR("dump the log upon eviction\n");
                        libcfs_debug_dumplog();
                }

                if (expired_lock_thread.elt_state == ELT_TERMINATE)
                        break;
        }

        expired_lock_thread.elt_state = ELT_STOPPED;
        cfs_waitq_signal(&expired_lock_thread.elt_waitq);
        RETURN(0);
}

/* This is called from within a timer interrupt and cannot schedule */
static void waiting_locks_callback(unsigned long unused)
{
        struct ldlm_lock *lock, *last = NULL;

        spin_lock_bh(&waiting_locks_spinlock);
        while (!list_empty(&waiting_locks_list)) {
                lock = list_entry(waiting_locks_list.next, struct ldlm_lock,
                                  l_pending_chain);

                if (cfs_time_after(lock->l_callback_timeout, cfs_time_current())
                    || (lock->l_req_mode == LCK_GROUP))
                        break;

                LDLM_ERROR(lock, "lock callback timer expired after %lds: "
                           "evicting client at %s ",
                           cfs_time_current_sec()- lock->l_enqueued_time.tv_sec,
                           libcfs_nid2str(
                                   lock->l_export->exp_connection->c_peer.nid));
                if (lock == last) {
                        LDLM_ERROR(lock, "waiting on lock multiple times");
                        CERROR("wll %p n/p %p/%p, l_pending %p n/p %p/%p\n",
                               &waiting_locks_list,
                               waiting_locks_list.next, waiting_locks_list.prev,
                               &lock->l_pending_chain,
                               lock->l_pending_chain.next,
                               lock->l_pending_chain.prev);

                        CFS_INIT_LIST_HEAD(&waiting_locks_list);    /* HACK */
                        expired_lock_thread.elt_dump = __LINE__;

                        /* LBUG(); */
                        CEMERG("would be an LBUG, but isn't (bug 5653)\n");
                        libcfs_debug_dumpstack(NULL);
                        /*blocks* libcfs_debug_dumplog(); */
                        /*blocks* libcfs_run_lbug_upcall(file, func, line); */
                        break;
                }
                last = lock;

                list_del(&lock->l_pending_chain);
                list_add(&lock->l_pending_chain,
                         &expired_lock_thread.elt_expired_locks);
        }

        if (!list_empty(&expired_lock_thread.elt_expired_locks)) {
                if (obd_dump_on_timeout)
                        expired_lock_thread.elt_dump = __LINE__;

                cfs_waitq_signal(&expired_lock_thread.elt_waitq);
        }

        /*
         * Make sure the timer will fire again if we have any locks
         * left.
         */
        if (!list_empty(&waiting_locks_list)) {
                cfs_time_t timeout_rounded;
                lock = list_entry(waiting_locks_list.next, struct ldlm_lock,
                                  l_pending_chain);
                timeout_rounded = (cfs_time_t)round_timeout(lock->l_callback_timeout);
                cfs_timer_arm(&waiting_locks_timer, timeout_rounded);
        }
        spin_unlock_bh(&waiting_locks_spinlock);
}

/*
 * Indicate that we're waiting for a client to call us back cancelling a given
 * lock.  We add it to the pending-callback chain, and schedule the lock-timeout
 * timer to fire appropriately.  (We round up to the next second, to avoid
 * floods of timer firings during periods of high lock contention and traffic).
 *
 * Called with the namespace lock held.
 */
static int __ldlm_add_waiting_lock(struct ldlm_lock *lock)
{
        int timeout;
        cfs_time_t timeout_rounded;

        if (!list_empty(&lock->l_pending_chain))
                return 0;

        timeout = ldlm_get_enq_timeout(lock);

        lock->l_callback_timeout = cfs_time_shift(timeout);

        timeout_rounded = round_timeout(lock->l_callback_timeout);

        if (cfs_time_before(timeout_rounded,
                            cfs_timer_deadline(&waiting_locks_timer)) ||
            !cfs_timer_is_armed(&waiting_locks_timer)) {
                cfs_timer_arm(&waiting_locks_timer, timeout_rounded);
        }
        /* if the new lock has a shorter timeout than something earlier on
           the list, we'll wait the longer amount of time; no big deal. */
        list_add_tail(&lock->l_pending_chain, &waiting_locks_list); /* FIFO */
        return 1;
}

static int ldlm_add_waiting_lock(struct ldlm_lock *lock)
{
        int ret;

        LASSERT(!(lock->l_flags & LDLM_FL_CANCEL_ON_BLOCK));

        spin_lock_bh(&waiting_locks_spinlock);
        if (lock->l_destroyed) {
                static cfs_time_t next;
                spin_unlock_bh(&waiting_locks_spinlock);
                LDLM_ERROR(lock, "not waiting on destroyed lock (bug 5653)");
                if (cfs_time_after(cfs_time_current(), next)) {
                        next = cfs_time_shift(14400);
                        libcfs_debug_dumpstack(NULL);
                }
                return 0;
        }

        ret = __ldlm_add_waiting_lock(lock);
        spin_unlock_bh(&waiting_locks_spinlock);

        LDLM_DEBUG(lock, "%sadding to wait list",
                   ret == 0 ? "not re-" : "");
        return ret;
}

/*
 * Remove a lock from the pending list, likely because it had its cancellation
 * callback arrive without incident.  This adjusts the lock-timeout timer if
 * needed.  Returns 0 if the lock wasn't pending after all, 1 if it was.
 *
 * Called with namespace lock held.
 */
int __ldlm_del_waiting_lock(struct ldlm_lock *lock)
{
        struct list_head *list_next;

        if (list_empty(&lock->l_pending_chain))
                return 0;

        list_next = lock->l_pending_chain.next;
        if (lock->l_pending_chain.prev == &waiting_locks_list) {
                /* Removing the head of the list, adjust timer. */
                if (list_next == &waiting_locks_list) {
                        /* No more, just cancel. */
                        cfs_timer_disarm(&waiting_locks_timer);
                } else {
                        struct ldlm_lock *next;
                        next = list_entry(list_next, struct ldlm_lock,
                                          l_pending_chain);
                        cfs_timer_arm(&waiting_locks_timer,
                                      round_timeout(next->l_callback_timeout));
                }
        }
        list_del_init(&lock->l_pending_chain);

        return 1;
}

int ldlm_del_waiting_lock(struct ldlm_lock *lock)
{
        int ret;

        if (lock->l_export == NULL) {
                /* We don't have a "waiting locks list" on clients. */
                LDLM_DEBUG(lock, "client lock: no-op");
                return 0;
        }

        spin_lock_bh(&waiting_locks_spinlock);
        ret = __ldlm_del_waiting_lock(lock);
        spin_unlock_bh(&waiting_locks_spinlock);

        LDLM_DEBUG(lock, "%s", ret == 0 ? "wasn't waiting" : "removed");
        return ret;
}

/*
 * Prolong the lock
 *
 * Called with namespace lock held.
 */
int ldlm_refresh_waiting_lock(struct ldlm_lock *lock)
{
        if (lock->l_export == NULL) {
                /* We don't have a "waiting locks list" on clients. */
                LDLM_DEBUG(lock, "client lock: no-op");
                return 0;
        }

        spin_lock_bh(&waiting_locks_spinlock);

        if (list_empty(&lock->l_pending_chain)) {
                spin_unlock_bh(&waiting_locks_spinlock);
                LDLM_DEBUG(lock, "wasn't waiting");
                return 0;
        }

        __ldlm_del_waiting_lock(lock);
        __ldlm_add_waiting_lock(lock);
        spin_unlock_bh(&waiting_locks_spinlock);

        LDLM_DEBUG(lock, "refreshed");
        return 1;
}

#else /* !__KERNEL__ */

static int ldlm_add_waiting_lock(struct ldlm_lock *lock)
{
        LASSERT(!(lock->l_flags & LDLM_FL_CANCEL_ON_BLOCK));
        RETURN(1);
}

int ldlm_del_waiting_lock(struct ldlm_lock *lock)
{
        RETURN(0);
}

int ldlm_refresh_waiting_lock(struct ldlm_lock *lock)
{
        RETURN(0);
}
#endif /* __KERNEL__ */

static void ldlm_failed_ast(struct ldlm_lock *lock, int rc,
                            const char *ast_type)
{
        struct ptlrpc_connection *conn = lock->l_export->exp_connection;
        char                     *str = libcfs_nid2str(conn->c_peer.nid);

        LCONSOLE_ERROR_MSG(0x138, "%s: A client on nid %s was evicted due "
                             "to a lock %s callback to %s timed out: rc %d\n",
                             lock->l_export->exp_obd->obd_name, str,
                             ast_type, obd_export_nid2str(lock->l_export), rc);

        if (obd_dump_on_timeout)
                libcfs_debug_dumplog();
#ifdef __KERNEL__
        spin_lock_bh(&waiting_locks_spinlock);
        list_add(&lock->l_pending_chain, &expired_lock_thread.elt_expired_locks);
        cfs_waitq_signal(&expired_lock_thread.elt_waitq);
        spin_unlock_bh(&waiting_locks_spinlock);
#else
        class_fail_export(lock->l_export);
#endif
}

static int ldlm_handle_ast_error(struct ldlm_lock *lock,
                                 struct ptlrpc_request *req, int rc,
                                 const char *ast_type)
{
        lnet_process_id_t peer = req->rq_import->imp_connection->c_peer;

        if (rc == -ETIMEDOUT || rc == -EINTR || rc == -ENOTCONN) {
                LASSERT(lock->l_export);
                if (lock->l_export->exp_libclient) {
                        LDLM_DEBUG(lock, "%s AST to liblustre client (nid %s)"
                                   " timeout, just cancelling lock", ast_type,
                                   libcfs_nid2str(peer.nid));
                        ldlm_lock_cancel(lock);
                        rc = -ERESTART;
                } else if (lock->l_flags & LDLM_FL_CANCEL) {
                        LDLM_DEBUG(lock, "%s AST timeout from nid %s, but "
                                   "cancel was received (AST reply lost?)",
                                   ast_type, libcfs_nid2str(peer.nid));
                        ldlm_lock_cancel(lock);
                        rc = -ERESTART;
                } else {
                        ldlm_del_waiting_lock(lock);
                        ldlm_failed_ast(lock, rc, ast_type);
                }
        } else if (rc) {
                if (rc == -EINVAL)
                        LDLM_DEBUG(lock, "client (nid %s) returned %d"
                                   " from %s AST - normal race",
                                   libcfs_nid2str(peer.nid),
                                   lustre_msg_get_status(req->rq_repmsg),
                                   ast_type);
                else
                        LDLM_ERROR(lock, "client (nid %s) returned %d "
                                   "from %s AST", libcfs_nid2str(peer.nid),
                                   (req->rq_repmsg != NULL) ?
                                   lustre_msg_get_status(req->rq_repmsg) : 0,
                                   ast_type);
                ldlm_lock_cancel(lock);
                /* Server-side AST functions are called from ldlm_reprocess_all,
                 * which needs to be told to please restart its reprocessing. */
                rc = -ERESTART;
        }

        return rc;
}

static int ldlm_cb_interpret(struct ptlrpc_request *req, void *data, int rc)
{
        struct ldlm_cb_set_arg *arg;
        struct ldlm_lock *lock;
        ENTRY;

        LASSERT(data != NULL);

        arg = req->rq_async_args.pointer_arg[0];
        lock = req->rq_async_args.pointer_arg[1];
        LASSERT(lock != NULL);
        if (rc != 0) {
                /* If client canceled the lock but the cancel has not
                 * been recieved yet, we need to update lvbo to have the
                 * proper attributes cached. */
                if (rc == -EINVAL && arg->type == LDLM_BL_CALLBACK)
                        ldlm_res_lvbo_update(lock->l_resource, NULL,
                                             0, 1);
                rc = ldlm_handle_ast_error(lock, req, rc,
                                           arg->type == LDLM_BL_CALLBACK
                                           ? "blocking" : "completion");
        }

        LDLM_LOCK_PUT(lock);

        if (rc == -ERESTART)
                atomic_set(&arg->restart, 1);

        RETURN(0);
}

static inline int ldlm_bl_and_cp_ast_fini(struct ptlrpc_request *req,
                                          struct ldlm_cb_set_arg *arg,
                                          struct ldlm_lock *lock,
                                          int instant_cancel)
{
        int rc = 0;
        ENTRY;

        if (unlikely(instant_cancel)) {
                rc = ptl_send_rpc(req, 1);
                ptlrpc_req_finished(req);
                if (rc == 0)
                        /* If we cancelled the lock, we need to restart
                         * ldlm_reprocess_queue */
                        atomic_set(&arg->restart, 1);
        } else {
                LDLM_LOCK_GET(lock);
                ptlrpc_set_add_req(arg->set, req);
        }

        RETURN(rc);
}

/*
 * ->l_blocking_ast() method for server-side locks. This is invoked when newly
 * enqueued server lock conflicts with given one.
 *
 * Sends blocking ast rpc to the client owning that lock; arms timeout timer
 * to wait for client response.
 */
int ldlm_server_blocking_ast(struct ldlm_lock *lock,
                             struct ldlm_lock_desc *desc,
                             void *data, int flag)
{
        struct ldlm_cb_set_arg *arg = data;
        struct ldlm_request *body;
        struct ptlrpc_request *req;
        __u32 size[] = { [MSG_PTLRPC_BODY_OFF] = sizeof(struct ptlrpc_body),
                       [DLM_LOCKREQ_OFF]     = sizeof(*body) };
        int instant_cancel = 0, rc;
        ENTRY;

        if (flag == LDLM_CB_CANCELING) {
                /* Don't need to do anything here. */
                RETURN(0);
        }

        LASSERT(lock);
        LASSERT(data != NULL);

        req = ptlrpc_prep_req(lock->l_export->exp_imp_reverse,
                              LUSTRE_DLM_VERSION, LDLM_BL_CALLBACK, 2, size,
                              NULL);
        if (req == NULL)
                RETURN(-ENOMEM);

        req->rq_async_args.pointer_arg[0] = arg;
        req->rq_async_args.pointer_arg[1] = lock;
        req->rq_interpret_reply = ldlm_cb_interpret;
        req->rq_no_resend = 1;

        lock_res(lock->l_resource);
        if (lock->l_granted_mode != lock->l_req_mode) {
                /* this blocking AST will be communicated as part of the
                 * completion AST instead */
                unlock_res(lock->l_resource);
                ptlrpc_req_finished(req);
                LDLM_DEBUG(lock, "lock not granted, not sending blocking AST");
                RETURN(0);
        }

        if (lock->l_destroyed) {
                /* What's the point? */
                unlock_res(lock->l_resource);
                ptlrpc_req_finished(req);
                RETURN(0);
        }

#if 0
        if (CURRENT_SECONDS - lock->l_export->exp_last_request_time > 30){
                unlock_res(lock->l_resource);
                ptlrpc_req_finished(req);
                ldlm_failed_ast(lock, -ETIMEDOUT, "Not-attempted blocking");
                RETURN(-ETIMEDOUT);
        }
#endif

        if (lock->l_flags & LDLM_FL_CANCEL_ON_BLOCK)
                instant_cancel = 1;

        body = lustre_msg_buf(req->rq_reqmsg, DLM_LOCKREQ_OFF, sizeof(*body));
        body->lock_handle[0] = lock->l_remote_handle;
        body->lock_desc = *desc;
        body->lock_flags |= (lock->l_flags & LDLM_AST_FLAGS);

        LDLM_DEBUG(lock, "server preparing blocking AST");

        ptlrpc_req_set_repsize(req, 1, NULL);
        if (instant_cancel) {
                unlock_res(lock->l_resource);
                ldlm_lock_cancel(lock);
        } else {
                LASSERT(lock->l_granted_mode == lock->l_req_mode);
                ldlm_add_waiting_lock(lock);
                unlock_res(lock->l_resource);
        }

        req->rq_send_state = LUSTRE_IMP_FULL;
        /* ptlrpc_prep_req already set timeout */
        if (AT_OFF)
                req->rq_timeout = ldlm_get_rq_timeout();

        if (lock->l_export && lock->l_export->exp_nid_stats &&
<<<<<<< HEAD
            lock->l_export->exp_nid_stats->nid_ldlm_stats) {
=======
            lock->l_export->exp_nid_stats->nid_ldlm_stats)
>>>>>>> ce18b2ca
                lprocfs_counter_incr(lock->l_export->exp_nid_stats->nid_ldlm_stats,
                                     LDLM_BL_CALLBACK - LDLM_FIRST_OPC);
        }

        rc = ldlm_bl_and_cp_ast_fini(req, arg, lock, instant_cancel);

        RETURN(rc);
}

int ldlm_server_completion_ast(struct ldlm_lock *lock, int flags, void *data)
{
        struct ldlm_cb_set_arg *arg = data;
        struct ldlm_request *body;
        struct ptlrpc_request *req;
        struct timeval granted_time;
        long total_enqueue_wait;
        __u32 size[3] = { [MSG_PTLRPC_BODY_OFF] = sizeof(struct ptlrpc_body),
                        [DLM_LOCKREQ_OFF]     = sizeof(*body) };
        int rc, buffers = 2, instant_cancel = 0;
        ENTRY;

        LASSERT(lock != NULL);
        LASSERT(data != NULL);

        do_gettimeofday(&granted_time);
        total_enqueue_wait = cfs_timeval_sub(&granted_time,
                                             &lock->l_enqueued_time, NULL);

        if (total_enqueue_wait / ONE_MILLION > obd_timeout)
                /* non-fatal with AT - change to LDLM_DEBUG? */
                LDLM_ERROR(lock, "enqueue wait took %luus from %lu",
                           total_enqueue_wait, lock->l_enqueued_time.tv_sec);

        lock_res_and_lock(lock);
        if (lock->l_resource->lr_lvb_len) {
                size[DLM_REQ_REC_OFF] = lock->l_resource->lr_lvb_len;
                buffers = 3;
        }
        unlock_res_and_lock(lock);

        req = ptlrpc_prep_req(lock->l_export->exp_imp_reverse,
                              LUSTRE_DLM_VERSION, LDLM_CP_CALLBACK, buffers,
                              size, NULL);
        if (req == NULL)
                RETURN(-ENOMEM);

        req->rq_async_args.pointer_arg[0] = arg;
        req->rq_async_args.pointer_arg[1] = lock;
        req->rq_interpret_reply = ldlm_cb_interpret;
        req->rq_no_resend = 1;

        body = lustre_msg_buf(req->rq_reqmsg, DLM_LOCKREQ_OFF, sizeof(*body));
        body->lock_handle[0] = lock->l_remote_handle;
        body->lock_flags = flags;
        ldlm_lock2desc(lock, &body->lock_desc);

        if (buffers == 3) {
                void *lvb;

                lvb = lustre_msg_buf(req->rq_reqmsg, DLM_REQ_REC_OFF,
                                     lock->l_resource->lr_lvb_len);
                lock_res_and_lock(lock);
                memcpy(lvb, lock->l_resource->lr_lvb_data,
                       lock->l_resource->lr_lvb_len);
                unlock_res_and_lock(lock);
        }

        LDLM_DEBUG(lock, "server preparing completion AST (after %ldus wait)",
                   total_enqueue_wait);

        /* Server-side enqueue wait time estimate, used in
            __ldlm_add_waiting_lock to set future enqueue timers */
        at_add(&lock->l_resource->lr_namespace->ns_at_estimate,
               total_enqueue_wait / ONE_MILLION);

        ptlrpc_req_set_repsize(req, 1, NULL);

        req->rq_send_state = LUSTRE_IMP_FULL;
        /* ptlrpc_prep_req already set timeout */
        if (AT_OFF)
                req->rq_timeout = ldlm_get_rq_timeout();

        /* We only send real blocking ASTs after the lock is granted */
        lock_res_and_lock(lock);
        if (lock->l_flags & LDLM_FL_AST_SENT) {
                body->lock_flags |= LDLM_FL_AST_SENT;

                /* We might get here prior to ldlm_handle_enqueue setting
                 * LDLM_FL_CANCEL_ON_BLOCK flag. Then we will put this lock
                 * into waiting list, but this is safe and similar code in
                 * ldlm_handle_enqueue will call ldlm_lock_cancel() still,
                 * that would not only cancel the lock, but will also remove
                 * it from waiting list */
                if (lock->l_flags & LDLM_FL_CANCEL_ON_BLOCK) {
                        unlock_res_and_lock(lock);
                        ldlm_lock_cancel(lock);
                        instant_cancel = 1;
                        lock_res_and_lock(lock);
                } else {
                        ldlm_add_waiting_lock(lock); /* start the lock-timeout
                                                         clock */
                }
        }
        unlock_res_and_lock(lock);

        if (lock->l_export && lock->l_export->exp_nid_stats &&
<<<<<<< HEAD
            lock->l_export->exp_nid_stats->nid_ldlm_stats) {
=======
            lock->l_export->exp_nid_stats->nid_ldlm_stats)
>>>>>>> ce18b2ca
                lprocfs_counter_incr(lock->l_export->exp_nid_stats->nid_ldlm_stats,
                                     LDLM_CP_CALLBACK - LDLM_FIRST_OPC);
        }

        rc = ldlm_bl_and_cp_ast_fini(req, arg, lock, instant_cancel);

        RETURN(rc);
}

int ldlm_server_glimpse_ast(struct ldlm_lock *lock, void *data)
{
        struct ldlm_resource *res = lock->l_resource;
        struct ldlm_request *body;
        struct ptlrpc_request *req;
        __u32 size[] = { [MSG_PTLRPC_BODY_OFF] = sizeof(struct ptlrpc_body),
                       [DLM_LOCKREQ_OFF]     = sizeof(*body) };
        int rc = 0;
        ENTRY;

        LASSERT(lock != NULL);

        req = ptlrpc_prep_req(lock->l_export->exp_imp_reverse,
                              LUSTRE_DLM_VERSION, LDLM_GL_CALLBACK, 2, size,
                              NULL);
        if (req == NULL)
                RETURN(-ENOMEM);

        body = lustre_msg_buf(req->rq_reqmsg, DLM_LOCKREQ_OFF, sizeof(*body));
        body->lock_handle[0] = lock->l_remote_handle;
        ldlm_lock2desc(lock, &body->lock_desc);

        lock_res_and_lock(lock);
        size[REPLY_REC_OFF] = lock->l_resource->lr_lvb_len;
        unlock_res_and_lock(lock);
        res = lock->l_resource;
        ptlrpc_req_set_repsize(req, 2, size);

        req->rq_send_state = LUSTRE_IMP_FULL;
        /* ptlrpc_prep_req already set timeout */
        if (AT_OFF)
                req->rq_timeout = ldlm_get_rq_timeout();

        if (lock->l_export && lock->l_export->exp_nid_stats &&
<<<<<<< HEAD
            lock->l_export->exp_nid_stats->nid_ldlm_stats) {
=======
            lock->l_export->exp_nid_stats->nid_ldlm_stats)
>>>>>>> ce18b2ca
                lprocfs_counter_incr(lock->l_export->exp_nid_stats->nid_ldlm_stats,
                                     LDLM_GL_CALLBACK - LDLM_FIRST_OPC);
        }

        rc = ptlrpc_queue_wait(req);
        if (rc == -ELDLM_NO_LOCK_DATA)
                LDLM_DEBUG(lock, "lost race - client has a lock but no inode");
        else if (rc != 0)
                rc = ldlm_handle_ast_error(lock, req, rc, "glimpse");
        else
                rc = ldlm_res_lvbo_update(res, req,
                                          REPLY_REC_OFF, 1);
        ptlrpc_req_finished(req);
        if (rc == -ERESTART)
                ldlm_reprocess_all(res);

        RETURN(rc);
}

<<<<<<< HEAD
static struct ldlm_lock *
find_existing_lock(struct obd_export *exp, struct lustre_handle *remote_hdl)
{
        struct list_head *iter;

        spin_lock(&exp->exp_ldlm_data.led_lock);
        list_for_each(iter, &exp->exp_ldlm_data.led_held_locks) {
                struct ldlm_lock *lock;
                lock = list_entry(iter, struct ldlm_lock, l_export_chain);
                if (lock->l_remote_handle.cookie == remote_hdl->cookie) {
                        LDLM_LOCK_GET(lock);
                        spin_unlock(&exp->exp_ldlm_data.led_lock);
                        return lock;
                }
        }
        spin_unlock(&exp->exp_ldlm_data.led_lock);
        return NULL;
}

static void ldlm_svc_get_eopc(struct ldlm_request *dlm_req,
=======
#ifdef __KERNEL__
extern unsigned long long lu_time_stamp_get(void);
#else
#define lu_time_stamp_get() time(NULL)
#endif

static void ldlm_svc_get_eopc(const struct ldlm_request *dlm_req,
>>>>>>> ce18b2ca
                       struct lprocfs_stats *srv_stats)
{
        int lock_type = 0, op = 0;

        lock_type = dlm_req->lock_desc.l_resource.lr_type;

        switch (lock_type) {
        case LDLM_PLAIN:
                op = PTLRPC_LAST_CNTR + LDLM_PLAIN_ENQUEUE;
                break;
        case LDLM_EXTENT:
                if (dlm_req->lock_flags & LDLM_FL_HAS_INTENT)
                        op = PTLRPC_LAST_CNTR + LDLM_GLIMPSE_ENQUEUE;
                else
                        op = PTLRPC_LAST_CNTR + LDLM_EXTENT_ENQUEUE;
                break;
        case LDLM_FLOCK:
                op = PTLRPC_LAST_CNTR + LDLM_FLOCK_ENQUEUE;
                break;
        case LDLM_IBITS:
                op = PTLRPC_LAST_CNTR + LDLM_IBITS_ENQUEUE;
                break;
        default:
                op = 0;
                break;
        }

        if (op)
                lprocfs_counter_incr(srv_stats, op);

        return ;
}

/*
 * Main server-side entry point into LDLM. This is called by ptlrpc service
 * threads to carry out client lock enqueueing requests.
 */
int ldlm_handle_enqueue(struct ptlrpc_request *req,
                        ldlm_completion_callback completion_callback,
                        ldlm_blocking_callback blocking_callback,
                        ldlm_glimpse_callback glimpse_callback)
{
        struct obd_device *obddev = req->rq_export->exp_obd;
        struct ldlm_reply *dlm_rep;
        struct ldlm_request *dlm_req;
        __u32 size[3] = { [MSG_PTLRPC_BODY_OFF] = sizeof(struct ptlrpc_body),
                        [DLM_LOCKREPLY_OFF]   = sizeof(*dlm_rep) };
        int rc = 0;
        __u32 flags;
        ldlm_error_t err = ELDLM_OK;
        struct ldlm_lock *lock = NULL;
        void *cookie = NULL;
        ENTRY;

        LDLM_DEBUG_NOLOCK("server-side enqueue handler START");

        dlm_req = lustre_swab_reqbuf(req, DLM_LOCKREQ_OFF, sizeof(*dlm_req),
                                     lustre_swab_ldlm_request);
        if (dlm_req == NULL) {
                CERROR ("Can't unpack dlm_req\n");
                GOTO(out, rc = -EFAULT);
        }

        ldlm_request_cancel(req, dlm_req, LDLM_ENQUEUE_CANCEL_OFF);
        flags = dlm_req->lock_flags;

        LASSERT(req->rq_export);

        if (req->rq_rqbd->rqbd_service->srv_stats)
                ldlm_svc_get_eopc(dlm_req,
                                  req->rq_rqbd->rqbd_service->srv_stats);

        if (req->rq_export && req->rq_export->exp_nid_stats &&
<<<<<<< HEAD
            req->rq_export->exp_nid_stats->nid_ldlm_stats) {
=======
            req->rq_export->exp_nid_stats->nid_ldlm_stats)
>>>>>>> ce18b2ca
                lprocfs_counter_incr(req->rq_export->exp_nid_stats->nid_ldlm_stats,
                                     LDLM_ENQUEUE - LDLM_FIRST_OPC);
        }

        if (dlm_req->lock_desc.l_resource.lr_type < LDLM_MIN_TYPE ||
            dlm_req->lock_desc.l_resource.lr_type >= LDLM_MAX_TYPE) {
                DEBUG_REQ(D_ERROR, req, "invalid lock request type %d",
                          dlm_req->lock_desc.l_resource.lr_type);
                GOTO(out, rc = -EFAULT);
        }

        if (dlm_req->lock_desc.l_req_mode <= LCK_MINMODE ||
            dlm_req->lock_desc.l_req_mode >= LCK_MAXMODE ||
            dlm_req->lock_desc.l_req_mode & (dlm_req->lock_desc.l_req_mode-1)) {
                DEBUG_REQ(D_ERROR, req, "invalid lock request mode %d",
                          dlm_req->lock_desc.l_req_mode);
                GOTO(out, rc = -EFAULT);
        }

        if (req->rq_export->exp_connect_flags & OBD_CONNECT_IBITS) {
                if (dlm_req->lock_desc.l_resource.lr_type == LDLM_PLAIN) {
                        DEBUG_REQ(D_ERROR, req,
                                  "PLAIN lock request from IBITS client?");
                        GOTO(out, rc = -EPROTO);
                }
        } else if (dlm_req->lock_desc.l_resource.lr_type == LDLM_IBITS) {
                DEBUG_REQ(D_ERROR, req,
                          "IBITS lock request from unaware client?");
                GOTO(out, rc = -EPROTO);
        }

#if 0
        /* FIXME this makes it impossible to use LDLM_PLAIN locks -- check
           against server's _CONNECT_SUPPORTED flags? (I don't want to use
           ibits for mgc/mgs) */

        /* INODEBITS_INTEROP: Perform conversion from plain lock to
         * inodebits lock if client does not support them. */
        if (!(req->rq_export->exp_connect_flags & OBD_CONNECT_IBITS) &&
            (dlm_req->lock_desc.l_resource.lr_type == LDLM_PLAIN)) {
                dlm_req->lock_desc.l_resource.lr_type = LDLM_IBITS;
                dlm_req->lock_desc.l_policy_data.l_inodebits.bits =
                        MDS_INODELOCK_LOOKUP | MDS_INODELOCK_UPDATE;
                if (dlm_req->lock_desc.l_req_mode == LCK_PR)
                        dlm_req->lock_desc.l_req_mode = LCK_CR;
        }
#endif

<<<<<<< HEAD
        if (flags & LDLM_FL_REPLAY) {
                lock = find_existing_lock(req->rq_export,
                                          &dlm_req->lock_handle[0]);
=======
        if (unlikely(flags & LDLM_FL_REPLAY)) {
                /* Find an existing lock in the per-export lock hash */
                lock = lustre_hash_lookup(req->rq_export->exp_lock_hash,
                                          (void *)&dlm_req->lock_handle[0]);
>>>>>>> ce18b2ca
                if (lock != NULL) {
                        DEBUG_REQ(D_DLMTRACE, req, "found existing lock cookie "
                                  LPX64, lock->l_handle.h_cookie);
                        GOTO(existing_lock, rc = 0);
                }
        }

        /* The lock's callback data might be set in the policy function */
        lock = ldlm_lock_create(obddev->obd_namespace,
                                dlm_req->lock_desc.l_resource.lr_name,
                                dlm_req->lock_desc.l_resource.lr_type,
                                dlm_req->lock_desc.l_req_mode,
                                blocking_callback, completion_callback,
                                glimpse_callback, NULL, 0);
        if (!lock)
                GOTO(out, rc = -ENOMEM);

        do_gettimeofday(&lock->l_enqueued_time);
        lock->l_remote_handle = dlm_req->lock_handle[0];
        LDLM_DEBUG(lock, "server-side enqueue handler, new lock created");

        OBD_FAIL_TIMEOUT(OBD_FAIL_LDLM_ENQUEUE_BLOCKED, obd_timeout * 2);
        /* Don't enqueue a lock onto the export if it has already
         * been evicted.  Cancel it now instead. (bug 3822) */
        if (req->rq_export->exp_failed) {
                LDLM_ERROR(lock, "lock on destroyed export %p", req->rq_export);
                GOTO(out, rc = -ENOTCONN);
        }
        lock->l_export = class_export_get(req->rq_export);

        if (lock->l_export->exp_lock_hash)
                lustre_hash_add(lock->l_export->exp_lock_hash,
                                &lock->l_remote_handle,
                                &lock->l_exp_hash);

existing_lock:

        if (flags & LDLM_FL_HAS_INTENT) {
                /* In this case, the reply buffer is allocated deep in
                 * local_lock_enqueue by the policy function. */
                cookie = req;
        } else {
                int buffers = 2;

                lock_res_and_lock(lock);
                if (lock->l_resource->lr_lvb_len) {
                        size[DLM_REPLY_REC_OFF] = lock->l_resource->lr_lvb_len;
                        buffers = 3;
                }
                unlock_res_and_lock(lock);

                if (OBD_FAIL_CHECK_ONCE(OBD_FAIL_LDLM_ENQUEUE_EXTENT_ERR))
                        GOTO(out, rc = -ENOMEM);

                rc = lustre_pack_reply(req, buffers, size, NULL);
                if (rc)
                        GOTO(out, rc);
        }

        if (dlm_req->lock_desc.l_resource.lr_type != LDLM_PLAIN)
                lock->l_policy_data = dlm_req->lock_desc.l_policy_data;
        if (dlm_req->lock_desc.l_resource.lr_type == LDLM_EXTENT)
                lock->l_req_extent = lock->l_policy_data.l_extent;

        err = ldlm_lock_enqueue(obddev->obd_namespace, &lock, cookie, (int *)&flags);
        if (err)
                GOTO(out, err);

        dlm_rep = lustre_msg_buf(req->rq_repmsg, DLM_LOCKREPLY_OFF,
                                 sizeof(*dlm_rep));
        dlm_rep->lock_flags = flags;

        ldlm_lock2desc(lock, &dlm_rep->lock_desc);
        ldlm_lock2handle(lock, &dlm_rep->lock_handle);

        /* We never send a blocking AST until the lock is granted, but
         * we can tell it right now */
        lock_res_and_lock(lock);

        /* Now take into account flags to be inherited from original lock
           request both in reply to client and in our own lock flags. */
        dlm_rep->lock_flags |= dlm_req->lock_flags & LDLM_INHERIT_FLAGS;
        lock->l_flags |= dlm_req->lock_flags & LDLM_INHERIT_FLAGS;

        /* Don't move a pending lock onto the export if it has already
         * been evicted.  Cancel it now instead. (bug 5683) */
        if (req->rq_export->exp_failed ||
            OBD_FAIL_CHECK_ONCE(OBD_FAIL_LDLM_ENQUEUE_OLD_EXPORT)) {
                LDLM_ERROR(lock, "lock on destroyed export %p", req->rq_export);
                rc = -ENOTCONN;
        } else if (lock->l_flags & LDLM_FL_AST_SENT) {
                dlm_rep->lock_flags |= LDLM_FL_AST_SENT;
                if (lock->l_granted_mode == lock->l_req_mode) {
                        /* Only cancel lock if it was granted, because it
                         * would be destroyed immediatelly and would never
                         * be granted in the future, causing timeouts on client.
                         * Not granted lock will be cancelled immediatelly after
                         * sending completion AST.
                         */
                        if (dlm_rep->lock_flags & LDLM_FL_CANCEL_ON_BLOCK) {
                                unlock_res_and_lock(lock);
                                ldlm_lock_cancel(lock);
                                lock_res_and_lock(lock);
                        } else
                                ldlm_add_waiting_lock(lock);
                }
        }
        /* Make sure we never ever grant usual metadata locks to liblustre
           clients */
        if ((dlm_req->lock_desc.l_resource.lr_type == LDLM_PLAIN ||
            dlm_req->lock_desc.l_resource.lr_type == LDLM_IBITS) &&
             req->rq_export->exp_libclient) {
                if (!(lock->l_flags & LDLM_FL_CANCEL_ON_BLOCK) ||
                    !(dlm_rep->lock_flags & LDLM_FL_CANCEL_ON_BLOCK)) {
                        CERROR("Granting sync lock to libclient. "
                               "req fl %d, rep fl %d, lock fl %d\n",
                               dlm_req->lock_flags, dlm_rep->lock_flags,
                               lock->l_flags);
                        LDLM_ERROR(lock, "sync lock");
                        if (dlm_req->lock_flags & LDLM_FL_HAS_INTENT) {
                                struct ldlm_intent *it;
                                it = lustre_msg_buf(req->rq_reqmsg,
                                                    DLM_INTENT_IT_OFF,
                                                    sizeof(*it));
                                if (it != NULL) {
                                        CERROR("This is intent %s ("LPU64")\n",
                                               ldlm_it2str(it->opc), it->opc);
                                }
                        }
                }
        }

        unlock_res_and_lock(lock);

        EXIT;
 out:
        req->rq_status = rc ?: err;  /* return either error - bug 11190 */
        if (!req->rq_packed_final) {
                err = lustre_pack_reply(req, 1, NULL, NULL);
                if (rc == 0)
                        rc = err;
        }

        /* The LOCK_CHANGED code in ldlm_lock_enqueue depends on this
         * ldlm_reprocess_all.  If this moves, revisit that code. -phil */
        if (lock) {
                LDLM_DEBUG(lock, "server-side enqueue handler, sending reply"
                           "(err=%d, rc=%d)", err, rc);

                if (rc == 0) {
                        lock_res_and_lock(lock);
                        size[DLM_REPLY_REC_OFF] = lock->l_resource->lr_lvb_len;
                        if (size[DLM_REPLY_REC_OFF] > 0) {
                                void *lvb = lustre_msg_buf(req->rq_repmsg,
                                                       DLM_REPLY_REC_OFF,
                                                       size[DLM_REPLY_REC_OFF]);
                                LASSERTF(lvb != NULL, "req %p, lock %p\n",
                                         req, lock);

                                memcpy(lvb, lock->l_resource->lr_lvb_data,
                                       size[DLM_REPLY_REC_OFF]);
                        }
                        unlock_res_and_lock(lock);
                } else {
                        lock_res_and_lock(lock);
                        ldlm_resource_unlink_lock(lock);
                        ldlm_lock_destroy_nolock(lock);
                        unlock_res_and_lock(lock);
                }

                if (!err && dlm_req->lock_desc.l_resource.lr_type != LDLM_FLOCK)
                        ldlm_reprocess_all(lock->l_resource);

                LDLM_LOCK_PUT(lock);
        }

        LDLM_DEBUG_NOLOCK("server-side enqueue handler END (lock %p, rc %d)",
                          lock, rc);

        return rc;
}

int ldlm_handle_convert(struct ptlrpc_request *req)
{
        struct ldlm_request *dlm_req;
        struct ldlm_reply *dlm_rep;
        struct ldlm_lock *lock;
        int rc;
        __u32 size[2] = { [MSG_PTLRPC_BODY_OFF] = sizeof(struct ptlrpc_body),
                        [DLM_LOCKREPLY_OFF]   = sizeof(*dlm_rep) };
        ENTRY;

<<<<<<< HEAD
        dlm_req = lustre_swab_reqbuf(req, DLM_LOCKREQ_OFF, sizeof(*dlm_req),
                                     lustre_swab_ldlm_request);
        if (dlm_req == NULL) {
                CERROR ("Can't unpack dlm_req\n");
                RETURN (-EFAULT);
        }

        if (req->rq_export && req->rq_export->exp_nid_stats &&
            req->rq_export->exp_nid_stats->nid_ldlm_stats) {
=======
        if (req->rq_export && req->rq_export->exp_nid_stats &&
            req->rq_export->exp_nid_stats->nid_ldlm_stats)
>>>>>>> ce18b2ca
                lprocfs_counter_incr(req->rq_export->exp_nid_stats->nid_ldlm_stats,
                                     LDLM_CONVERT - LDLM_FIRST_OPC);
        }

        rc = lustre_pack_reply(req, 2, size, NULL);
        if (rc)
                RETURN(rc);

        dlm_rep = lustre_msg_buf(req->rq_repmsg, DLM_LOCKREPLY_OFF,
                                 sizeof(*dlm_rep));
        dlm_rep->lock_flags = dlm_req->lock_flags;

        lock = ldlm_handle2lock(&dlm_req->lock_handle[0]);
        if (!lock) {
                req->rq_status = EINVAL;
        } else {
                void *res = NULL;

                LDLM_DEBUG(lock, "server-side convert handler START");

                do_gettimeofday(&lock->l_enqueued_time);
                res = ldlm_lock_convert(lock, dlm_req->lock_desc.l_req_mode,
                                        &dlm_rep->lock_flags);
                if (res) {
                        if (ldlm_del_waiting_lock(lock))
                                LDLM_DEBUG(lock, "converted waiting lock");
                        req->rq_status = 0;
                } else {
                        req->rq_status = EDEADLOCK;
                }
        }

        if (lock) {
                if (!req->rq_status)
                        ldlm_reprocess_all(lock->l_resource);
                LDLM_DEBUG(lock, "server-side convert handler END");
                LDLM_LOCK_PUT(lock);
        } else
                LDLM_DEBUG_NOLOCK("server-side convert handler END");

        RETURN(0);
}

/* Cancel all the locks whos handles are packed into ldlm_request */
int ldlm_request_cancel(struct ptlrpc_request *req,
                        struct ldlm_request *dlm_req, int first)
{
        struct ldlm_resource *res, *pres = NULL;
        struct ldlm_lock *lock;
        int i, count, done = 0;
        ENTRY;

        count = dlm_req->lock_count ? dlm_req->lock_count : 1;
        if (first >= count)
                RETURN(0);

        /* There is no lock on the server at the replay time,
         * skip lock cancelling to make replay tests to pass. */
        if (lustre_msg_get_flags(req->rq_reqmsg) & MSG_REPLAY)
                RETURN(0);

        LDLM_DEBUG_NOLOCK("server-side cancel handler START: %d locks",
                          count - first);
        for (i = first; i < count; i++) {
                lock = ldlm_handle2lock(&dlm_req->lock_handle[i]);
                if (!lock) {
                        LDLM_DEBUG_NOLOCK("server-side cancel handler stale "
                                          "lock (cookie "LPU64")",
                                          dlm_req->lock_handle[i].cookie);
                        continue;
                }

                done++;
                res = lock->l_resource;
                if (res != pres) {
                        if (pres != NULL) {
                                ldlm_reprocess_all(pres);
                                ldlm_resource_putref(pres);
                        }
                        if (res != NULL) {
                                ldlm_resource_getref(res);
                                ldlm_res_lvbo_update(res, NULL, 0, 1);
                        }
                        pres = res;
                }
                ldlm_lock_cancel(lock);
                LDLM_LOCK_PUT(lock);
        }
        if (pres != NULL) {
                ldlm_reprocess_all(pres);
                ldlm_resource_putref(pres);
        }
        LDLM_DEBUG_NOLOCK("server-side cancel handler END");
        RETURN(done);
}

int ldlm_handle_cancel(struct ptlrpc_request *req)
{
        struct ldlm_request *dlm_req;
        int rc;
        ENTRY;

        dlm_req = lustre_swab_reqbuf(req, DLM_LOCKREQ_OFF, sizeof(*dlm_req),
                                     lustre_swab_ldlm_request);
        if (dlm_req == NULL) {
                CERROR("bad request buffer for cancel\n");
                RETURN(-EFAULT);
        }

        if (req->rq_export && req->rq_export->exp_nid_stats &&
<<<<<<< HEAD
            req->rq_export->exp_nid_stats->nid_ldlm_stats) {
=======
            req->rq_export->exp_nid_stats->nid_ldlm_stats)
>>>>>>> ce18b2ca
                lprocfs_counter_incr(req->rq_export->exp_nid_stats->nid_ldlm_stats,
                                     LDLM_CANCEL - LDLM_FIRST_OPC);
        }

        rc = lustre_pack_reply(req, 1, NULL, NULL);
        if (rc)
                RETURN(rc);

        if (!ldlm_request_cancel(req, dlm_req, 0))
                req->rq_status = ESTALE;

        if (ptlrpc_reply(req) != 0)
                LBUG();

        RETURN(0);
}

void ldlm_handle_bl_callback(struct ldlm_namespace *ns,
                             struct ldlm_lock_desc *ld, struct ldlm_lock *lock)
{
        int do_ast;
        ENTRY;

        LDLM_DEBUG(lock, "client blocking AST callback handler START");

        lock_res_and_lock(lock);
        lock->l_flags |= LDLM_FL_CBPENDING;

        if (lock->l_flags & LDLM_FL_CANCEL_ON_BLOCK)
                lock->l_flags |= LDLM_FL_CANCEL;

        do_ast = (!lock->l_readers && !lock->l_writers);
        unlock_res_and_lock(lock);

        if (do_ast) {
                LDLM_DEBUG(lock, "already unused, calling "
                           "callback (%p)", lock->l_blocking_ast);
                if (lock->l_blocking_ast != NULL)
                        lock->l_blocking_ast(lock, ld, lock->l_ast_data,
                                             LDLM_CB_BLOCKING);
        } else {
                LDLM_DEBUG(lock, "Lock still has references, will be"
                           " cancelled later");
        }

        LDLM_DEBUG(lock, "client blocking callback handler END");
        LDLM_LOCK_PUT(lock);
        EXIT;
}

static void ldlm_handle_cp_callback(struct ptlrpc_request *req,
                                    struct ldlm_namespace *ns,
                                    struct ldlm_request *dlm_req,
                                    struct ldlm_lock *lock)
{
        CFS_LIST_HEAD(ast_list);
        ENTRY;

        LDLM_DEBUG(lock, "client completion callback handler START");

        if (OBD_FAIL_CHECK(OBD_FAIL_LDLM_CANCEL_BL_CB_RACE)) {
                int to = cfs_time_seconds(1);
                while (to > 0) {
                        to = schedule_timeout(to);
                        if (lock->l_granted_mode == lock->l_req_mode ||
                            lock->l_destroyed)
                                break;
                }
        }

        lock_res_and_lock(lock);
        if (lock->l_destroyed ||
            lock->l_granted_mode == lock->l_req_mode) {
                /* bug 11300: the lock has already been granted */
                unlock_res_and_lock(lock);
                LDLM_DEBUG(lock, "Double grant race happened");
                LDLM_LOCK_PUT(lock);
                EXIT;
                return;
        }

        /* If we receive the completion AST before the actual enqueue returned,
         * then we might need to switch lock modes, resources, or extents. */
        if (dlm_req->lock_desc.l_granted_mode != lock->l_req_mode) {
                lock->l_req_mode = dlm_req->lock_desc.l_granted_mode;
                LDLM_DEBUG(lock, "completion AST, new lock mode");
        }

        if (lock->l_resource->lr_type != LDLM_PLAIN) {
                lock->l_policy_data = dlm_req->lock_desc.l_policy_data;
                LDLM_DEBUG(lock, "completion AST, new policy data");
        }

        ldlm_resource_unlink_lock(lock);
        if (memcmp(&dlm_req->lock_desc.l_resource.lr_name,
                   &lock->l_resource->lr_name,
                   sizeof(lock->l_resource->lr_name)) != 0) {
                unlock_res_and_lock(lock);
                if (ldlm_lock_change_resource(ns, lock,
<<<<<<< HEAD
                                dlm_req->lock_desc.l_resource.lr_name)) {
=======
                                &dlm_req->lock_desc.l_resource.lr_name) != 0) {
>>>>>>> ce18b2ca
                        LDLM_ERROR(lock, "Failed to allocate resource");
                        LDLM_LOCK_PUT(lock);
                        EXIT;
                        return;
                }
                LDLM_DEBUG(lock, "completion AST, new resource");
                CERROR("change resource!\n");
                lock_res_and_lock(lock);
        }

        if (dlm_req->lock_flags & LDLM_FL_AST_SENT) {
                /* BL_AST locks are not needed in lru.
                 * let ldlm_cancel_lru() be fast. */
                ldlm_lock_remove_from_lru(lock);
                lock->l_flags |= LDLM_FL_CBPENDING | LDLM_FL_BL_AST;
                LDLM_DEBUG(lock, "completion AST includes blocking AST");
        }

        if (lock->l_lvb_len) {
                void *lvb;
                lvb = lustre_swab_reqbuf(req, DLM_REQ_REC_OFF, lock->l_lvb_len,
                                         lock->l_lvb_swabber);
                if (lvb == NULL) {
                        LDLM_ERROR(lock, "completion AST did not contain "
                                   "expected LVB!");
                } else {
                        memcpy(lock->l_lvb_data, lvb, lock->l_lvb_len);
                }
        }

        ldlm_grant_lock(lock, &ast_list);
        unlock_res_and_lock(lock);

        LDLM_DEBUG(lock, "callback handler finished, about to run_ast_work");

        ldlm_run_cp_ast_work(&ast_list);

        LDLM_DEBUG_NOLOCK("client completion callback handler END (lock %p)",
                          lock);
        LDLM_LOCK_PUT(lock);
        EXIT;
}

static void ldlm_handle_gl_callback(struct ptlrpc_request *req,
                                    struct ldlm_namespace *ns,
                                    struct ldlm_request *dlm_req,
                                    struct ldlm_lock *lock)
{
        int rc = -ENOSYS;
        ENTRY;

        LDLM_DEBUG(lock, "client glimpse AST callback handler");

        if (lock->l_glimpse_ast != NULL)
                rc = lock->l_glimpse_ast(lock, req);

        if (req->rq_repmsg != NULL) {
                ptlrpc_reply(req);
        } else {
                req->rq_status = rc;
                ptlrpc_error(req);
        }

        lock_res_and_lock(lock);
        if (lock->l_granted_mode == LCK_PW &&
            !lock->l_readers && !lock->l_writers &&
            cfs_time_after(cfs_time_current(),
                           cfs_time_add(lock->l_last_used,
                                        cfs_time_seconds(10)))) {
                unlock_res_and_lock(lock);
                if (ldlm_bl_to_thread_lock(ns, NULL, lock))
                        ldlm_handle_bl_callback(ns, NULL, lock);

                EXIT;
                return;
        }
        unlock_res_and_lock(lock);
        LDLM_LOCK_PUT(lock);
        EXIT;
}

static int ldlm_callback_reply(struct ptlrpc_request *req, int rc)
{
        req->rq_status = rc;
        if (!req->rq_packed_final) {
                rc = lustre_pack_reply(req, 1, NULL, NULL);
                if (rc)
                        return rc;
        }
        return ptlrpc_reply(req);
}

#ifdef __KERNEL__
static int ldlm_bl_to_thread(struct ldlm_namespace *ns,
                             struct ldlm_lock_desc *ld, struct ldlm_lock *lock,
                             struct list_head *cancels, int count)
{
        struct ldlm_bl_pool *blp = ldlm_state->ldlm_bl_pool;
        struct ldlm_bl_work_item *blwi;
        ENTRY;

        if (cancels && count == 0)
                RETURN(0);

        OBD_ALLOC(blwi, sizeof(*blwi));
        if (blwi == NULL)
                RETURN(-ENOMEM);

        blwi->blwi_ns = ns;
        if (ld != NULL)
                blwi->blwi_ld = *ld;
        if (count) {
                list_add(&blwi->blwi_head, cancels);
                list_del_init(cancels);
                blwi->blwi_count = count;
        } else {
                blwi->blwi_lock = lock;
        }
        spin_lock(&blp->blp_lock);
        if (lock && lock->l_flags & LDLM_FL_DISCARD_DATA) {
                /* add LDLM_FL_DISCARD_DATA requests to the priority list */
                list_add_tail(&blwi->blwi_entry, &blp->blp_prio_list);
        } else {
                /* other blocking callbacks are added to the regular list */
                list_add_tail(&blwi->blwi_entry, &blp->blp_list);
        }
        cfs_waitq_signal(&blp->blp_waitq);
        spin_unlock(&blp->blp_lock);

        RETURN(0);
}
#endif

int ldlm_bl_to_thread_lock(struct ldlm_namespace *ns, struct ldlm_lock_desc *ld,
                           struct ldlm_lock *lock)
{
#ifdef __KERNEL__
        RETURN(ldlm_bl_to_thread(ns, ld, lock, NULL, 0));
#else
        RETURN(-ENOSYS);
#endif
}

int ldlm_bl_to_thread_list(struct ldlm_namespace *ns, struct ldlm_lock_desc *ld,
                           struct list_head *cancels, int count)
{
#ifdef __KERNEL__
        RETURN(ldlm_bl_to_thread(ns, ld, NULL, cancels, count));
#else
        RETURN(-ENOSYS);
#endif
}

static int ldlm_callback_handler(struct ptlrpc_request *req)
{
        struct ldlm_namespace *ns;
        struct ldlm_request *dlm_req;
        struct ldlm_lock *lock;
        int rc;
        ENTRY;

        /* Requests arrive in sender's byte order.  The ptlrpc service
         * handler has already checked and, if necessary, byte-swapped the
         * incoming request message body, but I am responsible for the
         * message buffers. */

        if (req->rq_export == NULL) {
                struct ldlm_request *dlm_req;

                CDEBUG(D_RPCTRACE, "operation %d from %s with bad "
                       "export cookie "LPX64"; this is "
                       "normal if this node rebooted with a lock held\n",
                       lustre_msg_get_opc(req->rq_reqmsg),
                       libcfs_id2str(req->rq_peer),
                       lustre_msg_get_handle(req->rq_reqmsg)->cookie);

                dlm_req = lustre_swab_reqbuf(req, DLM_LOCKREQ_OFF,
                                             sizeof(*dlm_req),
                                             lustre_swab_ldlm_request);
                if (dlm_req != NULL)
                        CDEBUG(D_RPCTRACE, "--> lock cookie: "LPX64"\n",
                               dlm_req->lock_handle[0].cookie);

                ldlm_callback_reply(req, -ENOTCONN);
                RETURN(0);
        }

        LASSERT(req->rq_export != NULL);
        LASSERT(req->rq_export->exp_obd != NULL);

        switch (lustre_msg_get_opc(req->rq_reqmsg)) {
        case LDLM_BL_CALLBACK:
                OBD_FAIL_RETURN(OBD_FAIL_LDLM_BL_CALLBACK, 0);
                break;
        case LDLM_CP_CALLBACK:
                OBD_FAIL_RETURN(OBD_FAIL_LDLM_CP_CALLBACK, 0);
                break;
        case LDLM_GL_CALLBACK:
                OBD_FAIL_RETURN(OBD_FAIL_LDLM_GL_CALLBACK, 0);
                break;
        case OBD_LOG_CANCEL: /* remove this eventually - for 1.4.0 compat */
                OBD_FAIL_RETURN(OBD_FAIL_OBD_LOG_CANCEL_NET, 0);
                rc = llog_origin_handle_cancel(req);
                ldlm_callback_reply(req, rc);
                RETURN(0);
        case OBD_QC_CALLBACK:
                OBD_FAIL_RETURN(OBD_FAIL_OBD_QC_CALLBACK_NET, 0);
                rc = target_handle_qc_callback(req);
                ldlm_callback_reply(req, rc);
                RETURN(0);
        case QUOTA_DQACQ:
        case QUOTA_DQREL:
                /* reply in handler */
                rc = target_handle_dqacq_callback(req);
                RETURN(0);
        case LLOG_ORIGIN_HANDLE_CREATE:
                OBD_FAIL_RETURN(OBD_FAIL_OBD_LOGD_NET, 0);
                rc = llog_origin_handle_create(req);
                ldlm_callback_reply(req, rc);
                RETURN(0);
        case LLOG_ORIGIN_HANDLE_NEXT_BLOCK:
                OBD_FAIL_RETURN(OBD_FAIL_OBD_LOGD_NET, 0);
                rc = llog_origin_handle_next_block(req);
                ldlm_callback_reply(req, rc);
                RETURN(0);
        case LLOG_ORIGIN_HANDLE_READ_HEADER:
                OBD_FAIL_RETURN(OBD_FAIL_OBD_LOGD_NET, 0);
                rc = llog_origin_handle_read_header(req);
                ldlm_callback_reply(req, rc);
                RETURN(0);
        case LLOG_ORIGIN_HANDLE_CLOSE:
                OBD_FAIL_RETURN(OBD_FAIL_OBD_LOGD_NET, 0);
                rc = llog_origin_handle_close(req);
                ldlm_callback_reply(req, rc);
                RETURN(0);
        default:
                CERROR("unknown opcode %u\n",
                       lustre_msg_get_opc(req->rq_reqmsg));
                ldlm_callback_reply(req, -EPROTO);
                RETURN(0);
        }

        ns = req->rq_export->exp_obd->obd_namespace;
        LASSERT(ns != NULL);

        dlm_req = lustre_swab_reqbuf(req, DLM_LOCKREQ_OFF, sizeof(*dlm_req),
                                     lustre_swab_ldlm_request);
        if (dlm_req == NULL) {
                CERROR ("can't unpack dlm_req\n");
                ldlm_callback_reply(req, -EPROTO);
                RETURN (0);
        }

        /* Force a known safe race, send a cancel to the server for a lock
         * which the server has already started a blocking callback on. */
        if (OBD_FAIL_CHECK(OBD_FAIL_LDLM_CANCEL_BL_CB_RACE) &&
            lustre_msg_get_opc(req->rq_reqmsg) == LDLM_BL_CALLBACK) {
                rc = ldlm_cli_cancel(&dlm_req->lock_handle[0]);
                if (rc < 0)
                        CERROR("ldlm_cli_cancel: %d\n", rc);
        }

        lock = ldlm_handle2lock_ns(ns, &dlm_req->lock_handle[0]);
        if (!lock) {
                CDEBUG(D_DLMTRACE, "callback on lock "LPX64" - lock "
                       "disappeared\n", dlm_req->lock_handle[0].cookie);
                ldlm_callback_reply(req, -EINVAL);
                RETURN(0);
        }

        /* Copy hints/flags (e.g. LDLM_FL_DISCARD_DATA) from AST. */
        lock_res_and_lock(lock);
        lock->l_flags |= (dlm_req->lock_flags & LDLM_AST_FLAGS);
        if (lustre_msg_get_opc(req->rq_reqmsg) == LDLM_BL_CALLBACK) {
                /* If somebody cancels locks and cache is already droped,
                 * we can tell the server we have no lock. Otherwise, we
                 * should send cancel after dropping the cache. */
                if ((lock->l_flags & LDLM_FL_CANCELING) &&
                    (lock->l_flags & LDLM_FL_BL_DONE)) {
                        LDLM_DEBUG(lock, "callback on lock "
                                   LPX64" - lock disappeared\n",
                                   dlm_req->lock_handle[0].cookie);
                        unlock_res_and_lock(lock);
                        LDLM_LOCK_PUT(lock);
                        ldlm_callback_reply(req, -EINVAL);
                        RETURN(0);
                }
                /* BL_AST locks are not needed in lru.
                 * let ldlm_cancel_lru() be fast. */
                ldlm_lock_remove_from_lru(lock);
                lock->l_flags |= LDLM_FL_BL_AST;
        }
        unlock_res_and_lock(lock);

        /* We want the ost thread to get this reply so that it can respond
         * to ost requests (write cache writeback) that might be triggered
         * in the callback.
         *
         * But we'd also like to be able to indicate in the reply that we're
         * cancelling right now, because it's unused, or have an intent result
         * in the reply, so we might have to push the responsibility for sending
         * the reply down into the AST handlers, alas. */

        switch (lustre_msg_get_opc(req->rq_reqmsg)) {
        case LDLM_BL_CALLBACK:
                CDEBUG(D_INODE, "blocking ast\n");
                if (!(lock->l_flags & LDLM_FL_CANCEL_ON_BLOCK))
                        ldlm_callback_reply(req, 0);
                if (ldlm_bl_to_thread_lock(ns, &dlm_req->lock_desc, lock))
                        ldlm_handle_bl_callback(ns, &dlm_req->lock_desc, lock);
                break;
        case LDLM_CP_CALLBACK:
                CDEBUG(D_INODE, "completion ast\n");
                ldlm_callback_reply(req, 0);
                ldlm_handle_cp_callback(req, ns, dlm_req, lock);
                break;
        case LDLM_GL_CALLBACK:
                CDEBUG(D_INODE, "glimpse ast\n");
                ldlm_handle_gl_callback(req, ns, dlm_req, lock);
                break;
        default:
                LBUG();                         /* checked above */
        }

        RETURN(0);
}

static int ldlm_cancel_handler(struct ptlrpc_request *req)
{
        int rc;
        ENTRY;

        /* Requests arrive in sender's byte order.  The ptlrpc service
         * handler has already checked and, if necessary, byte-swapped the
         * incoming request message body, but I am responsible for the
         * message buffers. */

        if (req->rq_export == NULL) {
                struct ldlm_request *dlm_req;

                CERROR("operation %d from %s with bad export cookie "LPU64"\n",
                       lustre_msg_get_opc(req->rq_reqmsg),
                       libcfs_id2str(req->rq_peer),
                       lustre_msg_get_handle(req->rq_reqmsg)->cookie);

                dlm_req = lustre_swab_reqbuf(req, DLM_LOCKREQ_OFF,
                                             sizeof(*dlm_req),
                                             lustre_swab_ldlm_request);
                if (dlm_req != NULL)
                        ldlm_lock_dump_handle(D_ERROR,
                                              &dlm_req->lock_handle[0]);

                ldlm_callback_reply(req, -ENOTCONN);
                RETURN(0);
        }

        switch (lustre_msg_get_opc(req->rq_reqmsg)) {

        /* XXX FIXME move this back to mds/handler.c, bug 249 */
        case LDLM_CANCEL:
                CDEBUG(D_INODE, "cancel\n");
                OBD_FAIL_RETURN(OBD_FAIL_LDLM_CANCEL, 0);
                rc = ldlm_handle_cancel(req);
                if (rc)
                        break;
                RETURN(0);
        case OBD_LOG_CANCEL:
                OBD_FAIL_RETURN(OBD_FAIL_OBD_LOG_CANCEL_NET, 0);
                rc = llog_origin_handle_cancel(req);
                ldlm_callback_reply(req, rc);
                RETURN(0);
        default:
                CERROR("invalid opcode %d\n",
                       lustre_msg_get_opc(req->rq_reqmsg));
                ldlm_callback_reply(req, -EINVAL);
        }

        RETURN(0);
}

<<<<<<< HEAD
=======
void ldlm_revoke_lock_cb(void *obj, void *data)
{
        struct list_head   *rpc_list = data;
        struct ldlm_lock   *lock = obj;

        lock_res_and_lock(lock);

        if (lock->l_req_mode != lock->l_granted_mode) {
                unlock_res_and_lock(lock);
                return;
        }

        LASSERT(lock->l_resource);
        if (lock->l_resource->lr_type != LDLM_IBITS &&
            lock->l_resource->lr_type != LDLM_PLAIN) {
                unlock_res_and_lock(lock);
                return;
        }

        if (lock->l_flags & LDLM_FL_AST_SENT) {
                unlock_res_and_lock(lock);
                return;
        }

        LASSERT(lock->l_blocking_ast);
        LASSERT(!lock->l_blocking_lock);

        lock->l_flags |= LDLM_FL_AST_SENT;
        if (lock->l_export && lock->l_export->exp_lock_hash)
                lustre_hash_del(lock->l_export->exp_lock_hash,
                                &lock->l_remote_handle, &lock->l_exp_hash);
        list_add_tail(&lock->l_rk_ast, rpc_list);
        LDLM_LOCK_GET(lock);

        unlock_res_and_lock(lock);
}

void ldlm_revoke_export_locks(struct obd_export *exp)
{
        struct list_head  rpc_list;
        ENTRY;

        CFS_INIT_LIST_HEAD(&rpc_list);
        lustre_hash_for_each_empty(exp->exp_lock_hash,
                                   ldlm_revoke_lock_cb, &rpc_list);
        ldlm_run_ast_work(&rpc_list, LDLM_WORK_REVOKE_AST);

        EXIT;
}

>>>>>>> ce18b2ca
#ifdef __KERNEL__
static struct ldlm_bl_work_item *ldlm_bl_get_work(struct ldlm_bl_pool *blp)
{
        struct ldlm_bl_work_item *blwi = NULL;
        static unsigned int num_bl = 0;

        spin_lock(&blp->blp_lock);
        /* process a request from the blp_list at least every blp_num_threads */
        if (!list_empty(&blp->blp_list) &&
            (list_empty(&blp->blp_prio_list) || num_bl == 0))
                blwi = list_entry(blp->blp_list.next,
                                  struct ldlm_bl_work_item, blwi_entry);
        else
                if (!list_empty(&blp->blp_prio_list))
                        blwi = list_entry(blp->blp_prio_list.next,
                                          struct ldlm_bl_work_item, blwi_entry);

        if (blwi) {
                if (++num_bl >= atomic_read(&blp->blp_num_threads))
                        num_bl = 0;
                list_del(&blwi->blwi_entry);
        }
        spin_unlock(&blp->blp_lock);

        return blwi;
}

/* This only contains temporary data until the thread starts */
struct ldlm_bl_thread_data {
        char                    bltd_name[CFS_CURPROC_COMM_MAX];
        struct ldlm_bl_pool     *bltd_blp;
        struct completion       bltd_comp;
        int                     bltd_num;
};

static int ldlm_bl_thread_main(void *arg);

static int ldlm_bl_thread_start(struct ldlm_bl_pool *blp)
{
        struct ldlm_bl_thread_data bltd = { .bltd_blp = blp };
        int rc;

        init_completion(&bltd.bltd_comp);
        rc = cfs_kernel_thread(ldlm_bl_thread_main, &bltd, 0);
        if (rc < 0) {
                CERROR("cannot start LDLM thread ldlm_bl_%02d: rc %d\n",
                       atomic_read(&blp->blp_num_threads), rc);
                return rc;
        }
        wait_for_completion(&bltd.bltd_comp);

        return 0;
}

static int ldlm_bl_thread_main(void *arg)
{
        struct ldlm_bl_pool *blp;
        ENTRY;

        {
                struct ldlm_bl_thread_data *bltd = arg;

                blp = bltd->bltd_blp;

                bltd->bltd_num = atomic_inc_return(&blp->blp_num_threads) - 1;
                atomic_inc(&blp->blp_busy_threads);

                snprintf(bltd->bltd_name, sizeof(bltd->bltd_name) - 1,
                        "ldlm_bl_%02d", bltd->bltd_num);
                cfs_daemonize(bltd->bltd_name);

                complete(&bltd->bltd_comp);
                /* cannot use bltd after this, it is only on caller's stack */
        }

        while (1) {
                struct l_wait_info lwi = { 0 };
                struct ldlm_bl_work_item *blwi = NULL;

                blwi = ldlm_bl_get_work(blp);

                if (blwi == NULL) {
                        int busy;

                        atomic_dec(&blp->blp_busy_threads);
                        l_wait_event_exclusive(blp->blp_waitq,
                                         (blwi = ldlm_bl_get_work(blp)) != NULL,
                                         &lwi);
                        busy = atomic_inc_return(&blp->blp_busy_threads);

                        if (blwi->blwi_ns == NULL)
                                /* added by ldlm_cleanup() */
                                break;

                        /* Not fatal if racy and have a few too many threads */
                        if (unlikely(busy < blp->blp_max_threads &&
                                    busy >= atomic_read(&blp->blp_num_threads)))
                                /* discard the return value, we tried */
                                ldlm_bl_thread_start(blp);
                } else {
                        if (blwi->blwi_ns == NULL)
                                /* added by ldlm_cleanup() */
                                break;
                }

                if (blwi->blwi_count) {
                        /* The special case when we cancel locks in lru
                         * asynchronously, we pass the list of locks here.
                         * Thus lock is marked LDLM_FL_CANCELING, and already
                         * canceled locally. */
                        ldlm_cli_cancel_list(&blwi->blwi_head,
                                             blwi->blwi_count, NULL, 0);
                } else {
                        ldlm_handle_bl_callback(blwi->blwi_ns, &blwi->blwi_ld,
                                                blwi->blwi_lock);
                }
                OBD_FREE(blwi, sizeof(*blwi));
        }

        atomic_dec(&blp->blp_busy_threads);
        atomic_dec(&blp->blp_num_threads);
        complete(&blp->blp_comp);
        RETURN(0);
}

#endif

static int ldlm_setup(void);
static int ldlm_cleanup(void);

int ldlm_get_ref(void)
{
        int rc = 0;
        ENTRY;
        mutex_down(&ldlm_ref_sem);
        if (++ldlm_refcount == 1) {
                rc = ldlm_setup();
                if (rc)
                        ldlm_refcount--;
        }
        mutex_up(&ldlm_ref_sem);

        RETURN(rc);
}

void ldlm_put_ref(void)
{
        ENTRY;
        mutex_down(&ldlm_ref_sem);
        if (ldlm_refcount == 1) {
                int rc = ldlm_cleanup();
                if (rc)
                        CERROR("ldlm_cleanup failed: %d\n", rc);
                else
                        ldlm_refcount--;
        } else {
                ldlm_refcount--;
        }
        mutex_up(&ldlm_ref_sem);

        EXIT;
}

/*
 * Export handle<->lock hash operations.
 */
static unsigned
ldlm_export_lock_hash(lustre_hash_t *lh, void *key, unsigned mask)
{
        return lh_u64_hash(((struct lustre_handle *)key)->cookie, mask);
}

static void *
ldlm_export_lock_key(struct hlist_node *hnode)
{
        struct ldlm_lock *lock;
        ENTRY;

        lock = hlist_entry(hnode, struct ldlm_lock, l_exp_hash);
        RETURN(&lock->l_remote_handle);
}

static int
ldlm_export_lock_compare(void *key, struct hlist_node *hnode)
{
        ENTRY;
        RETURN(lustre_handle_equal(ldlm_export_lock_key(hnode), key));
}

static void *
ldlm_export_lock_get(struct hlist_node *hnode)
{
        struct ldlm_lock *lock;
        ENTRY;

        lock = hlist_entry(hnode, struct ldlm_lock, l_exp_hash);
        LDLM_LOCK_GET(lock);

        RETURN(lock);
}

static void *
ldlm_export_lock_put(struct hlist_node *hnode)
{
        struct ldlm_lock *lock;
        ENTRY;

        lock = hlist_entry(hnode, struct ldlm_lock, l_exp_hash);
        LDLM_LOCK_PUT(lock);

        RETURN(lock);
}

static lustre_hash_ops_t ldlm_export_lock_ops = {
        .lh_hash    = ldlm_export_lock_hash,
        .lh_key     = ldlm_export_lock_key,
        .lh_compare = ldlm_export_lock_compare,
        .lh_get     = ldlm_export_lock_get,
        .lh_put     = ldlm_export_lock_put
};

int ldlm_init_export(struct obd_export *exp)
{
        ENTRY;

        exp->exp_lock_hash =
                lustre_hash_init(obd_uuid2str(&exp->exp_client_uuid),
                                 128, 65536, &ldlm_export_lock_ops, LH_REHASH);

        if (!exp->exp_lock_hash)
                RETURN(-ENOMEM);

        RETURN(0);
}
EXPORT_SYMBOL(ldlm_init_export);

void ldlm_destroy_export(struct obd_export *exp)
{
        ENTRY;
        lustre_hash_exit(exp->exp_lock_hash);
        exp->exp_lock_hash = NULL;
        EXIT;
}
EXPORT_SYMBOL(ldlm_destroy_export);

static int ldlm_setup(void)
{
        struct ldlm_bl_pool *blp;
        int rc = 0;
        int ldlm_min_threads = LDLM_THREADS_AUTO_MIN;
        int ldlm_max_threads = LDLM_THREADS_AUTO_MAX;
#ifdef __KERNEL__
        int i;
#endif
        ENTRY;

        if (ldlm_state != NULL)
                RETURN(-EALREADY);

        OBD_ALLOC(ldlm_state, sizeof(*ldlm_state));
        if (ldlm_state == NULL)
                RETURN(-ENOMEM);

#ifdef LPROCFS
        rc = ldlm_proc_setup();
        if (rc != 0)
                GOTO(out_free, rc);
#endif

#ifdef __KERNEL__
        if (ldlm_num_threads) {
                /* If ldlm_num_threads is set, it is the min and the max. */
                if (ldlm_num_threads > LDLM_THREADS_AUTO_MAX)
                        ldlm_num_threads = LDLM_THREADS_AUTO_MAX;
                if (ldlm_num_threads < LDLM_THREADS_AUTO_MIN)
                        ldlm_num_threads = LDLM_THREADS_AUTO_MIN;
                ldlm_min_threads = ldlm_max_threads = ldlm_num_threads;
        }
#endif

        ldlm_state->ldlm_cb_service =
                ptlrpc_init_svc(LDLM_NBUFS, LDLM_BUFSIZE, LDLM_MAXREQSIZE,
                                LDLM_MAXREPSIZE, LDLM_CB_REQUEST_PORTAL,
                                LDLM_CB_REPLY_PORTAL, 1800,
                                ldlm_callback_handler, "ldlm_cbd",
                                ldlm_svc_proc_dir, NULL,
                                ldlm_min_threads, ldlm_max_threads,
                                "ldlm_cb");

        if (!ldlm_state->ldlm_cb_service) {
                CERROR("failed to start service\n");
                GOTO(out_proc, rc = -ENOMEM);
        }

        ldlm_state->ldlm_cancel_service =
                ptlrpc_init_svc(LDLM_NBUFS, LDLM_BUFSIZE, LDLM_MAXREQSIZE,
                                LDLM_MAXREPSIZE, LDLM_CANCEL_REQUEST_PORTAL,
                                LDLM_CANCEL_REPLY_PORTAL, 6000,
                                ldlm_cancel_handler, "ldlm_canceld",
                                ldlm_svc_proc_dir, NULL,
                                ldlm_min_threads, ldlm_max_threads,
                                "ldlm_cn");

        if (!ldlm_state->ldlm_cancel_service) {
                CERROR("failed to start service\n");
                GOTO(out_proc, rc = -ENOMEM);
        }

        OBD_ALLOC(blp, sizeof(*blp));
        if (blp == NULL)
                GOTO(out_proc, rc = -ENOMEM);
        ldlm_state->ldlm_bl_pool = blp;

        spin_lock_init(&blp->blp_lock);
        CFS_INIT_LIST_HEAD(&blp->blp_list);
        CFS_INIT_LIST_HEAD(&blp->blp_prio_list);
        cfs_waitq_init(&blp->blp_waitq);
        atomic_set(&blp->blp_num_threads, 0);
        atomic_set(&blp->blp_busy_threads, 0);
        blp->blp_min_threads = ldlm_min_threads;
        blp->blp_max_threads = ldlm_max_threads;

#ifdef __KERNEL__
        for (i = 0; i < blp->blp_min_threads; i++) {
                rc = ldlm_bl_thread_start(blp);
                if (rc < 0)
                        GOTO(out_thread, rc);
        }

        rc = ptlrpc_start_threads(NULL, ldlm_state->ldlm_cancel_service);
        if (rc)
                GOTO(out_thread, rc);

        rc = ptlrpc_start_threads(NULL, ldlm_state->ldlm_cb_service);
        if (rc)
                GOTO(out_thread, rc);

        CFS_INIT_LIST_HEAD(&expired_lock_thread.elt_expired_locks);
        expired_lock_thread.elt_state = ELT_STOPPED;
        cfs_waitq_init(&expired_lock_thread.elt_waitq);

        CFS_INIT_LIST_HEAD(&waiting_locks_list);
        spin_lock_init(&waiting_locks_spinlock);
        cfs_timer_init(&waiting_locks_timer, waiting_locks_callback, 0);

        rc = cfs_kernel_thread(expired_lock_main, NULL, CLONE_VM | CLONE_FILES);
        if (rc < 0) {
                CERROR("Cannot start ldlm expired-lock thread: %d\n", rc);
                GOTO(out_thread, rc);
        }

        wait_event(expired_lock_thread.elt_waitq,
                   expired_lock_thread.elt_state == ELT_READY);
#endif

#ifdef __KERNEL__
        rc = ldlm_pools_init();
        if (rc)
                GOTO(out_thread, rc);
#endif

        RETURN(0);

#ifdef __KERNEL__
 out_thread:
        ptlrpc_unregister_service(ldlm_state->ldlm_cancel_service);
        ptlrpc_unregister_service(ldlm_state->ldlm_cb_service);
#endif

 out_proc:
#ifdef LPROCFS
        ldlm_proc_cleanup();
 out_free:
#endif
        OBD_FREE(ldlm_state, sizeof(*ldlm_state));
        ldlm_state = NULL;
        return rc;
}

static int ldlm_cleanup(void)
{
#ifdef __KERNEL__
        struct ldlm_bl_pool *blp = ldlm_state->ldlm_bl_pool;
#endif
        ENTRY;

        if (!list_empty(ldlm_namespace_list(LDLM_NAMESPACE_SERVER)) ||
            !list_empty(ldlm_namespace_list(LDLM_NAMESPACE_CLIENT))) {
                CERROR("ldlm still has namespaces; clean these up first.\n");
                ldlm_dump_all_namespaces(LDLM_NAMESPACE_SERVER, D_DLMTRACE);
                ldlm_dump_all_namespaces(LDLM_NAMESPACE_CLIENT, D_DLMTRACE);
                RETURN(-EBUSY);
        }

#ifdef __KERNEL__
        ldlm_pools_fini();
#endif

#ifdef __KERNEL__
        while (atomic_read(&blp->blp_num_threads) > 0) {
                struct ldlm_bl_work_item blwi = { .blwi_ns = NULL };

                init_completion(&blp->blp_comp);

                spin_lock(&blp->blp_lock);
                list_add_tail(&blwi.blwi_entry, &blp->blp_list);
                cfs_waitq_signal(&blp->blp_waitq);
                spin_unlock(&blp->blp_lock);

                wait_for_completion(&blp->blp_comp);
        }
        OBD_FREE(blp, sizeof(*blp));

        ptlrpc_unregister_service(ldlm_state->ldlm_cb_service);
        ptlrpc_unregister_service(ldlm_state->ldlm_cancel_service);
        ldlm_proc_cleanup();

        expired_lock_thread.elt_state = ELT_TERMINATE;
        cfs_waitq_signal(&expired_lock_thread.elt_waitq);
        wait_event(expired_lock_thread.elt_waitq,
                   expired_lock_thread.elt_state == ELT_STOPPED);
#else
        ptlrpc_unregister_service(ldlm_state->ldlm_cb_service);
        ptlrpc_unregister_service(ldlm_state->ldlm_cancel_service);
#endif

        OBD_FREE(ldlm_state, sizeof(*ldlm_state));
        ldlm_state = NULL;

        RETURN(0);
}

int __init ldlm_init(void)
{
        init_mutex(&ldlm_ref_sem);
        init_mutex(ldlm_namespace_lock(LDLM_NAMESPACE_SERVER));
        init_mutex(ldlm_namespace_lock(LDLM_NAMESPACE_CLIENT));
        ldlm_resource_slab = cfs_mem_cache_create("ldlm_resources",
                                               sizeof(struct ldlm_resource), 0,
                                               SLAB_HWCACHE_ALIGN);
        if (ldlm_resource_slab == NULL)
                return -ENOMEM;

        ldlm_lock_slab = cfs_mem_cache_create("ldlm_locks",
                                           sizeof(struct ldlm_lock), 0,
                                           SLAB_HWCACHE_ALIGN);
        if (ldlm_lock_slab == NULL) {
                cfs_mem_cache_destroy(ldlm_resource_slab);
                return -ENOMEM;
        }

        ldlm_interval_slab = cfs_mem_cache_create("interval_node",
                                        sizeof(struct ldlm_interval),
                                        0, SLAB_HWCACHE_ALIGN);
        if (ldlm_interval_slab == NULL) {
                cfs_mem_cache_destroy(ldlm_resource_slab);
                cfs_mem_cache_destroy(ldlm_lock_slab);
                return -ENOMEM;
        }

        return 0;
}

void __exit ldlm_exit(void)
{
        int rc;
        if (ldlm_refcount)
                CERROR("ldlm_refcount is %d in ldlm_exit!\n", ldlm_refcount);
        rc = cfs_mem_cache_destroy(ldlm_resource_slab);
        LASSERTF(rc == 0, "couldn't free ldlm resource slab\n");
        rc = cfs_mem_cache_destroy(ldlm_lock_slab);
        LASSERTF(rc == 0, "couldn't free ldlm lock slab\n");
        rc = cfs_mem_cache_destroy(ldlm_interval_slab);
        LASSERTF(rc == 0, "couldn't free interval node slab\n");
}

/* ldlm_extent.c */
EXPORT_SYMBOL(ldlm_extent_shift_kms);

/* ldlm_lock.c */
EXPORT_SYMBOL(ldlm_get_processing_policy);
EXPORT_SYMBOL(ldlm_lock2desc);
EXPORT_SYMBOL(ldlm_register_intent);
EXPORT_SYMBOL(ldlm_lockname);
EXPORT_SYMBOL(ldlm_typename);
EXPORT_SYMBOL(ldlm_lock2handle);
EXPORT_SYMBOL(__ldlm_handle2lock);
EXPORT_SYMBOL(ldlm_lock_get);
EXPORT_SYMBOL(ldlm_lock_put);
EXPORT_SYMBOL(ldlm_lock_fast_match);
EXPORT_SYMBOL(ldlm_lock_fast_release);
EXPORT_SYMBOL(ldlm_lock_match);
EXPORT_SYMBOL(ldlm_lock_cancel);
EXPORT_SYMBOL(ldlm_lock_addref);
EXPORT_SYMBOL(ldlm_lock_decref);
EXPORT_SYMBOL(ldlm_lock_decref_and_cancel);
EXPORT_SYMBOL(ldlm_lock_change_resource);
EXPORT_SYMBOL(ldlm_lock_set_data);
EXPORT_SYMBOL(ldlm_it2str);
EXPORT_SYMBOL(ldlm_lock_dump);
EXPORT_SYMBOL(ldlm_lock_dump_handle);
EXPORT_SYMBOL(ldlm_cancel_locks_for_export);
EXPORT_SYMBOL(ldlm_reprocess_all_ns);
EXPORT_SYMBOL(ldlm_lock_allow_match);

/* ldlm_request.c */
EXPORT_SYMBOL(ldlm_completion_ast);
EXPORT_SYMBOL(ldlm_blocking_ast);
EXPORT_SYMBOL(ldlm_glimpse_ast);
EXPORT_SYMBOL(ldlm_expired_completion_wait);
EXPORT_SYMBOL(ldlm_prep_enqueue_req);
EXPORT_SYMBOL(ldlm_prep_elc_req);
EXPORT_SYMBOL(ldlm_cli_convert);
EXPORT_SYMBOL(ldlm_cli_enqueue);
EXPORT_SYMBOL(ldlm_cli_enqueue_fini);
EXPORT_SYMBOL(ldlm_cli_enqueue_local);
EXPORT_SYMBOL(ldlm_cli_cancel);
EXPORT_SYMBOL(ldlm_cli_cancel_unused);
EXPORT_SYMBOL(ldlm_cli_cancel_req);
EXPORT_SYMBOL(ldlm_cli_join_lru);
EXPORT_SYMBOL(ldlm_replay_locks);
EXPORT_SYMBOL(ldlm_resource_foreach);
EXPORT_SYMBOL(ldlm_namespace_foreach);
EXPORT_SYMBOL(ldlm_namespace_foreach_res);
EXPORT_SYMBOL(ldlm_resource_iterate);
EXPORT_SYMBOL(ldlm_cancel_resource_local);
EXPORT_SYMBOL(ldlm_cli_cancel_list);

/* ldlm_lockd.c */
EXPORT_SYMBOL(ldlm_server_blocking_ast);
EXPORT_SYMBOL(ldlm_server_completion_ast);
EXPORT_SYMBOL(ldlm_server_glimpse_ast);
EXPORT_SYMBOL(ldlm_handle_enqueue);
EXPORT_SYMBOL(ldlm_handle_cancel);
EXPORT_SYMBOL(ldlm_request_cancel);
EXPORT_SYMBOL(ldlm_handle_convert);
EXPORT_SYMBOL(ldlm_del_waiting_lock);
EXPORT_SYMBOL(ldlm_get_ref);
EXPORT_SYMBOL(ldlm_put_ref);
EXPORT_SYMBOL(ldlm_refresh_waiting_lock);

/* ldlm_resource.c */
EXPORT_SYMBOL(ldlm_namespace_new);
EXPORT_SYMBOL(ldlm_namespace_cleanup);
EXPORT_SYMBOL(ldlm_namespace_free);
EXPORT_SYMBOL(ldlm_namespace_dump);
EXPORT_SYMBOL(ldlm_dump_all_namespaces);
EXPORT_SYMBOL(ldlm_resource_get);
EXPORT_SYMBOL(ldlm_resource_putref);
EXPORT_SYMBOL(ldlm_resource_unlink_lock);

/* ldlm_lib.c */
EXPORT_SYMBOL(client_import_add_conn);
EXPORT_SYMBOL(client_import_del_conn);
EXPORT_SYMBOL(client_obd_setup);
EXPORT_SYMBOL(client_obd_cleanup);
EXPORT_SYMBOL(client_connect_import);
EXPORT_SYMBOL(client_disconnect_export);
EXPORT_SYMBOL(target_abort_recovery);
EXPORT_SYMBOL(target_cleanup_recovery);
EXPORT_SYMBOL(target_handle_connect);
EXPORT_SYMBOL(target_destroy_export);
EXPORT_SYMBOL(target_cancel_recovery_timer);
EXPORT_SYMBOL(target_send_reply);
EXPORT_SYMBOL(target_queue_recovery_request);
EXPORT_SYMBOL(target_handle_ping);
EXPORT_SYMBOL(target_pack_pool_reply);
EXPORT_SYMBOL(target_handle_disconnect);
EXPORT_SYMBOL(target_handle_reply);

/* l_lock.c */
EXPORT_SYMBOL(lock_res_and_lock);
EXPORT_SYMBOL(unlock_res_and_lock);<|MERGE_RESOLUTION|>--- conflicted
+++ resolved
@@ -665,11 +665,7 @@
                 req->rq_timeout = ldlm_get_rq_timeout();
 
         if (lock->l_export && lock->l_export->exp_nid_stats &&
-<<<<<<< HEAD
             lock->l_export->exp_nid_stats->nid_ldlm_stats) {
-=======
-            lock->l_export->exp_nid_stats->nid_ldlm_stats)
->>>>>>> ce18b2ca
                 lprocfs_counter_incr(lock->l_export->exp_nid_stats->nid_ldlm_stats,
                                      LDLM_BL_CALLBACK - LDLM_FIRST_OPC);
         }
@@ -776,11 +772,7 @@
         unlock_res_and_lock(lock);
 
         if (lock->l_export && lock->l_export->exp_nid_stats &&
-<<<<<<< HEAD
             lock->l_export->exp_nid_stats->nid_ldlm_stats) {
-=======
-            lock->l_export->exp_nid_stats->nid_ldlm_stats)
->>>>>>> ce18b2ca
                 lprocfs_counter_incr(lock->l_export->exp_nid_stats->nid_ldlm_stats,
                                      LDLM_CP_CALLBACK - LDLM_FIRST_OPC);
         }
@@ -824,11 +816,7 @@
                 req->rq_timeout = ldlm_get_rq_timeout();
 
         if (lock->l_export && lock->l_export->exp_nid_stats &&
-<<<<<<< HEAD
             lock->l_export->exp_nid_stats->nid_ldlm_stats) {
-=======
-            lock->l_export->exp_nid_stats->nid_ldlm_stats)
->>>>>>> ce18b2ca
                 lprocfs_counter_incr(lock->l_export->exp_nid_stats->nid_ldlm_stats,
                                      LDLM_GL_CALLBACK - LDLM_FIRST_OPC);
         }
@@ -848,36 +836,7 @@
         RETURN(rc);
 }
 
-<<<<<<< HEAD
-static struct ldlm_lock *
-find_existing_lock(struct obd_export *exp, struct lustre_handle *remote_hdl)
-{
-        struct list_head *iter;
-
-        spin_lock(&exp->exp_ldlm_data.led_lock);
-        list_for_each(iter, &exp->exp_ldlm_data.led_held_locks) {
-                struct ldlm_lock *lock;
-                lock = list_entry(iter, struct ldlm_lock, l_export_chain);
-                if (lock->l_remote_handle.cookie == remote_hdl->cookie) {
-                        LDLM_LOCK_GET(lock);
-                        spin_unlock(&exp->exp_ldlm_data.led_lock);
-                        return lock;
-                }
-        }
-        spin_unlock(&exp->exp_ldlm_data.led_lock);
-        return NULL;
-}
-
 static void ldlm_svc_get_eopc(struct ldlm_request *dlm_req,
-=======
-#ifdef __KERNEL__
-extern unsigned long long lu_time_stamp_get(void);
-#else
-#define lu_time_stamp_get() time(NULL)
-#endif
-
-static void ldlm_svc_get_eopc(const struct ldlm_request *dlm_req,
->>>>>>> ce18b2ca
                        struct lprocfs_stats *srv_stats)
 {
         int lock_type = 0, op = 0;
@@ -951,11 +910,7 @@
                                   req->rq_rqbd->rqbd_service->srv_stats);
 
         if (req->rq_export && req->rq_export->exp_nid_stats &&
-<<<<<<< HEAD
             req->rq_export->exp_nid_stats->nid_ldlm_stats) {
-=======
-            req->rq_export->exp_nid_stats->nid_ldlm_stats)
->>>>>>> ce18b2ca
                 lprocfs_counter_incr(req->rq_export->exp_nid_stats->nid_ldlm_stats,
                                      LDLM_ENQUEUE - LDLM_FIRST_OPC);
         }
@@ -1004,16 +959,10 @@
         }
 #endif
 
-<<<<<<< HEAD
         if (flags & LDLM_FL_REPLAY) {
-                lock = find_existing_lock(req->rq_export,
-                                          &dlm_req->lock_handle[0]);
-=======
-        if (unlikely(flags & LDLM_FL_REPLAY)) {
                 /* Find an existing lock in the per-export lock hash */
                 lock = lustre_hash_lookup(req->rq_export->exp_lock_hash,
                                           (void *)&dlm_req->lock_handle[0]);
->>>>>>> ce18b2ca
                 if (lock != NULL) {
                         DEBUG_REQ(D_DLMTRACE, req, "found existing lock cookie "
                                   LPX64, lock->l_handle.h_cookie);
@@ -1046,7 +995,7 @@
 
         if (lock->l_export->exp_lock_hash)
                 lustre_hash_add(lock->l_export->exp_lock_hash,
-                                &lock->l_remote_handle,
+                                &lock->l_remote_handle, 
                                 &lock->l_exp_hash);
 
 existing_lock:
@@ -1206,7 +1155,6 @@
                         [DLM_LOCKREPLY_OFF]   = sizeof(*dlm_rep) };
         ENTRY;
 
-<<<<<<< HEAD
         dlm_req = lustre_swab_reqbuf(req, DLM_LOCKREQ_OFF, sizeof(*dlm_req),
                                      lustre_swab_ldlm_request);
         if (dlm_req == NULL) {
@@ -1216,10 +1164,6 @@
 
         if (req->rq_export && req->rq_export->exp_nid_stats &&
             req->rq_export->exp_nid_stats->nid_ldlm_stats) {
-=======
-        if (req->rq_export && req->rq_export->exp_nid_stats &&
-            req->rq_export->exp_nid_stats->nid_ldlm_stats)
->>>>>>> ce18b2ca
                 lprocfs_counter_incr(req->rq_export->exp_nid_stats->nid_ldlm_stats,
                                      LDLM_CONVERT - LDLM_FIRST_OPC);
         }
@@ -1330,11 +1274,7 @@
         }
 
         if (req->rq_export && req->rq_export->exp_nid_stats &&
-<<<<<<< HEAD
             req->rq_export->exp_nid_stats->nid_ldlm_stats) {
-=======
-            req->rq_export->exp_nid_stats->nid_ldlm_stats)
->>>>>>> ce18b2ca
                 lprocfs_counter_incr(req->rq_export->exp_nid_stats->nid_ldlm_stats,
                                      LDLM_CANCEL - LDLM_FIRST_OPC);
         }
@@ -1434,11 +1374,7 @@
                    sizeof(lock->l_resource->lr_name)) != 0) {
                 unlock_res_and_lock(lock);
                 if (ldlm_lock_change_resource(ns, lock,
-<<<<<<< HEAD
                                 dlm_req->lock_desc.l_resource.lr_name)) {
-=======
-                                &dlm_req->lock_desc.l_resource.lr_name) != 0) {
->>>>>>> ce18b2ca
                         LDLM_ERROR(lock, "Failed to allocate resource");
                         LDLM_LOCK_PUT(lock);
                         EXIT;
@@ -1819,59 +1755,6 @@
         RETURN(0);
 }
 
-<<<<<<< HEAD
-=======
-void ldlm_revoke_lock_cb(void *obj, void *data)
-{
-        struct list_head   *rpc_list = data;
-        struct ldlm_lock   *lock = obj;
-
-        lock_res_and_lock(lock);
-
-        if (lock->l_req_mode != lock->l_granted_mode) {
-                unlock_res_and_lock(lock);
-                return;
-        }
-
-        LASSERT(lock->l_resource);
-        if (lock->l_resource->lr_type != LDLM_IBITS &&
-            lock->l_resource->lr_type != LDLM_PLAIN) {
-                unlock_res_and_lock(lock);
-                return;
-        }
-
-        if (lock->l_flags & LDLM_FL_AST_SENT) {
-                unlock_res_and_lock(lock);
-                return;
-        }
-
-        LASSERT(lock->l_blocking_ast);
-        LASSERT(!lock->l_blocking_lock);
-
-        lock->l_flags |= LDLM_FL_AST_SENT;
-        if (lock->l_export && lock->l_export->exp_lock_hash)
-                lustre_hash_del(lock->l_export->exp_lock_hash,
-                                &lock->l_remote_handle, &lock->l_exp_hash);
-        list_add_tail(&lock->l_rk_ast, rpc_list);
-        LDLM_LOCK_GET(lock);
-
-        unlock_res_and_lock(lock);
-}
-
-void ldlm_revoke_export_locks(struct obd_export *exp)
-{
-        struct list_head  rpc_list;
-        ENTRY;
-
-        CFS_INIT_LIST_HEAD(&rpc_list);
-        lustre_hash_for_each_empty(exp->exp_lock_hash,
-                                   ldlm_revoke_lock_cb, &rpc_list);
-        ldlm_run_ast_work(&rpc_list, LDLM_WORK_REVOKE_AST);
-
-        EXIT;
-}
-
->>>>>>> ce18b2ca
 #ifdef __KERNEL__
 static struct ldlm_bl_work_item *ldlm_bl_get_work(struct ldlm_bl_pool *blp)
 {
@@ -1999,6 +1882,88 @@
 
 #endif
 
+/* 
+ * Export handle<->lock hash operations. 
+ */
+static unsigned
+ldlm_export_lock_hash(lustre_hash_t *lh, void *key, unsigned mask)
+{
+        return lh_u64_hash(((struct lustre_handle *)key)->cookie, mask);
+}
+
+static void *
+ldlm_export_lock_key(struct hlist_node *hnode)
+{
+        struct ldlm_lock *lock;
+        ENTRY;
+
+        lock = hlist_entry(hnode, struct ldlm_lock, l_exp_hash);
+        RETURN(&lock->l_remote_handle);
+}
+
+static int
+ldlm_export_lock_compare(void *key, struct hlist_node *hnode)
+{
+        ENTRY;
+        RETURN(lustre_handle_equal(ldlm_export_lock_key(hnode), key));
+}
+
+static void *
+ldlm_export_lock_get(struct hlist_node *hnode)
+{
+        struct ldlm_lock *lock;
+        ENTRY;
+
+        lock = hlist_entry(hnode, struct ldlm_lock, l_exp_hash);
+        LDLM_LOCK_GET(lock);
+
+        RETURN(lock);
+}
+
+static void *
+ldlm_export_lock_put(struct hlist_node *hnode)
+{
+        struct ldlm_lock *lock;
+        ENTRY;
+
+        lock = hlist_entry(hnode, struct ldlm_lock, l_exp_hash);
+        LDLM_LOCK_PUT(lock);
+
+        RETURN(lock);
+}
+
+static lustre_hash_ops_t ldlm_export_lock_ops = {
+        .lh_hash    = ldlm_export_lock_hash,
+        .lh_key     = ldlm_export_lock_key,
+        .lh_compare = ldlm_export_lock_compare,
+        .lh_get     = ldlm_export_lock_get,
+        .lh_put     = ldlm_export_lock_put
+};
+
+int ldlm_init_export(struct obd_export *exp)
+{
+        ENTRY;
+
+        exp->exp_lock_hash =
+                lustre_hash_init(obd_uuid2str(&exp->exp_client_uuid),
+                                 128, 65536, &ldlm_export_lock_ops, LH_REHASH);
+
+        if (!exp->exp_lock_hash)
+                RETURN(-ENOMEM);
+
+        RETURN(0);
+}
+EXPORT_SYMBOL(ldlm_init_export);
+
+void ldlm_destroy_export(struct obd_export *exp)
+{
+        ENTRY;
+        lustre_hash_exit(exp->exp_lock_hash);
+        exp->exp_lock_hash = NULL;
+        EXIT;
+}
+EXPORT_SYMBOL(ldlm_destroy_export);
+
 static int ldlm_setup(void);
 static int ldlm_cleanup(void);
 
@@ -2034,88 +1999,6 @@
 
         EXIT;
 }
-
-/*
- * Export handle<->lock hash operations.
- */
-static unsigned
-ldlm_export_lock_hash(lustre_hash_t *lh, void *key, unsigned mask)
-{
-        return lh_u64_hash(((struct lustre_handle *)key)->cookie, mask);
-}
-
-static void *
-ldlm_export_lock_key(struct hlist_node *hnode)
-{
-        struct ldlm_lock *lock;
-        ENTRY;
-
-        lock = hlist_entry(hnode, struct ldlm_lock, l_exp_hash);
-        RETURN(&lock->l_remote_handle);
-}
-
-static int
-ldlm_export_lock_compare(void *key, struct hlist_node *hnode)
-{
-        ENTRY;
-        RETURN(lustre_handle_equal(ldlm_export_lock_key(hnode), key));
-}
-
-static void *
-ldlm_export_lock_get(struct hlist_node *hnode)
-{
-        struct ldlm_lock *lock;
-        ENTRY;
-
-        lock = hlist_entry(hnode, struct ldlm_lock, l_exp_hash);
-        LDLM_LOCK_GET(lock);
-
-        RETURN(lock);
-}
-
-static void *
-ldlm_export_lock_put(struct hlist_node *hnode)
-{
-        struct ldlm_lock *lock;
-        ENTRY;
-
-        lock = hlist_entry(hnode, struct ldlm_lock, l_exp_hash);
-        LDLM_LOCK_PUT(lock);
-
-        RETURN(lock);
-}
-
-static lustre_hash_ops_t ldlm_export_lock_ops = {
-        .lh_hash    = ldlm_export_lock_hash,
-        .lh_key     = ldlm_export_lock_key,
-        .lh_compare = ldlm_export_lock_compare,
-        .lh_get     = ldlm_export_lock_get,
-        .lh_put     = ldlm_export_lock_put
-};
-
-int ldlm_init_export(struct obd_export *exp)
-{
-        ENTRY;
-
-        exp->exp_lock_hash =
-                lustre_hash_init(obd_uuid2str(&exp->exp_client_uuid),
-                                 128, 65536, &ldlm_export_lock_ops, LH_REHASH);
-
-        if (!exp->exp_lock_hash)
-                RETURN(-ENOMEM);
-
-        RETURN(0);
-}
-EXPORT_SYMBOL(ldlm_init_export);
-
-void ldlm_destroy_export(struct obd_export *exp)
-{
-        ENTRY;
-        lustre_hash_exit(exp->exp_lock_hash);
-        exp->exp_lock_hash = NULL;
-        EXIT;
-}
-EXPORT_SYMBOL(ldlm_destroy_export);
 
 static int ldlm_setup(void)
 {
