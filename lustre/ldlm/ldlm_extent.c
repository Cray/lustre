/* -*- mode: c; c-basic-offset: 8; indent-tabs-mode: nil; -*-
 * vim:expandtab:shiftwidth=8:tabstop=8:
 *
 * GPL HEADER START
 *
 * DO NOT ALTER OR REMOVE COPYRIGHT NOTICES OR THIS FILE HEADER.
 *
 * This program is free software; you can redistribute it and/or modify
 * it under the terms of the GNU General Public License version 2 only,
 * as published by the Free Software Foundation.
 *
 * This program is distributed in the hope that it will be useful, but
 * WITHOUT ANY WARRANTY; without even the implied warranty of
 * MERCHANTABILITY or FITNESS FOR A PARTICULAR PURPOSE.  See the GNU
 * General Public License version 2 for more details (a copy is included
 * in the LICENSE file that accompanied this code).
 *
 * You should have received a copy of the GNU General Public License
 * version 2 along with this program; If not, see
 * http://www.sun.com/software/products/lustre/docs/GPLv2.pdf
 *
 * Please contact Sun Microsystems, Inc., 4150 Network Circle, Santa Clara,
 * CA 95054 USA or visit www.sun.com if you need additional information or
 * have any questions.
 *
 * GPL HEADER END
 */
/*
 * Copyright  2008 Sun Microsystems, Inc. All rights reserved
 * Use is subject to license terms.
 */
/*
 * This file is part of Lustre, http://www.lustre.org/
 * Lustre is a trademark of Sun Microsystems, Inc.
 *
 * lustre/ldlm/ldlm_extent.c
 *
 * Author: Peter Braam <braam@clusterfs.com>
 * Author: Phil Schwan <phil@clusterfs.com>
 */

#define DEBUG_SUBSYSTEM S_LDLM
#ifndef __KERNEL__
# include <liblustre.h>
#endif

#include <lustre_dlm.h>
#include <obd_support.h>
#include <obd.h>
#include <obd_class.h>
#include <lustre_lib.h>

#include "ldlm_internal.h"

#define LDLM_MAX_GROWN_EXTENT (32 * 1024 * 1024 - 1)

/* fixup the ldlm_extent after expanding */
static void ldlm_extent_internal_policy_fixup(struct ldlm_lock *req,
                                              struct ldlm_extent *new_ex,
                                              int conflicting)
{
        ldlm_mode_t req_mode = req->l_req_mode;
        __u64 req_start = req->l_req_extent.start;
        __u64 req_end = req->l_req_extent.end;
        __u64 req_align, mask;
 
        if (conflicting > 32 && (req_mode == LCK_PW || req_mode == LCK_CW)) {
                if (req_end < req_start + LDLM_MAX_GROWN_EXTENT)
                        new_ex->end = min(req_start + LDLM_MAX_GROWN_EXTENT,
                                          new_ex->end);
        }

        if (new_ex->start == 0 && new_ex->end == OBD_OBJECT_EOF) {
                EXIT;
                return;
        }

        /* we need to ensure that the lock extent is properly aligned to what
         * the client requested.  We align it to the lowest-common denominator
         * of the clients requested lock start and end alignment. */
        mask = 0x1000ULL;
        req_align = (req_end + 1) | req_start;
        if (req_align != 0) {
                while ((req_align & mask) == 0)
                        mask <<= 1;
        }
        mask -= 1;
        /* We can only shrink the lock, not grow it.
         * This should never cause lock to be smaller than requested,
         * since requested lock was already aligned on these boundaries. */
        new_ex->start = ((new_ex->start - 1) | mask) + 1;
        new_ex->end = ((new_ex->end + 1) & ~mask) - 1;
        LASSERTF(new_ex->start <= req_start,
                 "mask "LPX64" grant start "LPU64" req start "LPU64"\n",
                 mask, new_ex->start, req_start);
        LASSERTF(new_ex->end >= req_end,
                 "mask "LPX64" grant end "LPU64" req end "LPU64"\n",
                 mask, new_ex->end, req_end);
}

/* The purpose of this function is to return:
 * - the maximum extent
 * - containing the requested extent
 * - and not overlapping existing conflicting extents outside the requested one
 *
 * Use interval tree to expand the lock extent for granted lock.
 */
static void ldlm_extent_internal_policy_granted(struct ldlm_lock *req,
                                                struct ldlm_extent *new_ex)
{
        struct ldlm_resource *res = req->l_resource;
        ldlm_mode_t req_mode = req->l_req_mode;
        __u64 req_start = req->l_req_extent.start;
        __u64 req_end = req->l_req_extent.end;
        struct ldlm_interval_tree *tree;
        struct interval_node_extent limiter = { new_ex->start, new_ex->end };
        int conflicting = 0;
        int idx;
        ENTRY;

        lockmode_verify(req_mode);

        /* using interval tree to handle the ldlm extent granted locks */
        for (idx = 0; idx < LCK_MODE_NUM; idx++) {
                struct interval_node_extent ext = { req_start, req_end };

                tree = &res->lr_itree[idx];
                if (lockmode_compat(tree->lit_mode, req_mode))
                        continue;

                conflicting += tree->lit_size;
                if (conflicting > 4)
                        limiter.start = req_start;

                if (interval_is_overlapped(tree->lit_root, &ext))
                        printk("req_mode = %d, tree->lit_mode = %d, tree->lit_size = %d\n",
                               req_mode, tree->lit_mode, tree->lit_size);
                interval_expand(tree->lit_root, &ext, &limiter);
                limiter.start = max(limiter.start, ext.start);
                limiter.end = min(limiter.end, ext.end);
                if (limiter.start == req_start && limiter.end == req_end)
                        break;
        }

        new_ex->start = limiter.start;
        new_ex->end = limiter.end;
        LASSERT(new_ex->start <= req_start);
        LASSERT(new_ex->end >= req_end);

        ldlm_extent_internal_policy_fixup(req, new_ex, conflicting);
        EXIT;
}

/* The purpose of this function is to return:
 * - the maximum extent
 * - containing the requested extent
 * - and not overlapping existing conflicting extents outside the requested one
 */
static void
ldlm_extent_internal_policy_waiting(struct ldlm_lock *req,
                                    struct ldlm_extent *new_ex)
{
        struct list_head *tmp;
        struct ldlm_resource *res = req->l_resource;
        ldlm_mode_t req_mode = req->l_req_mode;
        __u64 req_start = req->l_req_extent.start;
        __u64 req_end = req->l_req_extent.end;
        int conflicting = 0;
        ENTRY;

        lockmode_verify(req_mode);

        /* for waiting locks */
        list_for_each(tmp, &res->lr_waiting) {
                struct ldlm_lock *lock;
                struct ldlm_extent *l_extent;

                lock = list_entry(tmp, struct ldlm_lock, l_res_link);
                l_extent = &lock->l_policy_data.l_extent;

                /* We already hit the minimum requested size, search no more */
                if (new_ex->start == req_start && new_ex->end == req_end) {
                        EXIT;
                        return;
                }

                /* Don't conflict with ourselves */
                if (req == lock)
                        continue;

                /* Locks are compatible, overlap doesn't matter */
                /* Until bug 20 is fixed, try to avoid granting overlapping
                 * locks on one client (they take a long time to cancel) */
                if (lockmode_compat(lock->l_req_mode, req_mode) &&
                    lock->l_export != req->l_export)
                        continue;

                /* If this is a high-traffic lock, don't grow downwards at all
                 * or grow upwards too much */
                ++conflicting;
                if (conflicting > 4)
                        new_ex->start = req_start;

                /* If lock doesn't overlap new_ex, skip it. */
                if (!ldlm_extent_overlap(l_extent, new_ex))
                        continue;

                /* Locks conflicting in requested extents and we can't satisfy
                 * both locks, so ignore it.  Either we will ping-pong this
                 * extent (we would regardless of what extent we granted) or
                 * lock is unused and it shouldn't limit our extent growth. */
                if (ldlm_extent_overlap(&lock->l_req_extent,&req->l_req_extent))
                        continue;

                /* We grow extents downwards only as far as they don't overlap
                 * with already-granted locks, on the assumtion that clients
                 * will be writing beyond the initial requested end and would
                 * then need to enqueue a new lock beyond previous request.
                 * l_req_extent->end strictly < req_start, checked above. */
                if (l_extent->start < req_start && new_ex->start != req_start) {
                        if (l_extent->end >= req_start)
                                new_ex->start = req_start;
                        else
                                new_ex->start = min(l_extent->end+1, req_start);
                }

                /* If we need to cancel this lock anyways because our request
                 * overlaps the granted lock, we grow up to its requested
                 * extent start instead of limiting this extent, assuming that
                 * clients are writing forwards and the lock had over grown
                 * its extent downwards before we enqueued our request. */
                if (l_extent->end > req_end) {
                        if (l_extent->start <= req_end)
                                new_ex->end = max(lock->l_req_extent.start - 1,
                                                  req_end);
                        else
                                new_ex->end = max(l_extent->start - 1, req_end);
                }
        }

        ldlm_extent_internal_policy_fixup(req, new_ex, conflicting);
        EXIT;
}


/* In order to determine the largest possible extent we can grant, we need
 * to scan all of the queues. */
static void ldlm_extent_policy(struct ldlm_resource *res,
                               struct ldlm_lock *lock, int *flags)
{
        struct ldlm_extent new_ex = { .start = 0, .end = OBD_OBJECT_EOF };

        if (lock->l_export == NULL)
                /*
                 * this is local lock taken by server (e.g., as a part of
                 * OST-side locking, or unlink handling). Expansion doesn't
                 * make a lot of sense for local locks, because they are
                 * dropped immediately on operation completion and would only
                 * conflict with other threads.
                 */
                return;

        if (lock->l_policy_data.l_extent.start == 0 &&
            lock->l_policy_data.l_extent.end == OBD_OBJECT_EOF)
                /* fast-path whole file locks */
                return;

        ldlm_extent_internal_policy_granted(lock, &new_ex);
        ldlm_extent_internal_policy_waiting(lock, &new_ex);

        if (new_ex.start != lock->l_policy_data.l_extent.start ||
            new_ex.end != lock->l_policy_data.l_extent.end) {
                *flags |= LDLM_FL_LOCK_CHANGED;
                lock->l_policy_data.l_extent.start = new_ex.start;
                lock->l_policy_data.l_extent.end = new_ex.end;
        }
}

static int ldlm_check_contention(struct ldlm_lock *lock, int contended_locks)
{
        struct ldlm_resource *res = lock->l_resource;
        cfs_time_t now = cfs_time_current();

        CDEBUG(D_DLMTRACE, "contended locks = %d\n", contended_locks);
        if (contended_locks > res->lr_namespace->ns_contended_locks)
                res->lr_contention_time = now;
        return cfs_time_before(now, cfs_time_add(res->lr_contention_time,
                cfs_time_seconds(res->lr_namespace->ns_contention_time)));
}

struct ldlm_extent_compat_args {
        struct list_head *work_list;
        struct ldlm_lock *lock;
        ldlm_mode_t mode;
        int *locks;
        int *compat;
};

static enum interval_iter ldlm_extent_compat_cb(struct interval_node *n,
                                                void *data)
{
        struct ldlm_extent_compat_args *priv = data;
        struct ldlm_interval *node = to_ldlm_interval(n);
        struct ldlm_extent *extent;
        struct list_head *work_list = priv->work_list;
        struct ldlm_lock *lock, *enq = priv->lock;
        ldlm_mode_t mode = priv->mode;
        int count = 0;
        ENTRY;

        LASSERT(!list_empty(&node->li_group));

        list_for_each_entry(lock, &node->li_group, l_sl_policy) {
                /* interval tree is for granted lock */
                LASSERTF(mode == lock->l_granted_mode,
                         "mode = %s, lock->l_granted_mode = %s\n",
                         ldlm_lockname[mode],
                         ldlm_lockname[lock->l_granted_mode]);

                count++;
                if (lock->l_blocking_ast)
                        ldlm_add_ast_work_item(lock, enq, work_list);
        }
        LASSERT(count > 0);

        /* don't count conflicting glimpse locks */
        extent = ldlm_interval_extent(node);
        if (!(mode == LCK_PR &&
            extent->start == 0 && extent->end == OBD_OBJECT_EOF))
                *priv->locks += count;

        if (priv->compat)
                *priv->compat = 0;

        RETURN(INTERVAL_ITER_CONT);
}

/* Determine if the lock is compatible with all locks on the queue.
 * We stop walking the queue if we hit ourselves so we don't take
 * conflicting locks enqueued after us into accound, or we'd wait forever.
 *
 * 0 if the lock is not compatible
 * 1 if the lock is compatible
 * 2 if this group lock is compatible and requires no further checking
 * negative error, such as EWOULDBLOCK for group locks
 */
static int
ldlm_extent_compat_queue(struct list_head *queue, struct ldlm_lock *req,
                         int *flags, ldlm_error_t *err,
                         struct list_head *work_list, int *contended_locks)
{
        struct list_head *tmp;
        struct ldlm_lock *lock;
        struct ldlm_resource *res = req->l_resource;
        ldlm_mode_t req_mode = req->l_req_mode;
        __u64 req_start = req->l_req_extent.start;
        __u64 req_end = req->l_req_extent.end;
        int compat = 1;
        int scan = 0;
        int check_contention;
        ENTRY;

        lockmode_verify(req_mode);

        /* Using interval tree for granted lock */
        if (queue == &res->lr_granted) {
                struct ldlm_interval_tree *tree;
                struct ldlm_extent_compat_args data = {.work_list = work_list,
                                               .lock = req,
                                               .locks = contended_locks,
                                               .compat = &compat };
                struct interval_node_extent ex = { .start = req_start,
                                                   .end = req_end };
                int idx, rc;

                for (idx = 0; idx < LCK_MODE_NUM; idx++) {
                        tree = &res->lr_itree[idx];
                        if (tree->lit_root == NULL) /* empty tree, skipped */
                                continue;

                        data.mode = tree->lit_mode;
                        if (lockmode_compat(req_mode, tree->lit_mode)) {
                                struct ldlm_interval *node;
                                struct ldlm_extent *extent;

                                if (req_mode != LCK_GROUP)
                                        continue;

                                /* group lock, grant it immediately if
                                 * compatible */
                                node = to_ldlm_interval(tree->lit_root);
                                extent = ldlm_interval_extent(node);
                                if (req->l_policy_data.l_extent.gid ==
                                    extent->gid)
                                        RETURN(2);
                        }

                        if (tree->lit_mode == LCK_GROUP) {
                                if (*flags & LDLM_FL_BLOCK_NOWAIT) {
                                        compat = -EWOULDBLOCK;
                                        goto destroylock;
                                }

                                *flags |= LDLM_FL_NO_TIMEOUT;
                                if (!work_list)
                                        RETURN(0);

                                /* if work list is not NULL,add all
                                   locks in the tree to work list */
                                compat = 0;
                                interval_iterate(tree->lit_root,
                                                 ldlm_extent_compat_cb, &data);
                                continue;
                        }

                        if (!work_list) {
                                rc = interval_is_overlapped(tree->lit_root,&ex);
                                if (rc)
                                        RETURN(0);
                        } else {
                                interval_search(tree->lit_root, &ex,
                                                ldlm_extent_compat_cb, &data);
                                if (!list_empty(work_list) && compat)
                                        compat = 0;
                        }
                }
        } else {
                /* for waiting queue */
                list_for_each(tmp, queue) {
                        check_contention = 1;

                        lock = list_entry(tmp, struct ldlm_lock, l_res_link);

                        if (req == lock)
                                break;

                        if (unlikely(scan)) {
                                /* We only get here if we are queuing GROUP lock
                                   and met some incompatible one. The main idea of this
                                   code is to insert GROUP lock past compatible GROUP
                                   lock in the waiting queue or if there is not any,
                                   then in front of first non-GROUP lock */
                                if (lock->l_req_mode != LCK_GROUP) {
                                        /* Ok, we hit non-GROUP lock, there should be no
                                           more GROUP locks later on, queue in front of
                                           first non-GROUP lock */

                                        ldlm_resource_insert_lock_after(lock, req);
                                        list_del_init(&lock->l_res_link);
                                        ldlm_resource_insert_lock_after(req, lock);
                                        compat = 0;
                                        break;
                                }
                                if (req->l_policy_data.l_extent.gid ==
                                    lock->l_policy_data.l_extent.gid) {
                                        /* found it */
                                        ldlm_resource_insert_lock_after(lock, req);
                                        compat = 0;
                                        break;
                                }
                                continue;
                        }

                        /* locks are compatible, overlap doesn't matter */
                        if (lockmode_compat(lock->l_req_mode, req_mode)) {
                                if (req_mode == LCK_PR &&
                                    ((lock->l_policy_data.l_extent.start <=
                                      req->l_policy_data.l_extent.start) &&
                                     (lock->l_policy_data.l_extent.end >=
                                      req->l_policy_data.l_extent.end))) {
                                        /* If we met a PR lock just like us or wider,
                                           and nobody down the list conflicted with
                                           it, that means we can skip processing of
                                           the rest of the list and safely place
                                           ourselves at the end of the list, or grant
                                           (dependent if we met an conflicting locks
                                           before in the list).
                                           In case of 1st enqueue only we continue
                                           traversing if there is something conflicting
                                           down the list because we need to make sure
                                           that something is marked as AST_SENT as well,
                                           in cse of empy worklist we would exit on
                                           first conflict met. */
                                        /* There IS a case where such flag is
                                           not set for a lock, yet it blocks
                                           something. Luckily for us this is
                                           only during destroy, so lock is
                                           exclusive. So here we are safe */
                                        if (!(lock->l_flags & LDLM_FL_AST_SENT)) {
                                                RETURN(compat);
                                        }
                                }

                                /* non-group locks are compatible, overlap doesn't
                                   matter */
                                if (likely(req_mode != LCK_GROUP))
                                        continue;

                                /* If we are trying to get a GROUP lock and there is
                                   another one of this kind, we need to compare gid */
                                if (req->l_policy_data.l_extent.gid ==
                                    lock->l_policy_data.l_extent.gid) {
                                        /* If existing lock with matched gid is granted,
                                           we grant new one too. */
                                        if (lock->l_req_mode == lock->l_granted_mode)
                                                RETURN(2);

                                        /* Otherwise we are scanning queue of waiting
                                         * locks and it means current request would
                                         * block along with existing lock (that is
                                         * already blocked.
                                         * If we are in nonblocking mode - return
                                         * immediately */
                                        if (*flags & LDLM_FL_BLOCK_NOWAIT) {
                                                compat = -EWOULDBLOCK;
                                                goto destroylock;
                                        }
                                        /* If this group lock is compatible with another
                                         * group lock on the waiting list, they must be
                                         * together in the list, so they can be granted
                                         * at the same time.  Otherwise the later lock
                                         * can get stuck behind another, incompatible,
                                         * lock. */
                                        ldlm_resource_insert_lock_after(lock, req);
                                        /* Because 'lock' is not granted, we can stop
                                         * processing this queue and return immediately.
                                         * There is no need to check the rest of the
                                         * list. */
                                        RETURN(0);
                                }
                        }

                        if (unlikely(req_mode == LCK_GROUP &&
                                     (lock->l_req_mode != lock->l_granted_mode))) {
                                scan = 1;
                                compat = 0;
                                if (lock->l_req_mode != LCK_GROUP) {
                                        /* Ok, we hit non-GROUP lock, there should
                                         * be no more GROUP locks later on, queue in
                                         * front of first non-GROUP lock */

                                        ldlm_resource_insert_lock_after(lock, req);
                                        list_del_init(&lock->l_res_link);
                                        ldlm_resource_insert_lock_after(req, lock);
                                        break;
                                }
                                if (req->l_policy_data.l_extent.gid ==
                                    lock->l_policy_data.l_extent.gid) {
                                        /* found it */
                                        ldlm_resource_insert_lock_after(lock, req);
                                        break;
                                }
                                continue;
                        }

                        if (unlikely(lock->l_req_mode == LCK_GROUP)) {
                                /* If compared lock is GROUP, then requested is PR/PW/
                                 * so this is not compatible; extent range does not
                                 * matter */
                                if (*flags & LDLM_FL_BLOCK_NOWAIT) {
                                        compat = -EWOULDBLOCK;
                                        goto destroylock;
                                } else {
                                        *flags |= LDLM_FL_NO_TIMEOUT;
                                }
                        } else if (lock->l_policy_data.l_extent.end < req_start ||
                                   lock->l_policy_data.l_extent.start > req_end) {
                                /* if a non group lock doesn't overlap skip it */
                                continue;
                        } else if (lock->l_req_extent.end < req_start ||
                                   lock->l_req_extent.start > req_end)
                                /* false contention, the requests doesn't really overlap */
                                check_contention = 0;

                        if (!work_list)
                                RETURN(0);

                        /* don't count conflicting glimpse locks */
                        if (lock->l_req_mode == LCK_PR &&
                            lock->l_policy_data.l_extent.start == 0 &&
                            lock->l_policy_data.l_extent.end == OBD_OBJECT_EOF)
                                check_contention = 0;

                        *contended_locks += check_contention;

                        compat = 0;
                        if (lock->l_blocking_ast)
                                ldlm_add_ast_work_item(lock, req, work_list);
                }
        }

        if (ldlm_check_contention(req, *contended_locks) &&
            compat == 0 &&
            (*flags & LDLM_FL_DENY_ON_CONTENTION) &&
            req->l_req_mode != LCK_GROUP &&
            req_end - req_start <=
            req->l_resource->lr_namespace->ns_max_nolock_size)
                GOTO(destroylock, compat = -EUSERS);

        RETURN(compat);
destroylock:
        list_del_init(&req->l_res_link);
        ldlm_lock_destroy_nolock(req);
        *err = compat;
        RETURN(compat);
}

static void discard_bl_list(struct list_head *bl_list)
{
        struct list_head *tmp, *pos;
        ENTRY;

        list_for_each_safe(pos, tmp, bl_list) {
                struct ldlm_lock *lock =
                        list_entry(pos, struct ldlm_lock, l_bl_ast);

                list_del_init(&lock->l_bl_ast);
                LASSERT(lock->l_flags & LDLM_FL_AST_SENT);
                lock->l_flags &= ~LDLM_FL_AST_SENT;
                LASSERT(lock->l_bl_ast_run == 0);
                LASSERT(lock->l_blocking_lock);
                LDLM_LOCK_PUT(lock->l_blocking_lock);
                lock->l_blocking_lock = NULL;
                LDLM_LOCK_PUT(lock);
        }
        EXIT;
}

/* If first_enq is 0 (ie, called from ldlm_reprocess_queue):
  *   - blocking ASTs have already been sent
  *   - must call this function with the ns lock held
  *
  * If first_enq is 1 (ie, called from ldlm_lock_enqueue):
  *   - blocking ASTs have not been sent
  *   - must call this function with the ns lock held once */
int ldlm_process_extent_lock(struct ldlm_lock *lock, int *flags, int first_enq,
                             ldlm_error_t *err, struct list_head *work_list)
{
        struct ldlm_resource *res = lock->l_resource;
        struct list_head rpc_list = CFS_LIST_HEAD_INIT(rpc_list);
        int rc, rc2;
        int contended_locks = 0;
        ENTRY;

        LASSERT(list_empty(&res->lr_converting));
        LASSERT(!(*flags & LDLM_FL_DENY_ON_CONTENTION) ||
                !(lock->l_flags & LDLM_AST_DISCARD_DATA));
        check_res_locked(res);
        *err = ELDLM_OK;

        if (!first_enq) {
                /* Careful observers will note that we don't handle -EWOULDBLOCK
                 * here, but it's ok for a non-obvious reason -- compat_queue
                 * can only return -EWOULDBLOCK if (flags & BLOCK_NOWAIT).
                 * flags should always be zero here, and if that ever stops
                 * being true, we want to find out. */
                LASSERT(*flags == 0);
                rc = ldlm_extent_compat_queue(&res->lr_granted, lock, flags,
                                              err, NULL, &contended_locks);
                if (rc == 1) {
                        rc = ldlm_extent_compat_queue(&res->lr_waiting, lock,
                                                      flags, err, NULL,
                                                      &contended_locks);
                }
                if (rc == 0)
                        RETURN(LDLM_ITER_STOP);

                ldlm_resource_unlink_lock(lock);

                if (!OBD_FAIL_CHECK(OBD_FAIL_LDLM_CANCEL_EVICT_RACE))
                        ldlm_extent_policy(res, lock, flags);
                ldlm_grant_lock(lock, work_list);
                RETURN(LDLM_ITER_CONTINUE);
        }

 restart:
        contended_locks = 0;
        rc = ldlm_extent_compat_queue(&res->lr_granted, lock, flags, err,
                                      &rpc_list, &contended_locks);
        if (rc < 0)
                GOTO(out, rc); /* lock was destroyed */
        if (rc == 2)
                goto grant;

        rc2 = ldlm_extent_compat_queue(&res->lr_waiting, lock, flags, err,
                                       &rpc_list, &contended_locks);
        if (rc2 < 0)
                GOTO(out, rc = rc2); /* lock was destroyed */

        if (rc + rc2 == 2) {
        grant:
                ldlm_extent_policy(res, lock, flags);
                ldlm_resource_unlink_lock(lock);
                ldlm_grant_lock(lock, NULL);
        } else {
                /* If either of the compat_queue()s returned failure, then we
                 * have ASTs to send and must go onto the waiting list.
                 *
                 * bug 2322: we used to unlink and re-add here, which was a
                 * terrible folly -- if we goto restart, we could get
                 * re-ordered!  Causes deadlock, because ASTs aren't sent! */
                if (list_empty(&lock->l_res_link))
                        ldlm_resource_add_lock(res, &res->lr_waiting, lock);
                unlock_res(res);
<<<<<<< HEAD
                rc = ldlm_run_bl_ast_work(&rpc_list);
                lock_res(res);
=======
>>>>>>> 03b71240

                rc = ldlm_run_bl_ast_work(&rpc_list);

                if (OBD_FAIL_CHECK(OBD_FAIL_LDLM_OST_FAIL_RACE) &&
                    !ns_is_client(res->lr_namespace))
                        class_fail_export(lock->l_export);

                lock_res(res);
                if (rc == -ERESTART) {
                        /* 15715: The lock was granted and destroyed after
                         * resource lock was dropped. Interval node was freed
                         * in ldlm_lock_destroy. Anyway, this always happens
                         * when a client is being evicted. So it would be
                         * ok to return an error. -jay */
                        if (lock->l_destroyed) {
                                *err = -EAGAIN;
                                GOTO(out, rc = -EAGAIN);
                        }

                        /* lock was granted while resource was unlocked. */
                        if (lock->l_granted_mode == lock->l_req_mode) {
                                /* bug 11300: if the lock has been granted,
                                 * break earlier because otherwise, we will go
                                 * to restart and ldlm_resource_unlink will be
                                 * called and it causes the interval node to be
                                 * freed. Then we will fail at 
                                 * ldlm_extent_add_lock() */
                                *flags &= ~(LDLM_FL_BLOCK_GRANTED | LDLM_FL_BLOCK_CONV |
                                            LDLM_FL_BLOCK_WAIT);
                                GOTO(out, rc = 0);
                        }

                        GOTO(restart, -ERESTART);
                }

                *flags |= LDLM_FL_BLOCK_GRANTED;
                /* this way we force client to wait for the lock
                 * endlessly once the lock is enqueued -bzzz */
                *flags |= LDLM_FL_NO_TIMEOUT;

        }
        RETURN(0);
out:
        if (!list_empty(&rpc_list)) {
                LASSERT(!(lock->l_flags & LDLM_AST_DISCARD_DATA));
                discard_bl_list(&rpc_list);
        }
        RETURN(rc);
}

/* When a lock is cancelled by a client, the KMS may undergo change if this
 * is the "highest lock".  This function returns the new KMS value.
 * Caller must hold ns_lock already.
 *
 * NB: A lock on [x,y] protects a KMS of up to y + 1 bytes! */
__u64 ldlm_extent_shift_kms(struct ldlm_lock *lock, __u64 old_kms)
{
        struct ldlm_resource *res = lock->l_resource;
        struct list_head *tmp;
        struct ldlm_lock *lck;
        __u64 kms = 0;
        ENTRY;

        /* don't let another thread in ldlm_extent_shift_kms race in
         * just after we finish and take our lock into account in its
         * calculation of the kms */
        lock->l_flags |= LDLM_FL_KMS_IGNORE;

        list_for_each(tmp, &res->lr_granted) {
                lck = list_entry(tmp, struct ldlm_lock, l_res_link);

                if (lck->l_flags & LDLM_FL_KMS_IGNORE)
                        continue;

                if (lck->l_policy_data.l_extent.end >= old_kms)
                        RETURN(old_kms);

                /* This extent _has_ to be smaller than old_kms (checked above)
                 * so kms can only ever be smaller or the same as old_kms. */
                if (lck->l_policy_data.l_extent.end + 1 > kms)
                        kms = lck->l_policy_data.l_extent.end + 1;
        }
        LASSERTF(kms <= old_kms, "kms "LPU64" old_kms "LPU64"\n", kms, old_kms);

        RETURN(kms);
}

cfs_mem_cache_t *ldlm_interval_slab;
struct ldlm_interval *ldlm_interval_alloc(struct ldlm_lock *lock)
{
        struct ldlm_interval *node;
        ENTRY;

        LASSERT(lock->l_resource->lr_type == LDLM_EXTENT);
        OBD_SLAB_ALLOC(node, ldlm_interval_slab, CFS_ALLOC_IO, sizeof(*node));
        if (node == NULL)
                RETURN(NULL);

        CFS_INIT_LIST_HEAD(&node->li_group);
        ldlm_interval_attach(node, lock);
        RETURN(node);
}

void ldlm_interval_free(struct ldlm_interval *node)
{
        if (node) {
                LASSERT(list_empty(&node->li_group));
                LASSERT(!interval_is_intree(&node->li_node));
                OBD_SLAB_FREE(node, ldlm_interval_slab, sizeof(*node));
        }
}

/* interval tree, for LDLM_EXTENT. */
void ldlm_interval_attach(struct ldlm_interval *n,
                          struct ldlm_lock *l)
{
        LASSERT(l->l_tree_node == NULL);
        LASSERT(l->l_resource->lr_type == LDLM_EXTENT);

        list_add_tail(&l->l_sl_policy, &n->li_group);
        l->l_tree_node = n;
}

struct ldlm_interval *ldlm_interval_detach(struct ldlm_lock *l)
{
        struct ldlm_interval *n = l->l_tree_node;

        if (n == NULL)
                return NULL;

        LASSERT(!list_empty(&n->li_group));
        l->l_tree_node = NULL;
        list_del_init(&l->l_sl_policy);

        return (list_empty(&n->li_group) ? n : NULL);
}

static inline int lock_mode_to_index(ldlm_mode_t mode)
{
        int index;

        LASSERT(mode != 0);
        LASSERT(IS_PO2(mode));
        for (index = -1; mode; index++, mode >>= 1) ;
        LASSERT(index < LCK_MODE_NUM);
        return index;
}

void ldlm_extent_add_lock(struct ldlm_resource *res,
                          struct ldlm_lock *lock)
{
        struct interval_node *found, **root;
        struct ldlm_interval *node;
        struct ldlm_extent *extent;
        int idx;

        LASSERT(lock->l_granted_mode == lock->l_req_mode);

        node = lock->l_tree_node;
        LASSERT(node != NULL);
        LASSERT(!interval_is_intree(&node->li_node));

        idx = lock_mode_to_index(lock->l_granted_mode);
        LASSERT(lock->l_granted_mode == 1 << idx);
        LASSERT(lock->l_granted_mode == res->lr_itree[idx].lit_mode);

        /* node extent initialize */
        extent = &lock->l_policy_data.l_extent;
        interval_set(&node->li_node, extent->start, extent->end);

        root = &res->lr_itree[idx].lit_root;
        found = interval_insert(&node->li_node, root);
        if (found) { /* The policy group found. */
                struct ldlm_interval *tmp = ldlm_interval_detach(lock);
                LASSERT(tmp != NULL);
                ldlm_interval_free(tmp);
                ldlm_interval_attach(to_ldlm_interval(found), lock);
        }
        res->lr_itree[idx].lit_size++;

        /* even though we use interval tree to manage the extent lock, we also
         * add the locks into grant list, for debug purpose, .. */
        ldlm_resource_add_lock(res, &res->lr_granted, lock);
}

void ldlm_extent_unlink_lock(struct ldlm_lock *lock)
{
        struct ldlm_resource *res = lock->l_resource;
        struct ldlm_interval *node = lock->l_tree_node;
        struct ldlm_interval_tree *tree;
        int idx;

        if (!node || !interval_is_intree(&node->li_node)) /* duplicate unlink */
                return;

        idx = lock_mode_to_index(lock->l_granted_mode);
        LASSERT(lock->l_granted_mode == 1 << idx);
        tree = &res->lr_itree[idx];

        LASSERT(tree->lit_root != NULL); /* assure the tree is not null */

        tree->lit_size--;
        node = ldlm_interval_detach(lock);
        if (node) {
                interval_erase(&node->li_node, &tree->lit_root);
                ldlm_interval_free(node);
        }
}<|MERGE_RESOLUTION|>--- conflicted
+++ resolved
@@ -702,11 +702,6 @@
                 if (list_empty(&lock->l_res_link))
                         ldlm_resource_add_lock(res, &res->lr_waiting, lock);
                 unlock_res(res);
-<<<<<<< HEAD
-                rc = ldlm_run_bl_ast_work(&rpc_list);
-                lock_res(res);
-=======
->>>>>>> 03b71240
 
                 rc = ldlm_run_bl_ast_work(&rpc_list);
 
