/* -*- mode: c; c-basic-offset: 8; indent-tabs-mode: nil; -*-
 * vim:expandtab:shiftwidth=8:tabstop=8:
 *
 * GPL HEADER START
 *
 * DO NOT ALTER OR REMOVE COPYRIGHT NOTICES OR THIS FILE HEADER.
 *
 * This program is free software; you can redistribute it and/or modify
 * it under the terms of the GNU General Public License version 2 only,
 * as published by the Free Software Foundation.
 *
 * This program is distributed in the hope that it will be useful, but
 * WITHOUT ANY WARRANTY; without even the implied warranty of
 * MERCHANTABILITY or FITNESS FOR A PARTICULAR PURPOSE.  See the GNU
 * General Public License version 2 for more details (a copy is included
 * in the LICENSE file that accompanied this code).
 *
 * You should have received a copy of the GNU General Public License
 * version 2 along with this program; If not, see
 * http://www.sun.com/software/products/lustre/docs/GPLv2.pdf
 *
 * Please contact Sun Microsystems, Inc., 4150 Network Circle, Santa Clara,
 * CA 95054 USA or visit www.sun.com if you need additional information or
 * have any questions.
 *
 * GPL HEADER END
 */
/*
 * Copyright  2008 Sun Microsystems, Inc. All rights reserved
 * Use is subject to license terms.
 */
/*
 * This file is part of Lustre, http://www.lustre.org/
 * Lustre is a trademark of Sun Microsystems, Inc.
 */

#define DEBUG_SUBSYSTEM S_LDLM
#ifndef __KERNEL__
#include <signal.h>
#include <liblustre.h>
#endif

#include <lustre_dlm.h>
#include <obd_class.h>
#include <obd.h>

#include "ldlm_internal.h"

int ldlm_enqueue_min = OBD_TIMEOUT_DEFAULT;
CFS_MODULE_PARM(ldlm_enqueue_min, "i", int, 0644,
                "lock enqueue timeout minimum");

/* in client side, whether the cached locks will be canceled before replay */
unsigned int ldlm_cancel_unused_locks_before_replay = 0;

static void interrupted_completion_wait(void *data)
{
}

struct lock_wait_data {
        struct ldlm_lock *lwd_lock;
        __u32             lwd_conn_cnt;
};

struct ldlm_async_args {
        struct lustre_handle lock_handle;
};

int ldlm_expired_completion_wait(void *data)
{
        struct lock_wait_data *lwd = data;
        struct ldlm_lock *lock = lwd->lwd_lock;
        struct obd_import *imp;
        struct obd_device *obd;

        ENTRY;
        if (lock->l_conn_export == NULL) {
                static cfs_time_t next_dump = 0, last_dump = 0;

                LDLM_ERROR(lock, "lock timed out (enqueued at %lu, %lus ago); "
                           "not entering recovery in server code, just going "
                           "back to sleep", lock->l_last_activity,
                           cfs_time_current_sec() - lock->l_last_activity);
                if (cfs_time_after(cfs_time_current(), next_dump)) {
                        last_dump = next_dump;
                        next_dump = cfs_time_shift(300);
                        ldlm_namespace_dump(D_DLMTRACE,
                                            lock->l_resource->lr_namespace);
                        if (last_dump == 0)
                                libcfs_debug_dumplog();
                }
                RETURN(0);
        }

        obd = lock->l_conn_export->exp_obd;
        imp = obd->u.cli.cl_import;
        ptlrpc_fail_import(imp, lwd->lwd_conn_cnt);
        LDLM_ERROR(lock, "lock timed out (enqueued at %lu, %lus ago), entering "
                   "recovery for %s@%s", lock->l_last_activity,
                   cfs_time_current_sec() - lock->l_last_activity,
                   obd2cli_tgt(obd), imp->imp_connection->c_remote_uuid.uuid);

        RETURN(0);
}

/* We use the same basis for both server side and client side functions
   from a single node. */
int ldlm_get_enq_timeout(struct ldlm_lock *lock)
{
        int timeout = at_get(&lock->l_resource->lr_namespace->ns_at_estimate);
        if (AT_OFF)
                return obd_timeout / 2;
        /* Since these are non-updating timeouts, we should be conservative.
           It would be nice to have some kind of "early reply" mechanism for
           lock callbacks too... */
        timeout = min_t(int, at_max, timeout + (timeout >> 1)); /* 150% */
        return max(timeout, ldlm_enqueue_min);
}
EXPORT_SYMBOL(ldlm_get_enq_timeout);

<<<<<<< HEAD
=======
static int is_granted_or_cancelled(struct ldlm_lock *lock)
{
        int ret = 0;

        lock_res_and_lock(lock);
        if (((lock->l_req_mode == lock->l_granted_mode) &&
             !(lock->l_flags & LDLM_FL_CP_REQD)) ||
            (lock->l_flags & LDLM_FL_FAILED))
                ret = 1;
        unlock_res_and_lock(lock);

        return ret;
}

>>>>>>> d5360e75
int ldlm_completion_ast(struct ldlm_lock *lock, int flags, void *data)
{
        /* XXX ALLOCATE - 160 bytes */
        struct lock_wait_data lwd;
        struct obd_device *obd;
        struct obd_import *imp = NULL;
        struct l_wait_info lwi;
        __u32 timeout;
        int rc = 0;
        ENTRY;

        if (flags == LDLM_FL_WAIT_NOREPROC) {
                LDLM_DEBUG(lock, "client-side enqueue waiting on pending lock");
                goto noreproc;
        }

        if (!(flags & (LDLM_FL_BLOCK_WAIT | LDLM_FL_BLOCK_GRANTED |
                       LDLM_FL_BLOCK_CONV))) {
                cfs_waitq_signal(&lock->l_waitq);
                RETURN(0);
        }

        LDLM_DEBUG(lock, "client-side enqueue returned a blocked lock, "
                   "sleeping");
        ldlm_lock_dump(D_OTHER, lock, 0);
        ldlm_reprocess_all(lock->l_resource);

noreproc:

        obd = class_exp2obd(lock->l_conn_export);

        /* if this is a local lock, then there is no import */
        if (obd != NULL) {
                imp = obd->u.cli.cl_import;
        }

        /* Wait a long time for enqueue - server may have to callback a
           lock from another client.  Server will evict the other client if it
           doesn't respond reasonably, and then give us the lock. */
        timeout = ldlm_get_enq_timeout(lock) * 2;

        lwd.lwd_lock = lock;

        if (lock->l_flags & LDLM_FL_NO_TIMEOUT) {
                LDLM_DEBUG(lock, "waiting indefinitely because of NO_TIMEOUT");
                lwi = LWI_INTR(interrupted_completion_wait, &lwd);
        } else {
                lwi = LWI_TIMEOUT_INTR(cfs_time_seconds(timeout),
                                       ldlm_expired_completion_wait,
                                       interrupted_completion_wait, &lwd);
        }

        if (imp != NULL) {
                spin_lock(&imp->imp_lock);
                lwd.lwd_conn_cnt = imp->imp_conn_cnt;
                spin_unlock(&imp->imp_lock);
        }

<<<<<<< HEAD
        if (ns_is_client(lock->l_resource->lr_namespace) &&
=======
        if (ns_is_client(lock->l_resource->lr_namespace) && 
>>>>>>> d5360e75
            OBD_FAIL_CHECK(OBD_FAIL_LDLM_INTR_CP_AST | OBD_FAIL_ONCE)) {
                obd_fail_loc = OBD_FAIL_LDLM_CP_BL_RACE | OBD_FAIL_ONCE;
                lock->l_flags |= LDLM_FL_FAIL_LOC;
                rc = -EINTR;
        } else {
                /* Go to sleep until the lock is granted or cancelled. */
<<<<<<< HEAD
                rc = l_wait_event(lock->l_waitq,
=======
                rc = l_wait_event(lock->l_waitq, 
>>>>>>> d5360e75
                                  is_granted_or_cancelled(lock), &lwi);
        }

        if (lock->l_destroyed || lock->l_flags & LDLM_FL_FAILED) {
                LDLM_DEBUG(lock, "client-side enqueue waking up: destroyed");
                RETURN(-EIO);
        }

        if (rc) {
                LDLM_DEBUG(lock, "client-side enqueue waking up: failed (%d)",
                           rc);
                RETURN(rc);
        }

        LDLM_DEBUG(lock, "client-side enqueue waking up: granted after %lds",
                   cfs_time_current_sec() - lock->l_last_activity);

        /* Update our time estimate */
        at_add(&lock->l_resource->lr_namespace->ns_at_estimate,
               cfs_time_current_sec() - lock->l_last_activity);

        RETURN(0);
}

/*
 * ->l_blocking_ast() callback for LDLM locks acquired by server-side OBDs.
 */
int ldlm_blocking_ast(struct ldlm_lock *lock, struct ldlm_lock_desc *desc,
                      void *data, int flag)
{
        int do_ast;
        ENTRY;

        if (flag == LDLM_CB_CANCELING) {
                /* Don't need to do anything here. */
                RETURN(0);
        }

        lock_res_and_lock(lock);
        /* Get this: if ldlm_blocking_ast is racing with intent_policy, such
         * that ldlm_blocking_ast is called just before intent_policy method
         * takes the ns_lock, then by the time we get the lock, we might not
         * be the correct blocking function anymore.  So check, and return
         * early, if so. */
        if (lock->l_blocking_ast != ldlm_blocking_ast) {
                unlock_res_and_lock(lock);
                RETURN(0);
        }

        lock->l_flags |= LDLM_FL_CBPENDING;
        do_ast = (!lock->l_readers && !lock->l_writers);
        unlock_res_and_lock(lock);

        if (do_ast) {
                struct lustre_handle lockh;
                int rc;

                LDLM_DEBUG(lock, "already unused, calling ldlm_cli_cancel");
                ldlm_lock2handle(lock, &lockh);
                rc = ldlm_cli_cancel(&lockh);
                if (rc < 0)
                        CERROR("ldlm_cli_cancel: %d\n", rc);
        } else {
                LDLM_DEBUG(lock, "Lock still has references, will be "
                           "cancelled later");
        }
        RETURN(0);
}

/*
 * ->l_glimpse_ast() for DLM extent locks acquired on the server-side. See
 * comment in filter_intent_policy() on why you may need this.
 */
int ldlm_glimpse_ast(struct ldlm_lock *lock, void *reqp)
{
        /*
         * Returning -ELDLM_NO_LOCK_DATA actually works, but the reason for
         * that is rather subtle: with OST-side locking, it may so happen that
         * _all_ extent locks are held by the OST. If client wants to obtain
         * current file size it calls ll{,u}_glimpse_size(), and (as locks are
         * on the server), dummy glimpse callback fires and does
         * nothing. Client still receives correct file size due to the
         * following fragment in filter_intent_policy():
         *
         * rc = l->l_glimpse_ast(l, NULL); // this will update the LVB
         * if (rc != 0 && res->lr_namespace->ns_lvbo &&
         *     res->lr_namespace->ns_lvbo->lvbo_update) {
         *         res->lr_namespace->ns_lvbo->lvbo_update(res, NULL, 0, 1);
         * }
         *
         * that is, after glimpse_ast() fails, filter_lvbo_update() runs, and
         * returns correct file size to the client.
         */
        return -ELDLM_NO_LOCK_DATA;
}

int ldlm_cli_enqueue_local(struct ldlm_namespace *ns,
                           struct ldlm_res_id *res_id,
                           ldlm_type_t type, ldlm_policy_data_t *policy,
                           ldlm_mode_t mode, int *flags,
                           ldlm_blocking_callback blocking,
                           ldlm_completion_callback completion,
                           ldlm_glimpse_callback glimpse,
                           void *data, __u32 lvb_len, void *lvb_swabber,
                           struct lustre_handle *lockh)
{
        struct ldlm_lock *lock;
        int err;
        ENTRY;

        LASSERT(!(*flags & LDLM_FL_REPLAY));
        if (ns_is_client(ns)) {
                CERROR("Trying to enqueue local lock in a shadow namespace\n");
                LBUG();
        }

        lock = ldlm_lock_create(ns, *res_id, type, mode, blocking,
                                completion, glimpse, data, lvb_len);
        if (!lock)
                GOTO(out_nolock, err = -ENOMEM);
        LDLM_DEBUG(lock, "client-side local enqueue handler, new lock created");

        ldlm_lock_addref_internal(lock, mode);
        ldlm_lock2handle(lock, lockh);
        lock_res_and_lock(lock);
        lock->l_flags |= LDLM_FL_LOCAL;
        if (*flags & LDLM_FL_ATOMIC_CB)
                lock->l_flags |= LDLM_FL_ATOMIC_CB;
        lock->l_lvb_swabber = lvb_swabber;
        unlock_res_and_lock(lock);
        if (policy != NULL)
                lock->l_policy_data = *policy;
        if (type == LDLM_EXTENT)
                lock->l_req_extent = policy->l_extent;

        err = ldlm_lock_enqueue(ns, &lock, policy, flags);
        if (err != ELDLM_OK)
                GOTO(out, err);

        if (policy != NULL)
                *policy = lock->l_policy_data;
        if ((*flags) & LDLM_FL_LOCK_CHANGED)
                *res_id = lock->l_resource->lr_name;

        LDLM_DEBUG_NOLOCK("client-side local enqueue handler END (lock %p)",
                          lock);

        if (lock->l_completion_ast)
                lock->l_completion_ast(lock, *flags, NULL);

        LDLM_DEBUG(lock, "client-side local enqueue END");
        EXIT;
 out:
        LDLM_LOCK_PUT(lock);
 out_nolock:
        return err;
}

static void failed_lock_cleanup(struct ldlm_namespace *ns,
                                struct ldlm_lock *lock,
                                struct lustre_handle *lockh, int mode)
{
        int need_cancel = 0;

        /* Set a flag to prevent us from sending a CANCEL (bug 407) */
        lock_res_and_lock(lock);
        /* Check that lock is not granted or failed, we might race. */
<<<<<<< HEAD
        if ((lock->l_req_mode != lock->l_granted_mode) &&
            !(lock->l_flags & LDLM_FL_FAILED)) {
                /* Make sure that this lock will not be found by raced
                 * bl_ast and -EINVAL reply is sent to server anyways.
                 * bug 17645 */
                lock->l_flags |= LDLM_FL_LOCAL_ONLY | LDLM_FL_FAILED |
=======
        if ((lock->l_req_mode != lock->l_granted_mode) && 
            !(lock->l_flags & LDLM_FL_FAILED)) {
                /* Make sure that this lock will not be found by raced
                 * bl_ast and -EINVAL reply is sent to server anyways. 
                 * bug 17645 */
                lock->l_flags |= LDLM_FL_LOCAL_ONLY | LDLM_FL_FAILED | 
>>>>>>> d5360e75
                                 LDLM_FL_ATOMIC_CB;
                need_cancel = 1;
        }
        unlock_res_and_lock(lock);
<<<<<<< HEAD

        if (need_cancel) {
                LDLM_DEBUG(lock,
                           "setting FL_LOCAL_ONLY | LDLM_FL_FAILED | "
=======
  
        if (need_cancel) {
                LDLM_DEBUG(lock, 
                           "setting FL_LOCAL_ONLY | LDLM_FL_FAILED | " 
>>>>>>> d5360e75
                           "LDLM_FL_ATOMIC_CB");
                ldlm_lock_decref_and_cancel(lockh, mode);
        } else {
                LDLM_DEBUG(lock, "lock was granted or failed in race");
                ldlm_lock_decref(lockh, mode);
        }

        /* XXX - HACK because we shouldn't call ldlm_lock_destroy()
         *       from llite/file.c/ll_file_flock(). */
        if (lock->l_resource->lr_type == LDLM_FLOCK) {
                ldlm_lock_destroy(lock);
        }
}

int ldlm_cli_enqueue_fini(struct obd_export *exp, struct ptlrpc_request *req,
                          ldlm_type_t type, __u8 with_policy, ldlm_mode_t mode,
                          int *flags, void *lvb, __u32 lvb_len,
                          void *lvb_swabber, struct lustre_handle *lockh,int rc)
{
        struct ldlm_namespace *ns = exp->exp_obd->obd_namespace;
        int is_replay = *flags & LDLM_FL_REPLAY;
        struct lustre_handle old_hash_key;
        struct ldlm_lock *lock;
        struct ldlm_reply *reply;
        int cleanup_phase = 1;
        ENTRY;

        lock = ldlm_handle2lock(lockh);
        /* ldlm_cli_enqueue is holding a reference on this lock. */
        if (!lock) {
                LASSERT(type == LDLM_FLOCK);
                RETURN(-ENOLCK);
        }

        if (rc != ELDLM_OK) {
                LASSERT(!is_replay);
                LDLM_DEBUG(lock, "client-side enqueue END (%s)",
                           rc == ELDLM_LOCK_ABORTED ? "ABORTED" : "FAILED");
                if (rc == ELDLM_LOCK_ABORTED) {
                        /* Before we return, swab the reply */
                        reply = lustre_swab_repbuf(req, DLM_LOCKREPLY_OFF,
                                                   sizeof(*reply),
                                                   lustre_swab_ldlm_reply);
                        if (reply == NULL) {
                                CERROR("Can't unpack ldlm_reply\n");
                                rc = -EPROTO;
                        }
                        if (lvb_len) {
                                void *tmplvb;
                                tmplvb = lustre_swab_repbuf(req,
                                                            DLM_REPLY_REC_OFF,
                                                            lvb_len,
                                                            lvb_swabber);
                                if (tmplvb == NULL)
                                        GOTO(cleanup, rc = -EPROTO);
                                if (lvb != NULL)
                                        memcpy(lvb, tmplvb, lvb_len);
                        }
                }
                GOTO(cleanup, rc);
        }

        reply = lustre_swab_repbuf(req, DLM_LOCKREPLY_OFF, sizeof(*reply),
                                   lustre_swab_ldlm_reply);
        if (reply == NULL) {
                CERROR("Can't unpack ldlm_reply\n");
                GOTO(cleanup, rc = -EPROTO);
        }

        /* lock enqueued on the server */
        cleanup_phase = 0;

        lock_res_and_lock(lock);
        old_hash_key = lock->l_remote_handle;
        lock->l_remote_handle = reply->lock_handle;

        /* Key change rehash lock in per-export hash with new key */
        if (exp->exp_lock_hash)
                lustre_hash_rehash_key(exp->exp_lock_hash, &old_hash_key,
                                       &lock->l_remote_handle,
                                       &lock->l_exp_hash);

        *flags = reply->lock_flags;
        lock->l_flags |= reply->lock_flags & LDLM_INHERIT_FLAGS;
        /* move NO_TIMEOUT flag to the lock to force ldlm_lock_match()
         * to wait with no timeout as well */
        lock->l_flags |= reply->lock_flags & LDLM_FL_NO_TIMEOUT;
        unlock_res_and_lock(lock);

        CDEBUG(D_INFO, "local: %p, remote cookie: "LPX64", flags: 0x%x\n",
               lock, reply->lock_handle.cookie, *flags);

        /* If enqueue returned a blocked lock but the completion handler has
         * already run, then it fixed up the resource and we don't need to do it
         * again. */
        if ((*flags) & LDLM_FL_LOCK_CHANGED) {
                int newmode = reply->lock_desc.l_req_mode;
                LASSERT(!is_replay);
                if (newmode && newmode != lock->l_req_mode) {
                        LDLM_DEBUG(lock, "server returned different mode %s",
                                   ldlm_lockname[newmode]);
                        lock->l_req_mode = newmode;
                }

                if (memcmp(reply->lock_desc.l_resource.lr_name.name,
                          lock->l_resource->lr_name.name,
                          sizeof(struct ldlm_res_id))) {
                        CDEBUG(D_INFO, "remote intent success, locking "
                                        "("LPU64"/"LPU64"/"LPU64") instead of "
                                        "("LPU64"/"LPU64"/"LPU64")\n",
                               reply->lock_desc.l_resource.lr_name.name[0],
                               reply->lock_desc.l_resource.lr_name.name[1],
                               reply->lock_desc.l_resource.lr_name.name[2],
                               lock->l_resource->lr_name.name[0],
                               lock->l_resource->lr_name.name[1],
                               lock->l_resource->lr_name.name[2]);

                        rc = ldlm_lock_change_resource(ns, lock,
                                           reply->lock_desc.l_resource.lr_name);
                        if (rc || lock->l_resource == NULL)
                                GOTO(cleanup, rc = -ENOMEM);
                        LDLM_DEBUG(lock, "client-side enqueue, new resource");
                }
                if (with_policy)
                        if (!(type == LDLM_IBITS && !(exp->exp_connect_flags &
                                                    OBD_CONNECT_IBITS)))
                                lock->l_policy_data =
                                                 reply->lock_desc.l_policy_data;
                if (type != LDLM_PLAIN)
                        LDLM_DEBUG(lock,"client-side enqueue, new policy data");
        }

        if ((*flags) & LDLM_FL_AST_SENT ||
            /* Cancel extent locks as soon as possible on a liblustre client,
             * because it cannot handle asynchronous ASTs robustly (see
             * bug 7311). */
            (LIBLUSTRE_CLIENT && type == LDLM_EXTENT)) {
                lock_res_and_lock(lock);
                lock->l_flags |= LDLM_FL_CBPENDING | LDLM_FL_BL_AST;
                unlock_res_and_lock(lock);
                LDLM_DEBUG(lock, "enqueue reply includes blocking AST");
        }

        /* If the lock has already been granted by a completion AST, don't
         * clobber the LVB with an older one. */
        if (lvb_len && (lock->l_req_mode != lock->l_granted_mode)) {
                void *tmplvb;
                tmplvb = lustre_swab_repbuf(req, DLM_REPLY_REC_OFF, lvb_len,
                                            lvb_swabber);
                if (tmplvb == NULL)
                        GOTO(cleanup, rc = -EPROTO);
                memcpy(lock->l_lvb_data, tmplvb, lvb_len);
        }

        if (!is_replay) {
                rc = ldlm_lock_enqueue(ns, &lock, NULL, flags);
                if (lock->l_completion_ast != NULL) {
                        int err = lock->l_completion_ast(lock, *flags, NULL);
                        if (!rc)
                                rc = err;
                        if (rc && type != LDLM_FLOCK) /* bug 9425, bug 10250 */
                                cleanup_phase = 1;
                }
        }

        if (lvb_len && lvb != NULL) {
                /* Copy the LVB here, and not earlier, because the completion
                 * AST (if any) can override what we got in the reply */
                memcpy(lvb, lock->l_lvb_data, lvb_len);
        }

        EXIT;
cleanup:
        if (cleanup_phase == 1 && rc)
                failed_lock_cleanup(ns, lock, lockh, mode);
        /* Put lock 2 times, the second reference is held by ldlm_cli_enqueue */
        LDLM_LOCK_PUT(lock);
        LDLM_LOCK_PUT(lock);
        return rc;
}

/* PAGE_SIZE-512 is to allow TCP/IP and LNET headers to fit into
 * a single page on the send/receive side. XXX: 512 should be changed
 * to more adequate value. */
static inline int ldlm_req_handles_avail(struct obd_export *exp,
                                         __u32 *size, int bufcount, int off)
{
        int avail = min_t(int, LDLM_MAXREQSIZE, CFS_PAGE_SIZE - 512);

        avail -= lustre_msg_size(class_exp2cliimp(exp)->imp_msg_magic,
                                 bufcount, size);
        if (likely(avail >= 0))
                avail /= (int)sizeof(struct lustre_handle);
        else
                avail = 0;
        avail += LDLM_LOCKREQ_HANDLES - off;

        return avail;
}

static inline int ldlm_cancel_handles_avail(struct obd_export *exp)
{
        __u32 size[2] = { sizeof(struct ptlrpc_body),
                        sizeof(struct ldlm_request) };
        return ldlm_req_handles_avail(exp, size, 2, 0);
}

/* Cancel lru locks and pack them into the enqueue request. Pack there the given
 * @count locks in @cancels. */
struct ptlrpc_request *ldlm_prep_elc_req(struct obd_export *exp, int version,
                                         int opc, int bufcount, __u32 *size,
                                         int bufoff, int canceloff,
                                         struct list_head *cancels, int count)
{
        struct ldlm_namespace *ns = exp->exp_obd->obd_namespace;
        int flags, avail, to_free, pack = 0;
        struct ldlm_request *dlm = NULL;
        struct ptlrpc_request *req;
        CFS_LIST_HEAD(head);
        ENTRY;

        if (cancels == NULL)
                cancels = &head;
        if (exp_connect_cancelset(exp)) {
                /* Estimate the amount of free space in the request. */
                LASSERT(bufoff < bufcount);

                avail = ldlm_req_handles_avail(exp, size, bufcount, canceloff);
                flags = ns_connect_lru_resize(ns) ?
                        LDLM_CANCEL_LRUR : LDLM_CANCEL_AGED;
                to_free = !ns_connect_lru_resize(ns) &&
                          opc == LDLM_ENQUEUE ? 1 : 0;

                /* Cancel lru locks here _only_ if the server supports
                 * EARLY_CANCEL. Otherwise we have to send extra CANCEL
                 * rpc, what will make us slower. */
                if (avail > count)
                        count += ldlm_cancel_lru_local(ns, cancels, to_free,
                                                       avail - count, 0, flags);
                if (avail > count)
                        pack = count;
                else
                        pack = avail;
                size[bufoff] = ldlm_request_bufsize(pack, opc);
        }

        req = ptlrpc_prep_req(class_exp2cliimp(exp), version,
                              opc, bufcount, size, NULL);
        req->rq_export = class_export_get(exp);
        if (exp_connect_cancelset(exp) && req) {
                if (canceloff) {
                        dlm = lustre_msg_buf(req->rq_reqmsg, bufoff,
                                             sizeof(*dlm));
                        /* Skip first lock handler in ldlm_request_pack(),
                         * this method will incrment @lock_count according
                         * to the lock handle amount actually written to
                         * the buffer. */
                        dlm->lock_count = canceloff;
                }
                /* Pack into the request @pack lock handles. */
                ldlm_cli_cancel_list(cancels, pack, req, bufoff);
                /* Prepare and send separate cancel rpc for others. */
                ldlm_cli_cancel_list(cancels, count - pack, NULL, 0);
        } else {
                ldlm_lock_list_put(cancels, l_bl_ast, count);
        }
        RETURN(req);
}

struct ptlrpc_request *ldlm_prep_enqueue_req(struct obd_export *exp,
                                             int bufcount, __u32 *size,
                                             struct list_head *cancels,
                                             int count)
{
        return ldlm_prep_elc_req(exp, LUSTRE_DLM_VERSION, LDLM_ENQUEUE,
                                 bufcount, size, DLM_LOCKREQ_OFF,
                                 LDLM_ENQUEUE_CANCEL_OFF, cancels, count);
}

/* If a request has some specific initialisation it is passed in @reqp,
 * otherwise it is created in ldlm_cli_enqueue.
 *
 * Supports sync and async requests, pass @async flag accordingly. If a
 * request was created in ldlm_cli_enqueue and it is the async request,
 * pass it to the caller in @reqp. */
int ldlm_cli_enqueue(struct obd_export *exp, struct ptlrpc_request **reqp,
                     struct ldlm_enqueue_info *einfo, struct ldlm_res_id res_id,
                     ldlm_policy_data_t *policy, int *flags,
                     void *lvb, __u32 lvb_len, void *lvb_swabber,
                     struct lustre_handle *lockh, int async)
{
        struct ldlm_namespace *ns = exp->exp_obd->obd_namespace;
        struct ldlm_lock *lock;
        struct ldlm_request *body;
        struct ldlm_reply *reply;
        __u32 size[3] = { [MSG_PTLRPC_BODY_OFF] = sizeof(struct ptlrpc_body),
                        [DLM_LOCKREQ_OFF]     = sizeof(*body),
                        [DLM_REPLY_REC_OFF]   = lvb_len ? lvb_len :
                                                sizeof(struct ost_lvb) };
        int is_replay = *flags & LDLM_FL_REPLAY;
        int req_passed_in = 1, rc, err;
        struct ptlrpc_request *req;
        ENTRY;

        LASSERT(exp != NULL);

        /* If we're replaying this lock, just check some invariants.
         * If we're creating a new lock, get everything all setup nice. */
        if (is_replay) {
                lock = ldlm_handle2lock(lockh);
                LASSERT(lock != NULL);
                LASSERT(exp == lock->l_conn_export);
        } else {
                lock = ldlm_lock_create(ns, res_id, einfo->ei_type,
                                        einfo->ei_mode, einfo->ei_cb_bl,
                                        einfo->ei_cb_cp, einfo->ei_cb_gl,
                                        einfo->ei_cbdata, lvb_len);
                if (lock == NULL)
                        RETURN(-ENOMEM);
                /* for the local lock, add the reference */
                ldlm_lock_addref_internal(lock, einfo->ei_mode);
                ldlm_lock2handle(lock, lockh);
                lock->l_lvb_swabber = lvb_swabber;
                if (policy != NULL) {
                        /* INODEBITS_INTEROP: If the server does not support
                         * inodebits, we will request a plain lock in the
                         * descriptor (ldlm_lock2desc() below) but use an
                         * inodebits lock internally with both bits set.
                         */
                        if (einfo->ei_type == LDLM_IBITS &&
                            !(exp->exp_connect_flags & OBD_CONNECT_IBITS))
                                lock->l_policy_data.l_inodebits.bits =
                                        MDS_INODELOCK_LOOKUP |
                                        MDS_INODELOCK_UPDATE;
                        else
                                lock->l_policy_data = *policy;
                }

                if (einfo->ei_type == LDLM_EXTENT)
                        lock->l_req_extent = policy->l_extent;
                LDLM_DEBUG(lock, "client-side enqueue START");
        }

        /* lock not sent to server yet */

        if (reqp == NULL || *reqp == NULL) {
                req = ldlm_prep_enqueue_req(exp, 2, size, NULL, 0);
                if (req == NULL) {
                        failed_lock_cleanup(ns, lock, lockh, einfo->ei_mode);
                        LDLM_LOCK_PUT(lock);
                        RETURN(-ENOMEM);
                }
                req_passed_in = 0;
                if (reqp)
                        *reqp = req;
        } else {
                req = *reqp;
                LASSERTF(lustre_msg_buflen(req->rq_reqmsg, DLM_LOCKREQ_OFF) >=
                         sizeof(*body), "buflen[%d] = %d, not %d\n",
                         DLM_LOCKREQ_OFF,
                         lustre_msg_buflen(req->rq_reqmsg, DLM_LOCKREQ_OFF),
                         (int)sizeof(*body));
        }

        lock->l_conn_export = exp;
        lock->l_export = NULL;
        lock->l_blocking_ast = einfo->ei_cb_bl;

        /* Dump lock data into the request buffer */
        body = lustre_msg_buf(req->rq_reqmsg, DLM_LOCKREQ_OFF, sizeof(*body));
        ldlm_lock2desc(lock, &body->lock_desc);
        body->lock_flags = *flags;
        body->lock_handle[0] = *lockh;

        /* Continue as normal. */
        if (!req_passed_in) {
                size[DLM_LOCKREPLY_OFF] = sizeof(*reply);
                ptlrpc_req_set_repsize(req, 3, size);
        }

        /*
         * Liblustre client doesn't get extent locks, except for O_APPEND case
         * where [0, OBD_OBJECT_EOF] lock is taken, or truncate, where
         * [i_size, OBD_OBJECT_EOF] lock is taken.
         */
        LASSERT(ergo(LIBLUSTRE_CLIENT, einfo->ei_type != LDLM_EXTENT ||
                     policy->l_extent.end == OBD_OBJECT_EOF));

        if (async) {
                LASSERT(reqp != NULL);
                RETURN(0);
        }

<<<<<<< HEAD
=======
        LDLM_DEBUG(lock, "sending request");
>>>>>>> d5360e75
        rc = ptlrpc_queue_wait(req);
        err = ldlm_cli_enqueue_fini(exp, req, einfo->ei_type, policy ? 1 : 0,
                                    einfo->ei_mode, flags, lvb, lvb_len,
                                    lvb_swabber, lockh, rc);

        /* If ldlm_cli_enqueue_fini did not find the lock, we need to free
         * one reference that we took */
        if (err == -ENOLCK)
                LDLM_LOCK_PUT(lock);
        else
                rc = err;

        if (!req_passed_in && req != NULL) {
                ptlrpc_req_finished(req);
                if (reqp)
                        *reqp = NULL;
        }

        RETURN(rc);
}

static int ldlm_cli_convert_local(struct ldlm_lock *lock, int new_mode,
                                  __u32 *flags)
{
        struct ldlm_resource *res;
        int rc;
        ENTRY;
        if (ns_is_client(lock->l_resource->lr_namespace)) {
                CERROR("Trying to cancel local lock\n");
                LBUG();
        }
        LDLM_DEBUG(lock, "client-side local convert");

        res = ldlm_lock_convert(lock, new_mode, flags);
        if (res) {
                ldlm_reprocess_all(res);
                rc = 0;
        } else {
                rc = EDEADLOCK;
        }
        LDLM_DEBUG(lock, "client-side local convert handler END");
        LDLM_LOCK_PUT(lock);
        RETURN(rc);
}

/* FIXME: one of ldlm_cli_convert or the server side should reject attempted
 * conversion of locks which are on the waiting or converting queue */
/* Caller of this code is supposed to take care of lock readers/writers
   accounting */
int ldlm_cli_convert(struct lustre_handle *lockh, int new_mode, __u32 *flags)
{
        struct ldlm_request *body;
        struct ldlm_reply *reply;
        struct ldlm_lock *lock;
        struct ldlm_resource *res;
        struct ptlrpc_request *req;
        __u32 size[2] = { [MSG_PTLRPC_BODY_OFF] = sizeof(struct ptlrpc_body),
                        [DLM_LOCKREQ_OFF]     = sizeof(*body) };
        int rc;
        ENTRY;

        lock = ldlm_handle2lock(lockh);
        if (!lock) {
                LBUG();
                RETURN(-EINVAL);
        }
        *flags = 0;

        if (lock->l_conn_export == NULL)
                RETURN(ldlm_cli_convert_local(lock, new_mode, flags));

        LDLM_DEBUG(lock, "client-side convert");

        req = ptlrpc_prep_req(class_exp2cliimp(lock->l_conn_export),
                              LUSTRE_DLM_VERSION, LDLM_CONVERT, 2, size, NULL);
        if (!req)
                GOTO(out, rc = -ENOMEM);

        body = lustre_msg_buf(req->rq_reqmsg, DLM_LOCKREQ_OFF, sizeof(*body));
        body->lock_handle[0] = lock->l_remote_handle;

        body->lock_desc.l_req_mode = new_mode;
        body->lock_flags = *flags;

        size[DLM_LOCKREPLY_OFF] = sizeof(*reply);
        ptlrpc_req_set_repsize(req, 2, size);

        rc = ptlrpc_queue_wait(req);
        if (rc != ELDLM_OK)
                GOTO(out, rc);

        reply = lustre_swab_repbuf(req, DLM_LOCKREPLY_OFF, sizeof(*reply),
                                   lustre_swab_ldlm_reply);
        if (reply == NULL) {
                CERROR ("Can't unpack ldlm_reply\n");
                GOTO (out, rc = -EPROTO);
        }

        if (req->rq_status)
                GOTO(out, rc = req->rq_status);

        res = ldlm_lock_convert(lock, new_mode, &reply->lock_flags);
        if (res != NULL) {
                ldlm_reprocess_all(res);
                /* Go to sleep until the lock is granted. */
                /* FIXME: or cancelled. */
                if (lock->l_completion_ast) {
                        rc = lock->l_completion_ast(lock, LDLM_FL_WAIT_NOREPROC,
                                                    NULL);
                        if (rc)
                                GOTO(out, rc);
                }
        } else {
                rc = EDEADLOCK;
        }
        EXIT;
 out:
        LDLM_LOCK_PUT(lock);
        ptlrpc_req_finished(req);
        return rc;
}

/* Cancel locks locally.
 * Returns:
 * LDLM_FL_LOCAL_ONLY if tere is no need in a CANCEL rpc to the server;
 * LDLM_FL_CANCELING otherwise;
 * LDLM_FL_BL_AST if there is a need in a separate CANCEL rpc. */
static int ldlm_cli_cancel_local(struct ldlm_lock *lock)
{
        int rc = LDLM_FL_LOCAL_ONLY;
        ENTRY;

        if (lock->l_conn_export) {
                int local_only;

                LDLM_DEBUG(lock, "client-side cancel");
                /* Set this flag to prevent others from getting new references*/
                lock_res_and_lock(lock);
                lock->l_flags |= LDLM_FL_CBPENDING;
                local_only = (lock->l_flags &
                              (LDLM_FL_LOCAL_ONLY|LDLM_FL_CANCEL_ON_BLOCK));
                ldlm_cancel_callback(lock);
                rc = (lock->l_flags & LDLM_FL_BL_AST) ?
                        LDLM_FL_BL_AST : LDLM_FL_CANCELING;
                unlock_res_and_lock(lock);

                if (local_only) {
                        CDEBUG(D_DLMTRACE, "not sending request (at caller's "
                               "instruction)\n");
                        rc = LDLM_FL_LOCAL_ONLY;
                }
                ldlm_lock_cancel(lock);
        } else {
                if (ns_is_client(lock->l_resource->lr_namespace)) {
                        LDLM_ERROR(lock, "Trying to cancel local lock");
                        LBUG();
                }
                LDLM_DEBUG(lock, "server-side local cancel");
                ldlm_lock_cancel(lock);
                ldlm_reprocess_all(lock->l_resource);
                LDLM_DEBUG(lock, "server-side local cancel handler END");
        }

        RETURN(rc);
}

/* Pack @count locks in @head into ldlm_request buffer at the offset @off,
   of the request @req. */
static void ldlm_cancel_pack(struct ptlrpc_request *req, int off,
                             struct list_head *head, int count)
{
        struct ldlm_request *dlm;
        struct ldlm_lock *lock;
        int max, packed = 0;
        ENTRY;

        dlm = lustre_msg_buf(req->rq_reqmsg, off, sizeof(*dlm));
        LASSERT(dlm != NULL);

        /* Check the room in the request buffer. */
        max = lustre_msg_buflen(req->rq_reqmsg, off) -
                sizeof(struct ldlm_request);
        max /= sizeof(struct lustre_handle);
        max += LDLM_LOCKREQ_HANDLES;
        LASSERT(max >= dlm->lock_count + count);

        /* XXX: it would be better to pack lock handles grouped by resource.
         * so that the server cancel would call filter_lvbo_update() less
         * frequently. */
        list_for_each_entry(lock, head, l_bl_ast) {
                if (!count--)
                        break;
                LASSERT(lock->l_conn_export);
                /* Pack the lock handle to the given request buffer. */
                LDLM_DEBUG(lock, "packing");
                dlm->lock_handle[dlm->lock_count++] = lock->l_remote_handle;
                packed++;
        }
        CDEBUG(D_DLMTRACE, "%d locks packed\n", packed);
        EXIT;
}

/* Prepare and send a batched cancel rpc, it will include count lock handles
 * of locks given in @head. */
int ldlm_cli_cancel_req(struct obd_export *exp,
                        struct list_head *cancels, int count)
{
        struct ptlrpc_request *req = NULL;
<<<<<<< HEAD
        __u32 size[2] = { [MSG_PTLRPC_BODY_OFF] = sizeof(struct ptlrpc_body),
                        [DLM_LOCKREQ_OFF]     = sizeof(struct ldlm_request) };
=======
        struct ldlm_request *body;
        __u32 size[2] = { [MSG_PTLRPC_BODY_OFF] = sizeof(struct ptlrpc_body),
                        [DLM_LOCKREQ_OFF]     = sizeof(*body) };
>>>>>>> d5360e75
        struct obd_import *imp;
        int free, sent = 0;
        int rc = 0;
        ENTRY;

        LASSERT(exp != NULL);
        LASSERT(count > 0);

        OBD_FAIL_TIMEOUT(OBD_FAIL_LDLM_PAUSE_CANCEL, obd_fail_val);

        if (OBD_FAIL_CHECK(OBD_FAIL_LDLM_CANCEL_RACE))
                RETURN(count);

        free = ldlm_req_handles_avail(exp, size, 2, 0);
        if (count > free)
                count = free;

        size[DLM_LOCKREQ_OFF] = ldlm_request_bufsize(count, LDLM_CANCEL);
        while (1) {
                imp = class_exp2cliimp(exp);
                if (imp == NULL || imp->imp_invalid) {
                        CDEBUG(D_DLMTRACE,
                               "skipping cancel on invalid import %p\n", imp);
                        RETURN(count);
                }

                req = ptlrpc_prep_req(imp, LUSTRE_DLM_VERSION, LDLM_CANCEL, 2,
                                      size, NULL);
                if (!req)
                        GOTO(out, rc = -ENOMEM);

                req->rq_no_resend = 1;
                req->rq_no_delay = 1;

                req->rq_request_portal = LDLM_CANCEL_REQUEST_PORTAL;
                req->rq_reply_portal = LDLM_CANCEL_REPLY_PORTAL;
                ptlrpc_at_set_req_timeout(req);

<<<<<<< HEAD
                /*
                body = lustre_msg_buf(req->rq_reqmsg, DLM_LOCKREQ_OFF,
                                      sizeof(*body));
                */
=======
                body = lustre_msg_buf(req->rq_reqmsg, DLM_LOCKREQ_OFF,
                                      sizeof(*body));
>>>>>>> d5360e75
                ldlm_cancel_pack(req, DLM_LOCKREQ_OFF, cancels, count);

                ptlrpc_req_set_repsize(req, 1, NULL);
                rc = ptlrpc_queue_wait(req);

                if (rc == ESTALE) {
                        CDEBUG(D_DLMTRACE, "client/server (nid %s) "
                               "out of sync -- not fatal\n",
                               libcfs_nid2str(req->rq_import->
                                              imp_connection->c_peer.nid));
                        rc = 0;
                } else if (rc == -ETIMEDOUT && /* check there was no reconnect*/
                           req->rq_import_generation == imp->imp_generation) {
                        ptlrpc_req_finished(req);
                        continue;
                } else if (rc != ELDLM_OK) {
                        CERROR("Got rc %d from cancel RPC: canceling "
                               "anyway\n", rc);
                        break;
                }
                sent = count;
                break;
        }

        ptlrpc_req_finished(req);
        EXIT;
out:
        return sent ? sent : rc;
}

static inline struct ldlm_pool *ldlm_imp2pl(struct obd_import *imp)
{
        LASSERT(imp != NULL);
        return &imp->imp_obd->obd_namespace->ns_pool;
}

int ldlm_cli_update_pool(struct ptlrpc_request *req)
{
        struct obd_device *obd;
        __u64 old_slv, new_slv;
        __u32 new_limit;
        ENTRY;

        if (unlikely(!req->rq_import || !req->rq_import->imp_obd ||
                     !imp_connect_lru_resize(req->rq_import)))
        {
                /*
                 * Do nothing for corner cases.
                 */
                RETURN(0);
        }

        /*
         * In some cases RPC may contain slv and limit zeroed out. This is
         * the case when server does not support lru resize feature. This is
         * also possible in some recovery cases when server side reqs have no
         * ref to obd export and thus access to server side namespace is no
         * possible.
         */
        if (lustre_msg_get_slv(req->rq_repmsg) == 0 ||
            lustre_msg_get_limit(req->rq_repmsg) == 0) {
                DEBUG_REQ(D_HA, req, "Zero SLV or Limit found "
                          "(SLV: "LPU64", Limit: %u)",
                          lustre_msg_get_slv(req->rq_repmsg),
                          lustre_msg_get_limit(req->rq_repmsg));
                RETURN(0);
        }

        new_limit = lustre_msg_get_limit(req->rq_repmsg);
        new_slv = lustre_msg_get_slv(req->rq_repmsg);
        obd = req->rq_import->imp_obd;

        /*
         * Set new SLV and Limit to obd fields to make accessible for pool
         * thread. We do not access obd_namespace and pool directly here
         * as there is no reliable way to make sure that they are still
         * alive in cleanup time. Evil races are possible which may cause
         * oops in that time.
         */
        write_lock(&obd->obd_pool_lock);
        old_slv = obd->obd_pool_slv;
        obd->obd_pool_slv = new_slv;
        obd->obd_pool_limit = new_limit;
        write_unlock(&obd->obd_pool_lock);

        RETURN(0);
}
EXPORT_SYMBOL(ldlm_cli_update_pool);

int ldlm_cli_cancel(struct lustre_handle *lockh)
{
        struct ldlm_namespace *ns;
        int avail, flags, count = 1, rc = 0;
        struct ldlm_lock *lock;
        CFS_LIST_HEAD(cancels);
        ENTRY;

        /* concurrent cancels on the same handle can happen */
        lock = __ldlm_handle2lock(lockh, LDLM_FL_CANCELING);
        if (lock == NULL) {
                LDLM_DEBUG_NOLOCK("lock is already being destroyed\n");
                RETURN(0);
        }

        rc = ldlm_cli_cancel_local(lock);
        if (rc < 0 || rc == LDLM_FL_LOCAL_ONLY) {
                LDLM_LOCK_PUT(lock);
                RETURN(rc < 0 ? rc : 0);
        }
        /* Even if the lock is marked as LDLM_FL_BL_AST, this is a LDLM_CANCEL
         * rpc which goes to canceld portal, so we can cancel other lru locks
         * here and send them all as one LDLM_CANCEL rpc. */
        LASSERT(list_empty(&lock->l_bl_ast));
        list_add(&lock->l_bl_ast, &cancels);

        if (exp_connect_cancelset(lock->l_conn_export)) {
                avail = ldlm_cancel_handles_avail(lock->l_conn_export);
                LASSERT(avail > 0);

                ns = lock->l_resource->lr_namespace;
                flags = ns_connect_lru_resize(ns) ?
                        LDLM_CANCEL_LRUR : LDLM_CANCEL_AGED;
                count += ldlm_cancel_lru_local(ns, &cancels, 0, avail - 1,
                                               LDLM_FL_BL_AST, flags);
        }
        ldlm_cli_cancel_list(&cancels, count, NULL, 0);
        RETURN(0);
}

/* XXX until we will have compound requests and can cut cancels from generic rpc
 * we need send cancels with LDLM_FL_BL_AST flag as separate rpc */
static int ldlm_cancel_list(struct list_head *cancels, int count, int flags)
{
        CFS_LIST_HEAD(head);
        struct ldlm_lock *lock, *next;
        int left = 0, bl_ast = 0, rc;

        left = count;
        list_for_each_entry_safe(lock, next, cancels, l_bl_ast) {
                if (left-- == 0)
                        break;

                if (flags & LDLM_FL_LOCAL_ONLY) {
                        rc = LDLM_FL_LOCAL_ONLY;
                        ldlm_lock_cancel(lock);
                } else {
                        rc = ldlm_cli_cancel_local(lock);
                }
                if (!(flags & LDLM_FL_BL_AST) && (rc == LDLM_FL_BL_AST)) {
                        LDLM_DEBUG(lock, "Cancel lock separately");
                        list_del_init(&lock->l_bl_ast);
                        list_add(&lock->l_bl_ast, &head);
                        bl_ast ++;
                        continue;
                }
                if (rc == LDLM_FL_LOCAL_ONLY) {
                        /* CANCEL RPC should not be sent to server. */
                        list_del_init(&lock->l_bl_ast);
                        LDLM_LOCK_PUT(lock);
                        count--;
                }

        }
        if (bl_ast > 0) {
                count -= bl_ast;
                ldlm_cli_cancel_list(&head, bl_ast, NULL, 0);
        }

        RETURN(count);
}

<<<<<<< HEAD
/* cancel as many locks as possible w/o sending any rpcs (e.g. to write back
 * dirty data, to close a file, ...) or waiting for any rpcs in-flight (e.g.
 * readahead requests, ...) */
static ldlm_policy_res_t ldlm_cancel_no_wait_policy(struct ldlm_namespace *ns,
                                                    struct ldlm_lock *lock,
                                                    int unused, int added,
                                                    int count)
{
        ldlm_policy_res_t result = LDLM_POLICY_CANCEL_LOCK;
        ldlm_cancel_for_recovery cb = ns->ns_cancel_for_recovery;
        check_res_locked(lock->l_resource);

        /* don't check added & count since we want to process all locks
         * from unused list */
        switch (lock->l_resource->lr_type) {
                case LDLM_EXTENT:
                case LDLM_IBITS:
                        if (cb && cb(lock))
                                break;
                default:
                        result = LDLM_POLICY_SKIP_LOCK;
                        break;
        }

        RETURN(result);
=======
/* Return 1 to stop lru processing and keep current lock cached. Return zero
 * otherwise. */
static ldlm_policy_res_t ldlm_cancel_shrink_policy(struct ldlm_namespace *ns,
                                                   struct ldlm_lock *lock,
                                                   int unused, int added,
                                                   int count)
{
        int lock_cost;
        __u64 page_nr;

        /* Stop lru processing when we reached passed @count or checked all
         * locks in lru. */
        if (count && added >= count)
                return LDLM_POLICY_KEEP_LOCK;

        if (lock->l_resource->lr_type == LDLM_EXTENT) {
                struct ldlm_extent *l_extent;

                /* For all extent locks cost is 1 + number of pages in
                 * their extent. */
                l_extent = &lock->l_policy_data.l_extent;
                page_nr = (l_extent->end - l_extent->start);
                do_div(page_nr, CFS_PAGE_SIZE);

#ifdef __KERNEL__
                /* XXX: In fact this is evil hack, we can't access inode
                 * here. For doing it right we need somehow to have number
                 * of covered by lock. This should be fixed later when 10718
                 * is landed. */
                if (lock->l_ast_data != NULL) {
                        struct inode *inode = lock->l_ast_data;
                        if (page_nr > inode->i_mapping->nrpages)
                                page_nr = inode->i_mapping->nrpages;
                }
#endif
                lock_cost = 1 + page_nr;
        } else {
                /* For all locks which are not extent ones cost is 1 */
                lock_cost = 1;
        }

        /* Keep all expensive locks in lru for the memory pressure time
         * cancel policy. They anyways may be canceled by lru resize
         * pplicy if they have not small enough CLV. */
        return lock_cost > ns->ns_shrink_thumb ?
                LDLM_POLICY_KEEP_LOCK : LDLM_POLICY_CANCEL_LOCK;
>>>>>>> d5360e75
}

/* Return 1 to stop lru processing and keep current lock cached. Return zero
 * otherwise. */
static ldlm_policy_res_t ldlm_cancel_lrur_policy(struct ldlm_namespace *ns,
                                                 struct ldlm_lock *lock,
                                                 int unused, int added,
                                                 int count)
{
        cfs_time_t cur = cfs_time_current();
        struct ldlm_pool *pl = &ns->ns_pool;
        __u64 slv, lvf, lv;
        cfs_time_t la;

        /* Stop lru processing when we reached passed @count or checked all
         * locks in lru. */
        if (count && added >= count)
                return LDLM_POLICY_KEEP_LOCK;

        slv = ldlm_pool_get_slv(pl);
        lvf = ldlm_pool_get_lvf(pl);

        la = cfs_duration_sec(cfs_time_sub(cur,
                              lock->l_last_used));

        /* Stop when slv is not yet come from server or
         * lv is smaller than it is. */
        lv = lvf * la * unused;

        /* Inform pool about current CLV to see it via proc. */
        ldlm_pool_set_clv(pl, lv);
        return (slv == 1 || lv < slv) ?
                LDLM_POLICY_KEEP_LOCK : LDLM_POLICY_CANCEL_LOCK;
}

/* Return 1 to stop lru processing and keep current lock cached. Return zero
 * otherwise. */
static ldlm_policy_res_t ldlm_cancel_passed_policy(struct ldlm_namespace *ns,
                                                   struct ldlm_lock *lock,
                                                   int unused, int added,
                                                   int count)
{
        /* Stop lru processing when we reached passed @count or checked all
         * locks in lru. */
        return (added >= count) ?
                LDLM_POLICY_KEEP_LOCK : LDLM_POLICY_CANCEL_LOCK;
}

/* Return 1 to stop lru processing and keep current lock cached. Return zero
 * otherwise. */
static ldlm_policy_res_t ldlm_cancel_aged_policy(struct ldlm_namespace *ns,
                                                 struct ldlm_lock *lock,
                                                 int unused, int added,
                                                 int count)
{
        /* Stop lru processing if young lock is found and we reached passed
         * @count. */
        return ((added >= count) &&
                cfs_time_before(cfs_time_current(),
                                cfs_time_add(lock->l_last_used,
                                             ns->ns_max_age))) ?
                LDLM_POLICY_KEEP_LOCK : LDLM_POLICY_CANCEL_LOCK;
}

/* Return 1 to stop lru processing and keep current lock cached. Return zero
 * otherwise. */
static ldlm_policy_res_t ldlm_cancel_default_policy(struct ldlm_namespace *ns,
                                                    struct ldlm_lock *lock,
                                                    int unused, int added,
                                                    int count)
{
        /* Stop lru processing when we reached passed @count or checked all
         * locks in lru. */
        return (added >= count) ?
                LDLM_POLICY_KEEP_LOCK : LDLM_POLICY_CANCEL_LOCK;
}

typedef ldlm_policy_res_t (*ldlm_cancel_lru_policy_t)(struct ldlm_namespace *,
                                                      struct ldlm_lock *, int,
                                                      int, int);

static ldlm_cancel_lru_policy_t
ldlm_cancel_lru_policy(struct ldlm_namespace *ns, int flags)
{
        if (flags & LDLM_CANCEL_NO_WAIT)
                return ldlm_cancel_no_wait_policy;

        if (ns_connect_lru_resize(ns)) {
                if (flags & LDLM_CANCEL_SHRINK)
                        /* We kill passed number of old locks. */
                        return ldlm_cancel_passed_policy;
                else if (flags & LDLM_CANCEL_LRUR)
                        return ldlm_cancel_lrur_policy;
                else if (flags & LDLM_CANCEL_PASSED)
                        return ldlm_cancel_passed_policy;
        } else {
                if (flags & LDLM_CANCEL_AGED)
                        return ldlm_cancel_aged_policy;
        }

        return ldlm_cancel_default_policy;
}

/* - Free space in lru for @count new locks,
 *   redundant unused locks are canceled locally;
 * - also cancel locally unused aged locks;
 * - do not cancel more than @max locks;
 * - GET the found locks and add them into the @cancels list.
 *
 * A client lock can be added to the l_bl_ast list only when it is
 * marked LDLM_FL_CANCELING. Otherwise, somebody is already doing CANCEL.
 * There are the following use cases: ldlm_cancel_resource_local(),
 * ldlm_cancel_lru_local() and ldlm_cli_cancel(), which check&set this
 * flag properly. As any attempt to cancel a lock rely on this flag,
 * l_bl_ast list is accessed later without any special locking.
 *
 * Calling policies for enabled lru resize:
 * ----------------------------------------
 * flags & LDLM_CANCEL_LRUR - use lru resize policy (SLV from server) to
 *                            cancel not more than @count locks;
 *
 * flags & LDLM_CANCEL_PASSED - cancel @count number of old locks (located at
 *                              the beginning of lru list);
 *
 * flags & LDLM_CANCEL_SHRINK - cancel not more than @count locks according to
 *                              memory pressre policy function;
 *
 * flags & LDLM_CANCEL_AGED -   cancel locks according to "aged policy".
<<<<<<< HEAD
 *
 * flags & LDLM_CANCEL_NO_WAIT - cancel as many unused locks as possible
 *                               (typically before replaying locks) w/o
 *                               sending any rpcs or waiting for any
 *                               outstanding rpc to complete
=======
>>>>>>> d5360e75
 */
int ldlm_cancel_lru_local(struct ldlm_namespace *ns, struct list_head *cancels,
                          int count, int max, int cancel_flags, int flags)
{
        ldlm_cancel_lru_policy_t pf;
        struct ldlm_lock *lock, *next;
        int added = 0, unused, remained;
        ENTRY;

        spin_lock(&ns->ns_unused_lock);
        unused = ns->ns_nr_unused;
        remained = unused;

        if (!ns_connect_lru_resize(ns))
                count += unused - ns->ns_max_unused;

        pf = ldlm_cancel_lru_policy(ns, flags);
        LASSERT(pf != NULL);

        while (!list_empty(&ns->ns_unused_list)) {
                ldlm_policy_res_t result;

                /* Are all unused locks checked? */
                if (remained-- <= 0)
                        break;

                /* For any flags, stop scanning if @max is reached. */
                if (max && added >= max)
                        break;

                list_for_each_entry_safe(lock, next, &ns->ns_unused_list, l_lru){
                        /* No locks which got blocking requests. */
                        LASSERT(!(lock->l_flags & LDLM_FL_BL_AST));

                        /* Somebody is already doing CANCEL. No need in this
                         * lock in lru, do not traverse it again. */
                        if (!(lock->l_flags & LDLM_FL_CANCELING))
                                break;

                        ldlm_lock_remove_from_lru_nolock(lock);
                }
                if (&lock->l_lru == &ns->ns_unused_list)
                        break;

<<<<<<< HEAD
                LDLM_LOCK_GET(lock); /* dropped by bl thread */
                spin_unlock(&ns->ns_unused_lock);

                lock_res_and_lock(lock);
=======
>>>>>>> d5360e75
                /* Pass the lock through the policy filter and see if it
                 * should stay in lru.
                 *
                 * Even for shrinker policy we stop scanning if
                 * we find a lock that should stay in the cache.
                 * We should take into account lock age anyway
                 * as new lock even if it is small of weight is
                 * valuable resource.
                 *
                 * That is, for shrinker policy we drop only
                 * old locks, but additionally chose them by
                 * their weight. Big extent locks will stay in
                 * the cache. */
<<<<<<< HEAD
                result = pf(ns, lock, unused, added, count);
                if (result == LDLM_POLICY_KEEP_LOCK) {
                        unlock_res_and_lock(lock);
                        LDLM_LOCK_PUT(lock);
                        spin_lock(&ns->ns_unused_lock);
                        break;
                }
                if (result == LDLM_POLICY_SKIP_LOCK) {
                        unlock_res_and_lock(lock);
                        LDLM_LOCK_PUT(lock);
                        spin_lock(&ns->ns_unused_lock);
                        continue;
                }
=======
                if (pf(ns, lock, unused, added, count) == LDLM_POLICY_KEEP_LOCK)
                        break;

                LDLM_LOCK_GET(lock); /* dropped by bl thread */
                spin_unlock(&ns->ns_unused_lock);
>>>>>>> d5360e75

                /* Check flags again under the lock. */
                if ((lock->l_flags & LDLM_FL_CANCELING) ||
                    (ldlm_lock_remove_from_lru(lock) == 0)) {
                        /* other thread is removing lock from lru or
                         * somebody is already doing CANCEL or
                         * there is a blocking request which will send
                         * cancel by itseft or the lock is matched
                         * is already not unused. */
                        unlock_res_and_lock(lock);
                        LDLM_LOCK_PUT(lock);
                        spin_lock(&ns->ns_unused_lock);
                        continue;
                }
                LASSERT(!lock->l_readers && !lock->l_writers);

                /* If we have chosen to cancel this lock voluntarily, we
                 * better send cancel notification to server, so that it
                 * frees appropriate state. This might lead to a race
                 * where while we are doing cancel here, server is also
                 * silently cancelling this lock. */
                lock->l_flags &= ~LDLM_FL_CANCEL_ON_BLOCK;

                /* Setting the CBPENDING flag is a little misleading,
                 * but prevents an important race; namely, once
                 * CBPENDING is set, the lock can accumulate no more
                 * readers/writers. Since readers and writers are
                 * already zero here, ldlm_lock_decref() won't see
                 * this flag and call l_blocking_ast */
                lock->l_flags |= LDLM_FL_CBPENDING | LDLM_FL_CANCELING;

                /* We can't re-add to l_lru as it confuses the
                 * refcounting in ldlm_lock_remove_from_lru() if an AST
                 * arrives after we drop ns_lock below. We use l_bl_ast
                 * and can't use l_pending_chain as it is used both on
                 * server and client nevertheless bug 5666 says it is
                 * used only on server */
                LASSERT(list_empty(&lock->l_bl_ast));
                list_add(&lock->l_bl_ast, cancels);
                unlock_res_and_lock(lock);
                spin_lock(&ns->ns_unused_lock);
                added++;
                unused--;
        }
        spin_unlock(&ns->ns_unused_lock);
        RETURN(ldlm_cancel_list(cancels, added, cancel_flags));
}

<<<<<<< HEAD
=======
/* Returns number of locks which could be canceled next time when
 * ldlm_cancel_lru() is called. Used from locks pool shrinker. */
int ldlm_cancel_lru_estimate(struct ldlm_namespace *ns,
                             int count, int max, int flags)
{
        ldlm_cancel_lru_policy_t pf;
        struct ldlm_lock *lock;
        int added = 0, unused;
        ENTRY;

        pf = ldlm_cancel_lru_policy(ns, flags);
        LASSERT(pf != NULL);
        spin_lock(&ns->ns_unused_lock);
        unused = ns->ns_nr_unused;

        list_for_each_entry(lock, &ns->ns_unused_list, l_lru) {
                /* For any flags, stop scanning if @max is reached. */
                if (max && added >= max)
                        break;

                /* Somebody is already doing CANCEL or there is a
                 * blocking request will send cancel. Let's not count
                 * this lock. */
                if ((lock->l_flags & LDLM_FL_CANCELING) ||
                    (lock->l_flags & LDLM_FL_BL_AST))
                        continue;

                /* Pass the lock through the policy filter and see if it
                 * should stay in lru. */
                if (pf(ns, lock, unused, added, count) == LDLM_POLICY_KEEP_LOCK)
                        break;

                added++;
                unused--;
        }
        spin_unlock(&ns->ns_unused_lock);
        RETURN(added);
}

>>>>>>> d5360e75
/* when called with LDLM_ASYNC the blocking callback will be handled
 * in a thread and this function will return after the thread has been
 * asked to call the callback.  when called with LDLM_SYNC the blocking
 * callback will be performed in this function. */
int ldlm_cancel_lru(struct ldlm_namespace *ns, int nr, ldlm_sync_t sync,
                    int flags)
{
        CFS_LIST_HEAD(cancels);
        int count, rc;
        ENTRY;

#ifndef __KERNEL__
        sync = LDLM_SYNC; /* force to be sync in user space */
#endif
        count = ldlm_cancel_lru_local(ns, &cancels, nr, 0, 0, flags);
        if (sync == LDLM_ASYNC) {
                rc = ldlm_bl_to_thread_list(ns, NULL, &cancels, count);
                if (rc == 0)
                        RETURN(count);
        }

        /* If an error occured in ASYNC mode, or this is SYNC mode,
         * cancel the list. */
        ldlm_cli_cancel_list(&cancels, count, NULL, 0);
        RETURN(count);
}

/* Find and cancel locally unused locks found on resource, matched to the
 * given policy, mode. GET the found locks and add them into the @cancels
 * list. */
int ldlm_cancel_resource_local(struct ldlm_resource *res,
                               struct list_head *cancels,
                               ldlm_policy_data_t *policy,
                               ldlm_mode_t mode, int lock_flags,
                               int cancel_flags, void *opaque)
{
        struct ldlm_lock *lock;
        int count = 0;
        ENTRY;

        lock_res(res);
        list_for_each_entry(lock, &res->lr_granted, l_res_link) {
                if (opaque != NULL && lock->l_ast_data != opaque) {
                        LDLM_ERROR(lock, "data %p doesn't match opaque %p",
                                   lock->l_ast_data, opaque);
                        //LBUG();
                        continue;
                }

                if (lock->l_readers || lock->l_writers) {
                        if (cancel_flags & LDLM_FL_WARN) {
                                LDLM_ERROR(lock, "lock in use");
                                //LBUG();
                        }
                        continue;
                }

                /* If somebody is already doing CANCEL, or blocking ast came,
                 * skip this lock. */
                if (lock->l_flags & LDLM_FL_BL_AST ||
                    lock->l_flags & LDLM_FL_CANCELING)
                        continue;

                if (lockmode_compat(lock->l_granted_mode, mode))
                        continue;

                /* If policy is given and this is IBITS lock, add to list only
                 * those locks that match by policy. */
                if (policy && (lock->l_resource->lr_type == LDLM_IBITS) &&
                    !(lock->l_policy_data.l_inodebits.bits &
                      policy->l_inodebits.bits))
                        continue;

                /* See CBPENDING comment in ldlm_cancel_lru */
                lock->l_flags |= LDLM_FL_CBPENDING | LDLM_FL_CANCELING |
                        lock_flags;

                LASSERT(list_empty(&lock->l_bl_ast));
                list_add(&lock->l_bl_ast, cancels);
                LDLM_LOCK_GET(lock);
                count++;
        }
        unlock_res(res);

        /* Handle only @count inserted locks. */
        RETURN(ldlm_cancel_list(cancels, count, cancel_flags));
}

/* If @req is NULL, send CANCEL request to server with handles of locks
 * in the @cancels. If EARLY_CANCEL is not supported, send CANCEL requests
 * separately per lock.
 * If @req is not NULL, put handles of locks in @cancels into the request
 * buffer at the offset @off.
 * Destroy @cancels at the end. */
int ldlm_cli_cancel_list(struct list_head *cancels, int count,
                         struct ptlrpc_request *req, int off)
{
        struct ldlm_lock *lock;
        int res = 0;
        ENTRY;

        if (list_empty(cancels) || count == 0)
                RETURN(0);

        while (count) {
                LASSERT(!list_empty(cancels));
                lock = list_entry(cancels->next, struct ldlm_lock, l_bl_ast);
                LASSERT(lock->l_conn_export);

                if (exp_connect_cancelset(lock->l_conn_export)) {
                        res = count;
                        if (req)
                                ldlm_cancel_pack(req, off, cancels, count);
                        else
                                res = ldlm_cli_cancel_req(lock->l_conn_export,
                                                          cancels, count);
                } else {
                        res = ldlm_cli_cancel_req(lock->l_conn_export,
                                                  cancels, 1);
                }

                if (res < 0) {
                        CERROR("ldlm_cli_cancel_list: %d\n", res);
                        res = count;
                }

                count -= res;
                ldlm_lock_list_put(cancels, l_bl_ast, res);
        }
        RETURN(0);
}

static int ldlm_cli_cancel_unused_resource(struct ldlm_namespace *ns,
                                           struct ldlm_res_id res_id,
                                           int flags, void *opaque)
{
        struct ldlm_resource *res;
        CFS_LIST_HEAD(cancels);
        int count;
        int rc;
        ENTRY;

        res = ldlm_resource_get(ns, NULL, res_id, 0, 0);
        if (res == NULL) {
                /* This is not a problem. */
                CDEBUG(D_INFO, "No resource "LPU64"\n", res_id.name[0]);
                RETURN(0);
        }

        count = ldlm_cancel_resource_local(res, &cancels, NULL, LCK_MINMODE,
                                           0, flags, opaque);
        rc = ldlm_cli_cancel_list(&cancels, count, NULL, 0);
        if (rc != ELDLM_OK)
                CERROR("ldlm_cli_cancel_unused_resource: %d\n", rc);

        ldlm_resource_putref(res);
        RETURN(0);
}

static inline int have_no_nsresource(struct ldlm_namespace *ns)
{
        int no_resource = 0;

        spin_lock(&ns->ns_hash_lock);
        if (ns->ns_resources == 0)
                no_resource = 1;
        spin_unlock(&ns->ns_hash_lock);

        RETURN(no_resource);
}

/* Cancel all locks on a namespace (or a specific resource, if given)
 * that have 0 readers/writers.
 *
 * If flags & LDLM_FL_LOCAL_ONLY, throw the locks away without trying
 * to notify the server. */
int ldlm_cli_cancel_unused(struct ldlm_namespace *ns,
                           struct ldlm_res_id *res_id, int flags, void *opaque)
{
        int i;
        ENTRY;

        if (ns == NULL)
                RETURN(ELDLM_OK);

        if (res_id)
                RETURN(ldlm_cli_cancel_unused_resource(ns, *res_id, flags,
                                                       opaque));

        spin_lock(&ns->ns_hash_lock);
        for (i = 0; i < RES_HASH_SIZE; i++) {
                struct list_head *tmp;
                tmp = ns->ns_hash[i].next;
                while (tmp != &(ns->ns_hash[i])) {
                        struct ldlm_resource *res;
                        int rc;

                        res = list_entry(tmp, struct ldlm_resource, lr_hash);
                        ldlm_resource_getref(res);
                        spin_unlock(&ns->ns_hash_lock);

                        rc = ldlm_cli_cancel_unused_resource(ns, res->lr_name,
                                                             flags, opaque);

                        if (rc)
                                CERROR("ldlm_cli_cancel_unused ("LPU64"): %d\n",
                                       res->lr_name.name[0], rc);

                        spin_lock(&ns->ns_hash_lock);
                        tmp = tmp->next;
                        ldlm_resource_putref_locked(res);
                }
        }
        spin_unlock(&ns->ns_hash_lock);

        RETURN(ELDLM_OK);
}

/* join/split resource locks to/from lru list */
int ldlm_cli_join_lru(struct ldlm_namespace *ns,
                      struct ldlm_res_id *res_id, int join)
{
        struct ldlm_resource *res;
        struct ldlm_lock *lock, *n;
        int count = 0;
        ENTRY;

        LASSERT(ns_is_client(ns));

        res = ldlm_resource_get(ns, NULL, *res_id, LDLM_EXTENT, 0);
        if (res == NULL)
                RETURN(count);
        LASSERT(res->lr_type == LDLM_EXTENT);

        lock_res(res);
        if (!join)
                goto split;

        list_for_each_entry_safe (lock, n, &res->lr_granted, l_res_link) {
                if (list_empty(&lock->l_lru) &&
                    !lock->l_readers && !lock->l_writers &&
                    !(lock->l_flags & LDLM_FL_LOCAL) &&
                    !(lock->l_flags & LDLM_FL_CBPENDING) &&
                    !(lock->l_flags & LDLM_FL_BL_AST)) {
                        ldlm_lock_add_to_lru(lock);
                        lock->l_flags &= ~LDLM_FL_NO_LRU;
                        LDLM_DEBUG(lock, "join lock to lru");
                        count++;
                }
        }
        goto unlock;
split:
        spin_lock(&ns->ns_unused_lock);
        list_for_each_entry_safe (lock, n, &ns->ns_unused_list, l_lru) {
                if (lock->l_resource == res) {
                        ldlm_lock_remove_from_lru_nolock(lock);
                        lock->l_flags |= LDLM_FL_NO_LRU;
                        LDLM_DEBUG(lock, "split lock from lru");
                        count++;
                }
        }
        spin_unlock(&ns->ns_unused_lock);
unlock:
        unlock_res(res);
        ldlm_resource_putref(res);
        RETURN(count);
}

/* Lock iterators. */

int ldlm_resource_foreach(struct ldlm_resource *res, ldlm_iterator_t iter,
                          void *closure)
{
        struct list_head *tmp, *next;
        struct ldlm_lock *lock;
        int rc = LDLM_ITER_CONTINUE;

        ENTRY;

        if (!res)
                RETURN(LDLM_ITER_CONTINUE);

        lock_res(res);
        list_for_each_safe(tmp, next, &res->lr_granted) {
                lock = list_entry(tmp, struct ldlm_lock, l_res_link);

                if (iter(lock, closure) == LDLM_ITER_STOP)
                        GOTO(out, rc = LDLM_ITER_STOP);
        }

        list_for_each_safe(tmp, next, &res->lr_converting) {
                lock = list_entry(tmp, struct ldlm_lock, l_res_link);

                if (iter(lock, closure) == LDLM_ITER_STOP)
                        GOTO(out, rc = LDLM_ITER_STOP);
        }

        list_for_each_safe(tmp, next, &res->lr_waiting) {
                lock = list_entry(tmp, struct ldlm_lock, l_res_link);

                if (iter(lock, closure) == LDLM_ITER_STOP)
                        GOTO(out, rc = LDLM_ITER_STOP);
        }
 out:
        unlock_res(res);
        RETURN(rc);
}

struct iter_helper_data {
        ldlm_iterator_t iter;
        void *closure;
};

static int ldlm_iter_helper(struct ldlm_lock *lock, void *closure)
{
        struct iter_helper_data *helper = closure;
        return helper->iter(lock, helper->closure);
}

static int ldlm_res_iter_helper(struct ldlm_resource *res, void *closure)
{
        return ldlm_resource_foreach(res, ldlm_iter_helper, closure);
}

int ldlm_namespace_foreach(struct ldlm_namespace *ns, ldlm_iterator_t iter,
                           void *closure)
{
        struct iter_helper_data helper = { iter: iter, closure: closure };
        return ldlm_namespace_foreach_res(ns, ldlm_res_iter_helper, &helper);
}

int ldlm_namespace_foreach_res(struct ldlm_namespace *ns,
                               ldlm_res_iterator_t iter, void *closure)
{
        int i, rc = LDLM_ITER_CONTINUE;
        struct ldlm_resource *res;
        struct list_head *tmp;

        ENTRY;
        spin_lock(&ns->ns_hash_lock);
        for (i = 0; i < RES_HASH_SIZE; i++) {
                tmp = ns->ns_hash[i].next;
                while (tmp != &(ns->ns_hash[i])) {
                        res = list_entry(tmp, struct ldlm_resource, lr_hash);
                        ldlm_resource_getref(res);
                        spin_unlock(&ns->ns_hash_lock);

                        rc = iter(res, closure);

                        spin_lock(&ns->ns_hash_lock);
                        tmp = tmp->next;
                        ldlm_resource_putref_locked(res);
                        if (rc == LDLM_ITER_STOP)
                                GOTO(out, rc);
                }
        }
 out:
        spin_unlock(&ns->ns_hash_lock);
        RETURN(rc);
}

/* non-blocking function to manipulate a lock whose cb_data is being put away.*/
void ldlm_resource_iterate(struct ldlm_namespace *ns, struct ldlm_res_id *res_id,
                           ldlm_iterator_t iter, void *data)
{
        struct ldlm_resource *res;
        ENTRY;

        if (ns == NULL) {
                CERROR("must pass in namespace\n");
                LBUG();
        }

        res = ldlm_resource_get(ns, NULL, *res_id, 0, 0);
        if (res == NULL) {
                EXIT;
                return;
        }

        ldlm_resource_foreach(res, iter, data);
        ldlm_resource_putref(res);
        EXIT;
}

/* Lock replay */

static int ldlm_chain_lock_for_replay(struct ldlm_lock *lock, void *closure)
{
        struct list_head *list = closure;

        /* we use l_pending_chain here, because it's unused on clients. */
        LASSERTF(list_empty(&lock->l_pending_chain),"lock %p next %p prev %p\n",
                 lock, &lock->l_pending_chain.next,&lock->l_pending_chain.prev);
        /* bug 9573: don't replay locks left after eviction, or
         * bug 17614: locks being actively cancelled. Get a reference
         * on a lock so that it does not disapear under us (e.g. due to cancel)
         */
        if (!(lock->l_flags & (LDLM_FL_FAILED|LDLM_FL_CANCELING))) {
                list_add(&lock->l_pending_chain, list);
                LDLM_LOCK_GET(lock);
        }

        return LDLM_ITER_CONTINUE;
}

static int replay_lock_interpret(struct ptlrpc_request *req,
<<<<<<< HEAD
                                 void *data, int rc)
=======
                                 struct ldlm_async_args *aa, int rc)
>>>>>>> d5360e75
{
        struct ldlm_async_args *aa = data;
        struct lustre_handle  old_hash_key;
        struct ldlm_lock     *lock;
        struct ldlm_reply    *reply;
        struct obd_export    *exp;

        ENTRY;
        atomic_dec(&req->rq_import->imp_replay_inflight);
        if (rc != ELDLM_OK)
                GOTO(out, rc);

        reply = lustre_swab_repbuf(req, DLM_LOCKREPLY_OFF, sizeof(*reply),
                                   lustre_swab_ldlm_reply);
        if (reply == NULL) {
                CERROR("Can't unpack ldlm_reply\n");
                GOTO (out, rc = -EPROTO);
        }

        lock = ldlm_handle2lock(&aa->lock_handle);
        if (!lock) {
                CERROR("received replay ack for unknown local cookie "LPX64
                       " remote cookie "LPX64 " from server %s id %s\n",
                       aa->lock_handle.cookie, reply->lock_handle.cookie,
                       req->rq_export->exp_client_uuid.uuid,
                       libcfs_id2str(req->rq_peer));
                GOTO(out, rc = -ESTALE);
        }

        old_hash_key = lock->l_remote_handle;
        lock->l_remote_handle = reply->lock_handle;

        /* Key change rehash lock in per-export hash with new key */
        exp = req->rq_export;
        if (exp && exp->exp_lock_hash)
                lustre_hash_rehash_key(exp->exp_lock_hash, &old_hash_key,
<<<<<<< HEAD
                                       &lock->l_remote_handle,
=======
				       &lock->l_remote_handle,
>>>>>>> d5360e75
                                       &lock->l_exp_hash);

        LDLM_DEBUG(lock, "replayed lock:");
        ptlrpc_import_recovery_state_machine(req->rq_import);
        LDLM_LOCK_PUT(lock);
out:
        if (rc != ELDLM_OK)
                ptlrpc_connect_import(req->rq_import, NULL);


        RETURN(rc);
}

static int replay_one_lock(struct obd_import *imp, struct ldlm_lock *lock)
{
        struct ptlrpc_request *req;
        struct ldlm_request *body;
        struct ldlm_reply *reply;
        struct ldlm_async_args *aa;
        int buffers = 2;
        __u32 size[3] = { sizeof(struct ptlrpc_body) };
        int flags;
        ENTRY;


        /* Bug 11974: Do not replay a lock which is actively being canceled */
        if (lock->l_flags & LDLM_FL_CANCELING) {
                LDLM_DEBUG(lock, "Not replaying canceled lock:");
                RETURN(0);
        }

        /* If this is reply-less callback lock, we cannot replay it, since
         * server might have long dropped it, but notification of that event was
         * lost by network. (and server granted conflicting lock already) */
        if (lock->l_flags & LDLM_FL_CANCEL_ON_BLOCK) {
                LDLM_DEBUG(lock, "Not replaying reply-less lock:");
                ldlm_lock_cancel(lock);
                RETURN(0);
        }

        /*
         * If granted mode matches the requested mode, this lock is granted.
         *
         * If they differ, but we have a granted mode, then we were granted
         * one mode and now want another: ergo, converting.
         *
         * If we haven't been granted anything and are on a resource list,
         * then we're blocked/waiting.
         *
         * If we haven't been granted anything and we're NOT on a resource list,
         * then we haven't got a reply yet and don't have a known disposition.
         * This happens whenever a lock enqueue is the request that triggers
         * recovery.
         */
        if (lock->l_granted_mode == lock->l_req_mode)
                flags = LDLM_FL_REPLAY | LDLM_FL_BLOCK_GRANTED;
        else if (lock->l_granted_mode)
                flags = LDLM_FL_REPLAY | LDLM_FL_BLOCK_CONV;
        else if (!list_empty(&lock->l_res_link))
                flags = LDLM_FL_REPLAY | LDLM_FL_BLOCK_WAIT;
        else
                flags = LDLM_FL_REPLAY;

        size[DLM_LOCKREQ_OFF] = sizeof(*body);
        req = ptlrpc_prep_req(imp, LUSTRE_DLM_VERSION, LDLM_ENQUEUE, 2, size,
                              NULL);
        if (!req)
                RETURN(-ENOMEM);

        /* We're part of recovery, so don't wait for it. */
        req->rq_send_state = LUSTRE_IMP_REPLAY_LOCKS;

        body = lustre_msg_buf(req->rq_reqmsg, DLM_LOCKREQ_OFF, sizeof(*body));
        ldlm_lock2desc(lock, &body->lock_desc);
        body->lock_flags = flags;

        ldlm_lock2handle(lock, &body->lock_handle[0]);
        size[DLM_LOCKREPLY_OFF] = sizeof(*reply);
<<<<<<< HEAD
        buffers = 3;
        if (lock->l_lvb_len != 0) {
                size[DLM_REPLY_REC_OFF] = lock->l_lvb_len;
        } else
                size[DLM_REPLY_REC_OFF] = sizeof (struct ost_lvb);
=======
        if (lock->l_lvb_len != 0) {
                buffers = 3;
                size[DLM_REPLY_REC_OFF] = lock->l_lvb_len;
        }
>>>>>>> d5360e75
        ptlrpc_req_set_repsize(req, buffers, size);

        LDLM_DEBUG(lock, "replaying lock:");

        atomic_inc(&req->rq_import->imp_replay_inflight);
        CLASSERT(sizeof(*aa) <= sizeof(req->rq_async_args));
        aa = ptlrpc_req_async_args(req);
        aa->lock_handle = body->lock_handle[0];
        req->rq_interpret_reply = replay_lock_interpret;
        ptlrpcd_add_req(req);

        RETURN(0);
}

/* cancel as many unused locks as possible before replay. since we are
 * in recovery, we can't wait for any outstanding RPCs ro send any RPC
 * to the server.
 *
 * callced only in recovery before replaying locks. there is no need to
 * replay locks that are unused. since the clients may hold thousands of
 * cached unused locks, dropping the unused locks can greatly reduce the
 * load on the servers at recovery time.
 */
static void ldlm_cancel_unused_locks_for_replay(struct ldlm_namespace *ns)
{
        int canceled;
        CFS_LIST_HEAD(cancels);

        CDEBUG(D_DLMTRACE, "Dropping as many as unused locks as possible before"                           "replay for namespace %s (%d)\n", ns->ns_name,
                           ns->ns_nr_unused);

        /* we don't need to care whether or not LRU resize is enabled 
         * because the LDLM_CANCLE_NO_WAIT policy doesn't use the
         * count parameter */
        canceled = ldlm_cancel_lru_local(ns, &cancels, ns->ns_nr_unused, 0,
                                         LDLM_FL_LOCAL_ONLY,
                                         LDLM_CANCEL_NO_WAIT);

        CDEBUG(D_DLMTRACE, "Canceled %d unused locks from namespace %s\n",
                           canceled, ns->ns_name);
}

int ldlm_replay_locks(struct obd_import *imp)
{
        struct ldlm_namespace *ns = imp->imp_obd->obd_namespace;
        struct list_head list;
        struct ldlm_lock *lock, *next;
        int rc = 0;

        ENTRY;
        CFS_INIT_LIST_HEAD(&list);

        LASSERT(atomic_read(&imp->imp_replay_inflight) == 0);

        /* ensure this doesn't fall to 0 before all have been queued */
        atomic_inc(&imp->imp_replay_inflight);

<<<<<<< HEAD
        if (ldlm_cancel_unused_locks_before_replay)
                ldlm_cancel_unused_locks_for_replay(ns);

=======
>>>>>>> d5360e75
        if (imp->imp_no_lock_replay) {
                /* VBR: locks should be cancelled here */
                ldlm_namespace_cleanup(ns, LDLM_FL_LOCAL_ONLY);
                spin_lock(&imp->imp_lock);
                imp->imp_no_lock_replay = 0;
                spin_unlock(&imp->imp_lock);
        } else {
                (void)ldlm_namespace_foreach(ns, ldlm_chain_lock_for_replay,
                                             &list);
                list_for_each_entry_safe(lock, next, &list, l_pending_chain) {
                        list_del_init(&lock->l_pending_chain);
                        if (rc) {
                                LDLM_LOCK_PUT(lock);
                                continue; /* or try to do the rest? */
                        }
                        rc = replay_one_lock(imp, lock);
                        LDLM_LOCK_PUT(lock);
                }
        }
        atomic_dec(&imp->imp_replay_inflight);

        RETURN(rc);
}<|MERGE_RESOLUTION|>--- conflicted
+++ resolved
@@ -50,9 +50,6 @@
 CFS_MODULE_PARM(ldlm_enqueue_min, "i", int, 0644,
                 "lock enqueue timeout minimum");
 
-/* in client side, whether the cached locks will be canceled before replay */
-unsigned int ldlm_cancel_unused_locks_before_replay = 0;
-
 static void interrupted_completion_wait(void *data)
 {
 }
@@ -113,13 +110,11 @@
         /* Since these are non-updating timeouts, we should be conservative.
            It would be nice to have some kind of "early reply" mechanism for
            lock callbacks too... */
-        timeout = min_t(int, at_max, timeout + (timeout >> 1)); /* 150% */
+        timeout = timeout + (timeout >> 1); /* 150% */
         return max(timeout, ldlm_enqueue_min);
 }
 EXPORT_SYMBOL(ldlm_get_enq_timeout);
 
-<<<<<<< HEAD
-=======
 static int is_granted_or_cancelled(struct ldlm_lock *lock)
 {
         int ret = 0;
@@ -134,7 +129,6 @@
         return ret;
 }
 
->>>>>>> d5360e75
 int ldlm_completion_ast(struct ldlm_lock *lock, int flags, void *data)
 {
         /* XXX ALLOCATE - 160 bytes */
@@ -193,22 +187,14 @@
                 spin_unlock(&imp->imp_lock);
         }
 
-<<<<<<< HEAD
-        if (ns_is_client(lock->l_resource->lr_namespace) &&
-=======
         if (ns_is_client(lock->l_resource->lr_namespace) && 
->>>>>>> d5360e75
             OBD_FAIL_CHECK(OBD_FAIL_LDLM_INTR_CP_AST | OBD_FAIL_ONCE)) {
                 obd_fail_loc = OBD_FAIL_LDLM_CP_BL_RACE | OBD_FAIL_ONCE;
                 lock->l_flags |= LDLM_FL_FAIL_LOC;
                 rc = -EINTR;
         } else {
                 /* Go to sleep until the lock is granted or cancelled. */
-<<<<<<< HEAD
-                rc = l_wait_event(lock->l_waitq,
-=======
                 rc = l_wait_event(lock->l_waitq, 
->>>>>>> d5360e75
                                   is_granted_or_cancelled(lock), &lwi);
         }
 
@@ -376,36 +362,20 @@
         /* Set a flag to prevent us from sending a CANCEL (bug 407) */
         lock_res_and_lock(lock);
         /* Check that lock is not granted or failed, we might race. */
-<<<<<<< HEAD
-        if ((lock->l_req_mode != lock->l_granted_mode) &&
-            !(lock->l_flags & LDLM_FL_FAILED)) {
-                /* Make sure that this lock will not be found by raced
-                 * bl_ast and -EINVAL reply is sent to server anyways.
-                 * bug 17645 */
-                lock->l_flags |= LDLM_FL_LOCAL_ONLY | LDLM_FL_FAILED |
-=======
         if ((lock->l_req_mode != lock->l_granted_mode) && 
             !(lock->l_flags & LDLM_FL_FAILED)) {
                 /* Make sure that this lock will not be found by raced
                  * bl_ast and -EINVAL reply is sent to server anyways. 
                  * bug 17645 */
                 lock->l_flags |= LDLM_FL_LOCAL_ONLY | LDLM_FL_FAILED | 
->>>>>>> d5360e75
                                  LDLM_FL_ATOMIC_CB;
                 need_cancel = 1;
         }
         unlock_res_and_lock(lock);
-<<<<<<< HEAD
-
-        if (need_cancel) {
-                LDLM_DEBUG(lock,
-                           "setting FL_LOCAL_ONLY | LDLM_FL_FAILED | "
-=======
   
         if (need_cancel) {
                 LDLM_DEBUG(lock, 
                            "setting FL_LOCAL_ONLY | LDLM_FL_FAILED | " 
->>>>>>> d5360e75
                            "LDLM_FL_ATOMIC_CB");
                 ldlm_lock_decref_and_cancel(lockh, mode);
         } else {
@@ -577,6 +547,7 @@
                 memcpy(lvb, lock->l_lvb_data, lvb_len);
         }
 
+        LDLM_DEBUG(lock, "client-side enqueue END");
         EXIT;
 cleanup:
         if (cleanup_phase == 1 && rc)
@@ -717,6 +688,7 @@
         if (is_replay) {
                 lock = ldlm_handle2lock(lockh);
                 LASSERT(lock != NULL);
+                LDLM_DEBUG(lock, "client-side enqueue START");
                 LASSERT(exp == lock->l_conn_export);
         } else {
                 lock = ldlm_lock_create(ns, res_id, einfo->ei_type,
@@ -799,10 +771,7 @@
                 RETURN(0);
         }
 
-<<<<<<< HEAD
-=======
         LDLM_DEBUG(lock, "sending request");
->>>>>>> d5360e75
         rc = ptlrpc_queue_wait(req);
         err = ldlm_cli_enqueue_fini(exp, req, einfo->ei_type, policy ? 1 : 0,
                                     einfo->ei_mode, flags, lvb, lvb_len,
@@ -1011,14 +980,9 @@
                         struct list_head *cancels, int count)
 {
         struct ptlrpc_request *req = NULL;
-<<<<<<< HEAD
-        __u32 size[2] = { [MSG_PTLRPC_BODY_OFF] = sizeof(struct ptlrpc_body),
-                        [DLM_LOCKREQ_OFF]     = sizeof(struct ldlm_request) };
-=======
         struct ldlm_request *body;
         __u32 size[2] = { [MSG_PTLRPC_BODY_OFF] = sizeof(struct ptlrpc_body),
                         [DLM_LOCKREQ_OFF]     = sizeof(*body) };
->>>>>>> d5360e75
         struct obd_import *imp;
         int free, sent = 0;
         int rc = 0;
@@ -1057,15 +1021,8 @@
                 req->rq_reply_portal = LDLM_CANCEL_REPLY_PORTAL;
                 ptlrpc_at_set_req_timeout(req);
 
-<<<<<<< HEAD
-                /*
                 body = lustre_msg_buf(req->rq_reqmsg, DLM_LOCKREQ_OFF,
                                       sizeof(*body));
-                */
-=======
-                body = lustre_msg_buf(req->rq_reqmsg, DLM_LOCKREQ_OFF,
-                                      sizeof(*body));
->>>>>>> d5360e75
                 ldlm_cancel_pack(req, DLM_LOCKREQ_OFF, cancels, count);
 
                 ptlrpc_req_set_repsize(req, 1, NULL);
@@ -1237,33 +1194,6 @@
         RETURN(count);
 }
 
-<<<<<<< HEAD
-/* cancel as many locks as possible w/o sending any rpcs (e.g. to write back
- * dirty data, to close a file, ...) or waiting for any rpcs in-flight (e.g.
- * readahead requests, ...) */
-static ldlm_policy_res_t ldlm_cancel_no_wait_policy(struct ldlm_namespace *ns,
-                                                    struct ldlm_lock *lock,
-                                                    int unused, int added,
-                                                    int count)
-{
-        ldlm_policy_res_t result = LDLM_POLICY_CANCEL_LOCK;
-        ldlm_cancel_for_recovery cb = ns->ns_cancel_for_recovery;
-        check_res_locked(lock->l_resource);
-
-        /* don't check added & count since we want to process all locks
-         * from unused list */
-        switch (lock->l_resource->lr_type) {
-                case LDLM_EXTENT:
-                case LDLM_IBITS:
-                        if (cb && cb(lock))
-                                break;
-                default:
-                        result = LDLM_POLICY_SKIP_LOCK;
-                        break;
-        }
-
-        RETURN(result);
-=======
 /* Return 1 to stop lru processing and keep current lock cached. Return zero
  * otherwise. */
 static ldlm_policy_res_t ldlm_cancel_shrink_policy(struct ldlm_namespace *ns,
@@ -1310,7 +1240,6 @@
          * pplicy if they have not small enough CLV. */
         return lock_cost > ns->ns_shrink_thumb ?
                 LDLM_POLICY_KEEP_LOCK : LDLM_POLICY_CANCEL_LOCK;
->>>>>>> d5360e75
 }
 
 /* Return 1 to stop lru processing and keep current lock cached. Return zero
@@ -1395,13 +1324,9 @@
 static ldlm_cancel_lru_policy_t
 ldlm_cancel_lru_policy(struct ldlm_namespace *ns, int flags)
 {
-        if (flags & LDLM_CANCEL_NO_WAIT)
-                return ldlm_cancel_no_wait_policy;
-
         if (ns_connect_lru_resize(ns)) {
                 if (flags & LDLM_CANCEL_SHRINK)
-                        /* We kill passed number of old locks. */
-                        return ldlm_cancel_passed_policy;
+                        return ldlm_cancel_shrink_policy;
                 else if (flags & LDLM_CANCEL_LRUR)
                         return ldlm_cancel_lrur_policy;
                 else if (flags & LDLM_CANCEL_PASSED)
@@ -1439,26 +1364,17 @@
  *                              memory pressre policy function;
  *
  * flags & LDLM_CANCEL_AGED -   cancel locks according to "aged policy".
-<<<<<<< HEAD
- *
- * flags & LDLM_CANCEL_NO_WAIT - cancel as many unused locks as possible
- *                               (typically before replaying locks) w/o
- *                               sending any rpcs or waiting for any
- *                               outstanding rpc to complete
-=======
->>>>>>> d5360e75
  */
 int ldlm_cancel_lru_local(struct ldlm_namespace *ns, struct list_head *cancels,
                           int count, int max, int cancel_flags, int flags)
 {
         ldlm_cancel_lru_policy_t pf;
         struct ldlm_lock *lock, *next;
-        int added = 0, unused, remained;
+        int added = 0, unused;
         ENTRY;
 
         spin_lock(&ns->ns_unused_lock);
         unused = ns->ns_nr_unused;
-        remained = unused;
 
         if (!ns_connect_lru_resize(ns))
                 count += unused - ns->ns_max_unused;
@@ -1467,12 +1383,6 @@
         LASSERT(pf != NULL);
 
         while (!list_empty(&ns->ns_unused_list)) {
-                ldlm_policy_res_t result;
-
-                /* Are all unused locks checked? */
-                if (remained-- <= 0)
-                        break;
-
                 /* For any flags, stop scanning if @max is reached. */
                 if (max && added >= max)
                         break;
@@ -1491,13 +1401,6 @@
                 if (&lock->l_lru == &ns->ns_unused_list)
                         break;
 
-<<<<<<< HEAD
-                LDLM_LOCK_GET(lock); /* dropped by bl thread */
-                spin_unlock(&ns->ns_unused_lock);
-
-                lock_res_and_lock(lock);
-=======
->>>>>>> d5360e75
                 /* Pass the lock through the policy filter and see if it
                  * should stay in lru.
                  *
@@ -1511,28 +1414,13 @@
                  * old locks, but additionally chose them by
                  * their weight. Big extent locks will stay in
                  * the cache. */
-<<<<<<< HEAD
-                result = pf(ns, lock, unused, added, count);
-                if (result == LDLM_POLICY_KEEP_LOCK) {
-                        unlock_res_and_lock(lock);
-                        LDLM_LOCK_PUT(lock);
-                        spin_lock(&ns->ns_unused_lock);
-                        break;
-                }
-                if (result == LDLM_POLICY_SKIP_LOCK) {
-                        unlock_res_and_lock(lock);
-                        LDLM_LOCK_PUT(lock);
-                        spin_lock(&ns->ns_unused_lock);
-                        continue;
-                }
-=======
                 if (pf(ns, lock, unused, added, count) == LDLM_POLICY_KEEP_LOCK)
                         break;
 
                 LDLM_LOCK_GET(lock); /* dropped by bl thread */
                 spin_unlock(&ns->ns_unused_lock);
->>>>>>> d5360e75
-
+
+                lock_res_and_lock(lock);
                 /* Check flags again under the lock. */
                 if ((lock->l_flags & LDLM_FL_CANCELING) ||
                     (ldlm_lock_remove_from_lru(lock) == 0)) {
@@ -1580,8 +1468,6 @@
         RETURN(ldlm_cancel_list(cancels, added, cancel_flags));
 }
 
-<<<<<<< HEAD
-=======
 /* Returns number of locks which could be canceled next time when
  * ldlm_cancel_lru() is called. Used from locks pool shrinker. */
 int ldlm_cancel_lru_estimate(struct ldlm_namespace *ns,
@@ -1621,7 +1507,6 @@
         RETURN(added);
 }
 
->>>>>>> d5360e75
 /* when called with LDLM_ASYNC the blocking callback will be handled
  * in a thread and this function will return after the thread has been
  * asked to call the callback.  when called with LDLM_SYNC the blocking
@@ -1643,8 +1528,8 @@
                         RETURN(count);
         }
 
-        /* If an error occured in ASYNC mode, or this is SYNC mode,
-         * cancel the list. */
+        /* If an error occured in ASYNC mode, or
+         * this is SYNC mode, cancel the list. */
         ldlm_cli_cancel_list(&cancels, count, NULL, 0);
         RETURN(count);
 }
@@ -2028,13 +1913,8 @@
 }
 
 static int replay_lock_interpret(struct ptlrpc_request *req,
-<<<<<<< HEAD
-                                 void *data, int rc)
-=======
                                  struct ldlm_async_args *aa, int rc)
->>>>>>> d5360e75
-{
-        struct ldlm_async_args *aa = data;
+{
         struct lustre_handle  old_hash_key;
         struct ldlm_lock     *lock;
         struct ldlm_reply    *reply;
@@ -2066,14 +1946,10 @@
         lock->l_remote_handle = reply->lock_handle;
 
         /* Key change rehash lock in per-export hash with new key */
-        exp = req->rq_export;
+	exp = req->rq_export;
         if (exp && exp->exp_lock_hash)
                 lustre_hash_rehash_key(exp->exp_lock_hash, &old_hash_key,
-<<<<<<< HEAD
-                                       &lock->l_remote_handle,
-=======
 				       &lock->l_remote_handle,
->>>>>>> d5360e75
                                        &lock->l_exp_hash);
 
         LDLM_DEBUG(lock, "replayed lock:");
@@ -2152,18 +2028,10 @@
 
         ldlm_lock2handle(lock, &body->lock_handle[0]);
         size[DLM_LOCKREPLY_OFF] = sizeof(*reply);
-<<<<<<< HEAD
-        buffers = 3;
-        if (lock->l_lvb_len != 0) {
-                size[DLM_REPLY_REC_OFF] = lock->l_lvb_len;
-        } else
-                size[DLM_REPLY_REC_OFF] = sizeof (struct ost_lvb);
-=======
         if (lock->l_lvb_len != 0) {
                 buffers = 3;
                 size[DLM_REPLY_REC_OFF] = lock->l_lvb_len;
         }
->>>>>>> d5360e75
         ptlrpc_req_set_repsize(req, buffers, size);
 
         LDLM_DEBUG(lock, "replaying lock:");
@@ -2178,34 +2046,6 @@
         RETURN(0);
 }
 
-/* cancel as many unused locks as possible before replay. since we are
- * in recovery, we can't wait for any outstanding RPCs ro send any RPC
- * to the server.
- *
- * callced only in recovery before replaying locks. there is no need to
- * replay locks that are unused. since the clients may hold thousands of
- * cached unused locks, dropping the unused locks can greatly reduce the
- * load on the servers at recovery time.
- */
-static void ldlm_cancel_unused_locks_for_replay(struct ldlm_namespace *ns)
-{
-        int canceled;
-        CFS_LIST_HEAD(cancels);
-
-        CDEBUG(D_DLMTRACE, "Dropping as many as unused locks as possible before"                           "replay for namespace %s (%d)\n", ns->ns_name,
-                           ns->ns_nr_unused);
-
-        /* we don't need to care whether or not LRU resize is enabled 
-         * because the LDLM_CANCLE_NO_WAIT policy doesn't use the
-         * count parameter */
-        canceled = ldlm_cancel_lru_local(ns, &cancels, ns->ns_nr_unused, 0,
-                                         LDLM_FL_LOCAL_ONLY,
-                                         LDLM_CANCEL_NO_WAIT);
-
-        CDEBUG(D_DLMTRACE, "Canceled %d unused locks from namespace %s\n",
-                           canceled, ns->ns_name);
-}
-
 int ldlm_replay_locks(struct obd_import *imp)
 {
         struct ldlm_namespace *ns = imp->imp_obd->obd_namespace;
@@ -2221,12 +2061,6 @@
         /* ensure this doesn't fall to 0 before all have been queued */
         atomic_inc(&imp->imp_replay_inflight);
 
-<<<<<<< HEAD
-        if (ldlm_cancel_unused_locks_before_replay)
-                ldlm_cancel_unused_locks_for_replay(ns);
-
-=======
->>>>>>> d5360e75
         if (imp->imp_no_lock_replay) {
                 /* VBR: locks should be cancelled here */
                 ldlm_namespace_cleanup(ns, LDLM_FL_LOCAL_ONLY);
