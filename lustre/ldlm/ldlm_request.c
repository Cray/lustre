/*
 * GPL HEADER START
 *
 * DO NOT ALTER OR REMOVE COPYRIGHT NOTICES OR THIS FILE HEADER.
 *
 * This program is free software; you can redistribute it and/or modify
 * it under the terms of the GNU General Public License version 2 only,
 * as published by the Free Software Foundation.
 *
 * This program is distributed in the hope that it will be useful, but
 * WITHOUT ANY WARRANTY; without even the implied warranty of
 * MERCHANTABILITY or FITNESS FOR A PARTICULAR PURPOSE.  See the GNU
 * General Public License version 2 for more details (a copy is included
 * in the LICENSE file that accompanied this code).
 *
 * You should have received a copy of the GNU General Public License
 * version 2 along with this program; If not, see
 * http://www.sun.com/software/products/lustre/docs/GPLv2.pdf
 *
 * Please contact Sun Microsystems, Inc., 4150 Network Circle, Santa Clara,
 * CA 95054 USA or visit www.sun.com if you need additional information or
 * have any questions.
 *
 * GPL HEADER END
 */
/*
 * Copyright (c) 2002, 2010, Oracle and/or its affiliates. All rights reserved.
 * Use is subject to license terms.
 *
 * Copyright (c) 2010, 2014, Intel Corporation.
 */
/*
 * This file is part of Lustre, http://www.lustre.org/
 * Lustre is a trademark of Sun Microsystems, Inc.
 */
/**
 * This file contains Asynchronous System Trap (AST) handlers and related
 * LDLM request-processing routines.
 *
 * An AST is a callback issued on a lock when its state is changed. There are
 * several different types of ASTs (callbacks) registered for each lock:
 *
 * - completion AST: when a lock is enqueued by some process, but cannot be
 *   granted immediately due to other conflicting locks on the same resource,
 *   the completion AST is sent to notify the caller when the lock is
 *   eventually granted
 *
 * - blocking AST: when a lock is granted to some process, if another process
 *   enqueues a conflicting (blocking) lock on a resource, a blocking AST is
 *   sent to notify the holder(s) of the lock(s) of the conflicting lock
 *   request. The lock holder(s) must release their lock(s) on that resource in
 *   a timely manner or be evicted by the server.
 *
 * - glimpse AST: this is used when a process wants information about a lock
 *   (i.e. the lock value block (LVB)) but does not necessarily require holding
 *   the lock. If the resource is locked, the lock holder(s) are sent glimpse
 *   ASTs and the LVB is returned to the caller, and lock holder(s) may CANCEL
 *   their lock(s) if they are idle. If the resource is not locked, the server
 *   may grant the lock.
 */

#define DEBUG_SUBSYSTEM S_LDLM

#include <lustre_dlm.h>
#include <obd_class.h>
#include <obd.h>

#include "ldlm_internal.h"

#if defined (CONFIG_CRAY_ARIES)
/* For Aries, use Aries Timer project data */
#include <aries/aries_timeouts_gpl.h>
unsigned int ldlm_enqueue_min = TIMEOUT_SECS(TO_Lustre_ldlm_enqueue_min);
#elif defined (CONFIG_CRAY_GEMINI)
unsigned int ldlm_enqueue_min = OBD_TIMEOUT_DEFAULT;
#else
unsigned int ldlm_enqueue_min = OBD_TIMEOUT_DEFAULT;
#endif /* CONFIG_CRAY_ARIES && CONFIG_CRAY_GEMINI */
CFS_MODULE_PARM(ldlm_enqueue_min, "i", uint, 0644,
                "lock enqueue timeout minimum");

/* Limit number of locks in lru so ldlm_bl threads do not monopolize cpus */
uint ldlm_max_lru_size = 20000;
CFS_MODULE_PARM(ldlm_max_lru_size, "i", uint, 0644,
	        "maximum number of ldlm locks in LRU per namespace");

/* in client side, whether the cached locks will be canceled before replay */
unsigned int ldlm_cancel_unused_locks_before_replay = 1;

static void interrupted_completion_wait(void *data)
{
}

struct lock_wait_data {
        struct ldlm_lock *lwd_lock;
        __u32             lwd_conn_cnt;
};

struct ldlm_async_args {
        struct lustre_handle lock_handle;
};

int ldlm_expired_completion_wait(void *data)
{
        struct lock_wait_data *lwd = data;
        struct ldlm_lock *lock = lwd->lwd_lock;
        struct obd_import *imp;
        struct obd_device *obd;

        ENTRY;
        if (lock->l_conn_export == NULL) {
                static cfs_time_t next_dump = 0, last_dump = 0;

		LCONSOLE_WARN("lock timed out (enqueued at "CFS_TIME_T", "
			      CFS_DURATION_T"s ago)\n",
			      lock->l_last_activity,
			      cfs_time_sub(cfs_time_current_sec(),
					   lock->l_last_activity));
		LDLM_DEBUG(lock, "lock timed out (enqueued at "CFS_TIME_T", "
			   CFS_DURATION_T"s ago); not entering recovery in "
			   "server code, just going back to sleep",
			   lock->l_last_activity,
			   cfs_time_sub(cfs_time_current_sec(),
					lock->l_last_activity));
                if (cfs_time_after(cfs_time_current(), next_dump)) {
			last_dump = next_dump;
			next_dump = cfs_time_shift(30);

			lock_res(lock->l_resource);
			ldlm_resource_dump(D_DLMTRACE, lock->l_resource);
			unlock_res(lock->l_resource);
                        if (last_dump == 0)
                                libcfs_debug_dumplog();
                }
                RETURN(0);
        }

        obd = lock->l_conn_export->exp_obd;
        imp = obd->u.cli.cl_import;
        ptlrpc_fail_import(imp, lwd->lwd_conn_cnt);
        LDLM_ERROR(lock, "lock timed out (enqueued at "CFS_TIME_T", "
                  CFS_DURATION_T"s ago), entering recovery for %s@%s",
                  lock->l_last_activity,
                  cfs_time_sub(cfs_time_current_sec(), lock->l_last_activity),
                  obd2cli_tgt(obd), imp->imp_connection->c_remote_uuid.uuid);

        RETURN(0);
}
EXPORT_SYMBOL(ldlm_expired_completion_wait);

/**
 * Calculate the Completion timeout (covering enqueue, BL AST, data flush,
 * lock cancel, and their replies). Used for lock completion timeout on the
 * client side.
 *
 * \param[in] lock        lock which is waiting the completion callback
 *
 * \retval            timeout in seconds to wait for the server reply
 */

/* We use the same basis for both server side and client side functions
   from a single node. */
static unsigned int ldlm_cp_timeout(struct ldlm_lock *lock)
{
	unsigned int timeout;

	if (AT_OFF)
		return obd_timeout;

	/* Wait a long time for enqueue - server may have to callback a
	 * lock from another client.  Server will evict the other client if it
	 * doesn't respond reasonably, and then give us the lock. */
	timeout = at_get(ldlm_lock_to_ns_at(lock));
	return max(3 * timeout, ldlm_enqueue_min);
}

/**
 * Helper function for ldlm_completion_ast(), updating timings when lock is
 * actually granted.
 */
static int ldlm_completion_tail(struct ldlm_lock *lock, void *data)
{
	long delay;
	int  result = 0;

	if (ldlm_is_destroyed(lock) || ldlm_is_failed(lock)) {
		LDLM_DEBUG(lock, "client-side enqueue: destroyed");
		result = -EIO;
	} else if (data == NULL) {
		LDLM_DEBUG(lock, "client-side enqueue: granted");
	} else {
		/* Take into AT only CP RPC, not immediately granted locks */
		delay = cfs_time_sub(cfs_time_current_sec(),
				     lock->l_last_activity);
		LDLM_DEBUG(lock, "client-side enqueue: granted after "
			   CFS_DURATION_T"s", delay);

		/* Update our time estimate */
		at_measured(ldlm_lock_to_ns_at(lock), delay);
	}
	return result;
}

/**
 * Implementation of ->l_completion_ast() for a client, that doesn't wait
 * until lock is granted. Suitable for locks enqueued through ptlrpcd, of
 * other threads that cannot block for long.
 */
int ldlm_completion_ast_async(struct ldlm_lock *lock, __u64 flags, void *data)
{
	ENTRY;

	if (flags == LDLM_FL_WAIT_NOREPROC) {
		LDLM_DEBUG(lock, "client-side enqueue waiting on pending lock");
		RETURN(0);
	}

	if (!(flags & LDLM_FL_BLOCKED_MASK)) {
		wake_up(&lock->l_waitq);
		RETURN(ldlm_completion_tail(lock, data));
	}

	LDLM_DEBUG(lock, "client-side enqueue returned a blocked lock, "
		   "going forward");
	ldlm_reprocess_all(lock->l_resource);
	RETURN(0);
}
EXPORT_SYMBOL(ldlm_completion_ast_async);

/**
 * Generic LDLM "completion" AST. This is called in several cases:
 *
 *     - when a reply to an ENQUEUE RPC is received from the server
 *       (ldlm_cli_enqueue_fini()). Lock might be granted or not granted at
 *       this point (determined by flags);
 *
 *     - when LDLM_CP_CALLBACK RPC comes to client to notify it that lock has
 *       been granted;
 *
 *     - when ldlm_lock_match(LDLM_FL_LVB_READY) is about to wait until lock
 *       gets correct lvb;
 *
 *     - to force all locks when resource is destroyed (cleanup_resource());
 *
 *     - during lock conversion (not used currently).
 *
 * If lock is not granted in the first case, this function waits until second
 * or penultimate cases happen in some other thread.
 *
 */
int ldlm_completion_ast(struct ldlm_lock *lock, __u64 flags, void *data)
{
        /* XXX ALLOCATE - 160 bytes */
        struct lock_wait_data lwd;
        struct obd_device *obd;
        struct obd_import *imp = NULL;
        struct l_wait_info lwi;
        __u32 timeout;
        int rc = 0;
        ENTRY;

        if (flags == LDLM_FL_WAIT_NOREPROC) {
                LDLM_DEBUG(lock, "client-side enqueue waiting on pending lock");
                goto noreproc;
        }

	if (!(flags & LDLM_FL_BLOCKED_MASK)) {
		wake_up(&lock->l_waitq);
		RETURN(0);
	}

        LDLM_DEBUG(lock, "client-side enqueue returned a blocked lock, "
                   "sleeping");

noreproc:

        obd = class_exp2obd(lock->l_conn_export);

        /* if this is a local lock, then there is no import */
        if (obd != NULL) {
                imp = obd->u.cli.cl_import;
        }

	timeout = ldlm_cp_timeout(lock);

	lwd.lwd_lock = lock;
	lock->l_last_activity = cfs_time_current_sec();

	if (ldlm_is_no_timeout(lock)) {
                LDLM_DEBUG(lock, "waiting indefinitely because of NO_TIMEOUT");
                lwi = LWI_INTR(interrupted_completion_wait, &lwd);
        } else {
                lwi = LWI_TIMEOUT_INTR(cfs_time_seconds(timeout),
                                       ldlm_expired_completion_wait,
                                       interrupted_completion_wait, &lwd);
        }

	if (imp != NULL) {
		spin_lock(&imp->imp_lock);
		lwd.lwd_conn_cnt = imp->imp_conn_cnt;
		spin_unlock(&imp->imp_lock);
	}

        if (ns_is_client(ldlm_lock_to_ns(lock)) &&
            OBD_FAIL_CHECK_RESET(OBD_FAIL_LDLM_INTR_CP_AST,
                                 OBD_FAIL_LDLM_CP_BL_RACE | OBD_FAIL_ONCE)) {
		ldlm_set_fail_loc(lock);
                rc = -EINTR;
        } else {
                /* Go to sleep until the lock is granted or cancelled. */
                rc = l_wait_event(lock->l_waitq,
                                  is_granted_or_cancelled(lock), &lwi);
		/* Returning -ERESTARTSYS here allows restartability */
		if (rc == -EINTR)
			rc = -ERESTARTSYS;
        }

        if (rc) {
                LDLM_DEBUG(lock, "client-side enqueue waking up: failed (%d)",
                           rc);
                RETURN(rc);
	}

	RETURN(ldlm_completion_tail(lock, data));
}
EXPORT_SYMBOL(ldlm_completion_ast);

/**
 * A helper to build a blocking AST function
 *
 * Perform a common operation for blocking ASTs:
 * defferred lock cancellation.
 *
 * \param lock the lock blocking or canceling AST was called on
 * \retval 0
 * \see mdt_blocking_ast
 * \see ldlm_blocking_ast
 */
int ldlm_blocking_ast_nocheck(struct ldlm_lock *lock)
{
        int do_ast;
        ENTRY;

	ldlm_set_cbpending(lock);
        do_ast = (!lock->l_readers && !lock->l_writers);
        unlock_res_and_lock(lock);

        if (do_ast) {
                struct lustre_handle lockh;
                int rc;

                LDLM_DEBUG(lock, "already unused, calling ldlm_cli_cancel");
                ldlm_lock2handle(lock, &lockh);
		rc = ldlm_cli_cancel(&lockh, LCF_ASYNC);
                if (rc < 0)
                        CERROR("ldlm_cli_cancel: %d\n", rc);
        } else {
                LDLM_DEBUG(lock, "Lock still has references, will be "
                           "cancelled later");
        }
        RETURN(0);
}
EXPORT_SYMBOL(ldlm_blocking_ast_nocheck);

/**
 * Server blocking AST
 *
 * ->l_blocking_ast() callback for LDLM locks acquired by server-side
 * OBDs.
 *
 * \param lock the lock which blocks a request or cancelling lock
 * \param desc unused
 * \param data unused
 * \param flag indicates whether this cancelling or blocking callback
 * \retval 0
 * \see ldlm_blocking_ast_nocheck
 */
int ldlm_blocking_ast(struct ldlm_lock *lock, struct ldlm_lock_desc *desc,
                      void *data, int flag)
{
        ENTRY;

        if (flag == LDLM_CB_CANCELING) {
                /* Don't need to do anything here. */
                RETURN(0);
        }

        lock_res_and_lock(lock);
        /* Get this: if ldlm_blocking_ast is racing with intent_policy, such
         * that ldlm_blocking_ast is called just before intent_policy method
         * takes the lr_lock, then by the time we get the lock, we might not
         * be the correct blocking function anymore.  So check, and return
         * early, if so. */
        if (lock->l_blocking_ast != ldlm_blocking_ast) {
                unlock_res_and_lock(lock);
                RETURN(0);
        }
        RETURN(ldlm_blocking_ast_nocheck(lock));
}
EXPORT_SYMBOL(ldlm_blocking_ast);

/**
 * Implements ldlm_lock::l_glimpse_ast for extent locks acquired on the server.
 *
 * Returning -ELDLM_NO_LOCK_DATA actually works, but the reason for that is
 * rather subtle: with OST-side locking, it may so happen that _all_ extent
 * locks are held by the OST. If client wants to obtain the current file size
 * it calls ll_glimpse_size(), and (as all locks are held only on the server),
 * this dummy glimpse callback fires and does nothing. The client still
 * receives the correct file size due to the following fragment of code in
 * ldlm_cb_interpret():
 *
 *	if (rc == -ELDLM_NO_LOCK_DATA) {
 *		LDLM_DEBUG(lock, "lost race - client has a lock but no"
 *			   "inode");
 *		ldlm_res_lvbo_update(lock->l_resource, NULL, 1);
 *	}
 *
 * That is, after the glimpse returns this error, ofd_lvbo_update() is called
 * and returns the updated file attributes from the inode to the client.
 *
 * See also comment in ofd_intent_policy() on why servers must set a non-NULL
 * l_glimpse_ast when grabbing DLM locks.  Otherwise, the server will assume
 * that the object is in the process of being destroyed.
 *
 * \param[in] lock	DLM lock being glimpsed, unused
 * \param[in] reqp	pointer to ptlrpc_request, unused
 *
 * \retval		-ELDLM_NO_LOCK_DATA to get attributes from disk object
 */
int ldlm_glimpse_ast(struct ldlm_lock *lock, void *reqp)
{
        return -ELDLM_NO_LOCK_DATA;
}
EXPORT_SYMBOL(ldlm_glimpse_ast);

/**
 * Enqueue a local lock (typically on a server).
 */
int ldlm_cli_enqueue_local(struct ldlm_namespace *ns,
                           const struct ldlm_res_id *res_id,
                           ldlm_type_t type, ldlm_policy_data_t *policy,
			   ldlm_mode_t mode, __u64 *flags,
                           ldlm_blocking_callback blocking,
                           ldlm_completion_callback completion,
                           ldlm_glimpse_callback glimpse,
			   void *data, __u32 lvb_len, enum lvb_type lvb_type,
                           const __u64 *client_cookie,
                           struct lustre_handle *lockh)
{
        struct ldlm_lock *lock;
        int err;
        const struct ldlm_callback_suite cbs = { .lcs_completion = completion,
                                                 .lcs_blocking   = blocking,
                                                 .lcs_glimpse    = glimpse,
        };
        ENTRY;

        LASSERT(!(*flags & LDLM_FL_REPLAY));
        if (unlikely(ns_is_client(ns))) {
                CERROR("Trying to enqueue local lock in a shadow namespace\n");
                LBUG();
        }

	lock = ldlm_lock_create(ns, res_id, type, mode, &cbs, data, lvb_len,
				lvb_type);
	if (IS_ERR(lock))
		GOTO(out_nolock, err = PTR_ERR(lock));

	err = ldlm_lvbo_init(lock->l_resource);
	if (err < 0) {
		LDLM_ERROR(lock, "delayed lvb init failed (rc %d)", err);
		GOTO(out, err);
	}

        ldlm_lock2handle(lock, lockh);

        /* NB: we don't have any lock now (lock_res_and_lock)
         * because it's a new lock */
        ldlm_lock_addref_internal_nolock(lock, mode);
	ldlm_set_local(lock);
        if (*flags & LDLM_FL_ATOMIC_CB)
		ldlm_set_atomic_cb(lock);

        if (policy != NULL)
                lock->l_policy_data = *policy;
        if (client_cookie != NULL)
                lock->l_client_cookie = *client_cookie;
	if (type == LDLM_EXTENT) {
		/* extent lock without policy is a bug */
		if (policy == NULL)
			LBUG();

		lock->l_req_extent = policy->l_extent;
	}

        err = ldlm_lock_enqueue(ns, &lock, policy, flags);
        if (unlikely(err != ELDLM_OK))
                GOTO(out, err);

        if (policy != NULL)
                *policy = lock->l_policy_data;

        if (lock->l_completion_ast)
                lock->l_completion_ast(lock, *flags, NULL);

        LDLM_DEBUG(lock, "client-side local enqueue handler, new lock created");
        EXIT;
 out:
        LDLM_LOCK_RELEASE(lock);
 out_nolock:
        return err;
}
EXPORT_SYMBOL(ldlm_cli_enqueue_local);

static void failed_lock_cleanup(struct ldlm_namespace *ns,
                                struct ldlm_lock *lock, int mode)
{
        int need_cancel = 0;

        /* Set a flag to prevent us from sending a CANCEL (bug 407) */
        lock_res_and_lock(lock);
        /* Check that lock is not granted or failed, we might race. */
        if ((lock->l_req_mode != lock->l_granted_mode) &&
	    !ldlm_is_failed(lock)) {
		/* Make sure that this lock will not be found by raced
		 * bl_ast and -EINVAL reply is sent to server anyways.
		 * b=17645*/
		lock->l_flags |= LDLM_FL_LOCAL_ONLY | LDLM_FL_FAILED |
				 LDLM_FL_ATOMIC_CB | LDLM_FL_CBPENDING;
		need_cancel = 1;
        }
        unlock_res_and_lock(lock);

        if (need_cancel)
                LDLM_DEBUG(lock,
                           "setting FL_LOCAL_ONLY | LDLM_FL_FAILED | "
                           "LDLM_FL_ATOMIC_CB | LDLM_FL_CBPENDING");
        else
                LDLM_DEBUG(lock, "lock was granted or failed in race");

	/* XXX - HACK because we shouldn't call ldlm_lock_destroy()
	 *       from llite/file.c/ll_file_flock(). */
	/* This code makes for the fact that we do not have blocking handler on
	 * a client for flock locks. As such this is the place where we must
	 * completely kill failed locks. (interrupted and those that
	 * were waiting to be granted when server evicted us. */
	if (lock->l_resource->lr_type == LDLM_FLOCK) {
		lock_res_and_lock(lock);
		if (!ldlm_is_destroyed(lock)) {
			ldlm_resource_unlink_lock(lock);
			ldlm_lock_decref_internal_nolock(lock, mode);
			ldlm_lock_destroy_nolock(lock);
		}
		unlock_res_and_lock(lock);
	} else {
		ldlm_lock_decref_internal(lock, mode);
	}
}

/**
 * Finishing portion of client lock enqueue code.
 *
 * Called after receiving reply from server.
 */
int ldlm_cli_enqueue_fini(struct obd_export *exp, struct ptlrpc_request *req,
                          ldlm_type_t type, __u8 with_policy, ldlm_mode_t mode,
			  __u64 *flags, void *lvb, __u32 lvb_len,
                          struct lustre_handle *lockh,int rc)
{
        struct ldlm_namespace *ns = exp->exp_obd->obd_namespace;
        int is_replay = *flags & LDLM_FL_REPLAY;
        struct ldlm_lock *lock;
        struct ldlm_reply *reply;
        int cleanup_phase = 1;
        ENTRY;

        lock = ldlm_handle2lock(lockh);
        /* ldlm_cli_enqueue is holding a reference on this lock. */
        if (!lock) {
                LASSERT(type == LDLM_FLOCK);
                RETURN(-ENOLCK);
        }

	LASSERTF(ergo(lvb_len != 0, lvb_len == lock->l_lvb_len),
		 "lvb_len = %d, l_lvb_len = %d\n", lvb_len, lock->l_lvb_len);

        if (rc != ELDLM_OK) {
                LASSERT(!is_replay);
                LDLM_DEBUG(lock, "client-side enqueue END (%s)",
                           rc == ELDLM_LOCK_ABORTED ? "ABORTED" : "FAILED");

		if (rc != ELDLM_LOCK_ABORTED)
			GOTO(cleanup, rc);
	}

	/* Before we return, swab the reply */
	reply = req_capsule_server_get(&req->rq_pill, &RMF_DLM_REP);
	if (reply == NULL)
		GOTO(cleanup, rc = -EPROTO);

	if (lvb_len > 0) {
		int size = 0;

		size = req_capsule_get_size(&req->rq_pill, &RMF_DLM_LVB,
					    RCL_SERVER);
		if (size < 0) {
			LDLM_ERROR(lock, "Fail to get lvb_len, rc = %d", size);
			GOTO(cleanup, rc = size);
		} else if (unlikely(size > lvb_len)) {
			LDLM_ERROR(lock, "Replied LVB is larger than "
				   "expectation, expected = %d, replied = %d",
				   lvb_len, size);
			GOTO(cleanup, rc = -EINVAL);
		}
		lvb_len = size;
	}

	if (rc == ELDLM_LOCK_ABORTED) {
		if (lvb_len > 0 && lvb != NULL)
			rc = ldlm_fill_lvb(lock, &req->rq_pill, RCL_SERVER,
					   lvb, lvb_len);
		GOTO(cleanup, rc = rc ? : ELDLM_LOCK_ABORTED);
	}

        /* lock enqueued on the server */
        cleanup_phase = 0;

        lock_res_and_lock(lock);
        /* Key change rehash lock in per-export hash with new key */
        if (exp->exp_lock_hash) {
		/* In the function below, .hs_keycmp resolves to
		 * ldlm_export_lock_keycmp() */
		/* coverity[overrun-buffer-val] */
                cfs_hash_rehash_key(exp->exp_lock_hash,
                                    &lock->l_remote_handle,
                                    &reply->lock_handle,
                                    &lock->l_exp_hash);
        } else {
                lock->l_remote_handle = reply->lock_handle;
        }

	*flags = ldlm_flags_from_wire(reply->lock_flags);
	lock->l_flags |= ldlm_flags_from_wire(reply->lock_flags &
					      LDLM_FL_INHERIT_MASK);
        unlock_res_and_lock(lock);

	CDEBUG(D_INFO, "local: %p, remote cookie: "LPX64", flags: "LPX64"\n",
	       lock, reply->lock_handle.cookie, *flags);

	/* If enqueue returned a blocked lock but the completion handler has
	 * already run, then it fixed up the resource and we don't need to do it
	 * again. */
	if ((*flags) & LDLM_FL_LOCK_CHANGED) {
		int newmode = reply->lock_desc.l_req_mode;
		LASSERT(!is_replay);
		if (newmode && newmode != lock->l_req_mode) {
			LDLM_DEBUG(lock, "server returned different mode %s",
				   ldlm_lockname[newmode]);
			lock->l_req_mode = newmode;
		}

		if (!ldlm_res_eq(&reply->lock_desc.l_resource.lr_name,
				 &lock->l_resource->lr_name)) {
			CDEBUG(D_INFO, "remote intent success, locking "DLDLMRES
				       " instead of "DLDLMRES"\n",
			       PLDLMRES(&reply->lock_desc.l_resource),
			       PLDLMRES(lock->l_resource));

			rc = ldlm_lock_change_resource(ns, lock,
					&reply->lock_desc.l_resource.lr_name);
			if (rc || lock->l_resource == NULL)
				GOTO(cleanup, rc = -ENOMEM);
			LDLM_DEBUG(lock, "client-side enqueue, new resource");
		}
		if (with_policy)
			if (!(type == LDLM_IBITS &&
			      !(exp_connect_flags(exp) & OBD_CONNECT_IBITS)))
				/* We assume lock type cannot change on server*/
				ldlm_convert_policy_to_local(exp,
						lock->l_resource->lr_type,
						&reply->lock_desc.l_policy_data,
						&lock->l_policy_data);
                if (type != LDLM_PLAIN)
                        LDLM_DEBUG(lock,"client-side enqueue, new policy data");
        }

	if ((*flags) & LDLM_FL_AST_SENT) {
                lock_res_and_lock(lock);
		lock->l_flags |= LDLM_FL_CBPENDING | LDLM_FL_BL_AST;
                unlock_res_and_lock(lock);
                LDLM_DEBUG(lock, "enqueue reply includes blocking AST");
        }

        /* If the lock has already been granted by a completion AST, don't
         * clobber the LVB with an older one. */
	if (lvb_len > 0) {
		/* We must lock or a racing completion might update lvb without
		 * letting us know and we'll clobber the correct value.
		 * Cannot unlock after the check either, a that still leaves
		 * a tiny window for completion to get in */
		lock_res_and_lock(lock);
		if (lock->l_req_mode != lock->l_granted_mode)
			rc = ldlm_fill_lvb(lock, &req->rq_pill, RCL_SERVER,
					   lock->l_lvb_data, lvb_len);
		unlock_res_and_lock(lock);
		if (rc < 0) {
			cleanup_phase = 1;
			GOTO(cleanup, rc);
		}
        }

        if (!is_replay) {
		if (lock->l_resource->lr_type == LDLM_FLOCK &&
		    lock->l_req_mode != LCK_NL)
			OBD_FAIL_TIMEOUT(OBD_FAIL_LLITE_FLOCK_BL_GRANT_RACE,
					 10);

                rc = ldlm_lock_enqueue(ns, &lock, NULL, flags);
                if (lock->l_completion_ast != NULL) {
                        int err = lock->l_completion_ast(lock, *flags, NULL);
                        if (!rc)
                                rc = err;
                        if (rc)
                                cleanup_phase = 1;
                }
        }

	if (lvb_len > 0 && lvb != NULL) {
		/* Copy the LVB here, and not earlier, because the completion
		 * AST (if any) can override what we got in the reply */
		memcpy(lvb, lock->l_lvb_data, lvb_len);
	}

        LDLM_DEBUG(lock, "client-side enqueue END");
        EXIT;
cleanup:
        if (cleanup_phase == 1 && rc)
                failed_lock_cleanup(ns, lock, mode);
        /* Put lock 2 times, the second reference is held by ldlm_cli_enqueue */
        LDLM_LOCK_PUT(lock);
        LDLM_LOCK_RELEASE(lock);
        return rc;
}
EXPORT_SYMBOL(ldlm_cli_enqueue_fini);

/**
 * Estimate number of lock handles that would fit into request of given
 * size.  PAGE_SIZE-512 is to allow TCP/IP and LNET headers to fit into
 * a single page on the send/receive side. XXX: 512 should be changed to
 * more adequate value.
 */
static inline int ldlm_req_handles_avail(int req_size, int off)
{
        int avail;

	avail = min_t(int, LDLM_MAXREQSIZE, PAGE_CACHE_SIZE - 512) - req_size;
        if (likely(avail >= 0))
                avail /= (int)sizeof(struct lustre_handle);
        else
                avail = 0;
        avail += LDLM_LOCKREQ_HANDLES - off;

        return avail;
}

static inline int ldlm_capsule_handles_avail(struct req_capsule *pill,
                                             enum req_location loc,
                                             int off)
{
	__u32 size = req_capsule_msg_size(pill, loc);
	return ldlm_req_handles_avail(size, off);
}

static inline int ldlm_format_handles_avail(struct obd_import *imp,
                                            const struct req_format *fmt,
                                            enum req_location loc, int off)
{
	__u32 size = req_capsule_fmt_size(imp->imp_msg_magic, fmt, loc);
	return ldlm_req_handles_avail(size, off);
}

/**
 * Cancel LRU locks and pack them into the enqueue request. Pack there the given
 * \a count locks in \a cancels.
 *
 * This is to be called by functions preparing their own requests that
 * might contain lists of locks to cancel in addition to actual operation
 * that needs to be performed.
 */
int ldlm_prep_elc_req(struct obd_export *exp, struct ptlrpc_request *req,
		      int version, int opc, int canceloff,
		      struct list_head *cancels, int count)
	{
	struct ldlm_namespace	*ns = exp->exp_obd->obd_namespace;
	struct req_capsule	*pill = &req->rq_pill;
	struct ldlm_request	*dlm = NULL;
	struct list_head	head = LIST_HEAD_INIT(head);
	int flags, avail, to_free, pack = 0;
	int rc;
	ENTRY;

	if (cancels == NULL)
		cancels = &head;
	if (ns_connect_cancelset(ns)) {
                /* Estimate the amount of available space in the request. */
                req_capsule_filled_sizes(pill, RCL_CLIENT);
                avail = ldlm_capsule_handles_avail(pill, RCL_CLIENT, canceloff);

		flags = ns_connect_lru_resize(ns) ?
<<<<<<< HEAD
			LDLM_CANCEL_LRUR_NO_WAIT : LDLM_CANCEL_AGED_NO_WAIT;
=======
			LDLM_CANCEL_LRUR_NO_WAIT : LDLM_CANCEL_AGED;
>>>>>>> 6bc366f7
		to_free = !ns_connect_lru_resize(ns) &&
			  opc == LDLM_ENQUEUE ? 1 : 0;

		/* Cancel LRU locks here _only_ if the server supports
		 * EARLY_CANCEL. Otherwise we have to send extra CANCEL
		 * RPC, which will make us slower. */
                if (avail > count)
                        count += ldlm_cancel_lru_local(ns, cancels, to_free,
                                                       avail - count, 0, flags);
                if (avail > count)
                        pack = count;
                else
                        pack = avail;
                req_capsule_set_size(pill, &RMF_DLM_REQ, RCL_CLIENT,
                                     ldlm_request_bufsize(pack, opc));
        }

        rc = ptlrpc_request_pack(req, version, opc);
        if (rc) {
                ldlm_lock_list_put(cancels, l_bl_ast, count);
                RETURN(rc);
        }

	if (ns_connect_cancelset(ns)) {
                if (canceloff) {
                        dlm = req_capsule_client_get(pill, &RMF_DLM_REQ);
                        LASSERT(dlm);
                        /* Skip first lock handler in ldlm_request_pack(),
                         * this method will incrment @lock_count according
                         * to the lock handle amount actually written to
                         * the buffer. */
                        dlm->lock_count = canceloff;
                }
                /* Pack into the request @pack lock handles. */
                ldlm_cli_cancel_list(cancels, pack, req, 0);
		/* Prepare and send separate cancel RPC for others. */
                ldlm_cli_cancel_list(cancels, count - pack, NULL, 0);
        } else {
                ldlm_lock_list_put(cancels, l_bl_ast, count);
        }
        RETURN(0);
}
EXPORT_SYMBOL(ldlm_prep_elc_req);

int ldlm_prep_enqueue_req(struct obd_export *exp, struct ptlrpc_request *req,
			  struct list_head *cancels, int count)
{
        return ldlm_prep_elc_req(exp, req, LUSTRE_DLM_VERSION, LDLM_ENQUEUE,
                                 LDLM_ENQUEUE_CANCEL_OFF, cancels, count);
}
EXPORT_SYMBOL(ldlm_prep_enqueue_req);

struct ptlrpc_request *ldlm_enqueue_pack(struct obd_export *exp, int lvb_len)
{
	struct ptlrpc_request *req;
	int rc;
	ENTRY;

	req = ptlrpc_request_alloc(class_exp2cliimp(exp), &RQF_LDLM_ENQUEUE);
	if (req == NULL)
		RETURN(ERR_PTR(-ENOMEM));

	rc = ldlm_prep_enqueue_req(exp, req, NULL, 0);
	if (rc) {
		ptlrpc_request_free(req);
		RETURN(ERR_PTR(rc));
	}

	req_capsule_set_size(&req->rq_pill, &RMF_DLM_LVB, RCL_SERVER, lvb_len);
	ptlrpc_request_set_replen(req);
	RETURN(req);
}
EXPORT_SYMBOL(ldlm_enqueue_pack);

static void ldlm_lock_enqueueing(struct ldlm_lock *lock)
{
	struct ldlm_resource *res = lock->l_resource;

	lock_res(res);
	ldlm_resource_add_lock(res, &res->lr_enqueueing, lock);
	unlock_res(res);
}

/**
 * Client-side lock enqueue.
 *
 * If a request has some specific initialisation it is passed in \a reqp,
 * otherwise it is created in ldlm_cli_enqueue.
 *
 * Supports sync and async requests, pass \a async flag accordingly. If a
 * request was created in ldlm_cli_enqueue and it is the async request,
 * pass it to the caller in \a reqp.
 */
int ldlm_cli_enqueue(struct obd_export *exp, struct ptlrpc_request **reqp,
                     struct ldlm_enqueue_info *einfo,
                     const struct ldlm_res_id *res_id,
		     ldlm_policy_data_t const *policy, __u64 *flags,
		     void *lvb, __u32 lvb_len, enum lvb_type lvb_type,
		     struct lustre_handle *lockh, int async)
{
	struct ldlm_namespace *ns;
        struct ldlm_lock      *lock;
        struct ldlm_request   *body;
        int                    is_replay = *flags & LDLM_FL_REPLAY;
        int                    req_passed_in = 1;
        int                    rc, err;
        struct ptlrpc_request *req;
        ENTRY;

        LASSERT(exp != NULL);

	ns = exp->exp_obd->obd_namespace;

        /* If we're replaying this lock, just check some invariants.
         * If we're creating a new lock, get everything all setup nice. */
        if (is_replay) {
                lock = ldlm_handle2lock_long(lockh, 0);
                LASSERT(lock != NULL);
                LDLM_DEBUG(lock, "client-side enqueue START");
                LASSERT(exp == lock->l_conn_export);
        } else {
		const struct ldlm_callback_suite cbs = {
			.lcs_completion = einfo->ei_cb_cp,
			.lcs_blocking	= einfo->ei_cb_bl,
			.lcs_glimpse	= einfo->ei_cb_gl
		};
		lock = ldlm_lock_create(ns, res_id, einfo->ei_type,
					einfo->ei_mode, &cbs, einfo->ei_cbdata,
					lvb_len, lvb_type);
		if (IS_ERR(lock))
			RETURN(PTR_ERR(lock));
                /* for the local lock, add the reference */
                ldlm_lock_addref_internal(lock, einfo->ei_mode);
                ldlm_lock2handle(lock, lockh);
		if (policy != NULL)
			lock->l_policy_data = *policy;

		if (einfo->ei_type == LDLM_EXTENT) {
			/* extent lock without policy is a bug */
			if (policy == NULL)
				LBUG();

			lock->l_req_extent = policy->l_extent;
		}
		if (einfo->ei_type == LDLM_FLOCK)
			ldlm_lock_enqueueing(lock);
		LDLM_DEBUG(lock, "client-side enqueue START, flags "LPX64"\n",
			   *flags);
	}

	lock->l_conn_export = exp;
	lock->l_export = NULL;
	lock->l_blocking_ast = einfo->ei_cb_bl;
	lock->l_flags |= (*flags & (LDLM_FL_NO_LRU | LDLM_FL_EXCL |
				    LDLM_FL_NO_EXPANSION));
        lock->l_last_activity = cfs_time_current_sec();

        /* lock not sent to server yet */

        if (reqp == NULL || *reqp == NULL) {
                req = ptlrpc_request_alloc_pack(class_exp2cliimp(exp),
                                                &RQF_LDLM_ENQUEUE,
                                                LUSTRE_DLM_VERSION,
                                                LDLM_ENQUEUE);
                if (req == NULL) {
                        failed_lock_cleanup(ns, lock, einfo->ei_mode);
                        LDLM_LOCK_RELEASE(lock);
                        RETURN(-ENOMEM);
                }
                req_passed_in = 0;
                if (reqp)
                        *reqp = req;
        } else {
                int len;

                req = *reqp;
                len = req_capsule_get_size(&req->rq_pill, &RMF_DLM_REQ,
                                           RCL_CLIENT);
                LASSERTF(len >= sizeof(*body), "buflen[%d] = %d, not %d\n",
                         DLM_LOCKREQ_OFF, len, (int)sizeof(*body));
        }

        /* Dump lock data into the request buffer */
        body = req_capsule_client_get(&req->rq_pill, &RMF_DLM_REQ);
        ldlm_lock2desc(lock, &body->lock_desc);
	body->lock_flags = ldlm_flags_to_wire(*flags);
        body->lock_handle[0] = *lockh;

        /* Continue as normal. */
        if (!req_passed_in) {
		if (lvb_len > 0)
			req_capsule_extend(&req->rq_pill,
					   &RQF_LDLM_ENQUEUE_LVB);
		req_capsule_set_size(&req->rq_pill, &RMF_DLM_LVB, RCL_SERVER,
				     lvb_len);
		ptlrpc_request_set_replen(req);
        }

        if (async) {
                LASSERT(reqp != NULL);
                RETURN(0);
        }

        LDLM_DEBUG(lock, "sending request");

        rc = ptlrpc_queue_wait(req);

        err = ldlm_cli_enqueue_fini(exp, req, einfo->ei_type, policy ? 1 : 0,
                                    einfo->ei_mode, flags, lvb, lvb_len,
                                    lockh, rc);

        /* If ldlm_cli_enqueue_fini did not find the lock, we need to free
         * one reference that we took */
        if (err == -ENOLCK)
                LDLM_LOCK_RELEASE(lock);
        else
                rc = err;

        if (!req_passed_in && req != NULL) {
                ptlrpc_req_finished(req);
                if (reqp)
                        *reqp = NULL;
        }

        RETURN(rc);
}
EXPORT_SYMBOL(ldlm_cli_enqueue);

static int ldlm_cli_convert_local(struct ldlm_lock *lock, int new_mode,
                                  __u32 *flags)
{
        struct ldlm_resource *res;
        int rc;
        ENTRY;
        if (ns_is_client(ldlm_lock_to_ns(lock))) {
                CERROR("Trying to cancel local lock\n");
                LBUG();
        }
        LDLM_DEBUG(lock, "client-side local convert");

        res = ldlm_lock_convert(lock, new_mode, flags);
        if (res) {
                ldlm_reprocess_all(res);
                rc = 0;
        } else {
		rc = LUSTRE_EDEADLK;
        }
        LDLM_DEBUG(lock, "client-side local convert handler END");
        LDLM_LOCK_PUT(lock);
        RETURN(rc);
}

/* FIXME: one of ldlm_cli_convert or the server side should reject attempted
 * conversion of locks which are on the waiting or converting queue */
/* Caller of this code is supposed to take care of lock readers/writers
   accounting */
int ldlm_cli_convert(struct lustre_handle *lockh, int new_mode, __u32 *flags)
{
        struct ldlm_request   *body;
        struct ldlm_reply     *reply;
        struct ldlm_lock      *lock;
        struct ldlm_resource  *res;
        struct ptlrpc_request *req;
        int                    rc;
        ENTRY;

        lock = ldlm_handle2lock(lockh);
        if (!lock) {
                LBUG();
                RETURN(-EINVAL);
        }
        *flags = 0;

        if (lock->l_conn_export == NULL)
                RETURN(ldlm_cli_convert_local(lock, new_mode, flags));

        LDLM_DEBUG(lock, "client-side convert");

        req = ptlrpc_request_alloc_pack(class_exp2cliimp(lock->l_conn_export),
                                        &RQF_LDLM_CONVERT, LUSTRE_DLM_VERSION,
                                        LDLM_CONVERT);
        if (req == NULL) {
                LDLM_LOCK_PUT(lock);
                RETURN(-ENOMEM);
        }

        body = req_capsule_client_get(&req->rq_pill, &RMF_DLM_REQ);
        body->lock_handle[0] = lock->l_remote_handle;

        body->lock_desc.l_req_mode = new_mode;
	body->lock_flags = ldlm_flags_to_wire(*flags);


        ptlrpc_request_set_replen(req);
        rc = ptlrpc_queue_wait(req);
        if (rc != ELDLM_OK)
                GOTO(out, rc);

        reply = req_capsule_server_get(&req->rq_pill, &RMF_DLM_REP);
        if (reply == NULL)
                GOTO(out, rc = -EPROTO);

        if (req->rq_status)
                GOTO(out, rc = req->rq_status);

        res = ldlm_lock_convert(lock, new_mode, &reply->lock_flags);
        if (res != NULL) {
                ldlm_reprocess_all(res);
                /* Go to sleep until the lock is granted. */
                /* FIXME: or cancelled. */
                if (lock->l_completion_ast) {
                        rc = lock->l_completion_ast(lock, LDLM_FL_WAIT_NOREPROC,
                                                    NULL);
                        if (rc)
                                GOTO(out, rc);
                }
        } else {
		rc = LUSTRE_EDEADLK;
        }
        EXIT;
 out:
        LDLM_LOCK_PUT(lock);
        ptlrpc_req_finished(req);
        return rc;
}
EXPORT_SYMBOL(ldlm_cli_convert);

/**
 * Cancel locks locally.
 * Returns:
 * \retval LDLM_FL_LOCAL_ONLY if there is no need for a CANCEL RPC to the server
 * \retval LDLM_FL_CANCELING otherwise;
 * \retval LDLM_FL_BL_AST if there is a need for a separate CANCEL RPC.
 */
static __u64 ldlm_cli_cancel_local(struct ldlm_lock *lock)
{
	__u64 rc = LDLM_FL_LOCAL_ONLY;
        ENTRY;

        if (lock->l_conn_export) {
                bool local_only;

		LDLM_DEBUG(lock, "client-side cancel");
		OBD_FAIL_TIMEOUT(OBD_FAIL_LDLM_PAUSE_CANCEL_LOCAL,
				 cfs_fail_val);

                /* Set this flag to prevent others from getting new references*/
                lock_res_and_lock(lock);
		ldlm_set_cbpending(lock);
		local_only = !!(lock->l_flags &
				(LDLM_FL_LOCAL_ONLY|LDLM_FL_CANCEL_ON_BLOCK));
		ldlm_cancel_callback(lock);
		rc = (ldlm_is_bl_ast(lock)) ?
			LDLM_FL_BL_AST : LDLM_FL_CANCELING;
		unlock_res_and_lock(lock);

                if (local_only) {
                        CDEBUG(D_DLMTRACE, "not sending request (at caller's "
                               "instruction)\n");
                        rc = LDLM_FL_LOCAL_ONLY;
                }
                ldlm_lock_cancel(lock);
        } else {
                if (ns_is_client(ldlm_lock_to_ns(lock))) {
                        LDLM_ERROR(lock, "Trying to cancel local lock");
                        LBUG();
                }
                LDLM_DEBUG(lock, "server-side local cancel");
                ldlm_lock_cancel(lock);
                ldlm_reprocess_all(lock->l_resource);
        }

        RETURN(rc);
}

/**
 * Pack \a count locks in \a head into ldlm_request buffer of request \a req.
 */
static void ldlm_cancel_pack(struct ptlrpc_request *req,
			     struct list_head *head, int count)
{
        struct ldlm_request *dlm;
        struct ldlm_lock *lock;
        int max, packed = 0;
        ENTRY;

        dlm = req_capsule_client_get(&req->rq_pill, &RMF_DLM_REQ);
        LASSERT(dlm != NULL);

        /* Check the room in the request buffer. */
        max = req_capsule_get_size(&req->rq_pill, &RMF_DLM_REQ, RCL_CLIENT) -
                sizeof(struct ldlm_request);
        max /= sizeof(struct lustre_handle);
        max += LDLM_LOCKREQ_HANDLES;
        LASSERT(max >= dlm->lock_count + count);

        /* XXX: it would be better to pack lock handles grouped by resource.
         * so that the server cancel would call filter_lvbo_update() less
         * frequently. */
	list_for_each_entry(lock, head, l_bl_ast) {
                if (!count--)
                        break;
                LASSERT(lock->l_conn_export);
                /* Pack the lock handle to the given request buffer. */
                LDLM_DEBUG(lock, "packing");
                dlm->lock_handle[dlm->lock_count++] = lock->l_remote_handle;
                packed++;
        }
        CDEBUG(D_DLMTRACE, "%d locks packed\n", packed);
        EXIT;
}

/**
 * Prepare and send a batched cancel RPC. It will include \a count lock
 * handles of locks given in \a cancels list. */
int ldlm_cli_cancel_req(struct obd_export *exp, struct list_head *cancels,
                        int count, ldlm_cancel_flags_t flags)
{
        struct ptlrpc_request *req = NULL;
        struct obd_import *imp;
        int free, sent = 0;
        int rc = 0;
        ENTRY;

        LASSERT(exp != NULL);
        LASSERT(count > 0);

        CFS_FAIL_TIMEOUT(OBD_FAIL_LDLM_PAUSE_CANCEL, cfs_fail_val);

        if (CFS_FAIL_CHECK(OBD_FAIL_LDLM_CANCEL_RACE))
                RETURN(count);

        free = ldlm_format_handles_avail(class_exp2cliimp(exp),
                                         &RQF_LDLM_CANCEL, RCL_CLIENT, 0);
        if (count > free)
                count = free;

        while (1) {
                imp = class_exp2cliimp(exp);
                if (imp == NULL || imp->imp_invalid) {
                        CDEBUG(D_DLMTRACE,
                               "skipping cancel on invalid import %p\n", imp);
                        RETURN(count);
                }

                req = ptlrpc_request_alloc(imp, &RQF_LDLM_CANCEL);
                if (req == NULL)
                        GOTO(out, rc = -ENOMEM);

                req_capsule_filled_sizes(&req->rq_pill, RCL_CLIENT);
                req_capsule_set_size(&req->rq_pill, &RMF_DLM_REQ, RCL_CLIENT,
                                     ldlm_request_bufsize(count, LDLM_CANCEL));

                rc = ptlrpc_request_pack(req, LUSTRE_DLM_VERSION, LDLM_CANCEL);
                if (rc) {
                        ptlrpc_request_free(req);
                        GOTO(out, rc);
                }

                req->rq_request_portal = LDLM_CANCEL_REQUEST_PORTAL;
                req->rq_reply_portal = LDLM_CANCEL_REPLY_PORTAL;
                ptlrpc_at_set_req_timeout(req);

                ldlm_cancel_pack(req, cancels, count);

		ptlrpc_request_set_replen(req);
		if (flags & LCF_ASYNC) {
			ptlrpcd_add_req(req);
			sent = count;
			GOTO(out, 0);
		}

		rc = ptlrpc_queue_wait(req);
		if (rc == LUSTRE_ESTALE) {
                        CDEBUG(D_DLMTRACE, "client/server (nid %s) "
                               "out of sync -- not fatal\n",
                               libcfs_nid2str(req->rq_import->
                                              imp_connection->c_peer.nid));
                        rc = 0;
                } else if (rc == -ETIMEDOUT && /* check there was no reconnect*/
                           req->rq_import_generation == imp->imp_generation) {
                        ptlrpc_req_finished(req);
                        continue;
                } else if (rc != ELDLM_OK) {
			/* -ESHUTDOWN is common on umount */
			CDEBUG_LIMIT(rc == -ESHUTDOWN ? D_DLMTRACE : D_ERROR,
				     "Got rc %d from cancel RPC: "
				     "canceling anyway\n", rc);
			break;
                }
                sent = count;
                break;
        }

        ptlrpc_req_finished(req);
        EXIT;
out:
        return sent ? sent : rc;
}
EXPORT_SYMBOL(ldlm_cli_cancel_req);

static inline struct ldlm_pool *ldlm_imp2pl(struct obd_import *imp)
{
        LASSERT(imp != NULL);
        return &imp->imp_obd->obd_namespace->ns_pool;
}

/**
 * Update client's OBD pool related fields with new SLV and Limit from \a req.
 */
int ldlm_cli_update_pool(struct ptlrpc_request *req)
{
        struct obd_device *obd;
        __u64 new_slv;
        __u32 new_limit;
        ENTRY;
        if (unlikely(!req->rq_import || !req->rq_import->imp_obd ||
                     !imp_connect_lru_resize(req->rq_import)))
        {
                /*
                 * Do nothing for corner cases.
                 */
                RETURN(0);
        }

	/* In some cases RPC may contain SLV and limit zeroed out. This
	 * is the case when server does not support LRU resize feature.
	 * This is also possible in some recovery cases when server-side
	 * reqs have no reference to the OBD export and thus access to
	 * server-side namespace is not possible. */
        if (lustre_msg_get_slv(req->rq_repmsg) == 0 ||
            lustre_msg_get_limit(req->rq_repmsg) == 0) {
                DEBUG_REQ(D_HA, req, "Zero SLV or Limit found "
                          "(SLV: "LPU64", Limit: %u)",
                          lustre_msg_get_slv(req->rq_repmsg),
                          lustre_msg_get_limit(req->rq_repmsg));
                RETURN(0);
        }

        new_limit = lustre_msg_get_limit(req->rq_repmsg);
        new_slv = lustre_msg_get_slv(req->rq_repmsg);
        obd = req->rq_import->imp_obd;

	/* Set new SLV and limit in OBD fields to make them accessible
	 * to the pool thread. We do not access obd_namespace and pool
	 * directly here as there is no reliable way to make sure that
	 * they are still alive at cleanup time. Evil races are possible
	 * which may cause Oops at that time. */
	write_lock(&obd->obd_pool_lock);
        obd->obd_pool_slv = new_slv;
        obd->obd_pool_limit = new_limit;
	write_unlock(&obd->obd_pool_lock);

        RETURN(0);
}
EXPORT_SYMBOL(ldlm_cli_update_pool);

/**
 * Client side lock cancel.
 *
 * Lock must not have any readers or writers by this time.
 */
int ldlm_cli_cancel(struct lustre_handle *lockh,
		    ldlm_cancel_flags_t cancel_flags)
{
	struct obd_export *exp;
	int avail, flags, count = 1;
	__u64 rc = 0;
	struct ldlm_namespace *ns;
	struct ldlm_lock *lock;
	struct list_head cancels = LIST_HEAD_INIT(cancels);
	ENTRY;

        lock = ldlm_handle2lock_long(lockh, 0);
	if (lock == NULL) {
		LDLM_DEBUG_NOLOCK("lock is already being destroyed");
		RETURN(0);
	}

	lock_res_and_lock(lock);
	/* Lock is being canceled and the caller doesn't want to wait */
	if (ldlm_is_canceling(lock) && (cancel_flags & LCF_ASYNC)) {
		unlock_res_and_lock(lock);
		LDLM_LOCK_RELEASE(lock);
		RETURN(0);
	}

	ldlm_set_canceling(lock);
	unlock_res_and_lock(lock);

	rc = ldlm_cli_cancel_local(lock);
	if (rc == LDLM_FL_LOCAL_ONLY || cancel_flags & LCF_LOCAL) {
		LDLM_LOCK_RELEASE(lock);
		RETURN(0);
	}

	/* Even if the lock is marked as LDLM_FL_BL_AST, this is a LDLM_CANCEL
	 * RPC which goes to canceld portal, so we can cancel other LRU locks
	 * here and send them all as one LDLM_CANCEL RPC. */
	LASSERT(list_empty(&lock->l_bl_ast));
	list_add(&lock->l_bl_ast, &cancels);

        exp = lock->l_conn_export;
        if (exp_connect_cancelset(exp)) {
                avail = ldlm_format_handles_avail(class_exp2cliimp(exp),
                                                  &RQF_LDLM_CANCEL,
                                                  RCL_CLIENT, 0);
                LASSERT(avail > 0);

                ns = ldlm_lock_to_ns(lock);
                flags = ns_connect_lru_resize(ns) ?
                        LDLM_CANCEL_LRUR : LDLM_CANCEL_AGED;
                count += ldlm_cancel_lru_local(ns, &cancels, 0, avail - 1,
                                               LCF_BL_AST, flags);
        }
	ldlm_cli_cancel_list(&cancels, count, NULL, cancel_flags);
        RETURN(0);
}
EXPORT_SYMBOL(ldlm_cli_cancel);

/**
 * Locally cancel up to \a count locks in list \a cancels.
 * Return the number of cancelled locks.
 */
int ldlm_cli_cancel_list_local(struct list_head *cancels, int count,
			       ldlm_cancel_flags_t flags)
{
	struct list_head head = LIST_HEAD_INIT(head);
	struct ldlm_lock *lock, *next;
	int left = 0, bl_ast = 0;
	__u64 rc;

        left = count;
	list_for_each_entry_safe(lock, next, cancels, l_bl_ast) {
                if (left-- == 0)
                        break;

                if (flags & LCF_LOCAL) {
                        rc = LDLM_FL_LOCAL_ONLY;
                        ldlm_lock_cancel(lock);
                } else {
                        rc = ldlm_cli_cancel_local(lock);
                }
		/* Until we have compound requests and can send LDLM_CANCEL
		 * requests batched with generic RPCs, we need to send cancels
		 * with the LDLM_FL_BL_AST flag in a separate RPC from
		 * the one being generated now. */
		if (!(flags & LCF_BL_AST) && (rc == LDLM_FL_BL_AST)) {
			LDLM_DEBUG(lock, "Cancel lock separately");
			list_del_init(&lock->l_bl_ast);
			list_add(&lock->l_bl_ast, &head);
			bl_ast++;
                        continue;
                }
                if (rc == LDLM_FL_LOCAL_ONLY) {
                        /* CANCEL RPC should not be sent to server. */
			list_del_init(&lock->l_bl_ast);
                        LDLM_LOCK_RELEASE(lock);
                        count--;
                }
        }
        if (bl_ast > 0) {
                count -= bl_ast;
                ldlm_cli_cancel_list(&head, bl_ast, NULL, 0);
        }

        RETURN(count);
}
EXPORT_SYMBOL(ldlm_cli_cancel_list_local);

/**
 * Cancel as many locks as possible w/o sending any RPCs (e.g. to write back
 * dirty data, to close a file, ...) or waiting for any RPCs in-flight (e.g.
 * readahead requests, ...)
 */
static ldlm_policy_res_t ldlm_cancel_no_wait_policy(struct ldlm_namespace *ns,
                                                    struct ldlm_lock *lock,
                                                    int unused, int added,
                                                    int count)
{
	ldlm_policy_res_t result = LDLM_POLICY_CANCEL_LOCK;

	/* don't check added & count since we want to process all locks
	 * from unused list.
	 * It's fine to not take lock to access lock->l_resource since
	 * the lock has already been granted so it won't change. */
	switch (lock->l_resource->lr_type) {
		case LDLM_EXTENT:
		case LDLM_IBITS:
			if (ns->ns_cancel != NULL && ns->ns_cancel(lock) != 0)
				break;
		default:
			result = LDLM_POLICY_SKIP_LOCK;
			lock_res_and_lock(lock);
			ldlm_set_skipped(lock);
			unlock_res_and_lock(lock);
			break;
	}

	RETURN(result);
}

/**
 * Callback function for LRU-resize policy. Decides whether to keep
 * \a lock in LRU for current \a LRU size \a unused, added in current
 * scan \a added and number of locks to be preferably canceled \a count.
 *
 * \retval LDLM_POLICY_KEEP_LOCK keep lock in LRU in stop scanning
 *
 * \retval LDLM_POLICY_CANCEL_LOCK cancel lock from LRU
 */
static ldlm_policy_res_t ldlm_cancel_lrur_policy(struct ldlm_namespace *ns,
                                                 struct ldlm_lock *lock,
                                                 int unused, int added,
                                                 int count)
{
	cfs_time_t cur = cfs_time_current();
	struct ldlm_pool *pl = &ns->ns_pool;
	__u64 slv, lvf, lv;
	cfs_time_t la;

	/* Stop LRU processing when we reach past @count or have checked all
	 * locks in LRU. */
	if (count && added >= count)
		return LDLM_POLICY_KEEP_LOCK;

	/* Despite of the LV, It doesn't make sense to keep the lock which
	 * is unused for ns_max_age time. */
	if (cfs_time_after(cfs_time_current(),
			   cfs_time_add(lock->l_last_used, ns->ns_max_age)))
		return LDLM_POLICY_CANCEL_LOCK;

	slv = ldlm_pool_get_slv(pl);
	lvf = ldlm_pool_get_lvf(pl);
	la = cfs_duration_sec(cfs_time_sub(cur,
			      lock->l_last_used));
	lv = lvf * la * unused;

	/* Inform pool about current CLV to see it via proc. */
	ldlm_pool_set_clv(pl, lv);

	/* Stop when SLV is not yet come from server or lv is smaller than
	 * it is and lru capacity has not been exceeded. */
	if ((slv == 0 || lv < slv) && 
 	    (ldlm_max_lru_size == 0 || ns->ns_nr_unused < ldlm_max_lru_size))
		return LDLM_POLICY_KEEP_LOCK;

	return LDLM_POLICY_CANCEL_LOCK;
}

static ldlm_policy_res_t
ldlm_cancel_lrur_no_wait_policy(struct ldlm_namespace *ns,
				struct ldlm_lock *lock,
				int unused, int added,
				int count)
{
	ldlm_policy_res_t result;

	result = ldlm_cancel_lrur_policy(ns, lock, unused, added, count);
	if (result == LDLM_POLICY_KEEP_LOCK)
		return result;

	return ldlm_cancel_no_wait_policy(ns, lock, unused, added, count);
}

/**
 * Callback function for proc used policy. Makes decision whether to keep
 * \a lock in LRU for current \a LRU size \a unused, added in current scan \a
 * added and number of locks to be preferably canceled \a count.
 *
 * \retval LDLM_POLICY_KEEP_LOCK keep lock in LRU in stop scanning
 *
 * \retval LDLM_POLICY_CANCEL_LOCK cancel lock from LRU
 */
static ldlm_policy_res_t ldlm_cancel_passed_policy(struct ldlm_namespace *ns,
                                                   struct ldlm_lock *lock,
                                                   int unused, int added,
                                                   int count)
{
	/* Stop LRU processing when we reach past @count or have checked all
	 * locks in LRU. */
	return (added >= count) ?
		LDLM_POLICY_KEEP_LOCK : LDLM_POLICY_CANCEL_LOCK;
}

/**
 * Callback function for aged policy. Makes decision whether to keep \a lock in
 * LRU for current LRU size \a unused, added in current scan \a added and
 * number of locks to be preferably canceled \a count.
 *
 * \retval LDLM_POLICY_KEEP_LOCK keep lock in LRU in stop scanning
 *
 * \retval LDLM_POLICY_CANCEL_LOCK cancel lock from LRU
 */
static ldlm_policy_res_t ldlm_cancel_aged_policy(struct ldlm_namespace *ns,
						 struct ldlm_lock *lock,
						 int unused, int added,
						 int count)
{
	if ((added >= count) &&
	    cfs_time_before(cfs_time_current(),
			    cfs_time_add(lock->l_last_used, ns->ns_max_age)))
		return LDLM_POLICY_KEEP_LOCK;

	return LDLM_POLICY_CANCEL_LOCK;
}

static ldlm_policy_res_t 
ldlm_cancel_aged_no_wait_policy(struct ldlm_namespace *ns,
				struct ldlm_lock *lock,
				int unused, int added, int count)
{
	ldlm_policy_res_t result;

	result = ldlm_cancel_aged_policy(ns, lock, unused, added, count);
	if (result == LDLM_POLICY_KEEP_LOCK)
		return result;

	return ldlm_cancel_no_wait_policy(ns, lock, unused, added, count);
}

/**
 * Callback function for default policy. Makes decision whether to keep \a lock
 * in LRU for current LRU size \a unused, added in current scan \a added and
 * number of locks to be preferably canceled \a count.
 *
 * \retval LDLM_POLICY_KEEP_LOCK keep lock in LRU in stop scanning
 *
 * \retval LDLM_POLICY_CANCEL_LOCK cancel lock from LRU
 */
static ldlm_policy_res_t ldlm_cancel_default_policy(struct ldlm_namespace *ns,
						    struct ldlm_lock *lock,
						    int unused, int added,
						    int count)
{
	/* Stop LRU processing when we reach past count or have checked all
	 * locks in LRU. */
        return (added >= count) ?
                LDLM_POLICY_KEEP_LOCK : LDLM_POLICY_CANCEL_LOCK;
}

typedef ldlm_policy_res_t (*ldlm_cancel_lru_policy_t)(struct ldlm_namespace *,
                                                      struct ldlm_lock *, int,
                                                      int, int);

static ldlm_cancel_lru_policy_t
ldlm_cancel_lru_policy(struct ldlm_namespace *ns, int flags)
{
        if (flags & LDLM_CANCEL_NO_WAIT)
                return ldlm_cancel_no_wait_policy;

        if (ns_connect_lru_resize(ns)) {
                if (flags & LDLM_CANCEL_SHRINK)
                        /* We kill passed number of old locks. */
                        return ldlm_cancel_passed_policy;
                else if (flags & LDLM_CANCEL_LRUR)
                        return ldlm_cancel_lrur_policy;
                else if (flags & LDLM_CANCEL_PASSED)
                        return ldlm_cancel_passed_policy;
		else if (flags & LDLM_CANCEL_LRUR_NO_WAIT)
			return ldlm_cancel_lrur_no_wait_policy;
        } else {
                if (flags & LDLM_CANCEL_AGED)
                        return ldlm_cancel_aged_policy;
		else if (flags & LDLM_CANCEL_AGED_NO_WAIT)
			return ldlm_cancel_aged_no_wait_policy;
        }

        return ldlm_cancel_default_policy;
}

/**
 * - Free space in LRU for \a count new locks,
 *   redundant unused locks are canceled locally;
 * - also cancel locally unused aged locks;
 * - do not cancel more than \a max locks;
 * - GET the found locks and add them into the \a cancels list.
 *
 * A client lock can be added to the l_bl_ast list only when it is
 * marked LDLM_FL_CANCELING. Otherwise, somebody is already doing
 * CANCEL.  There are the following use cases:
 * ldlm_cancel_resource_local(), ldlm_cancel_lru_local() and
 * ldlm_cli_cancel(), which check and set this flag properly. As any
 * attempt to cancel a lock rely on this flag, l_bl_ast list is accessed
 * later without any special locking.
 *
 * Calling policies for enabled LRU resize:
 * ----------------------------------------
 * flags & LDLM_CANCEL_LRUR - use LRU resize policy (SLV from server) to
 *                            cancel not more than \a count locks;
 *
 * flags & LDLM_CANCEL_PASSED - cancel \a count number of old locks (located at
 *                              the beginning of LRU list);
 *
 * flags & LDLM_CANCEL_SHRINK - cancel not more than \a count locks according to
 *                              memory pressre policy function;
 *
 * flags & LDLM_CANCEL_AGED - cancel \a count locks according to "aged policy".
 *
 * flags & LDLM_CANCEL_NO_WAIT - cancel as many unused locks as possible
 *                               (typically before replaying locks) w/o
 *                               sending any RPCs or waiting for any
 *                               outstanding RPC to complete.
 *
 * flags & LDLM_CANCEL_CLEANUP - when cancelling read locks, do not check for
 *				 other read locks covering the same pages, just
 *				 discard those pages.
 */
static int ldlm_prepare_lru_list(struct ldlm_namespace *ns,
				 struct list_head *cancels, int count, int max,
				 int flags)
{
	ldlm_cancel_lru_policy_t pf;
	struct ldlm_lock *lock, *next;
	int added = 0, unused, remained;
<<<<<<< HEAD
	int no_wait = flags & (LDLM_CANCEL_NO_WAIT | 
			       LDLM_CANCEL_LRUR_NO_WAIT | 
			       LDLM_CANCEL_AGED_NO_WAIT);
=======
	int no_wait = flags & (LDLM_CANCEL_NO_WAIT | LDLM_CANCEL_LRUR_NO_WAIT);
>>>>>>> 6bc366f7
	ENTRY;

	spin_lock(&ns->ns_lock);
        unused = ns->ns_nr_unused;
        remained = unused;

        if (!ns_connect_lru_resize(ns))
                count += unused - ns->ns_max_unused;

        pf = ldlm_cancel_lru_policy(ns, flags);
        LASSERT(pf != NULL);

	while (!list_empty(&ns->ns_unused_list)) {
                ldlm_policy_res_t result;
		cfs_time_t last_use = 0;

                /* all unused locks */
                if (remained-- <= 0)
                        break;

                /* For any flags, stop scanning if @max is reached. */
                if (max && added >= max)
                        break;

		list_for_each_entry_safe(lock, next, &ns->ns_unused_list,
					     l_lru) {
                        /* No locks which got blocking requests. */
			LASSERT(!ldlm_is_bl_ast(lock));

			if (no_wait && ldlm_is_skipped(lock))
				/* already processed */
				continue;

			last_use = lock->l_last_used;
			if (last_use == cfs_time_current())
				continue;

			/* Somebody is already doing CANCEL. No need for this
			 * lock in LRU, do not traverse it again. */
			if (!ldlm_is_canceling(lock))
                                break;

			ldlm_lock_remove_from_lru_nolock(lock);
		}
		if (&lock->l_lru == &ns->ns_unused_list)
			break;

		LDLM_LOCK_GET(lock);
		spin_unlock(&ns->ns_lock);
		lu_ref_add(&lock->l_reference, __FUNCTION__, current);

		/* Pass the lock through the policy filter and see if it
		 * should stay in LRU.
		 *
		 * Even for shrinker policy we stop scanning if
		 * we find a lock that should stay in the cache.
		 * We should take into account lock age anyway
		 * as a new lock is a valuable resource even if
		 * it has a low weight.
		 *
		 * That is, for shrinker policy we drop only
		 * old locks, but additionally choose them by
		 * their weight. Big extent locks will stay in
		 * the cache. */
		result = pf(ns, lock, unused, added, count);
		if (result == LDLM_POLICY_KEEP_LOCK) {
			lu_ref_del(&lock->l_reference,
				   __FUNCTION__, current);
			LDLM_LOCK_RELEASE(lock);
			spin_lock(&ns->ns_lock);
			break;
		}
		if (result == LDLM_POLICY_SKIP_LOCK) {
			lu_ref_del(&lock->l_reference,
				   __func__, current);
			LDLM_LOCK_RELEASE(lock);
			spin_lock(&ns->ns_lock);
			continue;
		}

		lock_res_and_lock(lock);
		/* Check flags again under the lock. */
		if (ldlm_is_canceling(lock) ||
		    ldlm_lock_remove_from_lru_check(lock, last_use) == 0) {
			/* Another thread is removing lock from LRU, or
			 * somebody is already doing CANCEL, or there
			 * is a blocking request which will send cancel
			 * by itself, or the lock is no longer unused or
			 * the lock has been used since the pf() call and
			 * pages could be put under it. */
			unlock_res_and_lock(lock);
			lu_ref_del(&lock->l_reference, __FUNCTION__, current);
			LDLM_LOCK_RELEASE(lock);
			spin_lock(&ns->ns_lock);
			continue;
		}
		LASSERT(!lock->l_readers && !lock->l_writers);

		/* If we have chosen to cancel this lock voluntarily, we
		 * better send cancel notification to server, so that it
		 * frees appropriate state. This might lead to a race
		 * where while we are doing cancel here, server is also
		 * silently cancelling this lock. */
		ldlm_clear_cancel_on_block(lock);

		/* Setting the CBPENDING flag is a little misleading,
		 * but prevents an important race; namely, once
		 * CBPENDING is set, the lock can accumulate no more
		 * readers/writers. Since readers and writers are
		 * already zero here, ldlm_lock_decref() won't see
		 * this flag and call l_blocking_ast */
		lock->l_flags |= LDLM_FL_CBPENDING | LDLM_FL_CANCELING;

		if ((flags & LDLM_CANCEL_CLEANUP) &&
		    lock->l_resource->lr_type == LDLM_EXTENT &&
		    lock->l_granted_mode == LCK_PR)
			ldlm_set_discard_data(lock);

		/* We can't re-add to l_lru as it confuses the
		 * refcounting in ldlm_lock_remove_from_lru() if an AST
		 * arrives after we drop lr_lock below. We use l_bl_ast
		 * and can't use l_pending_chain as it is used both on
		 * server and client nevertheless bug 5666 says it is
		 * used only on server */
		LASSERT(list_empty(&lock->l_bl_ast));
		list_add(&lock->l_bl_ast, cancels);
		unlock_res_and_lock(lock);
		lu_ref_del(&lock->l_reference, __FUNCTION__, current);
		spin_lock(&ns->ns_lock);
		added++;
		unused--;
	}
	spin_unlock(&ns->ns_lock);
	RETURN(added);
}

int ldlm_cancel_lru_local(struct ldlm_namespace *ns, struct list_head *cancels,
                          int count, int max, ldlm_cancel_flags_t cancel_flags,
                          int flags)
{
        int added;
        added = ldlm_prepare_lru_list(ns, cancels, count, max, flags);
        if (added <= 0)
                return added;
        return ldlm_cli_cancel_list_local(cancels, added, cancel_flags);
}

/**
 * Cancel at least \a nr locks from given namespace LRU.
 *
 * When called with LCF_ASYNC the blocking callback will be handled
 * in a thread and this function will return after the thread has been
 * asked to call the callback.  When called with LCF_ASYNC the blocking
 * callback will be performed in this function.
 */
int ldlm_cancel_lru(struct ldlm_namespace *ns, int nr,
		    ldlm_cancel_flags_t cancel_flags,
		    int flags)
{
	struct list_head cancels = LIST_HEAD_INIT(cancels);
	int count, rc;
	ENTRY;

	/* Just prepare the list of locks, do not actually cancel them yet.
	 * Locks are cancelled later in a separate thread. */
	count = ldlm_prepare_lru_list(ns, &cancels, nr, 0, flags);
	rc = ldlm_bl_to_thread_list(ns, NULL, &cancels, count, cancel_flags);
	if (rc == 0)
		RETURN(count);

	RETURN(0);
}

/**
 * Find and cancel locally unused locks found on resource, matched to the
 * given policy, mode. GET the found locks and add them into the \a cancels
 * list.
 */
int ldlm_cancel_resource_local(struct ldlm_resource *res,
			       struct list_head *cancels,
			       ldlm_policy_data_t *policy,
			       ldlm_mode_t mode, __u64 lock_flags,
			       ldlm_cancel_flags_t cancel_flags, void *opaque)
{
        struct ldlm_lock *lock;
        int count = 0;
        ENTRY;

        lock_res(res);
	list_for_each_entry(lock, &res->lr_granted, l_res_link) {
                if (opaque != NULL && lock->l_ast_data != opaque) {
                        LDLM_ERROR(lock, "data %p doesn't match opaque %p",
                                   lock->l_ast_data, opaque);
                        //LBUG();
                        continue;
                }

                if (lock->l_readers || lock->l_writers)
                        continue;

		/* If somebody is already doing CANCEL, or blocking AST came,
		 * skip this lock. */
		if (ldlm_is_bl_ast(lock) || ldlm_is_canceling(lock))
			continue;

                if (lockmode_compat(lock->l_granted_mode, mode))
                        continue;

                /* If policy is given and this is IBITS lock, add to list only
                 * those locks that match by policy. */
                if (policy && (lock->l_resource->lr_type == LDLM_IBITS) &&
                    !(lock->l_policy_data.l_inodebits.bits &
                      policy->l_inodebits.bits))
                        continue;

		/* See CBPENDING comment in ldlm_cancel_lru */
		lock->l_flags |= LDLM_FL_CBPENDING | LDLM_FL_CANCELING |
				 lock_flags;

		LASSERT(list_empty(&lock->l_bl_ast));
		list_add(&lock->l_bl_ast, cancels);
                LDLM_LOCK_GET(lock);
                count++;
        }
        unlock_res(res);

        RETURN(ldlm_cli_cancel_list_local(cancels, count, cancel_flags));
}
EXPORT_SYMBOL(ldlm_cancel_resource_local);

/**
 * Cancel client-side locks from a list and send/prepare cancel RPCs to the
 * server.
 * If \a req is NULL, send CANCEL request to server with handles of locks
 * in the \a cancels. If EARLY_CANCEL is not supported, send CANCEL requests
 * separately per lock.
 * If \a req is not NULL, put handles of locks in \a cancels into the request
 * buffer at the offset \a off.
 * Destroy \a cancels at the end.
 */
int ldlm_cli_cancel_list(struct list_head *cancels, int count,
                         struct ptlrpc_request *req, ldlm_cancel_flags_t flags)
{
        struct ldlm_lock *lock;
        int res = 0;
        ENTRY;

	if (list_empty(cancels) || count == 0)
                RETURN(0);

        /* XXX: requests (both batched and not) could be sent in parallel.
         * Usually it is enough to have just 1 RPC, but it is possible that
         * there are too many locks to be cancelled in LRU or on a resource.
         * It would also speed up the case when the server does not support
         * the feature. */
        while (count > 0) {
		LASSERT(!list_empty(cancels));
		lock = list_entry(cancels->next, struct ldlm_lock,
                                      l_bl_ast);
                LASSERT(lock->l_conn_export);

                if (exp_connect_cancelset(lock->l_conn_export)) {
                        res = count;
                        if (req)
                                ldlm_cancel_pack(req, cancels, count);
                        else
                                res = ldlm_cli_cancel_req(lock->l_conn_export,
                                                          cancels, count,
                                                          flags);
                } else {
                        res = ldlm_cli_cancel_req(lock->l_conn_export,
                                                  cancels, 1, flags);
                }

		if (res < 0) {
			CDEBUG_LIMIT(res == -ESHUTDOWN ? D_DLMTRACE : D_ERROR,
				     "ldlm_cli_cancel_list: %d\n", res);
			res = count;
		}

                count -= res;
                ldlm_lock_list_put(cancels, l_bl_ast, res);
        }
        LASSERT(count == 0);
        RETURN(0);
}
EXPORT_SYMBOL(ldlm_cli_cancel_list);

/**
 * Cancel all locks on a resource that have 0 readers/writers.
 *
 * If flags & LDLM_FL_LOCAL_ONLY, throw the locks away without trying
 * to notify the server. */
int ldlm_cli_cancel_unused_resource(struct ldlm_namespace *ns,
				    const struct ldlm_res_id *res_id,
				    ldlm_policy_data_t *policy,
				    ldlm_mode_t mode,
				    ldlm_cancel_flags_t flags,
				    void *opaque)
{
	struct ldlm_resource *res;
	struct list_head cancels = LIST_HEAD_INIT(cancels);
	int count;
	int rc;
	ENTRY;

	res = ldlm_resource_get(ns, NULL, res_id, 0, 0);
	if (IS_ERR(res)) {
		/* This is not a problem. */
		CDEBUG(D_INFO, "No resource "LPU64"\n", res_id->name[0]);
		RETURN(0);
	}

	LDLM_RESOURCE_ADDREF(res);
	count = ldlm_cancel_resource_local(res, &cancels, policy, mode,
					   0, flags | LCF_BL_AST, opaque);
	rc = ldlm_cli_cancel_list(&cancels, count, NULL, flags);
	if (rc != ELDLM_OK)
		CERROR("canceling unused lock "DLDLMRES": rc = %d\n",
		       PLDLMRES(res), rc);

	LDLM_RESOURCE_DELREF(res);
	ldlm_resource_putref(res);
	RETURN(0);
}
EXPORT_SYMBOL(ldlm_cli_cancel_unused_resource);

struct ldlm_cli_cancel_arg {
        int     lc_flags;
        void   *lc_opaque;
};

static int ldlm_cli_hash_cancel_unused(cfs_hash_t *hs, cfs_hash_bd_t *bd,
				       struct hlist_node *hnode, void *arg)
{
	struct ldlm_resource           *res = cfs_hash_object(hs, hnode);
	struct ldlm_cli_cancel_arg     *lc = arg;

	ldlm_cli_cancel_unused_resource(ldlm_res_to_ns(res), &res->lr_name,
					NULL, LCK_MINMODE, lc->lc_flags,
					lc->lc_opaque);
	/* must return 0 for hash iteration */
	return 0;
}

/**
 * Cancel all locks on a namespace (or a specific resource, if given)
 * that have 0 readers/writers.
 *
 * If flags & LCF_LOCAL, throw the locks away without trying
 * to notify the server. */
int ldlm_cli_cancel_unused(struct ldlm_namespace *ns,
                           const struct ldlm_res_id *res_id,
                           ldlm_cancel_flags_t flags, void *opaque)
{
        struct ldlm_cli_cancel_arg arg = {
                .lc_flags       = flags,
                .lc_opaque      = opaque,
        };

        ENTRY;

        if (ns == NULL)
                RETURN(ELDLM_OK);

        if (res_id != NULL) {
                RETURN(ldlm_cli_cancel_unused_resource(ns, res_id, NULL,
                                                       LCK_MINMODE, flags,
                                                       opaque));
	} else {
		cfs_hash_for_each_nolock(ns->ns_rs_hash,
					 ldlm_cli_hash_cancel_unused, &arg, 0);
		RETURN(ELDLM_OK);
	}
}
EXPORT_SYMBOL(ldlm_cli_cancel_unused);

/* Lock iterators. */

int ldlm_resource_foreach(struct ldlm_resource *res, ldlm_iterator_t iter,
                          void *closure)
{
	struct list_head *tmp, *next;
        struct ldlm_lock *lock;
        int rc = LDLM_ITER_CONTINUE;

        ENTRY;

        if (!res)
                RETURN(LDLM_ITER_CONTINUE);

        lock_res(res);
	list_for_each_safe(tmp, next, &res->lr_granted) {
		lock = list_entry(tmp, struct ldlm_lock, l_res_link);

                if (iter(lock, closure) == LDLM_ITER_STOP)
                        GOTO(out, rc = LDLM_ITER_STOP);
        }

	list_for_each_safe(tmp, next, &res->lr_converting) {
		lock = list_entry(tmp, struct ldlm_lock, l_res_link);

                if (iter(lock, closure) == LDLM_ITER_STOP)
                        GOTO(out, rc = LDLM_ITER_STOP);
        }

	list_for_each_safe(tmp, next, &res->lr_waiting) {
		lock = list_entry(tmp, struct ldlm_lock, l_res_link);

                if (iter(lock, closure) == LDLM_ITER_STOP)
                        GOTO(out, rc = LDLM_ITER_STOP);
        }
 out:
        unlock_res(res);
        RETURN(rc);
}
EXPORT_SYMBOL(ldlm_resource_foreach);

struct iter_helper_data {
        ldlm_iterator_t iter;
        void *closure;
};

static int ldlm_iter_helper(struct ldlm_lock *lock, void *closure)
{
        struct iter_helper_data *helper = closure;
        return helper->iter(lock, helper->closure);
}

static int ldlm_res_iter_helper(cfs_hash_t *hs, cfs_hash_bd_t *bd,
				struct hlist_node *hnode, void *arg)

{
        struct ldlm_resource *res = cfs_hash_object(hs, hnode);

        return ldlm_resource_foreach(res, ldlm_iter_helper, arg) ==
               LDLM_ITER_STOP;
}

void ldlm_namespace_foreach(struct ldlm_namespace *ns,
                            ldlm_iterator_t iter, void *closure)

{
	struct iter_helper_data helper = { .iter = iter, .closure = closure };

	cfs_hash_for_each_nolock(ns->ns_rs_hash,
				 ldlm_res_iter_helper, &helper, 0);

}
EXPORT_SYMBOL(ldlm_namespace_foreach);

/* non-blocking function to manipulate a lock whose cb_data is being put away.
 * return  0:  find no resource
 *       > 0:  must be LDLM_ITER_STOP/LDLM_ITER_CONTINUE.
 *       < 0:  errors
 */
int ldlm_resource_iterate(struct ldlm_namespace *ns,
			  const struct ldlm_res_id *res_id,
			  ldlm_iterator_t iter, void *data)
{
	struct ldlm_resource *res;
	int rc;
	ENTRY;

	LASSERTF(ns != NULL, "must pass in namespace\n");

	res = ldlm_resource_get(ns, NULL, res_id, 0, 0);
	if (IS_ERR(res))
		RETURN(0);

	LDLM_RESOURCE_ADDREF(res);
	rc = ldlm_resource_foreach(res, iter, data);
	LDLM_RESOURCE_DELREF(res);
	ldlm_resource_putref(res);
	RETURN(rc);
}
EXPORT_SYMBOL(ldlm_resource_iterate);

/* Lock replay */

static int ldlm_chain_lock_for_replay(struct ldlm_lock *lock, void *closure)
{
	struct list_head *list = closure;

        /* we use l_pending_chain here, because it's unused on clients. */
	LASSERTF(list_empty(&lock->l_pending_chain),
                 "lock %p next %p prev %p\n",
                 lock, &lock->l_pending_chain.next,&lock->l_pending_chain.prev);
        /* bug 9573: don't replay locks left after eviction, or
         * bug 17614: locks being actively cancelled. Get a reference
         * on a lock so that it does not disapear under us (e.g. due to cancel)
	 * Bug 17614 comment no longer accurate see LU-8175.
         */
	if (!(lock->l_flags & (LDLM_FL_FAILED|LDLM_FL_BL_DONE))) {
		list_add(&lock->l_pending_chain, list);
                LDLM_LOCK_GET(lock);
        }

        return LDLM_ITER_CONTINUE;
}

static int replay_lock_interpret(const struct lu_env *env,
				 struct ptlrpc_request *req,
				 struct ldlm_async_args *aa, int rc)
{
	struct ldlm_lock     *lock;
	struct ldlm_reply    *reply;
	struct obd_export    *exp;

	ENTRY;
	atomic_dec(&req->rq_import->imp_replay_inflight);
	if (rc != ELDLM_OK)
		GOTO(out, rc);

        reply = req_capsule_server_get(&req->rq_pill, &RMF_DLM_REP);
        if (reply == NULL)
                GOTO(out, rc = -EPROTO);

        lock = ldlm_handle2lock(&aa->lock_handle);
        if (!lock) {
                CERROR("received replay ack for unknown local cookie "LPX64
                       " remote cookie "LPX64 " from server %s id %s\n",
                       aa->lock_handle.cookie, reply->lock_handle.cookie,
                       req->rq_export->exp_client_uuid.uuid,
                       libcfs_id2str(req->rq_peer));
                GOTO(out, rc = -ESTALE);
        }

        /* Key change rehash lock in per-export hash with new key */
        exp = req->rq_export;
        if (exp && exp->exp_lock_hash) {
		/* In the function below, .hs_keycmp resolves to
		 * ldlm_export_lock_keycmp() */
		/* coverity[overrun-buffer-val] */
                cfs_hash_rehash_key(exp->exp_lock_hash,
                                    &lock->l_remote_handle,
                                    &reply->lock_handle,
                                    &lock->l_exp_hash);
        } else {
                lock->l_remote_handle = reply->lock_handle;
        }

        LDLM_DEBUG(lock, "replayed lock:");
        ptlrpc_import_recovery_state_machine(req->rq_import);
        LDLM_LOCK_PUT(lock);
out:
        if (rc != ELDLM_OK)
                ptlrpc_connect_import(req->rq_import);

        RETURN(rc);
}

static int replay_one_lock(struct obd_import *imp, struct ldlm_lock *lock)
{
        struct ptlrpc_request *req;
        struct ldlm_async_args *aa;
        struct ldlm_request   *body;
        int flags;
        ENTRY;

	if (ldlm_is_bl_done(lock)) {
                LDLM_DEBUG(lock, "Not replaying canceled lock:");
                RETURN(0);
        }

        /* If this is reply-less callback lock, we cannot replay it, since
         * server might have long dropped it, but notification of that event was
         * lost by network. (and server granted conflicting lock already) */
	if (ldlm_is_cancel_on_block(lock)) {
                LDLM_DEBUG(lock, "Not replaying reply-less lock:");
                ldlm_lock_cancel(lock);
                RETURN(0);
        }

        /*
         * If granted mode matches the requested mode, this lock is granted.
         *
         * If they differ, but we have a granted mode, then we were granted
         * one mode and now want another: ergo, converting.
         *
         * If we haven't been granted anything and are on a resource list,
         * then we're blocked/waiting.
         *
         * If we haven't been granted anything and we're NOT on a resource list,
         * then we haven't got a reply yet and don't have a known disposition.
         * This happens whenever a lock enqueue is the request that triggers
         * recovery.
         */
        if (lock->l_granted_mode == lock->l_req_mode)
                flags = LDLM_FL_REPLAY | LDLM_FL_BLOCK_GRANTED;
        else if (lock->l_granted_mode)
                flags = LDLM_FL_REPLAY | LDLM_FL_BLOCK_CONV;
	else if (!list_empty(&lock->l_res_link))
                flags = LDLM_FL_REPLAY | LDLM_FL_BLOCK_WAIT;
        else
                flags = LDLM_FL_REPLAY;

        req = ptlrpc_request_alloc_pack(imp, &RQF_LDLM_ENQUEUE,
                                        LUSTRE_DLM_VERSION, LDLM_ENQUEUE);
        if (req == NULL)
                RETURN(-ENOMEM);

        /* We're part of recovery, so don't wait for it. */
        req->rq_send_state = LUSTRE_IMP_REPLAY_LOCKS;

        body = req_capsule_client_get(&req->rq_pill, &RMF_DLM_REQ);
        ldlm_lock2desc(lock, &body->lock_desc);
	body->lock_flags = ldlm_flags_to_wire(flags);

        ldlm_lock2handle(lock, &body->lock_handle[0]);
	if (lock->l_lvb_len > 0)
		req_capsule_extend(&req->rq_pill, &RQF_LDLM_ENQUEUE_LVB);
	req_capsule_set_size(&req->rq_pill, &RMF_DLM_LVB, RCL_SERVER,
			     lock->l_lvb_len);
        ptlrpc_request_set_replen(req);
        /* notify the server we've replayed all requests.
         * also, we mark the request to be put on a dedicated
         * queue to be processed after all request replayes.
         * bug 6063 */
	lustre_msg_set_flags(req->rq_reqmsg, MSG_REQ_REPLAY_DONE);

	LDLM_DEBUG(lock, "replaying lock:");

	atomic_inc(&req->rq_import->imp_replay_inflight);
	CLASSERT(sizeof(*aa) <= sizeof(req->rq_async_args));
	aa = ptlrpc_req_async_args(req);
	aa->lock_handle = body->lock_handle[0];
	req->rq_interpret_reply = (ptlrpc_interpterer_t)replay_lock_interpret;
	ptlrpcd_add_req(req);

	RETURN(0);
}

/**
 * Cancel as many unused locks as possible before replay. since we are
 * in recovery, we can't wait for any outstanding RPCs to send any RPC
 * to the server.
 *
 * Called only in recovery before replaying locks. there is no need to
 * replay locks that are unused. since the clients may hold thousands of
 * cached unused locks, dropping the unused locks can greatly reduce the
 * load on the servers at recovery time.
 */
static void ldlm_cancel_unused_locks_for_replay(struct ldlm_namespace *ns)
{
	int canceled;
	struct list_head cancels = LIST_HEAD_INIT(cancels);

	CDEBUG(D_DLMTRACE, "Dropping as many unused locks as possible before"
			   "replay for namespace %s (%d)\n",
			   ldlm_ns_name(ns), ns->ns_nr_unused);

	/* We don't need to care whether or not LRU resize is enabled
	 * because the LDLM_CANCEL_NO_WAIT policy doesn't use the
	 * count parameter */
	canceled = ldlm_cancel_lru_local(ns, &cancels, ns->ns_nr_unused, 0,
					 LCF_LOCAL, LDLM_CANCEL_NO_WAIT);

	CDEBUG(D_DLMTRACE, "Canceled %d unused locks from namespace %s\n",
			   canceled, ldlm_ns_name(ns));
}

int ldlm_replay_locks(struct obd_import *imp)
{
	struct ldlm_namespace *ns = imp->imp_obd->obd_namespace;
	struct list_head list = LIST_HEAD_INIT(list);
	struct ldlm_lock *lock, *next;
	int rc = 0;

	ENTRY;

	LASSERT(atomic_read(&imp->imp_replay_inflight) == 0);

	/* don't replay locks if import failed recovery */
	if (imp->imp_vbr_failed)
		RETURN(0);

	/* ensure this doesn't fall to 0 before all have been queued */
	atomic_inc(&imp->imp_replay_inflight);

	if (ldlm_cancel_unused_locks_before_replay)
		ldlm_cancel_unused_locks_for_replay(ns);

	ldlm_namespace_foreach(ns, ldlm_chain_lock_for_replay, &list);

	list_for_each_entry_safe(lock, next, &list, l_pending_chain) {
		list_del_init(&lock->l_pending_chain);
		if (rc) {
			LDLM_LOCK_RELEASE(lock);
			continue; /* or try to do the rest? */
		}
		rc = replay_one_lock(imp, lock);
		LDLM_LOCK_RELEASE(lock);
	}

	atomic_dec(&imp->imp_replay_inflight);

	RETURN(rc);
}
EXPORT_SYMBOL(ldlm_replay_locks);<|MERGE_RESOLUTION|>--- conflicted
+++ resolved
@@ -808,11 +808,7 @@
                 avail = ldlm_capsule_handles_avail(pill, RCL_CLIENT, canceloff);
 
 		flags = ns_connect_lru_resize(ns) ?
-<<<<<<< HEAD
 			LDLM_CANCEL_LRUR_NO_WAIT : LDLM_CANCEL_AGED_NO_WAIT;
-=======
-			LDLM_CANCEL_LRUR_NO_WAIT : LDLM_CANCEL_AGED;
->>>>>>> 6bc366f7
 		to_free = !ns_connect_lru_resize(ns) &&
 			  opc == LDLM_ENQUEUE ? 1 : 0;
 
@@ -1556,8 +1552,8 @@
 
 	/* Stop when SLV is not yet come from server or lv is smaller than
 	 * it is and lru capacity has not been exceeded. */
-	if ((slv == 0 || lv < slv) && 
- 	    (ldlm_max_lru_size == 0 || ns->ns_nr_unused < ldlm_max_lru_size))
+	if ((slv == 0 || lv < slv) &&
+	    (ldlm_max_lru_size == 0 || ns->ns_nr_unused < ldlm_max_lru_size))
 		return LDLM_POLICY_KEEP_LOCK;
 
 	return LDLM_POLICY_CANCEL_LOCK;
@@ -1620,7 +1616,7 @@
 	return LDLM_POLICY_CANCEL_LOCK;
 }
 
-static ldlm_policy_res_t 
+static ldlm_policy_res_t
 ldlm_cancel_aged_no_wait_policy(struct ldlm_namespace *ns,
 				struct ldlm_lock *lock,
 				int unused, int added, int count)
@@ -1728,13 +1724,9 @@
 	ldlm_cancel_lru_policy_t pf;
 	struct ldlm_lock *lock, *next;
 	int added = 0, unused, remained;
-<<<<<<< HEAD
-	int no_wait = flags & (LDLM_CANCEL_NO_WAIT | 
-			       LDLM_CANCEL_LRUR_NO_WAIT | 
+	int no_wait = flags & (LDLM_CANCEL_NO_WAIT |
+			       LDLM_CANCEL_LRUR_NO_WAIT |
 			       LDLM_CANCEL_AGED_NO_WAIT);
-=======
-	int no_wait = flags & (LDLM_CANCEL_NO_WAIT | LDLM_CANCEL_LRUR_NO_WAIT);
->>>>>>> 6bc366f7
 	ENTRY;
 
 	spin_lock(&ns->ns_lock);
