/* -*- mode: c; c-basic-offset: 8; indent-tabs-mode: nil; -*-
 * vim:expandtab:shiftwidth=8:tabstop=8:
 *
 *  Copyright (C) 2002, 2003 Cluster File Systems, Inc.
 *
 *   This file is part of the Lustre file system, http://www.lustre.org
 *   Lustre is a trademark of Cluster File Systems, Inc.
 *
 *   You may have signed or agreed to another license before downloading
 *   this software.  If so, you are bound by the terms and conditions
 *   of that agreement, and the following does not apply to you.  See the
 *   LICENSE file included with this distribution for more information.
 *
 *   If you did not agree to a different license, then this copy of Lustre
 *   is open source software; you can redistribute it and/or modify it
 *   under the terms of version 2 of the GNU General Public License as
 *   published by the Free Software Foundation.
 *
 *   In either case, Lustre is distributed in the hope that it will be
 *   useful, but WITHOUT ANY WARRANTY; without even the implied warranty
 *   of MERCHANTABILITY or FITNESS FOR A PARTICULAR PURPOSE.  See the
 *   license text for more details.
 */

#define DEBUG_SUBSYSTEM S_LDLM
#ifndef __KERNEL__
#include <signal.h>
#include <liblustre.h>
#endif

#include <lustre_dlm.h>
#include <obd_class.h>
#include <obd.h>

#include "ldlm_internal.h"

int ldlm_enqueue_min = OBD_TIMEOUT_DEFAULT;
CFS_MODULE_PARM(ldlm_enqueue_min, "i", int, 0644,
                "lock enqueue timeout minimum");

static void interrupted_completion_wait(void *data)
{
}

struct lock_wait_data {
        struct ldlm_lock *lwd_lock;
        __u32             lwd_conn_cnt;
};

struct ldlm_async_args {
        struct lustre_handle lock_handle;
};

int ldlm_expired_completion_wait(void *data)
{
        struct lock_wait_data *lwd = data;
        struct ldlm_lock *lock = lwd->lwd_lock;
        struct obd_import *imp;
        struct obd_device *obd;

        ENTRY;
        if (lock->l_conn_export == NULL) {
                static cfs_time_t next_dump = 0, last_dump = 0;

<<<<<<< HEAD
                LDLM_ERROR(lock, "lock timed out (enqueued at %lu, %lus ago); "
                           "not entering recovery in server code, just going "
                           "back to sleep", lock->l_enqueued_time.tv_sec,
                           cfs_time_current_sec() -
                           lock->l_enqueued_time.tv_sec);
=======
                if (ptlrpc_check_suspend())
                        RETURN(0);

                LDLM_ERROR(lock, "lock timed out (enqueued at "CFS_TIME_T", "
			   CFS_DURATION_T"s ago); not entering recovery in "
                           "server code, just going back to sleep",
			   lock->l_enqueued_time.tv_sec,
                           cfs_time_current_sec() - lock->l_enqueued_time.tv_sec);
>>>>>>> 7bbcc3c5
                if (cfs_time_after(cfs_time_current(), next_dump)) {
                        last_dump = next_dump;
                        next_dump = cfs_time_shift(300);
                        ldlm_namespace_dump(D_DLMTRACE,
                                            lock->l_resource->lr_namespace);
                        if (last_dump == 0)
                                libcfs_debug_dumplog();
                }
                RETURN(0);
        }

        obd = lock->l_conn_export->exp_obd;
        imp = obd->u.cli.cl_import;
        ptlrpc_fail_import(imp, lwd->lwd_conn_cnt);
        LDLM_ERROR(lock, "lock timed out (enqueued at "CFS_TIME_T", "
                  CFS_DURATION_T"s ago), entering recovery for %s@%s",
                  lock->l_enqueued_time.tv_sec,
                  cfs_time_current_sec() - lock->l_enqueued_time.tv_sec,
                  obd2cli_tgt(obd), imp->imp_connection->c_remote_uuid.uuid);

        RETURN(0);
}

/* We use the same basis for both server side and client side functions
   from a single node. */
int ldlm_get_enq_timeout(struct ldlm_lock *lock)
{
        int timeout = at_get(&lock->l_resource->lr_namespace->ns_at_estimate);
        if (AT_OFF)
                return obd_timeout / 2;
        /* Since these are non-updating timeouts, we should be conservative.
           It would be nice to have some kind of "early reply" mechanism for
           lock callbacks too... */
        timeout = timeout + (timeout >> 1); /* 150% */
        return max(timeout, ldlm_enqueue_min);
}

static int is_granted_or_cancelled(struct ldlm_lock *lock)
{
        int ret = 0;

        lock_res_and_lock(lock);
        if (((lock->l_req_mode == lock->l_granted_mode) &&
             !(lock->l_flags & LDLM_FL_CP_REQD)) ||
            (lock->l_flags & LDLM_FL_FAILED))
                ret = 1;
        unlock_res_and_lock(lock);

        return ret;
}

int ldlm_completion_ast(struct ldlm_lock *lock, int flags, void *data)
{
        /* XXX ALLOCATE - 160 bytes */
        struct lock_wait_data lwd;
        struct obd_device *obd;
        struct obd_import *imp = NULL;
        struct l_wait_info lwi;
        __u32 timeout;
        int rc = 0;
        ENTRY;

        if (flags == LDLM_FL_WAIT_NOREPROC) {
                LDLM_DEBUG(lock, "client-side enqueue waiting on pending lock");
                goto noreproc;
        }

        if (!(flags & (LDLM_FL_BLOCK_WAIT | LDLM_FL_BLOCK_GRANTED |
                       LDLM_FL_BLOCK_CONV))) {
                cfs_waitq_signal(&lock->l_waitq);
                RETURN(0);
        }

        LDLM_DEBUG(lock, "client-side enqueue returned a blocked lock, "
                   "sleeping");
        ldlm_lock_dump(D_OTHER, lock, 0);
        ldlm_reprocess_all(lock->l_resource);

noreproc:

        obd = class_exp2obd(lock->l_conn_export);

        /* if this is a local lock, then there is no import */
        if (obd != NULL) {
                imp = obd->u.cli.cl_import;
        }

        /* Wait a long time for enqueue - server may have to callback a
           lock from another client.  Server will evict the other client if it
           doesn't respond reasonably, and then give us the lock. */
        timeout = ldlm_get_enq_timeout(lock) * 2;

        lwd.lwd_lock = lock;

        if (lock->l_flags & LDLM_FL_NO_TIMEOUT) {
                LDLM_DEBUG(lock, "waiting indefinitely because of NO_TIMEOUT");
                lwi = LWI_INTR(interrupted_completion_wait, &lwd);
        } else {
                lwi = LWI_TIMEOUT_INTR(cfs_time_seconds(timeout),
                                       ldlm_expired_completion_wait,
                                       interrupted_completion_wait, &lwd);
        }

        if (imp != NULL) {
                spin_lock(&imp->imp_lock);
                lwd.lwd_conn_cnt = imp->imp_conn_cnt;
                spin_unlock(&imp->imp_lock);
        }

        /* Go to sleep until the lock is granted or cancelled. */
        rc = l_wait_event(lock->l_waitq, is_granted_or_cancelled(lock), &lwi);

        if (lock->l_destroyed || lock->l_flags & LDLM_FL_FAILED) {
                LDLM_DEBUG(lock, "client-side enqueue waking up: destroyed");
                RETURN(-EIO);
        }

        if (rc) {
                LDLM_DEBUG(lock, "client-side enqueue waking up: failed (%d)",
                           rc);
                RETURN(rc);
        }

        LDLM_DEBUG(lock, "client-side enqueue waking up: granted after %lds",
                   cfs_time_current_sec() - lock->l_enqueued_time.tv_sec);

        /* Update our time estimate */
        at_add(&lock->l_resource->lr_namespace->ns_at_estimate,
               cfs_time_current_sec() - lock->l_enqueued_time.tv_sec);

        RETURN(0);
}

/*
 * ->l_blocking_ast() callback for LDLM locks acquired by server-side OBDs.
 */
int ldlm_blocking_ast(struct ldlm_lock *lock, struct ldlm_lock_desc *desc,
                      void *data, int flag)
{
        int do_ast;
        ENTRY;

        if (flag == LDLM_CB_CANCELING) {
                /* Don't need to do anything here. */
                RETURN(0);
        }

        lock_res_and_lock(lock);
        /* Get this: if ldlm_blocking_ast is racing with intent_policy, such
         * that ldlm_blocking_ast is called just before intent_policy method
         * takes the ns_lock, then by the time we get the lock, we might not
         * be the correct blocking function anymore.  So check, and return
         * early, if so. */
        if (lock->l_blocking_ast != ldlm_blocking_ast) {
                unlock_res_and_lock(lock);
                RETURN(0);
        }

        lock->l_flags |= LDLM_FL_CBPENDING;
        do_ast = (!lock->l_readers && !lock->l_writers);
        unlock_res_and_lock(lock);

        if (do_ast) {
                struct lustre_handle lockh;
                int rc;

                LDLM_DEBUG(lock, "already unused, calling ldlm_cli_cancel");
                ldlm_lock2handle(lock, &lockh);
                rc = ldlm_cli_cancel(&lockh);
                if (rc < 0)
                        CERROR("ldlm_cli_cancel: %d\n", rc);
        } else {
                LDLM_DEBUG(lock, "Lock still has references, will be "
                           "cancelled later");
        }
        RETURN(0);
}

/*
 * ->l_glimpse_ast() for DLM extent locks acquired on the server-side. See
 * comment in filter_intent_policy() on why you may need this.
 */
int ldlm_glimpse_ast(struct ldlm_lock *lock, void *reqp)
{
        /*
         * Returning -ELDLM_NO_LOCK_DATA actually works, but the reason for
         * that is rather subtle: with OST-side locking, it may so happen that
         * _all_ extent locks are held by the OST. If client wants to obtain
         * current file size it calls ll{,u}_glimpse_size(), and (as locks are
         * on the server), dummy glimpse callback fires and does
         * nothing. Client still receives correct file size due to the
         * following fragment in filter_intent_policy():
         *
         * rc = l->l_glimpse_ast(l, NULL); // this will update the LVB
         * if (rc != 0 && res->lr_namespace->ns_lvbo &&
         *     res->lr_namespace->ns_lvbo->lvbo_update) {
         *         res->lr_namespace->ns_lvbo->lvbo_update(res, NULL, 0, 1);
         * }
         *
         * that is, after glimpse_ast() fails, filter_lvbo_update() runs, and
         * returns correct file size to the client.
         */
        return -ELDLM_NO_LOCK_DATA;
}

int ldlm_cli_enqueue_local(struct ldlm_namespace *ns,
                           struct ldlm_res_id *res_id,
                           ldlm_type_t type, ldlm_policy_data_t *policy,
                           ldlm_mode_t mode, int *flags,
                           ldlm_blocking_callback blocking,
                           ldlm_completion_callback completion,
                           ldlm_glimpse_callback glimpse,
                           void *data, __u32 lvb_len, void *lvb_swabber,
                           struct lustre_handle *lockh)
{
        struct ldlm_lock *lock;
        int err;
        ENTRY;

        LASSERT(!(*flags & LDLM_FL_REPLAY));
        if (ns_is_client(ns)) {
                CERROR("Trying to enqueue local lock in a shadow namespace\n");
                LBUG();
        }

        lock = ldlm_lock_create(ns, *res_id, type, mode, blocking,
                                completion, glimpse, data, lvb_len);
        if (!lock)
                GOTO(out_nolock, err = -ENOMEM);
        LDLM_DEBUG(lock, "client-side local enqueue handler, new lock created");

        ldlm_lock_addref_internal(lock, mode);
        ldlm_lock2handle(lock, lockh);
        lock_res_and_lock(lock);
        lock->l_flags |= LDLM_FL_LOCAL;
        if (*flags & LDLM_FL_ATOMIC_CB)
                lock->l_flags |= LDLM_FL_ATOMIC_CB;
        lock->l_lvb_swabber = lvb_swabber;
        unlock_res_and_lock(lock);
        if (policy != NULL)
                lock->l_policy_data = *policy;
        if (type == LDLM_EXTENT)
                lock->l_req_extent = policy->l_extent;

        err = ldlm_lock_enqueue(ns, &lock, policy, flags);
        if (err != ELDLM_OK)
                GOTO(out, err);

        if (policy != NULL)
                *policy = lock->l_policy_data;
        if ((*flags) & LDLM_FL_LOCK_CHANGED)
                *res_id = lock->l_resource->lr_name;

        LDLM_DEBUG_NOLOCK("client-side local enqueue handler END (lock %p)",
                          lock);

        if (lock->l_completion_ast)
                lock->l_completion_ast(lock, *flags, NULL);

        LDLM_DEBUG(lock, "client-side local enqueue END");
        EXIT;
 out:
        LDLM_LOCK_PUT(lock);
 out_nolock:
        return err;
}

static void failed_lock_cleanup(struct ldlm_namespace *ns,
                                struct ldlm_lock *lock,
                                struct lustre_handle *lockh, int mode)
{
        /* Set a flag to prevent us from sending a CANCEL (bug 407) */
        lock_res_and_lock(lock);
        lock->l_flags |= LDLM_FL_LOCAL_ONLY;
        unlock_res_and_lock(lock);
        LDLM_DEBUG(lock, "setting FL_LOCAL_ONLY");

        ldlm_lock_decref_and_cancel(lockh, mode);

        /* XXX - HACK because we shouldn't call ldlm_lock_destroy()
         *       from llite/file.c/ll_file_flock(). */
        if (lock->l_resource->lr_type == LDLM_FLOCK) {
                ldlm_lock_destroy(lock);
        }
}

int ldlm_cli_enqueue_fini(struct obd_export *exp, struct ptlrpc_request *req,
                          ldlm_type_t type, __u8 with_policy, ldlm_mode_t mode,
                          int *flags, void *lvb, __u32 lvb_len,
                          void *lvb_swabber, struct lustre_handle *lockh,int rc)
{
        struct ldlm_namespace *ns = exp->exp_obd->obd_namespace;
        int is_replay = *flags & LDLM_FL_REPLAY;
        struct ldlm_lock *lock;
        struct ldlm_reply *reply;
        int cleanup_phase = 1;
        ENTRY;

        lock = ldlm_handle2lock(lockh);
        /* ldlm_cli_enqueue is holding a reference on this lock. */
        if (!lock) {
                LASSERT(type == LDLM_FLOCK);
                RETURN(-ENOLCK);
        }

        if (rc != ELDLM_OK) {
                LASSERT(!is_replay);
                LDLM_DEBUG(lock, "client-side enqueue END (%s)",
                           rc == ELDLM_LOCK_ABORTED ? "ABORTED" : "FAILED");
                if (rc == ELDLM_LOCK_ABORTED) {
                        /* Before we return, swab the reply */
                        reply = lustre_swab_repbuf(req, DLM_LOCKREPLY_OFF,
                                                   sizeof(*reply),
                                                   lustre_swab_ldlm_reply);
                        if (reply == NULL) {
                                CERROR("Can't unpack ldlm_reply\n");
                                rc = -EPROTO;
                        }
                        if (lvb_len) {
                                void *tmplvb;
                                tmplvb = lustre_swab_repbuf(req,
                                                            DLM_REPLY_REC_OFF,
                                                            lvb_len,
                                                            lvb_swabber);
                                if (tmplvb == NULL)
                                        GOTO(cleanup, rc = -EPROTO);
                                if (lvb != NULL)
                                        memcpy(lvb, tmplvb, lvb_len);
                        }
                }
                GOTO(cleanup, rc);
        }

        reply = lustre_swab_repbuf(req, DLM_LOCKREPLY_OFF, sizeof(*reply),
                                   lustre_swab_ldlm_reply);
        if (reply == NULL) {
                CERROR("Can't unpack ldlm_reply\n");
                GOTO(cleanup, rc = -EPROTO);
        }

        /* lock enqueued on the server */
        cleanup_phase = 0;

        lock_res_and_lock(lock);
        lock->l_remote_handle = reply->lock_handle;
        *flags = reply->lock_flags;
        lock->l_flags |= reply->lock_flags & LDLM_INHERIT_FLAGS;
        /* move NO_TIMEOUT flag to the lock to force ldlm_lock_match()
         * to wait with no timeout as well */
        lock->l_flags |= reply->lock_flags & LDLM_FL_NO_TIMEOUT;
        unlock_res_and_lock(lock);

        CDEBUG(D_INFO, "local: %p, remote cookie: "LPX64", flags: 0x%x\n",
               lock, reply->lock_handle.cookie, *flags);

        /* If enqueue returned a blocked lock but the completion handler has
         * already run, then it fixed up the resource and we don't need to do it
         * again. */
        if ((*flags) & LDLM_FL_LOCK_CHANGED) {
                int newmode = reply->lock_desc.l_req_mode;
                LASSERT(!is_replay);
                if (newmode && newmode != lock->l_req_mode) {
                        LDLM_DEBUG(lock, "server returned different mode %s",
                                   ldlm_lockname[newmode]);
                        lock->l_req_mode = newmode;
                }

                if (reply->lock_desc.l_resource.lr_name.name[0] !=
                    lock->l_resource->lr_name.name[0]) {
                        CDEBUG(D_INFO, "remote intent success, locking %ld "
                               "instead of %ld\n",
                              (long)reply->lock_desc.l_resource.lr_name.name[0],
                               (long)lock->l_resource->lr_name.name[0]);

<<<<<<< HEAD
                        ldlm_lock_change_resource(ns, lock,
                                           reply->lock_desc.l_resource.lr_name);
                        if (lock->l_resource == NULL) {
                                LBUG();
=======
                        rc = ldlm_lock_change_resource(ns, lock,
                                        &reply->lock_desc.l_resource.lr_name);
                        if (rc || lock->l_resource == NULL)
>>>>>>> 7bbcc3c5
                                GOTO(cleanup, rc = -ENOMEM);
                        LDLM_DEBUG(lock, "client-side enqueue, new resource");
                }
                if (with_policy)
                        if (!(type == LDLM_IBITS && !(exp->exp_connect_flags &
                                                    OBD_CONNECT_IBITS)))
                                lock->l_policy_data =
                                                 reply->lock_desc.l_policy_data;
                if (type != LDLM_PLAIN)
                        LDLM_DEBUG(lock,"client-side enqueue, new policy data");
        }

        if ((*flags) & LDLM_FL_AST_SENT ||
            /* Cancel extent locks as soon as possible on a liblustre client,
             * because it cannot handle asynchronous ASTs robustly (see
             * bug 7311). */
            (LIBLUSTRE_CLIENT && type == LDLM_EXTENT)) {
                lock_res_and_lock(lock);
                lock->l_flags |= LDLM_FL_CBPENDING | LDLM_FL_BL_AST;
                unlock_res_and_lock(lock);
                LDLM_DEBUG(lock, "enqueue reply includes blocking AST");
        }

        /* If the lock has already been granted by a completion AST, don't
         * clobber the LVB with an older one. */
        if (lvb_len && (lock->l_req_mode != lock->l_granted_mode)) {
                void *tmplvb;
                tmplvb = lustre_swab_repbuf(req, DLM_REPLY_REC_OFF, lvb_len,
                                            lvb_swabber);
                if (tmplvb == NULL)
                        GOTO(cleanup, rc = -EPROTO);
                memcpy(lock->l_lvb_data, tmplvb, lvb_len);
        }

        if (!is_replay) {
                rc = ldlm_lock_enqueue(ns, &lock, NULL, flags);
                if (lock->l_completion_ast != NULL) {
                        int err = lock->l_completion_ast(lock, *flags, NULL);
                        if (!rc)
                                rc = err;
                        if (rc && type != LDLM_FLOCK) /* bug 9425, bug 10250 */
                                cleanup_phase = 1;
                }
        }

        if (lvb_len && lvb != NULL) {
                /* Copy the LVB here, and not earlier, because the completion
                 * AST (if any) can override what we got in the reply */
                memcpy(lvb, lock->l_lvb_data, lvb_len);
        }

        LDLM_DEBUG(lock, "client-side enqueue END");
        EXIT;
cleanup:
        if (cleanup_phase == 1 && rc)
                failed_lock_cleanup(ns, lock, lockh, mode);
        /* Put lock 2 times, the second reference is held by ldlm_cli_enqueue */
        LDLM_LOCK_PUT(lock);
        LDLM_LOCK_PUT(lock);
        return rc;
}

/* PAGE_SIZE-512 is to allow TCP/IP and LNET headers to fit into
 * a single page on the send/receive side. XXX: 512 should be changed
 * to more adequate value. */
static inline int ldlm_req_handles_avail(struct obd_export *exp,
                                         int *size, int bufcount, int off)
{
        int avail = min_t(int, LDLM_MAXREQSIZE, PAGE_SIZE - 512);

<<<<<<< HEAD
        avail -= lustre_msg_size(class_exp2cliimp(exp)->imp_msg_magic,
                                 bufcount, size);
=======
        avail = min_t(int, LDLM_MAXREQSIZE, CFS_PAGE_SIZE - 512) - req_size;
>>>>>>> 7bbcc3c5
        avail /= sizeof(struct lustre_handle);
        avail += LDLM_LOCKREQ_HANDLES - off;

        return avail;
}

static inline int ldlm_cancel_handles_avail(struct obd_export *exp)
{
        int size[2] = { sizeof(struct ptlrpc_body),
                        sizeof(struct ldlm_request) };
        return ldlm_req_handles_avail(exp, size, 2, 0);
}

/* Cancel lru locks and pack them into the enqueue request. Pack there the given
 * @count locks in @cancels. */
struct ptlrpc_request *ldlm_prep_elc_req(struct obd_export *exp, int version,
                                         int opc, int bufcount, int *size,
                                         int bufoff, int canceloff,
                                         struct list_head *cancels, int count)
{
        struct ldlm_namespace *ns = exp->exp_obd->obd_namespace;
        int flags, avail, to_free, pack = 0;
        struct ldlm_request *dlm = NULL;
        struct ptlrpc_request *req;
        CFS_LIST_HEAD(head);
        ENTRY;

        if (cancels == NULL)
                cancels = &head;
        if (exp_connect_cancelset(exp)) {
                /* Estimate the amount of free space in the request. */
                LASSERT(bufoff < bufcount);

                avail = ldlm_req_handles_avail(exp, size, bufcount, canceloff);
                flags = ns_connect_lru_resize(ns) ? 
                        LDLM_CANCEL_LRUR : LDLM_CANCEL_AGED;
                to_free = !ns_connect_lru_resize(ns) &&
                          opc == LDLM_ENQUEUE ? 1 : 0;

                /* Cancel lru locks here _only_ if the server supports 
                 * EARLY_CANCEL. Otherwise we have to send extra CANCEL
                 * rpc, what will make us slower. */
                if (avail > count)
                        count += ldlm_cancel_lru_local(ns, cancels, to_free,
                                                       avail - count, 0, flags);
                if (avail > count)
                        pack = count;
                else
                        pack = avail;
                size[bufoff] = ldlm_request_bufsize(pack, opc);
        }
        req = ptlrpc_prep_req(class_exp2cliimp(exp), version,
                              opc, bufcount, size, NULL);
        if (exp_connect_cancelset(exp) && req) {
                if (canceloff) {
                        dlm = lustre_msg_buf(req->rq_reqmsg, bufoff,
                                             sizeof(*dlm));
                        /* Skip first lock handler in ldlm_request_pack(),
                         * this method will incrment @lock_count according
                         * to the lock handle amount actually written to
                         * the buffer. */
                        dlm->lock_count = canceloff;
                }
                /* Pack into the request @pack lock handles. */
                ldlm_cli_cancel_list(cancels, pack, req, bufoff);
                /* Prepare and send separate cancel rpc for others. */
                ldlm_cli_cancel_list(cancels, count - pack, NULL, 0);
        } else {
                ldlm_lock_list_put(cancels, l_bl_ast, count);
        }
        RETURN(req);
}

struct ptlrpc_request *ldlm_prep_enqueue_req(struct obd_export *exp,
                                             int bufcount, int *size,
                                             struct list_head *cancels,
                                             int count)
{
        return ldlm_prep_elc_req(exp, LUSTRE_DLM_VERSION, LDLM_ENQUEUE,
                                 bufcount, size, DLM_LOCKREQ_OFF,
                                 LDLM_ENQUEUE_CANCEL_OFF, cancels, count);
}

/* If a request has some specific initialisation it is passed in @reqp,
 * otherwise it is created in ldlm_cli_enqueue.
 *
 * Supports sync and async requests, pass @async flag accordingly. If a
 * request was created in ldlm_cli_enqueue and it is the async request,
 * pass it to the caller in @reqp. */
int ldlm_cli_enqueue(struct obd_export *exp, struct ptlrpc_request **reqp,
                     struct ldlm_enqueue_info *einfo, struct ldlm_res_id res_id,
                     ldlm_policy_data_t *policy, int *flags,
                     void *lvb, __u32 lvb_len, void *lvb_swabber,
                     struct lustre_handle *lockh, int async)
{
        struct ldlm_namespace *ns = exp->exp_obd->obd_namespace;
        struct ldlm_lock *lock;
        struct ldlm_request *body;
        struct ldlm_reply *reply;
        int size[3] = { [MSG_PTLRPC_BODY_OFF] = sizeof(struct ptlrpc_body),
                        [DLM_LOCKREQ_OFF]     = sizeof(*body),
                        [DLM_REPLY_REC_OFF]   = lvb_len };
        int is_replay = *flags & LDLM_FL_REPLAY;
        int req_passed_in = 1, rc, err;
        struct ptlrpc_request *req;
        ENTRY;

        LASSERT(exp != NULL);

        /* If we're replaying this lock, just check some invariants.
         * If we're creating a new lock, get everything all setup nice. */
        if (is_replay) {
                lock = ldlm_handle2lock(lockh);
                LASSERT(lock != NULL);
                LDLM_DEBUG(lock, "client-side enqueue START");
                LASSERT(exp == lock->l_conn_export);
        } else {
                lock = ldlm_lock_create(ns, res_id, einfo->ei_type,
                                        einfo->ei_mode, einfo->ei_cb_bl,
                                        einfo->ei_cb_cp, einfo->ei_cb_gl,
                                        einfo->ei_cbdata, lvb_len);
                if (lock == NULL)
                        RETURN(-ENOMEM);
                /* for the local lock, add the reference */
                ldlm_lock_addref_internal(lock, einfo->ei_mode);
                ldlm_lock2handle(lock, lockh);
                lock->l_lvb_swabber = lvb_swabber;
                if (policy != NULL) {
                        /* INODEBITS_INTEROP: If the server does not support
                         * inodebits, we will request a plain lock in the
                         * descriptor (ldlm_lock2desc() below) but use an
                         * inodebits lock internally with both bits set.
                         */
                        if (einfo->ei_type == LDLM_IBITS &&
                            !(exp->exp_connect_flags & OBD_CONNECT_IBITS))
                                lock->l_policy_data.l_inodebits.bits =
                                        MDS_INODELOCK_LOOKUP |
                                        MDS_INODELOCK_UPDATE;
                        else
                                lock->l_policy_data = *policy;
                }

                if (einfo->ei_type == LDLM_EXTENT)
                        lock->l_req_extent = policy->l_extent;
                LDLM_DEBUG(lock, "client-side enqueue START");
        }

        /* lock not sent to server yet */

        if (reqp == NULL || *reqp == NULL) {
                req = ldlm_prep_enqueue_req(exp, 2, size, NULL, 0);
                if (req == NULL) {
                        failed_lock_cleanup(ns, lock, lockh, einfo->ei_mode);
                        LDLM_LOCK_PUT(lock);
                        RETURN(-ENOMEM);
                }
                req_passed_in = 0;
                if (reqp)
                        *reqp = req;
        } else {
                req = *reqp;
                LASSERTF(lustre_msg_buflen(req->rq_reqmsg, DLM_LOCKREQ_OFF) >=
                         sizeof(*body), "buflen[%d] = %d, not "LPSZ"\n",
                         DLM_LOCKREQ_OFF,
                         lustre_msg_buflen(req->rq_reqmsg, DLM_LOCKREQ_OFF),
                         sizeof(*body));
        }

        lock->l_conn_export = exp;
        lock->l_export = NULL;
        lock->l_blocking_ast = einfo->ei_cb_bl;

        /* Dump lock data into the request buffer */
        body = lustre_msg_buf(req->rq_reqmsg, DLM_LOCKREQ_OFF, sizeof(*body));
        ldlm_lock2desc(lock, &body->lock_desc);
        body->lock_flags = *flags;
        body->lock_handle[0] = *lockh;

        /* Continue as normal. */
        if (!req_passed_in) {
                size[DLM_LOCKREPLY_OFF] = sizeof(*reply);
                ptlrpc_req_set_repsize(req, 2 + (lvb_len > 0), size);
        }

        /*
         * Liblustre client doesn't get extent locks, except for O_APPEND case
         * where [0, OBD_OBJECT_EOF] lock is taken, or truncate, where
         * [i_size, OBD_OBJECT_EOF] lock is taken.
         */
        LASSERT(ergo(LIBLUSTRE_CLIENT, einfo->ei_type != LDLM_EXTENT ||
                     policy->l_extent.end == OBD_OBJECT_EOF));

        if (async) {
                LASSERT(reqp != NULL);
                RETURN(0);
        }

        LDLM_DEBUG(lock, "sending request");
        rc = ptlrpc_queue_wait(req);
        err = ldlm_cli_enqueue_fini(exp, req, einfo->ei_type, policy ? 1 : 0,
                                    einfo->ei_mode, flags, lvb, lvb_len,
                                    lvb_swabber, lockh, rc);

        /* If ldlm_cli_enqueue_fini did not find the lock, we need to free
         * one reference that we took */
        if (err == -ENOLCK)
                LDLM_LOCK_PUT(lock);
        else
                rc = err;

        if (!req_passed_in && req != NULL) {
                ptlrpc_req_finished(req);
                if (reqp)
                        *reqp = NULL;
        }

        RETURN(rc);
}

static int ldlm_cli_convert_local(struct ldlm_lock *lock, int new_mode,
                                  __u32 *flags)
{
        struct ldlm_resource *res;
        int rc;
        ENTRY;
        if (ns_is_client(lock->l_resource->lr_namespace)) {
                CERROR("Trying to cancel local lock\n");
                LBUG();
        }
        LDLM_DEBUG(lock, "client-side local convert");

        res = ldlm_lock_convert(lock, new_mode, flags);
        if (res) {
                ldlm_reprocess_all(res);
                rc = 0;
        } else {
                rc = EDEADLOCK;
        }
        LDLM_DEBUG(lock, "client-side local convert handler END");
        LDLM_LOCK_PUT(lock);
        RETURN(rc);
}

/* FIXME: one of ldlm_cli_convert or the server side should reject attempted
 * conversion of locks which are on the waiting or converting queue */
/* Caller of this code is supposed to take care of lock readers/writers
   accounting */
int ldlm_cli_convert(struct lustre_handle *lockh, int new_mode, __u32 *flags)
{
        struct ldlm_request *body;
        struct ldlm_reply *reply;
        struct ldlm_lock *lock;
        struct ldlm_resource *res;
        struct ptlrpc_request *req;
        int size[2] = { [MSG_PTLRPC_BODY_OFF] = sizeof(struct ptlrpc_body),
                        [DLM_LOCKREQ_OFF]     = sizeof(*body) };
        int rc;
        ENTRY;

        lock = ldlm_handle2lock(lockh);
        if (!lock) {
                LBUG();
                RETURN(-EINVAL);
        }
        *flags = 0;

        if (lock->l_conn_export == NULL)
                RETURN(ldlm_cli_convert_local(lock, new_mode, flags));

        LDLM_DEBUG(lock, "client-side convert");

        req = ptlrpc_prep_req(class_exp2cliimp(lock->l_conn_export),
                              LUSTRE_DLM_VERSION, LDLM_CONVERT, 2, size, NULL);
        if (!req)
                GOTO(out, rc = -ENOMEM);

        body = lustre_msg_buf(req->rq_reqmsg, DLM_LOCKREQ_OFF, sizeof(*body));
        body->lock_handle[0] = lock->l_remote_handle;

        body->lock_desc.l_req_mode = new_mode;
        body->lock_flags = *flags;

        size[DLM_LOCKREPLY_OFF] = sizeof(*reply);
        ptlrpc_req_set_repsize(req, 2, size);

        rc = ptlrpc_queue_wait(req);
        if (rc != ELDLM_OK)
                GOTO(out, rc);

        reply = lustre_swab_repbuf(req, DLM_LOCKREPLY_OFF, sizeof(*reply),
                                   lustre_swab_ldlm_reply);
        if (reply == NULL) {
                CERROR ("Can't unpack ldlm_reply\n");
                GOTO (out, rc = -EPROTO);
        }

        if (req->rq_status)
                GOTO(out, rc = req->rq_status);

        res = ldlm_lock_convert(lock, new_mode, &reply->lock_flags);
        if (res != NULL) {
                ldlm_reprocess_all(res);
                /* Go to sleep until the lock is granted. */
                /* FIXME: or cancelled. */
                if (lock->l_completion_ast) {
                        rc = lock->l_completion_ast(lock, LDLM_FL_WAIT_NOREPROC,
                                                    NULL);
                        if (rc)
                                GOTO(out, rc);
                }
        } else {
                rc = EDEADLOCK;
        }
        EXIT;
 out:
        LDLM_LOCK_PUT(lock);
        ptlrpc_req_finished(req);
        return rc;
}

/* Cancel locks locally.
 * Returns:
 * LDLM_FL_LOCAL_ONLY if tere is no need in a CANCEL rpc to the server;
 * LDLM_FL_CANCELING otherwise;
 * LDLM_FL_BL_AST if there is a need in a separate CANCEL rpc. */
static int ldlm_cli_cancel_local(struct ldlm_lock *lock)
{
        int rc = LDLM_FL_LOCAL_ONLY;
        ENTRY;

        if (lock->l_conn_export) {
                int local_only;

                LDLM_DEBUG(lock, "client-side cancel");
                /* Set this flag to prevent others from getting new references*/
                lock_res_and_lock(lock);
                lock->l_flags |= LDLM_FL_CBPENDING;
                local_only = (lock->l_flags &
                              (LDLM_FL_LOCAL_ONLY|LDLM_FL_CANCEL_ON_BLOCK));
                ldlm_cancel_callback(lock);
                rc = (lock->l_flags & LDLM_FL_BL_AST) ?
                        LDLM_FL_BL_AST : LDLM_FL_CANCELING;
                unlock_res_and_lock(lock);

                if (local_only) {
                        CDEBUG(D_DLMTRACE, "not sending request (at caller's "
                               "instruction)\n");
                        rc = LDLM_FL_LOCAL_ONLY;
                }
                ldlm_lock_cancel(lock);
        } else {
                if (ns_is_client(lock->l_resource->lr_namespace)) {
                        LDLM_ERROR(lock, "Trying to cancel local lock");
                        LBUG();
                }
                LDLM_DEBUG(lock, "server-side local cancel");
                ldlm_lock_cancel(lock);
                ldlm_reprocess_all(lock->l_resource);
                LDLM_DEBUG(lock, "server-side local cancel handler END");
        }

        RETURN(rc);
}

/* Pack @count locks in @head into ldlm_request buffer at the offset @off,
   of the request @req. */
static void ldlm_cancel_pack(struct ptlrpc_request *req, int off,
                             struct list_head *head, int count)
{
        struct ldlm_request *dlm;
        struct ldlm_lock *lock;
        int max, packed = 0;
        ENTRY;

        dlm = lustre_msg_buf(req->rq_reqmsg, off, sizeof(*dlm));
        LASSERT(dlm != NULL);

        /* Check the room in the request buffer. */
        max = lustre_msg_buflen(req->rq_reqmsg, off) -
                sizeof(struct ldlm_request);
        max /= sizeof(struct lustre_handle);
        max += LDLM_LOCKREQ_HANDLES;
        LASSERT(max >= dlm->lock_count + count);

        /* XXX: it would be better to pack lock handles grouped by resource.
         * so that the server cancel would call filter_lvbo_update() less
         * frequently. */
        list_for_each_entry(lock, head, l_bl_ast) {
                if (!count--)
                        break;
                LASSERT(lock->l_conn_export);
                /* Pack the lock handle to the given request buffer. */
                LDLM_DEBUG(lock, "packing");
                dlm->lock_handle[dlm->lock_count++] = lock->l_remote_handle;
                packed++;
        }
        CDEBUG(D_DLMTRACE, "%d locks packed\n", packed);
        EXIT;
}

/* Prepare and send a batched cancel rpc, it will include count lock handles
 * of locks given in @head. */
int ldlm_cli_cancel_req(struct obd_export *exp,
                        struct list_head *cancels, int count)
{
        struct ptlrpc_request *req = NULL;
        struct ldlm_request *body;
        int size[2] = { [MSG_PTLRPC_BODY_OFF] = sizeof(struct ptlrpc_body),
                        [DLM_LOCKREQ_OFF]     = sizeof(*body) };
        struct obd_import *imp;
        int free, sent = 0;
        int rc = 0;
        ENTRY;

        LASSERT(exp != NULL);
        LASSERT(count > 0);

        OBD_FAIL_TIMEOUT(OBD_FAIL_LDLM_PAUSE_CANCEL, obd_fail_val);

        if (OBD_FAIL_CHECK(OBD_FAIL_LDLM_CANCEL_RACE))
                RETURN(count);

        free = ldlm_req_handles_avail(exp, size, 2, 0);
        if (count > free)
                count = free;

        size[DLM_LOCKREQ_OFF] = ldlm_request_bufsize(count, LDLM_CANCEL);
        while (1) {
                imp = class_exp2cliimp(exp);
                if (imp == NULL || imp->imp_invalid) {
                        CDEBUG(D_DLMTRACE,
                               "skipping cancel on invalid import %p\n", imp);
                        RETURN(count);
                }

                req = ptlrpc_prep_req(imp, LUSTRE_DLM_VERSION, LDLM_CANCEL, 2,
                                      size, NULL);
                if (!req)
                        GOTO(out, rc = -ENOMEM);

                req->rq_no_resend = 1;
                req->rq_no_delay = 1;

                req->rq_request_portal = LDLM_CANCEL_REQUEST_PORTAL;
                req->rq_reply_portal = LDLM_CANCEL_REPLY_PORTAL;
                ptlrpc_at_set_req_timeout(req);

                body = lustre_msg_buf(req->rq_reqmsg, DLM_LOCKREQ_OFF,
                                      sizeof(*body));
                ldlm_cancel_pack(req, DLM_LOCKREQ_OFF, cancels, count);

                ptlrpc_req_set_repsize(req, 1, NULL);
                rc = ptlrpc_queue_wait(req);

                if (rc == ESTALE) {
                        CDEBUG(D_DLMTRACE, "client/server (nid %s) "
                               "out of sync -- not fatal\n",
                               libcfs_nid2str(req->rq_import->
                                              imp_connection->c_peer.nid));
                        rc = 0;
                } else if (rc == -ETIMEDOUT && /* check there was no reconnect*/
                           req->rq_import_generation == imp->imp_generation) {
                        ptlrpc_req_finished(req);
                        continue;
                } else if (rc != ELDLM_OK) {
                        CERROR("Got rc %d from cancel RPC: canceling "
                               "anyway\n", rc);
                        break;
                }
                sent = count;
                break;
        }

        ptlrpc_req_finished(req);
        EXIT;
out:
        return sent ? sent : rc;
}

static inline struct ldlm_pool *ldlm_imp2pl(struct obd_import *imp)
{
        LASSERT(imp != NULL);
        return &imp->imp_obd->obd_namespace->ns_pool;
}

/**
 * Update client's obd pool related fields with new SLV and Limit from \a req.
 */
int ldlm_cli_update_pool(struct ptlrpc_request *req)
{
        struct obd_device *obd;
        __u64 old_slv, new_slv;
        __u32 new_limit;
        ENTRY;
    
        if (unlikely(!req->rq_import || !req->rq_import->imp_obd || 
                     !imp_connect_lru_resize(req->rq_import)))
        {
                /* 
                 * Do nothing for corner cases. 
                 */
                RETURN(0);
        }

        /* 
         * In some cases RPC may contain slv and limit zeroed out. This is 
         * the case when server does not support lru resize feature. This is
         * also possible in some recovery cases when server side reqs have no
         * ref to obd export and thus access to server side namespace is no 
         * possible. 
         */
        if (lustre_msg_get_slv(req->rq_repmsg) == 0 || 
            lustre_msg_get_limit(req->rq_repmsg) == 0) {
                DEBUG_REQ(D_HA, req, "Zero SLV or Limit found "
                          "(SLV: "LPU64", Limit: %u)", 
                          lustre_msg_get_slv(req->rq_repmsg), 
                          lustre_msg_get_limit(req->rq_repmsg));
                RETURN(0);
        }

        new_limit = lustre_msg_get_limit(req->rq_repmsg);
        new_slv = lustre_msg_get_slv(req->rq_repmsg);
        obd = req->rq_import->imp_obd;

        /* 
         * Set new SLV and Limit to obd fields to make accessible for pool 
         * thread. We do not access obd_namespace and pool directly here
         * as there is no reliable way to make sure that they are still
         * alive in cleanup time. Evil races are possible which may cause
         * oops in that time. 
         */
        write_lock(&obd->obd_pool_lock);
        old_slv = obd->obd_pool_slv;
        obd->obd_pool_slv = new_slv;
        obd->obd_pool_limit = new_limit;
        write_unlock(&obd->obd_pool_lock);

        /* 
         * Check if we need to wakeup pools thread for fast SLV change. 
         * This is only done when threads period is noticably long like 
         * 10s or more. 
         */
#if defined(__KERNEL__) && (LDLM_POOLS_THREAD_PERIOD >= 10)
        if (old_slv > 0) {
                __u64 fast_change = old_slv * LDLM_POOLS_FAST_SLV_CHANGE;
                do_div(fast_change, 100);

                /* 
                 * Wake up pools thread only if SLV has changed more than 
                 * 50% since last update. In this case we want to react asap. 
                 * Otherwise it is no sense to wake up pools as they are 
                 * re-calculated every LDLM_POOLS_THREAD_PERIOD anyways. 
                 */
                if (old_slv > new_slv && old_slv - new_slv > fast_change)
                        ldlm_pools_wakeup();
        }
#endif
        RETURN(0);
}
EXPORT_SYMBOL(ldlm_cli_update_pool);

int ldlm_cli_cancel(struct lustre_handle *lockh)
{
        struct ldlm_namespace *ns;
        int avail, flags, count = 1, rc = 0;
        struct ldlm_lock *lock;
        CFS_LIST_HEAD(cancels);
        ENTRY;

        /* concurrent cancels on the same handle can happen */
        lock = __ldlm_handle2lock(lockh, LDLM_FL_CANCELING);
        if (lock == NULL) {
                LDLM_DEBUG_NOLOCK("lock is already being destroyed\n");
                RETURN(0);
        }
        
        rc = ldlm_cli_cancel_local(lock);
        if (rc < 0 || rc == LDLM_FL_LOCAL_ONLY) {
                LDLM_LOCK_PUT(lock);
                RETURN(rc < 0 ? rc : 0);
        }
        /* Even if the lock is marked as LDLM_FL_BL_AST, this is a LDLM_CANCEL
         * rpc which goes to canceld portal, so we can cancel other lru locks
         * here and send them all as one LDLM_CANCEL rpc. */
        LASSERT(list_empty(&lock->l_bl_ast));
        list_add(&lock->l_bl_ast, &cancels);

        if (exp_connect_cancelset(lock->l_conn_export)) {
                avail = ldlm_cancel_handles_avail(lock->l_conn_export);
                LASSERT(avail > 0);

                ns = lock->l_resource->lr_namespace;
                flags = ns_connect_lru_resize(ns) ?
                        LDLM_CANCEL_LRUR : LDLM_CANCEL_AGED;
                count += ldlm_cancel_lru_local(ns, &cancels, 0, avail - 1,
                                               LDLM_FL_BL_AST, flags);
        }
        ldlm_cli_cancel_list(&cancels, count, NULL, 0);
        RETURN(0);
}

/* XXX until we will have compound requests and can cut cancels from generic rpc
 * we need send cancels with LDLM_FL_BL_AST flag as separate rpc */
static int ldlm_cancel_list(struct list_head *cancels, int count, int flags)
{
        CFS_LIST_HEAD(head);
        struct ldlm_lock *lock, *next;
        int left = 0, bl_ast = 0, rc;

        left = count;
        list_for_each_entry_safe(lock, next, cancels, l_bl_ast) {
                if (left-- == 0)
                        break;

                if (flags & LDLM_FL_LOCAL_ONLY) {
                        rc = LDLM_FL_LOCAL_ONLY;
                        ldlm_lock_cancel(lock);
                } else {
                        rc = ldlm_cli_cancel_local(lock);
                }
                if (!(flags & LDLM_FL_BL_AST) && (rc == LDLM_FL_BL_AST)) {
                        LDLM_DEBUG(lock, "Cancel lock separately");
                        list_del_init(&lock->l_bl_ast);
                        list_add(&lock->l_bl_ast, &head);
                        bl_ast ++;
                        continue;
                }
                if (rc == LDLM_FL_LOCAL_ONLY) {
                        /* CANCEL RPC should not be sent to server. */
                        list_del_init(&lock->l_bl_ast);
                        LDLM_LOCK_PUT(lock);
                        count--;
                }

        }
        if (bl_ast > 0) {
                count -= bl_ast;
                ldlm_cli_cancel_list(&head, bl_ast, NULL, 0);
        }

        RETURN(count);
}

/* Return 1 to stop lru processing and keep current lock cached. Return zero 
 * otherwise. */
static ldlm_policy_res_t ldlm_cancel_shrink_policy(struct ldlm_namespace *ns,
                                                   struct ldlm_lock *lock,
                                                   int unused, int added, 
                                                   int count)
{
        int lock_cost;
        __u64 page_nr;

        /* Stop lru processing when we reached passed @count or checked all 
         * locks in lru. */
        if (count && added >= count)
                return LDLM_POLICY_KEEP_LOCK;

        if (lock->l_resource->lr_type == LDLM_EXTENT) {
                struct ldlm_extent *l_extent;

                /* For all extent locks cost is 1 + number of pages in
                 * their extent. */
                l_extent = &lock->l_policy_data.l_extent;
                page_nr = (l_extent->end - l_extent->start);
                do_div(page_nr, CFS_PAGE_SIZE);

#ifdef __KERNEL__
                /* XXX: In fact this is evil hack, we can't access inode
                 * here. For doing it right we need somehow to have number
                 * of covered by lock. This should be fixed later when 10718 
                 * is landed. */
                if (lock->l_ast_data != NULL) {
                        struct inode *inode = lock->l_ast_data;
                        if (page_nr > inode->i_mapping->nrpages)
                                page_nr = inode->i_mapping->nrpages;
                }
#endif
                lock_cost = 1 + page_nr;
        } else {
                /* For all locks which are not extent ones cost is 1 */
                lock_cost = 1;
        }

        /* Keep all expensive locks in lru for the memory pressure time
         * cancel policy. They anyways may be canceled by lru resize
         * pplicy if they have not small enough CLV. */
        return lock_cost > ns->ns_shrink_thumb ? 
                LDLM_POLICY_KEEP_LOCK : LDLM_POLICY_CANCEL_LOCK;
}

/* Return 1 to stop lru processing and keep current lock cached. Return zero 
 * otherwise. */
static ldlm_policy_res_t ldlm_cancel_lrur_policy(struct ldlm_namespace *ns,
                                                 struct ldlm_lock *lock, 
                                                 int unused, int added, 
                                                 int count)
{
        cfs_time_t cur = cfs_time_current();
        struct ldlm_pool *pl = &ns->ns_pool;
        __u64 slv, lvf, lv;
        cfs_time_t la;

        /* Stop lru processing when we reached passed @count or checked all 
         * locks in lru. */
        if (count && added >= count)
                return LDLM_POLICY_KEEP_LOCK;

        slv = ldlm_pool_get_slv(pl);
        lvf = ldlm_pool_get_lvf(pl);
        la = cfs_duration_sec(cfs_time_sub(cur, 
                              lock->l_last_used));

        /* Stop when slv is not yet come from server or 
         * lv is smaller than it is. */
        lv = lvf * la * unused;
        
        /* Inform pool about current CLV to see it via proc. */
        ldlm_pool_set_clv(pl, lv);
        return (slv == 1 || lv < slv) ? 
                LDLM_POLICY_KEEP_LOCK : LDLM_POLICY_CANCEL_LOCK;
}

/* Return 1 to stop lru processing and keep current lock cached. Return zero 
 * otherwise. */
static ldlm_policy_res_t ldlm_cancel_passed_policy(struct ldlm_namespace *ns,
                                                   struct ldlm_lock *lock, 
                                                   int unused, int added,
                                                   int count)
{
        /* Stop lru processing when we reached passed @count or checked all 
         * locks in lru. */
        return (added >= count) ? 
                LDLM_POLICY_KEEP_LOCK : LDLM_POLICY_CANCEL_LOCK;
}

/* Return 1 to stop lru processing and keep current lock cached. Return zero 
 * otherwise. */
static ldlm_policy_res_t ldlm_cancel_aged_policy(struct ldlm_namespace *ns,
                                                 struct ldlm_lock *lock, 
                                                 int unused, int added,
                                                 int count)
{
        /* Stop lru processing if young lock is found and we reached passed 
         * @count. */
        return ((added >= count) && 
                cfs_time_before(cfs_time_current(),
                                cfs_time_add(lock->l_last_used,
                                             ns->ns_max_age))) ? 
                LDLM_POLICY_KEEP_LOCK : LDLM_POLICY_CANCEL_LOCK;
}

/* Return 1 to stop lru processing and keep current lock cached. Return zero 
 * otherwise. */
static ldlm_policy_res_t ldlm_cancel_default_policy(struct ldlm_namespace *ns,
                                                    struct ldlm_lock *lock, 
                                                    int unused, int added,
                                                    int count)
{
        /* Stop lru processing when we reached passed @count or checked all 
         * locks in lru. */
        return (added >= count) ? 
                LDLM_POLICY_KEEP_LOCK : LDLM_POLICY_CANCEL_LOCK;
}

typedef ldlm_policy_res_t (*ldlm_cancel_lru_policy_t)(struct ldlm_namespace *, 
                                                      struct ldlm_lock *, int, 
                                                      int, int);

static ldlm_cancel_lru_policy_t
ldlm_cancel_lru_policy(struct ldlm_namespace *ns, int flags)
{
        if (ns_connect_lru_resize(ns)) {
                if (flags & LDLM_CANCEL_SHRINK)
                        return ldlm_cancel_shrink_policy;
                else if (flags & LDLM_CANCEL_LRUR)
                        return ldlm_cancel_lrur_policy;
                else if (flags & LDLM_CANCEL_PASSED)
                        return ldlm_cancel_passed_policy;
        } else {
                if (flags & LDLM_CANCEL_AGED)
                        return ldlm_cancel_aged_policy;
        }
        
        return ldlm_cancel_default_policy;
}
 
/* - Free space in lru for @count new locks,
 *   redundant unused locks are canceled locally;
 * - also cancel locally unused aged locks;
 * - do not cancel more than @max locks;
 * - GET the found locks and add them into the @cancels list.
 *
 * A client lock can be added to the l_bl_ast list only when it is
 * marked LDLM_FL_CANCELING. Otherwise, somebody is already doing CANCEL.
 * There are the following use cases: ldlm_cancel_resource_local(),
 * ldlm_cancel_lru_local() and ldlm_cli_cancel(), which check&set this
 * flag properly. As any attempt to cancel a lock rely on this flag,
 * l_bl_ast list is accessed later without any special locking.
 *
 * Calling policies for enabled lru resize:
 * ----------------------------------------
 * flags & LDLM_CANCEL_LRUR - use lru resize policy (SLV from server) to
 *                            cancel not more than @count locks;
 *
 * flags & LDLM_CANCEL_PASSED - cancel @count number of old locks (located at
 *                              the beginning of lru list);
 *
 * flags & LDLM_CANCEL_SHRINK - cancel not more than @count locks according to
 *                              memory pressre policy function;
 *
 * flags & LDLM_CANCEL_AGED -   cancel locks according to "aged policy".
 */
int ldlm_cancel_lru_local(struct ldlm_namespace *ns, struct list_head *cancels,
                          int count, int max, int cancel_flags, int flags)
{
        ldlm_cancel_lru_policy_t pf;
        struct ldlm_lock *lock, *next;
        int added = 0, unused;
        ENTRY;

        spin_lock(&ns->ns_unused_lock);
        unused = ns->ns_nr_unused;

        if (!ns_connect_lru_resize(ns))
                count += unused - ns->ns_max_unused;

        pf = ldlm_cancel_lru_policy(ns, flags);
        LASSERT(pf != NULL);
        
        while (!list_empty(&ns->ns_unused_list)) {
                /* For any flags, stop scanning if @max is reached. */
                if (max && added >= max)
                        break;

                list_for_each_entry_safe(lock, next, &ns->ns_unused_list, l_lru){
                        /* No locks which got blocking requests. */
                        LASSERT(!(lock->l_flags & LDLM_FL_BL_AST));

                        /* Somebody is already doing CANCEL. No need in this
                         * lock in lru, do not traverse it again. */
                        if (!(lock->l_flags & LDLM_FL_CANCELING))
                                break;

                        ldlm_lock_remove_from_lru_nolock(lock);
                }
                if (&lock->l_lru == &ns->ns_unused_list)
                        break;

                /* Pass the lock through the policy filter and see if it
                 * should stay in lru.
                 *
                 * Even for shrinker policy we stop scanning if
                 * we find a lock that should stay in the cache.
                 * We should take into account lock age anyway
                 * as new lock even if it is small of weight is
                 * valuable resource. 
                 *
                 * That is, for shrinker policy we drop only
                 * old locks, but additionally chose them by
                 * their weight. Big extent locks will stay in 
                 * the cache. */
                if (pf(ns, lock, unused, added, count) == LDLM_POLICY_KEEP_LOCK)
                        break;

                LDLM_LOCK_GET(lock); /* dropped by bl thread */
                spin_unlock(&ns->ns_unused_lock);

                lock_res_and_lock(lock);
                /* Check flags again under the lock. */
                if ((lock->l_flags & LDLM_FL_CANCELING) ||
                    (ldlm_lock_remove_from_lru(lock) == 0)) {
                        /* other thread is removing lock from lru or
                         * somebody is already doing CANCEL or
                         * there is a blocking request which will send
                         * cancel by itseft or the lock is matched
                         * is already not unused. */
                        unlock_res_and_lock(lock);
                        LDLM_LOCK_PUT(lock);
                        spin_lock(&ns->ns_unused_lock);
                        continue;
                }
                LASSERT(!lock->l_readers && !lock->l_writers);

                /* If we have chosen to cancel this lock voluntarily, we
                 * better send cancel notification to server, so that it
                 * frees appropriate state. This might lead to a race 
                 * where while we are doing cancel here, server is also 
                 * silently cancelling this lock. */
                lock->l_flags &= ~LDLM_FL_CANCEL_ON_BLOCK;

                /* Setting the CBPENDING flag is a little misleading,
                 * but prevents an important race; namely, once
                 * CBPENDING is set, the lock can accumulate no more
                 * readers/writers. Since readers and writers are
                 * already zero here, ldlm_lock_decref() won't see
                 * this flag and call l_blocking_ast */
                lock->l_flags |= LDLM_FL_CBPENDING | LDLM_FL_CANCELING;

                /* We can't re-add to l_lru as it confuses the
                 * refcounting in ldlm_lock_remove_from_lru() if an AST
                 * arrives after we drop ns_lock below. We use l_bl_ast
                 * and can't use l_pending_chain as it is used both on
                 * server and client nevertheless bug 5666 says it is
                 * used only on server */
                LASSERT(list_empty(&lock->l_bl_ast));
                list_add(&lock->l_bl_ast, cancels);
                unlock_res_and_lock(lock);
                spin_lock(&ns->ns_unused_lock);
                added++;
                unused--;
        }
        spin_unlock(&ns->ns_unused_lock);
        RETURN(ldlm_cancel_list(cancels, added, cancel_flags));
}

/* Returns number of locks which could be canceled next time when 
 * ldlm_cancel_lru() is called. Used from locks pool shrinker. */
int ldlm_cancel_lru_estimate(struct ldlm_namespace *ns,
                             int count, int max, int flags)
{
        ldlm_cancel_lru_policy_t pf;
        struct ldlm_lock *lock;
        int added = 0, unused;
        ENTRY;

        pf = ldlm_cancel_lru_policy(ns, flags);
        LASSERT(pf != NULL);
        spin_lock(&ns->ns_unused_lock);
        unused = ns->ns_nr_unused;

        list_for_each_entry(lock, &ns->ns_unused_list, l_lru) {
                /* For any flags, stop scanning if @max is reached. */
                if (max && added >= max)
                        break;

                /* Somebody is already doing CANCEL or there is a
                 * blocking request will send cancel. Let's not count 
                 * this lock. */
                if ((lock->l_flags & LDLM_FL_CANCELING) ||
                    (lock->l_flags & LDLM_FL_BL_AST)) 
                        continue;

                /* Pass the lock through the policy filter and see if it
                 * should stay in lru. */
                if (pf(ns, lock, unused, added, count) == LDLM_POLICY_KEEP_LOCK)
                        break;

                added++;
                unused--;
        }
        spin_unlock(&ns->ns_unused_lock);
        RETURN(added);
}

/* when called with LDLM_ASYNC the blocking callback will be handled
 * in a thread and this function will return after the thread has been
 * asked to call the callback.  when called with LDLM_SYNC the blocking
 * callback will be performed in this function. */
int ldlm_cancel_lru(struct ldlm_namespace *ns, int nr, ldlm_sync_t sync, 
                    int flags)
{
        CFS_LIST_HEAD(cancels);
        int count, rc;
        ENTRY;

#ifndef __KERNEL__
        sync = LDLM_SYNC; /* force to be sync in user space */
#endif
        count = ldlm_cancel_lru_local(ns, &cancels, nr, 0, 0, flags);
        if (sync == LDLM_ASYNC) {
                rc = ldlm_bl_to_thread_list(ns, NULL, &cancels, count);
                if (rc == 0)
                        RETURN(count);
        }

        /* If an error occured in ASYNC mode, or
         * this is SYNC mode, cancel the list. */
        ldlm_cli_cancel_list(&cancels, count, NULL, 0);
        RETURN(count);
}

/* Find and cancel locally unused locks found on resource, matched to the
 * given policy, mode. GET the found locks and add them into the @cancels
 * list. */
int ldlm_cancel_resource_local(struct ldlm_resource *res,
                               struct list_head *cancels,
                               ldlm_policy_data_t *policy,
                               ldlm_mode_t mode, int lock_flags,
                               int cancel_flags, void *opaque)
{
        struct ldlm_lock *lock;
        int count = 0;
        ENTRY;

        lock_res(res);
        list_for_each_entry(lock, &res->lr_granted, l_res_link) {
                if (opaque != NULL && lock->l_ast_data != opaque) {
                        LDLM_ERROR(lock, "data %p doesn't match opaque %p",
                                   lock->l_ast_data, opaque);
                        //LBUG();
                        continue;
                }

                if (lock->l_readers || lock->l_writers) {
                        if (cancel_flags & LDLM_FL_WARN) {
                                LDLM_ERROR(lock, "lock in use");
                                //LBUG();
                        }
                        continue;
                }

                /* If somebody is already doing CANCEL, or blocking ast came,
                 * skip this lock. */
                if (lock->l_flags & LDLM_FL_BL_AST || 
                    lock->l_flags & LDLM_FL_CANCELING)
                        continue;

                if (lockmode_compat(lock->l_granted_mode, mode))
                        continue;

                /* If policy is given and this is IBITS lock, add to list only
                 * those locks that match by policy. */
                if (policy && (lock->l_resource->lr_type == LDLM_IBITS) &&
                    !(lock->l_policy_data.l_inodebits.bits &
                      policy->l_inodebits.bits))
                        continue;

                /* See CBPENDING comment in ldlm_cancel_lru */
                lock->l_flags |= LDLM_FL_CBPENDING | LDLM_FL_CANCELING |
                        lock_flags;

                LASSERT(list_empty(&lock->l_bl_ast));
                list_add(&lock->l_bl_ast, cancels);
                LDLM_LOCK_GET(lock);
                count++;
        }
        unlock_res(res);

        /* Handle only @count inserted locks. */
        RETURN(ldlm_cancel_list(cancels, count, cancel_flags));
}

/* If @req is NULL, send CANCEL request to server with handles of locks
 * in the @cancels. If EARLY_CANCEL is not supported, send CANCEL requests
 * separately per lock.
 * If @req is not NULL, put handles of locks in @cancels into the request
 * buffer at the offset @off.
 * Destroy @cancels at the end. */
int ldlm_cli_cancel_list(struct list_head *cancels, int count,
                         struct ptlrpc_request *req, int off)
{
        struct ldlm_lock *lock;
        int res = 0;
        ENTRY;

        if (list_empty(cancels) || count == 0)
                RETURN(0);

        while (count) {
                LASSERT(!list_empty(cancels));
                lock = list_entry(cancels->next, struct ldlm_lock, l_bl_ast);
                LASSERT(lock->l_conn_export);

                if (exp_connect_cancelset(lock->l_conn_export)) {
                        res = count;
                        if (req)
                                ldlm_cancel_pack(req, off, cancels, count);
                        else
                                res = ldlm_cli_cancel_req(lock->l_conn_export,
                                                          cancels, count);
                } else {
                        res = ldlm_cli_cancel_req(lock->l_conn_export,
                                                  cancels, 1);
                }

                if (res < 0) {
                        CERROR("ldlm_cli_cancel_list: %d\n", res);
                        res = count;
                }

                count -= res;
                ldlm_lock_list_put(cancels, l_bl_ast, res);
        }
        RETURN(0);
}

static int ldlm_cli_cancel_unused_resource(struct ldlm_namespace *ns,
                                           struct ldlm_res_id res_id,
                                           int flags, void *opaque)
{
        struct ldlm_resource *res;
        CFS_LIST_HEAD(cancels);
        int count;
        int rc;
        ENTRY;

        res = ldlm_resource_get(ns, NULL, res_id, 0, 0);
        if (res == NULL) {
                /* This is not a problem. */
                CDEBUG(D_INFO, "No resource "LPU64"\n", res_id.name[0]);
                RETURN(0);
        }

        count = ldlm_cancel_resource_local(res, &cancels, NULL, LCK_MINMODE,
                                           0, flags, opaque);
        rc = ldlm_cli_cancel_list(&cancels, count, NULL, 0);
        if (rc != ELDLM_OK)
                CERROR("ldlm_cli_cancel_unused_resource: %d\n", rc);

        ldlm_resource_putref(res);
        RETURN(0);
}

static inline int have_no_nsresource(struct ldlm_namespace *ns)
{
        int no_resource = 0;

        spin_lock(&ns->ns_hash_lock);
        if (ns->ns_resources == 0)
                no_resource = 1;
        spin_unlock(&ns->ns_hash_lock);

        RETURN(no_resource);
}

/* Cancel all locks on a namespace (or a specific resource, if given)
 * that have 0 readers/writers.
 *
 * If flags & LDLM_FL_LOCAL_ONLY, throw the locks away without trying
 * to notify the server. */
int ldlm_cli_cancel_unused(struct ldlm_namespace *ns,
                           struct ldlm_res_id *res_id, int flags, void *opaque)
{
        int i;
        ENTRY;

        if (ns == NULL)
                RETURN(ELDLM_OK);

        if (res_id)
                RETURN(ldlm_cli_cancel_unused_resource(ns, *res_id, flags,
                                                       opaque));

        spin_lock(&ns->ns_hash_lock);
        for (i = 0; i < RES_HASH_SIZE; i++) {
                struct list_head *tmp;
                tmp = ns->ns_hash[i].next;
                while (tmp != &(ns->ns_hash[i])) {
                        struct ldlm_resource *res;
                        int rc;

                        res = list_entry(tmp, struct ldlm_resource, lr_hash);
                        ldlm_resource_getref(res);
                        spin_unlock(&ns->ns_hash_lock);

                        rc = ldlm_cli_cancel_unused_resource(ns, res->lr_name,
                                                             flags, opaque);

                        if (rc)
                                CERROR("ldlm_cli_cancel_unused ("LPU64"): %d\n",
                                       res->lr_name.name[0], rc);

                        spin_lock(&ns->ns_hash_lock);
                        tmp = tmp->next;
                        ldlm_resource_putref_locked(res);
                }
        }
        spin_unlock(&ns->ns_hash_lock);

        RETURN(ELDLM_OK);
}

/* join/split resource locks to/from lru list */
int ldlm_cli_join_lru(struct ldlm_namespace *ns,
                      struct ldlm_res_id *res_id, int join)
{
        struct ldlm_resource *res;
        struct ldlm_lock *lock, *n;
        int count = 0;
        ENTRY;

        LASSERT(ns_is_client(ns));

        res = ldlm_resource_get(ns, NULL, *res_id, LDLM_EXTENT, 0);
        if (res == NULL)
                RETURN(count);
        LASSERT(res->lr_type == LDLM_EXTENT);

        lock_res(res);
        if (!join)
                goto split;

        list_for_each_entry_safe (lock, n, &res->lr_granted, l_res_link) {
                if (list_empty(&lock->l_lru) &&
                    !lock->l_readers && !lock->l_writers &&
                    !(lock->l_flags & LDLM_FL_LOCAL) &&
                    !(lock->l_flags & LDLM_FL_CBPENDING) &&
                    !(lock->l_flags & LDLM_FL_BL_AST)) {
                        ldlm_lock_add_to_lru(lock);
                        lock->l_flags &= ~LDLM_FL_NO_LRU;
                        LDLM_DEBUG(lock, "join lock to lru");
                        count++;
                }
        }
        goto unlock;
split:
        spin_lock(&ns->ns_unused_lock);
        list_for_each_entry_safe (lock, n, &ns->ns_unused_list, l_lru) {
                if (lock->l_resource == res) {
                        ldlm_lock_remove_from_lru_nolock(lock);
                        lock->l_flags |= LDLM_FL_NO_LRU;
                        LDLM_DEBUG(lock, "split lock from lru");
                        count++;
                }
        }
        spin_unlock(&ns->ns_unused_lock);
unlock:
        unlock_res(res);
        ldlm_resource_putref(res);
        RETURN(count);
}

/* Lock iterators. */

int ldlm_resource_foreach(struct ldlm_resource *res, ldlm_iterator_t iter,
                          void *closure)
{
        struct list_head *tmp, *next;
        struct ldlm_lock *lock;
        int rc = LDLM_ITER_CONTINUE;

        ENTRY;

        if (!res)
                RETURN(LDLM_ITER_CONTINUE);

        lock_res(res);
        list_for_each_safe(tmp, next, &res->lr_granted) {
                lock = list_entry(tmp, struct ldlm_lock, l_res_link);

                if (iter(lock, closure) == LDLM_ITER_STOP)
                        GOTO(out, rc = LDLM_ITER_STOP);
        }

        list_for_each_safe(tmp, next, &res->lr_converting) {
                lock = list_entry(tmp, struct ldlm_lock, l_res_link);

                if (iter(lock, closure) == LDLM_ITER_STOP)
                        GOTO(out, rc = LDLM_ITER_STOP);
        }

        list_for_each_safe(tmp, next, &res->lr_waiting) {
                lock = list_entry(tmp, struct ldlm_lock, l_res_link);

                if (iter(lock, closure) == LDLM_ITER_STOP)
                        GOTO(out, rc = LDLM_ITER_STOP);
        }
 out:
        unlock_res(res);
        RETURN(rc);
}

struct iter_helper_data {
        ldlm_iterator_t iter;
        void *closure;
};

static int ldlm_iter_helper(struct ldlm_lock *lock, void *closure)
{
        struct iter_helper_data *helper = closure;
        return helper->iter(lock, helper->closure);
}

static int ldlm_res_iter_helper(struct ldlm_resource *res, void *closure)
{
        return ldlm_resource_foreach(res, ldlm_iter_helper, closure);
}

int ldlm_namespace_foreach(struct ldlm_namespace *ns, ldlm_iterator_t iter,
                           void *closure)
{
        struct iter_helper_data helper = { iter: iter, closure: closure };
        return ldlm_namespace_foreach_res(ns, ldlm_res_iter_helper, &helper);
}

int ldlm_namespace_foreach_res(struct ldlm_namespace *ns,
                               ldlm_res_iterator_t iter, void *closure)
{
        int i, rc = LDLM_ITER_CONTINUE;
        struct ldlm_resource *res;
        struct list_head *tmp;

        ENTRY;
        spin_lock(&ns->ns_hash_lock);
        for (i = 0; i < RES_HASH_SIZE; i++) {
                tmp = ns->ns_hash[i].next;
                while (tmp != &(ns->ns_hash[i])) {
                        res = list_entry(tmp, struct ldlm_resource, lr_hash);
                        ldlm_resource_getref(res);
                        spin_unlock(&ns->ns_hash_lock);

                        rc = iter(res, closure);

                        spin_lock(&ns->ns_hash_lock);
                        tmp = tmp->next;
                        ldlm_resource_putref_locked(res);
                        if (rc == LDLM_ITER_STOP)
                                GOTO(out, rc);
                }
        }
 out:
        spin_unlock(&ns->ns_hash_lock);
        RETURN(rc);
}

/* non-blocking function to manipulate a lock whose cb_data is being put away.*/
void ldlm_resource_iterate(struct ldlm_namespace *ns, struct ldlm_res_id *res_id,
                           ldlm_iterator_t iter, void *data)
{
        struct ldlm_resource *res;
        ENTRY;

        if (ns == NULL) {
                CERROR("must pass in namespace\n");
                LBUG();
        }

        res = ldlm_resource_get(ns, NULL, *res_id, 0, 0);
        if (res == NULL) {
                EXIT;
                return;
        }

        ldlm_resource_foreach(res, iter, data);
        ldlm_resource_putref(res);
        EXIT;
}

/* Lock replay */

static int ldlm_chain_lock_for_replay(struct ldlm_lock *lock, void *closure)
{
        struct list_head *list = closure;

        /* we use l_pending_chain here, because it's unused on clients. */
        LASSERTF(list_empty(&lock->l_pending_chain),"lock %p next %p prev %p\n",
                 lock, &lock->l_pending_chain.next,&lock->l_pending_chain.prev);
        /* bug 9573: don't replay locks left after eviction */
        if (!(lock->l_flags & LDLM_FL_FAILED))
                list_add(&lock->l_pending_chain, list);
        return LDLM_ITER_CONTINUE;
}

static int replay_lock_interpret(struct ptlrpc_request *req,
                                 struct ldlm_async_args *aa, int rc)
{
        struct ldlm_lock *lock;
        struct ldlm_reply *reply;

        ENTRY;
        atomic_dec(&req->rq_import->imp_replay_inflight);
        if (rc != ELDLM_OK)
                GOTO(out, rc);


        reply = lustre_swab_repbuf(req, DLM_LOCKREPLY_OFF, sizeof(*reply),
                                   lustre_swab_ldlm_reply);
        if (reply == NULL) {
                CERROR("Can't unpack ldlm_reply\n");
                GOTO (out, rc = -EPROTO);
        }

        lock = ldlm_handle2lock(&aa->lock_handle);
        if (!lock) {
                CERROR("received replay ack for unknown local cookie "LPX64
                       " remote cookie "LPX64 " from server %s id %s\n",
                       aa->lock_handle.cookie, reply->lock_handle.cookie,
                       req->rq_export->exp_client_uuid.uuid,
                       libcfs_id2str(req->rq_peer));
                GOTO(out, rc = -ESTALE);
        }

        lock->l_remote_handle = reply->lock_handle;
        LDLM_DEBUG(lock, "replayed lock:");
        ptlrpc_import_recovery_state_machine(req->rq_import);
        LDLM_LOCK_PUT(lock);
out:
        if (rc != ELDLM_OK)
                ptlrpc_connect_import(req->rq_import, NULL);


        RETURN(rc);
}

static int replay_one_lock(struct obd_import *imp, struct ldlm_lock *lock)
{
        struct ptlrpc_request *req;
        struct ldlm_request *body;
        struct ldlm_reply *reply;
        struct ldlm_async_args *aa;
        int buffers = 2;
        int size[3] = { sizeof(struct ptlrpc_body) };
        int flags;
        ENTRY;


        /* Bug 11974: Do not replay a lock which is actively being canceled */
        if (lock->l_flags & LDLM_FL_CANCELING) {
                LDLM_DEBUG(lock, "Not replaying canceled lock:");
                RETURN(0);
        }

        /* If this is reply-less callback lock, we cannot replay it, since
         * server might have long dropped it, but notification of that event was
         * lost by network. (and server granted conflicting lock already) */
        if (lock->l_flags & LDLM_FL_CANCEL_ON_BLOCK) {
                LDLM_DEBUG(lock, "Not replaying reply-less lock:");
                ldlm_lock_cancel(lock);
                RETURN(0);
        }
        /*
         * If granted mode matches the requested mode, this lock is granted.
         *
         * If they differ, but we have a granted mode, then we were granted
         * one mode and now want another: ergo, converting.
         *
         * If we haven't been granted anything and are on a resource list,
         * then we're blocked/waiting.
         *
         * If we haven't been granted anything and we're NOT on a resource list,
         * then we haven't got a reply yet and don't have a known disposition.
         * This happens whenever a lock enqueue is the request that triggers
         * recovery.
         */
        if (lock->l_granted_mode == lock->l_req_mode)
                flags = LDLM_FL_REPLAY | LDLM_FL_BLOCK_GRANTED;
        else if (lock->l_granted_mode)
                flags = LDLM_FL_REPLAY | LDLM_FL_BLOCK_CONV;
        else if (!list_empty(&lock->l_res_link))
                flags = LDLM_FL_REPLAY | LDLM_FL_BLOCK_WAIT;
        else
                flags = LDLM_FL_REPLAY;

        size[DLM_LOCKREQ_OFF] = sizeof(*body);
        req = ptlrpc_prep_req(imp, LUSTRE_DLM_VERSION, LDLM_ENQUEUE, 2, size,
                              NULL);
        if (!req)
                RETURN(-ENOMEM);

        /* We're part of recovery, so don't wait for it. */
        req->rq_send_state = LUSTRE_IMP_REPLAY_LOCKS;

        body = lustre_msg_buf(req->rq_reqmsg, DLM_LOCKREQ_OFF, sizeof(*body));
        ldlm_lock2desc(lock, &body->lock_desc);
        body->lock_flags = flags;

        ldlm_lock2handle(lock, &body->lock_handle[0]);
        size[DLM_LOCKREPLY_OFF] = sizeof(*reply);
        if (lock->l_lvb_len != 0) {
                buffers = 3;
                size[DLM_REPLY_REC_OFF] = lock->l_lvb_len;
        }
        ptlrpc_req_set_repsize(req, buffers, size);

        LDLM_DEBUG(lock, "replaying lock:");

        atomic_inc(&req->rq_import->imp_replay_inflight);
        CLASSERT(sizeof(*aa) <= sizeof(req->rq_async_args));
        aa = (struct ldlm_async_args *)&req->rq_async_args;
        aa->lock_handle = body->lock_handle[0];
        req->rq_interpret_reply = replay_lock_interpret;
        ptlrpcd_add_req(req);

        RETURN(0);
}

int ldlm_replay_locks(struct obd_import *imp)
{
        struct ldlm_namespace *ns = imp->imp_obd->obd_namespace;
        CFS_LIST_HEAD(list);
        struct ldlm_lock *lock, *next;
        int rc = 0;

        ENTRY;

        LASSERT(atomic_read(&imp->imp_replay_inflight) == 0);

        /* ensure this doesn't fall to 0 before all have been queued */
        atomic_inc(&imp->imp_replay_inflight);

        (void)ldlm_namespace_foreach(ns, ldlm_chain_lock_for_replay, &list);

        list_for_each_entry_safe(lock, next, &list, l_pending_chain) {
                list_del_init(&lock->l_pending_chain);
                if (rc)
                        continue; /* or try to do the rest? */
                rc = replay_one_lock(imp, lock);
        }

        atomic_dec(&imp->imp_replay_inflight);

        RETURN(rc);
}<|MERGE_RESOLUTION|>--- conflicted
+++ resolved
@@ -62,22 +62,11 @@
         if (lock->l_conn_export == NULL) {
                 static cfs_time_t next_dump = 0, last_dump = 0;
 
-<<<<<<< HEAD
                 LDLM_ERROR(lock, "lock timed out (enqueued at %lu, %lus ago); "
                            "not entering recovery in server code, just going "
                            "back to sleep", lock->l_enqueued_time.tv_sec,
                            cfs_time_current_sec() -
                            lock->l_enqueued_time.tv_sec);
-=======
-                if (ptlrpc_check_suspend())
-                        RETURN(0);
-
-                LDLM_ERROR(lock, "lock timed out (enqueued at "CFS_TIME_T", "
-			   CFS_DURATION_T"s ago); not entering recovery in "
-                           "server code, just going back to sleep",
-			   lock->l_enqueued_time.tv_sec,
-                           cfs_time_current_sec() - lock->l_enqueued_time.tv_sec);
->>>>>>> 7bbcc3c5
                 if (cfs_time_after(cfs_time_current(), next_dump)) {
                         last_dump = next_dump;
                         next_dump = cfs_time_shift(300);
@@ -92,11 +81,10 @@
         obd = lock->l_conn_export->exp_obd;
         imp = obd->u.cli.cl_import;
         ptlrpc_fail_import(imp, lwd->lwd_conn_cnt);
-        LDLM_ERROR(lock, "lock timed out (enqueued at "CFS_TIME_T", "
-                  CFS_DURATION_T"s ago), entering recovery for %s@%s",
-                  lock->l_enqueued_time.tv_sec,
-                  cfs_time_current_sec() - lock->l_enqueued_time.tv_sec,
-                  obd2cli_tgt(obd), imp->imp_connection->c_remote_uuid.uuid);
+        LDLM_ERROR(lock, "lock timed out (enqueued at %lu, %lus ago), entering "
+                   "recovery for %s@%s", lock->l_enqueued_time.tv_sec,
+                   CURRENT_SECONDS - lock->l_enqueued_time.tv_sec,
+                   obd2cli_tgt(obd), imp->imp_connection->c_remote_uuid.uuid);
 
         RETURN(0);
 }
@@ -445,23 +433,22 @@
                         lock->l_req_mode = newmode;
                 }
 
-                if (reply->lock_desc.l_resource.lr_name.name[0] !=
-                    lock->l_resource->lr_name.name[0]) {
-                        CDEBUG(D_INFO, "remote intent success, locking %ld "
-                               "instead of %ld\n",
-                              (long)reply->lock_desc.l_resource.lr_name.name[0],
-                               (long)lock->l_resource->lr_name.name[0]);
-
-<<<<<<< HEAD
-                        ldlm_lock_change_resource(ns, lock,
+                if (memcmp(reply->lock_desc.l_resource.lr_name.name,
+                          lock->l_resource->lr_name.name,
+                          sizeof(struct ldlm_res_id))) {
+                        CDEBUG(D_INFO, "remote intent success, locking "
+                                        "("LPU64"/"LPU64"/"LPU64") instead of "
+                                        "("LPU64"/"LPU64"/"LPU64")\n",
+                               reply->lock_desc.l_resource.lr_name.name[0],
+                               reply->lock_desc.l_resource.lr_name.name[1],
+                               reply->lock_desc.l_resource.lr_name.name[2],
+                               lock->l_resource->lr_name.name[0],
+                               lock->l_resource->lr_name.name[1],
+                               lock->l_resource->lr_name.name[2]);
+
+                        rc = ldlm_lock_change_resource(ns, lock,
                                            reply->lock_desc.l_resource.lr_name);
-                        if (lock->l_resource == NULL) {
-                                LBUG();
-=======
-                        rc = ldlm_lock_change_resource(ns, lock,
-                                        &reply->lock_desc.l_resource.lr_name);
                         if (rc || lock->l_resource == NULL)
->>>>>>> 7bbcc3c5
                                 GOTO(cleanup, rc = -ENOMEM);
                         LDLM_DEBUG(lock, "client-side enqueue, new resource");
                 }
@@ -530,14 +517,10 @@
 static inline int ldlm_req_handles_avail(struct obd_export *exp,
                                          int *size, int bufcount, int off)
 {
-        int avail = min_t(int, LDLM_MAXREQSIZE, PAGE_SIZE - 512);
-
-<<<<<<< HEAD
+        int avail = min_t(int, LDLM_MAXREQSIZE, CFS_PAGE_SIZE - 512);
+
         avail -= lustre_msg_size(class_exp2cliimp(exp)->imp_msg_magic,
                                  bufcount, size);
-=======
-        avail = min_t(int, LDLM_MAXREQSIZE, CFS_PAGE_SIZE - 512) - req_size;
->>>>>>> 7bbcc3c5
         avail /= sizeof(struct lustre_handle);
         avail += LDLM_LOCKREQ_HANDLES - off;
 
@@ -589,8 +572,10 @@
                         pack = avail;
                 size[bufoff] = ldlm_request_bufsize(pack, opc);
         }
+
         req = ptlrpc_prep_req(class_exp2cliimp(exp), version,
                               opc, bufcount, size, NULL);
+        req->rq_export = class_export_get(exp);
         if (exp_connect_cancelset(exp) && req) {
                 if (canceloff) {
                         dlm = lustre_msg_buf(req->rq_reqmsg, bufoff,
@@ -639,7 +624,8 @@
         struct ldlm_reply *reply;
         int size[3] = { [MSG_PTLRPC_BODY_OFF] = sizeof(struct ptlrpc_body),
                         [DLM_LOCKREQ_OFF]     = sizeof(*body),
-                        [DLM_REPLY_REC_OFF]   = lvb_len };
+                        [DLM_REPLY_REC_OFF]   = lvb_len ? lvb_len :
+                                                sizeof(struct ost_lvb) };
         int is_replay = *flags & LDLM_FL_REPLAY;
         int req_passed_in = 1, rc, err;
         struct ptlrpc_request *req;
@@ -700,10 +686,10 @@
         } else {
                 req = *reqp;
                 LASSERTF(lustre_msg_buflen(req->rq_reqmsg, DLM_LOCKREQ_OFF) >=
-                         sizeof(*body), "buflen[%d] = %d, not "LPSZ"\n",
+                         sizeof(*body), "buflen[%d] = %d, not %d\n",
                          DLM_LOCKREQ_OFF,
                          lustre_msg_buflen(req->rq_reqmsg, DLM_LOCKREQ_OFF),
-                         sizeof(*body));
+                         (int)sizeof(*body));
         }
 
         lock->l_conn_export = exp;
@@ -719,7 +705,7 @@
         /* Continue as normal. */
         if (!req_passed_in) {
                 size[DLM_LOCKREPLY_OFF] = sizeof(*reply);
-                ptlrpc_req_set_repsize(req, 2 + (lvb_len > 0), size);
+                ptlrpc_req_set_repsize(req, 3, size);
         }
 
         /*
@@ -1023,9 +1009,6 @@
         return &imp->imp_obd->obd_namespace->ns_pool;
 }
 
-/**
- * Update client's obd pool related fields with new SLV and Limit from \a req.
- */
 int ldlm_cli_update_pool(struct ptlrpc_request *req)
 {
         struct obd_device *obd;
@@ -1248,13 +1231,14 @@
 
         slv = ldlm_pool_get_slv(pl);
         lvf = ldlm_pool_get_lvf(pl);
+
         la = cfs_duration_sec(cfs_time_sub(cur, 
                               lock->l_last_used));
 
         /* Stop when slv is not yet come from server or 
          * lv is smaller than it is. */
         lv = lvf * la * unused;
-        
+
         /* Inform pool about current CLV to see it via proc. */
         ldlm_pool_set_clv(pl, lv);
         return (slv == 1 || lv < slv) ? 
@@ -2018,11 +2002,12 @@
 int ldlm_replay_locks(struct obd_import *imp)
 {
         struct ldlm_namespace *ns = imp->imp_obd->obd_namespace;
-        CFS_LIST_HEAD(list);
+        struct list_head list;
         struct ldlm_lock *lock, *next;
         int rc = 0;
 
         ENTRY;
+        CFS_INIT_LIST_HEAD(&list);
 
         LASSERT(atomic_read(&imp->imp_replay_inflight) == 0);
 
