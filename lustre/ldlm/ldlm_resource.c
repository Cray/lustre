--- conflicted
+++ resolved
@@ -66,8 +66,6 @@
 cfs_proc_dir_entry_t *ldlm_ns_proc_dir = NULL;
 cfs_proc_dir_entry_t *ldlm_svc_proc_dir = NULL;
 
-extern unsigned int ldlm_cancel_unused_locks_before_replay;
-
 #ifdef LPROCFS
 static int ldlm_proc_dump_ns(struct file *file, const char *buffer,
                              unsigned long count, void *data)
@@ -82,9 +80,6 @@
         int rc;
         struct lprocfs_vars list[] = {
                 { "dump_namespaces", NULL, ldlm_proc_dump_ns, NULL },
-                { "cancel_unused_locks_before_replay", 
-                  lprocfs_rd_uint, lprocfs_wr_uint, 
-                  &ldlm_cancel_unused_locks_before_replay, NULL },
                 { NULL }};
         ENTRY;
         LASSERT(ldlm_ns_proc_dir == NULL);
@@ -274,6 +269,13 @@
                 lock_vars[0].write_fptr = lprocfs_wr_lru_size;
                 lprocfs_add_vars(ldlm_ns_proc_dir, lock_vars, 0);
 
+                snprintf(lock_name, MAX_STRING_SIZE, "%s/shrink_thumb",
+                         ns->ns_name);
+                lock_vars[0].data = ns;
+                lock_vars[0].read_fptr = lprocfs_rd_uint;
+                lock_vars[0].write_fptr = lprocfs_wr_uint;
+                lprocfs_add_vars(ldlm_ns_proc_dir, lock_vars, 0);
+
                 snprintf(lock_name, MAX_STRING_SIZE, "%s/lru_max_age",
                          ns->ns_name);
                 lock_vars[0].data = &ns->ns_max_age;
@@ -342,10 +344,7 @@
         if (!ns->ns_name)
                 GOTO(out_hash, NULL);
 
-<<<<<<< HEAD
-=======
         ns->ns_shrink_thumb = LDLM_LOCK_SHRINK_THUMB;
->>>>>>> d5360e75
         ns->ns_appetite = apt;
 
         LASSERT(obd != NULL);
@@ -509,29 +508,18 @@
                         cleanup_resource(res, &res->lr_waiting, flags);
 
                         spin_lock(&ns->ns_hash_lock);
-                        tmp = tmp->next;
+                        tmp  = tmp->next;
 
                         /* XXX: former stuff caused issues in case of race
                          * between ldlm_namespace_cleanup() and lockd() when
                          * client gets blocking ast when lock gets distracted by
                          * server. This is 1_4 branch solution, let's see how
                          * will it behave. */
-<<<<<<< HEAD
-                        if (!ldlm_resource_putref_locked(res)) {
-                                CERROR("Namespace %s resource refcount nonzero "
-=======
                         if (!ldlm_resource_putref_locked(res))
                                 CDEBUG(D_INFO,
                                        "Namespace %s resource refcount nonzero "
->>>>>>> d5360e75
                                        "(%d) after lock cleanup; forcing cleanup.\n",
                                        ns->ns_name, atomic_read(&res->lr_refcount));
-                                CERROR("Resource: %p ("LPU64"/"LPU64"/"LPU64"/"
-                                       LPU64") (rc: %d)\n", res,
-                                       res->lr_name.name[0], res->lr_name.name[1],
-                                       res->lr_name.name[2], res->lr_name.name[3],
-                                       atomic_read(&res->lr_refcount));
-                        }
                 }
                 spin_unlock(&ns->ns_hash_lock);
         }
@@ -593,11 +581,8 @@
                 return;
         }
 
-<<<<<<< HEAD
-=======
         /* Make sure that nobody can find this ns in its list. */
         ldlm_namespace_unregister(ns, ns->ns_client);
->>>>>>> d5360e75
 
         /* Can fail with -EINTR when force == 0 in which case try harder */
         rc = __ldlm_namespace_free(ns, force);
@@ -623,12 +608,6 @@
                 return;
         }
 
-<<<<<<< HEAD
-        /* Make sure that nobody can find this ns in its list. */
-        ldlm_namespace_unregister(ns, ns->ns_client);
-
-=======
->>>>>>> d5360e75
         /* Fini pool _before_ parent proc dir is removed. This is important
          * as ldlm_pool_fini() removes own proc dir which is child to @dir.
          * Removing it after @dir may cause oops. */
@@ -684,6 +663,7 @@
 
 void ldlm_namespace_get_locked(struct ldlm_namespace *ns)
 {
+        LASSERT(ns->ns_refcount >= 0);
         ns->ns_refcount++;
 }
 
