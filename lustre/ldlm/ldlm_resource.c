--- conflicted
+++ resolved
@@ -208,11 +208,9 @@
 		{ .name	=	"cancel_unused_locks_before_replay",
 		  .fops	=	&ldlm_rw_uint_fops,
 		  .data	=	&ldlm_cancel_unused_locks_before_replay },
-<<<<<<< HEAD
 		{ .name = 	"drop_caches",
 		  .fops = 	&ldlm_drop_caches_fops,
 		  .proc_mode =	0222 },
-=======
 #ifdef HAVE_SERVER_SUPPORT
 		{ .name =	"lock_reclaim_threshold_mb",
 		  .fops =	&ldlm_watermark_fops,
@@ -224,7 +222,6 @@
 		  .fops =	&ldlm_granted_fops,
 		  .data =	&ldlm_granted_total },
 #endif
->>>>>>> 6bc366f7
 		{ NULL }};
 	ENTRY;
 	LASSERT(ldlm_ns_proc_dir == NULL);
