--- conflicted
+++ resolved
@@ -54,12 +54,12 @@
                 if (req == lock)
                         RETURN(compat);
 
-                 /* last lock in mode group */
-                 tmp = &list_entry(lock->l_sl_mode.prev,
-                                   struct ldlm_lock,
-                                   l_sl_mode)->l_res_link;
+                /* last lock in mode group */
+                tmp = &list_entry(lock->l_sl_mode.prev,
+                                  struct ldlm_lock,
+                                  l_sl_mode)->l_res_link;
 
-                 if (lockmode_compat(lock->l_req_mode, req_mode))
+                if (lockmode_compat(lock->l_req_mode, req_mode))
                         continue;
 
                 if (!work_list)
@@ -71,21 +71,12 @@
                  * blocking locks for @req */
                 if (lock->l_blocking_ast)
                         ldlm_add_ast_work_item(lock, req, work_list);
-<<<<<<< HEAD
-                if (LDLM_SL_HEAD(&lock->l_sl_mode)) {
-                        /* add all members of the mode group */
-                        do {
-                                tmp = lock->l_res_link.next;
-                                lock = list_entry(tmp, struct ldlm_lock, 
-                                                  l_res_link);
-=======
 
                 {
                         struct list_head *head;
 
                         head = &lock->l_sl_mode;
                         list_for_each_entry(lock, head, l_sl_mode)
->>>>>>> 7bbcc3c5
                                 if (lock->l_blocking_ast)
                                         ldlm_add_ast_work_item(lock, req,
                                                                work_list);
@@ -106,7 +97,7 @@
                             ldlm_error_t *err, struct list_head *work_list)
 {
         struct ldlm_resource *res = lock->l_resource;
-        CFS_LIST_HEAD(rpc_list);
+        struct list_head rpc_list = CFS_LIST_HEAD_INIT(rpc_list);
         int rc;
         ENTRY;
 
