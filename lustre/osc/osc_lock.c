--- conflicted
+++ resolved
@@ -907,7 +907,6 @@
 }
 
 static int weigh_cb(const struct lu_env *env, struct cl_io *io,
-<<<<<<< HEAD
 		    struct osc_page *ops, void *cbdata)
 {
 	struct cl_page *page = ops->ops_cl.cpl_page;
@@ -920,18 +919,6 @@
 		(*(unsigned long *)cbdata)++;
 		return CLP_GANG_ABORT;
 	}
-=======
-		    struct cl_page *page, void *cbdata)
-{
-#if defined(__KERNEL__)
-	struct page *vmpage = cl_page_vmpage(env, page);
-
-	if (PageLocked(vmpage) || PageDirty(vmpage) || PageWriteback(vmpage)) {
-		(*(unsigned long *)cbdata)++;
-		return CLP_GANG_ABORT;
-	}
-#endif
->>>>>>> 5daae73e
 
 	return CLP_GANG_OKAY;
 }
@@ -953,15 +940,9 @@
 		RETURN(result);
 
 	do {
-<<<<<<< HEAD
 		result = osc_page_gang_lookup(env, io, cl2osc(obj),
 					      descr->cld_start, descr->cld_end,
 					      weigh_cb, (void *)&npages);
-=======
-		result = cl_page_gang_lookup(env, obj, io,
-					     descr->cld_start, descr->cld_end,
-					     weigh_cb, (void *)&npages);
->>>>>>> 5daae73e
 		if (result == CLP_GANG_ABORT)
 			break;
 		if (result == CLP_GANG_RESCHED)
