/* -*- mode: c; c-basic-offset: 8; indent-tabs-mode: nil; -*-
 * vim:expandtab:shiftwidth=8:tabstop=8:
 *
 * GPL HEADER START
 *
 * DO NOT ALTER OR REMOVE COPYRIGHT NOTICES OR THIS FILE HEADER.
 *
 * This program is free software; you can redistribute it and/or modify
 * it under the terms of the GNU General Public License version 2 only,
 * as published by the Free Software Foundation.
 *
 * This program is distributed in the hope that it will be useful, but
 * WITHOUT ANY WARRANTY; without even the implied warranty of
 * MERCHANTABILITY or FITNESS FOR A PARTICULAR PURPOSE.  See the GNU
 * General Public License version 2 for more details (a copy is included
 * in the LICENSE file that accompanied this code).
 *
 * You should have received a copy of the GNU General Public License
 * version 2 along with this program; If not, see
 * http://www.sun.com/software/products/lustre/docs/GPLv2.pdf
 *
 * Please contact Sun Microsystems, Inc., 4150 Network Circle, Santa Clara,
 * CA 95054 USA or visit www.sun.com if you need additional information or
 * have any questions.
 *
 * GPL HEADER END
 */
/*
 * Copyright  2008 Sun Microsystems, Inc. All rights reserved
 * Use is subject to license terms.
 */
/*
 * This file is part of Lustre, http://www.lustre.org/
 * Lustre is a trademark of Sun Microsystems, Inc.
 */

#ifndef OSC_INTERNAL_H
#define OSC_INTERNAL_H

#define OAP_MAGIC 8675309

struct osc_async_page {
        int                     oap_magic;
        unsigned short          oap_cmd;
        unsigned short          oap_interrupted:1;

        struct list_head        oap_pending_item;
        struct list_head        oap_urgent_item;
        struct list_head        oap_rpc_item;

        obd_off                 oap_obj_off;
        unsigned                oap_page_off;
        enum async_flags        oap_async_flags;

        struct brw_page         oap_brw_page;

        struct oig_callback_context oap_occ;
        struct obd_io_group     *oap_oig;
        struct ptlrpc_request   *oap_request;
        struct client_obd       *oap_cli;
        struct lov_oinfo        *oap_loi;

        struct obd_async_page_ops *oap_caller_ops;
        void                    *oap_caller_data;
        struct list_head         oap_page_list;
        struct ldlm_lock        *oap_ldlm_lock;
        spinlock_t               oap_lock;
};

#define oap_page        oap_brw_page.pg
#define oap_count       oap_brw_page.count
#define oap_brw_flags   oap_brw_page.flag

#define OAP_FROM_COOKIE(c)                                                    \
        (LASSERT(((struct osc_async_page *)(c))->oap_magic == OAP_MAGIC),     \
         (struct osc_async_page *)(c))

struct osc_cache_waiter {
        struct list_head        ocw_entry;
        cfs_waitq_t             ocw_waitq;
        struct osc_async_page   *ocw_oap;
        int                     ocw_rc;
};

#define OSCC_FLAG_RECOVERING         0x01
#define OSCC_FLAG_CREATING           0x02
#define OSCC_FLAG_NOSPC              0x04 /* can't create more objects on OST */
#define OSCC_FLAG_SYNC_IN_PROGRESS   0x08 /* only allow one thread to sync */
#define OSCC_FLAG_LOW                0x10
#define OSCC_FLAG_EXITING            0x20
#define OSCC_FLAG_DEGRADED           0x40
#define OSCC_FLAG_RDONLY             0x80

int osc_precreate(struct obd_export *exp);
int osc_create(struct obd_export *exp, struct obdo *oa,
               struct lov_stripe_md **ea, struct obd_trans_info *oti);
int osc_create_async(struct obd_export *exp, struct obd_info *oinfo,
                     struct lov_stripe_md **ea, struct obd_trans_info *oti);
int osc_real_create(struct obd_export *exp, struct obdo *oa,
                    struct lov_stripe_md **ea, struct obd_trans_info *oti);
void oscc_init(struct obd_device *obd);
void osc_wake_cache_waiters(struct client_obd *cli);
<<<<<<< HEAD
int osc_shrink_grant_to_target(struct client_obd *cli, long target);
=======
>>>>>>> d5360e75

#ifdef LPROCFS
int lproc_osc_attach_seqstat(struct obd_device *dev);
void lprocfs_osc_init_vars(struct lprocfs_static_vars *lvars);
#else
static inline int lproc_osc_attach_seqstat(struct obd_device *dev) {return 0;}
static inline void lprocfs_osc_init_vars(struct lprocfs_static_vars *lvars)
{
        memset(lvars, 0, sizeof(*lvars));
}
#endif

#ifndef min_t
#define min_t(type,x,y) \
        ({ type __x = (x); type __y = (y); __x < __y ? __x: __y; })
#endif

static inline int osc_recoverable_error(int rc)
{
        return (rc == -EIO || rc == -EROFS || rc == -ENOMEM || rc == -EAGAIN);
}

/* return 1 if osc should be resend request */
static inline int osc_should_resend(int resend, struct client_obd *cli)
{
<<<<<<< HEAD
        return atomic_read(&cli->cl_resends) ?
                atomic_read(&cli->cl_resends) > resend : 1;
=======
        return atomic_read(&cli->cl_resends) ? 
                atomic_read(&cli->cl_resends) > resend : 1; 
>>>>>>> d5360e75
}

static inline int osc_exp_is_2_0_server(struct obd_export *exp) {
       LASSERT(exp);
       return !!(exp->exp_connect_flags & OBD_CONNECT_FID);
}

#define OSC_FILE2MEM_OFF(fileoff,pshift) ((fileoff) + (pshift))
#endif /* OSC_INTERNAL_H */<|MERGE_RESOLUTION|>--- conflicted
+++ resolved
@@ -88,22 +88,14 @@
 #define OSCC_FLAG_SYNC_IN_PROGRESS   0x08 /* only allow one thread to sync */
 #define OSCC_FLAG_LOW                0x10
 #define OSCC_FLAG_EXITING            0x20
-#define OSCC_FLAG_DEGRADED           0x40
-#define OSCC_FLAG_RDONLY             0x80
 
 int osc_precreate(struct obd_export *exp);
 int osc_create(struct obd_export *exp, struct obdo *oa,
-               struct lov_stripe_md **ea, struct obd_trans_info *oti);
-int osc_create_async(struct obd_export *exp, struct obd_info *oinfo,
-                     struct lov_stripe_md **ea, struct obd_trans_info *oti);
+	       struct lov_stripe_md **ea, struct obd_trans_info *oti);
 int osc_real_create(struct obd_export *exp, struct obdo *oa,
-                    struct lov_stripe_md **ea, struct obd_trans_info *oti);
+	       struct lov_stripe_md **ea, struct obd_trans_info *oti);
 void oscc_init(struct obd_device *obd);
 void osc_wake_cache_waiters(struct client_obd *cli);
-<<<<<<< HEAD
-int osc_shrink_grant_to_target(struct client_obd *cli, long target);
-=======
->>>>>>> d5360e75
 
 #ifdef LPROCFS
 int lproc_osc_attach_seqstat(struct obd_device *dev);
@@ -129,13 +121,8 @@
 /* return 1 if osc should be resend request */
 static inline int osc_should_resend(int resend, struct client_obd *cli)
 {
-<<<<<<< HEAD
-        return atomic_read(&cli->cl_resends) ?
-                atomic_read(&cli->cl_resends) > resend : 1;
-=======
         return atomic_read(&cli->cl_resends) ? 
                 atomic_read(&cli->cl_resends) > resend : 1; 
->>>>>>> d5360e75
 }
 
 static inline int osc_exp_is_2_0_server(struct obd_export *exp) {
@@ -143,5 +130,5 @@
        return !!(exp->exp_connect_flags & OBD_CONNECT_FID);
 }
 
-#define OSC_FILE2MEM_OFF(fileoff,pshift) ((fileoff) + (pshift))
+
 #endif /* OSC_INTERNAL_H */