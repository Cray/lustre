/* -*- mode: c; c-basic-offset: 8; indent-tabs-mode: nil; -*-
 * vim:expandtab:shiftwidth=8:tabstop=8:
 *
 * GPL HEADER START
 *
 * DO NOT ALTER OR REMOVE COPYRIGHT NOTICES OR THIS FILE HEADER.
 *
 * This program is free software; you can redistribute it and/or modify
 * it under the terms of the GNU General Public License version 2 only,
 * as published by the Free Software Foundation.
 *
 * This program is distributed in the hope that it will be useful, but
 * WITHOUT ANY WARRANTY; without even the implied warranty of
 * MERCHANTABILITY or FITNESS FOR A PARTICULAR PURPOSE.  See the GNU
 * General Public License version 2 for more details (a copy is included
 * in the LICENSE file that accompanied this code).
 *
 * You should have received a copy of the GNU General Public License
 * version 2 along with this program; If not, see
 * http://www.sun.com/software/products/lustre/docs/GPLv2.pdf
 *
 * Please contact Sun Microsystems, Inc., 4150 Network Circle, Santa Clara,
 * CA 95054 USA or visit www.sun.com if you need additional information or
 * have any questions.
 *
 * GPL HEADER END
 */
/*
 * Copyright  2008 Sun Microsystems, Inc. All rights reserved
 * Use is subject to license terms.
 */
/*
 * This file is part of Lustre, http://www.lustre.org/
 * Lustre is a trademark of Sun Microsystems, Inc.
 */

#ifndef OSC_INTERNAL_H
#define OSC_INTERNAL_H

#define OAP_MAGIC 8675309

struct osc_async_page {
        int                     oap_magic;
        unsigned short          oap_cmd;
        unsigned short          oap_interrupted:1;

        struct list_head        oap_pending_item;
        struct list_head        oap_urgent_item;
        struct list_head        oap_rpc_item;

        obd_off                 oap_obj_off;
        unsigned                oap_page_off;
        enum async_flags        oap_async_flags;

        struct brw_page         oap_brw_page;

        struct oig_callback_context oap_occ;
        struct obd_io_group     *oap_oig;
        struct ptlrpc_request   *oap_request;
        struct client_obd       *oap_cli;
        struct lov_oinfo        *oap_loi;

        struct obd_async_page_ops *oap_caller_ops;
        void                    *oap_caller_data;
        struct list_head         oap_page_list;
        struct ldlm_lock        *oap_ldlm_lock;
        spinlock_t               oap_lock;
};

#define oap_page        oap_brw_page.pg
#define oap_count       oap_brw_page.count
#define oap_brw_flags   oap_brw_page.flag

#define OAP_FROM_COOKIE(c)                                                    \
        (LASSERT(((struct osc_async_page *)(c))->oap_magic == OAP_MAGIC),     \
         (struct osc_async_page *)(c))

struct osc_cache_waiter {
        struct list_head        ocw_entry;
        cfs_waitq_t             ocw_waitq;
        struct osc_async_page   *ocw_oap;
        int                     ocw_rc;
};

#define OSCC_FLAG_RECOVERING         0x01
#define OSCC_FLAG_CREATING           0x02
#define OSCC_FLAG_NOSPC              0x04 /* can't create more objects on OST */
#define OSCC_FLAG_SYNC_IN_PROGRESS   0x08 /* only allow one thread to sync */
#define OSCC_FLAG_LOW                0x10
#define OSCC_FLAG_EXITING            0x20
#define OSCC_FLAG_DEGRADED           0x40
#define OSCC_FLAG_RDONLY             0x80

int osc_precreate(struct obd_export *exp);
int osc_create(struct obd_export *exp, struct obdo *oa,
               struct lov_stripe_md **ea, struct obd_trans_info *oti);
<<<<<<< HEAD
int osc_create_async(struct obd_export *exp, struct obd_info *oinfo,
                     struct lov_stripe_md **ea, struct obd_trans_info *oti);
=======
>>>>>>> 979784ac
int osc_real_create(struct obd_export *exp, struct obdo *oa,
                    struct lov_stripe_md **ea, struct obd_trans_info *oti);
void oscc_init(struct obd_device *obd);
void osc_wake_cache_waiters(struct client_obd *cli);
int osc_shrink_grant_to_target(struct client_obd *cli, long target);

#ifdef LPROCFS
int lproc_osc_attach_seqstat(struct obd_device *dev);
void lprocfs_osc_init_vars(struct lprocfs_static_vars *lvars);
#else
static inline int lproc_osc_attach_seqstat(struct obd_device *dev) {return 0;}
static inline void lprocfs_osc_init_vars(struct lprocfs_static_vars *lvars)
{
        memset(lvars, 0, sizeof(*lvars));
}
#endif

#ifndef min_t
#define min_t(type,x,y) \
        ({ type __x = (x); type __y = (y); __x < __y ? __x: __y; })
#endif

static inline int osc_recoverable_error(int rc)
{
        return (rc == -EIO || rc == -EROFS || rc == -ENOMEM || rc == -EAGAIN);
}

/* return 1 if osc should be resend request */
static inline int osc_should_resend(int resend, struct client_obd *cli)
{
        return atomic_read(&cli->cl_resends) ?
                atomic_read(&cli->cl_resends) > resend : 1;
}

static inline int osc_exp_is_2_0_server(struct obd_export *exp) {
       LASSERT(exp);
       return !!(exp->exp_connect_flags & OBD_CONNECT_FID);
}

#define OSC_FILE2MEM_OFF(fileoff,pshift) ((fileoff) + (pshift))
#endif /* OSC_INTERNAL_H */<|MERGE_RESOLUTION|>--- conflicted
+++ resolved
@@ -88,17 +88,10 @@
 #define OSCC_FLAG_SYNC_IN_PROGRESS   0x08 /* only allow one thread to sync */
 #define OSCC_FLAG_LOW                0x10
 #define OSCC_FLAG_EXITING            0x20
-#define OSCC_FLAG_DEGRADED           0x40
-#define OSCC_FLAG_RDONLY             0x80
 
 int osc_precreate(struct obd_export *exp);
 int osc_create(struct obd_export *exp, struct obdo *oa,
                struct lov_stripe_md **ea, struct obd_trans_info *oti);
-<<<<<<< HEAD
-int osc_create_async(struct obd_export *exp, struct obd_info *oinfo,
-                     struct lov_stripe_md **ea, struct obd_trans_info *oti);
-=======
->>>>>>> 979784ac
 int osc_real_create(struct obd_export *exp, struct obdo *oa,
                     struct lov_stripe_md **ea, struct obd_trans_info *oti);
 void oscc_init(struct obd_device *obd);
@@ -138,5 +131,5 @@
        return !!(exp->exp_connect_flags & OBD_CONNECT_FID);
 }
 
-#define OSC_FILE2MEM_OFF(fileoff,pshift) ((fileoff) + (pshift))
+
 #endif /* OSC_INTERNAL_H */