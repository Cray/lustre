/* -*- mode: c; c-basic-offset: 8; indent-tabs-mode: nil; -*-
 * vim:expandtab:shiftwidth=8:tabstop=8:
 *
 * GPL HEADER START
 *
 * DO NOT ALTER OR REMOVE COPYRIGHT NOTICES OR THIS FILE HEADER.
 *
 * This program is free software; you can redistribute it and/or modify
 * it under the terms of the GNU General Public License version 2 only,
 * as published by the Free Software Foundation.
 *
 * This program is distributed in the hope that it will be useful, but
 * WITHOUT ANY WARRANTY; without even the implied warranty of
 * MERCHANTABILITY or FITNESS FOR A PARTICULAR PURPOSE.  See the GNU
 * General Public License version 2 for more details (a copy is included
 * in the LICENSE file that accompanied this code).
 *
 * You should have received a copy of the GNU General Public License
 * version 2 along with this program; If not, see
 * http://www.sun.com/software/products/lustre/docs/GPLv2.pdf
 *
 * Please contact Sun Microsystems, Inc., 4150 Network Circle, Santa Clara,
 * CA 95054 USA or visit www.sun.com if you need additional information or
 * have any questions.
 *
 * GPL HEADER END
 */
/*
 * Copyright  2008 Sun Microsystems, Inc. All rights reserved
 * Use is subject to license terms.
 */
/*
 * This file is part of Lustre, http://www.lustre.org/
 * Lustre is a trademark of Sun Microsystems, Inc.
 */
#define DEBUG_SUBSYSTEM S_CLASS

#include <linux/version.h>
#include <asm/statfs.h>
#include <obd_class.h>
#include <lprocfs_status.h>
#include <linux/seq_file.h>
#include "osc_internal.h"

#ifdef LPROCFS
static int osc_rd_active(char *page, char **start, off_t off,
                         int count, int *eof, void *data)
{
        struct obd_device *dev = data;
        int rc;

        LPROCFS_CLIMP_CHECK(dev);
        rc = snprintf(page, count, "%d\n", !dev->u.cli.cl_import->imp_deactive);
        LPROCFS_CLIMP_EXIT(dev);
        return rc;
}

static int osc_wr_active(struct file *file, const char *buffer,
                         unsigned long count, void *data)
{
        struct obd_device *dev = data;
        int val, rc;

        rc = lprocfs_write_helper(buffer, count, &val);
        if (rc)
                return rc;
        if (val < 0 || val > 1)
                return -ERANGE;

        LPROCFS_CLIMP_CHECK(dev);
        /* opposite senses */
        if (dev->u.cli.cl_import->imp_deactive == val)
                rc = ptlrpc_set_import_active(dev->u.cli.cl_import, val);
        else
                CDEBUG(D_CONFIG, "activate %d: ignoring repeat request\n", val);

        LPROCFS_CLIMP_EXIT(dev);
        return count;
}


static int osc_rd_max_pages_per_rpc(char *page, char **start, off_t off,
                                    int count, int *eof, void *data)
{
        struct obd_device *dev = data;
        struct client_obd *cli = &dev->u.cli;
        int rc;

        client_obd_list_lock(&cli->cl_loi_list_lock);
        rc = snprintf(page, count, "%d\n", cli->cl_max_pages_per_rpc);
        client_obd_list_unlock(&cli->cl_loi_list_lock);
        return rc;
}

static int osc_wr_max_pages_per_rpc(struct file *file, const char *buffer,
                                    unsigned long count, void *data)
{
        struct obd_device *dev = data;
        struct client_obd *cli = &dev->u.cli;
        struct obd_connect_data *ocd;
        int val, rc;

        rc = lprocfs_write_helper(buffer, count, &val);
        if (rc)
                return rc;

        LPROCFS_CLIMP_CHECK(dev);
        ocd = &cli->cl_import->imp_connect_data;
        if (val < 1 || val > ocd->ocd_brw_size >> CFS_PAGE_SHIFT) {
                LPROCFS_CLIMP_EXIT(dev);
                return -ERANGE;
        }
        client_obd_list_lock(&cli->cl_loi_list_lock);
        cli->cl_max_pages_per_rpc = val;
        client_obd_list_unlock(&cli->cl_loi_list_lock);
        LPROCFS_CLIMP_EXIT(dev);
        return count;
}

static int osc_rd_max_rpcs_in_flight(char *page, char **start, off_t off,
                                     int count, int *eof, void *data)
{
        struct obd_device *dev = data;
        struct client_obd *cli = &dev->u.cli;
        int rc;

        client_obd_list_lock(&cli->cl_loi_list_lock);
        rc = snprintf(page, count, "%u\n", cli->cl_max_rpcs_in_flight);
        client_obd_list_unlock(&cli->cl_loi_list_lock);
        return rc;
}

static int osc_wr_max_rpcs_in_flight(struct file *file, const char *buffer,
                                     unsigned long count, void *data)
{
        struct obd_device *dev = data;
        struct client_obd *cli = &dev->u.cli;
        struct ptlrpc_request_pool *pool;
        int val, rc;

        rc = lprocfs_write_helper(buffer, count, &val);
        if (rc)
                return rc;
        if (val < 1 || val > OSC_MAX_RIF_MAX)
                return -ERANGE;

        LPROCFS_CLIMP_CHECK(dev);
        pool = cli->cl_import->imp_rq_pool;
        if (pool && val > cli->cl_max_rpcs_in_flight)
                pool->prp_populate(pool, val-cli->cl_max_rpcs_in_flight);

        client_obd_list_lock(&cli->cl_loi_list_lock);
        cli->cl_max_rpcs_in_flight = val;
        client_obd_list_unlock(&cli->cl_loi_list_lock);

        LPROCFS_CLIMP_EXIT(dev);
        return count;
}

static int osc_rd_max_dirty_mb(char *page, char **start, off_t off, int count,
                               int *eof, void *data)
{
        struct obd_device *dev = data;
        struct client_obd *cli = &dev->u.cli;
        long val;
        int mult;

        client_obd_list_lock(&cli->cl_loi_list_lock);
        val = cli->cl_dirty_max;
        client_obd_list_unlock(&cli->cl_loi_list_lock);

        mult = 1 << 20;
        return lprocfs_read_frac_helper(page, count, val, mult);
}

static int osc_wr_max_dirty_mb(struct file *file, const char *buffer,
                               unsigned long count, void *data)
{
        struct obd_device *dev = data;
        struct client_obd *cli = &dev->u.cli;
        int pages_number, mult, rc;

        mult = 1 << (20 - CFS_PAGE_SHIFT);
        rc = lprocfs_write_frac_helper(buffer, count, &pages_number, mult);
        if (rc)
                return rc;

        if (pages_number < 0 || pages_number > OSC_MAX_DIRTY_MB_MAX << (20 - CFS_PAGE_SHIFT) ||
            pages_number > num_physpages / 4) /* 1/4 of RAM */
                return -ERANGE;

        client_obd_list_lock(&cli->cl_loi_list_lock);
        cli->cl_dirty_max = (obd_count)(pages_number << CFS_PAGE_SHIFT);
        osc_wake_cache_waiters(cli);
        client_obd_list_unlock(&cli->cl_loi_list_lock);

        return count;
}

static int osc_rd_cur_dirty_bytes(char *page, char **start, off_t off,
                                  int count, int *eof, void *data)
{
        struct obd_device *dev = data;
        struct client_obd *cli = &dev->u.cli;
        int rc;

        client_obd_list_lock(&cli->cl_loi_list_lock);
        rc = snprintf(page, count, "%lu\n", cli->cl_dirty);
        client_obd_list_unlock(&cli->cl_loi_list_lock);
        return rc;
}

static int osc_rd_cur_grant_bytes(char *page, char **start, off_t off,
                                  int count, int *eof, void *data)
{
        struct obd_device *dev = data;
        struct client_obd *cli = &dev->u.cli;
        int rc;

        client_obd_list_lock(&cli->cl_loi_list_lock);
        rc = snprintf(page, count, "%lu\n", cli->cl_avail_grant);
        client_obd_list_unlock(&cli->cl_loi_list_lock);
        return rc;
}

static int osc_wr_cur_grant_bytes(struct file *file, const char *buffer,
                                  unsigned long count, void *data)
{
        struct obd_device *obd = data;
        struct client_obd *cli = &obd->u.cli;
        int                rc;
        __u64              val;

        if (obd == NULL)
                return 0;

        rc = lprocfs_write_u64_helper(buffer, count, &val);
        if (rc)
                return rc;

        /* this is only for shrinking grant */
        client_obd_list_lock(&cli->cl_loi_list_lock);
        if (val >= cli->cl_avail_grant) {
                client_obd_list_unlock(&cli->cl_loi_list_lock);
                return 0;
        }
        client_obd_list_unlock(&cli->cl_loi_list_lock);

        LPROCFS_CLIMP_CHECK(obd);
        if (cli->cl_import->imp_state == LUSTRE_IMP_FULL)
                rc = osc_shrink_grant_to_target(cli, val);
        LPROCFS_CLIMP_EXIT(obd);
        if (rc)
                return rc;
        return count;
}

static int osc_rd_grant_shrink_interval(char *page, char **start, off_t off,
                                        int count, int *eof, void *data)
{
        struct obd_device *obd = data;

        if (obd == NULL)
                return 0;
        return snprintf(page, count, "%d\n",
                        obd->u.cli.cl_grant_shrink_interval);
}

static int osc_wr_grant_shrink_interval(struct file *file, const char *buffer,
                                        unsigned long count, void *data)
{
        struct obd_device *obd = data;
        int val, rc;

        if (obd == NULL)
                return 0;

        rc = lprocfs_write_helper(buffer, count, &val);
        if (rc)
                return rc;

        if (val <= 0)
                return -ERANGE;

        obd->u.cli.cl_grant_shrink_interval = val;

        return count;
}

static int osc_rd_create_count(char *page, char **start, off_t off, int count,
                               int *eof, void *data)
{
        struct obd_device *obd = data;

        if (obd == NULL)
                return 0;

        return snprintf(page, count, "%d\n",
                        obd->u.cli.cl_oscc.oscc_grow_count);
}

static int osc_wr_create_count(struct file *file, const char *buffer,
                               unsigned long count, void *data)
{
        struct obd_device *obd = data;
        int val, rc, i;

        if (obd == NULL)
                return 0;

        rc = lprocfs_write_helper(buffer, count, &val);
        if (rc)
                return rc;

        /* The MDT ALWAYS needs to limit the precreate count to
         * OST_MAX_PRECREATE, and the constant cannot be changed
         * because it is a value shared between the OSC and OST
         * that is the maximum possible number of objects that will
         * ever be handled by MDT->OST recovery processing.
         *
         * If the OST ever gets a request to delete more orphans,
         * this implies that something has gone badly on the MDT
         * and the OST will refuse to delete so much data from the
         * filesystem as a safety measure. */
        if (val < OST_MIN_PRECREATE || val > OST_MAX_PRECREATE)
                return -ERANGE;
        if (val > obd->u.cli.cl_oscc.oscc_max_grow_count)
                return -ERANGE;

        for (i = 1; (i << 1) <= val; i <<= 1)
                ;
        obd->u.cli.cl_oscc.oscc_grow_count = i;

        return count;
}

static int osc_rd_max_create_count(char *page, char **start, off_t off,
                                   int count, int *eof, void *data)
{
        struct obd_device *obd = data;

        if (obd == NULL)
                return 0;

        return snprintf(page, count, "%d\n",
                        obd->u.cli.cl_oscc.oscc_max_grow_count);
}

static int osc_wr_max_create_count(struct file *file, const char *buffer,
                                   unsigned long count, void *data)
{
        struct obd_device *obd = data;
        int val, rc;

        if (obd == NULL)
                return 0;

        rc = lprocfs_write_helper(buffer, count, &val);
        if (rc)
                return rc;

        if (val < 0)
                return -ERANGE;
        if (val > OST_MAX_PRECREATE)
                return -ERANGE;

        if (obd->u.cli.cl_oscc.oscc_grow_count > val)
                obd->u.cli.cl_oscc.oscc_grow_count = val;

        obd->u.cli.cl_oscc.oscc_max_grow_count = val;

        return count;
}

static int osc_rd_prealloc_next_id(char *page, char **start, off_t off,
                                   int count, int *eof, void *data)
{
        struct obd_device *obd = data;

        if (obd == NULL)
                return 0;

        return snprintf(page, count, LPU64"\n",
                        obd->u.cli.cl_oscc.oscc_next_id);
}

static int osc_rd_prealloc_last_id(char *page, char **start, off_t off,
                                   int count, int *eof, void *data)
{
        struct obd_device *obd = data;

        if (obd == NULL)
                return 0;

        return snprintf(page, count, LPU64"\n",
                        obd->u.cli.cl_oscc.oscc_last_id);
}

static int osc_rd_checksum(char *page, char **start, off_t off, int count,
                           int *eof, void *data)
{
        struct obd_device *obd = data;

        if (obd == NULL)
                return 0;

        return snprintf(page, count, "%d\n",
                        obd->u.cli.cl_checksum ? 1 : 0);
}

static int osc_wr_checksum(struct file *file, const char *buffer,
                           unsigned long count, void *data)
{
        struct obd_device *obd = data;
        int val, rc;

        if (obd == NULL)
                return 0;

        rc = lprocfs_write_helper(buffer, count, &val);
        if (rc)
                return rc;

        obd->u.cli.cl_checksum = (val ? 1 : 0);

        return count;
}

static int osc_rd_checksum_type(char *page, char **start, off_t off, int count,
                                int *eof, void *data)
{
        struct obd_device *obd = data;
        int i, len =0;
        DECLARE_CKSUM_NAME;

        if (obd == NULL)
                return 0;

        for (i = 0; i < ARRAY_SIZE(cksum_name) && len < count; i++) {
                if (((1 << i) & obd->u.cli.cl_supp_cksum_types) == 0)
                        continue;
                if (obd->u.cli.cl_cksum_type == (1 << i))
                        len += snprintf(page + len, count - len, "[%s] ",
                                        cksum_name[i]);
                else
                        len += snprintf(page + len, count - len, "%s ",
                                        cksum_name[i]);
        }
        if (len < count)
                len += sprintf(page + len, "\n");
        return len;
}

static int osc_wd_checksum_type(struct file *file, const char *buffer,
                                unsigned long count, void *data)
{
        struct obd_device *obd = data;
        int i;
        DECLARE_CKSUM_NAME;
        char kernbuf[10];

        if (obd == NULL)
                return 0;

        if (count > sizeof(kernbuf) - 1)
                return -EINVAL;
        if (copy_from_user(kernbuf, buffer, count))
                return -EFAULT;
        if (count > 0 && kernbuf[count - 1] == '\n')
                kernbuf[count - 1] = '\0';
        else
                kernbuf[count] = '\0';

        for (i = 0; i < ARRAY_SIZE(cksum_name); i++) {
                if (((1 << i) & obd->u.cli.cl_supp_cksum_types) == 0)
                        continue;
                if (!strcmp(kernbuf, cksum_name[i])) {
                       obd->u.cli.cl_cksum_type = 1 << i;
                       return count;
                }
        }
        return -EINVAL;
}

static int osc_rd_resend_count(char *page, char **start, off_t off, int count,
                               int *eof, void *data)
{
        struct obd_device *obd = data;

        return snprintf(page, count, "%u\n", atomic_read(&obd->u.cli.cl_resends));
}

static int osc_wr_resend_count(struct file *file, const char *buffer,
                               unsigned long count, void *data)
{
        struct obd_device *obd = data;
        int val, rc;

        rc = lprocfs_write_helper(buffer, count, &val);
        if (rc)
                return rc;

        if (val < 0)
               return -EINVAL;

        atomic_set(&obd->u.cli.cl_resends, val);

        return count;
}

static struct lprocfs_vars lprocfs_osc_obd_vars[] = {
        { "uuid",            lprocfs_rd_uuid,        0, 0 },
        { "ping",            0, lprocfs_wr_ping,     0, 0, 0222 },
        { "connect_flags",   lprocfs_rd_connect_flags, 0, 0 },
        { "blocksize",       lprocfs_rd_blksize,     0, 0 },
        { "kbytestotal",     lprocfs_rd_kbytestotal, 0, 0 },
        { "kbytesfree",      lprocfs_rd_kbytesfree,  0, 0 },
        { "kbytesavail",     lprocfs_rd_kbytesavail, 0, 0 },
        { "filestotal",      lprocfs_rd_filestotal,  0, 0 },
        { "filesfree",       lprocfs_rd_filesfree,   0, 0 },
        //{ "filegroups",      lprocfs_rd_filegroups,  0, 0 },
        { "ost_server_uuid", lprocfs_rd_server_uuid, 0, 0 },
        { "ost_conn_uuid",   lprocfs_rd_conn_uuid, 0, 0 },
        { "active",          osc_rd_active,
                             osc_wr_active, 0 },
        { "max_pages_per_rpc", osc_rd_max_pages_per_rpc,
                               osc_wr_max_pages_per_rpc, 0 },
        { "max_rpcs_in_flight", osc_rd_max_rpcs_in_flight,
                                osc_wr_max_rpcs_in_flight, 0 },
        { "max_dirty_mb",    osc_rd_max_dirty_mb, osc_wr_max_dirty_mb, 0 },
        { "cur_dirty_bytes", osc_rd_cur_dirty_bytes, 0, 0 },
        { "cur_grant_bytes", osc_rd_cur_grant_bytes,
                             osc_wr_cur_grant_bytes, 0 },
        { "grant_shrink_interval", osc_rd_grant_shrink_interval,
                                   osc_wr_grant_shrink_interval, 0 },
        { "create_count",    osc_rd_create_count, osc_wr_create_count, 0 },
        { "max_create_count", osc_rd_max_create_count,
                              osc_wr_max_create_count, 0},
        { "prealloc_next_id", osc_rd_prealloc_next_id, 0, 0 },
        { "prealloc_last_id", osc_rd_prealloc_last_id, 0, 0 },
        { "checksums",       osc_rd_checksum, osc_wr_checksum, 0 },
        { "checksum_type",   osc_rd_checksum_type, osc_wd_checksum_type, 0 },
        { "resend_count",  osc_rd_resend_count, osc_wr_resend_count, 0},
<<<<<<< HEAD
        { "quota_resend_count",  lprocfs_rd_quota_resend_count,
                                 lprocfs_wr_quota_resend_count, 0},
=======
>>>>>>> d5360e75
        { "timeouts",        lprocfs_rd_timeouts,      0, 0 },
        { "import",          lprocfs_rd_import,    0, 0 },
        { "state",           lprocfs_rd_state,         0, 0 },
        { 0 }
};

static struct lprocfs_vars lprocfs_osc_module_vars[] = {
        { "num_refs",        lprocfs_rd_numrefs,     0, 0 },
        { 0 }
};

#define pct(a,b) (b ? a * 100 / b : 0)

static int osc_rpc_stats_seq_show(struct seq_file *seq, void *v)
{
        struct timeval now;
        struct obd_device *dev = seq->private;
        struct client_obd *cli = &dev->u.cli;
        unsigned long read_tot = 0, write_tot = 0, read_cum, write_cum;
        int i;

        do_gettimeofday(&now);

        client_obd_list_lock(&cli->cl_loi_list_lock);

        seq_printf(seq, "snapshot_time:         %lu.%lu (secs.usecs)\n",
                   now.tv_sec, now.tv_usec);
        seq_printf(seq, "read RPCs in flight:  %d\n",
                   cli->cl_r_in_flight);
        seq_printf(seq, "write RPCs in flight: %d\n",
                   cli->cl_w_in_flight);
        seq_printf(seq, "pending write pages:  %d\n",
                   cli->cl_pending_w_pages);
        seq_printf(seq, "pending read pages:   %d\n",
                   cli->cl_pending_r_pages);

        seq_printf(seq, "\n\t\t\tread\t\t\twrite\n");
        seq_printf(seq, "pages per rpc         rpcs   %% cum %% |");
        seq_printf(seq, "       rpcs   %% cum %%\n");

        read_tot = lprocfs_oh_sum(&cli->cl_read_page_hist);
        write_tot = lprocfs_oh_sum(&cli->cl_write_page_hist);

        read_cum = 0;
        write_cum = 0;
        for (i = 0; i < OBD_HIST_MAX; i++) {
                unsigned long r = cli->cl_read_page_hist.oh_buckets[i];
                unsigned long w = cli->cl_write_page_hist.oh_buckets[i];
                read_cum += r;
                write_cum += w;
                seq_printf(seq, "%d:\t\t%10lu %3lu %3lu   | %10lu %3lu %3lu\n",
                                 1 << i, r, pct(r, read_tot),
                                 pct(read_cum, read_tot), w,
                                 pct(w, write_tot),
                                 pct(write_cum, write_tot));
                if (read_cum == read_tot && write_cum == write_tot)
                        break;
        }

        seq_printf(seq, "\n\t\t\tread\t\t\twrite\n");
        seq_printf(seq, "rpcs in flight        rpcs   %% cum %% |");
        seq_printf(seq, "       rpcs   %% cum %%\n");

        read_tot = lprocfs_oh_sum(&cli->cl_read_rpc_hist);
        write_tot = lprocfs_oh_sum(&cli->cl_write_rpc_hist);

        read_cum = 0;
        write_cum = 0;
        for (i = 0; i < OBD_HIST_MAX; i++) {
                unsigned long r = cli->cl_read_rpc_hist.oh_buckets[i];
                unsigned long w = cli->cl_write_rpc_hist.oh_buckets[i];
                read_cum += r;
                write_cum += w;
                seq_printf(seq, "%d:\t\t%10lu %3lu %3lu   | %10lu %3lu %3lu\n",
                                 i, r, pct(r, read_tot),
                                 pct(read_cum, read_tot), w,
                                 pct(w, write_tot),
                                 pct(write_cum, write_tot));
                if (read_cum == read_tot && write_cum == write_tot)
                        break;
        }

        seq_printf(seq, "\n\t\t\tread\t\t\twrite\n");
        seq_printf(seq, "offset                rpcs   %% cum %% |");
        seq_printf(seq, "       rpcs   %% cum %%\n");

        read_tot = lprocfs_oh_sum(&cli->cl_read_offset_hist);
        write_tot = lprocfs_oh_sum(&cli->cl_write_offset_hist);

        read_cum = 0;
        write_cum = 0;
        for (i = 0; i < OBD_HIST_MAX; i++) {
                unsigned long r = cli->cl_read_offset_hist.oh_buckets[i];
                unsigned long w = cli->cl_write_offset_hist.oh_buckets[i];
                read_cum += r;
                write_cum += w;
                seq_printf(seq, "%d:\t\t%10lu %3lu %3lu   | %10lu %3lu %3lu\n",
                           (i == 0) ? 0 : 1 << (i - 1),
                           r, pct(r, read_tot), pct(read_cum, read_tot),
                           w, pct(w, write_tot), pct(write_cum, write_tot));
                if (read_cum == read_tot && write_cum == write_tot)
                        break;
        }

        client_obd_list_unlock(&cli->cl_loi_list_lock);

        return 0;
}
#undef pct

static ssize_t osc_rpc_stats_seq_write(struct file *file, const char *buf,
                                       size_t len, loff_t *off)
{
        struct seq_file *seq = file->private_data;
        struct obd_device *dev = seq->private;
        struct client_obd *cli = &dev->u.cli;

        lprocfs_oh_clear(&cli->cl_read_rpc_hist);
        lprocfs_oh_clear(&cli->cl_write_rpc_hist);
        lprocfs_oh_clear(&cli->cl_read_page_hist);
        lprocfs_oh_clear(&cli->cl_write_page_hist);
        lprocfs_oh_clear(&cli->cl_read_offset_hist);
        lprocfs_oh_clear(&cli->cl_write_offset_hist);

        return len;
}

LPROC_SEQ_FOPS(osc_rpc_stats);

int lproc_osc_attach_seqstat(struct obd_device *dev)
{
        return lprocfs_obd_seq_create(dev, "rpc_stats", 0444,
                                      &osc_rpc_stats_fops, dev);
}

void lprocfs_osc_init_vars(struct lprocfs_static_vars *lvars)
{
        lvars->module_vars = lprocfs_osc_module_vars;
        lvars->obd_vars    = lprocfs_osc_obd_vars;
}
#endif /* LPROCFS */<|MERGE_RESOLUTION|>--- conflicted
+++ resolved
@@ -223,70 +223,6 @@
         return rc;
 }
 
-static int osc_wr_cur_grant_bytes(struct file *file, const char *buffer,
-                                  unsigned long count, void *data)
-{
-        struct obd_device *obd = data;
-        struct client_obd *cli = &obd->u.cli;
-        int                rc;
-        __u64              val;
-
-        if (obd == NULL)
-                return 0;
-
-        rc = lprocfs_write_u64_helper(buffer, count, &val);
-        if (rc)
-                return rc;
-
-        /* this is only for shrinking grant */
-        client_obd_list_lock(&cli->cl_loi_list_lock);
-        if (val >= cli->cl_avail_grant) {
-                client_obd_list_unlock(&cli->cl_loi_list_lock);
-                return 0;
-        }
-        client_obd_list_unlock(&cli->cl_loi_list_lock);
-
-        LPROCFS_CLIMP_CHECK(obd);
-        if (cli->cl_import->imp_state == LUSTRE_IMP_FULL)
-                rc = osc_shrink_grant_to_target(cli, val);
-        LPROCFS_CLIMP_EXIT(obd);
-        if (rc)
-                return rc;
-        return count;
-}
-
-static int osc_rd_grant_shrink_interval(char *page, char **start, off_t off,
-                                        int count, int *eof, void *data)
-{
-        struct obd_device *obd = data;
-
-        if (obd == NULL)
-                return 0;
-        return snprintf(page, count, "%d\n",
-                        obd->u.cli.cl_grant_shrink_interval);
-}
-
-static int osc_wr_grant_shrink_interval(struct file *file, const char *buffer,
-                                        unsigned long count, void *data)
-{
-        struct obd_device *obd = data;
-        int val, rc;
-
-        if (obd == NULL)
-                return 0;
-
-        rc = lprocfs_write_helper(buffer, count, &val);
-        if (rc)
-                return rc;
-
-        if (val <= 0)
-                return -ERANGE;
-
-        obd->u.cli.cl_grant_shrink_interval = val;
-
-        return count;
-}
-
 static int osc_rd_create_count(char *page, char **start, off_t off, int count,
                                int *eof, void *data)
 {
@@ -529,10 +465,7 @@
                                 osc_wr_max_rpcs_in_flight, 0 },
         { "max_dirty_mb",    osc_rd_max_dirty_mb, osc_wr_max_dirty_mb, 0 },
         { "cur_dirty_bytes", osc_rd_cur_dirty_bytes, 0, 0 },
-        { "cur_grant_bytes", osc_rd_cur_grant_bytes,
-                             osc_wr_cur_grant_bytes, 0 },
-        { "grant_shrink_interval", osc_rd_grant_shrink_interval,
-                                   osc_wr_grant_shrink_interval, 0 },
+        { "cur_grant_bytes", osc_rd_cur_grant_bytes, 0, 0 },
         { "create_count",    osc_rd_create_count, osc_wr_create_count, 0 },
         { "max_create_count", osc_rd_max_create_count,
                               osc_wr_max_create_count, 0},
@@ -541,14 +474,8 @@
         { "checksums",       osc_rd_checksum, osc_wr_checksum, 0 },
         { "checksum_type",   osc_rd_checksum_type, osc_wd_checksum_type, 0 },
         { "resend_count",  osc_rd_resend_count, osc_wr_resend_count, 0},
-<<<<<<< HEAD
-        { "quota_resend_count",  lprocfs_rd_quota_resend_count,
-                                 lprocfs_wr_quota_resend_count, 0},
-=======
->>>>>>> d5360e75
         { "timeouts",        lprocfs_rd_timeouts,      0, 0 },
         { "import",          lprocfs_rd_import,    0, 0 },
-        { "state",           lprocfs_rd_state,         0, 0 },
         { 0 }
 };
 
