/* -*- mode: c; c-basic-offset: 8; indent-tabs-mode: nil; -*-
 * vim:expandtab:shiftwidth=8:tabstop=8:
 *
 * GPL HEADER START
 *
 * DO NOT ALTER OR REMOVE COPYRIGHT NOTICES OR THIS FILE HEADER.
 *
 * This program is free software; you can redistribute it and/or modify
 * it under the terms of the GNU General Public License version 2 only,
 * as published by the Free Software Foundation.
 *
 * This program is distributed in the hope that it will be useful, but
 * WITHOUT ANY WARRANTY; without even the implied warranty of
 * MERCHANTABILITY or FITNESS FOR A PARTICULAR PURPOSE.  See the GNU
 * General Public License version 2 for more details (a copy is included
 * in the LICENSE file that accompanied this code).
 *
 * You should have received a copy of the GNU General Public License
 * version 2 along with this program; If not, see
 * http://www.sun.com/software/products/lustre/docs/GPLv2.pdf
 *
 * Please contact Sun Microsystems, Inc., 4150 Network Circle, Santa Clara,
 * CA 95054 USA or visit www.sun.com if you need additional information or
 * have any questions.
 *
 * GPL HEADER END
 */
/*
 * Copyright  2008 Sun Microsystems, Inc. All rights reserved
 * Use is subject to license terms.
 */
/*
 * This file is part of Lustre, http://www.lustre.org/
 * Lustre is a trademark of Sun Microsystems, Inc.
 */
#define DEBUG_SUBSYSTEM S_CLASS

#include <linux/version.h>
#if (LINUX_VERSION_CODE >= KERNEL_VERSION(2,5,0))
#include <asm/statfs.h>
#endif
#include <obd_class.h>
#include <lprocfs_status.h>
#include <linux/seq_file.h>
#include "osc_internal.h"

#ifdef LPROCFS
static int osc_rd_active(char *page, char **start, off_t off,
                         int count, int *eof, void *data)
{
        struct obd_device *dev = data;
        int rc;

        LPROCFS_CLIMP_CHECK(dev);
        rc = snprintf(page, count, "%d\n", !dev->u.cli.cl_import->imp_deactive);
        LPROCFS_CLIMP_EXIT(dev);
        return rc;
}

static int osc_wr_active(struct file *file, const char *buffer,
                         unsigned long count, void *data)
{
        struct obd_device *dev = data;
        int val, rc;

        rc = lprocfs_write_helper(buffer, count, &val);
        if (rc)
                return rc;
        if (val < 0 || val > 1)
                return -ERANGE;

        LPROCFS_CLIMP_CHECK(dev);
        /* opposite senses */
        if (dev->u.cli.cl_import->imp_deactive == val)
                rc = ptlrpc_set_import_active(dev->u.cli.cl_import, val);
        else
                CDEBUG(D_CONFIG, "activate %d: ignoring repeat request\n", val);

        LPROCFS_CLIMP_EXIT(dev);
        return count;
}


static int osc_rd_max_pages_per_rpc(char *page, char **start, off_t off,
                                    int count, int *eof, void *data)
{
        struct obd_device *dev = data;
        struct client_obd *cli = &dev->u.cli;
        int rc;

        client_obd_list_lock(&cli->cl_loi_list_lock);
        rc = snprintf(page, count, "%d\n", cli->cl_max_pages_per_rpc);
        client_obd_list_unlock(&cli->cl_loi_list_lock);
        return rc;
}

static int osc_wr_max_pages_per_rpc(struct file *file, const char *buffer,
                                    unsigned long count, void *data)
{
        struct obd_device *dev = data;
        struct client_obd *cli = &dev->u.cli;
        struct obd_connect_data *ocd;
        int val, rc;

        rc = lprocfs_write_helper(buffer, count, &val);
        if (rc)
                return rc;

        LPROCFS_CLIMP_CHECK(dev);
        ocd = &cli->cl_import->imp_connect_data;
        if (val < 1 || val > ocd->ocd_brw_size >> CFS_PAGE_SHIFT) {
                LPROCFS_CLIMP_EXIT(dev);
                return -ERANGE;
        }
        client_obd_list_lock(&cli->cl_loi_list_lock);
        cli->cl_max_pages_per_rpc = val;
        client_obd_list_unlock(&cli->cl_loi_list_lock);
<<<<<<< HEAD
=======

>>>>>>> ce18b2ca
        LPROCFS_CLIMP_EXIT(dev);
        return count;
}

static int osc_rd_max_rpcs_in_flight(char *page, char **start, off_t off,
                                     int count, int *eof, void *data)
{
        struct obd_device *dev = data;
        struct client_obd *cli = &dev->u.cli;
        int rc;

        client_obd_list_lock(&cli->cl_loi_list_lock);
        rc = snprintf(page, count, "%u\n", cli->cl_max_rpcs_in_flight);
        client_obd_list_unlock(&cli->cl_loi_list_lock);
        return rc;
}

static int osc_wr_max_rpcs_in_flight(struct file *file, const char *buffer,
                                     unsigned long count, void *data)
{
        struct obd_device *dev = data;
        struct client_obd *cli = &dev->u.cli;
        struct ptlrpc_request_pool *pool;
        int val, rc;

        rc = lprocfs_write_helper(buffer, count, &val);
        if (rc)
                return rc;
        if (val < 1 || val > OSC_MAX_RIF_MAX)
                return -ERANGE;

        LPROCFS_CLIMP_CHECK(dev);
        pool = cli->cl_import->imp_rq_pool;
        if (pool && val > cli->cl_max_rpcs_in_flight)
                pool->prp_populate(pool, val-cli->cl_max_rpcs_in_flight);

        client_obd_list_lock(&cli->cl_loi_list_lock);
        cli->cl_max_rpcs_in_flight = val;
        client_obd_list_unlock(&cli->cl_loi_list_lock);

        LPROCFS_CLIMP_EXIT(dev);
        return count;
}

static int osc_rd_max_dirty_mb(char *page, char **start, off_t off, int count,
                               int *eof, void *data)
{
        struct obd_device *dev = data;
        struct client_obd *cli = &dev->u.cli;
        long val;
        int mult;

        client_obd_list_lock(&cli->cl_loi_list_lock);
        val = cli->cl_dirty_max;
        client_obd_list_unlock(&cli->cl_loi_list_lock);

        mult = 1 << 20;
        return lprocfs_read_frac_helper(page, count, val, mult);
}

static int osc_wr_max_dirty_mb(struct file *file, const char *buffer,
                               unsigned long count, void *data)
{
        struct obd_device *dev = data;
        struct client_obd *cli = &dev->u.cli;
        int pages_number, mult, rc;

        mult = 1 << (20 - CFS_PAGE_SHIFT);
        rc = lprocfs_write_frac_helper(buffer, count, &pages_number, mult);
        if (rc)
                return rc;

        if (pages_number < 0 || pages_number > OSC_MAX_DIRTY_MB_MAX << (20 - CFS_PAGE_SHIFT) ||
            pages_number > num_physpages / 4) /* 1/4 of RAM */
                return -ERANGE;

        client_obd_list_lock(&cli->cl_loi_list_lock);
        cli->cl_dirty_max = (obd_count)(pages_number << CFS_PAGE_SHIFT);
        osc_wake_cache_waiters(cli);
        client_obd_list_unlock(&cli->cl_loi_list_lock);

        return count;
}

static int osc_rd_cur_dirty_bytes(char *page, char **start, off_t off,
                                  int count, int *eof, void *data)
{
        struct obd_device *dev = data;
        struct client_obd *cli = &dev->u.cli;
        int rc;

        client_obd_list_lock(&cli->cl_loi_list_lock);
        rc = snprintf(page, count, "%lu\n", cli->cl_dirty);
        client_obd_list_unlock(&cli->cl_loi_list_lock);
        return rc;
}

static int osc_rd_cur_grant_bytes(char *page, char **start, off_t off,
                                  int count, int *eof, void *data)
{
        struct obd_device *dev = data;
        struct client_obd *cli = &dev->u.cli;
        int rc;

        client_obd_list_lock(&cli->cl_loi_list_lock);
        rc = snprintf(page, count, "%lu\n", cli->cl_avail_grant);
        client_obd_list_unlock(&cli->cl_loi_list_lock);
        return rc;
}

static int osc_rd_create_count(char *page, char **start, off_t off, int count,
                               int *eof, void *data)
{
        struct obd_device *obd = data;

        if (obd == NULL)
                return 0;

        return snprintf(page, count, "%d\n",
                        obd->u.cli.cl_oscc.oscc_grow_count);
}

static int osc_wr_create_count(struct file *file, const char *buffer,
                               unsigned long count, void *data)
{
        struct obd_device *obd = data;
        int val, rc, i;

        if (obd == NULL)
                return 0;

        rc = lprocfs_write_helper(buffer, count, &val);
        if (rc)
                return rc;

        /* The MDT ALWAYS needs to limit the precreate count to
         * OST_MAX_PRECREATE, and the constant cannot be changed
         * because it is a value shared between the OSC and OST
         * that is the maximum possible number of objects that will
         * ever be handled by MDT->OST recovery processing.
         *
         * If the OST ever gets a request to delete more orphans,
         * this implies that something has gone badly on the MDT
         * and the OST will refuse to delete so much data from the
         * filesystem as a safety measure. */
        if (val < OST_MIN_PRECREATE || val > OST_MAX_PRECREATE)
                return -ERANGE;
        if (val > obd->u.cli.cl_oscc.oscc_max_grow_count)
                return -ERANGE;

        for (i = 1; (i << 1) <= val; i <<= 1)
                ;
        obd->u.cli.cl_oscc.oscc_grow_count = i;

        return count;
}

static int osc_rd_max_create_count(char *page, char **start, off_t off,
                                   int count, int *eof, void *data)
{
        struct obd_device *obd = data;

        if (obd == NULL)
                return 0;

        return snprintf(page, count, "%d\n",
                        obd->u.cli.cl_oscc.oscc_max_grow_count);
}

static int osc_wr_max_create_count(struct file *file, const char *buffer,
                                   unsigned long count, void *data)
{
        struct obd_device *obd = data;
        int val, rc;

        if (obd == NULL)
                return 0;

        rc = lprocfs_write_helper(buffer, count, &val);
        if (rc)
                return rc;

        if (val < 0)
                return -ERANGE;
        if (val > OST_MAX_PRECREATE)
                return -ERANGE;

        if (obd->u.cli.cl_oscc.oscc_grow_count > val)
                obd->u.cli.cl_oscc.oscc_grow_count = val;

        obd->u.cli.cl_oscc.oscc_max_grow_count = val;

        return count;
}

static int osc_rd_prealloc_next_id(char *page, char **start, off_t off,
                                   int count, int *eof, void *data)
{
        struct obd_device *obd = data;

        if (obd == NULL)
                return 0;

        return snprintf(page, count, LPU64"\n",
                        obd->u.cli.cl_oscc.oscc_next_id);
}

static int osc_rd_prealloc_last_id(char *page, char **start, off_t off,
                                   int count, int *eof, void *data)
{
        struct obd_device *obd = data;

        if (obd == NULL)
                return 0;

        return snprintf(page, count, LPU64"\n",
                        obd->u.cli.cl_oscc.oscc_last_id);
}

static int osc_rd_checksum(char *page, char **start, off_t off, int count,
                           int *eof, void *data)
{
        struct obd_device *obd = data;

        if (obd == NULL)
                return 0;

        return snprintf(page, count, "%d\n",
                        obd->u.cli.cl_checksum ? 1 : 0);
}

static int osc_wr_checksum(struct file *file, const char *buffer,
                           unsigned long count, void *data)
{
        struct obd_device *obd = data;
        int val, rc;

        if (obd == NULL)
                return 0;

        rc = lprocfs_write_helper(buffer, count, &val);
        if (rc)
                return rc;

        obd->u.cli.cl_checksum = (val ? 1 : 0);

        return count;
}

static int osc_rd_checksum_type(char *page, char **start, off_t off, int count,
                                int *eof, void *data)
{
        struct obd_device *obd = data;
        int i, len =0;
        DECLARE_CKSUM_NAME;

        if (obd == NULL)
                return 0;

        for (i = 0; i < ARRAY_SIZE(cksum_name) && len < count; i++) {
                if (((1 << i) & obd->u.cli.cl_supp_cksum_types) == 0)
                        continue;
                if (obd->u.cli.cl_cksum_type == (1 << i))
                        len += snprintf(page + len, count - len, "[%s] ",
                                        cksum_name[i]);
                else
                        len += snprintf(page + len, count - len, "%s ",
                                        cksum_name[i]);
        }
        if (len < count)
                len += sprintf(page + len, "\n");
        return len;
}

static int osc_wd_checksum_type(struct file *file, const char *buffer,
                                unsigned long count, void *data)
{
        struct obd_device *obd = data;
        int i;
        DECLARE_CKSUM_NAME;
        char kernbuf[10];

        if (obd == NULL)
                return 0;

        if (count > sizeof(kernbuf) - 1)
                return -EINVAL;
        if (copy_from_user(kernbuf, buffer, count))
                return -EFAULT;
        if (count > 0 && kernbuf[count - 1] == '\n')
                kernbuf[count - 1] = '\0';
        else
                kernbuf[count] = '\0';

        for (i = 0; i < ARRAY_SIZE(cksum_name); i++) {
                if (((1 << i) & obd->u.cli.cl_supp_cksum_types) == 0)
                        continue;
                if (!strcmp(kernbuf, cksum_name[i])) {
                       obd->u.cli.cl_cksum_type = 1 << i;
                       return count;
                }
        }
        return -EINVAL;
}

static int osc_rd_resend_count(char *page, char **start, off_t off, int count,
                               int *eof, void *data)
{
        struct obd_device *obd = data;

        return snprintf(page, count, "%u\n", atomic_read(&obd->u.cli.cl_resends));
}

static int osc_wr_resend_count(struct file *file, const char *buffer,
                               unsigned long count, void *data)
{
        struct obd_device *obd = data;
        int val, rc;

        rc = lprocfs_write_helper(buffer, count, &val);
        if (rc)
                return rc;

        if (val < 0)
               return -EINVAL;

        atomic_set(&obd->u.cli.cl_resends, val);

        return count;
}

static struct lprocfs_vars lprocfs_osc_obd_vars[] = {
        { "uuid",            lprocfs_rd_uuid,        0, 0 },
        { "ping",            0, lprocfs_wr_ping,     0, 0, 0222 },
        { "connect_flags",   lprocfs_rd_connect_flags, 0, 0 },
        { "blocksize",       lprocfs_rd_blksize,     0, 0 },
        { "kbytestotal",     lprocfs_rd_kbytestotal, 0, 0 },
        { "kbytesfree",      lprocfs_rd_kbytesfree,  0, 0 },
        { "kbytesavail",     lprocfs_rd_kbytesavail, 0, 0 },
        { "filestotal",      lprocfs_rd_filestotal,  0, 0 },
        { "filesfree",       lprocfs_rd_filesfree,   0, 0 },
        //{ "filegroups",      lprocfs_rd_filegroups,  0, 0 },
        { "ost_server_uuid", lprocfs_rd_server_uuid, 0, 0 },
        { "ost_conn_uuid",   lprocfs_rd_conn_uuid, 0, 0 },
        { "active",          osc_rd_active,
                             osc_wr_active, 0 },
        { "max_pages_per_rpc", osc_rd_max_pages_per_rpc,
                               osc_wr_max_pages_per_rpc, 0 },
        { "max_rpcs_in_flight", osc_rd_max_rpcs_in_flight,
                                osc_wr_max_rpcs_in_flight, 0 },
        { "max_dirty_mb",    osc_rd_max_dirty_mb, osc_wr_max_dirty_mb, 0 },
        { "cur_dirty_bytes", osc_rd_cur_dirty_bytes, 0, 0 },
        { "cur_grant_bytes", osc_rd_cur_grant_bytes, 0, 0 },
        { "create_count",    osc_rd_create_count, osc_wr_create_count, 0 },
        { "max_create_count", osc_rd_max_create_count,
                              osc_wr_max_create_count, 0},
        { "prealloc_next_id", osc_rd_prealloc_next_id, 0, 0 },
        { "prealloc_last_id", osc_rd_prealloc_last_id, 0, 0 },
        { "checksums",       osc_rd_checksum, osc_wr_checksum, 0 },
        { "checksum_type",   osc_rd_checksum_type, osc_wd_checksum_type, 0 },
        { "resend_count",  osc_rd_resend_count, osc_wr_resend_count, 0},
        { "timeouts",        lprocfs_rd_timeouts,      0, 0 },
        { 0 }
};

static struct lprocfs_vars lprocfs_osc_module_vars[] = {
        { "num_refs",        lprocfs_rd_numrefs,     0, 0 },
        { 0 }
};

#define pct(a,b) (b ? a * 100 / b : 0)

static int osc_rpc_stats_seq_show(struct seq_file *seq, void *v)
{
        struct timeval now;
        struct obd_device *dev = seq->private;
        struct client_obd *cli = &dev->u.cli;
        unsigned long read_tot = 0, write_tot = 0, read_cum, write_cum;
        int i;

        do_gettimeofday(&now);

        client_obd_list_lock(&cli->cl_loi_list_lock);

        seq_printf(seq, "snapshot_time:         %lu.%lu (secs.usecs)\n",
                   now.tv_sec, now.tv_usec);
        seq_printf(seq, "read RPCs in flight:  %d\n",
                   cli->cl_r_in_flight);
        seq_printf(seq, "write RPCs in flight: %d\n",
                   cli->cl_w_in_flight);
        seq_printf(seq, "pending write pages:  %d\n",
                   cli->cl_pending_w_pages);
        seq_printf(seq, "pending read pages:   %d\n",
                   cli->cl_pending_r_pages);

        seq_printf(seq, "\n\t\t\tread\t\t\twrite\n");
        seq_printf(seq, "pages per rpc         rpcs   %% cum %% |");
        seq_printf(seq, "       rpcs   %% cum %%\n");

        read_tot = lprocfs_oh_sum(&cli->cl_read_page_hist);
        write_tot = lprocfs_oh_sum(&cli->cl_write_page_hist);

        read_cum = 0;
        write_cum = 0;
        for (i = 0; i < OBD_HIST_MAX; i++) {
                unsigned long r = cli->cl_read_page_hist.oh_buckets[i];
                unsigned long w = cli->cl_write_page_hist.oh_buckets[i];
                read_cum += r;
                write_cum += w;
                seq_printf(seq, "%d:\t\t%10lu %3lu %3lu   | %10lu %3lu %3lu\n",
                                 1 << i, r, pct(r, read_tot),
                                 pct(read_cum, read_tot), w,
                                 pct(w, write_tot),
                                 pct(write_cum, write_tot));
                if (read_cum == read_tot && write_cum == write_tot)
                        break;
        }

        seq_printf(seq, "\n\t\t\tread\t\t\twrite\n");
        seq_printf(seq, "rpcs in flight        rpcs   %% cum %% |");
        seq_printf(seq, "       rpcs   %% cum %%\n");

        read_tot = lprocfs_oh_sum(&cli->cl_read_rpc_hist);
        write_tot = lprocfs_oh_sum(&cli->cl_write_rpc_hist);

        read_cum = 0;
        write_cum = 0;
        for (i = 0; i < OBD_HIST_MAX; i++) {
                unsigned long r = cli->cl_read_rpc_hist.oh_buckets[i];
                unsigned long w = cli->cl_write_rpc_hist.oh_buckets[i];
                read_cum += r;
                write_cum += w;
                seq_printf(seq, "%d:\t\t%10lu %3lu %3lu   | %10lu %3lu %3lu\n",
                                 i, r, pct(r, read_tot),
                                 pct(read_cum, read_tot), w,
                                 pct(w, write_tot),
                                 pct(write_cum, write_tot));
                if (read_cum == read_tot && write_cum == write_tot)
                        break;
        }

        seq_printf(seq, "\n\t\t\tread\t\t\twrite\n");
        seq_printf(seq, "offset                rpcs   %% cum %% |");
        seq_printf(seq, "       rpcs   %% cum %%\n");

        read_tot = lprocfs_oh_sum(&cli->cl_read_offset_hist);
        write_tot = lprocfs_oh_sum(&cli->cl_write_offset_hist);

        read_cum = 0;
        write_cum = 0;
        for (i = 0; i < OBD_HIST_MAX; i++) {
                unsigned long r = cli->cl_read_offset_hist.oh_buckets[i];
                unsigned long w = cli->cl_write_offset_hist.oh_buckets[i];
                read_cum += r;
                write_cum += w;
                seq_printf(seq, "%d:\t\t%10lu %3lu %3lu   | %10lu %3lu %3lu\n",
                           (i == 0) ? 0 : 1 << (i - 1),
                           r, pct(r, read_tot), pct(read_cum, read_tot),
                           w, pct(w, write_tot), pct(write_cum, write_tot));
                if (read_cum == read_tot && write_cum == write_tot)
                        break;
        }

        client_obd_list_unlock(&cli->cl_loi_list_lock);

        return 0;
}
#undef pct

static ssize_t osc_rpc_stats_seq_write(struct file *file, const char *buf,
                                       size_t len, loff_t *off)
{
        struct seq_file *seq = file->private_data;
        struct obd_device *dev = seq->private;
        struct client_obd *cli = &dev->u.cli;

        lprocfs_oh_clear(&cli->cl_read_rpc_hist);
        lprocfs_oh_clear(&cli->cl_write_rpc_hist);
        lprocfs_oh_clear(&cli->cl_read_page_hist);
        lprocfs_oh_clear(&cli->cl_write_page_hist);
        lprocfs_oh_clear(&cli->cl_read_offset_hist);
        lprocfs_oh_clear(&cli->cl_write_offset_hist);

        return len;
}

LPROC_SEQ_FOPS(osc_rpc_stats);

int lproc_osc_attach_seqstat(struct obd_device *dev)
{
        return lprocfs_obd_seq_create(dev, "rpc_stats", 0444,
                                      &osc_rpc_stats_fops, dev);
}

void lprocfs_osc_init_vars(struct lprocfs_static_vars *lvars)
{
        lvars->module_vars = lprocfs_osc_module_vars;
        lvars->obd_vars    = lprocfs_osc_obd_vars;
}
#endif /* LPROCFS */<|MERGE_RESOLUTION|>--- conflicted
+++ resolved
@@ -115,10 +115,6 @@
         client_obd_list_lock(&cli->cl_loi_list_lock);
         cli->cl_max_pages_per_rpc = val;
         client_obd_list_unlock(&cli->cl_loi_list_lock);
-<<<<<<< HEAD
-=======
-
->>>>>>> ce18b2ca
         LPROCFS_CLIMP_EXIT(dev);
         return count;
 }
