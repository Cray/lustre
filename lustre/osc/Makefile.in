--- conflicted
+++ resolved
@@ -1,9 +1,4 @@
 MODULES := osc
 osc-objs := osc_request.o lproc_osc.o osc_create.o cache.o
-<<<<<<< HEAD
-
-EXTRA_DIST = $(osc-objs:%.o=%.c) osc_internal.h
-=======
->>>>>>> d5360e75
 
 @INCLUDE_RULES@