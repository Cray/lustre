--- conflicted
+++ resolved
@@ -955,11 +955,8 @@
 	int                    grants   = 0;
 	int                    nr_pages = 0;
 	int                    rc       = 0;
-<<<<<<< HEAD
+	__u16		       refcheck;
 	bool		       oom      = 0;
-=======
-	__u16		       refcheck;
->>>>>>> 6bc366f7
 	ENTRY;
 
 	LASSERT(sanity_check(ext) == 0);
