--- conflicted
+++ resolved
@@ -68,8 +68,7 @@
 extern quota_interface_t osc_quota_interface;
 
 static void osc_release_ppga(struct brw_page **ppga, obd_count count);
-static int brw_interpret(const struct lu_env *env,
-                         struct ptlrpc_request *req, void *data, int rc);
+static int brw_interpret(struct ptlrpc_request *request, void *data, int rc);
 int osc_cleanup(struct obd_device *obd);
 
 static quota_interface_t *quota_interface;
@@ -164,51 +163,7 @@
         RETURN(lsm_size);
 }
 
-<<<<<<< HEAD
 static int osc_getattr_interpret(struct ptlrpc_request *req,
-=======
-static inline void osc_pack_capa(struct ptlrpc_request *req,
-                                 struct ost_body *body, void *capa)
-{
-        struct obd_capa *oc = (struct obd_capa *)capa;
-        struct lustre_capa *c;
-
-        if (!capa)
-                return;
-
-        c = req_capsule_client_get(&req->rq_pill, &RMF_CAPA1);
-        LASSERT(c);
-        capa_cpy(c, oc);
-        body->oa.o_valid |= OBD_MD_FLOSSCAPA;
-        DEBUG_CAPA(D_SEC, c, "pack");
-}
-
-static inline void osc_pack_req_body(struct ptlrpc_request *req,
-                                     struct obd_info *oinfo)
-{
-        struct ost_body *body;
-
-        body = req_capsule_client_get(&req->rq_pill, &RMF_OST_BODY);
-        LASSERT(body);
-
-        body->oa = *oinfo->oi_oa;
-        osc_pack_capa(req, body, oinfo->oi_capa);
-}
-
-static inline void osc_set_capa_size(struct ptlrpc_request *req,
-                                     const struct req_msg_field *field,
-                                     struct obd_capa *oc)
-{
-        if (oc == NULL)
-                req_capsule_set_size(&req->rq_pill, field, RCL_CLIENT, 0);
-        else
-                /* it is already calculated as sizeof struct obd_capa */
-                ;
-}
-
-static int osc_getattr_interpret(const struct lu_env *env,
-                                 struct ptlrpc_request *req,
->>>>>>> 69782ac3
                                  struct osc_async_args *aa, int rc)
 {
         struct ost_body *body;
@@ -253,13 +208,8 @@
         body = lustre_msg_buf(req->rq_reqmsg, REQ_REC_OFF, sizeof(*body));
         memcpy(&body->oa, oinfo->oi_oa, sizeof(*oinfo->oi_oa));
 
-<<<<<<< HEAD
         ptlrpc_req_set_repsize(req, 2, size);
         req->rq_interpret_reply = osc_getattr_interpret;
-=======
-        ptlrpc_request_set_replen(req);
-        req->rq_interpret_reply = (ptlrpc_interpterer_t)osc_getattr_interpret;
->>>>>>> 69782ac3
 
         CLASSERT(sizeof(*aa) <= sizeof(req->rq_async_args));
         aa = ptlrpc_req_async_args(req);
@@ -349,8 +299,7 @@
         RETURN(rc);
 }
 
-static int osc_setattr_interpret(const struct lu_env *env,
-                                 struct ptlrpc_request *req,
+static int osc_setattr_interpret(struct ptlrpc_request *req,
                                  struct osc_async_args *aa, int rc)
 {
         struct ost_body *body;
@@ -399,19 +348,14 @@
                 oinfo->oi_oa->o_lcookie = *oti->oti_logcookies;
         }
 
-<<<<<<< HEAD
         memcpy(&body->oa, oinfo->oi_oa, sizeof(*oinfo->oi_oa));
         ptlrpc_req_set_repsize(req, 2, size);
         /* do mds to ost setattr asynchronouly */
-=======
-        /* do mds to ost setattr asynchronously */
->>>>>>> 69782ac3
         if (!rqset) {
                 /* Do not wait for response. */
                 ptlrpcd_add_req(req);
         } else {
-                req->rq_interpret_reply =
-                        (ptlrpc_interpterer_t)osc_setattr_interpret;
+                req->rq_interpret_reply = osc_setattr_interpret;
 
                 CLASSERT(sizeof(*aa) <= sizeof(req->rq_async_args));
                 aa = ptlrpc_req_async_args(req);
@@ -504,8 +448,7 @@
         RETURN(rc);
 }
 
-static int osc_punch_interpret(const struct lu_env *env,
-                               struct ptlrpc_request *req,
+static int osc_punch_interpret(struct ptlrpc_request *req,
                                struct osc_async_args *aa, int rc)
 {
         struct ost_body *body;
@@ -560,13 +503,8 @@
 
         ptlrpc_req_set_repsize(req, 2, size);
 
-<<<<<<< HEAD
         req->rq_interpret_reply = osc_punch_interpret;
         CLASSERT(sizeof(*aa) <= sizeof(req->rq_async_args));
-=======
-        req->rq_interpret_reply = (ptlrpc_interpterer_t)osc_punch_interpret;
-        CLASSERT (sizeof(*aa) <= sizeof(req->rq_async_args));
->>>>>>> 69782ac3
         aa = ptlrpc_req_async_args(req);
         aa->aa_oi = oinfo;
         ptlrpc_set_add_req(rqset, req);
@@ -640,16 +578,13 @@
         if (res == NULL)
                 RETURN(0);
 
-        LDLM_RESOURCE_ADDREF(res);
         count = ldlm_cancel_resource_local(res, cancels, NULL, mode,
                                            lock_flags, 0, NULL);
-        LDLM_RESOURCE_DELREF(res);
         ldlm_resource_putref(res);
         RETURN(count);
 }
 
-static int osc_destroy_interpret(const struct lu_env *env,
-                                 struct ptlrpc_request *req, void *data,
+static int osc_destroy_interpret(struct ptlrpc_request *req, void *data,
                                  int rc)
 {
         struct client_obd *cli = &req->rq_import->imp_obd->u.cli;
@@ -2016,12 +1951,7 @@
         EXIT;
 }
 
-<<<<<<< HEAD
 static int brw_interpret(struct ptlrpc_request *request, void *data, int rc)
-=======
-static int brw_interpret(const struct lu_env *env,
-                         struct ptlrpc_request *req, void *data, int rc)
->>>>>>> 69782ac3
 {
         struct osc_brw_async_args *aa = data;
         struct client_obd *cli;
@@ -2080,6 +2010,7 @@
         void *caller_data = NULL;
         struct osc_async_page *oap;
         struct ldlm_lock *lock = NULL;
+        obd_valid valid;
         int i, rc;
 
         ENTRY;
@@ -2121,14 +2052,32 @@
                 CERROR("prep_req failed: %d\n", rc);
                 GOTO(out, req = ERR_PTR(rc));
         }
+        oa = &((struct ost_body *)lustre_msg_buf(req->rq_reqmsg, REQ_REC_OFF,
+                                                 sizeof(struct ost_body)))->oa;
 
         /* Need to update the timestamps after the request is built in case
          * we race with setattr (locally or in queue at OST).  If OST gets
          * later setattr before earlier BRW (as determined by the request xid),
          * the OST will not use BRW timestamps.  Sadly, there is no obvious
          * way to do this in a single call.  bug 10150 */
-        ops->ap_update_obdo(caller_data, cmd, oa,
-                            OBD_MD_FLMTIME | OBD_MD_FLCTIME | OBD_MD_FLATIME);
+        if (pga[0]->flag & OBD_BRW_SRVLOCK) {
+                /* in case of lockless read/write do not use inode's
+                 * timestamps because concurrent stat might fill the
+                 * inode with out-of-date times, send current
+                 * instead */
+                if (cmd & OBD_BRW_WRITE) {
+                        oa->o_mtime = oa->o_ctime = LTIME_S(CURRENT_TIME);
+                        oa->o_valid |= OBD_MD_FLMTIME | OBD_MD_FLCTIME;
+                        valid = OBD_MD_FLATIME;
+                } else {
+                        oa->o_atime = LTIME_S(CURRENT_TIME);
+                        oa->o_valid |= OBD_MD_FLATIME;
+                        valid = OBD_MD_FLMTIME | OBD_MD_FLCTIME;
+                }
+        } else {
+                valid = OBD_MD_FLMTIME | OBD_MD_FLCTIME | OBD_MD_FLATIME;
+        }
+        ops->ap_update_obdo(caller_data, cmd, oa, valid);
 
         CLASSERT(sizeof(*aa) <= sizeof(req->rq_async_args));
         aa = ptlrpc_req_async_args(req);
@@ -2656,7 +2605,6 @@
                 RETURN(-EBUSY);
 
         /* check if the file's owner/group is over quota */
-#ifdef HAVE_QUOTA_SUPPORT
         if ((cmd & OBD_BRW_WRITE) && !(cmd & OBD_BRW_NOQUOTA)){
                 struct obd_async_page_ops *ops;
                 struct obdo *oa;
@@ -2675,7 +2623,6 @@
                 if (rc)
                         RETURN(rc);
         }
-#endif
 
         if (loi == NULL)
                 loi = lsm->lsm_oinfo[0];
@@ -2982,6 +2929,7 @@
         }
 #endif
         lock->l_ast_data = data;
+        lock->l_flags |= (flags & LDLM_FL_NO_LRU);
         unlock_res_and_lock(lock);
         LDLM_LOCK_PUT(lock);
 }
@@ -3032,8 +2980,7 @@
         RETURN(rc);
 }
 
-static int osc_enqueue_interpret(const struct lu_env *env,
-                                 struct ptlrpc_request *req,
+static int osc_enqueue_interpret(struct ptlrpc_request *req,
                                  struct osc_enqueue_args *aa, int rc)
 {
         int intent = aa->oa_oi->oi_flags & LDLM_FL_HAS_INTENT;
@@ -3176,8 +3123,7 @@
                         aa->oa_ei = einfo;
                         aa->oa_exp = exp;
 
-                        req->rq_interpret_reply =
-                                (ptlrpc_interpterer_t)osc_enqueue_interpret;
+                        req->rq_interpret_reply = osc_enqueue_interpret;
                         ptlrpc_set_add_req(rqset, req);
                 } else if (intent) {
                         ptlrpc_req_finished(req);
@@ -3260,7 +3206,6 @@
 
 }
 
-<<<<<<< HEAD
 static int osc_join_lru(struct obd_export *exp,
                         struct lov_stripe_md *lsm, int join)
 {
@@ -3277,10 +3222,6 @@
 }
 
 static int osc_statfs_interpret(struct ptlrpc_request *req,
-=======
-static int osc_statfs_interpret(const struct lu_env *env,
-                                struct ptlrpc_request *req,
->>>>>>> 69782ac3
                                 struct osc_async_args *aa, int rc)
 {
         struct obd_statfs *msfs;
@@ -3330,13 +3271,8 @@
                 req->rq_no_delay = 1;
         }
 
-<<<<<<< HEAD
         req->rq_interpret_reply = osc_statfs_interpret;
         CLASSERT(sizeof(*aa) <= sizeof(req->rq_async_args));
-=======
-        req->rq_interpret_reply = (ptlrpc_interpterer_t)osc_statfs_interpret;
-        CLASSERT (sizeof(*aa) <= sizeof(req->rq_async_args));
->>>>>>> 69782ac3
         aa = ptlrpc_req_async_args(req);
         aa->aa_oi = oinfo;
 
@@ -3415,10 +3351,6 @@
 {
         /* we use lov_user_md_v3 because it is larger than lov_user_md_v1 */
         struct lov_user_md_v3 lum, *lumk;
-<<<<<<< HEAD
-=======
-        struct lov_user_ost_data_v1 *lmm_objects;
->>>>>>> 69782ac3
         int rc = 0, lum_size;
         struct lov_user_ost_data_v1 *lmm_objects;
         ENTRY;
@@ -3448,10 +3380,6 @@
                 OBD_ALLOC(lumk, lum_size);
                 if (!lumk)
                         RETURN(-ENOMEM);
-<<<<<<< HEAD
-=======
-
->>>>>>> 69782ac3
                 if (lum.lmm_magic == LOV_USER_MAGIC_V1)
                         lmm_objects = &(((struct lov_user_md_v1 *)lumk)->lmm_objects[0]);
                 else
@@ -3556,7 +3484,7 @@
         case OBD_IOC_DESTROY: {
                 struct obdo            *oa;
 
-                if (!capable (CAP_SYS_ADMIN))
+                if (!cfs_capable(CFS_CAP_SYS_ADMIN))
                         GOTO (out, err = -EPERM);
                 oa = &data->ioc_obdo1;
 
@@ -3658,8 +3586,7 @@
         RETURN(-EINVAL);
 }
 
-static int osc_setinfo_mds_conn_interpret(const struct lu_env *env,
-                                          struct ptlrpc_request *req,
+static int osc_setinfo_mds_conn_interpret(struct ptlrpc_request *req,
                                           void *aa, int rc)
 {
         struct llog_ctxt *ctxt;
@@ -3759,7 +3686,7 @@
 
         ptlrpc_req_set_repsize(req, 1, NULL);
         ptlrpc_set_add_req(set, req);
-        ptlrpc_check_set(NULL, set);
+        ptlrpc_check_set(set);
 
         RETURN(0);
 }
@@ -3794,22 +3721,15 @@
                 GOTO (out, rc);
         }
 
-<<<<<<< HEAD
         rc = llog_setup(obd, LLOG_SIZE_REPL_CTXT, tgt, count, NULL,
                         &osc_size_repl_logops);
-        if (rc)
-=======
-        rc = llog_setup(obd, &obd->obd_olg, LLOG_SIZE_REPL_CTXT, tgt, count,
-                        NULL, &osc_size_repl_logops);
         if (rc) {
-                struct llog_ctxt *ctxt =
+                struct llog_ctxt *ctxt = 
                         llog_get_context(obd, LLOG_MDS_OST_ORIG_CTXT);
                 if (ctxt)
                         llog_cleanup(ctxt);
->>>>>>> 69782ac3
                 CERROR("failed LLOG_SIZE_REPL_CTXT\n");
         }
-        GOTO(out, rc);
 out:
         if (rc) {
                 CERROR("osc '%s' tgt '%s' cnt %d catid %p rc=%d\n",
@@ -3817,7 +3737,7 @@
                 CERROR("logid "LPX64":0x%x\n",
                        catid->lci_logid.lgl_oid, catid->lci_logid.lgl_ogen);
         }
-        return rc;
+        RETURN(rc);
 }
 
 static int osc_llog_finish(struct obd_device *obd, int count)
@@ -4158,6 +4078,7 @@
         .o_change_cbdata        = osc_change_cbdata,
         .o_cancel               = osc_cancel,
         .o_cancel_unused        = osc_cancel_unused,
+        .o_join_lru             = osc_join_lru,
         .o_iocontrol            = osc_iocontrol,
         .o_get_info             = osc_get_info,
         .o_set_info_async       = osc_set_info_async,
@@ -4170,7 +4091,6 @@
         .o_register_lock_cancel_cb = osc_register_lock_cancel_cb,
         .o_unregister_lock_cancel_cb = osc_unregister_lock_cancel_cb,
 };
-
 int __init osc_init(void)
 {
         struct lprocfs_static_vars lvars = { 0 };
