--- conflicted
+++ resolved
@@ -1957,11 +1957,7 @@
 	DEBUG_REQ(D_INODE, req, "%d pages, aa %p. now %ur/%uw in flight",
 		  page_count, aa, cli->cl_r_in_flight,
 		  cli->cl_w_in_flight);
-<<<<<<< HEAD
 	OBD_FAIL_TIMEOUT(OBD_FAIL_OSC_DELAY_IO, cfs_fail_val);
-=======
-	OBD_FAIL_TIMEOUT(OBD_FAIL_OSC_DELAY_IO, 4);
->>>>>>> 6bc366f7
 
 	ptlrpcd_add_req(req);
 	rc = 0;
@@ -2182,14 +2178,10 @@
         mode = einfo->ei_mode;
         if (einfo->ei_mode == LCK_PR)
                 mode |= LCK_PW;
-<<<<<<< HEAD
 	/* Normal lock requests must wait for the LVB to be ready before
 	 * matching a lock; speculative lock requests do not need to,
 	 * because they will not actually use the lock. */
 	if (speculative == 0)
-=======
-	if (agl == 0)
->>>>>>> 6bc366f7
 		match_flags |= LDLM_FL_LVB_READY;
 	if (intent != 0)
 		match_flags |= LDLM_FL_BLOCK_GRANTED;
