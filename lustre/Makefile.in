--- conflicted
+++ resolved
@@ -9,9 +9,5 @@
 
 @SERVER_TRUE@subdir-m += mds obdfilter ost mgs
 @CLIENT_TRUE@subdir-m += mdc llite 
-<<<<<<< HEAD
-@QUOTA_TRUE@subdir-m += quota
-=======
->>>>>>> 03b71240
 
 @INCLUDE_RULES@