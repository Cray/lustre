--- conflicted
+++ resolved
@@ -166,7 +166,7 @@
 #define LMD_FLG_SERVER       0x0001  /* Mounting a server */
 #define LMD_FLG_CLIENT       0x0002  /* Mounting a client */
 #define LMD_FLG_ABORT_RECOV  0x0008  /* Abort recovery */
-#define LMD_FLG_NOSVC        0x0010  /* Only start MGS/MGC for servers,
+#define LMD_FLG_NOSVC        0x0010  /* Only start MGS/MGC for servers, 
                                         no other services */
 #define LMD_FLG_NOMGS        0x0020  /* Only start target for servers, reusing
                                         existing MGS services */
@@ -189,12 +189,6 @@
  * should become an array of single-page pointers that are allocated on demand.
  */
 #define LR_MAX_CLIENTS max(128 * 1024UL, CFS_PAGE_SIZE * 8)
-<<<<<<< HEAD
-/* version recovery */
-#define LR_EPOCH_BITS   32
-#define lr_epoch(a) ((a) >> LR_EPOCH_BITS)
-=======
->>>>>>> 03b71240
 
 /* COMPAT_146 */
 #define OBD_COMPAT_OST          0x00000002 /* this is an OST (temporary) */
@@ -208,8 +202,7 @@
 #define OBD_INCOMPAT_OST        0x00000002 /* this is an OST */
 #define OBD_INCOMPAT_MDT        0x00000004 /* this is an MDT */
 #define OBD_INCOMPAT_COMMON_LR  0x00000008 /* common last_rvcd format */
-#define OBD_INCOMPAT_FID        0x00000010 /* FID is enabled */
-#define OBD_INCOMPAT_SOM        0x00000020 /* Size-On-MDS is enabled */
+
 
 /* Data stored per server at the head of the last_rcvd file.  In le32 order.
    This should be common to filter_internal.h, lustre_mds.h */
@@ -230,8 +223,7 @@
         __u8  lsd_peeruuid[40];    /* UUID of MDS associated with this OST */
         __u32 lsd_ost_index;       /* index number of OST in LOV */
         __u32 lsd_mdt_index;       /* index number of MDT in LMV */
-        __u32 lsd_start_epoch;     /* VBR: start epoch from last boot */
-        __u8  lsd_padding[LR_SERVER_SIZE - 152];
+        __u8  lsd_padding[LR_SERVER_SIZE - 148];
 };
 
 /* Data stored per client in the last_rcvd file.  In le32 order. */
@@ -246,20 +238,9 @@
         __u64 lcd_last_close_xid;     /* xid for the last transaction */
         __u32 lcd_last_close_result;  /* result from last RPC */
         __u32 lcd_last_close_data;    /* per-op data */
-        /* VBR: last versions */
-        __u64 lcd_pre_versions[4];
-        __u32 lcd_last_epoch;
-        __u32 lcd_last_time;
-        __u8  lcd_padding[LR_CLIENT_SIZE - 128];
-};
-
-static inline __u64 lsd_last_transno(struct lsd_client_data *lcd)
-{
-        return le64_to_cpu(lcd->lcd_last_transno) >
-               le64_to_cpu(lcd->lcd_last_close_transno) ?
-               le64_to_cpu(lcd->lcd_last_transno) :
-               le64_to_cpu(lcd->lcd_last_close_transno);
-}
+        __u8  lcd_padding[LR_CLIENT_SIZE - 88];
+};
+
 
 #ifdef __KERNEL__
 /****************** superblock additional info *********************/
@@ -279,19 +260,8 @@
 #define LSI_UMOUNT_FORCE                 0x00000010
 #define LSI_UMOUNT_FAILOVER              0x00000020
 
-<<<<<<< HEAD
-#if  (LINUX_VERSION_CODE >= KERNEL_VERSION(2,5,0))
-# define    s2lsi(sb)        ((struct lustre_sb_info *)((sb)->s_fs_info))
-# define    s2lsi_nocast(sb) ((sb)->s_fs_info)
-#else  /* 2.4 here */
-# define    s2lsi(sb)        ((struct lustre_sb_info *)((sb)->u.generic_sbp))
-# define    s2lsi_nocast(sb) ((sb)->u.generic_sbp)
-#endif
-
-=======
 #define    s2lsi(sb)        ((struct lustre_sb_info *)((sb)->s_fs_info))
 #define    s2lsi_nocast(sb) ((sb)->s_fs_info)
->>>>>>> 03b71240
 #define     get_profile_name(sb)   (s2lsi(sb)->lsi_lmd->lmd_profile)
 
 #endif /* __KERNEL__ */
