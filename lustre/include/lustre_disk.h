--- conflicted
+++ resolved
@@ -156,8 +156,6 @@
         __u32      lmd_flags;         /* lustre mount flags */
         int        lmd_mgs_failnodes; /* mgs failover node count */
         int        lmd_exclude_count;
-        int        lmd_recovery_time_soft;
-        int        lmd_recovery_time_hard;
         char      *lmd_dev;           /* device name */
         char      *lmd_profile;       /* client only */
         char      *lmd_opts;          /* lustre mount options (as opposed to 
@@ -200,8 +198,6 @@
 #define OBD_COMPAT_OST          0x00000002 /* this is an OST (temporary) */
 #define OBD_COMPAT_MDT          0x00000004 /* this is an MDT (temporary) */
 /* end COMPAT_146 */
-/* interop flag to show server 20 was used */
-#define OBD_COMPAT_20           0x00000008
 
 #define OBD_ROCOMPAT_LOVOBJID   0x00000001 /* MDS handles LOV_OBJID file */
 #define OBD_ROCOMPAT_CROW       0x00000002 /* OST will CROW create objects */
@@ -266,13 +262,8 @@
 static inline void check_lcd(char *obd_name, int index,
                              struct lsd_client_data *lcd)
 {
-<<<<<<< HEAD
-        int length = sizeof(lcd->lcd_uuid);
-        if (strnlen((const char *)lcd->lcd_uuid, length) == length) {
-=======
         size_t length = sizeof(lcd->lcd_uuid);
         if (strnlen((char*)lcd->lcd_uuid, length) == length) {
->>>>>>> 979784ac
                 lcd->lcd_uuid[length - 1] = '\0';
 
                 LCONSOLE_ERROR("the client UUID (%s) on %s for exports"
@@ -337,7 +328,6 @@
                      struct config_llog_instance *cfg);
 int lustre_end_log(struct super_block *sb, char *logname, 
                        struct config_llog_instance *cfg);
-struct lustre_mount_info *server_find_mount_locked(char *name);
 struct lustre_mount_info *server_get_mount(char *name);
 int server_put_mount(char *name, struct vfsmount *mnt);
 int server_register_target(struct super_block *sb);
