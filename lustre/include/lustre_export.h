--- conflicted
+++ resolved
@@ -10,12 +10,10 @@
 #include <lprocfs_status.h>
 
 /* Data stored per client in the last_rcvd file.  In le32 order. */
-struct mds_client_data;
-
 struct mds_export_data {
         struct list_head        med_open_head;
         spinlock_t              med_open_lock; /* lock med_open_head, mfd_list*/
-        struct mds_client_data *med_mcd;
+        struct lsd_client_data *med_lcd;
         __u64                   med_ibits_known;
         loff_t                  med_lr_off;
         int                     med_lr_idx;
@@ -43,10 +41,9 @@
 };
 
 /* In-memory access to client data from OST struct */
-struct filter_client_data;
 struct filter_export_data {
         spinlock_t                 fed_lock;      /* protects fed_open_head */
-        struct filter_client_data *fed_fcd;
+        struct lsd_client_data    *fed_lcd;
         loff_t                     fed_lr_off;
         int                        fed_lr_idx;
         long                       fed_dirty;    /* in bytes */
@@ -81,10 +78,6 @@
         struct obd_device        *exp_obd;
         struct obd_import        *exp_imp_reverse; /* to make RPCs backwards */
         struct nid_stat          *exp_nid_stats;
-<<<<<<< HEAD
-=======
-        struct lprocfs_stats     *exp_md_stats;
->>>>>>> 7bbcc3c5
         struct lprocfs_stats     *exp_ldlm_stats;
         struct lprocfs_stats     *exp_ops_stats;
         struct ptlrpc_connection *exp_connection;
@@ -92,6 +85,7 @@
         struct ldlm_export_data   exp_ldlm_data;
         struct list_head          exp_outstanding_replies;
         time_t                    exp_last_request_time;
+        struct list_head          exp_req_replay_queue;
         spinlock_t                exp_lock; /* protects flags int below */
         /* ^ protects exp_outstanding_replies too */
         __u64                     exp_connect_flags;
