--- conflicted
+++ resolved
@@ -181,27 +181,10 @@
 
 static inline unsigned int at_timeout2est(unsigned int val)
 {
-        /* restore estimate value from timeout */
-        return ((val - 1) / 5 * 4);
-}
-
-<<<<<<< HEAD
-=======
-/* import.c */
-static inline unsigned int at_est2timeout(unsigned int val)
-{
-        /* add an arbitrary minimum: 125% +5 sec */
-        return (val + (val >> 2) + 5);
-}
-
-static inline unsigned int at_timeout2est(unsigned int val)
-{
-        /* restore estimate value from timeout */
-        LASSERT(val);
-        return ((val - 1) / 5 * 4);
-}
-
->>>>>>> 7df8d1be
+        /* restore estimate value from timeout: e=4/5(t-5) */
+        return (max((val << 2) / 5, 5U) - 4);
+}
+
 static inline void at_init(struct adaptive_timeout *at, int val, int flags) {
         memset(at, 0, sizeof(*at));
         at->at_current = val;
