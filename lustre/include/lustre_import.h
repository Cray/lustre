/* -*- mode: c; c-basic-offset: 8; indent-tabs-mode: nil; -*-
 * vim:expandtab:shiftwidth=8:tabstop=8:
 *
 * GPL HEADER START
 *
 * DO NOT ALTER OR REMOVE COPYRIGHT NOTICES OR THIS FILE HEADER.
 *
 * This program is free software; you can redistribute it and/or modify
 * it under the terms of the GNU General Public License version 2 only,
 * as published by the Free Software Foundation.
 *
 * This program is distributed in the hope that it will be useful, but
 * WITHOUT ANY WARRANTY; without even the implied warranty of
 * MERCHANTABILITY or FITNESS FOR A PARTICULAR PURPOSE.  See the GNU
 * General Public License version 2 for more details (a copy is included
 * in the LICENSE file that accompanied this code).
 *
 * You should have received a copy of the GNU General Public License
 * version 2 along with this program; If not, see
 * http://www.sun.com/software/products/lustre/docs/GPLv2.pdf
 *
 * Please contact Sun Microsystems, Inc., 4150 Network Circle, Santa Clara,
 * CA 95054 USA or visit www.sun.com if you need additional information or
 * have any questions.
 *
 * GPL HEADER END
 */
/*
 * Copyright  2008 Sun Microsystems, Inc. All rights reserved
 * Use is subject to license terms.
 */
/*
 * This file is part of Lustre, http://www.lustre.org/
 * Lustre is a trademark of Sun Microsystems, Inc.
 */

#ifndef __IMPORT_H
#define __IMPORT_H

#include <lustre_handles.h>
#include <lustre/lustre_idl.h>

/* Adaptive Timeout stuff */
#define D_ADAPTTO D_OTHER
#define AT_BINS 4                  /* "bin" means "N seconds of history" */
#define AT_FLG_NOHIST 0x1          /* use last reported value only */

struct adaptive_timeout {
        time_t       at_binstart;         /* bin start time */
        unsigned int at_hist[AT_BINS];    /* timeout history bins */
        unsigned int at_flags;
        unsigned int at_current;          /* current timeout value */
        unsigned int at_worst_ever;       /* worst-ever timeout value */
        time_t       at_worst_time;       /* worst-ever timeout timestamp */
        spinlock_t   at_lock;
};

enum lustre_imp_state {
        LUSTRE_IMP_CLOSED     = 1,
        LUSTRE_IMP_NEW        = 2,
        LUSTRE_IMP_DISCON     = 3,
        LUSTRE_IMP_CONNECTING = 4,
        LUSTRE_IMP_REPLAY     = 5,
        LUSTRE_IMP_REPLAY_LOCKS = 6,
        LUSTRE_IMP_REPLAY_WAIT  = 7,
        LUSTRE_IMP_RECOVER    = 8,
        LUSTRE_IMP_FULL       = 9,
        LUSTRE_IMP_EVICTED    = 10,
};

static inline char * ptlrpc_import_state_name(enum lustre_imp_state state)
{
        static char* import_state_names[] = {
                "<UNKNOWN>", "CLOSED",  "NEW", "DISCONN",
                "CONNECTING", "REPLAY", "REPLAY_LOCKS", "REPLAY_WAIT",
                "RECOVER", "FULL", "EVICTED",
        };

        LASSERT (state <= LUSTRE_IMP_EVICTED);
        return import_state_names[state];
}

enum obd_import_event {
        IMP_EVENT_DISCON     = 0x808001,
        IMP_EVENT_INACTIVE   = 0x808002,
        IMP_EVENT_INVALIDATE = 0x808003,
        IMP_EVENT_ACTIVE     = 0x808004,
        IMP_EVENT_OCD        = 0x808005,
};

struct obd_import_conn {
        struct list_head          oic_item;
        struct ptlrpc_connection *oic_conn;
        struct obd_uuid           oic_uuid;
        __u64                     oic_last_attempt; /* jiffies, 64-bit */
};

#define IMP_AT_MAX_PORTALS 4
struct imp_at {
        int                     iat_portal[IMP_AT_MAX_PORTALS];
        struct adaptive_timeout iat_net_latency;
        struct adaptive_timeout iat_service_estimate[IMP_AT_MAX_PORTALS];
};

struct obd_import {
        struct portals_handle     imp_handle;
        atomic_t                  imp_refcount;
        struct lustre_handle      imp_dlm_handle; /* client's ldlm export */
        struct ptlrpc_connection *imp_connection;
        struct ptlrpc_client     *imp_client;
        struct list_head          imp_pinger_chain;
        struct list_head          imp_zombie_chain; /* queue for destruction */

        /* Lists of requests that are retained for replay, waiting for a reply,
         * or waiting for recovery to complete, respectively.
         */
        struct list_head          imp_replay_list;
        struct list_head          imp_sending_list;
        struct list_head          imp_delayed_list;

        struct obd_device        *imp_obd;
        cfs_waitq_t               imp_recovery_waitq;

        atomic_t                  imp_inflight;
        atomic_t                  imp_unregistering;
        atomic_t                  imp_replay_inflight;
        atomic_t                  imp_inval_count;
        enum lustre_imp_state     imp_state;
        int                       imp_generation;
        __u32                     imp_conn_cnt;
        int                       imp_last_generation_checked;
        __u64                     imp_last_replay_transno;
        __u64                     imp_peer_committed_transno;
        __u64                     imp_last_transno_checked;
        struct lustre_handle      imp_remote_handle;
        cfs_time_t                imp_next_ping;   /* jiffies */
        __u64                     imp_last_success_conn;   /* jiffies, 64-bit */

        /* all available obd_import_conn linked here */
        struct list_head          imp_conn_list;
        struct obd_import_conn   *imp_conn_current;

        /* Protects flags, level, generation, conn_cnt, *_list */
        spinlock_t                imp_lock;

        /* flags */
        unsigned long             imp_invalid:1,          /* evicted */
                                  imp_deactive:1,         /* administratively disabled */
                                  imp_replayable:1,       /* try to recover the import */
                                  imp_dlm_fake:1,         /* don't run recovery (timeout instead) */
                                  imp_server_timeout:1,   /* use 1/2 timeout on MDS' OSCs */
                                  imp_initial_recov:1,    /* retry the initial connection */
                                  imp_initial_recov_bk:1, /* turn off init_recov after trying all failover nids */
                                  imp_delayed_recovery:1, /* VBR: imp in delayed recovery */
                                  imp_no_lock_replay:1,   /* VBR: if gap was found then no lock replays */
                                  imp_vbr_failed:1,       /* recovery by versions was failed */
                                  imp_force_verify:1,     /* force an immidiate ping */
                                  imp_pingable:1,         /* pingable */
                                  imp_resend_replay:1,    /* resend for replay */
                                  imp_recon_bk:1,         /* turn off reconnect if all failovers fail */
                                  imp_last_recon:1;       /* internally used by above */
        __u32                     imp_connect_op;
        struct obd_connect_data   imp_connect_data;
        __u64                     imp_connect_flags_orig;

        __u32                     imp_msg_magic;
        __u32                     imp_msghdr_flags;       /* adjusted based on server capability */

        struct ptlrpc_request_pool *imp_rq_pool;          /* emergency request pool */

        struct imp_at             imp_at;                 /* adaptive timeout data */
        time_t                    imp_last_reply_time;    /* for health check */
};

/* import.c */
<<<<<<< HEAD
=======
static inline unsigned int at_est2timeout(unsigned int val)
{
        /* add an arbitrary minimum: 125% +5 sec */
        return (val + (val >> 2) + 5);
}

static inline unsigned int at_timeout2est(unsigned int val)
{
        /* restore estimate value from timeout: e=4/5(t-5) */
        return (max((val << 2) / 5, 5U) - 4);
}

>>>>>>> 03b71240
static inline void at_init(struct adaptive_timeout *at, int val, int flags) {
        memset(at, 0, sizeof(*at));
        at->at_current = val;
        at->at_worst_ever = val;
        at->at_worst_time = cfs_time_current_sec();
        at->at_flags = flags;
        spin_lock_init(&at->at_lock);
}
static inline int at_get(struct adaptive_timeout *at) {
        return at->at_current;
}
int at_add(struct adaptive_timeout *at, unsigned int val);
int import_at_get_index(struct obd_import *imp, int portal);
extern unsigned int at_max;
#define AT_OFF (at_max == 0)

/* genops.c */
struct obd_export;
extern struct obd_import *class_exp2cliimp(struct obd_export *);
extern struct obd_import *class_conn2cliimp(struct lustre_handle *);

#endif /* __IMPORT_H */<|MERGE_RESOLUTION|>--- conflicted
+++ resolved
@@ -39,6 +39,7 @@
 
 #include <lustre_handles.h>
 #include <lustre/lustre_idl.h>
+
 
 /* Adaptive Timeout stuff */
 #define D_ADAPTTO D_OTHER
@@ -149,11 +150,8 @@
                                   imp_replayable:1,       /* try to recover the import */
                                   imp_dlm_fake:1,         /* don't run recovery (timeout instead) */
                                   imp_server_timeout:1,   /* use 1/2 timeout on MDS' OSCs */
-                                  imp_initial_recov:1,    /* retry the initial connection */
+                                  imp_initial_recov:1,    /* retry the initial connection */  
                                   imp_initial_recov_bk:1, /* turn off init_recov after trying all failover nids */
-                                  imp_delayed_recovery:1, /* VBR: imp in delayed recovery */
-                                  imp_no_lock_replay:1,   /* VBR: if gap was found then no lock replays */
-                                  imp_vbr_failed:1,       /* recovery by versions was failed */
                                   imp_force_verify:1,     /* force an immidiate ping */
                                   imp_pingable:1,         /* pingable */
                                   imp_resend_replay:1,    /* resend for replay */
@@ -173,8 +171,6 @@
 };
 
 /* import.c */
-<<<<<<< HEAD
-=======
 static inline unsigned int at_est2timeout(unsigned int val)
 {
         /* add an arbitrary minimum: 125% +5 sec */
@@ -187,7 +183,6 @@
         return (max((val << 2) / 5, 5U) - 4);
 }
 
->>>>>>> 03b71240
 static inline void at_init(struct adaptive_timeout *at, int val, int flags) {
         memset(at, 0, sizeof(*at));
         at->at_current = val;
