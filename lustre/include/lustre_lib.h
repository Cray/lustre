/* -*- mode: c; c-basic-offset: 8; indent-tabs-mode: nil; -*-
 * vim:expandtab:shiftwidth=8:tabstop=8:
 *
 * GPL HEADER START
 *
 * DO NOT ALTER OR REMOVE COPYRIGHT NOTICES OR THIS FILE HEADER.
 *
 * This program is free software; you can redistribute it and/or modify
 * it under the terms of the GNU General Public License version 2 only,
 * as published by the Free Software Foundation.
 *
 * This program is distributed in the hope that it will be useful, but
 * WITHOUT ANY WARRANTY; without even the implied warranty of
 * MERCHANTABILITY or FITNESS FOR A PARTICULAR PURPOSE.  See the GNU
 * General Public License version 2 for more details (a copy is included
 * in the LICENSE file that accompanied this code).
 *
 * You should have received a copy of the GNU General Public License
 * version 2 along with this program; If not, see
 * http://www.sun.com/software/products/lustre/docs/GPLv2.pdf
 *
 * Please contact Sun Microsystems, Inc., 4150 Network Circle, Santa Clara,
 * CA 95054 USA or visit www.sun.com if you need additional information or
 * have any questions.
 *
 * GPL HEADER END
 */
/*
 * Copyright  2008 Sun Microsystems, Inc. All rights reserved
 * Use is subject to license terms.
 */
/*
 * This file is part of Lustre, http://www.lustre.org/
 * Lustre is a trademark of Sun Microsystems, Inc.
 *
 * lustre/include/lustre_lib.h
 *
 * Basic Lustre library routines.
 */

#ifndef _LUSTRE_LIB_H
#define _LUSTRE_LIB_H

#include <libcfs/kp30.h>
#include <lustre/lustre_idl.h>
#include <lustre_ver.h>
#include <lustre_cfg.h>
#if defined(__linux__)
#include <linux/lustre_lib.h>
#elif defined(__APPLE__)
#include <darwin/lustre_lib.h>
#elif defined(__WINNT__)
#include <winnt/lustre_lib.h>
#else
#error Unsupported operating system.
#endif

/* prng.c */
unsigned int ll_rand(void);        /* returns a random 32-bit integer */
void ll_srand(unsigned int, unsigned int);     /* seed the generator */
void ll_get_random_bytes(void *buf, int size);

/* target.c */
struct ptlrpc_request;
struct recovd_data;
struct recovd_obd;
struct obd_export;
#include <lustre_ha.h>
#include <lustre_net.h>
#include <lvfs.h>

void target_client_add_cb(struct obd_device *obd, __u64 transno, void *cb_data,
                          int error);
int target_handle_connect(struct ptlrpc_request *req, svc_handler_t handler);
int target_handle_disconnect(struct ptlrpc_request *req);
void target_destroy_export(struct obd_export *exp);
int target_handle_reconnect(struct lustre_handle *conn, struct obd_export *exp,
                            struct obd_uuid *cluuid);
int target_handle_ping(struct ptlrpc_request *req);
int target_pack_pool_reply(struct ptlrpc_request *req);
void target_committed_to_req(struct ptlrpc_request *req);

/* quotacheck callback, dqacq/dqrel callback handler */
int target_handle_qc_callback(struct ptlrpc_request *req);
#ifdef HAVE_QUOTA_SUPPORT
int target_handle_dqacq_callback(struct ptlrpc_request *req);
#else
#define target_handle_dqacq_callback(req) ldlm_callback_reply(req, -ENOTSUPP)
#endif

void target_cancel_recovery_timer(struct obd_device *obd);
void target_abort_recovery(void *data);
<<<<<<< HEAD
int target_recovery_check_and_stop(struct obd_device *obd);
void target_cleanup_recovery(struct obd_device *obd);
int target_queue_recovery_request(struct ptlrpc_request *req,
                                  struct obd_device *obd);
int target_handle_reply(struct ptlrpc_request *req, int rc, int fail);
=======
void target_cleanup_recovery(struct obd_device *obd);
int target_queue_recovery_request(struct ptlrpc_request *req,
                                  struct obd_device *obd);
int target_queue_last_replay_reply(struct ptlrpc_request *req, int rc);
>>>>>>> 03b71240
void target_send_reply(struct ptlrpc_request *req, int rc, int fail_id);

/* client.c */

int client_sanobd_setup(struct obd_device *obddev, obd_count len, void *buf);
struct client_obd *client_conn2cli(struct lustre_handle *conn);

struct mdc_open_data;
struct obd_client_handle {
        struct lustre_handle och_fh;
        struct llog_cookie och_cookie;
        struct mdc_open_data *och_mod;
        __u32 och_magic;
};
#define OBD_CLIENT_HANDLE_MAGIC 0xd15ea5ed

/* statfs_pack.c */
void statfs_pack(struct obd_statfs *osfs, struct kstatfs *sfs);
void statfs_unpack(struct kstatfs *sfs, struct obd_statfs *osfs);

/* l_lock.c */
struct lustre_lock {
        int l_depth;
        cfs_task_t *l_owner;
        struct semaphore l_sem;
        spinlock_t l_spin;
};

void l_lock_init(struct lustre_lock *);
void l_lock(struct lustre_lock *);
void l_unlock(struct lustre_lock *);
int l_has_lock(struct lustre_lock *);


/*
 *   OBD IOCTLS
 */
#define OBD_IOCTL_VERSION 0x00010004

struct obd_ioctl_data {
        __u32 ioc_len;
        __u32 ioc_version;

        __u64 ioc_cookie;
        __u32 ioc_conn1;
        __u32 ioc_conn2;

        struct obdo ioc_obdo1;
        struct obdo ioc_obdo2;

        obd_size         ioc_count;
        obd_off          ioc_offset;
        __u32            ioc_dev;
        __u32            ioc_command;

        __u64 ioc_nid;
        __u32 ioc_nal;
        __u32 ioc_type;

        /* buffers the kernel will treat as user pointers */
        __u32    ioc_plen1;
        char    *ioc_pbuf1;
        __u32    ioc_plen2;
        char    *ioc_pbuf2;

        /* inline buffers for various arguments */
        __u32    ioc_inllen1;
        char    *ioc_inlbuf1;
        __u32    ioc_inllen2;
        char    *ioc_inlbuf2;
        __u32    ioc_inllen3;
        char    *ioc_inlbuf3;
        __u32    ioc_inllen4;
        char    *ioc_inlbuf4;

        char    ioc_bulk[0];
};

struct obd_ioctl_hdr {
        __u32    ioc_len;
        __u32    ioc_version;
};

static inline int obd_ioctl_packlen(struct obd_ioctl_data *data)
{
        int len = size_round(sizeof(struct obd_ioctl_data));
        len += size_round(data->ioc_inllen1);
        len += size_round(data->ioc_inllen2);
        len += size_round(data->ioc_inllen3);
        len += size_round(data->ioc_inllen4);
        return len;
}


static inline int obd_ioctl_is_invalid(struct obd_ioctl_data *data)
{
        if (data->ioc_len > (1<<30)) {
                CERROR("OBD ioctl: ioc_len larger than 1<<30\n");
                return 1;
        }
        if (data->ioc_inllen1 > (1<<30)) {
                CERROR("OBD ioctl: ioc_inllen1 larger than 1<<30\n");
                return 1;
        }
        if (data->ioc_inllen2 > (1<<30)) {
                CERROR("OBD ioctl: ioc_inllen2 larger than 1<<30\n");
                return 1;
        }
        if (data->ioc_inllen3 > (1<<30)) {
                CERROR("OBD ioctl: ioc_inllen3 larger than 1<<30\n");
                return 1;
        }
        if (data->ioc_inllen4 > (1<<30)) {
                CERROR("OBD ioctl: ioc_inllen4 larger than 1<<30\n");
                return 1;
        }
        if (data->ioc_inlbuf1 && !data->ioc_inllen1) {
                CERROR("OBD ioctl: inlbuf1 pointer but 0 length\n");
                return 1;
        }
        if (data->ioc_inlbuf2 && !data->ioc_inllen2) {
                CERROR("OBD ioctl: inlbuf2 pointer but 0 length\n");
                return 1;
        }
        if (data->ioc_inlbuf3 && !data->ioc_inllen3) {
                CERROR("OBD ioctl: inlbuf3 pointer but 0 length\n");
                return 1;
        }
        if (data->ioc_inlbuf4 && !data->ioc_inllen4) {
                CERROR("OBD ioctl: inlbuf4 pointer but 0 length\n");
                return 1;
        }
        if (data->ioc_pbuf1 && !data->ioc_plen1) {
                CERROR("OBD ioctl: pbuf1 pointer but 0 length\n");
                return 1;
        }
        if (data->ioc_pbuf2 && !data->ioc_plen2) {
                CERROR("OBD ioctl: pbuf2 pointer but 0 length\n");
                return 1;
        }
        if (data->ioc_plen1 && !data->ioc_pbuf1) {
                CERROR("OBD ioctl: plen1 set but NULL pointer\n");
                return 1;
        }
        if (data->ioc_plen2 && !data->ioc_pbuf2) {
                CERROR("OBD ioctl: plen2 set but NULL pointer\n");
                return 1;
        }
        if (obd_ioctl_packlen(data) > data->ioc_len) {
                CERROR("OBD ioctl: packlen exceeds ioc_len (%d > %d)\n",
                       obd_ioctl_packlen(data), data->ioc_len);
                return 1;
        }
        return 0;
}

#ifndef __KERNEL__
static inline int obd_ioctl_pack(struct obd_ioctl_data *data, char **pbuf,
                                 int max)
{
        char *ptr;
        struct obd_ioctl_data *overlay;
        data->ioc_len = obd_ioctl_packlen(data);
        data->ioc_version = OBD_IOCTL_VERSION;

        if (*pbuf && data->ioc_len > max)
                return -EINVAL;
        if (*pbuf == NULL) {
                *pbuf = malloc(data->ioc_len);
        }
        if (!*pbuf)
                return -ENOMEM;
        overlay = (struct obd_ioctl_data *)*pbuf;
        memcpy(*pbuf, data, sizeof(*data));

        ptr = overlay->ioc_bulk;
        if (data->ioc_inlbuf1)
                LOGL(data->ioc_inlbuf1, data->ioc_inllen1, ptr);
        if (data->ioc_inlbuf2)
                LOGL(data->ioc_inlbuf2, data->ioc_inllen2, ptr);
        if (data->ioc_inlbuf3)
                LOGL(data->ioc_inlbuf3, data->ioc_inllen3, ptr);
        if (data->ioc_inlbuf4)
                LOGL(data->ioc_inlbuf4, data->ioc_inllen4, ptr);
        if (obd_ioctl_is_invalid(overlay))
                return -EINVAL;

        return 0;
}

static inline int obd_ioctl_unpack(struct obd_ioctl_data *data, char *pbuf,
                                   int max)
{
        char *ptr;
        struct obd_ioctl_data *overlay;

        if (!pbuf)
                return 1;
        overlay = (struct obd_ioctl_data *)pbuf;

        /* Preserve the caller's buffer pointers */
        overlay->ioc_inlbuf1 = data->ioc_inlbuf1;
        overlay->ioc_inlbuf2 = data->ioc_inlbuf2;
        overlay->ioc_inlbuf3 = data->ioc_inlbuf3;
        overlay->ioc_inlbuf4 = data->ioc_inlbuf4;

        memcpy(data, pbuf, sizeof(*data));

        ptr = overlay->ioc_bulk;
        if (data->ioc_inlbuf1)
                LOGU(data->ioc_inlbuf1, data->ioc_inllen1, ptr);
        if (data->ioc_inlbuf2)
                LOGU(data->ioc_inlbuf2, data->ioc_inllen2, ptr);
        if (data->ioc_inlbuf3)
                LOGU(data->ioc_inlbuf3, data->ioc_inllen3, ptr);
        if (data->ioc_inlbuf4)
                LOGU(data->ioc_inlbuf4, data->ioc_inllen4, ptr);

        return 0;
}
#endif

#include <obd_support.h>

#ifdef __KERNEL__
/* function defined in lustre/obdclass/<platform>/<platform>-module.c */
int obd_ioctl_getdata(char **buf, int *len, void *arg);
int obd_ioctl_popdata(void *arg, void *data, int len);
#else
/* buffer MUST be at least the size of obd_ioctl_hdr */
static inline int obd_ioctl_getdata(char **buf, int *len, void *arg)
{
        struct obd_ioctl_hdr hdr;
        struct obd_ioctl_data *data;
        int err;
        int offset = 0;
        ENTRY;

        err = copy_from_user(&hdr, (void *)arg, sizeof(hdr));
        if (err) 
                RETURN(err);

        if (hdr.ioc_version != OBD_IOCTL_VERSION) {
                CERROR("Version mismatch kernel vs application\n");
                RETURN(-EINVAL);
        }

        if (hdr.ioc_len > OBD_MAX_IOCTL_BUFFER) {
                CERROR("User buffer len %d exceeds %d max buffer\n",
                       hdr.ioc_len, OBD_MAX_IOCTL_BUFFER);
                RETURN(-EINVAL);
        }

        if (hdr.ioc_len < sizeof(struct obd_ioctl_data)) {
                CERROR("User buffer too small for ioctl (%d)\n", hdr.ioc_len);
                RETURN(-EINVAL);
        }

        /* XXX allocate this more intelligently, using kmalloc when
         * appropriate */
        OBD_VMALLOC(*buf, hdr.ioc_len);
        if (*buf == NULL) {
                CERROR("Cannot allocate control buffer of len %d\n",
                       hdr.ioc_len);
                RETURN(-EINVAL);
        }
        *len = hdr.ioc_len;
        data = (struct obd_ioctl_data *)*buf;

        err = copy_from_user(*buf, (void *)arg, hdr.ioc_len);
        if (err) {
                OBD_VFREE(*buf, hdr.ioc_len);
                RETURN(err);
        }

        if (obd_ioctl_is_invalid(data)) {
                CERROR("ioctl not correctly formatted\n");
                OBD_VFREE(*buf, hdr.ioc_len);
                RETURN(-EINVAL);
        }

        if (data->ioc_inllen1) {
                data->ioc_inlbuf1 = &data->ioc_bulk[0];
                offset += size_round(data->ioc_inllen1);
        }

        if (data->ioc_inllen2) {
                data->ioc_inlbuf2 = &data->ioc_bulk[0] + offset;
                offset += size_round(data->ioc_inllen2);
        }

        if (data->ioc_inllen3) {
                data->ioc_inlbuf3 = &data->ioc_bulk[0] + offset;
                offset += size_round(data->ioc_inllen3);
        }

        if (data->ioc_inllen4) {
                data->ioc_inlbuf4 = &data->ioc_bulk[0] + offset;
        }

        RETURN(0);
}

static inline int obd_ioctl_popdata(void *arg, void *data, int len)
{
        int err = copy_to_user(arg, data, len);
        if (err)
                err = -EFAULT;
        return err;
}
#endif

static inline void obd_ioctl_freedata(char *buf, int len)
{
        ENTRY;

        OBD_VFREE(buf, len);
        EXIT;
        return;
}

/*
 * BSD ioctl description:
 * #define IOC_V1       _IOR(g, n1, long)
 * #define IOC_V2       _IOW(g, n2, long)
 *
 * ioctl(f, IOC_V1, arg);
 * arg will be treated as a long value,
 *
 * ioctl(f, IOC_V2, arg)
 * arg will be treated as a pointer, bsd will call
 * copyin(buf, arg, sizeof(long))
 *
 * To make BSD ioctl handles argument correctly and simplely, 
 * we change _IOR to _IOWR so BSD will copyin obd_ioctl_data 
 * for us. Does this change affect Linux?  (XXX Liang)
 */
#define OBD_IOC_CREATE                 _IOWR('f', 101, OBD_IOC_DATA_TYPE)
#define OBD_IOC_DESTROY                _IOW ('f', 104, OBD_IOC_DATA_TYPE)
#define OBD_IOC_PREALLOCATE            _IOWR('f', 105, OBD_IOC_DATA_TYPE)

#define OBD_IOC_SETATTR                _IOW ('f', 107, OBD_IOC_DATA_TYPE)
#define OBD_IOC_GETATTR                _IOWR ('f', 108, OBD_IOC_DATA_TYPE)
#define OBD_IOC_READ                   _IOWR('f', 109, OBD_IOC_DATA_TYPE)
#define OBD_IOC_WRITE                  _IOWR('f', 110, OBD_IOC_DATA_TYPE)


#define OBD_IOC_STATFS                 _IOWR('f', 113, OBD_IOC_DATA_TYPE)
#define OBD_IOC_SYNC                   _IOW ('f', 114, OBD_IOC_DATA_TYPE)
#define OBD_IOC_READ2                  _IOWR('f', 115, OBD_IOC_DATA_TYPE)
#define OBD_IOC_FORMAT                 _IOWR('f', 116, OBD_IOC_DATA_TYPE)
#define OBD_IOC_PARTITION              _IOWR('f', 117, OBD_IOC_DATA_TYPE)
#define OBD_IOC_COPY                   _IOWR('f', 120, OBD_IOC_DATA_TYPE)
#define OBD_IOC_MIGR                   _IOWR('f', 121, OBD_IOC_DATA_TYPE)
#define OBD_IOC_PUNCH                  _IOWR('f', 122, OBD_IOC_DATA_TYPE)

#define OBD_IOC_MODULE_DEBUG           _IOWR('f', 124, OBD_IOC_DATA_TYPE)
#define OBD_IOC_BRW_READ               _IOWR('f', 125, OBD_IOC_DATA_TYPE)
#define OBD_IOC_BRW_WRITE              _IOWR('f', 126, OBD_IOC_DATA_TYPE)
#define OBD_IOC_NAME2DEV               _IOWR('f', 127, OBD_IOC_DATA_TYPE)
#define OBD_IOC_UUID2DEV               _IOWR('f', 130, OBD_IOC_DATA_TYPE)
/* OBD_IOC_GETNAME_OLD is for compatibility with 1.4.x */
#define OBD_IOC_GETNAME_OLD            _IOR ('f', 131, OBD_IOC_DATA_TYPE)
#define OBD_IOC_GETNAME                _IOWR('f', 131, OBD_IOC_DATA_TYPE)

#define OBD_IOC_LOV_GET_CONFIG         _IOWR('f', 132, OBD_IOC_DATA_TYPE)
#define OBD_IOC_CLIENT_RECOVER         _IOW ('f', 133, OBD_IOC_DATA_TYPE)

#define OBD_IOC_DEC_FS_USE_COUNT       _IO  ('f', 139      )
#define OBD_IOC_NO_TRANSNO             _IOW ('f', 140, OBD_IOC_DATA_TYPE)
#define OBD_IOC_SET_READONLY           _IOW ('f', 141, OBD_IOC_DATA_TYPE)
#define OBD_IOC_ABORT_RECOVERY         _IOR ('f', 142, OBD_IOC_DATA_TYPE)

#define OBD_GET_VERSION                _IOWR ('f', 144, OBD_IOC_DATA_TYPE)

#define OBD_IOC_CLOSE_UUID             _IOWR ('f', 147, OBD_IOC_DATA_TYPE)

#define OBD_IOC_GETDEVICE              _IOWR ('f', 149, OBD_IOC_DATA_TYPE)

#define OBD_IOC_LOV_SETSTRIPE          _IOW ('f', 154, OBD_IOC_DATA_TYPE)
#define OBD_IOC_LOV_GETSTRIPE          _IOW ('f', 155, OBD_IOC_DATA_TYPE)
#define OBD_IOC_LOV_SETEA              _IOW ('f', 156, OBD_IOC_DATA_TYPE)

#define OBD_IOC_QUOTACHECK             _IOW ('f', 160, int)
#define OBD_IOC_POLL_QUOTACHECK        _IOR ('f', 161, struct if_quotacheck *)
#define OBD_IOC_QUOTACTL               _IOWR('f', 162, struct if_quotactl *)

#define OBD_IOC_MOUNTOPT               _IOWR('f', 170, OBD_IOC_DATA_TYPE)

#define OBD_IOC_RECORD                 _IOWR('f', 180, OBD_IOC_DATA_TYPE)
#define OBD_IOC_ENDRECORD              _IOWR('f', 181, OBD_IOC_DATA_TYPE)
#define OBD_IOC_PARSE                  _IOWR('f', 182, OBD_IOC_DATA_TYPE)
#define OBD_IOC_DORECORD               _IOWR('f', 183, OBD_IOC_DATA_TYPE)
#define OBD_IOC_PROCESS_CFG            _IOWR('f', 184, OBD_IOC_DATA_TYPE)
#define OBD_IOC_DUMP_LOG               _IOWR('f', 185, OBD_IOC_DATA_TYPE)
#define OBD_IOC_CLEAR_LOG              _IOWR('f', 186, OBD_IOC_DATA_TYPE)
#define OBD_IOC_PARAM                  _IOW ('f', 187, OBD_IOC_DATA_TYPE)
#define OBD_IOC_POOL                   _IOWR('f', 188, OBD_IOC_DATA_TYPE)

#define OBD_IOC_CATLOGLIST             _IOWR('f', 190, OBD_IOC_DATA_TYPE)
#define OBD_IOC_LLOG_INFO              _IOWR('f', 191, OBD_IOC_DATA_TYPE)
#define OBD_IOC_LLOG_PRINT             _IOWR('f', 192, OBD_IOC_DATA_TYPE)
#define OBD_IOC_LLOG_CANCEL            _IOWR('f', 193, OBD_IOC_DATA_TYPE)
#define OBD_IOC_LLOG_REMOVE            _IOWR('f', 194, OBD_IOC_DATA_TYPE)
#define OBD_IOC_LLOG_CHECK             _IOWR('f', 195, OBD_IOC_DATA_TYPE)
#define OBD_IOC_LLOG_CATINFO           _IOWR('f', 196, OBD_IOC_DATA_TYPE)

#define ECHO_IOC_GET_STRIPE            _IOWR('f', 200, OBD_IOC_DATA_TYPE)
#define ECHO_IOC_SET_STRIPE            _IOWR('f', 201, OBD_IOC_DATA_TYPE)
#define ECHO_IOC_ENQUEUE               _IOWR('f', 202, OBD_IOC_DATA_TYPE)
#define ECHO_IOC_CANCEL                _IOWR('f', 203, OBD_IOC_DATA_TYPE)

/* XXX _IOWR('f', 250, long) has been defined in
 * lnet/include/libcfs/kp30.h for debug, don't use it
 */

/* Until such time as we get_info the per-stripe maximum from the OST,
 * we define this to be 2T - 4k, which is the ext3 maxbytes. */
#define LUSTRE_STRIPE_MAXBYTES 0x1fffffff000ULL

/* #define POISON_BULK 0 */

/*
 * l_wait_event is a flexible sleeping function, permitting simple caller
 * configuration of interrupt and timeout sensitivity along with actions to
 * be performed in the event of either exception.
 *
 * The first form of usage looks like this:
 *
 * struct l_wait_info lwi = LWI_TIMEOUT_INTR(timeout, timeout_handler,
 *                                           intr_handler, callback_data);
 * rc = l_wait_event(waitq, condition, &lwi);
 *
 * l_wait_event() makes the current process wait on 'waitq' until 'condition'
 * is TRUE or a "killable" signal (SIGTERM, SIKGILL, SIGINT) is pending.  It
 * returns 0 to signify 'condition' is TRUE, but if a signal wakes it before
 * 'condition' becomes true, it optionally calls the specified 'intr_handler'
 * if not NULL, and returns -EINTR.
 *
 * If a non-zero timeout is specified, signals are ignored until the timeout
 * has expired.  At this time, if 'timeout_handler' is not NULL it is called.
 * If it returns FALSE l_wait_event() continues to wait as described above with
 * signals enabled.  Otherwise it returns -ETIMEDOUT.
 *
 * LWI_INTR(intr_handler, callback_data) is shorthand for
 * LWI_TIMEOUT_INTR(0, NULL, intr_handler, callback_data)
 *
 * The second form of usage looks like this:
 *
 * struct l_wait_info lwi = LWI_TIMEOUT(timeout, timeout_handler);
 * rc = l_wait_event(waitq, condition, &lwi);
 *
 * This form is the same as the first except that it COMPLETELY IGNORES
 * SIGNALS.  The caller must therefore beware that if 'timeout' is zero, or if
 * 'timeout_handler' is not NULL and returns FALSE, then the ONLY thing that
 * can unblock the current process is 'condition' becoming TRUE.
 *
 * Another form of usage is:
 * struct l_wait_info lwi = LWI_TIMEOUT_INTERVAL(timeout, interval,
 *                                               timeout_handler);
 * rc = l_wait_event(waitq, condition, &lwi);
 * This is the same as previous case, but condition is checked once every
 * 'interval' jiffies (if non-zero).
 *
 * Subtle synchronization point: this macro does *not* necessary takes
 * wait-queue spin-lock before returning, and, hence, following idiom is safe
 * ONLY when caller provides some external locking:
 *
 *             Thread1                            Thread2
 *
 *   l_wait_event(&obj->wq, ....);                                       (1)
 *
 *                                    wake_up(&obj->wq):                 (2)
 *                                         spin_lock(&q->lock);          (2.1)
 *                                         __wake_up_common(q, ...);     (2.2)
 *                                         spin_unlock(&q->lock, flags); (2.3)
 *
 *   OBD_FREE_PTR(obj);                                                  (3)
 *
 * As l_wait_event() may "short-cut" execution and return without taking
 * wait-queue spin-lock, some additional synchronization is necessary to
 * guarantee that step (3) can begin only after (2.3) finishes.
 *
 * XXX nikita: some ptlrpc daemon threads have races of that sort.
 *
 */

#define LWI_ON_SIGNAL_NOOP ((void (*)(void *))(-1))

struct l_wait_info {
        cfs_duration_t lwi_timeout;
        cfs_duration_t lwi_interval;
        int  (*lwi_on_timeout)(void *);
        void (*lwi_on_signal)(void *);
        void  *lwi_cb_data;
};

/* NB: LWI_TIMEOUT ignores signals completely */
#define LWI_TIMEOUT(time, cb, data)             \
((struct l_wait_info) {                         \
        .lwi_timeout    = time,                 \
        .lwi_on_timeout = cb,                   \
        .lwi_cb_data    = data,                 \
        .lwi_interval   = 0                     \
})

#define LWI_TIMEOUT_INTERVAL(time, interval, cb, data)  \
((struct l_wait_info) {                                 \
        .lwi_timeout    = time,                         \
        .lwi_on_timeout = cb,                           \
        .lwi_cb_data    = data,                         \
        .lwi_interval   = interval                      \
})

#define LWI_TIMEOUT_INTR(time, time_cb, sig_cb, data)   \
((struct l_wait_info) {                                 \
        .lwi_timeout    = time,                         \
        .lwi_on_timeout = time_cb,                      \
        .lwi_on_signal = sig_cb,                        \
        .lwi_cb_data    = data,                         \
        .lwi_interval    = 0                            \
})

#define LWI_INTR(cb, data)  LWI_TIMEOUT_INTR(0, NULL, cb, data)

#ifdef __KERNEL__

/*
 * wait for @condition to become true, but no longer than timeout, specified
 * by @info.
 */
#define __l_wait_event(wq, condition, info, ret, excl)                         \
do {                                                                           \
        cfs_waitlink_t __wait;                                                 \
        cfs_duration_t __timeout = info->lwi_timeout;                          \
        cfs_sigset_t   __blocked;                                              \
                                                                               \
        ret = 0;                                                               \
        if (condition)                                                         \
                break;                                                         \
                                                                               \
        cfs_waitlink_init(&__wait);                                            \
        if (excl)                                                              \
                cfs_waitq_add_exclusive(&wq, &__wait);                         \
        else                                                                   \
                cfs_waitq_add(&wq, &__wait);                                   \
                                                                               \
        /* Block all signals (just the non-fatal ones if no timeout). */       \
        if (info->lwi_on_signal != NULL && __timeout == 0)                     \
                __blocked = l_w_e_set_sigs(LUSTRE_FATAL_SIGS);                 \
        else                                                                   \
                __blocked = l_w_e_set_sigs(0);                                 \
                                                                               \
        for (;;) {                                                             \
                set_current_state(TASK_INTERRUPTIBLE);                         \
                                                                               \
                if (condition)                                                 \
                        break;                                                 \
                                                                               \
                if (__timeout == 0) {                                          \
                        cfs_waitq_wait(&__wait, CFS_TASK_INTERRUPTIBLE);       \
                } else {                                                       \
                        cfs_duration_t interval = info->lwi_interval?          \
                                             min_t(cfs_duration_t,             \
                                                 info->lwi_interval,__timeout):\
                                             __timeout;                        \
                        cfs_duration_t remaining = cfs_waitq_timedwait(&__wait,\
                                                   CFS_TASK_INTERRUPTIBLE,     \
                                                   interval);                  \
                        __timeout = cfs_time_sub(__timeout,                    \
                                            cfs_time_sub(interval, remaining));\
                        if (__timeout == 0) {                                  \
                                if (info->lwi_on_timeout == NULL ||            \
                                    info->lwi_on_timeout(info->lwi_cb_data)) { \
                                        ret = -ETIMEDOUT;                      \
                                        break;                                 \
                                }                                              \
                                /* Take signals after the timeout expires. */  \
                                if (info->lwi_on_signal != NULL)               \
                                    (void)l_w_e_set_sigs(LUSTRE_FATAL_SIGS);   \
                        }                                                      \
                }                                                              \
                                                                               \
                if (condition)                                                 \
                        break;                                                 \
                if (cfs_signal_pending()) {                                    \
                        if (info->lwi_on_signal != NULL && __timeout == 0) {   \
                                if (info->lwi_on_signal != LWI_ON_SIGNAL_NOOP) \
                                        info->lwi_on_signal(info->lwi_cb_data);\
                                ret = -EINTR;                                  \
                                break;                                         \
                        }                                                      \
                        /* We have to do this here because some signals */     \
                        /* are not blockable - ie from strace(1).       */     \
                        /* In these cases we want to schedule_timeout() */     \
                        /* again, because we don't want that to return  */     \
                        /* -EINTR when the RPC actually succeeded.      */     \
                        /* the RECALC_SIGPENDING below will deliver the */     \
                        /* signal properly.                             */     \
                        cfs_clear_sigpending();                                \
                }                                                              \
        }                                                                      \
                                                                               \
        cfs_block_sigs(__blocked);                                             \
                                                                               \
        set_current_state(TASK_RUNNING);                                       \
        cfs_waitq_del(&wq, &__wait);                                           \
} while (0)

#else /* !__KERNEL__ */
#define __l_wait_event(wq, condition, info, ret, excl)                         \
do {                                                                    \
        long __timeout = info->lwi_timeout;                             \
        long __now;                                                     \
        long __then = 0;                                                \
        int  __timed_out = 0;                                           \
        int  __interval = obd_timeout;                                  \
                                                                        \
        ret = 0;                                                        \
        if (condition)                                                  \
                break;                                                  \
                                                                        \
        if (__timeout != 0)                                             \
                __then = time(NULL);                                    \
                                                                        \
        if (__timeout && __timeout < __interval)                        \
                __interval = __timeout;                                 \
        if (info->lwi_interval && info->lwi_interval < __interval)      \
                __interval = info->lwi_interval;                        \
                                                                        \
        while (!(condition)) {                                          \
                liblustre_wait_event(__interval);                       \
                if (condition)                                          \
                        break;                                          \
                                                                        \
                if (!__timed_out && info->lwi_timeout != 0) {           \
                        __now = time(NULL);                             \
                        __timeout -= __now - __then;                    \
                        __then = __now;                                 \
                                                                        \
                        if (__timeout > 0)                              \
                                continue;                               \
                                                                        \
                        __timeout = 0;                                  \
                        __timed_out = 1;                                \
                        if (info->lwi_on_timeout == NULL ||             \
                            info->lwi_on_timeout(info->lwi_cb_data)) {  \
                                ret = -ETIMEDOUT;                       \
                                break;                                  \
                        }                                               \
                }                                                       \
        }                                                               \
} while (0)

#endif /* __KERNEL__ */

#define l_wait_event(wq, condition, info)                       \
({                                                              \
        int                 __ret;                              \
        struct l_wait_info *__info = (info);                    \
                                                                \
        __l_wait_event(wq, condition, __info, __ret, 0);        \
        __ret;                                                  \
})

#define l_wait_event_exclusive(wq, condition, info)             \
({                                                              \
        int                 __ret;                              \
        struct l_wait_info *__info = (info);                    \
                                                                \
        __l_wait_event(wq, condition, __info, __ret, 1);        \
        __ret;                                                  \
})

#ifdef __KERNEL__
#define LIBLUSTRE_CLIENT (0)
#else
#define LIBLUSTRE_CLIENT (1)
#endif

#endif /* _LUSTRE_LIB_H */<|MERGE_RESOLUTION|>--- conflicted
+++ resolved
@@ -90,18 +90,10 @@
 
 void target_cancel_recovery_timer(struct obd_device *obd);
 void target_abort_recovery(void *data);
-<<<<<<< HEAD
-int target_recovery_check_and_stop(struct obd_device *obd);
-void target_cleanup_recovery(struct obd_device *obd);
-int target_queue_recovery_request(struct ptlrpc_request *req,
-                                  struct obd_device *obd);
-int target_handle_reply(struct ptlrpc_request *req, int rc, int fail);
-=======
 void target_cleanup_recovery(struct obd_device *obd);
 int target_queue_recovery_request(struct ptlrpc_request *req,
                                   struct obd_device *obd);
 int target_queue_last_replay_reply(struct ptlrpc_request *req, int rc);
->>>>>>> 03b71240
 void target_send_reply(struct ptlrpc_request *req, int rc, int fail_id);
 
 /* client.c */
@@ -499,7 +491,6 @@
 #define OBD_IOC_DUMP_LOG               _IOWR('f', 185, OBD_IOC_DATA_TYPE)
 #define OBD_IOC_CLEAR_LOG              _IOWR('f', 186, OBD_IOC_DATA_TYPE)
 #define OBD_IOC_PARAM                  _IOW ('f', 187, OBD_IOC_DATA_TYPE)
-#define OBD_IOC_POOL                   _IOWR('f', 188, OBD_IOC_DATA_TYPE)
 
 #define OBD_IOC_CATLOGLIST             _IOWR('f', 190, OBD_IOC_DATA_TYPE)
 #define OBD_IOC_LLOG_INFO              _IOWR('f', 191, OBD_IOC_DATA_TYPE)
