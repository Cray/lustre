--- conflicted
+++ resolved
@@ -25,35 +25,31 @@
 #define __LVFS_H__
 
 #include <libcfs/kp30.h>
+#include <linux/lustre_ucache.h>
 
 #define LL_FID_NAMELEN (16 + 1 + 8 + 1)
 
 #if defined __KERNEL__
+#include <linux/lustre_compat25.h>
 #include <linux/lvfs_linux.h>
 #else
-#include <liblustre.h>
+struct group_info { /* unused */ };
+#endif
+
+#ifdef LIBLUSTRE
+#include <lvfs_user_fs.h>
 #endif
 
 /* simple.c */
+
 struct lvfs_ucred {
-<<<<<<< HEAD
+        struct upcall_cache_entry *luc_uce;
         __u32 luc_fsuid;
         __u32 luc_fsgid;
         __u32 luc_cap;
         __u32 luc_suppgid1;
         __u32 luc_suppgid2;
         __u32 luc_umask;
-=======
-        struct lustre_sec_desc *luc_lsd;
-        struct group_info      *luc_ginfo;
-        __u64                   luc_nid;
-        __u32                   luc_uid;
-        __u32                   luc_gid;
-        __u32                   luc_fsuid;
-        __u32                   luc_fsgid;
-        __u32                   luc_cap;
-        __u32                   luc_umask;
->>>>>>> 5702f13f
 };
 
 struct lvfs_callback_ops {
@@ -63,14 +59,19 @@
 #define OBD_RUN_CTXT_MAGIC      0xC0FFEEAA
 #define OBD_CTXT_DEBUG          /* development-only debugging */
 struct lvfs_run_ctxt {
-        struct vfsmount *pwdmnt;
-        struct dentry   *pwd;
-        mm_segment_t     fs;
-        struct lvfs_ucred luc;
-        int              ngroups;
+        struct vfsmount         *pwdmnt;
+        struct dentry           *pwd;
+        mm_segment_t             fs;
+        struct lvfs_ucred        luc;
+        int                      ngroups;
         struct lvfs_callback_ops cb_ops;
+#if LINUX_VERSION_CODE >= KERNEL_VERSION(2,6,4)
+        struct group_info       *group_info;
+#else
+        struct group_info        group_info;
+#endif
 #ifdef OBD_CTXT_DEBUG
-        __u32            magic;
+        __u32                    magic;
 #endif
 };
 
