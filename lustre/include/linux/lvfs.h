/* -*- mode: c; c-basic-offset: 8; indent-tabs-mode: nil; -*-
 * vim:expandtab:shiftwidth=8:tabstop=8:
 *
 * GPL HEADER START
 *
 * DO NOT ALTER OR REMOVE COPYRIGHT NOTICES OR THIS FILE HEADER.
 *
 * This program is free software; you can redistribute it and/or modify
 * it under the terms of the GNU General Public License version 2 only,
 * as published by the Free Software Foundation.
 *
 * This program is distributed in the hope that it will be useful, but
 * WITHOUT ANY WARRANTY; without even the implied warranty of
 * MERCHANTABILITY or FITNESS FOR A PARTICULAR PURPOSE.  See the GNU
 * General Public License version 2 for more details (a copy is included
 * in the LICENSE file that accompanied this code).
 *
 * You should have received a copy of the GNU General Public License
 * version 2 along with this program; If not, see
 * http://www.sun.com/software/products/lustre/docs/GPLv2.pdf
 *
 * Please contact Sun Microsystems, Inc., 4150 Network Circle, Santa Clara,
 * CA 95054 USA or visit www.sun.com if you need additional information or
 * have any questions.
 *
 * GPL HEADER END
 */
/*
 * Copyright  2008 Sun Microsystems, Inc. All rights reserved
 * Use is subject to license terms.
 */
/*
 * This file is part of Lustre, http://www.lustre.org/
 * Lustre is a trademark of Sun Microsystems, Inc.
 *
 * lustre/include/linux/lvfs.h
 *
 * lustre VFS/process permission interface
 */

#ifndef __LINUX_LVFS_H__
#define __LINUX_LVFS_H__

#ifndef __LVFS_H__
#error Do not #include this file directly. #include <lvfs.h> instead
#endif

#if defined __KERNEL__
#include <linux/lustre_compat25.h>
#include <linux/lvfs_linux.h>
#else
struct group_info { /* unused */ };
#endif

#define LLOG_LVFS

/* lvfs.c */
int obd_alloc_fail(const void *ptr, const char *name, const char *type,
                   size_t size, const char *file, int line);

/* simple.c */

struct lvfs_ucred {
<<<<<<< HEAD
        struct upcall_cache_entry *luc_uce;
        __u32 luc_fsuid;
        __u32 luc_fsgid;
        __u32 luc_cap;
        __u32 luc_suppgid1;
        __u32 luc_suppgid2;
        __u32 luc_umask;
=======
        __u32                   luc_uid;
        __u32                   luc_gid;
        __u32                   luc_fsuid;
        __u32                   luc_fsgid;
        cfs_kernel_cap_t        luc_cap;
        __u32                   luc_umask;
	struct group_info      *luc_ginfo;
	struct md_identity     *luc_identity;
>>>>>>> ce18b2ca
};

struct lvfs_callback_ops {
        struct dentry *(*l_fid2dentry)(__u64 id_ino, __u32 gen, __u64 gr, void *data);
};

#define OBD_RUN_CTXT_MAGIC      0xC0FFEEAA
#define OBD_CTXT_DEBUG          /* development-only debugging */
struct lvfs_run_ctxt {
        struct vfsmount         *pwdmnt;
        struct dentry           *pwd;
        mm_segment_t             fs;
        struct lvfs_ucred        luc;
        int                      ngroups;
        struct lvfs_callback_ops cb_ops;
#if LINUX_VERSION_CODE >= KERNEL_VERSION(2,6,4)
        struct group_info       *group_info;
#else
        struct group_info        group_info;
#endif
#ifdef OBD_CTXT_DEBUG
        __u32                    magic;
#endif
};

#ifdef OBD_CTXT_DEBUG
#define OBD_SET_CTXT_MAGIC(ctxt) (ctxt)->magic = OBD_RUN_CTXT_MAGIC
#else
#define OBD_SET_CTXT_MAGIC(ctxt) do {} while(0)
#endif

#ifdef __KERNEL__

struct dentry *simple_mkdir(struct dentry *dir, struct vfsmount *mnt, 
                            char *name, int mode, int fix);
struct dentry *simple_mknod(struct dentry *dir, char *name, int mode, int fix);
int lustre_rename(struct dentry *dir, struct vfsmount *mnt, char *oldname,
                  char *newname);
int lustre_fread(struct file *file, void *buf, int len, loff_t *off);
int lustre_fwrite(struct file *file, const void *buf, int len, loff_t *off);
int lustre_fsync(struct file *file);
long l_readdir(struct file * file, struct list_head *dentry_list);

static inline void l_dput(struct dentry *de)
{
        if (!de || IS_ERR(de))
                return;
        //shrink_dcache_parent(de);
        LASSERT(atomic_read(&de->d_count) > 0);
        dput(de);
}

/* We need to hold the inode semaphore over the dcache lookup itself, or we
 * run the risk of entering the filesystem lookup path concurrently on SMP
 * systems, and instantiating two inodes for the same entry.  We still
 * protect against concurrent addition/removal races with the DLM locking.
 */
static inline struct dentry *ll_lookup_one_len(const char *fid_name,
                                               struct dentry *dparent,
                                               int fid_namelen)
{
        struct dentry *dchild;

        LOCK_INODE_MUTEX(dparent->d_inode);
        dchild = lookup_one_len(fid_name, dparent, fid_namelen);
        UNLOCK_INODE_MUTEX(dparent->d_inode);

        if (IS_ERR(dchild) || dchild->d_inode == NULL)
                return dchild;

        if (is_bad_inode(dchild->d_inode)) {
                CERROR("bad inode returned %lu/%u\n",
                       dchild->d_inode->i_ino, dchild->d_inode->i_generation);
                dput(dchild);
                dchild = ERR_PTR(-ENOENT);
        }
        return dchild;
}

static inline void ll_sleep(int t)
{
        set_current_state(TASK_INTERRUPTIBLE);
        schedule_timeout(t * HZ);
        set_current_state(TASK_RUNNING);
}
#endif

#endif<|MERGE_RESOLUTION|>--- conflicted
+++ resolved
@@ -61,24 +61,13 @@
 /* simple.c */
 
 struct lvfs_ucred {
-<<<<<<< HEAD
         struct upcall_cache_entry *luc_uce;
         __u32 luc_fsuid;
         __u32 luc_fsgid;
-        __u32 luc_cap;
+        cfs_kernel_cap_t luc_cap;
         __u32 luc_suppgid1;
         __u32 luc_suppgid2;
         __u32 luc_umask;
-=======
-        __u32                   luc_uid;
-        __u32                   luc_gid;
-        __u32                   luc_fsuid;
-        __u32                   luc_fsgid;
-        cfs_kernel_cap_t        luc_cap;
-        __u32                   luc_umask;
-	struct group_info      *luc_ginfo;
-	struct md_identity     *luc_identity;
->>>>>>> ce18b2ca
 };
 
 struct lvfs_callback_ops {
@@ -121,6 +110,10 @@
 int lustre_fwrite(struct file *file, const void *buf, int len, loff_t *off);
 int lustre_fsync(struct file *file);
 long l_readdir(struct file * file, struct list_head *dentry_list);
+int l_notify_change(struct vfsmount *mnt, struct dentry *dchild,
+                    struct iattr *newattrs);
+int simple_truncate(struct dentry *dir, struct vfsmount *mnt,
+                               char *name, loff_t length);
 
 static inline void l_dput(struct dentry *de)
 {
