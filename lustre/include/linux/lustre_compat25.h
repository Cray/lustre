/* -*- mode: c; c-basic-offset: 8; indent-tabs-mode: nil; -*-
 * vim:expandtab:shiftwidth=8:tabstop=8:
 *
 * GPL HEADER START
 *
 * DO NOT ALTER OR REMOVE COPYRIGHT NOTICES OR THIS FILE HEADER.
 *
 * This program is free software; you can redistribute it and/or modify
 * it under the terms of the GNU General Public License version 2 only,
 * as published by the Free Software Foundation.
 *
 * This program is distributed in the hope that it will be useful, but
 * WITHOUT ANY WARRANTY; without even the implied warranty of
 * MERCHANTABILITY or FITNESS FOR A PARTICULAR PURPOSE.  See the GNU
 * General Public License version 2 for more details (a copy is included
 * in the LICENSE file that accompanied this code).
 *
 * You should have received a copy of the GNU General Public License
 * version 2 along with this program; If not, see
 * http://www.sun.com/software/products/lustre/docs/GPLv2.pdf
 *
 * Please contact Sun Microsystems, Inc., 4150 Network Circle, Santa Clara,
 * CA 95054 USA or visit www.sun.com if you need additional information or
 * have any questions.
 *
 * GPL HEADER END
 */
/*
 * Copyright  2008 Sun Microsystems, Inc. All rights reserved
 * Use is subject to license terms.
 */
/*
 * This file is part of Lustre, http://www.lustre.org/
 * Lustre is a trademark of Sun Microsystems, Inc.
 */

#ifndef _LINUX_COMPAT25_H
#define _LINUX_COMPAT25_H

#ifdef __KERNEL__

#if LINUX_VERSION_CODE < KERNEL_VERSION(2,6,5)
#error sorry, lustre requires at least 2.6.5
#endif

#include <linux/fs_struct.h>
#include <libcfs/linux/portals_compat25.h>

#include <linux/lustre_patchless_compat.h>

#if LINUX_VERSION_CODE >= KERNEL_VERSION(2,6,14)
struct ll_iattr_struct {
        struct iattr    iattr;
        unsigned int    ia_attr_flags;
};
#else
#define ll_iattr_struct iattr
#endif /* LINUX_VERSION_CODE >= KERNEL_VERSION(2,6,14) */

#ifdef HAVE_FS_STRUCT_USE_PATH
static inline void ll_set_fs_pwd(struct fs_struct *fs, struct vfsmount *mnt,
                struct dentry *dentry)
{
        struct path path;
	struct path old_pwd;

        path.mnt = mnt;
        path.dentry = dentry;
        write_lock(&fs->lock);
        old_pwd = fs->pwd;
        path_get(&path);
        fs->pwd = path;
        write_unlock(&fs->lock);

	if (old_pwd.dentry)
		path_put(&old_pwd);
}
#else
static inline void ll_set_fs_pwd(struct fs_struct *fs, struct vfsmount *mnt,
                struct dentry *dentry)
{
        struct dentry *old_pwd;
        struct vfsmount *old_pwdmnt;

        write_lock(&fs->lock);
        old_pwd = fs->pwd;
        old_pwdmnt = fs->pwdmnt;
        fs->pwdmnt = mntget(mnt);
        fs->pwd = dget(dentry);
        write_unlock(&fs->lock);

        if (old_pwd) {
                dput(old_pwd);
                mntput(old_pwdmnt);
        }
}
#endif /* HAVE_FS_STRUCT_USE_PATH */

#ifdef HAVE_INODE_I_MUTEX
#define UNLOCK_INODE_MUTEX(inode) do {mutex_unlock(&(inode)->i_mutex); } while(0)
#define LOCK_INODE_MUTEX(inode) do {mutex_lock(&(inode)->i_mutex); } while(0)
#define TRYLOCK_INODE_MUTEX(inode) mutex_trylock(&(inode)->i_mutex)
#else
#define UNLOCK_INODE_MUTEX(inode) do {up(&(inode)->i_sem); } while(0)
#define LOCK_INODE_MUTEX(inode) do {down(&(inode)->i_sem); } while(0)
#define TRYLOCK_INODE_MUTEX(inode) (!down_trylock(&(inode)->i_sem))
#endif /* HAVE_INODE_I_MUTEX */

#if LINUX_VERSION_CODE >= KERNEL_VERSION(2,6,15)
#define d_child d_u.d_child
#define d_rcu d_u.d_rcu
#endif

#ifdef HAVE_DQUOTOFF_MUTEX
#define UNLOCK_DQONOFF_MUTEX(dqopt) do {mutex_unlock(&(dqopt)->dqonoff_mutex); } while(0)
#define LOCK_DQONOFF_MUTEX(dqopt) do {mutex_lock(&(dqopt)->dqonoff_mutex); } while(0)
#else
#define UNLOCK_DQONOFF_MUTEX(dqopt) do {up(&(dqopt)->dqonoff_sem); } while(0)
#define LOCK_DQONOFF_MUTEX(dqopt) do {down(&(dqopt)->dqonoff_sem); } while(0)
#endif /* HAVE_DQUOTOFF_MUTEX */


#if LINUX_VERSION_CODE < KERNEL_VERSION(2,6,4)
#define NGROUPS_SMALL           NGROUPS
#define NGROUPS_PER_BLOCK       ((int)(EXEC_PAGESIZE / sizeof(gid_t)))

struct group_info {
        int        ngroups;
        atomic_t   usage;
        gid_t      small_block[NGROUPS_SMALL];
        int        nblocks;
        gid_t     *blocks[0];
};
#define current_ngroups current->ngroups
#define current_groups current->groups

struct group_info *groups_alloc(int gidsetsize);
void groups_free(struct group_info *ginfo);
#else /* >= 2.6.4 */

#define current_ngroups current_cred()->group_info->ngroups
#define current_groups current_cred()->group_info->small_block

#endif /* LINUX_VERSION_CODE < KERNEL_VERSION(2,6,4) */

#ifndef page_private
#define page_private(page) ((page)->private)
#define set_page_private(page, v) ((page)->private = (v))
#endif

#ifndef HAVE_GFP_T
#define gfp_t int
#endif

#define lock_dentry(___dentry)          spin_lock(&(___dentry)->d_lock)
#define unlock_dentry(___dentry)        spin_unlock(&(___dentry)->d_lock)

#define ll_kernel_locked()      kernel_locked()

/*
 * OBD need working random driver, thus all our
 * initialization routines must be called after device
 * driver initialization
 */
#ifndef MODULE
#undef module_init
#define module_init(a)     late_initcall(a)
#endif

/* XXX our code should be using the 2.6 calls, not the other way around */
#ifndef HAVE_TRYLOCK_PAGE
#define TryLockPage(page)               TestSetPageLocked(page)
#else
#define TryLockPage(page)               (!trylock_page(page))
#endif

#define Page_Uptodate(page)             PageUptodate(page)
#define ll_redirty_page(page)           set_page_dirty(page)

#define KDEVT_INIT(val)                 (val)

#define LTIME_S(time)                   (time.tv_sec)
#define ll_path_lookup                  path_lookup

#ifdef HAVE_EXPORT_INODE_PERMISSION
#define ll_permission(inode,mask,nd)    inode_permission(inode,mask)
#else
#define ll_permission(inode,mask,nd)    permission(inode,mask,nd)
#endif

#define ll_pgcache_lock(mapping)          spin_lock(&mapping->page_lock)
#define ll_pgcache_unlock(mapping)        spin_unlock(&mapping->page_lock)
#define ll_call_writepage(inode, page)  \
                                (inode)->i_mapping->a_ops->writepage(page, NULL)
#define ll_invalidate_inode_pages(inode) \
                                invalidate_inode_pages((inode)->i_mapping)
#define ll_truncate_complete_page(page) \
                                truncate_complete_page(page->mapping, page)

#define ll_vfs_create(a,b,c,d)          vfs_create(a,b,c,d)
#define ll_dev_t                        dev_t
#define kdev_t                          dev_t
#define to_kdev_t(dev)                  (dev)
#define kdev_t_to_nr(dev)               (dev)
#define val_to_kdev(dev)                (dev)
#define ILOOKUP(sb, ino, test, data)    ilookup5(sb, ino, test, (void *)(data));

#ifdef HAVE_BLKDEV_PUT_2ARGS
#define ll_blkdev_put(a, b) blkdev_put(a, b)
#else
#define ll_blkdev_put(a, b) blkdev_put(a)
#endif

#ifdef HAVE_DENTRY_OPEN_4ARGS
#define ll_dentry_open(a, b, c, d) dentry_open(a, b, c, d)
#else
#define ll_dentry_open(a, b, c, d) dentry_open(a, b, c)
#endif

#include <linux/writeback.h>

static inline int cleanup_group_info(void)
{
        struct group_info *ginfo;

        ginfo = groups_alloc(0);
        if (!ginfo)
                return -ENOMEM;

        set_current_groups(ginfo);
        put_group_info(ginfo);

        return 0;
}

#define __set_page_ll_data(page, llap) \
        do {       \
                page_cache_get(page); \
                SetPagePrivate(page); \
                set_page_private(page, (unsigned long)llap); \
        } while (0)
#define __clear_page_ll_data(page) \
        do {       \
                ClearPagePrivate(page); \
                set_page_private(page, 0); \
                page_cache_release(page); \
        } while(0)

#define kiobuf bio

#include <linux/proc_fs.h>

#if !defined(HAVE_D_REHASH_COND) && defined(HAVE___D_REHASH)
#define d_rehash_cond(dentry, lock) __d_rehash(dentry, lock)
extern void __d_rehash(struct dentry *dentry, int lock);
#else
extern void d_rehash_cond(struct dentry*, int lock);
#endif

#if !defined(HAVE_D_MOVE_LOCKED) && defined(HAVE___D_MOVE)
#define d_move_locked(dentry, target) __d_move(dentry, target)
extern void __d_move(struct dentry *dentry, struct dentry *target);
#endif

#ifdef HAVE_CAN_SLEEP_ARG
#define ll_flock_lock_file_wait(file, lock, can_sleep) \
        flock_lock_file_wait(file, lock, can_sleep)
#else
#define ll_flock_lock_file_wait(file, lock, can_sleep) \
        flock_lock_file_wait(file, lock)
#endif

#define CheckWriteback(page, cmd) \
        ((!PageWriteback(page) && (cmd & OBD_BRW_READ)) || \
         (PageWriteback(page) && (cmd & OBD_BRW_WRITE)))


#ifdef HAVE_PAGE_LIST
static inline int mapping_has_pages(struct address_space *mapping)
{
        int rc = 1;

        ll_pgcache_lock(mapping);
        if (list_empty(&mapping->dirty_pages) &&
            list_empty(&mapping->clean_pages) &&
            list_empty(&mapping->locked_pages)) {
                rc = 0;
        }
        ll_pgcache_unlock(mapping);

        return rc;
}
#else
static inline int mapping_has_pages(struct address_space *mapping)
{
        return mapping->nrpages > 0;
}
#endif

#ifdef HAVE_KIOBUF_KIO_BLOCKS
#define KIOBUF_GET_BLOCKS(k) ((k)->kio_blocks)
#else
#define KIOBUF_GET_BLOCKS(k) ((k)->blocks)
#endif

#ifdef HAVE_SECURITY_PLUG
#ifdef HAVE_VFS_SYMLINK_5ARGS
#define ll_vfs_symlink(dir, dentry, mnt, path, mode) \
                vfs_symlink(dir, dentry, mnt, path, mode)
#else
#define ll_vfs_symlink(dir, dentry, mnt, path, mode) \
                vfs_symlink(dir, dentry, mnt, path)
#endif
#else
#ifdef HAVE_4ARGS_VFS_SYMLINK
#define ll_vfs_symlink(dir, dentry, mnt, path, mode) \
                vfs_symlink(dir, dentry, path, mode)
#else
#define ll_vfs_symlink(dir, dentry, mnt, path, mode) \
                       vfs_symlink(dir, dentry, path)
#endif
#endif /* HAVE_SECURITY_PLUG */

#if (LINUX_VERSION_CODE < KERNEL_VERSION(2,6,7))
#define ll_set_dflags(dentry, flags) do { dentry->d_vfs_flags |= flags; } while(0)
#else
#define ll_set_dflags(dentry, flags) do { \
                spin_lock(&dentry->d_lock); \
                dentry->d_flags |= flags; \
                spin_unlock(&dentry->d_lock); \
        } while(0)
#endif

#ifndef container_of
#define container_of(ptr, type, member) ({                      \
                const typeof( ((type *)0)->member ) *__mptr = (ptr); \
                (type *)( (char *)__mptr - offsetof(type,member) );})
#endif

#define UP_WRITE_I_ALLOC_SEM(i)   up_write(&(i)->i_alloc_sem)
#define DOWN_WRITE_I_ALLOC_SEM(i) down_write(&(i)->i_alloc_sem)
#define LASSERT_I_ALLOC_SEM_WRITE_LOCKED(i) LASSERT(down_read_trylock(&(i)->i_alloc_sem) == 0)

#define UP_READ_I_ALLOC_SEM(i)    up_read(&(i)->i_alloc_sem)
#define DOWN_READ_I_ALLOC_SEM(i)  down_read(&(i)->i_alloc_sem)
#define LASSERT_I_ALLOC_SEM_READ_LOCKED(i) LASSERT(down_write_trylock(&(i)->i_alloc_sem) == 0)

#ifndef HAVE_GRAB_CACHE_PAGE_NOWAIT_GFP
#define grab_cache_page_nowait_gfp(x, y, z) grab_cache_page_nowait((x), (y))
#endif

#include <linux/mpage.h>        /* for generic_writepages */
#ifndef HAVE_FILEMAP_FDATAWRITE_RANGE
#include <linux/backing-dev.h>  /* for mapping->backing_dev_info */
static inline int filemap_fdatawrite_range(struct address_space *mapping,
                                           loff_t start, loff_t end)
{
        int rc;
        struct writeback_control wbc = {
                .sync_mode = WB_SYNC_ALL,
                .nr_to_write = (end - start + PAGE_SIZE - 1) >> PAGE_SHIFT,
        };

#if LINUX_VERSION_CODE >= KERNEL_VERSION(2,6,18)
        wbc.range_start = start;
        wbc.range_end = end;
#else
        wbc.start = start;
        wbc.end = end;
#endif

#ifdef HAVE_MAPPING_CAP_WRITEBACK_DIRTY
        if (!mapping_cap_writeback_dirty(mapping))
		rc = 0;
#else
        if (mapping->backing_dev_info->memory_backed)
                rc = 0;
#endif
        /* do_writepages() */
        else if (mapping->a_ops->writepages)
                rc = mapping->a_ops->writepages(mapping, &wbc);
        else
                rc = generic_writepages(mapping, &wbc);
        return rc;
}
#else
int filemap_fdatawrite_range(struct address_space *mapping,
                             loff_t start, loff_t end);
#endif /* HAVE_FILEMAP_FDATAWRITE_RANGE */

#ifdef HAVE_VFS_KERN_MOUNT
static inline struct vfsmount *
ll_kern_mount(const char *fstype, int flags, const char *name, void *data)
{
        struct file_system_type *type = get_fs_type(fstype);
        struct vfsmount *mnt;
        if (!type)
                return ERR_PTR(-ENODEV);
        mnt = vfs_kern_mount(type, flags, name, data);
        module_put(type->owner);
        return mnt;
}
#else
#define ll_kern_mount(fstype, flags, name, data) do_kern_mount((fstype), (flags), (name), (data))
#endif

#ifdef HAVE_STATFS_DENTRY_PARAM
#define ll_do_statfs(sb, sfs) (sb)->s_op->statfs((sb)->s_root, (sfs))
#else
#define ll_do_statfs(sb, sfs) (sb)->s_op->statfs((sb), (sfs))
#endif

#ifndef HAVE_D_OBTAIN_ALIAS
#define d_obtain_alias(inode) d_alloc_anon(inode)
#endif

#ifdef HAVE_UNREGISTER_BLKDEV_RETURN_INT
#define ll_unregister_blkdev(a,b)       unregister_blkdev((a),(b))
#else
static inline 
int ll_unregister_blkdev(unsigned int dev, const char *name)
{
        unregister_blkdev(dev, name);
        return 0;
}
#endif

#ifdef HAVE_INVALIDATE_BDEV_2ARG
#define ll_invalidate_bdev(a,b)         invalidate_bdev((a),(b))
#else
#define ll_invalidate_bdev(a,b)         invalidate_bdev((a))
#endif

#ifdef HAVE_FS_RENAME_DOES_D_MOVE
#define LL_RENAME_DOES_D_MOVE	FS_RENAME_DOES_D_MOVE
#else
#define LL_RENAME_DOES_D_MOVE	FS_ODD_RENAME
#endif

#ifdef HAVE_FILE_REMOVE_SUID
#define ll_remove_suid(file, mnt)       file_remove_suid(file)
#else
 #ifdef HAVE_SECURITY_PLUG
  #ifdef HAVE_PATH_REMOVE_SUID
   #define ll_remove_suid(file,mnt)      remove_suid(&file->f_path)
  #else
   #define ll_remove_suid(file,mnt)      remove_suid(file->f_dentry,mnt)
  #endif
 #else
  #define ll_remove_suid(file,mnt)      remove_suid(file->f_dentry)
 #endif
#endif

#ifndef HAVE_SYNCHRONIZE_RCU
#define synchronize_rcu() synchronize_kernel()
#endif

#ifdef HAVE_SECURITY_PLUG
#define ll_vfs_rmdir(dir,entry,mnt)             vfs_rmdir(dir,entry,mnt)
#define ll_vfs_mkdir(inode,dir,mnt,mode)        vfs_mkdir(inode,dir,mnt,mode)
#define ll_vfs_link(old,mnt,dir,new,mnt1)       vfs_link(old,mnt,dir,new,mnt1)
#define ll_vfs_unlink(inode,entry,mnt)          vfs_unlink(inode,entry,mnt)
#define ll_vfs_mknod(dir,entry,mnt,mode,dev)            \
                vfs_mknod(dir,entry,mnt,mode,dev)
#define ll_security_inode_unlink(dir,entry,mnt)         \
                security_inode_unlink(dir,entry,mnt)
#define ll_vfs_rename(old,old_dir,mnt,new,new_dir,mnt1) \
                vfs_rename(old,old_dir,mnt,new,new_dir,mnt1)
#else
#define ll_vfs_rmdir(dir,entry,mnt)             vfs_rmdir(dir,entry)
#define ll_vfs_mkdir(inode,dir,mnt,mode)        vfs_mkdir(inode,dir,mode)
#define ll_vfs_link(old,mnt,dir,new,mnt1)       vfs_link(old,dir,new)
#define ll_vfs_unlink(inode,entry,mnt)          vfs_unlink(inode,entry)
#define ll_vfs_mknod(dir,entry,mnt,mode,dev)    vfs_mknod(dir,entry,mode,dev)
#define ll_security_inode_unlink(dir,entry,mnt) security_inode_unlink(dir,entry)
#define ll_vfs_rename(old,old_dir,mnt,new,new_dir,mnt1) \
                vfs_rename(old,old_dir,new,new_dir)
#endif /* HAVE_SECURITY_PLUG */

#ifndef for_each_possible_cpu
#define for_each_possible_cpu(i) for_each_cpu(i)
#endif

#ifndef cpu_to_node
#define cpu_to_node(cpu)         0
#endif

#ifdef HAVE_REGISTER_SHRINKER

#define SHRINKER_MASK_T gfp_t

typedef int (*shrinker_t)(int nr_to_scan, gfp_t gfp_mask);

static inline
struct shrinker *set_shrinker(int seek, shrinker_t func)
{
        struct shrinker *s;

        s = kmalloc(sizeof(*s), GFP_KERNEL);
        if (s == NULL)
                return (NULL);

        s->shrink = func;
        s->seeks = seek;

        register_shrinker(s);

        return s;
}

static inline
void remove_shrinker(struct shrinker *shrinker) 
{
        if (shrinker == NULL)
                return;

        unregister_shrinker(shrinker);
        kfree(shrinker);
}
#endif /* HAVE_REGISTER_SHRINKER */

#ifdef HAVE_BIO_ENDIO_2ARG
#define cfs_bio_io_error(a,b)   bio_io_error((a))
#define cfs_bio_endio(a,b,c)    bio_endio((a),(c))
#else
#define cfs_bio_io_error(a,b)   bio_io_error((a),(b))
#define cfs_bio_endio(a,b,c)    bio_endio((a),(b),(c))
#endif

#ifdef HAVE_FS_STRUCT_USE_PATH
#define cfs_fs_pwd(fs)       ((fs)->pwd.dentry)
#define cfs_fs_mnt(fs)       ((fs)->pwd.mnt)
#define cfs_path_put(nd)     path_put(&(nd)->path)
#else
#define cfs_fs_pwd(fs)       ((fs)->pwd)
#define cfs_fs_mnt(fs)       ((fs)->pwdmnt)
#define cfs_path_put(nd)     path_release(nd)
#endif

#ifndef list_for_each_safe_rcu
#define list_for_each_safe_rcu(a,b,c) list_for_each_rcu(a, c)
#endif

#ifndef abs
static inline int abs(int x)
{
        return (x < 0) ? -x : x;
}
#endif

#ifndef labs
static inline long labs(long x)
{
        return (x < 0) ? -x : x;
}
#endif

/* Using kernel fls(). Userspace will use one defined in user-bitops.h. */
#ifndef __fls
#define __fls fls
#endif

#ifdef HAVE_INVALIDATE_INODE_PAGES
#define invalidate_mapping_pages(mapping,s,e) invalidate_inode_pages(mapping)
#endif

#ifndef SLAB_DESTROY_BY_RCU
#define SLAB_DESTROY_BY_RCU 0
#endif

#ifdef HAVE_INODE_IPRIVATE
#define INODE_PRIVATE_DATA(inode)       ((inode)->i_private)
#else
#define INODE_PRIVATE_DATA(inode)       ((inode)->u.generic_ip)
#endif

#ifndef	HAVE_SYSCTL_VFS_CACHE_PRESSURE
#define	sysctl_vfs_cache_pressure	100
#endif

#ifdef HAVE_SB_HAS_QUOTA_ACTIVE
#define ll_sb_has_quota_active(sb, type) sb_has_quota_active(sb, type)
#else
#define ll_sb_has_quota_active(sb, type) sb_has_quota_enabled(sb, type)
#endif

#ifdef HAVE_SB_ANY_QUOTA_ACTIVE
#define ll_sb_any_quota_active(sb) sb_any_quota_active(sb)
#else
#define ll_sb_any_quota_active(sb) sb_any_quota_enabled(sb)
#endif

static inline int
ll_quota_on(struct super_block *sb, int off, int ver, char *name, int remount)
{
        if (sb->s_qcop->quota_on) {
                return sb->s_qcop->quota_on(sb, off, ver, name
#ifdef HAVE_QUOTA_ON_5ARGS
                                            , remount
#endif
                                           );
        }
        else
                return -ENOSYS;
}

static inline int ll_quota_off(struct super_block *sb, int off, int remount)
{
        if (sb->s_qcop->quota_off) {
                return sb->s_qcop->quota_off(sb, off
#ifdef HAVE_QUOTA_OFF_3ARGS
                                             , remount
#endif
                                            );
        }
        else
                return -ENOSYS;
}

#ifndef HAVE_BI_HW_SEGMENTS
#define bio_hw_segments(q, bio) 0
#endif

#ifdef HAVE_FILE_UPDATE_TIME
#define ll_update_time(file) file_update_time(file)
#else
#define ll_update_time(file) inode_update_time(file->f_mapping->host, 1)
#endif
<<<<<<< HEAD
=======

>>>>>>> 979784ac
#endif /* __KERNEL__ */
#endif /* _COMPAT25_H */<|MERGE_RESOLUTION|>--- conflicted
+++ resolved
@@ -43,7 +43,6 @@
 #error sorry, lustre requires at least 2.6.5
 #endif
 
-#include <linux/fs_struct.h>
 #include <libcfs/linux/portals_compat25.h>
 
 #include <linux/lustre_patchless_compat.h>
@@ -138,8 +137,8 @@
 void groups_free(struct group_info *ginfo);
 #else /* >= 2.6.4 */
 
-#define current_ngroups current_cred()->group_info->ngroups
-#define current_groups current_cred()->group_info->small_block
+#define current_ngroups current->group_info->ngroups
+#define current_groups current->group_info->small_block
 
 #endif /* LINUX_VERSION_CODE < KERNEL_VERSION(2,6,4) */
 
@@ -203,19 +202,7 @@
 #define to_kdev_t(dev)                  (dev)
 #define kdev_t_to_nr(dev)               (dev)
 #define val_to_kdev(dev)                (dev)
-#define ILOOKUP(sb, ino, test, data)    ilookup5(sb, ino, test, (void *)(data));
-
-#ifdef HAVE_BLKDEV_PUT_2ARGS
-#define ll_blkdev_put(a, b) blkdev_put(a, b)
-#else
-#define ll_blkdev_put(a, b) blkdev_put(a)
-#endif
-
-#ifdef HAVE_DENTRY_OPEN_4ARGS
-#define ll_dentry_open(a, b, c, d) dentry_open(a, b, c, d)
-#else
-#define ll_dentry_open(a, b, c, d) dentry_open(a, b, c)
-#endif
+#define ILOOKUP(sb, ino, test, data)    ilookup5(sb, ino, test, data);
 
 #include <linux/writeback.h>
 
@@ -253,8 +240,6 @@
 #if !defined(HAVE_D_REHASH_COND) && defined(HAVE___D_REHASH)
 #define d_rehash_cond(dentry, lock) __d_rehash(dentry, lock)
 extern void __d_rehash(struct dentry *dentry, int lock);
-#else
-extern void d_rehash_cond(struct dentry*, int lock);
 #endif
 
 #if !defined(HAVE_D_MOVE_LOCKED) && defined(HAVE___D_MOVE)
@@ -319,7 +304,7 @@
 #define ll_vfs_symlink(dir, dentry, mnt, path, mode) \
                        vfs_symlink(dir, dentry, path)
 #endif
-#endif /* HAVE_SECURITY_PLUG */
+#endif
 
 #if (LINUX_VERSION_CODE < KERNEL_VERSION(2,6,7))
 #define ll_set_dflags(dentry, flags) do { dentry->d_vfs_flags |= flags; } while(0)
@@ -337,16 +322,30 @@
                 (type *)( (char *)__mptr - offsetof(type,member) );})
 #endif
 
-#define UP_WRITE_I_ALLOC_SEM(i)   up_write(&(i)->i_alloc_sem)
-#define DOWN_WRITE_I_ALLOC_SEM(i) down_write(&(i)->i_alloc_sem)
+#ifdef HAVE_I_ALLOC_SEM
+#define UP_WRITE_I_ALLOC_SEM(i)   do { up_write(&(i)->i_alloc_sem); } while (0)
+#define DOWN_WRITE_I_ALLOC_SEM(i) do { down_write(&(i)->i_alloc_sem); } while(0)
 #define LASSERT_I_ALLOC_SEM_WRITE_LOCKED(i) LASSERT(down_read_trylock(&(i)->i_alloc_sem) == 0)
 
-#define UP_READ_I_ALLOC_SEM(i)    up_read(&(i)->i_alloc_sem)
-#define DOWN_READ_I_ALLOC_SEM(i)  down_read(&(i)->i_alloc_sem)
+#define UP_READ_I_ALLOC_SEM(i)    do { up_read(&(i)->i_alloc_sem); } while (0)
+#define DOWN_READ_I_ALLOC_SEM(i)  do { down_read(&(i)->i_alloc_sem); } while (0)
 #define LASSERT_I_ALLOC_SEM_READ_LOCKED(i) LASSERT(down_write_trylock(&(i)->i_alloc_sem) == 0)
+#else
+#define UP_READ_I_ALLOC_SEM(i)              do { } while (0)
+#define DOWN_READ_I_ALLOC_SEM(i)            do { } while (0)
+#define LASSERT_I_ALLOC_SEM_READ_LOCKED(i)  do { } while (0)
+
+#define UP_WRITE_I_ALLOC_SEM(i)             do { } while (0)
+#define DOWN_WRITE_I_ALLOC_SEM(i)           do { } while (0)
+#define LASSERT_I_ALLOC_SEM_WRITE_LOCKED(i) do { } while (0)
+#endif
 
 #ifndef HAVE_GRAB_CACHE_PAGE_NOWAIT_GFP
 #define grab_cache_page_nowait_gfp(x, y, z) grab_cache_page_nowait((x), (y))
+#endif
+
+#ifndef HAVE_FILEMAP_FDATAWRITE
+#define filemap_fdatawrite(mapping)      filemap_fdatasync(mapping)
 #endif
 
 #include <linux/mpage.h>        /* for generic_writepages */
@@ -386,10 +385,11 @@
 #else
 int filemap_fdatawrite_range(struct address_space *mapping,
                              loff_t start, loff_t end);
-#endif /* HAVE_FILEMAP_FDATAWRITE_RANGE */
+#endif
 
 #ifdef HAVE_VFS_KERN_MOUNT
-static inline struct vfsmount *
+static inline 
+struct vfsmount *
 ll_kern_mount(const char *fstype, int flags, const char *name, void *data)
 {
         struct file_system_type *type = get_fs_type(fstype);
@@ -410,8 +410,9 @@
 #define ll_do_statfs(sb, sfs) (sb)->s_op->statfs((sb), (sfs))
 #endif
 
-#ifndef HAVE_D_OBTAIN_ALIAS
-#define d_obtain_alias(inode) d_alloc_anon(inode)
+/* task_struct */
+#ifndef HAVE_TASK_PPTR
+#define p_pptr parent
 #endif
 
 #ifdef HAVE_UNREGISTER_BLKDEV_RETURN_INT
@@ -441,11 +442,7 @@
 #define ll_remove_suid(file, mnt)       file_remove_suid(file)
 #else
  #ifdef HAVE_SECURITY_PLUG
-  #ifdef HAVE_PATH_REMOVE_SUID
-   #define ll_remove_suid(file,mnt)      remove_suid(&file->f_path)
-  #else
-   #define ll_remove_suid(file,mnt)      remove_suid(file->f_dentry,mnt)
-  #endif
+  #define ll_remove_suid(file,mnt)      remove_suid(file->f_dentry,mnt)
  #else
   #define ll_remove_suid(file,mnt)      remove_suid(file->f_dentry)
  #endif
@@ -463,7 +460,7 @@
 #define ll_vfs_mknod(dir,entry,mnt,mode,dev)            \
                 vfs_mknod(dir,entry,mnt,mode,dev)
 #define ll_security_inode_unlink(dir,entry,mnt)         \
-                security_inode_unlink(dir,entry,mnt)
+                security_inode_unlink(dir,entry,mnt)     
 #define ll_vfs_rename(old,old_dir,mnt,new,new_dir,mnt1) \
                 vfs_rename(old,old_dir,mnt,new,new_dir,mnt1)
 #else
@@ -472,10 +469,10 @@
 #define ll_vfs_link(old,mnt,dir,new,mnt1)       vfs_link(old,dir,new)
 #define ll_vfs_unlink(inode,entry,mnt)          vfs_unlink(inode,entry)
 #define ll_vfs_mknod(dir,entry,mnt,mode,dev)    vfs_mknod(dir,entry,mode,dev)
-#define ll_security_inode_unlink(dir,entry,mnt) security_inode_unlink(dir,entry)
+#define ll_security_inode_unlink(dir,entry,mnt) security_inode_unlink(dir,entry)     
 #define ll_vfs_rename(old,old_dir,mnt,new,new_dir,mnt1) \
                 vfs_rename(old,old_dir,new,new_dir)
-#endif /* HAVE_SECURITY_PLUG */
+#endif
 
 #ifndef for_each_possible_cpu
 #define for_each_possible_cpu(i) for_each_cpu(i)
@@ -486,9 +483,6 @@
 #endif
 
 #ifdef HAVE_REGISTER_SHRINKER
-
-#define SHRINKER_MASK_T gfp_t
-
 typedef int (*shrinker_t)(int nr_to_scan, gfp_t gfp_mask);
 
 static inline
@@ -517,7 +511,7 @@
         unregister_shrinker(shrinker);
         kfree(shrinker);
 }
-#endif /* HAVE_REGISTER_SHRINKER */
+#endif
 
 #ifdef HAVE_BIO_ENDIO_2ARG
 #define cfs_bio_io_error(a,b)   bio_io_error((a))
@@ -626,9 +620,6 @@
 #else
 #define ll_update_time(file) inode_update_time(file->f_mapping->host, 1)
 #endif
-<<<<<<< HEAD
-=======
-
->>>>>>> 979784ac
+
 #endif /* __KERNEL__ */
 #endif /* _COMPAT25_H */