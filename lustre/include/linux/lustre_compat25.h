--- conflicted
+++ resolved
@@ -220,7 +220,8 @@
 #endif
 
 #define CheckWriteback(page, cmd) \
-        (!(!PageWriteback(page) && cmd == OBD_BRW_WRITE))
+        ((!PageWriteback(page) && (cmd & OBD_BRW_READ)) || \
+         (PageWriteback(page) && (cmd & OBD_BRW_WRITE)))
 
 #else /* 2.4.. */
 
@@ -538,188 +539,11 @@
 #define ll_invalidate_bdev(a,b)         invalidate_bdev((a))
 #endif
 
-<<<<<<< HEAD
-=======
-#ifdef HAVE_INODE_BLKSIZE
-#define ll_inode_blksize(a)     (a)->i_blksize
-#else
-#define ll_inode_blksize(a)     (1<<(a)->i_blkbits)
-#endif
-
-#ifndef HAVE_EXPORT_NR_FREE_BUFFER_PAGES
-static inline unsigned int ll_nr_free_buffer_pages(void)
-{
-        struct sysinfo si;
-
-        si_meminfo(&si);
-        return (unsigned int)(si.freeram - si.freehigh);
-}
-#else
-#define ll_nr_free_buffer_pages()	nr_free_buffer_pages()
-#endif
-
 #ifdef HAVE_FS_RENAME_DOES_D_MOVE
 #define LL_RENAME_DOES_D_MOVE	FS_RENAME_DOES_D_MOVE
 #else
 #define LL_RENAME_DOES_D_MOVE	FS_ODD_RENAME
 #endif
 
-/* add a lustre compatible layer for crypto API */
-#include <linux/crypto.h>
-#ifdef HAVE_ASYNC_BLOCK_CIPHER
-#define ll_crypto_hash          crypto_hash
-#define ll_crypto_cipher        crypto_blkcipher
-#define ll_crypto_alloc_hash(name, type, mask)  crypto_alloc_hash(name, type, mask)
-#define ll_crypto_hash_setkey(tfm, key, keylen) crypto_hash_setkey(tfm, key, keylen)
-#define ll_crypto_hash_init(desc)               crypto_hash_init(desc)
-#define ll_crypto_hash_update(desc, sl, bytes)  crypto_hash_update(desc, sl, bytes)
-#define ll_crypto_hash_final(desc, out)         crypto_hash_final(desc, out)
-#define ll_crypto_alloc_blkcipher(name, type, mask) \
-                crypto_alloc_blkcipher(name ,type, mask)
-#define ll_crypto_blkcipher_setkey(tfm, key, keylen) \
-                crypto_blkcipher_setkey(tfm, key, keylen)
-#define ll_crypto_blkcipher_set_iv(tfm, src, len) \
-                crypto_blkcipher_set_iv(tfm, src, len)
-#define ll_crypto_blkcipher_get_iv(tfm, dst, len) \
-                crypto_blkcipher_get_iv(tfm, dst, len)
-#define ll_crypto_blkcipher_encrypt(desc, dst, src, bytes) \
-                crypto_blkcipher_encrypt(desc, dst, src, bytes)
-#define ll_crypto_blkcipher_decrypt(desc, dst, src, bytes) \
-                crypto_blkcipher_decrypt(desc, dst, src, bytes)
-#define ll_crypto_blkcipher_encrypt_iv(desc, dst, src, bytes) \
-                crypto_blkcipher_encrypt_iv(desc, dst, src, bytes)
-#define ll_crypto_blkcipher_decrypt_iv(desc, dst, src, bytes) \
-                crypto_blkcipher_decrypt_iv(desc, dst, src, bytes)
-
-static inline int ll_crypto_hmac(struct ll_crypto_hash *tfm,
-                                 u8 *key, unsigned int *keylen,
-                                 struct scatterlist *sg,
-                                 unsigned int size, u8 *result)
-{
-        struct hash_desc desc;
-        int              rv;
-        desc.tfm   = tfm;
-        desc.flags = 0;
-        rv = crypto_hash_setkey(desc.tfm, key, *keylen);
-        if (rv) {
-                CERROR("failed to hash setkey: %d\n", rv);
-                return rv;
-        }
-        return crypto_hash_digest(&desc, sg, size, result);
-}
-static inline
-unsigned int crypto_tfm_alg_max_keysize(struct crypto_blkcipher *tfm)
-{
-        return crypto_blkcipher_tfm(tfm)->__crt_alg->cra_blkcipher.max_keysize;
-}
-static inline
-unsigned int crypto_tfm_alg_min_keysize(struct crypto_blkcipher *tfm)
-{
-        return crypto_blkcipher_tfm(tfm)->__crt_alg->cra_blkcipher.min_keysize;
-}
-
-#define ll_crypto_hash_blocksize(tfm)       crypto_hash_blocksize(tfm)
-#define ll_crypto_hash_digestsize(tfm)      crypto_hash_digestsize(tfm)
-#define ll_crypto_blkcipher_ivsize(tfm)     crypto_blkcipher_ivsize(tfm)
-#define ll_crypto_blkcipher_blocksize(tfm)  crypto_blkcipher_blocksize(tfm)
-#define ll_crypto_free_hash(tfm)            crypto_free_hash(tfm)
-#define ll_crypto_free_blkcipher(tfm)       crypto_free_blkcipher(tfm)
-#else /* HAVE_ASYNC_BLOCK_CIPHER */
-#include <linux/scatterlist.h>
-#define ll_crypto_hash          crypto_tfm
-#define ll_crypto_cipher        crypto_tfm
-struct hash_desc {
-        struct ll_crypto_hash *tfm;
-        u32                    flags;
-};
-struct blkcipher_desc {
-        struct ll_crypto_cipher *tfm;
-        void                    *info;
-        u32                      flags;
-};
-#define ll_crypto_blkcipher_setkey(tfm, key, keylen) \
-        crypto_cipher_setkey(tfm, key, keylen)
-#define ll_crypto_blkcipher_set_iv(tfm, src, len) \
-        crypto_cipher_set_iv(tfm, src, len)
-#define ll_crypto_blkcipher_get_iv(tfm, dst, len) \
-        crypto_cipher_get_iv(tfm, dst, len)
-#define ll_crypto_blkcipher_encrypt(desc, dst, src, bytes) \
-        crypto_cipher_encrypt((desc)->tfm, dst, src, bytes)
-#define ll_crypto_blkcipher_decrypt(desc, dst, src, bytes) \
-        crypto_cipher_decrypt((desc)->tfm, dst, src, bytes)
-#define ll_crypto_blkcipher_decrypt_iv(desc, dst, src, bytes) \
-        crypto_cipher_decrypt_iv((desc)->tfm, dst, src, bytes, (desc)->info)
-#define ll_crypto_blkcipher_encrypt_iv(desc, dst, src, bytes) \
-        crypto_cipher_encrypt_iv((desc)->tfm, dst, src, bytes, (desc)->info)
-
-extern struct ll_crypto_cipher *ll_crypto_alloc_blkcipher(
-                            const char * algname, u32 type, u32 mask);
-static inline 
-struct ll_crypto_hash *ll_crypto_alloc_hash(const char *alg, u32 type, u32 mask)
-{
-        char        buf[CRYPTO_MAX_ALG_NAME + 1];
-        const char *pan = alg;
-
-        if (strncmp("hmac(", alg, 5) == 0) {
-                char *vp = strnchr(alg, CRYPTO_MAX_ALG_NAME, ')');
-                if (vp) {
-                        memcpy(buf, alg+ 5, vp - alg- 5);
-                        buf[vp - alg - 5] = 0x00;
-                        pan = buf;
-                }
-        }
-        return crypto_alloc_tfm(pan, 0);
-}
-static inline int ll_crypto_hash_init(struct hash_desc *desc)
-{
-       crypto_digest_init(desc->tfm); return 0;
-}
-static inline int ll_crypto_hash_update(struct hash_desc *desc,
-                                        struct scatterlist *sg,
-                                        unsigned int nbytes)
-{
-        struct scatterlist *sl = sg;
-        unsigned int        count;
-                /* 
-                 * This way is very weakness. We must ensure that
-                 * the sum of sg[0..i]->length isn't greater than nbytes.
-                 * In the upstream kernel the crypto_hash_update() also 
-                 * via the nbytes computed the count of sg[...].
-                 * The old style is more safely. but it gone.
-                 */
-        for (count = 0; nbytes > 0; count ++, sl ++) {
-                nbytes -= sl->length;
-        }
-        crypto_digest_update(desc->tfm, sg, count); return 0;
-}
-static inline int ll_crypto_hash_final(struct hash_desc *desc, u8 *out)
-{
-        crypto_digest_final(desc->tfm, out); return 0;
-}
-static inline int ll_crypto_hmac(struct crypto_tfm *tfm,
-                                 u8 *key, unsigned int *keylen,
-                                 struct scatterlist *sg,
-                                 unsigned int nbytes,
-                                 u8 *out)
-{
-        struct scatterlist *sl = sg;
-        int                 count;
-        for (count = 0; nbytes > 0; count ++, sl ++) {
-                nbytes -= sl->length;
-        }
-        crypto_hmac(tfm, key, keylen, sg, count, out);
-        return 0;
-}
-
-#define ll_crypto_hash_setkey(tfm, key, keylen) crypto_digest_setkey(tfm, key, keylen)
-#define ll_crypto_blkcipher_blocksize(tfm)      crypto_tfm_alg_blocksize(tfm)
-#define ll_crypto_blkcipher_ivsize(tfm) crypto_tfm_alg_ivsize(tfm)
-#define ll_crypto_hash_digestsize(tfm)  crypto_tfm_alg_digestsize(tfm)
-#define ll_crypto_hash_blocksize(tfm)   crypto_tfm_alg_blocksize(tfm)
-#define ll_crypto_free_hash(tfm)        crypto_free_tfm(tfm)
-#define ll_crypto_free_blkcipher(tfm)   crypto_free_tfm(tfm)
-#endif /* HAVE_ASYNC_BLOCK_CIPHER */
-
->>>>>>> 7bbcc3c5
 #endif /* __KERNEL__ */
 #endif /* _COMPAT25_H */