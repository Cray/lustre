/* -*- mode: c; c-basic-offset: 8; indent-tabs-mode: nil; -*-
 * vim:expandtab:shiftwidth=8:tabstop=8:
 *
 * GPL HEADER START
 *
 * DO NOT ALTER OR REMOVE COPYRIGHT NOTICES OR THIS FILE HEADER.
 *
 * This program is free software; you can redistribute it and/or modify
 * it under the terms of the GNU General Public License version 2 only,
 * as published by the Free Software Foundation.
 *
 * This program is distributed in the hope that it will be useful, but
 * WITHOUT ANY WARRANTY; without even the implied warranty of
 * MERCHANTABILITY or FITNESS FOR A PARTICULAR PURPOSE.  See the GNU
 * General Public License version 2 for more details (a copy is included
 * in the LICENSE file that accompanied this code).
 *
 * You should have received a copy of the GNU General Public License
 * version 2 along with this program; If not, see
 * http://www.sun.com/software/products/lustre/docs/GPLv2.pdf
 *
 * Please contact Sun Microsystems, Inc., 4150 Network Circle, Santa Clara,
 * CA 95054 USA or visit www.sun.com if you need additional information or
 * have any questions.
 *
 * GPL HEADER END
 */
/*
 * Copyright  2008 Sun Microsystems, Inc. All rights reserved
 * Use is subject to license terms.
 */
/*
 * This file is part of Lustre, http://www.lustre.org/
 * Lustre is a trademark of Sun Microsystems, Inc.
 */

#ifndef _LINUX_OBD_SUPPORT
#define _LINUX_OBD_SUPPORT

#ifndef _OBD_SUPPORT
#error Do not #include this file directly. #include <obd_support.h> instead
#endif

#ifdef __KERNEL__
#ifndef AUTOCONF_INCLUDED
#include <linux/config.h>
#endif
#include <linux/autoconf.h>
#include <linux/slab.h>
#include <linux/highmem.h>
#endif
#include <libcfs/kp30.h>
#include <linux/lustre_compat25.h>
#include <lustre/lustre_idl.h>

/* Prefer the kernel's version, if it exports it, because it might be
 * optimized for this CPU. */
#if defined(__KERNEL__) && (defined(CONFIG_CRC32) || defined(CONFIG_CRC32_MODULE))
# include <linux/crc32.h>
#else
/* crc32_le lifted from the Linux kernel, which had the following to say:
 *
 * This code is in the public domain; copyright abandoned.
 * Liability for non-performance of this code is limited to the amount
 * you paid for it.  Since it is distributed for free, your refund will
 * be very very small.  If it breaks, you get to keep both pieces.
 */
#define CRCPOLY_LE 0xedb88320
/**
 * crc32_le() - Calculate bitwise little-endian Ethernet AUTODIN II CRC32
 * @crc - seed value for computation.  ~0 for Ethernet, sometimes 0 for
 *        other uses, or the previous crc32 value if computing incrementally.
 * @p   - pointer to buffer over which CRC is run
 * @len - length of buffer @p
 */
static inline __u32 crc32_le(__u32 crc, unsigned char const *p, size_t len)
{
        int i;
        while (len--) {
                crc ^= *p++;
                for (i = 0; i < 8; i++)
                        crc = (crc >> 1) ^ ((crc & 1) ? CRCPOLY_LE : 0);
        }
        return crc;
}
#endif

#ifdef __KERNEL__
# include <linux/zutil.h>
# ifndef HAVE_ADLER
#  define HAVE_ADLER
# endif
#else /* ! __KERNEL__ */
# ifdef HAVE_ADLER
#  include <zlib.h>

static inline __u32 zlib_adler32(__u32 adler, unsigned char const *p,
                                 size_t len)
{
        return adler32(adler, p, len);
}
# endif
#endif /* __KERNEL__ */

static inline __u32 init_checksum(cksum_type_t cksum_type)
{
        switch(cksum_type) {
        case OBD_CKSUM_CRC32:
                return ~0U;
#ifdef HAVE_ADLER
        case OBD_CKSUM_ADLER:
                return 1U;
#endif
        default:
                CERROR("Unknown checksum type (%x)!!!\n", cksum_type);
                LBUG();
        }
        return 0;
}

static inline __u32 compute_checksum(__u32 cksum, unsigned char const *p,
                                     size_t len, cksum_type_t cksum_type)
{
        switch(cksum_type) {
        case OBD_CKSUM_CRC32:
                return crc32_le(cksum, p, len);
#ifdef HAVE_ADLER
        case OBD_CKSUM_ADLER:
                return zlib_adler32(cksum, p, len);
#endif
        default:
                CERROR("Unknown checksum type (%x)!!!\n", cksum_type);
                LBUG();
        }
        return 0;
}

static inline obd_flag cksum_type_pack(cksum_type_t cksum_type)
{
        switch(cksum_type) {
        case OBD_CKSUM_CRC32:
                return OBD_FL_CKSUM_CRC32;
#ifdef HAVE_ADLER
        case OBD_CKSUM_ADLER:
                return OBD_FL_CKSUM_ADLER;
#endif
        default:
                CWARN("unknown cksum type %x\n", cksum_type);
        }
        return OBD_FL_CKSUM_CRC32;
}

static inline cksum_type_t cksum_type_unpack(obd_flag o_flags)
{
        o_flags &= OBD_FL_CKSUM_ALL;
        if ((o_flags - 1) & o_flags)
                CWARN("several checksum types are set: %x\n", o_flags);
        if (o_flags & OBD_FL_CKSUM_ADLER)
#ifdef HAVE_ADLER
                return OBD_CKSUM_ADLER;
#else
                CWARN("checksum type is set to adler32, but adler32 is not "
                      "supported (%x)\n", o_flags);
#endif
        return OBD_CKSUM_CRC32;
}

#ifdef __KERNEL__
# include <linux/types.h>
# include <linux/blkdev.h>
# include <lvfs.h>

#define OBD_FAIL_WRITE(obd, id, sb)                                          \
{                                                                            \
        if (OBD_FAIL_CHECK(id)) {                                            \
<<<<<<< HEAD
                BDEVNAME_DECLARE_STORAGE(tmp);                               \
                CERROR("obd_fail_loc=%x, fail write operation on %s\n",      \
                       id, ll_bdevname(sb, tmp));                            \
=======
                CERROR("obd_fail_loc=%x, fail write operation on %s\n",      \
                       id, sb->s_id);                                        \
>>>>>>> 03b71240
                lvfs_set_rdonly(obd, sb);                                    \
                /* We set FAIL_ONCE because we never "un-fail" a device */   \
                obd_fail_loc |= OBD_FAILED | OBD_FAIL_ONCE;                  \
        }                                                                    \
}

#define OBD_SLEEP_ON(wq, state)  wait_event_interruptible(wq, state)


#else /* !__KERNEL__ */
# define LTIME_S(time) (time)
/* for obd_class.h */
# ifndef ERR_PTR
#  define ERR_PTR(a) ((void *)(a))
# endif
#endif  /* __KERNEL__ */

#endif<|MERGE_RESOLUTION|>--- conflicted
+++ resolved
@@ -173,14 +173,8 @@
 #define OBD_FAIL_WRITE(obd, id, sb)                                          \
 {                                                                            \
         if (OBD_FAIL_CHECK(id)) {                                            \
-<<<<<<< HEAD
-                BDEVNAME_DECLARE_STORAGE(tmp);                               \
-                CERROR("obd_fail_loc=%x, fail write operation on %s\n",      \
-                       id, ll_bdevname(sb, tmp));                            \
-=======
                 CERROR("obd_fail_loc=%x, fail write operation on %s\n",      \
                        id, sb->s_id);                                        \
->>>>>>> 03b71240
                 lvfs_set_rdonly(obd, sb);                                    \
                 /* We set FAIL_ONCE because we never "un-fail" a device */   \
                 obd_fail_loc |= OBD_FAILED | OBD_FAIL_ONCE;                  \
