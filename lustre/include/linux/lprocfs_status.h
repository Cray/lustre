/* -*- mode: c; c-basic-offset: 8; indent-tabs-mode: nil; -*-
 * vim:expandtab:shiftwidth=8:tabstop=8:
 *
 * GPL HEADER START
 *
 * DO NOT ALTER OR REMOVE COPYRIGHT NOTICES OR THIS FILE HEADER.
 *
 * This program is free software; you can redistribute it and/or modify
 * it under the terms of the GNU General Public License version 2 only,
 * as published by the Free Software Foundation.
 *
 * This program is distributed in the hope that it will be useful, but
 * WITHOUT ANY WARRANTY; without even the implied warranty of
 * MERCHANTABILITY or FITNESS FOR A PARTICULAR PURPOSE.  See the GNU
 * General Public License version 2 for more details (a copy is included
 * in the LICENSE file that accompanied this code).
 *
 * You should have received a copy of the GNU General Public License
 * version 2 along with this program; If not, see
 * http://www.sun.com/software/products/lustre/docs/GPLv2.pdf
 *
 * Please contact Sun Microsystems, Inc., 4150 Network Circle, Santa Clara,
 * CA 95054 USA or visit www.sun.com if you need additional information or
 * have any questions.
 *
 * GPL HEADER END
 */
/*
 * Copyright  2008 Sun Microsystems, Inc. All rights reserved
 * Use is subject to license terms.
 */
/*
 * This file is part of Lustre, http://www.lustre.org/
 * Lustre is a trademark of Sun Microsystems, Inc.
 *
 * lustre/include/linux/lprocfs_status.h
 *
 * Top level header file for LProc SNMP
 *
 * Author: Hariharan Thantry thantry@users.sourceforge.net
 */
#ifndef _LINUX_LPROCFS_SNMP_H
#define _LINUX_LPROCFS_SNMP_H

#ifndef _LPROCFS_SNMP_H
#error Do not #include this file directly. #include <lprocfs_status.h> instead
#endif

#ifdef __KERNEL__
#ifndef AUTOCONF_INCLUDED
#include <linux/config.h>
#endif
#include <linux/autoconf.h>
#include <linux/proc_fs.h>
#include <linux/seq_file.h>
#include <linux/version.h>
#include <linux/smp.h>
#include <linux/rwsem.h>
#include <libcfs/kp30.h>
<<<<<<< HEAD

# if (LINUX_VERSION_CODE >= KERNEL_VERSION(2,5,0))
#  include <linux/statfs.h>
# else 
#  define kstatfs statfs
# endif
=======
#include <linux/statfs.h>
>>>>>>> 03b71240

#else 
#  define kstatfs statfs
#endif

#endif /* LPROCFS_SNMP_H */<|MERGE_RESOLUTION|>--- conflicted
+++ resolved
@@ -57,16 +57,7 @@
 #include <linux/smp.h>
 #include <linux/rwsem.h>
 #include <libcfs/kp30.h>
-<<<<<<< HEAD
-
-# if (LINUX_VERSION_CODE >= KERNEL_VERSION(2,5,0))
-#  include <linux/statfs.h>
-# else 
-#  define kstatfs statfs
-# endif
-=======
 #include <linux/statfs.h>
->>>>>>> 03b71240
 
 #else 
 #  define kstatfs statfs
