--- conflicted
+++ resolved
@@ -14,11 +14,5 @@
   lustre_net.h obd_class.h obd_ost.h obd_support.h lustre_commit_confd.h \
   lustre_export.h lustre_log.h obd_echo.h \
   lustre_compat25.h lustre_fsfilt.h lustre_import.h lustre_mds.h obd.h \
-<<<<<<< HEAD
   lvfs.h lvfs_linux.h lustre_cfg.h lustre_lite.h  lustre_idl.h \
-  lustre_quota.h
-=======
-  lvfs.h lvfs_linux.h lustre_cfg.h lustre_lite.h  lustre_idl.h lustre_smfs.h \
-  lustre_cmobd.h obd_lmv.h lustre_snap.h lustre_sec.h lustre_ucache.h \
-  lustre_acl.h lustre_audit.h lustre_gs.h
->>>>>>> 5702f13f
+  lustre_quota.h lustre_ucache.h