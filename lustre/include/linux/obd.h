--- conflicted
+++ resolved
@@ -27,44 +27,10 @@
 # include <linux/mount.h>
 #endif
 
-<<<<<<< HEAD
 #include <linux/lustre_lib.h>
 #include <linux/lustre_idl.h>
 #include <linux/lustre_export.h>
 #include <linux/lustre_quota.h>
-=======
-#define OBD_MDS_DEVICENAME         "mds"
-#define OBD_MDT_DEVICENAME         "mdt"
-#define OBD_MDC_DEVICENAME         "mdc"
-#define OBD_LMV_DEVICENAME         "lmv"
-#define OBD_LOV_DEVICENAME         "lov"
-#define OBD_OST_DEVICENAME         "ost"
-#define OBD_OSC_DEVICENAME         "osc"
-
-#define OBD_LDLM_DEVICENAME        "ldlm"
-#define OBD_CACHE_DEVICENAME       "cobd"
-#define OBD_CMOBD_DEVICENAME       "cmobd"
-#define OBD_CONF_DEVICENAME        "confobd"
-
-#define OBD_SANOSC_DEVICENAME      "sanosc"
-#define OBD_SANOST_DEVICENAME      "sanost"
-
-#define OBD_ECHO_DEVICENAME        "obdecho"
-#define OBD_ECHO_CLIENT_DEVICENAME "echo_client"
-
-#define OBD_FILTER_DEVICENAME      "obdfilter"
-#define OBD_FILTER_SAN_DEVICENAME  "sanobdfilter"
-
-#define OBD_MGMTCLI_DEVICENAME     "mgmt_cli"
-#define OBD_PTLBD_SV_DEVICENAME    "ptlbd_server"
-#define OBD_PTLBD_CL_DEVICENAME    "ptlbd_client"
-
-#include <linux/lvfs.h>
-#include <linux/lustre_lib.h>
-#include <linux/lustre_idl.h>
-#include <linux/lustre_export.h>
-#include <linux/lustre_sec.h>
->>>>>>> 5702f13f
 
 /* this is really local to the OSC */
 struct loi_oap_pages {
@@ -196,15 +162,7 @@
         unsigned long   oh_buckets[OBD_HIST_MAX];
 };
 
-<<<<<<< HEAD
 /* Individual type definitions */
-=======
-/* reports average service time with the help of lprocfs_status.c */
-struct obd_service_time {
-        __u32           st_num;
-        __u64           st_total_us;
-};
->>>>>>> 5702f13f
 
 struct ost_server_data;
 
@@ -284,25 +242,9 @@
         struct obd_histogram     fo_r_disk_iosize;
         struct obd_histogram     fo_w_disk_iosize;
 
-<<<<<<< HEAD
         struct lustre_quota_ctxt fo_quota_ctxt;
         spinlock_t               fo_quotacheck_lock;
         atomic_t                 fo_quotachecking;
-=======
-        struct list_head         fo_llog_list;
-        spinlock_t               fo_llog_list_lock;
-
-        /* which secure flavor from remote is denied */
-        spinlock_t               fo_denylist_lock;
-        struct list_head         fo_denylist;
-
-        /* capability related */
-        int                      fo_capa_stat;
-        struct crypto_tfm       *fo_capa_hmac;
-        spinlock_t               fo_capa_lock;
-
-        struct list_head         fo_capa_keys;
->>>>>>> 5702f13f
 };
 
 struct mds_server_data;
@@ -365,7 +307,6 @@
         struct mdc_rpc_lock     *cl_rpc_lock;
         struct mdc_rpc_lock     *cl_setattr_lock;
         struct osc_creator       cl_oscc;
-<<<<<<< HEAD
 
         /* Flags section */
         unsigned int             cl_checksum:1; /* debug checksums */
@@ -377,18 +318,6 @@
         spinlock_t               cl_qchk_lock;
         int                      cl_qchk_stat; /* quotacheck stat of the peer */
         struct ptlrpc_request_pool *cl_rq_pool; /* emergency pool of requests */
-=======
-        int                      cl_async:1;
-
-        /* debug stuff */
-        struct timeval           cl_last_write_time;
-        long                     cl_write_gap_sum;
-        long                     cl_write_gaps;
-        long                     cl_write_num;
-        long                     cl_read_num;
-        long                     cl_cache_wait_num;
-        long                     cl_cache_wait_sum;
->>>>>>> 5702f13f
 };
 
 /* Like a client, with some hangers-on.  Keep mc_client_obd first so that we
@@ -407,7 +336,6 @@
         struct ptlrpc_service           *mds_service;
         struct ptlrpc_service           *mds_setattr_service;
         struct ptlrpc_service           *mds_readpage_service;
-        struct ptlrpc_service           *mds_close_service;
         struct super_block              *mds_sb;
         struct vfsmount                 *mds_vfsmnt;
         struct dentry                   *mds_fid_de;
@@ -438,61 +366,11 @@
         struct file                     *mds_lov_objid_filp;
         unsigned long                   *mds_client_bitmap;
         struct semaphore                 mds_orphan_recovery_sem;
-<<<<<<< HEAD
+        struct upcall_cache             *mds_group_hash;
         struct lustre_quota_info         mds_quota_info;
         struct lustre_quota_ctxt         mds_quota_ctxt;
         atomic_t                         mds_quotachecking;
         struct semaphore                 mds_health_sem;
-=======
-        
-        int                              mds_num;
-        int                              mds_config_version;
-
-        char                            *mds_md_name;
-        struct obd_device               *mds_md_obd;
-        struct obd_export               *mds_md_exp;
-        struct semaphore                 mds_md_sem;
-        struct obd_uuid                  mds_md_uuid;
-        int                              mds_md_connected;
-
-        struct ptlrpc_service           *mds_create_service;
-        uid_t                            mds_squash_uid;
-        gid_t                            mds_squash_gid;
-        ptl_nid_t                        mds_nosquash_nid;
-        atomic_t                         mds_real_clients;
-        atomic_t                         mds_open_count;
-        struct dentry                   *mds_id_dir;
-        int                              mds_obd_type;
-        struct dentry                   *mds_unnamed_dir; /* for mdt_obd_create only */
-
-        /* security related */
-        char                            *mds_mds_sec;
-        char                            *mds_ost_sec;
-
-        /* which secure flavor from remote to this mds is denied */
-        spinlock_t                      mds_denylist_lock;
-        struct list_head                mds_denylist;
-
-        /* fid->ino mapping related fields */
-        spinlock_t                      mds_fidmap_lock;
-        struct hlist_head              *mds_fidmap_table;
-        unsigned long                   mds_fidmap_size;
-
-        /* cache fid extents stuff */
-        spinlock_t                      mds_fidext_lock;
-        __u64                           mds_fidext_thumb;
-        int                             mds_crypto_type;
-
-        /* capability related */
-        int                              mds_capa_stat;     /* 1: on, 0: off */
-        struct crypto_tfm               *mds_capa_hmac;
-        unsigned long                    mds_capa_timeout;  /* sec */
-
-        struct mds_capa_key              mds_capa_keys[2];  /* red & black key */
-        int                              mds_capa_key_idx;  /* the red key index */
-        struct file                     *mds_capa_keys_filp;
-        unsigned long                    mds_capa_key_timeout; /* sec */
->>>>>>> 5702f13f
 };
 
 struct echo_obd {
@@ -534,12 +412,7 @@
 struct ost_obd {
         struct ptlrpc_service *ost_service;
         struct ptlrpc_service *ost_create_service;
-<<<<<<< HEAD
         struct semaphore       ost_health_sem;
-=======
-        struct ptlrpc_service *ost_destroy_service;
-        struct obd_service_time ost_stimes[6];
->>>>>>> 5702f13f
 };
 
 struct echo_client_obd {
@@ -551,52 +424,11 @@
 };
 
 struct cache_obd {
-<<<<<<< HEAD
         struct obd_export *cobd_target_exp;/* local connection to target obd */
         struct obd_export *cobd_cache_exp; /* local connection to cache obd */
-=======
-        struct obd_export      *master_exp; /* local connection to master obd */
-        struct obd_export      *cache_exp;  /* local connection to cache obd */
-        struct obd_export      *cache_real_exp;
-        struct obd_export      *master_real_exp;
-        struct obd_device      *master;
-        struct obd_device      *cache;
-        char                   *master_name;
-        char                   *cache_name;
-        int                     refcount;
-        int                     cache_on;
-        struct semaphore        sem;
-        struct lov_desc         dt_desc; /* data lovdesc */
-};
-
-struct cm_obd {
-        struct obd_export      *cache_exp;  /* local connection to cache obd */
-        struct obd_export      *master_exp;
-        struct obd_device      *cache_obd;
-        struct obd_device      *master_obd;
-        int                     master_group;
-        struct cmobd_write_service *write_srv;
-        struct lov_desc         master_desc; /* master device lovdesc */
-};
-
-struct conf_obd {
-        struct super_block      *cfobd_sb;
-        struct vfsmount         *cfobd_vfsmnt;
-        struct dentry           *cfobd_logs_dir;
-        struct dentry           *cfobd_objects_dir;
-        struct dentry           *cfobd_pending_dir;
-        struct llog_handle      *cfobd_cfg_llh;
-        struct lvfs_obd_ctxt    *cfobd_lvfs_ctxt;
->>>>>>> 5702f13f
-};
-
-enum lov_tgt_flags {
-        LTD_ACTIVE      = 0x1, /* is this target up for requests   */
-        LTD_DEL_PENDING = 0x2, /* delete event pending for this tgt */
 };
 
 struct lov_tgt_desc {
-<<<<<<< HEAD
         struct obd_uuid          uuid;
         __u32                    ltd_gen;
         struct obd_export       *ltd_exp;
@@ -610,59 +442,6 @@
         int refcount;
         unsigned int lo_catalog_loaded:1;
         struct lov_tgt_desc *tgts;
-=======
-        struct obd_uuid         uuid;
-        __u32                   ltd_gen;
-        struct obd_export      *ltd_exp;
-        unsigned int            ltd_flags;
-        int                     ltd_refcount;
-};
-
-struct lov_obd {
-        spinlock_t              lov_lock;
-        struct lov_desc         desc;
-        int                     bufsize;
-        int                     refcount;
-        int                     lo_catalog_loaded:1, async:1;
-        struct semaphore        lov_llog_sem;
-        unsigned long           lov_connect_flags;
-        wait_queue_head_t       lov_tgt_waitq;
-        struct lov_tgt_desc    *tgts;
-};
-
-struct lmv_tgt_desc {
-        struct obd_uuid         uuid;
-        struct obd_export      *ltd_exp;
-        int                     active;   /* is this target up for requests */
-};
-
-struct lmv_obd {
-        int                     refcount;
-        spinlock_t              lmv_lock;
-        struct lmv_desc         desc;
-        struct lmv_tgt_desc     *tgts;
-        struct obd_uuid         cluuid;
-        struct obd_export       *exp;
-
-        int                     tgts_size;
-        int                     connected;
-        int                     max_easize;
-        int                     max_cookiesize;
-        int                     server_timeout;
-        int                     connect_flags;
-        struct semaphore        init_sem;
-        struct obd_connect_data conn_data;
->>>>>>> 5702f13f
-};
-struct gks_crypto_key {
-        char *key;
-        int   len; 
-};
-struct gks_obd {
-        struct ptlrpc_service    *gks_service;
-        struct crypto_tfm        *gks_mac_tfm;       
-        struct crypto_tfm        *gks_key_tfm;
-        struct gks_crypto_key    gks_key;
 };
 
 struct niobuf_local {
@@ -691,15 +470,9 @@
         struct llog_cookie       oti_onecookie;
         struct llog_cookie      *oti_logcookies;
         int                      oti_numcookies;
-<<<<<<< HEAD
 
         /* initial thread handling transaction */
         struct ptlrpc_thread    *oti_thread; 
-=======
-        int                      oti_flags;
-        /* save nid for security purposes like audit */
-        __u64                    oti_nid; 
->>>>>>> 5702f13f
 };
 
 static inline void oti_alloc_cookies(struct obd_trans_info *oti,int num_cookies)
@@ -732,7 +505,6 @@
 
 /* llog contexts */
 enum llog_ctxt_id {
-<<<<<<< HEAD
         LLOG_CONFIG_ORIG_CTXT  =  0,
         LLOG_CONFIG_REPL_CTXT  =  1,
         LLOG_MDS_OST_ORIG_CTXT =  2,
@@ -745,22 +517,6 @@
         LLOG_RD1_REPL_CTXT     =  9,
         LLOG_TEST_ORIG_CTXT    = 10,
         LLOG_TEST_REPL_CTXT    = 11,
-=======
-        LLOG_CONFIG_ORIG_CTXT =  0,
-        LLOG_CONFIG_REPL_CTXT =  1,
-        LLOG_UNLINK_ORIG_CTXT =  2,
-        LLOG_UNLINK_REPL_CTXT =  3,
-        LLOG_SIZE_ORIG_CTXT   =  4,
-        LLOG_SIZE_REPL_CTXT   =  5,
-        LLOG_MD_ORIG_CTXT     =  6,
-        LLOG_MD_REPL_CTXT     =  7,
-        LLOG_RD1_ORIG_CTXT    =  8,
-        LLOG_RD1_REPL_CTXT    =  9,
-        LLOG_TEST_ORIG_CTXT   = 10,
-        LLOG_TEST_REPL_CTXT   = 11,
-        LLOG_REINT_ORIG_CTXT  = 12,
-        LLOG_AUDIT_ORIG_CTXT  = 13,
->>>>>>> 5702f13f
         LLOG_MAX_CTXTS
 };
 
@@ -819,7 +575,6 @@
         time_t                           obd_recovery_end;
 
         union {
-<<<<<<< HEAD
                 struct filter_obd filter;
                 struct mds_obd mds;
                 struct client_obd cli;
@@ -831,23 +586,6 @@
                 struct cache_obd cobd;
                 struct ptlbd_obd ptlbd;
                 struct mgmtcli_obd mgmtcli;
-=======
-                struct filter_obd        filter;
-                struct mds_obd           mds;
-                struct client_obd        cli;
-                struct ost_obd           ost;
-                struct echo_client_obd   echocli;
-                struct echo_obd          echo;
-                struct recovd_obd        recovd;
-                struct lov_obd           lov;
-                struct cache_obd         cobd;
-                struct ptlbd_obd         ptlbd;
-                struct mgmtcli_obd       mgmtcli;
-                struct lmv_obd           lmv;
-                struct cm_obd            cm;
-                struct conf_obd          conf;
-                struct gks_obd           gks;
->>>>>>> 5702f13f
         } u;
        /* Fields used by LProcFS */
         unsigned int           obd_cntr_base;
@@ -897,14 +635,9 @@
         int (*o_destroy)(struct obd_export *exp, struct obdo *oa,
                          struct lov_stripe_md *ea, struct obd_trans_info *oti);
         int (*o_setattr)(struct obd_export *exp, struct obdo *oa,
-<<<<<<< HEAD
                          struct lov_stripe_md *ea, struct obd_trans_info *oti);
         int (*o_setattr_async)(struct obd_export *exp, struct obdo *oa,
                          struct lov_stripe_md *ea, struct obd_trans_info *oti);
-=======
-                         struct lov_stripe_md *ea, struct obd_trans_info *oti,
-                         struct lustre_capa *capa);
->>>>>>> 5702f13f
         int (*o_getattr)(struct obd_export *exp, struct obdo *oa,
                          struct lov_stripe_md *ea);
         int (*o_getattr_async)(struct obd_export *exp, struct obdo *oa,
@@ -949,8 +682,7 @@
                             obd_off size, int shrink);
         int (*o_punch)(struct obd_export *exp, struct obdo *oa,
                        struct lov_stripe_md *ea, obd_size start,
-                       obd_size end, struct obd_trans_info *oti,
-                       struct lustre_capa *capa);
+                       obd_size end, struct obd_trans_info *oti);
         int (*o_sync)(struct obd_export *exp, struct obdo *oa,
                       struct lov_stripe_md *ea, obd_size start, obd_size end);
         int (*o_migrate)(struct lustre_handle *conn, struct lov_stripe_md *dst,
@@ -965,8 +697,7 @@
         int (*o_preprw)(int cmd, struct obd_export *exp, struct obdo *oa,
                         int objcount, struct obd_ioobj *obj,
                         int niocount, struct niobuf_remote *remote,
-                        struct niobuf_local *local, struct obd_trans_info *oti,
-                        struct lustre_capa *capa);
+                        struct niobuf_local *local, struct obd_trans_info *oti);
         int (*o_commitrw)(int cmd, struct obd_export *exp, struct obdo *oa,
                           int objcount, struct obd_ioobj *obj,
                           int niocount, struct niobuf_local *local,
@@ -1027,80 +758,6 @@
          */
 };
 
-<<<<<<< HEAD
-=======
-struct md_ops {
-        int (*m_getstatus)(struct obd_export *, struct lustre_id *);
-        int (*m_change_cbdata)(struct obd_export *, struct lustre_id *,
-                               ldlm_iterator_t, void *);
-        int (*m_change_cbdata_name)(struct obd_export *, struct lustre_id *,
-                                    char *, int, struct lustre_id *,
-                                    ldlm_iterator_t, void *);
-        int (*m_close)(struct obd_export *, struct mdc_op_data *,
-                       struct obd_client_handle *, struct ptlrpc_request **);
-        int (*m_create)(struct obd_export *, struct mdc_op_data *,
-                        const void *, int, int, __u32, __u32,
-                        __u64, struct ptlrpc_request **);
-        int (*m_done_writing)(struct obd_export *, struct obdo *);
-        int (*m_enqueue)(struct obd_export *, int, struct lookup_intent *,
-                         int, struct mdc_op_data *, struct lustre_handle *,
-                         void *, int, ldlm_completion_callback,
-                         ldlm_blocking_callback, void *);
-        int (*m_getattr)(struct obd_export *, struct lustre_id *,
-                         __u64, const char *, const void *, unsigned int,
-                         unsigned int, struct obd_capa *,
-                         struct ptlrpc_request **);
-        int (*m_access_check)(struct obd_export *, struct lustre_id *,
-                              struct ptlrpc_request **);
-        int (*m_getattr_lock)(struct obd_export *, struct lustre_id *,
-                              char *, int, __u64,
-                              unsigned int, struct ptlrpc_request **);
-        int (*m_intent_lock)(struct obd_export *,
-                             struct lustre_id *, const char *, int,
-                             void *, int, struct lustre_id *,
-                             struct lookup_intent *, int,
-                             struct ptlrpc_request **,
-                             ldlm_blocking_callback);
-        int (*m_link)(struct obd_export *, struct mdc_op_data *,
-                      struct ptlrpc_request **);
-        int (*m_rename)(struct obd_export *, struct mdc_op_data *,
-                        const char *, int, const char *, int,
-                        struct ptlrpc_request **);
-        int (*m_setattr)(struct obd_export *, struct mdc_op_data *,
-                         struct iattr *, void *, int , void *, int,
-                         void *, int, struct ptlrpc_request **);
-        int (*m_sync)(struct obd_export *, struct lustre_id *,
-                      struct ptlrpc_request **);
-        int (*m_readpage)(struct obd_export *, struct lustre_id *,
-                          __u64, struct page *, struct ptlrpc_request **);
-        int (*m_unlink)(struct obd_export *, struct mdc_op_data *,
-                        struct ptlrpc_request **);
-        int (*m_valid_attrs)(struct obd_export *, struct lustre_id *);
-        
-        struct obd_device *(*m_get_real_obd)(struct obd_export *, struct lustre_id *);
-        
-        int (*m_req2lustre_md)(struct obd_export *exp, 
-                               struct ptlrpc_request *req, unsigned int offset,
-                               struct obd_export *osc_exp, struct lustre_md *md);
-        int (*m_set_open_replay_data)(struct obd_export *exp,
-                                      struct obd_client_handle *och,
-                                      struct ptlrpc_request *open_req);
-        int (*m_clear_open_replay_data)(struct obd_export *exp,
-                                        struct obd_client_handle *och);
-        int (*m_store_inode_generation)(struct obd_export *exp, 
-                                        struct ptlrpc_request *req, int reqoff,
-                                        int repoff);
-        int (*m_set_lock_data)(struct obd_export *exp, __u64 *l, void *data);
-
-        int (*m_delete_inode)(struct obd_export *, struct lustre_id *);
-
-        /*
-         * NOTE: If adding ops, add another LPROCFS_MD_OP_INIT() line to
-         * lprocfs_alloc_md_stats() in obdclass/lprocfs_status.c. Also, add a
-         * wrapper function in include/linux/obd_class.h.
-         */
-};
->>>>>>> 5702f13f
 
 static inline void obd_transno_commit_cb(struct obd_device *obd, __u64 transno,
                                          int error)
@@ -1118,22 +775,4 @@
         }
 }
 
-static inline int obd_md_type(struct obd_device *obd)
-{
-        if (!strcmp(obd->obd_type->typ_name, OBD_MDC_DEVICENAME) ||
-            !strcmp(obd->obd_type->typ_name, OBD_LMV_DEVICENAME))
-                return 1;
-
-        return 0;
-}
-
-static inline int obd_dt_type(struct obd_device *obd)
-{
-        if (!strcmp(obd->obd_type->typ_name, OBD_LOV_DEVICENAME) ||
-            !strcmp(obd->obd_type->typ_name, OBD_OSC_DEVICENAME))
-                return 1;
-
-        return 0;
-}
-
 #endif /* __OBD_H */