--- conflicted
+++ resolved
@@ -31,7 +31,6 @@
 struct obd_device;
 struct ll_file_data;
 
-<<<<<<< HEAD
 #define LUSTRE_MDS_NAME "mds"
 #define LUSTRE_MDT_NAME "mdt"
 #define LUSTRE_MDC_NAME "mdc"
@@ -41,19 +40,14 @@
         struct lov_stripe_md *lsm;
 };
 
-struct ll_uctxt {
-        __u32 gid1;
-        __u32 gid2;
-};
-
 struct mdc_op_data {
-        struct ll_fid fid1;
-        struct ll_fid fid2;
-        struct ll_uctxt ctxt;
-        __u64 mod_time;
-        const char *name;
-        int namelen;
-        __u32 create_mode;
+        struct ll_fid    fid1;
+        struct ll_fid    fid2;
+        __u64            mod_time;
+        const char      *name;
+        int              namelen;
+        __u32            create_mode;
+        __u32            suppgids[2];
 };
 
 struct mds_update_record {
@@ -74,37 +68,8 @@
         __u64 ur_time;
         __u32 ur_mode;
         __u32 ur_flags;
-=======
-struct mds_update_record {
-        __u32               ur_opcode;
-        struct lustre_id   *ur_id1;
-        struct lustre_id   *ur_id2;
-        int                 ur_namelen;
-        char               *ur_name;
-        int                 ur_tgtlen;
-        char               *ur_tgt;
-        int                 ur_eadatalen;
-        void               *ur_eadata;
-        int                 ur_ea2datalen;
-        void               *ur_ea2data;
-        int                 ur_ea3datalen;
-        void               *ur_ea3data;
-        int                 ur_cookielen;       /* obsolete? */
-        struct llog_cookie *ur_logcookies;      /* obsolete? */
-        struct iattr        ur_iattr;
-        struct lvfs_ucred   ur_uc;
-        __u64               ur_rdev;
-        __u32               ur_mode;
-        __u64               ur_time;
-        __u32               ur_flags;
->>>>>>> 5702f13f
-};
-
-#define ur_fsuid    ur_uc.luc_fsuid
-#define ur_fsgid    ur_uc.luc_fsgid
-#define ur_cap      ur_uc.luc_cap
-#define ur_suppgid1 ur_uc.luc_suppgid1
-#define ur_suppgid2 ur_uc.luc_suppgid2
+        struct lvfs_grp_hash_entry *ur_grp_entry;
+};
 
 #define MDS_LR_SERVER_SIZE    512
 
@@ -167,25 +132,12 @@
 
 /* mds/handler.c */
 #ifdef __KERNEL__
-<<<<<<< HEAD
 struct dentry *mds_fid2locked_dentry(struct obd_device *obd, struct ll_fid *fid,
                                      struct vfsmount **mnt, int lock_mode,
                                      struct lustre_handle *lockh,
                                      char *name, int namelen);
 struct dentry *mds_fid2dentry(struct mds_obd *mds, struct ll_fid *fid,
                               struct vfsmount **mnt);
-=======
-struct dentry *
-mds_id2dentry(struct obd_device *obd, struct lustre_id *id,
-              struct vfsmount **mnt);
-
-struct dentry *
-mds_id2locked_dentry(struct obd_device *obd, struct lustre_id *id,
-                     struct vfsmount **mnt, int lock_mode,
-                     struct lustre_handle *lockh, int *pmode,
-                     char *name, int namelen, __u64 lockpart);
-		     
->>>>>>> 5702f13f
 int mds_update_server_data(struct obd_device *, int force_sync);
 
 /* mds/mds_fs.c */
@@ -202,11 +154,10 @@
 void mdc_set_lock_data(__u64 *lockh, void *data);
 int mdc_change_cbdata(struct obd_export *exp, struct ll_fid *fid, 
                       ldlm_iterator_t it, void *data);
-int mdc_intent_lock(struct obd_export *exp, struct ll_uctxt *, 
-                    struct ll_fid *parent, 
-                    const char *name, int len, void *lmm, int lmmsize,
-                    struct ll_fid *child,
-                    struct lookup_intent *, int, 
+int mdc_intent_lock(struct obd_export *exp,
+                    struct mdc_op_data *,
+                    void *lmm, int lmmsize,
+                    struct lookup_intent *, int,
                     struct ptlrpc_request **reqp,
                     ldlm_blocking_callback cb_blocking);
 int mdc_enqueue(struct obd_export *exp,
@@ -222,7 +173,6 @@
                 void *cb_data);
 
 /* mdc/mdc_request.c */
-<<<<<<< HEAD
 int mdc_init_ea_size(struct obd_export *mdc_exp, struct obd_export *lov_exp);
 int mdc_req2lustre_md(struct ptlrpc_request *req, int offset,
                       struct obd_export *exp, struct lustre_md *md);
@@ -232,30 +182,14 @@
                 struct ptlrpc_request **request);
 int mdc_getattr_name(struct obd_export *exp, struct ll_fid *fid,
                      char *filename, int namelen, unsigned long valid,
-=======
-int mdc_req2lustre_md(struct obd_export *exp_lmv, struct ptlrpc_request *req, 
-                      unsigned int offset, struct obd_export *exp_lov, 
-                      struct lustre_md *md);
-int mdc_req2lustre_capa(struct ptlrpc_request *req, unsigned int offset,
-                        struct lustre_capa **capa);
-int mdc_getstatus(struct obd_export *exp, struct lustre_id *rootid);
-int mdc_getattr(struct obd_export *exp, struct lustre_id *id,
-                __u64 valid, const char *xattr_name,
-                const void *xattr_data, unsigned int xattr_datalen,
-                unsigned int ea_size, struct obd_capa *ocapa,
-                struct ptlrpc_request **request);
-int mdc_getattr_lock(struct obd_export *exp, struct lustre_id *id,
-                     char *filename, int namelen, __u64 valid,
->>>>>>> 5702f13f
                      unsigned int ea_size, struct ptlrpc_request **request);
 int mdc_setattr(struct obd_export *exp, struct mdc_op_data *data,
                 struct iattr *iattr, void *ea, int ealen, void *ea2, int ea2len,
-                void *ea3, int ea3len, struct ptlrpc_request **request);
+                struct ptlrpc_request **request);
 int mdc_open(struct obd_export *exp, obd_id ino, int type, int flags,
              struct lov_mds_md *lmm, int lmm_size, struct lustre_handle *fh,
              struct ptlrpc_request **);
 struct obd_client_handle;
-<<<<<<< HEAD
 void mdc_set_open_replay_data(struct obd_client_handle *och,
                               struct ptlrpc_request *open_req);
 void mdc_clear_open_replay_data(struct obd_client_handle *och);
@@ -263,21 +197,9 @@
               struct ptlrpc_request **);
 int mdc_readpage(struct obd_export *exp, struct ll_fid *mdc_fid, __u64 offset,
                  struct page *, struct ptlrpc_request **);
-=======
-
-int mdc_set_open_replay_data(struct obd_export *exp, 
-                             struct obd_client_handle *och,
-                             struct ptlrpc_request *open_req);
-int mdc_clear_open_replay_data(struct obd_export *exp, 
-                               struct obd_client_handle *och);
-int mdc_close(struct obd_export *, struct mdc_op_data *,
-              struct obd_client_handle *, struct ptlrpc_request **);
-int mdc_readpage(struct obd_export *exp, struct lustre_id *id,
-                 __u64, struct page *, struct ptlrpc_request **);
->>>>>>> 5702f13f
 int mdc_create(struct obd_export *exp, struct mdc_op_data *op_data,
                const void *data, int datalen, int mode, __u32 uid, __u32 gid,
-               __u64 rdev, struct ptlrpc_request **request);
+               __u32 cap_effective, __u64 rdev,struct ptlrpc_request **request);
 int mdc_unlink(struct obd_export *exp, struct mdc_op_data *data,
                struct ptlrpc_request **request);
 int mdc_link(struct obd_export *exp, struct mdc_op_data *data,
@@ -303,10 +225,6 @@
         fid->f_type = type;
 }
 
-/* mds_audit_path.c */
-int mds_audit_id2name(struct obd_device *obd, char **name, int *namelen, 
-                      struct lustre_id *id);
-
 /* ioctls for trying requests */
 #define IOC_REQUEST_TYPE                   'f'
 #define IOC_REQUEST_MIN_NR                 30
