--- conflicted
+++ resolved
@@ -182,8 +182,10 @@
                         struct llog_rec_hdr *rec, struct lov_stripe_md *lsm,
                         struct llog_cookie *logcookies, int numcookies);
 
+int llog_cat_initialize(struct obd_device *obd, int idx,
+                        struct obd_uuid *uuid);
 int obd_llog_init(struct obd_device *obd, struct obd_device *disk_obd,
-                  int *idx);
+                  int count, struct llog_catid *logid, struct obd_uuid *uuid);
 
 int obd_llog_finish(struct obd_device *obd, int count);
 
@@ -250,10 +252,6 @@
                       char *name, int idx, int count, struct llog_catid *idarray);
 
 #define LLOG_CTXT_FLAG_UNINITIALIZED     0x00000001
-<<<<<<< HEAD
-
-=======
->>>>>>> 979784ac
 struct llog_ctxt {
         int                      loc_idx; /* my index the obd array of ctxt's */
         struct llog_gen          loc_gen;
@@ -268,11 +266,7 @@
         atomic_t                 loc_refcount;
         struct llog_commit_master *loc_lcm;
         void                    *llog_proc_cb;
-<<<<<<< HEAD
-        long                     loc_flags; /* flags, see above defines */
-=======
         long                    loc_flags; /* flags, see above defines */
->>>>>>> 979784ac
 };
 
 #define LCM_NAME_SIZE 64
