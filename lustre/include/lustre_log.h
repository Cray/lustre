/* -*- mode: c; c-basic-offset: 8; indent-tabs-mode: nil; -*-
 * vim:expandtab:shiftwidth=8:tabstop=8:
 *
 * GPL HEADER START
 *
 * DO NOT ALTER OR REMOVE COPYRIGHT NOTICES OR THIS FILE HEADER.
 *
 * This program is free software; you can redistribute it and/or modify
 * it under the terms of the GNU General Public License version 2 only,
 * as published by the Free Software Foundation.
 *
 * This program is distributed in the hope that it will be useful, but
 * WITHOUT ANY WARRANTY; without even the implied warranty of
 * MERCHANTABILITY or FITNESS FOR A PARTICULAR PURPOSE.  See the GNU
 * General Public License version 2 for more details (a copy is included
 * in the LICENSE file that accompanied this code).
 *
 * You should have received a copy of the GNU General Public License
 * version 2 along with this program; If not, see
 * http://www.sun.com/software/products/lustre/docs/GPLv2.pdf
 *
 * Please contact Sun Microsystems, Inc., 4150 Network Circle, Santa Clara,
 * CA 95054 USA or visit www.sun.com if you need additional information or
 * have any questions.
 *
 * GPL HEADER END
 */
/*
 * Copyright  2008 Sun Microsystems, Inc. All rights reserved
 * Use is subject to license terms.
 */
/*
 * This file is part of Lustre, http://www.lustre.org/
 * Lustre is a trademark of Sun Microsystems, Inc.
 *
 * lustre/include/lustre_log.h
 *
 * Generic infrastructure for managing a collection of logs.
 * These logs are used for:
 *
 * - orphan recovery: OST adds record on create
 * - mtime/size consistency: the OST adds a record on first write
 * - open/unlinked objects: OST adds a record on destroy
 *
 * - mds unlink log: the MDS adds an entry upon delete
 *
 * - raid1 replication log between OST's
 * - MDS replication logs
 */

#ifndef _LUSTRE_LOG_H
#define _LUSTRE_LOG_H

#if defined(__linux__)
#include <linux/lustre_log.h>
#elif defined(__APPLE__)
#include <darwin/lustre_log.h>
#elif defined(__WINNT__)
#include <winnt/lustre_log.h>
#else
#error Unsupported operating system.
#endif

#include <obd.h>
#include <obd_ost.h>
#include <lustre/lustre_idl.h>

#define LOG_NAME_LIMIT(logname, name)                   \
        snprintf(logname, sizeof(logname), "LOGS/%s", name)
#define LLOG_EEMPTY 4711

struct plain_handle_data {
        struct list_head    phd_entry;
        struct llog_handle *phd_cat_handle;
        struct llog_cookie  phd_cookie; /* cookie of this log in its cat */
        int                 phd_last_idx;
};

struct cat_handle_data {
        struct list_head        chd_head;
        struct llog_handle     *chd_current_log; /* currently open log */
};

/* In-memory descriptor for a log object or log catalog */
struct llog_handle {
        struct rw_semaphore     lgh_lock;
        struct llog_logid       lgh_id;              /* id of this log */
        struct llog_log_hdr    *lgh_hdr;
        struct file            *lgh_file;
        int                     lgh_last_idx;
        int                     lgh_cur_idx;    /* used during llog_process */
        __u64                   lgh_cur_offset; /* used during llog_process */
        struct llog_ctxt       *lgh_ctxt;
        union {
                struct plain_handle_data phd;
                struct cat_handle_data   chd;
        } u;
};

/* llog.c  -  general API */
typedef int (*llog_cb_t)(struct llog_handle *, struct llog_rec_hdr *, void *);
typedef int (*llog_fill_rec_cb_t)(struct llog_rec_hdr *rec, void *data);
extern struct llog_handle *llog_alloc_handle(void);
int llog_init_handle(struct llog_handle *handle, int flags,
                     struct obd_uuid *uuid);
extern void llog_free_handle(struct llog_handle *handle);
int llog_process(struct llog_handle *loghandle, llog_cb_t cb,
                 void *data, void *catdata);
int llog_reverse_process(struct llog_handle *loghandle, llog_cb_t cb,
                         void *data, void *catdata);
extern int llog_cancel_rec(struct llog_handle *loghandle, int index);
extern int llog_close(struct llog_handle *cathandle);
extern int llog_get_size(struct llog_handle *loghandle);

/* llog_cat.c - catalog api */
struct llog_process_data {
        /**
         * Any useful data needed while processing catalog. This is
         * passed later to process callback.
         */
        void                *lpd_data;
        /**
         * Catalog process callback function, called for each record
         * in catalog.
         */
        llog_cb_t            lpd_cb;
};

struct llog_process_cat_data {
        /**
         * Temporary stored first_idx while scanning log.
         */
        int                  lpcd_first_idx;
        /**
         * Temporary stored last_idx while scanning log.
         */
        int                  lpcd_last_idx;
};

struct llog_process_cat_args {
        /**
         * Llog context used in recovery thread on OST (recov_thread.c)
         */
        struct llog_ctxt    *lpca_ctxt;
        /**
         * Llog callback used in recovery thread on OST (recov_thread.c)
         */
        void                *lpca_cb;
        /**
         * Data pointer for llog callback.
         */
        void                *lpca_arg;
};

int llog_cat_put(struct llog_handle *cathandle);
int llog_cat_add_rec(struct llog_handle *cathandle, struct llog_rec_hdr *rec,
                     struct llog_cookie *reccookie, void *buf);
int llog_cat_cancel_records(struct llog_handle *cathandle, int count,
                            struct llog_cookie *cookies);
int llog_cat_process(struct llog_handle *cat_llh, llog_cb_t cb, void *data);
int llog_cat_process_thread(void *data);
int llog_cat_reverse_process(struct llog_handle *cat_llh, llog_cb_t cb, void *data);
int llog_cat_set_first_idx(struct llog_handle *cathandle, int index);

/* llog_obd.c */
int llog_setup(struct obd_device *obd, int index, struct obd_device *disk_obd,
               int count,  struct llog_logid *logid,struct llog_operations *op);
int __llog_ctxt_put(struct llog_ctxt *ctxt);
int llog_cleanup(struct llog_ctxt *);
int llog_sync(struct llog_ctxt *ctxt, struct obd_export *exp);
int llog_add(struct llog_ctxt *ctxt, struct llog_rec_hdr *rec,
             struct lov_stripe_md *lsm, struct llog_cookie *logcookies,
             int numcookies);
int llog_cancel(struct llog_ctxt *, struct lov_stripe_md *lsm,
                int count, struct llog_cookie *cookies, int flags);

int llog_obd_origin_setup(struct obd_device *obd, int index,
                          struct obd_device *disk_obd, int count,
                          struct llog_logid *logid);
int llog_obd_origin_cleanup(struct llog_ctxt *ctxt);
int llog_obd_origin_add(struct llog_ctxt *ctxt,
                        struct llog_rec_hdr *rec, struct lov_stripe_md *lsm,
                        struct llog_cookie *logcookies, int numcookies);

<<<<<<< HEAD
int llog_cat_initialize(struct obd_device *obd, int count, 
=======
int llog_cat_initialize(struct obd_device *obd, int idx,
>>>>>>> 03b71240
                        struct obd_uuid *uuid);
int obd_llog_init(struct obd_device *obd, struct obd_device *disk_obd,
                  int count, struct llog_catid *logid, struct obd_uuid *uuid);

int obd_llog_finish(struct obd_device *obd, int count);

/* llog_ioctl.c */
int llog_ioctl(struct llog_ctxt *ctxt, int cmd, struct obd_ioctl_data *data);
int llog_catalog_list(struct obd_device *obd, int count,
                      struct obd_ioctl_data *data);

/* llog_net.c */
int llog_initiator_connect(struct llog_ctxt *ctxt);
int llog_receptor_accept(struct llog_ctxt *ctxt, struct obd_import *imp);
int llog_origin_connect(struct llog_ctxt *ctxt,
                        struct llog_logid *logid, struct llog_gen *gen,
                        struct obd_uuid *uuid);
int llog_handle_connect(struct ptlrpc_request *req);

/* recov_thread.c */
int llog_obd_repl_cancel(struct llog_ctxt *ctxt,
                         struct lov_stripe_md *lsm, int count,
                         struct llog_cookie *cookies, int flags);
int llog_obd_repl_sync(struct llog_ctxt *ctxt, struct obd_export *exp);
int llog_obd_repl_connect(struct llog_ctxt *ctxt,
                          struct llog_logid *logid, struct llog_gen *gen,
                          struct obd_uuid *uuid);

struct llog_operations {
        int (*lop_write_rec)(struct llog_handle *loghandle,
                             struct llog_rec_hdr *rec,
                             struct llog_cookie *logcookies, int numcookies,
                             void *, int idx);
        int (*lop_destroy)(struct llog_handle *handle);
        int (*lop_next_block)(struct llog_handle *h, int *curr_idx,
                              int next_idx, __u64 *offset, void *buf, int len);
        int (*lop_prev_block)(struct llog_handle *h,
                              int prev_idx, void *buf, int len);
        int (*lop_create)(struct llog_ctxt *ctxt, struct llog_handle **,
                          struct llog_logid *logid, char *name);
        int (*lop_close)(struct llog_handle *handle);
        int (*lop_read_header)(struct llog_handle *handle);

        int (*lop_setup)(struct obd_device *obd, int ctxt_idx,
                         struct obd_device *disk_obd, int count,
                         struct llog_logid *logid);
        int (*lop_sync)(struct llog_ctxt *ctxt, struct obd_export *exp);
        int (*lop_cleanup)(struct llog_ctxt *ctxt);
        int (*lop_add)(struct llog_ctxt *ctxt, struct llog_rec_hdr *rec,
                       struct lov_stripe_md *lsm,
                       struct llog_cookie *logcookies, int numcookies);
        int (*lop_cancel)(struct llog_ctxt *ctxt, struct lov_stripe_md *lsm,
                          int count, struct llog_cookie *cookies, int flags);
        int (*lop_connect)(struct llog_ctxt *ctxt,
                           struct llog_logid *logid, struct llog_gen *gen,
                           struct obd_uuid *uuid);
        /* XXX add 2 more: commit callbacks and llog recovery functions */
};

/* llog_lvfs.c */
extern struct llog_operations llog_lvfs_ops;
int llog_get_cat_list(struct obd_device *obd, struct obd_device *disk_obd,
                      char *name, int idx, int count,
                      struct llog_catid *idarray);

int llog_put_cat_list(struct obd_device *obd, struct obd_device *disk_obd,
                      char *name, int idx, int count, struct llog_catid *idarray);

struct llog_ctxt {
        int                      loc_idx; /* my index the obd array of ctxt's */
        struct llog_gen          loc_gen;
        struct obd_device       *loc_obd; /* points back to the containing obd*/
        struct obd_export       *loc_exp; /* parent "disk" export (e.g. MDS) */
        struct obd_import       *loc_imp; /* to use in RPC's: can be backward
                                             pointing import */
        struct llog_operations  *loc_logops;
        struct llog_handle      *loc_handle;
        struct llog_canceld_ctxt *loc_llcd;
        struct semaphore         loc_sem; /* protects loc_llcd and loc_imp */
        atomic_t                 loc_refcount;
        struct llog_commit_master *loc_lcm;
        void                    *llog_proc_cb;
};

#define LCM_NAME_SIZE 64

struct llog_commit_master {
        /**
         * Thread control flags (start, stop, etc.)
         */
        long                       lcm_flags;
        /**
         * Number of llcds onthis lcm.
         */
        atomic_t                   lcm_count;
        /**
         * Thread control structure. Used for control commit thread.
         */
        struct ptlrpcd_ctl         lcm_pc;
        /**
         * Lock protecting list of llcds.
         */
        spinlock_t                 lcm_lock;
        /**
         * Llcds in flight for debugging purposes.
         */
        struct list_head           lcm_llcds;
        /**
         * Commit thread name buffer. Only used for thread start.
         */
        char                       lcm_name[LCM_NAME_SIZE];
};

struct llog_canceld_ctxt {
        /**
         * Llog context this llcd is attached to. Used for accessing
         * ->loc_import and others in process of canceling cookies
         * gathered in this llcd.
         */
        struct llog_ctxt          *llcd_ctxt;
        /**
         * Cancel thread control stucture pointer. Used for accessing
         * it to see if should stop processing and other needs.
         */
        struct llog_commit_master *llcd_lcm;
        /**
         * Maximal llcd size. Used in calculations on how much of room
         * left in llcd to cookie comming cookies.
         */
        int                        llcd_size;
        /**
         * Link to lcm llcds list.
         */
        struct list_head           llcd_list;
        /**
         * Current llcd size while gathering cookies. This should not be
         * more than ->llcd_size. Used for determining if we need to
         * send this llcd (if full) and allocate new one. This is also
         * used for copying new cookie at the end of buffer.
         */
        int                        llcd_cookiebytes;
        /**
         * Pointer to the start of cookies buffer.
         */
        struct llog_cookie         llcd_cookies[0];
};

/* ptlrpc/recov_thread.c */
extern struct llog_commit_master *llog_recov_thread_init(char *name);
extern void llog_recov_thread_fini(struct llog_commit_master *lcm, 
                                   int force);
extern int llog_recov_thread_start(struct llog_commit_master *lcm);
extern void llog_recov_thread_stop(struct llog_commit_master *lcm, 
                                   int force);
<<<<<<< HEAD

#ifndef __KERNEL__

#define cap_raise(c, flag) do {} while(0)

#define CAP_SYS_RESOURCE 24

#endif   /* !__KERNEL__ */
=======
>>>>>>> 03b71240

static inline void llog_gen_init(struct llog_ctxt *ctxt)
{
        struct obd_device *obd = ctxt->loc_exp->exp_obd;

        if (!strcmp(obd->obd_type->typ_name, LUSTRE_MDS_NAME))
                ctxt->loc_gen.mnt_cnt = obd->u.mds.mds_mount_count;
        else if (!strstr(obd->obd_type->typ_name, LUSTRE_OST_NAME))
                ctxt->loc_gen.mnt_cnt = obd->u.filter.fo_mount_count;
        else
                ctxt->loc_gen.mnt_cnt = 0;
}

static inline int llog_gen_lt(struct llog_gen a, struct llog_gen b)
{
        if (a.mnt_cnt < b.mnt_cnt)
                return 1;
        if (a.mnt_cnt > b.mnt_cnt)
                return 0;
        return(a.conn_cnt < b.conn_cnt ? 1 : 0);
}

#define LLOG_GEN_INC(gen)  ((gen).conn_cnt ++)
#define LLOG_PROC_BREAK 0x0001
#define LLOG_DEL_RECORD 0x0002

static inline int llog_obd2ops(struct llog_ctxt *ctxt,
                               struct llog_operations **lop)
{
        if (ctxt == NULL)
                return -ENOTCONN;

        *lop = ctxt->loc_logops;
        if (*lop == NULL)
                return -EOPNOTSUPP;

        return 0;
}

static inline int llog_handle2ops(struct llog_handle *loghandle,
                                  struct llog_operations **lop)
{
        if (loghandle == NULL)
                return -EINVAL;

        return llog_obd2ops(loghandle->lgh_ctxt, lop);
}

static inline int llog_data_len(int len)
{
        return size_round(len);
}

#define llog_ctxt_get(ctxt)                                                 \
({                                                                          \
         struct llog_ctxt *ctxt_ = ctxt;                                    \
         LASSERT(atomic_read(&ctxt_->loc_refcount) > 0);                    \
         atomic_inc(&ctxt_->loc_refcount);                                  \
         CDEBUG(D_INFO, "GETting ctxt %p : new refcount %d\n", ctxt_,       \
                atomic_read(&ctxt_->loc_refcount));                         \
         ctxt_;                                                             \
})
 
#define llog_ctxt_put(ctxt)                                                 \
do {                                                                        \
         if ((ctxt) == NULL)                                                \
                 break;                                                     \
         LASSERT(atomic_read(&(ctxt)->loc_refcount) > 0);                   \
         LASSERT(atomic_read(&(ctxt)->loc_refcount) < 0x5a5a5a);            \
         CDEBUG(D_INFO, "PUTting ctxt %p : new refcount %d\n", (ctxt),      \
                atomic_read(&(ctxt)->loc_refcount) - 1);                    \
         __llog_ctxt_put(ctxt);                                             \
} while (0)

static inline struct llog_ctxt *llog_get_context(struct obd_device *obd,
                                                   int index)
{
         struct llog_ctxt *ctxt;
 
         if (index < 0 || index >= LLOG_MAX_CTXTS)
                 return NULL;
        
         spin_lock(&obd->obd_dev_lock);  
         if (obd->obd_llog_ctxt[index] == NULL) {
                 spin_unlock(&obd->obd_dev_lock);
                 CDEBUG(D_INFO, "obd %p and ctxt index %d is NULL \n", obd, index);
                 return NULL;
         }
         ctxt = llog_ctxt_get(obd->obd_llog_ctxt[index]);
         spin_unlock(&obd->obd_dev_lock);
         return ctxt;
}

static inline int llog_ctxt_null(struct obd_device *obd, int index)
{
        return (obd->obd_llog_ctxt[index] == NULL);
}

static inline int llog_write_rec(struct llog_handle *handle,
                                 struct llog_rec_hdr *rec,
                                 struct llog_cookie *logcookies,
                                 int numcookies, void *buf, int idx)
{
        struct llog_operations *lop;
        int raised, rc, buflen;
        ENTRY;

        rc = llog_handle2ops(handle, &lop);
        if (rc)
                RETURN(rc);
        if (lop->lop_write_rec == NULL)
                RETURN(-EOPNOTSUPP);

        if (buf)
                buflen = rec->lrh_len + sizeof(struct llog_rec_hdr)
                                + sizeof(struct llog_rec_tail);
        else
                buflen = rec->lrh_len;
        LASSERT(size_round(buflen) == buflen);

        raised = cfs_cap_raised(CFS_CAP_SYS_RESOURCE);
        if (!raised)
                cfs_cap_raise(CFS_CAP_SYS_RESOURCE); 
        rc = lop->lop_write_rec(handle, rec, logcookies, numcookies, buf, idx);
        if (!raised)
                cfs_cap_lower(CFS_CAP_SYS_RESOURCE); 
        RETURN(rc);
}

static inline int llog_read_header(struct llog_handle *handle)
{
        struct llog_operations *lop;
        int rc;
        ENTRY;

        rc = llog_handle2ops(handle, &lop);
        if (rc)
                RETURN(rc);
        if (lop->lop_read_header == NULL)
                RETURN(-EOPNOTSUPP);

        rc = lop->lop_read_header(handle);
        RETURN(rc);
}

static inline int llog_destroy(struct llog_handle *handle)
{
        struct llog_operations *lop;
        int rc;
        ENTRY;

        rc = llog_handle2ops(handle, &lop);
        if (rc)
                RETURN(rc);
        if (lop->lop_destroy == NULL)
                RETURN(-EOPNOTSUPP);

        rc = lop->lop_destroy(handle);
        RETURN(rc);
}

#if 0
static inline int llog_cancel(struct obd_export *exp,
                              struct lov_stripe_md *lsm, int count,
                              struct llog_cookie *cookies, int flags)
{
        struct llog_operations *lop;
        int rc;
        ENTRY;

        rc = llog_handle2ops(loghandle, &lop);
        if (rc)
                RETURN(rc);
        if (lop->lop_cancel == NULL)
                RETURN(-EOPNOTSUPP);

        rc = lop->lop_cancel(exp, lsm, count, cookies, flags);
        RETURN(rc);
}
#endif

static inline int llog_next_block(struct llog_handle *loghandle, int *cur_idx,
                                  int next_idx, __u64 *cur_offset, void *buf,
                                  int len)
{
        struct llog_operations *lop;
        int rc;
        ENTRY;

        rc = llog_handle2ops(loghandle, &lop);
        if (rc)
                RETURN(rc);
        if (lop->lop_next_block == NULL)
                RETURN(-EOPNOTSUPP);

        rc = lop->lop_next_block(loghandle, cur_idx, next_idx, cur_offset, buf,
                                 len);
        RETURN(rc);
}

static inline int llog_prev_block(struct llog_handle *loghandle,
                                  int prev_idx, void *buf, int len)
{
        struct llog_operations *lop;
        int rc;
        ENTRY;

        rc = llog_handle2ops(loghandle, &lop);
        if (rc)
                RETURN(rc);
        if (lop->lop_prev_block == NULL)
                RETURN(-EOPNOTSUPP);

        rc = lop->lop_prev_block(loghandle, prev_idx, buf, len);
        RETURN(rc);
}

static inline int llog_create(struct llog_ctxt *ctxt, struct llog_handle **res,
                              struct llog_logid *logid, char *name)
{
        struct llog_operations *lop;
        int raised, rc;
        ENTRY;

        rc = llog_obd2ops(ctxt, &lop);
        if (rc)
                RETURN(rc);
        if (lop->lop_create == NULL)
                RETURN(-EOPNOTSUPP);

        raised = cfs_cap_raised(CFS_CAP_SYS_RESOURCE);
        if (!raised)
                cfs_cap_raise(CFS_CAP_SYS_RESOURCE);
        rc = lop->lop_create(ctxt, res, logid, name);
        if (!raised)
                cfs_cap_lower(CFS_CAP_SYS_RESOURCE);
        RETURN(rc);
}

static inline int llog_connect(struct llog_ctxt *ctxt,
                               struct llog_logid *logid, struct llog_gen *gen,
                               struct obd_uuid *uuid)
{
        struct llog_operations *lop;
        int rc;
        ENTRY;

        rc = llog_obd2ops(ctxt, &lop);
        if (rc)
                RETURN(rc);
        if (lop->lop_connect == NULL)
                RETURN(-EOPNOTSUPP);

        rc = lop->lop_connect(ctxt, logid, gen, uuid);
        RETURN(rc);
}

#endif<|MERGE_RESOLUTION|>--- conflicted
+++ resolved
@@ -182,11 +182,7 @@
                         struct llog_rec_hdr *rec, struct lov_stripe_md *lsm,
                         struct llog_cookie *logcookies, int numcookies);
 
-<<<<<<< HEAD
-int llog_cat_initialize(struct obd_device *obd, int count, 
-=======
 int llog_cat_initialize(struct obd_device *obd, int idx,
->>>>>>> 03b71240
                         struct obd_uuid *uuid);
 int obd_llog_init(struct obd_device *obd, struct obd_device *disk_obd,
                   int count, struct llog_catid *logid, struct obd_uuid *uuid);
@@ -341,17 +337,6 @@
 extern int llog_recov_thread_start(struct llog_commit_master *lcm);
 extern void llog_recov_thread_stop(struct llog_commit_master *lcm, 
                                    int force);
-<<<<<<< HEAD
-
-#ifndef __KERNEL__
-
-#define cap_raise(c, flag) do {} while(0)
-
-#define CAP_SYS_RESOURCE 24
-
-#endif   /* !__KERNEL__ */
-=======
->>>>>>> 03b71240
 
 static inline void llog_gen_init(struct llog_ctxt *ctxt)
 {
