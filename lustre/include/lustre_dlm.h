--- conflicted
+++ resolved
@@ -53,7 +53,6 @@
 #include <lustre_handles.h>
 #include <lustre_export.h> /* for obd_export, for LDLM_DEBUG */
 #include <interval_tree.h> /* for interval_node{}, ldlm_extent */
-#include <lu_ref.h>
 
 struct obd_ops;
 struct obd_device;
@@ -95,8 +94,7 @@
 #define LDLM_FL_BLOCK_WAIT     0x000008
 
 #define LDLM_FL_CBPENDING      0x000010 /* this lock is being destroyed */
-#define LDLM_FL_AST_SENT       0x000020 /* blocking or cancel packet was
-                                         * queued for sending. */
+#define LDLM_FL_AST_SENT       0x000020 /* blocking or cancel packet was sent */
 #define LDLM_FL_WAIT_NOREPROC  0x000040 /* not a real flag, not saved in lock */
 #define LDLM_FL_CANCEL         0x000080 /* cancellation callback already run */
 
@@ -144,10 +142,11 @@
  * list. */
 #define LDLM_FL_KMS_IGNORE     0x200000
 
+/* Don't drop lock covering mmapped file in LRU */
+#define LDLM_FL_NO_LRU         0x400000
+
 /* Immediatelly cancel such locks when they block some other locks. Send
- * cancel notification to original lock holder, but expect no reply. This is
- * for clients (like liblustre) that cannot be expected to reliably response
- * to blocking ast. */
+   cancel notification to original lock holder, but expect no reply. */
 #define LDLM_FL_CANCEL_ON_BLOCK 0x800000
 
 /* Flags flags inherited from parent lock when doing intents. */
@@ -197,7 +196,6 @@
 #define LCK_COMPAT_CR  (LCK_COMPAT_CW | LCK_PR | LCK_PW)
 #define LCK_COMPAT_NL  (LCK_COMPAT_CR | LCK_EX | LCK_GROUP)
 #define LCK_COMPAT_GROUP  (LCK_GROUP | LCK_NL)
-#define LCK_COMPAT_COS (LCK_COS)
 
 extern ldlm_mode_t lck_compat_array[];
 
@@ -257,13 +255,13 @@
         int (*po_setup)(struct ldlm_pool *pl, int limit);
 };
 
-/**
- * One second for pools thread check interval. Each pool has own period.
+/** 
+ * One second for pools thread check interval. Each pool has own period. 
  */
 #define LDLM_POOLS_THREAD_PERIOD (1)
 
-/**
- * 5% margin for modest pools. See ldlm_pool.c for details.
+/** 
+ * 5% margin for modest pools. See ldlm_pool.c for details. 
  */
 #define LDLM_POOLS_MODEST_MARGIN (5)
 
@@ -391,27 +389,10 @@
 
         unsigned int           ns_max_unused;
         unsigned int           ns_max_age;
-<<<<<<< HEAD
 
         /* Lower limit to number of pages in lock to keep it in cache */
         unsigned int           ns_shrink_thumb;
         cfs_time_t             ns_next_dump;   /* next debug dump, jiffies */
-=======
-         /**
-          * Seconds.
-          */
-        unsigned int           ns_ctime_age_limit;
-
-        /**
-         * Lower limit to number of pages in lock to keep it in cache.
-         */
-        unsigned long          ns_shrink_thumb;
-
-        /**
-         * Next debug dump, jiffies.
-         */
-        cfs_time_t             ns_next_dump;
->>>>>>> 7df8d1be
 
         atomic_t               ns_locks;
         __u64                  ns_resources;
@@ -480,7 +461,6 @@
 typedef int (*ldlm_completion_callback)(struct ldlm_lock *lock, int flags,
                                         void *data);
 typedef int (*ldlm_glimpse_callback)(struct ldlm_lock *lock, void *data);
-typedef unsigned long (*ldlm_weigh_callback)(struct ldlm_lock *lock);
 
 /* Interval node data for each LDLM_EXTENT lock */
 struct ldlm_interval {
@@ -500,167 +480,83 @@
 };
 
 struct ldlm_lock {
-        /**
-         * Must be first in the structure.
-         */
-        struct portals_handle    l_handle;
-        /**
-         * Lock reference count.
-         */
-        atomic_t                 l_refc;
-        /**
-         * Internal spinlock protects l_resource.  we should hold this lock
-         * first before grabbing res_lock.
-         */
-        spinlock_t               l_lock;
-        /**
-         * ldlm_lock_change_resource() can change this.
-         */
-        struct ldlm_resource    *l_resource;
-        /**
-         * Protected by ns_hash_lock. List item for client side lru list.
-         */
-        struct list_head         l_lru;
-        /**
-         * Protected by lr_lock, linkage to resource's lock queues.
-         */
-        struct list_head         l_res_link;
-        /**
-         * Tree node for ldlm_extent.
-         */
-        struct ldlm_interval    *l_tree_node;
-        /**
-         * Protected by per-bucket exp->exp_lock_hash locks. Per export hash
-         * of locks.
-         */
-        struct hlist_node        l_exp_hash;
-        /**
-         * Protected by lr_lock. Requested mode.
-         */
-        ldlm_mode_t              l_req_mode;
-        /**
-         * Granted mode, also protected by lr_lock.
-         */
-        ldlm_mode_t              l_granted_mode;
-        /**
-         * Lock enqueue completion handler.
-         */
+        struct portals_handle l_handle; // must be first in the structure
+        atomic_t              l_refc;
+
+        /* internal spinlock protects l_resource.  we should hold this lock
+         * first before grabbing res_lock.*/
+        spinlock_t            l_lock;
+
+        /* ldlm_lock_change_resource() can change this */
+        struct ldlm_resource *l_resource;
+
+        /* protected by ns_hash_lock. FIXME */
+        struct list_head      l_lru;
+
+        /* protected by lr_lock, linkage to resource's lock queues */
+        struct list_head      l_res_link;
+
+        struct ldlm_interval *l_tree_node;      /* tree node for ldlm_extent */
+
+        /* protected by per-bucket exp->exp_lock_hash locks */
+        struct hlist_node     l_exp_hash;       /* per export hash of locks */
+
+        /* protected by lr_lock */
+        ldlm_mode_t           l_req_mode;
+        ldlm_mode_t           l_granted_mode;
+
         ldlm_completion_callback l_completion_ast;
-        /**
-         * Lock blocking ast handler.
-         */
         ldlm_blocking_callback   l_blocking_ast;
-        /**
-         * Lock glimpse handler.
-         */
         ldlm_glimpse_callback    l_glimpse_ast;
-        ldlm_weigh_callback      l_weigh_ast;
-
-        /**
-         * Lock export.
-         */
-        struct obd_export       *l_export;
-        /**
-         * Lock connection export.
-         */
-        struct obd_export       *l_conn_export;
-
-        /**
-         * Remote lock handle.
-         */
-        struct lustre_handle     l_remote_handle;
-
-        ldlm_policy_data_t       l_policy_data;
-
-        /*
-         * Protected by lr_lock. Various counters: readers, writers, etc.
-         */
+
+        struct obd_export    *l_export;
+        struct obd_export    *l_conn_export;
+
+        struct lustre_handle  l_remote_handle;
+        ldlm_policy_data_t    l_policy_data;
+
+        /* protected by lr_lock */
         __u32                 l_flags;
         __u32                 l_readers;
         __u32                 l_writers;
-        /*
-         * Set for locks that were removed from class hash table and will be
-         * destroyed when last reference to them is released. Set by
-         * ldlm_lock_destroy_internal().
-         *
-         * Protected by lock and resource locks.
-         */
         __u8                  l_destroyed;
 
-        /**
-         * If the lock is granted, a process sleeps on this waitq to learn when
+        /* If the lock is granted, a process sleeps on this waitq to learn when
          * it's no longer in use.  If the lock is not granted, a process sleeps
-         * on this waitq to learn when it becomes granted.
-         */
+         * on this waitq to learn when it becomes granted. */
         cfs_waitq_t           l_waitq;
-
         struct timeval        l_enqueued_time;
 
-        /**
-         * Jiffies. Should be converted to time if needed.
-         */
-        cfs_time_t            l_last_used;
-
+        cfs_time_t            l_last_used;      /* jiffies */
         struct ldlm_extent    l_req_extent;
 
-        /*
-         * Client-side-only members.
-         */
-
-        /**
-         * Temporary storage for an LVB received during an enqueue operation.
-         */
-        __u32                 l_lvb_len;
-        void                 *l_lvb_data;
-        void                 *l_lvb_swabber;
-
+        /* Client-side-only members */
+        __u32                 l_lvb_len;        /* temporary storage for */
+        void                 *l_lvb_data;       /* an LVB received during */
+        void                 *l_lvb_swabber;    /* an enqueue */
         void                 *l_ast_data;
         spinlock_t            l_extents_list_lock;
         struct list_head      l_extents_list;
 
         struct list_head      l_cache_locks_list;
 
-        /*
-         * Server-side-only members.
-         */
-
-        /** connection cookie for the client originated the operation. */
-        __u64                 l_client_cookie;
-
-        /**
-         * Protected by elt_lock. Callbacks pending.
-         */
-        struct list_head      l_pending_chain;
-
-        cfs_time_t            l_callback_timeout;
-
-        /**
-         * Pid which created this lock.
-         */
-        __u32                 l_pid;
-
-        /**
-         * For ldlm_add_ast_work_item().
-         */
+        /* Server-side-only members */
+
+        /* protected by elt_lock */
+        struct list_head      l_pending_chain;  /* callbacks pending */
+        cfs_time_t            l_callback_timeout; /* jiffies */
+
+        __u32                 l_pid;            /* pid which created this lock */
+
+        /* for ldlm_add_ast_work_item() */
         struct list_head      l_bl_ast;
-        /**
-         * For ldlm_add_ast_work_item().
-         */
         struct list_head      l_cp_ast;
-        /**
-         * For ldlm_add_ast_work_item().
-         */
-        struct list_head      l_rk_ast;
-
         struct ldlm_lock     *l_blocking_lock;
         int                   l_bl_ast_run;
 
-        /**
-         * Protected by lr_lock, linkages to "skip lists".
-         */
+        /* protected by lr_lock, linkages to "skip lists" */
         struct list_head      l_sl_mode;
         struct list_head      l_sl_policy;
-        struct lu_ref         l_reference;
 };
 
 struct ldlm_resource {
@@ -692,10 +588,6 @@
 
         /* when the resource was considered as contended */
         cfs_time_t             lr_contention_time;
-        /**
-         * List of references to this resource. For debugging.
-         */
-        struct lu_ref          lr_reference;
 };
 
 struct ldlm_ast_work {
@@ -712,16 +604,9 @@
 struct ldlm_enqueue_info {
         __u32 ei_type;   /* Type of the lock being enqueued. */
         __u32 ei_mode;   /* Mode of the lock being enqueued. */
-<<<<<<< HEAD
         void *ei_cb_bl;  /* Different callbacks for lock handling (blocking, */
         void *ei_cb_cp;  /* completion, glimpse) */
         void *ei_cb_gl;
-=======
-        void *ei_cb_bl;  /* blocking lock callback */
-        void *ei_cb_cp;  /* lock completion callback */
-        void *ei_cb_gl;  /* lock glimpse callback */
-        void *ei_cb_wg;  /* lock weigh callback */
->>>>>>> 7df8d1be
         void *ei_cbdata; /* Data to be passed into callbacks. */
 };
 
@@ -762,15 +647,6 @@
                         __FILE__, __FUNCTION__, __LINE__,               \
                          "### " fmt , ##a);                             \
 } while (0)
-<<<<<<< HEAD
-=======
-#else /* !LIBCFS_DEBUG */
-# define LDLM_DEBUG(lock, fmt, a...) ((void)0)
-# define LDLM_ERROR(lock, fmt, a...) ((void)0)
-# define ldlm_lock_debuf(cdls, level, lock, file, func, line, fmt, a...) \
-         ((void)0)
-#endif
->>>>>>> 7df8d1be
 
 #define LDLM_DEBUG_NOLOCK(format, a...)                                 \
         CDEBUG(D_DLMTRACE, "### " format "\n" , ##a)
@@ -831,30 +707,14 @@
 void ldlm_lock2handle(struct ldlm_lock *lock, struct lustre_handle *lockh);
 struct ldlm_lock *__ldlm_handle2lock(struct lustre_handle *, int flags);
 void ldlm_cancel_callback(struct ldlm_lock *);
+int ldlm_lock_set_data(struct lustre_handle *, void *data);
 int ldlm_lock_remove_from_lru(struct ldlm_lock *);
-<<<<<<< HEAD
 struct ldlm_lock *ldlm_handle2lock_ns(struct ldlm_namespace *,
                                       struct lustre_handle *);
-=======
->>>>>>> 7df8d1be
 
 static inline struct ldlm_lock *ldlm_handle2lock(struct lustre_handle *h)
 {
         return __ldlm_handle2lock(h, 0);
-}
-
-#define LDLM_LOCK_REF_DEL(lock) \
-        lu_ref_del(&lock->l_reference, "handle", cfs_current())
-
-static inline struct ldlm_lock *
-ldlm_handle2lock_long(const struct lustre_handle *h, int flags)
-{
-        struct ldlm_lock *lock;
-
-        lock = __ldlm_handle2lock(h, flags);
-        if (lock != NULL)
-                LDLM_LOCK_REF_DEL(lock);
-        return lock;
 }
 
 static inline int ldlm_res_lvbo_update(struct ldlm_resource *res,
@@ -869,26 +729,7 @@
         return 0;
 }
 
-int ldlm_error2errno(ldlm_error_t error);
-ldlm_error_t ldlm_errno2error(int err_no); /* don't call it `errno': this
-                                            * confuses user-space. */
-
-/**
- * Release a temporary lock reference obtained by ldlm_handle2lock() or
- * __ldlm_handle2lock().
- */
 #define LDLM_LOCK_PUT(lock)                     \
-do {                                            \
-        LDLM_LOCK_REF_DEL(lock);                \
-        /*LDLM_DEBUG((lock), "put");*/          \
-        ldlm_lock_put(lock);                    \
-} while (0)
-
-/**
- * Release a lock reference obtained by some other means (see
- * LDLM_LOCK_PUT()).
- */
-#define LDLM_LOCK_RELEASE(lock)                 \
 do {                                            \
         /*LDLM_DEBUG((lock), "put");*/          \
         ldlm_lock_put(lock);                    \
@@ -909,7 +750,7 @@
                 if (c-- == 0)                                   \
                         break;                                  \
                 list_del_init(&_lock->member);                  \
-                LDLM_LOCK_RELEASE(_lock);                       \
+                LDLM_LOCK_PUT(_lock);                           \
         }                                                       \
         LASSERT(c <= 0);                                       \
 })
@@ -919,17 +760,17 @@
 void ldlm_lock_destroy(struct ldlm_lock *lock);
 void ldlm_lock2desc(struct ldlm_lock *lock, struct ldlm_lock_desc *desc);
 void ldlm_lock_addref(struct lustre_handle *lockh, __u32 mode);
-int  ldlm_lock_addref_try(struct lustre_handle *lockh, __u32 mode);
 void ldlm_lock_decref(struct lustre_handle *lockh, __u32 mode);
 void ldlm_lock_decref_and_cancel(struct lustre_handle *lockh, __u32 mode);
 void ldlm_lock_allow_match(struct ldlm_lock *lock);
+int ldlm_lock_fast_match(struct ldlm_lock *, int, obd_off, obd_off, void **);
+void ldlm_lock_fast_release(void *, int);
 ldlm_mode_t ldlm_lock_match(struct ldlm_namespace *ns, int flags,
                             struct ldlm_res_id *, ldlm_type_t type,
                             ldlm_policy_data_t *, ldlm_mode_t mode,
-                            struct lustre_handle *, int unref);
+                            struct lustre_handle *);
 struct ldlm_resource *ldlm_lock_convert(struct ldlm_lock *lock, int new_mode,
                                         __u32 *flags);
-void ldlm_lock_downgrade(struct ldlm_lock *lock, int new_mode);
 void ldlm_lock_cancel(struct ldlm_lock *lock);
 void ldlm_cancel_locks_for_export(struct obd_export *export);
 void ldlm_reprocess_all(struct ldlm_resource *res);
@@ -975,34 +816,13 @@
 void ldlm_namespace_dump(int level, struct ldlm_namespace *);
 void ldlm_resource_dump(int level, struct ldlm_resource *);
 int ldlm_lock_change_resource(struct ldlm_namespace *, struct ldlm_lock *,
-<<<<<<< HEAD
                               struct ldlm_res_id);
-=======
-                              const struct ldlm_res_id *);
-
-#define LDLM_RESOURCE_ADDREF(res) do {                                  \
-        lu_ref_add_atomic(&(res)->lr_reference, __FUNCTION__, cfs_current());  \
-} while (0)
-
-#define LDLM_RESOURCE_DELREF(res) do {                                  \
-        lu_ref_del(&(res)->lr_reference, __FUNCTION__, cfs_current());  \
-} while (0)
-
-struct ldlm_callback_suite {
-        ldlm_completion_callback lcs_completion;
-        ldlm_blocking_callback   lcs_blocking;
-        ldlm_glimpse_callback    lcs_glimpse;
-        ldlm_weigh_callback      lcs_weigh;
-};
->>>>>>> 7df8d1be
 
 /* ldlm_request.c */
 int ldlm_expired_completion_wait(void *data);
-int ldlm_blocking_ast_nocheck(struct ldlm_lock *lock);
 int ldlm_blocking_ast(struct ldlm_lock *lock, struct ldlm_lock_desc *desc,
                       void *data, int flag);
 int ldlm_glimpse_ast(struct ldlm_lock *lock, void *reqp);
-int ldlm_completion_ast_async(struct ldlm_lock *lock, int flags, void *data);
 int ldlm_completion_ast(struct ldlm_lock *lock, int flags, void *data);
 int ldlm_cli_enqueue(struct obd_export *exp, struct ptlrpc_request **req,
                      struct ldlm_enqueue_info *einfo, struct ldlm_res_id res_id,
@@ -1029,7 +849,6 @@
                            ldlm_completion_callback completion,
                            ldlm_glimpse_callback glimpse,
                            void *data, __u32 lvb_len, void *lvb_swabber,
-                           const __u64 *client_cookie,
                            struct lustre_handle *lockh);
 int ldlm_server_ast(struct lustre_handle *lockh, struct ldlm_lock_desc *new,
                     void *data, __u32 data_len);
@@ -1038,18 +857,9 @@
 int ldlm_cli_cancel(struct lustre_handle *lockh);
 int ldlm_cli_cancel_unused(struct ldlm_namespace *, struct ldlm_res_id *,
                            int flags, void *opaque);
-<<<<<<< HEAD
 int ldlm_cli_cancel_req(struct obd_export *exp,
                         struct list_head *head, int count);
 int ldlm_cli_join_lru(struct ldlm_namespace *, struct ldlm_res_id *, int join);
-=======
-int ldlm_cli_cancel_unused_resource(struct ldlm_namespace *ns,
-                                    const struct ldlm_res_id *res_id,
-                                    ldlm_policy_data_t *policy,
-                                    ldlm_mode_t mode, int flags, void *opaque);
-int ldlm_cli_cancel_req(struct obd_export *exp, struct list_head *head,
-                        int count, int flags);
->>>>>>> 7df8d1be
 int ldlm_cancel_resource_local(struct ldlm_resource *res,
                                struct list_head *cancels,
                                ldlm_policy_data_t *policy, ldlm_mode_t mode,
@@ -1072,26 +882,10 @@
 #define IOC_LDLM_REGRESS_STOP           _IOWR('f', 43, long)
 #define IOC_LDLM_MAX_NR                 43
 
-/**
- * "Modes" of acquiring lock_res, necessary to tell lockdep that taking more
- * than one lock_res is dead-lock safe.
- */
-enum lock_res_type {
-        LRT_NORMAL,
-        LRT_NEW
-};
-
 static inline void lock_res(struct ldlm_resource *res)
 {
         spin_lock(&res->lr_lock);
 }
-
-static inline void lock_res_nested(struct ldlm_resource *res,
-                                   enum lock_res_type mode)
-{
-        spin_lock_nested(&res->lr_lock, mode);
-}
-
 
 static inline void unlock_res(struct ldlm_resource *res)
 {
