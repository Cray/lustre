/*
 * GPL HEADER START
 *
 * DO NOT ALTER OR REMOVE COPYRIGHT NOTICES OR THIS FILE HEADER.
 *
 * This program is free software; you can redistribute it and/or modify
 * it under the terms of the GNU General Public License version 2 only,
 * as published by the Free Software Foundation.
 *
 * This program is distributed in the hope that it will be useful, but
 * WITHOUT ANY WARRANTY; without even the implied warranty of
 * MERCHANTABILITY or FITNESS FOR A PARTICULAR PURPOSE.  See the GNU
 * General Public License version 2 for more details (a copy is included
 * in the LICENSE file that accompanied this code).
 *
 * You should have received a copy of the GNU General Public License
 * version 2 along with this program; If not, see
 * http://www.sun.com/software/products/lustre/docs/GPLv2.pdf
 *
 * Please contact Sun Microsystems, Inc., 4150 Network Circle, Santa Clara,
 * CA 95054 USA or visit www.sun.com if you need additional information or
 * have any questions.
 *
 * GPL HEADER END
 */
/*
 * Copyright (c) 2007, 2010, Oracle and/or its affiliates. All rights reserved.
 * Use is subject to license terms.
 *
 * Copyright (c) 2010, 2014, Intel Corporation.
 */
/*
 * This file is part of Lustre, http://www.lustre.org/
 * Lustre is a trademark of Sun Microsystems, Inc.
 */

/** \defgroup LDLM Lustre Distributed Lock Manager
 *
 * Lustre DLM is based on VAX DLM.
 * Its two main roles are:
 *   - To provide locking assuring consistency of data on all Lustre nodes.
 *   - To allow clients to cache state protected by a lock by holding the
 *     lock until a conflicting lock is requested or it is expired by the LRU.
 *
 * @{
 */

#ifndef _LUSTRE_DLM_H__
#define _LUSTRE_DLM_H__

#include <lustre_lib.h>
#include <lustre_net.h>
#include <lustre_import.h>
#include <lustre_handles.h>
#include <interval_tree.h> /* for interval_node{}, ldlm_extent */
#include <lu_ref.h>

#include "lustre_dlm_flags.h"

struct obd_ops;
struct obd_device;

#define OBD_LDLM_DEVICENAME  "ldlm"

#define LDLM_DEFAULT_LRU_SIZE (100 * num_online_cpus())
#define LDLM_DEFAULT_MAX_ALIVE (cfs_time_seconds(3900)) /* 65 min */
#define LDLM_CTIME_AGE_LIMIT (10)
#define LDLM_DEFAULT_PARALLEL_AST_LIMIT 1024

/**
 * LDLM non-error return states
 */
typedef enum {
        ELDLM_OK = 0,
	ELDLM_LOCK_MATCHED = 1,

        ELDLM_LOCK_CHANGED = 300,
        ELDLM_LOCK_ABORTED = 301,
        ELDLM_LOCK_REPLACED = 302,
        ELDLM_NO_LOCK_DATA = 303,
        ELDLM_LOCK_WOULDBLOCK = 304,

        ELDLM_NAMESPACE_EXISTS = 400,
        ELDLM_BAD_NAMESPACE    = 401
} ldlm_error_t;

/**
 * LDLM namespace type.
 * The "client" type is actually an indication that this is a narrow local view
 * into complete namespace on the server. Such namespaces cannot make any
 * decisions about lack of conflicts or do any autonomous lock granting without
 * first speaking to a server.
 */
typedef enum {
        LDLM_NAMESPACE_SERVER = 1 << 0,
        LDLM_NAMESPACE_CLIENT = 1 << 1
} ldlm_side_t;

/**
 * The blocking callback is overloaded to perform two functions.  These flags
 * indicate which operation should be performed.
 */
#define LDLM_CB_BLOCKING    1
#define LDLM_CB_CANCELING   2

/**
 * \name Lock Compatibility Matrix.
 *
 * A lock has both a type (extent, flock, inode bits, or plain) and a mode.
 * Lock types are described in their respective implementation files:
 * ldlm_{extent,flock,inodebits,plain}.c.
 *
 * There are six lock modes along with a compatibility matrix to indicate if
 * two locks are compatible.
 *
 * - EX: Exclusive mode. Before a new file is created, MDS requests EX lock
 *   on the parent.
 * - PW: Protective Write (normal write) mode. When a client requests a write
 *   lock from an OST, a lock with PW mode will be issued.
 * - PR: Protective Read (normal read) mode. When a client requests a read from
 *   an OST, a lock with PR mode will be issued. Also, if the client opens a
 *   file for execution, it is granted a lock with PR mode.
 * - CW: Concurrent Write mode. The type of lock that the MDS grants if a client
 *   requests a write lock during a file open operation.
 * - CR Concurrent Read mode. When a client performs a path lookup, MDS grants
 *   an inodebit lock with the CR mode on the intermediate path component.
 * - NL Null mode.
 *
 * <PRE>
 *       NL  CR  CW  PR  PW  EX
 *  NL    1   1   1   1   1   1
 *  CR    1   1   1   1   1   0
 *  CW    1   1   1   0   0   0
 *  PR    1   1   0   1   0   0
 *  PW    1   1   0   0   0   0
 *  EX    1   0   0   0   0   0
 * </PRE>
 */
/** @{ */
#define LCK_COMPAT_EX  LCK_NL
#define LCK_COMPAT_PW  (LCK_COMPAT_EX | LCK_CR)
#define LCK_COMPAT_PR  (LCK_COMPAT_PW | LCK_PR)
#define LCK_COMPAT_CW  (LCK_COMPAT_PW | LCK_CW)
#define LCK_COMPAT_CR  (LCK_COMPAT_CW | LCK_PR | LCK_PW)
#define LCK_COMPAT_NL  (LCK_COMPAT_CR | LCK_EX | LCK_GROUP)
#define LCK_COMPAT_GROUP  (LCK_GROUP | LCK_NL)
#define LCK_COMPAT_COS (LCK_COS)
/** @} Lock Compatibility Matrix */

extern ldlm_mode_t lck_compat_array[];

static inline void lockmode_verify(ldlm_mode_t mode)
{
       LASSERT(mode > LCK_MINMODE && mode < LCK_MAXMODE);
}

static inline int lockmode_compat(ldlm_mode_t exist_mode, ldlm_mode_t new_mode)
{
       return (lck_compat_array[exist_mode] & new_mode);
}

/*
 *
 * cluster name spaces
 *
 */

#define DLM_OST_NAMESPACE 1
#define DLM_MDS_NAMESPACE 2

/* XXX
   - do we just separate this by security domains and use a prefix for
     multiple namespaces in the same domain?
   -
*/

/**
 * Locking rules for LDLM:
 *
 * lr_lock
 *
 * lr_lock
 *     waiting_locks_spinlock
 *
 * lr_lock
 *     led_lock
 *
 * lr_lock
 *     ns_lock
 *
 * lr_lvb_mutex
 *     lr_lock
 *
 */

struct ldlm_pool;
struct ldlm_lock;
struct ldlm_resource;
struct ldlm_namespace;

/**
 * Operations on LDLM pools.
 * LDLM pool is a pool of locks in the namespace without any implicitly
 * specified limits.
 * Locks in the pool are organized in LRU.
 * Local memory pressure or server instructions (e.g. mempressure on server)
 * can trigger freeing of locks from the pool
 */
struct ldlm_pool_ops {
	/** Recalculate pool \a pl usage */
	int (*po_recalc)(struct ldlm_pool *pl);
	/** Cancel at least \a nr locks from pool \a pl */
	int (*po_shrink)(struct ldlm_pool *pl, int nr, gfp_t gfp_mask);
	int (*po_setup)(struct ldlm_pool *pl, int limit);
};

/** One second for pools thread check interval. Each pool has own period. */
#define LDLM_POOLS_THREAD_PERIOD (1)

/** ~6% margin for modest pools. See ldlm_pool.c for details. */
#define LDLM_POOLS_MODEST_MARGIN_SHIFT (4)

/** Default recalc period for server side pools in sec. */
#define LDLM_POOL_SRV_DEF_RECALC_PERIOD (1)

/** Default recalc period for client side pools in sec. */
#define LDLM_POOL_CLI_DEF_RECALC_PERIOD (10)

/**
 * LDLM pool structure to track granted locks.
 * For purposes of determining when to release locks on e.g. memory pressure.
 * This feature is commonly referred to as lru_resize.
 */
struct ldlm_pool {
	/** Pool proc directory. */
	struct proc_dir_entry	*pl_proc_dir;
	/** Pool name, must be long enough to hold compound proc entry name. */
	char			pl_name[100];
	/** Lock for protecting SLV/CLV updates. */
	spinlock_t		pl_lock;
	/** Number of allowed locks in in pool, both, client and server side. */
	atomic_t		pl_limit;
	/** Number of granted locks in */
	atomic_t		pl_granted;
	/** Grant rate per T. */
	atomic_t		pl_grant_rate;
	/** Cancel rate per T. */
	atomic_t		pl_cancel_rate;
	/** Server lock volume (SLV). Protected by pl_lock. */
	__u64			pl_server_lock_volume;
	/** Current biggest client lock volume. Protected by pl_lock. */
	__u64			pl_client_lock_volume;
	/** Lock volume factor. SLV on client is calculated as following:
	 *  server_slv * lock_volume_factor. */
	atomic_t		pl_lock_volume_factor;
	/** Time when last SLV from server was obtained. */
	time_t			pl_recalc_time;
	/** Recalculation period for pool. */
	time_t			pl_recalc_period;
	/** Recalculation and shrink operations. */
	struct ldlm_pool_ops	*pl_ops;
	/** Number of planned locks for next period. */
	int			pl_grant_plan;
	/** Pool statistics. */
	struct lprocfs_stats	*pl_stats;
};

typedef int (*ldlm_res_policy)(struct ldlm_namespace *, struct ldlm_lock **,
			       void *req_cookie, ldlm_mode_t mode, __u64 flags,
			       void *data);

typedef int (*ldlm_cancel_cbt)(struct ldlm_lock *lock);

/**
 * LVB operations.
 * LVB is Lock Value Block. This is a special opaque (to LDLM) value that could
 * be associated with an LDLM lock and transferred from client to server and
 * back.
 *
 * Currently LVBs are used by:
 *  - OSC-OST code to maintain current object size/times
 *  - layout lock code to return the layout when the layout lock is granted
 *
 * To ensure delayed LVB initialization, it is highly recommended to use the set
 * of ldlm_[res_]lvbo_[init,update,fill]() functions.
 */
struct ldlm_valblock_ops {
        int (*lvbo_init)(struct ldlm_resource *res);
        int (*lvbo_update)(struct ldlm_resource *res,
                           struct ptlrpc_request *r,
                           int increase);
        int (*lvbo_free)(struct ldlm_resource *res);
	/* Return size of lvb data appropriate RPC size can be reserved */
	int (*lvbo_size)(struct ldlm_lock *lock);
	/* Called to fill in lvb data to RPC buffer @buf */
	int (*lvbo_fill)(struct ldlm_lock *lock, void *buf, int buflen);
};

/**
 * LDLM pools related, type of lock pool in the namespace.
 * Greedy means release cached locks aggressively
 */
typedef enum {
	LDLM_NAMESPACE_GREEDY = 1 << 0,
	LDLM_NAMESPACE_MODEST = 1 << 1
} ldlm_appetite_t;

/**
 * Default values for the "max_nolock_size", "contention_time" and
 * "contended_locks" namespace tunables.
 */
#define NS_DEFAULT_MAX_NOLOCK_BYTES 0
#define NS_DEFAULT_CONTENTION_SECONDS 2
#define NS_DEFAULT_CONTENDED_LOCKS 32

struct ldlm_ns_bucket {
	/** back pointer to namespace */
	struct ldlm_namespace      *nsb_namespace;
	/**
	 * Estimated lock callback time.  Used by adaptive timeout code to
	 * avoid spurious client evictions due to unresponsiveness when in
	 * fact the network or overall system load is at fault
	 */
	struct adaptive_timeout     nsb_at_estimate;
	/**
	 * Which res in the bucket should we start with the reclaim.
	 */
	int			    nsb_reclaim_start;
};

enum {
	/** LDLM namespace lock stats */
        LDLM_NSS_LOCKS          = 0,
        LDLM_NSS_LAST
};

typedef enum {
        /** invalide type */
        LDLM_NS_TYPE_UNKNOWN    = 0,
        /** mdc namespace */
        LDLM_NS_TYPE_MDC,
        /** mds namespace */
        LDLM_NS_TYPE_MDT,
        /** osc namespace */
        LDLM_NS_TYPE_OSC,
        /** ost namespace */
        LDLM_NS_TYPE_OST,
        /** mgc namespace */
        LDLM_NS_TYPE_MGC,
        /** mgs namespace */
        LDLM_NS_TYPE_MGT,
} ldlm_ns_type_t;

/**
 * LDLM Namespace.
 *
 * Namespace serves to contain locks related to a particular service.
 * There are two kinds of namespaces:
 * - Server namespace has knowledge of all locks and is therefore authoritative
 *   to make decisions like what locks could be granted and what conflicts
 *   exist during new lock enqueue.
 * - Client namespace only has limited knowledge about locks in the namespace,
 *   only seeing locks held by the client.
 *
 * Every Lustre service has one server namespace present on the server serving
 * that service. Every client connected to the service has a client namespace
 * for it.
 * Every lock obtained by client in that namespace is actually represented by
 * two in-memory locks. One on the server and one on the client. The locks are
 * linked by a special cookie by which one node can tell to the other which lock
 * it actually means during communications. Such locks are called remote locks.
 * The locks held by server only without any reference to a client are called
 * local locks.
 */
struct ldlm_namespace {
	/** Backward link to OBD, required for LDLM pool to store new SLV. */
	struct obd_device	*ns_obd;

	/** Flag indicating if namespace is on client instead of server */
	ldlm_side_t		ns_client;

	/** Resource hash table for namespace. */
	cfs_hash_t		*ns_rs_hash;

	/** serialize */
	spinlock_t		ns_lock;

	/** big refcount (by bucket) */
	atomic_t		ns_bref;

	/**
	 * Namespace connect flags supported by server (may be changed via
	 * /proc, LRU resize may be disabled/enabled).
	 */
	__u64			ns_connect_flags;

	/** Client side original connect flags supported by server. */
	__u64			ns_orig_connect_flags;

	/* namespace proc dir entry */
	struct proc_dir_entry	*ns_proc_dir_entry;

	/**
	 * Position in global namespace list linking all namespaces on
	 * the node.
	 */
	struct list_head	ns_list_chain;

	/**
	 * List of unused locks for this namespace. This list is also called
	 * LRU lock list.
	 * Unused locks are locks with zero reader/writer reference counts.
	 * This list is only used on clients for lock caching purposes.
	 * When we want to release some locks voluntarily or if server wants
	 * us to release some locks due to e.g. memory pressure, we take locks
	 * to release from the head of this list.
	 * Locks are linked via l_lru field in \see struct ldlm_lock.
	 */
	struct list_head	ns_unused_list;
	/** Number of locks in the LRU list above */
	int			ns_nr_unused;

	/**
	 * Maximum number of locks permitted in the LRU. If 0, means locks
	 * are managed by pools and there is no preset limit, rather it is all
	 * controlled by available memory on this client and on server.
	 */
	unsigned int		ns_max_unused;
	/** Maximum allowed age (last used time) for locks in the LRU */
	unsigned int		ns_max_age;
	/**
	 * Server only: number of times we evicted clients due to lack of reply
	 * to ASTs.
	 */
	unsigned int		ns_timeouts;
	/**
	 * Number of seconds since the file change time after which the
	 * MDT will return an UPDATE lock along with a LOOKUP lock.
	 * This allows the client to start caching negative dentries
	 * for a directory and may save an RPC for a later stat.
	 */
	unsigned int		ns_ctime_age_limit;

	/**
	 * Used to rate-limit ldlm_namespace_dump calls.
	 * \see ldlm_namespace_dump. Increased by 10 seconds every time
	 * it is called.
	 */
	cfs_time_t		ns_next_dump;

	/** "policy" function that does actual lock conflict determination */
	ldlm_res_policy		ns_policy;

	/**
	 * LVB operations for this namespace.
	 * \see struct ldlm_valblock_ops
	 */
	struct ldlm_valblock_ops *ns_lvbo;

	/**
	 * Used by filter code to store pointer to OBD of the service.
	 * Should be dropped in favor of \a ns_obd
	 */
	void			*ns_lvbp;

	/**
	 * Wait queue used by __ldlm_namespace_free. Gets woken up every time
	 * a resource is removed.
	 */
	wait_queue_head_t	ns_waitq;
	/** LDLM pool structure for this namespace */
	struct ldlm_pool	ns_pool;
	/** Definition of how eagerly unused locks will be released from LRU */
	ldlm_appetite_t		ns_appetite;

	/**
	 * If more than \a ns_contended_locks are found, the resource is
	 * considered to be contended. Lock enqueues might specify that no
	 * contended locks should be granted
	 */
	unsigned		ns_contended_locks;

	/**
	 * The resources in this namespace remember contended state during
	 * \a ns_contention_time, in seconds.
	 */
	unsigned		ns_contention_time;

	/**
	 * Limit size of contended extent locks, in bytes.
	 * If extended lock is requested for more then this many bytes and
	 * caller instructs us not to grant contended locks, we would disregard
	 * such a request.
	 */
	unsigned		ns_max_nolock_size;

	/** Limit of parallel AST RPC count. */
	unsigned		ns_max_parallel_ast;

	/**
	 * Callback to check if a lock is good to be canceled by ELC or
	 * during recovery.
	 */
	ldlm_cancel_cbt		ns_cancel;

	/** LDLM lock stats */
	struct lprocfs_stats	*ns_stats;

	/**
	 * Flag to indicate namespace is being freed. Used to determine if
	 * recalculation of LDLM pool statistics should be skipped.
	 */
	unsigned		ns_stopping:1;

	/**
	 * Which bucket should we start with the lock reclaim.
	 */
	int			ns_reclaim_start;
};

/**
 * Returns 1 if namespace \a ns is a client namespace.
 */
static inline int ns_is_client(struct ldlm_namespace *ns)
{
        LASSERT(ns != NULL);
        LASSERT(!(ns->ns_client & ~(LDLM_NAMESPACE_CLIENT |
                                    LDLM_NAMESPACE_SERVER)));
        LASSERT(ns->ns_client == LDLM_NAMESPACE_CLIENT ||
                ns->ns_client == LDLM_NAMESPACE_SERVER);
        return ns->ns_client == LDLM_NAMESPACE_CLIENT;
}

/**
 * Returns 1 if namespace \a ns is a server namespace.
 */
static inline int ns_is_server(struct ldlm_namespace *ns)
{
        LASSERT(ns != NULL);
        LASSERT(!(ns->ns_client & ~(LDLM_NAMESPACE_CLIENT |
                                    LDLM_NAMESPACE_SERVER)));
        LASSERT(ns->ns_client == LDLM_NAMESPACE_CLIENT ||
                ns->ns_client == LDLM_NAMESPACE_SERVER);
        return ns->ns_client == LDLM_NAMESPACE_SERVER;
}

/**
 * Returns 1 if namespace \a ns supports early lock cancel (ELC).
 */
static inline int ns_connect_cancelset(struct ldlm_namespace *ns)
{
	LASSERT(ns != NULL);
	return !!(ns->ns_connect_flags & OBD_CONNECT_CANCELSET);
}

/**
 * Returns 1 if this namespace supports lru_resize.
 */
static inline int ns_connect_lru_resize(struct ldlm_namespace *ns)
{
        LASSERT(ns != NULL);
        return !!(ns->ns_connect_flags & OBD_CONNECT_LRU_RESIZE);
}

static inline void ns_register_cancel(struct ldlm_namespace *ns,
				      ldlm_cancel_cbt arg)
{
	LASSERT(ns != NULL);
	ns->ns_cancel = arg;
}

struct ldlm_lock;

/** Type for blocking callback function of a lock. */
typedef int (*ldlm_blocking_callback)(struct ldlm_lock *lock,
				      struct ldlm_lock_desc *new, void *data,
				      int flag);
/** Type for completion callback function of a lock. */
typedef int (*ldlm_completion_callback)(struct ldlm_lock *lock, __u64 flags,
					void *data);
/** Type for glimpse callback function of a lock. */
typedef int (*ldlm_glimpse_callback)(struct ldlm_lock *lock, void *data);

/** Work list for sending GL ASTs to multiple locks. */
struct ldlm_glimpse_work {
	struct ldlm_lock	*gl_lock; /* lock to glimpse */
	struct list_head	 gl_list; /* linkage to other gl work structs */
	__u32			 gl_flags;/* see LDLM_GL_WORK_* below */
	union ldlm_gl_desc	*gl_desc; /* glimpse descriptor to be packed in
					   * glimpse callback request */
};

/** The ldlm_glimpse_work was slab allocated & must be freed accordingly.*/
#define LDLM_GL_WORK_SLAB_ALLOCATED 0x1

/** Interval node data for each LDLM_EXTENT lock. */
struct ldlm_interval {
	struct interval_node	li_node;  /* node for tree management */
	struct list_head	li_group; /* the locks which have the same
					   * policy - group of the policy */
};
#define to_ldlm_interval(n) container_of(n, struct ldlm_interval, li_node)

/**
 * Interval tree for extent locks.
 * The interval tree must be accessed under the resource lock.
 * Interval trees are used for granted extent locks to speed up conflicts
 * lookup. See ldlm/interval_tree.c for more details.
 */
struct ldlm_interval_tree {
	/** Tree size. */
	int			lit_size;
	ldlm_mode_t		lit_mode;  /* lock mode */
	struct interval_node	*lit_root; /* actual ldlm_interval */
};

/** Whether to track references to exports by LDLM locks. */
#define LUSTRE_TRACKS_LOCK_EXP_REFS (0)

/** Cancel flags. */
typedef enum {
        LCF_ASYNC      = 0x1, /* Cancel locks asynchronously. */
        LCF_LOCAL      = 0x2, /* Cancel locks locally, not notifing server */
        LCF_BL_AST     = 0x4, /* Cancel locks marked as LDLM_FL_BL_AST
                               * in the same RPC */
} ldlm_cancel_flags_t;

struct ldlm_flock {
        __u64 start;
        __u64 end;
        __u64 owner;
        __u64 blocking_owner;
        struct obd_export *blocking_export;
<<<<<<< HEAD
	atomic_t blocking_refs;
=======
        atomic_t blocking_refs;
>>>>>>> 6bc366f7
        __u32 pid;
};

union ldlm_policy_data {
	struct ldlm_extent l_extent;
	struct ldlm_flock l_flock;
	struct ldlm_inodebits l_inodebits;
};

typedef union ldlm_policy_data ldlm_policy_data_t;

void ldlm_convert_policy_to_wire(ldlm_type_t type,
                                 const ldlm_policy_data_t *lpolicy,
                                 ldlm_wire_policy_data_t *wpolicy);
void ldlm_convert_policy_to_local(struct obd_export *exp, ldlm_type_t type,
                                  const ldlm_wire_policy_data_t *wpolicy,
                                  ldlm_policy_data_t *lpolicy);

enum lvb_type {
	LVB_T_NONE	= 0,
	LVB_T_OST	= 1,
	LVB_T_LQUOTA	= 2,
	LVB_T_LAYOUT	= 3,
};

/**
 * LDLM_GID_ANY is used to match any group id in ldlm_lock_match().
 */
#define LDLM_GID_ANY  ((__u64)-1)

/**
 * LDLM lock structure
 *
 * Represents a single LDLM lock and its state in memory. Each lock is
 * associated with a single ldlm_resource, the object which is being
 * locked. There may be multiple ldlm_locks on a single resource,
 * depending on the lock type and whether the locks are conflicting or
 * not.
 */
struct ldlm_lock {
	/**
	 * Local lock handle.
	 * When remote side wants to tell us about a lock, they address
	 * it by this opaque handle.  The handle does not hold a
	 * reference on the ldlm_lock, so it can be safely passed to
	 * other threads or nodes. When the lock needs to be accessed
	 * from the handle, it is looked up again in the lock table, and
	 * may no longer exist.
	 *
	 * Must be first in the structure.
	 */
	struct portals_handle	l_handle;
	/**
	 * Lock reference count.
	 * This is how many users have pointers to actual structure, so that
	 * we do not accidentally free lock structure that is in use.
	 */
	atomic_t		l_refc;
	/**
	 * Internal spinlock protects l_resource.  We should hold this lock
	 * first before taking res_lock.
	 */
	spinlock_t		l_lock;
	/**
	 * Pointer to actual resource this lock is in.
	 * ldlm_lock_change_resource() can change this.
	 */
	struct ldlm_resource	*l_resource;
	/**
	 * List item for client side LRU list.
	 * Protected by ns_lock in struct ldlm_namespace.
	 */
	struct list_head	l_lru;
	/**
	 * Linkage to resource's lock queues according to current lock state.
	 * (could be granted, waiting or converting)
	 * Protected by lr_lock in struct ldlm_resource.
	 */
	struct list_head	l_res_link;
	/**
	 * Tree node for ldlm_extent.
	 */
	struct ldlm_interval	*l_tree_node;
	/**
	 * Per export hash of locks.
	 * Protected by per-bucket exp->exp_lock_hash locks.
	 */
	struct hlist_node	l_exp_hash;
	/**
	 * Per export hash of flock locks.
	 * Protected by per-bucket exp->exp_flock_hash locks.
	 */
	struct hlist_node	l_exp_flock_hash;
	/**
	 * Requested mode.
	 * Protected by lr_lock.
	 */
	ldlm_mode_t		l_req_mode;
	/**
	 * Granted mode, also protected by lr_lock.
	 */
	ldlm_mode_t		l_granted_mode;
	/** Lock completion handler pointer. Called when lock is granted. */
	ldlm_completion_callback l_completion_ast;
	/**
	 * Lock blocking AST handler pointer.
	 * It plays two roles:
	 * - as a notification of an attempt to queue a conflicting lock (once)
	 * - as a notification when the lock is being cancelled.
	 *
	 * As such it's typically called twice: once for the initial conflict
	 * and then once more when the last user went away and the lock is
	 * cancelled (could happen recursively).
	 */
	ldlm_blocking_callback	l_blocking_ast;
	/**
	 * Lock glimpse handler.
	 * Glimpse handler is used to obtain LVB updates from a client by
	 * server
	 */
	ldlm_glimpse_callback	l_glimpse_ast;

	/**
	 * Lock export.
	 * This is a pointer to actual client export for locks that were granted
	 * to clients. Used server-side.
	 */
	struct obd_export	*l_export;
	/**
	 * Lock connection export.
	 * Pointer to server export on a client.
	 */
	struct obd_export	*l_conn_export;

	/**
	 * Remote lock handle.
	 * If the lock is remote, this is the handle of the other side lock
	 * (l_handle)
	 */
	struct lustre_handle	l_remote_handle;

	/**
	 * Representation of private data specific for a lock type.
	 * Examples are: extent range for extent lock or bitmask for ibits locks
	 */
	ldlm_policy_data_t	l_policy_data;

	/**
	 * Lock state flags. Protected by lr_lock.
	 * \see lustre_dlm_flags.h where the bits are defined.
	 */
	__u64			l_flags;

	/**
	 * Lock r/w usage counters.
	 * Protected by lr_lock.
	 */
	__u32			l_readers;
	__u32			l_writers;
	/**
	 * If the lock is granted, a process sleeps on this waitq to learn when
	 * it's no longer in use.  If the lock is not granted, a process sleeps
	 * on this waitq to learn when it becomes granted.
	 */
	wait_queue_head_t	l_waitq;

	/**
	 * Seconds. It will be updated if there is any activity related to
	 * the lock, e.g. enqueue the lock or send blocking AST.
	 */
	cfs_time_t		l_last_activity;

	/**
	 * Time last used by e.g. being matched by lock match.
	 * Jiffies. Should be converted to time if needed.
	 */
	cfs_time_t		l_last_used;

	/** Originally requested extent for the extent lock. */
	struct ldlm_extent	l_req_extent;

	/*
	 * Client-side-only members.
	 */

	enum lvb_type	      l_lvb_type;

	/**
	 * Temporary storage for a LVB received during an enqueue operation.
	 */
	__u32			l_lvb_len;
	void			*l_lvb_data;

	/** Private storage for lock user. Opaque to LDLM. */
	void			*l_ast_data;

	/*
	 * Server-side-only members.
	 */

	/**
	 * Connection cookie for the client originating the operation.
	 * Used by Commit on Share (COS) code. Currently only used for
	 * inodebits locks on MDS.
	 */
	__u64			l_client_cookie;

	/**
	 * List item for locks waiting for cancellation from clients.
	 * The lists this could be linked into are:
	 * waiting_locks_list (protected by waiting_locks_spinlock),
	 * then if the lock timed out, it is moved to
	 * expired_lock_thread.elt_expired_locks for further processing.
	 * Protected by elt_lock.
	 */
	struct list_head	l_pending_chain;

	/**
	 * Set when lock is sent a blocking AST. Time in seconds when timeout
	 * is reached and client holding this lock could be evicted.
	 * This timeout could be further extended by e.g. certain IO activity
	 * under this lock.
	 * \see ost_rw_prolong_locks
	 */
	cfs_time_t		l_callback_timeout;

	/** Local PID of process which created this lock. */
	__u32			l_pid;

	/**
	 * Number of times blocking AST was sent for this lock.
	 * This is for debugging. Valid values are 0 and 1, if there is an
	 * attempt to send blocking AST more than once, an assertion would be
	 * hit. \see ldlm_work_bl_ast_lock
	 */
	int			l_bl_ast_run;
	/** List item ldlm_add_ast_work_item() for case of blocking ASTs. */
	struct list_head	l_bl_ast;
	/** List item ldlm_add_ast_work_item() for case of completion ASTs. */
	struct list_head	l_cp_ast;
	/** For ldlm_add_ast_work_item() for "revoke" AST used in COS. */
	struct list_head	l_rk_ast;

	/**
	 * Pointer to a conflicting lock that caused blocking AST to be sent
	 * for this lock
	 */
	struct ldlm_lock	*l_blocking_lock;

	/**
	 * Protected by lr_lock, linkages to "skip lists".
	 * For more explanations of skip lists see ldlm/ldlm_inodebits.c
	 */
	struct list_head	l_sl_mode;
	struct list_head	l_sl_policy;

	/** Reference tracking structure to debug leaked locks. */
	struct lu_ref		l_reference;
#if LUSTRE_TRACKS_LOCK_EXP_REFS
	/* Debugging stuff for bug 20498, for tracking export references. */
	/** number of export references taken */
	int			l_exp_refs_nr;
	/** link all locks referencing one export */
	struct list_head	l_exp_refs_link;
	/** referenced export object */
	struct obd_export	*l_exp_refs_target;
#endif
	/**
	 * export blocking dlm lock list, protected by
	 * l_export->exp_bl_list_lock.
	 * Lock order of waiting_lists_spinlock, exp_bl_list_lock and res lock
	 * is: res lock -> exp_bl_list_lock -> wanting_lists_spinlock.
	 */
	struct list_head	l_exp_list;
};

/**
 * LDLM resource description.
 * Basically, resource is a representation for a single object.
 * Object has a name which is currently 4 64-bit integers. LDLM user is
 * responsible for creation of a mapping between objects it wants to be
 * protected and resource names.
 *
 * A resource can only hold locks of a single lock type, though there may be
 * multiple ldlm_locks on a single resource, depending on the lock type and
 * whether the locks are conflicting or not.
 */
struct ldlm_resource {
	struct ldlm_ns_bucket	*lr_ns_bucket;

	/**
	 * List item for list in namespace hash.
	 * protected by ns_lock
	 */
	struct hlist_node	lr_hash;

	/** Spinlock to protect locks under this resource. */
	spinlock_t		lr_lock;

	/**
	 * protected by lr_lock
	 * @{ */
	/** List of locks in granted state */
	struct list_head	lr_granted;
	/** List of locks waiting to change their granted mode (converted) */
	struct list_head	lr_converting;
	/**
	 * List of locks that could not be granted due to conflicts and
	 * that are waiting for conflicts to go away */
	struct list_head	lr_waiting;
	struct list_head	lr_enqueueing;
	/** @} */

	/* XXX No longer needed? Remove ASAP */
	ldlm_mode_t		lr_most_restr;

	/** Type of locks this resource can hold. Only one type per resource. */
	ldlm_type_t		lr_type; /* LDLM_{PLAIN,EXTENT,FLOCK,IBITS} */

	/** Resource name */
	struct ldlm_res_id	lr_name;
	/** Reference count for this resource */
	atomic_t		lr_refcount;

	/**
	 * Interval trees (only for extent locks) for all modes of this resource
	 */
	struct ldlm_interval_tree lr_itree[LCK_MODE_NUM];

	/**
	 * Server-side-only lock value block elements.
	 * To serialize lvbo_init.
	 */
	struct mutex		lr_lvb_mutex;
	int			lr_lvb_len;
	/** is lvb initialized ? */
	bool			lr_lvb_initialized;
	/** protected by lr_lock */
	void			*lr_lvb_data;

	/** When the resource was considered as contended. */
	cfs_time_t		lr_contention_time;
	/** List of references to this resource. For debugging. */
	struct lu_ref		lr_reference;

	struct inode		*lr_lvb_inode;
};

static inline bool ldlm_has_layout(struct ldlm_lock *lock)
{
	return lock->l_resource->lr_type == LDLM_IBITS &&
		lock->l_policy_data.l_inodebits.bits & MDS_INODELOCK_LAYOUT;
}

static inline char *
ldlm_ns_name(struct ldlm_namespace *ns)
{
        return ns->ns_rs_hash->hs_name;
}

static inline struct ldlm_namespace *
ldlm_res_to_ns(struct ldlm_resource *res)
{
        return res->lr_ns_bucket->nsb_namespace;
}

static inline struct ldlm_namespace *
ldlm_lock_to_ns(struct ldlm_lock *lock)
{
        return ldlm_res_to_ns(lock->l_resource);
}

static inline char *
ldlm_lock_to_ns_name(struct ldlm_lock *lock)
{
        return ldlm_ns_name(ldlm_lock_to_ns(lock));
}

static inline struct adaptive_timeout *
ldlm_lock_to_ns_at(struct ldlm_lock *lock)
{
        return &lock->l_resource->lr_ns_bucket->nsb_at_estimate;
}

static inline int ldlm_lvbo_init(struct ldlm_resource *res)
{
	struct ldlm_namespace *ns = ldlm_res_to_ns(res);
	int rc = 0;

	if (ns->ns_lvbo == NULL || ns->ns_lvbo->lvbo_init == NULL ||
	    res->lr_lvb_initialized)
		return 0;

	mutex_lock(&res->lr_lvb_mutex);
	/* Did we lose the race? */
	if (res->lr_lvb_initialized) {
		mutex_unlock(&res->lr_lvb_mutex);
		return 0;
	}
	rc = ns->ns_lvbo->lvbo_init(res);
	if (rc < 0) {
		CDEBUG(D_DLMTRACE, "lvbo_init failed for resource : rc = %d\n",
		       rc);
		if (res->lr_lvb_data != NULL) {
			OBD_FREE(res->lr_lvb_data, res->lr_lvb_len);
			res->lr_lvb_data = NULL;
		}
		res->lr_lvb_len = rc;
	} else {
		res->lr_lvb_initialized = true;
	}
	mutex_unlock(&res->lr_lvb_mutex);
	return rc;
}

static inline int ldlm_lvbo_size(struct ldlm_lock *lock)
{
	struct ldlm_namespace *ns = ldlm_lock_to_ns(lock);

	if (ns->ns_lvbo != NULL && ns->ns_lvbo->lvbo_size != NULL)
		return ns->ns_lvbo->lvbo_size(lock);

	return 0;
}

static inline int ldlm_lvbo_fill(struct ldlm_lock *lock, void *buf, int len)
{
	struct ldlm_namespace *ns = ldlm_lock_to_ns(lock);
	int rc;

	if (ns->ns_lvbo != NULL) {
		LASSERT(ns->ns_lvbo->lvbo_fill != NULL);
		/* init lvb now if not already */
		rc = ldlm_lvbo_init(lock->l_resource);
		if (rc < 0) {
			CERROR("lock %p: delayed lvb init failed (rc %d)",
			       lock, rc);
			return rc;
		}
		return ns->ns_lvbo->lvbo_fill(lock, buf, len);
	}
	return 0;
}

struct ldlm_ast_work {
	struct ldlm_lock       *w_lock;
	int			w_blocking;
	struct ldlm_lock_desc	w_desc;
	struct list_head	w_list;
	int			w_flags;
	void		       *w_data;
	int			w_datalen;
};

/**
 * Common ldlm_enqueue parameters
 */
struct ldlm_enqueue_info {
	__u32 ei_type;   /** Type of the lock being enqueued. */
	__u32 ei_mode;   /** Mode of the lock being enqueued. */
	void *ei_cb_bl;  /** blocking lock callback */
	void *ei_cb_cp;  /** lock completion callback */
	void *ei_cb_gl;  /** lock glimpse callback */
	void *ei_cbdata; /** Data to be passed into callbacks. */
	unsigned int ei_enq_slave:1; /* whether enqueue slave stripes */
};

#define FA_FL_CANCEL_RQST	1
#define FA_FL_CANCELED		2

struct ldlm_flock_info {
	struct file *fa_file;
	struct file_lock *fa_fl; /* original file_lock */
	struct file_lock fa_flc; /* lock copy */
	int fa_flags;
	int fa_mode;
	int (*fa_notify)(struct file_lock *, struct file_lock *, int);
	int fa_err;
};

#define ei_res_id	ei_cb_gl

extern struct obd_ops ldlm_obd_ops;

extern char *ldlm_lockname[];
extern char *ldlm_typename[];
extern char *ldlm_it2str(int it);

/**
 * Just a fancy CDEBUG call with log level preset to LDLM_DEBUG.
 * For the cases where we do not have actual lock to print along
 * with a debugging message that is ldlm-related
 */
#define LDLM_DEBUG_NOLOCK(format, a...)			\
	CDEBUG(D_DLMTRACE, "### " format "\n" , ##a)

/**
 * Support function for lock information printing into debug logs.
 * \see LDLM_DEBUG
 */
#ifdef LIBCFS_DEBUG
#define ldlm_lock_debug(msgdata, mask, cdls, lock, fmt, a...) do {      \
        CFS_CHECK_STACK(msgdata, mask, cdls);                           \
                                                                        \
        if (((mask) & D_CANTMASK) != 0 ||                               \
            ((libcfs_debug & (mask)) != 0 &&                            \
             (libcfs_subsystem_debug & DEBUG_SUBSYSTEM) != 0))          \
                _ldlm_lock_debug(lock, msgdata, fmt, ##a);              \
} while(0)

void _ldlm_lock_debug(struct ldlm_lock *lock,
                      struct libcfs_debug_msg_data *data,
                      const char *fmt, ...)
        __attribute__ ((format (printf, 3, 4)));

/**
 * Rate-limited version of lock printing function.
 */
#define LDLM_DEBUG_LIMIT(mask, lock, fmt, a...) do {                         \
        static cfs_debug_limit_state_t _ldlm_cdls;                           \
        LIBCFS_DEBUG_MSG_DATA_DECL(msgdata, mask, &_ldlm_cdls);              \
        ldlm_lock_debug(&msgdata, mask, &_ldlm_cdls, lock, "### " fmt , ##a);\
} while (0)

#define LDLM_ERROR(lock, fmt, a...) LDLM_DEBUG_LIMIT(D_ERROR, lock, fmt, ## a)
#define LDLM_WARN(lock, fmt, a...)  LDLM_DEBUG_LIMIT(D_WARNING, lock, fmt, ## a)

/** Non-rate-limited lock printing function for debugging purposes. */
#define LDLM_DEBUG(lock, fmt, a...)   do {                                  \
	if (likely(lock != NULL)) {					    \
		LIBCFS_DEBUG_MSG_DATA_DECL(msgdata, D_DLMTRACE, NULL);      \
		ldlm_lock_debug(&msgdata, D_DLMTRACE, NULL, lock, 	    \
				"### " fmt , ##a);			    \
	} else {							    \
		LDLM_DEBUG_NOLOCK("no dlm lock: " fmt, ##a);		    \
	}								    \
} while (0)
#else /* !LIBCFS_DEBUG */
# define LDLM_DEBUG_LIMIT(mask, lock, fmt, a...) ((void)0)
# define LDLM_DEBUG(lock, fmt, a...) ((void)0)
# define LDLM_ERROR(lock, fmt, a...) ((void)0)
#endif

typedef int (*ldlm_processing_policy)(struct ldlm_lock *lock, __u64 *flags,
				      int first_enq, ldlm_error_t *err,
				      struct list_head *work_list);

/**
 * Return values for lock iterators.
 * Also used during deciding of lock grants and cancellations.
 */
#define LDLM_ITER_CONTINUE 1 /* keep iterating */
#define LDLM_ITER_STOP     2 /* stop iterating */

typedef int (*ldlm_iterator_t)(struct ldlm_lock *, void *);
typedef int (*ldlm_res_iterator_t)(struct ldlm_resource *, void *);

/** \defgroup ldlm_iterator Lock iterators
 *
 * LDLM provides for a way to iterate through every lock on a resource or
 * namespace or every resource in a namespace.
 * @{ */
int ldlm_resource_foreach(struct ldlm_resource *res, ldlm_iterator_t iter,
			  void *closure);
void ldlm_namespace_foreach(struct ldlm_namespace *ns, ldlm_iterator_t iter,
			    void *closure);
int ldlm_resource_iterate(struct ldlm_namespace *, const struct ldlm_res_id *,
			  ldlm_iterator_t iter, void *data);
/** @} ldlm_iterator */

int ldlm_replay_locks(struct obd_import *imp);

/* ldlm_flock.c */
int ldlm_flock_completion_ast(struct ldlm_lock *lock, __u64 flags, void *data);
struct ldlm_flock_info*
ldlm_flock_completion_ast_async(struct ldlm_lock *lock, __u64 flags,
				void *data);

/* ldlm_extent.c */
struct prolong_args {
	struct obd_export	*export;
	struct ldlm_res_id	resid;
	struct ldlm_extent	extent;
	ldlm_mode_t		mode;
	int			timeout;
	int			locks_cnt;
	int			blocks_cnt;
};

__u64 ldlm_extent_shift_kms(struct ldlm_lock *lock, __u64 old_kms);
void ldlm_lock_prolong_one(struct ldlm_lock *lock, struct prolong_args *arg);
void ldlm_resource_prolong(struct prolong_args *arg);

struct ldlm_callback_suite {
        ldlm_completion_callback lcs_completion;
        ldlm_blocking_callback   lcs_blocking;
        ldlm_glimpse_callback    lcs_glimpse;
};

/* ldlm_lockd.c */
#ifdef HAVE_SERVER_SUPPORT
/** \defgroup ldlm_srv_ast Server AST handlers
 * These are AST handlers used by server code.
 * Their property is that they are just preparing RPCs to be sent to clients.
 * @{
 */
int ldlm_server_blocking_ast(struct ldlm_lock *, struct ldlm_lock_desc *,
			     void *data, int flag);
int ldlm_server_completion_ast(struct ldlm_lock *lock, __u64 flags, void *data);
int ldlm_server_glimpse_ast(struct ldlm_lock *lock, void *data);
int ldlm_glimpse_locks(struct ldlm_resource *res,
		       struct list_head *gl_work_list);
/** @} ldlm_srv_ast */

/** \defgroup ldlm_handlers Server LDLM handlers
 * These are handler functions that should be called by "frontends" such as
 * MDT or OST to pass through LDLM requests to LDLM for handling
 * @{
 */
int ldlm_handle_enqueue(struct ptlrpc_request *req, ldlm_completion_callback,
                        ldlm_blocking_callback, ldlm_glimpse_callback);
int ldlm_handle_enqueue0(struct ldlm_namespace *ns, struct ptlrpc_request *req,
                         const struct ldlm_request *dlm_req,
                         const struct ldlm_callback_suite *cbs);
int ldlm_handle_convert(struct ptlrpc_request *req);
int ldlm_handle_convert0(struct ptlrpc_request *req,
                         const struct ldlm_request *dlm_req);
int ldlm_handle_cancel(struct ptlrpc_request *req);
int ldlm_request_cancel(struct ptlrpc_request *req,
			const struct ldlm_request *dlm_req,
			int first, enum lustre_at_flags flags);
/** @} ldlm_handlers */

void ldlm_revoke_export_locks(struct obd_export *exp);
unsigned int ldlm_bl_timeout(struct ldlm_lock *lock);
#endif
int ldlm_del_waiting_lock(struct ldlm_lock *lock);
int ldlm_refresh_waiting_lock(struct ldlm_lock *lock, int timeout);
int ldlm_get_ref(void);
void ldlm_put_ref(void);
int ldlm_init_export(struct obd_export *exp);
void ldlm_destroy_export(struct obd_export *exp);
struct ldlm_lock *ldlm_request_lock(struct ptlrpc_request *req);

/* ldlm_lock.c */
#ifdef HAVE_SERVER_SUPPORT
ldlm_processing_policy ldlm_get_processing_policy(struct ldlm_resource *res);
#endif
void ldlm_register_intent(struct ldlm_namespace *ns, ldlm_res_policy arg);
void ldlm_lock2handle(const struct ldlm_lock *lock,
                      struct lustre_handle *lockh);
struct ldlm_lock *__ldlm_handle2lock(const struct lustre_handle *, __u64 flags);
void ldlm_cancel_callback(struct ldlm_lock *);
int ldlm_lock_remove_from_lru(struct ldlm_lock *);
int ldlm_lock_set_data(struct lustre_handle *, void *);

/**
 * Obtain a lock reference by its handle.
 */
static inline struct ldlm_lock *ldlm_handle2lock(const struct lustre_handle *h)
{
        return __ldlm_handle2lock(h, 0);
}

#define LDLM_LOCK_REF_DEL(lock) \
	lu_ref_del(&lock->l_reference, "handle", current)

static inline struct ldlm_lock *
ldlm_handle2lock_long(const struct lustre_handle *h, __u64 flags)
{
        struct ldlm_lock *lock;

        lock = __ldlm_handle2lock(h, flags);
        if (lock != NULL)
                LDLM_LOCK_REF_DEL(lock);
        return lock;
}

/**
 * Update Lock Value Block Operations (LVBO) on a resource taking into account
 * data from reqest \a r
 */
static inline int ldlm_res_lvbo_update(struct ldlm_resource *res,
                                       struct ptlrpc_request *r, int increase)
{
	int rc;

	/* delayed lvb init may be required */
	rc = ldlm_lvbo_init(res);
	if (rc < 0) {
		CERROR("delayed lvb init failed (rc %d)\n", rc);
		return rc;
	}

        if (ldlm_res_to_ns(res)->ns_lvbo &&
            ldlm_res_to_ns(res)->ns_lvbo->lvbo_update) {
                return ldlm_res_to_ns(res)->ns_lvbo->lvbo_update(res, r,
                                                                 increase);
        }
        return 0;
}

int ldlm_error2errno(ldlm_error_t error);
ldlm_error_t ldlm_errno2error(int err_no); /* don't call it `errno': this
                                            * confuses user-space. */
#if LUSTRE_TRACKS_LOCK_EXP_REFS
void ldlm_dump_export_locks(struct obd_export *exp);
#endif

/**
 * Release a temporary lock reference obtained by ldlm_handle2lock() or
 * __ldlm_handle2lock().
 */
#define LDLM_LOCK_PUT(lock)                     \
do {                                            \
        LDLM_LOCK_REF_DEL(lock);                \
        /*LDLM_DEBUG((lock), "put");*/          \
        ldlm_lock_put(lock);                    \
} while (0)

/**
 * Release a lock reference obtained by some other means (see
 * LDLM_LOCK_PUT()).
 */
#define LDLM_LOCK_RELEASE(lock)                 \
do {                                            \
        /*LDLM_DEBUG((lock), "put");*/          \
        ldlm_lock_put(lock);                    \
} while (0)

#define LDLM_LOCK_GET(lock)                     \
({                                              \
        ldlm_lock_get(lock);                    \
        /*LDLM_DEBUG((lock), "get");*/          \
        lock;                                   \
})

#define ldlm_lock_list_put(head, member, count)			\
({								\
	struct ldlm_lock *_lock, *_next;			\
	int c = count;						\
	list_for_each_entry_safe(_lock, _next, head, member) {	\
		if (c-- == 0)					\
			break;					\
		list_del_init(&_lock->member);			\
		LDLM_LOCK_RELEASE(_lock);			\
	}							\
	LASSERT(c <= 0);					\
})

struct ldlm_lock *ldlm_lock_get(struct ldlm_lock *lock);
void ldlm_lock_put(struct ldlm_lock *lock);
void ldlm_lock_destroy(struct ldlm_lock *lock);
void ldlm_lock2desc(struct ldlm_lock *lock, struct ldlm_lock_desc *desc);
void ldlm_lock_addref(struct lustre_handle *lockh, __u32 mode);
int  ldlm_lock_addref_try(struct lustre_handle *lockh, __u32 mode);
void ldlm_lock_decref(struct lustre_handle *lockh, __u32 mode);
void ldlm_lock_decref_and_cancel(struct lustre_handle *lockh, __u32 mode);
void ldlm_lock_fail_match_locked(struct ldlm_lock *lock);
void ldlm_lock_fail_match(struct ldlm_lock *lock);
void ldlm_lock_allow_match(struct ldlm_lock *lock);
void ldlm_lock_allow_match_locked(struct ldlm_lock *lock);
ldlm_mode_t ldlm_lock_match(struct ldlm_namespace *ns, __u64 flags,
                            const struct ldlm_res_id *, ldlm_type_t type,
                            ldlm_policy_data_t *, ldlm_mode_t mode,
                            struct lustre_handle *, int unref);
ldlm_mode_t ldlm_revalidate_lock_handle(struct lustre_handle *lockh,
                                        __u64 *bits);
struct ldlm_resource *ldlm_lock_convert(struct ldlm_lock *lock, int new_mode,
                                        __u32 *flags);
void ldlm_lock_downgrade(struct ldlm_lock *lock, int new_mode);
void ldlm_lock_cancel(struct ldlm_lock *lock);
void ldlm_reprocess_all(struct ldlm_resource *res);
void ldlm_reprocess_all_ns(struct ldlm_namespace *ns);
void ldlm_lock_dump_handle(int level, struct lustre_handle *);
void ldlm_unlink_lock_skiplist(struct ldlm_lock *req);

/* resource.c */
struct ldlm_namespace *
ldlm_namespace_new(struct obd_device *obd, char *name,
                   ldlm_side_t client, ldlm_appetite_t apt,
                   ldlm_ns_type_t ns_type);
int ldlm_namespace_cleanup(struct ldlm_namespace *ns, __u64 flags);
void ldlm_namespace_free_prior(struct ldlm_namespace *ns,
			       struct obd_import *imp,
			       int force);
void ldlm_namespace_free_post(struct ldlm_namespace *ns);
void ldlm_namespace_free(struct ldlm_namespace *ns,
                         struct obd_import *imp, int force);
void ldlm_namespace_register(struct ldlm_namespace *ns, ldlm_side_t client);
void ldlm_namespace_unregister(struct ldlm_namespace *ns, ldlm_side_t client);
void ldlm_namespace_get(struct ldlm_namespace *ns);
void ldlm_namespace_put(struct ldlm_namespace *ns);
int ldlm_proc_setup(void);
#ifdef CONFIG_PROC_FS
void ldlm_proc_cleanup(void);
#else
static inline void ldlm_proc_cleanup(void) {}
#endif

/* resource.c - internal */
struct ldlm_resource *ldlm_resource_get(struct ldlm_namespace *ns,
                                        struct ldlm_resource *parent,
                                        const struct ldlm_res_id *,
                                        ldlm_type_t type, int create);
struct ldlm_resource *ldlm_resource_getref(struct ldlm_resource *res);
int ldlm_resource_putref(struct ldlm_resource *res);
void ldlm_resource_add_lock(struct ldlm_resource *res,
			    struct list_head *head,
			    struct ldlm_lock *lock);
void ldlm_resource_unlink_lock(struct ldlm_lock *lock);
void ldlm_res2desc(struct ldlm_resource *res, struct ldlm_resource_desc *desc);
void ldlm_dump_all_namespaces(ldlm_side_t client, int level);
void ldlm_namespace_dump(int level, struct ldlm_namespace *);
void ldlm_resource_dump(int level, struct ldlm_resource *);
int ldlm_lock_change_resource(struct ldlm_namespace *, struct ldlm_lock *,
                              const struct ldlm_res_id *);
int ldlm_ns_drop_cache(struct ldlm_namespace *ns);
int ldlm_drop_caches(ldlm_side_t client);

#define LDLM_DC_MAX_THREADS (8 * num_online_cpus())

/**
 * A work item for ldlm_drop_cachesd threads.
 */
struct ldlm_dc_work_item {
	/* Pointer to the namespace to clear. */
	struct ldlm_namespace *dcwi_ns;

	/* The return code for this work item. */
	int dcwi_rc;

	/* A flag indicating whether ldlm_namespace_put has
	 * been executed on the namespace. */
	int dcwi_ns_needs_put;
};

/**
 * A work queue of work items containing namespaces to be cleared
 * by ldlm_drop_cachesd.
 */
struct ldlm_dc_workq {
	/* Atomic index into the work items. */
	atomic_t dcwq_cur_index;

	/* The size of this data structure, used for freeing memory. */
	int dcwq_size;

	/* The total number of work items in the list. */
	int dcwq_num_wi;

	/* Flexible array of work items. */
	struct ldlm_dc_work_item dcwq_work_items[0];
};

/**
 * Thread control structure for clearing lustre caches in parallel.
 */
struct ldlm_dc_ctl {
	/** Signaled when the thread finishes. */
	struct completion dcc_finished;

	/** The work queue shared by the ldlm_drop_cachesd threads. */
	struct ldlm_dc_workq *dcc_workq;
};

#define LDLM_RESOURCE_ADDREF(res) do {                                  \
	lu_ref_add_atomic(&(res)->lr_reference, __FUNCTION__, current);  \
} while (0)

#define LDLM_RESOURCE_DELREF(res) do {                                  \
	lu_ref_del(&(res)->lr_reference, __FUNCTION__, current);  \
} while (0)

/* ldlm_request.c */
int ldlm_expired_completion_wait(void *data);
/** \defgroup ldlm_local_ast Default AST handlers for local locks
 * These AST handlers are typically used for server-side local locks and are
 * also used by client-side lock handlers to perform minimum level base
 * processing.
 * @{ */
int ldlm_blocking_ast_nocheck(struct ldlm_lock *lock);
int ldlm_blocking_ast(struct ldlm_lock *lock, struct ldlm_lock_desc *desc,
		      void *data, int flag);
int ldlm_glimpse_ast(struct ldlm_lock *lock, void *reqp);
int ldlm_completion_ast_async(struct ldlm_lock *lock, __u64 flags, void *data);
int ldlm_completion_ast(struct ldlm_lock *lock, __u64 flags, void *data);
/** @} ldlm_local_ast */

/** \defgroup ldlm_cli_api API to operate on locks from actual LDLM users.
 * These are typically used by client and server (*_local versions)
 * to obtain and release locks.
 * @{ */
int ldlm_cli_enqueue(struct obd_export *exp, struct ptlrpc_request **reqp,
                     struct ldlm_enqueue_info *einfo,
                     const struct ldlm_res_id *res_id,
		     ldlm_policy_data_t const *policy, __u64 *flags,
		     void *lvb, __u32 lvb_len, enum lvb_type lvb_type,
		     struct lustre_handle *lockh, int async);
int ldlm_prep_enqueue_req(struct obd_export *exp,
			  struct ptlrpc_request *req,
			  struct list_head *cancels,
			  int count);
int ldlm_prep_elc_req(struct obd_export *exp, struct ptlrpc_request *req,
		      int version, int opc, int canceloff,
		      struct list_head *cancels, int count);

struct ptlrpc_request *ldlm_enqueue_pack(struct obd_export *exp, int lvb_len);
int ldlm_handle_enqueue0(struct ldlm_namespace *ns, struct ptlrpc_request *req,
			 const struct ldlm_request *dlm_req,
			 const struct ldlm_callback_suite *cbs);
int ldlm_cli_enqueue_fini(struct obd_export *exp, struct ptlrpc_request *req,
                          ldlm_type_t type, __u8 with_policy, ldlm_mode_t mode,
			  __u64 *flags, void *lvb, __u32 lvb_len,
                          struct lustre_handle *lockh, int rc);
int ldlm_cli_enqueue_local(struct ldlm_namespace *ns,
                           const struct ldlm_res_id *res_id,
                           ldlm_type_t type, ldlm_policy_data_t *policy,
			   ldlm_mode_t mode, __u64 *flags,
                           ldlm_blocking_callback blocking,
                           ldlm_completion_callback completion,
                           ldlm_glimpse_callback glimpse,
			   void *data, __u32 lvb_len, enum lvb_type lvb_type,
                           const __u64 *client_cookie,
                           struct lustre_handle *lockh);
int ldlm_server_ast(struct lustre_handle *lockh, struct ldlm_lock_desc *new,
                    void *data, __u32 data_len);
int ldlm_cli_convert(struct lustre_handle *, int new_mode, __u32 *flags);
int ldlm_cli_update_pool(struct ptlrpc_request *req);
int ldlm_cli_cancel(struct lustre_handle *lockh,
		    ldlm_cancel_flags_t cancel_flags);
int ldlm_cli_cancel_unused(struct ldlm_namespace *, const struct ldlm_res_id *,
                           ldlm_cancel_flags_t flags, void *opaque);
int ldlm_cli_cancel_unused_resource(struct ldlm_namespace *ns,
                                    const struct ldlm_res_id *res_id,
                                    ldlm_policy_data_t *policy,
                                    ldlm_mode_t mode,
                                    ldlm_cancel_flags_t flags,
                                    void *opaque);
int ldlm_cli_cancel_req(struct obd_export *exp, struct list_head *head,
			int count, ldlm_cancel_flags_t flags);
int ldlm_cancel_resource_local(struct ldlm_resource *res,
			       struct list_head *cancels,
			       ldlm_policy_data_t *policy,
			       ldlm_mode_t mode, __u64 lock_flags,
			       ldlm_cancel_flags_t cancel_flags, void *opaque);
int ldlm_cli_cancel_list_local(struct list_head *cancels, int count,
                               ldlm_cancel_flags_t flags);
int ldlm_cli_cancel_list(struct list_head *head, int count,
                         struct ptlrpc_request *req, ldlm_cancel_flags_t flags);
/** @} ldlm_cli_api */

/* mds/handler.c */
/* This has to be here because recursive inclusion sucks. */
int intent_disposition(struct ldlm_reply *rep, int flag);
void intent_set_disposition(struct ldlm_reply *rep, int flag);

/**
 * "Modes" of acquiring lock_res, necessary to tell lockdep that taking more
 * than one lock_res is dead-lock safe.
 */
enum lock_res_type {
        LRT_NORMAL,
        LRT_NEW
};

/** Lock resource. */
static inline void lock_res(struct ldlm_resource *res)
{
	spin_lock(&res->lr_lock);
}

/** Lock resource with a way to instruct lockdep code about nestedness-safe. */
static inline void lock_res_nested(struct ldlm_resource *res,
				   enum lock_res_type mode)
{
	spin_lock_nested(&res->lr_lock, mode);
}

/** Unlock resource. */
static inline void unlock_res(struct ldlm_resource *res)
{
	spin_unlock(&res->lr_lock);
}

/** Check if resource is already locked, assert if not. */
static inline void check_res_locked(struct ldlm_resource *res)
{
	assert_spin_locked(&res->lr_lock);
}

struct ldlm_resource * lock_res_and_lock(struct ldlm_lock *lock);
void unlock_res_and_lock(struct ldlm_lock *lock);

/* ldlm_pool.c */
/** \defgroup ldlm_pools Various LDLM pool related functions
 * There are not used outside of ldlm.
 * @{
 */
int ldlm_pools_recalc(ldlm_side_t client);
int ldlm_pools_init(void);
void ldlm_pools_fini(void);

int ldlm_pool_init(struct ldlm_pool *pl, struct ldlm_namespace *ns,
                   int idx, ldlm_side_t client);
int ldlm_pool_shrink(struct ldlm_pool *pl, int nr, gfp_t gfp_mask);
void ldlm_pool_fini(struct ldlm_pool *pl);
int ldlm_pool_setup(struct ldlm_pool *pl, int limit);
int ldlm_pool_recalc(struct ldlm_pool *pl);
__u32 ldlm_pool_get_lvf(struct ldlm_pool *pl);
__u64 ldlm_pool_get_slv(struct ldlm_pool *pl);
__u64 ldlm_pool_get_clv(struct ldlm_pool *pl);
__u32 ldlm_pool_get_limit(struct ldlm_pool *pl);
void ldlm_pool_set_slv(struct ldlm_pool *pl, __u64 slv);
void ldlm_pool_set_clv(struct ldlm_pool *pl, __u64 clv);
void ldlm_pool_set_limit(struct ldlm_pool *pl, __u32 limit);
void ldlm_pool_add(struct ldlm_pool *pl, struct ldlm_lock *lock);
void ldlm_pool_del(struct ldlm_pool *pl, struct ldlm_lock *lock);
/** @} */

#endif
/** @} LDLM */<|MERGE_RESOLUTION|>--- conflicted
+++ resolved
@@ -631,11 +631,7 @@
         __u64 owner;
         __u64 blocking_owner;
         struct obd_export *blocking_export;
-<<<<<<< HEAD
-	atomic_t blocking_refs;
-=======
         atomic_t blocking_refs;
->>>>>>> 6bc366f7
         __u32 pid;
 };
 
