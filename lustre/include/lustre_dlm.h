/* -*- mode: c; c-basic-offset: 8; indent-tabs-mode: nil; -*-
 * (visit-tags-table FILE)
 * vim:expandtab:shiftwidth=8:tabstop=8:
 */

#ifndef _LUSTRE_DLM_H__
#define _LUSTRE_DLM_H__

#if defined(__linux__)
#include <linux/lustre_dlm.h>
#elif defined(__APPLE__)
#include <darwin/lustre_dlm.h>
#elif defined(__WINNT__)
#include <winnt/lustre_dlm.h>
#else
#error Unsupported operating system.
#endif

#include <lustre_lib.h>
#include <lustre_net.h>
#include <lustre_import.h>
#include <lustre_handles.h>
#include <lustre_export.h> /* for obd_export, for LDLM_DEBUG */
#include <interval_tree.h> /* for interval_node{}, ldlm_extent */

struct obd_ops;
struct obd_device;

#define OBD_LDLM_DEVICENAME  "ldlm"

#define LDLM_DEFAULT_LRU_SIZE (100 * num_online_cpus())
#define LDLM_DEFAULT_MAX_ALIVE (cfs_time_seconds(36000))

typedef enum {
        ELDLM_OK = 0,

        ELDLM_LOCK_CHANGED = 300,
        ELDLM_LOCK_ABORTED = 301,
        ELDLM_LOCK_REPLACED = 302,
        ELDLM_NO_LOCK_DATA = 303,

        ELDLM_NAMESPACE_EXISTS = 400,
        ELDLM_BAD_NAMESPACE    = 401
} ldlm_error_t;

typedef enum {
        LDLM_NAMESPACE_SERVER = 1 << 0,
        LDLM_NAMESPACE_CLIENT = 1 << 1
} ldlm_side_t;

#define LDLM_FL_LOCK_CHANGED   0x000001 /* extent, mode, or resource changed */

/* If the server returns one of these flags, then the lock was put on that list.
 * If the client sends one of these flags (during recovery ONLY!), it wants the
 * lock added to the specified list, no questions asked. -p */
#define LDLM_FL_BLOCK_GRANTED  0x000002
#define LDLM_FL_BLOCK_CONV     0x000004
#define LDLM_FL_BLOCK_WAIT     0x000008

#define LDLM_FL_CBPENDING      0x000010 /* this lock is being destroyed */
#define LDLM_FL_AST_SENT       0x000020 /* blocking or cancel packet was sent */
#define LDLM_FL_WAIT_NOREPROC  0x000040 /* not a real flag, not saved in lock */
#define LDLM_FL_CANCEL         0x000080 /* cancellation callback already run */

/* Lock is being replayed.  This could probably be implied by the fact that one
 * of BLOCK_{GRANTED,CONV,WAIT} is set, but that is pretty dangerous. */
#define LDLM_FL_REPLAY         0x000100

#define LDLM_FL_INTENT_ONLY    0x000200 /* don't grant lock, just do intent */
#define LDLM_FL_LOCAL_ONLY     0x000400 /* see ldlm_cli_cancel_unused */

/* don't run the cancel callback under ldlm_cli_cancel_unused */
#define LDLM_FL_FAILED         0x000800

#define LDLM_FL_HAS_INTENT     0x001000 /* lock request has intent */
#define LDLM_FL_CANCELING      0x002000 /* lock cancel has already been sent */
#define LDLM_FL_LOCAL          0x004000 /* local lock (ie, no srv/cli split) */
#define LDLM_FL_WARN           0x008000 /* see ldlm_cli_cancel_unused */
#define LDLM_FL_DISCARD_DATA   0x010000 /* discard (no writeback) on cancel */

#define LDLM_FL_NO_TIMEOUT     0x020000 /* Blocked by group lock - wait
                                         * indefinitely */

/* file & record locking */
#define LDLM_FL_BLOCK_NOWAIT   0x040000 // server told not to wait if blocked
#define LDLM_FL_TEST_LOCK      0x080000 // return blocking lock

/* XXX FIXME: This is being added to b_size as a low-risk fix to the fact that
 * the LVB filling happens _after_ the lock has been granted, so another thread
 * can match`t before the LVB has been updated.  As a dirty hack, we set
 * LDLM_FL_LVB_READY only after we've done the LVB poop.
 * this is only needed on lov/osc now, where lvb is actually used and callers
 * must set it in input flags.
 *
 * The proper fix is to do the granting inside of the completion AST, which can
 * be replaced with a LVB-aware wrapping function for OSC locks.  That change is
 * pretty high-risk, though, and would need a lot more testing. */

#define LDLM_FL_LVB_READY      0x100000

/* A lock contributes to the kms calculation until it has finished the part
 * of it's cancelation that performs write back on its dirty pages.  It
 * can remain on the granted list during this whole time.  Threads racing
 * to update the kms after performing their writeback need to know to
 * exclude each others locks from the calculation as they walk the granted
 * list. */
#define LDLM_FL_KMS_IGNORE     0x200000

/* Don't drop lock covering mmapped file in LRU */
#define LDLM_FL_NO_LRU         0x400000

/* Immediatelly cancel such locks when they block some other locks. Send
   cancel notification to original lock holder, but expect no reply. */
#define LDLM_FL_CANCEL_ON_BLOCK 0x800000

/* Flags flags inherited from parent lock when doing intents. */
#define LDLM_INHERIT_FLAGS     (LDLM_FL_CANCEL_ON_BLOCK)

/* These are flags that are mapped into the flags and ASTs of blocking locks */
#define LDLM_AST_DISCARD_DATA  0x80000000 /* Add FL_DISCARD to blocking ASTs */
/* Flags sent in AST lock_flags to be mapped into the receiving lock. */
#define LDLM_AST_FLAGS         (LDLM_FL_DISCARD_DATA)

/* completion ast to be executed */
#define LDLM_FL_CP_REQD        0x1000000

/* cleanup_resource has already handled the lock */
#define LDLM_FL_CLEANED        0x2000000

/* optimization hint: LDLM can run blocking callback from current context
 * w/o involving separate thread. in order to decrease cs rate */
#define LDLM_FL_ATOMIC_CB      0x4000000

/* Cancel lock asynchronously. See ldlm_cli_cancel_unused_resource. */
#define LDLM_FL_ASYNC           0x8000000

/* It may happen that a client initiate 2 operations, e.g. unlink and mkdir,
 * such that server send blocking ast for conflict locks to this client for
 * the 1st operation, whereas the 2nd operation has canceled this lock and
 * is waiting for rpc_lock which is taken by the 1st operation.
 * LDLM_FL_BL_AST is to be set by ldlm_callback_handler() to the lock not allow
 * ELC code to cancel it. 
 * LDLM_FL_BL_DONE is to be set by ldlm_cancel_callback() when lock cache is
 * droped to let ldlm_callback_handler() return EINVAL to the server. It is
 * used when ELC rpc is already prepared and is waiting for rpc_lock, too late
 * to send a separate CANCEL rpc. */
#define LDLM_FL_BL_AST          0x10000000
#define LDLM_FL_BL_DONE         0x20000000

/* measure lock contention and return -EUSERS if locking contention is high */
#define LDLM_FL_DENY_ON_CONTENTION 0x40000000

/* The blocking callback is overloaded to perform two functions.  These flags
 * indicate which operation should be performed. */
#define LDLM_CB_BLOCKING    1
#define LDLM_CB_CANCELING   2

/* compatibility matrix */
#define LCK_COMPAT_EX  LCK_NL
#define LCK_COMPAT_PW  (LCK_COMPAT_EX | LCK_CR)
#define LCK_COMPAT_PR  (LCK_COMPAT_PW | LCK_PR)
#define LCK_COMPAT_CW  (LCK_COMPAT_PW | LCK_CW)
#define LCK_COMPAT_CR  (LCK_COMPAT_CW | LCK_PR | LCK_PW)
#define LCK_COMPAT_NL  (LCK_COMPAT_CR | LCK_EX | LCK_GROUP)
#define LCK_COMPAT_GROUP  (LCK_GROUP | LCK_NL)

extern ldlm_mode_t lck_compat_array[];

static inline void lockmode_verify(ldlm_mode_t mode)
{
       LASSERT(mode > LCK_MINMODE && mode < LCK_MAXMODE);
}

static inline int lockmode_compat(ldlm_mode_t exist, ldlm_mode_t new)
{
       return (lck_compat_array[exist] & new);
}

/*
 *
 * cluster name spaces
 *
 */

#define DLM_OST_NAMESPACE 1
#define DLM_MDS_NAMESPACE 2

/* XXX
   - do we just separate this by security domains and use a prefix for
     multiple namespaces in the same domain?
   -
*/

/*
 * Locking rules:
 *
 * lr_lock
 *
 * lr_lock
 *     waiting_locks_spinlock
 *
 * lr_lock
 *     led_lock
 *
 * lr_lock
 *     ns_unused_lock
 *
 * lr_lvb_sem
 *     lr_lock
 *
 */

struct ldlm_pool;
struct ldlm_lock;
struct ldlm_resource;
struct ldlm_namespace;

struct ldlm_pool_ops {
        int (*po_recalc)(struct ldlm_pool *pl);
        int (*po_shrink)(struct ldlm_pool *pl, int nr, 
                         unsigned int gfp_mask);
        int (*po_setup)(struct ldlm_pool *pl, int limit);
};

/* One second for pools thread check interval. */
#define LDLM_POOLS_THREAD_PERIOD (1)

/* 5% margin for modest pools. See ldlm_pool.c for details. */
#define LDLM_POOLS_MODEST_MARGIN (5)

/* A change to SLV in % after which we want to wake up pools thread asap. */
#define LDLM_POOLS_FAST_SLV_CHANGE (50)

struct ldlm_pool {
        /** 
         * Pool proc directory. 
         */
        cfs_proc_dir_entry_t  *pl_proc_dir;
        /**
         * Pool name, should be long enough to contain compound proc entry name.
         */
        char                   pl_name[100];
        /** 
         * Lock for protecting slv/clv updates. 
         */
        spinlock_t             pl_lock;
        /**
         * Number of allowed locks in in pool, both, client and server side. 
         */
        atomic_t               pl_limit;
        /** 
         * Number of granted locks in
         */
        atomic_t               pl_granted;
        /** 
         * Grant rate per T. 
         */
        atomic_t               pl_grant_rate;
        /** 
         * Cancel rate per T. 
         */
        atomic_t               pl_cancel_rate;
        /** 
         * Grant speed (GR-CR) per T. 
         */
        atomic_t               pl_grant_speed;
        /** 
         * Server lock volume. Protected by pl_lock.
         */
        __u64                  pl_server_lock_volume;
        /** 
         * Current biggest client lock volume. Protected by pl_lock.
         */
        __u64                  pl_client_lock_volume;
        /** 
         * Lock volume factor. SLV on client is calculated as following:
         * server_slv * lock_volume_factor.
         */
        atomic_t               pl_lock_volume_factor;
        /** 
         * Time when last slv from server was obtained. 
         */
        time_t                 pl_recalc_time;
        /**
         * Recalc and shrink ops. 
         */ 
        struct ldlm_pool_ops  *pl_ops;
        /**
         * Planned number of granted locks for next T.
         */
        int                    pl_grant_plan;
        /** 
         * Grant plan step for next T. 
         */
        int                    pl_grant_step;
        /** 
         * Pool statistics. 
         */
        struct lprocfs_stats  *pl_stats;
};

typedef int (*ldlm_res_policy)(struct ldlm_namespace *, struct ldlm_lock **,
                               void *req_cookie, ldlm_mode_t mode, int flags,
                               void *data);

struct ldlm_valblock_ops {
        int (*lvbo_init)(struct ldlm_resource *res);
        int (*lvbo_update)(struct ldlm_resource *res, struct lustre_msg *m,
                           int buf_idx, int increase);
};

typedef enum {
        LDLM_NAMESPACE_GREEDY = 1 << 0,
        LDLM_NAMESPACE_MODEST = 1 << 1
} ldlm_appetite_t;

<<<<<<< HEAD
/* default values for the "max_nolock_size", "contention_time"
 * and "contended_locks" namespace tunables */
#define NS_DEFAULT_MAX_NOLOCK_BYTES 0
#define NS_DEFAULT_CONTENTION_SECONDS 2
#define NS_DEFAULT_CONTENDED_LOCKS 32

/* Default value for ->ns_shrink_thumb. If lock is not extent one its cost 
=======
/* 
 * Default value for ->ns_shrink_thumb. If lock is not extent one its cost 
>>>>>>> 7bbcc3c5
 * is one page. Here we have 256 pages which is 1M on i386. Thus by default
 * all extent locks which have more than 1M long extent will be kept in lru,
 * others (including ibits locks) will be canceled on memory pressure event. 
 */
#define LDLM_LOCK_SHRINK_THUMB 256

/* 
 * Default values for the "max_nolock_size", "contention_time" and 
 * "contended_locks" namespace tunables. 
 */
#define NS_DEFAULT_MAX_NOLOCK_BYTES 0
#define NS_DEFAULT_CONTENTION_SECONDS 2
#define NS_DEFAULT_CONTENDED_LOCKS 32

struct ldlm_namespace {
        /**
         * Namespace name. Used for logging, etc.
         */
        char                  *ns_name;

        /** 
         * Is this a client-side lock tree? 
         */
        ldlm_side_t            ns_client;

        /** 
         * Namespce connect flags supported by server (may be changed via proc,
         * lru resize may be disabled/enabled).
         */
        __u64                  ns_connect_flags;

         /** 
          * Client side orig connect flags supported by server. 
          */
        __u64                  ns_orig_connect_flags;

        /** 
         * Hash table for namespace.
         */
        struct list_head      *ns_hash;
        spinlock_t             ns_hash_lock;

         /**
          * Count of resources in the hash. 
          */
        __u32                  ns_refcount;

         /** 
          * All root resources in namespace. 
          */
        struct list_head       ns_root_list;

        /** 
         * Position in global namespace list.
         */
        struct list_head       ns_list_chain; 

        /** 
         * All root resources in namespace. 
         */
        struct list_head       ns_unused_list; 
        int                    ns_nr_unused;
        spinlock_t             ns_unused_lock;

        unsigned int           ns_max_unused;
        unsigned int           ns_max_age;
<<<<<<< HEAD
=======

         /**
          * Seconds.
          */
        unsigned int           ns_ctime_age_limit;
>>>>>>> 7bbcc3c5
        
        /** 
         * Lower limit to number of pages in lock to keep it in cache.
         */
        unsigned int           ns_shrink_thumb;

        /**
         * Next debug dump, jiffies.
         */
        cfs_time_t             ns_next_dump;

        atomic_t               ns_locks;
        __u64                  ns_resources;
        ldlm_res_policy        ns_policy;
        struct ldlm_valblock_ops *ns_lvbo;
        void                  *ns_lvbp;
        cfs_waitq_t            ns_waitq;
        struct ldlm_pool       ns_pool;
        ldlm_appetite_t        ns_appetite;

<<<<<<< HEAD
        /* if more than @ns_contented_locks found, the resource considered
         * as contended */
        unsigned               ns_contended_locks;
        /* the resource remembers contended state during @ns_contention_time,
         * in seconds */
        unsigned               ns_contention_time;
        /* limit size of nolock requests, in bytes */
        unsigned               ns_max_nolock_size;

        struct adaptive_timeout ns_at_estimate;/* estimated lock callback time*/
=======
        /** 
         * If more than @ns_contented_locks found, the resource considered
         * as contended.
         */
        unsigned               ns_contended_locks;

        /** 
         * The resource remembers contended state during @ns_contention_time,
         * in seconds.
         */
        unsigned               ns_contention_time;

        /** 
         * Limit size of nolock requests, in bytes.
         */
        unsigned               ns_max_nolock_size;

        /**
         * Backward link to obd, required for ldlm pool to store new SLV. 
         */
        struct obd_device     *ns_obd;
>>>>>>> 7bbcc3c5
};

static inline int ns_is_client(struct ldlm_namespace *ns)
{
        LASSERT(ns != NULL);
        LASSERT(!(ns->ns_client & ~(LDLM_NAMESPACE_CLIENT | 
                                    LDLM_NAMESPACE_SERVER)));
        LASSERT(ns->ns_client == LDLM_NAMESPACE_CLIENT ||
                ns->ns_client == LDLM_NAMESPACE_SERVER);
        return ns->ns_client == LDLM_NAMESPACE_CLIENT;
}

static inline int ns_is_server(struct ldlm_namespace *ns)
{
        LASSERT(ns != NULL);
        LASSERT(!(ns->ns_client & ~(LDLM_NAMESPACE_CLIENT | 
                                    LDLM_NAMESPACE_SERVER)));
        LASSERT(ns->ns_client == LDLM_NAMESPACE_CLIENT ||
                ns->ns_client == LDLM_NAMESPACE_SERVER);
        return ns->ns_client == LDLM_NAMESPACE_SERVER;
}

static inline int ns_connect_lru_resize(struct ldlm_namespace *ns)
{
        LASSERT(ns != NULL);
        return !!(ns->ns_connect_flags & OBD_CONNECT_LRU_RESIZE);
}

/*
 *
 * Resource hash table
 *
 */

#define RES_HASH_BITS 10
#define RES_HASH_SIZE (1UL << RES_HASH_BITS)
#define RES_HASH_MASK (RES_HASH_SIZE - 1)

struct ldlm_lock;

typedef int (*ldlm_blocking_callback)(struct ldlm_lock *lock,
                                      struct ldlm_lock_desc *new, void *data,
                                      int flag);
typedef int (*ldlm_completion_callback)(struct ldlm_lock *lock, int flags,
                                        void *data);
typedef int (*ldlm_glimpse_callback)(struct ldlm_lock *lock, void *data);

/* Interval node data for each LDLM_EXTENT lock */
struct ldlm_interval {
        struct interval_node li_node;   /* node for tree mgmt */
        struct list_head     li_group;  /* the locks which have the same 
                                         * policy - group of the policy */
};
#define to_ldlm_interval(n) container_of(n, struct ldlm_interval, li_node)

/* the interval tree must be accessed inside the resource lock. */
struct ldlm_interval_tree {
        /* tree size, this variable is used to count
         * granted PW locks in ldlm_extent_policy()*/
        int                   lit_size;
        ldlm_mode_t           lit_mode; /* lock mode */
        struct interval_node *lit_root; /* actually ldlm_interval */
};

struct ldlm_lock {
        struct portals_handle l_handle; // must be first in the structure
        atomic_t              l_refc;

        /* internal spinlock protects l_resource.  we should hold this lock 
         * first before grabbing res_lock.*/
        spinlock_t            l_lock;

        /* ldlm_lock_change_resource() can change this */
        struct ldlm_resource *l_resource;

        /* protected by ns_hash_lock. FIXME */
        struct list_head      l_lru;

        /* protected by lr_lock, linkage to resource's lock queues */
        struct list_head      l_res_link;

        struct ldlm_interval *l_tree_node;      /* tree node for ldlm_extent */

        /* protected by led_lock */
        struct list_head      l_export_chain; // per-export chain of locks

        /* protected by lr_lock */
        ldlm_mode_t           l_req_mode;
        ldlm_mode_t           l_granted_mode;

        ldlm_completion_callback l_completion_ast;
        ldlm_blocking_callback   l_blocking_ast;
        ldlm_glimpse_callback    l_glimpse_ast;

        struct obd_export    *l_export;
        struct obd_export    *l_conn_export;

        struct lustre_handle  l_remote_handle;
        ldlm_policy_data_t    l_policy_data;

        /* protected by lr_lock */
        __u32                 l_flags;
        __u32                 l_readers;
        __u32                 l_writers;
        __u8                  l_destroyed;

        /* If the lock is granted, a process sleeps on this waitq to learn when
         * it's no longer in use.  If the lock is not granted, a process sleeps
         * on this waitq to learn when it becomes granted. */
        cfs_waitq_t           l_waitq;
        struct timeval        l_enqueued_time;

        cfs_time_t            l_last_used;      /* jiffies */
        struct ldlm_extent    l_req_extent;

        /* Client-side-only members */
        __u32                 l_lvb_len;        /* temporary storage for */
        void                 *l_lvb_data;       /* an LVB received during */
        void                 *l_lvb_swabber;    /* an enqueue */
        void                 *l_ast_data;
        spinlock_t            l_extents_list_lock;
        struct list_head      l_extents_list;

        struct list_head      l_cache_locks_list;

        /* Server-side-only members */

        /* protected by elt_lock */
        struct list_head      l_pending_chain;  /* callbacks pending */
        cfs_time_t            l_callback_timeout; /* jiffies */

        __u32                 l_pid;            /* pid which created this lock */

        /* for ldlm_add_ast_work_item() */
        struct list_head      l_bl_ast;
        struct list_head      l_cp_ast;
        struct ldlm_lock     *l_blocking_lock; 
        int                   l_bl_ast_run;

        /* protected by lr_lock, linkages to "skip lists" */
        struct list_head      l_sl_mode;
        struct list_head      l_sl_policy;
};

struct ldlm_resource {
        struct ldlm_namespace *lr_namespace;

        /* protected by ns_hash_lock */
        struct list_head       lr_hash;
        struct ldlm_resource  *lr_parent;   /* 0 for a root resource */
        struct list_head       lr_children; /* list head for child resources */
        struct list_head       lr_childof;  /* part of ns_root_list if root res,
                                             * part of lr_children if child */
        spinlock_t             lr_lock;

        /* protected by lr_lock */
        struct list_head       lr_granted;
        struct list_head       lr_converting;
        struct list_head       lr_waiting;
        ldlm_mode_t            lr_most_restr;
        ldlm_type_t            lr_type; /* LDLM_{PLAIN,EXTENT,FLOCK} */
        struct ldlm_res_id     lr_name;
        atomic_t               lr_refcount;

        struct ldlm_interval_tree lr_itree[LCK_MODE_NUM];  /* interval trees*/

        /* Server-side-only lock value block elements */
        struct semaphore       lr_lvb_sem;
        __u32                  lr_lvb_len;
        void                  *lr_lvb_data;

        /* when the resource was considered as contended */
        cfs_time_t             lr_contention_time;
};

struct ldlm_ast_work {
        struct ldlm_lock *w_lock;
        int               w_blocking;
        struct ldlm_lock_desc w_desc;
        struct list_head   w_list;
        int w_flags;
        void *w_data;
        int w_datalen;
};

/* ldlm_enqueue parameters common */
struct ldlm_enqueue_info {
        __u32 ei_type;   /* Type of the lock being enqueued. */
        __u32 ei_mode;   /* Mode of the lock being enqueued. */
        void *ei_cb_bl;  /* Different callbacks for lock handling (blocking, */
        void *ei_cb_cp;  /* completion, glimpse) */
        void *ei_cb_gl;
        void *ei_cbdata; /* Data to be passed into callbacks. */
};

extern struct obd_ops ldlm_obd_ops;

extern char *ldlm_lockname[];
extern char *ldlm_typename[];
extern char *ldlm_it2str(int it);

#define ldlm_lock_debug(cdls, level, lock, file, func, line, fmt, a...) do {  \
        CHECK_STACK();                                                  \
                                                                        \
        if (((level) & D_CANTMASK) != 0 ||                              \
            ((libcfs_debug & (level)) != 0 &&                           \
             (libcfs_subsystem_debug & DEBUG_SUBSYSTEM) != 0)) {        \
                static struct libcfs_debug_msg_data _ldlm_dbg_data =    \
                DEBUG_MSG_DATA_INIT(cdls, DEBUG_SUBSYSTEM,              \
                                    file, func, line);                  \
                _ldlm_lock_debug(lock, level, &_ldlm_dbg_data, fmt,     \
                                 ##a );                                 \
        }                                                               \
} while(0)

void _ldlm_lock_debug(struct ldlm_lock *lock, __u32 mask,
                      struct libcfs_debug_msg_data *data, const char *fmt,
                      ...)
        __attribute__ ((format (printf, 4, 5)));

#define LDLM_ERROR(lock, fmt, a...) do {                                 \
        static cfs_debug_limit_state_t _ldlm_cdls;                       \
        ldlm_lock_debug(&_ldlm_cdls, D_ERROR, lock,                      \
                        __FILE__, __FUNCTION__, __LINE__,                \
                        "### " fmt , ##a);                               \
} while (0)

#define LDLM_DEBUG(lock, fmt, a...)   do {                              \
        ldlm_lock_debug(NULL, D_DLMTRACE, lock,                         \
                        __FILE__, __FUNCTION__, __LINE__,               \
                         "### " fmt , ##a);                             \
} while (0)

#define LDLM_DEBUG_NOLOCK(format, a...)                                 \
        CDEBUG(D_DLMTRACE, "### " format "\n" , ##a)

typedef int (*ldlm_processing_policy)(struct ldlm_lock *lock, int *flags,
                                      int first_enq, ldlm_error_t *err,
                                      struct list_head *work_list);

/*
 * Iterators.
 */

#define LDLM_ITER_CONTINUE 1 /* keep iterating */
#define LDLM_ITER_STOP     2 /* stop iterating */

typedef int (*ldlm_iterator_t)(struct ldlm_lock *, void *);
typedef int (*ldlm_res_iterator_t)(struct ldlm_resource *, void *);

int ldlm_resource_foreach(struct ldlm_resource *res, ldlm_iterator_t iter,
                          void *closure);
int ldlm_namespace_foreach(struct ldlm_namespace *ns, ldlm_iterator_t iter,
                           void *closure);
int ldlm_namespace_foreach_res(struct ldlm_namespace *ns,
                               ldlm_res_iterator_t iter, void *closure);

int ldlm_replay_locks(struct obd_import *imp);
void ldlm_resource_iterate(struct ldlm_namespace *, struct ldlm_res_id *,
                           ldlm_iterator_t iter, void *data);

/* ldlm_flock.c */
int ldlm_flock_completion_ast(struct ldlm_lock *lock, int flags, void *data);

/* ldlm_extent.c */
__u64 ldlm_extent_shift_kms(struct ldlm_lock *lock, __u64 old_kms);


/* ldlm_lockd.c */
int ldlm_server_blocking_ast(struct ldlm_lock *, struct ldlm_lock_desc *,
                             void *data, int flag);
int ldlm_server_completion_ast(struct ldlm_lock *lock, int flags, void *data);
int ldlm_server_glimpse_ast(struct ldlm_lock *lock, void *data);
int ldlm_handle_enqueue(struct ptlrpc_request *req, ldlm_completion_callback,
                        ldlm_blocking_callback, ldlm_glimpse_callback);
int ldlm_handle_convert(struct ptlrpc_request *req);
int ldlm_handle_cancel(struct ptlrpc_request *req);
int ldlm_request_cancel(struct ptlrpc_request *req,
                        struct ldlm_request *dlm_req, int first);
int ldlm_del_waiting_lock(struct ldlm_lock *lock);
int ldlm_refresh_waiting_lock(struct ldlm_lock *lock);
int ldlm_get_ref(void);
void ldlm_put_ref(void);

/* ldlm_lock.c */
ldlm_processing_policy ldlm_get_processing_policy(struct ldlm_resource *res);
void ldlm_register_intent(struct ldlm_namespace *ns, ldlm_res_policy arg);
void ldlm_lock2handle(struct ldlm_lock *lock, struct lustre_handle *lockh);
struct ldlm_lock *__ldlm_handle2lock(struct lustre_handle *, int flags);
void ldlm_cancel_callback(struct ldlm_lock *);
int ldlm_lock_set_data(struct lustre_handle *, void *data);
int ldlm_lock_remove_from_lru(struct ldlm_lock *);
struct ldlm_lock *ldlm_handle2lock_ns(struct ldlm_namespace *,
                                      struct lustre_handle *);

static inline struct ldlm_lock *ldlm_handle2lock(struct lustre_handle *h)
{
        return __ldlm_handle2lock(h, 0);
}

static inline int ldlm_res_lvbo_update(struct ldlm_resource *res,
                                       struct lustre_msg *m, int buf_idx,
                                       int increase)
{
        if (res->lr_namespace->ns_lvbo &&
            res->lr_namespace->ns_lvbo->lvbo_update) {
                return res->lr_namespace->ns_lvbo->lvbo_update(res, m, buf_idx,
                                                               increase);
        }
        return 0;
}

#define LDLM_LOCK_PUT(lock)                     \
do {                                            \
        /*LDLM_DEBUG((lock), "put");*/          \
        ldlm_lock_put(lock);                    \
} while (0)

#define LDLM_LOCK_GET(lock)                     \
({                                              \
        ldlm_lock_get(lock);                    \
        /*LDLM_DEBUG((lock), "get");*/          \
        lock;                                   \
})

#define ldlm_lock_list_put(head, member, count)                 \
({                                                              \
        struct ldlm_lock *_lock, *_next;                        \
        int c = count;                                          \
        list_for_each_entry_safe(_lock, _next, head, member) {  \
                if (c-- == 0)                                   \
                        break;                                  \
                list_del_init(&_lock->member);                  \
                LDLM_LOCK_PUT(_lock);                           \
        }                                                       \
        LASSERT(c <= 0);                                       \
})

struct ldlm_lock *ldlm_lock_get(struct ldlm_lock *lock);
void ldlm_lock_put(struct ldlm_lock *lock);
void ldlm_lock_destroy(struct ldlm_lock *lock);
void ldlm_lock2desc(struct ldlm_lock *lock, struct ldlm_lock_desc *desc);
void ldlm_lock_addref(struct lustre_handle *lockh, __u32 mode);
void ldlm_lock_decref(struct lustre_handle *lockh, __u32 mode);
void ldlm_lock_decref_and_cancel(struct lustre_handle *lockh, __u32 mode);
void ldlm_lock_allow_match(struct ldlm_lock *lock);
ldlm_mode_t ldlm_lock_match(struct ldlm_namespace *ns, int flags,
                            struct ldlm_res_id *, ldlm_type_t type,
                            ldlm_policy_data_t *, ldlm_mode_t mode,
                            struct lustre_handle *);
struct ldlm_resource *ldlm_lock_convert(struct ldlm_lock *lock, int new_mode,
                                        __u32 *flags);
void ldlm_lock_cancel(struct ldlm_lock *lock);
void ldlm_cancel_locks_for_export(struct obd_export *export);
void ldlm_reprocess_all(struct ldlm_resource *res);
void ldlm_reprocess_all_ns(struct ldlm_namespace *ns);
void ldlm_lock_dump(int level, struct ldlm_lock *lock, int pos);
void ldlm_lock_dump_handle(int level, struct lustre_handle *);
void ldlm_unlink_lock_skiplist(struct ldlm_lock *req);

/* resource.c */
struct ldlm_namespace *
ldlm_namespace_new(struct obd_device *obd, char *name, 
                   ldlm_side_t client, ldlm_appetite_t apt);
int ldlm_namespace_cleanup(struct ldlm_namespace *ns, int flags);
void ldlm_namespace_free(struct ldlm_namespace *ns, 
                         struct obd_import *imp, int force);
void ldlm_namespace_register(struct ldlm_namespace *ns, ldlm_side_t client);
void ldlm_namespace_unregister(struct ldlm_namespace *ns, ldlm_side_t client);
void ldlm_namespace_move_locked(struct ldlm_namespace *ns, ldlm_side_t client);
struct ldlm_namespace *ldlm_namespace_first_locked(ldlm_side_t client);
void ldlm_namespace_get_locked(struct ldlm_namespace *ns);
void ldlm_namespace_put_locked(struct ldlm_namespace *ns, int wakeup);
void ldlm_namespace_get(struct ldlm_namespace *ns);
void ldlm_namespace_put(struct ldlm_namespace *ns, int wakeup);
int ldlm_proc_setup(void);
#ifdef LPROCFS
void ldlm_proc_cleanup(void);
#else
static inline void ldlm_proc_cleanup(void) {}
#endif

/* resource.c - internal */
struct ldlm_resource *ldlm_resource_get(struct ldlm_namespace *ns,
                                        struct ldlm_resource *parent,
                                        struct ldlm_res_id, ldlm_type_t type,
                                        int create);
struct ldlm_resource *ldlm_resource_getref(struct ldlm_resource *res);
int ldlm_resource_putref(struct ldlm_resource *res);
void ldlm_resource_add_lock(struct ldlm_resource *res, struct list_head *head,
                            struct ldlm_lock *lock);
void ldlm_resource_unlink_lock(struct ldlm_lock *lock);
void ldlm_res2desc(struct ldlm_resource *res, struct ldlm_resource_desc *desc);
void ldlm_dump_all_namespaces(ldlm_side_t client, int level);
void ldlm_namespace_dump(int level, struct ldlm_namespace *);
void ldlm_resource_dump(int level, struct ldlm_resource *);
int ldlm_lock_change_resource(struct ldlm_namespace *, struct ldlm_lock *,
                              struct ldlm_res_id);

/* ldlm_request.c */
int ldlm_expired_completion_wait(void *data);
int ldlm_blocking_ast(struct ldlm_lock *lock, struct ldlm_lock_desc *desc,
                      void *data, int flag);
int ldlm_glimpse_ast(struct ldlm_lock *lock, void *reqp);
int ldlm_completion_ast(struct ldlm_lock *lock, int flags, void *data);
int ldlm_cli_enqueue(struct obd_export *exp, struct ptlrpc_request **req,
                     struct ldlm_enqueue_info *einfo, struct ldlm_res_id res_id,
                     ldlm_policy_data_t *policy, int *flags,
                     void *lvb, __u32 lvb_len, void *lvb_swabber,
                     struct lustre_handle *lockh, int async);
struct ptlrpc_request *ldlm_prep_enqueue_req(struct obd_export *exp,
                                             int bufcount, int *size,
                                             struct list_head *head, int count);
struct ptlrpc_request *ldlm_prep_elc_req(struct obd_export *exp, int version,
                                         int opc, int bufcount, int *size,
                                         int bufoff, int canceloff,
                                         struct list_head *cancels, int count);
int ldlm_cli_enqueue_fini(struct obd_export *exp, struct ptlrpc_request *req,
                          ldlm_type_t type, __u8 with_policy, ldlm_mode_t mode,
                          int *flags, void *lvb, __u32 lvb_len,
                          void *lvb_swabber, struct lustre_handle *lockh,
                          int rc);
int ldlm_cli_enqueue_local(struct ldlm_namespace *ns,
                           struct ldlm_res_id *res_id,
                           ldlm_type_t type, ldlm_policy_data_t *policy,
                           ldlm_mode_t mode, int *flags,
                           ldlm_blocking_callback blocking,
                           ldlm_completion_callback completion,
                           ldlm_glimpse_callback glimpse,
                           void *data, __u32 lvb_len, void *lvb_swabber,
                           struct lustre_handle *lockh);
int ldlm_server_ast(struct lustre_handle *lockh, struct ldlm_lock_desc *new,
                    void *data, __u32 data_len);
int ldlm_cli_convert(struct lustre_handle *, int new_mode, __u32 *flags);
int ldlm_cli_update_pool(struct ptlrpc_request *req);
int ldlm_cli_cancel(struct lustre_handle *lockh);
int ldlm_cli_cancel_unused(struct ldlm_namespace *, struct ldlm_res_id *,
                           int flags, void *opaque);
int ldlm_cli_cancel_req(struct obd_export *exp,
                        struct list_head *head, int count);
int ldlm_cli_join_lru(struct ldlm_namespace *, struct ldlm_res_id *, int join);
int ldlm_cancel_resource_local(struct ldlm_resource *res,
                               struct list_head *cancels,
                               ldlm_policy_data_t *policy, ldlm_mode_t mode,
                               int lock_flags, int cancel_flags, void *opaque);
int ldlm_cli_cancel_list(struct list_head *head, int count,
                         struct ptlrpc_request *req, int off);
/* mds/handler.c */
/* This has to be here because recursive inclusion sucks. */
int intent_disposition(struct ldlm_reply *rep, int flag);
void intent_set_disposition(struct ldlm_reply *rep, int flag);


/* ioctls for trying requests */
#define IOC_LDLM_TYPE                   'f'
#define IOC_LDLM_MIN_NR                 40

#define IOC_LDLM_TEST                   _IOWR('f', 40, long)
#define IOC_LDLM_DUMP                   _IOWR('f', 41, long)
#define IOC_LDLM_REGRESS_START          _IOWR('f', 42, long)
#define IOC_LDLM_REGRESS_STOP           _IOWR('f', 43, long)
#define IOC_LDLM_MAX_NR                 43

static inline void lock_res(struct ldlm_resource *res)
{
        spin_lock(&res->lr_lock);
}

static inline void unlock_res(struct ldlm_resource *res)
{
        spin_unlock(&res->lr_lock);
}

static inline void check_res_locked(struct ldlm_resource *res)
{
        LASSERT_SPIN_LOCKED(&res->lr_lock);
}

struct ldlm_resource * lock_res_and_lock(struct ldlm_lock *lock);
void unlock_res_and_lock(struct ldlm_lock *lock);

/* ldlm_pool.c */
void ldlm_pools_recalc(ldlm_side_t client);
int ldlm_pools_init(void);
void ldlm_pools_fini(void);
void ldlm_pools_wakeup(void);

int ldlm_pool_init(struct ldlm_pool *pl, struct ldlm_namespace *ns, 
                   int idx, ldlm_side_t client);
int ldlm_pool_shrink(struct ldlm_pool *pl, int nr, 
                     unsigned int gfp_mask);
void ldlm_pool_fini(struct ldlm_pool *pl);
int ldlm_pool_setup(struct ldlm_pool *pl, int limit);
int ldlm_pool_recalc(struct ldlm_pool *pl);
__u32 ldlm_pool_get_lvf(struct ldlm_pool *pl);
__u64 ldlm_pool_get_slv(struct ldlm_pool *pl);
__u64 ldlm_pool_get_clv(struct ldlm_pool *pl);
__u32 ldlm_pool_get_limit(struct ldlm_pool *pl);
void ldlm_pool_set_slv(struct ldlm_pool *pl, __u64 slv);
void ldlm_pool_set_clv(struct ldlm_pool *pl, __u64 clv);
void ldlm_pool_set_limit(struct ldlm_pool *pl, __u32 limit);
void ldlm_pool_add(struct ldlm_pool *pl, struct ldlm_lock *lock);
void ldlm_pool_del(struct ldlm_pool *pl, struct ldlm_lock *lock);
#endif<|MERGE_RESOLUTION|>--- conflicted
+++ resolved
@@ -130,9 +130,6 @@
 /* optimization hint: LDLM can run blocking callback from current context
  * w/o involving separate thread. in order to decrease cs rate */
 #define LDLM_FL_ATOMIC_CB      0x4000000
-
-/* Cancel lock asynchronously. See ldlm_cli_cancel_unused_resource. */
-#define LDLM_FL_ASYNC           0x8000000
 
 /* It may happen that a client initiate 2 operations, e.g. unlink and mkdir,
  * such that server send blocking ast for conflict locks to this client for
@@ -232,71 +229,35 @@
 #define LDLM_POOLS_FAST_SLV_CHANGE (50)
 
 struct ldlm_pool {
-        /** 
-         * Pool proc directory. 
-         */
-        cfs_proc_dir_entry_t  *pl_proc_dir;
-        /**
-         * Pool name, should be long enough to contain compound proc entry name.
-         */
-        char                   pl_name[100];
-        /** 
-         * Lock for protecting slv/clv updates. 
-         */
-        spinlock_t             pl_lock;
-        /**
-         * Number of allowed locks in in pool, both, client and server side. 
-         */
-        atomic_t               pl_limit;
-        /** 
-         * Number of granted locks in
-         */
-        atomic_t               pl_granted;
-        /** 
-         * Grant rate per T. 
-         */
-        atomic_t               pl_grant_rate;
-        /** 
-         * Cancel rate per T. 
-         */
-        atomic_t               pl_cancel_rate;
-        /** 
-         * Grant speed (GR-CR) per T. 
-         */
-        atomic_t               pl_grant_speed;
-        /** 
-         * Server lock volume. Protected by pl_lock.
-         */
-        __u64                  pl_server_lock_volume;
-        /** 
-         * Current biggest client lock volume. Protected by pl_lock.
-         */
-        __u64                  pl_client_lock_volume;
-        /** 
-         * Lock volume factor. SLV on client is calculated as following:
-         * server_slv * lock_volume_factor.
-         */
-        atomic_t               pl_lock_volume_factor;
-        /** 
-         * Time when last slv from server was obtained. 
-         */
-        time_t                 pl_recalc_time;
-        /**
-         * Recalc and shrink ops. 
-         */ 
-        struct ldlm_pool_ops  *pl_ops;
-        /**
-         * Planned number of granted locks for next T.
-         */
-        int                    pl_grant_plan;
-        /** 
-         * Grant plan step for next T. 
-         */
-        int                    pl_grant_step;
-        /** 
-         * Pool statistics. 
-         */
-        struct lprocfs_stats  *pl_stats;
+        /* Common pool fields */
+        cfs_proc_dir_entry_t  *pl_proc_dir;      /* Pool proc directory. */
+        char                   pl_name[100];     /* Pool name, should be long 
+                                                  * enough to contain complex
+                                                  * proc entry name. */
+        spinlock_t             pl_lock;          /* Lock for protecting slv/clv 
+                                                  * updates. */
+        atomic_t               pl_limit;         /* Number of allowed locks in
+                                                  * in pool, both, client and 
+                                                  * server side. */
+        atomic_t               pl_granted;       /* Number of granted locks. */
+        atomic_t               pl_grant_rate;    /* Grant rate per T. */
+        atomic_t               pl_cancel_rate;   /* Cancel rate per T. */
+        atomic_t               pl_grant_speed;   /* Grant speed (GR-CR) per T. */
+        __u64                  pl_server_lock_volume; /* Server lock volume. 
+                                                  * Protected by pl_lock */
+        __u64                  pl_client_lock_volume; /* Client lock volue. */
+        atomic_t               pl_lock_volume_factor; /* Lock volume factor. */
+
+        time_t                 pl_recalc_time;   /* Time when last slv from 
+                                                  * server was obtained. */
+        struct ldlm_pool_ops  *pl_ops;           /* Recalc and shrink ops. */ 
+
+        int                    pl_grant_plan;    /* Planned number of granted 
+                                                  * locks for next T. */
+        int                    pl_grant_step;    /* Grant plan step for next 
+                                                  * T. */
+
+        struct lprocfs_stats  *pl_stats;         /* Pool statistics. */
 };
 
 typedef int (*ldlm_res_policy)(struct ldlm_namespace *, struct ldlm_lock **,
@@ -305,7 +266,7 @@
 
 struct ldlm_valblock_ops {
         int (*lvbo_init)(struct ldlm_resource *res);
-        int (*lvbo_update)(struct ldlm_resource *res, struct lustre_msg *m,
+        int (*lvbo_update)(struct ldlm_resource *res, struct ptlrpc_request *r,
                            int buf_idx, int increase);
 };
 
@@ -314,7 +275,6 @@
         LDLM_NAMESPACE_MODEST = 1 << 1
 } ldlm_appetite_t;
 
-<<<<<<< HEAD
 /* default values for the "max_nolock_size", "contention_time"
  * and "contended_locks" namespace tunables */
 #define NS_DEFAULT_MAX_NOLOCK_BYTES 0
@@ -322,94 +282,35 @@
 #define NS_DEFAULT_CONTENDED_LOCKS 32
 
 /* Default value for ->ns_shrink_thumb. If lock is not extent one its cost 
-=======
-/* 
- * Default value for ->ns_shrink_thumb. If lock is not extent one its cost 
->>>>>>> 7bbcc3c5
  * is one page. Here we have 256 pages which is 1M on i386. Thus by default
  * all extent locks which have more than 1M long extent will be kept in lru,
- * others (including ibits locks) will be canceled on memory pressure event. 
- */
+ * others (including ibits locks) will be canceled on memory pressure event. */
 #define LDLM_LOCK_SHRINK_THUMB 256
 
-/* 
- * Default values for the "max_nolock_size", "contention_time" and 
- * "contended_locks" namespace tunables. 
- */
-#define NS_DEFAULT_MAX_NOLOCK_BYTES 0
-#define NS_DEFAULT_CONTENTION_SECONDS 2
-#define NS_DEFAULT_CONTENDED_LOCKS 32
-
 struct ldlm_namespace {
-        /**
-         * Namespace name. Used for logging, etc.
-         */
         char                  *ns_name;
-
-        /** 
-         * Is this a client-side lock tree? 
-         */
-        ldlm_side_t            ns_client;
-
-        /** 
-         * Namespce connect flags supported by server (may be changed via proc,
-         * lru resize may be disabled/enabled).
-         */
-        __u64                  ns_connect_flags;
-
-         /** 
-          * Client side orig connect flags supported by server. 
-          */
-        __u64                  ns_orig_connect_flags;
-
-        /** 
-         * Hash table for namespace.
-         */
-        struct list_head      *ns_hash;
+        ldlm_side_t            ns_client; /* is this a client-side lock tree? */
+        __u64                  ns_connect_flags; /* ns connect flags supported
+                                           * by server (may be changed via proc,
+                                           * lru resize may be disabled/enabled) */
+        __u64                  ns_orig_connect_flags; /* client side orig connect
+                                           * flags supported by server */
+        struct list_head      *ns_hash;   /* hash table for ns */
         spinlock_t             ns_hash_lock;
-
-         /**
-          * Count of resources in the hash. 
-          */
-        __u32                  ns_refcount;
-
-         /** 
-          * All root resources in namespace. 
-          */
-        struct list_head       ns_root_list;
-
-        /** 
-         * Position in global namespace list.
-         */
-        struct list_head       ns_list_chain; 
-
-        /** 
-         * All root resources in namespace. 
-         */
-        struct list_head       ns_unused_list; 
+        __u32                  ns_refcount; /* count of resources in the hash */
+        struct list_head       ns_root_list; /* all root resources in ns */
+        struct list_head       ns_list_chain; /* position in global NS list */
+
+        struct list_head       ns_unused_list; /* all root resources in ns */
         int                    ns_nr_unused;
         spinlock_t             ns_unused_lock;
 
         unsigned int           ns_max_unused;
         unsigned int           ns_max_age;
-<<<<<<< HEAD
-=======
-
-         /**
-          * Seconds.
-          */
-        unsigned int           ns_ctime_age_limit;
->>>>>>> 7bbcc3c5
         
-        /** 
-         * Lower limit to number of pages in lock to keep it in cache.
-         */
+        /* Lower limit to number of pages in lock to keep it in cache */
         unsigned int           ns_shrink_thumb;
-
-        /**
-         * Next debug dump, jiffies.
-         */
-        cfs_time_t             ns_next_dump;
+        cfs_time_t             ns_next_dump;   /* next debug dump, jiffies */
 
         atomic_t               ns_locks;
         __u64                  ns_resources;
@@ -420,7 +321,6 @@
         struct ldlm_pool       ns_pool;
         ldlm_appetite_t        ns_appetite;
 
-<<<<<<< HEAD
         /* if more than @ns_contented_locks found, the resource considered
          * as contended */
         unsigned               ns_contended_locks;
@@ -431,29 +331,8 @@
         unsigned               ns_max_nolock_size;
 
         struct adaptive_timeout ns_at_estimate;/* estimated lock callback time*/
-=======
-        /** 
-         * If more than @ns_contented_locks found, the resource considered
-         * as contended.
-         */
-        unsigned               ns_contended_locks;
-
-        /** 
-         * The resource remembers contended state during @ns_contention_time,
-         * in seconds.
-         */
-        unsigned               ns_contention_time;
-
-        /** 
-         * Limit size of nolock requests, in bytes.
-         */
-        unsigned               ns_max_nolock_size;
-
-        /**
-         * Backward link to obd, required for ldlm pool to store new SLV. 
-         */
+        /* backward link to obd, required for ldlm pool to store new SLV. */
         struct obd_device     *ns_obd;
->>>>>>> 7bbcc3c5
 };
 
 static inline int ns_is_client(struct ldlm_namespace *ns)
@@ -755,12 +634,12 @@
 }
 
 static inline int ldlm_res_lvbo_update(struct ldlm_resource *res,
-                                       struct lustre_msg *m, int buf_idx,
+                                       struct ptlrpc_request *r, int buf_idx,
                                        int increase)
 {
         if (res->lr_namespace->ns_lvbo &&
             res->lr_namespace->ns_lvbo->lvbo_update) {
-                return res->lr_namespace->ns_lvbo->lvbo_update(res, m, buf_idx,
+                return res->lr_namespace->ns_lvbo->lvbo_update(res, r, buf_idx,
                                                                increase);
         }
         return 0;
@@ -800,6 +679,8 @@
 void ldlm_lock_decref(struct lustre_handle *lockh, __u32 mode);
 void ldlm_lock_decref_and_cancel(struct lustre_handle *lockh, __u32 mode);
 void ldlm_lock_allow_match(struct ldlm_lock *lock);
+int ldlm_lock_fast_match(struct ldlm_lock *, int, obd_off, obd_off, void **);
+void ldlm_lock_fast_release(void *, int);
 ldlm_mode_t ldlm_lock_match(struct ldlm_namespace *ns, int flags,
                             struct ldlm_res_id *, ldlm_type_t type,
                             ldlm_policy_data_t *, ldlm_mode_t mode,
@@ -816,10 +697,10 @@
 
 /* resource.c */
 struct ldlm_namespace *
-ldlm_namespace_new(struct obd_device *obd, char *name, 
+ldlm_namespace_new(struct obd_device *obd, char *name,
                    ldlm_side_t client, ldlm_appetite_t apt);
 int ldlm_namespace_cleanup(struct ldlm_namespace *ns, int flags);
-void ldlm_namespace_free(struct ldlm_namespace *ns, 
+void ldlm_namespace_free(struct ldlm_namespace *ns,
                          struct obd_import *imp, int force);
 void ldlm_namespace_register(struct ldlm_namespace *ns, ldlm_side_t client);
 void ldlm_namespace_unregister(struct ldlm_namespace *ns, ldlm_side_t client);
