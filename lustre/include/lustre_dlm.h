--- conflicted
+++ resolved
@@ -342,6 +342,7 @@
          */
         struct lprocfs_stats  *pl_stats;
 };
+
 typedef int (*ldlm_res_policy)(struct ldlm_namespace *, struct ldlm_lock **,
                                void *req_cookie, ldlm_mode_t mode, int flags,
                                void *data);
@@ -363,11 +364,7 @@
 #define NS_DEFAULT_CONTENTION_SECONDS 2
 #define NS_DEFAULT_CONTENDED_LOCKS 32
 
-<<<<<<< HEAD
-/* Default value for ->ns_shrink_thumb. If lock is not extent one its cost
-=======
 /* Default value for ->ns_shrink_thumb. If lock is not extent one its cost 
->>>>>>> 03b71240
  * is one page. Here we have 256 pages which is 1M on i386. Thus by default
  * all extent locks which have more than 1M long extent will be kept in lru,
  * others (including ibits locks) will be canceled on memory pressure event. */
@@ -700,11 +697,7 @@
 int ldlm_request_cancel(struct ptlrpc_request *req,
                         struct ldlm_request *dlm_req, int first);
 int ldlm_del_waiting_lock(struct ldlm_lock *lock);
-<<<<<<< HEAD
-int ldlm_refresh_waiting_lock(struct ldlm_lock *lock);
-=======
 int ldlm_refresh_waiting_lock(struct ldlm_lock *lock, int timeout);
->>>>>>> 03b71240
 int ldlm_get_ref(void);
 void ldlm_put_ref(void);
 int ldlm_init_export(struct obd_export *exp);
