/* -*- mode: c; c-basic-offset: 8; indent-tabs-mode: nil; -*-
 * vim:expandtab:shiftwidth=8:tabstop=8:
 *
 * GPL HEADER START
 *
 * DO NOT ALTER OR REMOVE COPYRIGHT NOTICES OR THIS FILE HEADER.
 *
 * This program is free software; you can redistribute it and/or modify
 * it under the terms of the GNU General Public License version 2 only,
 * as published by the Free Software Foundation.
 *
 * This program is distributed in the hope that it will be useful, but
 * WITHOUT ANY WARRANTY; without even the implied warranty of
 * MERCHANTABILITY or FITNESS FOR A PARTICULAR PURPOSE.  See the GNU
 * General Public License version 2 for more details (a copy is included
 * in the LICENSE file that accompanied this code).
 *
 * You should have received a copy of the GNU General Public License
 * version 2 along with this program; If not, see
 * http://www.sun.com/software/products/lustre/docs/GPLv2.pdf
 *
 * Please contact Sun Microsystems, Inc., 4150 Network Circle, Santa Clara,
 * CA 95054 USA or visit www.sun.com if you need additional information or
 * have any questions.
 *
 * GPL HEADER END
 */
/*
 * Copyright  2008 Sun Microsystems, Inc. All rights reserved
 * Use is subject to license terms.
 */
/*
 * This file is part of Lustre, http://www.lustre.org/
 * Lustre is a trademark of Sun Microsystems, Inc.
 */

#ifndef _LUSTRE_NET_H
#define _LUSTRE_NET_H

#if defined(__linux__)
#include <linux/lustre_net.h>
#elif defined(__APPLE__)
#include <darwin/lustre_net.h>
#elif defined(__WINNT__)
#include <winnt/lustre_net.h>
#else
#error Unsupported operating system.
#endif

#include <libcfs/kp30.h>
// #include <obd.h>
#include <lnet/lnet.h>
#include <lustre/lustre_idl.h>
#include <lustre_ha.h>
#include <lustre_import.h>
#include <lprocfs_status.h>

/* MD flags we _always_ use */
#define PTLRPC_MD_OPTIONS  0

/* Define maxima for bulk I/O
 * CAVEAT EMPTOR, with multinet (i.e. routers forwarding between networks)
 * these limits are system wide and not interface-local. */
#define PTLRPC_MAX_BRW_BITS     LNET_MTU_BITS
#define PTLRPC_MAX_BRW_SIZE     (1<<LNET_MTU_BITS)
#define PTLRPC_MAX_BRW_PAGES    (PTLRPC_MAX_BRW_SIZE >> CFS_PAGE_SHIFT)

/* When PAGE_SIZE is a constant, we can check our arithmetic here with cpp! */
#ifdef __KERNEL__
# if ((PTLRPC_MAX_BRW_PAGES & (PTLRPC_MAX_BRW_PAGES - 1)) != 0)
#  error "PTLRPC_MAX_BRW_PAGES isn't a power of two"
# endif
# if (PTLRPC_MAX_BRW_SIZE != (PTLRPC_MAX_BRW_PAGES * CFS_PAGE_SIZE))
#  error "PTLRPC_MAX_BRW_SIZE isn't PTLRPC_MAX_BRW_PAGES * CFS_PAGE_SIZE"
# endif
# if (PTLRPC_MAX_BRW_SIZE > LNET_MTU)
#  error "PTLRPC_MAX_BRW_SIZE too big"
# endif
# if (PTLRPC_MAX_BRW_PAGES > LNET_MAX_IOV)
#  error "PTLRPC_MAX_BRW_PAGES too big"
# endif
#endif /* __KERNEL__ */

/* Size over which to OBD_VMALLOC() rather than OBD_ALLOC() service request
 * buffers */
#define SVC_BUF_VMALLOC_THRESHOLD (2 * CFS_PAGE_SIZE)

/* The following constants determine how memory is used to buffer incoming
 * service requests.
 *
 * ?_NBUFS              # buffers to allocate when growing the pool
 * ?_BUFSIZE            # bytes in a single request buffer
 * ?_MAXREQSIZE         # maximum request service will receive
 *
 * When fewer than ?_NBUFS/2 buffers are posted for receive, another chunk
 * of ?_NBUFS is added to the pool.
 *
 * Messages larger than ?_MAXREQSIZE are dropped.  Request buffers are
 * considered full when less than ?_MAXREQSIZE is left in them.
 */

#define LDLM_THREADS_AUTO_MIN                                                 \
        min((int)(num_online_cpus() * num_online_cpus() * 2), 8)
#define LDLM_THREADS_AUTO_MAX (LDLM_THREADS_AUTO_MIN * 16)
#define LDLM_BL_THREADS  LDLM_THREADS_AUTO_MIN
#define LDLM_NBUFS      (64 * num_online_cpus())
#define LDLM_BUFSIZE    (8 * 1024)
#define LDLM_MAXREQSIZE (5 * 1024)
#define LDLM_MAXREPSIZE (1024)

/* Absolute limits */
#define MDS_THREADS_MIN 2
#define MDS_THREADS_MAX 512
#define MDS_THREADS_MIN_READPAGE 2
#define MDS_NBUFS       (64 * num_online_cpus())
#define MDS_BUFSIZE     (8 * 1024)
/* Assume file name length = FNAME_MAX = 256 (true for ext3).
 *        path name length = PATH_MAX = 4096
 *        LOV MD size max  = EA_MAX = 4000
 * symlink:  FNAME_MAX + PATH_MAX  <- largest
 * link:     FNAME_MAX + PATH_MAX  (mds_rec_link < mds_rec_create)
 * rename:   FNAME_MAX + FNAME_MAX
 * open:     FNAME_MAX + EA_MAX
 *
 * MDS_MAXREQSIZE ~= 4736 bytes =
 * lustre_msg + ldlm_request + mds_body + mds_rec_create + FNAME_MAX + PATH_MAX
 * MDS_MAXREPSIZE ~= 8300 bytes = lustre_msg + llog_header
 * or, for mds_close() and mds_reint_unlink() on a many-OST filesystem:
 *      = 9210 bytes = lustre_msg + mds_body + 160 * (easize + cookiesize)
 *
 * Realistic size is about 512 bytes (20 character name + 128 char symlink),
 * except in the open case where there are a large number of OSTs in a LOV.
 */
#define MDS_MAXREQSIZE  (5 * 1024)
#define MDS_MAXREPSIZE  max(9 * 1024, 280 + LOV_MAX_STRIPE_COUNT * 56)

#define MGS_THREADS_AUTO_MIN 2
#define MGS_THREADS_AUTO_MAX 32
#define MGS_NBUFS       (64 * num_online_cpus())
#define MGS_BUFSIZE     (8 * 1024)
#define MGS_MAXREQSIZE  (8 * 1024)
#define MGS_MAXREPSIZE  (9 * 1024)

/* Absolute limits */
#define OSS_THREADS_MIN 2
#define OSS_THREADS_MAX 512
#define OST_NBUFS       (64 * num_online_cpus())
#define OST_BUFSIZE     (8 * 1024)
/* OST_MAXREQSIZE ~= 4768 bytes =
 * lustre_msg + obdo + 16 * obd_ioobj + 256 * niobuf_remote
 *
 * - single object with 16 pages is 512 bytes
 * - OST_MAXREQSIZE must be at least 1 page of cookies plus some spillover
 */
#define OST_MAXREQSIZE  (5 * 1024)
#define OST_MAXREPSIZE  (9 * 1024)

struct ptlrpc_connection {
        struct list_head        c_link;
        struct hlist_node       c_hash;
        lnet_nid_t              c_self;
        lnet_process_id_t       c_peer;
        struct obd_uuid         c_remote_uuid;
        atomic_t                c_refcount;
};

struct ptlrpc_client {
        __u32                     cli_request_portal;
        __u32                     cli_reply_portal;
        char                     *cli_name;
};

/* state flags of requests */
/* XXX only ones left are those used by the bulk descs as well! */
#define PTL_RPC_FL_INTR      (1 << 0)  /* reply wait was interrupted by user */
#define PTL_RPC_FL_TIMEOUT   (1 << 7)  /* request timed out waiting for reply */

#define REQ_MAX_ACK_LOCKS 8

union ptlrpc_async_args {
        /* Scratchpad for passing args to completion interpreter. Users
         * cast to the struct of their choosing, and LASSERT that this is
         * big enough.  For _tons_ of context, OBD_ALLOC a struct and store
         * a pointer to it here.  The pointer_arg ensures this struct is at
         * least big enough for that. */
        void      *pointer_arg[9];
        __u64      space[4];
};

struct ptlrpc_request_set;
typedef int (*set_interpreter_func)(struct ptlrpc_request_set *, void *, int);

struct ptlrpc_request_set {
        int               set_remaining; /* # uncompleted requests */
        cfs_waitq_t       set_waitq;
        cfs_waitq_t      *set_wakeup_ptr;
        struct list_head  set_requests;
        struct list_head  set_cblist; /* list of completion callbacks */
        set_interpreter_func    set_interpret; /* completion callback */
        void              *set_arg; /* completion context */
        /* locked so that any old caller can communicate requests to
         * the set holder who can then fold them into the lock-free set */
        spinlock_t        set_new_req_lock;
        struct list_head  set_new_requests;
};

struct ptlrpc_set_cbdata {
        struct list_head        psc_item;
        set_interpreter_func    psc_interpret;
        void                   *psc_data;
};

struct ptlrpc_bulk_desc;

/*
 * ptlrpc callback & work item stuff
 */
struct ptlrpc_cb_id {
        void   (*cbid_fn)(lnet_event_t *ev);     /* specific callback fn */
        void    *cbid_arg;                      /* additional arg */
};

#define RS_MAX_LOCKS 4
#define RS_DEBUG     1

struct ptlrpc_reply_state {
        struct ptlrpc_cb_id    rs_cb_id;
        struct list_head       rs_list;
        struct list_head       rs_exp_list;
        struct list_head       rs_obd_list;
#if RS_DEBUG
        struct list_head       rs_debug_list;
#endif
        /* updates to following flag serialised by srv_request_lock */
        unsigned long          rs_difficult:1;     /* ACK/commit stuff */
        unsigned long          rs_scheduled:1;     /* being handled? */
        unsigned long          rs_scheduled_ever:1;/* any schedule attempts? */
        unsigned long          rs_handled:1;  /* been handled yet? */
        unsigned long          rs_on_net:1;   /* reply_out_callback pending? */
        unsigned long          rs_prealloc:1; /* rs from prealloc list */

        int                    rs_size;
        __u64                  rs_transno;
        __u64                  rs_xid;
        struct obd_export     *rs_export;
        struct ptlrpc_service *rs_service;
        lnet_handle_md_t       rs_md_h;
        atomic_t               rs_refcount;

        /* locks awaiting client reply ACK */
        int                    rs_nlocks;
        struct lustre_handle   rs_locks[RS_MAX_LOCKS];
        ldlm_mode_t            rs_modes[RS_MAX_LOCKS];
        /* last member: variable sized reply message */
        struct lustre_msg     *rs_msg;
};

struct ptlrpc_thread;

enum rq_phase {
        RQ_PHASE_NEW         = 0xebc0de00,
        RQ_PHASE_RPC         = 0xebc0de01,
        RQ_PHASE_BULK        = 0xebc0de02,
        RQ_PHASE_INTERPRET   = 0xebc0de03,
        RQ_PHASE_COMPLETE    = 0xebc0de04,
};

struct ptlrpc_request_pool {
        spinlock_t prp_lock;
        struct list_head prp_req_list;    /* list of ptlrpc_request structs */
        int prp_rq_size;
        void (*prp_populate)(struct ptlrpc_request_pool *, int);
};

struct ptlrpc_request {
        int rq_type; /* one of PTL_RPC_MSG_* */
        struct list_head rq_list;
        struct list_head rq_timed_list;         /* server-side early replies */
        struct list_head rq_history_list;       /* server-side history */
        __u64            rq_history_seq;        /* history sequence # */
        int rq_status;
        spinlock_t rq_lock;
        /* client-side flags are serialized by rq_lock */
        unsigned long rq_intr:1, rq_replied:1, rq_err:1,
                rq_timedout:1, rq_resend:1, rq_restart:1,
                /*
                 * when ->rq_replay is set, request is kept by the client even
                 * after server commits corresponding transaction. This is
                 * used for operations that require sequence of multiple
                 * requests to be replayed. The only example currently is file
                 * open/close. When last request in such a sequence is
                 * committed, ->rq_replay is cleared on all requests in the
                 * sequence.
                 */
                rq_replay:1,
                rq_no_resend:1, rq_waiting:1, rq_receiving_reply:1,
                rq_no_delay:1, rq_net_err:1, rq_early:1, rq_must_unlink:1,
                /* server-side flags */
                rq_packed_final:1,  /* packed final reply */
                rq_sent_final:1;    /* stop sending early replies */
        enum rq_phase rq_phase; /* one of RQ_PHASE_* */
        atomic_t rq_refcount;   /* client-side refcount for SENT race,
                                   server-side refcounf for multiple replies */

        struct ptlrpc_thread *rq_svc_thread; /* initial thread servicing req */

        int rq_request_portal;  /* XXX FIXME bug 249 */
        int rq_reply_portal;    /* XXX FIXME bug 249 */

        int rq_nob_received; /* client-side # reply bytes actually received  */

        int rq_reqlen;
        struct lustre_msg *rq_reqmsg;

        int rq_replen;
        struct lustre_msg *rq_repbuf; /* client only, buf may be bigger than msg */
        struct lustre_msg *rq_repmsg;
        __u64 rq_transno;
        __u64 rq_xid;
        struct list_head rq_replay_list;

        __u32 rq_req_swab_mask;
        __u32 rq_rep_swab_mask;

        int rq_import_generation;
        enum lustre_imp_state rq_send_state;

        int rq_early_count;           /* how many early replies (for stats) */

        /* client+server request */
        lnet_handle_md_t     rq_req_md_h;
        struct ptlrpc_cb_id  rq_req_cbid;

        /* server-side... */
        struct timeval       rq_arrival_time;       /* request arrival time */
        struct ptlrpc_reply_state *rq_reply_state;  /* separated reply state */
        struct ptlrpc_request_buffer_desc *rq_rqbd; /* incoming request buffer*/
#ifdef CRAY_XT3
        __u32                rq_uid;            /* peer uid, used in MDS only */
#endif

        /* client-only incoming reply */
        lnet_handle_md_t     rq_reply_md_h;
        cfs_waitq_t          rq_reply_waitq;
        struct ptlrpc_cb_id  rq_reply_cbid;

        lnet_nid_t           rq_self;
        lnet_process_id_t    rq_peer;
        struct obd_export   *rq_export;
        struct obd_import   *rq_import;

        void (*rq_replay_cb)(struct ptlrpc_request *);
        void (*rq_commit_cb)(struct ptlrpc_request *);
        void  *rq_cb_data;

        struct ptlrpc_bulk_desc *rq_bulk;       /* client side bulk */
        /* client outgoing req */
        time_t rq_sent;                         /* when request sent, seconds, 
                                                 * or time when request should
                                                 * be sent */
        volatile time_t rq_deadline;     /* when request must finish. volatile
               so that servers' early reply updates to the deadline aren't 
               kept in per-cpu cache */
        int    rq_timeout;               /* service time estimate (secs) */

        /* Multi-rpc bits */
        struct list_head rq_set_chain;
        struct ptlrpc_request_set *rq_set;
        void *rq_interpret_reply;               /* Async completion handler */
        union ptlrpc_async_args rq_async_args;  /* Async completion context */
        struct ptlrpc_request_pool *rq_pool;    /* Pool if request from
                                                   preallocated list */
};

static inline void lustre_set_req_swabbed(struct ptlrpc_request *req, int index)
{
        LASSERT(index < sizeof(req->rq_req_swab_mask) * 8);
        LASSERT((req->rq_req_swab_mask & (1 << index)) == 0);
        req->rq_req_swab_mask |= 1 << index;
}

static inline void lustre_set_rep_swabbed(struct ptlrpc_request *req, int index)
{
        LASSERT(index < sizeof(req->rq_rep_swab_mask) * 8);
        LASSERT((req->rq_rep_swab_mask & (1 << index)) == 0);
        req->rq_rep_swab_mask |= 1 << index;
}

static inline int lustre_req_swabbed(struct ptlrpc_request *req, int index)
{
        LASSERT(index < sizeof(req->rq_req_swab_mask) * 8);
        return req->rq_req_swab_mask & (1 << index);
}

static inline int lustre_rep_swabbed(struct ptlrpc_request *req, int index)
{
        LASSERT(index < sizeof(req->rq_rep_swab_mask) * 8);
        return req->rq_rep_swab_mask & (1 << index);
}

static inline int lustre_req_need_swab(struct ptlrpc_request *req)
{
        return req->rq_req_swab_mask & (1 << MSG_PTLRPC_HEADER_OFF);
}

static inline int lustre_rep_need_swab(struct ptlrpc_request *req)
{
        return req->rq_rep_swab_mask & (1 << MSG_PTLRPC_HEADER_OFF);
}


static inline const char *
ptlrpc_rqphase2str(struct ptlrpc_request *req)
{
        switch (req->rq_phase) {
        case RQ_PHASE_NEW:
                return "New";
        case RQ_PHASE_RPC:
                return "Rpc";
        case RQ_PHASE_BULK:
                return "Bulk";
        case RQ_PHASE_INTERPRET:
                return "Interpret";
        case RQ_PHASE_COMPLETE:
                return "Complete";
        default:
                return "?Phase?";
        }
}

/* Spare the preprocessor, spoil the bugs. */
#define FLAG(field, str) (field ? str : "")

#define DEBUG_REQ_FLAGS(req)                                                  \
        ptlrpc_rqphase2str(req),                                              \
        FLAG(req->rq_intr, "I"), FLAG(req->rq_replied, "R"),                  \
        FLAG(req->rq_err, "E"),                                               \
        FLAG(req->rq_timedout, "X") /* eXpired */, FLAG(req->rq_resend, "S"), \
        FLAG(req->rq_restart, "T"), FLAG(req->rq_replay, "P"),                \
        FLAG(req->rq_no_resend, "N"),                                         \
        FLAG(req->rq_waiting, "W")

#define REQ_FLAGS_FMT "%s:%s%s%s%s%s%s%s%s%s"

void _debug_req(struct ptlrpc_request *req, __u32 mask,
                struct libcfs_debug_msg_data *data, const char *fmt, ...)
        __attribute__ ((format (printf, 4, 5)));

#define debug_req(cdls, level, req, file, func, line, fmt, a...)              \
do {                                                                          \
        CHECK_STACK();                                                        \
                                                                              \
        if (((level) & D_CANTMASK) != 0 ||                                    \
            ((libcfs_debug & (level)) != 0 &&                                 \
             (libcfs_subsystem_debug & DEBUG_SUBSYSTEM) != 0)) {              \
                static struct libcfs_debug_msg_data _req_dbg_data =           \
                DEBUG_MSG_DATA_INIT(cdls, DEBUG_SUBSYSTEM, file, func, line); \
                _debug_req((req), (level), &_req_dbg_data, fmt, ##a);         \
        }                                                                     \
} while(0)

/* for most callers (level is a constant) this is resolved at compile time */
#define DEBUG_REQ(level, req, fmt, args...)                                   \
do {                                                                          \
        if ((level) & (D_ERROR | D_WARNING)) {                                \
            static cfs_debug_limit_state_t cdls;                              \
            debug_req(&cdls, level, req, __FILE__, __func__, __LINE__,        \
                      "@@@ "fmt" ", ## args);                                 \
        } else                                                                \
            debug_req(NULL, level, req, __FILE__, __func__, __LINE__,         \
                      "@@@ "fmt" ", ## args);                                 \
} while (0)

struct ptlrpc_bulk_page {
        struct list_head bp_link;
        int bp_buflen;
        int bp_pageoffset;                      /* offset within a page */
        struct page *bp_page;
};

#define BULK_GET_SOURCE   0
#define BULK_PUT_SINK     1
#define BULK_GET_SINK     2
#define BULK_PUT_SOURCE   3

struct ptlrpc_bulk_desc {
        unsigned long bd_success:1;              /* completed successfully */
        unsigned long bd_network_rw:1;           /* accessible to the network */
        unsigned long bd_type:2;                 /* {put,get}{source,sink} */
        unsigned long bd_registered:1;           /* client side */
        spinlock_t   bd_lock;                   /* serialise with callback */
        int bd_import_generation;
        struct obd_export *bd_export;
        struct obd_import *bd_import;
        __u32 bd_portal;
        struct ptlrpc_request *bd_req;          /* associated request */
        cfs_waitq_t            bd_waitq;        /* server side only WQ */
        int                    bd_iov_count;    /* # entries in bd_iov */
        int                    bd_max_iov;      /* allocated size of bd_iov */
        int                    bd_nob;          /* # bytes covered */
        int                    bd_nob_transferred; /* # bytes GOT/PUT */

        __u64                  bd_last_xid;

        struct ptlrpc_cb_id    bd_cbid;         /* network callback info */
        lnet_handle_md_t       bd_md_h;         /* associated MD */
        lnet_nid_t             bd_sender;       /* stash event::sender */

#if defined(__KERNEL__)
        lnet_kiov_t             bd_iov[0];
#else
        lnet_md_iovec_t         bd_iov[0];
#endif
};

struct ptlrpc_thread {

        struct list_head t_link; /* active threads in svc->srv_threads */

        void *t_data;            /* thread-private data (preallocated memory) */
        __u32 t_flags;

        unsigned int t_id; /* service thread index, from ptlrpc_start_threads */
        cfs_waitq_t t_ctl_waitq;
};

struct ptlrpc_request_buffer_desc {
        struct list_head       rqbd_list;
        struct list_head       rqbd_reqs;
        struct ptlrpc_service *rqbd_service;
        lnet_handle_md_t       rqbd_md_h;
        int                    rqbd_refcount;
        char                  *rqbd_buffer;
        struct ptlrpc_cb_id    rqbd_cbid;
        struct ptlrpc_request  rqbd_req;
};

typedef int (*svc_handler_t)(struct ptlrpc_request *req);
typedef void (*svcreq_printfn_t)(void *, struct ptlrpc_request *);

struct ptlrpc_service {
        struct list_head srv_list;              /* chain thru all services */
        int              srv_max_req_size;      /* biggest request to receive */
        int              srv_max_reply_size;    /* biggest reply to send */
        int              srv_buf_size;          /* size of individual buffers */
        int              srv_nbuf_per_group;    /* # buffers to allocate in 1 group */
        int              srv_nbufs;             /* total # req buffer descs allocated */
        int              srv_threads_min;       /* threads to start at SOW */
        int              srv_threads_max;       /* thread upper limit */
        int              srv_threads_started;   /* index of last started thread */
        int              srv_threads_running;   /* # running threads */
        int              srv_n_difficult_replies; /* # 'difficult' replies */
        int              srv_n_active_reqs;     /* # reqs being served */
        cfs_duration_t   srv_rqbd_timeout;      /* timeout before re-posting reqs, in tick */
        int              srv_watchdog_factor;   /* soft watchdog timeout mutiplier */
        unsigned         srv_cpu_affinity:1;    /* bind threads to CPUs */
        unsigned         srv_at_check:1;        /* check early replies */
        cfs_time_t       srv_at_checktime;      /* debug */

        __u32            srv_req_portal;
        __u32            srv_rep_portal;
        
        /* AT stuff */
        struct adaptive_timeout srv_at_estimate;/* estimated rpc service time */
        spinlock_t        srv_at_lock;
        struct list_head  srv_at_list;          /* reqs waiting for replies */
        cfs_timer_t       srv_at_timer;         /* early reply timer */

        int               srv_n_queued_reqs;    /* # reqs in either of the queues below */
        struct list_head  srv_req_in_queue;     /* incoming reqs */
        struct list_head  srv_request_queue;    /* reqs waiting for service */

        struct list_head  srv_request_history;  /* request history */
        __u64             srv_request_seq;      /* next request sequence # */
        __u64             srv_request_max_cull_seq; /* highest seq culled from history */
        svcreq_printfn_t  srv_request_history_print_fn; /* service-specific print fn */

        struct list_head  srv_idle_rqbds;       /* request buffers to be reposted */
        struct list_head  srv_active_rqbds;     /* req buffers receiving */
        struct list_head  srv_history_rqbds;    /* request buffer history */
        int               srv_nrqbd_receiving;  /* # posted request buffers */
        int               srv_n_history_rqbds;  /* # request buffers in history */
        int               srv_max_history_rqbds;/* max # request buffers in history */

        atomic_t          srv_outstanding_replies;
        struct list_head  srv_active_replies;   /* all the active replies */
        struct list_head  srv_reply_queue;      /* replies waiting for service */

        cfs_waitq_t       srv_waitq; /* all threads sleep on this. This
                                      * wait-queue is signalled when new
                                      * incoming request arrives and when
                                      * difficult reply has to be handled. */

        struct list_head   srv_threads;         /* service thread list */
        svc_handler_t      srv_handler;

        char *srv_name;  /* only statically allocated strings here; we don't clean them */
        char *srv_thread_name;  /* only statically allocated strings here; we don't clean them */

        spinlock_t               srv_lock;

        cfs_proc_dir_entry_t    *srv_procroot;
        struct lprocfs_stats    *srv_stats;

        /* List of free reply_states */
        struct list_head         srv_free_rs_list;
        /* waitq to run, when adding stuff to srv_free_rs_list */
        cfs_waitq_t              srv_free_rs_waitq;
        
        /*
         * if non-NULL called during thread creation (ptlrpc_start_thread())
         * to initialize service specific per-thread state.
         */
        int (*srv_init)(struct ptlrpc_thread *thread);
        /*
         * if non-NULL called during thread shutdown (ptlrpc_main()) to
         * destruct state created by ->srv_init().
         */
        void (*srv_done)(struct ptlrpc_thread *thread);

        //struct ptlrpc_srv_ni srv_interfaces[0];
};

<<<<<<< HEAD
=======
struct ptlrpcd_ctl {
        /**
         * Ptlrpc thread control flags (LIOD_START, LIOD_STOP, LIOD_STOP_FORCE)
         */
        unsigned long               pc_flags;
        /**
         * Thread lock protecting structure fields.
         */
        spinlock_t                  pc_lock;
        /**
         * Start completion.
         */
        struct completion           pc_starting;
        /**
         * Stop completion.
         */
        struct completion           pc_finishing;
        /**
         * Thread requests set.
         */
        struct ptlrpc_request_set  *pc_set;
        /**
         * Thread name used in cfs_daemonize()
         */
        char                        pc_name[16];
#ifndef __KERNEL__
        /**
         * Async rpcs flag to make sure that ptlrpcd_check() is called only
         * once.
         */
        int                         pc_recurred;
        /**
         * Currently not used.
         */
        void                       *pc_callback;
        /**
         * User-space async rpcs callback.
         */
        void                       *pc_wait_callback;
        /**
         * User-space check idle rpcs callback.
         */
        void                       *pc_idle_callback;
#endif
};

/* Bits for pc_flags */
enum ptlrpcd_ctl_flags {
        /**
         * Ptlrpc thread start flag.
         */
        LIOD_START       = 1 << 0,
        /**
         * Ptlrpc thread stop flag.
         */
        LIOD_STOP        = 1 << 1,
        /**
         * Ptlrpc thread stop force flag. This will cause also
         * aborting any inflight rpcs handled by thread.
         */
        LIOD_STOP_FORCE  = 1 << 2
};

>>>>>>> 7bfe2fbd
/* ptlrpc/events.c */
extern lnet_handle_eq_t ptlrpc_eq_h;
extern int ptlrpc_uuid_to_peer(struct obd_uuid *uuid,
                               lnet_process_id_t *peer, lnet_nid_t *self);
extern void request_out_callback (lnet_event_t *ev);
extern void reply_in_callback(lnet_event_t *ev);
extern void client_bulk_callback (lnet_event_t *ev);
extern void request_in_callback(lnet_event_t *ev);
extern void reply_out_callback(lnet_event_t *ev);
extern void server_bulk_callback (lnet_event_t *ev);

/* ptlrpc/connection.c */
void ptlrpc_dump_connections(void);
void ptlrpc_readdress_connection(struct ptlrpc_connection *, struct obd_uuid *);
struct ptlrpc_connection *ptlrpc_get_connection(lnet_process_id_t peer,
                                                lnet_nid_t self, struct obd_uuid *uuid);
int ptlrpc_put_connection(struct ptlrpc_connection *c);
struct ptlrpc_connection *ptlrpc_connection_addref(struct ptlrpc_connection *);
int ptlrpc_init_connection(void);
void ptlrpc_cleanup_connection(void);
extern lnet_pid_t ptl_get_pid(void);

/* ptlrpc/niobuf.c */
int ptlrpc_start_bulk_transfer(struct ptlrpc_bulk_desc *desc);
void ptlrpc_abort_bulk(struct ptlrpc_bulk_desc *desc);
int ptlrpc_register_bulk(struct ptlrpc_request *req);
void ptlrpc_unregister_bulk (struct ptlrpc_request *req);

static inline int ptlrpc_bulk_active (struct ptlrpc_bulk_desc *desc)
{
        int           rc;

        spin_lock(&desc->bd_lock);
        rc = desc->bd_network_rw;
        spin_unlock(&desc->bd_lock);
        return (rc);
}

#define PTLRPC_REPLY_MAYBE_DIFFICULT 0x01
#define PTLRPC_REPLY_EARLY           0x02
int ptlrpc_send_reply(struct ptlrpc_request *req, int flags);
int ptlrpc_reply(struct ptlrpc_request *req);
int ptlrpc_send_error(struct ptlrpc_request *req, int difficult);
int ptlrpc_error(struct ptlrpc_request *req);
void ptlrpc_resend_req(struct ptlrpc_request *request);
int ptlrpc_at_get_net_latency(struct ptlrpc_request *req);
int ptl_send_rpc(struct ptlrpc_request *request, int noreply);
int ptlrpc_register_rqbd (struct ptlrpc_request_buffer_desc *rqbd);

/* ptlrpc/client.c */
void ptlrpc_init_client(int req_portal, int rep_portal, char *name,
                        struct ptlrpc_client *);
void ptlrpc_cleanup_client(struct obd_import *imp);
struct ptlrpc_connection *ptlrpc_uuid_to_connection(struct obd_uuid *uuid);

static inline int
ptlrpc_client_recv_or_unlink (struct ptlrpc_request *req)
{
        int           rc;

        spin_lock(&req->rq_lock);
        rc = req->rq_receiving_reply || req->rq_must_unlink;
        spin_unlock(&req->rq_lock);
        return (rc);
}

static inline void
ptlrpc_wake_client_req (struct ptlrpc_request *req)
{
        if (req->rq_set == NULL)
                cfs_waitq_signal(&req->rq_reply_waitq);
        else
                cfs_waitq_signal(&req->rq_set->set_waitq);
}

int ptlrpc_queue_wait(struct ptlrpc_request *req);
int ptlrpc_replay_req(struct ptlrpc_request *req);
void ptlrpc_unregister_reply(struct ptlrpc_request *req);
void ptlrpc_restart_req(struct ptlrpc_request *req);
void ptlrpc_abort_inflight(struct obd_import *imp);

struct ptlrpc_request_set *ptlrpc_prep_set(void);
int ptlrpc_set_add_cb(struct ptlrpc_request_set *set,
                      set_interpreter_func fn, void *data);
int ptlrpc_set_next_timeout(struct ptlrpc_request_set *);
int ptlrpc_check_set(struct ptlrpc_request_set *set);
int ptlrpc_set_wait(struct ptlrpc_request_set *);
int ptlrpc_expired_set(void *data);
void ptlrpc_interrupted_set(void *data);
void ptlrpc_mark_interrupted(struct ptlrpc_request *req);
void ptlrpc_set_destroy(struct ptlrpc_request_set *);
void ptlrpc_set_add_req(struct ptlrpc_request_set *, struct ptlrpc_request *);
void ptlrpc_set_add_new_req(struct ptlrpc_request_set *,
                            struct ptlrpc_request *);

void ptlrpc_free_rq_pool(struct ptlrpc_request_pool *pool);
void ptlrpc_add_rqs_to_pool(struct ptlrpc_request_pool *pool, int num_rq);
struct ptlrpc_request_pool *ptlrpc_init_rq_pool(int, int,
                                                void (*populate_pool)(struct ptlrpc_request_pool *, int));
void ptlrpc_at_set_req_timeout(struct ptlrpc_request *req);
struct ptlrpc_request *ptlrpc_prep_req(struct obd_import *imp, __u32 version,
                                       int opcode, int count, __u32 *lengths,
                                       char **bufs);
struct ptlrpc_request *ptlrpc_prep_req_pool(struct obd_import *imp,
                                             __u32 version, int opcode,
                                            int count, __u32 *lengths, char **bufs,
                                            struct ptlrpc_request_pool *pool);
void ptlrpc_free_req(struct ptlrpc_request *request);
void ptlrpc_req_finished(struct ptlrpc_request *request);
void ptlrpc_req_finished_with_imp_lock(struct ptlrpc_request *request);
struct ptlrpc_request *ptlrpc_request_addref(struct ptlrpc_request *req);
struct ptlrpc_bulk_desc *ptlrpc_prep_bulk_imp (struct ptlrpc_request *req,
                                               int npages, int type, int portal);
struct ptlrpc_bulk_desc *ptlrpc_prep_bulk_exp(struct ptlrpc_request *req,
                                              int npages, int type, int portal);
void ptlrpc_free_bulk(struct ptlrpc_bulk_desc *bulk);
void ptlrpc_prep_bulk_page(struct ptlrpc_bulk_desc *desc,
                           cfs_page_t *page, int pageoffset, int len);
void ptlrpc_retain_replayable_request(struct ptlrpc_request *req,
                                      struct obd_import *imp);
__u64 ptlrpc_next_xid(void);
__u64 ptlrpc_sample_next_xid(void);
__u64 ptlrpc_req_xid(struct ptlrpc_request *request);

/* ptlrpc/service.c */
void ptlrpc_save_lock (struct ptlrpc_request *req,
                       struct lustre_handle *lock, int mode);
void ptlrpc_commit_replies (struct obd_export *exp);
void ptlrpc_schedule_difficult_reply (struct ptlrpc_reply_state *rs);
struct ptlrpc_service *ptlrpc_init_svc(int nbufs, int bufsize, int max_req_size,
                                       int max_reply_size,
                                       int req_portal, int rep_portal,
                                       int watchdog_factor,
                                       svc_handler_t, char *name,
                                       cfs_proc_dir_entry_t *proc_entry,
                                       svcreq_printfn_t, 
                                       int min_threads, int max_threads,
                                       char *threadname);
void ptlrpc_stop_all_threads(struct ptlrpc_service *svc);

int ptlrpc_start_threads(struct obd_device *dev, struct ptlrpc_service *svc);
int ptlrpc_start_thread(struct obd_device *dev, struct ptlrpc_service *svc);
int ptlrpc_unregister_service(struct ptlrpc_service *service);
int liblustre_check_services (void *arg);
void ptlrpc_daemonize(char *name);
int ptlrpc_service_health_check(struct ptlrpc_service *);


struct ptlrpc_svc_data {
        char *name;
        struct ptlrpc_service *svc;
        struct ptlrpc_thread *thread;
        struct obd_device *dev;
};

/* ptlrpc/import.c */
int ptlrpc_connect_import(struct obd_import *imp, char * new_uuid);
int ptlrpc_init_import(struct obd_import *imp);
int ptlrpc_disconnect_import(struct obd_import *imp, int noclose);
int ptlrpc_import_recovery_state_machine(struct obd_import *imp);
void ptlrpc_import_setasync(struct obd_import *imp, int count);
int ptlrpc_reconnect_import(struct obd_import *imp);

/* ptlrpc/pack_generic.c */
int lustre_msg_swabbed(struct lustre_msg *msg);
int lustre_msg_check_version(struct lustre_msg *msg, __u32 version);
int lustre_pack_request(struct ptlrpc_request *, __u32 magic, int count,
                        __u32 *lens, char **bufs);
int lustre_pack_reply(struct ptlrpc_request *, int count, __u32 *lens,
                      char **bufs);
#define LPRFL_EARLY_REPLY 1
int lustre_pack_reply_flags(struct ptlrpc_request *, int count, __u32 *lens,
                            char **bufs, int flags);
void lustre_shrink_reply(struct ptlrpc_request *req, int segment,
                         unsigned int newlen, int move_data);
void lustre_free_reply_state(struct ptlrpc_reply_state *rs);
int lustre_msg_size(__u32 magic, int count, __u32 *lengths);
int lustre_packed_msg_size(struct lustre_msg *msg);
int lustre_msg_early_size(void);
int lustre_unpack_msg(struct lustre_msg *m, int len);
void *lustre_msg_buf(struct lustre_msg *m, int n, int minlen);
int lustre_msg_buflen(struct lustre_msg *m, int n);
void lustre_msg_set_buflen(struct lustre_msg *m, int n, int len);
int lustre_msg_bufcount(struct lustre_msg *m);
char *lustre_msg_string (struct lustre_msg *m, int n, int max_len);
void *lustre_swab_reqbuf(struct ptlrpc_request *req, int n, int minlen,
                         void *swabber);
void *lustre_swab_repbuf(struct ptlrpc_request *req, int n, int minlen,
                         void *swabber);
__u32 lustre_msghdr_get_flags(struct lustre_msg *msg);
void lustre_msghdr_set_flags(struct lustre_msg *msg, __u32 flags);
__u32 lustre_msg_get_flags(struct lustre_msg *msg);
void lustre_msg_add_flags(struct lustre_msg *msg, int flags);
void lustre_msg_set_flags(struct lustre_msg *msg, int flags);
void lustre_msg_clear_flags(struct lustre_msg *msg, int flags);
__u32 lustre_msg_get_op_flags(struct lustre_msg *msg);
void lustre_msg_add_op_flags(struct lustre_msg *msg, int flags);
void lustre_msg_set_op_flags(struct lustre_msg *msg, int flags);
struct lustre_handle *lustre_msg_get_handle(struct lustre_msg *msg);
__u32 lustre_msg_get_type(struct lustre_msg *msg);
__u32 lustre_msg_get_version(struct lustre_msg *msg);
void lustre_msg_add_version(struct lustre_msg *msg, int version);
__u32 lustre_msg_get_opc(struct lustre_msg *msg);
__u64 lustre_msg_get_last_xid(struct lustre_msg *msg);
__u64 lustre_msg_get_last_committed(struct lustre_msg *msg);
__u64 *lustre_msg_get_versions(struct lustre_msg *msg);
__u64 lustre_msg_get_transno(struct lustre_msg *msg);
__u64 lustre_msg_get_slv(struct lustre_msg *msg);
__u32 lustre_msg_get_limit(struct lustre_msg *msg);
void lustre_msg_set_slv(struct lustre_msg *msg, __u64 slv);
void lustre_msg_set_limit(struct lustre_msg *msg, __u64 limit);
int   lustre_msg_get_status(struct lustre_msg *msg);
__u32 lustre_msg_get_conn_cnt(struct lustre_msg *msg);
int lustre_msg_is_v1(struct lustre_msg *msg);
__u32 lustre_msg_get_magic(struct lustre_msg *msg);
__u32 lustre_msg_get_timeout(struct lustre_msg *msg);
__u32 lustre_msg_get_service_time(struct lustre_msg *msg);
__u32 lustre_msg_get_cksum(struct lustre_msg *msg);
__u32 lustre_msg_calc_cksum(struct lustre_msg *msg);
void lustre_msg_set_handle(struct lustre_msg *msg,struct lustre_handle *handle);
void lustre_msg_set_type(struct lustre_msg *msg, __u32 type);
void lustre_msg_set_opc(struct lustre_msg *msg, __u32 opc);
void lustre_msg_set_last_xid(struct lustre_msg *msg, __u64 last_xid);
void lustre_msg_set_last_committed(struct lustre_msg *msg,__u64 last_committed);
void lustre_msg_set_versions(struct lustre_msg *msg, __u64 *versions);
void lustre_msg_set_transno(struct lustre_msg *msg, __u64 transno);
void lustre_msg_set_status(struct lustre_msg *msg, __u32 status);
void lustre_msg_set_conn_cnt(struct lustre_msg *msg, __u32 conn_cnt);
void lustre_msg_set_timeout(struct lustre_msg *msg, __u32 timeout);
void lustre_msg_set_service_time(struct lustre_msg *msg, __u32 service_time);
void lustre_msg_set_cksum(struct lustre_msg *msg, __u32 cksum);

static inline void
ptlrpc_rs_addref(struct ptlrpc_reply_state *rs)
{
        LASSERT(atomic_read(&rs->rs_refcount) > 0);
        atomic_inc(&rs->rs_refcount);
}

static inline void
ptlrpc_rs_decref(struct ptlrpc_reply_state *rs)
{
        LASSERT(atomic_read(&rs->rs_refcount) > 0);
        if (atomic_dec_and_test(&rs->rs_refcount))
                lustre_free_reply_state(rs);
}

/* Should only be called once per req */
static inline void ptlrpc_req_drop_rs(struct ptlrpc_request *req)
{
        if (req->rq_reply_state == NULL) 
                return; /* shouldn't occur */
        ptlrpc_rs_decref(req->rq_reply_state);
        req->rq_reply_state = NULL;
        req->rq_repmsg = NULL;
}

static inline __u32 lustre_request_magic(struct ptlrpc_request *req)
{
        return lustre_msg_get_magic(req->rq_reqmsg);
}

static inline int ptlrpc_req_get_repsize(struct ptlrpc_request *req)
{
        switch (req->rq_reqmsg->lm_magic) {
        case LUSTRE_MSG_MAGIC_V1:
                CERROR("function not supported for lustre_msg V1!\n");
                return -ENOTSUPP;
        case LUSTRE_MSG_MAGIC_V2:
                return req->rq_reqmsg->lm_repsize;
        default:
                LASSERTF(0, "incorrect message magic: %08x\n",
                         req->rq_reqmsg->lm_magic);
                return -EFAULT;
        }
}

static inline void
ptlrpc_req_set_repsize(struct ptlrpc_request *req, int count, __u32 *lens)
{
        int size = lustre_msg_size(req->rq_reqmsg->lm_magic, count, lens);
        
        req->rq_replen = size + lustre_msg_early_size();
        if (req->rq_reqmsg->lm_magic == LUSTRE_MSG_MAGIC_V2)
                req->rq_reqmsg->lm_repsize = size;
}

/* ldlm/ldlm_lib.c */
int client_obd_setup(struct obd_device *obddev, obd_count len, void *buf);
int client_obd_cleanup(struct obd_device * obddev);
int client_connect_import(struct lustre_handle *conn, struct obd_device *obd,
                          struct obd_uuid *cluuid, struct obd_connect_data *,
                          void *localdata);
int client_disconnect_export(struct obd_export *exp);
int client_import_add_conn(struct obd_import *imp, struct obd_uuid *uuid,
                           int priority);
int client_import_del_conn(struct obd_import *imp, struct obd_uuid *uuid);
int import_set_conn_priority(struct obd_import *imp, struct obd_uuid *uuid);

/* ptlrpc/pinger.c */
int ptlrpc_pinger_add_import(struct obd_import *imp);
int ptlrpc_pinger_del_import(struct obd_import *imp);
#ifdef __KERNEL__
void ping_evictor_start(void);
void ping_evictor_stop(void);
#else
#define ping_evictor_start()    do {} while (0)
#define ping_evictor_stop()     do {} while (0)
#endif

/* ptlrpc/ptlrpcd.c */
void ptlrpcd_wake(struct ptlrpc_request *req);
void ptlrpcd_add_req(struct ptlrpc_request *req);
int ptlrpcd_addref(void);
void ptlrpcd_decref(void);

/* ptlrpc/lproc_ptlrpc.c */
const char* ll_opcode2str(__u32 opcode);
#ifdef LPROCFS
void ptlrpc_lprocfs_register_obd(struct obd_device *obd);
void ptlrpc_lprocfs_unregister_obd(struct obd_device *obd);
void ptlrpc_lprocfs_brw(struct ptlrpc_request *req, int bytes);
#else
static inline void ptlrpc_lprocfs_register_obd(struct obd_device *obd) {}
static inline void ptlrpc_lprocfs_unregister_obd(struct obd_device *obd) {}
static inline void ptlrpc_lprocfs_brw(struct ptlrpc_request *req, int bytes) {}
#endif

/* ptlrpc/llog_server.c */
int llog_origin_handle_create(struct ptlrpc_request *req);
int llog_origin_handle_destroy(struct ptlrpc_request *req);
int llog_origin_handle_prev_block(struct ptlrpc_request *req);
int llog_origin_handle_next_block(struct ptlrpc_request *req);
int llog_origin_handle_read_header(struct ptlrpc_request *req);
int llog_origin_handle_close(struct ptlrpc_request *req);
int llog_origin_handle_cancel(struct ptlrpc_request *req);
int llog_catinfo(struct ptlrpc_request *req);

/* ptlrpc/llog_client.c */
extern struct llog_operations llog_client_ops;

#endif<|MERGE_RESOLUTION|>--- conflicted
+++ resolved
@@ -154,6 +154,9 @@
  */
 #define OST_MAXREQSIZE  (5 * 1024)
 #define OST_MAXREPSIZE  (9 * 1024)
+
+/* Macro to hide a typecast. */
+#define ptlrpc_req_async_args(req) ((void *)&req->rq_async_args)
 
 struct ptlrpc_connection {
         struct list_head        c_link;
@@ -355,11 +358,11 @@
 
         struct ptlrpc_bulk_desc *rq_bulk;       /* client side bulk */
         /* client outgoing req */
-        time_t rq_sent;                         /* when request sent, seconds, 
+        time_t rq_sent;                         /* when request sent, seconds,
                                                  * or time when request should
                                                  * be sent */
         volatile time_t rq_deadline;     /* when request must finish. volatile
-               so that servers' early reply updates to the deadline aren't 
+               so that servers' early reply updates to the deadline aren't
                kept in per-cpu cache */
         int    rq_timeout;               /* service time estimate (secs) */
 
@@ -559,7 +562,7 @@
 
         __u32            srv_req_portal;
         __u32            srv_rep_portal;
-        
+
         /* AT stuff */
         struct adaptive_timeout srv_at_estimate;/* estimated rpc service time */
         spinlock_t        srv_at_lock;
@@ -606,7 +609,7 @@
         struct list_head         srv_free_rs_list;
         /* waitq to run, when adding stuff to srv_free_rs_list */
         cfs_waitq_t              srv_free_rs_waitq;
-        
+
         /*
          * if non-NULL called during thread creation (ptlrpc_start_thread())
          * to initialize service specific per-thread state.
@@ -621,8 +624,6 @@
         //struct ptlrpc_srv_ni srv_interfaces[0];
 };
 
-<<<<<<< HEAD
-=======
 struct ptlrpcd_ctl {
         /**
          * Ptlrpc thread control flags (LIOD_START, LIOD_STOP, LIOD_STOP_FORCE)
@@ -650,7 +651,7 @@
         char                        pc_name[16];
 #ifndef __KERNEL__
         /**
-         * Async rpcs flag to make sure that ptlrpcd_check() is called only
+         * Async rpcs flag to make sure that ptlrpcd_check() is called only 
          * once.
          */
         int                         pc_recurred;
@@ -680,13 +681,12 @@
          */
         LIOD_STOP        = 1 << 1,
         /**
-         * Ptlrpc thread stop force flag. This will cause also
+         * Ptlrpc thread stop force flag. This will cause also 
          * aborting any inflight rpcs handled by thread.
          */
         LIOD_STOP_FORCE  = 1 << 2
 };
 
->>>>>>> 7bfe2fbd
 /* ptlrpc/events.c */
 extern lnet_handle_eq_t ptlrpc_eq_h;
 extern int ptlrpc_uuid_to_peer(struct obd_uuid *uuid,
@@ -767,6 +767,7 @@
 void ptlrpc_unregister_reply(struct ptlrpc_request *req);
 void ptlrpc_restart_req(struct ptlrpc_request *req);
 void ptlrpc_abort_inflight(struct obd_import *imp);
+void ptlrpc_abort_set(struct ptlrpc_request_set *set);
 
 struct ptlrpc_request_set *ptlrpc_prep_set(void);
 int ptlrpc_set_add_cb(struct ptlrpc_request_set *set,
@@ -779,13 +780,16 @@
 void ptlrpc_mark_interrupted(struct ptlrpc_request *req);
 void ptlrpc_set_destroy(struct ptlrpc_request_set *);
 void ptlrpc_set_add_req(struct ptlrpc_request_set *, struct ptlrpc_request *);
-void ptlrpc_set_add_new_req(struct ptlrpc_request_set *,
-                            struct ptlrpc_request *);
+int ptlrpc_set_add_new_req(struct ptlrpcd_ctl *pc,
+                           struct ptlrpc_request *req);
 
 void ptlrpc_free_rq_pool(struct ptlrpc_request_pool *pool);
 void ptlrpc_add_rqs_to_pool(struct ptlrpc_request_pool *pool, int num_rq);
-struct ptlrpc_request_pool *ptlrpc_init_rq_pool(int, int,
-                                                void (*populate_pool)(struct ptlrpc_request_pool *, int));
+
+struct ptlrpc_request_pool *
+ptlrpc_init_rq_pool(int, int,
+                    void (*populate_pool)(struct ptlrpc_request_pool *, int));
+
 void ptlrpc_at_set_req_timeout(struct ptlrpc_request *req);
 struct ptlrpc_request *ptlrpc_prep_req(struct obd_import *imp, __u32 version,
                                        int opcode, int count, __u32 *lengths,
@@ -822,7 +826,7 @@
                                        int watchdog_factor,
                                        svc_handler_t, char *name,
                                        cfs_proc_dir_entry_t *proc_entry,
-                                       svcreq_printfn_t, 
+                                       svcreq_printfn_t,
                                        int min_threads, int max_threads,
                                        char *threadname);
 void ptlrpc_stop_all_threads(struct ptlrpc_service *svc);
@@ -865,7 +869,7 @@
 void lustre_free_reply_state(struct ptlrpc_reply_state *rs);
 int lustre_msg_size(__u32 magic, int count, __u32 *lengths);
 int lustre_packed_msg_size(struct lustre_msg *msg);
-int lustre_msg_early_size(void);
+int lustre_msg_early_size(struct ptlrpc_request *req);
 int lustre_unpack_msg(struct lustre_msg *m, int len);
 void *lustre_msg_buf(struct lustre_msg *m, int n, int minlen);
 int lustre_msg_buflen(struct lustre_msg *m, int n);
@@ -937,7 +941,7 @@
 /* Should only be called once per req */
 static inline void ptlrpc_req_drop_rs(struct ptlrpc_request *req)
 {
-        if (req->rq_reply_state == NULL) 
+        if (req->rq_reply_state == NULL)
                 return; /* shouldn't occur */
         ptlrpc_rs_decref(req->rq_reply_state);
         req->rq_reply_state = NULL;
@@ -968,8 +972,8 @@
 ptlrpc_req_set_repsize(struct ptlrpc_request *req, int count, __u32 *lens)
 {
         int size = lustre_msg_size(req->rq_reqmsg->lm_magic, count, lens);
-        
-        req->rq_replen = size + lustre_msg_early_size();
+
+        req->rq_replen = size + lustre_msg_early_size(req);
         if (req->rq_reqmsg->lm_magic == LUSTRE_MSG_MAGIC_V2)
                 req->rq_reqmsg->lm_repsize = size;
 }
@@ -998,6 +1002,8 @@
 #endif
 
 /* ptlrpc/ptlrpcd.c */
+int ptlrpcd_start(char *name, struct ptlrpcd_ctl *pc);
+void ptlrpcd_stop(struct ptlrpcd_ctl *pc, int force);
 void ptlrpcd_wake(struct ptlrpc_request *req);
 void ptlrpcd_add_req(struct ptlrpc_request *req);
 int ptlrpcd_addref(void);
