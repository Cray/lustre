--- conflicted
+++ resolved
@@ -159,7 +159,6 @@
 #define ptlrpc_req_async_args(req) ((void *)&req->rq_async_args)
 
 struct ptlrpc_connection {
-        struct list_head        c_link;
         struct hlist_node       c_hash;
         lnet_nid_t              c_self;
         lnet_process_id_t       c_peer;
@@ -268,11 +267,6 @@
         RQ_PHASE_COMPLETE    = 0xebc0de04,
 };
 
-/** Type of request interpreter call-back */
-typedef int (*ptlrpc_interpterer_t)(const struct lu_env *env,
-                                    struct ptlrpc_request *req,
-                                    void *arg, int rc);
-
 struct ptlrpc_request_pool {
         spinlock_t prp_lock;
         struct list_head prp_req_list;    /* list of ptlrpc_request structs */
@@ -280,15 +274,6 @@
         void (*prp_populate)(struct ptlrpc_request_pool *, int);
 };
 
-<<<<<<< HEAD
-=======
-struct lu_context;
-struct lu_env;
-
-/**
- * Represents remote procedure call.
- */
->>>>>>> 69782ac3
 struct ptlrpc_request {
         int rq_type; /* one of PTL_RPC_MSG_* */
         struct list_head rq_list;
@@ -383,8 +368,7 @@
         /* Multi-rpc bits */
         struct list_head rq_set_chain;
         struct ptlrpc_request_set *rq_set;
-        /** Async completion handler */
-        ptlrpc_interpterer_t rq_interpret_reply;
+        void *rq_interpret_reply;               /* Async completion handler */
         union ptlrpc_async_args rq_async_args;  /* Async completion context */
         struct ptlrpc_request_pool *rq_pool;    /* Pool if request from
                                                    preallocated list */
@@ -539,6 +523,8 @@
         __u32 t_flags;
 
         unsigned int t_id; /* service thread index, from ptlrpc_start_threads */
+        struct lc_watchdog *t_watchdog; /* put watchdog in the structure per
+                                         * thread b=14840 */
         cfs_waitq_t t_ctl_waitq;
 };
 
@@ -664,10 +650,6 @@
          * Thread name used in cfs_daemonize()
          */
         char                        pc_name[16];
-        /**
-         * Environment for request interpreters to run in.
-         */
-        struct lu_env               pc_env;
 #ifndef __KERNEL__
         /**
          * Async rpcs flag to make sure that ptlrpcd_check() is called only 
@@ -718,14 +700,13 @@
 extern void server_bulk_callback (lnet_event_t *ev);
 
 /* ptlrpc/connection.c */
-void ptlrpc_dump_connections(void);
-void ptlrpc_readdress_connection(struct ptlrpc_connection *, struct obd_uuid *);
-struct ptlrpc_connection *ptlrpc_get_connection(lnet_process_id_t peer,
-                                                lnet_nid_t self, struct obd_uuid *uuid);
-int ptlrpc_put_connection(struct ptlrpc_connection *c);
+struct ptlrpc_connection *ptlrpc_connection_get(lnet_process_id_t peer,
+                                                lnet_nid_t self,
+                                                struct obd_uuid *uuid);
+int ptlrpc_connection_put(struct ptlrpc_connection *c);
 struct ptlrpc_connection *ptlrpc_connection_addref(struct ptlrpc_connection *);
-int ptlrpc_init_connection(void);
-void ptlrpc_cleanup_connection(void);
+int ptlrpc_connection_init(void);
+void ptlrpc_connection_fini(void);
 extern lnet_pid_t ptl_get_pid(void);
 
 /* ptlrpc/niobuf.c */
@@ -792,7 +773,7 @@
 int ptlrpc_set_add_cb(struct ptlrpc_request_set *set,
                       set_interpreter_func fn, void *data);
 int ptlrpc_set_next_timeout(struct ptlrpc_request_set *);
-int ptlrpc_check_set(const struct lu_env *env, struct ptlrpc_request_set *set);
+int ptlrpc_check_set(struct ptlrpc_request_set *set);
 int ptlrpc_set_wait(struct ptlrpc_request_set *);
 int ptlrpc_expired_set(void *data);
 void ptlrpc_interrupted_set(void *data);
