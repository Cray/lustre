/* -*- mode: c; c-basic-offset: 8; indent-tabs-mode: nil; -*-
 * vim:expandtab:shiftwidth=8:tabstop=8:
 *
 * GPL HEADER START
 *
 * DO NOT ALTER OR REMOVE COPYRIGHT NOTICES OR THIS FILE HEADER.
 *
 * This program is free software; you can redistribute it and/or modify
 * it under the terms of the GNU General Public License version 2 only,
 * as published by the Free Software Foundation.
 *
 * This program is distributed in the hope that it will be useful, but
 * WITHOUT ANY WARRANTY; without even the implied warranty of
 * MERCHANTABILITY or FITNESS FOR A PARTICULAR PURPOSE.  See the GNU
 * General Public License version 2 for more details (a copy is included
 * in the LICENSE file that accompanied this code).
 *
 * You should have received a copy of the GNU General Public License
 * version 2 along with this program; If not, see
 * http://www.sun.com/software/products/lustre/docs/GPLv2.pdf
 *
 * Please contact Sun Microsystems, Inc., 4150 Network Circle, Santa Clara,
 * CA 95054 USA or visit www.sun.com if you need additional information or
 * have any questions.
 *
 * GPL HEADER END
 */
/*
 * Copyright  2008 Sun Microsystems, Inc. All rights reserved
 * Use is subject to license terms.
 */
/*
 * This file is part of Lustre, http://www.lustre.org/
 * Lustre is a trademark of Sun Microsystems, Inc.
 */

#ifndef _LUSTRE_NET_H
#define _LUSTRE_NET_H

#if defined(__linux__)
#include <linux/lustre_net.h>
#elif defined(__APPLE__)
#include <darwin/lustre_net.h>
#elif defined(__WINNT__)
#include <winnt/lustre_net.h>
#else
#error Unsupported operating system.
#endif

#include <libcfs/kp30.h>
// #include <obd.h>
#include <lnet/lnet.h>
#include <lustre/lustre_idl.h>
#include <lustre_ha.h>
#include <lustre_import.h>
#include <lprocfs_status.h>

#include <obd_support.h>

/* MD flags we _always_ use */
#define PTLRPC_MD_OPTIONS  0

/* Define maxima for bulk I/O
 * CAVEAT EMPTOR, with multinet (i.e. routers forwarding between networks)
 * these limits are system wide and not interface-local. */
#define PTLRPC_MAX_BRW_BITS     LNET_MTU_BITS
#define PTLRPC_MAX_BRW_SIZE     (1<<LNET_MTU_BITS)
#define PTLRPC_MAX_BRW_PAGES    (PTLRPC_MAX_BRW_SIZE >> CFS_PAGE_SHIFT)

/* When PAGE_SIZE is a constant, we can check our arithmetic here with cpp! */
#ifdef __KERNEL__
# if ((PTLRPC_MAX_BRW_PAGES & (PTLRPC_MAX_BRW_PAGES - 1)) != 0)
#  error "PTLRPC_MAX_BRW_PAGES isn't a power of two"
# endif
# if (PTLRPC_MAX_BRW_SIZE != (PTLRPC_MAX_BRW_PAGES * CFS_PAGE_SIZE))
#  error "PTLRPC_MAX_BRW_SIZE isn't PTLRPC_MAX_BRW_PAGES * CFS_PAGE_SIZE"
# endif
# if (PTLRPC_MAX_BRW_SIZE > LNET_MTU)
#  error "PTLRPC_MAX_BRW_SIZE too big"
# endif
# if (PTLRPC_MAX_BRW_PAGES > LNET_MAX_IOV)
#  error "PTLRPC_MAX_BRW_PAGES too big"
# endif
#endif /* __KERNEL__ */

/* Size over which to OBD_VMALLOC() rather than OBD_ALLOC() service request
 * buffers */
#define SVC_BUF_VMALLOC_THRESHOLD (2 * CFS_PAGE_SIZE)

/* The following constants determine how memory is used to buffer incoming
 * service requests.
 *
 * ?_NBUFS              # buffers to allocate when growing the pool
 * ?_BUFSIZE            # bytes in a single request buffer
 * ?_MAXREQSIZE         # maximum request service will receive
 *
 * When fewer than ?_NBUFS/2 buffers are posted for receive, another chunk
 * of ?_NBUFS is added to the pool.
 *
 * Messages larger than ?_MAXREQSIZE are dropped.  Request buffers are
 * considered full when less than ?_MAXREQSIZE is left in them.
 */

#define LDLM_THREADS_AUTO_MIN (2)
#define LDLM_THREADS_AUTO_MAX min(num_online_cpus()*num_online_cpus()*32, 128)
#define LDLM_BL_THREADS  LDLM_THREADS_AUTO_MIN
#define LDLM_NBUFS      (64 * num_online_cpus())
#define LDLM_BUFSIZE    (8 * 1024)
#define LDLM_MAXREQSIZE (5 * 1024)
#define LDLM_MAXREPSIZE (1024)

/* Absolute limits */
#define MDS_THREADS_MIN 2
#define MDS_THREADS_MAX 512
#define MDS_THREADS_MIN_READPAGE 2
#define MDS_NBUFS       (64 * num_online_cpus())
#define MDS_BUFSIZE     (8 * 1024)
/* Assume file name length = FNAME_MAX = 256 (true for ext3).
 *        path name length = PATH_MAX = 4096
 *        LOV MD size max  = EA_MAX = 4000
 * symlink:  FNAME_MAX + PATH_MAX  <- largest
 * link:     FNAME_MAX + PATH_MAX  (mds_rec_link < mds_rec_create)
 * rename:   FNAME_MAX + FNAME_MAX
 * open:     FNAME_MAX + EA_MAX
 *
 * MDS_MAXREQSIZE ~= 4736 bytes =
 * lustre_msg + ldlm_request + mds_body + mds_rec_create + FNAME_MAX + PATH_MAX
 * MDS_MAXREPSIZE ~= 8300 bytes = lustre_msg + llog_header
 * or, for mds_close() and mds_reint_unlink() on a many-OST filesystem:
 *      = 9210 bytes = lustre_msg + mds_body + 160 * (easize + cookiesize)
 *
 * Realistic size is about 512 bytes (20 character name + 128 char symlink),
 * except in the open case where there are a large number of OSTs in a LOV.
 */
#define MDS_MAXREQSIZE  (5 * 1024)
#define MDS_MAXREPSIZE  max(9 * 1024, 362 + LOV_MAX_STRIPE_COUNT * 56)

#define MGS_THREADS_AUTO_MIN 2
#define MGS_THREADS_AUTO_MAX 32
#define MGS_NBUFS       (64 * num_online_cpus())
#define MGS_BUFSIZE     (8 * 1024)
#define MGS_MAXREQSIZE  (8 * 1024)
#define MGS_MAXREPSIZE  (9 * 1024)

/* Absolute limits */
#define OSS_THREADS_MIN 3       /* difficult replies, HPQ, others */
#define OSS_THREADS_MAX 512
#define OST_NBUFS       (64 * num_online_cpus())
#define OST_BUFSIZE     (8 * 1024)
/* OST_MAXREQSIZE ~= 4768 bytes =
 * lustre_msg + obdo + 16 * obd_ioobj + 256 * niobuf_remote
 *
 * - single object with 16 pages is 512 bytes
 * - OST_MAXREQSIZE must be at least 1 page of cookies plus some spillover
 */
#define OST_MAXREQSIZE  (5 * 1024)
#define OST_MAXREPSIZE  (9 * 1024)

/* Macro to hide a typecast. */
#define ptlrpc_req_async_args(req) ((void *)&req->rq_async_args)

struct ptlrpc_connection {
        struct hlist_node       c_hash;
        lnet_nid_t              c_self;
        lnet_process_id_t       c_peer;
        struct obd_uuid         c_remote_uuid;
        atomic_t                c_refcount;
};

struct ptlrpc_client {
        __u32                     cli_request_portal;
        __u32                     cli_reply_portal;
        char                     *cli_name;
};

/* state flags of requests */
/* XXX only ones left are those used by the bulk descs as well! */
#define PTL_RPC_FL_INTR      (1 << 0)  /* reply wait was interrupted by user */
#define PTL_RPC_FL_TIMEOUT   (1 << 7)  /* request timed out waiting for reply */

#define REQ_MAX_ACK_LOCKS 8

union ptlrpc_async_args {
        /* Scratchpad for passing args to completion interpreter. Users
         * cast to the struct of their choosing, and LASSERT that this is
         * big enough.  For _tons_ of context, OBD_ALLOC a struct and store
         * a pointer to it here.  The pointer_arg ensures this struct is at
         * least big enough for that. */
        void      *pointer_arg[9];
        __u64      space[5];
};

struct ptlrpc_request_set;
typedef int (*set_interpreter_func)(struct ptlrpc_request_set *, void *, int);

struct ptlrpc_request_set {
        int               set_remaining; /* # uncompleted requests */
        cfs_waitq_t       set_waitq;
        cfs_waitq_t      *set_wakeup_ptr;
        struct list_head  set_requests;
        struct list_head  set_cblist; /* list of completion callbacks */
        set_interpreter_func    set_interpret; /* completion callback */
        void              *set_arg; /* completion context */
        /* locked so that any old caller can communicate requests to
         * the set holder who can then fold them into the lock-free set */
        spinlock_t        set_new_req_lock;
        struct list_head  set_new_requests;
};

struct ptlrpc_set_cbdata {
        struct list_head        psc_item;
        set_interpreter_func    psc_interpret;
        void                   *psc_data;
};

struct ptlrpc_bulk_desc;

/*
 * ptlrpc callback & work item stuff
 */
struct ptlrpc_cb_id {
        void   (*cbid_fn)(lnet_event_t *ev);     /* specific callback fn */
        void    *cbid_arg;                      /* additional arg */
};

#define RS_MAX_LOCKS 4
#define RS_DEBUG     1

struct ptlrpc_reply_state {
        struct ptlrpc_cb_id    rs_cb_id;
        struct list_head       rs_list;
        struct list_head       rs_exp_list;
        struct list_head       rs_obd_list;
#if RS_DEBUG
        struct list_head       rs_debug_list;
#endif
        /* updates to following flag serialised by srv_request_lock */
        unsigned long          rs_difficult:1;     /* ACK/commit stuff */
        unsigned long          rs_scheduled:1;     /* being handled? */
        unsigned long          rs_scheduled_ever:1;/* any schedule attempts? */
        unsigned long          rs_handled:1;  /* been handled yet? */
        unsigned long          rs_on_net:1;   /* reply_out_callback pending? */
        unsigned long          rs_prealloc:1; /* rs from prealloc list */

        int                    rs_size;
        __u64                  rs_transno;
        __u64                  rs_xid;
        struct obd_export     *rs_export;
        struct ptlrpc_service *rs_service;
        lnet_handle_md_t       rs_md_h;
        atomic_t               rs_refcount;

        /* locks awaiting client reply ACK */
        int                    rs_nlocks;
        struct lustre_handle   rs_locks[RS_MAX_LOCKS];
        ldlm_mode_t            rs_modes[RS_MAX_LOCKS];
        /* last member: variable sized reply message */
        struct lustre_msg     *rs_msg;
};

struct ptlrpc_thread;

enum rq_phase {
        RQ_PHASE_NEW            = 0xebc0de00,
        RQ_PHASE_RPC            = 0xebc0de01,
        RQ_PHASE_BULK           = 0xebc0de02,
        RQ_PHASE_INTERPRET      = 0xebc0de03,
        RQ_PHASE_COMPLETE       = 0xebc0de04,
        RQ_PHASE_UNREGISTERING  = 0xebc0de05,
        RQ_PHASE_UNDEFINED      = 0xebc0de06
};

struct ptlrpc_request_pool {
        spinlock_t prp_lock;
        struct list_head prp_req_list;    /* list of ptlrpc_request structs */
        int prp_rq_size;
        void (*prp_populate)(struct ptlrpc_request_pool *, int);
};

struct ldlm_lock;

struct ptlrpc_hpreq_ops {
        /**
         * Check if the lock handle of the given lock is the same as
         * taken from the request.
         */
        int  (*hpreq_lock_match)(struct ptlrpc_request *, struct ldlm_lock *);
        /**
         * Check if the request is a high priority one.
         */
        int  (*hpreq_check)(struct ptlrpc_request *);
};

struct ptlrpc_request {
        int rq_type; /* one of PTL_RPC_MSG_* */
        struct list_head rq_list;
        struct list_head rq_timed_list;         /* server-side early replies */
        struct list_head rq_history_list;       /* server-side history */
        struct list_head rq_exp_list;           /* server-side per-export list */
        struct ptlrpc_hpreq_ops *rq_ops;        /* server-side hp handlers */

        __u64            rq_history_seq;        /* history sequence # */
        /* the index of service's srv_at_array into which request is linked */
        time_t rq_at_index;
        int rq_status;
        spinlock_t rq_lock;
        /* client-side flags are serialized by rq_lock */
        unsigned long rq_intr:1, rq_replied:1, rq_err:1,
                rq_timedout:1, rq_resend:1, rq_restart:1,
                /*
                 * when ->rq_replay is set, request is kept by the client even
                 * after server commits corresponding transaction. This is
                 * used for operations that require sequence of multiple
                 * requests to be replayed. The only example currently is file
                 * open/close. When last request in such a sequence is
                 * committed, ->rq_replay is cleared on all requests in the
                 * sequence.
                 */
                rq_replay:1,
                rq_no_resend:1, rq_waiting:1, rq_receiving_reply:1,
                rq_no_delay:1, rq_net_err:1, rq_early:1, rq_must_unlink:1,
                /* server-side flags */
                rq_packed_final:1,  /* packed final reply */
                rq_hp:1,            /* high priority RPC */
                rq_at_linked:1,     /* link into service's srv_at_array */
<<<<<<< HEAD
                rq_reply_truncate:1, /* reply is truncated */
                rq_fake:1,          /* fake request - just for timeout only */
                /* the request is queued to replay during recovery */
                rq_copy_queued:1;
=======
                /* a copy of the request is queued to replay during recovery */
                rq_copy_queued:1,
                /* whether the rquest is a copy of another replay request */
                rq_copy:1;
>>>>>>> 979784ac
        enum rq_phase rq_phase;     /* one of RQ_PHASE_* */
        enum rq_phase rq_next_phase; /* one of RQ_PHASE_* to be used next */
        atomic_t rq_refcount;   /* client-side refcount for SENT race,
                                   server-side refcounf for multiple replies */

        struct ptlrpc_thread *rq_svc_thread; /* initial thread servicing req */

        int rq_request_portal;  /* XXX FIXME bug 249 */
        int rq_reply_portal;    /* XXX FIXME bug 249 */

        int rq_nob_received; /* client-side # reply bytes actually received  */

        int rq_reqlen;
        struct lustre_msg *rq_reqmsg;

        int rq_replen;
        struct lustre_msg *rq_repbuf; /* client only, buf may be bigger than msg */
        struct lustre_msg *rq_repmsg;
        __u64 rq_transno;
        __u64 rq_xid;
        struct list_head rq_replay_list;

        __u32 rq_req_swab_mask;
        __u32 rq_rep_swab_mask;

        int rq_import_generation;
        enum lustre_imp_state rq_send_state;

        int rq_early_count;           /* how many early replies (for stats) */

        /* client+server request */
        lnet_handle_md_t     rq_req_md_h;
        struct ptlrpc_cb_id  rq_req_cbid;

        /* server-side... */
        struct timeval       rq_arrival_time;       /* request arrival time */
        struct ptlrpc_reply_state *rq_reply_state;  /* separated reply state */
        struct ptlrpc_request_buffer_desc *rq_rqbd; /* incoming request buffer*/
#ifdef CRAY_XT3
        __u32                rq_uid;            /* peer uid, used in MDS only */
#endif

        /* client-only incoming reply */
        lnet_handle_md_t     rq_reply_md_h;
        cfs_waitq_t          rq_reply_waitq;
        struct ptlrpc_cb_id  rq_reply_cbid;

        lnet_nid_t           rq_self;
        lnet_process_id_t    rq_peer;
        struct obd_export   *rq_export;
        struct obd_import   *rq_import;

        void (*rq_replay_cb)(struct ptlrpc_request *);
        void (*rq_commit_cb)(struct ptlrpc_request *);
        void  *rq_cb_data;

        struct ptlrpc_bulk_desc *rq_bulk;       /* client side bulk */
        /* client outgoing req */
        time_t rq_sent;                         /* when request sent, seconds,
                                                 * or time when request should
                                                 * be sent */
        volatile time_t rq_deadline;     /* when request must finish. volatile
               so that servers' early reply updates to the deadline aren't
               kept in per-cpu cache */
        time_t rq_reply_deadline;        /* when req reply unlink must finish. */
        time_t rq_bulk_deadline;         /* when req bulk unlink must finish. */
        int    rq_timeout;               /* service time estimate (secs) */

        /* Multi-rpc bits */
        struct list_head rq_set_chain;
        struct ptlrpc_request_set *rq_set;
        int (*rq_interpret_reply)(struct ptlrpc_request *req, void *data,
                                  int rc); /* async interpret handler */
        union ptlrpc_async_args rq_async_args;  /* Async completion context */
        struct ptlrpc_request_pool *rq_pool;    /* Pool if request from
                                                   preallocated list */
};

static inline int ptlrpc_req_interpret(struct ptlrpc_request *req, int rc)
{
        if (req->rq_interpret_reply != NULL) {
                int (*interpreter)(struct ptlrpc_request *, void *, int) =
                     req->rq_interpret_reply;

                req->rq_status = interpreter(req, &req->rq_async_args, rc);
                return req->rq_status;
        }
        return rc;
}

static inline void lustre_set_req_swabbed(struct ptlrpc_request *req, int index)
{
        LASSERT(index < sizeof(req->rq_req_swab_mask) * 8);
        LASSERT((req->rq_req_swab_mask & (1 << index)) == 0);
        req->rq_req_swab_mask |= 1 << index;
}

static inline void lustre_set_rep_swabbed(struct ptlrpc_request *req, int index)
{
        LASSERT(index < sizeof(req->rq_rep_swab_mask) * 8);
        LASSERT((req->rq_rep_swab_mask & (1 << index)) == 0);
        req->rq_rep_swab_mask |= 1 << index;
}

static inline int lustre_req_swabbed(struct ptlrpc_request *req, int index)
{
        LASSERT(index < sizeof(req->rq_req_swab_mask) * 8);
        return req->rq_req_swab_mask & (1 << index);
}

static inline int lustre_rep_swabbed(struct ptlrpc_request *req, int index)
{
        LASSERT(index < sizeof(req->rq_rep_swab_mask) * 8);
        return req->rq_rep_swab_mask & (1 << index);
}

static inline int lustre_req_need_swab(struct ptlrpc_request *req)
{
        return req->rq_req_swab_mask & (1 << MSG_PTLRPC_HEADER_OFF);
}

static inline int lustre_rep_need_swab(struct ptlrpc_request *req)
{
        return req->rq_rep_swab_mask & (1 << MSG_PTLRPC_HEADER_OFF);
}

static inline const char *
ptlrpc_phase2str(enum rq_phase phase)
{
        switch (phase) {
        case RQ_PHASE_NEW:
                return "New";
        case RQ_PHASE_RPC:
                return "Rpc";
        case RQ_PHASE_BULK:
                return "Bulk";
        case RQ_PHASE_INTERPRET:
                return "Interpret";
        case RQ_PHASE_COMPLETE:
                return "Complete";
        case RQ_PHASE_UNREGISTERING:
                return "Unregistering";
        default:
                return "?Phase?";
        }
}

static inline const char *
ptlrpc_rqphase2str(struct ptlrpc_request *req)
{
        return ptlrpc_phase2str(req->rq_phase);
}

/* Spare the preprocessor, spoil the bugs. */
#define FLAG(field, str) (field ? str : "")

#define DEBUG_REQ_FLAGS(req)                                                  \
        ptlrpc_rqphase2str(req),                                              \
        FLAG(req->rq_intr, "I"), FLAG(req->rq_replied, "R"),                  \
        FLAG(req->rq_err, "E"),                                               \
        FLAG(req->rq_timedout, "X") /* eXpired */, FLAG(req->rq_resend, "S"), \
        FLAG(req->rq_restart, "T"), FLAG(req->rq_replay, "P"),                \
        FLAG(req->rq_no_resend, "N"),                                         \
        FLAG(req->rq_waiting, "W"), FLAG(req->rq_hp, "H")

#define REQ_FLAGS_FMT "%s:%s%s%s%s%s%s%s%s%s%s"

void _debug_req(struct ptlrpc_request *req, __u32 mask,
                struct libcfs_debug_msg_data *data, const char *fmt, ...)
        __attribute__ ((format (printf, 4, 5)));

#define debug_req(cdls, level, req, file, func, line, fmt, a...)              \
do {                                                                          \
        CHECK_STACK();                                                        \
                                                                              \
        if (((level) & D_CANTMASK) != 0 ||                                    \
            ((libcfs_debug & (level)) != 0 &&                                 \
             (libcfs_subsystem_debug & DEBUG_SUBSYSTEM) != 0)) {              \
                static struct libcfs_debug_msg_data _req_dbg_data =           \
                DEBUG_MSG_DATA_INIT(cdls, DEBUG_SUBSYSTEM, file, func, line); \
                _debug_req((req), (level), &_req_dbg_data, fmt, ##a);         \
        }                                                                     \
} while(0)

/* for most callers (level is a constant) this is resolved at compile time */
#define DEBUG_REQ(level, req, fmt, args...)                                   \
do {                                                                          \
        if ((level) & (D_ERROR | D_WARNING)) {                                \
            static cfs_debug_limit_state_t cdls;                              \
            debug_req(&cdls, level, req, __FILE__, __func__, __LINE__,        \
                      "@@@ "fmt" ", ## args);                                 \
        } else                                                                \
            debug_req(NULL, level, req, __FILE__, __func__, __LINE__,         \
                      "@@@ "fmt" ", ## args);                                 \
} while (0)

struct ptlrpc_bulk_page {
        struct list_head bp_link;
        int bp_buflen;
        int bp_pageoffset;                      /* offset within a page */
        struct page *bp_page;
};

#define BULK_GET_SOURCE   0
#define BULK_PUT_SINK     1
#define BULK_GET_SINK     2
#define BULK_PUT_SOURCE   3

struct ptlrpc_bulk_desc {
        unsigned long bd_success:1;              /* completed successfully */
        unsigned long bd_network_rw:1;           /* accessible to the network */
        unsigned long bd_type:2;                 /* {put,get}{source,sink} */
        unsigned long bd_registered:1;           /* client side */
        spinlock_t   bd_lock;                   /* serialise with callback */
        int bd_import_generation;
        struct obd_export *bd_export;
        struct obd_import *bd_import;
        __u32 bd_portal;
        struct ptlrpc_request *bd_req;          /* associated request */
        cfs_waitq_t            bd_waitq;        /* server side only WQ */
        int                    bd_iov_count;    /* # entries in bd_iov */
        int                    bd_max_iov;      /* allocated size of bd_iov */
        int                    bd_nob;          /* # bytes covered */
        int                    bd_nob_transferred; /* # bytes GOT/PUT */

        __u64                  bd_last_xid;

        struct ptlrpc_cb_id    bd_cbid;         /* network callback info */
        lnet_handle_md_t       bd_md_h;         /* associated MD */
        lnet_nid_t             bd_sender;       /* stash event::sender */

#if defined(__KERNEL__)
        lnet_kiov_t             bd_iov[0];
#else
        lnet_md_iovec_t         bd_iov[0];
#endif
};

struct ptlrpc_thread {

        struct list_head t_link; /* active threads in svc->srv_threads */

        void *t_data;            /* thread-private data (preallocated memory) */
        __u32 t_flags;

        unsigned int t_id; /* service thread index, from ptlrpc_start_threads */
        struct lc_watchdog *t_watchdog; /* put watchdog in the structure per
                                         * thread b=14840 */
        struct ptlrpc_service *t_svc;   /* the svc this thread belonged to
                                         * b=18582 */
        cfs_waitq_t t_ctl_waitq;
};

struct ptlrpc_request_buffer_desc {
        struct list_head       rqbd_list;
        struct list_head       rqbd_reqs;
        struct ptlrpc_service *rqbd_service;
        lnet_handle_md_t       rqbd_md_h;
        int                    rqbd_refcount;
        char                  *rqbd_buffer;
        struct ptlrpc_cb_id    rqbd_cbid;
        struct ptlrpc_request  rqbd_req;
};

typedef int (*svc_handler_t)(struct ptlrpc_request *req);
typedef void (*svcreq_printfn_t)(void *, struct ptlrpc_request *);
typedef int (*svc_hpreq_handler_t)(struct ptlrpc_request *);

#define PTLRPC_SVC_HP_RATIO 10

struct ptlrpc_service {
        struct list_head srv_list;              /* chain thru all services */
        int              srv_max_req_size;      /* biggest request to receive */
        int              srv_max_reply_size;    /* biggest reply to send */
        int              srv_buf_size;          /* size of individual buffers */
        int              srv_nbuf_per_group;    /* # buffers to allocate in 1 group */
        int              srv_nbufs;             /* total # req buffer descs allocated */
        int              srv_threads_min;       /* threads to start at SOW */
        int              srv_threads_max;       /* thread upper limit */
        int              srv_threads_started;   /* index of last started thread */
        int              srv_threads_running;   /* # running threads */
        int              srv_n_difficult_replies; /* # 'difficult' replies */
        int              srv_n_active_reqs;     /* # reqs being served */
        int              srv_n_hpreq;           /* # HPreqs being served */
        cfs_duration_t   srv_rqbd_timeout;      /* timeout before re-posting reqs, in tick */
        int              srv_watchdog_factor;   /* soft watchdog timeout mutiplier */
        unsigned         srv_cpu_affinity:1;    /* bind threads to CPUs */
        unsigned         srv_at_check:1;        /* check early replies */
        cfs_time_t       srv_at_checktime;      /* debug */

        __u32            srv_req_portal;
        __u32            srv_rep_portal;

        /* AT stuff */
        struct adaptive_timeout srv_at_estimate;/* estimated rpc service time */
        spinlock_t        srv_at_lock;
        struct ptlrpc_at_array  srv_at_array;   /* reqs waiting for replies */
        cfs_timer_t       srv_at_timer;         /* early reply timer */

        int               srv_n_queued_reqs;    /* # reqs in either of the queues below */
        int               srv_hpreq_count;      /* # hp requests handled */
        int               srv_hpreq_ratio;      /* # hp per lp reqs to handle */
        struct list_head  srv_req_in_queue;     /* incoming reqs */
        struct list_head  srv_request_queue;    /* reqs waiting for service */
        struct list_head  srv_request_hpq;      /* high priority queue */

        struct list_head  srv_request_history;  /* request history */
        __u64             srv_request_seq;      /* next request sequence # */
        __u64             srv_request_max_cull_seq; /* highest seq culled from history */
        svcreq_printfn_t  srv_request_history_print_fn; /* service-specific print fn */

        struct list_head  srv_idle_rqbds;       /* request buffers to be reposted */
        struct list_head  srv_active_rqbds;     /* req buffers receiving */
        struct list_head  srv_history_rqbds;    /* request buffer history */
        int               srv_nrqbd_receiving;  /* # posted request buffers */
        int               srv_n_history_rqbds;  /* # request buffers in history */
        int               srv_max_history_rqbds;/* max # request buffers in history */

        atomic_t          srv_outstanding_replies;
        struct list_head  srv_active_replies;   /* all the active replies */
        struct list_head  srv_reply_queue;      /* replies waiting for service */

        cfs_waitq_t       srv_waitq; /* all threads sleep on this. This
                                      * wait-queue is signalled when new
                                      * incoming request arrives and when
                                      * difficult reply has to be handled. */

        struct list_head   srv_threads;         /* service thread list */
        svc_handler_t      srv_handler;
        svc_hpreq_handler_t srv_hpreq_handler;  /* hp request handler */

        char *srv_name;  /* only statically allocated strings here; we don't clean them */
        char *srv_thread_name;  /* only statically allocated strings here; we don't clean them */

        spinlock_t               srv_lock;

        cfs_proc_dir_entry_t    *srv_procroot;
        struct lprocfs_stats    *srv_stats;

        /* List of free reply_states */
        struct list_head         srv_free_rs_list;
        /* waitq to run, when adding stuff to srv_free_rs_list */
        cfs_waitq_t              srv_free_rs_waitq;

        /*
         * if non-NULL called during thread creation (ptlrpc_start_thread())
         * to initialize service specific per-thread state.
         */
        int (*srv_init)(struct ptlrpc_thread *thread);
        /*
         * if non-NULL called during thread shutdown (ptlrpc_main()) to
         * destruct state created by ->srv_init().
         */
        void (*srv_done)(struct ptlrpc_thread *thread);

        //struct ptlrpc_srv_ni srv_interfaces[0];
};

struct ptlrpcd_ctl {
        /**
         * Ptlrpc thread control flags (LIOD_START, LIOD_STOP, LIOD_FORCE)
         */
        unsigned long               pc_flags;
        /**
         * Thread lock protecting structure fields.
         */
        spinlock_t                  pc_lock;
        /**
         * Start completion.
         */
        struct completion           pc_starting;
        /**
         * Stop completion.
         */
        struct completion           pc_finishing;
        /**
         * Thread requests set.
         */
        struct ptlrpc_request_set  *pc_set;
        /**
         * Thread name used in cfs_daemonize()
         */
        char                        pc_name[16];
#ifndef __KERNEL__
        /**
         * Async rpcs flag to make sure that ptlrpcd_check() is called only
         * once.
         */
        int                         pc_recurred;
        /**
         * Currently not used.
         */
        void                       *pc_callback;
        /**
         * User-space async rpcs callback.
         */
        void                       *pc_wait_callback;
        /**
         * User-space check idle rpcs callback.
         */
        void                       *pc_idle_callback;
#endif
};

/* Bits for pc_flags */
enum ptlrpcd_ctl_flags {
        /**
         * Ptlrpc thread start flag.
         */
        LIOD_START       = 1 << 0,
        /**
         * Ptlrpc thread stop flag.
         */
        LIOD_STOP        = 1 << 1,
        /**
         * Ptlrpc thread force flag (only stop force so far).
         * This will cause aborting any inflight rpcs handled
         * by thread if LIOD_STOP is specified.
         */
        LIOD_FORCE       = 1 << 2
};

/* ptlrpc/events.c */
extern lnet_handle_eq_t ptlrpc_eq_h;
extern int ptlrpc_uuid_to_peer(struct obd_uuid *uuid,
                               lnet_process_id_t *peer, lnet_nid_t *self);
extern void request_out_callback (lnet_event_t *ev);
extern void reply_in_callback(lnet_event_t *ev);
extern void client_bulk_callback (lnet_event_t *ev);
extern void request_in_callback(lnet_event_t *ev);
extern void reply_out_callback(lnet_event_t *ev);
extern void server_bulk_callback (lnet_event_t *ev);

/* ptlrpc/connection.c */
struct ptlrpc_connection *ptlrpc_connection_get(lnet_process_id_t peer,
                                                lnet_nid_t self,
                                                struct obd_uuid *uuid);
int ptlrpc_connection_put(struct ptlrpc_connection *c);
struct ptlrpc_connection *ptlrpc_connection_addref(struct ptlrpc_connection *);
int ptlrpc_connection_init(void);
void ptlrpc_connection_fini(void);
extern lnet_pid_t ptl_get_pid(void);

/* ptlrpc/niobuf.c */
int ptlrpc_start_bulk_transfer(struct ptlrpc_bulk_desc *desc);
void ptlrpc_abort_bulk(struct ptlrpc_bulk_desc *desc);
int ptlrpc_register_bulk(struct ptlrpc_request *req);
int ptlrpc_unregister_bulk(struct ptlrpc_request *req, int async);

static inline int ptlrpc_server_bulk_active(struct ptlrpc_bulk_desc *desc)
{
        int rc;

        LASSERT(desc != NULL);

        spin_lock(&desc->bd_lock);
        rc = desc->bd_network_rw;
        spin_unlock(&desc->bd_lock);
        return rc;
}

static inline int ptlrpc_client_bulk_active(struct ptlrpc_request *req)
{
        struct ptlrpc_bulk_desc *desc = req->rq_bulk;
        int                      rc;

        LASSERT(req != NULL);

        if (OBD_FAIL_CHECK(OBD_FAIL_PTLRPC_LONG_BULK_UNLINK) &&
            req->rq_bulk_deadline > cfs_time_current_sec())
                return 1;

        if (!desc)
                return 0;

        spin_lock(&desc->bd_lock);
        rc = desc->bd_network_rw;
        spin_unlock(&desc->bd_lock);
        return rc;
}

#define PTLRPC_REPLY_MAYBE_DIFFICULT 0x01
#define PTLRPC_REPLY_EARLY           0x02
int ptlrpc_send_reply(struct ptlrpc_request *req, int flags);
int ptlrpc_reply(struct ptlrpc_request *req);
int ptlrpc_send_error(struct ptlrpc_request *req, int difficult);
int ptlrpc_error(struct ptlrpc_request *req);
void ptlrpc_resend_req(struct ptlrpc_request *request);
int ptlrpc_at_get_net_latency(struct ptlrpc_request *req);
int ptl_send_rpc(struct ptlrpc_request *request, int noreply);
int ptlrpc_register_rqbd (struct ptlrpc_request_buffer_desc *rqbd);

/* ptlrpc/client.c */
void ptlrpc_init_client(int req_portal, int rep_portal, char *name,
                        struct ptlrpc_client *);
void ptlrpc_cleanup_client(struct obd_import *imp);
struct ptlrpc_connection *ptlrpc_uuid_to_connection(struct obd_uuid *uuid);

int ptlrpc_queue_wait(struct ptlrpc_request *req);
int ptlrpc_replay_req(struct ptlrpc_request *req);
int ptlrpc_unregister_reply(struct ptlrpc_request *req, int async);
void ptlrpc_restart_req(struct ptlrpc_request *req);
void ptlrpc_abort_inflight(struct obd_import *imp);
void ptlrpc_cleanup_imp(struct obd_import *imp);
void ptlrpc_abort_set(struct ptlrpc_request_set *set);

struct ptlrpc_request_set *ptlrpc_prep_set(void);
int ptlrpc_set_add_cb(struct ptlrpc_request_set *set,
                      set_interpreter_func fn, void *data);
int ptlrpc_set_next_timeout(struct ptlrpc_request_set *);
int ptlrpc_check_set(struct ptlrpc_request_set *set);
int ptlrpc_set_wait(struct ptlrpc_request_set *);
int ptlrpc_expired_set(void *data);
void ptlrpc_interrupted_set(void *data);
void ptlrpc_mark_interrupted(struct ptlrpc_request *req);
void ptlrpc_set_destroy(struct ptlrpc_request_set *);
void ptlrpc_set_add_req(struct ptlrpc_request_set *, struct ptlrpc_request *);
int ptlrpc_set_add_new_req(struct ptlrpcd_ctl *pc,
                           struct ptlrpc_request *req);

void ptlrpc_free_rq_pool(struct ptlrpc_request_pool *pool);
void ptlrpc_add_rqs_to_pool(struct ptlrpc_request_pool *pool, int num_rq);

struct ptlrpc_request_pool *
ptlrpc_init_rq_pool(int, int,
                    void (*populate_pool)(struct ptlrpc_request_pool *, int));

void ptlrpc_at_set_req_timeout(struct ptlrpc_request *req);
struct ptlrpc_request *ptlrpc_prep_fakereq(struct obd_import *imp,
                                           unsigned int timeout,
                                           int (*interpreter)(struct ptlrpc_request *,
                                                              void *, int));
void ptlrpc_fakereq_finished(struct ptlrpc_request *req);

struct ptlrpc_request *ptlrpc_prep_req(struct obd_import *imp, __u32 version,
                                       int opcode, int count, __u32 *lengths,
                                       char **bufs);
struct ptlrpc_request *ptlrpc_prep_req_pool(struct obd_import *imp,
                                             __u32 version, int opcode,
                                            int count, __u32 *lengths, char **bufs,
                                            struct ptlrpc_request_pool *pool);
void ptlrpc_req_finished(struct ptlrpc_request *request);
void ptlrpc_req_finished_with_imp_lock(struct ptlrpc_request *request);
struct ptlrpc_request *ptlrpc_request_addref(struct ptlrpc_request *req);
struct ptlrpc_bulk_desc *ptlrpc_prep_bulk_imp (struct ptlrpc_request *req,
                                               int npages, int type, int portal);
struct ptlrpc_bulk_desc *ptlrpc_prep_bulk_exp(struct ptlrpc_request *req,
                                              int npages, int type, int portal);
void ptlrpc_free_bulk(struct ptlrpc_bulk_desc *bulk);
void ptlrpc_prep_bulk_page(struct ptlrpc_bulk_desc *desc,
                           cfs_page_t *page, int pageoffset, int len);
void ptlrpc_retain_replayable_request(struct ptlrpc_request *req,
                                      struct obd_import *imp);
__u64 ptlrpc_next_xid(void);
__u64 ptlrpc_sample_next_xid(void);
__u64 ptlrpc_req_xid(struct ptlrpc_request *request);

/* ptlrpc/service.c */
void ptlrpc_save_lock (struct ptlrpc_request *req,
                       struct lustre_handle *lock, int mode);
void ptlrpc_commit_replies (struct obd_export *exp);
void ptlrpc_schedule_difficult_reply (struct ptlrpc_reply_state *rs);
struct ptlrpc_service *ptlrpc_init_svc(int nbufs, int bufsize, int max_req_size,
                                       int max_reply_size,
                                       int req_portal, int rep_portal,
                                       int watchdog_factor,
                                       svc_handler_t, char *name,
                                       cfs_proc_dir_entry_t *proc_entry,
                                       svcreq_printfn_t,
                                       int min_threads, int max_threads,
                                       char *threadname, svc_hpreq_handler_t);
void ptlrpc_stop_all_threads(struct ptlrpc_service *svc);

int ptlrpc_start_threads(struct obd_device *dev, struct ptlrpc_service *svc);
int ptlrpc_start_thread(struct obd_device *dev, struct ptlrpc_service *svc);
int ptlrpc_unregister_service(struct ptlrpc_service *service);
int liblustre_check_services (void *arg);
void ptlrpc_daemonize(char *name);
int ptlrpc_service_health_check(struct ptlrpc_service *);
void ptlrpc_hpreq_reorder(struct ptlrpc_request *req);
void ptlrpc_server_drop_request(struct ptlrpc_request *req);


struct ptlrpc_svc_data {
        char *name;
        struct ptlrpc_service *svc;
        struct ptlrpc_thread *thread;
        struct obd_device *dev;
};

/* ptlrpc/import.c */
int ptlrpc_connect_import(struct obd_import *imp, char * new_uuid);
int ptlrpc_init_import(struct obd_import *imp);
int ptlrpc_disconnect_import(struct obd_import *imp, int noclose);
int ptlrpc_import_recovery_state_machine(struct obd_import *imp);
void ptlrpc_import_setasync(struct obd_import *imp, int count);
int ptlrpc_reconnect_import(struct obd_import *imp);

/* ptlrpc/pack_generic.c */
int lustre_msg_swabbed(struct lustre_msg *msg);
int lustre_msg_check_version(struct lustre_msg *msg, __u32 version);
int lustre_pack_request(struct ptlrpc_request *, __u32 magic, int count,
                        __u32 *lens, char **bufs);
int lustre_pack_reply(struct ptlrpc_request *, int count, __u32 *lens,
                      char **bufs);
#define LPRFL_EARLY_REPLY 1
int lustre_pack_reply_flags(struct ptlrpc_request *, int count, __u32 *lens,
                            char **bufs, int flags);
void lustre_shrink_reply(struct ptlrpc_request *req, int segment,
                         unsigned int newlen, int move_data);
void lustre_free_reply_state(struct ptlrpc_reply_state *rs);
int lustre_msg_size(__u32 magic, int count, __u32 *lengths);
int lustre_packed_msg_size(struct lustre_msg *msg);
int lustre_msg_early_size(struct ptlrpc_request *req);
int lustre_unpack_msg(struct lustre_msg *m, int len);
void *lustre_msg_buf(struct lustre_msg *m, int n, int minlen);
int lustre_msg_buflen(struct lustre_msg *m, int n);
void lustre_msg_set_buflen(struct lustre_msg *m, int n, int len);
int lustre_msg_bufcount(struct lustre_msg *m);
char *lustre_msg_string (struct lustre_msg *m, int n, int max_len);
void *lustre_swab_reqbuf(struct ptlrpc_request *req, int n, int minlen,
                         void *swabber);
void *lustre_swab_repbuf(struct ptlrpc_request *req, int n, int minlen,
                         void *swabber);
__u32 lustre_msghdr_get_flags(struct lustre_msg *msg);
void lustre_msghdr_set_flags(struct lustre_msg *msg, __u32 flags);
__u32 lustre_msg_get_flags(struct lustre_msg *msg);
void lustre_msg_add_flags(struct lustre_msg *msg, int flags);
void lustre_msg_set_flags(struct lustre_msg *msg, int flags);
void lustre_msg_clear_flags(struct lustre_msg *msg, int flags);
__u32 lustre_msg_get_op_flags(struct lustre_msg *msg);
void lustre_msg_add_op_flags(struct lustre_msg *msg, int flags);
void lustre_msg_set_op_flags(struct lustre_msg *msg, int flags);
struct lustre_handle *lustre_msg_get_handle(struct lustre_msg *msg);
__u32 lustre_msg_get_type(struct lustre_msg *msg);
__u32 lustre_msg_get_version(struct lustre_msg *msg);
void lustre_msg_add_version(struct lustre_msg *msg, int version);
__u32 lustre_msg_get_opc(struct lustre_msg *msg);
__u64 lustre_msg_get_last_xid(struct lustre_msg *msg);
__u64 lustre_msg_get_last_committed(struct lustre_msg *msg);
__u64 *lustre_msg_get_versions(struct lustre_msg *msg);
__u64 lustre_msg_get_transno(struct lustre_msg *msg);
__u64 lustre_msg_get_slv(struct lustre_msg *msg);
__u32 lustre_msg_get_limit(struct lustre_msg *msg);
void lustre_msg_set_slv(struct lustre_msg *msg, __u64 slv);
void lustre_msg_set_limit(struct lustre_msg *msg, __u64 limit);
int   lustre_msg_get_status(struct lustre_msg *msg);
__u32 lustre_msg_get_conn_cnt(struct lustre_msg *msg);
int lustre_msg_is_v1(struct lustre_msg *msg);
__u32 lustre_msg_get_magic(struct lustre_msg *msg);
__u32 lustre_msg_get_timeout(struct lustre_msg *msg);
__u32 lustre_msg_get_service_time(struct lustre_msg *msg);
__u32 lustre_msg_get_cksum(struct lustre_msg *msg);
__u32 lustre_msg_calc_cksum(struct lustre_msg *msg);
void lustre_msg_set_handle(struct lustre_msg *msg,struct lustre_handle *handle);
void lustre_msg_set_type(struct lustre_msg *msg, __u32 type);
void lustre_msg_set_opc(struct lustre_msg *msg, __u32 opc);
void lustre_msg_set_last_xid(struct lustre_msg *msg, __u64 last_xid);
void lustre_msg_set_last_committed(struct lustre_msg *msg,__u64 last_committed);
void lustre_msg_set_versions(struct lustre_msg *msg, __u64 *versions);
void lustre_msg_set_transno(struct lustre_msg *msg, __u64 transno);
void lustre_msg_set_status(struct lustre_msg *msg, __u32 status);
void lustre_msg_set_conn_cnt(struct lustre_msg *msg, __u32 conn_cnt);
void lustre_msg_set_timeout(struct lustre_msg *msg, __u32 timeout);
void lustre_msg_set_service_time(struct lustre_msg *msg, __u32 service_time);
void lustre_msg_set_cksum(struct lustre_msg *msg, __u32 cksum);

static inline void
ptlrpc_rqphase_move(struct ptlrpc_request *req, enum rq_phase new_phase)
{
        if (req->rq_phase == new_phase)
                return;

        if (new_phase == RQ_PHASE_UNREGISTERING) {
                req->rq_next_phase = req->rq_phase;
                if (req->rq_import)
                        atomic_inc(&req->rq_import->imp_unregistering);
        }

        if (req->rq_phase == RQ_PHASE_UNREGISTERING) {
                if (req->rq_import)
                        atomic_dec(&req->rq_import->imp_unregistering);
        }

        DEBUG_REQ(D_RPCTRACE, req, "move req \"%s\" -> \"%s\"",
                  ptlrpc_rqphase2str(req), ptlrpc_phase2str(new_phase));

        req->rq_phase = new_phase;
}

static inline int
ptlrpc_client_early(struct ptlrpc_request *req)
{
        if (OBD_FAIL_CHECK(OBD_FAIL_PTLRPC_LONG_REPL_UNLINK) &&
            req->rq_reply_deadline > cfs_time_current_sec())
                return 0;
        return req->rq_early;
}

static inline int
ptlrpc_client_replied(struct ptlrpc_request *req)
{
        if (OBD_FAIL_CHECK(OBD_FAIL_PTLRPC_LONG_REPL_UNLINK) &&
            req->rq_reply_deadline > cfs_time_current_sec())
                return 0;
        return req->rq_replied;
}

static inline int
ptlrpc_client_recv(struct ptlrpc_request *req)
{
        if (OBD_FAIL_CHECK(OBD_FAIL_PTLRPC_LONG_REPL_UNLINK) &&
            req->rq_reply_deadline > cfs_time_current_sec())
                return 1;
        return req->rq_receiving_reply;
}

static inline int
ptlrpc_client_recv_or_unlink(struct ptlrpc_request *req)
{
        int rc;

        spin_lock(&req->rq_lock);
        if (OBD_FAIL_CHECK(OBD_FAIL_PTLRPC_LONG_REPL_UNLINK) &&
            req->rq_reply_deadline > cfs_time_current_sec()) {
                spin_unlock(&req->rq_lock);
                return 1;
        }
        rc = req->rq_receiving_reply || req->rq_must_unlink;
        spin_unlock(&req->rq_lock);
        return rc;
}

static inline void
ptlrpc_client_wake_req(struct ptlrpc_request *req)
{
        if (req->rq_set == NULL)
                cfs_waitq_signal(&req->rq_reply_waitq);
        else
                cfs_waitq_signal(&req->rq_set->set_waitq);
}

static inline void
ptlrpc_rs_addref(struct ptlrpc_reply_state *rs)
{
        LASSERT(atomic_read(&rs->rs_refcount) > 0);
        atomic_inc(&rs->rs_refcount);
}

static inline void
ptlrpc_rs_decref(struct ptlrpc_reply_state *rs)
{
        LASSERT(atomic_read(&rs->rs_refcount) > 0);
        if (atomic_dec_and_test(&rs->rs_refcount))
                lustre_free_reply_state(rs);
}

/* Should only be called once per req */
static inline void ptlrpc_req_drop_rs(struct ptlrpc_request *req)
{
        if (req->rq_reply_state == NULL)
                return; /* shouldn't occur */
        ptlrpc_rs_decref(req->rq_reply_state);
        req->rq_reply_state = NULL;
        req->rq_repmsg = NULL;
}

static inline __u32 lustre_request_magic(struct ptlrpc_request *req)
{
        return lustre_msg_get_magic(req->rq_reqmsg);
}

static inline int ptlrpc_req_get_repsize(struct ptlrpc_request *req)
{
        switch (req->rq_reqmsg->lm_magic) {
        case LUSTRE_MSG_MAGIC_V1:
                CERROR("function not supported for lustre_msg V1!\n");
                return -ENOTSUPP;
        case LUSTRE_MSG_MAGIC_V2:
                return req->rq_reqmsg->lm_repsize;
        default:
                LASSERTF(0, "incorrect message magic: %08x\n",
                         req->rq_reqmsg->lm_magic);
                return -EFAULT;
        }
}

static inline void
ptlrpc_req_set_repsize(struct ptlrpc_request *req, int count, __u32 *lens)
{
        int size = lustre_msg_size(req->rq_reqmsg->lm_magic, count, lens);

        req->rq_replen = size + lustre_msg_early_size(req);
        if (req->rq_reqmsg->lm_magic == LUSTRE_MSG_MAGIC_V2)
                req->rq_reqmsg->lm_repsize = size;
}

/* ldlm/ldlm_lib.c */
int client_obd_setup(struct obd_device *obddev, obd_count len, void *buf);
int client_obd_cleanup(struct obd_device * obddev);
int client_connect_import(struct lustre_handle *conn, struct obd_device *obd,
                          struct obd_uuid *cluuid, struct obd_connect_data *,
                          void *localdata);
int client_disconnect_export(struct obd_export *exp);
int client_import_add_conn(struct obd_import *imp, struct obd_uuid *uuid,
                           int priority);
int client_import_del_conn(struct obd_import *imp, struct obd_uuid *uuid);
int import_set_conn_priority(struct obd_import *imp, struct obd_uuid *uuid);
int server_disconnect_export(struct obd_export *exp);

/* ptlrpc/pinger.c */
enum timeout_event {
        TIMEOUT_GRANT = 1
};
struct timeout_item;
typedef int (*timeout_cb_t)(struct timeout_item *, void *);
int ptlrpc_pinger_add_import(struct obd_import *imp);
int ptlrpc_pinger_del_import(struct obd_import *imp);
int ptlrpc_add_timeout_client(int time, enum timeout_event event,
                              timeout_cb_t cb, void *data,
                              struct list_head *obd_list);
int ptlrpc_del_timeout_client(struct list_head *obd_list,
                              enum timeout_event event);
struct ptlrpc_request * ptlrpc_prep_ping(struct obd_import *imp);
int ptlrpc_obd_ping(struct obd_device *obd);
#ifdef __KERNEL__
void ping_evictor_start(void);
void ping_evictor_stop(void);
int ping_evictor_wake(struct obd_export *exp);
#else
#define ping_evictor_start()    do {} while (0)
#define ping_evictor_stop()     do {} while (0)
static inline int ping_evictor_wake(struct obd_export *exp)
{
        return 1;
}
#endif

/* ptlrpc/ptlrpcd.c */
int ptlrpcd_start(char *name, struct ptlrpcd_ctl *pc);
void ptlrpcd_stop(struct ptlrpcd_ctl *pc, int force);
void ptlrpcd_wake(struct ptlrpc_request *req);
int ptlrpcd_add_req(struct ptlrpc_request *req);
void ptlrpcd_add_rqset(struct ptlrpc_request_set *set);
int ptlrpcd_addref(void);
void ptlrpcd_decref(void);

/* ptlrpc/lproc_ptlrpc.c */
const char* ll_opcode2str(__u32 opcode);
#ifdef LPROCFS
void ptlrpc_lprocfs_register_obd(struct obd_device *obd);
void ptlrpc_lprocfs_unregister_obd(struct obd_device *obd);
void ptlrpc_lprocfs_brw(struct ptlrpc_request *req, int bytes);
#else
static inline void ptlrpc_lprocfs_register_obd(struct obd_device *obd) {}
static inline void ptlrpc_lprocfs_unregister_obd(struct obd_device *obd) {}
static inline void ptlrpc_lprocfs_brw(struct ptlrpc_request *req, int bytes) {}
#endif

/* ptlrpc/llog_server.c */
int llog_origin_handle_create(struct ptlrpc_request *req);
int llog_origin_handle_destroy(struct ptlrpc_request *req);
int llog_origin_handle_prev_block(struct ptlrpc_request *req);
int llog_origin_handle_next_block(struct ptlrpc_request *req);
int llog_origin_handle_read_header(struct ptlrpc_request *req);
int llog_origin_handle_close(struct ptlrpc_request *req);
int llog_origin_handle_cancel(struct ptlrpc_request *req);
int llog_catinfo(struct ptlrpc_request *req);

/* ptlrpc/llog_client.c */
extern struct llog_operations llog_client_ops;

#endif<|MERGE_RESOLUTION|>--- conflicted
+++ resolved
@@ -187,7 +187,7 @@
          * a pointer to it here.  The pointer_arg ensures this struct is at
          * least big enough for that. */
         void      *pointer_arg[9];
-        __u64      space[5];
+        __u64      space[4];
 };
 
 struct ptlrpc_request_set;
@@ -321,19 +321,13 @@
                 rq_no_delay:1, rq_net_err:1, rq_early:1, rq_must_unlink:1,
                 /* server-side flags */
                 rq_packed_final:1,  /* packed final reply */
+                rq_sent_final:1,    /* stop sending early replies */
                 rq_hp:1,            /* high priority RPC */
                 rq_at_linked:1,     /* link into service's srv_at_array */
-<<<<<<< HEAD
-                rq_reply_truncate:1, /* reply is truncated */
-                rq_fake:1,          /* fake request - just for timeout only */
-                /* the request is queued to replay during recovery */
-                rq_copy_queued:1;
-=======
                 /* a copy of the request is queued to replay during recovery */
                 rq_copy_queued:1,
                 /* whether the rquest is a copy of another replay request */
                 rq_copy:1;
->>>>>>> 979784ac
         enum rq_phase rq_phase;     /* one of RQ_PHASE_* */
         enum rq_phase rq_next_phase; /* one of RQ_PHASE_* to be used next */
         atomic_t rq_refcount;   /* client-side refcount for SENT race,
@@ -405,24 +399,11 @@
         /* Multi-rpc bits */
         struct list_head rq_set_chain;
         struct ptlrpc_request_set *rq_set;
-        int (*rq_interpret_reply)(struct ptlrpc_request *req, void *data,
-                                  int rc); /* async interpret handler */
+        void *rq_interpret_reply;               /* Async completion handler */
         union ptlrpc_async_args rq_async_args;  /* Async completion context */
         struct ptlrpc_request_pool *rq_pool;    /* Pool if request from
                                                    preallocated list */
 };
-
-static inline int ptlrpc_req_interpret(struct ptlrpc_request *req, int rc)
-{
-        if (req->rq_interpret_reply != NULL) {
-                int (*interpreter)(struct ptlrpc_request *, void *, int) =
-                     req->rq_interpret_reply;
-
-                req->rq_status = interpreter(req, &req->rq_async_args, rc);
-                return req->rq_status;
-        }
-        return rc;
-}
 
 static inline void lustre_set_req_swabbed(struct ptlrpc_request *req, int index)
 {
@@ -862,12 +843,6 @@
                     void (*populate_pool)(struct ptlrpc_request_pool *, int));
 
 void ptlrpc_at_set_req_timeout(struct ptlrpc_request *req);
-struct ptlrpc_request *ptlrpc_prep_fakereq(struct obd_import *imp,
-                                           unsigned int timeout,
-                                           int (*interpreter)(struct ptlrpc_request *,
-                                                              void *, int));
-void ptlrpc_fakereq_finished(struct ptlrpc_request *req);
-
 struct ptlrpc_request *ptlrpc_prep_req(struct obd_import *imp, __u32 version,
                                        int opcode, int count, __u32 *lengths,
                                        char **bufs);
@@ -914,7 +889,6 @@
 void ptlrpc_daemonize(char *name);
 int ptlrpc_service_health_check(struct ptlrpc_service *);
 void ptlrpc_hpreq_reorder(struct ptlrpc_request *req);
-void ptlrpc_server_drop_request(struct ptlrpc_request *req);
 
 
 struct ptlrpc_svc_data {
@@ -1142,7 +1116,6 @@
                            int priority);
 int client_import_del_conn(struct obd_import *imp, struct obd_uuid *uuid);
 int import_set_conn_priority(struct obd_import *imp, struct obd_uuid *uuid);
-int server_disconnect_export(struct obd_export *exp);
 
 /* ptlrpc/pinger.c */
 enum timeout_event {
@@ -1162,21 +1135,16 @@
 #ifdef __KERNEL__
 void ping_evictor_start(void);
 void ping_evictor_stop(void);
-int ping_evictor_wake(struct obd_export *exp);
 #else
 #define ping_evictor_start()    do {} while (0)
 #define ping_evictor_stop()     do {} while (0)
-static inline int ping_evictor_wake(struct obd_export *exp)
-{
-        return 1;
-}
 #endif
 
 /* ptlrpc/ptlrpcd.c */
 int ptlrpcd_start(char *name, struct ptlrpcd_ctl *pc);
 void ptlrpcd_stop(struct ptlrpcd_ctl *pc, int force);
 void ptlrpcd_wake(struct ptlrpc_request *req);
-int ptlrpcd_add_req(struct ptlrpc_request *req);
+void ptlrpcd_add_req(struct ptlrpc_request *req);
 void ptlrpcd_add_rqset(struct ptlrpc_request_set *set);
 int ptlrpcd_addref(void);
 void ptlrpcd_decref(void);
