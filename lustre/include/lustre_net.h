/*
 * GPL HEADER START
 *
 * DO NOT ALTER OR REMOVE COPYRIGHT NOTICES OR THIS FILE HEADER.
 *
 * This program is free software; you can redistribute it and/or modify
 * it under the terms of the GNU General Public License version 2 only,
 * as published by the Free Software Foundation.
 *
 * This program is distributed in the hope that it will be useful, but
 * WITHOUT ANY WARRANTY; without even the implied warranty of
 * MERCHANTABILITY or FITNESS FOR A PARTICULAR PURPOSE.  See the GNU
 * General Public License version 2 for more details (a copy is included
 * in the LICENSE file that accompanied this code).
 *
 * You should have received a copy of the GNU General Public License
 * version 2 along with this program; If not, see
 * http://www.sun.com/software/products/lustre/docs/GPLv2.pdf
 *
 * Please contact Sun Microsystems, Inc., 4150 Network Circle, Santa Clara,
 * CA 95054 USA or visit www.sun.com if you need additional information or
 * have any questions.
 *
 * GPL HEADER END
 */
/*
 * Copyright (c) 2007, 2010, Oracle and/or its affiliates. All rights reserved.
 * Use is subject to license terms.
 *
 * Copyright (c) 2010, 2014, Intel Corporation.
 */
/*
 * This file is part of Lustre, http://www.lustre.org/
 * Lustre is a trademark of Sun Microsystems, Inc.
 */
/** \defgroup PtlRPC Portal RPC and networking module.
 *
 * PortalRPC is the layer used by rest of lustre code to achieve network
 * communications: establish connections with corresponding export and import
 * states, listen for a service, send and receive RPCs.
 * PortalRPC also includes base recovery framework: packet resending and
 * replaying, reconnections, pinger.
 *
 * PortalRPC utilizes LNet as its transport layer.
 *
 * @{
 */


#ifndef _LUSTRE_NET_H
#define _LUSTRE_NET_H

/** \defgroup net net
 *
 * @{
 */

#include <libcfs/libcfs.h>
#include <lnet/nidstr.h>
#include <lnet/api.h>
#include <lustre/lustre_idl.h>
#include <lustre_ha.h>
#include <lustre_sec.h>
#include <lustre_import.h>
#include <lprocfs_status.h>
#include <lu_object.h>
#include <lustre_req_layout.h>
#include <obd_support.h>
#include <lustre_ver.h>

/* MD flags we _always_ use */
#define PTLRPC_MD_OPTIONS  0

/**
 * Max # of bulk operations in one request.
 * In order for the client and server to properly negotiate the maximum
 * possible transfer size, PTLRPC_BULK_OPS_COUNT must be a power-of-two
 * value.  The client is free to limit the actual RPC size for any bulk
 * transfer via cl_max_pages_per_rpc to some non-power-of-two value. */
#define PTLRPC_BULK_OPS_BITS	2
#define PTLRPC_BULK_OPS_COUNT	(1U << PTLRPC_BULK_OPS_BITS)
/**
 * PTLRPC_BULK_OPS_MASK is for the convenience of the client only, and
 * should not be used on the server at all.  Otherwise, it imposes a
 * protocol limitation on the maximum RPC size that can be used by any
 * RPC sent to that server in the future.  Instead, the server should
 * use the negotiated per-client ocd_brw_size to determine the bulk
 * RPC count. */
#define PTLRPC_BULK_OPS_MASK	(~((__u64)PTLRPC_BULK_OPS_COUNT - 1))

/**
 * Define maxima for bulk I/O.
 *
 * A single PTLRPC BRW request is sent via up to PTLRPC_BULK_OPS_COUNT
 * of LNET_MTU sized RDMA transfers.  Clients and servers negotiate the
 * currently supported maximum between peers at connect via ocd_brw_size.
 */
#define PTLRPC_MAX_BRW_BITS	(LNET_MTU_BITS + PTLRPC_BULK_OPS_BITS)
#define PTLRPC_MAX_BRW_SIZE	(1 << PTLRPC_MAX_BRW_BITS)
#define PTLRPC_MAX_BRW_PAGES	(PTLRPC_MAX_BRW_SIZE >> PAGE_CACHE_SHIFT)

#define ONE_MB_BRW_SIZE		(1 << LNET_MTU_BITS)
#define MD_MAX_BRW_SIZE		(1 << LNET_MTU_BITS)
#define MD_MAX_BRW_PAGES	(MD_MAX_BRW_SIZE >> PAGE_CACHE_SHIFT)
#define DT_MAX_BRW_SIZE		PTLRPC_MAX_BRW_SIZE
#define DT_MAX_BRW_PAGES	(DT_MAX_BRW_SIZE >> PAGE_CACHE_SHIFT)
#define OFD_MAX_BRW_SIZE	(1 << LNET_MTU_BITS)

/* When PAGE_SIZE is a constant, we can check our arithmetic here with cpp! */
#if ((PTLRPC_MAX_BRW_PAGES & (PTLRPC_MAX_BRW_PAGES - 1)) != 0)
# error "PTLRPC_MAX_BRW_PAGES isn't a power of two"
#endif
#if (PTLRPC_MAX_BRW_SIZE != (PTLRPC_MAX_BRW_PAGES * PAGE_CACHE_SIZE))
# error "PTLRPC_MAX_BRW_SIZE isn't PTLRPC_MAX_BRW_PAGES * PAGE_CACHE_SIZE"
#endif
#if (PTLRPC_MAX_BRW_SIZE > LNET_MTU * PTLRPC_BULK_OPS_COUNT)
# error "PTLRPC_MAX_BRW_SIZE too big"
#endif
#if (PTLRPC_MAX_BRW_PAGES > LNET_MAX_IOV * PTLRPC_BULK_OPS_COUNT)
# error "PTLRPC_MAX_BRW_PAGES too big"
#endif

#define PTLRPC_NTHRS_INIT	2

/**
 * Buffer Constants
 *
 * Constants determine how memory is used to buffer incoming service requests.
 *
 * ?_NBUFS              # buffers to allocate when growing the pool
 * ?_BUFSIZE            # bytes in a single request buffer
 * ?_MAXREQSIZE         # maximum request service will receive
 *
 * When fewer than ?_NBUFS/2 buffers are posted for receive, another chunk
 * of ?_NBUFS is added to the pool.
 *
 * Messages larger than ?_MAXREQSIZE are dropped.  Request buffers are
 * considered full when less than ?_MAXREQSIZE is left in them.
 */
/**
 * Thread Constants
 *
 * Constants determine how threads are created for ptlrpc service.
 *
 * ?_NTHRS_INIT	        # threads to create for each service partition on
 *			  initializing. If it's non-affinity service and
 *			  there is only one partition, it's the overall #
 *			  threads for the service while initializing.
 * ?_NTHRS_BASE		# threads should be created at least for each
 *			  ptlrpc partition to keep the service healthy.
 *			  It's the low-water mark of threads upper-limit
 *			  for each partition.
 * ?_THR_FACTOR         # threads can be added on threads upper-limit for
 *			  each CPU core. This factor is only for reference,
 *			  we might decrease value of factor if number of cores
 *			  per CPT is above a limit.
 * ?_NTHRS_MAX		# overall threads can be created for a service,
 *			  it's a soft limit because if service is running
 *			  on machine with hundreds of cores and tens of
 *			  CPU partitions, we need to guarantee each partition
 *			  has ?_NTHRS_BASE threads, which means total threads
 *			  will be ?_NTHRS_BASE * number_of_cpts which can
 *			  exceed ?_NTHRS_MAX.
 *
 * Examples
 *
 * #define MDS_NTHRS_INIT	2
 * #define MDS_NTHRS_BASE	64
 * #define MDS_NTHRS_FACTOR	8
 * #define MDS_NTHRS_MAX	1024
 *
 * Example 1):
 * ---------------------------------------------------------------------
 * Server(A) has 16 cores, user configured it to 4 partitions so each
 * partition has 4 cores, then actual number of service threads on each
 * partition is:
 *     MDS_NTHRS_BASE(64) + cores(4) * MDS_NTHRS_FACTOR(8) = 96
 *
 * Total number of threads for the service is:
 *     96 * partitions(4) = 384
 *
 * Example 2):
 * ---------------------------------------------------------------------
 * Server(B) has 32 cores, user configured it to 4 partitions so each
 * partition has 8 cores, then actual number of service threads on each
 * partition is:
 *     MDS_NTHRS_BASE(64) + cores(8) * MDS_NTHRS_FACTOR(8) = 128
 *
 * Total number of threads for the service is:
 *     128 * partitions(4) = 512
 *
 * Example 3):
 * ---------------------------------------------------------------------
 * Server(B) has 96 cores, user configured it to 8 partitions so each
 * partition has 12 cores, then actual number of service threads on each
 * partition is:
 *     MDS_NTHRS_BASE(64) + cores(12) * MDS_NTHRS_FACTOR(8) = 160
 *
 * Total number of threads for the service is:
 *     160 * partitions(8) = 1280
 *
 * However, it's above the soft limit MDS_NTHRS_MAX, so we choose this number
 * as upper limit of threads number for each partition:
 *     MDS_NTHRS_MAX(1024) / partitions(8) = 128
 *
 * Example 4):
 * ---------------------------------------------------------------------
 * Server(C) have a thousand of cores and user configured it to 32 partitions
 *     MDS_NTHRS_BASE(64) * 32 = 2048
 *
 * which is already above soft limit MDS_NTHRS_MAX(1024), but we still need
 * to guarantee that each partition has at least MDS_NTHRS_BASE(64) threads
 * to keep service healthy, so total number of threads will just be 2048.
 *
 * NB: we don't suggest to choose server with that many cores because backend
 *     filesystem itself, buffer cache, or underlying network stack might
 *     have some SMP scalability issues at that large scale.
 *
 *     If user already has a fat machine with hundreds or thousands of cores,
 *     there are two choices for configuration:
 *     a) create CPU table from subset of all CPUs and run Lustre on
 *        top of this subset
 *     b) bind service threads on a few partitions, see modparameters of
 *        MDS and OSS for details
*
 * NB: these calculations (and examples below) are simplified to help
 *     understanding, the real implementation is a little more complex,
 *     please see ptlrpc_server_nthreads_check() for details.
 *
 */

 /*
  * LDLM threads constants:
  *
  * Given 8 as factor and 24 as base threads number
  *
  * example 1)
  * On 4-core machine we will have 24 + 8 * 4 = 56 threads.
  *
  * example 2)
  * On 8-core machine with 2 partitions we will have 24 + 4 * 8 = 56
  * threads for each partition and total threads number will be 112.
  *
  * example 3)
  * On 64-core machine with 8 partitions we will need LDLM_NTHRS_BASE(24)
  * threads for each partition to keep service healthy, so total threads
  * number should be 24 * 8 = 192.
  *
  * So with these constants, threads number will be at the similar level
  * of old versions, unless target machine has over a hundred cores
  */
#define LDLM_THR_FACTOR		8
#define LDLM_NTHRS_INIT		PTLRPC_NTHRS_INIT
#define LDLM_NTHRS_BASE		24
#define LDLM_NTHRS_MAX		(num_online_cpus() == 1 ? 64 : 128)

#define LDLM_BL_THREADS   LDLM_NTHRS_AUTO_INIT
#define LDLM_CLIENT_NBUFS 1
#define LDLM_SERVER_NBUFS 64
#define LDLM_BUFSIZE      (8 * 1024)
#define LDLM_MAXREQSIZE   (5 * 1024)
#define LDLM_MAXREPSIZE   (1024)

 /*
  * MDS threads constants:
  *
  * Please see examples in "Thread Constants", MDS threads number will be at
  * the comparable level of old versions, unless the server has many cores.
  */
#ifndef MDS_MAX_THREADS
#define MDS_MAX_THREADS		1024
#define MDS_MAX_OTHR_THREADS	256

#else /* MDS_MAX_THREADS */
#if MDS_MAX_THREADS < PTLRPC_NTHRS_INIT
#undef MDS_MAX_THREADS
#define MDS_MAX_THREADS	PTLRPC_NTHRS_INIT
#endif
#define MDS_MAX_OTHR_THREADS	max(PTLRPC_NTHRS_INIT, MDS_MAX_THREADS / 2)
#endif

/* default service */
#define MDS_THR_FACTOR		8
#define MDS_NTHRS_INIT		PTLRPC_NTHRS_INIT
#define MDS_NTHRS_MAX		MDS_MAX_THREADS
#define MDS_NTHRS_BASE		min(64, MDS_NTHRS_MAX)

/* read-page service */
#define MDS_RDPG_THR_FACTOR	4
#define MDS_RDPG_NTHRS_INIT	PTLRPC_NTHRS_INIT
#define MDS_RDPG_NTHRS_MAX	MDS_MAX_OTHR_THREADS
#define MDS_RDPG_NTHRS_BASE	min(48, MDS_RDPG_NTHRS_MAX)

/* these should be removed when we remove setattr service in the future */
#define MDS_SETA_THR_FACTOR	4
#define MDS_SETA_NTHRS_INIT	PTLRPC_NTHRS_INIT
#define MDS_SETA_NTHRS_MAX	MDS_MAX_OTHR_THREADS
#define MDS_SETA_NTHRS_BASE	min(48, MDS_SETA_NTHRS_MAX)

/* non-affinity threads */
#define MDS_OTHR_NTHRS_INIT	PTLRPC_NTHRS_INIT
#define MDS_OTHR_NTHRS_MAX	MDS_MAX_OTHR_THREADS

#define MDS_NBUFS		64

/**
 * Assume file name length = FNAME_MAX = 256 (true for ext3).
 *	  path name length = PATH_MAX = 4096
 *	  LOV MD size max  = EA_MAX = 24 * 2000
 *	  	(NB: 24 is size of lov_ost_data)
 *	  LOV LOGCOOKIE size max = 32 * 2000
 *	  	(NB: 32 is size of llog_cookie)
 * symlink:  FNAME_MAX + PATH_MAX  <- largest
 * link:     FNAME_MAX + PATH_MAX  (mds_rec_link < mds_rec_create)
 * rename:   FNAME_MAX + FNAME_MAX
 * open:     FNAME_MAX + EA_MAX
 *
 * MDS_MAXREQSIZE ~= 4736 bytes =
 * lustre_msg + ldlm_request + mdt_body + mds_rec_create + FNAME_MAX + PATH_MAX
 * MDS_MAXREPSIZE ~= 8300 bytes = lustre_msg + llog_header
 *
 * Realistic size is about 512 bytes (20 character name + 128 char symlink),
 * except in the open case where there are a large number of OSTs in a LOV.
 */
#define MDS_MAXREQSIZE		(5 * 1024)	/* >= 4736 */
#define MDS_MAXREPSIZE		(9 * 1024)	/* >= 8300 */

/**
 * MDS incoming request with LOV EA
 * 24 = sizeof(struct lov_ost_data), i.e: replay of opencreate
 */
#define MDS_LOV_MAXREQSIZE	max(MDS_MAXREQSIZE, \
				    362 + LOV_MAX_STRIPE_COUNT * 24)
/**
 * MDS outgoing reply with LOV EA
 *
 * NB: max reply size Lustre 2.4+ client can get from old MDS is:
 * LOV_MAX_STRIPE_COUNT * (llog_cookie + lov_ost_data) + extra bytes
 *
 * but 2.4 or later MDS will never send reply with llog_cookie to any
 * version client. This macro is defined for server side reply buffer size.
 */
#define MDS_LOV_MAXREPSIZE	MDS_LOV_MAXREQSIZE

/**
 * This is the size of a maximum REINT_SETXATTR request:
 *
 *   lustre_msg		 56 (32 + 4 x 5 + 4)
 *   ptlrpc_body	184
 *   mdt_rec_setxattr	136
 *   lustre_capa	120
 *   name		256 (XATTR_NAME_MAX)
 *   value	      65536 (XATTR_SIZE_MAX)
 */
#define MDS_EA_MAXREQSIZE	66288

/**
 * These are the maximum request and reply sizes (rounded up to 1 KB
 * boundaries) for the "regular" MDS_REQUEST_PORTAL and MDS_REPLY_PORTAL.
 */
#define MDS_REG_MAXREQSIZE	(((max(MDS_EA_MAXREQSIZE, \
				       MDS_LOV_MAXREQSIZE) + 1023) >> 10) << 10)
#define MDS_REG_MAXREPSIZE	MDS_REG_MAXREQSIZE

/**
 * The update request includes all of updates from the create, which might
 * include linkea (4K maxim), together with other updates, we set it to 9K:
 * lustre_msg + ptlrpc_body + UPDATE_BUF_SIZE (8K)
 */
#define OUT_MAXREQSIZE	(9 * 1024)
#define OUT_MAXREPSIZE	MDS_MAXREPSIZE

/** MDS_BUFSIZE = max_reqsize (w/o LOV EA) + max sptlrpc payload size */
#define MDS_BUFSIZE		max(MDS_MAXREQSIZE + SPTLRPC_MAX_PAYLOAD, \
				    8 * 1024)

/**
 * MDS_REG_BUFSIZE should at least be MDS_REG_MAXREQSIZE + SPTLRPC_MAX_PAYLOAD.
 * However, we need to allocate a much larger buffer for it because LNet
 * requires each MD(rqbd) has at least MDS_REQ_MAXREQSIZE bytes left to avoid
 * dropping of maximum-sized incoming request.  So if MDS_REG_BUFSIZE is only a
 * little larger than MDS_REG_MAXREQSIZE, then it can only fit in one request
 * even there are about MDS_REG_MAX_REQSIZE bytes left in a rqbd, and memory
 * utilization is very low.
 *
 * In the meanwhile, size of rqbd can't be too large, because rqbd can't be
 * reused until all requests fit in it have been processed and released,
 * which means one long blocked request can prevent the rqbd be reused.
 * Now we set request buffer size to 160 KB, so even each rqbd is unlinked
 * from LNet with unused 65 KB, buffer utilization will be about 59%.
 * Please check LU-2432 for details.
 */
#define MDS_REG_BUFSIZE		max(MDS_REG_MAXREQSIZE + SPTLRPC_MAX_PAYLOAD, \
				    160 * 1024)

/**
 * OUT_BUFSIZE = max_out_reqsize + max sptlrpc payload (~1K) which is
 * about 10K, for the same reason as MDS_REG_BUFSIZE, we also give some
 * extra bytes to each request buffer to improve buffer utilization rate.
  */
#define OUT_BUFSIZE		max(OUT_MAXREQSIZE + SPTLRPC_MAX_PAYLOAD, \
				    24 * 1024)

/** FLD_MAXREQSIZE == lustre_msg + __u32 padding + ptlrpc_body + opc */
#define FLD_MAXREQSIZE  (160)

/** FLD_MAXREPSIZE == lustre_msg + ptlrpc_body */
#define FLD_MAXREPSIZE  (152)
#define FLD_BUFSIZE	(1 << 12)

/**
 * SEQ_MAXREQSIZE == lustre_msg + __u32 padding + ptlrpc_body + opc + lu_range +
 * __u32 padding */
#define SEQ_MAXREQSIZE  (160)

/** SEQ_MAXREPSIZE == lustre_msg + ptlrpc_body + lu_range */
#define SEQ_MAXREPSIZE  (152)
#define SEQ_BUFSIZE	(1 << 12)

/** MGS threads must be >= 3, see bug 22458 comment #28 */
#define MGS_NTHRS_INIT	(PTLRPC_NTHRS_INIT + 1)
#define MGS_NTHRS_MAX	32

#define MGS_NBUFS       64
#define MGS_BUFSIZE     (8 * 1024)
#define MGS_MAXREQSIZE  (7 * 1024)
#define MGS_MAXREPSIZE  (9 * 1024)

 /*
  * OSS threads constants:
  *
  * Given 8 as factor and 64 as base threads number
  *
  * example 1):
  * On 8-core server configured to 2 partitions, we will have
  * 64 + 8 * 4 = 96 threads for each partition, 192 total threads.
  *
  * example 2):
  * On 32-core machine configured to 4 partitions, we will have
  * 64 + 8 * 8 = 112 threads for each partition, so total threads number
  * will be 112 * 4 = 448.
  *
  * example 3):
  * On 64-core machine configured to 4 partitions, we will have
  * 64 + 16 * 8 = 192 threads for each partition, so total threads number
  * will be 192 * 4 = 768 which is above limit OSS_NTHRS_MAX(512), so we
  * cut off the value to OSS_NTHRS_MAX(512) / 4 which is 128 threads
  * for each partition.
  *
  * So we can see that with these constants, threads number wil be at the
  * similar level of old versions, unless the server has many cores.
  */
 /* depress threads factor for VM with small memory size */
#define OSS_THR_FACTOR		min_t(int, 8, \
				NUM_CACHEPAGES >> (28 - PAGE_CACHE_SHIFT))
#define OSS_NTHRS_INIT		(PTLRPC_NTHRS_INIT + 1)
#define OSS_NTHRS_BASE		64
#define OSS_NTHRS_MAX		512

/* threads for handling "create" request */
#define OSS_CR_THR_FACTOR	1
#define OSS_CR_NTHRS_INIT	PTLRPC_NTHRS_INIT
#define OSS_CR_NTHRS_BASE	8
#define OSS_CR_NTHRS_MAX	64

/**
 * OST_IO_MAXREQSIZE ~=
 * 	lustre_msg + ptlrpc_body + obdo + obd_ioobj +
 * 	DT_MAX_BRW_PAGES * niobuf_remote
 *
 * - single object with 16 pages is 512 bytes
 * - OST_IO_MAXREQSIZE must be at least 1 page of cookies plus some spillover
 * - Must be a multiple of 1024
 * - actual size is about 18K
 */
#define _OST_MAXREQSIZE_SUM (sizeof(struct lustre_msg) + \
			     sizeof(struct ptlrpc_body) + \
			     sizeof(struct obdo) + \
			     sizeof(struct obd_ioobj) + \
			     sizeof(struct niobuf_remote) * DT_MAX_BRW_PAGES)
/**
 * FIEMAP request can be 4K+ for now
 */
#define OST_MAXREQSIZE		(16 * 1024)
#define OST_IO_MAXREQSIZE	max_t(int, OST_MAXREQSIZE, \
				(((_OST_MAXREQSIZE_SUM - 1) | (1024 - 1)) + 1))

#define OST_MAXREPSIZE		(9 * 1024)
#define OST_IO_MAXREPSIZE	OST_MAXREPSIZE

#define OST_NBUFS		64
/** OST_BUFSIZE = max_reqsize + max sptlrpc payload size */
#define OST_BUFSIZE		max_t(int, OST_MAXREQSIZE + 1024, 16 * 1024)
/**
 * OST_IO_MAXREQSIZE is 18K, giving extra 46K can increase buffer utilization
 * rate of request buffer, please check comment of MDS_LOV_BUFSIZE for details.
 */
#define OST_IO_BUFSIZE		max_t(int, OST_IO_MAXREQSIZE + 1024, 64 * 1024)

/* Macro to hide a typecast. */
#define ptlrpc_req_async_args(req) ((void *)&req->rq_async_args)

struct ptlrpc_replay_async_args {
	int		praa_old_state;
	int		praa_old_status;
};

/**
 * Structure to single define portal connection.
 */
struct ptlrpc_connection {
	/** linkage for connections hash table */
	struct hlist_node        c_hash;
	/** Our own lnet nid for this connection */
	lnet_nid_t              c_self;
	/** Remote side nid for this connection */
	lnet_process_id_t       c_peer;
	/** UUID of the other side */
	struct obd_uuid         c_remote_uuid;
	/** reference counter for this connection */
	atomic_t            c_refcount;
};

/** Client definition for PortalRPC */
struct ptlrpc_client {
        /** What lnet portal does this client send messages to by default */
        __u32                   cli_request_portal;
        /** What portal do we expect replies on */
        __u32                   cli_reply_portal;
        /** Name of the client */
        char                   *cli_name;
};

/** state flags of requests */
/* XXX only ones left are those used by the bulk descs as well! */
#define PTL_RPC_FL_INTR      (1 << 0)  /* reply wait was interrupted by user */
#define PTL_RPC_FL_TIMEOUT   (1 << 7)  /* request timed out waiting for reply */

#define REQ_MAX_ACK_LOCKS 8

union ptlrpc_async_args {
        /**
         * Scratchpad for passing args to completion interpreter. Users
         * cast to the struct of their choosing, and CLASSERT that this is
         * big enough.  For _tons_ of context, OBD_ALLOC a struct and store
         * a pointer to it here.  The pointer_arg ensures this struct is at
         * least big enough for that.
         */
        void      *pointer_arg[11];
	__u64      space[7];
};

struct ptlrpc_request_set;
typedef int (*set_interpreter_func)(struct ptlrpc_request_set *, void *, int);
typedef int (*set_producer_func)(struct ptlrpc_request_set *, void *);

/**
 * Definition of request set structure.
 * Request set is a list of requests (not necessary to the same target) that
 * once populated with RPCs could be sent in parallel.
 * There are two kinds of request sets. General purpose and with dedicated
 * serving thread. Example of the latter is ptlrpcd set.
 * For general purpose sets once request set started sending it is impossible
 * to add new requests to such set.
 * Provides a way to call "completion callbacks" when all requests in the set
 * returned.
 */
struct ptlrpc_request_set {
	atomic_t		set_refcount;
	/** number of in queue requests */
	atomic_t		set_new_count;
	/** number of uncompleted requests */
	atomic_t		set_remaining;
	/** wait queue to wait on for request events */
	wait_queue_head_t	set_waitq;
	wait_queue_head_t      *set_wakeup_ptr;
	/** List of requests in the set */
	struct list_head	set_requests;
	/**
	 * List of completion callbacks to be called when the set is completed
	 * This is only used if \a set_interpret is NULL.
	 * Links struct ptlrpc_set_cbdata.
	 */
	struct list_head	set_cblist;
	/** Completion callback, if only one. */
	set_interpreter_func	set_interpret;
	/** opaq argument passed to completion \a set_interpret callback. */
	void			*set_arg;
	/**
	 * Lock for \a set_new_requests manipulations
	 * locked so that any old caller can communicate requests to
	 * the set holder who can then fold them into the lock-free set
	 */
	spinlock_t		set_new_req_lock;
	/** List of new yet unsent requests. Only used with ptlrpcd now. */
	struct list_head	set_new_requests;

	/** rq_status of requests that have been freed already */
	int			set_rc;
	/** Additional fields used by the flow control extension */
	/** Maximum number of RPCs in flight */
	int			set_max_inflight;
	/** Callback function used to generate RPCs */
	set_producer_func	set_producer;
	/** opaq argument passed to the producer callback */
	void			*set_producer_arg;
};

/**
 * Description of a single ptrlrpc_set callback
 */
struct ptlrpc_set_cbdata {
	/** List linkage item */
	struct list_head	psc_item;
	/** Pointer to interpreting function */
	set_interpreter_func	psc_interpret;
	/** Opaq argument to pass to the callback */
	void			*psc_data;
};

struct ptlrpc_bulk_desc;
struct ptlrpc_service_part;
struct ptlrpc_service;

/**
 * ptlrpc callback & work item stuff
 */
struct ptlrpc_cb_id {
        void   (*cbid_fn)(lnet_event_t *ev);     /* specific callback fn */
        void    *cbid_arg;                      /* additional arg */
};

/** Maximum number of locks to fit into reply state */
#define RS_MAX_LOCKS 8
#define RS_DEBUG     0

/**
 * Structure to define reply state on the server
 * Reply state holds various reply message information. Also for "difficult"
 * replies (rep-ack case) we store the state after sending reply and wait
 * for the client to acknowledge the reception. In these cases locks could be
 * added to the state for replay/failover consistency guarantees.
 */
struct ptlrpc_reply_state {
	/** Callback description */
	struct ptlrpc_cb_id	rs_cb_id;
	/** Linkage for list of all reply states in a system */
	struct list_head	rs_list;
	/** Linkage for list of all reply states on same export */
	struct list_head	rs_exp_list;
	/** Linkage for list of all reply states for same obd */
	struct list_head	rs_obd_list;
#if RS_DEBUG
	struct list_head	rs_debug_list;
#endif
	/** A spinlock to protect the reply state flags */
	spinlock_t		rs_lock;
	/** Reply state flags */
        unsigned long          rs_difficult:1;     /* ACK/commit stuff */
        unsigned long          rs_no_ack:1;    /* no ACK, even for
                                                  difficult requests */
        unsigned long          rs_scheduled:1;     /* being handled? */
        unsigned long          rs_scheduled_ever:1;/* any schedule attempts? */
        unsigned long          rs_handled:1;  /* been handled yet? */
        unsigned long          rs_on_net:1;   /* reply_out_callback pending? */
        unsigned long          rs_prealloc:1; /* rs from prealloc list */
        unsigned long          rs_committed:1;/* the transaction was committed
                                                 and the rs was dispatched
                                                 by ptlrpc_commit_replies */
        /** Size of the state */
        int                    rs_size;
        /** opcode */
        __u32                  rs_opc;
        /** Transaction number */
        __u64                  rs_transno;
        /** xid */
        __u64                  rs_xid;
	struct obd_export     *rs_export;
	struct ptlrpc_service_part *rs_svcpt;
	/** Lnet metadata handle for the reply */
	lnet_handle_md_t       rs_md_h;
	atomic_t	       rs_refcount;

	/** Context for the sevice thread */
	struct ptlrpc_svc_ctx *rs_svc_ctx;
	/** Reply buffer (actually sent to the client), encoded if needed */
	struct lustre_msg     *rs_repbuf;       /* wrapper */
        /** Size of the reply buffer */
        int                    rs_repbuf_len;   /* wrapper buf length */
        /** Size of the reply message */
        int                    rs_repdata_len;  /* wrapper msg length */
        /**
         * Actual reply message. Its content is encrupted (if needed) to
         * produce reply buffer for actual sending. In simple case
         * of no network encryption we jus set \a rs_repbuf to \a rs_msg
         */
        struct lustre_msg     *rs_msg;          /* reply message */

        /** Number of locks awaiting client ACK */
        int                    rs_nlocks;
        /** Handles of locks awaiting client reply ACK */
        struct lustre_handle   rs_locks[RS_MAX_LOCKS];
        /** Lock modes of locks in \a rs_locks */
        ldlm_mode_t            rs_modes[RS_MAX_LOCKS];
};

struct ptlrpc_thread;

/** RPC stages */
enum rq_phase {
	RQ_PHASE_NEW            = 0xebc0de00,
	RQ_PHASE_RPC            = 0xebc0de01,
	RQ_PHASE_BULK           = 0xebc0de02,
	RQ_PHASE_INTERPRET      = 0xebc0de03,
	RQ_PHASE_COMPLETE       = 0xebc0de04,
	RQ_PHASE_UNREG_RPC      = 0xebc0de05,
	RQ_PHASE_UNREG_BULK     = 0xebc0de06,
	RQ_PHASE_UNDEFINED      = 0xebc0de07
};

/** Type of request interpreter call-back */
typedef int (*ptlrpc_interpterer_t)(const struct lu_env *env,
                                    struct ptlrpc_request *req,
                                    void *arg, int rc);
/** Type of request resend call-back */
typedef void (*ptlrpc_resend_cb_t)(struct ptlrpc_request *req,
				   void *arg);

/**
 * Definition of request pool structure.
 * The pool is used to store empty preallocated requests for the case
 * when we would actually need to send something without performing
 * any allocations (to avoid e.g. OOM).
 */
struct ptlrpc_request_pool {
	/** Locks the list */
	spinlock_t		prp_lock;
	/** list of ptlrpc_request structs */
	struct list_head	prp_req_list;
	/** Maximum message size that would fit into a rquest from this pool */
	int			prp_rq_size;
	/** Function to allocate more requests for this pool */
	int (*prp_populate)(struct ptlrpc_request_pool *, int);
};

struct lu_context;
struct lu_env;

struct ldlm_lock;

/**
 * \defgroup nrs Network Request Scheduler
 * @{
 */
struct ptlrpc_nrs_policy;
struct ptlrpc_nrs_resource;
struct ptlrpc_nrs_request;

/**
 * NRS control operations.
 *
 * These are common for all policies.
 */
enum ptlrpc_nrs_ctl {
	/**
	 * Not a valid opcode.
	 */
	PTLRPC_NRS_CTL_INVALID,
	/**
	 * Activate the policy.
	 */
	PTLRPC_NRS_CTL_START,
	/**
	 * Reserved for multiple primary policies, which may be a possibility
	 * in the future.
	 */
	PTLRPC_NRS_CTL_STOP,
	/**
	 * Policies can start using opcodes from this value and onwards for
	 * their own purposes; the assigned value itself is arbitrary.
	 */
	PTLRPC_NRS_CTL_1ST_POL_SPEC = 0x20,
};

/**
 * ORR policy operations
 */
enum nrs_ctl_orr {
	NRS_CTL_ORR_RD_QUANTUM = PTLRPC_NRS_CTL_1ST_POL_SPEC,
	NRS_CTL_ORR_WR_QUANTUM,
	NRS_CTL_ORR_RD_OFF_TYPE,
	NRS_CTL_ORR_WR_OFF_TYPE,
	NRS_CTL_ORR_RD_SUPP_REQ,
	NRS_CTL_ORR_WR_SUPP_REQ,
};

/**
 * NRS policy operations.
 *
 * These determine the behaviour of a policy, and are called in response to
 * NRS core events.
 */
struct ptlrpc_nrs_pol_ops {
	/**
	 * Called during policy registration; this operation is optional.
	 *
	 * \param[in,out] policy The policy being initialized
	 */
	int	(*op_policy_init) (struct ptlrpc_nrs_policy *policy);
	/**
	 * Called during policy unregistration; this operation is optional.
	 *
	 * \param[in,out] policy The policy being unregistered/finalized
	 */
	void	(*op_policy_fini) (struct ptlrpc_nrs_policy *policy);
	/**
	 * Called when activating a policy via lprocfs; policies allocate and
	 * initialize their resources here; this operation is optional.
	 *
	 * \param[in,out] policy The policy being started
	 * \param[in,out] arg A generic char buffer
	 *
	 * \see nrs_policy_start_locked()
	 */
	int	(*op_policy_start) (struct ptlrpc_nrs_policy *policy,
				    char *arg);
	/**
	 * Called when deactivating a policy via lprocfs; policies deallocate
	 * their resources here; this operation is optional
	 *
	 * \param[in,out] policy The policy being stopped
	 *
	 * \see nrs_policy_stop0()
	 */
	void	(*op_policy_stop) (struct ptlrpc_nrs_policy *policy);
	/**
	 * Used for policy-specific operations; i.e. not generic ones like
	 * \e PTLRPC_NRS_CTL_START and \e PTLRPC_NRS_CTL_GET_INFO; analogous
	 * to an ioctl; this operation is optional.
	 *
	 * \param[in,out]	 policy The policy carrying out operation \a opc
	 * \param[in]	  opc	 The command operation being carried out
	 * \param[in,out] arg	 An generic buffer for communication between the
	 *			 user and the control operation
	 *
	 * \retval -ve error
	 * \retval   0 success
	 *
	 * \see ptlrpc_nrs_policy_control()
	 */
	int	(*op_policy_ctl) (struct ptlrpc_nrs_policy *policy,
				  enum ptlrpc_nrs_ctl opc, void *arg);

	/**
	 * Called when obtaining references to the resources of the resource
	 * hierarchy for a request that has arrived for handling at the PTLRPC
	 * service. Policies should return -ve for requests they do not wish
	 * to handle. This operation is mandatory.
	 *
	 * \param[in,out] policy  The policy we're getting resources for.
	 * \param[in,out] nrq	  The request we are getting resources for.
	 * \param[in]	  parent  The parent resource of the resource being
	 *			  requested; set to NULL if none.
	 * \param[out]	  resp	  The resource is to be returned here; the
	 *			  fallback policy in an NRS head should
	 *			  \e always return a non-NULL pointer value.
	 * \param[in]  moving_req When set, signifies that this is an attempt
	 *			  to obtain resources for a request being moved
	 *			  to the high-priority NRS head by
	 *			  ldlm_lock_reorder_req().
	 *			  This implies two things:
	 *			  1. We are under obd_export::exp_rpc_lock and
	 *			  so should not sleep.
	 *			  2. We should not perform non-idempotent or can
	 *			  skip performing idempotent operations that
	 *			  were carried out when resources were first
	 *			  taken for the request when it was initialized
	 *			  in ptlrpc_nrs_req_initialize().
	 *
	 * \retval 0, +ve The level of the returned resource in the resource
	 *		  hierarchy; currently only 0 (for a non-leaf resource)
	 *		  and 1 (for a leaf resource) are supported by the
	 *		  framework.
	 * \retval -ve	  error
	 *
	 * \see ptlrpc_nrs_req_initialize()
	 * \see ptlrpc_nrs_hpreq_add_nolock()
	 * \see ptlrpc_nrs_req_hp_move()
	 */
	int	(*op_res_get) (struct ptlrpc_nrs_policy *policy,
			       struct ptlrpc_nrs_request *nrq,
			       const struct ptlrpc_nrs_resource *parent,
			       struct ptlrpc_nrs_resource **resp,
			       bool moving_req);
	/**
	 * Called when releasing references taken for resources in the resource
	 * hierarchy for the request; this operation is optional.
	 *
	 * \param[in,out] policy The policy the resource belongs to
	 * \param[in] res	 The resource to be freed
	 *
	 * \see ptlrpc_nrs_req_finalize()
	 * \see ptlrpc_nrs_hpreq_add_nolock()
	 * \see ptlrpc_nrs_req_hp_move()
	 */
	void	(*op_res_put) (struct ptlrpc_nrs_policy *policy,
			       const struct ptlrpc_nrs_resource *res);

	/**
	 * Obtains a request for handling from the policy, and optionally
	 * removes the request from the policy; this operation is mandatory.
	 *
	 * \param[in,out] policy The policy to poll
	 * \param[in]	  peek	 When set, signifies that we just want to
	 *			 examine the request, and not handle it, so the
	 *			 request is not removed from the policy.
	 * \param[in]	  force	 When set, it will force a policy to return a
	 *			 request if it has one queued.
	 *
	 * \retval NULL No request available for handling
	 * \retval valid-pointer The request polled for handling
	 *
	 * \see ptlrpc_nrs_req_get_nolock()
	 */
	struct ptlrpc_nrs_request *
		(*op_req_get) (struct ptlrpc_nrs_policy *policy, bool peek,
			       bool force);
	/**
	 * Called when attempting to add a request to a policy for later
	 * handling; this operation is mandatory.
	 *
	 * \param[in,out] policy  The policy on which to enqueue \a nrq
	 * \param[in,out] nrq The request to enqueue
	 *
	 * \retval 0	success
	 * \retval != 0	error
	 *
	 * \see ptlrpc_nrs_req_add_nolock()
	 */
	int	(*op_req_enqueue) (struct ptlrpc_nrs_policy *policy,
				   struct ptlrpc_nrs_request *nrq);
	/**
	 * Removes a request from the policy's set of pending requests. Normally
	 * called after a request has been polled successfully from the policy
	 * for handling; this operation is mandatory.
	 *
	 * \param[in,out] policy The policy the request \a nrq belongs to
	 * \param[in,out] nrq    The request to dequeue
	 *
	 * \see ptlrpc_nrs_req_del_nolock()
	 */
	void	(*op_req_dequeue) (struct ptlrpc_nrs_policy *policy,
				   struct ptlrpc_nrs_request *nrq);
	/**
	 * Called after the request being carried out. Could be used for
	 * job/resource control; this operation is optional.
	 *
	 * \param[in,out] policy The policy which is stopping to handle request
	 *			 \a nrq
	 * \param[in,out] nrq	 The request
	 *
	 * \pre assert_spin_locked(&svcpt->scp_req_lock)
	 *
	 * \see ptlrpc_nrs_req_stop_nolock()
	 */
	void	(*op_req_stop) (struct ptlrpc_nrs_policy *policy,
				struct ptlrpc_nrs_request *nrq);
	/**
	 * Registers the policy's lprocfs interface with a PTLRPC service.
	 *
	 * \param[in] svc The service
	 *
	 * \retval 0	success
	 * \retval != 0	error
	 */
	int	(*op_lprocfs_init) (struct ptlrpc_service *svc);
	/**
	 * Unegisters the policy's lprocfs interface with a PTLRPC service.
	 *
	 * In cases of failed policy registration in
	 * \e ptlrpc_nrs_policy_register(), this function may be called for a
	 * service which has not registered the policy successfully, so
	 * implementations of this method should make sure their operations are
	 * safe in such cases.
	 *
	 * \param[in] svc The service
	 */
	void	(*op_lprocfs_fini) (struct ptlrpc_service *svc);
};

/**
 * Policy flags
 */
enum nrs_policy_flags {
	/**
	 * Fallback policy, use this flag only on a single supported policy per
	 * service. The flag cannot be used on policies that use
	 * \e PTLRPC_NRS_FL_REG_EXTERN
	 */
	PTLRPC_NRS_FL_FALLBACK		= (1 << 0),
	/**
	 * Start policy immediately after registering.
	 */
	PTLRPC_NRS_FL_REG_START		= (1 << 1),
	/**
	 * This is a policy registering from a module different to the one NRS
	 * core ships in (currently ptlrpc).
	 */
	PTLRPC_NRS_FL_REG_EXTERN	= (1 << 2),
};

/**
 * NRS queue type.
 *
 * Denotes whether an NRS instance is for handling normal or high-priority
 * RPCs, or whether an operation pertains to one or both of the NRS instances
 * in a service.
 */
enum ptlrpc_nrs_queue_type {
	PTLRPC_NRS_QUEUE_REG	= (1 << 0),
	PTLRPC_NRS_QUEUE_HP	= (1 << 1),
	PTLRPC_NRS_QUEUE_BOTH	= (PTLRPC_NRS_QUEUE_REG | PTLRPC_NRS_QUEUE_HP)
};

/**
 * NRS head
 *
 * A PTLRPC service has at least one NRS head instance for handling normal
 * priority RPCs, and may optionally have a second NRS head instance for
 * handling high-priority RPCs. Each NRS head maintains a list of available
 * policies, of which one and only one policy is acting as the fallback policy,
 * and optionally a different policy may be acting as the primary policy. For
 * all RPCs handled by this NRS head instance, NRS core will first attempt to
 * enqueue the RPC using the primary policy (if any). The fallback policy is
 * used in the following cases:
 * - when there was no primary policy in the
 *   ptlrpc_nrs_pol_state::NRS_POL_STATE_STARTED state at the time the request
 *   was initialized.
 * - when the primary policy that was at the
 *   ptlrpc_nrs_pol_state::PTLRPC_NRS_POL_STATE_STARTED state at the time the
 *   RPC was initialized, denoted it did not wish, or for some other reason was
 *   not able to handle the request, by returning a non-valid NRS resource
 *   reference.
 * - when the primary policy that was at the
 *   ptlrpc_nrs_pol_state::PTLRPC_NRS_POL_STATE_STARTED state at the time the
 *   RPC was initialized, fails later during the request enqueueing stage.
 *
 * \see nrs_resource_get_safe()
 * \see nrs_request_enqueue()
 */
struct ptlrpc_nrs {
	spinlock_t			nrs_lock;
	/** XXX Possibly replace svcpt->scp_req_lock with another lock here. */
	/**
	 * List of registered policies
	 */
	struct list_head		nrs_policy_list;
	/**
	 * List of policies with queued requests. Policies that have any
	 * outstanding requests are queued here, and this list is queried
	 * in a round-robin manner from NRS core when obtaining a request
	 * for handling. This ensures that requests from policies that at some
	 * point transition away from the
	 * ptlrpc_nrs_pol_state::NRS_POL_STATE_STARTED state are drained.
	 */
	struct list_head		nrs_policy_queued;
	/**
	 * Service partition for this NRS head
	 */
	struct ptlrpc_service_part     *nrs_svcpt;
	/**
	 * Primary policy, which is the preferred policy for handling RPCs
	 */
	struct ptlrpc_nrs_policy       *nrs_policy_primary;
	/**
	 * Fallback policy, which is the backup policy for handling RPCs
	 */
	struct ptlrpc_nrs_policy       *nrs_policy_fallback;
	/**
	 * This NRS head handles either HP or regular requests
	 */
	enum ptlrpc_nrs_queue_type	nrs_queue_type;
	/**
	 * # queued requests from all policies in this NRS head
	 */
	unsigned long			nrs_req_queued;
	/**
	 * # scheduled requests from all policies in this NRS head
	 */
	unsigned long			nrs_req_started;
	/**
	 * # policies on this NRS
	 */
	unsigned			nrs_num_pols;
	/**
	 * This NRS head is in progress of starting a policy
	 */
	unsigned			nrs_policy_starting:1;
	/**
	 * In progress of shutting down the whole NRS head; used during
	 * unregistration
	 */
	unsigned			nrs_stopping:1;
	/**
	 * NRS policy is throttling reqeust
	 */
	unsigned			nrs_throttling:1;
};

#define NRS_POL_NAME_MAX		16
#define NRS_POL_ARG_MAX			16

struct ptlrpc_nrs_pol_desc;

/**
 * Service compatibility predicate; this determines whether a policy is adequate
 * for handling RPCs of a particular PTLRPC service.
 *
 * XXX:This should give the same result during policy registration and
 * unregistration, and for all partitions of a service; so the result should not
 * depend on temporal service or other properties, that may influence the
 * result.
 */
typedef bool (*nrs_pol_desc_compat_t) (const struct ptlrpc_service *svc,
				       const struct ptlrpc_nrs_pol_desc *desc);

struct ptlrpc_nrs_pol_conf {
	/**
	 * Human-readable policy name
	 */
	char				   nc_name[NRS_POL_NAME_MAX];
	/**
	 * NRS operations for this policy
	 */
	const struct ptlrpc_nrs_pol_ops	  *nc_ops;
	/**
	 * Service compatibility predicate
	 */
	nrs_pol_desc_compat_t		   nc_compat;
	/**
	 * Set for policies that support a single ptlrpc service, i.e. ones that
	 * have \a pd_compat set to nrs_policy_compat_one(). The variable value
	 * depicts the name of the single service that such policies are
	 * compatible with.
	 */
	const char			  *nc_compat_svc_name;
	/**
	 * Owner module for this policy descriptor; policies registering from a
	 * different module to the one the NRS framework is held within
	 * (currently ptlrpc), should set this field to THIS_MODULE.
	 */
	struct module			  *nc_owner;
	/**
	 * Policy registration flags; a bitmast of \e nrs_policy_flags
	 */
	unsigned			   nc_flags;
};

/**
 * NRS policy registering descriptor
 *
 * Is used to hold a description of a policy that can be passed to NRS core in
 * order to register the policy with NRS heads in different PTLRPC services.
 */
struct ptlrpc_nrs_pol_desc {
	/**
	 * Human-readable policy name
	 */
	char					pd_name[NRS_POL_NAME_MAX];
	/**
	 * Link into nrs_core::nrs_policies
	 */
	struct list_head			pd_list;
	/**
	 * NRS operations for this policy
	 */
	const struct ptlrpc_nrs_pol_ops	       *pd_ops;
	/**
	 * Service compatibility predicate
	 */
	nrs_pol_desc_compat_t			pd_compat;
	/**
	 * Set for policies that are compatible with only one PTLRPC service.
	 *
	 * \see ptlrpc_nrs_pol_conf::nc_compat_svc_name
	 */
	const char			       *pd_compat_svc_name;
	/**
	 * Owner module for this policy descriptor.
	 *
	 * We need to hold a reference to the module whenever we might make use
	 * of any of the module's contents, i.e.
	 * - If one or more instances of the policy are at a state where they
	 *   might be handling a request, i.e.
	 *   ptlrpc_nrs_pol_state::NRS_POL_STATE_STARTED or
	 *   ptlrpc_nrs_pol_state::NRS_POL_STATE_STOPPING as we will have to
	 *   call into the policy's ptlrpc_nrs_pol_ops() handlers. A reference
	 *   is taken on the module when
	 *   \e ptlrpc_nrs_pol_desc::pd_refs becomes 1, and released when it
	 *   becomes 0, so that we hold only one reference to the module maximum
	 *   at any time.
	 *
	 *   We do not need to hold a reference to the module, even though we
	 *   might use code and data from the module, in the following cases:
	 * - During external policy registration, because this should happen in
	 *   the module's init() function, in which case the module is safe from
	 *   removal because a reference is being held on the module by the
	 *   kernel, and iirc kmod (and I guess module-init-tools also) will
	 *   serialize any racing processes properly anyway.
	 * - During external policy unregistration, because this should happen
	 *   in a module's exit() function, and any attempts to start a policy
	 *   instance would need to take a reference on the module, and this is
	 *   not possible once we have reached the point where the exit()
	 *   handler is called.
	 * - During service registration and unregistration, as service setup
	 *   and cleanup, and policy registration, unregistration and policy
	 *   instance starting, are serialized by \e nrs_core::nrs_mutex, so
	 *   as long as users adhere to the convention of registering policies
	 *   in init() and unregistering them in module exit() functions, there
	 *   should not be a race between these operations.
	 * - During any policy-specific lprocfs operations, because a reference
	 *   is held by the kernel on a proc entry that has been entered by a
	 *   syscall, so as long as proc entries are removed during unregistration time,
	 *   then unregistration and lprocfs operations will be properly
	 *   serialized.
	 */
	struct module			       *pd_owner;
	/**
	 * Bitmask of \e nrs_policy_flags
	 */
	unsigned				pd_flags;
	/**
	 * # of references on this descriptor
	 */
	atomic_t				pd_refs;
};

/**
 * NRS policy state
 *
 * Policies transition from one state to the other during their lifetime
 */
enum ptlrpc_nrs_pol_state {
	/**
	 * Not a valid policy state.
	 */
	NRS_POL_STATE_INVALID,
	/**
	 * Policies are at this state either at the start of their life, or
	 * transition here when the user selects a different policy to act
	 * as the primary one.
	 */
	NRS_POL_STATE_STOPPED,
	/**
	 * Policy is progress of stopping
	 */
	NRS_POL_STATE_STOPPING,
	/**
	 * Policy is in progress of starting
	 */
	NRS_POL_STATE_STARTING,
	/**
	 * A policy is in this state in two cases:
	 * - it is the fallback policy, which is always in this state.
	 * - it has been activated by the user; i.e. it is the primary policy,
	 */
	NRS_POL_STATE_STARTED,
};

/**
 * NRS policy information
 *
 * Used for obtaining information for the status of a policy via lprocfs
 */
struct ptlrpc_nrs_pol_info {
	/**
	 * Policy name
	 */
	char				pi_name[NRS_POL_NAME_MAX];
	/**
	 * Policy argument
	 */
	char				pi_arg[NRS_POL_ARG_MAX];
	/**
	 * Current policy state
	 */
	enum ptlrpc_nrs_pol_state	pi_state;
	/**
	 * # RPCs enqueued for later dispatching by the policy
	 */
	long				pi_req_queued;
	/**
	 * # RPCs started for dispatch by the policy
	 */
	long				pi_req_started;
	/**
	 * Is this a fallback policy?
	 */
	unsigned			pi_fallback:1;
};

/**
 * NRS policy
 *
 * There is one instance of this for each policy in each NRS head of each
 * PTLRPC service partition.
 */
struct ptlrpc_nrs_policy {
	/**
	 * Linkage into the NRS head's list of policies,
	 * ptlrpc_nrs:nrs_policy_list
	 */
	struct list_head		pol_list;
	/**
	 * Linkage into the NRS head's list of policies with enqueued
	 * requests ptlrpc_nrs:nrs_policy_queued
	 */
	struct list_head		pol_list_queued;
	/**
	 * Current state of this policy
	 */
	enum ptlrpc_nrs_pol_state	pol_state;
	/**
	 * Bitmask of nrs_policy_flags
	 */
	unsigned			pol_flags;
	/**
	 * # RPCs enqueued for later dispatching by the policy
	 */
	long				pol_req_queued;
	/**
	 * # RPCs started for dispatch by the policy
	 */
	long				pol_req_started;
	/**
	 * Usage Reference count taken on the policy instance
	 */
	long				pol_ref;
        /**
	 * Human-readable policy argument
	 */
	char				pol_arg[NRS_POL_ARG_MAX];
	/**
	 * The NRS head this policy has been created at
	 */
	struct ptlrpc_nrs	       *pol_nrs;
	/**
	 * Private policy data; varies by policy type
	 */
	void			       *pol_private;
	/**
	 * Policy descriptor for this policy instance.
	 */
	struct ptlrpc_nrs_pol_desc     *pol_desc;
};

/**
 * NRS resource
 *
 * Resources are embedded into two types of NRS entities:
 * - Inside NRS policies, in the policy's private data in
 *   ptlrpc_nrs_policy::pol_private
 * - In objects that act as prime-level scheduling entities in different NRS
 *   policies; e.g. on a policy that performs round robin or similar order
 *   scheduling across client NIDs, there would be one NRS resource per unique
 *   client NID. On a policy which performs round robin scheduling across
 *   backend filesystem objects, there would be one resource associated with
 *   each of the backend filesystem objects partaking in the scheduling
 *   performed by the policy.
 *
 * NRS resources share a parent-child relationship, in which resources embedded
 * in policy instances are the parent entities, with all scheduling entities
 * a policy schedules across being the children, thus forming a simple resource
 * hierarchy. This hierarchy may be extended with one or more levels in the
 * future if the ability to have more than one primary policy is added.
 *
 * Upon request initialization, references to the then active NRS policies are
 * taken and used to later handle the dispatching of the request with one of
 * these policies.
 *
 * \see nrs_resource_get_safe()
 * \see ptlrpc_nrs_req_add()
 */
struct ptlrpc_nrs_resource {
	/**
	 * This NRS resource's parent; is NULL for resources embedded in NRS
	 * policy instances; i.e. those are top-level ones.
	 */
	struct ptlrpc_nrs_resource     *res_parent;
	/**
	 * The policy associated with this resource.
	 */
	struct ptlrpc_nrs_policy       *res_policy;
};

enum {
	NRS_RES_FALLBACK,
	NRS_RES_PRIMARY,
	NRS_RES_MAX
};

/* \name fifo
 *
 * FIFO policy
 *
 * This policy is a logical wrapper around previous, non-NRS functionality.
 * It dispatches RPCs in the same order as they arrive from the network. This
 * policy is currently used as the fallback policy, and the only enabled policy
 * on all NRS heads of all PTLRPC service partitions.
 * @{
 */

/**
 * Private data structure for the FIFO policy
 */
struct nrs_fifo_head {
	/**
	 * Resource object for policy instance.
	 */
	struct ptlrpc_nrs_resource	fh_res;
	/**
	 * List of queued requests.
	 */
	struct list_head		fh_list;
	/**
	 * For debugging purposes.
	 */
	__u64				fh_sequence;
};

struct nrs_fifo_req {
	struct list_head	fr_list;
	__u64			fr_sequence;
};

/** @} fifo */

/**
 * \name CRR-N
 *
 * CRR-N, Client Round Robin over NIDs
 * @{
 */

/**
 * private data structure for CRR-N NRS
 */
struct nrs_crrn_net {
	struct ptlrpc_nrs_resource	cn_res;
	cfs_binheap_t		       *cn_binheap;
	cfs_hash_t		       *cn_cli_hash;
	/**
	 * Used when a new scheduling round commences, in order to synchronize
	 * all clients with the new round number.
	 */
	__u64				cn_round;
	/**
	 * Determines the relevant ordering amongst request batches within a
	 * scheduling round.
	 */
	__u64				cn_sequence;
	/**
	 * Round Robin quantum; the maximum number of RPCs that each request
	 * batch for each client can have in a scheduling round.
	 */
	__u16				cn_quantum;
};

/**
 * Object representing a client in CRR-N, as identified by its NID
 */
struct nrs_crrn_client {
	struct ptlrpc_nrs_resource	cc_res;
	struct hlist_node		cc_hnode;
	lnet_nid_t			cc_nid;
	/**
	 * The round number against which this client is currently scheduling
	 * requests.
	 */
	__u64				cc_round;
	/**
	 * The sequence number used for requests scheduled by this client during
	 * the current round number.
	 */
	__u64				cc_sequence;
	atomic_t			cc_ref;
	/**
	 * Round Robin quantum; the maximum number of RPCs the client is allowed
	 * to schedule in a single batch of each round.
	 */
	__u16				cc_quantum;
	/**
	 * # of pending requests for this client, on all existing rounds
	 */
	__u16				cc_active;
};

/**
 * CRR-N NRS request definition
 */
struct nrs_crrn_req {
	/**
	 * Round number for this request; shared with all other requests in the
	 * same batch.
	 */
	__u64			cr_round;
	/**
	 * Sequence number for this request; shared with all other requests in
	 * the same batch.
	 */
	__u64			cr_sequence;
};

/**
 * CRR-N policy operations.
 */
enum nrs_ctl_crr {
	/**
	 * Read the RR quantum size of a CRR-N policy.
	 */
	NRS_CTL_CRRN_RD_QUANTUM = PTLRPC_NRS_CTL_1ST_POL_SPEC,
	/**
	 * Write the RR quantum size of a CRR-N policy.
	 */
	NRS_CTL_CRRN_WR_QUANTUM,
};

/** @} CRR-N */

/**
 * \name ORR/TRR
 *
 * ORR/TRR (Object-based Round Robin/Target-based Round Robin) NRS policies
 * @{
 */

/**
 * Lower and upper byte offsets of a brw RPC
 */
struct nrs_orr_req_range {
	__u64		or_start;
	__u64		or_end;
};

/**
 * RPC types supported by the ORR/TRR policies
 */
enum nrs_orr_supp {
	NOS_OST_READ  = (1 << 0),
	NOS_OST_WRITE = (1 << 1),
	NOS_OST_RW    = (NOS_OST_READ | NOS_OST_WRITE),
	/**
	 * Default value for policies.
	 */
	NOS_DFLT      = NOS_OST_READ
};

/**
 * As unique keys for grouping RPCs together, we use the object's OST FID for
 * the ORR policy, and the OST index for the TRR policy.
 *
 * XXX: We waste some space for TRR policy instances by using a union, but it
 *	allows to consolidate some of the code between ORR and TRR, and these
 *	policies will probably eventually merge into one anyway.
 */
struct nrs_orr_key {
	union {
		/** object FID for ORR */
		struct lu_fid	ok_fid;
		/** OST index for TRR */
		__u32		ok_idx;
	};
};

/**
 * The largest base string for unique hash/slab object names is
 * "nrs_orr_reg_", so 13 characters. We add 3 to this to be used for the CPT
 * id number, so this _should_ be more than enough for the maximum number of
 * CPTs on any system. If it does happen that this statement is incorrect,
 * nrs_orr_genobjname() will inevitably yield a non-unique name and cause
 * kmem_cache_create() to complain (on Linux), so the erroneous situation
 * will hopefully not go unnoticed.
 */
#define NRS_ORR_OBJ_NAME_MAX	(sizeof("nrs_orr_reg_") + 3)

/**
 * private data structure for ORR and TRR NRS
 */
struct nrs_orr_data {
	struct ptlrpc_nrs_resource	od_res;
	cfs_binheap_t		       *od_binheap;
	cfs_hash_t		       *od_obj_hash;
	struct kmem_cache	       *od_cache;
	/**
	 * Used when a new scheduling round commences, in order to synchronize
	 * all object or OST batches with the new round number.
	 */
	__u64				od_round;
	/**
	 * Determines the relevant ordering amongst request batches within a
	 * scheduling round.
	 */
	__u64				od_sequence;
	/**
	 * RPC types that are currently supported.
	 */
	enum nrs_orr_supp		od_supp;
	/**
	 * Round Robin quantum; the maxium number of RPCs that each request
	 * batch for each object or OST can have in a scheduling round.
	 */
	__u16				od_quantum;
	/**
	 * Whether to use physical disk offsets or logical file offsets.
	 */
	bool				od_physical;
	/**
	 * XXX: We need to provide a persistently allocated string to hold
	 * unique object names for this policy, since in currently supported
	 * versions of Linux by Lustre, kmem_cache_create() just sets a pointer
	 * to the name string provided. kstrdup() is used in the version of
	 * kmeme_cache_create() in current Linux mainline, so we may be able to
	 * remove this in the future.
	 */
	char				od_objname[NRS_ORR_OBJ_NAME_MAX];
};

/**
 * Represents a backend-fs object or OST in the ORR and TRR policies
 * respectively
 */
struct nrs_orr_object {
	struct ptlrpc_nrs_resource	oo_res;
	struct hlist_node		oo_hnode;
	/**
	 * The round number against which requests are being scheduled for this
	 * object or OST
	 */
	__u64				oo_round;
	/**
	 * The sequence number used for requests scheduled for this object or
	 * OST during the current round number.
	 */
	__u64				oo_sequence;
	/**
	 * The key of the object or OST for which this structure instance is
	 * scheduling RPCs
	 */
	struct nrs_orr_key		oo_key;
	long				oo_ref;
	/**
	 * Round Robin quantum; the maximum number of RPCs that are allowed to
	 * be scheduled for the object or OST in a single batch of each round.
	 */
	__u16				oo_quantum;
	/**
	 * # of pending requests for this object or OST, on all existing rounds
	 */
	__u16				oo_active;
};

/**
 * ORR/TRR NRS request definition
 */
struct nrs_orr_req {
	/**
	 * The offset range this request covers
	 */
	struct nrs_orr_req_range	or_range;
	/**
	 * Round number for this request; shared with all other requests in the
	 * same batch.
	 */
	__u64				or_round;
	/**
	 * Sequence number for this request; shared with all other requests in
	 * the same batch.
	 */
	__u64				or_sequence;
	/**
	 * For debugging purposes.
	 */
	struct nrs_orr_key		or_key;
	/**
	 * An ORR policy instance has filled in request information while
	 * enqueueing the request on the service partition's regular NRS head.
	 */
	unsigned int			or_orr_set:1;
	/**
	 * A TRR policy instance has filled in request information while
	 * enqueueing the request on the service partition's regular NRS head.
	 */
	unsigned int			or_trr_set:1;
	/**
	 * Request offset ranges have been filled in with logical offset
	 * values.
	 */
	unsigned int			or_logical_set:1;
	/**
	 * Request offset ranges have been filled in with physical offset
	 * values.
	 */
	unsigned int			or_physical_set:1;
};

/** @} ORR/TRR */

#include <lustre_nrs_tbf.h>

/**
 * NRS request
 *
 * Instances of this object exist embedded within ptlrpc_request; the main
 * purpose of this object is to hold references to the request's resources
 * for the lifetime of the request, and to hold properties that policies use
 * use for determining the request's scheduling priority.
 * */
struct ptlrpc_nrs_request {
	/**
	 * The request's resource hierarchy.
	 */
	struct ptlrpc_nrs_resource     *nr_res_ptrs[NRS_RES_MAX];
	/**
	 * Index into ptlrpc_nrs_request::nr_res_ptrs of the resource of the
	 * policy that was used to enqueue the request.
	 *
	 * \see nrs_request_enqueue()
	 */
	unsigned			nr_res_idx;
	unsigned			nr_initialized:1;
	unsigned			nr_enqueued:1;
	unsigned			nr_started:1;
	unsigned			nr_finalized:1;
	cfs_binheap_node_t		nr_node;

	/**
	 * Policy-specific fields, used for determining a request's scheduling
	 * priority, and other supporting functionality.
	 */
	union {
		/**
		 * Fields for the FIFO policy
		 */
		struct nrs_fifo_req	fifo;
		/**
		 * CRR-N request defintion
		 */
		struct nrs_crrn_req	crr;
		/** ORR and TRR share the same request definition */
		struct nrs_orr_req	orr;
		/**
		 * TBF request definition
		 */
		struct nrs_tbf_req	tbf;
	} nr_u;
	/**
	 * Externally-registering policies may want to use this to allocate
	 * their own request properties.
	 */
	void			       *ext;
};

/** @} nrs */

/**
 * Basic request prioritization operations structure.
 * The whole idea is centered around locks and RPCs that might affect locks.
 * When a lock is contended we try to give priority to RPCs that might lead
 * to fastest release of that lock.
 * Currently only implemented for OSTs only in a way that makes all
 * IO and truncate RPCs that are coming from a locked region where a lock is
 * contended a priority over other requests.
 */
struct ptlrpc_hpreq_ops {
        /**
         * Check if the lock handle of the given lock is the same as
         * taken from the request.
         */
        int  (*hpreq_lock_match)(struct ptlrpc_request *, struct ldlm_lock *);
        /**
         * Check if the request is a high priority one.
         */
        int  (*hpreq_check)(struct ptlrpc_request *);
        /**
         * Called after the request has been handled.
         */
        void (*hpreq_fini)(struct ptlrpc_request *);
};

struct ptlrpc_cli_req {
	/** For bulk requests on client only: bulk descriptor */
	struct ptlrpc_bulk_desc		*cr_bulk;
	/** optional time limit for send attempts */
	cfs_duration_t			 cr_delay_limit;
	/** time request was first queued */
	cfs_time_t			 cr_queued_time;
	/** request sent timeval */
	struct timeval			 cr_sent_tv;
	/** time for request really sent out */
	time_t				 cr_sent_out;
	/** when req reply unlink must finish. */
	time_t				 cr_reply_deadline;
	/** when req bulk unlink must finish. */
	time_t				 cr_bulk_deadline;
	/** when req unlink must finish. */
	time_t				 cr_req_deadline;
	/** Portal to which this request would be sent */
	short				 cr_req_ptl;
	/** Portal where to wait for reply and where reply would be sent */
	short				 cr_rep_ptl;
	/** request resending number */
	unsigned int			 cr_resend_nr;
	/** What was import generation when this request was sent */
	int				 cr_imp_gen;
	enum lustre_imp_state		 cr_send_state;
	/** Per-request waitq introduced by bug 21938 for recovery waiting */
	wait_queue_head_t		 cr_set_waitq;
	/** Link item for request set lists */
	struct list_head		 cr_set_chain;
	/** link to waited ctx */
	struct list_head		 cr_ctx_chain;

	/** client's half ctx */
	struct ptlrpc_cli_ctx		*cr_cli_ctx;
	/** Link back to the request set */
	struct ptlrpc_request_set	*cr_set;
	/** outgoing request MD handle */
	lnet_handle_md_t		 cr_req_md_h;
	/** request-out callback parameter */
	struct ptlrpc_cb_id		 cr_req_cbid;
	/** incoming reply MD handle */
	lnet_handle_md_t		 cr_reply_md_h;
	wait_queue_head_t		 cr_reply_waitq;
	/** reply callback parameter */
	struct ptlrpc_cb_id		 cr_reply_cbid;
	/** Async completion handler, called when reply is received */
	ptlrpc_interpterer_t		 cr_reply_interp;
	/** Resend handler, called when request is resend to update RPC data */
	ptlrpc_resend_cb_t		 cr_resend_cb;
	/** Async completion context */
	union ptlrpc_async_args		 cr_async_args;
	/** Opaq data for replay and commit callbacks. */
	void				*cr_cb_data;
	/** Link to the imp->imp_unreplied_list */
	struct list_head		 cr_unreplied_list;
	/**
	 * Commit callback, called when request is committed and about to be
	 * freed.
	 */
	void (*cr_commit_cb)(struct ptlrpc_request *);
	/** Replay callback, called after request is replayed at recovery */
	void (*cr_replay_cb)(struct ptlrpc_request *);
};

/** client request member alias */
/* NB: these alias should NOT be used by any new code, instead they should
 * be removed step by step to avoid potential abuse */
#define rq_bulk			rq_cli.cr_bulk
#define rq_delay_limit		rq_cli.cr_delay_limit
#define rq_queued_time		rq_cli.cr_queued_time
#define rq_sent_tv		rq_cli.cr_sent_tv
#define rq_real_sent		rq_cli.cr_sent_out
#define rq_reply_deadline	rq_cli.cr_reply_deadline
#define rq_bulk_deadline	rq_cli.cr_bulk_deadline
#define rq_req_deadline		rq_cli.cr_req_deadline
#define rq_nr_resend		rq_cli.cr_resend_nr
#define rq_request_portal	rq_cli.cr_req_ptl
#define rq_reply_portal		rq_cli.cr_rep_ptl
#define rq_import_generation	rq_cli.cr_imp_gen
#define rq_send_state		rq_cli.cr_send_state
#define rq_set_chain		rq_cli.cr_set_chain
#define rq_ctx_chain		rq_cli.cr_ctx_chain
#define rq_set			rq_cli.cr_set
#define rq_set_waitq		rq_cli.cr_set_waitq
#define rq_cli_ctx		rq_cli.cr_cli_ctx
#define rq_req_md_h		rq_cli.cr_req_md_h
#define rq_req_cbid		rq_cli.cr_req_cbid
#define rq_reply_md_h		rq_cli.cr_reply_md_h
#define rq_reply_waitq		rq_cli.cr_reply_waitq
#define rq_reply_cbid		rq_cli.cr_reply_cbid
#define rq_interpret_reply	rq_cli.cr_reply_interp
#define rq_resend_cb		rq_cli.cr_resend_cb
#define rq_async_args		rq_cli.cr_async_args
#define rq_cb_data		rq_cli.cr_cb_data
#define rq_unreplied_list	rq_cli.cr_unreplied_list
#define rq_commit_cb		rq_cli.cr_commit_cb
#define rq_replay_cb		rq_cli.cr_replay_cb

struct ptlrpc_srv_req {
	/** initial thread servicing this request */
	struct ptlrpc_thread		*sr_svc_thread;
	/**
	 * Server side list of incoming unserved requests sorted by arrival
	 * time.  Traversed from time to time to notice about to expire
	 * requests and sent back "early replies" to clients to let them
	 * know server is alive and well, just very busy to service their
	 * requests in time
	 */
	struct list_head		 sr_timed_list;
	/** server-side per-export list */
	struct list_head		 sr_exp_list;
	/** server-side history, used for debuging purposes. */
	struct list_head		 sr_hist_list;
	/** history sequence # */
	__u64				 sr_hist_seq;
	/** the index of service's srv_at_array into which request is linked */
	time_t				 sr_at_index;
	/** authed uid */
	uid_t				 sr_auth_uid;
	/** authed uid mapped to */
	uid_t				 sr_auth_mapped_uid;
	/** RPC is generated from what part of Lustre */
	enum lustre_sec_part		 sr_sp_from;
	/** request session context */
	struct lu_context		 sr_ses;
	/** \addtogroup  nrs
	 * @{
	 */
	/** stub for NRS request */
	struct ptlrpc_nrs_request	 sr_nrq;
	/** @} nrs */
	/** request arrival time */
	struct timeval			 sr_arrival_time;
	/** server's half ctx */
	struct ptlrpc_svc_ctx		*sr_svc_ctx;
	/** (server side), pointed directly into req buffer */
	struct ptlrpc_user_desc		*sr_user_desc;
	/** separated reply state */
	struct ptlrpc_reply_state	*sr_reply_state;
	/** server-side hp handlers */
	struct ptlrpc_hpreq_ops		*sr_ops;
	/** incoming request buffer */
	struct ptlrpc_request_buffer_desc *sr_rqbd;
};

/** server request member alias */
/* NB: these alias should NOT be used by any new code, instead they should
 * be removed step by step to avoid potential abuse */
#define rq_svc_thread		rq_srv.sr_svc_thread
#define rq_timed_list		rq_srv.sr_timed_list
#define rq_exp_list		rq_srv.sr_exp_list
#define rq_history_list		rq_srv.sr_hist_list
#define rq_history_seq		rq_srv.sr_hist_seq
#define rq_at_index		rq_srv.sr_at_index
#define rq_auth_uid		rq_srv.sr_auth_uid
#define rq_auth_mapped_uid	rq_srv.sr_auth_mapped_uid
#define rq_sp_from		rq_srv.sr_sp_from
#define rq_session		rq_srv.sr_ses
#define rq_nrq			rq_srv.sr_nrq
#define rq_arrival_time		rq_srv.sr_arrival_time
#define rq_reply_state		rq_srv.sr_reply_state
#define rq_svc_ctx		rq_srv.sr_svc_ctx
#define rq_user_desc		rq_srv.sr_user_desc
#define rq_ops			rq_srv.sr_ops
#define rq_rqbd			rq_srv.sr_rqbd

/**
 * Represents remote procedure call.
 *
 * This is a staple structure used by everybody wanting to send a request
 * in Lustre.
 */
struct ptlrpc_request {
	/* Request type: one of PTL_RPC_MSG_* */
	int				 rq_type;
	/** Result of request processing */
	int				 rq_status;
	/**
	 * Linkage item through which this request is included into
	 * sending/delayed lists on client and into rqbd list on server
	 */
	struct list_head		 rq_list;
	/** Lock to protect request flags and some other important bits, like
	 * rq_list
	 */
	spinlock_t			 rq_lock;
	/** client-side flags are serialized by rq_lock @{ */
	unsigned int rq_intr:1, rq_replied:1, rq_err:1,
                rq_timedout:1, rq_resend:1, rq_restart:1,
                /**
                 * when ->rq_replay is set, request is kept by the client even
                 * after server commits corresponding transaction. This is
                 * used for operations that require sequence of multiple
                 * requests to be replayed. The only example currently is file
                 * open/close. When last request in such a sequence is
                 * committed, ->rq_replay is cleared on all requests in the
                 * sequence.
                 */
                rq_replay:1,
                rq_no_resend:1, rq_waiting:1, rq_receiving_reply:1,
                rq_no_delay:1, rq_net_err:1, rq_wait_ctx:1,
		rq_early:1,
		rq_req_unlinked:1,	/* unlinked request buffer from lnet */
		rq_reply_unlinked:1,	/* unlinked reply buffer from lnet */
		rq_memalloc:1,      /* req originated from "kswapd" */
		rq_committed:1,
		rq_reply_truncated:1,
		/** whether the "rq_set" is a valid one */
		rq_invalid_rqset:1,
		rq_generation_set:1,
		/** do not resend request on -EINPROGRESS */
		rq_no_retry_einprogress:1,
		/* allow the req to be sent if the import is in recovery
		 * status */
		rq_allow_replay:1,
		/* bulk request, sent to server, but uncommitted */
		rq_unstable:1;
	/** @} */

	/** server-side flags @{ */
	unsigned int
		rq_hp:1,		/**< high priority RPC */
		rq_at_linked:1,		/**< link into service's srv_at_array */
		rq_packed_final:1;	/**< packed final reply */
	/** @} */

	/** one of RQ_PHASE_* */
	enum rq_phase			 rq_phase;
	/** one of RQ_PHASE_* to be used next */
	enum rq_phase			 rq_next_phase;
	/**
	 * client-side refcount for SENT race, server-side refcounf
	 * for multiple replies
	 */
	atomic_t			 rq_refcount;
        /**
         * client-side:
         * !rq_truncate : # reply bytes actually received,
         *  rq_truncate : required repbuf_len for resend
         */
        int rq_nob_received;
        /** Request length */
        int rq_reqlen;
        /** Reply length */
        int rq_replen;
	/** Pool if request is from preallocated list */
	struct ptlrpc_request_pool	*rq_pool;
	/** Request message - what client sent */
	struct lustre_msg *rq_reqmsg;
        /** Reply message - server response */
        struct lustre_msg *rq_repmsg;
        /** Transaction number */
        __u64 rq_transno;
        /** xid */
        __u64 rq_xid;
	/**
	 * List item to for replay list. Not yet commited requests get linked
	 * there.
	 * Also see \a rq_replay comment above.
	 * It's also link chain on obd_export::exp_req_replay_queue
	 */
	struct list_head		 rq_replay_list;
	/** non-shared members for client & server request*/
	union {
		struct ptlrpc_cli_req	 rq_cli;
		struct ptlrpc_srv_req	 rq_srv;
	};
	/**
	 * security and encryption data
	 * @{ */
	/** description of flavors for client & server */
	struct sptlrpc_flavor		 rq_flvr;

	/* client/server security flags */
	unsigned int
                                 rq_ctx_init:1,      /* context initiation */
                                 rq_ctx_fini:1,      /* context destroy */
                                 rq_bulk_read:1,     /* request bulk read */
                                 rq_bulk_write:1,    /* request bulk write */
                                 /* server authentication flags */
                                 rq_auth_gss:1,      /* authenticated by gss */
                                 rq_auth_remote:1,   /* authed as remote user */
                                 rq_auth_usr_root:1, /* authed as root */
                                 rq_auth_usr_mdt:1,  /* authed as mdt */
                                 rq_auth_usr_ost:1,  /* authed as ost */
                                 /* security tfm flags */
                                 rq_pack_udesc:1,
                                 rq_pack_bulk:1,
                                 /* doesn't expect reply FIXME */
                                 rq_no_reply:1,
				 rq_pill_init:1, /* pill initialized */
				 rq_srv_req:1; /* server request */


	/** various buffer pointers */
	struct lustre_msg		*rq_reqbuf;      /**< req wrapper */
	char				*rq_repbuf;      /**< rep buffer */
	struct lustre_msg		*rq_repdata;     /**< rep wrapper msg */
	/** only in priv mode */
	struct lustre_msg		*rq_clrbuf;
        int                      rq_reqbuf_len;  /* req wrapper buf len */
        int                      rq_reqdata_len; /* req wrapper msg len */
        int                      rq_repbuf_len;  /* rep buffer len */
        int                      rq_repdata_len; /* rep wrapper msg len */
        int                      rq_clrbuf_len;  /* only in priv mode */
        int                      rq_clrdata_len; /* only in priv mode */

	/** early replies go to offset 0, regular replies go after that */
	unsigned int			 rq_reply_off;
	/** @} */

	/** Fields that help to see if request and reply were swabbed or not */
	__u32				 rq_req_swab_mask;
	__u32				 rq_rep_swab_mask;

	/** how many early replies (for stats) */
	int				 rq_early_count;
	/** Server-side, export on which request was received */
	struct obd_export		*rq_export;
	/** import where request is being sent */
	struct obd_import		*rq_import;
	/** our LNet NID */
	lnet_nid_t			 rq_self;
	/** Peer description (the other side) */
	lnet_process_id_t		 rq_peer;
	/**
	 * service time estimate (secs)
	 * If the request is not served by this time, it is marked as timed out.
	 */
	int				 rq_timeout;
	/**
	 * when request/reply sent (secs), or time when request should be sent
	 */
	time_t				 rq_sent;
	/** when request must finish. */
	time_t				 rq_deadline;
	/** request format description */
	struct req_capsule		 rq_pill;
};

/**
 * Call completion handler for rpc if any, return it's status or original
 * rc if there was no handler defined for this request.
 */
static inline int ptlrpc_req_interpret(const struct lu_env *env,
                                       struct ptlrpc_request *req, int rc)
{
        if (req->rq_interpret_reply != NULL) {
                req->rq_status = req->rq_interpret_reply(env, req,
                                                         &req->rq_async_args,
                                                         rc);
                return req->rq_status;
        }
        return rc;
}

/** \addtogroup  nrs
 * @{
 */
int ptlrpc_nrs_policy_register(struct ptlrpc_nrs_pol_conf *conf);
int ptlrpc_nrs_policy_unregister(struct ptlrpc_nrs_pol_conf *conf);
void ptlrpc_nrs_req_hp_move(struct ptlrpc_request *req);
void nrs_policy_get_info_locked(struct ptlrpc_nrs_policy *policy,
				struct ptlrpc_nrs_pol_info *info);

/*
 * Can the request be moved from the regular NRS head to the high-priority NRS
 * head (of the same PTLRPC service partition), if any?
 *
 * For a reliable result, this should be checked under svcpt->scp_req lock.
 */
static inline bool ptlrpc_nrs_req_can_move(struct ptlrpc_request *req)
{
	struct ptlrpc_nrs_request *nrq = &req->rq_nrq;

	/**
	 * LU-898: Check ptlrpc_nrs_request::nr_enqueued to make sure the
	 * request has been enqueued first, and ptlrpc_nrs_request::nr_started
	 * to make sure it has not been scheduled yet (analogous to previous
	 * (non-NRS) checking of !list_empty(&ptlrpc_request::rq_list).
	 */
	return nrq->nr_enqueued && !nrq->nr_started && !req->rq_hp;
}
/** @} nrs */

/**
 * Returns 1 if request buffer at offset \a index was already swabbed
 */
static inline int lustre_req_swabbed(struct ptlrpc_request *req, size_t index)
{
        LASSERT(index < sizeof(req->rq_req_swab_mask) * 8);
        return req->rq_req_swab_mask & (1 << index);
}

/**
 * Returns 1 if request reply buffer at offset \a index was already swabbed
 */
static inline int lustre_rep_swabbed(struct ptlrpc_request *req, size_t index)
{
        LASSERT(index < sizeof(req->rq_rep_swab_mask) * 8);
        return req->rq_rep_swab_mask & (1 << index);
}

/**
 * Returns 1 if request needs to be swabbed into local cpu byteorder
 */
static inline int ptlrpc_req_need_swab(struct ptlrpc_request *req)
{
        return lustre_req_swabbed(req, MSG_PTLRPC_HEADER_OFF);
}

/**
 * Returns 1 if request reply needs to be swabbed into local cpu byteorder
 */
static inline int ptlrpc_rep_need_swab(struct ptlrpc_request *req)
{
        return lustre_rep_swabbed(req, MSG_PTLRPC_HEADER_OFF);
}

/**
 * Mark request buffer at offset \a index that it was already swabbed
 */
static inline void lustre_set_req_swabbed(struct ptlrpc_request *req,
					  size_t index)
{
        LASSERT(index < sizeof(req->rq_req_swab_mask) * 8);
        LASSERT((req->rq_req_swab_mask & (1 << index)) == 0);
        req->rq_req_swab_mask |= 1 << index;
}

/**
 * Mark request reply buffer at offset \a index that it was already swabbed
 */
static inline void lustre_set_rep_swabbed(struct ptlrpc_request *req,
					  size_t index)
{
        LASSERT(index < sizeof(req->rq_rep_swab_mask) * 8);
        LASSERT((req->rq_rep_swab_mask & (1 << index)) == 0);
        req->rq_rep_swab_mask |= 1 << index;
}

/**
 * Convert numerical request phase value \a phase into text string description
 */
static inline const char *
ptlrpc_phase2str(enum rq_phase phase)
{
	switch (phase) {
	case RQ_PHASE_NEW:
		return "New";
	case RQ_PHASE_RPC:
		return "Rpc";
	case RQ_PHASE_BULK:
		return "Bulk";
	case RQ_PHASE_INTERPRET:
		return "Interpret";
	case RQ_PHASE_COMPLETE:
		return "Complete";
	case RQ_PHASE_UNREG_RPC:
		return "UnregRPC";
	case RQ_PHASE_UNREG_BULK:
		return "UnregBULK";
	default:
		return "?Phase?";
	}
}

/**
 * Convert numerical request phase of the request \a req into text stringi
 * description
 */
static inline const char *
ptlrpc_rqphase2str(struct ptlrpc_request *req)
{
        return ptlrpc_phase2str(req->rq_phase);
}

/**
 * Debugging functions and helpers to print request structure into debug log
 * @{
 */
/* Spare the preprocessor, spoil the bugs. */
#define FLAG(field, str) (field ? str : "")

/** Convert bit flags into a string */
<<<<<<< HEAD
#define DEBUG_REQ_FLAGS(req)                                                   \
	ptlrpc_rqphase2str(req),                                               \
	FLAG(req->rq_intr, "I"), FLAG(req->rq_replied, "R"),                   \
	FLAG(req->rq_err, "E"), FLAG(req->rq_net_err, "e"),                    \
	FLAG(req->rq_timedout, "X") /* eXpired */, FLAG(req->rq_resend, "S"),  \
	FLAG(req->rq_restart, "T"), FLAG(req->rq_replay, "P"),                 \
	FLAG(req->rq_no_resend, "N"),                                          \
	FLAG(req->rq_waiting, "W"),                                            \
	FLAG(req->rq_wait_ctx, "C"), FLAG(req->rq_hp, "H"),                    \
=======
#define DEBUG_REQ_FLAGS(req)                                                    \
	ptlrpc_rqphase2str(req),                                                \
	FLAG(req->rq_intr, "I"), FLAG(req->rq_replied, "R"),                    \
	FLAG(req->rq_err, "E"), FLAG(req->rq_net_err, "e"),                     \
	FLAG(req->rq_timedout, "X") /* eXpired */, FLAG(req->rq_resend, "S"),   \
	FLAG(req->rq_restart, "T"), FLAG(req->rq_replay, "P"),                  \
	FLAG(req->rq_no_resend, "N"),                                           \
	FLAG(req->rq_waiting, "W"),                                             \
	FLAG(req->rq_wait_ctx, "C"), FLAG(req->rq_hp, "H"),                     \
>>>>>>> 6bc366f7
	FLAG(req->rq_committed, "M")

#define REQ_FLAGS_FMT "%s:%s%s%s%s%s%s%s%s%s%s%s%s%s"

void _debug_req(struct ptlrpc_request *req,
                struct libcfs_debug_msg_data *data, const char *fmt, ...)
        __attribute__ ((format (printf, 3, 4)));

/**
 * Helper that decides if we need to print request accordig to current debug
 * level settings
 */
#define debug_req(msgdata, mask, cdls, req, fmt, a...)                        \
do {                                                                          \
        CFS_CHECK_STACK(msgdata, mask, cdls);                                 \
                                                                              \
        if (((mask) & D_CANTMASK) != 0 ||                                     \
            ((libcfs_debug & (mask)) != 0 &&                                  \
             (libcfs_subsystem_debug & DEBUG_SUBSYSTEM) != 0))                \
                _debug_req((req), msgdata, fmt, ##a);                         \
} while(0)

/**
 * This is the debug print function you need to use to print request sturucture
 * content into lustre debug log.
 * for most callers (level is a constant) this is resolved at compile time */
#define DEBUG_REQ(level, req, fmt, args...)                                   \
do {                                                                          \
        if ((level) & (D_ERROR | D_WARNING)) {                                \
                static cfs_debug_limit_state_t cdls;                          \
                LIBCFS_DEBUG_MSG_DATA_DECL(msgdata, level, &cdls);            \
                debug_req(&msgdata, level, &cdls, req, "@@@ "fmt" ", ## args);\
        } else {                                                              \
                LIBCFS_DEBUG_MSG_DATA_DECL(msgdata, level, NULL);             \
                debug_req(&msgdata, level, NULL, req, "@@@ "fmt" ", ## args); \
        }                                                                     \
} while (0)
/** @} */

/**
 * Structure that defines a single page of a bulk transfer
 */
struct ptlrpc_bulk_page {
	/** Linkage to list of pages in a bulk */
	struct list_head bp_link;
	/**
	 * Number of bytes in a page to transfer starting from \a bp_pageoffset
	 */
	int		 bp_buflen;
	/** offset within a page */
	int		 bp_pageoffset;
	/** The page itself */
	struct page	*bp_page;
};

#define BULK_GET_SOURCE   0
#define BULK_PUT_SINK     1
#define BULK_GET_SINK     2
#define BULK_PUT_SOURCE   3

/**
 * Definition of bulk descriptor.
 * Bulks are special "Two phase" RPCs where initial request message
 * is sent first and it is followed bt a transfer (o receiving) of a large
 * amount of data to be settled into pages referenced from the bulk descriptors.
 * Bulks transfers (the actual data following the small requests) are done
 * on separate LNet portals.
 * In lustre we use bulk transfers for READ and WRITE transfers from/to OSTs.
 *  Another user is readpage for MDT.
 */
struct ptlrpc_bulk_desc {
	/** completed with failure */
	unsigned long bd_failure:1;
	/** {put,get}{source,sink} */
	unsigned long bd_type:2;
	/** client side */
	unsigned long bd_registered:1;
	/** For serialization with callback */
	spinlock_t bd_lock;
	/** Import generation when request for this bulk was sent */
	int bd_import_generation;
	/** LNet portal for this bulk */
	__u32 bd_portal;
	/** Server side - export this bulk created for */
	struct obd_export *bd_export;
	/** Client side - import this bulk was sent on */
	struct obd_import *bd_import;
	/** Back pointer to the request */
	struct ptlrpc_request *bd_req;
	wait_queue_head_t      bd_waitq;        /* server side only WQ */
	int                    bd_iov_count;    /* # entries in bd_iov */
	int                    bd_max_iov;      /* allocated size of bd_iov */
	int                    bd_nob;          /* # bytes covered */
	int                    bd_nob_transferred; /* # bytes GOT/PUT */

	__u64                  bd_last_xid;

	struct ptlrpc_cb_id    bd_cbid;         /* network callback info */
	lnet_nid_t             bd_sender;       /* stash event::sender */
	int			bd_md_count;	/* # valid entries in bd_mds */
	int			bd_md_max_brw;	/* max entries in bd_mds */
	/** array of associated MDs */
	lnet_handle_md_t	bd_mds[PTLRPC_BULK_OPS_COUNT];

	/*
	 * encrypt iov, size is either 0 or bd_iov_count.
	 */
	lnet_kiov_t           *bd_enc_iov;

	lnet_kiov_t            bd_iov[0];
};

enum {
        SVC_STOPPED     = 1 << 0,
        SVC_STOPPING    = 1 << 1,
        SVC_STARTING    = 1 << 2,
        SVC_RUNNING     = 1 << 3,
        SVC_EVENT       = 1 << 4,
        SVC_SIGNAL      = 1 << 5,
};

#define PTLRPC_THR_NAME_LEN		32
/**
 * Definition of server service thread structure
 */
struct ptlrpc_thread {
        /**
         * List of active threads in svc->srv_threads
         */
	struct list_head t_link;
        /**
         * thread-private data (preallocated memory)
         */
        void *t_data;
        __u32 t_flags;
        /**
         * service thread index, from ptlrpc_start_threads
         */
        unsigned int t_id;
        /**
         * service thread pid
         */
	pid_t t_pid;
        /**
         * put watchdog in the structure per thread b=14840
         */
        struct lc_watchdog *t_watchdog;
        /**
         * the svc this thread belonged to b=18582
         */
	struct ptlrpc_service_part	*t_svcpt;
	wait_queue_head_t		t_ctl_waitq;
	struct lu_env			*t_env;
	char				t_name[PTLRPC_THR_NAME_LEN];
};

static inline int thread_is_init(struct ptlrpc_thread *thread)
{
	return thread->t_flags == 0;
}

static inline int thread_is_stopped(struct ptlrpc_thread *thread)
{
        return !!(thread->t_flags & SVC_STOPPED);
}

static inline int thread_is_stopping(struct ptlrpc_thread *thread)
{
        return !!(thread->t_flags & SVC_STOPPING);
}

static inline int thread_is_starting(struct ptlrpc_thread *thread)
{
        return !!(thread->t_flags & SVC_STARTING);
}

static inline int thread_is_running(struct ptlrpc_thread *thread)
{
        return !!(thread->t_flags & SVC_RUNNING);
}

static inline int thread_is_event(struct ptlrpc_thread *thread)
{
        return !!(thread->t_flags & SVC_EVENT);
}

static inline int thread_is_signal(struct ptlrpc_thread *thread)
{
        return !!(thread->t_flags & SVC_SIGNAL);
}

static inline void thread_clear_flags(struct ptlrpc_thread *thread, __u32 flags)
{
        thread->t_flags &= ~flags;
}

static inline void thread_set_flags(struct ptlrpc_thread *thread, __u32 flags)
{
        thread->t_flags = flags;
}

static inline void thread_add_flags(struct ptlrpc_thread *thread, __u32 flags)
{
        thread->t_flags |= flags;
}

static inline int thread_test_and_clear_flags(struct ptlrpc_thread *thread,
                                              __u32 flags)
{
        if (thread->t_flags & flags) {
                thread->t_flags &= ~flags;
                return 1;
        }
        return 0;
}

/**
 * Request buffer descriptor structure.
 * This is a structure that contains one posted request buffer for service.
 * Once data land into a buffer, event callback creates actual request and
 * notifies wakes one of the service threads to process new incoming request.
 * More than one request can fit into the buffer.
 */
struct ptlrpc_request_buffer_desc {
	/** Link item for rqbds on a service */
	struct list_head		rqbd_list;
	/** History of requests for this buffer */
	struct list_head		rqbd_reqs;
	/** Back pointer to service for which this buffer is registered */
	struct ptlrpc_service_part	*rqbd_svcpt;
	/** LNet descriptor */
	lnet_handle_md_t		rqbd_md_h;
	int				rqbd_refcount;
	/** The buffer itself */
	char				*rqbd_buffer;
	struct ptlrpc_cb_id		rqbd_cbid;
	/**
	 * This "embedded" request structure is only used for the
	 * last request to fit into the buffer
	 */
	struct ptlrpc_request		rqbd_req;
};

typedef int  (*svc_handler_t)(struct ptlrpc_request *req);

struct ptlrpc_service_ops {
	/**
	 * if non-NULL called during thread creation (ptlrpc_start_thread())
	 * to initialize service specific per-thread state.
	 */
	int		(*so_thr_init)(struct ptlrpc_thread *thr);
	/**
	 * if non-NULL called during thread shutdown (ptlrpc_main()) to
	 * destruct state created by ->srv_init().
	 */
	void		(*so_thr_done)(struct ptlrpc_thread *thr);
	/**
	 * Handler function for incoming requests for this service
	 */
	int		(*so_req_handler)(struct ptlrpc_request *req);
	/**
	 * function to determine priority of the request, it's called
	 * on every new request
	 */
	int		(*so_hpreq_handler)(struct ptlrpc_request *);
	/**
	 * service-specific print fn
	 */
	void		(*so_req_printer)(void *, struct ptlrpc_request *);
};

#ifndef __cfs_cacheline_aligned
/* NB: put it here for reducing patche dependence */
# define __cfs_cacheline_aligned
#endif

/**
 * How many high priority requests to serve before serving one normal
 * priority request
 */
#define PTLRPC_SVC_HP_RATIO 10

/**
 * Definition of PortalRPC service.
 * The service is listening on a particular portal (like tcp port)
 * and perform actions for a specific server like IO service for OST
 * or general metadata service for MDS.
 */
struct ptlrpc_service {
	/** serialize /proc operations */
	spinlock_t			srv_lock;
	/** most often accessed fields */
	/** chain thru all services */
	struct list_head		srv_list;
	/** service operations table */
	struct ptlrpc_service_ops	srv_ops;
        /** only statically allocated strings here; we don't clean them */
        char                           *srv_name;
        /** only statically allocated strings here; we don't clean them */
        char                           *srv_thread_name;
        /** service thread list */
	struct list_head		srv_threads;
	/** threads # should be created for each partition on initializing */
	int				srv_nthrs_cpt_init;
	/** limit of threads number for each partition */
	int				srv_nthrs_cpt_limit;
        /** Root of /proc dir tree for this service */
	struct proc_dir_entry           *srv_procroot;
        /** Pointer to statistic data for this service */
        struct lprocfs_stats           *srv_stats;
        /** # hp per lp reqs to handle */
        int                             srv_hpreq_ratio;
        /** biggest request to receive */
        int                             srv_max_req_size;
        /** biggest reply to send */
        int                             srv_max_reply_size;
        /** size of individual buffers */
        int                             srv_buf_size;
        /** # buffers to allocate in 1 group */
        int                             srv_nbuf_per_group;
        /** Local portal on which to receive requests */
        __u32                           srv_req_portal;
        /** Portal on the client to send replies to */
        __u32                           srv_rep_portal;
        /**
         * Tags for lu_context associated with this thread, see struct
         * lu_context.
         */
        __u32                           srv_ctx_tags;
        /** soft watchdog timeout multiplier */
        int                             srv_watchdog_factor;
        /** under unregister_service */
        unsigned                        srv_is_stopping:1;

	/** max # request buffers in history per partition */
	int				srv_hist_nrqbds_cpt_max;
	/** number of CPTs this service bound on */
	int				srv_ncpts;
	/** CPTs array this service bound on */
	__u32				*srv_cpts;
	/** 2^srv_cptab_bits >= cfs_cpt_numbert(srv_cptable) */
	int				srv_cpt_bits;
	/** CPT table this service is running over */
	struct cfs_cpt_table		*srv_cptable;
	/**
	 * partition data for ptlrpc service
	 */
	struct ptlrpc_service_part	*srv_parts[0];
};

/**
 * Definition of PortalRPC service partition data.
 * Although a service only has one instance of it right now, but we
 * will have multiple instances very soon (instance per CPT).
 *
 * it has four locks:
 * \a scp_lock
 *    serialize operations on rqbd and requests waiting for preprocess
 * \a scp_req_lock
 *    serialize operations active requests sent to this portal
 * \a scp_at_lock
 *    serialize adaptive timeout stuff
 * \a scp_rep_lock
 *    serialize operations on RS list (reply states)
 *
 * We don't have any use-case to take two or more locks at the same time
 * for now, so there is no lock order issue.
 */
struct ptlrpc_service_part {
	/** back reference to owner */
	struct ptlrpc_service		*scp_service __cfs_cacheline_aligned;
	/* CPT id, reserved */
	int				scp_cpt;
	/** always increasing number */
	int				scp_thr_nextid;
	/** # of starting threads */
	int				scp_nthrs_starting;
	/** # of stopping threads, reserved for shrinking threads */
	int				scp_nthrs_stopping;
	/** # running threads */
	int				scp_nthrs_running;
	/** service threads list */
	struct list_head		scp_threads;

	/**
	 * serialize the following fields, used for protecting
	 * rqbd list and incoming requests waiting for preprocess,
	 * threads starting & stopping are also protected by this lock.
	 */
	spinlock_t			scp_lock  __cfs_cacheline_aligned;
	/** total # req buffer descs allocated */
	int				scp_nrqbds_total;
	/** # posted request buffers for receiving */
	int				scp_nrqbds_posted;
	/** in progress of allocating rqbd */
	int				scp_rqbd_allocating;
	/** # incoming reqs */
	int				scp_nreqs_incoming;
	/** request buffers to be reposted */
	struct list_head		scp_rqbd_idle;
	/** req buffers receiving */
	struct list_head		scp_rqbd_posted;
	/** incoming reqs */
	struct list_head		scp_req_incoming;
	/** timeout before re-posting reqs, in tick */
	cfs_duration_t			scp_rqbd_timeout;
	/**
	 * all threads sleep on this. This wait-queue is signalled when new
	 * incoming request arrives and when difficult reply has to be handled.
	 */
	wait_queue_head_t		scp_waitq;

	/** request history */
	struct list_head		scp_hist_reqs;
	/** request buffer history */
	struct list_head		scp_hist_rqbds;
	/** # request buffers in history */
	int				scp_hist_nrqbds;
	/** sequence number for request */
	__u64				scp_hist_seq;
	/** highest seq culled from history */
	__u64				scp_hist_seq_culled;

	/**
	 * serialize the following fields, used for processing requests
	 * sent to this portal
	 */
	spinlock_t			scp_req_lock __cfs_cacheline_aligned;
	/** # reqs in either of the NRS heads below */
	/** # reqs being served */
	int				scp_nreqs_active;
	/** # HPreqs being served */
	int				scp_nhreqs_active;
	/** # hp requests handled */
	int				scp_hreq_count;

	/** NRS head for regular requests */
	struct ptlrpc_nrs		scp_nrs_reg;
	/** NRS head for HP requests; this is only valid for services that can
	 *  handle HP requests */
	struct ptlrpc_nrs	       *scp_nrs_hp;

	/** AT stuff */
	/** @{ */
	/**
	 * serialize the following fields, used for changes on
	 * adaptive timeout
	 */
	spinlock_t			scp_at_lock __cfs_cacheline_aligned;
	/** estimated rpc service time */
	struct adaptive_timeout		scp_at_estimate;
	/** reqs waiting for replies */
	struct ptlrpc_at_array		scp_at_array;
	/** early reply timer */
	struct timer_list		scp_at_timer;
	/** debug */
	cfs_time_t			scp_at_checktime;
	/** check early replies */
	unsigned			scp_at_check;
	/** @} */

	/**
	 * serialize the following fields, used for processing
	 * replies for this portal
	 */
	spinlock_t			scp_rep_lock __cfs_cacheline_aligned;
	/** all the active replies */
	struct list_head		scp_rep_active;
	/** List of free reply_states */
	struct list_head		scp_rep_idle;
	/** waitq to run, when adding stuff to srv_free_rs_list */
	wait_queue_head_t		scp_rep_waitq;
	/** # 'difficult' replies */
	atomic_t			scp_nreps_difficult;
};

#define ptlrpc_service_for_each_part(part, i, svc)			\
	for (i = 0;							\
	     i < (svc)->srv_ncpts &&					\
	     (svc)->srv_parts != NULL &&				\
	     ((part) = (svc)->srv_parts[i]) != NULL; i++)

/**
 * Declaration of ptlrpcd control structure
 */
struct ptlrpcd_ctl {
	/**
	 * Ptlrpc thread control flags (LIOD_START, LIOD_STOP, LIOD_FORCE)
	 */
	unsigned long			pc_flags;
	/**
	 * Thread lock protecting structure fields.
	 */
	spinlock_t			pc_lock;
	/**
	 * Start completion.
	 */
	struct completion		pc_starting;
	/**
	 * Stop completion.
	 */
	struct completion		pc_finishing;
	/**
	 * Thread requests set.
	 */
	struct ptlrpc_request_set	*pc_set;
	/**
	 * Thread name used in kthread_run()
	 */
	char				pc_name[16];
	/**
	 * Environment for request interpreters to run in.
	 */
	struct lu_env			pc_env;
	/**
	 * CPT the thread is bound on.
	 */
	int				pc_cpt;
        /**
         * Index of ptlrpcd thread in the array.
         */
	int				pc_index;
	/**
	 * Pointer to the array of partners' ptlrpcd_ctl structure.
	 */
	struct ptlrpcd_ctl		**pc_partners;
	/**
	 * Number of the ptlrpcd's partners.
	 */
	int				pc_npartners;
	/**
	 * Record the partner index to be processed next.
	 */
	int				pc_cursor;
	/**
	 * Error code if the thread failed to fully start.
	 */
	int				pc_error;
};

/* Bits for pc_flags */
enum ptlrpcd_ctl_flags {
        /**
         * Ptlrpc thread start flag.
         */
        LIOD_START       = 1 << 0,
        /**
         * Ptlrpc thread stop flag.
         */
        LIOD_STOP        = 1 << 1,
        /**
         * Ptlrpc thread force flag (only stop force so far).
         * This will cause aborting any inflight rpcs handled
         * by thread if LIOD_STOP is specified.
         */
        LIOD_FORCE       = 1 << 2,
        /**
         * This is a recovery ptlrpc thread.
         */
        LIOD_RECOVERY    = 1 << 3,
};

/**
 * \addtogroup nrs
 * @{
 *
 * Service compatibility function; the policy is compatible with all services.
 *
 * \param[in] svc  The service the policy is attempting to register with.
 * \param[in] desc The policy descriptor
 *
 * \retval true The policy is compatible with the service
 *
 * \see ptlrpc_nrs_pol_desc::pd_compat()
 */
static inline bool nrs_policy_compat_all(const struct ptlrpc_service *svc,
					 const struct ptlrpc_nrs_pol_desc *desc)
{
	return true;
}

/**
 * Service compatibility function; the policy is compatible with only a specific
 * service which is identified by its human-readable name at
 * ptlrpc_service::srv_name.
 *
 * \param[in] svc  The service the policy is attempting to register with.
 * \param[in] desc The policy descriptor
 *
 * \retval false The policy is not compatible with the service
 * \retval true	 The policy is compatible with the service
 *
 * \see ptlrpc_nrs_pol_desc::pd_compat()
 */
static inline bool nrs_policy_compat_one(const struct ptlrpc_service *svc,
					 const struct ptlrpc_nrs_pol_desc *desc)
{
	LASSERT(desc->pd_compat_svc_name != NULL);
	return strcmp(svc->srv_name, desc->pd_compat_svc_name) == 0;
}

/** @} nrs */

/* ptlrpc/events.c */
extern lnet_handle_eq_t ptlrpc_eq_h;
extern int ptlrpc_uuid_to_peer(struct obd_uuid *uuid,
                               lnet_process_id_t *peer, lnet_nid_t *self);
/**
 * These callbacks are invoked by LNet when something happened to
 * underlying buffer
 * @{
 */
extern void request_out_callback(lnet_event_t *ev);
extern void reply_in_callback(lnet_event_t *ev);
extern void client_bulk_callback(lnet_event_t *ev);
extern void request_in_callback(lnet_event_t *ev);
extern void reply_out_callback(lnet_event_t *ev);
#ifdef HAVE_SERVER_SUPPORT
extern void server_bulk_callback(lnet_event_t *ev);
#endif
/** @} */

/* ptlrpc/connection.c */
struct ptlrpc_connection *ptlrpc_connection_get(lnet_process_id_t peer,
                                                lnet_nid_t self,
                                                struct obd_uuid *uuid);
int ptlrpc_connection_put(struct ptlrpc_connection *c);
struct ptlrpc_connection *ptlrpc_connection_addref(struct ptlrpc_connection *);
int ptlrpc_connection_init(void);
void ptlrpc_connection_fini(void);
extern lnet_pid_t ptl_get_pid(void);

/* ptlrpc/niobuf.c */
/**
 * Actual interfacing with LNet to put/get/register/unregister stuff
 * @{
 */
#ifdef HAVE_SERVER_SUPPORT
struct ptlrpc_bulk_desc *ptlrpc_prep_bulk_exp(struct ptlrpc_request *req,
					      unsigned npages, unsigned max_brw,
					      unsigned type, unsigned portal);
int ptlrpc_start_bulk_transfer(struct ptlrpc_bulk_desc *desc);
void ptlrpc_abort_bulk(struct ptlrpc_bulk_desc *desc);

static inline int ptlrpc_server_bulk_active(struct ptlrpc_bulk_desc *desc)
{
	int rc;

	LASSERT(desc != NULL);

	spin_lock(&desc->bd_lock);
	rc = desc->bd_md_count;
	spin_unlock(&desc->bd_lock);
	return rc;
}
#endif

int ptlrpc_register_bulk(struct ptlrpc_request *req);
int ptlrpc_unregister_bulk(struct ptlrpc_request *req, int async);

static inline int ptlrpc_client_bulk_active(struct ptlrpc_request *req)
{
	struct ptlrpc_bulk_desc *desc;
        int                      rc;

        LASSERT(req != NULL);
	desc = req->rq_bulk;

	if (req->rq_bulk_deadline > cfs_time_current_sec())
		return 1;

        if (!desc)
                return 0;

	spin_lock(&desc->bd_lock);
	rc = desc->bd_md_count;
	spin_unlock(&desc->bd_lock);
	return rc;
}

#define PTLRPC_REPLY_MAYBE_DIFFICULT 0x01
#define PTLRPC_REPLY_EARLY           0x02
int ptlrpc_send_reply(struct ptlrpc_request *req, int flags);
int ptlrpc_reply(struct ptlrpc_request *req);
int ptlrpc_send_error(struct ptlrpc_request *req, int difficult);
int ptlrpc_error(struct ptlrpc_request *req);
int ptlrpc_at_get_net_latency(struct ptlrpc_request *req);
int ptl_send_rpc(struct ptlrpc_request *request, int noreply);
int ptlrpc_register_rqbd(struct ptlrpc_request_buffer_desc *rqbd);
/** @} */

/* ptlrpc/client.c */
/**
 * Client-side portals API. Everything to send requests, receive replies,
 * request queues, request management, etc.
 * @{
 */
void ptlrpc_request_committed(struct ptlrpc_request *req, int force);

void ptlrpc_init_client(int req_portal, int rep_portal, char *name,
                        struct ptlrpc_client *);
void ptlrpc_cleanup_client(struct obd_import *imp);
struct ptlrpc_connection *ptlrpc_uuid_to_connection(struct obd_uuid *uuid);

int ptlrpc_queue_wait(struct ptlrpc_request *req);
int ptlrpc_replay_req(struct ptlrpc_request *req);
void ptlrpc_restart_req(struct ptlrpc_request *req);
void ptlrpc_abort_inflight(struct obd_import *imp);
void ptlrpc_cleanup_imp(struct obd_import *imp);
void ptlrpc_abort_set(struct ptlrpc_request_set *set);

struct ptlrpc_request_set *ptlrpc_prep_set(void);
struct ptlrpc_request_set *ptlrpc_prep_fcset(int max, set_producer_func func,
					     void *arg);
int ptlrpc_set_add_cb(struct ptlrpc_request_set *set,
                      set_interpreter_func fn, void *data);
int ptlrpc_check_set(const struct lu_env *env, struct ptlrpc_request_set *set);
int ptlrpc_set_wait(struct ptlrpc_request_set *);
void ptlrpc_mark_interrupted(struct ptlrpc_request *req);
void ptlrpc_set_destroy(struct ptlrpc_request_set *);
void ptlrpc_set_add_req(struct ptlrpc_request_set *, struct ptlrpc_request *);

void ptlrpc_free_rq_pool(struct ptlrpc_request_pool *pool);
int ptlrpc_add_rqs_to_pool(struct ptlrpc_request_pool *pool, int num_rq);

struct ptlrpc_request_pool *
ptlrpc_init_rq_pool(int, int,
		    int (*populate_pool)(struct ptlrpc_request_pool *, int));

void ptlrpc_at_set_req_timeout(struct ptlrpc_request *req);
struct ptlrpc_request *ptlrpc_request_alloc(struct obd_import *imp,
                                            const struct req_format *format);
struct ptlrpc_request *ptlrpc_request_alloc_pool(struct obd_import *imp,
                                            struct ptlrpc_request_pool *,
                                            const struct req_format *format);
void ptlrpc_request_free(struct ptlrpc_request *request);
int ptlrpc_request_pack(struct ptlrpc_request *request,
                        __u32 version, int opcode);
struct ptlrpc_request *ptlrpc_request_alloc_pack(struct obd_import *imp,
                                                const struct req_format *format,
                                                __u32 version, int opcode);
int ptlrpc_request_bufs_pack(struct ptlrpc_request *request,
                             __u32 version, int opcode, char **bufs,
                             struct ptlrpc_cli_ctx *ctx);
struct ptlrpc_request *ptlrpc_prep_req(struct obd_import *imp, __u32 version,
                                       int opcode, int count, __u32 *lengths,
                                       char **bufs);
struct ptlrpc_request *ptlrpc_prep_req_pool(struct obd_import *imp,
                                             __u32 version, int opcode,
                                            int count, __u32 *lengths, char **bufs,
                                            struct ptlrpc_request_pool *pool);
void ptlrpc_req_finished(struct ptlrpc_request *request);
void ptlrpc_req_finished_with_imp_lock(struct ptlrpc_request *request);
struct ptlrpc_request *ptlrpc_request_addref(struct ptlrpc_request *req);
struct ptlrpc_bulk_desc *ptlrpc_prep_bulk_imp(struct ptlrpc_request *req,
					      unsigned npages, unsigned max_brw,
					      unsigned type, unsigned portal);
void __ptlrpc_free_bulk(struct ptlrpc_bulk_desc *bulk, int pin);
static inline void ptlrpc_free_bulk_pin(struct ptlrpc_bulk_desc *bulk)
{
	__ptlrpc_free_bulk(bulk, 1);
}
static inline void ptlrpc_free_bulk_nopin(struct ptlrpc_bulk_desc *bulk)
{
	__ptlrpc_free_bulk(bulk, 0);
}
void __ptlrpc_prep_bulk_page(struct ptlrpc_bulk_desc *desc,
			     struct page *page, int pageoffset, int len, int);
static inline void ptlrpc_prep_bulk_page_pin(struct ptlrpc_bulk_desc *desc,
					     struct page *page, int pageoffset,
					     int len)
{
	__ptlrpc_prep_bulk_page(desc, page, pageoffset, len, 1);
}

static inline void ptlrpc_prep_bulk_page_nopin(struct ptlrpc_bulk_desc *desc,
					       struct page *page, int pageoffset,
					       int len)
{
	__ptlrpc_prep_bulk_page(desc, page, pageoffset, len, 0);
}

void ptlrpc_retain_replayable_request(struct ptlrpc_request *req,
                                      struct obd_import *imp);
__u64 ptlrpc_next_xid(void);
__u64 ptlrpc_sample_next_xid(void);
__u64 ptlrpc_req_xid(struct ptlrpc_request *request);

/* Set of routines to run a function in ptlrpcd context */
void *ptlrpcd_alloc_work(struct obd_import *imp,
                         int (*cb)(const struct lu_env *, void *), void *data);
void ptlrpcd_destroy_work(void *handler);
int ptlrpcd_queue_work(void *handler);

/** @} */
struct ptlrpc_service_buf_conf {
	/* nbufs is buffers # to allocate when growing the pool */
	unsigned int			bc_nbufs;
	/* buffer size to post */
	unsigned int			bc_buf_size;
	/* portal to listed for requests on */
	unsigned int			bc_req_portal;
	/* portal of where to send replies to */
	unsigned int			bc_rep_portal;
	/* maximum request size to be accepted for this service */
	unsigned int			bc_req_max_size;
	/* maximum reply size this service can ever send */
	unsigned int			bc_rep_max_size;
};

struct ptlrpc_service_thr_conf {
	/* threadname should be 8 characters or less - 6 will be added on */
	char				*tc_thr_name;
	/* threads increasing factor for each CPU */
	unsigned int			tc_thr_factor;
	/* service threads # to start on each partition while initializing */
	unsigned int			tc_nthrs_init;
	/*
	 * low water of threads # upper-limit on each partition while running,
	 * service availability may be impacted if threads number is lower
	 * than this value. It can be ZERO if the service doesn't require
	 * CPU affinity or there is only one partition.
	 */
	unsigned int			tc_nthrs_base;
	/* "soft" limit for total threads number */
	unsigned int			tc_nthrs_max;
	/* user specified threads number, it will be validated due to
	 * other members of this structure. */
	unsigned int			tc_nthrs_user;
	/* set NUMA node affinity for service threads */
	unsigned int			tc_cpu_affinity;
	/* Tags for lu_context associated with service thread */
	__u32				tc_ctx_tags;
};

struct ptlrpc_service_cpt_conf {
	struct cfs_cpt_table		*cc_cptable;
	/* string pattern to describe CPTs for a service */
	char				*cc_pattern;
};

struct ptlrpc_service_conf {
	/* service name */
	char				*psc_name;
	/* soft watchdog timeout multiplifier to print stuck service traces */
	unsigned int			psc_watchdog_factor;
	/* buffer information */
	struct ptlrpc_service_buf_conf	psc_buf;
	/* thread information */
	struct ptlrpc_service_thr_conf	psc_thr;
	/* CPU partition information */
	struct ptlrpc_service_cpt_conf	psc_cpt;
	/* function table */
	struct ptlrpc_service_ops	psc_ops;
};

/* ptlrpc/service.c */
/**
 * Server-side services API. Register/unregister service, request state
 * management, service thread management
 *
 * @{
 */
void ptlrpc_save_lock(struct ptlrpc_request *req,
                      struct lustre_handle *lock, int mode, int no_ack);
void ptlrpc_commit_replies(struct obd_export *exp);
void ptlrpc_dispatch_difficult_reply(struct ptlrpc_reply_state *rs);
void ptlrpc_schedule_difficult_reply(struct ptlrpc_reply_state *rs);
int ptlrpc_hpreq_handler(struct ptlrpc_request *req);
struct ptlrpc_service *ptlrpc_register_service(
				struct ptlrpc_service_conf *conf,
				struct proc_dir_entry *proc_entry);
void ptlrpc_stop_all_threads(struct ptlrpc_service *svc);

int ptlrpc_start_threads(struct ptlrpc_service *svc);
int ptlrpc_unregister_service(struct ptlrpc_service *service);
int liblustre_check_services(void *arg);
void ptlrpc_daemonize(char *name);
int ptlrpc_service_health_check(struct ptlrpc_service *);
void ptlrpc_server_drop_request(struct ptlrpc_request *req);
void ptlrpc_request_change_export(struct ptlrpc_request *req,
				  struct obd_export *export);
void ptlrpc_update_export_timer(struct obd_export *exp, long extra_delay);

int ptlrpc_hr_init(void);
void ptlrpc_hr_fini(void);

/** @} */

/* ptlrpc/import.c */
/**
 * Import API
 * @{
 */
int ptlrpc_connect_import(struct obd_import *imp);
int ptlrpc_init_import(struct obd_import *imp);
int ptlrpc_disconnect_import(struct obd_import *imp, int noclose);
int ptlrpc_import_recovery_state_machine(struct obd_import *imp);
void deuuidify(char *uuid, const char *prefix, char **uuid_start,
	       int *uuid_len);
void ptlrpc_import_enter_resend(struct obd_import *imp);
/* ptlrpc/pack_generic.c */
int ptlrpc_reconnect_import(struct obd_import *imp);
/** @} */

/**
 * ptlrpc msg buffer and swab interface
 *
 * @{
 */
int ptlrpc_buf_need_swab(struct ptlrpc_request *req, const int inout,
			 __u32 index);
void ptlrpc_buf_set_swabbed(struct ptlrpc_request *req, const int inout,
			    __u32 index);
int ptlrpc_unpack_rep_msg(struct ptlrpc_request *req, int len);
int ptlrpc_unpack_req_msg(struct ptlrpc_request *req, int len);

int lustre_msg_check_version(struct lustre_msg *msg, __u32 version);
void lustre_init_msg_v2(struct lustre_msg_v2 *msg, int count, __u32 *lens,
                        char **bufs);
int lustre_pack_request(struct ptlrpc_request *, __u32 magic, int count,
                        __u32 *lens, char **bufs);
int lustre_pack_reply(struct ptlrpc_request *, int count, __u32 *lens,
                      char **bufs);
int lustre_pack_reply_v2(struct ptlrpc_request *req, int count,
                         __u32 *lens, char **bufs, int flags);
#define LPRFL_EARLY_REPLY 1
int lustre_pack_reply_flags(struct ptlrpc_request *, int count, __u32 *lens,
                            char **bufs, int flags);
int lustre_shrink_msg(struct lustre_msg *msg, int segment,
                      unsigned int newlen, int move_data);
void lustre_free_reply_state(struct ptlrpc_reply_state *rs);
int __lustre_unpack_msg(struct lustre_msg *m, int len);
__u32 lustre_msg_hdr_size(__u32 magic, __u32 count);
__u32 lustre_msg_size(__u32 magic, int count, __u32 *lengths);
__u32 lustre_msg_size_v2(int count, __u32 *lengths);
__u32 lustre_packed_msg_size(struct lustre_msg *msg);
__u32 lustre_msg_early_size(void);
void *lustre_msg_buf_v2(struct lustre_msg_v2 *m, __u32 n, __u32 min_size);
void *lustre_msg_buf(struct lustre_msg *m, __u32 n, __u32 minlen);
__u32 lustre_msg_buflen(struct lustre_msg *m, __u32 n);
void lustre_msg_set_buflen(struct lustre_msg *m, __u32 n, __u32 len);
__u32 lustre_msg_bufcount(struct lustre_msg *m);
char *lustre_msg_string(struct lustre_msg *m, __u32 n, __u32 max_len);
__u32 lustre_msghdr_get_flags(struct lustre_msg *msg);
void lustre_msghdr_set_flags(struct lustre_msg *msg, __u32 flags);
__u32 lustre_msg_get_flags(struct lustre_msg *msg);
void lustre_msg_add_flags(struct lustre_msg *msg, __u32 flags);
void lustre_msg_set_flags(struct lustre_msg *msg, __u32 flags);
void lustre_msg_clear_flags(struct lustre_msg *msg, __u32 flags);
__u32 lustre_msg_get_op_flags(struct lustre_msg *msg);
void lustre_msg_add_op_flags(struct lustre_msg *msg, __u32 flags);
void lustre_msg_set_op_flags(struct lustre_msg *msg, __u32 flags);
struct lustre_handle *lustre_msg_get_handle(struct lustre_msg *msg);
__u32 lustre_msg_get_type(struct lustre_msg *msg);
__u32 lustre_msg_get_version(struct lustre_msg *msg);
void lustre_msg_add_version(struct lustre_msg *msg, __u32 version);
__u32 lustre_msg_get_opc(struct lustre_msg *msg);
__u64 lustre_msg_get_last_xid(struct lustre_msg *msg);
__u16 lustre_msg_get_tag(struct lustre_msg *msg);
__u64 lustre_msg_get_last_committed(struct lustre_msg *msg);
__u64 *lustre_msg_get_versions(struct lustre_msg *msg);
__u64 lustre_msg_get_transno(struct lustre_msg *msg);
__u64 lustre_msg_get_slv(struct lustre_msg *msg);
__u32 lustre_msg_get_limit(struct lustre_msg *msg);
void lustre_msg_set_slv(struct lustre_msg *msg, __u64 slv);
void lustre_msg_set_limit(struct lustre_msg *msg, __u64 limit);
int lustre_msg_get_status(struct lustre_msg *msg);
__u32 lustre_msg_get_conn_cnt(struct lustre_msg *msg);
int lustre_msg_is_v1(struct lustre_msg *msg);
__u32 lustre_msg_get_magic(struct lustre_msg *msg);
__u32 lustre_msg_get_timeout(struct lustre_msg *msg);
__u32 lustre_msg_get_service_time(struct lustre_msg *msg);
char *lustre_msg_get_jobid(struct lustre_msg *msg);
__u32 lustre_msg_get_cksum(struct lustre_msg *msg);
#if LUSTRE_VERSION_CODE < OBD_OCD_VERSION(2, 7, 53, 0)
__u32 lustre_msg_calc_cksum(struct lustre_msg *msg, int compat18);
#else
__u32 lustre_msg_calc_cksum(struct lustre_msg *msg);
#endif
void lustre_msg_set_handle(struct lustre_msg *msg,struct lustre_handle *handle);
void lustre_msg_set_type(struct lustre_msg *msg, __u32 type);
void lustre_msg_set_opc(struct lustre_msg *msg, __u32 opc);
void lustre_msg_set_last_xid(struct lustre_msg *msg, __u64 last_xid);
void lustre_msg_set_tag(struct lustre_msg *msg, __u16 tag);
void lustre_msg_set_last_committed(struct lustre_msg *msg,__u64 last_committed);
void lustre_msg_set_versions(struct lustre_msg *msg, __u64 *versions);
void lustre_msg_set_transno(struct lustre_msg *msg, __u64 transno);
void lustre_msg_set_status(struct lustre_msg *msg, __u32 status);
void lustre_msg_set_conn_cnt(struct lustre_msg *msg, __u32 conn_cnt);
void ptlrpc_req_set_repsize(struct ptlrpc_request *req, int count, __u32 *sizes);
void ptlrpc_request_set_replen(struct ptlrpc_request *req);
void lustre_msg_set_timeout(struct lustre_msg *msg, __u32 timeout);
void lustre_msg_set_service_time(struct lustre_msg *msg, __u32 service_time);
void lustre_msg_set_jobid(struct lustre_msg *msg, char *jobid);
void lustre_msg_set_cksum(struct lustre_msg *msg, __u32 cksum);

static inline void
lustre_shrink_reply(struct ptlrpc_request *req, int segment,
                    unsigned int newlen, int move_data)
{
        LASSERT(req->rq_reply_state);
        LASSERT(req->rq_repmsg);
        req->rq_replen = lustre_shrink_msg(req->rq_repmsg, segment,
                                           newlen, move_data);
}

#ifdef LUSTRE_TRANSLATE_ERRNOS

static inline int ptlrpc_status_hton(int h)
{
	/*
	 * Positive errnos must be network errnos, such as LUSTRE_EDEADLK,
	 * ELDLM_LOCK_ABORTED, etc.
	 */
	if (h < 0)
		return -lustre_errno_hton(-h);
	else
		return h;
}

static inline int ptlrpc_status_ntoh(int n)
{
	/*
	 * See the comment in ptlrpc_status_hton().
	 */
	if (n < 0)
		return -lustre_errno_ntoh(-n);
	else
		return n;
}

#else

#define ptlrpc_status_hton(h) (h)
#define ptlrpc_status_ntoh(n) (n)

#endif
/** @} */

/** Change request phase of \a req to \a new_phase */
static inline void
ptlrpc_rqphase_move(struct ptlrpc_request *req, enum rq_phase new_phase)
{
	if (req->rq_phase == new_phase)
		return;

	if (new_phase == RQ_PHASE_UNREG_RPC ||
	    new_phase == RQ_PHASE_UNREG_BULK) {
		/* No embedded unregistering phases */
		if (req->rq_phase == RQ_PHASE_UNREG_RPC ||
		    req->rq_phase == RQ_PHASE_UNREG_BULK)
			return;

		req->rq_next_phase = req->rq_phase;
		if (req->rq_import)
			atomic_inc(&req->rq_import->imp_unregistering);
	}

	if (req->rq_phase == RQ_PHASE_UNREG_RPC ||
	    req->rq_phase == RQ_PHASE_UNREG_BULK) {
		if (req->rq_import)
			atomic_dec(&req->rq_import->imp_unregistering);
	}

	DEBUG_REQ(D_INFO, req, "move req \"%s\" -> \"%s\"",
		  ptlrpc_rqphase2str(req), ptlrpc_phase2str(new_phase));

	req->rq_phase = new_phase;
}

/**
 * Returns true if request \a req got early reply and hard deadline is not met
 */
static inline int
ptlrpc_client_early(struct ptlrpc_request *req)
{
        return req->rq_early;
}

/**
 * Returns true if we got real reply from server for this request
 */
static inline int
ptlrpc_client_replied(struct ptlrpc_request *req)
{
	if (req->rq_reply_deadline > cfs_time_current_sec())
		return 0;
	return req->rq_replied;
}

/** Returns true if request \a req is in process of receiving server reply */
static inline int
ptlrpc_client_recv(struct ptlrpc_request *req)
{
	if (req->rq_reply_deadline > cfs_time_current_sec())
		return 1;
	return req->rq_receiving_reply;
}

static inline int
ptlrpc_client_recv_or_unlink(struct ptlrpc_request *req)
{
	int rc;

	spin_lock(&req->rq_lock);
	if (req->rq_reply_deadline > cfs_time_current_sec()) {
<<<<<<< HEAD
		spin_unlock(&req->rq_lock);
		return 1;
	}
	if (req->rq_req_deadline > cfs_time_current_sec()) {
		spin_unlock(&req->rq_lock);
		return 1;
	}
=======
		spin_unlock(&req->rq_lock);
		return 1;
	}
	if (req->rq_req_deadline > cfs_time_current_sec()) {
		spin_unlock(&req->rq_lock);
		return 1;
	}
>>>>>>> 6bc366f7

	rc = !req->rq_req_unlinked || !req->rq_reply_unlinked ||
	     req->rq_receiving_reply;
	spin_unlock(&req->rq_lock);
	return rc;
}

static inline void
ptlrpc_client_wake_req(struct ptlrpc_request *req)
{
	if (req->rq_set == NULL)
		wake_up(&req->rq_reply_waitq);
	else
		wake_up(&req->rq_set->set_waitq);
}

static inline void
ptlrpc_rs_addref(struct ptlrpc_reply_state *rs)
{
	LASSERT(atomic_read(&rs->rs_refcount) > 0);
	atomic_inc(&rs->rs_refcount);
}

static inline void
ptlrpc_rs_decref(struct ptlrpc_reply_state *rs)
{
	LASSERT(atomic_read(&rs->rs_refcount) > 0);
	if (atomic_dec_and_test(&rs->rs_refcount))
		lustre_free_reply_state(rs);
}

/* Should only be called once per req */
static inline void ptlrpc_req_drop_rs(struct ptlrpc_request *req)
{
        if (req->rq_reply_state == NULL)
                return; /* shouldn't occur */
        ptlrpc_rs_decref(req->rq_reply_state);
        req->rq_reply_state = NULL;
        req->rq_repmsg = NULL;
}

static inline __u32 lustre_request_magic(struct ptlrpc_request *req)
{
        return lustre_msg_get_magic(req->rq_reqmsg);
}

static inline int ptlrpc_req_get_repsize(struct ptlrpc_request *req)
{
        switch (req->rq_reqmsg->lm_magic) {
        case LUSTRE_MSG_MAGIC_V2:
                return req->rq_reqmsg->lm_repsize;
        default:
                LASSERTF(0, "incorrect message magic: %08x\n",
                         req->rq_reqmsg->lm_magic);
                return -EFAULT;
        }
}

static inline int ptlrpc_send_limit_expired(struct ptlrpc_request *req)
{
        if (req->rq_delay_limit != 0 &&
            cfs_time_before(cfs_time_add(req->rq_queued_time,
                                         cfs_time_seconds(req->rq_delay_limit)),
                            cfs_time_current())) {
                return 1;
        }
        return 0;
}

static inline int ptlrpc_no_resend(struct ptlrpc_request *req)
{
	if (!req->rq_no_resend && ptlrpc_send_limit_expired(req)) {
		spin_lock(&req->rq_lock);
		req->rq_no_resend = 1;
		spin_unlock(&req->rq_lock);
	}
	return req->rq_no_resend;
}

static inline int
ptlrpc_server_get_timeout(struct ptlrpc_service_part *svcpt)
{
	int at = AT_OFF ? 0 : at_get(&svcpt->scp_at_estimate);

	return svcpt->scp_service->srv_watchdog_factor *
	       max_t(int, at, obd_timeout);
}

static inline struct ptlrpc_service *
ptlrpc_req2svc(struct ptlrpc_request *req)
{
	LASSERT(req->rq_rqbd != NULL);
	return req->rq_rqbd->rqbd_svcpt->scp_service;
}

/* ldlm/ldlm_lib.c */
/**
 * Target client logic
 * @{
 */
int client_obd_setup(struct obd_device *obddev, struct lustre_cfg *lcfg);
int client_obd_cleanup(struct obd_device *obddev);
int client_connect_import(const struct lu_env *env,
                          struct obd_export **exp, struct obd_device *obd,
                          struct obd_uuid *cluuid, struct obd_connect_data *,
                          void *localdata);
int client_disconnect_export(struct obd_export *exp);
int client_import_add_conn(struct obd_import *imp, struct obd_uuid *uuid,
                           int priority);
int client_import_del_conn(struct obd_import *imp, struct obd_uuid *uuid);
int client_import_find_conn(struct obd_import *imp, lnet_nid_t peer,
                            struct obd_uuid *uuid);
int import_set_conn_priority(struct obd_import *imp, struct obd_uuid *uuid);
void client_destroy_import(struct obd_import *imp);
/** @} */

#ifdef HAVE_SERVER_SUPPORT
int server_disconnect_export(struct obd_export *exp);
#endif

/* ptlrpc/pinger.c */
/**
 * Pinger API (client side only)
 * @{
 */
enum timeout_event {
        TIMEOUT_GRANT = 1
};
struct timeout_item;
typedef int (*timeout_cb_t)(struct timeout_item *, void *);
int ptlrpc_pinger_add_import(struct obd_import *imp);
int ptlrpc_pinger_del_import(struct obd_import *imp);
int ptlrpc_add_timeout_client(int time, enum timeout_event event,
			      timeout_cb_t cb, void *data,
			      struct list_head *obd_list);
int ptlrpc_del_timeout_client(struct list_head *obd_list,
                              enum timeout_event event);
struct ptlrpc_request * ptlrpc_prep_ping(struct obd_import *imp);
int ptlrpc_obd_ping(struct obd_device *obd);
void ping_evictor_start(void);
void ping_evictor_stop(void);
void ptlrpc_pinger_ir_up(void);
void ptlrpc_pinger_ir_down(void);
/** @} */
int ptlrpc_pinger_suppress_pings(void);

/* ptlrpc/ptlrpcd.c */
void ptlrpcd_stop(struct ptlrpcd_ctl *pc, int force);
void ptlrpcd_free(struct ptlrpcd_ctl *pc);
void ptlrpcd_wake(struct ptlrpc_request *req);
void ptlrpcd_add_req(struct ptlrpc_request *req);
void ptlrpcd_add_rqset(struct ptlrpc_request_set *set);
int ptlrpcd_addref(void);
void ptlrpcd_decref(void);

/* ptlrpc/lproc_ptlrpc.c */
/**
 * procfs output related functions
 * @{
 */
const char* ll_opcode2str(__u32 opcode);
#ifdef CONFIG_PROC_FS
void ptlrpc_lprocfs_register_obd(struct obd_device *obd);
void ptlrpc_lprocfs_unregister_obd(struct obd_device *obd);
void ptlrpc_lprocfs_brw(struct ptlrpc_request *req, int bytes);
#else
static inline void ptlrpc_lprocfs_register_obd(struct obd_device *obd) {}
static inline void ptlrpc_lprocfs_unregister_obd(struct obd_device *obd) {}
static inline void ptlrpc_lprocfs_brw(struct ptlrpc_request *req, int bytes) {}
#endif
/** @} */

/* ptlrpc/llog_server.c */
int llog_origin_handle_open(struct ptlrpc_request *req);
int llog_origin_handle_destroy(struct ptlrpc_request *req);
int llog_origin_handle_prev_block(struct ptlrpc_request *req);
int llog_origin_handle_next_block(struct ptlrpc_request *req);
int llog_origin_handle_read_header(struct ptlrpc_request *req);
int llog_origin_handle_close(struct ptlrpc_request *req);

/* ptlrpc/llog_client.c */
extern struct llog_operations llog_client_ops;
/** @} net */

#endif
/** @} PtlRPC */<|MERGE_RESOLUTION|>--- conflicted
+++ resolved
@@ -2273,7 +2273,6 @@
 #define FLAG(field, str) (field ? str : "")
 
 /** Convert bit flags into a string */
-<<<<<<< HEAD
 #define DEBUG_REQ_FLAGS(req)                                                   \
 	ptlrpc_rqphase2str(req),                                               \
 	FLAG(req->rq_intr, "I"), FLAG(req->rq_replied, "R"),                   \
@@ -2283,17 +2282,6 @@
 	FLAG(req->rq_no_resend, "N"),                                          \
 	FLAG(req->rq_waiting, "W"),                                            \
 	FLAG(req->rq_wait_ctx, "C"), FLAG(req->rq_hp, "H"),                    \
-=======
-#define DEBUG_REQ_FLAGS(req)                                                    \
-	ptlrpc_rqphase2str(req),                                                \
-	FLAG(req->rq_intr, "I"), FLAG(req->rq_replied, "R"),                    \
-	FLAG(req->rq_err, "E"), FLAG(req->rq_net_err, "e"),                     \
-	FLAG(req->rq_timedout, "X") /* eXpired */, FLAG(req->rq_resend, "S"),   \
-	FLAG(req->rq_restart, "T"), FLAG(req->rq_replay, "P"),                  \
-	FLAG(req->rq_no_resend, "N"),                                           \
-	FLAG(req->rq_waiting, "W"),                                             \
-	FLAG(req->rq_wait_ctx, "C"), FLAG(req->rq_hp, "H"),                     \
->>>>>>> 6bc366f7
 	FLAG(req->rq_committed, "M")
 
 #define REQ_FLAGS_FMT "%s:%s%s%s%s%s%s%s%s%s%s%s%s%s"
@@ -3401,7 +3389,6 @@
 
 	spin_lock(&req->rq_lock);
 	if (req->rq_reply_deadline > cfs_time_current_sec()) {
-<<<<<<< HEAD
 		spin_unlock(&req->rq_lock);
 		return 1;
 	}
@@ -3409,15 +3396,6 @@
 		spin_unlock(&req->rq_lock);
 		return 1;
 	}
-=======
-		spin_unlock(&req->rq_lock);
-		return 1;
-	}
-	if (req->rq_req_deadline > cfs_time_current_sec()) {
-		spin_unlock(&req->rq_lock);
-		return 1;
-	}
->>>>>>> 6bc366f7
 
 	rc = !req->rq_req_unlinked || !req->rq_reply_unlinked ||
 	     req->rq_receiving_reply;
