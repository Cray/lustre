--- conflicted
+++ resolved
@@ -94,18 +94,6 @@
 #define LDLM_MAXREQSIZE (5 * 1024)
 #define LDLM_MAXREPSIZE (1024)
 
-<<<<<<< HEAD
-=======
-#define MDT_MIN_THREADS 2UL
-#define MDT_MAX_THREADS 512UL
-#define MDT_NUM_THREADS max(min_t(unsigned long, MDT_MAX_THREADS, \
-                                  num_physpages >> (25 - CFS_PAGE_SHIFT)), 2UL)
-#define FLD_NUM_THREADS max(min_t(unsigned long, MDT_MAX_THREADS, \
-                                  num_physpages >> (25 - CFS_PAGE_SHIFT)), 2UL)
-#define SEQ_NUM_THREADS max(min_t(unsigned long, MDT_MAX_THREADS, \
-                                  num_physpages >> (25 - CFS_PAGE_SHIFT)), 2UL)
-
->>>>>>> 7bbcc3c5
 /* Absolute limits */
 #define MDS_THREADS_MIN 2
 #define MDS_THREADS_MAX 512
@@ -385,7 +373,7 @@
 }
 
 static inline int lustre_req_swabbed(struct ptlrpc_request *req, int index)
-{ 
+{
         LASSERT(index < sizeof(req->rq_req_swab_mask) * 8);
         return req->rq_req_swab_mask & (1 << index);
 }
@@ -395,6 +383,17 @@
         LASSERT(index < sizeof(req->rq_rep_swab_mask) * 8);
         return req->rq_rep_swab_mask & (1 << index);
 }
+
+static inline int lustre_req_need_swab(struct ptlrpc_request *req)
+{
+        return req->rq_req_swab_mask & (1 << MSG_PTLRPC_HEADER_OFF);
+}
+
+static inline int lustre_rep_need_swab(struct ptlrpc_request *req)
+{
+        return req->rq_rep_swab_mask & (1 << MSG_PTLRPC_HEADER_OFF);
+}
+
 
 static inline const char *
 ptlrpc_rqphase2str(struct ptlrpc_request *req)
@@ -542,6 +541,7 @@
         int              srv_watchdog_factor;   /* soft watchdog timeout mutiplier */
         unsigned         srv_cpu_affinity:1;    /* bind threads to CPUs */
         unsigned         srv_at_check:1;        /* check early replies */
+        cfs_time_t       srv_at_checktime;      /* debug */
 
         __u32            srv_req_portal;
         __u32            srv_rep_portal;
@@ -787,16 +787,11 @@
 int lustre_packed_msg_size(struct lustre_msg *msg);
 int lustre_msg_early_size(void);
 int lustre_unpack_msg(struct lustre_msg *m, int len);
-<<<<<<< HEAD
-=======
-void *lustre_msg_buf_v2(struct lustre_msg_v2 *m, int n, int min_size);
->>>>>>> 7bbcc3c5
 void *lustre_msg_buf(struct lustre_msg *m, int n, int minlen);
 int lustre_msg_buflen(struct lustre_msg *m, int n);
 void lustre_msg_set_buflen(struct lustre_msg *m, int n, int len);
 int lustre_msg_bufcount(struct lustre_msg *m);
 char *lustre_msg_string (struct lustre_msg *m, int n, int max_len);
-void *lustre_swab_buf(struct lustre_msg *, int n, int minlen, void *swabber);
 void *lustre_swab_reqbuf(struct ptlrpc_request *req, int n, int minlen,
                          void *swabber);
 void *lustre_swab_repbuf(struct ptlrpc_request *req, int n, int minlen,
@@ -875,6 +870,9 @@
 static inline int ptlrpc_req_get_repsize(struct ptlrpc_request *req)
 {
         switch (req->rq_reqmsg->lm_magic) {
+        case LUSTRE_MSG_MAGIC_V1:
+                CERROR("function not supported for lustre_msg V1!\n");
+                return -ENOTSUPP;
         case LUSTRE_MSG_MAGIC_V2:
                 return req->rq_reqmsg->lm_repsize;
         default:
@@ -895,16 +893,9 @@
 }
 
 /* ldlm/ldlm_lib.c */
-<<<<<<< HEAD
 int client_obd_setup(struct obd_device *obddev, obd_count len, void *buf);
 int client_obd_cleanup(struct obd_device * obddev);
 int client_connect_import(struct lustre_handle *conn, struct obd_device *obd,
-=======
-int client_obd_setup(struct obd_device *obddev, struct lustre_cfg *lcfg);
-int client_obd_cleanup(struct obd_device *obddev);
-int client_connect_import(const struct lu_env *env,
-                          struct lustre_handle *conn, struct obd_device *obd,
->>>>>>> 7bbcc3c5
                           struct obd_uuid *cluuid, struct obd_connect_data *,
                           void *localdata);
 int client_disconnect_export(struct obd_export *exp);
